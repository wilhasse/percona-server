--- conflicted
+++ resolved
@@ -5,11 +5,7 @@
 --disable_query_log
 let $counter= 5000;
 if ($VALGRIND_TEST) {
-<<<<<<< HEAD
-  let $counter= 3000;
-=======
   let $counter= 30000;
->>>>>>> 8f607f6a
 }
 let $mysql_errno= 9999;
 while ($mysql_errno)
