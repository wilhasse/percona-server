--- conflicted
+++ resolved
@@ -31,13 +31,11 @@
 # $rpl_debug
 #   Print extra debug info.
 #
-<<<<<<< HEAD
 # $extra_debug_info, $extra_debug_eval
 #   See include/show_rpl_debug_info.inc
-=======
+#
 # $assert_debug
 #   If set, and the assert fails, an extra SQL statement to execute
->>>>>>> cd7bdfe0
 
 
 --let $include_filename= assert.inc [$assert_text]
