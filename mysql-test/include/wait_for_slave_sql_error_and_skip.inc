--- conflicted
+++ resolved
@@ -33,13 +33,7 @@
 echo --source include/wait_for_slave_sql_error_and_skip.inc;
 if (!$not_switch_connection)
 {
-<<<<<<< HEAD
-  let $error= query_get_value("SHOW SLAVE STATUS", Last_SQL_Error, 1);
-  let $error= `SELECT SUBSTRING("$error" FROM 17)`;
-  echo Last_SQL_Error = $error;
-=======
   connection slave;
->>>>>>> e7d5d819
 }
 source include/wait_for_slave_sql_error.inc;
 
