--- conflicted
+++ resolved
@@ -147,9 +147,7 @@
 # mysqlbackup component
 component_mysqlbackup           plugin_output_directory  MYSQLBACKUP_COMPONENT
 
-<<<<<<< HEAD
 component_query_attributes      plugin_output_directory  QUERY_ATTRIBUTES_COMPONENT
-=======
+
 # component_reference_cache
-component_reference_cache      plugin_output_directory REFERENCE_CACHE_COMPONENT
->>>>>>> 48ca3350
+component_reference_cache      plugin_output_directory REFERENCE_CACHE_COMPONENT