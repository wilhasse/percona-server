--- conflicted
+++ resolved
@@ -100,11 +100,8 @@
 	suite/rpl suite/rpl/data suite/rpl/include suite/rpl/r \
 	suite/rpl/t \
 	suite/stress/include suite/stress/t suite/stress/r \
-<<<<<<< HEAD
 	suite/ndb suite/ndb/t suite/ndb/r suite/ndb/include suite/ndb/std_data \
-=======
-	suite/ndb suite/ndb/t suite/ndb/r suite/ndb_big \
->>>>>>> 6247b358
+	suite/ndb_big \
 	suite/ndb_binlog suite/ndb_binlog/t suite/ndb_binlog/r \
 	suite/ndb_team suite/ndb_team/t suite/ndb_team/r \
 	suite/rpl_ndb suite/rpl_ndb/t suite/rpl_ndb/r \
