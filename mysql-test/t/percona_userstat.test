--- conflicted
+++ resolved
@@ -78,49 +78,6 @@
 
 SET GLOBAL thread_statistics= @thread_statistics_old;
 
-<<<<<<< HEAD
-# Bug 602047 (wrong rows_read value)
-
-CREATE TABLE t1 (id int(10), a INT, PRIMARY KEY (id)) ENGINE=InnoDB;
-INSERT INTO t1 VALUES (1, 1), (2, 2), (3, 3), (4, 4), (5, 5);
-INSERT INTO t1 VALUES (6, 6), (7, 7), (8, 8), (9, 9), (10, 10);
-SELECT MAX(a) FROM t1; 
-SELECT ROWS_READ FROM INFORMATION_SCHEMA.TABLE_STATISTICS WHERE TABLE_NAME='t1';
-SELECT ROWS_READ FROM INFORMATION_SCHEMA.INDEX_STATISTICS WHERE TABLE_NAME='t1';
-
-# Test that FLUSH clears one table but not another
-
-FLUSH TABLE_STATISTICS;
-
-SELECT ROWS_READ FROM INFORMATION_SCHEMA.TABLE_STATISTICS WHERE TABLE_NAME='t1';
-SELECT ROWS_READ FROM INFORMATION_SCHEMA.INDEX_STATISTICS WHERE TABLE_NAME='t1';
-
-# Test that FLUSH clears both tables now
-
-FLUSH INDEX_STATISTICS;
-
-SELECT ROWS_READ FROM INFORMATION_SCHEMA.INDEX_STATISTICS WHERE TABLE_NAME='t1';
-
-# Test that stats are collected after the FLUSH again
-
-SELECT MAX(a) FROM t1; 
-SELECT ROWS_READ FROM INFORMATION_SCHEMA.TABLE_STATISTICS WHERE TABLE_NAME='t1';
-SELECT ROWS_READ FROM INFORMATION_SCHEMA.INDEX_STATISTICS WHERE TABLE_NAME='t1';
-
-DROP TABLE t1;
-
-# Bug 1183625 (handler::update_global_table_stats crash).
-
-CREATE TABLE t2 (c1 INT UNSIGNED) ENGINE=InnoDB;
-
-ALTER TABLE t2 MODIFY c1 FLOAT;
-
-SELECT * FROM INFORMATION_SCHEMA.TABLE_STATISTICS WHERE TABLE_NAME='t2';
-
-DROP TABLE t2;
-
-=======
->>>>>>> b0cb4005
 # Bug 1510953 ("SHOW ..." statements update "Rows_fetched" value in "information_schema.user_statistics")
 
 # Capture initial "USER_STATISTICS" values
