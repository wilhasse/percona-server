--- conflicted
+++ resolved
@@ -439,7 +439,37 @@
 select geomfromtext(col9,col89) as a from t1;
 DROP TABLE t1;
 
-<<<<<<< HEAD
+#
+# Bug #31158 Spatial, Union, LONGBLOB vs BLOB bug (crops data) 
+#
+
+CREATE TABLE t1 (
+  geomdata polygon NOT NULL,
+  SPATIAL KEY index_geom (geomdata)
+) ENGINE=MyISAM DEFAULT CHARSET=latin2 DELAY_KEY_WRITE=1 ROW_FORMAT=FIXED;
+
+CREATE TABLE t2 (
+  geomdata polygon NOT NULL,
+  SPATIAL KEY index_geom (geomdata)
+) ENGINE=MyISAM DEFAULT CHARSET=latin2 DELAY_KEY_WRITE=1 ROW_FORMAT=FIXED;
+
+CREATE TABLE t3
+select 
+    aswkb(ws.geomdata) AS geomdatawkb 
+  from 
+    t1 ws
+union 
+  select 
+    aswkb(ws.geomdata) AS geomdatawkb 
+  from 
+    t2 ws;
+
+describe t3;
+
+drop table t1;
+drop table t2;
+drop table t3;
+
 --echo End of 4.1 tests
 
 #
@@ -601,38 +631,4 @@
 
 -- source include/gis_keys.inc
 
---echo End of 5.0 tests
-=======
-#
-# Bug #31158 Spatial, Union, LONGBLOB vs BLOB bug (crops data) 
-#
-
-CREATE TABLE t1 (
-  geomdata polygon NOT NULL,
-  SPATIAL KEY index_geom (geomdata)
-) ENGINE=MyISAM DEFAULT CHARSET=latin2 DELAY_KEY_WRITE=1 ROW_FORMAT=FIXED;
-
-CREATE TABLE t2 (
-  geomdata polygon NOT NULL,
-  SPATIAL KEY index_geom (geomdata)
-) ENGINE=MyISAM DEFAULT CHARSET=latin2 DELAY_KEY_WRITE=1 ROW_FORMAT=FIXED;
-
-CREATE TABLE t3
-select 
-    aswkb(ws.geomdata) AS geomdatawkb 
-  from 
-    t1 ws
-union 
-  select 
-    aswkb(ws.geomdata) AS geomdatawkb 
-  from 
-    t2 ws;
-
-describe t3;
-
-drop table t1;
-drop table t2;
-drop table t3;
-
---echo End of 4.1 tests
->>>>>>> 31a87028
+--echo End of 5.0 tests