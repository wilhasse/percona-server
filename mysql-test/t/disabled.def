##############################################################################
#
#  List the test cases that are to be disabled temporarily.
#
#  Separate the test case name and the comment with ':'.
#
#    <testcasename> : BUG#<xxxx> <date disabled> <disabler> <comment>
#
#  Do not use any TAB characters for whitespace.
#
##############################################################################
<<<<<<< HEAD
events_bugs              : BUG#17619 2006-02-21 andrey  Test case unstable (race conditions)
events_stress            : BUG#17619 2006-02-21 andrey  Test case unstable
events                   : BUG#17619 2006-02-21 andrey  Test case unstable
ndb_autodiscover         : BUG#18952 2006-02-16 jmiller Needs to be fixed w.r.t binlog
ndb_autodiscover2        : BUG#18952 2006-02-16 jmiller Needs to be fixed w.r.t binlog
ndb_cache2               : BUG#18597 2006-03-28 brian
ndb_gis                  : BUG#18600 2006-03-28 brian
ndb_load                 : BUG#17233 2006-02-16 jmiller
partition_03ndb          : BUG#16385 2006-03-24 mikael
ps_7ndb                  : BUG#18950 2006-02-16 jmiller Dbug assert in RBR mode when executing test suite
rpl_ndb_dd_basic         : BUG#18569 2006-03-28 brian
rpl_row_basic_7ndb       : BUG#18923 2006-04-09 brian
rpl_ndb_dd_advance       : BUG#18924 2006-04-09 brian
rpl_ndb_multi_update2    : BUG#18928 2006-04-09 brian
rpl_ndb_2innodb          : BUG#18945 2006-03-22 tomas   Assertion in get_parts_for_update()
rpl_ndb_2myisam          : BUG#18945 2006-03-22 tomas   Assertion in get_parts_for_update()
rpl_ndb_auto_inc         : BUG#17086 2006-02-16 jmiller
rpl_ndb_basic            : BUG#18592 2006-03-28 brian
rpl_ndb_ddl              : BUG#18946 2006-03-16 mats    Master hangs (Probably related to BUG#17400)
rpl_ndb_insert_ignore    : BUG#18567 2006-03-28 brian
rpl_ndb_innodb2ndb       : BUG#18261 2006-03-16 mats    Cluster Replication: tests rpl_ndb_xxx2ndb fails (BUG#17400)
rpl_ndb_myisam2ndb       : BUG#18261 2006-03-16 mats    Cluster Replication: tests rpl_ndb_xxx2ndb fails (BUG#17400)
rpl_ndb_multi_update3    : BUG#18627 2006-03-29 monty   Cluster Replication: rpl_ndb_multi_update3 fails on Intel 64 bit
rpl_ndb_log              : BUG#18947 2006-03-21 tomas   Result not deterministic, TBD if should remove
rpl_ndb_relay_space      : BUG#16993 2006-02-16 jmiller
rpl_switch_stm_row_mixed : BUG#18590 2006-03-28 brian
rpl_row_inexist_tbl      : BUG#18948 2006-03-09 mats    Disabled since patch makes this test wait forever
rpl_sp                   : BUG#16456 2006-02-16 jmiller
rpl_until                : BUG#15886 2006-02-16 jmiller Unstable test case
sp-goto                  : BUG#18949 2006-02-16 jmiller GOTO is currently is disabled - will be fixed in the future
mysqldump                : BUG#18078 2006-03-10 lars
udf                      : BUG#18564 2006-03-27 ian     (Permission by Brian)

#ndb_alter_table_row      : sometimes wrong error 1015!=1046
#ndb_binlog_basic         : Results are not deterministic, Tomas will fix
#ndb_binlog_multi         : Results are not deterministic, Tomas will fix
#rpl_bit_npk              : Bug#13418
#rpl_ddl                  : Bug#15963 SBR does not show "Definer" correctly
#rpl_ndb_blob             : interferes with following tests, causing hang
#rpl_ndb_blob2            : interferes with following tests, causing hang
#rpl_ndb_delete_nowhere   : Bug#17400: delete & update of rows in table without pk fails
#rpl_ndb_multi_update3    : Bug#17400: delete & update of rows in table without pk fails
=======
events_bugs             : test case unstable (race conditions). andrey will fix
events_stress           : test case unstable. andrey will fix
events                  : test case unstable. andrey will fix
#ndb_alter_table_row    : sometimes wrong error 1015!=1046
ndb_autodiscover        : Needs to be fixed w.r.t binlog
ndb_autodiscover2       : Needs to be fixed w.r.t binlog
#ndb_binlog_basic        : Results are not deterministic, Tomas will fix
#ndb_binlog_multi        : Results are not deterministic, Tomas will fix
ndb_cache2  : Bug #18597
ndb_gis    : Bug #18600
ndb_load                : Bug#17233
partition_03ndb         : Bug#16385
ps_7ndb                 : dbug assert in RBR mode when executing test suite
#rpl_bit_npk             : Bug#13418
#rpl_ddl                 : Bug#15963 SBR does not show "Definer" correctly
rpl_ndb_dd_basic        : Bug #18569
rpl_ndb_2innodb         : assertion in get_parts_for_update()
rpl_ndb_2myisam         : assertion in get_parts_for_update()
rpl_ndb_auto_inc        : Bug#17086
rpl_ndb_basic           : Bug #18592
#rpl_ndb_blob            : interferes with following tests, causing hang
#rpl_ndb_blob2           : interferes with following tests, causing hang
rpl_ndb_ddl             : master hangs
#rpl_ndb_delete_nowhere  : Bug#17400: delete & update of rows in table without pk fails
rpl_ndb_insert_ignore : Bug #18567
rpl_ndb_innodb2ndb      : Bug#18261: Cluster Replication: tests rpl_ndb_xxx2ndb fails
rpl_ndb_myisam2ndb      : Bug#18261: Cluster Replication: tests rpl_ndb_xxx2ndb fails
rpl_ndb_multi_update3   : Bug#18627: Cluster Replication: rpl_ndb_multi_update3 fails on Intel 64 bit
rpl_ndb_log             : result not deterministic, TBD if should remove
rpl_ndb_relay_space     : Bug#16993
#rpl_ndb_multi_update3   : Bug#17400: delete & update of rows in table without pk fails
rpl_switch_stm_row_mixed : Bug #18590
rpl_row_inexist_tbl     : Disabled since patch makes this test wait forever
rpl_sp                  : Bug#16456
rpl_until               : Unstable test case, bug#15886
sp-goto                 : GOTO is currently is disabled - will be fixed in the future
mysqldump               : BUG#18078
udf             : Bug#18564 (Permission by Brian)
ndb_cache_multi2        : Bugs#18974: Test fails randomly
ndb_binlog_ddl_multi    : Bugs#18976: Test fails randomly
rpl_ndb_trig004         : Bugs#18977: Test fails randomly
rpl_ndb_multi_update2   : Bugs#18978: Test fails randomly
rpl_row_blob_innodb     : Bugs#18980: Test fails randomly
>>>>>>> dbc79797
<|MERGE_RESOLUTION|>--- conflicted
+++ resolved
@@ -9,13 +9,14 @@
 #  Do not use any TAB characters for whitespace.
 #
 ##############################################################################
-<<<<<<< HEAD
 events_bugs              : BUG#17619 2006-02-21 andrey  Test case unstable (race conditions)
 events_stress            : BUG#17619 2006-02-21 andrey  Test case unstable
 events                   : BUG#17619 2006-02-21 andrey  Test case unstable
 ndb_autodiscover         : BUG#18952 2006-02-16 jmiller Needs to be fixed w.r.t binlog
 ndb_autodiscover2        : BUG#18952 2006-02-16 jmiller Needs to be fixed w.r.t binlog
+ndb_binlog_ddl_multi     : BUG#18976 2006-04-10 kent    Test fails randomly
 ndb_cache2               : BUG#18597 2006-03-28 brian
+ndb_cache_multi2         : BUG#18974 2006-04-10 kent    Test fails randomly
 ndb_gis                  : BUG#18600 2006-03-28 brian
 ndb_load                 : BUG#17233 2006-02-16 jmiller
 partition_03ndb          : BUG#16385 2006-03-24 mikael
@@ -35,7 +36,9 @@
 rpl_ndb_multi_update3    : BUG#18627 2006-03-29 monty   Cluster Replication: rpl_ndb_multi_update3 fails on Intel 64 bit
 rpl_ndb_log              : BUG#18947 2006-03-21 tomas   Result not deterministic, TBD if should remove
 rpl_ndb_relay_space      : BUG#16993 2006-02-16 jmiller
+rpl_ndb_trig004          : BUG#18977 2006-04-10 kent    Test fails randomly
 rpl_switch_stm_row_mixed : BUG#18590 2006-03-28 brian
+rpl_row_blob_innodb      : BUG#18980 2006-04-10 kent    Test fails randomly
 rpl_row_inexist_tbl      : BUG#18948 2006-03-09 mats    Disabled since patch makes this test wait forever
 rpl_sp                   : BUG#16456 2006-02-16 jmiller
 rpl_until                : BUG#15886 2006-02-16 jmiller Unstable test case
@@ -51,49 +54,4 @@
 #rpl_ndb_blob             : interferes with following tests, causing hang
 #rpl_ndb_blob2            : interferes with following tests, causing hang
 #rpl_ndb_delete_nowhere   : Bug#17400: delete & update of rows in table without pk fails
-#rpl_ndb_multi_update3    : Bug#17400: delete & update of rows in table without pk fails
-=======
-events_bugs             : test case unstable (race conditions). andrey will fix
-events_stress           : test case unstable. andrey will fix
-events                  : test case unstable. andrey will fix
-#ndb_alter_table_row    : sometimes wrong error 1015!=1046
-ndb_autodiscover        : Needs to be fixed w.r.t binlog
-ndb_autodiscover2       : Needs to be fixed w.r.t binlog
-#ndb_binlog_basic        : Results are not deterministic, Tomas will fix
-#ndb_binlog_multi        : Results are not deterministic, Tomas will fix
-ndb_cache2  : Bug #18597
-ndb_gis    : Bug #18600
-ndb_load                : Bug#17233
-partition_03ndb         : Bug#16385
-ps_7ndb                 : dbug assert in RBR mode when executing test suite
-#rpl_bit_npk             : Bug#13418
-#rpl_ddl                 : Bug#15963 SBR does not show "Definer" correctly
-rpl_ndb_dd_basic        : Bug #18569
-rpl_ndb_2innodb         : assertion in get_parts_for_update()
-rpl_ndb_2myisam         : assertion in get_parts_for_update()
-rpl_ndb_auto_inc        : Bug#17086
-rpl_ndb_basic           : Bug #18592
-#rpl_ndb_blob            : interferes with following tests, causing hang
-#rpl_ndb_blob2           : interferes with following tests, causing hang
-rpl_ndb_ddl             : master hangs
-#rpl_ndb_delete_nowhere  : Bug#17400: delete & update of rows in table without pk fails
-rpl_ndb_insert_ignore : Bug #18567
-rpl_ndb_innodb2ndb      : Bug#18261: Cluster Replication: tests rpl_ndb_xxx2ndb fails
-rpl_ndb_myisam2ndb      : Bug#18261: Cluster Replication: tests rpl_ndb_xxx2ndb fails
-rpl_ndb_multi_update3   : Bug#18627: Cluster Replication: rpl_ndb_multi_update3 fails on Intel 64 bit
-rpl_ndb_log             : result not deterministic, TBD if should remove
-rpl_ndb_relay_space     : Bug#16993
-#rpl_ndb_multi_update3   : Bug#17400: delete & update of rows in table without pk fails
-rpl_switch_stm_row_mixed : Bug #18590
-rpl_row_inexist_tbl     : Disabled since patch makes this test wait forever
-rpl_sp                  : Bug#16456
-rpl_until               : Unstable test case, bug#15886
-sp-goto                 : GOTO is currently is disabled - will be fixed in the future
-mysqldump               : BUG#18078
-udf             : Bug#18564 (Permission by Brian)
-ndb_cache_multi2        : Bugs#18974: Test fails randomly
-ndb_binlog_ddl_multi    : Bugs#18976: Test fails randomly
-rpl_ndb_trig004         : Bugs#18977: Test fails randomly
-rpl_ndb_multi_update2   : Bugs#18978: Test fails randomly
-rpl_row_blob_innodb     : Bugs#18980: Test fails randomly
->>>>>>> dbc79797
+#rpl_ndb_multi_update3    : Bug#17400: delete & update of rows in table without pk fails