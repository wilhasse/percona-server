--source include/have_optimizer_trace.inc
set optimizer_trace_max_mem_size=10000000,@@session.optimizer_trace="enabled=on";
let $show_trace=
select json_extract(trace,"$.steps[*].join_optimization.steps[*].refine_plan") from information_schema.optimizer_trace;

--echo # WL#461: allow outer references in derived tables and CTEs

create table t1(a int, b int);
insert into t1 (a) values(1),(2);
create table t2 select * from t1;
analyze table t1,t2;

set optimizer_switch='derived_merge=on';

let $c=2;
while ($c)
{
dec $c;

--echo # Deep nesting: all intermediate subqueries are marked DEPENDENT

let $query=
select * from t1 where
 (select count(*) from (select * from (select * from t1 t2
    where 2=(select 2 from (select t1.a) dt1))dt3)dt4);
eval explain $query;
eval $query;

--echo # If reference is removed, not DEPENDENT

let $query=
select * from t1 where
 (select count(*) from (select * from (select * from t1 t2
    where 2=(select 2 from (select 42) dt1))dt3)dt4);
eval explain $query;
eval $query;

--echo # Outer ref is in SELECT list of derived table's definition

# Justifies delete-all-rows in clear_corr_derived_etc

let $query=
select
(select dt.a from
  (select t1.a as a, t2.a as b from t2) dt where dt.b=t1.a)
as subq
from t1;

eval explain $query;
eval $query;

--echo # In WHERE

let $query=
select
(select dt.b from
  (select t2.a as b from t2 where t1.a=t2.a) dt)
as subq
from t1;

eval explain $query;
eval $query;

--echo # In GROUP BY

# Justifies calling unit->execute() in
# TABLE_LIST::materialized_derived(), instead of
# first_select()->join->exec(), so that we get delete_all_rows on
# group-by tmp table

let $query=
select
(select dt.b from
  (select sum(t2.a) as b from t2 group by t1.a) dt)
as subq
from t1;

eval explain $query;
eval $query;

--echo # In HAVING

# Justifies not marking derived table as const (even if it has one
# row, as here), in SELECT_LEX_UNIT::optimize:
# if const it's substituted during optimization and
# thus const over all executions.

let $query=
select
(select dt.b from
  (select sum(t2.a) as b from t2 having t1.a=sum(t2.a)-1) dt)
as subq
from t1;

eval explain $query;
eval $query;

let $query=
select
(select dt.b from
  (select sum(t2.a) as b from t2 having t1.a=sum(t2.a)-2) dt)
as subq
from t1;

eval explain $query;
eval $query;

--echo # In ORDER BY

let $query=
select
(select dt.b from
  (select t2.a as b from t2 order by if(t1.a=1,t2.a,-t2.a) limit 1) dt)
as subq
from t1;

eval explain $query;
eval $query;

--echo # In window functions

let $query=
select
(select dt.b from
  (select t2.a, sum(t1.a*10+t2.a) over (order by if(t1.a=1,t2.a,-t2.a)) as b
   from t2) dt where dt.a=1)
as subq
from t1;

eval explain $query;
eval $query;

--echo # CTE referenced twice

let $query=
select
(with dt as (select t1.a as a, t2.a as b from t2)
 select dt2.a from dt dt1, dt dt2 where dt1.b=t1.a and dt2.b=dt1.b)
as subq
from t1;

eval explain $query;
eval $query;

--echo Recursive CTE
# Justifies:
# - else if (tl->is_recursive_reference())
# branch in clear_corr...
# - !tl->table->is_created() &&
# added before open_tmp_table(rec ref) in unit's execution
# - removed empty() of fake_select_lex's table list at end of unit's
# execution
# - the said empty() should be done only if (full) in cleanup; same
# for nullifying fake_select_lex->recursive_reference.

select
  (with recursive dt as
    (select t1.a as a union select a+1 from dt where a<10)
   select dt1.a from dt dt1 where dt1.a=t1.a
  ) as subq
from t1;

select
  (with recursive dt as
    (select t1.a as a union select a+1 from dt where a<10)
   select concat(count(*), ' - ', avg(dt.a)) from dt
  ) as subq
from t1;

# Same with UNION ALL
select
  (with recursive dt as
    (select t1.a as a union all select a+1 from dt where a<10)
   select concat(count(*), ' - ', avg(dt.a)) from dt
  ) as subq
from t1;

# cte-2-ref

select
(with dt as (select t1.a as a, t2.a as b from t2)
 select dt2.a from dt dt1, dt dt2 where dt1.b=t1.a and dt2.b=dt1.b)
as subq
from t1;

--echo # Two references to same CTE at different levels of nesting.
# Justifies:
# - clearing the CTE's tmp table at the right point of execution: when
# executing the unit which owns the WITH clause, instead of when
# executing the query block which owns the CTE reference (otherwise
# deeper nested CTE user would empty table under feet of less nested
# CTE user)
# - adding OUTER_REF_TABLE_BIT in fix_outer_field() (this is
# due to the added loop in that function, which assumed
# mark_as_dependent adds the bit, but it doesn't). So it's a post-fix
# for previous revision, but was discovered only after implementing
# the first item. Without this BIT, subq to the right of "=" is
# considered constant, so all execs of =() use the same value of the
# subq (in a ref access).

let $query=
select (with dt as (select t1.a as a from t2 limit 1) select * from dt dt1 where dt1.a=(select * from dt as dt2)) as subq from t1;

eval explain $query;
eval explain format=tree $query;  # Demonstrates printing of CTEs printed multiple times.
eval $query;

# Same with HAVING to test similar change in Item_ref::fix_fields
let $query=
select (with dt as (select t2.a as a from t2 having t1.a=t2.a limit 1) select * from dt dt1 where dt1.a=(select * from dt as dt2)) as subq from t1;

eval explain $query;
eval $query;

--echo # Scope of outer ref in CTE
select (select * from (select t1.a) cte) from t1;
# Equivalent query with CTE.
# Per the std, when we evaluate a query expression, we start with
# evaluation of its WITH clause elements (CTEs).
# Evaluate subquery, so evaluate CTE, t1.a is available: ok
select (with cte as (select t1.a) select * from cte) from t1;
# Now same CTE is defined in top query.
# Evaluate top query, so evaluate CTE, t1.a is not yet available:
# error. Justifies the push_context in find_common_table_expr() which
# itself implies the new "complex" loop in fix_outer_field()
--error ER_UNKNOWN_TABLE
with cte as (select t1.a) select (select * from cte) from t1;

--echo # NOT IN(subquery using derived), handled with subquery materialization

let $query=
select * from t1
where a not in (select dt.f+1 from (select t2.a as f from t2) dt);

eval explain $query;
eval $query;

--echo # Now put an outer reference inside derived table:
--echo # subquery is properly seen as correlated and subquery
--echo # materialization is thus not used.

let $query=
select * from t1
where a not in (select dt.f+1 from (select 0*t1.a+t2.a as f from t2) dt);

eval explain $query;
eval $query;

--echo # Verify that a non-lateral derived table with an outer
--echo # reference makes the semijoin be correlated and thus blocks
--echo # semijoin-materialization-scan.
create table t11 (a int);
insert into t11
 with recursive cte as (select 1 as a union all select a+1 from cte where a<124)
 select * from cte;
alter table t11 add index(a);
create table t12 like t11;
analyze table t11,t12;
--echo # No outer ref: mat-scan chosen
explain select
 /*+ NO_SEMIJOIN(@subq1 FIRSTMATCH, LOOSESCAN, DUPSWEEDOUT) */
 * from t11 where a in (select /*+ QB_NAME(subq1) NO_MERGE(dt) */ *
                       from (select t12.a from t12) dt);
--echo # outer ref: mat-scan not chosen
explain select
 /*+ NO_SEMIJOIN(@subq1 FIRSTMATCH, LOOSESCAN, DUPSWEEDOUT) */
 * from t11 where a in (select /*+ QB_NAME(subq1) NO_MERGE(dt) */ *
                       from (select t12.a+0*t11.a from t12) dt);
DROP TABLE t11,t12;

--echo LATERAL

--echo # prevents join buffer
explain select dt.a from t1, lateral (select t1.a from t2) dt;

--echo # no right join
--error ER_TF_FORBIDDEN_JOIN_TYPE
explain select dt.a from t1 right join lateral (select t1.a from t2) dt on 1;

--echo # no bad left join either
--error ER_BAD_FIELD_ERROR
explain select dt.a from lateral (select t1.a from t2) dt left join t1 on 1;

--echo # more complex case

# Justifies call to propagate_table_maps() in
#  TABLE_LIST::resolve_derived()

--error ER_TF_FORBIDDEN_JOIN_TYPE
explain SELECT * FROM t1
LEFT JOIN
lateral (select t1.a) as dt ON t1.a=dt.a
RIGHT JOIN
lateral (select dt.a) as dt1 ON dt.a=dt1.a;

--echo # LATERAL DT depending on LATERAL DT

# Justifies resolving _and_ materializing dt before resolving dt1,
# i.e. changing the order in SELECT_LEX::resolve_derived().

explain SELECT * FROM t1
JOIN
lateral (select t1.a) as dt ON t1.a=dt.a
JOIN
lateral (select dt.a) as dt1 ON dt.a=dt1.a;

--echo # Placing lateral outer ref in SELECT list then HAVING

select t1.a, dt.a from t1, lateral (select t1.a+t2.a as a from t2) dt;

select t1.a, dt.a from t1, lateral (select t2.a as a from t2 having t1.a) dt;

--echo # Inside view
create view v1 as
 select t1.a as f1, dt.a as f2
 from t1, lateral (select t1.a+t2.a as a from t2) dt;
show create view v1;
select * from v1;
drop view v1;

--echo # Coverage for various branches in Item_ref::fix_fields

# I took obscure queries copied from various existing tests, which
# cover the interested code lines, and modified them to include
# derived tables.

SELECT COUNT(*) FROM t1 GROUP BY t1.a  HAVING t1.a IN (SELECT t3.a
FROM t1 AS t3 WHERE t3.b IN (SELECT b FROM t2, lateral (select t1.a) dt));

create view v1 as select a, b from t1;

# used to crash;
# as LATERAL table looks into the table to the left, which may be
# view, it uses find_table_in_table_ref(), which expects a view
# to be either merged or materialized at this stage; this justifies
# resolving the LATERAL table a bit later than ordinary derived table:
# i.e. at the same time as table function, in
# SELECT_LEX::resolve_derived. See bug#27152428

select vq1.b,dt.b from v1 vq1, lateral (select vq1.b) dt;

# still coverage for item_ref::fix_fields
select b from v1 vq1, lateral (select count(*) from v1 vq2 having vq1.b = 3) dt;

drop view v1;

SELECT
/*+ SET_VAR(optimizer_switch = 'materialization=off,semijoin=off') */
* FROM t1 AS ta, lateral (select 1 WHERE ta.a IN (SELECT b FROM t2 AS tb                WHERE tb.b >= SOME(SELECT SUM(tc.a) as sg FROM t1 as tc                                   GROUP BY tc.b                                   HAVING ta.a=tc.b))) dt;

# Justifies that "sut" may be NULL, so use if(sut) when adding
# OUTER_REF_TABLE_BIT in Item_ref::fix_fields, fix_outer_field

select (select dt.a from   (select 1 as a, t2.a as b from t2 having
t1.a) dt where dt.b=t1.a) as subq from t1;

select (select dt.a from   (select 1 as a, 3 as b from t2 having t1.a)
dt where dt.b=t1.a) as subq from t1;

--echo # Aggregation in outer context

# Justifies that check_sum_func(), when it calls set_aggregation(),
# doesn't stop as soon as unit->item is nullptr: otherwise we wouldn't
# mark the scalar subquery, leading to wrong results.
# Also justifies not resetting allow_sum_func to 0 when resolving a
# derived table: we want to allow aggregated outer references.
select (select f from (select max(t1.a) as f) as dt) as g from t1;

select (select f from lateral (select max(t1.a) as f) as dt) as g from t1;

--echo # LATERAL doesn't allow an aggregate to resolve to the
--echo # immediate parent (because reading of FROM tables happens
--echo # before aggregation). So it resolves in the derived table, so
--echo # the outer query doesn't produce a single-row result.
# This was the simplest behaviour to implement.
# SQL Server and PG reject such query. SQL2015 does not really
# describe this case.

select t1.a, f from t1, lateral (select max(t1.a) as f) as dt;

--echo # We support CTE inside derived table

select * from t1,
lateral (with qn as (select t1.a) select (select max(a) from qn)) as dt;

--echo # Coverage for crash in Item_ident::fix_after_pullout:
--echo # when we merge a derived table contained in a derived table,
--echo # and the merged one contains an outer ref to the top query.

select (select * from (select * from (select t1.a from t2) as dt limit 1) dt2) from t1;

--echo # Semijoin containing a correlated derived table, DT must
--echo # become LATERAL

# Justifies making a non-lateral DT become a lateral one in
# fix_tables_after_pullout.
# Indeed, before semijoin merging "dt" has
# an outer non-lateral ref to t1 so just needs to be materialized
# when its owner (the IN subquery) starts execution.
# But after semijoin merging 'dt' changes owner and we have:
# /* select#1 */ select `test`.`t1`.`a` AS `a` from `test`.`t1`
# semi join ((/* select#3 */ select `test`.`t1`.`a` AS `a`) `dt`)
# where (`dt`.`a` = `test`.`t1`.`a`)
# so 'dt' now has "lateral" refs (to t1), so we give it the LATERAL
# word so that it is rematerialized every time and not only when its
# owner (top query) starts execution.

let $query=
select a from t1 where a in (select a from (select t1.a) dt);
eval explain $query;
eval $query;

# Justifies adding bits to dep_tables in fix_tables_after_pullout

create table t3 as with recursive cte as (select 1 as a union select a+1 from cte where a<20) select * from cte;
analyze table t3;

# Before semijoin merging, dt has a non-lateral outer ref (to t3), so
# its dep_tables is 0.
# After merging, t3 has 20 rows, so optimizer would put 'dt' first in
# plan, then t3, if dep_tables were left to 0, and this would give a
# wrong result (20,20), as actually 'dt' depends on t3 and must be
# after t3 in plan.

let $query=
select min(a),max(a) from t3 where a in (select /*+ no_merge() */ a from (select t3.a from t1) dt);
eval explain $query;
eval $query;

drop table t3;

--echo # DT containing a correlated DT which must become LATERAL

# Justifies making a non-lateral DT become a lateral one in
# fix_tables_after_pullout, see the "semijoin" text above.

let $query=
select * from t1, lateral (select * from (select * from (select t1.a from t2) as dt limit 1) dt2) dt3;

eval explain format=tree $query;  # Demonstrates Materialize -> Temporary table (forced rematerialization always).
eval explain $query;
eval $query;

# Here "dt2" must be made lateral, as its referenced table t0 will be
# a neighbour in FROM after merging

let $query=
select * from t1 as t0,
lateral
(select dt3.* from t1, lateral (select * from (select * from (select t0.a
from t2) as dt limit 1) dt2) dt3) dt4;

eval explain $query;
eval $query;

# and here "dt2" needn't be made lateral, as t0 remains in outer
# query.

let $query=
select /*+ no_merge() */ * from t1 as t0,
lateral
(select dt3.* from t1, lateral (select * from (select * from (select t0.a
from t2) as dt limit 1) dt2) dt3) dt4;

eval explain $query;
eval $query;

# In the second execution of this test, with all merging disabled,
# we observe that dt3 loses its LATERAL in the EXPLAIN warning,
# because it doesn't actually reference neighbour tables of the same
# FROM clause.

# Note that by adding LATERAL where it was not, we change a bit the
# meaning of the query, fortunately name resolution in execution of a
# prepared stmt uses cached_table. If it didn't, the last column would
# contain 42 instead of 1 or 2, if in a prepared stmt.

let $query=
select * from t1, lateral (select * from (select 42) t1, (select t1.a) dt2) dt3;
eval explain $query;
eval $query;

--echo without semijoin: index_subquery needs to re-materialize

# Justifies clear_corr_derived_tmp_tables in subselect_indexsubquery_engine::exec

let $query=
select a from t1 where a in (select /*+ no_semijoin() */ a from (select t1.a) dt);
eval explain $query;
eval $query;

# Justifies clear_corr_ctes in subselect_indexsubquery_engine::exec

select a from t1 where a in (with cte as (select t1.a)
                             select /*+ no_semijoin() */ a from cte);

--echo # Count rematerializations

--echo # In all three plans, handler_write is 2, showing that we
--echo # rematerialize only when necessary (when row of t1 changes)
let $query=
select straight_join * from t1, t2, lateral (select t1.a) as dt;
eval explain $query;
flush status;
eval $query;
--echo # when a row of t1 produces two rows of t2 passed to "dt",
--echo # it still makes one materialization.
show status like "handler_write";

let $query=
select straight_join * from t1, lateral (select t1.a) as dt, t2;
eval explain $query;
flush status;
eval $query;
show status like "handler_write";

let $query=
select straight_join * from t2, t1, lateral (select t1.a) as dt;
eval explain $query;
flush status;
eval $query;
--echo # Due to join buffer, order t2-t1 produces rows as a
--echo # non-buffered t1-t2 plan: t1 buffers all rows of t2, then for
--echo # each row of t1 it's joined to all rows of t2 and passed to t2;
--echo # when a row of t1 produces two rows of t2 passed to "dt",
--echo # it still makes one materialization.
show status like "handler_write";

--echo # Let the planner find the best plan.
--echo # It doesn't work so well, because of
--echo # optimizer_prune_level=1 (see bug#28629788): order specified by
--echo # the user is sorted by number of rows, which leaves it
--echo # unchanged (Card(t1)=Card(t2)=Card(dt)); then it is the first
--echo # explored plan so it's explored in full, and later t1-dt is rejected as
--echo # more expensive than t1-t2. Whereas if t1-dt had been explored
--echo # deeper, we'd see t1-dt-t2 is actually the cheapest, because
--echo # it reads dt the least number of times (and dt has a high read
--echo # cost because Temptable::scan_time() is incredibly high but
--echo # that's another issue; see bug#28631100).
--echo # t2 cannot use join buffering as between "dt" and its
--echo # dependency t1: join buffering would interlace rows of t1
--echo # thus cause more rematerializations.

let $query=
select * from t1, t2, lateral (select t1.a) as dt;
eval explain $query;
flush status;
eval $query;
show status like "handler_write";

--echo # This one finds the best plan. Yes we simply swapped tables in the query,
--echo # and it yields a different plan. This is because the order specified by
--echo # the user is sorted by number of rows, which leaves it
--echo # unchanged (Card(t1)=Card(t2)=Card(dt), then it is the first
--echo # explored plan so it's explored in full and so is never pruned by
--echo # prune_level=1, and it is the best plan. Best as: it reads
--echo # "dt" less, and t2 uses join buffering (which is ok as it's
--echo # after "dt").
--echo # If prune_level=0, all 3 variants here produce this plan.
let $query=
select * from t1, lateral (select t1.a) as dt, t2;
eval explain $query;
flush status;
eval $query;
show status like "handler_write";

--echo # This one is intermediate: t1 uses join buffer (good), but
--echo # "dt" is last (bad, as it has high scan cost).

let $query=
select * from t2, t1, lateral (select t1.a) as dt;
eval explain $query;
flush status;
eval $query;
show status like "handler_write";

--echo # Show the trace of planning of lateral derived tables
let $query=
select * from t1, lateral (select t1.a from t2 as t3, t2 as t4) as dt, t2;
eval explain $query;
select trace from information_schema.optimizer_trace;

--echo # LDT depending on const table only

create table t3(a int) engine=myisam;
insert into t3 values(3);
analyze table t3;
let $query=
select * from t3, lateral (select t3.a+1) as dt;
eval explain $query;
eval $query;
drop table t3;


--echo # Two LDTs depending on different tables
let $query=
select * from t2, t1, lateral (select t1.a) as dt,
                      lateral (select t2.a) as dt2;
eval explain $query;
eval $query;

--echo # Two LDTs depending on one same table

let $query=
select * from t2, t1, lateral (select t1.a) as dt,
                      lateral (select t1.a+1) as dt2;
eval explain $query;
eval explain format=json $query;
eval $query;

--echo # One LDT depending on two tables. The "rematerialize" tag is
--echo # properly added to the 2nd dependency only.

let $query=
select * from t2, t1, lateral (select t1.a+t2.a) as dt;
eval explain $query;
eval explain format=json $query;
eval $query;
eval $show_trace;

--echo # Test when a dependency of LDT uses BKA: BKA code must
--echo # refresh LDT's content when it provides a row.
set @old_opt_switch=@@optimizer_switch;
set @@optimizer_switch="batched_key_access=on,mrr_cost_based=off";
CREATE TABLE t11 (t11a int, t11b int);
INSERT INTO t11 VALUES (99, NULL),(99, 3),(99,0);
CREATE TABLE t12 (t12a int, t12b int, KEY idx (t12b));
INSERT INTO t12 VALUES (100,0),(150,200),(999, 0),(999, NULL);
ANALYZE TABLE t11,t12;
let $query=
SELECT * FROM t11 LEFT JOIN t12 force index (idx) ON t12.t12b = t11.t11b
JOIN LATERAL (SELECT t12a) dt;
eval explain $query;
flush status;
eval $query;
show status like "handler_write";
DROP TABLE t11,t12;
set @@optimizer_switch=@old_opt_switch;

--echo # Test that with an auto_key on the lateral DT, the index is
--echo # properly emptied and re-filled when re-materializing.
--echo # If index weren't emptied, we'd see too many "11" matches for 2nd
--echo # row of t1; and if not re-filled, we'd see no matches for that.

create table t3 (a int, b int);
insert into t3 values(1, 10), (1, 11), (2, 10), (2, 11);
analyze table t3;
let $query=
select * from t1, lateral (select t3.b from t3 where t3.a=t1.a) dt
 where dt.b=t1.a+9;
--echo # Note the auto_key with "Using index", to test the index as
--echo # much as possible.
eval explain $query;
eval $query;
drop table t3;

set optimizer_switch='derived_merge=off';

}

--echo # Reserved word
--error ER_PARSE_ERROR
create table lateral(a int);

drop table t1,t2;

--echo #
--echo # Bug#28723670 RECENT REGRESSION: CRASH/ASSERTION IN FIND_FIELD_IN_TABLE_REF
--echo #

CREATE TABLE t(x INT);
--echo # Don't search for 'y' in top SELECT
--error ER_BAD_FIELD_ERROR
SELECT 1 FROM
  (SELECT 1 FROM (SELECT (SELECT y FROM t) FROM t) AS a) AS b;
DROP TABLE t;

--echo #
--echo # Bug#28976533 ASSERTION `JOIN->BEST_READ < DOUBLE(1.79769313486231570814527423731704357E+308L)
--echo #

CREATE TABLE bb (
pk INTEGER AUTO_INCREMENT,
col_int INTEGER ,
col_int_key INTEGER ,
col_time_key TIME ,
col_time TIME ,
col_datetime_key DATETIME ,
col_datetime DATETIME ,
col_varchar_key VARCHAR(20) ,
col_varchar VARCHAR(20) ,
PRIMARY KEY (pk DESC),
KEY (col_time_key),
KEY (col_time_key DESC)
);

SET SQL_MODE='';
let $query=
SELECT
grandparent1.col_varchar_key AS g1 FROM bb AS grandparent1
LEFT JOIN bb AS grandparent2 USING ( col_time )
WHERE grandparent1.col_int_key IN
(
  WITH qn AS (
               SELECT  parent1.col_int AS p1
               FROM bb AS parent1 LEFT JOIN bb AS parent2 USING ( col_varchar )
               WHERE parent1.col_varchar_key IN
               (
                 WITH qn1 AS (
                               SELECT DISTINCT child1.col_varchar_key AS C1
                               FROM bb AS child1 LEFT JOIN bb AS child2
                               ON child1.col_varchar_key <= child2.col_varchar
                               WHERE child1.col_time > grandparent1.col_datetime
                             )
                 SELECT  * FROM qn1
               )
               AND parent1.col_time_key BETWEEN '2008-03-18' AND
               '2004-11-14'
             )
  SELECT /*+ MERGE(qn) */ * FROM qn
)
GROUP BY grandparent1.col_int;

eval EXPLAIN $query;
eval $query;

DROP TABLE bb;
SET SQL_MODE=DEFAULT;

--echo #
<<<<<<< HEAD
--echo # Bug #29268512: ASSERTION FAILED: INITED == NONE INTERMITTENTLY
--echo #

CREATE TABLE t1 (
  f1 integer
);

INSERT INTO t1 VALUES (0),(1);

CREATE TABLE t2 (
  f2 integer
);

SELECT * FROM t1, LATERAL ( SELECT MAX(1) FROM t2 GROUP BY t1.f1 ) AS l1;

DROP TABLE t1, t2;

--echo #
--echo # Bug #29334082: Still crashing in actual_key_parts() / assert inited == INDEX
--echo #

CREATE TABLE t1 ( f1 INTEGER );
CREATE TABLE t2 ( f2 LONGBLOB );

INSERT INTO t1 VALUES (1);
INSERT INTO t2 VALUES ('abc'),('def');

# The longblob requires deduplication by means of a hidden hash field,
# which triggers a special path in MaterializeIterator that involves an index.
SELECT STD(0) FROM t2, LATERAL ( SELECT f1 FROM t1 GROUP BY f2,f1 ) AS d1;

DROP TABLE t1, t2;
=======
--echo # Bug#28954838 ASSERTION `(REMAINING_TABLES_AFTER != 0) || ((CUR_EMBEDDING_MAP == 0) && (JOIN->
--echo #

CREATE TABLE t1 (
 pk INTEGER,
 col_int INT not null,
 col_int_key INT not null,
 col_time_gckey TIME,
 col_varchar VARCHAR(20) not null,
 col_varchar_key VARCHAR(15)  not null
);

CREATE TABLE t2 (
 pk INTEGER,
 col_int INT not null,
 col_varchar VARCHAR(20) not null,
 col_varchar_key VARCHAR(15) not null
);

SET OPTIMIZER_SWITCH='derived_merge=off';

SELECT table1.col_varchar_key AS field1,
       table2.col_time_gckey AS field2
FROM t2 AS table1 STRAIGHT_JOIN t1 AS table2
     ON table2.col_varchar_key = table1.col_varchar_key
WHERE table2.col_int_key IN
   (WITH qn AS
    (SELECT sq1_t1.col_int AS sq1_field1
     FROM t2 AS sq1_t1
     WHERE sq1_t1.col_varchar_key = table2.col_varchar OR
           EXISTS (WITH qn1 AS
                   (SELECT c_sq1_t1.col_int_key AS c_sq1_field1
                    FROM t1 AS c_sq1_t1
                    WHERE c_sq1_t1.col_varchar_key > sq1_t1.col_varchar OR
                          c_sq1_t1.col_int <> c_sq1_t1.pk
                   )
                   SELECT * FROM qn1
                  )
    )
    SELECT * FROM qn
   ) AND
   EXISTS (WITH qn AS
           (SELECT sq2_t1.col_varchar AS sq2_field1
            FROM t1 AS sq2_t1 STRAIGHT_JOIN
                   t2 AS sq2_t2 INNER JOIN t1 AS sq2_t3
                   ON sq2_t3.col_varchar = sq2_t2.col_varchar_key
                 ON sq2_t3.col_int = sq2_t2.pk
           )
           SELECT * FROM qn
          ) AND
      table2.col_varchar_key <> 'j';

SET OPTIMIZER_SWITCH=DEFAULT;
DROP TABLE t1,t2;

--echo #
--echo # Bug#28955358 VIRTUAL LONGLONG FIELD_NEWDATE::VAL_DATE_TEMPORAL(): ASSERTION `!TABLE || (!TAB
--echo #

CREATE TABLE t1 (
pk INTEGER, col_int_key INTEGER NOT NULL,
col_date_key DATE NOT NULL, col_datetime DATETIME NOT NULL
);

INSERT INTO t1 VALUES (0, 0, '2006-07-18', '2001-09-06 02:13:59.021506');

# outer reference inside derived table 'qn'

SELECT /*+ no_merge() */  outr.pk AS x
FROM ( SELECT * FROM  t1  ) AS  outr
WHERE outr.col_int_key  IN
( SELECT /*+ no_merge() no_semijoin() */ 2
  FROM (SELECT 1 AS x FROM t1 AS  innr WHERE outr.col_date_key ) AS
  qn )
ORDER BY outr.col_datetime;

# outer reference inside JSON_TABLE

SELECT /*+ no_merge() */  outr.pk AS x
FROM ( SELECT * FROM  t1  ) AS  outr
WHERE outr.col_int_key  IN
( SELECT /*+ no_merge() no_semijoin() */ id
  FROM JSON_TABLE( IF(outr.col_date_key<>NOW(),
                      '[{"a":"3"},{"a":2},{"b":1},{"a":0}]',
                      '') ,
                   '$[*]' columns (id for ordinality,
                                   jpath varchar(100) path '$.a',
                                   jexst int exists path '$.b')   ) AS
                                   qn )
ORDER BY outr.col_datetime;

DROP TABLE t1;

# This bug was also wrongly accepting a bad GROUP BY query
# without functional dependency:

CREATE TABLE t1(pk INT PRIMARY KEY, a INT);
--error ER_WRONG_FIELD_WITH_GROUP
EXPLAIN SELECT pk FROM t1 GROUP BY a;
--error ER_WRONG_FIELD_WITH_GROUP
EXPLAIN SELECT (SELECT pk FROM (SELECT t1.pk) dt) FROM t1 GROUP BY a;
DROP TABLE t1;

--echo #
--echo # Bug#28960857 ASSERTION FAILED: !TR->DERIVED_WHERE_COND || TR->DERIVED_WHERE_COND->FIXED
--echo # Bug#28960789 ASSERTION FAILED: TRANSL->ITEM->FIXED,
--echo #

CREATE TABLE t0007 (
  c0008 date NOT NULL,
  c0009 char(234) NOT NULL
);

CREATE TABLE t0008 (
  c0005 tinytext NOT NULL
);

CREATE TABLE t0009 (
  c0000 time NOT NULL
);

SET SQL_MODE=0;

SELECT (SELECT t0007.c0009         FROM (SELECT t0007.c0008 AS c0003
     FROM t0009                   ) AS t0005                 ) FROM t0007
GROUP BY -23;

SELECT (SELECT c0009
        FROM (SELECT 1 AS c0003
              FROM t0009 INNER JOIN t0008
                   ON t0008.c0005
              WHERE t0007.c0008
             ) AS t0005
        GROUP BY c0008
       ),
       COUNT(c0009)
FROM t0007
GROUP BY 1, 1;

DROP TABLE t0007, t0008, t0009;
SET SQL_MODE=DEFAULT;
>>>>>>> d40e868d
<|MERGE_RESOLUTION|>--- conflicted
+++ resolved
@@ -728,7 +728,6 @@
 SET SQL_MODE=DEFAULT;
 
 --echo #
-<<<<<<< HEAD
 --echo # Bug #29268512: ASSERTION FAILED: INITED == NONE INTERMITTENTLY
 --echo #
 
@@ -761,7 +760,8 @@
 SELECT STD(0) FROM t2, LATERAL ( SELECT f1 FROM t1 GROUP BY f2,f1 ) AS d1;
 
 DROP TABLE t1, t2;
-=======
+
+--echo #
 --echo # Bug#28954838 ASSERTION `(REMAINING_TABLES_AFTER != 0) || ((CUR_EMBEDDING_MAP == 0) && (JOIN->
 --echo #
 
@@ -902,5 +902,4 @@
 GROUP BY 1, 1;
 
 DROP TABLE t0007, t0008, t0009;
-SET SQL_MODE=DEFAULT;
->>>>>>> d40e868d
+SET SQL_MODE=DEFAULT;