--source include/not_embedded.inc
--source include/have_partition.inc
--source include/have_innodb.inc

--disable_warnings
drop table if exists t1, t2;
--enable_warnings

let $MYSQLD_DATADIR= `SELECT @@datadir`;

--echo #
--echo # Bug#13694811: THE OPTIMIZER WRONGLY USES THE FIRST
--echo #               INNODB PARTITION STATISTICS
--echo #

CREATE TABLE t1
(a INT,
 b varchar(64),
 PRIMARY KEY (a),
 KEY (b))
ENGINE = InnoDB
PARTITION BY RANGE (a)
SUBPARTITION BY HASH (a) SUBPARTITIONS 10
(PARTITION pNeg VALUES LESS THAN (0),
 PARTITION p0 VALUES LESS THAN (1000),
 PARTITION pMAX VALUES LESS THAN MAXVALUE);

--echo # Only one row in the first 10 subpartitions
INSERT INTO t1 VALUES (-1, 'Only negative pk value');

INSERT INTO t1 VALUES (0, 'Mod Zero'), (1, 'One'), (2, 'Two'), (3, 'Three'),
(10, 'Zero'), (11, 'Mod One'), (12, 'Mod Two'), (13, 'Mod Three'),
(20, '0'), (21, '1'), (22, '2'), (23, '3'),
(4, '4'), (5, '5'), (6, '6'), (7, '7'), (8, '8'), (9, '9');
INSERT INTO t1 SELECT a + 30, b FROM t1 WHERE a >= 0;
ANALYZE TABLE t1;
EXPLAIN SELECT b FROM t1 WHERE b between 'L' and 'N' AND a > -100;
DROP TABLE t1;

--echo #
--echo # Bug#56287: crash when using Partition datetime in sub in query
--echo #

CREATE TABLE t1
(c1 bigint(20) unsigned NOT NULL AUTO_INCREMENT,
 c2 varchar(40) not null default '',
 c3 datetime not  NULL,
 PRIMARY KEY (c1,c3),
 KEY partidx(c3))
ENGINE=InnoDB
PARTITION BY RANGE (TO_DAYS(c3))
(PARTITION p200912 VALUES LESS THAN (to_days('2010-01-01')),
 PARTITION p201103 VALUES LESS THAN (to_days('2011-04-01')),
 PARTITION p201912 VALUES LESS THAN MAXVALUE);

insert into t1(c2,c3) values ("Test row",'2010-01-01 00:00:00');

SELECT PARTITION_NAME, TABLE_ROWS FROM INFORMATION_SCHEMA.PARTITIONS WHERE TABLE_NAME = 't1' AND TABLE_SCHEMA = 'test';
SELECT count(*) FROM t1 p where c3 in
(select c3 from t1 t where t.c3 < date '2011-04-26 19:19:44'
 and t.c3 > date '2011-04-26 19:18:44') ;

DROP TABLE t1;


--echo #
--echo # Bug#54747: Deadlock between REORGANIZE PARTITION and
--echo #            SELECT is not detected
--echo #

SET @old_innodb_thread_concurrency:= @@innodb_thread_concurrency;
SET GLOBAL innodb_thread_concurrency = 1;

CREATE TABLE t1
(user_num BIGINT,
 hours SMALLINT,
 KEY user_num (user_num))
ENGINE = InnoDB   
PARTITION BY RANGE COLUMNS (hours)
(PARTITION hour_003 VALUES LESS THAN (3),
 PARTITION hour_004 VALUES LESS THAN (4),
 PARTITION hour_005 VALUES LESS THAN (5),
 PARTITION hour_last VALUES LESS THAN (MAXVALUE));

INSERT INTO t1 VALUES (1, 1), (2, 2), (3, 3), (4, 4), (5, 5);

BEGIN;
SELECT COUNT(*) FROM t1;

--echo # con1
--connect (con1,localhost,root,,)
--echo # SEND a ALTER PARTITION which waits on the ongoing transaction.
--send
ALTER TABLE t1
REORGANIZE PARTITION hour_003, hour_004 INTO
(PARTITION oldest VALUES LESS THAN (4));

--echo # Connection default wait until the ALTER is in 'waiting for table...'
--echo # state and then continue the transaction by trying a SELECT
--connection default
let $wait_condition =
SELECT COUNT(*) = 1
FROM information_schema.processlist
WHERE INFO like 'ALTER TABLE t1%REORGANIZE PARTITION hour_003, hour_004%'
AND STATE = 'Waiting for table metadata lock';
--source include/wait_condition.inc
SELECT COUNT(*) FROM t1;
COMMIT;

--echo # con1, reaping ALTER.
--connection con1
--reap

--echo # Disconnecting con1 and switching to default. Cleaning up.
--disconnect con1

--connection default

SET GLOBAL innodb_thread_concurrency = @old_innodb_thread_concurrency;
DROP TABLE t1;


--echo #
--echo # Bug#50418: DROP PARTITION does not interact with transactions
--echo #
CREATE TABLE t1 (
    id INT AUTO_INCREMENT NOT NULL,
    name CHAR(50) NOT NULL,
    myDate DATE NOT NULL,
    PRIMARY KEY (id, myDate),
    INDEX idx_date (myDate)
    ) ENGINE=InnoDB
PARTITION BY RANGE ( TO_DAYS(myDate) ) (
    PARTITION p0 VALUES LESS THAN (734028),
    PARTITION p1 VALUES LESS THAN (734029),
    PARTITION p2 VALUES LESS THAN (734030),
    PARTITION p3 VALUES LESS THAN MAXVALUE
    ) ;
INSERT INTO t1 VALUES 
(NULL, 'Lachlan', '2009-09-13'),
  (NULL, 'Clint', '2009-09-13'),
  (NULL, 'John', '2009-09-14'),
  (NULL, 'Dave', '2009-09-14'),
  (NULL, 'Jeremy', '2009-09-15'),
  (NULL, 'Scott', '2009-09-15'),
  (NULL, 'Jeff', '2009-09-16'),
  (NULL, 'Joe', '2009-09-16');
SET AUTOCOMMIT=0;
SELECT * FROM t1 FOR UPDATE;
UPDATE t1 SET name = 'Mattias' WHERE id = 7;
SELECT * FROM t1 WHERE id = 7;
--connect (con1, localhost, root,,)
--echo # Connection con1
SET lock_wait_timeout = 1;
--echo # After the patch it will wait and fail on timeout.
--error ER_LOCK_WAIT_TIMEOUT
ALTER TABLE t1 DROP PARTITION p3;
SHOW WARNINGS;
--disconnect con1
--connection default
--echo # Connection default
SELECT * FROM t1;
--echo # No changes.
COMMIT;
DROP TABLE t1;


--echo #
--echo # Bug#51830: Incorrect partition pruning on range partition (regression)
--echo #
CREATE TABLE t1 (a INT NOT NULL)
ENGINE = InnoDB
PARTITION BY RANGE(a)
(PARTITION p10 VALUES LESS THAN (10),
 PARTITION p30 VALUES LESS THAN (30),
 PARTITION p50 VALUES LESS THAN (50),
 PARTITION p70 VALUES LESS THAN (70),
 PARTITION p90 VALUES LESS THAN (90));
INSERT INTO t1 VALUES (10),(30),(50);
INSERT INTO t1 VALUES (70);
INSERT INTO t1 VALUES (80);
INSERT INTO t1 VALUES (89);
--error ER_NO_PARTITION_FOR_GIVEN_VALUE
INSERT INTO t1 VALUES (90);
--error ER_NO_PARTITION_FOR_GIVEN_VALUE
INSERT INTO t1 VALUES (100);
--error ER_NO_PARTITION_FOR_GIVEN_VALUE
insert INTO t1 VALUES (110);
EXPLAIN PARTITIONS SELECT * FROM t1 WHERE a > 90;
EXPLAIN PARTITIONS SELECT * FROM t1 WHERE a >= 90;
EXPLAIN PARTITIONS SELECT * FROM t1 WHERE a = 90;
EXPLAIN PARTITIONS SELECT * FROM t1 WHERE a = 89;
EXPLAIN PARTITIONS SELECT * FROM t1 WHERE a >= 89;
EXPLAIN PARTITIONS SELECT * FROM t1 WHERE a > 89;
EXPLAIN PARTITIONS SELECT * FROM t1 WHERE a = 100;
EXPLAIN PARTITIONS SELECT * FROM t1 WHERE a >= 100;
EXPLAIN PARTITIONS SELECT * FROM t1 WHERE a > 100;
DROP TABLE t1;

--echo #
--echo # Bug#50104: Partitioned table with just 1 partion works with fk
--echo #
CREATE TABLE t2 (
  id INT,
  PRIMARY KEY (id)
) ENGINE=InnoDB ;

CREATE TABLE t1 (
  id INT NOT NULL AUTO_INCREMENT,
  parent_id INT DEFAULT NULL,
  PRIMARY KEY (id),
  KEY parent_id (parent_id)
) ENGINE=InnoDB;

ALTER TABLE t1 PARTITION BY HASH (id) PARTITIONS 1;

--error ER_FOREIGN_KEY_ON_PARTITIONED
ALTER TABLE t1 ADD CONSTRAINT test_ibfk_1 FOREIGN KEY (parent_id) REFERENCES t2 (id);

ALTER TABLE t1 PARTITION BY HASH (id) PARTITIONS 2;

--error ER_FOREIGN_KEY_ON_PARTITIONED
ALTER TABLE t1 ADD CONSTRAINT test_ibfk_1 FOREIGN KEY (parent_id) REFERENCES t2 (id);

DROP TABLE t1, t2;

#
# BUG#47774, Assertion failure in InnoDB using column list partitioning
#
create table t1 (a varchar(5), b int signed, c varchar(10), d datetime)
partition by range columns(b,c)
subpartition by hash(to_seconds(d))
( partition p0 values less than (2, 'b'),
  partition p1 values less than (4, 'd'),
  partition p2 values less than (10, 'za'));
insert into t1 values ('a', 3, 'w', '2001-10-27 04:34:00');
insert into t1 values ('r', 7, 'w', '2001-10-27 05:34:00');
insert into t1 values ('g', 10, 'w', '2001-10-27 06:34:00');
update t1 set a = 'c' where a > 'f';
drop table t1;

#
# BUG#47776, Failed to update for MEMORY engine, crash for InnoDB and success for MyISAM
#
create table t1 (a varchar(5))
engine=memory
partition by range columns(a)
( partition p0 values less than ('m'),
  partition p1 values less than ('za'));
insert into t1 values  ('j');
update t1 set a = 'z' where (a >= 'j');
drop table t1;

create table t1 (a varchar(5))
engine=myisam
partition by range columns(a)
( partition p0 values less than ('m'),
  partition p1 values less than ('za'));
insert into t1 values  ('j');
update t1 set a = 'z' where (a >= 'j');
drop table t1;

create table t1 (a varchar(5))
engine=innodb
partition by range columns(a)
( partition p0 values less than ('m'),
  partition p1 values less than ('za'));
insert into t1 values  ('j');
update t1 set a = 'z' where (a >= 'j');
drop table t1;

#
# Bug#47029: Crash when reorganize partition with subpartition
#
create table t1 (a int not null,
                 b datetime not null,
                 primary key (a,b))
engine=innodb
partition by range (to_days(b))
subpartition by hash (a)
subpartitions 2
( partition p0 values less than (to_days('2009-01-01')),
  partition p1 values less than (to_days('2009-02-01')),
  partition p2 values less than (to_days('2009-03-01')),
  partition p3 values less than maxvalue);
alter table t1 reorganize partition p1,p2 into
( partition p2 values less than (to_days('2009-03-01')));
drop table t1;
#
# Bug#40595: Non-matching rows not released with READ-COMMITTED on tables
#            with partitions
CREATE TABLE t1 (id INT PRIMARY KEY, data INT) ENGINE = InnoDB 
PARTITION BY RANGE(id) ( 
 PARTITION p0 VALUES LESS THAN (5), 
 PARTITION p1 VALUES LESS THAN (10), 
 PARTITION p2 VALUES LESS THAN MAXVALUE 
);

INSERT INTO t1 VALUES (1,1), (2,2), (3,3), (4,4), (5,5), (6,6), (7,7), (8,8),
                      (9,9), (10,10), (11,11);

SET @old_tx_isolation := @@session.tx_isolation;
SET SESSION TRANSACTION ISOLATION LEVEL READ COMMITTED;

SET autocommit = 0;

UPDATE t1 SET DATA = data*2 WHERE id = 3;

# SHOW ENGINE InnoDB STATUS does not show transaction info in
# PERFORMANCE-VERSION
# grouping/referencing in replace_regex is very slow on long strings,
# removing all before/after the interesting row before grouping/referencing
#--replace_regex /.*---TRANSACTION [0-9]+ [0-9]+, .*, OS thread id [0-9]+// /MySQL thread id [0-9]+, query id [0-9]+ .*// /.*([0-9]+) lock struct\(s\), heap size [0-9]+, ([0-9]+) row lock\(s\).*/\1 lock struct(s) \2 row lock(s)/
#SHOW ENGINE InnoDB STATUS;

UPDATE t1 SET data = data*2 WHERE data = 2;

# SHOW ENGINE InnoDB STATUS does not show transaction info in
# PERFORMANCE-VERSION
# grouping/referencing in replace_regex is very slow on long strings,
# removing all before/after the interesting row before grouping/referencing
#--replace_regex /.*---TRANSACTION [0-9]+ [0-9]+, .*, OS thread id [0-9]+// /MySQL thread id [0-9]+, query id [0-9]+ .*// /.*([0-9]+ lock struct\(s\)), heap size [0-9]+, ([0-9]+ row lock\(s\)).*/\1 \2/
#SHOW ENGINE InnoDB STATUS;

SET @@session.tx_isolation = @old_tx_isolation;

DROP TABLE t1;

#
# Bug37721: ORDER BY when WHERE contains non-partitioned index column
# wrong order since it did not use pk as second compare
--echo # Bug#37721, test of ORDER BY on PK and WHERE on INDEX
CREATE TABLE t1 (
  a INT,
  b INT,
  PRIMARY KEY (a),
  INDEX (b))
ENGINE InnoDB
PARTITION BY HASH(a)
PARTITIONS 3;
# This will give the middle partition the highest value
INSERT INTO t1 VALUES (0,0),(4,0),(2,0);
SELECT a FROM t1 WHERE b = 0 ORDER BY a ASC;
SELECT a FROM t1 WHERE b = 0 ORDER BY a DESC;
ALTER TABLE t1 DROP INDEX b;
SELECT a FROM t1 WHERE b = 0 ORDER BY a ASC;
SELECT a FROM t1 WHERE b = 0 ORDER BY a DESC;
DROP TABLE t1;
CREATE TABLE t1 (
  a VARCHAR(600),
  b VARCHAR(600),
  PRIMARY KEY (a),
  INDEX (b))
ENGINE InnoDB
PARTITION BY KEY(a)
PARTITIONS 3;
# This will give the middle partition the highest value
INSERT INTO t1 VALUES (concat(repeat('MySQL',100),'1'),repeat('0',257));
INSERT INTO t1 VALUES (concat(repeat('MySQL',100),'3'),repeat('0',257));
INSERT INTO t1 VALUES (concat(repeat('MySQL',100),'2'),repeat('0',257));
SELECT right(a,1) FROM t1 WHERE b = repeat('0',257) ORDER BY a ASC;
SELECT right(a,1) FROM t1 WHERE b = repeat('0',257) ORDER BY a DESC;
ALTER TABLE t1 DROP INDEX b;
SELECT right(a,1) FROM t1 WHERE b = repeat('0',257) ORDER BY a ASC;
SELECT right(a,1) FROM t1 WHERE b = repeat('0',257) ORDER BY a DESC;
DROP TABLE t1;

#
# Bug#32948 - FKs allowed to reference partitioned table
#
-- echo # Bug#32948
CREATE TABLE t1 (c1 INT, PRIMARY KEY (c1)) ENGINE=INNODB;
CREATE TABLE t2 (c1 INT, PRIMARY KEY (c1),
                 FOREIGN KEY (c1) REFERENCES t1 (c1)
                 ON DELETE CASCADE)
ENGINE=INNODB;
--error ER_ROW_IS_REFERENCED
ALTER TABLE t1 PARTITION BY HASH(c1) PARTITIONS 5;
--error ER_ROW_IS_REFERENCED
ALTER TABLE t1 ENGINE=MyISAM;
DROP TABLE t2;
DROP TABLE t1;

#
# Bug #14673: Wrong InnoDB default row format
#
create table t1 (a int) engine=innodb partition by hash(a) ;
# Data_free for InnoDB tablespace varies depending on which
# tests have been run before this one
--replace_column 10 # 12 #
show table status like 't1';
drop table t1;

#
# Bug 21173: SHOW TABLE STATUS crashes server in InnoDB
#
create table t1 (a int)
engine = innodb
partition by key (a);
# Data_free for InnoDB tablespace varies depending on which
# tests have been run before this one
--replace_column 10 # 12 #
show table status;
insert into t1 values (0), (1), (2), (3);
# Data_free for InnoDB tablespace varies depending on which
# tests have been run before this one
--replace_column 10 # 12 #
show table status;
drop table t1;

create table t1 (a int auto_increment primary key)
engine = innodb
partition by key (a);
# Data_free for InnoDB tablespace varies depending on which
# tests have been run before this one
--replace_column 10 # 12 #
show table status;
insert into t1 values (NULL), (NULL), (NULL), (NULL);
# Data_free for InnoDB tablespace varies depending on which
# tests have been run before this one
--replace_column 10 # 12 #
show table status;
insert into t1 values (NULL), (NULL), (NULL), (NULL);
# Data_free for InnoDB tablespace varies depending on which
# tests have been run before this one
--replace_column 10 # 12 #
show table status;
drop table t1;

#
# BUG 19122 Crash after ALTER TABLE t1 REBUILD PARTITION p1
#
create table t1 (a int)
partition by key (a)
(partition p1 engine = innodb);

alter table t1 rebuild partition p1;
alter table t1 rebuild partition p1;
alter table t1 rebuild partition p1;
alter table t1 rebuild partition p1;
alter table t1 rebuild partition p1;
alter table t1 rebuild partition p1;
alter table t1 rebuild partition p1;
drop table t1;

#
# Bug 21339: Crash in Explain Partitions
#
create table t1 (a date)
engine = innodb
partition by range (year(a))
(partition p0 values less than (2006),
 partition p1 values less than (2007));
explain partitions select * from t1
where a between '2006-01-01' and '2007-06-01';
drop table t1;

#
# Bug 20397: Partitions: Crash when using non-existing engine
#
create table t1 (a int)
engine = x
partition by key (a);
show create table t1;
drop table t1;

create table t1 (a int)
engine = innodb
partition by list (a)
(partition p0 values in (0));

alter table t1 engine = x;
show create table t1;
drop table t1;

# BUG#26117: index_merge sort-union over partitioned table crashes

create table t1
(
  id int unsigned auto_increment,
  time datetime not null,
  first_name varchar(40),
  last_name varchar(50),
  primary key (id, time),
  index first_index (first_name),
  index last_index (last_name)	
) engine=Innodb partition by range (to_days(time)) (
  partition p1 values less than (to_days('2007-02-07')),
  partition p2 values less than (to_days('2007-02-08')),
  partition p3 values less than MAXVALUE
);

insert into t1 (time, first_name, last_name) values ('2007-02-07', 'Q', 'Robert'),
('2007-02-07', 'Mark', 'Nate'), ('2007-02-07', 'Nate', 'Oscar'),
('2007-02-07', 'Zack', 'Alice'), ('2007-02-07', 'Jack', 'Kathy'),
('2007-02-06', 'Alice', 'Alice'), ('2007-02-06', 'Brian', 'Charles'),
('2007-02-06', 'Charles', 'David'), ('2007-02-06', 'David', 'Eric'),
('2007-02-07', 'Hector', 'Isaac'), ('2007-02-07', 'Oscar', 'Patricia'),
('2007-02-07', 'Patricia', 'Q'), ('2007-02-07', 'X', 'Yuri'),
('2007-02-07', 'Robert', 'Shawn'), ('2007-02-07', 'Kathy', 'Lois'),
('2007-02-07', 'Eric', 'Francis'), ('2007-02-06', 'Shawn', 'Theron'),
('2007-02-06', 'U', 'Vincent'), ('2007-02-06', 'Francis', 'George'),
('2007-02-06', 'George', 'Hector'), ('2007-02-06', 'Vincent', 'Walter'),
('2007-02-06', 'Walter', 'X'), ('2007-02-07', 'Lois', 'Mark'),
('2007-02-07', 'Yuri', 'Zack'), ('2007-02-07', 'Isaac', 'Jack'),
('2007-02-07', 'Sharon', 'Mark'), ('2007-02-07', 'Michael', 'Michelle'),
('2007-02-07', 'Derick', 'Nathan'), ('2007-02-07', 'Peter', 'Xavier'),
('2007-02-07', 'Fred', 'Harold'), ('2007-02-07', 'Katherine', 'Lisa'),
('2007-02-07', 'Tom', 'Rina'), ('2007-02-07', 'Jerry', 'Victor'),
('2007-02-07', 'Alexander', 'Terry'), ('2007-02-07', 'Justin', 'John'),
('2007-02-07', 'Greg', 'Ernest'), ('2007-02-07', 'Robert', 'Q'),
('2007-02-07', 'Nate', 'Mark'), ('2007-02-07', 'Oscar', 'Nate'),
('2007-02-07', 'Alice', 'Zack'), ('2007-02-07', 'Kathy', 'Jack'),
('2007-02-06', 'Alice', 'Alice'), ('2007-02-06', 'Charles', 'Brian'),
('2007-02-06', 'David', 'Charles'), ('2007-02-06', 'Eric', 'David'),
('2007-02-07', 'Isaac', 'Hector'), ('2007-02-07', 'Patricia', 'Oscar'),
('2007-02-07', 'Q', 'Patricia'), ('2007-02-07', 'Yuri', 'X'),
('2007-02-07', 'Shawn', 'Robert'), ('2007-02-07', 'Lois', 'Kathy'),
('2007-02-07', 'Francis', 'Eric'), ('2007-02-06', 'Theron', 'Shawn'),
('2007-02-06', 'Vincent', 'U'), ('2007-02-06', 'George', 'Francis'),
('2007-02-06', 'Hector', 'George'), ('2007-02-06', 'Walter', 'Vincent'),
('2007-02-06', 'X', 'Walter'), ('2007-02-07', 'Mark', 'Lois'),
('2007-02-07', 'Zack', 'Yuri'), ('2007-02-07', 'Jack', 'Isaac'),
('2007-02-07', 'Mark', 'Sharon'), ('2007-02-07', 'Michelle', 'Michael'),
('2007-02-07', 'Nathan', 'Derick'), ('2007-02-07', 'Xavier', 'Peter'),
('2007-02-07', 'Harold', 'Fred'), ('2007-02-07', 'Lisa', 'Katherine'),
('2007-02-07', 'Rina', 'Tom'), ('2007-02-07', 'Victor', 'Jerry'),
('2007-02-07', 'Terry', 'Alexander'), ('2007-02-07', 'John', 'Justin'),
('2007-02-07', 'Ernest', 'Greg');

SELECT * FROM t1 WHERE first_name='Andy' OR last_name='Jake';

drop table t1;

#
# BUG#30583 - Partition on DOUBLE key + INNODB + count(*) == crash
#
CREATE TABLE t1 (a DOUBLE NOT NULL, KEY(a)) ENGINE=InnoDB
PARTITION BY KEY(a) PARTITIONS 10;
INSERT INTO t1 VALUES(1),(2);
SELECT COUNT(*) FROM t1;
DROP TABLE t1;

#
# Bug #31893 Partitions: crash if subpartitions and engine change
#
create table t1 (int_column int, char_column char(5))
  PARTITION BY RANGE (int_column) subpartition by key (char_column) subpartitions 2
  (PARTITION p1 VALUES LESS THAN (5) ENGINE = InnoDB);
alter table t1
ENGINE = MyISAM
PARTITION BY RANGE (int_column)
   subpartition by key (char_column) subpartitions 2
  (PARTITION p1 VALUES LESS THAN (5));
show create table t1;
drop table t1;

#
# BUG#46483 - drop table of partitioned table may leave extraneous file
# Note: was only repeatable with InnoDB plugin
#
CREATE TABLE t1 (a INT) ENGINE=InnoDB
  PARTITION BY list(a) (PARTITION p1 VALUES IN (1));
CREATE INDEX i1 ON t1 (a);
DROP TABLE t1;

# Before the fix it should show extra file like #sql-2405_2.par
--list_files $MYSQLD_DATADIR/test/ *

--disable_parsing
--echo #
--echo # Bug#47343: InnoDB fails to clean-up after lock wait timeout on
--echo #            REORGANIZE PARTITION
--echo #
CREATE TABLE t1 (
	a INT,
	b DATE NOT NULL,
	PRIMARY KEY (a, b)
) ENGINE=InnoDB
PARTITION BY RANGE (a) (
	PARTITION pMAX VALUES LESS THAN MAXVALUE
) ;

INSERT INTO t1 VALUES (1, '2001-01-01'), (2, '2002-02-02'), (3, '2003-03-03');

START TRANSACTION;
SELECT * FROM t1 FOR UPDATE;

connect (con1, localhost, root,,);
--echo # Connection con1
--error ER_LOCK_WAIT_TIMEOUT
ALTER TABLE t1 REORGANIZE PARTITION pMAX INTO
(PARTITION p3 VALUES LESS THAN (3),
 PARTITION pMAX VALUES LESS THAN MAXVALUE);
SHOW WARNINGS;
--error ER_LOCK_WAIT_TIMEOUT
ALTER TABLE t1 REORGANIZE PARTITION pMAX INTO
(PARTITION p3 VALUES LESS THAN (3),
 PARTITION pMAX VALUES LESS THAN MAXVALUE);
SHOW WARNINGS;

#Contents of the 'test' database directory:
--list_files $MYSQLD_DATADIR/test

disconnect con1;
connection default;
--echo # Connection default
SELECT * FROM t1;
COMMIT;
DROP TABLE t1;

#
# Bug #55146    Assertion `m_part_spec.start_part == m_part_spec.end_part' in index_read_idx_map
#

CREATE TABLE t1 (i1 int NOT NULL primary key, f1 int) ENGINE = InnoDB
    PARTITION BY HASH(i1) PARTITIONS 2;

INSERT INTO t1 VALUES (1,1), (2,2);

SELECT * FROM t1 WHERE i1 = ( SELECT i1 FROM t1 WHERE f1=0 LIMIT 1 );

DROP TABLE t1;

--enable_parsing

--echo #
--echo # Bug#54783: optimize table crashes with invalid timestamp default value and NO_ZERO_DATE
--echo #

--disable_warnings
DROP TABLE IF EXISTS t1;
--enable_warnings

CREATE TABLE t1 (a INT, b TIMESTAMP DEFAULT '0000-00-00 00:00:00')
  ENGINE=INNODB PARTITION BY LINEAR HASH (a) PARTITIONS 1;
SET @old_mode = @@sql_mode;
SET SESSION sql_mode = 'NO_ZERO_DATE';
OPTIMIZE TABLE t1;
SET SESSION sql_mode = @old_mode;
DROP TABLE t1;


--echo #
--echo # Bug#57985 "ONLINE/FAST ALTER PARTITION can fail and leave the
--echo #            table unusable".
--echo #
--disable_warnings
DROP TABLE IF EXISTS t1;
--enable_warnings
CREATE TABLE t1 (a bigint not null, b int not null, PRIMARY KEY (a))
  ENGINE = InnoDB PARTITION BY KEY(a) PARTITIONS 2;
INSERT INTO t1 values (0,1), (1,2);
--echo # The below ALTER should fail. It should leave the
--echo # table in its original, non-corrupted, usable state.
--error ER_UNIQUE_KEY_NEED_ALL_FIELDS_IN_PF
ALTER TABLE t1 ADD UNIQUE KEY (b);
--echo # The below statements should succeed, as ALTER should
--echo # have left table intact.
SHOW CREATE TABLE t1;
SELECT * FROM t1;
<<<<<<< HEAD
=======
DROP TABLE t1;
--echo #
--echo # Bug #17299181  CREATE_TIME AND UPDATE_TIME ARE
--echo #                WRONG FOR PARTITIONED TABLES
--echo #

CREATE TABLE t1 (a int, PRIMARY KEY (a)) ENGINE=InnoDB
PARTITION BY HASH (a) PARTITIONS 2;

SELECT COUNT(*) FROM INFORMATION_SCHEMA.TABLES WHERE
CREATE_TIME IS NOT NULL AND TABLE_NAME='t1';

>>>>>>> 31c803e8
DROP TABLE t1;<|MERGE_RESOLUTION|>--- conflicted
+++ resolved
@@ -659,8 +659,6 @@
 --echo # have left table intact.
 SHOW CREATE TABLE t1;
 SELECT * FROM t1;
-<<<<<<< HEAD
-=======
 DROP TABLE t1;
 --echo #
 --echo # Bug #17299181  CREATE_TIME AND UPDATE_TIME ARE
@@ -673,5 +671,4 @@
 SELECT COUNT(*) FROM INFORMATION_SCHEMA.TABLES WHERE
 CREATE_TIME IS NOT NULL AND TABLE_NAME='t1';
 
->>>>>>> 31c803e8
 DROP TABLE t1;