--- conflicted
+++ resolved
@@ -3672,7 +3672,6 @@
 
 --echo
 
-<<<<<<< HEAD
 ###########################################################################
 
 #
@@ -3683,7 +3682,7 @@
 INSERT INTO t1 (a) VALUES ('foo0'), ('bar0'), ('baz0');
 SELECT * FROM t1 WHERE a IN (CONCAT('foo', 0), 'bar');
 DROP TABLE t1;
-=======
+
 #
 # Bug #32942 now() - interval '7200' second is NOT pre-calculated, causing "full table scan"
 #
@@ -3701,6 +3700,5 @@
 SELECT DISTINCT b FROM t1 LEFT JOIN t2 USING(a) WHERE c <= 3;
 SHOW STATUS LIKE 'Handler_read%';
 DROP TABLE t1, t2;
->>>>>>> 7abba3b0
 
 --echo End of 5.0 tests