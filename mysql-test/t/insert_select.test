--- conflicted
+++ resolved
@@ -172,9 +172,6 @@
 insert into t1 values (1),(1),(2);
 insert into t2(ff1) select f1 from t1 on duplicate key update ff2=ff2+1;
 select * from t2;
-<<<<<<< HEAD
-drop table t1, t2;
-=======
 drop table t1, t2;
 #
 # BUGS #9728 - 'Decreased functionality in "on duplicate key update"' 
@@ -189,5 +186,4 @@
 insert into t1 select t2.a from t2 on duplicate key update a= a + t2.b;
 select * from t1;
 drop table t1;
-drop table t2; 
->>>>>>> 06b5abf1
+drop table t2; 