--- conflicted
+++ resolved
@@ -1,11 +1,5 @@
 # Current test checks Last_errno for administrative command "Quit"
 # See Launchpad Bug #716210
-
-<<<<<<< HEAD
---source include/count_sessions.inc
-=======
---source include/have_innodb.inc
->>>>>>> e607d24f
 
 --source include/log_prepare.inc
 
