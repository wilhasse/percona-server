#
# Test bugs in the MyISAM code
#

# Initialise
--disable_warnings
drop table if exists t1,t2;
--enable_warnings
SET SQL_WARNINGS=1;

#
# Test problem with CHECK TABLE;
#

CREATE TABLE t1 (
  STRING_DATA char(255) default NULL,
  KEY string_data (STRING_DATA)
) ENGINE=MyISAM;

INSERT INTO t1 VALUES ('AAAAAAAAAAAAAAAAAAAAAAAAAAAAAAAAAAAAAAAAAAAAAAAAAAAAAAAAAAAAAAAAAAAAAAAAAAAAAAAAAAAAAAAAAAAAAAAAAAAAAAAAAAAAAAAAAAAAAAAAAAAAAAAAAAAAAAAAAAAAAAAAAAAAAAAAAAAAAAAAAAAAAAAAAAAAAAAAAAAAAAAAAAAAAAAAAAAAAAAAAAAAAAAAAAAAAAAAAAAAAAAAAAAAAAAAAAAAAAAAAAAAAAAAAAAAAAA');
INSERT INTO t1 VALUES ('DDDDDDDDDDDDDDDDDDDDDDDDDDDDDDDDDDDDDDDDDDDDDDDDDDDDDDDDDDDDDDDDDDDDDDDDDDDDDDDDDDDDDDDDDDDDDDDDDDDDDDDDDDDDDDDDDDDDDDDDDDDDDDDDDDDDDDDDDDDDDDDDDDDDDDDDDDDDDDDDDDDDDDDDDDDDDDDDDDDDDDDDDDDDDDDDDDDDDDDDDDDDDDDDDDDDDDDDDDDDDDDDDDDDDDDDDDDDDDDDDDDDDDDDDDDDDDD');
INSERT INTO t1 VALUES ('FFFFFFFFFFFFFFFFFFFFFFFFFFFFFFFFFFFFFFFFFFFFFFFFFFFFFFFFFFFFFFFFFFFFFFFFFFFFFFFFFFFFFFFFFFFFFFFFFFFFFFFFFFFFFFFFFFFFFFFFFFFFFFFFFFFFFFFFFFFFFFFFFFFFFFFFFFFFFFFFFFFFFFFFFFFFFFFFFFFFFFFFFFFFFFFFFFFFFFFFFFFFFFFFFFFFFFFFFFFFFFFFFFFFFFFFFFFFFFFFFFFFFFFFFFFFFFF');
INSERT INTO t1 VALUES ('FGGGGGGGGGGGGGGGGGGGGGGGGGGGGGGGGGGGGGGGGGGGGGGGGGGGGGGGGGGGGGGGGGGGGGGGGGGGGGGGGGGGGGGGGGGGGGGGGGGGGGGGGGGGGGGGGGGGGGGGGGGGGGGGGGGGGGGGGGGGGGGGGGGGGGGGGGGGGGGGGGGGGGGGGGGGGGGGGGGGGGGGGGGGGGGGGGGGGGGGGGGGGGGGGGGGGGGGGGGGGGGGGGGGGGGGGGGGGGGGGGGGGGGGGGGGGGG');
INSERT INTO t1 VALUES ('HHHHHHHHHHHHHHHHHHHHHHHHHHHHHHHHHHHHHHHHHHHHHHHHHHHHHHHHHHHHHHHHHHHHHHHHHHHHHHHHHHHHHHHHHHHHHHHHHHHHHHHHHHHHHHHHHHHHHHHHHHHHHHHHHHHHHHHHHHHHHHHHHHHHHHHHHHHHHHHHHHHHHHHHHHHHHHHHHHHHHHHHHHHHHHHHHHHHHHHHHHHHHHHHHHHHHHHHHHHHHHHHHHHHHHHHHHHHHHHHHHHHHHHHHHHHHHH');
INSERT INTO t1 VALUES ('WWWWWWWWWWWWWWWWWWWWWWWWWWWWWWWWWWWWWWWWWWWWWWWWWWWWWWWWWWWWWWWWWWWWWWWWWWWWWWWWWWWWWWWWWWWWWWWWWWWWWWWWWWWWWWWWWWWWWWWWWWWWWWWWWWWWWWWWWWWWWWWWWWWWWWWWWWWWWWWWWWWWWWWWWWWWWWWWWWWWWWWWWWWWWWWWWWWWWWWWWWWWWWWWWWWWWWWWWWWWWWWWWWWWWWWWWWWWWWWWWWWWWWWWWWWWWWW');
CHECK TABLE t1;
drop table t1;

#
# Test problem with rows that are 65517-65520 bytes long
#

create table t1 (a tinyint not null auto_increment, b blob not null, primary key (a));

let $1=100;
disable_query_log;
--disable_warnings
SET SQL_WARNINGS=0;
while ($1)
{
  eval insert into t1 (b) values(repeat(char(65+$1),65550-$1));
  dec $1;
}
SET SQL_WARNINGS=1;
--enable_warnings
enable_query_log;
check table t1;
repair table t1;
delete from t1 where (a & 1);
check table t1;
repair table t1;
check table t1;
drop table t1;

#
# Test bug: Two optimize in a row reset index cardinality
#

create table t1 (a int not null auto_increment, b int not null, primary key (a), index(b));
insert into t1 (b) values (1),(2),(2),(2),(2);
optimize table t1;
show index from t1;
optimize table t1;
show index from t1;
drop table t1;

#
# Test of how ORDER BY works when doing it on the whole table
#

create table t1 (a int not null, b int not null, c int not null, primary key (a),key(b)) engine=myisam;
insert into t1 values (3,3,3),(1,1,1),(2,2,2),(4,4,4);
explain select * from t1 order by a;
explain select * from t1 order by b;
explain select * from t1 order by c;
explain select a from t1 order by a;
explain select b from t1 order by b;
explain select a,b from t1 order by b;
explain select a,b from t1;
explain select a,b,c from t1;
drop table t1;

#
# Test of OPTIMIZE of locked and modified tables
#
CREATE TABLE t1 (a INT);
INSERT INTO  t1 VALUES (1), (2), (3);
LOCK TABLES t1 WRITE;
INSERT INTO  t1 VALUES (1), (2), (3);
OPTIMIZE TABLE t1;
DROP TABLE t1;

#
# Test of optimize, when only mi_sort_index (but not mi_repair*) is done
# in ha_myisam::repair, and index size is changed (decreased).
#

create table t1 ( t1 char(255), key(t1(250)));
insert t1 values ('137513751375137513751375137513751375137569516951695169516951695169516951695169');
insert t1 values ('178417841784178417841784178417841784178403420342034203420342034203420342034203');
insert t1 values ('213872387238723872387238723872387238723867376737673767376737673767376737673767');
insert t1 values ('242624262426242624262426242624262426242607890789078907890789078907890789078907');
insert t1 values ('256025602560256025602560256025602560256011701170117011701170117011701170117011');
insert t1 values ('276027602760276027602760276027602760276001610161016101610161016101610161016101');
insert t1 values ('281528152815281528152815281528152815281564956495649564956495649564956495649564');
insert t1 values ('292129212921292129212921292129212921292102100210021002100210021002100210021002');
insert t1 values ('380638063806380638063806380638063806380634483448344834483448344834483448344834');
insert t1 values ('411641164116411641164116411641164116411616301630163016301630163016301630163016');
insert t1 values ('420842084208420842084208420842084208420899889988998899889988998899889988998899');
insert t1 values ('438443844384438443844384438443844384438482448244824482448244824482448244824482');
insert t1 values ('443244324432443244324432443244324432443239613961396139613961396139613961396139');
insert t1 values ('485448544854485448544854485448544854485477847784778477847784778477847784778477');
insert t1 values ('494549454945494549454945494549454945494555275527552755275527552755275527552755');
insert t1 values ('538647864786478647864786478647864786478688918891889188918891889188918891889188');
insert t1 values ('565556555655565556555655565556555655565554845484548454845484548454845484548454');
insert t1 values ('607860786078607860786078607860786078607856665666566656665666566656665666566656');
insert t1 values ('640164016401640164016401640164016401640141274127412741274127412741274127412741');
insert t1 values ('719471947194719471947194719471947194719478717871787178717871787178717871787178');
insert t1 values ('742574257425742574257425742574257425742549604960496049604960496049604960496049');
insert t1 values ('887088708870887088708870887088708870887035963596359635963596359635963596359635');
insert t1 values ('917791779177917791779177917791779177917773857385738573857385738573857385738573');
insert t1 values ('933293329332933293329332933293329332933278987898789878987898789878987898789878');
insert t1 values ('963896389638963896389638963896389638963877807780778077807780778077807780778077');
delete from t1 where t1>'2';
insert t1 values ('70'), ('84'), ('60'), ('20'), ('76'), ('89'), ('49'), ('50'),
('88'), ('61'), ('42'), ('98'), ('39'), ('30'), ('25'), ('66'), ('61'), ('48'),
('80'), ('84'), ('98'), ('19'), ('91'), ('42'), ('47');
optimize table t1;
check table t1;
drop table t1;

#
# test of myisam with huge number of packed fields
#

create table t1 (i1 int, i2 int, i3 int, i4 int, i5 int, i6 int, i7 int, i8
int, i9 int, i10 int, i11 int, i12 int, i13 int, i14 int, i15 int, i16 int, i17
int, i18 int, i19 int, i20 int, i21 int, i22 int, i23 int, i24 int, i25 int,
i26 int, i27 int, i28 int, i29 int, i30 int, i31 int, i32 int, i33 int, i34
int, i35 int, i36 int, i37 int, i38 int, i39 int, i40 int, i41 int, i42 int,
i43 int, i44 int, i45 int, i46 int, i47 int, i48 int, i49 int, i50 int, i51
int, i52 int, i53 int, i54 int, i55 int, i56 int, i57 int, i58 int, i59 int,
i60 int, i61 int, i62 int, i63 int, i64 int, i65 int, i66 int, i67 int, i68
int, i69 int, i70 int, i71 int, i72 int, i73 int, i74 int, i75 int, i76 int,
i77 int, i78 int, i79 int, i80 int, i81 int, i82 int, i83 int, i84 int, i85
int, i86 int, i87 int, i88 int, i89 int, i90 int, i91 int, i92 int, i93 int,
i94 int, i95 int, i96 int, i97 int, i98 int, i99 int, i100 int, i101 int, i102
int, i103 int, i104 int, i105 int, i106 int, i107 int, i108 int, i109 int, i110
int, i111 int, i112 int, i113 int, i114 int, i115 int, i116 int, i117 int, i118
int, i119 int, i120 int, i121 int, i122 int, i123 int, i124 int, i125 int, i126
int, i127 int, i128 int, i129 int, i130 int, i131 int, i132 int, i133 int, i134
int, i135 int, i136 int, i137 int, i138 int, i139 int, i140 int, i141 int, i142
int, i143 int, i144 int, i145 int, i146 int, i147 int, i148 int, i149 int, i150
int, i151 int, i152 int, i153 int, i154 int, i155 int, i156 int, i157 int, i158
int, i159 int, i160 int, i161 int, i162 int, i163 int, i164 int, i165 int, i166
int, i167 int, i168 int, i169 int, i170 int, i171 int, i172 int, i173 int, i174
int, i175 int, i176 int, i177 int, i178 int, i179 int, i180 int, i181 int, i182
int, i183 int, i184 int, i185 int, i186 int, i187 int, i188 int, i189 int, i190
int, i191 int, i192 int, i193 int, i194 int, i195 int, i196 int, i197 int, i198
int, i199 int, i200 int, i201 int, i202 int, i203 int, i204 int, i205 int, i206
int, i207 int, i208 int, i209 int, i210 int, i211 int, i212 int, i213 int, i214
int, i215 int, i216 int, i217 int, i218 int, i219 int, i220 int, i221 int, i222
int, i223 int, i224 int, i225 int, i226 int, i227 int, i228 int, i229 int, i230
int, i231 int, i232 int, i233 int, i234 int, i235 int, i236 int, i237 int, i238
int, i239 int, i240 int, i241 int, i242 int, i243 int, i244 int, i245 int, i246
int, i247 int, i248 int, i249 int, i250 int, i251 int, i252 int, i253 int, i254
int, i255 int, i256 int, i257 int, i258 int, i259 int, i260 int, i261 int, i262
int, i263 int, i264 int, i265 int, i266 int, i267 int, i268 int, i269 int, i270
int, i271 int, i272 int, i273 int, i274 int, i275 int, i276 int, i277 int, i278
int, i279 int, i280 int, i281 int, i282 int, i283 int, i284 int, i285 int, i286
int, i287 int, i288 int, i289 int, i290 int, i291 int, i292 int, i293 int, i294
int, i295 int, i296 int, i297 int, i298 int, i299 int, i300 int, i301 int, i302
int, i303 int, i304 int, i305 int, i306 int, i307 int, i308 int, i309 int, i310
int, i311 int, i312 int, i313 int, i314 int, i315 int, i316 int, i317 int, i318
int, i319 int, i320 int, i321 int, i322 int, i323 int, i324 int, i325 int, i326
int, i327 int, i328 int, i329 int, i330 int, i331 int, i332 int, i333 int, i334
int, i335 int, i336 int, i337 int, i338 int, i339 int, i340 int, i341 int, i342
int, i343 int, i344 int, i345 int, i346 int, i347 int, i348 int, i349 int, i350
int, i351 int, i352 int, i353 int, i354 int, i355 int, i356 int, i357 int, i358
int, i359 int, i360 int, i361 int, i362 int, i363 int, i364 int, i365 int, i366
int, i367 int, i368 int, i369 int, i370 int, i371 int, i372 int, i373 int, i374
int, i375 int, i376 int, i377 int, i378 int, i379 int, i380 int, i381 int, i382
int, i383 int, i384 int, i385 int, i386 int, i387 int, i388 int, i389 int, i390
int, i391 int, i392 int, i393 int, i394 int, i395 int, i396 int, i397 int, i398
int, i399 int, i400 int, i401 int, i402 int, i403 int, i404 int, i405 int, i406
int, i407 int, i408 int, i409 int, i410 int, i411 int, i412 int, i413 int, i414
int, i415 int, i416 int, i417 int, i418 int, i419 int, i420 int, i421 int, i422
int, i423 int, i424 int, i425 int, i426 int, i427 int, i428 int, i429 int, i430
int, i431 int, i432 int, i433 int, i434 int, i435 int, i436 int, i437 int, i438
int, i439 int, i440 int, i441 int, i442 int, i443 int, i444 int, i445 int, i446
int, i447 int, i448 int, i449 int, i450 int, i451 int, i452 int, i453 int, i454
int, i455 int, i456 int, i457 int, i458 int, i459 int, i460 int, i461 int, i462
int, i463 int, i464 int, i465 int, i466 int, i467 int, i468 int, i469 int, i470
int, i471 int, i472 int, i473 int, i474 int, i475 int, i476 int, i477 int, i478
int, i479 int, i480 int, i481 int, i482 int, i483 int, i484 int, i485 int, i486
int, i487 int, i488 int, i489 int, i490 int, i491 int, i492 int, i493 int, i494
int, i495 int, i496 int, i497 int, i498 int, i499 int, i500 int, i501 int, i502
int, i503 int, i504 int, i505 int, i506 int, i507 int, i508 int, i509 int, i510
int, i511 int, i512 int, i513 int, i514 int, i515 int, i516 int, i517 int, i518
int, i519 int, i520 int, i521 int, i522 int, i523 int, i524 int, i525 int, i526
int, i527 int, i528 int, i529 int, i530 int, i531 int, i532 int, i533 int, i534
int, i535 int, i536 int, i537 int, i538 int, i539 int, i540 int, i541 int, i542
int, i543 int, i544 int, i545 int, i546 int, i547 int, i548 int, i549 int, i550
int, i551 int, i552 int, i553 int, i554 int, i555 int, i556 int, i557 int, i558
int, i559 int, i560 int, i561 int, i562 int, i563 int, i564 int, i565 int, i566
int, i567 int, i568 int, i569 int, i570 int, i571 int, i572 int, i573 int, i574
int, i575 int, i576 int, i577 int, i578 int, i579 int, i580 int, i581 int, i582
int, i583 int, i584 int, i585 int, i586 int, i587 int, i588 int, i589 int, i590
int, i591 int, i592 int, i593 int, i594 int, i595 int, i596 int, i597 int, i598
int, i599 int, i600 int, i601 int, i602 int, i603 int, i604 int, i605 int, i606
int, i607 int, i608 int, i609 int, i610 int, i611 int, i612 int, i613 int, i614
int, i615 int, i616 int, i617 int, i618 int, i619 int, i620 int, i621 int, i622
int, i623 int, i624 int, i625 int, i626 int, i627 int, i628 int, i629 int, i630
int, i631 int, i632 int, i633 int, i634 int, i635 int, i636 int, i637 int, i638
int, i639 int, i640 int, i641 int, i642 int, i643 int, i644 int, i645 int, i646
int, i647 int, i648 int, i649 int, i650 int, i651 int, i652 int, i653 int, i654
int, i655 int, i656 int, i657 int, i658 int, i659 int, i660 int, i661 int, i662
int, i663 int, i664 int, i665 int, i666 int, i667 int, i668 int, i669 int, i670
int, i671 int, i672 int, i673 int, i674 int, i675 int, i676 int, i677 int, i678
int, i679 int, i680 int, i681 int, i682 int, i683 int, i684 int, i685 int, i686
int, i687 int, i688 int, i689 int, i690 int, i691 int, i692 int, i693 int, i694
int, i695 int, i696 int, i697 int, i698 int, i699 int, i700 int, i701 int, i702
int, i703 int, i704 int, i705 int, i706 int, i707 int, i708 int, i709 int, i710
int, i711 int, i712 int, i713 int, i714 int, i715 int, i716 int, i717 int, i718
int, i719 int, i720 int, i721 int, i722 int, i723 int, i724 int, i725 int, i726
int, i727 int, i728 int, i729 int, i730 int, i731 int, i732 int, i733 int, i734
int, i735 int, i736 int, i737 int, i738 int, i739 int, i740 int, i741 int, i742
int, i743 int, i744 int, i745 int, i746 int, i747 int, i748 int, i749 int, i750
int, i751 int, i752 int, i753 int, i754 int, i755 int, i756 int, i757 int, i758
int, i759 int, i760 int, i761 int, i762 int, i763 int, i764 int, i765 int, i766
int, i767 int, i768 int, i769 int, i770 int, i771 int, i772 int, i773 int, i774
int, i775 int, i776 int, i777 int, i778 int, i779 int, i780 int, i781 int, i782
int, i783 int, i784 int, i785 int, i786 int, i787 int, i788 int, i789 int, i790
int, i791 int, i792 int, i793 int, i794 int, i795 int, i796 int, i797 int, i798
int, i799 int, i800 int, i801 int, i802 int, i803 int, i804 int, i805 int, i806
int, i807 int, i808 int, i809 int, i810 int, i811 int, i812 int, i813 int, i814
int, i815 int, i816 int, i817 int, i818 int, i819 int, i820 int, i821 int, i822
int, i823 int, i824 int, i825 int, i826 int, i827 int, i828 int, i829 int, i830
int, i831 int, i832 int, i833 int, i834 int, i835 int, i836 int, i837 int, i838
int, i839 int, i840 int, i841 int, i842 int, i843 int, i844 int, i845 int, i846
int, i847 int, i848 int, i849 int, i850 int, i851 int, i852 int, i853 int, i854
int, i855 int, i856 int, i857 int, i858 int, i859 int, i860 int, i861 int, i862
int, i863 int, i864 int, i865 int, i866 int, i867 int, i868 int, i869 int, i870
int, i871 int, i872 int, i873 int, i874 int, i875 int, i876 int, i877 int, i878
int, i879 int, i880 int, i881 int, i882 int, i883 int, i884 int, i885 int, i886
int, i887 int, i888 int, i889 int, i890 int, i891 int, i892 int, i893 int, i894
int, i895 int, i896 int, i897 int, i898 int, i899 int, i900 int, i901 int, i902
int, i903 int, i904 int, i905 int, i906 int, i907 int, i908 int, i909 int, i910
int, i911 int, i912 int, i913 int, i914 int, i915 int, i916 int, i917 int, i918
int, i919 int, i920 int, i921 int, i922 int, i923 int, i924 int, i925 int, i926
int, i927 int, i928 int, i929 int, i930 int, i931 int, i932 int, i933 int, i934
int, i935 int, i936 int, i937 int, i938 int, i939 int, i940 int, i941 int, i942
int, i943 int, i944 int, i945 int, i946 int, i947 int, i948 int, i949 int, i950
int, i951 int, i952 int, i953 int, i954 int, i955 int, i956 int, i957 int, i958
int, i959 int, i960 int, i961 int, i962 int, i963 int, i964 int, i965 int, i966
int, i967 int, i968 int, i969 int, i970 int, i971 int, i972 int, i973 int, i974
int, i975 int, i976 int, i977 int, i978 int, i979 int, i980 int, i981 int, i982
int, i983 int, i984 int, i985 int, i986 int, i987 int, i988 int, i989 int, i990
int, i991 int, i992 int, i993 int, i994 int, i995 int, i996 int, i997 int, i998
int, i999 int, i1000 int, b blob) row_format=dynamic;
insert into t1 values (1, 1, 1, 1, 1, 1, 1, 1, 1, 1, 1, 1, 1, 1, 1, 1, 1, 1, 1,
1, 1, 1, 1, 1, 1, 1, 1, 1, 1, 1, 1, 1, 1, 1, 1, 1, 1, 1, 1, 1, 1, 1, 1, 1, 1,
1, 1, 1, 1, 1, 1, 1, 1, 1, 1, 1, 1, 1, 1, 1, 1, 1, 1, 1, 1, 1, 1, 1, 1, 1, 1,
1, 1, 1, 1, 1, 1, 1, 1, 1, 1, 1, 1, 1, 1, 1, 1, 1, 1, 1, 1, 1, 1, 1, 1, 1, 1,
1, 1, 1, 1, 1, 1, 1, 1, 1, 1, 1, 1, 1, 1, 1, 1, 1, 1, 1, 1, 1, 1, 1, 1, 1, 1,
1, 1, 1, 1, 1, 1, 1, 1, 1, 1, 1, 1, 1, 1, 1, 1, 1, 1, 1, 1, 1, 1, 1, 1, 1, 1,
1, 1, 1, 1, 1, 1, 1, 1, 1, 1, 1, 1, 1, 1, 1, 1, 1, 1, 1, 1, 1, 1, 1, 1, 1, 1,
1, 1, 1, 1, 1, 1, 1, 1, 1, 1, 1, 1, 1, 1, 1, 1, 1, 1, 1, 1, 1, 1, 1, 1, 1, 1,
1, 1, 1, 1, 1, 1, 1, 1, 1, 1, 1, 1, 1, 1, 1, 1, 1, 1, 1, 1, 1, 1, 1, 1, 1, 1,
1, 1, 1, 1, 1, 1, 1, 1, 1, 1, 1, 1, 1, 1, 1, 1, 1, 1, 1, 1, 1, 1, 1, 1, 1, 1,
1, 1, 1, 1, 1, 1, 1, 1, 1, 1, 1, 1, 1, 1, 1, 1, 1, 1, 1, 1, 1, 1, 1, 1, 1, 1,
1, 1, 1, 1, 1, 1, 1, 1, 1, 1, 1, 1, 1, 1, 1, 1, 1, 1, 1, 1, 1, 1, 1, 1, 1, 1,
1, 1, 1, 1, 1, 1, 1, 1, 1, 1, 1, 1, 1, 1, 1, 1, 1, 1, 1, 1, 1, 1, 1, 1, 1, 1,
1, 1, 1, 1, 1, 1, 1, 1, 1, 1, 1, 1, 1, 1, 1, 1, 1, 1, 1, 1, 1, 1, 1, 1, 1, 1,
1, 1, 1, 1, 1, 1, 1, 1, 1, 1, 1, 1, 1, 1, 1, 1, 1, 1, 1, 1, 1, 1, 1, 1, 1, 1,
1, 1, 1, 1, 1, 1, 1, 1, 1, 1, 1, 1, 1, 1, 1, 1, 1, 1, 1, 1, 1, 1, 1, 1, 1, 1,
1, 1, 1, 1, 1, 1, 1, 1, 1, 1, 1, 1, 1, 1, 1, 1, 1, 1, 1, 1, 1, 1, 1, 1, 1, 1,
1, 1, 1, 1, 1, 1, 1, 1, 1, 1, 1, 1, 1, 1, 1, 1, 1, 1, 1, 1, 1, 1, 1, 1, 1, 1,
1, 1, 1, 1, 1, 1, 1, 1, 1, 1, 1, 1, 1, 1, 1, 1, 1, 1, 1, 1, 1, 1, 1, 1, 1, 1,
1, 1, 1, 1, 1, 1, 1, 1, 1, 1, 1, 1, 1, 1, 1, 1, 1, 1, 1, 1, 1, 1, 1, 1, 1, 1,
1, 1, 1, 1, 1, 1, 1, 1, 1, 1, 1, 1, 1, 1, 1, 1, 1, 1, 1, 1, 1, 1, 1, 1, 1, 1,
1, 1, 1, 1, 1, 1, 1, 1, 1, 1, 1, 1, 1, 1, 1, 1, 1, 1, 1, 1, 1, 1, 1, 1, 1, 1,
1, 1, 1, 1, 1, 1, 1, 1, 1, 1, 1, 1, 1, 1, 1, 1, 1, 1, 1, 1, 1, 1, 1, 1, 1, 1,
1, 1, 1, 1, 1, 1, 1, 1, 1, 1, 1, 1, 1, 1, 1, 1, 1, 1, 1, 1, 1, 1, 1, 1, 1, 1,
1, 1, 1, 1, 1, 1, 1, 1, 1, 1, 1, 1, 1, 1, 1, 1, 1, 1, 1, 1, 1, 1, 1, 1, 1, 1,
1, 1, 1, 1, 1, 1, 1, 1, 1, 1, 1, 1, 1, 1, 1, 1, 1, 1, 1, 1, 1, 1, 1, 1, 1, 1,
1, 1, 1, 1, 1, 1, 1, 1, 1, 1, 1, 1, 1, 1, 1, 1, 1, 1, 1, 1, 1, 1, 1, 1, 1, 1,
1, 1, 1, 1, 1, 1, 1, 1, 1, 1, 1, 1, 1, 1, 1, 1, 1, 1, 1, 1, 1, 1, 1, 1, 1, 1,
1, 1, 1, 1, 1, 1, 1, 1, 1, 1, 1, 1, 1, 1, 1, 1, 1, 1, 1, 1, 1, 1, 1, 1, 1, 1,
1, 1, 1, 1, 1, 1, 1, 1, 1, 1, 1, 1, 1, 1, 1, 1, 1, 1, 1, 1, 1, 1, 1, 1, 1, 1,
1, 1, 1, 1, 1, 1, 1, 1, 1, 1, 1, 1, 1, 1, 1, 1, 1, 1, 1, 1, 1, 1, 1, 1, 1, 1,
1, 1, 1, 1, 1, 1, 1, 1, 1, 1, 1, 1, 1, 1, 1, 1, 1, 1, 1, 1, 1, 1, 1, 1, 1, 1,
1, 1, 1, 1, 1, 1, 1, 1, 1, 1, 1, 1, 1, 1, 1, 1, 1, 1, 1, 1, 1, 1, 1, 1, 1, 1,
1, 1, 1, 1, 1, 1, 1, 1, 1, 1, 1, 1, 1, 1, 1, 1, 1, 1, 1, 1, 1, 1, 1, 1, 1, 1,
1, 1, 1, 1, 1, 1, 1, 1, 1, 1, 1, 1, 1, 1, 1, 1, 1, 1, 1, 1, 1, 1, 1, 1, 1, 1,
1, 1, 1, 1, 1, 1, 1, 1, 1, 1, 1, 1, 1, 1, 1, 1, 1, 1, 1, 1, 1, 1, 1, 1, 1, 1,
1, 1, 1, 1, 1, 1, 1, 1, 1, 1, 1, 1, 1, 1, 1, 1, 1, 1, 1, 1, 1, 1, 1, 1, 1, 1,
1, 1, 1, 1, 1, 1, 1, 1, 1, 1, 1, 1, 1, 1, 1, 1, 1, 1, 1, 1, 1, 1, 1, 1, 1, 1,
1, 1, 1, 1, 1, 1, 1, 1, 1, 1, 1, 1, 1, 1, 1, 1, 1, 1, 1, "Sergei");
update t1 set b=repeat('a',256);
update t1 set i1=0, i2=0, i3=0, i4=0, i5=0, i6=0, i7=0;
check table t1;
delete from t1 where i8=1;
select i1,i2 from t1;
check table t1;
drop table t1;

#
# Test of REPAIR that once failed
#
CREATE TABLE `t1` (
  `post_id` mediumint(8) unsigned NOT NULL auto_increment,
  `topic_id` mediumint(8) unsigned NOT NULL default '0',
  `post_time` datetime NOT NULL default '0000-00-00 00:00:00',
  `post_text` text NOT NULL,
  `icon_url` varchar(10) NOT NULL default '',
  `sign` tinyint(1) unsigned NOT NULL default '0',
  `post_edit` varchar(150) NOT NULL default '',
  `poster_login` varchar(35) NOT NULL default '',
  `ip` varchar(15) NOT NULL default '',
  PRIMARY KEY  (`post_id`),
  KEY `post_time` (`post_time`),
  KEY `ip` (`ip`),
  KEY `poster_login` (`poster_login`),
  KEY `topic_id` (`topic_id`),
  FULLTEXT KEY `post_text` (`post_text`)
) ENGINE=MyISAM;

INSERT INTO t1 (post_text) VALUES ('ceci est un test'),('ceci est un test'),('ceci est un test'),('ceci est un test'),('ceci est un test');

REPAIR TABLE t1;
CHECK TABLE t1;
drop table t1;

#
# Test of creating table with too long key
#

--error 1071
CREATE TABLE t1 (a varchar(255), b varchar(255), c varchar(255), d varchar(255), e varchar(255), KEY t1 (a, b, c, d, e));
CREATE TABLE t1 (a varchar(255), b varchar(255), c varchar(255), d varchar(255), e varchar(255));
--error 1071
ALTER TABLE t1 ADD INDEX t1 (a, b, c, d, e);
DROP TABLE t1;

#
# Test of cardinality of keys with NULL
#

CREATE TABLE t1 (a int not null, b int, c int, key(b), key(c), key(a,b), key(c,a));
INSERT into t1 values (0, null, 0), (0, null, 1), (0, null, 2), (0, null,3), (1,1,4);
create table t2 (a int not null, b int, c int, key(b), key(c), key(a));
INSERT into t2 values (1,1,1), (2,2,2);
optimize table t1;
show index from t1;
explain select * from t1,t2 where t1.a=t2.a;
explain select * from t1,t2 force index(a) where t1.a=t2.a;
explain select * from t1 force index(a),t2 force index(a) where t1.a=t2.a;
explain select * from t1,t2 where t1.b=t2.b;
explain select * from t1,t2 force index(c) where t1.a=t2.a;
explain select * from t1 where a=0 or a=2;
explain select * from t1 force index (a) where a=0 or a=2;
explain select * from t1 where c=1;
explain select * from t1 use index() where c=1;
drop table t1,t2;

#
# Test bug when updating a split dynamic row where keys are not changed
#

create table t1 (a int not null auto_increment primary key, b varchar(255));
insert into t1 (b) values (repeat('a',100)),(repeat('b',100)),(repeat('c',100));
update t1 set b=repeat(left(b,1),200) where a=1;
delete from t1 where (a & 1)= 0;
update t1 set b=repeat('e',200) where a=1;
flush tables;
check table t1;

#
# check updating with keys
#

disable_query_log;
let $1 = 100;
while ($1)
{
  eval insert into t1 (b) values (repeat(char(($1 & 32)+65), $1));
  dec $1;
}
enable_query_log;
update t1 set b=repeat(left(b,1),255) where a between 1 and 5;
update t1 set b=repeat(left(b,1),10) where a between 32 and 43;
update t1 set b=repeat(left(b,1),2) where a between 64 and 66;
update t1 set b=repeat(left(b,1),65) where a between 67 and 70;
check table t1;
insert into t1 (b) values (repeat('z',100));
update t1 set b="test" where left(b,1) > 'n';
check table t1;
drop table t1;

#
# two bugs in myisam-space-stripping feature
#
create table t1 ( a text not null, key a (a(20)));
insert into t1 values ('aaa   '),('aaa'),('aa');
check table t1;
repair table t1;
select concat(a,'.') from t1 where a='aaa';
select concat(a,'.') from t1 where binary a='aaa';
update t1 set a='bbb' where a='aaa';
select concat(a,'.') from t1;
drop table t1;

#
# Third bug in the same code (BUG#2295)
#

create table t1(a text not null, b text not null, c text not null, index (a(10),b(10),c(10)));
insert into t1 values('807780', '477', '165');
insert into t1 values('807780', '477', '162');
insert into t1 values('807780', '472', '162');
select * from t1 where a='807780' and b='477' and c='165';
drop table t1;

#
# space-stripping in _mi_prefix_search: BUG#5284
#
DROP TABLE IF EXISTS t1;
CREATE TABLE t1 (a varchar(150) NOT NULL, KEY (a)); 
INSERT t1 VALUES ("can \tcan"); 
INSERT t1 VALUES ("can   can"); 
INSERT t1 VALUES ("can"); 
SELECT * FROM t1;
CHECK TABLE t1;
DROP TABLE t1;

#
# Verify blob handling
#
create table t1 (a blob);
insert into t1 values('a '),('a');
select concat(a,'.') from t1 where a='a';
select concat(a,'.') from t1 where a='a ';
alter table t1 add key(a(2));
select concat(a,'.') from t1 where a='a';
select concat(a,'.') from t1 where a='a ';
drop table t1;

#
# Test text and unique
#
create table t1 (a int not null auto_increment primary key, b text not null, unique b (b(20)));
insert into t1 (b) values ('a'),('b'),('c');
select concat(b,'.') from t1;
update t1 set b='b ' where a=2;
--error 1062
update t1 set b='b  ' where a > 1;
--error 1062
insert into t1 (b) values ('b');
select * from t1;
delete from t1 where b='b';
select a,concat(b,'.') from t1;
drop table t1;

#
# Test keys with 0 segments. (Bug #3203)
#
create table t1 (a int not null);
create table t2 (a int not null, primary key (a));
insert into t1 values (1);
insert into t2 values (1),(2);
select sql_big_result distinct t1.a from t1,t2 order by t2.a;
select distinct t1.a from t1,t2 order by t2.a;
select sql_big_result distinct t1.a from t1,t2;
explain select sql_big_result distinct t1.a from t1,t2 order by t2.a;
explain select distinct t1.a from t1,t2 order by t2.a;
drop table t1,t2;

#
# Bug#14616 - Freshly imported table returns error 124 when using LIMIT
#
create table t1 (
  c1 varchar(32),
  key (c1)
) engine=myisam;
alter table t1 disable keys;
insert into t1 values ('a'), ('b');
select c1 from t1 order by c1 limit 1;
drop table t1;

#
# Test RTREE index
#
--error 1235, 1289
CREATE TABLE t1 (`a` int(11) NOT NULL default '0', `b` int(11) NOT NULL default '0', UNIQUE KEY `a` USING RTREE (`a`,`b`)) ENGINE=MyISAM;
# INSERT INTO t1 VALUES (1,1),(1,1);
# DELETE FROM rt WHERE a<1;
# DROP TABLE IF EXISTS t1;

create table t1 (a int, b varchar(200), c text not null) checksum=1;
create table t2 (a int, b varchar(200), c text not null) checksum=0;
insert t1 values (1, "aaa", "bbb"), (NULL, "", "ccccc"), (0, NULL, "");
insert t2 select * from t1;
checksum table t1, t2, t3 quick;
checksum table t1, t2, t3;
checksum table t1, t2, t3 extended;
#show table status;
drop table t1,t2;

create table t1 (a int, key (a));
show keys from t1;
alter table t1 disable keys;
show keys from t1;
create table t2 (a int);
let $i=1000;
set @@rand_seed1=31415926,@@rand_seed2=2718281828;
--disable_query_log
while ($i)
{
  dec $i;
  insert t2 values (rand()*100000);
}
--enable_query_log
insert t1 select * from t2;
show keys from t1;
alter table t1 enable keys;
show keys from t1;
alter table t1 engine=heap;
alter table t1 disable keys;
show keys from t1;
drop table t1,t2;

#
# index search for NULL in blob. Bug #4816
#
create table t1 ( a tinytext, b char(1), index idx (a(1),b) );
insert into t1 values (null,''), (null,'');
explain select count(*) from t1 where a is null;
select count(*) from t1 where a is null;
drop table t1;

#
# Bug #8306: TRUNCATE leads to index corruption 
#
create table t1 (c1 int, index(c1));
create table t2 (c1 int, index(c1)) engine=merge union=(t1);
insert into t1 values (1);
# Close all tables.
flush tables;
# Open t2 and (implicitly) t1.
select * from t2;
# Truncate after flush works (unless another threads reopens t2 in between).
flush tables;
truncate table t1;
insert into t1 values (1);
# Close all tables.
flush tables;
# Open t2 and (implicitly) t1.
select * from t2;
# Truncate t1, wich was not recognized as open without the bugfix.
# Now, it should fail with a table-in-use error message.
--error 1105
truncate table t1;
# The insert used to fail on the crashed table.
insert into t1 values (1);
drop table t1,t2;

#
# bug9188 - Corruption Can't open file: 'table.MYI' (errno: 145)
#
create table t1 (c1 int, c2 varchar(4) not null default '',
                 key(c2(3))) default charset=utf8;
insert into t1 values (1,'A'), (2, 'B'), (3, 'A');
update t1 set c2='A  B' where c1=2;
check table t1;
drop table t1;


#
# Bug#12296 - CHECKSUM TABLE reports 0 for the table
# This happened if the first record was marked as deleted.
#
create table t1 (c1 int);
insert into t1 values (1),(2),(3),(4);
checksum table t1;
delete from t1 where c1 = 1;
create table t2 as select * from t1;
# The following returns 0 with the bug in place.
checksum table t1;
# The above should give the same number as the following.
checksum table t2;
drop table t1, t2;

#
# BUG#12232: New myisam_stats_method variable.
#

show variables like 'myisam_stats_method';

create table t1 (a int, key(a));
insert into t1 values (0),(1),(2),(3),(4);
insert into t1 select NULL from t1;

# default: NULLs considered inequal
analyze table t1; 
show index from t1;
insert into t1 values (11);
delete from t1 where a=11;
check table t1;
show index from t1;

# Set nulls to be equal:
set myisam_stats_method=nulls_equal;
show variables like 'myisam_stats_method';
insert into t1 values (11);
delete from t1 where a=11;

analyze table t1; 
show index from t1;

insert into t1 values (11);
delete from t1 where a=11;

check table t1;
show index from t1;

# Set nulls back to be equal 
set myisam_stats_method=DEFAULT;
show variables like 'myisam_stats_method';
insert into t1 values (11);
delete from t1 where a=11;

analyze table t1; 
show index from t1;

insert into t1 values (11);
delete from t1 where a=11;

check table t1;
show index from t1;

drop table t1;

# WL#2609, CSC#XXXX: MyISAM 
set myisam_stats_method=nulls_ignored;
show variables like 'myisam_stats_method';

create table t1 (
  a char(3), b char(4), c char(5), d char(6),
  key(a,b,c,d)
);
insert into t1 values ('bcd','def1', NULL, 'zz');
insert into t1 values ('bcd','def2', NULL, 'zz');
insert into t1 values ('bce','def1', 'yuu', NULL);
insert into t1 values ('bce','def2', NULL, 'quux');
analyze table t1;
show index from t1;
delete from t1;
analyze table t1;
show index from t1;

set myisam_stats_method=DEFAULT;
drop table t1;

# BUG#13814 - key value packed incorrectly for TINYBLOBs

create table t1(
  cip INT NOT NULL,
  time TIME NOT NULL,
  score INT NOT NULL DEFAULT 0,
  bob TINYBLOB
);

insert into t1 (cip, time) VALUES (1, '00:01'), (2, '00:02'), (3,'00:03');
insert into t1 (cip, bob, time) VALUES (4, 'a', '00:04'), (5, 'b', '00:05'), 
                                       (6, 'c', '00:06');
select * from t1 where bob is null and cip=1;
create index bug on t1 (bob(22), cip, time);
select * from t1 where bob is null and cip=1;
drop table t1;

#
# Bug#14980 - COUNT(*) incorrect on MyISAM table with certain INDEX
#
create table t1 (
  id1 int not null auto_increment,
  id2 int not null default '0',
  t text not null,
  primary key  (id1),
  key x (id2, t(32))
) engine=myisam;
insert into t1 (id2, t) values
(10, 'abc'), (10, 'abc'), (10, 'abc'),
(20, 'abc'), (20, 'abc'), (20, 'def'),
(10, 'abc'), (10, 'abc');
select count(*)   from t1 where id2 = 10;
select count(id1) from t1 where id2 = 10;
drop table t1;

#
<<<<<<< HEAD
=======
# BUG##20357 - Got error 124 from storage engine using MIN and MAX functions
#              in queries
#
CREATE TABLE t1(a TINYINT, KEY(a)) ENGINE=MyISAM;
INSERT INTO t1 VALUES(1);
SELECT MAX(a) FROM t1 IGNORE INDEX(a);
ALTER TABLE t1 DISABLE KEYS;
SELECT MAX(a) FROM t1;
SELECT MAX(a) FROM t1 IGNORE INDEX(a);
DROP TABLE t1;

#
>>>>>>> 7157abe6
# BUG#18036 - update of table joined to self reports table as crashed
#
CREATE TABLE t1(a CHAR(9), b VARCHAR(7)) ENGINE=MyISAM;
INSERT INTO t1(a) VALUES('xxxxxxxxx'),('xxxxxxxxx');
UPDATE t1 AS ta1,t1 AS ta2 SET ta1.b='aaaaaa',ta2.b='bbbbbb';
SELECT * FROM t1;
DROP TABLE t1;

# End of 4.1 tests

#
# Test varchar
#

let $default=`select @@storage_engine`;
set storage_engine=MyISAM;
source include/varchar.inc;

#
# Some errors/warnings on create
#

create table t1 (v varchar(65530), key(v));
drop table if exists t1;
create table t1 (v varchar(65536));
show create table t1;
drop table t1;
create table t1 (v varchar(65530) character set utf8);
show create table t1;
drop table t1;

# MyISAM specific varchar tests
--error 1118
create table t1 (v varchar(65535));

eval set storage_engine=$default;

#
# Test concurrent insert
# First with static record length
#
set @save_concurrent_insert=@@concurrent_insert;
set global concurrent_insert=1;
create table t1 (a int);
insert into t1 values (1),(2),(3),(4),(5);
lock table t1 read local;
connect (con1,localhost,root,,);
connection con1;
# Insert in table without hole
insert into t1 values(6),(7);
connection default;
unlock tables;
delete from t1 where a>=3 and a<=4;
lock table t1 read local;
connection con1;
set global concurrent_insert=2;
# Insert in table with hole -> Should insert at end
insert into t1 values (8),(9);
connection default;
unlock tables;
# Insert into hole
insert into t1 values (10),(11),(12);
select * from t1;
check table t1;
drop table t1;
disconnect con1;

# Same test with dynamic record length
create table t1 (a int, b varchar(30) default "hello");
insert into t1 (a) values (1),(2),(3),(4),(5);
lock table t1 read local;
connect (con1,localhost,root,,);
connection con1;
# Insert in table without hole
insert into t1 (a) values(6),(7);
connection default;
unlock tables;
delete from t1 where a>=3 and a<=4;
lock table t1 read local;
connection con1;
set global concurrent_insert=2;
# Insert in table with hole -> Should insert at end
insert into t1 (a) values (8),(9);
connection default;
unlock tables;
# Insert into hole
insert into t1 (a) values (10),(11),(12);
select a from t1;
check table t1;
drop table t1;
disconnect con1;
set global concurrent_insert=@save_concurrent_insert;


# BUG#9622 - ANALYZE TABLE and ALTER TABLE .. ENABLE INDEX produce
# different statistics on the same table with NULL values.
create table t1 (a int, key(a));

insert into t1 values (1),(2),(3),(4),(NULL),(NULL),(NULL),(NULL);
analyze table t1;
show keys from t1;

alter table t1 disable keys;
alter table t1 enable keys;
show keys from t1;

drop table t1;

#
# Bug#10056 - PACK_KEYS option take values greater than 1 while creating table
#
create table t1 (c1 int) engine=myisam pack_keys=0;
create table t2 (c1 int) engine=myisam pack_keys=1;
create table t3 (c1 int) engine=myisam pack_keys=default;
--error 1064
create table t4 (c1 int) engine=myisam pack_keys=2;
<<<<<<< HEAD
drop table t1, t2, t3;

#
# Test of key_block_size
#

create table t1 (a int not null, key `a` (a) key_block_size=1024);
show create table t1;
drop table t1;

create table t1 (a int not null, key `a` (a) key_block_size=2048);
show create table t1;
drop table t1;

create table t1 (a varchar(2048), key `a` (a));
show create table t1;
drop table t1;

create table t1 (a varchar(2048), key `a` (a) key_block_size=1024);
show create table t1;
drop table t1;

create table t1 (a int not null, b varchar(2048), key (a), key(b)) key_block_size=1024;
show create table t1;
alter table t1 key_block_size=2048;
show create table t1;
alter table t1 add c int, add key (c);
show create table t1;
alter table t1 key_block_size=0;
alter table t1 add d int, add key (d);
show create table t1;
drop table t1;

create table t1 (a int not null, b varchar(2048), key (a), key(b)) key_block_size=8192;
show create table t1;
drop table t1;

create table t1 (a int not null, b varchar(2048), key (a) key_block_size=1024, key(b)) key_block_size=8192;
show create table t1;
drop table t1;

create table t1 (a int not null, b int, key (a) key_block_size=1024, key(b) key_block_size=8192) key_block_size=16384;
show create table t1;
drop table t1;


# Test limits and errors of key_block_size

create table t1 (a int not null, key `a` (a) key_block_size=512);
show create table t1;
drop table t1;

create table t1 (a varchar(2048), key `a` (a) key_block_size=1000000000000000000);
show create table t1;
drop table t1;

create table t1 (a int not null, key `a` (a) key_block_size=1025);
show create table t1;
drop table t1;

--error 1064
create table t1 (a int not null, key key_block_size=1024 (a));
--error 1064
create table t1 (a int not null, key `a` key_block_size=1024 (a));
=======
drop table t1, t2, t3;
>>>>>>> 7157abe6
<|MERGE_RESOLUTION|>--- conflicted
+++ resolved
@@ -698,8 +698,6 @@
 drop table t1;
 
 #
-<<<<<<< HEAD
-=======
 # BUG##20357 - Got error 124 from storage engine using MIN and MAX functions
 #              in queries
 #
@@ -712,7 +710,6 @@
 DROP TABLE t1;
 
 #
->>>>>>> 7157abe6
 # BUG#18036 - update of table joined to self reports table as crashed
 #
 CREATE TABLE t1(a CHAR(9), b VARCHAR(7)) ENGINE=MyISAM;
@@ -829,7 +826,6 @@
 create table t3 (c1 int) engine=myisam pack_keys=default;
 --error 1064
 create table t4 (c1 int) engine=myisam pack_keys=2;
-<<<<<<< HEAD
 drop table t1, t2, t3;
 
 #
@@ -893,7 +889,4 @@
 --error 1064
 create table t1 (a int not null, key key_block_size=1024 (a));
 --error 1064
-create table t1 (a int not null, key `a` key_block_size=1024 (a));
-=======
-drop table t1, t2, t3;
->>>>>>> 7157abe6
+create table t1 (a int not null, key `a` key_block_size=1024 (a));