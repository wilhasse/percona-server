--- conflicted
+++ resolved
@@ -729,7 +729,24 @@
 cip	time	score	bob
 1	00:01:00	0	NULL
 drop table t1;
-<<<<<<< HEAD
+create table t1 (
+id1 int not null auto_increment,
+id2 int not null default '0',
+t text not null,
+primary key  (id1),
+key x (id2, t(32))
+) engine=myisam;
+insert into t1 (id2, t) values
+(10, 'abc'), (10, 'abc'), (10, 'abc'),
+(20, 'abc'), (20, 'abc'), (20, 'def'),
+(10, 'abc'), (10, 'abc');
+select count(*)   from t1 where id2 = 10;
+count(*)
+5
+select count(id1) from t1 where id2 = 10;
+count(id1)
+5
+drop table t1;
 set storage_engine=MyISAM;
 drop table if exists t1,t2,t3;
 --- Testing varchar ---
@@ -1415,24 +1432,4 @@
 create table t3 (c1 int) engine=myisam pack_keys=default;
 create table t4 (c1 int) engine=myisam pack_keys=2;
 ERROR 42000: You have an error in your SQL syntax; check the manual that corresponds to your MySQL server version for the right syntax to use near '2' at line 1
-drop table t1, t2, t3;
-=======
-create table t1 (
-id1 int not null auto_increment,
-id2 int not null default '0',
-t text not null,
-primary key  (id1),
-key x (id2, t(32))
-) engine=myisam;
-insert into t1 (id2, t) values
-(10, 'abc'), (10, 'abc'), (10, 'abc'),
-(20, 'abc'), (20, 'abc'), (20, 'def'),
-(10, 'abc'), (10, 'abc');
-select count(*)   from t1 where id2 = 10;
-count(*)
-5
-select count(id1) from t1 where id2 = 10;
-count(id1)
-5
-drop table t1;
->>>>>>> d0c6eb88
+drop table t1, t2, t3;