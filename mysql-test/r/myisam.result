drop table if exists t1,t2;
SET SQL_WARNINGS=1;
CREATE TABLE t1 (
STRING_DATA char(255) default NULL,
KEY string_data (STRING_DATA)
) ENGINE=MyISAM;
INSERT INTO t1 VALUES ('AAAAAAAAAAAAAAAAAAAAAAAAAAAAAAAAAAAAAAAAAAAAAAAAAAAAAAAAAAAAAAAAAAAAAAAAAAAAAAAAAAAAAAAAAAAAAAAAAAAAAAAAAAAAAAAAAAAAAAAAAAAAAAAAAAAAAAAAAAAAAAAAAAAAAAAAAAAAAAAAAAAAAAAAAAAAAAAAAAAAAAAAAAAAAAAAAAAAAAAAAAAAAAAAAAAAAAAAAAAAAAAAAAAAAAAAAAAAAAAAAAAAAAAAAAAAAAA');
INSERT INTO t1 VALUES ('DDDDDDDDDDDDDDDDDDDDDDDDDDDDDDDDDDDDDDDDDDDDDDDDDDDDDDDDDDDDDDDDDDDDDDDDDDDDDDDDDDDDDDDDDDDDDDDDDDDDDDDDDDDDDDDDDDDDDDDDDDDDDDDDDDDDDDDDDDDDDDDDDDDDDDDDDDDDDDDDDDDDDDDDDDDDDDDDDDDDDDDDDDDDDDDDDDDDDDDDDDDDDDDDDDDDDDDDDDDDDDDDDDDDDDDDDDDDDDDDDDDDDDDDDDDDDDD');
INSERT INTO t1 VALUES ('FFFFFFFFFFFFFFFFFFFFFFFFFFFFFFFFFFFFFFFFFFFFFFFFFFFFFFFFFFFFFFFFFFFFFFFFFFFFFFFFFFFFFFFFFFFFFFFFFFFFFFFFFFFFFFFFFFFFFFFFFFFFFFFFFFFFFFFFFFFFFFFFFFFFFFFFFFFFFFFFFFFFFFFFFFFFFFFFFFFFFFFFFFFFFFFFFFFFFFFFFFFFFFFFFFFFFFFFFFFFFFFFFFFFFFFFFFFFFFFFFFFFFFFFFFFFFFF');
INSERT INTO t1 VALUES ('FGGGGGGGGGGGGGGGGGGGGGGGGGGGGGGGGGGGGGGGGGGGGGGGGGGGGGGGGGGGGGGGGGGGGGGGGGGGGGGGGGGGGGGGGGGGGGGGGGGGGGGGGGGGGGGGGGGGGGGGGGGGGGGGGGGGGGGGGGGGGGGGGGGGGGGGGGGGGGGGGGGGGGGGGGGGGGGGGGGGGGGGGGGGGGGGGGGGGGGGGGGGGGGGGGGGGGGGGGGGGGGGGGGGGGGGGGGGGGGGGGGGGGGGGGGGGGG');
INSERT INTO t1 VALUES ('HHHHHHHHHHHHHHHHHHHHHHHHHHHHHHHHHHHHHHHHHHHHHHHHHHHHHHHHHHHHHHHHHHHHHHHHHHHHHHHHHHHHHHHHHHHHHHHHHHHHHHHHHHHHHHHHHHHHHHHHHHHHHHHHHHHHHHHHHHHHHHHHHHHHHHHHHHHHHHHHHHHHHHHHHHHHHHHHHHHHHHHHHHHHHHHHHHHHHHHHHHHHHHHHHHHHHHHHHHHHHHHHHHHHHHHHHHHHHHHHHHHHHHHHHHHHHHH');
INSERT INTO t1 VALUES ('WWWWWWWWWWWWWWWWWWWWWWWWWWWWWWWWWWWWWWWWWWWWWWWWWWWWWWWWWWWWWWWWWWWWWWWWWWWWWWWWWWWWWWWWWWWWWWWWWWWWWWWWWWWWWWWWWWWWWWWWWWWWWWWWWWWWWWWWWWWWWWWWWWWWWWWWWWWWWWWWWWWWWWWWWWWWWWWWWWWWWWWWWWWWWWWWWWWWWWWWWWWWWWWWWWWWWWWWWWWWWWWWWWWWWWWWWWWWWWWWWWWWWWWWWWWWWWW');
CHECK TABLE t1;
Table	Op	Msg_type	Msg_text
test.t1	check	status	OK
drop table t1;
create table t1 (a tinyint not null auto_increment, b blob not null, primary key (a));
check table t1;
Table	Op	Msg_type	Msg_text
test.t1	check	status	OK
repair table t1;
Table	Op	Msg_type	Msg_text
test.t1	repair	status	OK
delete from t1 where (a & 1);
check table t1;
Table	Op	Msg_type	Msg_text
test.t1	check	status	OK
repair table t1;
Table	Op	Msg_type	Msg_text
test.t1	repair	status	OK
check table t1;
Table	Op	Msg_type	Msg_text
test.t1	check	status	OK
drop table t1;
create table t1 (a int not null auto_increment, b int not null, primary key (a), index(b));
insert into t1 (b) values (1),(2),(2),(2),(2);
optimize table t1;
Table	Op	Msg_type	Msg_text
test.t1	optimize	status	OK
show index from t1;
Table	Non_unique	Key_name	Seq_in_index	Column_name	Collation	Cardinality	Sub_part	Packed	Null	Index_type	Comment
t1	0	PRIMARY	1	a	A	5	NULL	NULL		BTREE	
t1	1	b	1	b	A	1	NULL	NULL		BTREE	
optimize table t1;
Table	Op	Msg_type	Msg_text
test.t1	optimize	status	Table is already up to date
show index from t1;
Table	Non_unique	Key_name	Seq_in_index	Column_name	Collation	Cardinality	Sub_part	Packed	Null	Index_type	Comment
t1	0	PRIMARY	1	a	A	5	NULL	NULL		BTREE	
t1	1	b	1	b	A	1	NULL	NULL		BTREE	
drop table t1;
create table t1 (a int not null, b int not null, c int not null, primary key (a),key(b)) engine=myisam;
insert into t1 values (3,3,3),(1,1,1),(2,2,2),(4,4,4);
explain select * from t1 order by a;
id	select_type	table	type	possible_keys	key	key_len	ref	rows	Extra
1	SIMPLE	t1	ALL	NULL	NULL	NULL	NULL	4	Using filesort
explain select * from t1 order by b;
id	select_type	table	type	possible_keys	key	key_len	ref	rows	Extra
1	SIMPLE	t1	ALL	NULL	NULL	NULL	NULL	4	Using filesort
explain select * from t1 order by c;
id	select_type	table	type	possible_keys	key	key_len	ref	rows	Extra
1	SIMPLE	t1	ALL	NULL	NULL	NULL	NULL	4	Using filesort
explain select a from t1 order by a;
id	select_type	table	type	possible_keys	key	key_len	ref	rows	Extra
1	SIMPLE	t1	index	NULL	PRIMARY	4	NULL	4	Using index
explain select b from t1 order by b;
id	select_type	table	type	possible_keys	key	key_len	ref	rows	Extra
1	SIMPLE	t1	index	NULL	b	4	NULL	4	Using index
explain select a,b from t1 order by b;
id	select_type	table	type	possible_keys	key	key_len	ref	rows	Extra
1	SIMPLE	t1	ALL	NULL	NULL	NULL	NULL	4	Using filesort
explain select a,b from t1;
id	select_type	table	type	possible_keys	key	key_len	ref	rows	Extra
1	SIMPLE	t1	ALL	NULL	NULL	NULL	NULL	4	
explain select a,b,c from t1;
id	select_type	table	type	possible_keys	key	key_len	ref	rows	Extra
1	SIMPLE	t1	ALL	NULL	NULL	NULL	NULL	4	
drop table t1;
CREATE TABLE t1 (a INT);
INSERT INTO  t1 VALUES (1), (2), (3);
LOCK TABLES t1 WRITE;
INSERT INTO  t1 VALUES (1), (2), (3);
OPTIMIZE TABLE t1;
Table	Op	Msg_type	Msg_text
test.t1	optimize	status	OK
DROP TABLE t1;
create table t1 ( t1 char(255), key(t1(250)));
insert t1 values ('137513751375137513751375137513751375137569516951695169516951695169516951695169');
insert t1 values ('178417841784178417841784178417841784178403420342034203420342034203420342034203');
insert t1 values ('213872387238723872387238723872387238723867376737673767376737673767376737673767');
insert t1 values ('242624262426242624262426242624262426242607890789078907890789078907890789078907');
insert t1 values ('256025602560256025602560256025602560256011701170117011701170117011701170117011');
insert t1 values ('276027602760276027602760276027602760276001610161016101610161016101610161016101');
insert t1 values ('281528152815281528152815281528152815281564956495649564956495649564956495649564');
insert t1 values ('292129212921292129212921292129212921292102100210021002100210021002100210021002');
insert t1 values ('380638063806380638063806380638063806380634483448344834483448344834483448344834');
insert t1 values ('411641164116411641164116411641164116411616301630163016301630163016301630163016');
insert t1 values ('420842084208420842084208420842084208420899889988998899889988998899889988998899');
insert t1 values ('438443844384438443844384438443844384438482448244824482448244824482448244824482');
insert t1 values ('443244324432443244324432443244324432443239613961396139613961396139613961396139');
insert t1 values ('485448544854485448544854485448544854485477847784778477847784778477847784778477');
insert t1 values ('494549454945494549454945494549454945494555275527552755275527552755275527552755');
insert t1 values ('538647864786478647864786478647864786478688918891889188918891889188918891889188');
insert t1 values ('565556555655565556555655565556555655565554845484548454845484548454845484548454');
insert t1 values ('607860786078607860786078607860786078607856665666566656665666566656665666566656');
insert t1 values ('640164016401640164016401640164016401640141274127412741274127412741274127412741');
insert t1 values ('719471947194719471947194719471947194719478717871787178717871787178717871787178');
insert t1 values ('742574257425742574257425742574257425742549604960496049604960496049604960496049');
insert t1 values ('887088708870887088708870887088708870887035963596359635963596359635963596359635');
insert t1 values ('917791779177917791779177917791779177917773857385738573857385738573857385738573');
insert t1 values ('933293329332933293329332933293329332933278987898789878987898789878987898789878');
insert t1 values ('963896389638963896389638963896389638963877807780778077807780778077807780778077');
delete from t1 where t1>'2';
insert t1 values ('70'), ('84'), ('60'), ('20'), ('76'), ('89'), ('49'), ('50'),
('88'), ('61'), ('42'), ('98'), ('39'), ('30'), ('25'), ('66'), ('61'), ('48'),
('80'), ('84'), ('98'), ('19'), ('91'), ('42'), ('47');
optimize table t1;
Table	Op	Msg_type	Msg_text
test.t1	optimize	status	OK
check table t1;
Table	Op	Msg_type	Msg_text
test.t1	check	status	OK
drop table t1;
create table t1 (i1 int, i2 int, i3 int, i4 int, i5 int, i6 int, i7 int, i8
int, i9 int, i10 int, i11 int, i12 int, i13 int, i14 int, i15 int, i16 int, i17
int, i18 int, i19 int, i20 int, i21 int, i22 int, i23 int, i24 int, i25 int,
i26 int, i27 int, i28 int, i29 int, i30 int, i31 int, i32 int, i33 int, i34
int, i35 int, i36 int, i37 int, i38 int, i39 int, i40 int, i41 int, i42 int,
i43 int, i44 int, i45 int, i46 int, i47 int, i48 int, i49 int, i50 int, i51
int, i52 int, i53 int, i54 int, i55 int, i56 int, i57 int, i58 int, i59 int,
i60 int, i61 int, i62 int, i63 int, i64 int, i65 int, i66 int, i67 int, i68
int, i69 int, i70 int, i71 int, i72 int, i73 int, i74 int, i75 int, i76 int,
i77 int, i78 int, i79 int, i80 int, i81 int, i82 int, i83 int, i84 int, i85
int, i86 int, i87 int, i88 int, i89 int, i90 int, i91 int, i92 int, i93 int,
i94 int, i95 int, i96 int, i97 int, i98 int, i99 int, i100 int, i101 int, i102
int, i103 int, i104 int, i105 int, i106 int, i107 int, i108 int, i109 int, i110
int, i111 int, i112 int, i113 int, i114 int, i115 int, i116 int, i117 int, i118
int, i119 int, i120 int, i121 int, i122 int, i123 int, i124 int, i125 int, i126
int, i127 int, i128 int, i129 int, i130 int, i131 int, i132 int, i133 int, i134
int, i135 int, i136 int, i137 int, i138 int, i139 int, i140 int, i141 int, i142
int, i143 int, i144 int, i145 int, i146 int, i147 int, i148 int, i149 int, i150
int, i151 int, i152 int, i153 int, i154 int, i155 int, i156 int, i157 int, i158
int, i159 int, i160 int, i161 int, i162 int, i163 int, i164 int, i165 int, i166
int, i167 int, i168 int, i169 int, i170 int, i171 int, i172 int, i173 int, i174
int, i175 int, i176 int, i177 int, i178 int, i179 int, i180 int, i181 int, i182
int, i183 int, i184 int, i185 int, i186 int, i187 int, i188 int, i189 int, i190
int, i191 int, i192 int, i193 int, i194 int, i195 int, i196 int, i197 int, i198
int, i199 int, i200 int, i201 int, i202 int, i203 int, i204 int, i205 int, i206
int, i207 int, i208 int, i209 int, i210 int, i211 int, i212 int, i213 int, i214
int, i215 int, i216 int, i217 int, i218 int, i219 int, i220 int, i221 int, i222
int, i223 int, i224 int, i225 int, i226 int, i227 int, i228 int, i229 int, i230
int, i231 int, i232 int, i233 int, i234 int, i235 int, i236 int, i237 int, i238
int, i239 int, i240 int, i241 int, i242 int, i243 int, i244 int, i245 int, i246
int, i247 int, i248 int, i249 int, i250 int, i251 int, i252 int, i253 int, i254
int, i255 int, i256 int, i257 int, i258 int, i259 int, i260 int, i261 int, i262
int, i263 int, i264 int, i265 int, i266 int, i267 int, i268 int, i269 int, i270
int, i271 int, i272 int, i273 int, i274 int, i275 int, i276 int, i277 int, i278
int, i279 int, i280 int, i281 int, i282 int, i283 int, i284 int, i285 int, i286
int, i287 int, i288 int, i289 int, i290 int, i291 int, i292 int, i293 int, i294
int, i295 int, i296 int, i297 int, i298 int, i299 int, i300 int, i301 int, i302
int, i303 int, i304 int, i305 int, i306 int, i307 int, i308 int, i309 int, i310
int, i311 int, i312 int, i313 int, i314 int, i315 int, i316 int, i317 int, i318
int, i319 int, i320 int, i321 int, i322 int, i323 int, i324 int, i325 int, i326
int, i327 int, i328 int, i329 int, i330 int, i331 int, i332 int, i333 int, i334
int, i335 int, i336 int, i337 int, i338 int, i339 int, i340 int, i341 int, i342
int, i343 int, i344 int, i345 int, i346 int, i347 int, i348 int, i349 int, i350
int, i351 int, i352 int, i353 int, i354 int, i355 int, i356 int, i357 int, i358
int, i359 int, i360 int, i361 int, i362 int, i363 int, i364 int, i365 int, i366
int, i367 int, i368 int, i369 int, i370 int, i371 int, i372 int, i373 int, i374
int, i375 int, i376 int, i377 int, i378 int, i379 int, i380 int, i381 int, i382
int, i383 int, i384 int, i385 int, i386 int, i387 int, i388 int, i389 int, i390
int, i391 int, i392 int, i393 int, i394 int, i395 int, i396 int, i397 int, i398
int, i399 int, i400 int, i401 int, i402 int, i403 int, i404 int, i405 int, i406
int, i407 int, i408 int, i409 int, i410 int, i411 int, i412 int, i413 int, i414
int, i415 int, i416 int, i417 int, i418 int, i419 int, i420 int, i421 int, i422
int, i423 int, i424 int, i425 int, i426 int, i427 int, i428 int, i429 int, i430
int, i431 int, i432 int, i433 int, i434 int, i435 int, i436 int, i437 int, i438
int, i439 int, i440 int, i441 int, i442 int, i443 int, i444 int, i445 int, i446
int, i447 int, i448 int, i449 int, i450 int, i451 int, i452 int, i453 int, i454
int, i455 int, i456 int, i457 int, i458 int, i459 int, i460 int, i461 int, i462
int, i463 int, i464 int, i465 int, i466 int, i467 int, i468 int, i469 int, i470
int, i471 int, i472 int, i473 int, i474 int, i475 int, i476 int, i477 int, i478
int, i479 int, i480 int, i481 int, i482 int, i483 int, i484 int, i485 int, i486
int, i487 int, i488 int, i489 int, i490 int, i491 int, i492 int, i493 int, i494
int, i495 int, i496 int, i497 int, i498 int, i499 int, i500 int, i501 int, i502
int, i503 int, i504 int, i505 int, i506 int, i507 int, i508 int, i509 int, i510
int, i511 int, i512 int, i513 int, i514 int, i515 int, i516 int, i517 int, i518
int, i519 int, i520 int, i521 int, i522 int, i523 int, i524 int, i525 int, i526
int, i527 int, i528 int, i529 int, i530 int, i531 int, i532 int, i533 int, i534
int, i535 int, i536 int, i537 int, i538 int, i539 int, i540 int, i541 int, i542
int, i543 int, i544 int, i545 int, i546 int, i547 int, i548 int, i549 int, i550
int, i551 int, i552 int, i553 int, i554 int, i555 int, i556 int, i557 int, i558
int, i559 int, i560 int, i561 int, i562 int, i563 int, i564 int, i565 int, i566
int, i567 int, i568 int, i569 int, i570 int, i571 int, i572 int, i573 int, i574
int, i575 int, i576 int, i577 int, i578 int, i579 int, i580 int, i581 int, i582
int, i583 int, i584 int, i585 int, i586 int, i587 int, i588 int, i589 int, i590
int, i591 int, i592 int, i593 int, i594 int, i595 int, i596 int, i597 int, i598
int, i599 int, i600 int, i601 int, i602 int, i603 int, i604 int, i605 int, i606
int, i607 int, i608 int, i609 int, i610 int, i611 int, i612 int, i613 int, i614
int, i615 int, i616 int, i617 int, i618 int, i619 int, i620 int, i621 int, i622
int, i623 int, i624 int, i625 int, i626 int, i627 int, i628 int, i629 int, i630
int, i631 int, i632 int, i633 int, i634 int, i635 int, i636 int, i637 int, i638
int, i639 int, i640 int, i641 int, i642 int, i643 int, i644 int, i645 int, i646
int, i647 int, i648 int, i649 int, i650 int, i651 int, i652 int, i653 int, i654
int, i655 int, i656 int, i657 int, i658 int, i659 int, i660 int, i661 int, i662
int, i663 int, i664 int, i665 int, i666 int, i667 int, i668 int, i669 int, i670
int, i671 int, i672 int, i673 int, i674 int, i675 int, i676 int, i677 int, i678
int, i679 int, i680 int, i681 int, i682 int, i683 int, i684 int, i685 int, i686
int, i687 int, i688 int, i689 int, i690 int, i691 int, i692 int, i693 int, i694
int, i695 int, i696 int, i697 int, i698 int, i699 int, i700 int, i701 int, i702
int, i703 int, i704 int, i705 int, i706 int, i707 int, i708 int, i709 int, i710
int, i711 int, i712 int, i713 int, i714 int, i715 int, i716 int, i717 int, i718
int, i719 int, i720 int, i721 int, i722 int, i723 int, i724 int, i725 int, i726
int, i727 int, i728 int, i729 int, i730 int, i731 int, i732 int, i733 int, i734
int, i735 int, i736 int, i737 int, i738 int, i739 int, i740 int, i741 int, i742
int, i743 int, i744 int, i745 int, i746 int, i747 int, i748 int, i749 int, i750
int, i751 int, i752 int, i753 int, i754 int, i755 int, i756 int, i757 int, i758
int, i759 int, i760 int, i761 int, i762 int, i763 int, i764 int, i765 int, i766
int, i767 int, i768 int, i769 int, i770 int, i771 int, i772 int, i773 int, i774
int, i775 int, i776 int, i777 int, i778 int, i779 int, i780 int, i781 int, i782
int, i783 int, i784 int, i785 int, i786 int, i787 int, i788 int, i789 int, i790
int, i791 int, i792 int, i793 int, i794 int, i795 int, i796 int, i797 int, i798
int, i799 int, i800 int, i801 int, i802 int, i803 int, i804 int, i805 int, i806
int, i807 int, i808 int, i809 int, i810 int, i811 int, i812 int, i813 int, i814
int, i815 int, i816 int, i817 int, i818 int, i819 int, i820 int, i821 int, i822
int, i823 int, i824 int, i825 int, i826 int, i827 int, i828 int, i829 int, i830
int, i831 int, i832 int, i833 int, i834 int, i835 int, i836 int, i837 int, i838
int, i839 int, i840 int, i841 int, i842 int, i843 int, i844 int, i845 int, i846
int, i847 int, i848 int, i849 int, i850 int, i851 int, i852 int, i853 int, i854
int, i855 int, i856 int, i857 int, i858 int, i859 int, i860 int, i861 int, i862
int, i863 int, i864 int, i865 int, i866 int, i867 int, i868 int, i869 int, i870
int, i871 int, i872 int, i873 int, i874 int, i875 int, i876 int, i877 int, i878
int, i879 int, i880 int, i881 int, i882 int, i883 int, i884 int, i885 int, i886
int, i887 int, i888 int, i889 int, i890 int, i891 int, i892 int, i893 int, i894
int, i895 int, i896 int, i897 int, i898 int, i899 int, i900 int, i901 int, i902
int, i903 int, i904 int, i905 int, i906 int, i907 int, i908 int, i909 int, i910
int, i911 int, i912 int, i913 int, i914 int, i915 int, i916 int, i917 int, i918
int, i919 int, i920 int, i921 int, i922 int, i923 int, i924 int, i925 int, i926
int, i927 int, i928 int, i929 int, i930 int, i931 int, i932 int, i933 int, i934
int, i935 int, i936 int, i937 int, i938 int, i939 int, i940 int, i941 int, i942
int, i943 int, i944 int, i945 int, i946 int, i947 int, i948 int, i949 int, i950
int, i951 int, i952 int, i953 int, i954 int, i955 int, i956 int, i957 int, i958
int, i959 int, i960 int, i961 int, i962 int, i963 int, i964 int, i965 int, i966
int, i967 int, i968 int, i969 int, i970 int, i971 int, i972 int, i973 int, i974
int, i975 int, i976 int, i977 int, i978 int, i979 int, i980 int, i981 int, i982
int, i983 int, i984 int, i985 int, i986 int, i987 int, i988 int, i989 int, i990
int, i991 int, i992 int, i993 int, i994 int, i995 int, i996 int, i997 int, i998
int, i999 int, i1000 int, b blob) row_format=dynamic;
insert into t1 values (1, 1, 1, 1, 1, 1, 1, 1, 1, 1, 1, 1, 1, 1, 1, 1, 1, 1, 1,
1, 1, 1, 1, 1, 1, 1, 1, 1, 1, 1, 1, 1, 1, 1, 1, 1, 1, 1, 1, 1, 1, 1, 1, 1, 1,
1, 1, 1, 1, 1, 1, 1, 1, 1, 1, 1, 1, 1, 1, 1, 1, 1, 1, 1, 1, 1, 1, 1, 1, 1, 1,
1, 1, 1, 1, 1, 1, 1, 1, 1, 1, 1, 1, 1, 1, 1, 1, 1, 1, 1, 1, 1, 1, 1, 1, 1, 1,
1, 1, 1, 1, 1, 1, 1, 1, 1, 1, 1, 1, 1, 1, 1, 1, 1, 1, 1, 1, 1, 1, 1, 1, 1, 1,
1, 1, 1, 1, 1, 1, 1, 1, 1, 1, 1, 1, 1, 1, 1, 1, 1, 1, 1, 1, 1, 1, 1, 1, 1, 1,
1, 1, 1, 1, 1, 1, 1, 1, 1, 1, 1, 1, 1, 1, 1, 1, 1, 1, 1, 1, 1, 1, 1, 1, 1, 1,
1, 1, 1, 1, 1, 1, 1, 1, 1, 1, 1, 1, 1, 1, 1, 1, 1, 1, 1, 1, 1, 1, 1, 1, 1, 1,
1, 1, 1, 1, 1, 1, 1, 1, 1, 1, 1, 1, 1, 1, 1, 1, 1, 1, 1, 1, 1, 1, 1, 1, 1, 1,
1, 1, 1, 1, 1, 1, 1, 1, 1, 1, 1, 1, 1, 1, 1, 1, 1, 1, 1, 1, 1, 1, 1, 1, 1, 1,
1, 1, 1, 1, 1, 1, 1, 1, 1, 1, 1, 1, 1, 1, 1, 1, 1, 1, 1, 1, 1, 1, 1, 1, 1, 1,
1, 1, 1, 1, 1, 1, 1, 1, 1, 1, 1, 1, 1, 1, 1, 1, 1, 1, 1, 1, 1, 1, 1, 1, 1, 1,
1, 1, 1, 1, 1, 1, 1, 1, 1, 1, 1, 1, 1, 1, 1, 1, 1, 1, 1, 1, 1, 1, 1, 1, 1, 1,
1, 1, 1, 1, 1, 1, 1, 1, 1, 1, 1, 1, 1, 1, 1, 1, 1, 1, 1, 1, 1, 1, 1, 1, 1, 1,
1, 1, 1, 1, 1, 1, 1, 1, 1, 1, 1, 1, 1, 1, 1, 1, 1, 1, 1, 1, 1, 1, 1, 1, 1, 1,
1, 1, 1, 1, 1, 1, 1, 1, 1, 1, 1, 1, 1, 1, 1, 1, 1, 1, 1, 1, 1, 1, 1, 1, 1, 1,
1, 1, 1, 1, 1, 1, 1, 1, 1, 1, 1, 1, 1, 1, 1, 1, 1, 1, 1, 1, 1, 1, 1, 1, 1, 1,
1, 1, 1, 1, 1, 1, 1, 1, 1, 1, 1, 1, 1, 1, 1, 1, 1, 1, 1, 1, 1, 1, 1, 1, 1, 1,
1, 1, 1, 1, 1, 1, 1, 1, 1, 1, 1, 1, 1, 1, 1, 1, 1, 1, 1, 1, 1, 1, 1, 1, 1, 1,
1, 1, 1, 1, 1, 1, 1, 1, 1, 1, 1, 1, 1, 1, 1, 1, 1, 1, 1, 1, 1, 1, 1, 1, 1, 1,
1, 1, 1, 1, 1, 1, 1, 1, 1, 1, 1, 1, 1, 1, 1, 1, 1, 1, 1, 1, 1, 1, 1, 1, 1, 1,
1, 1, 1, 1, 1, 1, 1, 1, 1, 1, 1, 1, 1, 1, 1, 1, 1, 1, 1, 1, 1, 1, 1, 1, 1, 1,
1, 1, 1, 1, 1, 1, 1, 1, 1, 1, 1, 1, 1, 1, 1, 1, 1, 1, 1, 1, 1, 1, 1, 1, 1, 1,
1, 1, 1, 1, 1, 1, 1, 1, 1, 1, 1, 1, 1, 1, 1, 1, 1, 1, 1, 1, 1, 1, 1, 1, 1, 1,
1, 1, 1, 1, 1, 1, 1, 1, 1, 1, 1, 1, 1, 1, 1, 1, 1, 1, 1, 1, 1, 1, 1, 1, 1, 1,
1, 1, 1, 1, 1, 1, 1, 1, 1, 1, 1, 1, 1, 1, 1, 1, 1, 1, 1, 1, 1, 1, 1, 1, 1, 1,
1, 1, 1, 1, 1, 1, 1, 1, 1, 1, 1, 1, 1, 1, 1, 1, 1, 1, 1, 1, 1, 1, 1, 1, 1, 1,
1, 1, 1, 1, 1, 1, 1, 1, 1, 1, 1, 1, 1, 1, 1, 1, 1, 1, 1, 1, 1, 1, 1, 1, 1, 1,
1, 1, 1, 1, 1, 1, 1, 1, 1, 1, 1, 1, 1, 1, 1, 1, 1, 1, 1, 1, 1, 1, 1, 1, 1, 1,
1, 1, 1, 1, 1, 1, 1, 1, 1, 1, 1, 1, 1, 1, 1, 1, 1, 1, 1, 1, 1, 1, 1, 1, 1, 1,
1, 1, 1, 1, 1, 1, 1, 1, 1, 1, 1, 1, 1, 1, 1, 1, 1, 1, 1, 1, 1, 1, 1, 1, 1, 1,
1, 1, 1, 1, 1, 1, 1, 1, 1, 1, 1, 1, 1, 1, 1, 1, 1, 1, 1, 1, 1, 1, 1, 1, 1, 1,
1, 1, 1, 1, 1, 1, 1, 1, 1, 1, 1, 1, 1, 1, 1, 1, 1, 1, 1, 1, 1, 1, 1, 1, 1, 1,
1, 1, 1, 1, 1, 1, 1, 1, 1, 1, 1, 1, 1, 1, 1, 1, 1, 1, 1, 1, 1, 1, 1, 1, 1, 1,
1, 1, 1, 1, 1, 1, 1, 1, 1, 1, 1, 1, 1, 1, 1, 1, 1, 1, 1, 1, 1, 1, 1, 1, 1, 1,
1, 1, 1, 1, 1, 1, 1, 1, 1, 1, 1, 1, 1, 1, 1, 1, 1, 1, 1, 1, 1, 1, 1, 1, 1, 1,
1, 1, 1, 1, 1, 1, 1, 1, 1, 1, 1, 1, 1, 1, 1, 1, 1, 1, 1, 1, 1, 1, 1, 1, 1, 1,
1, 1, 1, 1, 1, 1, 1, 1, 1, 1, 1, 1, 1, 1, 1, 1, 1, 1, 1, 1, 1, 1, 1, 1, 1, 1,
1, 1, 1, 1, 1, 1, 1, 1, 1, 1, 1, 1, 1, 1, 1, 1, 1, 1, 1, "Sergei");
update t1 set b=repeat('a',256);
update t1 set i1=0, i2=0, i3=0, i4=0, i5=0, i6=0, i7=0;
check table t1;
Table	Op	Msg_type	Msg_text
test.t1	check	status	OK
delete from t1 where i8=1;
select i1,i2 from t1;
i1	i2
check table t1;
Table	Op	Msg_type	Msg_text
test.t1	check	status	OK
drop table t1;
CREATE TABLE `t1` (
`post_id` mediumint(8) unsigned NOT NULL auto_increment,
`topic_id` mediumint(8) unsigned NOT NULL default '0',
`post_time` datetime NOT NULL default '0000-00-00 00:00:00',
`post_text` text NOT NULL,
`icon_url` varchar(10) NOT NULL default '',
`sign` tinyint(1) unsigned NOT NULL default '0',
`post_edit` varchar(150) NOT NULL default '',
`poster_login` varchar(35) NOT NULL default '',
`ip` varchar(15) NOT NULL default '',
PRIMARY KEY  (`post_id`),
KEY `post_time` (`post_time`),
KEY `ip` (`ip`),
KEY `poster_login` (`poster_login`),
KEY `topic_id` (`topic_id`),
FULLTEXT KEY `post_text` (`post_text`)
) ENGINE=MyISAM;
INSERT INTO t1 (post_text) VALUES ('ceci est un test'),('ceci est un test'),('ceci est un test'),('ceci est un test'),('ceci est un test');
REPAIR TABLE t1;
Table	Op	Msg_type	Msg_text
test.t1	repair	status	OK
CHECK TABLE t1;
Table	Op	Msg_type	Msg_text
test.t1	check	status	OK
drop table t1;
CREATE TABLE t1 (a varchar(255), b varchar(255), c varchar(255), d varchar(255), e varchar(255), KEY t1 (a, b, c, d, e));
ERROR 42000: Specified key was too long; max key length is 1000 bytes
CREATE TABLE t1 (a varchar(255), b varchar(255), c varchar(255), d varchar(255), e varchar(255));
ALTER TABLE t1 ADD INDEX t1 (a, b, c, d, e);
ERROR 42000: Specified key was too long; max key length is 1000 bytes
DROP TABLE t1;
CREATE TABLE t1 (a int not null, b int, c int, key(b), key(c), key(a,b), key(c,a));
INSERT into t1 values (0, null, 0), (0, null, 1), (0, null, 2), (0, null,3), (1,1,4);
create table t2 (a int not null, b int, c int, key(b), key(c), key(a));
INSERT into t2 values (1,1,1), (2,2,2);
optimize table t1;
Table	Op	Msg_type	Msg_text
test.t1	optimize	status	OK
show index from t1;
Table	Non_unique	Key_name	Seq_in_index	Column_name	Collation	Cardinality	Sub_part	Packed	Null	Index_type	Comment
t1	1	b	1	b	A	5	NULL	NULL	YES	BTREE	
t1	1	c	1	c	A	5	NULL	NULL	YES	BTREE	
t1	1	a	1	a	A	1	NULL	NULL		BTREE	
t1	1	a	2	b	A	5	NULL	NULL	YES	BTREE	
t1	1	c_2	1	c	A	5	NULL	NULL	YES	BTREE	
t1	1	c_2	2	a	A	5	NULL	NULL		BTREE	
explain select * from t1,t2 where t1.a=t2.a;
id	select_type	table	type	possible_keys	key	key_len	ref	rows	Extra
1	SIMPLE	t2	ALL	a	NULL	NULL	NULL	2	
1	SIMPLE	t1	ALL	a	NULL	NULL	NULL	4	Using where
explain select * from t1,t2 force index(a) where t1.a=t2.a;
id	select_type	table	type	possible_keys	key	key_len	ref	rows	Extra
1	SIMPLE	t2	ALL	a	NULL	NULL	NULL	2	
1	SIMPLE	t1	ALL	a	NULL	NULL	NULL	4	Using where
explain select * from t1 force index(a),t2 force index(a) where t1.a=t2.a;
id	select_type	table	type	possible_keys	key	key_len	ref	rows	Extra
1	SIMPLE	t2	ALL	a	NULL	NULL	NULL	2	
1	SIMPLE	t1	ref	a	a	4	test.t2.a	3	
explain select * from t1,t2 where t1.b=t2.b;
id	select_type	table	type	possible_keys	key	key_len	ref	rows	Extra
1	SIMPLE	t2	ALL	b	NULL	NULL	NULL	2	
1	SIMPLE	t1	ref	b	b	5	test.t2.b	1	Using where
explain select * from t1,t2 force index(c) where t1.a=t2.a;
id	select_type	table	type	possible_keys	key	key_len	ref	rows	Extra
1	SIMPLE	t2	ALL	NULL	NULL	NULL	NULL	2	
1	SIMPLE	t1	ALL	a	NULL	NULL	NULL	4	Using where
explain select * from t1 where a=0 or a=2;
id	select_type	table	type	possible_keys	key	key_len	ref	rows	Extra
1	SIMPLE	t1	ALL	a	NULL	NULL	NULL	5	Using where
explain select * from t1 force index (a) where a=0 or a=2;
id	select_type	table	type	possible_keys	key	key_len	ref	rows	Extra
1	SIMPLE	t1	range	a	a	4	NULL	4	Using where
explain select * from t1 where c=1;
id	select_type	table	type	possible_keys	key	key_len	ref	rows	Extra
1	SIMPLE	t1	ref	c,c_2	c	5	const	1	Using where
explain select * from t1 use index() where c=1;
id	select_type	table	type	possible_keys	key	key_len	ref	rows	Extra
1	SIMPLE	t1	ALL	NULL	NULL	NULL	NULL	5	Using where
drop table t1,t2;
create table t1 (a int not null auto_increment primary key, b varchar(255));
insert into t1 (b) values (repeat('a',100)),(repeat('b',100)),(repeat('c',100));
update t1 set b=repeat(left(b,1),200) where a=1;
delete from t1 where (a & 1)= 0;
update t1 set b=repeat('e',200) where a=1;
flush tables;
check table t1;
Table	Op	Msg_type	Msg_text
test.t1	check	status	OK
update t1 set b=repeat(left(b,1),255) where a between 1 and 5;
update t1 set b=repeat(left(b,1),10) where a between 32 and 43;
update t1 set b=repeat(left(b,1),2) where a between 64 and 66;
update t1 set b=repeat(left(b,1),65) where a between 67 and 70;
check table t1;
Table	Op	Msg_type	Msg_text
test.t1	check	status	OK
insert into t1 (b) values (repeat('z',100));
update t1 set b="test" where left(b,1) > 'n';
check table t1;
Table	Op	Msg_type	Msg_text
test.t1	check	status	OK
drop table t1;
create table t1 ( a text not null, key a (a(20)));
insert into t1 values ('aaa   '),('aaa'),('aa');
check table t1;
Table	Op	Msg_type	Msg_text
test.t1	check	status	OK
repair table t1;
Table	Op	Msg_type	Msg_text
test.t1	repair	status	OK
select concat(a,'.') from t1 where a='aaa';
concat(a,'.')
aaa   .
aaa.
select concat(a,'.') from t1 where binary a='aaa';
concat(a,'.')
aaa.
update t1 set a='bbb' where a='aaa';
select concat(a,'.') from t1;
concat(a,'.')
bbb.
bbb.
aa.
drop table t1;
create table t1(a text not null, b text not null, c text not null, index (a(10),b(10),c(10)));
insert into t1 values('807780', '477', '165');
insert into t1 values('807780', '477', '162');
insert into t1 values('807780', '472', '162');
select * from t1 where a='807780' and b='477' and c='165';
a	b	c
807780	477	165
drop table t1;
DROP TABLE IF EXISTS t1;
Warnings:
Note	1051	Unknown table 't1'
CREATE TABLE t1 (a varchar(150) NOT NULL, KEY (a));
INSERT t1 VALUES ("can \tcan");
INSERT t1 VALUES ("can   can");
INSERT t1 VALUES ("can");
SELECT * FROM t1;
a
can 	can
can
can   can
CHECK TABLE t1;
Table	Op	Msg_type	Msg_text
test.t1	check	status	OK
DROP TABLE t1;
create table t1 (a blob);
insert into t1 values('a '),('a');
select concat(a,'.') from t1 where a='a';
concat(a,'.')
a.
select concat(a,'.') from t1 where a='a ';
concat(a,'.')
a .
alter table t1 add key(a(2));
select concat(a,'.') from t1 where a='a';
concat(a,'.')
a.
select concat(a,'.') from t1 where a='a ';
concat(a,'.')
a .
drop table t1;
create table t1 (a int not null auto_increment primary key, b text not null, unique b (b(20)));
insert into t1 (b) values ('a'),('b'),('c');
select concat(b,'.') from t1;
concat(b,'.')
a.
b.
c.
update t1 set b='b ' where a=2;
update t1 set b='b  ' where a > 1;
ERROR 23000: Duplicate entry 'b  ' for key 2
insert into t1 (b) values ('b');
ERROR 23000: Duplicate entry 'b' for key 2
select * from t1;
a	b
1	a
2	b  
3	c
delete from t1 where b='b';
select a,concat(b,'.') from t1;
a	concat(b,'.')
1	a.
3	c.
drop table t1;
create table t1 (a int not null);
create table t2 (a int not null, primary key (a));
insert into t1 values (1);
insert into t2 values (1),(2);
select sql_big_result distinct t1.a from t1,t2 order by t2.a;
a
1
select distinct t1.a from t1,t2 order by t2.a;
a
1
select sql_big_result distinct t1.a from t1,t2;
a
1
explain select sql_big_result distinct t1.a from t1,t2 order by t2.a;
id	select_type	table	type	possible_keys	key	key_len	ref	rows	Extra
1	SIMPLE	t1	system	NULL	NULL	NULL	NULL	1	Using temporary
1	SIMPLE	t2	index	NULL	PRIMARY	4	NULL	2	Using index; Distinct
explain select distinct t1.a from t1,t2 order by t2.a;
id	select_type	table	type	possible_keys	key	key_len	ref	rows	Extra
1	SIMPLE	t1	system	NULL	NULL	NULL	NULL	1	Using temporary
1	SIMPLE	t2	index	NULL	PRIMARY	4	NULL	2	Using index; Distinct
drop table t1,t2;
create table t1 (
c1 varchar(32),
key (c1)
) engine=myisam;
alter table t1 disable keys;
insert into t1 values ('a'), ('b');
select c1 from t1 order by c1 limit 1;
c1
a
drop table t1;
create table t1 (a int not null, primary key(a));
create table t2 (a int not null, b int not null, primary key(a,b));
insert into t1 values (1),(2),(3),(4),(5),(6);
insert into t2 values (1,1),(2,1);
lock tables t1 read local, t2 read local;
select straight_join * from t1,t2 force index (primary) where t1.a=t2.a;
a	a	b
1	1	1
2	2	1
insert into t2 values(2,0);
select straight_join * from t1,t2 force index (primary) where t1.a=t2.a;
a	a	b
1	1	1
2	2	1
drop table t1,t2;
CREATE TABLE t1 (c1 varchar(250) NOT NULL);
CREATE TABLE t2 (c1 varchar(250) NOT NULL, PRIMARY KEY (c1));
INSERT INTO t1 VALUES ('test000001'), ('test000002'), ('test000003');
INSERT INTO t2 VALUES ('test000002'), ('test000003'), ('test000004');
LOCK TABLES t1 READ LOCAL, t2 READ LOCAL;
SELECT t1.c1 AS t1c1, t2.c1 AS t2c1 FROM t1, t2
WHERE t1.c1 = t2.c1 HAVING t1c1 != t2c1;
t1c1	t2c1
INSERT INTO t2 VALUES ('test000001'), ('test000005');
SELECT t1.c1 AS t1c1, t2.c1 AS t2c1 FROM t1, t2
WHERE t1.c1 = t2.c1 HAVING t1c1 != t2c1;
t1c1	t2c1
DROP TABLE t1,t2;
CREATE TABLE t1 (`a` int(11) NOT NULL default '0', `b` int(11) NOT NULL default '0', UNIQUE KEY `a` USING RTREE (`a`,`b`)) ENGINE=MyISAM;
Got one of the listed errors
create table t1 (a int, b varchar(200), c text not null) checksum=1;
create table t2 (a int, b varchar(200), c text not null) checksum=0;
insert t1 values (1, "aaa", "bbb"), (NULL, "", "ccccc"), (0, NULL, "");
insert t2 select * from t1;
checksum table t1, t2, t3 quick;
Table	Checksum
test.t1	2948697075
test.t2	NULL
test.t3	NULL
Warnings:
Error	1146	Table 'test.t3' doesn't exist
checksum table t1, t2, t3;
Table	Checksum
test.t1	2948697075
test.t2	2948697075
test.t3	NULL
Warnings:
Error	1146	Table 'test.t3' doesn't exist
checksum table t1, t2, t3 extended;
Table	Checksum
test.t1	2948697075
test.t2	2948697075
test.t3	NULL
Warnings:
Error	1146	Table 'test.t3' doesn't exist
drop table t1,t2;
create table t1 (a int, key (a));
show keys from t1;
Table	Non_unique	Key_name	Seq_in_index	Column_name	Collation	Cardinality	Sub_part	Packed	Null	Index_type	Comment
t1	1	a	1	a	A	NULL	NULL	NULL	YES	BTREE	
alter table t1 disable keys;
show keys from t1;
Table	Non_unique	Key_name	Seq_in_index	Column_name	Collation	Cardinality	Sub_part	Packed	Null	Index_type	Comment
t1	1	a	1	a	A	NULL	NULL	NULL	YES	BTREE	disabled
create table t2 (a int);
set @@rand_seed1=31415926,@@rand_seed2=2718281828;
insert t1 select * from t2;
show keys from t1;
Table	Non_unique	Key_name	Seq_in_index	Column_name	Collation	Cardinality	Sub_part	Packed	Null	Index_type	Comment
t1	1	a	1	a	A	NULL	NULL	NULL	YES	BTREE	disabled
alter table t1 enable keys;
show keys from t1;
Table	Non_unique	Key_name	Seq_in_index	Column_name	Collation	Cardinality	Sub_part	Packed	Null	Index_type	Comment
t1	1	a	1	a	A	1000	NULL	NULL	YES	BTREE	
alter table t1 engine=heap;
alter table t1 disable keys;
Warnings:
Note	1031	Table storage engine for 't1' doesn't have this option
show keys from t1;
Table	Non_unique	Key_name	Seq_in_index	Column_name	Collation	Cardinality	Sub_part	Packed	Null	Index_type	Comment
t1	1	a	1	a	NULL	500	NULL	NULL	YES	HASH	
drop table t1,t2;
create table t1 ( a tinytext, b char(1), index idx (a(1),b) );
insert into t1 values (null,''), (null,'');
explain select count(*) from t1 where a is null;
id	select_type	table	type	possible_keys	key	key_len	ref	rows	Extra
1	SIMPLE	t1	ref	idx	idx	4	const	1	Using where
select count(*) from t1 where a is null;
count(*)
2
drop table t1;
create table t1 (c1 int, index(c1));
create table t2 (c1 int, index(c1)) engine=merge union=(t1);
insert into t1 values (1);
flush tables;
select * from t2;
c1
1
flush tables;
truncate table t1;
insert into t1 values (1);
flush tables;
select * from t2;
c1
1
truncate table t1;
ERROR HY000: MyISAM table 't1' is in use (most likely by a MERGE table). Try FLUSH TABLES.
insert into t1 values (1);
drop table t1,t2;
create table t1 (c1 int, c2 varchar(4) not null default '',
key(c2(3))) default charset=utf8;
insert into t1 values (1,'A'), (2, 'B'), (3, 'A');
update t1 set c2='A  B' where c1=2;
check table t1;
Table	Op	Msg_type	Msg_text
test.t1	check	status	OK
drop table t1;
create table t1 (c1 int);
insert into t1 values (1),(2),(3),(4);
checksum table t1;
Table	Checksum
test.t1	149057747
delete from t1 where c1 = 1;
create table t2 as select * from t1;
checksum table t1;
Table	Checksum
test.t1	984116287
checksum table t2;
Table	Checksum
test.t2	984116287
drop table t1, t2;
show variables like 'myisam_stats_method';
Variable_name	Value
myisam_stats_method	nulls_unequal
create table t1 (a int, key(a));
insert into t1 values (0),(1),(2),(3),(4);
insert into t1 select NULL from t1;
analyze table t1;
Table	Op	Msg_type	Msg_text
test.t1	analyze	status	OK
show index from t1;
Table	Non_unique	Key_name	Seq_in_index	Column_name	Collation	Cardinality	Sub_part	Packed	Null	Index_type	Comment
t1	1	a	1	a	A	10	NULL	NULL	YES	BTREE	
insert into t1 values (11);
delete from t1 where a=11;
check table t1;
Table	Op	Msg_type	Msg_text
test.t1	check	status	OK
show index from t1;
Table	Non_unique	Key_name	Seq_in_index	Column_name	Collation	Cardinality	Sub_part	Packed	Null	Index_type	Comment
t1	1	a	1	a	A	10	NULL	NULL	YES	BTREE	
set myisam_stats_method=nulls_equal;
show variables like 'myisam_stats_method';
Variable_name	Value
myisam_stats_method	nulls_equal
insert into t1 values (11);
delete from t1 where a=11;
analyze table t1;
Table	Op	Msg_type	Msg_text
test.t1	analyze	status	OK
show index from t1;
Table	Non_unique	Key_name	Seq_in_index	Column_name	Collation	Cardinality	Sub_part	Packed	Null	Index_type	Comment
t1	1	a	1	a	A	5	NULL	NULL	YES	BTREE	
insert into t1 values (11);
delete from t1 where a=11;
check table t1;
Table	Op	Msg_type	Msg_text
test.t1	check	status	OK
show index from t1;
Table	Non_unique	Key_name	Seq_in_index	Column_name	Collation	Cardinality	Sub_part	Packed	Null	Index_type	Comment
t1	1	a	1	a	A	5	NULL	NULL	YES	BTREE	
set myisam_stats_method=DEFAULT;
show variables like 'myisam_stats_method';
Variable_name	Value
myisam_stats_method	nulls_unequal
insert into t1 values (11);
delete from t1 where a=11;
analyze table t1;
Table	Op	Msg_type	Msg_text
test.t1	analyze	status	OK
show index from t1;
Table	Non_unique	Key_name	Seq_in_index	Column_name	Collation	Cardinality	Sub_part	Packed	Null	Index_type	Comment
t1	1	a	1	a	A	10	NULL	NULL	YES	BTREE	
insert into t1 values (11);
delete from t1 where a=11;
check table t1;
Table	Op	Msg_type	Msg_text
test.t1	check	status	OK
show index from t1;
Table	Non_unique	Key_name	Seq_in_index	Column_name	Collation	Cardinality	Sub_part	Packed	Null	Index_type	Comment
t1	1	a	1	a	A	10	NULL	NULL	YES	BTREE	
drop table t1;
set myisam_stats_method=nulls_ignored;
show variables like 'myisam_stats_method';
Variable_name	Value
myisam_stats_method	nulls_ignored
create table t1 (
a char(3), b char(4), c char(5), d char(6),
key(a,b,c,d)
);
insert into t1 values ('bcd','def1', NULL, 'zz');
insert into t1 values ('bcd','def2', NULL, 'zz');
insert into t1 values ('bce','def1', 'yuu', NULL);
insert into t1 values ('bce','def2', NULL, 'quux');
analyze table t1;
Table	Op	Msg_type	Msg_text
test.t1	analyze	status	OK
show index from t1;
Table	Non_unique	Key_name	Seq_in_index	Column_name	Collation	Cardinality	Sub_part	Packed	Null	Index_type	Comment
t1	1	a	1	a	A	2	NULL	NULL	YES	BTREE	
t1	1	a	2	b	A	4	NULL	NULL	YES	BTREE	
t1	1	a	3	c	A	4	NULL	NULL	YES	BTREE	
t1	1	a	4	d	A	4	NULL	NULL	YES	BTREE	
delete from t1;
analyze table t1;
Table	Op	Msg_type	Msg_text
test.t1	analyze	status	OK
show index from t1;
Table	Non_unique	Key_name	Seq_in_index	Column_name	Collation	Cardinality	Sub_part	Packed	Null	Index_type	Comment
t1	1	a	1	a	A	0	NULL	NULL	YES	BTREE	
t1	1	a	2	b	A	0	NULL	NULL	YES	BTREE	
t1	1	a	3	c	A	0	NULL	NULL	YES	BTREE	
t1	1	a	4	d	A	0	NULL	NULL	YES	BTREE	
set myisam_stats_method=DEFAULT;
drop table t1;
create table t1(
cip INT NOT NULL,
time TIME NOT NULL,
score INT NOT NULL DEFAULT 0,
bob TINYBLOB
);
insert into t1 (cip, time) VALUES (1, '00:01'), (2, '00:02'), (3,'00:03');
insert into t1 (cip, bob, time) VALUES (4, 'a', '00:04'), (5, 'b', '00:05'), 
(6, 'c', '00:06');
select * from t1 where bob is null and cip=1;
cip	time	score	bob
1	00:01:00	0	NULL
create index bug on t1 (bob(22), cip, time);
select * from t1 where bob is null and cip=1;
cip	time	score	bob
1	00:01:00	0	NULL
drop table t1;
create table t1 (
id1 int not null auto_increment,
id2 int not null default '0',
t text not null,
primary key  (id1),
key x (id2, t(32))
) engine=myisam;
insert into t1 (id2, t) values
(10, 'abc'), (10, 'abc'), (10, 'abc'),
(20, 'abc'), (20, 'abc'), (20, 'def'),
(10, 'abc'), (10, 'abc');
select count(*)   from t1 where id2 = 10;
count(*)
5
select count(id1) from t1 where id2 = 10;
count(id1)
5
drop table t1;
CREATE TABLE t1(a TINYINT, KEY(a)) ENGINE=MyISAM;
INSERT INTO t1 VALUES(1);
SELECT MAX(a) FROM t1 IGNORE INDEX(a);
MAX(a)
1
ALTER TABLE t1 DISABLE KEYS;
SELECT MAX(a) FROM t1;
MAX(a)
1
SELECT MAX(a) FROM t1 IGNORE INDEX(a);
MAX(a)
1
DROP TABLE t1;
CREATE TABLE t1(a CHAR(9), b VARCHAR(7)) ENGINE=MyISAM;
INSERT INTO t1(a) VALUES('xxxxxxxxx'),('xxxxxxxxx');
UPDATE t1 AS ta1,t1 AS ta2 SET ta1.b='aaaaaa',ta2.b='bbbbbb';
SELECT * FROM t1;
a	b
xxxxxxxxx	bbbbbb
xxxxxxxxx	bbbbbb
DROP TABLE t1;
SET @@myisam_repair_threads=2;
SHOW VARIABLES LIKE 'myisam_repair%';
Variable_name	Value
myisam_repair_threads	2
CREATE TABLE t1 (
`_id` int(11) NOT NULL default '0',
`url` text,
`email` text,
`description` text,
`loverlap` int(11) default NULL,
`roverlap` int(11) default NULL,
`lneighbor_id` int(11) default NULL,
`rneighbor_id` int(11) default NULL,
`length_` int(11) default NULL,
`sequence` mediumtext,
`name` text,
`_obj_class` text NOT NULL,
PRIMARY KEY  (`_id`),
UNIQUE KEY `sequence_name_index` (`name`(50)),
KEY (`length_`)
) ENGINE=MyISAM DEFAULT CHARSET=latin1;
INSERT INTO t1 VALUES
(1,NULL,NULL,NULL,NULL,NULL,NULL,NULL,NULL,NULL,'sample1',''),
(2,NULL,NULL,NULL,NULL,NULL,NULL,NULL,NULL,NULL,'sample2',''),
(3,NULL,NULL,NULL,NULL,NULL,NULL,NULL,NULL,NULL,'sample3',''),
(4,NULL,NULL,NULL,NULL,NULL,NULL,NULL,NULL,NULL,'sample4',''),
(5,NULL,NULL,NULL,NULL,NULL,NULL,NULL,NULL,NULL,'sample5',''),
(6,NULL,NULL,NULL,NULL,NULL,NULL,NULL,NULL,NULL,'sample6',''),
(7,NULL,NULL,NULL,NULL,NULL,NULL,NULL,NULL,NULL,'sample7',''),
(8,NULL,NULL,NULL,NULL,NULL,NULL,NULL,NULL,NULL,'sample8',''),
(9,NULL,NULL,NULL,NULL,NULL,NULL,NULL,NULL,NULL,'sample9','');
SELECT _id FROM t1;
_id
1
2
3
4
5
6
7
8
9
DELETE FROM t1 WHERE _id < 8;
SHOW TABLE STATUS LIKE 't1';
Name	Engine	Version	Row_format	Rows	Avg_row_length	Data_length	Max_data_length	Index_length	Data_free	Auto_increment	Create_time	Update_time	Check_time	Collation	Checksum	Create_options	Comment
t1	MyISAM	10	Dynamic	2	#	#	#	#	140	#	#	#	#	#	#		
CHECK TABLE t1 EXTENDED;
Table	Op	Msg_type	Msg_text
test.t1	check	status	OK
OPTIMIZE TABLE t1;
Table	Op	Msg_type	Msg_text
test.t1	optimize	status	OK
CHECK TABLE t1 EXTENDED;
Table	Op	Msg_type	Msg_text
test.t1	check	status	OK
SHOW TABLE STATUS LIKE 't1';
Name	Engine	Version	Row_format	Rows	Avg_row_length	Data_length	Max_data_length	Index_length	Data_free	Auto_increment	Create_time	Update_time	Check_time	Collation	Checksum	Create_options	Comment
t1	MyISAM	10	Dynamic	2	#	#	#	#	0	#	#	#	#	#	#		
SELECT _id FROM t1;
_id
8
9
DROP TABLE t1;
CREATE TABLE t1 (
`_id` int(11) NOT NULL default '0',
`url` text,
`email` text,
`description` text,
`loverlap` int(11) default NULL,
`roverlap` int(11) default NULL,
`lneighbor_id` int(11) default NULL,
`rneighbor_id` int(11) default NULL,
`length_` int(11) default NULL,
`sequence` mediumtext,
`name` text,
`_obj_class` text NOT NULL,
PRIMARY KEY  (`_id`),
UNIQUE KEY `sequence_name_index` (`name`(50)),
KEY (`length_`)
) ENGINE=MyISAM DEFAULT CHARSET=latin1;
INSERT INTO t1 VALUES
(1,NULL,NULL,NULL,NULL,NULL,NULL,NULL,NULL,NULL,'sample1',''),
(2,NULL,NULL,NULL,NULL,NULL,NULL,NULL,NULL,NULL,'sample2',''),
(3,NULL,NULL,NULL,NULL,NULL,NULL,NULL,NULL,NULL,'sample3',''),
(4,NULL,NULL,NULL,NULL,NULL,NULL,NULL,NULL,NULL,'sample4',''),
(5,NULL,NULL,NULL,NULL,NULL,NULL,NULL,NULL,NULL,'sample5',''),
(6,NULL,NULL,NULL,NULL,NULL,NULL,NULL,NULL,NULL,'sample6',''),
(7,NULL,NULL,NULL,NULL,NULL,NULL,NULL,NULL,NULL,'sample7',''),
(8,NULL,NULL,NULL,NULL,NULL,NULL,NULL,NULL,NULL,'sample8',''),
(9,NULL,NULL,NULL,NULL,NULL,NULL,NULL,NULL,NULL,'sample9','');
SELECT _id FROM t1;
_id
1
2
3
4
5
6
7
8
9
DELETE FROM t1 WHERE _id < 8;
SHOW TABLE STATUS LIKE 't1';
Name	Engine	Version	Row_format	Rows	Avg_row_length	Data_length	Max_data_length	Index_length	Data_free	Auto_increment	Create_time	Update_time	Check_time	Collation	Checksum	Create_options	Comment
t1	MyISAM	10	Dynamic	2	#	#	#	#	140	#	#	#	#	#	#		
CHECK TABLE t1 EXTENDED;
Table	Op	Msg_type	Msg_text
test.t1	check	status	OK
REPAIR TABLE t1 QUICK;
Table	Op	Msg_type	Msg_text
test.t1	repair	status	OK
CHECK TABLE t1 EXTENDED;
Table	Op	Msg_type	Msg_text
test.t1	check	status	OK
SHOW TABLE STATUS LIKE 't1';
Name	Engine	Version	Row_format	Rows	Avg_row_length	Data_length	Max_data_length	Index_length	Data_free	Auto_increment	Create_time	Update_time	Check_time	Collation	Checksum	Create_options	Comment
t1	MyISAM	10	Dynamic	2	#	#	#	#	140	#	#	#	#	#	#		
SELECT _id FROM t1;
_id
8
9
DROP TABLE t1;
SET @@myisam_repair_threads=1;
SHOW VARIABLES LIKE 'myisam_repair%';
Variable_name	Value
myisam_repair_threads	1
<<<<<<< HEAD
set storage_engine=MyISAM;
drop table if exists t1,t2,t3;
--- Testing varchar ---
--- Testing varchar ---
create table t1 (v varchar(10), c char(10), t text);
insert into t1 values('+ ', '+ ', '+ ');
set @a=repeat(' ',20);
insert into t1 values (concat('+',@a),concat('+',@a),concat('+',@a));
Warnings:
Note	1265	Data truncated for column 'v' at row 1
select concat('*',v,'*',c,'*',t,'*') from t1;
concat('*',v,'*',c,'*',t,'*')
*+ *+*+ *
*+         *+*+                    *
show create table t1;
Table	Create Table
t1	CREATE TABLE `t1` (
  `v` varchar(10) default NULL,
  `c` char(10) default NULL,
  `t` text
) ENGINE=MyISAM DEFAULT CHARSET=latin1
create table t2 like t1;
show create table t2;
Table	Create Table
t2	CREATE TABLE `t2` (
  `v` varchar(10) default NULL,
  `c` char(10) default NULL,
  `t` text
) ENGINE=MyISAM DEFAULT CHARSET=latin1
create table t3 select * from t1;
show create table t3;
Table	Create Table
t3	CREATE TABLE `t3` (
  `v` varchar(10) default NULL,
  `c` char(10) default NULL,
  `t` text
) ENGINE=MyISAM DEFAULT CHARSET=latin1
alter table t1 modify c varchar(10);
show create table t1;
Table	Create Table
t1	CREATE TABLE `t1` (
  `v` varchar(10) default NULL,
  `c` varchar(10) default NULL,
  `t` text
) ENGINE=MyISAM DEFAULT CHARSET=latin1
alter table t1 modify v char(10);
show create table t1;
Table	Create Table
t1	CREATE TABLE `t1` (
  `v` char(10) default NULL,
  `c` varchar(10) default NULL,
  `t` text
) ENGINE=MyISAM DEFAULT CHARSET=latin1
alter table t1 modify t varchar(10);
Warnings:
Note	1265	Data truncated for column 't' at row 2
show create table t1;
Table	Create Table
t1	CREATE TABLE `t1` (
  `v` char(10) default NULL,
  `c` varchar(10) default NULL,
  `t` varchar(10) default NULL
) ENGINE=MyISAM DEFAULT CHARSET=latin1
select concat('*',v,'*',c,'*',t,'*') from t1;
concat('*',v,'*',c,'*',t,'*')
*+*+*+ *
*+*+*+         *
drop table t1,t2,t3;
create table t1 (v varchar(10), c char(10), t text, key(v), key(c), key(t(10)));
show create table t1;
Table	Create Table
t1	CREATE TABLE `t1` (
  `v` varchar(10) default NULL,
  `c` char(10) default NULL,
  `t` text,
  KEY `v` (`v`),
  KEY `c` (`c`),
  KEY `t` (`t`(10))
) ENGINE=MyISAM DEFAULT CHARSET=latin1
select count(*) from t1;
count(*)
270
insert into t1 values(concat('a',char(1)),concat('a',char(1)),concat('a',char(1)));
select count(*) from t1 where v='a';
count(*)
10
select count(*) from t1 where c='a';
count(*)
10
select count(*) from t1 where t='a';
count(*)
10
select count(*) from t1 where v='a  ';
count(*)
10
select count(*) from t1 where c='a  ';
count(*)
10
select count(*) from t1 where t='a  ';
count(*)
10
select count(*) from t1 where v between 'a' and 'a ';
count(*)
10
select count(*) from t1 where v between 'a' and 'a ' and v between 'a  ' and 'b\n';
count(*)
10
select count(*) from t1 where v like 'a%';
count(*)
11
select count(*) from t1 where c like 'a%';
count(*)
11
select count(*) from t1 where t like 'a%';
count(*)
11
select count(*) from t1 where v like 'a %';
count(*)
9
explain select count(*) from t1 where v='a  ';
id	select_type	table	type	possible_keys	key	key_len	ref	rows	Extra
1	SIMPLE	t1	ref	v	v	13	const	#	Using where; Using index
explain select count(*) from t1 where c='a  ';
id	select_type	table	type	possible_keys	key	key_len	ref	rows	Extra
1	SIMPLE	t1	ref	c	c	11	const	#	Using where; Using index
explain select count(*) from t1 where t='a  ';
id	select_type	table	type	possible_keys	key	key_len	ref	rows	Extra
1	SIMPLE	t1	range	t	t	13	NULL	#	Using where
explain select count(*) from t1 where v like 'a%';
id	select_type	table	type	possible_keys	key	key_len	ref	rows	Extra
1	SIMPLE	t1	range	v	v	13	NULL	#	Using where; Using index
explain select count(*) from t1 where v between 'a' and 'a ';
id	select_type	table	type	possible_keys	key	key_len	ref	rows	Extra
1	SIMPLE	t1	ref	v	v	13	const	#	Using where; Using index
explain select count(*) from t1 where v between 'a' and 'a ' and v between 'a  ' and 'b\n';
id	select_type	table	type	possible_keys	key	key_len	ref	rows	Extra
1	SIMPLE	t1	ref	v	v	13	const	#	Using where; Using index
alter table t1 add unique(v);
ERROR 23000: Duplicate entry '{ ' for key 1
alter table t1 add key(v);
select concat('*',v,'*',c,'*',t,'*') as qq from t1 where v='a';
qq
*a*a*a*
*a *a*a *
*a  *a*a  *
*a   *a*a   *
*a    *a*a    *
*a     *a*a     *
*a      *a*a      *
*a       *a*a       *
*a        *a*a        *
*a         *a*a         *
explain select * from t1 where v='a';
id	select_type	table	type	possible_keys	key	key_len	ref	rows	Extra
1	SIMPLE	t1	ref	v,v_2	#	13	const	#	Using where
select v,count(*) from t1 group by v limit 10;
v	count(*)
a	1
a	10
b	10
c	10
d	10
e	10
f	10
g	10
h	10
i	10
select v,count(t) from t1 group by v limit 10;
v	count(t)
a	1
a	10
b	10
c	10
d	10
e	10
f	10
g	10
h	10
i	10
select v,count(c) from t1 group by v limit 10;
v	count(c)
a	1
a	10
b	10
c	10
d	10
e	10
f	10
g	10
h	10
i	10
select sql_big_result v,count(t) from t1 group by v limit 10;
v	count(t)
a	1
a	10
b	10
c	10
d	10
e	10
f	10
g	10
h	10
i	10
select sql_big_result v,count(c) from t1 group by v limit 10;
v	count(c)
a	1
a 	10
b     	10
c    	10
d   	10
e  	10
f     	10
g    	10
h	10
i     	10
select c,count(*) from t1 group by c limit 10;
c	count(*)
a	1
a	10
b	10
c	10
d	10
e	10
f	10
g	10
h	10
i	10
select c,count(t) from t1 group by c limit 10;
c	count(t)
a	1
a	10
b	10
c	10
d	10
e	10
f	10
g	10
h	10
i	10
select sql_big_result c,count(t) from t1 group by c limit 10;
c	count(t)
a	1
a	10
b	10
c	10
d	10
e	10
f	10
g	10
h	10
i	10
select t,count(*) from t1 group by t limit 10;
t	count(*)
a	1
a	10
b	10
c	10
d	10
e	10
f	10
g	10
h	10
i	10
select t,count(t) from t1 group by t limit 10;
t	count(t)
a	1
a	10
b	10
c	10
d	10
e	10
f	10
g	10
h	10
i	10
select sql_big_result t,count(t) from t1 group by t limit 10;
t	count(t)
a	1
a	10
b	10
c	10
d	10
e	10
f	10
g	10
h	10
i	10
alter table t1 modify v varchar(300), drop key v, drop key v_2, add key v (v);
show create table t1;
Table	Create Table
t1	CREATE TABLE `t1` (
  `v` varchar(300) default NULL,
  `c` char(10) default NULL,
  `t` text,
  KEY `c` (`c`),
  KEY `t` (`t`(10)),
  KEY `v` (`v`)
) ENGINE=MyISAM DEFAULT CHARSET=latin1
select count(*) from t1 where v='a';
count(*)
10
select count(*) from t1 where v='a  ';
count(*)
10
select count(*) from t1 where v between 'a' and 'a ';
count(*)
10
select count(*) from t1 where v between 'a' and 'a ' and v between 'a  ' and 'b\n';
count(*)
10
select count(*) from t1 where v like 'a%';
count(*)
11
select count(*) from t1 where v like 'a %';
count(*)
9
explain select count(*) from t1 where v='a  ';
id	select_type	table	type	possible_keys	key	key_len	ref	rows	Extra
1	SIMPLE	t1	ref	v	v	303	const	#	Using where; Using index
explain select count(*) from t1 where v like 'a%';
id	select_type	table	type	possible_keys	key	key_len	ref	rows	Extra
1	SIMPLE	t1	range	v	v	303	NULL	#	Using where; Using index
explain select count(*) from t1 where v between 'a' and 'a ';
id	select_type	table	type	possible_keys	key	key_len	ref	rows	Extra
1	SIMPLE	t1	ref	v	v	303	const	#	Using where; Using index
explain select count(*) from t1 where v between 'a' and 'a ' and v between 'a  ' and 'b\n';
id	select_type	table	type	possible_keys	key	key_len	ref	rows	Extra
1	SIMPLE	t1	ref	v	v	303	const	#	Using where; Using index
explain select * from t1 where v='a';
id	select_type	table	type	possible_keys	key	key_len	ref	rows	Extra
1	SIMPLE	t1	ref	v	v	303	const	#	Using where
select v,count(*) from t1 group by v limit 10;
v	count(*)
a	1
a	10
b	10
c	10
d	10
e	10
f	10
g	10
h	10
i	10
select v,count(t) from t1 group by v limit 10;
v	count(t)
a	1
a	10
b	10
c	10
d	10
e	10
f	10
g	10
h	10
i	10
select sql_big_result v,count(t) from t1 group by v limit 10;
v	count(t)
a	1
a	10
b	10
c	10
d	10
e	10
f	10
g	10
h	10
i	10
alter table t1 drop key v, add key v (v(30));
show create table t1;
Table	Create Table
t1	CREATE TABLE `t1` (
  `v` varchar(300) default NULL,
  `c` char(10) default NULL,
  `t` text,
  KEY `c` (`c`),
  KEY `t` (`t`(10)),
  KEY `v` (`v`(30))
) ENGINE=MyISAM DEFAULT CHARSET=latin1
select count(*) from t1 where v='a';
count(*)
10
select count(*) from t1 where v='a  ';
count(*)
10
select count(*) from t1 where v between 'a' and 'a ';
count(*)
10
select count(*) from t1 where v between 'a' and 'a ' and v between 'a  ' and 'b\n';
count(*)
10
select count(*) from t1 where v like 'a%';
count(*)
11
select count(*) from t1 where v like 'a %';
count(*)
9
explain select count(*) from t1 where v='a  ';
id	select_type	table	type	possible_keys	key	key_len	ref	rows	Extra
1	SIMPLE	t1	ref	v	v	33	const	#	Using where
explain select count(*) from t1 where v like 'a%';
id	select_type	table	type	possible_keys	key	key_len	ref	rows	Extra
1	SIMPLE	t1	range	v	v	33	NULL	#	Using where
explain select count(*) from t1 where v between 'a' and 'a ';
id	select_type	table	type	possible_keys	key	key_len	ref	rows	Extra
1	SIMPLE	t1	ref	v	v	33	const	#	Using where
explain select count(*) from t1 where v between 'a' and 'a ' and v between 'a  ' and 'b\n';
id	select_type	table	type	possible_keys	key	key_len	ref	rows	Extra
1	SIMPLE	t1	ref	v	v	33	const	#	Using where
explain select * from t1 where v='a';
id	select_type	table	type	possible_keys	key	key_len	ref	rows	Extra
1	SIMPLE	t1	ref	v	v	33	const	#	Using where
select v,count(*) from t1 group by v limit 10;
v	count(*)
a	1
a	10
b	10
c	10
d	10
e	10
f	10
g	10
h	10
i	10
select v,count(t) from t1 group by v limit 10;
v	count(t)
a	1
a	10
b	10
c	10
d	10
e	10
f	10
g	10
h	10
i	10
select sql_big_result v,count(t) from t1 group by v limit 10;
v	count(t)
a	1
a	10
b	10
c	10
d	10
e	10
f	10
g	10
h	10
i	10
alter table t1 modify v varchar(600), drop key v, add key v (v);
show create table t1;
Table	Create Table
t1	CREATE TABLE `t1` (
  `v` varchar(600) default NULL,
  `c` char(10) default NULL,
  `t` text,
  KEY `c` (`c`),
  KEY `t` (`t`(10)),
  KEY `v` (`v`)
) ENGINE=MyISAM DEFAULT CHARSET=latin1
select v,count(*) from t1 group by v limit 10;
v	count(*)
a	1
a	10
b	10
c	10
d	10
e	10
f	10
g	10
h	10
i	10
select v,count(t) from t1 group by v limit 10;
v	count(t)
a	1
a	10
b	10
c	10
d	10
e	10
f	10
g	10
h	10
i	10
select sql_big_result v,count(t) from t1 group by v limit 10;
v	count(t)
a	1
a	10
b	10
c	10
d	10
e	10
f	10
g	10
h	10
i	10
drop table t1;
create table t1 (a char(10), unique (a));
insert into t1 values ('a   ');
insert into t1 values ('a ');
ERROR 23000: Duplicate entry 'a' for key 1
alter table t1 modify a varchar(10);
insert into t1 values ('a '),('a  '),('a   '),('a         ');
ERROR 23000: Duplicate entry 'a ' for key 1
insert into t1 values ('a     ');
ERROR 23000: Duplicate entry 'a     ' for key 1
insert into t1 values ('a          ');
ERROR 23000: Duplicate entry 'a         ' for key 1
insert into t1 values ('a ');
ERROR 23000: Duplicate entry 'a ' for key 1
update t1 set a='a  ' where a like 'a%';
select concat(a,'.') from t1;
concat(a,'.')
a  .
update t1 set a='abc    ' where a like 'a ';
select concat(a,'.') from t1;
concat(a,'.')
a  .
update t1 set a='a      ' where a like 'a %';
select concat(a,'.') from t1;
concat(a,'.')
a      .
update t1 set a='a  ' where a like 'a      ';
select concat(a,'.') from t1;
concat(a,'.')
a  .
drop table t1;
create table t1 (v varchar(10), c char(10), t text, key(v(5)), key(c(5)), key(t(5)));
show create table t1;
Table	Create Table
t1	CREATE TABLE `t1` (
  `v` varchar(10) default NULL,
  `c` char(10) default NULL,
  `t` text,
  KEY `v` (`v`(5)),
  KEY `c` (`c`(5)),
  KEY `t` (`t`(5))
) ENGINE=MyISAM DEFAULT CHARSET=latin1
drop table t1;
create table t1 (v char(10) character set utf8);
show create table t1;
Table	Create Table
t1	CREATE TABLE `t1` (
  `v` char(10) character set utf8 default NULL
) ENGINE=MyISAM DEFAULT CHARSET=latin1
drop table t1;
create table t1 (v varchar(10), c char(10)) row_format=fixed;
show create table t1;
Table	Create Table
t1	CREATE TABLE `t1` (
  `v` varchar(10) default NULL,
  `c` char(10) default NULL
) ENGINE=MyISAM DEFAULT CHARSET=latin1 ROW_FORMAT=FIXED
insert into t1 values('a','a'),('a ','a ');
select concat('*',v,'*',c,'*') from t1;
concat('*',v,'*',c,'*')
*a*a*
*a *a*
drop table t1;
create table t1 (v varchar(65530), key(v(10)));
insert into t1 values(repeat('a',65530));
select length(v) from t1 where v=repeat('a',65530);
length(v)
65530
drop table t1;
create table t1(a int, b varchar(12), key ba(b, a));
insert into t1 values (1, 'A'), (20, NULL);
explain select * from t1 where a=20 and b is null;
id	select_type	table	type	possible_keys	key	key_len	ref	rows	Extra
1	SIMPLE	t1	ref	ba	ba	20	const,const	1	Using where; Using index
select * from t1 where a=20 and b is null;
a	b
20	NULL
drop table t1;
create table t1 (v varchar(65530), key(v));
Warnings:
Warning	1071	Specified key was too long; max key length is 1000 bytes
drop table if exists t1;
create table t1 (v varchar(65536));
Warnings:
Note	1246	Converting column 'v' from VARCHAR to TEXT
show create table t1;
Table	Create Table
t1	CREATE TABLE `t1` (
  `v` mediumtext
) ENGINE=MyISAM DEFAULT CHARSET=latin1
drop table t1;
create table t1 (v varchar(65530) character set utf8);
Warnings:
Note	1246	Converting column 'v' from VARCHAR to TEXT
show create table t1;
Table	Create Table
t1	CREATE TABLE `t1` (
  `v` mediumtext character set utf8
) ENGINE=MyISAM DEFAULT CHARSET=latin1
drop table t1;
create table t1 (v varchar(65535));
ERROR 42000: Row size too large. The maximum row size for the used table type, not counting BLOBs, is 65535. You have to change some columns to TEXT or BLOBs
set storage_engine=MyISAM;
create table t1 (a int) engine=myisam;
drop table if exists t1;
Warnings:
Error	2	Can't find file: 't1' (errno: 2)
create table t1 (a int) engine=myisam;
drop table t1;
Got one of the listed errors
create table t1 (a int) engine=myisam;
drop table t1;
Got one of the listed errors
drop table t1;
ERROR 42S02: Unknown table 't1'
set @save_concurrent_insert=@@concurrent_insert;
set global concurrent_insert=1;
create table t1 (a int);
insert into t1 values (1),(2),(3),(4),(5);
lock table t1 read local;
insert into t1 values(6),(7);
unlock tables;
delete from t1 where a>=3 and a<=4;
lock table t1 read local;
set global concurrent_insert=2;
insert into t1 values (8),(9);
unlock tables;
insert into t1 values (10),(11),(12);
select * from t1;
a
1
2
11
10
5
6
7
8
9
12
check table t1;
Table	Op	Msg_type	Msg_text
test.t1	check	status	OK
drop table t1;
create table t1 (a int, b varchar(30) default "hello");
insert into t1 (a) values (1),(2),(3),(4),(5);
lock table t1 read local;
insert into t1 (a) values(6),(7);
unlock tables;
delete from t1 where a>=3 and a<=4;
lock table t1 read local;
set global concurrent_insert=2;
insert into t1 (a) values (8),(9);
unlock tables;
insert into t1 (a) values (10),(11),(12);
select a from t1;
a
1
2
11
10
5
6
7
8
9
12
check table t1;
Table	Op	Msg_type	Msg_text
test.t1	check	status	OK
drop table t1;
set global concurrent_insert=@save_concurrent_insert;
create table t1 (a int, key(a));
insert into t1 values (1),(2),(3),(4),(NULL),(NULL),(NULL),(NULL);
analyze table t1;
Table	Op	Msg_type	Msg_text
test.t1	analyze	status	OK
show keys from t1;
Table	Non_unique	Key_name	Seq_in_index	Column_name	Collation	Cardinality	Sub_part	Packed	Null	Index_type	Comment
t1	1	a	1	a	A	8	NULL	NULL	YES	BTREE	
alter table t1 disable keys;
alter table t1 enable keys;
show keys from t1;
Table	Non_unique	Key_name	Seq_in_index	Column_name	Collation	Cardinality	Sub_part	Packed	Null	Index_type	Comment
t1	1	a	1	a	A	8	NULL	NULL	YES	BTREE	
drop table t1;
create table t1 (c1 int) engine=myisam pack_keys=0;
create table t2 (c1 int) engine=myisam pack_keys=1;
create table t3 (c1 int) engine=myisam pack_keys=default;
create table t4 (c1 int) engine=myisam pack_keys=2;
ERROR 42000: You have an error in your SQL syntax; check the manual that corresponds to your MySQL server version for the right syntax to use near '2' at line 1
drop table t1, t2, t3;
show create table t1;
show create table t1;
create table t1 (a int) engine=myisam select 42 a;
select * from t1;
a
9
select * from t1;
a
99
select * from t1;
a
42
drop table t1;
=======
>>>>>>> c6ce58a9
CREATE TABLE t1(a VARCHAR(16));
INSERT INTO t1 VALUES('aaaaaaaa'),(NULL);
UPDATE t1 AS ta1, t1 AS ta2 SET ta1.a='aaaaaaaaaaaaaaaa';
SELECT * FROM t1;
a
aaaaaaaaaaaaaaaa
aaaaaaaaaaaaaaaa
DROP TABLE t1;
CREATE TABLE t1(a INT);
INSERT INTO t1 VALUES(1),(2);
UPDATE t1,t1 AS t2 SET t1.a=t1.a+2 WHERE t1.a=t2.a-1;
SELECT * FROM t1 ORDER BY a;
a
2
3
DROP TABLE t1;
CREATE TABLE t1 (c1 TEXT) AVG_ROW_LENGTH=70100 MAX_ROWS=4100100100;
SHOW TABLE STATUS LIKE 't1';
Name	Engine	Version	Row_format	Rows	Avg_row_length	Data_length	Max_data_length	Index_length	Data_free	Auto_increment	Create_time	Update_time	Check_time	Collation	Checksum	Create_options	Comment
<<<<<<< HEAD
t1	MyISAM	10	Dynamic	X	X	X	72057594037927935	X	X	X	X	X	X	latin1_swedish_ci	X	max_rows=4294967295 avg_row_length=70100	
=======
t1	MyISAM	9	Dynamic	X	X	X	72057594037927935	X	X	X	X	X	X	latin1_swedish_ci	X	max_rows=4100100100 avg_row_length=70100	
>>>>>>> c6ce58a9
DROP TABLE t1;<|MERGE_RESOLUTION|>--- conflicted
+++ resolved
@@ -922,7 +922,6 @@
 SHOW VARIABLES LIKE 'myisam_repair%';
 Variable_name	Value
 myisam_repair_threads	1
-<<<<<<< HEAD
 set storage_engine=MyISAM;
 drop table if exists t1,t2,t3;
 --- Testing varchar ---
@@ -1622,8 +1621,6 @@
 a
 42
 drop table t1;
-=======
->>>>>>> c6ce58a9
 CREATE TABLE t1(a VARCHAR(16));
 INSERT INTO t1 VALUES('aaaaaaaa'),(NULL);
 UPDATE t1 AS ta1, t1 AS ta2 SET ta1.a='aaaaaaaaaaaaaaaa';
@@ -1643,9 +1640,5 @@
 CREATE TABLE t1 (c1 TEXT) AVG_ROW_LENGTH=70100 MAX_ROWS=4100100100;
 SHOW TABLE STATUS LIKE 't1';
 Name	Engine	Version	Row_format	Rows	Avg_row_length	Data_length	Max_data_length	Index_length	Data_free	Auto_increment	Create_time	Update_time	Check_time	Collation	Checksum	Create_options	Comment
-<<<<<<< HEAD
-t1	MyISAM	10	Dynamic	X	X	X	72057594037927935	X	X	X	X	X	X	latin1_swedish_ci	X	max_rows=4294967295 avg_row_length=70100	
-=======
 t1	MyISAM	9	Dynamic	X	X	X	72057594037927935	X	X	X	X	X	X	latin1_swedish_ci	X	max_rows=4100100100 avg_row_length=70100	
->>>>>>> c6ce58a9
 DROP TABLE t1;