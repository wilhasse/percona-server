--- conflicted
+++ resolved
@@ -1,9 +1,6 @@
-<<<<<<< HEAD
 set @old_concurrent_insert= @@global.concurrent_insert;
 set @@global.concurrent_insert= 0;
-=======
 drop table if exists t1;
->>>>>>> 364a9898
 create table t1 (
 `a&b` int,
 `a<b` int,
