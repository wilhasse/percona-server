--- conflicted
+++ resolved
@@ -1,11 +1,5 @@
-<<<<<<< HEAD
-SET @old_max_connections = @@max_connections;
-SET @old_log_warnings = @@log_warnings;
 SET GLOBAL max_connections=1;
 CREATE USER nonprivuser@localhost;
-=======
-SET GLOBAL max_connections=2;
->>>>>>> 7cf1d8ee
 SET GLOBAL LOG_WARNINGS = 0;
 connect(localhost,root,,test,port,socket);
 ERROR HY000: Too many connections
@@ -19,7 +13,6 @@
 SET GLOBAL LOG_WARNINGS = 0;
 connect(localhost,root,,test,port,socket);
 ERROR HY000: Too many connections
-<<<<<<< HEAD
 [log_grep.inc] file: percona_log_connection_error.err pattern: Too many connections
 [log_grep.inc] lines:   1
 #
@@ -30,12 +23,4 @@
 ERROR 08004: Too many connections
 [log_grep.inc] file: percona_log_connection_error.err pattern: Too many connections
 [log_grep.inc] lines:   2
-SET GLOBAL max_connections = @old_max_connections;
-SET GLOBAL log_warnings = @old_log_warnings;
-[log_grep.inc] file: percona_log_connection_error.err pattern: Too many connections
-[log_grep.inc] lines:   2
-DROP USER nonprivuser@localhost;
-=======
-[log_grep.inc] file: percona.log_connection_error.err pattern: Too many connections
-[log_grep.inc] lines:   1
->>>>>>> 7cf1d8ee
+DROP USER nonprivuser@localhost;