--- conflicted
+++ resolved
@@ -28,16 +28,8 @@
 # try to connect with '--ssl-crl' option using tilde home directoy
 # path substitution : should connect
 Variable_name	Value
-<<<<<<< HEAD
-Ssl_cipher	DHE-RSA-AES128-GCM-SHA256
-# try to connect with '--ssl-crlpath' option using tilde home directoy
-# path substitution : should connect
-Variable_name	Value
-Ssl_cipher	DHE-RSA-AES128-GCM-SHA256
-=======
 Ssl_cipher	SSL_CIPHER
 # try to connect with '--ssl-crlpath' option using tilde home directoy
 # path substitution : should connect
 Variable_name	Value
-Ssl_cipher	SSL_CIPHER
->>>>>>> 0611c3a4
+Ssl_cipher	SSL_CIPHER