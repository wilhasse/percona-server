include/master-slave.inc
Warnings:
Note	####	Sending passwords in plain text without SSL/TLS is extremely insecure.
Note	####	Storing MySQL user name or password information in the master info repository is not secure and is therefore not recommended. Please consider using the USER and PASSWORD connection options for START SLAVE; see the 'START SLAVE Syntax' in the MySQL Manual for more information.
[connection master]
[connection slave]
include/stop_slave.inc
[connection master]
CREATE USER 'plug_user' IDENTIFIED WITH 'test_plugin_server' AS 'plug_user';
GRANT REPLICATION SLAVE ON *.* TO plug_user;
FLUSH PRIVILEGES;
[connection slave]
CHANGE MASTER TO 
MASTER_USER=     'plug_user',
MASTER_PASSWORD= 'plug_user',
MASTER_RETRY_COUNT= 0;
Warnings:
Note	####	Sending passwords in plain text without SSL/TLS is extremely insecure.
Note	####	Storing MySQL user name or password information in the master info repository is not secure and is therefore not recommended. Please consider using the USER and PASSWORD connection options for START SLAVE; see the 'START SLAVE Syntax' in the MySQL Manual for more information.
include/start_slave.inc
# Slave in-sync with master now.
SELECT user, plugin, authentication_string FROM mysql.user WHERE user LIKE 'plug_user';
user	plugin	authentication_string
plug_user	test_plugin_server	plug_user
# Cleanup (on slave).
include/stop_slave.inc
<<<<<<< HEAD
CHANGE MASTER TO MASTER_USER='root';
Warnings:
Note	####	Sending passwords in plain text without SSL/TLS is extremely insecure.
Note	####	Storing MySQL user name or password information in the master info repository is not secure and is therefore not recommended. Please consider using the USER and PASSWORD connection options for START SLAVE; see the 'START SLAVE Syntax' in the MySQL Manual for more information.
=======
CHANGE MASTER TO MASTER_USER='root', MASTER_PASSWORD='';
>>>>>>> 7cf1d8ee
DROP USER 'plug_user';
# Cleanup (on master).
DROP USER 'plug_user';
include/rpl_end.inc<|MERGE_RESOLUTION|>--- conflicted
+++ resolved
@@ -24,14 +24,10 @@
 plug_user	test_plugin_server	plug_user
 # Cleanup (on slave).
 include/stop_slave.inc
-<<<<<<< HEAD
-CHANGE MASTER TO MASTER_USER='root';
+CHANGE MASTER TO MASTER_USER='root', MASTER_PASSWORD='';
 Warnings:
 Note	####	Sending passwords in plain text without SSL/TLS is extremely insecure.
 Note	####	Storing MySQL user name or password information in the master info repository is not secure and is therefore not recommended. Please consider using the USER and PASSWORD connection options for START SLAVE; see the 'START SLAVE Syntax' in the MySQL Manual for more information.
-=======
-CHANGE MASTER TO MASTER_USER='root', MASTER_PASSWORD='';
->>>>>>> 7cf1d8ee
 DROP USER 'plug_user';
 # Cleanup (on master).
 DROP USER 'plug_user';
