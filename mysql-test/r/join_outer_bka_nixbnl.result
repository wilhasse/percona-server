--- conflicted
+++ resolved
@@ -2215,7 +2215,6 @@
 vc	ik
 DROP TABLE t1;
 #
-<<<<<<< HEAD
 # Bug #18345786 CRASH AROUND ST_JOIN_TABLE::AND_WITH_CONDITION
 #
 CREATE TABLE t1(a INT) ENGINE=INNODB;
@@ -2936,7 +2935,7 @@
 je
 NULL
 DROP TABLE t1, t2;
-=======
+#
 # Bug#29493830 CONST'IFIED OUTER JOIN RETURN INCORRECT RESULTS
 #
 CREATE TABLE t1 (
@@ -2977,11 +2976,13 @@
 ON t4.col_int = t3.col_int AND    #Note, this pred term
 t4.col_int_unique = t1.col_int_unique
 ) WHERE t1.col_int_unique = 5;
-id	select_type	table	type	possible_keys	key	key_len	ref	rows	Extra
-1	SIMPLE	t1	const	col_int_unique	col_int_unique	5	const	1	NULL
-1	SIMPLE	t2	const	col_int_unique	col_int_unique	5	const	1	NULL
-1	SIMPLE	t3	const	col_char_16_unique	NULL	NULL	NULL	1	NULL
-1	SIMPLE	t4	const	col_int_unique	col_int_unique	5	const	1	NULL
+id	select_type	table	partitions	type	possible_keys	key	key_len	ref	rows	filtered	Extra
+1	SIMPLE	t1	NULL	const	col_int_unique	col_int_unique	5	const	1	100.00	NULL
+1	SIMPLE	t2	NULL	const	col_int_unique	col_int_unique	5	const	1	100.00	Impossible ON condition
+1	SIMPLE	t3	NULL	const	col_char_16_unique	NULL	NULL	NULL	1	100.00	Impossible ON condition
+1	SIMPLE	t4	NULL	const	col_int_unique	col_int_unique	5	const	1	100.00	Impossible ON condition
+Warnings:
+Note	1003	/* select#1 */ select straight_join NULL AS `col_int`,NULL AS `col_int`,((NULL = NULL) or isnull(NULL)) AS `t3.col_int = t4.col_int or t4.col_int IS NULL` from `test`.`t1` left join `test`.`t2` on((multiple equal('0', NULL) and multiple equal(5, NULL))) left join `test`.`t3` on(multiple equal(NULL, NULL)) left join `test`.`t4` on((multiple equal(NULL, NULL) and multiple equal(5, NULL))) where 1
 SELECT STRAIGHT_JOIN
 t3.col_int, t4.col_int,
 t3.col_int = t4.col_int or t4.col_int IS NULL
@@ -2998,5 +2999,4 @@
 col_int	col_int	t3.col_int = t4.col_int or t4.col_int IS NULL
 NULL	NULL	1
 DROP TABLE t1, t2, t3, t4;
->>>>>>> f6b1635f
 set optimizer_switch=default;