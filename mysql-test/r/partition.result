--- conflicted
+++ resolved
@@ -2667,7 +2667,6 @@
 SELECT 1 FROM t1 WHERE EXP(10000);
 ERROR 22003: DOUBLE value is out of range in 'exp(10000)'
 DROP TABLE t1;
-<<<<<<< HEAD
 create table t1 (a int)
 partition by range (a)
 subpartition by hash (a)
@@ -2866,7 +2865,7 @@
 INSERT INTO t VALUES(0);
 SELECT 1 FROM t WHERE a = 0x8000000000000000;
 1
-=======
+DROP TABLE t;
 #
 # Bug#28573894 ALTER PARTITIONED TABLE ADD AUTO_INCREMENT DIFF RESULT
 #
@@ -2890,5 +2889,4 @@
 F	5	6
 G	25	7
 H	35	8
->>>>>>> 82237da4
 DROP TABLE t;