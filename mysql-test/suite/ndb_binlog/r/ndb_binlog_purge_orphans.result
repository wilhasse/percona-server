--- conflicted
+++ resolved
@@ -4,16 +4,12 @@
 SHOW VARIABLES LIKE 'ndb_log_bin';
 Variable_name	Value
 ndb_log_bin	ON
-<<<<<<< HEAD
 RESET BINARY LOGS AND GTIDS;
-=======
-RESET MASTER;
 # Find physical binlog file name format as it varies between platforms
 CREATE TABLE check_binlog_name (a int primary key) engine = NDB;
 INSERT INTO check_binlog_name VALUES (1);
 DROP TABLE check_binlog_name;
-RESET MASTER;
->>>>>>> b0e4b0d8
+RESET BINARY LOGS AND GTIDS;
 # 1. Insert to create referencing rows
 CREATE TABLE t1 (a int PRIMARY KEY) ENGINE=ndb;
 INSERT INTO t1 VALUES (1);
@@ -83,18 +79,9 @@
 # 8. Show that referenced rows are still there
 SELECT DISTINCT(File) FROM mysql.ndb_binlog_index;
 File
-<<<<<<< HEAD
-./binlog.000006
-./binlog.000007
-./binlog.000008
-./binlog.000009
-./binlog.000010
-RESET BINARY LOGS AND GTIDS;
-=======
 binlog.000006
 binlog.000007
 binlog.000008
 binlog.000009
 binlog.000010
-RESET MASTER;
->>>>>>> b0e4b0d8
+RESET BINARY LOGS AND GTIDS;