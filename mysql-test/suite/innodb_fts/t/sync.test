--- conflicted
+++ resolved
@@ -167,7 +167,6 @@
 
 DROP TABLE t1;
 
-<<<<<<< HEAD
 --echo #
 --echo # PS-3851: Percona Ver 5.6.39-83.1 Failing assertion: sym_node->table != NULL
 --echo #
@@ -195,8 +194,6 @@
 SET GLOBAL DEBUG='-d,fts_instrument_sync_request';
 DROP TABLE `questions_and_answers`;
 --source include/wait_until_count_sessions.inc
-=======
---source include/wait_until_count_sessions.inc
 
 --echo #
 --echo # Bug #31310404 I_S_FTS_INDEX_CACHE_FILL_ONE_INDEX() IS NOT PROTECT BY THE LOCK
@@ -224,5 +221,4 @@
 
 SELECT * FROM t1 WHERE MATCH(title) AGAINST('mysql database');
 
-DROP TABLE t1;
->>>>>>> 65699781
+DROP TABLE t1;