USE information_schema;
####################################################################################
1 Prepare test.
connection default (user=root)
####################################################################################
####################################################################################
1.1 Create two user
####################################################################################
DROP USER ddicttestuser1@'localhost';
DROP USER ddicttestuser2@'localhost';
CREATE USER ddicttestuser1@'localhost';
CREATE USER ddicttestuser2@'localhost';
SET PASSWORD FOR ddicttestuser1@'localhost' = PASSWORD('ddictpass');
SET PASSWORD FOR ddicttestuser2@'localhost' = PASSWORD('ddictpass');
####################################################################################
1.2 Establish connection con100 (user=ddicttestuser1 with no PROCESS privilege):
####################################################################################
####################################################################################
2 connection default(user=root with default privileges):
SHOW/SELECT shows all processes/threads.
####################################################################################
SHOW CREATE TABLE processlist;
Table	Create Table
PROCESSLIST	CREATE TEMPORARY TABLE `PROCESSLIST` (
  `ID` bigint(21) unsigned NOT NULL DEFAULT '0',
  `USER` varchar(16) NOT NULL DEFAULT '',
  `HOST` varchar(64) NOT NULL DEFAULT '',
  `DB` varchar(64) DEFAULT NULL,
  `COMMAND` varchar(16) NOT NULL DEFAULT '',
  `TIME` int(7) NOT NULL DEFAULT '0',
  `STATE` varchar(64) DEFAULT NULL,
  `INFO` longtext
) ENGINE=MyISAM DEFAULT CHARSET=utf8
SHOW processlist;
Id	User	Host	db	Command	Time	State	Info
ID	ddicttestuser1	HOST_NAME	information_schema	Sleep	TIME		NULL
ID	root	HOST_NAME	information_schema	Query	TIME	STATE	SHOW processlist
SELECT * FROM processlist  ORDER BY id;
ID	USER	HOST	DB	COMMAND	TIME	STATE	INFO
ID	ddicttestuser1	HOST_NAME	information_schema	Sleep	TIME		NULL
ID	root	HOST_NAME	information_schema	Query	TIME	executing	SELECT * FROM processlist  ORDER BY id
SELECT ID, USER, HOST, DB, COMMAND, TIME, STATE, INFO FROM processlist  ORDER BY id;
ID	USER	HOST	DB	COMMAND	TIME	STATE	INFO
ID	ddicttestuser1	HOST_NAME	information_schema	Sleep	TIME		NULL
ID	root	HOST_NAME	information_schema	Query	TIME	executing	SELECT ID, USER, HOST, DB, COMMAND, TIME, STATE, INFO FROM processlist  ORDER BY id
CREATE TEMPORARY TABLE test.t_processlist AS SELECT * FROM processlist;
UPDATE test.t_processlist SET user='horst' WHERE id=1  ;
INSERT INTO processlist SELECT * FROM test.t_processlist;
ERROR 42000: Access denied for user 'root'@'localhost' to database 'information_schema'
DROP TABLE test.t_processlist;
CREATE VIEW test.v_processlist (ID, USER, HOST, DB, COMMAND, TIME, STATE, INFO) AS SELECT * FROM processlist WITH CHECK OPTION;
ERROR HY000: CHECK OPTION on non-updatable view 'test.v_processlist'
CREATE VIEW test.v_processlist (ID, USER, HOST, DB, COMMAND, TIME, STATE, INFO) AS SELECT * FROM processlist;
UPDATE test.v_processlist SET TIME=NOW() WHERE id = 1;
ERROR HY000: The target table v_processlist of the UPDATE is not updatable
DROP VIEW test.v_processlist;
UPDATE processlist SET user='any_user'  WHERE id=1 ;
ERROR 42000: Access denied for user 'root'@'localhost' to database 'information_schema'
DELETE FROM processlist WHERE id=1 ;
ERROR 42000: Access denied for user 'root'@'localhost' to database 'information_schema'
REVOKE ALL ON processlist FROM current_user;
ERROR 42000: Access denied for user 'root'@'localhost' to database 'information_schema'
GRANT INSERT,UPDATE ON processlist TO current_user;
ERROR 42000: Access denied for user 'root'@'localhost' to database 'information_schema'
SHOW GRANTS;
Grants for root@localhost
GRANT ALL PRIVILEGES ON *.* TO 'root'@'localhost' WITH GRANT OPTION
GRANT PROXY ON ''@'' TO 'root'@'localhost' WITH GRANT OPTION
CREATE INDEX i_processlist ON processlist (user);
ERROR 42000: Access denied for user 'root'@'localhost' to database 'information_schema'
DROP TABLE processlist;
ERROR 42000: Access denied for user 'root'@'localhost' to database 'information_schema'
ALTER TABLE processlist DROP COLUMN user;
ERROR 42000: Access denied for user 'root'@'localhost' to database 'information_schema'
ALTER TABLE processlist ADD COLUMN (my_column INT);
ERROR 42000: Access denied for user 'root'@'localhost' to database 'information_schema'
RENAME TABLE processlist TO new_processlist;
ERROR 42000: Access denied for user 'root'@'localhost' to database 'information_schema'
RENAME TABLE processlist TO files;
ERROR 42000: Access denied for user 'root'@'localhost' to database 'information_schema'
CREATE TABLE new_processlist AS SELECT * FROM processlist;
ERROR 42000: Access denied for user 'root'@'localhost' to database 'information_schema'
DROP DATABASE information_schema;
ERROR 42000: Access denied for user 'root'@'localhost' to database 'information_schema'
RENAME DATABASE information_schema TO info_schema;
ERROR 42000: You have an error in your SQL syntax; check the manual that corresponds to your MySQL server version for the right syntax to use near 'DATABASE information_schema TO info_schema' at line 1
ALTER DATABASE information_schema UPGRADE DATA DIRECTORY NAME;
ERROR 42000: Access denied for user 'root'@'localhost' to database 'information_schema'
####################################################################################
3 Switch to connection con100 (user=ddicttestuser1 with no PROCESS privilege):
SHOW/SELECT shows only the processes (1) of the user.
####################################################################################
SHOW CREATE TABLE processlist;
Table	Create Table
PROCESSLIST	CREATE TEMPORARY TABLE `PROCESSLIST` (
  `ID` bigint(21) unsigned NOT NULL DEFAULT '0',
  `USER` varchar(16) NOT NULL DEFAULT '',
  `HOST` varchar(64) NOT NULL DEFAULT '',
  `DB` varchar(64) DEFAULT NULL,
  `COMMAND` varchar(16) NOT NULL DEFAULT '',
  `TIME` int(7) NOT NULL DEFAULT '0',
  `STATE` varchar(64) DEFAULT NULL,
  `INFO` longtext
) ENGINE=MyISAM DEFAULT CHARSET=utf8
SHOW processlist;
Id	User	Host	db	Command	Time	State	Info
ID	ddicttestuser1	HOST_NAME	information_schema	Query	TIME	STATE	SHOW processlist
SELECT * FROM processlist  ORDER BY id;
ID	USER	HOST	DB	COMMAND	TIME	STATE	INFO
ID	ddicttestuser1	HOST_NAME	information_schema	Query	TIME	executing	SELECT * FROM processlist  ORDER BY id
SELECT ID, USER, HOST, DB, COMMAND, TIME, STATE, INFO FROM processlist  ORDER BY id;
ID	USER	HOST	DB	COMMAND	TIME	STATE	INFO
ID	ddicttestuser1	HOST_NAME	information_schema	Query	TIME	executing	SELECT ID, USER, HOST, DB, COMMAND, TIME, STATE, INFO FROM processlist  ORDER BY id
CREATE TEMPORARY TABLE test.t_processlist AS SELECT * FROM processlist;
UPDATE test.t_processlist SET user='horst' WHERE id=1  ;
INSERT INTO processlist SELECT * FROM test.t_processlist;
ERROR 42000: Access denied for user 'ddicttestuser1'@'localhost' to database 'information_schema'
DROP TABLE test.t_processlist;
CREATE VIEW test.v_processlist (ID, USER, HOST, DB, COMMAND, TIME, STATE, INFO) AS SELECT * FROM processlist WITH CHECK OPTION;
ERROR HY000: CHECK OPTION on non-updatable view 'test.v_processlist'
CREATE VIEW test.v_processlist (ID, USER, HOST, DB, COMMAND, TIME, STATE, INFO) AS SELECT * FROM processlist;
UPDATE test.v_processlist SET TIME=NOW() WHERE id = 1;
ERROR HY000: The target table v_processlist of the UPDATE is not updatable
DROP VIEW test.v_processlist;
UPDATE processlist SET user='any_user'  WHERE id=1 ;
ERROR 42000: Access denied for user 'ddicttestuser1'@'localhost' to database 'information_schema'
DELETE FROM processlist WHERE id=1 ;
ERROR 42000: Access denied for user 'ddicttestuser1'@'localhost' to database 'information_schema'
REVOKE ALL ON processlist FROM current_user;
ERROR 42000: Access denied for user 'ddicttestuser1'@'localhost' to database 'information_schema'
GRANT INSERT,UPDATE ON processlist TO current_user;
ERROR 42000: Access denied for user 'ddicttestuser1'@'localhost' to database 'information_schema'
SHOW GRANTS;
Grants for ddicttestuser1@localhost
<<<<<<< HEAD
GRANT USAGE ON *.* TO 'ddicttestuser1'@'localhost' IDENTIFIED BY PASSWORD
=======
GRANT USAGE ON *.* TO 'ddicttestuser1'@'localhost' IDENTIFIED BY PASSWORD <secret>
>>>>>>> 7797ef4d
CREATE INDEX i_processlist ON processlist (user);
ERROR 42000: Access denied for user 'ddicttestuser1'@'localhost' to database 'information_schema'
DROP TABLE processlist;
ERROR 42000: Access denied for user 'ddicttestuser1'@'localhost' to database 'information_schema'
ALTER TABLE processlist DROP COLUMN user;
ERROR 42000: Access denied for user 'ddicttestuser1'@'localhost' to database 'information_schema'
ALTER TABLE processlist ADD COLUMN (my_column INT);
ERROR 42000: Access denied for user 'ddicttestuser1'@'localhost' to database 'information_schema'
RENAME TABLE processlist TO new_processlist;
ERROR 42000: Access denied for user 'ddicttestuser1'@'localhost' to database 'information_schema'
RENAME TABLE processlist TO files;
ERROR 42000: Access denied for user 'ddicttestuser1'@'localhost' to database 'information_schema'
CREATE TABLE new_processlist AS SELECT * FROM processlist;
ERROR 42000: Access denied for user 'ddicttestuser1'@'localhost' to database 'information_schema'
DROP DATABASE information_schema;
ERROR 42000: Access denied for user 'ddicttestuser1'@'localhost' to database 'information_schema'
RENAME DATABASE information_schema TO info_schema;
ERROR 42000: You have an error in your SQL syntax; check the manual that corresponds to your MySQL server version for the right syntax to use near 'DATABASE information_schema TO info_schema' at line 1
ALTER DATABASE information_schema UPGRADE DATA DIRECTORY NAME;
ERROR 42000: Access denied for user 'ddicttestuser1'@'localhost' to database 'information_schema'
####################################################################################
4 Grant PROCESS privilege to ddicttestuser1
connection default (user=root)
####################################################################################
GRANT PROCESS ON *.* TO ddicttestuser1@'localhost' IDENTIFIED BY 'ddictpass';
####################################################################################
4.1 Existing connection con100 (ddicttestuser1)
The user ddicttestuser1 has the PROCESS privilege, but the connection was
established before PROCESS was granted.
SHOW/SELECT shows only the processes (1) of the user.
####################################################################################
SHOW GRANTS;
Grants for ddicttestuser1@localhost
<<<<<<< HEAD
GRANT PROCESS ON *.* TO 'ddicttestuser1'@'localhost' IDENTIFIED BY PASSWORD
=======
GRANT PROCESS ON *.* TO 'ddicttestuser1'@'localhost' IDENTIFIED BY PASSWORD <secret>
>>>>>>> 7797ef4d
SHOW processlist;
Id	User	Host	db	Command	Time	State	Info
ID	ddicttestuser1	HOST_NAME	information_schema	Query	TIME	STATE	SHOW processlist
SELECT * FROM information_schema.processlist;
ID	USER	HOST	DB	COMMAND	TIME	STATE	INFO
ID	ddicttestuser1	HOST_NAME	information_schema	Query	TIME	executing	SELECT * FROM information_schema.processlist
####################################################################################
4.2 New connection con101 (ddicttestuser1 with PROCESS privilege)
SHOW/SELECT shows all processes/threads.
####################################################################################
SHOW GRANTS;
Grants for ddicttestuser1@localhost
<<<<<<< HEAD
GRANT PROCESS ON *.* TO 'ddicttestuser1'@'localhost' IDENTIFIED BY PASSWORD
=======
GRANT PROCESS ON *.* TO 'ddicttestuser1'@'localhost' IDENTIFIED BY PASSWORD <secret>
>>>>>>> 7797ef4d
SHOW processlist;
Id	User	Host	db	Command	Time	State	Info
ID	ddicttestuser1	HOST_NAME	information_schema	Query	TIME	STATE	SHOW processlist
ID	ddicttestuser1	HOST_NAME	information_schema	Sleep	TIME		NULL
ID	root	HOST_NAME	information_schema	Sleep	TIME		NULL
SELECT * FROM information_schema.processlist;
ID	USER	HOST	DB	COMMAND	TIME	STATE	INFO
ID	ddicttestuser1	HOST_NAME	information_schema	Query	TIME	executing	SELECT * FROM information_schema.processlist
ID	ddicttestuser1	HOST_NAME	information_schema	Sleep	TIME		NULL
ID	root	HOST_NAME	information_schema	Sleep	TIME		NULL
####################################################################################
5 Grant PROCESS privilege to anonymous user.
connection default (user=root)
####################################################################################
GRANT PROCESS ON *.* TO ''@'localhost';
####################################################################################
5.1 Establish connection (anonymous1,localhost,'',,information_schema)
anonymous user with PROCESS privilege
SHOW/SELECT shows all processes/threads.
####################################################################################
SHOW GRANTS;
Grants for @localhost
GRANT PROCESS ON *.* TO ''@'localhost'
SHOW processlist;
Id	User	Host	db	Command	Time	State	Info
ID		HOST_NAME	information_schema	Query	TIME	STATE	SHOW processlist
ID	ddicttestuser1	HOST_NAME	information_schema	Sleep	TIME		NULL
ID	ddicttestuser1	HOST_NAME	information_schema	Sleep	TIME		NULL
ID	root	HOST_NAME	information_schema	Sleep	TIME		NULL
SELECT * FROM information_schema.processlist;
ID	USER	HOST	DB	COMMAND	TIME	STATE	INFO
ID		HOST_NAME	information_schema	Query	TIME	executing	SELECT * FROM information_schema.processlist
ID	ddicttestuser1	HOST_NAME	information_schema	Sleep	TIME		NULL
ID	ddicttestuser1	HOST_NAME	information_schema	Sleep	TIME		NULL
ID	root	HOST_NAME	information_schema	Sleep	TIME		NULL
####################################################################################
6 Revoke PROCESS privilege from ddicttestuser1
connection default (user=root)
####################################################################################
REVOKE PROCESS ON *.* FROM ddicttestuser1@'localhost';
####################################################################################
6.1 New connection con102 (ddicttestuser1 has no more PROCESS privilege)
Again (compared to state before GRANT PROCESS) only the processes of
ddicttestuser1 are visible.
####################################################################################
SHOW GRANTS;
Grants for ddicttestuser1@localhost
<<<<<<< HEAD
GRANT USAGE ON *.* TO 'ddicttestuser1'@'localhost' IDENTIFIED BY PASSWORD
=======
GRANT USAGE ON *.* TO 'ddicttestuser1'@'localhost' IDENTIFIED BY PASSWORD <secret>
>>>>>>> 7797ef4d
SHOW processlist;
Id	User	Host	db	Command	Time	State	Info
ID	ddicttestuser1	HOST_NAME	information_schema	Query	TIME	STATE	SHOW processlist
ID	ddicttestuser1	HOST_NAME	information_schema	Sleep	TIME		NULL
ID	ddicttestuser1	HOST_NAME	information_schema	Sleep	TIME		NULL
SELECT * FROM information_schema.processlist;
ID	USER	HOST	DB	COMMAND	TIME	STATE	INFO
ID	ddicttestuser1	HOST_NAME	information_schema	Query	TIME	executing	SELECT * FROM information_schema.processlist
ID	ddicttestuser1	HOST_NAME	information_schema	Sleep	TIME		NULL
ID	ddicttestuser1	HOST_NAME	information_schema	Sleep	TIME		NULL
####################################################################################
7 Revoke PROCESS privilege from anonymous user
connection default (user=root)
####################################################################################
REVOKE PROCESS ON *.* FROM ''@'localhost';
####################################################################################
7.1 New connection (anonymous2,localhost,'',,information_schema)
The anonymous user has no more the PROCESS privilege
Again only the processes of the anonymous user are visible.
####################################################################################
SHOW GRANTS FOR ''@'localhost';
Grants for @localhost
GRANT USAGE ON *.* TO ''@'localhost'
SELECT * FROM information_schema.processlist;
ID	USER	HOST	DB	COMMAND	TIME	STATE	INFO
ID		HOST_NAME	information_schema	Query	TIME	executing	SELECT * FROM information_schema.processlist
ID		HOST_NAME	information_schema	Sleep	TIME		NULL
####################################################################################
8 Grant SUPER (does not imply PROCESS) privilege to ddicttestuser1
connection default (user=root)
####################################################################################
GRANT SUPER ON *.* TO 'ddicttestuser1'@'localhost';
####################################################################################
8.1 New connection con103 (ddicttestuser1 with SUPER privilege)
Only the processes of ddicttestuser1 user are visible.
####################################################################################
SHOW GRANTS FOR 'ddicttestuser1'@'localhost';
Grants for ddicttestuser1@localhost
GRANT SUPER ON *.* TO 'ddicttestuser1'@'localhost' IDENTIFIED BY PASSWORD '*22DA61451703738F203CDB9DB041ACBA1F4760B1'
SHOW processlist;
Id	User	Host	db	Command	Time	State	Info
ID	ddicttestuser1	HOST_NAME	information_schema	Query	TIME	STATE	SHOW processlist
ID	ddicttestuser1	HOST_NAME	information_schema	Sleep	TIME		NULL
ID	ddicttestuser1	HOST_NAME	information_schema	Sleep	TIME		NULL
ID	ddicttestuser1	HOST_NAME	information_schema	Sleep	TIME		NULL
SELECT * FROM information_schema.processlist;
ID	USER	HOST	DB	COMMAND	TIME	STATE	INFO
ID	ddicttestuser1	HOST_NAME	information_schema	Query	TIME	executing	SELECT * FROM information_schema.processlist
ID	ddicttestuser1	HOST_NAME	information_schema	Sleep	TIME		NULL
ID	ddicttestuser1	HOST_NAME	information_schema	Sleep	TIME		NULL
ID	ddicttestuser1	HOST_NAME	information_schema	Sleep	TIME		NULL
####################################################################################
9 Revoke SUPER privilege from user ddicttestuser1
connection default (user=root)
####################################################################################
REVOKE SUPER ON *.* FROM 'ddicttestuser1'@'localhost';
####################################################################################
9.1 New connection con104 (ddicttestuser1 without SUPER privilege)
ddicttestuser1 has no more the SUPER privilege.
Only the processes of ddicttestuser1 are visible.
####################################################################################
SHOW GRANTS FOR 'ddicttestuser1'@'localhost';
Grants for ddicttestuser1@localhost
<<<<<<< HEAD
GRANT USAGE ON *.* TO 'ddicttestuser1'@'localhost' IDENTIFIED BY PASSWORD
=======
GRANT USAGE ON *.* TO 'ddicttestuser1'@'localhost' IDENTIFIED BY PASSWORD <secret>
>>>>>>> 7797ef4d
SHOW processlist;
Id	User	Host	db	Command	Time	State	Info
ID	ddicttestuser1	HOST_NAME	information_schema	Query	TIME	STATE	SHOW processlist
ID	ddicttestuser1	HOST_NAME	information_schema	Sleep	TIME		NULL
ID	ddicttestuser1	HOST_NAME	information_schema	Sleep	TIME		NULL
ID	ddicttestuser1	HOST_NAME	information_schema	Sleep	TIME		NULL
ID	ddicttestuser1	HOST_NAME	information_schema	Sleep	TIME		NULL
SELECT * FROM information_schema.processlist;
ID	USER	HOST	DB	COMMAND	TIME	STATE	INFO
ID	ddicttestuser1	HOST_NAME	information_schema	Query	TIME	executing	SELECT * FROM information_schema.processlist
ID	ddicttestuser1	HOST_NAME	information_schema	Sleep	TIME		NULL
ID	ddicttestuser1	HOST_NAME	information_schema	Sleep	TIME		NULL
ID	ddicttestuser1	HOST_NAME	information_schema	Sleep	TIME		NULL
ID	ddicttestuser1	HOST_NAME	information_schema	Sleep	TIME		NULL
####################################################################################
10 Grant SUPER privilege with grant option to user ddicttestuser1.
connection default (user=root)
####################################################################################
GRANT SUPER ON *.* TO 'ddicttestuser1'@'localhost' WITH GRANT OPTION;
####################################################################################
10.1 New connection con105 (ddicttestuser1 with SUPER privilege and GRANT OPTION)
Try to grant PROCESS privilege to user ddicttestuser2 without having it.
####################################################################################
SHOW GRANTS FOR 'ddicttestuser1'@'localhost';
Grants for ddicttestuser1@localhost
GRANT SUPER ON *.* TO 'ddicttestuser1'@'localhost' IDENTIFIED BY PASSWORD '*22DA61451703738F203CDB9DB041ACBA1F4760B1' WITH GRANT OPTION
GRANT PROCESS ON *.* TO 'ddicttestuser2'@'localhost';
ERROR 28000: Access denied for user 'ddicttestuser1'@'localhost' (using password: YES)
####################################################################################
10.2 Grant SUPER and PROCESS privilege with grant option to user ddicttestuser1
connection default (user=root)
####################################################################################
GRANT SUPER,PROCESS ON *.* TO 'ddicttestuser1'@'localhost' WITH GRANT OPTION;
####################################################################################
10.3 New connection con106 (ddicttestuser1 with SUPER,PROCESS WITH GRANT OPTION)
Grant PROCESS privilege to user ddicttestuser2
####################################################################################
SHOW GRANTS FOR 'ddicttestuser1'@'localhost';
Grants for ddicttestuser1@localhost
GRANT PROCESS, SUPER ON *.* TO 'ddicttestuser1'@'localhost' IDENTIFIED BY PASSWORD '*22DA61451703738F203CDB9DB041ACBA1F4760B1' WITH GRANT OPTION
GRANT PROCESS ON *.* TO 'ddicttestuser2'@'localhost';
####################################################################################
10.4 New connection con200 (ddicttestuser2 with PROCESS privilege)
ddicttestuser2 has now the PROCESS privilege and sees all connections
####################################################################################
SHOW GRANTS FOR 'ddicttestuser2'@'localhost';
Grants for ddicttestuser2@localhost
<<<<<<< HEAD
GRANT PROCESS ON *.* TO 'ddicttestuser2'@'localhost' IDENTIFIED BY PASSWORD
=======
GRANT PROCESS ON *.* TO 'ddicttestuser2'@'localhost' IDENTIFIED BY PASSWORD <secret>
>>>>>>> 7797ef4d
SHOW processlist;
Id	User	Host	db	Command	Time	State	Info
ID		HOST_NAME	information_schema	Sleep	TIME		NULL
ID		HOST_NAME	information_schema	Sleep	TIME		NULL
ID	ddicttestuser1	HOST_NAME	information_schema	Sleep	TIME		NULL
ID	ddicttestuser1	HOST_NAME	information_schema	Sleep	TIME		NULL
ID	ddicttestuser1	HOST_NAME	information_schema	Sleep	TIME		NULL
ID	ddicttestuser1	HOST_NAME	information_schema	Sleep	TIME		NULL
ID	ddicttestuser1	HOST_NAME	information_schema	Sleep	TIME		NULL
ID	ddicttestuser1	HOST_NAME	information_schema	Sleep	TIME		NULL
ID	ddicttestuser1	HOST_NAME	information_schema	Sleep	TIME		NULL
ID	ddicttestuser2	HOST_NAME	information_schema	Query	TIME	STATE	SHOW processlist
ID	root	HOST_NAME	information_schema	Sleep	TIME		NULL
SELECT * FROM information_schema.processlist;
ID	USER	HOST	DB	COMMAND	TIME	STATE	INFO
ID		HOST_NAME	information_schema	Sleep	TIME		NULL
ID		HOST_NAME	information_schema	Sleep	TIME		NULL
ID	ddicttestuser1	HOST_NAME	information_schema	Sleep	TIME		NULL
ID	ddicttestuser1	HOST_NAME	information_schema	Sleep	TIME		NULL
ID	ddicttestuser1	HOST_NAME	information_schema	Sleep	TIME		NULL
ID	ddicttestuser1	HOST_NAME	information_schema	Sleep	TIME		NULL
ID	ddicttestuser1	HOST_NAME	information_schema	Sleep	TIME		NULL
ID	ddicttestuser1	HOST_NAME	information_schema	Sleep	TIME		NULL
ID	ddicttestuser1	HOST_NAME	information_schema	Sleep	TIME		NULL
ID	ddicttestuser2	HOST_NAME	information_schema	Query	TIME	executing	SELECT * FROM information_schema.processlist
ID	root	HOST_NAME	information_schema	Sleep	TIME		NULL
####################################################################################
11 User ddicttestuser1 revokes PROCESS privilege from user ddicttestuser2
connection ddicttestuser1;
####################################################################################
REVOKE PROCESS ON *.* FROM 'ddicttestuser2'@'localhost';
####################################################################################
11.1 New connection con201 (ddicttestuser2)
ddicttestuser2 has no more the PROCESS privilege and can only see own connects
####################################################################################
SHOW GRANTS;
Grants for ddicttestuser2@localhost
<<<<<<< HEAD
GRANT USAGE ON *.* TO 'ddicttestuser2'@'localhost' IDENTIFIED BY PASSWORD
=======
GRANT USAGE ON *.* TO 'ddicttestuser2'@'localhost' IDENTIFIED BY PASSWORD <secret>
>>>>>>> 7797ef4d
SHOW processlist;
Id	User	Host	db	Command	Time	State	Info
ID	ddicttestuser2	HOST_NAME	information_schema	Query	TIME	STATE	SHOW processlist
ID	ddicttestuser2	HOST_NAME	information_schema	Sleep	TIME		NULL
SELECT * FROM information_schema.processlist;
ID	USER	HOST	DB	COMMAND	TIME	STATE	INFO
ID	ddicttestuser2	HOST_NAME	information_schema	Query	TIME	executing	SELECT * FROM information_schema.processlist
ID	ddicttestuser2	HOST_NAME	information_schema	Sleep	TIME		NULL
####################################################################################
11.2 Revoke SUPER,PROCESS,GRANT OPTION privilege from user ddicttestuser1
connection default (user=root)
####################################################################################
REVOKE SUPER,PROCESS,GRANT OPTION ON *.* FROM 'ddicttestuser1'@'localhost';
####################################################################################
11.3 New connection con107 (ddicttestuser1)
ddicttestuser1 has no more the PROCESS privilege and can only see own connects
He is also unable to GRANT the PROCESS privilege to ddicttestuser2
####################################################################################
SHOW GRANTS FOR 'ddicttestuser1'@'localhost';
Grants for ddicttestuser1@localhost
<<<<<<< HEAD
GRANT USAGE ON *.* TO 'ddicttestuser1'@'localhost' IDENTIFIED BY PASSWORD
=======
GRANT USAGE ON *.* TO 'ddicttestuser1'@'localhost' IDENTIFIED BY PASSWORD <secret>
>>>>>>> 7797ef4d
GRANT PROCESS ON *.* TO 'ddicttestuser2'@'localhost';
ERROR 28000: Access denied for user 'ddicttestuser1'@'localhost' (using password: YES)
SHOW processlist;
Id	User	Host	db	Command	Time	State	Info
ID	ddicttestuser1	HOST_NAME	information_schema	Query	TIME	STATE	SHOW processlist
ID	ddicttestuser1	HOST_NAME	information_schema	Sleep	TIME		NULL
ID	ddicttestuser1	HOST_NAME	information_schema	Sleep	TIME		NULL
ID	ddicttestuser1	HOST_NAME	information_schema	Sleep	TIME		NULL
ID	ddicttestuser1	HOST_NAME	information_schema	Sleep	TIME		NULL
ID	ddicttestuser1	HOST_NAME	information_schema	Sleep	TIME		NULL
ID	ddicttestuser1	HOST_NAME	information_schema	Sleep	TIME		NULL
ID	ddicttestuser1	HOST_NAME	information_schema	Sleep	TIME		NULL
SELECT * FROM information_schema.processlist;
ID	USER	HOST	DB	COMMAND	TIME	STATE	INFO
ID	ddicttestuser1	HOST_NAME	information_schema	Query	TIME	executing	SELECT * FROM information_schema.processlist
ID	ddicttestuser1	HOST_NAME	information_schema	Sleep	TIME		NULL
ID	ddicttestuser1	HOST_NAME	information_schema	Sleep	TIME		NULL
ID	ddicttestuser1	HOST_NAME	information_schema	Sleep	TIME		NULL
ID	ddicttestuser1	HOST_NAME	information_schema	Sleep	TIME		NULL
ID	ddicttestuser1	HOST_NAME	information_schema	Sleep	TIME		NULL
ID	ddicttestuser1	HOST_NAME	information_schema	Sleep	TIME		NULL
ID	ddicttestuser1	HOST_NAME	information_schema	Sleep	TIME		NULL
####################################################################################
12 Revoke the SELECT privilege from user ddicttestuser1
connection default (user=root)
####################################################################################
REVOKE SELECT ON *.* FROM 'ddicttestuser1'@'localhost';
####################################################################################
12.1 New connection con108 (ddicttestuser1)
ddicttestuser1 has neither PROCESS nor SELECT privilege
Manual says: Each MySQL user has the right to access these tables, but can see
only the rows ...
Therefore the missing SELECT privilege does not affect SELECTs on PROCESSLIST.
####################################################################################
SHOW GRANTS FOR 'ddicttestuser1'@'localhost';
Grants for ddicttestuser1@localhost
<<<<<<< HEAD
GRANT USAGE ON *.* TO 'ddicttestuser1'@'localhost' IDENTIFIED BY PASSWORD
=======
GRANT USAGE ON *.* TO 'ddicttestuser1'@'localhost' IDENTIFIED BY PASSWORD <secret>
>>>>>>> 7797ef4d
SHOW processlist;
Id	User	Host	db	Command	Time	State	Info
ID	ddicttestuser1	HOST_NAME	information_schema	Query	TIME	STATE	SHOW processlist
ID	ddicttestuser1	HOST_NAME	information_schema	Sleep	TIME		NULL
ID	ddicttestuser1	HOST_NAME	information_schema	Sleep	TIME		NULL
ID	ddicttestuser1	HOST_NAME	information_schema	Sleep	TIME		NULL
ID	ddicttestuser1	HOST_NAME	information_schema	Sleep	TIME		NULL
ID	ddicttestuser1	HOST_NAME	information_schema	Sleep	TIME		NULL
ID	ddicttestuser1	HOST_NAME	information_schema	Sleep	TIME		NULL
ID	ddicttestuser1	HOST_NAME	information_schema	Sleep	TIME		NULL
ID	ddicttestuser1	HOST_NAME	information_schema	Sleep	TIME		NULL
SELECT * FROM information_schema.processlist;
ID	USER	HOST	DB	COMMAND	TIME	STATE	INFO
ID	ddicttestuser1	HOST_NAME	information_schema	Query	TIME	executing	SELECT * FROM information_schema.processlist
ID	ddicttestuser1	HOST_NAME	information_schema	Sleep	TIME		NULL
ID	ddicttestuser1	HOST_NAME	information_schema	Sleep	TIME		NULL
ID	ddicttestuser1	HOST_NAME	information_schema	Sleep	TIME		NULL
ID	ddicttestuser1	HOST_NAME	information_schema	Sleep	TIME		NULL
ID	ddicttestuser1	HOST_NAME	information_schema	Sleep	TIME		NULL
ID	ddicttestuser1	HOST_NAME	information_schema	Sleep	TIME		NULL
ID	ddicttestuser1	HOST_NAME	information_schema	Sleep	TIME		NULL
ID	ddicttestuser1	HOST_NAME	information_schema	Sleep	TIME		NULL
####################################################################################
12.2 Revoke only the SELECT privilege on the information_schema from ddicttestuser1.
connection default (user=root)
####################################################################################
REVOKE SELECT ON information_schema.* FROM 'ddicttestuser3'@'localhost';
ERROR 42000: Access denied for user 'root'@'localhost' to database 'information_schema'
####################################################################################
connection default (user=root)
Cleanup: close connections, DROP USER etc.
####################################################################################
DROP USER ddicttestuser1@'localhost';
DROP USER ddicttestuser2@'localhost';
REVOKE USAGE ON *.* FROM ''@'localhost';
DROP USER ''@'localhost';<|MERGE_RESOLUTION|>--- conflicted
+++ resolved
@@ -132,11 +132,7 @@
 ERROR 42000: Access denied for user 'ddicttestuser1'@'localhost' to database 'information_schema'
 SHOW GRANTS;
 Grants for ddicttestuser1@localhost
-<<<<<<< HEAD
-GRANT USAGE ON *.* TO 'ddicttestuser1'@'localhost' IDENTIFIED BY PASSWORD
-=======
 GRANT USAGE ON *.* TO 'ddicttestuser1'@'localhost' IDENTIFIED BY PASSWORD <secret>
->>>>>>> 7797ef4d
 CREATE INDEX i_processlist ON processlist (user);
 ERROR 42000: Access denied for user 'ddicttestuser1'@'localhost' to database 'information_schema'
 DROP TABLE processlist;
@@ -170,11 +166,7 @@
 ####################################################################################
 SHOW GRANTS;
 Grants for ddicttestuser1@localhost
-<<<<<<< HEAD
-GRANT PROCESS ON *.* TO 'ddicttestuser1'@'localhost' IDENTIFIED BY PASSWORD
-=======
 GRANT PROCESS ON *.* TO 'ddicttestuser1'@'localhost' IDENTIFIED BY PASSWORD <secret>
->>>>>>> 7797ef4d
 SHOW processlist;
 Id	User	Host	db	Command	Time	State	Info
 ID	ddicttestuser1	HOST_NAME	information_schema	Query	TIME	STATE	SHOW processlist
@@ -187,11 +179,7 @@
 ####################################################################################
 SHOW GRANTS;
 Grants for ddicttestuser1@localhost
-<<<<<<< HEAD
-GRANT PROCESS ON *.* TO 'ddicttestuser1'@'localhost' IDENTIFIED BY PASSWORD
-=======
 GRANT PROCESS ON *.* TO 'ddicttestuser1'@'localhost' IDENTIFIED BY PASSWORD <secret>
->>>>>>> 7797ef4d
 SHOW processlist;
 Id	User	Host	db	Command	Time	State	Info
 ID	ddicttestuser1	HOST_NAME	information_schema	Query	TIME	STATE	SHOW processlist
@@ -239,11 +227,7 @@
 ####################################################################################
 SHOW GRANTS;
 Grants for ddicttestuser1@localhost
-<<<<<<< HEAD
-GRANT USAGE ON *.* TO 'ddicttestuser1'@'localhost' IDENTIFIED BY PASSWORD
-=======
 GRANT USAGE ON *.* TO 'ddicttestuser1'@'localhost' IDENTIFIED BY PASSWORD <secret>
->>>>>>> 7797ef4d
 SHOW processlist;
 Id	User	Host	db	Command	Time	State	Info
 ID	ddicttestuser1	HOST_NAME	information_schema	Query	TIME	STATE	SHOW processlist
@@ -307,11 +291,7 @@
 ####################################################################################
 SHOW GRANTS FOR 'ddicttestuser1'@'localhost';
 Grants for ddicttestuser1@localhost
-<<<<<<< HEAD
-GRANT USAGE ON *.* TO 'ddicttestuser1'@'localhost' IDENTIFIED BY PASSWORD
-=======
 GRANT USAGE ON *.* TO 'ddicttestuser1'@'localhost' IDENTIFIED BY PASSWORD <secret>
->>>>>>> 7797ef4d
 SHOW processlist;
 Id	User	Host	db	Command	Time	State	Info
 ID	ddicttestuser1	HOST_NAME	information_schema	Query	TIME	STATE	SHOW processlist
@@ -359,11 +339,7 @@
 ####################################################################################
 SHOW GRANTS FOR 'ddicttestuser2'@'localhost';
 Grants for ddicttestuser2@localhost
-<<<<<<< HEAD
-GRANT PROCESS ON *.* TO 'ddicttestuser2'@'localhost' IDENTIFIED BY PASSWORD
-=======
 GRANT PROCESS ON *.* TO 'ddicttestuser2'@'localhost' IDENTIFIED BY PASSWORD <secret>
->>>>>>> 7797ef4d
 SHOW processlist;
 Id	User	Host	db	Command	Time	State	Info
 ID		HOST_NAME	information_schema	Sleep	TIME		NULL
@@ -401,11 +377,7 @@
 ####################################################################################
 SHOW GRANTS;
 Grants for ddicttestuser2@localhost
-<<<<<<< HEAD
-GRANT USAGE ON *.* TO 'ddicttestuser2'@'localhost' IDENTIFIED BY PASSWORD
-=======
 GRANT USAGE ON *.* TO 'ddicttestuser2'@'localhost' IDENTIFIED BY PASSWORD <secret>
->>>>>>> 7797ef4d
 SHOW processlist;
 Id	User	Host	db	Command	Time	State	Info
 ID	ddicttestuser2	HOST_NAME	information_schema	Query	TIME	STATE	SHOW processlist
@@ -426,11 +398,7 @@
 ####################################################################################
 SHOW GRANTS FOR 'ddicttestuser1'@'localhost';
 Grants for ddicttestuser1@localhost
-<<<<<<< HEAD
-GRANT USAGE ON *.* TO 'ddicttestuser1'@'localhost' IDENTIFIED BY PASSWORD
-=======
 GRANT USAGE ON *.* TO 'ddicttestuser1'@'localhost' IDENTIFIED BY PASSWORD <secret>
->>>>>>> 7797ef4d
 GRANT PROCESS ON *.* TO 'ddicttestuser2'@'localhost';
 ERROR 28000: Access denied for user 'ddicttestuser1'@'localhost' (using password: YES)
 SHOW processlist;
@@ -467,11 +435,7 @@
 ####################################################################################
 SHOW GRANTS FOR 'ddicttestuser1'@'localhost';
 Grants for ddicttestuser1@localhost
-<<<<<<< HEAD
-GRANT USAGE ON *.* TO 'ddicttestuser1'@'localhost' IDENTIFIED BY PASSWORD
-=======
 GRANT USAGE ON *.* TO 'ddicttestuser1'@'localhost' IDENTIFIED BY PASSWORD <secret>
->>>>>>> 7797ef4d
 SHOW processlist;
 Id	User	Host	db	Command	Time	State	Info
 ID	ddicttestuser1	HOST_NAME	information_schema	Query	TIME	STATE	SHOW processlist
