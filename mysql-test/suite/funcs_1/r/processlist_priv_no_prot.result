--- conflicted
+++ resolved
@@ -29,37 +29,31 @@
   `COMMAND` varchar(16) NOT NULL DEFAULT '',
   `TIME` int(7) NOT NULL DEFAULT '0',
   `STATE` varchar(64) DEFAULT NULL,
-<<<<<<< HEAD
-  `INFO` longtext
-) ENGINE=TMP_TABLE_ENGINE DEFAULT CHARSET=utf8
-=======
   `INFO` longtext,
   `TIME_MS` bigint(21) NOT NULL DEFAULT '0',
   `ROWS_SENT` bigint(21) unsigned NOT NULL DEFAULT '0',
-  `ROWS_EXAMINED` bigint(21) unsigned NOT NULL DEFAULT '0',
-  `TID` bigint(21) unsigned DEFAULT NULL
-) ENGINE=MyISAM DEFAULT CHARSET=utf8
->>>>>>> 2071aeef
-SHOW processlist;
-Id	User	Host	db	Command	Time	State	Info	Rows_sent	Rows_examined
-ID	ddicttestuser1	HOST_NAME	information_schema	Sleep	TIME		NULL	ROWS_SENT	ROWS_EXAMINED
-ID	root	HOST_NAME	information_schema	Query	TIME	STATE	SHOW processlist	ROWS_SENT	ROWS_EXAMINED
+  `ROWS_EXAMINED` bigint(21) unsigned NOT NULL DEFAULT '0'
+) ENGINE=TMP_TABLE_ENGINE DEFAULT CHARSET=utf8
+SHOW processlist;
+Id	User	Host	db	Command	Time	State	Info	Rows_sent	Rows_examined
+ID	ddicttestuser1	HOST_NAME	information_schema	Sleep	TIME		NULL	TIME_MS	0
+ID	root	HOST_NAME	information_schema	Query	TIME	STATE	SHOW processlist	TIME_MS	0
 SELECT * FROM processlist  ORDER BY id;
-ID	USER	HOST	DB	COMMAND	TIME	STATE	INFO	TIME_MS	ROWS_SENT	ROWS_EXAMINED	TID
-ID	ddicttestuser1	HOST_NAME	information_schema	Sleep	TIME		NULL	TIME_MS	0	0	TID
-ID	root	HOST_NAME	information_schema	Query	TIME	executing	SELECT * FROM processlist  ORDER BY id	TIME_MS	0	0	TID
-SELECT ID, USER, HOST, DB, COMMAND, TIME, STATE, INFO, TIME_MS, ROWS_SENT, ROWS_EXAMINED, TID FROM processlist  ORDER BY id;
-ID	USER	HOST	DB	COMMAND	TIME	STATE	INFO	TIME_MS	ROWS_SENT	ROWS_EXAMINED	TID
-ID	ddicttestuser1	HOST_NAME	information_schema	Sleep	TIME		NULL	TIME_MS	0	0	TID
-ID	root	HOST_NAME	information_schema	Query	TIME	executing	SELECT ID, USER, HOST, DB, COMMAND, TIME, STATE, INFO, TIME_MS, ROWS_SENT, ROWS_EXAMINED, TID FROM processlist  ORDER BY id	TIME_MS	0	0	TID
+ID	USER	HOST	DB	COMMAND	TIME	STATE	INFO	TIME_MS	ROWS_SENT	ROWS_EXAMINED
+ID	ddicttestuser1	HOST_NAME	information_schema	Sleep	TIME		NULL	TIME_MS	0	0
+ID	root	HOST_NAME	information_schema	Query	TIME	executing	SELECT * FROM processlist  ORDER BY id	TIME_MS	0	0
+SELECT ID, USER, HOST, DB, COMMAND, TIME, STATE, INFO, TIME_MS, ROWS_SENT, ROWS_EXAMINED FROM processlist  ORDER BY id;
+ID	USER	HOST	DB	COMMAND	TIME	STATE	INFO	TIME_MS	ROWS_SENT	ROWS_EXAMINED
+ID	ddicttestuser1	HOST_NAME	information_schema	Sleep	TIME		NULL	TIME_MS	0	0
+ID	root	HOST_NAME	information_schema	Query	TIME	executing	SELECT ID, USER, HOST, DB, COMMAND, TIME, STATE, INFO, TIME_MS, ROWS_SENT, ROWS_EXAMINED FROM processlist  ORDER BY id	TIME_MS	0	0
 CREATE TEMPORARY TABLE test.t_processlist AS SELECT * FROM processlist;
 UPDATE test.t_processlist SET user='horst' WHERE id=1  ;
 INSERT INTO processlist SELECT * FROM test.t_processlist;
 ERROR 42000: Access denied for user 'root'@'localhost' to database 'information_schema'
 DROP TABLE test.t_processlist;
-CREATE VIEW test.v_processlist (ID, USER, HOST, DB, COMMAND, TIME, STATE, INFO, TIME_MS, ROWS_SENT, ROWS_EXAMINED, TID) AS SELECT * FROM processlist WITH CHECK OPTION;
+CREATE VIEW test.v_processlist (ID, USER, HOST, DB, COMMAND, TIME, STATE, INFO, TIME_MS, ROWS_SENT, ROWS_EXAMINED) AS SELECT * FROM processlist WITH CHECK OPTION;
 ERROR HY000: CHECK OPTION on non-updatable view 'test.v_processlist'
-CREATE VIEW test.v_processlist (ID, USER, HOST, DB, COMMAND, TIME, STATE, INFO, TIME_MS, ROWS_SENT, ROWS_EXAMINED, TID) AS SELECT * FROM processlist;
+CREATE VIEW test.v_processlist (ID, USER, HOST, DB, COMMAND, TIME, STATE, INFO, TIME_MS, ROWS_SENT, ROWS_EXAMINED) AS SELECT * FROM processlist;
 UPDATE test.v_processlist SET TIME=NOW() WHERE id = 1;
 ERROR HY000: The target table v_processlist of the UPDATE is not updatable
 DROP VIEW test.v_processlist;
@@ -109,34 +103,28 @@
   `COMMAND` varchar(16) NOT NULL DEFAULT '',
   `TIME` int(7) NOT NULL DEFAULT '0',
   `STATE` varchar(64) DEFAULT NULL,
-<<<<<<< HEAD
-  `INFO` longtext
-) ENGINE=TMP_TABLE_ENGINE DEFAULT CHARSET=utf8
-=======
   `INFO` longtext,
   `TIME_MS` bigint(21) NOT NULL DEFAULT '0',
   `ROWS_SENT` bigint(21) unsigned NOT NULL DEFAULT '0',
-  `ROWS_EXAMINED` bigint(21) unsigned NOT NULL DEFAULT '0',
-  `TID` bigint(21) unsigned DEFAULT NULL
-) ENGINE=MyISAM DEFAULT CHARSET=utf8
->>>>>>> 2071aeef
-SHOW processlist;
-Id	User	Host	db	Command	Time	State	Info	Rows_sent	Rows_examined
-ID	ddicttestuser1	HOST_NAME	information_schema	Query	TIME	STATE	SHOW processlist	ROWS_SENT	ROWS_EXAMINED
+  `ROWS_EXAMINED` bigint(21) unsigned NOT NULL DEFAULT '0'
+) ENGINE=TMP_TABLE_ENGINE DEFAULT CHARSET=utf8
+SHOW processlist;
+Id	User	Host	db	Command	Time	State	Info	Rows_sent	Rows_examined
+ID	ddicttestuser1	HOST_NAME	information_schema	Query	TIME	STATE	SHOW processlist	TIME_MS	0
 SELECT * FROM processlist  ORDER BY id;
-ID	USER	HOST	DB	COMMAND	TIME	STATE	INFO	TIME_MS	ROWS_SENT	ROWS_EXAMINED	TID
-ID	ddicttestuser1	HOST_NAME	information_schema	Query	TIME	executing	SELECT * FROM processlist  ORDER BY id	TIME_MS	0	0	TID
-SELECT ID, USER, HOST, DB, COMMAND, TIME, STATE, INFO, TIME_MS, ROWS_SENT, ROWS_EXAMINED, TID FROM processlist  ORDER BY id;
-ID	USER	HOST	DB	COMMAND	TIME	STATE	INFO	TIME_MS	ROWS_SENT	ROWS_EXAMINED	TID
-ID	ddicttestuser1	HOST_NAME	information_schema	Query	TIME	executing	SELECT ID, USER, HOST, DB, COMMAND, TIME, STATE, INFO, TIME_MS, ROWS_SENT, ROWS_EXAMINED, TID FROM processlist  ORDER BY id	TIME_MS	0	0	TID
+ID	USER	HOST	DB	COMMAND	TIME	STATE	INFO	TIME_MS	ROWS_SENT	ROWS_EXAMINED
+ID	ddicttestuser1	HOST_NAME	information_schema	Query	TIME	executing	SELECT * FROM processlist  ORDER BY id	TIME_MS	0	0
+SELECT ID, USER, HOST, DB, COMMAND, TIME, STATE, INFO, TIME_MS, ROWS_SENT, ROWS_EXAMINED FROM processlist  ORDER BY id;
+ID	USER	HOST	DB	COMMAND	TIME	STATE	INFO	TIME_MS	ROWS_SENT	ROWS_EXAMINED
+ID	ddicttestuser1	HOST_NAME	information_schema	Query	TIME	executing	SELECT ID, USER, HOST, DB, COMMAND, TIME, STATE, INFO, TIME_MS, ROWS_SENT, ROWS_EXAMINED FROM processlist  ORDER BY id	TIME_MS	0	0
 CREATE TEMPORARY TABLE test.t_processlist AS SELECT * FROM processlist;
 UPDATE test.t_processlist SET user='horst' WHERE id=1  ;
 INSERT INTO processlist SELECT * FROM test.t_processlist;
 ERROR 42000: Access denied for user 'ddicttestuser1'@'localhost' to database 'information_schema'
 DROP TABLE test.t_processlist;
-CREATE VIEW test.v_processlist (ID, USER, HOST, DB, COMMAND, TIME, STATE, INFO, TIME_MS, ROWS_SENT, ROWS_EXAMINED, TID) AS SELECT * FROM processlist WITH CHECK OPTION;
+CREATE VIEW test.v_processlist (ID, USER, HOST, DB, COMMAND, TIME, STATE, INFO, TIME_MS, ROWS_SENT, ROWS_EXAMINED) AS SELECT * FROM processlist WITH CHECK OPTION;
 ERROR HY000: CHECK OPTION on non-updatable view 'test.v_processlist'
-CREATE VIEW test.v_processlist (ID, USER, HOST, DB, COMMAND, TIME, STATE, INFO, TIME_MS, ROWS_SENT, ROWS_EXAMINED, TID) AS SELECT * FROM processlist;
+CREATE VIEW test.v_processlist (ID, USER, HOST, DB, COMMAND, TIME, STATE, INFO, TIME_MS, ROWS_SENT, ROWS_EXAMINED) AS SELECT * FROM processlist;
 UPDATE test.v_processlist SET TIME=NOW() WHERE id = 1;
 ERROR HY000: The target table v_processlist of the UPDATE is not updatable
 DROP VIEW test.v_processlist;
@@ -189,10 +177,10 @@
 GRANT PROCESS ON *.* TO 'ddicttestuser1'@'localhost'
 SHOW processlist;
 Id	User	Host	db	Command	Time	State	Info	Rows_sent	Rows_examined
-ID	ddicttestuser1	HOST_NAME	information_schema	Query	TIME	STATE	SHOW processlist	ROWS_SENT	ROWS_EXAMINED
-SELECT * FROM information_schema.processlist;
-ID	USER	HOST	DB	COMMAND	TIME	STATE	INFO	TIME_MS	ROWS_SENT	ROWS_EXAMINED	TID
-ID	ddicttestuser1	HOST_NAME	information_schema	Query	TIME	executing	SELECT * FROM information_schema.processlist	TIME_MS	0	0	TID
+ID	ddicttestuser1	HOST_NAME	information_schema	Query	TIME	STATE	SHOW processlist	TIME_MS	0
+SELECT * FROM information_schema.processlist;
+ID	USER	HOST	DB	COMMAND	TIME	STATE	INFO	TIME_MS	ROWS_SENT	ROWS_EXAMINED
+ID	ddicttestuser1	HOST_NAME	information_schema	Query	TIME	executing	SELECT * FROM information_schema.processlist	TIME_MS	0	0
 ####################################################################################
 4.2 New connection con101 (ddicttestuser1 with PROCESS privilege)
 SHOW/SELECT shows all processes/threads.
@@ -202,14 +190,14 @@
 GRANT PROCESS ON *.* TO 'ddicttestuser1'@'localhost'
 SHOW processlist;
 Id	User	Host	db	Command	Time	State	Info	Rows_sent	Rows_examined
-ID	ddicttestuser1	HOST_NAME	information_schema	Query	TIME	STATE	SHOW processlist	ROWS_SENT	ROWS_EXAMINED
-ID	ddicttestuser1	HOST_NAME	information_schema	Sleep	TIME		NULL	ROWS_SENT	ROWS_EXAMINED
-ID	root	HOST_NAME	information_schema	Sleep	TIME		NULL	ROWS_SENT	ROWS_EXAMINED
-SELECT * FROM information_schema.processlist;
-ID	USER	HOST	DB	COMMAND	TIME	STATE	INFO	TIME_MS	ROWS_SENT	ROWS_EXAMINED	TID
-ID	ddicttestuser1	HOST_NAME	information_schema	Query	TIME	executing	SELECT * FROM information_schema.processlist	TIME_MS	0	0	TID
-ID	ddicttestuser1	HOST_NAME	information_schema	Sleep	TIME		NULL	TIME_MS	1	1	TID
-ID	root	HOST_NAME	information_schema	Sleep	TIME		NULL	TIME_MS	0	0	TID
+ID	ddicttestuser1	HOST_NAME	information_schema	Query	TIME	STATE	SHOW processlist	TIME_MS	0
+ID	ddicttestuser1	HOST_NAME	information_schema	Sleep	TIME		NULL	TIME_MS	1
+ID	root	HOST_NAME	information_schema	Sleep	TIME		NULL	TIME_MS	0
+SELECT * FROM information_schema.processlist;
+ID	USER	HOST	DB	COMMAND	TIME	STATE	INFO	TIME_MS	ROWS_SENT	ROWS_EXAMINED
+ID	ddicttestuser1	HOST_NAME	information_schema	Query	TIME	executing	SELECT * FROM information_schema.processlist	TIME_MS	0	0
+ID	ddicttestuser1	HOST_NAME	information_schema	Sleep	TIME		NULL	TIME_MS	1	1
+ID	root	HOST_NAME	information_schema	Sleep	TIME		NULL	TIME_MS	0	0
 ####################################################################################
 5 Grant PROCESS privilege to anonymous user.
 connection default (user=root)
@@ -236,16 +224,16 @@
 GRANT SELECT, INSERT, UPDATE, DELETE, CREATE, DROP, REFERENCES, INDEX, ALTER, CREATE TEMPORARY TABLES, LOCK TABLES, CREATE VIEW, SHOW VIEW, CREATE ROUTINE, EVENT, TRIGGER ON `test\_%`.* TO ''@'%'
 SHOW processlist;
 Id	User	Host	db	Command	Time	State	Info	Rows_sent	Rows_examined
-ID		HOST_NAME	information_schema	Query	TIME	STATE	SHOW processlist	ROWS_SENT	ROWS_EXAMINED
-ID	ddicttestuser1	HOST_NAME	information_schema	Sleep	TIME		NULL	ROWS_SENT	ROWS_EXAMINED
-ID	ddicttestuser1	HOST_NAME	information_schema	Sleep	TIME		NULL	ROWS_SENT	ROWS_EXAMINED
-ID	root	HOST_NAME	information_schema	Sleep	TIME		NULL	ROWS_SENT	ROWS_EXAMINED
-SELECT * FROM information_schema.processlist;
-ID	USER	HOST	DB	COMMAND	TIME	STATE	INFO	TIME_MS	ROWS_SENT	ROWS_EXAMINED	TID
-ID		HOST_NAME	information_schema	Query	TIME	executing	SELECT * FROM information_schema.processlist	TIME_MS	0	0	TID
-ID	ddicttestuser1	HOST_NAME	information_schema	Sleep	TIME		NULL	TIME_MS	1	1	TID
-ID	ddicttestuser1	HOST_NAME	information_schema	Sleep	TIME		NULL	TIME_MS	3	3	TID
-ID	root	HOST_NAME	information_schema	Sleep	TIME		NULL	TIME_MS	0	0	TID
+ID		HOST_NAME	information_schema	Query	TIME	STATE	SHOW processlist	TIME_MS	0
+ID	ddicttestuser1	HOST_NAME	information_schema	Sleep	TIME		NULL	TIME_MS	1
+ID	ddicttestuser1	HOST_NAME	information_schema	Sleep	TIME		NULL	TIME_MS	3
+ID	root	HOST_NAME	information_schema	Sleep	TIME		NULL	TIME_MS	0
+SELECT * FROM information_schema.processlist;
+ID	USER	HOST	DB	COMMAND	TIME	STATE	INFO	TIME_MS	ROWS_SENT	ROWS_EXAMINED
+ID		HOST_NAME	information_schema	Query	TIME	executing	SELECT * FROM information_schema.processlist	TIME_MS	0	0
+ID	ddicttestuser1	HOST_NAME	information_schema	Sleep	TIME		NULL	TIME_MS	1	1
+ID	ddicttestuser1	HOST_NAME	information_schema	Sleep	TIME		NULL	TIME_MS	3	3
+ID	root	HOST_NAME	information_schema	Sleep	TIME		NULL	TIME_MS	0	0
 ####################################################################################
 6 Revoke PROCESS privilege from ddicttestuser1
 connection default (user=root)
@@ -261,14 +249,14 @@
 GRANT USAGE ON *.* TO 'ddicttestuser1'@'localhost'
 SHOW processlist;
 Id	User	Host	db	Command	Time	State	Info	Rows_sent	Rows_examined
-ID	ddicttestuser1	HOST_NAME	information_schema	Query	TIME	STATE	SHOW processlist	ROWS_SENT	ROWS_EXAMINED
-ID	ddicttestuser1	HOST_NAME	information_schema	Sleep	TIME		NULL	ROWS_SENT	ROWS_EXAMINED
-ID	ddicttestuser1	HOST_NAME	information_schema	Sleep	TIME		NULL	ROWS_SENT	ROWS_EXAMINED
-SELECT * FROM information_schema.processlist;
-ID	USER	HOST	DB	COMMAND	TIME	STATE	INFO	TIME_MS	ROWS_SENT	ROWS_EXAMINED	TID
-ID	ddicttestuser1	HOST_NAME	information_schema	Query	TIME	executing	SELECT * FROM information_schema.processlist	TIME_MS	0	0	TID
-ID	ddicttestuser1	HOST_NAME	information_schema	Sleep	TIME		NULL	TIME_MS	1	1	TID
-ID	ddicttestuser1	HOST_NAME	information_schema	Sleep	TIME		NULL	TIME_MS	3	3	TID
+ID	ddicttestuser1	HOST_NAME	information_schema	Query	TIME	STATE	SHOW processlist	TIME_MS	0
+ID	ddicttestuser1	HOST_NAME	information_schema	Sleep	TIME		NULL	TIME_MS	1
+ID	ddicttestuser1	HOST_NAME	information_schema	Sleep	TIME		NULL	TIME_MS	3
+SELECT * FROM information_schema.processlist;
+ID	USER	HOST	DB	COMMAND	TIME	STATE	INFO	TIME_MS	ROWS_SENT	ROWS_EXAMINED
+ID	ddicttestuser1	HOST_NAME	information_schema	Query	TIME	executing	SELECT * FROM information_schema.processlist	TIME_MS	0	0
+ID	ddicttestuser1	HOST_NAME	information_schema	Sleep	TIME		NULL	TIME_MS	1	1
+ID	ddicttestuser1	HOST_NAME	information_schema	Sleep	TIME		NULL	TIME_MS	3	3
 ####################################################################################
 7 Revoke PROCESS privilege from anonymous user
 connection default (user=root)
@@ -285,9 +273,9 @@
 GRANT SELECT, INSERT, UPDATE, DELETE, CREATE, DROP, REFERENCES, INDEX, ALTER, CREATE TEMPORARY TABLES, LOCK TABLES, CREATE VIEW, SHOW VIEW, CREATE ROUTINE, EVENT, TRIGGER ON `test`.* TO ''@'%'
 GRANT SELECT, INSERT, UPDATE, DELETE, CREATE, DROP, REFERENCES, INDEX, ALTER, CREATE TEMPORARY TABLES, LOCK TABLES, CREATE VIEW, SHOW VIEW, CREATE ROUTINE, EVENT, TRIGGER ON `test\_%`.* TO ''@'%'
 SELECT * FROM information_schema.processlist;
-ID	USER	HOST	DB	COMMAND	TIME	STATE	INFO	TIME_MS	ROWS_SENT	ROWS_EXAMINED	TID
-ID		HOST_NAME	information_schema	Query	TIME	executing	SELECT * FROM information_schema.processlist	TIME_MS	0	0	TID
-ID		HOST_NAME	information_schema	Sleep	TIME		NULL	TIME_MS	4	4	TID
+ID	USER	HOST	DB	COMMAND	TIME	STATE	INFO	TIME_MS	ROWS_SENT	ROWS_EXAMINED
+ID		HOST_NAME	information_schema	Query	TIME	executing	SELECT * FROM information_schema.processlist	TIME_MS	0	0
+ID		HOST_NAME	information_schema	Sleep	TIME		NULL	TIME_MS	4	4
 ####################################################################################
 8 Grant SUPER (does not imply PROCESS) privilege to ddicttestuser1
 connection default (user=root)
@@ -302,16 +290,16 @@
 GRANT SUPER ON *.* TO 'ddicttestuser1'@'localhost'
 SHOW processlist;
 Id	User	Host	db	Command	Time	State	Info	Rows_sent	Rows_examined
-ID	ddicttestuser1	HOST_NAME	information_schema	Query	TIME	STATE	SHOW processlist	ROWS_SENT	ROWS_EXAMINED
-ID	ddicttestuser1	HOST_NAME	information_schema	Sleep	TIME		NULL	ROWS_SENT	ROWS_EXAMINED
-ID	ddicttestuser1	HOST_NAME	information_schema	Sleep	TIME		NULL	ROWS_SENT	ROWS_EXAMINED
-ID	ddicttestuser1	HOST_NAME	information_schema	Sleep	TIME		NULL	ROWS_SENT	ROWS_EXAMINED
-SELECT * FROM information_schema.processlist;
-ID	USER	HOST	DB	COMMAND	TIME	STATE	INFO	TIME_MS	ROWS_SENT	ROWS_EXAMINED	TID
-ID	ddicttestuser1	HOST_NAME	information_schema	Query	TIME	executing	SELECT * FROM information_schema.processlist	TIME_MS	0	0	TID
-ID	ddicttestuser1	HOST_NAME	information_schema	Sleep	TIME		NULL	TIME_MS	1	1	TID
-ID	ddicttestuser1	HOST_NAME	information_schema	Sleep	TIME		NULL	TIME_MS	3	3	TID
-ID	ddicttestuser1	HOST_NAME	information_schema	Sleep	TIME		NULL	TIME_MS	3	3	TID
+ID	ddicttestuser1	HOST_NAME	information_schema	Query	TIME	STATE	SHOW processlist	TIME_MS	0
+ID	ddicttestuser1	HOST_NAME	information_schema	Sleep	TIME		NULL	TIME_MS	1
+ID	ddicttestuser1	HOST_NAME	information_schema	Sleep	TIME		NULL	TIME_MS	3
+ID	ddicttestuser1	HOST_NAME	information_schema	Sleep	TIME		NULL	TIME_MS	3
+SELECT * FROM information_schema.processlist;
+ID	USER	HOST	DB	COMMAND	TIME	STATE	INFO	TIME_MS	ROWS_SENT	ROWS_EXAMINED
+ID	ddicttestuser1	HOST_NAME	information_schema	Query	TIME	executing	SELECT * FROM information_schema.processlist	TIME_MS	0	0
+ID	ddicttestuser1	HOST_NAME	information_schema	Sleep	TIME		NULL	TIME_MS	1	1
+ID	ddicttestuser1	HOST_NAME	information_schema	Sleep	TIME		NULL	TIME_MS	3	3
+ID	ddicttestuser1	HOST_NAME	information_schema	Sleep	TIME		NULL	TIME_MS	3	3
 ####################################################################################
 9 Revoke SUPER privilege from user ddicttestuser1
 connection default (user=root)
@@ -327,18 +315,18 @@
 GRANT USAGE ON *.* TO 'ddicttestuser1'@'localhost'
 SHOW processlist;
 Id	User	Host	db	Command	Time	State	Info	Rows_sent	Rows_examined
-ID	ddicttestuser1	HOST_NAME	information_schema	Query	TIME	STATE	SHOW processlist	ROWS_SENT	ROWS_EXAMINED
-ID	ddicttestuser1	HOST_NAME	information_schema	Sleep	TIME		NULL	ROWS_SENT	ROWS_EXAMINED
-ID	ddicttestuser1	HOST_NAME	information_schema	Sleep	TIME		NULL	ROWS_SENT	ROWS_EXAMINED
-ID	ddicttestuser1	HOST_NAME	information_schema	Sleep	TIME		NULL	ROWS_SENT	ROWS_EXAMINED
-ID	ddicttestuser1	HOST_NAME	information_schema	Sleep	TIME		NULL	ROWS_SENT	ROWS_EXAMINED
-SELECT * FROM information_schema.processlist;
-ID	USER	HOST	DB	COMMAND	TIME	STATE	INFO	TIME_MS	ROWS_SENT	ROWS_EXAMINED	TID
-ID	ddicttestuser1	HOST_NAME	information_schema	Query	TIME	executing	SELECT * FROM information_schema.processlist	TIME_MS	0	0	TID
-ID	ddicttestuser1	HOST_NAME	information_schema	Sleep	TIME		NULL	TIME_MS	1	1	TID
-ID	ddicttestuser1	HOST_NAME	information_schema	Sleep	TIME		NULL	TIME_MS	3	3	TID
-ID	ddicttestuser1	HOST_NAME	information_schema	Sleep	TIME		NULL	TIME_MS	3	3	TID
-ID	ddicttestuser1	HOST_NAME	information_schema	Sleep	TIME		NULL	TIME_MS	4	4	TID
+ID	ddicttestuser1	HOST_NAME	information_schema	Query	TIME	STATE	SHOW processlist	TIME_MS	0
+ID	ddicttestuser1	HOST_NAME	information_schema	Sleep	TIME		NULL	TIME_MS	1
+ID	ddicttestuser1	HOST_NAME	information_schema	Sleep	TIME		NULL	TIME_MS	3
+ID	ddicttestuser1	HOST_NAME	information_schema	Sleep	TIME		NULL	TIME_MS	3
+ID	ddicttestuser1	HOST_NAME	information_schema	Sleep	TIME		NULL	TIME_MS	4
+SELECT * FROM information_schema.processlist;
+ID	USER	HOST	DB	COMMAND	TIME	STATE	INFO	TIME_MS	ROWS_SENT	ROWS_EXAMINED
+ID	ddicttestuser1	HOST_NAME	information_schema	Query	TIME	executing	SELECT * FROM information_schema.processlist	TIME_MS	0	0
+ID	ddicttestuser1	HOST_NAME	information_schema	Sleep	TIME		NULL	TIME_MS	1	1
+ID	ddicttestuser1	HOST_NAME	information_schema	Sleep	TIME		NULL	TIME_MS	3	3
+ID	ddicttestuser1	HOST_NAME	information_schema	Sleep	TIME		NULL	TIME_MS	3	3
+ID	ddicttestuser1	HOST_NAME	information_schema	Sleep	TIME		NULL	TIME_MS	4	4
 ####################################################################################
 10 Grant SUPER privilege with grant option to user ddicttestuser1.
 connection default (user=root)
@@ -375,30 +363,30 @@
 GRANT PROCESS ON *.* TO 'ddicttestuser2'@'localhost'
 SHOW processlist;
 Id	User	Host	db	Command	Time	State	Info	Rows_sent	Rows_examined
-ID		HOST_NAME	information_schema	Sleep	TIME		NULL	ROWS_SENT	ROWS_EXAMINED
-ID		HOST_NAME	information_schema	Sleep	TIME		NULL	ROWS_SENT	ROWS_EXAMINED
-ID	ddicttestuser1	HOST_NAME	information_schema	Sleep	TIME		NULL	ROWS_SENT	ROWS_EXAMINED
-ID	ddicttestuser1	HOST_NAME	information_schema	Sleep	TIME		NULL	ROWS_SENT	ROWS_EXAMINED
-ID	ddicttestuser1	HOST_NAME	information_schema	Sleep	TIME		NULL	ROWS_SENT	ROWS_EXAMINED
-ID	ddicttestuser1	HOST_NAME	information_schema	Sleep	TIME		NULL	ROWS_SENT	ROWS_EXAMINED
-ID	ddicttestuser1	HOST_NAME	information_schema	Sleep	TIME		NULL	ROWS_SENT	ROWS_EXAMINED
-ID	ddicttestuser1	HOST_NAME	information_schema	Sleep	TIME		NULL	ROWS_SENT	ROWS_EXAMINED
-ID	ddicttestuser1	HOST_NAME	information_schema	Sleep	TIME		NULL	ROWS_SENT	ROWS_EXAMINED
-ID	ddicttestuser2	HOST_NAME	information_schema	Query	TIME	STATE	SHOW processlist	ROWS_SENT	ROWS_EXAMINED
-ID	root	HOST_NAME	information_schema	Sleep	TIME		NULL	ROWS_SENT	ROWS_EXAMINED
-SELECT * FROM information_schema.processlist;
-ID	USER	HOST	DB	COMMAND	TIME	STATE	INFO	TIME_MS	ROWS_SENT	ROWS_EXAMINED	TID
-ID		HOST_NAME	information_schema	Sleep	TIME		NULL	TIME_MS	2	2	TID
-ID		HOST_NAME	information_schema	Sleep	TIME		NULL	TIME_MS	4	4	TID
-ID	ddicttestuser1	HOST_NAME	information_schema	Sleep	TIME		NULL	TIME_MS	0	0	TID
-ID	ddicttestuser1	HOST_NAME	information_schema	Sleep	TIME		NULL	TIME_MS	0	0	TID
-ID	ddicttestuser1	HOST_NAME	information_schema	Sleep	TIME		NULL	TIME_MS	1	1	TID
-ID	ddicttestuser1	HOST_NAME	information_schema	Sleep	TIME		NULL	TIME_MS	3	3	TID
-ID	ddicttestuser1	HOST_NAME	information_schema	Sleep	TIME		NULL	TIME_MS	3	3	TID
-ID	ddicttestuser1	HOST_NAME	information_schema	Sleep	TIME		NULL	TIME_MS	4	4	TID
-ID	ddicttestuser1	HOST_NAME	information_schema	Sleep	TIME		NULL	TIME_MS	5	5	TID
-ID	ddicttestuser2	HOST_NAME	information_schema	Query	TIME	executing	SELECT * FROM information_schema.processlist	TIME_MS	0	0	TID
-ID	root	HOST_NAME	information_schema	Sleep	TIME		NULL	TIME_MS	0	0	TID
+ID		HOST_NAME	information_schema	Sleep	TIME		NULL	TIME_MS	2
+ID		HOST_NAME	information_schema	Sleep	TIME		NULL	TIME_MS	4
+ID	ddicttestuser1	HOST_NAME	information_schema	Sleep	TIME		NULL	TIME_MS	0
+ID	ddicttestuser1	HOST_NAME	information_schema	Sleep	TIME		NULL	TIME_MS	0
+ID	ddicttestuser1	HOST_NAME	information_schema	Sleep	TIME		NULL	TIME_MS	1
+ID	ddicttestuser1	HOST_NAME	information_schema	Sleep	TIME		NULL	TIME_MS	3
+ID	ddicttestuser1	HOST_NAME	information_schema	Sleep	TIME		NULL	TIME_MS	3
+ID	ddicttestuser1	HOST_NAME	information_schema	Sleep	TIME		NULL	TIME_MS	4
+ID	ddicttestuser1	HOST_NAME	information_schema	Sleep	TIME		NULL	TIME_MS	5
+ID	ddicttestuser2	HOST_NAME	information_schema	Query	TIME	STATE	SHOW processlist	TIME_MS	0
+ID	root	HOST_NAME	information_schema	Sleep	TIME		NULL	TIME_MS	0
+SELECT * FROM information_schema.processlist;
+ID	USER	HOST	DB	COMMAND	TIME	STATE	INFO	TIME_MS	ROWS_SENT	ROWS_EXAMINED
+ID		HOST_NAME	information_schema	Sleep	TIME		NULL	TIME_MS	2	2
+ID		HOST_NAME	information_schema	Sleep	TIME		NULL	TIME_MS	4	4
+ID	ddicttestuser1	HOST_NAME	information_schema	Sleep	TIME		NULL	TIME_MS	0	0
+ID	ddicttestuser1	HOST_NAME	information_schema	Sleep	TIME		NULL	TIME_MS	0	0
+ID	ddicttestuser1	HOST_NAME	information_schema	Sleep	TIME		NULL	TIME_MS	1	1
+ID	ddicttestuser1	HOST_NAME	information_schema	Sleep	TIME		NULL	TIME_MS	3	3
+ID	ddicttestuser1	HOST_NAME	information_schema	Sleep	TIME		NULL	TIME_MS	3	3
+ID	ddicttestuser1	HOST_NAME	information_schema	Sleep	TIME		NULL	TIME_MS	4	4
+ID	ddicttestuser1	HOST_NAME	information_schema	Sleep	TIME		NULL	TIME_MS	5	5
+ID	ddicttestuser2	HOST_NAME	information_schema	Query	TIME	executing	SELECT * FROM information_schema.processlist	TIME_MS	0	0
+ID	root	HOST_NAME	information_schema	Sleep	TIME		NULL	TIME_MS	0	0
 ####################################################################################
 11 User ddicttestuser1 revokes PROCESS privilege from user ddicttestuser2
 connection ddicttestuser1;
@@ -413,12 +401,12 @@
 GRANT USAGE ON *.* TO 'ddicttestuser2'@'localhost'
 SHOW processlist;
 Id	User	Host	db	Command	Time	State	Info	Rows_sent	Rows_examined
-ID	ddicttestuser2	HOST_NAME	information_schema	Query	TIME	STATE	SHOW processlist	ROWS_SENT	ROWS_EXAMINED
-ID	ddicttestuser2	HOST_NAME	information_schema	Sleep	TIME		NULL	ROWS_SENT	ROWS_EXAMINED
-SELECT * FROM information_schema.processlist;
-ID	USER	HOST	DB	COMMAND	TIME	STATE	INFO	TIME_MS	ROWS_SENT	ROWS_EXAMINED	TID
-ID	ddicttestuser2	HOST_NAME	information_schema	Query	TIME	executing	SELECT * FROM information_schema.processlist	TIME_MS	0	0	TID
-ID	ddicttestuser2	HOST_NAME	information_schema	Sleep	TIME		NULL	TIME_MS	11	11	TID
+ID	ddicttestuser2	HOST_NAME	information_schema	Query	TIME	STATE	SHOW processlist	TIME_MS	0
+ID	ddicttestuser2	HOST_NAME	information_schema	Sleep	TIME		NULL	TIME_MS	11
+SELECT * FROM information_schema.processlist;
+ID	USER	HOST	DB	COMMAND	TIME	STATE	INFO	TIME_MS	ROWS_SENT	ROWS_EXAMINED
+ID	ddicttestuser2	HOST_NAME	information_schema	Query	TIME	executing	SELECT * FROM information_schema.processlist	TIME_MS	0	0
+ID	ddicttestuser2	HOST_NAME	information_schema	Sleep	TIME		NULL	TIME_MS	11	11
 ####################################################################################
 11.2 Revoke SUPER,PROCESS,GRANT OPTION privilege from user ddicttestuser1
 connection default (user=root)
@@ -436,24 +424,24 @@
 ERROR 28000: Access denied for user 'ddicttestuser1'@'localhost' (using password: YES)
 SHOW processlist;
 Id	User	Host	db	Command	Time	State	Info	Rows_sent	Rows_examined
-ID	ddicttestuser1	HOST_NAME	information_schema	Query	TIME	STATE	SHOW processlist	ROWS_SENT	ROWS_EXAMINED
-ID	ddicttestuser1	HOST_NAME	information_schema	Sleep	TIME		NULL	ROWS_SENT	ROWS_EXAMINED
-ID	ddicttestuser1	HOST_NAME	information_schema	Sleep	TIME		NULL	ROWS_SENT	ROWS_EXAMINED
-ID	ddicttestuser1	HOST_NAME	information_schema	Sleep	TIME		NULL	ROWS_SENT	ROWS_EXAMINED
-ID	ddicttestuser1	HOST_NAME	information_schema	Sleep	TIME		NULL	ROWS_SENT	ROWS_EXAMINED
-ID	ddicttestuser1	HOST_NAME	information_schema	Sleep	TIME		NULL	ROWS_SENT	ROWS_EXAMINED
-ID	ddicttestuser1	HOST_NAME	information_schema	Sleep	TIME		NULL	ROWS_SENT	ROWS_EXAMINED
-ID	ddicttestuser1	HOST_NAME	information_schema	Sleep	TIME		NULL	ROWS_SENT	ROWS_EXAMINED
-SELECT * FROM information_schema.processlist;
-ID	USER	HOST	DB	COMMAND	TIME	STATE	INFO	TIME_MS	ROWS_SENT	ROWS_EXAMINED	TID
-ID	ddicttestuser1	HOST_NAME	information_schema	Query	TIME	executing	SELECT * FROM information_schema.processlist	TIME_MS	0	0	TID
-ID	ddicttestuser1	HOST_NAME	information_schema	Sleep	TIME		NULL	TIME_MS	0	0	TID
-ID	ddicttestuser1	HOST_NAME	information_schema	Sleep	TIME		NULL	TIME_MS	0	0	TID
-ID	ddicttestuser1	HOST_NAME	information_schema	Sleep	TIME		NULL	TIME_MS	1	1	TID
-ID	ddicttestuser1	HOST_NAME	information_schema	Sleep	TIME		NULL	TIME_MS	3	3	TID
-ID	ddicttestuser1	HOST_NAME	information_schema	Sleep	TIME		NULL	TIME_MS	3	3	TID
-ID	ddicttestuser1	HOST_NAME	information_schema	Sleep	TIME		NULL	TIME_MS	4	4	TID
-ID	ddicttestuser1	HOST_NAME	information_schema	Sleep	TIME		NULL	TIME_MS	5	5	TID
+ID	ddicttestuser1	HOST_NAME	information_schema	Query	TIME	STATE	SHOW processlist	TIME_MS	0
+ID	ddicttestuser1	HOST_NAME	information_schema	Sleep	TIME		NULL	TIME_MS	0
+ID	ddicttestuser1	HOST_NAME	information_schema	Sleep	TIME		NULL	TIME_MS	0
+ID	ddicttestuser1	HOST_NAME	information_schema	Sleep	TIME		NULL	TIME_MS	1
+ID	ddicttestuser1	HOST_NAME	information_schema	Sleep	TIME		NULL	TIME_MS	3
+ID	ddicttestuser1	HOST_NAME	information_schema	Sleep	TIME		NULL	TIME_MS	3
+ID	ddicttestuser1	HOST_NAME	information_schema	Sleep	TIME		NULL	TIME_MS	4
+ID	ddicttestuser1	HOST_NAME	information_schema	Sleep	TIME		NULL	TIME_MS	5
+SELECT * FROM information_schema.processlist;
+ID	USER	HOST	DB	COMMAND	TIME	STATE	INFO	TIME_MS	ROWS_SENT	ROWS_EXAMINED
+ID	ddicttestuser1	HOST_NAME	information_schema	Query	TIME	executing	SELECT * FROM information_schema.processlist	TIME_MS	0	0
+ID	ddicttestuser1	HOST_NAME	information_schema	Sleep	TIME		NULL	TIME_MS	0	0
+ID	ddicttestuser1	HOST_NAME	information_schema	Sleep	TIME		NULL	TIME_MS	0	0
+ID	ddicttestuser1	HOST_NAME	information_schema	Sleep	TIME		NULL	TIME_MS	1	1
+ID	ddicttestuser1	HOST_NAME	information_schema	Sleep	TIME		NULL	TIME_MS	3	3
+ID	ddicttestuser1	HOST_NAME	information_schema	Sleep	TIME		NULL	TIME_MS	3	3
+ID	ddicttestuser1	HOST_NAME	information_schema	Sleep	TIME		NULL	TIME_MS	4	4
+ID	ddicttestuser1	HOST_NAME	information_schema	Sleep	TIME		NULL	TIME_MS	5	5
 ####################################################################################
 12 Revoke the SELECT privilege from user ddicttestuser1
 connection default (user=root)
@@ -471,26 +459,26 @@
 GRANT USAGE ON *.* TO 'ddicttestuser1'@'localhost'
 SHOW processlist;
 Id	User	Host	db	Command	Time	State	Info	Rows_sent	Rows_examined
-ID	ddicttestuser1	HOST_NAME	information_schema	Query	TIME	STATE	SHOW processlist	ROWS_SENT	ROWS_EXAMINED
-ID	ddicttestuser1	HOST_NAME	information_schema	Sleep	TIME		NULL	ROWS_SENT	ROWS_EXAMINED
-ID	ddicttestuser1	HOST_NAME	information_schema	Sleep	TIME		NULL	ROWS_SENT	ROWS_EXAMINED
-ID	ddicttestuser1	HOST_NAME	information_schema	Sleep	TIME		NULL	ROWS_SENT	ROWS_EXAMINED
-ID	ddicttestuser1	HOST_NAME	information_schema	Sleep	TIME		NULL	ROWS_SENT	ROWS_EXAMINED
-ID	ddicttestuser1	HOST_NAME	information_schema	Sleep	TIME		NULL	ROWS_SENT	ROWS_EXAMINED
-ID	ddicttestuser1	HOST_NAME	information_schema	Sleep	TIME		NULL	ROWS_SENT	ROWS_EXAMINED
-ID	ddicttestuser1	HOST_NAME	information_schema	Sleep	TIME		NULL	ROWS_SENT	ROWS_EXAMINED
-ID	ddicttestuser1	HOST_NAME	information_schema	Sleep	TIME		NULL	ROWS_SENT	ROWS_EXAMINED
-SELECT * FROM information_schema.processlist;
-ID	USER	HOST	DB	COMMAND	TIME	STATE	INFO	TIME_MS	ROWS_SENT	ROWS_EXAMINED	TID
-ID	ddicttestuser1	HOST_NAME	information_schema	Query	TIME	executing	SELECT * FROM information_schema.processlist	TIME_MS	0	0	TID
-ID	ddicttestuser1	HOST_NAME	information_schema	Sleep	TIME		NULL	TIME_MS	0	0	TID
-ID	ddicttestuser1	HOST_NAME	information_schema	Sleep	TIME		NULL	TIME_MS	0	0	TID
-ID	ddicttestuser1	HOST_NAME	information_schema	Sleep	TIME		NULL	TIME_MS	1	1	TID
-ID	ddicttestuser1	HOST_NAME	information_schema	Sleep	TIME		NULL	TIME_MS	3	3	TID
-ID	ddicttestuser1	HOST_NAME	information_schema	Sleep	TIME		NULL	TIME_MS	3	3	TID
-ID	ddicttestuser1	HOST_NAME	information_schema	Sleep	TIME		NULL	TIME_MS	4	4	TID
-ID	ddicttestuser1	HOST_NAME	information_schema	Sleep	TIME		NULL	TIME_MS	5	5	TID
-ID	ddicttestuser1	HOST_NAME	information_schema	Sleep	TIME		NULL	TIME_MS	8	8	TID
+ID	ddicttestuser1	HOST_NAME	information_schema	Query	TIME	STATE	SHOW processlist	TIME_MS	0
+ID	ddicttestuser1	HOST_NAME	information_schema	Sleep	TIME		NULL	TIME_MS	0
+ID	ddicttestuser1	HOST_NAME	information_schema	Sleep	TIME		NULL	TIME_MS	0
+ID	ddicttestuser1	HOST_NAME	information_schema	Sleep	TIME		NULL	TIME_MS	1
+ID	ddicttestuser1	HOST_NAME	information_schema	Sleep	TIME		NULL	TIME_MS	3
+ID	ddicttestuser1	HOST_NAME	information_schema	Sleep	TIME		NULL	TIME_MS	3
+ID	ddicttestuser1	HOST_NAME	information_schema	Sleep	TIME		NULL	TIME_MS	4
+ID	ddicttestuser1	HOST_NAME	information_schema	Sleep	TIME		NULL	TIME_MS	5
+ID	ddicttestuser1	HOST_NAME	information_schema	Sleep	TIME		NULL	TIME_MS	8
+SELECT * FROM information_schema.processlist;
+ID	USER	HOST	DB	COMMAND	TIME	STATE	INFO	TIME_MS	ROWS_SENT	ROWS_EXAMINED
+ID	ddicttestuser1	HOST_NAME	information_schema	Query	TIME	executing	SELECT * FROM information_schema.processlist	TIME_MS	0	0
+ID	ddicttestuser1	HOST_NAME	information_schema	Sleep	TIME		NULL	TIME_MS	0	0
+ID	ddicttestuser1	HOST_NAME	information_schema	Sleep	TIME		NULL	TIME_MS	0	0
+ID	ddicttestuser1	HOST_NAME	information_schema	Sleep	TIME		NULL	TIME_MS	1	1
+ID	ddicttestuser1	HOST_NAME	information_schema	Sleep	TIME		NULL	TIME_MS	3	3
+ID	ddicttestuser1	HOST_NAME	information_schema	Sleep	TIME		NULL	TIME_MS	3	3
+ID	ddicttestuser1	HOST_NAME	information_schema	Sleep	TIME		NULL	TIME_MS	4	4
+ID	ddicttestuser1	HOST_NAME	information_schema	Sleep	TIME		NULL	TIME_MS	5	5
+ID	ddicttestuser1	HOST_NAME	information_schema	Sleep	TIME		NULL	TIME_MS	8	8
 ####################################################################################
 12.2 Revoke only the SELECT privilege on the information_schema from ddicttestuser1.
 connection default (user=root)
