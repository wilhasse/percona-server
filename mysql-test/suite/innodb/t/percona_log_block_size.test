#
# Tests for innodb_log_block_size feature
#
--source include/have_innodb.inc

<<<<<<< HEAD
call mtr.add_suppression("New log files created");

--disable_warnings
DROP TABLE IF EXISTS t1;
--enable_warnings
=======
--let $assert_text= innodb_log_block_size must be <> 4KB at the start of this test
--let $assert_cond= @@innodb_log_block_size <> 4096
--source include/assert.inc
>>>>>>> 93af0a7b

let $MYSQLD_DATADIR= `select @@datadir`;

call mtr.add_suppression("InnoDB: Warning: innodb_log_block_size has been changed from default value");

<<<<<<< HEAD
--echo 1st server restart
--exec echo "wait" > $MYSQLTEST_VARDIR/tmp/mysqld.1.expect
--shutdown_server 10
--source include/wait_until_disconnected.inc
=======
--echo #
--echo # Bug 1155156: Verify innodb_log_block_size mismatch diagnostics
--echo #
--source include/shutdown_mysqld.inc

--let SEARCH_FILE=$MYSQLTEST_VARDIR/tmp/my_restart.err

--echo # Attempting to start server with different innodb_log_block_size without deleting logs first
--error 1
--exec $MYSQLD_CMD --innodb-log-block-size=4096 --log-error=$SEARCH_FILE

--let SEARCH_PATTERN=.*InnoDB: Error: The block size of ib_logfile .* is not equal to innodb_log_block_size
--source include/search_pattern_in_file.inc

--echo #
--echo # Bug 1114612: Failing assertion: n % srv_log_block_size == 0 in file os0file.c line 4269
--echo #

>>>>>>> 93af0a7b
--remove_files_wildcard $MYSQLD_DATADIR ib_logfile*
--let $restart_parameters= restart:--innodb-log-block-size=4096
--source include/start_mysqld.inc

CREATE TABLE t1 (a INT) ENGINE=InnoDB ROW_FORMAT=COMPRESSED KEY_BLOCK_SIZE=1;

INSERT INTO t1 VALUES (1), (2), (3);

SELECT COUNT(*) FROM t1;

<<<<<<< HEAD
--echo 2nd server restart
--exec echo "wait" > $MYSQLTEST_VARDIR/tmp/mysqld.1.expect
--shutdown_server 10
--source include/wait_until_disconnected.inc
=======
--source include/shutdown_mysqld.inc
>>>>>>> 93af0a7b
--remove_files_wildcard $MYSQLD_DATADIR ib_logfile*
--let $restart_parameters=
--source include/start_mysqld.inc

DROP TABLE t1;<|MERGE_RESOLUTION|>--- conflicted
+++ resolved
@@ -3,28 +3,15 @@
 #
 --source include/have_innodb.inc
 
-<<<<<<< HEAD
-call mtr.add_suppression("New log files created");
-
---disable_warnings
-DROP TABLE IF EXISTS t1;
---enable_warnings
-=======
 --let $assert_text= innodb_log_block_size must be <> 4KB at the start of this test
 --let $assert_cond= @@innodb_log_block_size <> 4096
 --source include/assert.inc
->>>>>>> 93af0a7b
+
+call mtr.add_suppression("New log files created");
+call mtr.add_suppression("InnoDB: Warning: innodb_log_block_size has been changed from default value");
 
 let $MYSQLD_DATADIR= `select @@datadir`;
 
-call mtr.add_suppression("InnoDB: Warning: innodb_log_block_size has been changed from default value");
-
-<<<<<<< HEAD
---echo 1st server restart
---exec echo "wait" > $MYSQLTEST_VARDIR/tmp/mysqld.1.expect
---shutdown_server 10
---source include/wait_until_disconnected.inc
-=======
 --echo #
 --echo # Bug 1155156: Verify innodb_log_block_size mismatch diagnostics
 --echo #
@@ -43,7 +30,6 @@
 --echo # Bug 1114612: Failing assertion: n % srv_log_block_size == 0 in file os0file.c line 4269
 --echo #
 
->>>>>>> 93af0a7b
 --remove_files_wildcard $MYSQLD_DATADIR ib_logfile*
 --let $restart_parameters= restart:--innodb-log-block-size=4096
 --source include/start_mysqld.inc
@@ -54,14 +40,7 @@
 
 SELECT COUNT(*) FROM t1;
 
-<<<<<<< HEAD
---echo 2nd server restart
---exec echo "wait" > $MYSQLTEST_VARDIR/tmp/mysqld.1.expect
---shutdown_server 10
---source include/wait_until_disconnected.inc
-=======
 --source include/shutdown_mysqld.inc
->>>>>>> 93af0a7b
 --remove_files_wildcard $MYSQLD_DATADIR ib_logfile*
 --let $restart_parameters=
 --source include/start_mysqld.inc
