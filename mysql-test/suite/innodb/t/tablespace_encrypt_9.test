--- conflicted
+++ resolved
@@ -14,15 +14,9 @@
 --source include/not_valgrind.inc
 
 --disable_query_log
-<<<<<<< HEAD
 call mtr.add_suppression("ibd can't be decrypted, please confirm the keyfile is match and keyring plugin is loaded.");
-call mtr.add_suppression("\\[Error\\] \\[[^]]*\\] \\[[^]]*\\] InnoDB: Encryption can't find master key, please check the keyring plugin is loaded.");
-call mtr.add_suppression("\\[ERROR\\] \\[[^]]*\\] \\[[^]]*\\] InnoDB: Check keyring plugin fail, please check the keyring plugin is loaded.");
-=======
-call mtr.add_suppression("ibd can't be decrypted , please confirm the keyfile is match and keyring plugin is loaded.");
 call mtr.add_suppression("\\[Error\\] \\[[^]]*\\] \\[[^]]*\\] Encryption can't find master key, please check the keyring plugin is loaded.");
 call mtr.add_suppression("\\[ERROR\\] \\[[^]]*\\] \\[[^]]*\\] Check keyring plugin fail, please check the keyring plugin is loaded.");
->>>>>>> 4b35d429
 --enable_query_log
 
 --echo #########################################################################
