--- conflicted
+++ resolved
@@ -165,11 +165,8 @@
 #
 
 # Generate some bitmap data again
-<<<<<<< HEAD
 call mtr.add_suppression("last tracked LSN");
-=======
 --let $restart_parameters=
->>>>>>> 1c18a5fb
 --source include/restart_mysqld.inc
 INSERT INTO t1 VALUES (1),(2),(3),(4),(5);
 --source include/restart_mysqld.inc
