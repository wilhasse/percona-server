--- conflicted
+++ resolved
@@ -250,39 +250,6 @@
 f1	f2	f3
 1	10	120
 DROP TABLE t1;
-<<<<<<< HEAD
-CREATE TABLE t1(f1 int primary key,
-f2 int, f3 int, unique key(f2))engine=innodb;
-SHOW CREATE TABLE t1;
-Table	Create Table
-t1	CREATE TABLE `t1` (
-  `f1` int(11) NOT NULL,
-  `f2` int(11) DEFAULT NULL,
-  `f3` int(11) DEFAULT NULL,
-  PRIMARY KEY (`f1`),
-  UNIQUE KEY `f2` (`f2`)
-) ENGINE=InnoDB DEFAULT CHARSET=utf8mb4 COLLATE=utf8mb4_0900_ai_ci
-INSERT INTO t1(f1, f2, f3) VALUES(1, 10, 100);
-# Connection default
-BEGIN;
-INSERT INTO t1 VALUES(2, 20, 300) ON DUPLICATE KEY UPDATE f3 = 500;
-# Connection other:
-BEGIN;
-SET debug_sync = "ib_after_row_insert_step SIGNAL default_commit";
-INSERT INTO t1 VALUES(2, 10, 200) ON DUPLICATE KEY UPDATE f3 = 120;
-# Connection default
-SET debug_sync = "now WAIT_FOR default_commit";
-COMMIT;
-# Connection other
-COMMIT;
-# Verify Results:
-SELECT * FROM t1;
-f1	f2	f3
-1	10	100
-2	20	120
-DROP TABLE t1;
-=======
->>>>>>> 14ee0894
 CREATE TABLE t1(f1 INT AUTO_INCREMENT PRIMARY KEY, f2 INT, f3 INT,
 UNIQUE KEY(f2),UNIQUE KEY(f3))ENGINE=INNODB;
 INSERT INTO t1(f2,f3) VALUES(10, 100);
