--- conflicted
+++ resolved
@@ -124,16 +124,8 @@
 drop table t1, t2, t3, t4, t5, t6, t7, t8;
 SET sql_mode = 'NO_ENGINE_SUBSTITUTION';
 Warnings:
-<<<<<<< HEAD
-Warning	3129	Unsetting sql mode 'NO_AUTO_CREATE_USER' is deprecated. It will be made read-only in a future release.
+Warning	3090	Changing sql mode 'NO_AUTO_CREATE_USER' is deprecated. It will be removed in a future release.
 create table t1 (col1 varchar(768) primary key)
-=======
-Warning	3090	Changing sql mode 'NO_AUTO_CREATE_USER' is deprecated. It will be removed in a future release.
-SET GLOBAL innodb_large_prefix=OFF;
-Warnings:
-Warning	131	Using innodb_large_prefix is deprecated and the parameter may be removed in future releases. See http://dev.mysql.com/doc/refman/5.7/en/innodb-file-format.html
-create table t1 (col1 varchar(768), index(col1))
->>>>>>> a5c61d96
 character set = latin1 engine = innodb;
 ERROR HY000: Index column size too large. The maximum column size is 767 bytes.
 create table t2 (col1 varbinary(768) primary key)
