--- conflicted
+++ resolved
@@ -12,11 +12,8 @@
 RESET CHANGED_PAGE_BITMAPS;
 After 2nd RESET
 ib_modified_log_1
-<<<<<<< HEAD
+INSERT INTO t1 VALUES (6);
 # restart
-=======
-INSERT INTO t1 VALUES (6);
->>>>>>> 03f3c093
 After RESETs and restart:
 ib_modified_log_1
 ib_modified_log_2
