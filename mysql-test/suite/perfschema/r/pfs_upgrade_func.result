--- conflicted
+++ resolved
@@ -55,28 +55,21 @@
 ERROR 1050 (42S01) at line 1177: Table 'hosts' already exists
 ERROR 1050 (42S01) at line 1186: Table 'users' already exists
 ERROR 1050 (42S01) at line 1196: Table 'accounts' already exists
-<<<<<<< HEAD
-ERROR 1050 (42S01) at line 1231: Table 'events_statements_summary_by_digest' already exists
-ERROR 1050 (42S01) at line 1253: Table 'replication_connection_configuration' already exists
-ERROR 1050 (42S01) at line 1266: Table 'replication_connection_status' already exists
-ERROR 1050 (42S01) at line 1273: Table 'replication_execute_configuration' already exists
-ERROR 1050 (42S01) at line 1281: Table 'replication_execute_status' already exists
-ERROR 1050 (42S01) at line 1292: Table 'replication_execute_status_by_coordinator' already exists
-ERROR 1050 (42S01) at line 1305: Table 'replication_execute_status_by_worker' already exists
-ERROR 1050 (42S01) at line 1315: Table 'session_connect_attrs' already exists
-ERROR 1050 (42S01) at line 1321: Table 'session_account_connect_attrs' already exists
-ERROR 1644 (HY000) at line 2058: Unexpected content found in the performance_schema database.
-=======
 ERROR 1050 (42S01) at line 1213: Table 'memory_summary_global_by_event_name' already exists
 ERROR 1050 (42S01) at line 1231: Table 'memory_summary_by_thread_by_event_name' already exists
 ERROR 1050 (42S01) at line 1250: Table 'memory_summary_by_account_by_event_name' already exists
 ERROR 1050 (42S01) at line 1268: Table 'memory_summary_by_host_by_event_name' already exists
 ERROR 1050 (42S01) at line 1286: Table 'memory_summary_by_user_by_event_name' already exists
 ERROR 1050 (42S01) at line 1321: Table 'events_statements_summary_by_digest' already exists
-ERROR 1050 (42S01) at line 1331: Table 'session_connect_attrs' already exists
-ERROR 1050 (42S01) at line 1337: Table 'session_account_connect_attrs' already exists
-ERROR 1644 (HY000) at line 2074: Unexpected content found in the performance_schema database.
->>>>>>> b567acd8
+ERROR 1050 (42S01) at line 1343: Table 'replication_connection_configuration' already exists
+ERROR 1050 (42S01) at line 1356: Table 'replication_connection_status' already exists
+ERROR 1050 (42S01) at line 1363: Table 'replication_execute_configuration' already exists
+ERROR 1050 (42S01) at line 1371: Table 'replication_execute_status' already exists
+ERROR 1050 (42S01) at line 1382: Table 'replication_execute_status_by_coordinator' already exists
+ERROR 1050 (42S01) at line 1395: Table 'replication_execute_status_by_worker' already exists
+ERROR 1050 (42S01) at line 1405: Table 'session_connect_attrs' already exists
+ERROR 1050 (42S01) at line 1411: Table 'session_account_connect_attrs' already exists
+ERROR 1644 (HY000) at line 2148: Unexpected content found in the performance_schema database.
 FATAL ERROR: Upgrade failed
 select name from mysql.proc where db='performance_schema';
 name
