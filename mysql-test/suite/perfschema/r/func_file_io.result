--- conflicted
+++ resolved
@@ -100,33 +100,19 @@
 # ((TIME_TO_SEC(TIMEDIFF(NOW(), i.startup_time)) * 1000) / SUM(TIMER_WAIT)) * 100 WAIT_PERCENTAGE
 FROM performance_schema.EVENTS_WAITS_HISTORY_LONG h
 INNER JOIN performance_schema.THREADS p USING (THREAD_ID)
-<<<<<<< HEAD
 GROUP BY p.processlist_user
-=======
-LEFT JOIN information_schema.PROCESSLIST i USING (ID)
-GROUP BY i.user
->>>>>>> d23a41d5
 ORDER BY SUM_WAIT DESC
 LIMIT 20;
 SELECT h.EVENT_NAME, SUM(h.TIMER_WAIT) TOTAL_WAIT
 FROM performance_schema.EVENTS_WAITS_HISTORY_LONG h
 INNER JOIN performance_schema.THREADS p USING (THREAD_ID)
-<<<<<<< HEAD
 WHERE p.PROCESSLIST_ID = 1
-=======
-WHERE p.ID = 1
->>>>>>> d23a41d5
 GROUP BY h.EVENT_NAME
 HAVING TOTAL_WAIT > 0;
 SELECT p.processlist_user, h.operation, SUM(NUMBER_OF_BYTES) bytes
 FROM performance_schema.EVENTS_WAITS_HISTORY_LONG h
 INNER JOIN performance_schema.THREADS p USING (THREAD_ID)
-<<<<<<< HEAD
 GROUP BY p.processlist_user, h.operation
-=======
-LEFT JOIN information_schema.PROCESSLIST i USING (ID)
-GROUP BY i.user, h.operation
->>>>>>> d23a41d5
 HAVING BYTES > 0
 ORDER BY p.processlist_user, h.operation;
 UPDATE performance_schema.SETUP_INSTRUMENTS SET enabled = 'YES', timed = 'YES';