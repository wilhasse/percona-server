####################################
# SETUP
####################################
CREATE DATABASE statements_digest;
USE statements_digest;
CREATE TABLE t1(a int);
CREATE TABLE t2(a int);
CREATE TABLE t3(a int, b int);
CREATE TABLE t4(a int, b int);
CREATE TABLE t5(a int, b int, c int);
CREATE TABLE t6(a int, b int, c int, d int);
CREATE TABLE t11 (c CHAR(4));
CREATE TABLE t12 (c CHAR(4));
SELECT * FROM performance_schema.setup_consumers;
NAME	ENABLED
events_stages_current	YES
events_stages_history	YES
events_stages_history_long	YES
events_statements_current	NO
events_statements_history	YES
events_statements_history_long	YES
events_waits_current	YES
events_waits_history	YES
events_waits_history_long	YES
global_instrumentation	YES
thread_instrumentation	YES
statements_digest	YES
TRUNCATE TABLE performance_schema.events_statements_summary_by_digest;
####################################
# EXECUTION
####################################
SELECT 1 FROM t1;
1
SELECT 1 FROM `t1`;
1
SELECT 1,2 FROM t1;
1	2
SELECT 1, 2, 3, 4 FROM t1;
1	2	3	4
SELECT 1 FROM t2;
1
SELECT 1,2 FROM t2;
1	2
SELECT 1, 2, 3, 4 FROM t2;
1	2	3	4
INSERT INTO t1 VALUES (1);
INSERT INTO t2 VALUES (1);
INSERT INTO t3 VALUES (1, 2);
INSERT INTO t4 VALUES (1, 2);
INSERT INTO t5 VALUES (1, 2, 3);
INSERT INTO t1 VALUES (1), (2), (3);
INSERT INTO t1 VALUES (1), (2), (3), (4);
INSERT INTO t3 VALUES (1, 2), (3, 4), (5, 6);
INSERT INTO t5 VALUES (1, 2, 3), (4, 5, 6), (7, 8, 9);
INSERT INTO t1 VALUES (NULL);
INSERT INTO t3 VALUES (NULL,NULL);
INSERT INTO t3 VALUES (1,NULL);
INSERT INTO t3 VALUES (NULL,1);
INSERT INTO t6 VALUES (NULL, NULL, NULL, NULL);
INSERT INTO t6 VALUES (1, NULL, NULL, NULL);
INSERT INTO t6 VALUES (NULL, 2, NULL, NULL);
INSERT INTO t6 VALUES (1, 2, 3, NULL);
INSERT INTO t6 VALUES (1, 2, NULL, 4);
SELECT                                          1           +        1;
1           +        1
2
SELECT 1;
1
1
SELECT 1 /* This is an inline comment */ + 1;
1 /* This is an inline comment */ + 1
2
SELECT 1+
/*
this is a
multiple-line comment
*/
1;
1+
/*
this is a
multiple-line comment
*/
1
2
CREATE SCHEMA statements_digest_temp;
DROP SCHEMA statements_digest_temp;
CREATE DATABASE statements_digest_temp;
DROP DATABASE statements_digest_temp;
SELECT 1 FROM no_such_table;
ERROR 42S02: Table 'statements_digest.no_such_table' doesn't exist
CREATE TABLE dup_table (c char(4));
CREATE TABLE dup_table (c char(4));
ERROR 42S01: Table 'dup_table' already exists
DROP TABLE dup_table;
INSERT INTO t11 VALUES("MySQL");
Warnings:
Warning	1265	Data truncated for column 'c' at row 1
PREPARE stmt FROM "SELECT * FROM t12";
EXECUTE stmt;
c
EXECUTE stmt;
c
DEALLOCATE PREPARE stmt;
CREATE PROCEDURE p1() BEGIN SELECT * FROM t12; END//
CALL p1();
c
CALL p1();
c
DROP PROCEDURE p1;
CREATE FUNCTION `func`(a INT, b INT) RETURNS int(11) RETURN a+b //
select func(3,4);
func(3,4)
7
select func(13,42);
func(13,42)
55
DROP FUNCTION func;
CREATE TRIGGER trg BEFORE INSERT ON t12 FOR EACH ROW SET @a:=1;
INSERT INTO t12 VALUES ("abc");
INSERT INTO t12 VALUES ("def");
DROP TRIGGER trg;
####################################
# QUERYING PS STATEMENT DIGEST
####################################
SELECT digest, digest_text, count_star FROM performance_schema.events_statements_summary_by_digest;
digest	digest_text	count_star
<<<<<<< HEAD
a0f76fb5497b790ad3f99b54d49d8ec9	TRUNCATE TABLE performance_schema . events_statements_summary_by_digest  	1
d425871ec5492bf1daccc95114f4c9b7	SELECT ? FROM t1  	1
cceca2b52a7a3dfe9c3b5706d5053705	SELECT ? FROM `t1`  	1
9227227f0ada285d3ee831527a90a43a	SELECT ?, ... FROM t1  	2
ea7ed083cd7e4719d875947076c3e727	SELECT ? FROM t2  	1
7fc63f7bb3ea7e0a3818cdff4d827120	SELECT ?, ... FROM t2  	2
0d687c3ac9ac19a1123a83a6bd87d73f	INSERT INTO t1 VALUES (?)  	1
76ab903f288d3e458d9877627c54f8f8	INSERT INTO t2 VALUES (?)  	1
3d284b2f404a8263231348979a77419e	INSERT INTO t3 VALUES (...)  	4
89ad7844bad413eff7fb47161309559b	INSERT INTO t4 VALUES (...)  	1
c58e2fdd765b911528e3121395f94d04	INSERT INTO t5 VALUES (...)  	1
c254e41c08a3cb37b3bea85673b85e35	INSERT INTO t1 VALUES (?) /* , ... */  	2
8182f77f2801bbf2a523a592ef9fe1f5	INSERT INTO t3 VALUES (...) /* , ... */  	1
d3d857b6abc10820ef95610b5585bd67	INSERT INTO t5 VALUES (...) /* , ... */  	1
c1928d2f38d7b9b5dd452ba59546f854	INSERT INTO t1 VALUES ( NULL )  	1
907803af3230e25f8926f1e6d94a0a6d	INSERT INTO t6 VALUES (...)  	5
4d35579f2f74261177a3fd422a5e5366	SELECT ? + ?  	3
2898f9160e275fb0182f7c25b487c50b	SELECT ?  	1
2e70c2a610d36126887b63d6f173620b	CREATE SCHEMA statements_digest_temp  	2
308179c535227a86ef6b6c19b71cc9fa	DROP SCHEMA statements_digest_temp  	2
5f195653b09b1014efe3e08604a04aa6	SELECT ? FROM t11  	1
56f0f8e8fc5179ba58ceff0fc1e73116	CREATE TABLE t11 ( c CHARACTER (?) )  	2
8086eeea2b1c9eb0e7fdfe15a0853937	INSERT INTO t11 VALUES (?)  	1
49ff7c040b8068a733f91d5a70fb0241	SHOW WARNINGS  	1
=======
fbe902909f1fbc8338e65b8e278ef69d	TRUNCATE TABLE performance_schema . events_statements_summary_by_digest  	1
0ec17eaf2e9c8e10cd360bf40bc6b42b	SELECT ? FROM t1  	1
6b76ef27351e5c10285569788de6ba79	SELECT ? FROM `t1`  	1
4d91e5a1ba3c03d6ed9c14fb360c4d13	SELECT ?, ... FROM t1  	2
20bdda98d796eef92fdbc12a406c2826	SELECT ? FROM t2  	1
3721a4805480b44ec2b1b68725c90df4	SELECT ?, ... FROM t2  	2
d6899ad479a48523780f9b1673cb6f34	INSERT INTO t1 VALUES (?)  	1
f4eec121a235068e88d87d84933a8389	INSERT INTO t2 VALUES (?)  	1
97abac447764f25ef068ab775822638b	INSERT INTO t3 VALUES (...)  	4
8ebcfbff28e1a4f1e8de0488ccd2fe04	INSERT INTO t4 VALUES (...)  	1
4519812303b8fce0852b0243ff19433c	INSERT INTO t5 VALUES (...)  	1
f1d3133576b1080da0602c92f5911db0	INSERT INTO t1 VALUES (?) /* , ... */  	2
9236b00ba118f07c1d781fd36f01ba8b	INSERT INTO t3 VALUES (...) /* , ... */  	1
4ae9a6ce707ff542a1820ba3ed6f9d2d	INSERT INTO t5 VALUES (...) /* , ... */  	1
6f749fe58f0d5b1bce5f1b2735b028e4	INSERT INTO t1 VALUES ( NULL )  	1
13e017b36fb74db5505486aa6ec516b0	INSERT INTO t6 VALUES (...)  	5
1612abcc6c5a6f441ef8f7ba3fc9f4f3	SELECT ? + ?  	3
2823b13c94c5d5e5b7f649d54b7cc977	SELECT ?  	1
c971c8e991c110c98d36f618b0d4f080	CREATE SCHEMA statements_digest_temp  	2
5aabfd327c59e12e5efff109687e59e5	DROP SCHEMA statements_digest_temp  	2
0c6d8eeca32779f99ffecd11f7128d3a	SELECT ? FROM no_such_table  	1
b1f9e0fbb118b7f016308f4bbed1b8dd	CREATE TABLE dup_table ( c CHARACTER (?) )  	2
1f799699cab4a36a2efc2387a30a55cb	DROP TABLE dup_table  	1
199e754dd0a1a226e1fe71f4ee99f507	INSERT INTO t11 VALUES (?)  	1
dbb8fc48ba7a4d88c938b0304cbe25b9	SHOW WARNINGS  	1
eaeb8fba1978c21ff3cfd57e9575fb68	PREPARE stmt FROM ?  	1
9bc31ccd137630c2c9e6b4062c4576a8	EXECUTE stmt  	2
140e00113ca4134a7378e7c6e4591798	DEALLOCATE PREPARE stmt  	1
e5aef81f8daaabbb87c3cf8f4ef7e048	CREATE PROCEDURE p1 ( ) BEGIN SELECT * FROM t12 ; END  	1
b18d0fc42dadff72ad682bc959b25613	CALL p1 ( )  	2
2a3fe2f3fbb24c75bb39e5a493dd5f8e	DROP PROCEDURE p1  	1
9d129f0ba330e086f85f86f3847b1d61	CREATE FUNCTION `func` ( a INTEGER , b INTEGER ) RETURNS INTEGER (?) RETURN a + b  	1
8e182e9c03930a57404655d3c4c97e5b	SELECT func (...)  	2
1a877d7135862fc121e3a6ee1e1d82d4	DROP FUNCTION func  	1
d658be895bd8c5a8af17f3d9824836fb	CREATE TRIGGER trg BEFORE INSERT ON t12 FOR EACH ROW SET @ ? := ?  	1
37600bf0b53a370fffbd886dfc747502	INSERT INTO t12 VALUES (?)  	2
005ce1956e5b31f325b3b9475c80c2b6	DROP TRIGGER trg  	1
>>>>>>> 22e49cbb
SELECT digest, digest_text FROM performance_schema.events_statements_current;
digest	digest_text
####################################
# CLEANUP
####################################
DROP TABLE IF EXISTS t1;
DROP TABLE IF EXISTS t2;
DROP TABLE IF EXISTS t3;
DROP TABLE IF EXISTS t4;
DROP TABLE IF EXISTS t5;
DROP TABLE IF EXISTS t6;
DROP TABLE IF EXISTS t11;
DROP TABLE IF EXISTS t12;
DROP DATABASE IF EXISTS statements_digest;<|MERGE_RESOLUTION|>--- conflicted
+++ resolved
@@ -125,70 +125,43 @@
 ####################################
 SELECT digest, digest_text, count_star FROM performance_schema.events_statements_summary_by_digest;
 digest	digest_text	count_star
-<<<<<<< HEAD
-a0f76fb5497b790ad3f99b54d49d8ec9	TRUNCATE TABLE performance_schema . events_statements_summary_by_digest  	1
-d425871ec5492bf1daccc95114f4c9b7	SELECT ? FROM t1  	1
-cceca2b52a7a3dfe9c3b5706d5053705	SELECT ? FROM `t1`  	1
-9227227f0ada285d3ee831527a90a43a	SELECT ?, ... FROM t1  	2
-ea7ed083cd7e4719d875947076c3e727	SELECT ? FROM t2  	1
-7fc63f7bb3ea7e0a3818cdff4d827120	SELECT ?, ... FROM t2  	2
-0d687c3ac9ac19a1123a83a6bd87d73f	INSERT INTO t1 VALUES (?)  	1
-76ab903f288d3e458d9877627c54f8f8	INSERT INTO t2 VALUES (?)  	1
-3d284b2f404a8263231348979a77419e	INSERT INTO t3 VALUES (...)  	4
-89ad7844bad413eff7fb47161309559b	INSERT INTO t4 VALUES (...)  	1
-c58e2fdd765b911528e3121395f94d04	INSERT INTO t5 VALUES (...)  	1
-c254e41c08a3cb37b3bea85673b85e35	INSERT INTO t1 VALUES (?) /* , ... */  	2
-8182f77f2801bbf2a523a592ef9fe1f5	INSERT INTO t3 VALUES (...) /* , ... */  	1
-d3d857b6abc10820ef95610b5585bd67	INSERT INTO t5 VALUES (...) /* , ... */  	1
-c1928d2f38d7b9b5dd452ba59546f854	INSERT INTO t1 VALUES ( NULL )  	1
-907803af3230e25f8926f1e6d94a0a6d	INSERT INTO t6 VALUES (...)  	5
-4d35579f2f74261177a3fd422a5e5366	SELECT ? + ?  	3
-2898f9160e275fb0182f7c25b487c50b	SELECT ?  	1
-2e70c2a610d36126887b63d6f173620b	CREATE SCHEMA statements_digest_temp  	2
-308179c535227a86ef6b6c19b71cc9fa	DROP SCHEMA statements_digest_temp  	2
-5f195653b09b1014efe3e08604a04aa6	SELECT ? FROM t11  	1
-56f0f8e8fc5179ba58ceff0fc1e73116	CREATE TABLE t11 ( c CHARACTER (?) )  	2
-8086eeea2b1c9eb0e7fdfe15a0853937	INSERT INTO t11 VALUES (?)  	1
-49ff7c040b8068a733f91d5a70fb0241	SHOW WARNINGS  	1
-=======
-fbe902909f1fbc8338e65b8e278ef69d	TRUNCATE TABLE performance_schema . events_statements_summary_by_digest  	1
-0ec17eaf2e9c8e10cd360bf40bc6b42b	SELECT ? FROM t1  	1
-6b76ef27351e5c10285569788de6ba79	SELECT ? FROM `t1`  	1
-4d91e5a1ba3c03d6ed9c14fb360c4d13	SELECT ?, ... FROM t1  	2
-20bdda98d796eef92fdbc12a406c2826	SELECT ? FROM t2  	1
-3721a4805480b44ec2b1b68725c90df4	SELECT ?, ... FROM t2  	2
-d6899ad479a48523780f9b1673cb6f34	INSERT INTO t1 VALUES (?)  	1
-f4eec121a235068e88d87d84933a8389	INSERT INTO t2 VALUES (?)  	1
-97abac447764f25ef068ab775822638b	INSERT INTO t3 VALUES (...)  	4
-8ebcfbff28e1a4f1e8de0488ccd2fe04	INSERT INTO t4 VALUES (...)  	1
-4519812303b8fce0852b0243ff19433c	INSERT INTO t5 VALUES (...)  	1
-f1d3133576b1080da0602c92f5911db0	INSERT INTO t1 VALUES (?) /* , ... */  	2
-9236b00ba118f07c1d781fd36f01ba8b	INSERT INTO t3 VALUES (...) /* , ... */  	1
-4ae9a6ce707ff542a1820ba3ed6f9d2d	INSERT INTO t5 VALUES (...) /* , ... */  	1
-6f749fe58f0d5b1bce5f1b2735b028e4	INSERT INTO t1 VALUES ( NULL )  	1
-13e017b36fb74db5505486aa6ec516b0	INSERT INTO t6 VALUES (...)  	5
-1612abcc6c5a6f441ef8f7ba3fc9f4f3	SELECT ? + ?  	3
-2823b13c94c5d5e5b7f649d54b7cc977	SELECT ?  	1
+43e9106b8e490764eecaf9d71627792a	TRUNCATE TABLE performance_schema . events_statements_summary_by_digest  	1
+8d4241d3c8553ed8e78b5d72df748b96	SELECT ? FROM t1  	1
+8edb0b45c62be1c709baaa0b7b71d746	SELECT ? FROM `t1`  	1
+741073c097b01dfba350caae853959df	SELECT ?, ... FROM t1  	2
+f7df600036e182e78f86d926278bcad1	SELECT ? FROM t2  	1
+eede5a4b2c708a426f10065c25d4a6cd	SELECT ?, ... FROM t2  	2
+a2ae9c8e7fa059a56c23fbf374f9bbf0	INSERT INTO t1 VALUES (?)  	1
+2bdc05cf41f1dcad1ad5fdd1c2fd7e0e	INSERT INTO t2 VALUES (?)  	1
+e1fa121e24d13c91ff24613842d16e32	INSERT INTO t3 VALUES (...)  	4
+5510ecc0e97b6d1aa9188088a547199a	INSERT INTO t4 VALUES (...)  	1
+3323719ba085be429d3a5234279b07c3	INSERT INTO t5 VALUES (...)  	1
+e6c0f8f0f8d04d44dda3794ab2061e1b	INSERT INTO t1 VALUES (?) /* , ... */  	2
+852534947d9cde40a6c3d48f2fc0d4d0	INSERT INTO t3 VALUES (...) /* , ... */  	1
+d14e5881e516a0473e5bf9b59b4187fa	INSERT INTO t5 VALUES (...) /* , ... */  	1
+f66f5cf36a847dec0b2802b93024e333	INSERT INTO t1 VALUES ( NULL )  	1
+bcf64101e855833ef8da11d228081d24	INSERT INTO t6 VALUES (...)  	5
+637581c6d6aecd1f6a15797db394562a	SELECT ? + ?  	3
+b9410adc8fa2e636645728777799ef08	SELECT ?  	1
 c971c8e991c110c98d36f618b0d4f080	CREATE SCHEMA statements_digest_temp  	2
 5aabfd327c59e12e5efff109687e59e5	DROP SCHEMA statements_digest_temp  	2
-0c6d8eeca32779f99ffecd11f7128d3a	SELECT ? FROM no_such_table  	1
-b1f9e0fbb118b7f016308f4bbed1b8dd	CREATE TABLE dup_table ( c CHARACTER (?) )  	2
-1f799699cab4a36a2efc2387a30a55cb	DROP TABLE dup_table  	1
-199e754dd0a1a226e1fe71f4ee99f507	INSERT INTO t11 VALUES (?)  	1
-dbb8fc48ba7a4d88c938b0304cbe25b9	SHOW WARNINGS  	1
-eaeb8fba1978c21ff3cfd57e9575fb68	PREPARE stmt FROM ?  	1
+d7743ff2a07606fd097c083a6aee349b	SELECT ? FROM no_such_table  	1
+66d4473e7af5bcba514b1332faa58a7c	CREATE TABLE dup_table ( c CHARACTER (?) )  	2
+40847a13faa359c0459ce381627213db	DROP TABLE dup_table  	1
+a72ca9739d93fec9590755dad143244c	INSERT INTO t11 VALUES (?)  	1
+7835f4b247c40b9d5a7f2ba9694113fd	SHOW WARNINGS  	1
+a71644386b1d46c0b958967af9ce7910	PREPARE stmt FROM ?  	1
 9bc31ccd137630c2c9e6b4062c4576a8	EXECUTE stmt  	2
-140e00113ca4134a7378e7c6e4591798	DEALLOCATE PREPARE stmt  	1
-e5aef81f8daaabbb87c3cf8f4ef7e048	CREATE PROCEDURE p1 ( ) BEGIN SELECT * FROM t12 ; END  	1
+ef9b85e477b57de6271a4d75cbb33297	DEALLOCATE PREPARE stmt  	1
+1db811b4a131b1bec3e83f9997e2bbc6	CREATE PROCEDURE p1 ( ) BEGIN SELECT * FROM t12 ; END  	1
 b18d0fc42dadff72ad682bc959b25613	CALL p1 ( )  	2
-2a3fe2f3fbb24c75bb39e5a493dd5f8e	DROP PROCEDURE p1  	1
-9d129f0ba330e086f85f86f3847b1d61	CREATE FUNCTION `func` ( a INTEGER , b INTEGER ) RETURNS INTEGER (?) RETURN a + b  	1
-8e182e9c03930a57404655d3c4c97e5b	SELECT func (...)  	2
+d62e3ed9596eb391e578fba07efc553e	DROP PROCEDURE p1  	1
+28ae6f9ec0791708aa61111ef93b75c4	CREATE FUNCTION `func` ( a INTEGER , b INTEGER ) RETURNS INTEGER (?) RETURN a + b  	1
+b8956d97a208621237e91bb40f5332cb	SELECT func (...)  	2
 1a877d7135862fc121e3a6ee1e1d82d4	DROP FUNCTION func  	1
-d658be895bd8c5a8af17f3d9824836fb	CREATE TRIGGER trg BEFORE INSERT ON t12 FOR EACH ROW SET @ ? := ?  	1
-37600bf0b53a370fffbd886dfc747502	INSERT INTO t12 VALUES (?)  	2
-005ce1956e5b31f325b3b9475c80c2b6	DROP TRIGGER trg  	1
->>>>>>> 22e49cbb
+6f303dd3e5b757fdd3dd3f44427aec14	CREATE TRIGGER trg BEFORE INSERT ON t12 FOR EACH ROW SET @ ? := ?  	1
+8ca3110e38ea79a373d18d6c3636db53	INSERT INTO t12 VALUES (?)  	2
+2b6cb73438721d25047a31ea7949038c	DROP TRIGGER trg  	1
 SELECT digest, digest_text FROM performance_schema.events_statements_current;
 digest	digest_text
 ####################################
