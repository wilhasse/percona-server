<<<<<<< HEAD
# Copyright (c) 2008, 2010, Oracle and/or its affiliates. All rights reserved.
#
# This program is free software; you can redistribute it and/or modify
# it under the terms of the GNU General Public License as published by
# the Free Software Foundation; version 2 of the License.
#
# This program is distributed in the hope that it will be useful,
# but WITHOUT ANY WARRANTY; without even the implied warranty of
# MERCHANTABILITY or FITNESS FOR A PARTICULAR PURPOSE.  See the
# GNU General Public License for more details.
#
# You should have received a copy of the GNU General Public License
# along with this program; if not, write to the Free Software Foundation,
# 51 Franklin Street, Suite 500, Boston, MA 02110-1335 USA

=======
>>>>>>> 4b07a526
# Tests for PERFORMANCE_SCHEMA

--source include/not_embedded.inc
--source include/have_perfschema.inc

--disable_result_log
select * from performance_schema.events_waits_history_long
  where event_name like 'Wait/Synch/%' limit 1;

select * from performance_schema.events_waits_history_long
  where event_name='FOO';

select * from performance_schema.events_waits_history_long
  where event_name like 'Wait/Synch/%' order by timer_wait limit 1;

select * from performance_schema.events_waits_history_long
  where event_name like 'Wait/Synch/%' order by timer_wait desc limit 1;
--enable_result_log

--error ER_TABLEACCESS_DENIED_ERROR
insert into performance_schema.events_waits_history_long
  set thread_id='1', event_id=1,
  event_name='FOO', timer_start=1, timer_end=2, timer_wait=3;

--error ER_TABLEACCESS_DENIED_ERROR
update performance_schema.events_waits_history_long
  set timer_start=12;

--error ER_TABLEACCESS_DENIED_ERROR
update performance_schema.events_waits_history_long
  set timer_start=12 where thread_id=0;

--error ER_TABLEACCESS_DENIED_ERROR
delete from performance_schema.events_waits_history_long
  where thread_id=1;

--error ER_TABLEACCESS_DENIED_ERROR
delete from performance_schema.events_waits_history_long;

-- error ER_TABLEACCESS_DENIED_ERROR
LOCK TABLES performance_schema.events_waits_history_long READ;
UNLOCK TABLES;

-- error ER_TABLEACCESS_DENIED_ERROR
LOCK TABLES performance_schema.events_waits_history_long WRITE;
UNLOCK TABLES;
<|MERGE_RESOLUTION|>--- conflicted
+++ resolved
@@ -1,21 +1,3 @@
-<<<<<<< HEAD
-# Copyright (c) 2008, 2010, Oracle and/or its affiliates. All rights reserved.
-#
-# This program is free software; you can redistribute it and/or modify
-# it under the terms of the GNU General Public License as published by
-# the Free Software Foundation; version 2 of the License.
-#
-# This program is distributed in the hope that it will be useful,
-# but WITHOUT ANY WARRANTY; without even the implied warranty of
-# MERCHANTABILITY or FITNESS FOR A PARTICULAR PURPOSE.  See the
-# GNU General Public License for more details.
-#
-# You should have received a copy of the GNU General Public License
-# along with this program; if not, write to the Free Software Foundation,
-# 51 Franklin Street, Suite 500, Boston, MA 02110-1335 USA
-
-=======
->>>>>>> 4b07a526
 # Tests for PERFORMANCE_SCHEMA
 
 --source include/not_embedded.inc
