<<<<<<< HEAD
# The include statement below is a temp one for tests that are yet to
#be ported to run with InnoDB,
#but needs to be kept for tests that would need MyISAM in future.
--source include/force_myisam_default.inc

=======
--source include/have_ucs2.inc
>>>>>>> 7656e9fb
--source include/have_ndb.inc
--source suite/ndb_rpl/ndb_master-slave.inc

#
# MySQL Bug#15276: MySQL ignores collation-server
#
show variables like 'collation_server';

#
# Check that NDB replication doesn't explode with default charset
# being multibyte.
#
# Theorised that this could be a problem when dealing with:
# Bug #27404 util thd mysql_parse sig11 when mysqld default multibyte charset
#
# Sort of related to:
# Bug#18004 Connecting crashes server when default charset is UCS2
#
#
show variables like "%character_set_ser%";
--disable_warnings
DROP TABLE IF EXISTS t1;
--enable_warnings

CREATE TABLE `t1` ( `nid` int(11) NOT NULL default '0',
                    `nom` char(4) default NULL,
                    `prenom` char(4) default NULL,
                    PRIMARY KEY  (`nid`))
    ENGINE=ndbcluster;

INSERT INTO t1 VALUES(1,"XYZ1","ABC1");
select * from t1 order by nid;

sync_slave_with_master;
# connect to slave and ensure data it there.
connection slave;
select * from t1 order by nid;

--echo ==== clean up ====
connection master;
DROP TABLE t1;
sync_slave_with_master;
--source include/rpl_end.inc<|MERGE_RESOLUTION|>--- conflicted
+++ resolved
@@ -1,12 +1,3 @@
-<<<<<<< HEAD
-# The include statement below is a temp one for tests that are yet to
-#be ported to run with InnoDB,
-#but needs to be kept for tests that would need MyISAM in future.
---source include/force_myisam_default.inc
-
-=======
---source include/have_ucs2.inc
->>>>>>> 7656e9fb
 --source include/have_ndb.inc
 --source suite/ndb_rpl/ndb_master-slave.inc
 
