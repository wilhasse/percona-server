set optimizer_switch='semijoin=on,materialization=on,firstmatch=on,loosescan=on,index_condition_pushdown=on,mrr=on,mrr_cost_based=off';
set optimizer_trace_max_mem_size=1048576;
SET end_markers_in_json=on;
SET optimizer_trace="enabled=on,one_line=off";
#
# BUG#12430646 - SEL_ARG::LEFT AND RIGHT POINTERS INCORRECTLY 
#                USED. CRASHES OPTIMIZER TRACING
#
CREATE TABLE t1 (
a INT,
b CHAR(2),
c INT,
d INT,
KEY (c),
KEY (d,a,b(2)),
KEY (b(1))
);
INSERT INTO t1 VALUES (NULL, 'a', 1, 2), (NULL, 'a', 1, 2),
(1,    'a', 1, 2), (1,    'a', 1, 2);
CREATE TABLE t2 (
a INT,
c INT,
e INT,
KEY (e)
);
INSERT INTO t2 VALUES (1, 1, NULL), (1, 1, NULL);
SELECT 1
FROM t1, t2
WHERE t1.d <> '1' AND t1.b > '1'
AND t1.a = t2.a AND t1.c = t2.c;
1
1
1
1
1
DROP TABLE t1, t2;
#
# BUG#12595210 - JSON SYNTAX ERROR ASSERT ON WHERE FIELD NOT IN SUBQUERY
#
CREATE TABLE t1 (  
pk INT NOT NULL AUTO_INCREMENT,
col_int_key INT DEFAULT NULL,
col_varchar_key VARCHAR(1) DEFAULT NULL,
PRIMARY KEY (pk)
) ENGINE=InnoDB;
CREATE TABLE t2 (  
pk INT NOT NULL AUTO_INCREMENT,
col_int_key INT DEFAULT NULL,
col_varchar_key VARCHAR(1) DEFAULT NULL,
col_varchar_nokey VARCHAR(1) DEFAULT NULL,
PRIMARY KEY (pk)
) ENGINE=InnoDB;
CREATE TABLE t3 (  
pk INT NOT NULL AUTO_INCREMENT,
col_int_key INT DEFAULT NULL,
col_varchar_key VARCHAR(1) DEFAULT NULL,
col_varchar_nokey VARCHAR(1) DEFAULT NULL,
PRIMARY KEY (pk)
) ENGINE=InnoDB;
CREATE TABLE t4 (
pk INT NOT NULL AUTO_INCREMENT,
col_int_key INT DEFAULT NULL,
col_varchar_key VARCHAR(1) DEFAULT NULL,
PRIMARY KEY (pk)
) ENGINE=InnoDB;
CREATE VIEW view_t4 AS SELECT * FROM t4;
CREATE TABLE where_subselect_19379 SELECT
(
SELECT SUM(sq1_alias1.pk) AS sq1_field1
FROM view_t4 AS sq1_alias1
INNER JOIN t1 AS sq1_alias2 ON  (sq1_alias2.col_varchar_key =
sq1_alias1.col_varchar_key )
) AS field1,
alias1.col_varchar_nokey AS field2
FROM (t2 AS alias1
LEFT JOIN ( t2 AS alias2
LEFT OUTER JOIN t2 AS alias3 ON  (alias3.col_varchar_nokey =
alias2.col_varchar_key )
) ON (alias3.col_varchar_key = alias2.col_varchar_key)
)
WHERE  ( alias2.col_varchar_key IN (
SELECT sq2_alias1.col_varchar_nokey AS sq2_field1
FROM t3 AS sq2_alias1
WHERE sq2_alias1.col_varchar_nokey <= alias1.col_varchar_key
)
);
SELECT * FROM where_subselect_19379 WHERE (field1, field2) NOT IN
(SELECT
(
SELECT SUM(sq1_alias1.pk) AS sq1_field1
FROM view_t4 AS sq1_alias1
INNER JOIN t1 AS sq1_alias2 ON  (sq1_alias2.col_varchar_key =
sq1_alias1.col_varchar_key )
) AS field1,
alias1.col_varchar_nokey AS field2
FROM (t2 AS alias1
LEFT JOIN ( t2 AS alias2
LEFT OUTER JOIN t2 AS alias3 ON  (alias3.col_varchar_nokey =
alias2.col_varchar_key )
) ON (alias3.col_varchar_key = alias2.col_varchar_key)
)
WHERE  ( alias2.col_varchar_key IN (
SELECT sq2_alias1.col_varchar_nokey AS sq2_field1
FROM t3 AS sq2_alias1
WHERE sq2_alias1.col_varchar_nokey <= alias1.col_varchar_key
)
));
field1	field2
select * from information_schema.OPTIMIZER_TRACE;
QUERY	TRACE	MISSING_BYTES_BEYOND_MAX_MEM_SIZE	INSUFFICIENT_PRIVILEGES
SELECT * FROM where_subselect_19379 WHERE (field1, field2) NOT IN
(SELECT
(
SELECT SUM(sq1_alias1.pk) AS sq1_field1
FROM view_t4 AS sq1_alias1
INNER JOIN t1 AS sq1_alias2 ON  (sq1_alias2.col_varchar_key =
sq1_alias1.col_varchar_key )
) AS field1,
alias1.col_varchar_nokey AS field2
FROM (t2 AS alias1
LEFT JOIN ( t2 AS alias2
LEFT OUTER JOIN t2 AS alias3 ON  (alias3.col_varchar_nokey =
alias2.col_varchar_key )
) ON (alias3.col_varchar_key = alias2.col_varchar_key)
)
WHERE  ( alias2.col_varchar_key IN (
SELECT sq2_alias1.col_varchar_nokey AS sq2_field1
FROM t3 AS sq2_alias1
WHERE sq2_alias1.col_varchar_nokey <= alias1.col_varchar_key
)
))	{
  "steps": [
    {
      "view": {
        "database": "test",
        "view": "sq1_alias1",
        "in_select#": 1,
        "select#": 5,
        "merged": true
      } /* view */
    },
    {
      "join_preparation": {
        "select#": 1,
        "steps": [
          {
            "join_preparation": {
              "select#": 2,
              "steps": [
                {
                  "join_preparation": {
                    "select#": 3,
                    "steps": [
                      {
                        "expanded_query": "/* select#3 */ select sum(`t4`.`pk`) AS `sq1_field1` from ((`t4`) join `t1` `sq1_alias2` on((`sq1_alias2`.`col_varchar_key` = `t4`.`col_varchar_key`)))"
                      }
                    ] /* steps */
                  } /* join_preparation */
                },
                {
                  "join_preparation": {
                    "select#": 4,
                    "steps": [
                      {
                        "expanded_query": "/* select#4 */ select `sq2_alias1`.`col_varchar_nokey` AS `sq2_field1` from `t3` `sq2_alias1` where (`sq2_alias1`.`col_varchar_nokey` <= `alias1`.`col_varchar_key`)"
                      },
                      {
                        "transformation": {
                          "select#": 4,
                          "from": "IN (SELECT)",
                          "to": "semijoin",
                          "chosen": true
                        } /* transformation */
                      }
                    ] /* steps */
                  } /* join_preparation */
                },
                {
                  "expanded_query": "/* select#2 */ select (/* select#3 */ select sum(`t4`.`pk`) AS `sq1_field1` from ((`t4`) join `t1` `sq1_alias2` on((`sq1_alias2`.`col_varchar_key` = `t4`.`col_varchar_key`)))) AS `field1`,`alias1`.`col_varchar_nokey` AS `field2` from (`t2` `alias1` left join (`t2` `alias2` left join `t2` `alias3` on((`alias3`.`col_varchar_nokey` = `alias2`.`col_varchar_key`))) on((`alias3`.`col_varchar_key` = `alias2`.`col_varchar_key`))) where `alias2`.`col_varchar_key` in (/* select#4 */ select `sq2_alias1`.`col_varchar_nokey` AS `sq2_field1` from `t3` `sq2_alias1` where (`sq2_alias1`.`col_varchar_nokey` <= `alias1`.`col_varchar_key`))"
                },
                {
                  "transformation": {
                    "select#": 2,
                    "from": "IN (SELECT)",
                    "to": "semijoin",
                    "chosen": false
                  } /* transformation */
                },
                {
                  "transformation": {
                    "select#": 2,
                    "from": "IN (SELECT)",
                    "to": "materialization",
                    "has_nullable_expressions": true,
                    "treat_UNKNOWN_as_FALSE": false,
                    "chosen": false,
                    "cause": "cannot_handle_partial_matches"
                  } /* transformation */
                },
                {
                  "transformation": {
                    "select#": 2,
                    "from": "IN (SELECT)",
                    "to": "EXISTS (CORRELATED SELECT)",
                    "chosen": true,
                    "evaluating_constant_where_conditions": [
                    ] /* evaluating_constant_where_conditions */,
                    "evaluating_constant_having_conditions": [
                    ] /* evaluating_constant_having_conditions */
                  } /* transformation */
                }
              ] /* steps */
            } /* join_preparation */
          },
          {
            "expanded_query": "/* select#1 */ select `where_subselect_19379`.`field1` AS `field1`,`where_subselect_19379`.`field2` AS `field2` from `where_subselect_19379` where (not(<in_optimizer>((`where_subselect_19379`.`field1`,`where_subselect_19379`.`field2`),<exists>(/* select#2 */ select (/* select#3 */ select sum(`t4`.`pk`) AS `sq1_field1` from ((`t4`) join `t1` `sq1_alias2` on((`sq1_alias2`.`col_varchar_key` = `t4`.`col_varchar_key`)))) AS `field1`,`alias1`.`col_varchar_nokey` AS `field2` from (`t2` `alias1` left join (`t2` `alias2` left join `t2` `alias3` on((`alias3`.`col_varchar_nokey` = `alias2`.`col_varchar_key`))) on((`alias3`.`col_varchar_key` = `alias2`.`col_varchar_key`))) where (`alias2`.`col_varchar_key` in (/* select#4 */ select `sq2_alias1`.`col_varchar_nokey` AS `sq2_field1` from `t3` `sq2_alias1` where (`sq2_alias1`.`col_varchar_nokey` <= `alias1`.`col_varchar_key`)) and trigcond_if(outer_field_is_not_null, ((<cache>(`where_subselect_19379`.`field1`) = (/* select#3 */ select sum(`t4`.`pk`) AS `sq1_field1` from ((`t4`) join `t1` `sq1_alias2` on((`sq1_alias2`.`col_varchar_key` = `t4`.`col_varchar_key`))))) or isnull((/* select#3 */ select sum(`t4`.`pk`) AS `sq1_field1` from ((`t4`) join `t1` `sq1_alias2` on((`sq1_alias2`.`col_varchar_key` = `t4`.`col_varchar_key`)))))), true) and trigcond_if(outer_field_is_not_null, ((<cache>(`where_subselect_19379`.`field2`) = `alias1`.`col_varchar_nokey`) or isnull(`alias1`.`col_varchar_nokey`)), true)) having (trigcond_if(outer_field_is_not_null, <is_not_null_test>((/* select#3 */ select sum(`t4`.`pk`) AS `sq1_field1` from ((`t4`) join `t1` `sq1_alias2` on((`sq1_alias2`.`col_varchar_key` = `t4`.`col_varchar_key`))))), true) and trigcond_if(outer_field_is_not_null, <is_not_null_test>(`alias1`.`col_varchar_nokey`), true))))))"
          }
        ] /* steps */
      } /* join_preparation */
    },
    {
      "join_optimization": {
        "select#": 1,
        "steps": [
          {
            "condition_processing": {
              "condition": "WHERE",
              "original_condition": "(not(<in_optimizer>((`where_subselect_19379`.`field1`,`where_subselect_19379`.`field2`),<exists>(/* select#2 */ select (/* select#3 */ select sum(`t4`.`pk`) AS `sq1_field1` from ((`t4`) join `t1` `sq1_alias2` on((`sq1_alias2`.`col_varchar_key` = `t4`.`col_varchar_key`)))) AS `field1`,`alias1`.`col_varchar_nokey` AS `field2` from (`t2` `alias1` left join (`t2` `alias2` left join `t2` `alias3` on((`alias3`.`col_varchar_nokey` = `alias2`.`col_varchar_key`))) on((`alias3`.`col_varchar_key` = `alias2`.`col_varchar_key`))) where (`alias2`.`col_varchar_key` in (/* select#4 */ select `sq2_alias1`.`col_varchar_nokey` AS `sq2_field1` from `t3` `sq2_alias1` where (`sq2_alias1`.`col_varchar_nokey` <= `alias1`.`col_varchar_key`)) and trigcond_if(outer_field_is_not_null, ((<cache>(`where_subselect_19379`.`field1`) = (/* select#3 */ select sum(`t4`.`pk`) AS `sq1_field1` from ((`t4`) join `t1` `sq1_alias2` on((`sq1_alias2`.`col_varchar_key` = `t4`.`col_varchar_key`))))) or isnull((/* select#3 */ select sum(`t4`.`pk`) AS `sq1_field1` from ((`t4`) join `t1` `sq1_alias2` on((`sq1_alias2`.`col_varchar_key` = `t4`.`col_varchar_key`)))))), true) and trigcond_if(outer_field_is_not_null, ((<cache>(`where_subselect_19379`.`field2`) = `alias1`.`col_varchar_nokey`) or isnull(`alias1`.`col_varchar_nokey`)), true)) having (trigcond_if(outer_field_is_not_null, <is_not_null_test>((/* select#3 */ select sum(`t4`.`pk`) AS `sq1_field1` from ((`t4`) join `t1` `sq1_alias2` on((`sq1_alias2`.`col_varchar_key` = `t4`.`col_varchar_key`))))), true) and trigcond_if(outer_field_is_not_null, <is_not_null_test>(`alias1`.`col_varchar_nokey`), true))))))",
              "steps": [
                {
                  "transformation": "equality_propagation",
                  "subselect_evaluation": [
                  ] /* subselect_evaluation */,
                  "resulting_condition": "(not(<in_optimizer>((`where_subselect_19379`.`field1`,`where_subselect_19379`.`field2`),<exists>(/* select#2 */ select (/* select#3 */ select sum(`t4`.`pk`) AS `sq1_field1` from ((`t4`) join `t1` `sq1_alias2` on((`sq1_alias2`.`col_varchar_key` = `t4`.`col_varchar_key`)))) AS `field1`,`alias1`.`col_varchar_nokey` AS `field2` from (`t2` `alias1` left join (`t2` `alias2` left join `t2` `alias3` on((`alias3`.`col_varchar_nokey` = `alias2`.`col_varchar_key`))) on((`alias3`.`col_varchar_key` = `alias2`.`col_varchar_key`))) where (`alias2`.`col_varchar_key` in (/* select#4 */ select `sq2_alias1`.`col_varchar_nokey` AS `sq2_field1` from `t3` `sq2_alias1` where (`sq2_alias1`.`col_varchar_nokey` <= `alias1`.`col_varchar_key`)) and trigcond_if(outer_field_is_not_null, ((<cache>(`where_subselect_19379`.`field1`) = (/* select#3 */ select sum(`t4`.`pk`) AS `sq1_field1` from ((`t4`) join `t1` `sq1_alias2` on((`sq1_alias2`.`col_varchar_key` = `t4`.`col_varchar_key`))))) or isnull((/* select#3 */ select sum(`t4`.`pk`) AS `sq1_field1` from ((`t4`) join `t1` `sq1_alias2` on((`sq1_alias2`.`col_varchar_key` = `t4`.`col_varchar_key`)))))), true) and trigcond_if(outer_field_is_not_null, ((<cache>(`where_subselect_19379`.`field2`) = `alias1`.`col_varchar_nokey`) or isnull(`alias1`.`col_varchar_nokey`)), true)) having (trigcond_if(outer_field_is_not_null, <is_not_null_test>((/* select#3 */ select sum(`t4`.`pk`) AS `sq1_field1` from ((`t4`) join `t1` `sq1_alias2` on((`sq1_alias2`.`col_varchar_key` = `t4`.`col_varchar_key`))))), true) and trigcond_if(outer_field_is_not_null, <is_not_null_test>(`alias1`.`col_varchar_nokey`), true))))))"
                },
                {
                  "transformation": "constant_propagation",
                  "subselect_evaluation": [
                  ] /* subselect_evaluation */,
                  "resulting_condition": "(not(<in_optimizer>((`where_subselect_19379`.`field1`,`where_subselect_19379`.`field2`),<exists>(/* select#2 */ select (/* select#3 */ select sum(`t4`.`pk`) AS `sq1_field1` from ((`t4`) join `t1` `sq1_alias2` on((`sq1_alias2`.`col_varchar_key` = `t4`.`col_varchar_key`)))) AS `field1`,`alias1`.`col_varchar_nokey` AS `field2` from (`t2` `alias1` left join (`t2` `alias2` left join `t2` `alias3` on((`alias3`.`col_varchar_nokey` = `alias2`.`col_varchar_key`))) on((`alias3`.`col_varchar_key` = `alias2`.`col_varchar_key`))) where (`alias2`.`col_varchar_key` in (/* select#4 */ select `sq2_alias1`.`col_varchar_nokey` AS `sq2_field1` from `t3` `sq2_alias1` where (`sq2_alias1`.`col_varchar_nokey` <= `alias1`.`col_varchar_key`)) and trigcond_if(outer_field_is_not_null, ((<cache>(`where_subselect_19379`.`field1`) = (/* select#3 */ select sum(`t4`.`pk`) AS `sq1_field1` from ((`t4`) join `t1` `sq1_alias2` on((`sq1_alias2`.`col_varchar_key` = `t4`.`col_varchar_key`))))) or isnull((/* select#3 */ select sum(`t4`.`pk`) AS `sq1_field1` from ((`t4`) join `t1` `sq1_alias2` on((`sq1_alias2`.`col_varchar_key` = `t4`.`col_varchar_key`)))))), true) and trigcond_if(outer_field_is_not_null, ((<cache>(`where_subselect_19379`.`field2`) = `alias1`.`col_varchar_nokey`) or isnull(`alias1`.`col_varchar_nokey`)), true)) having (trigcond_if(outer_field_is_not_null, <is_not_null_test>((/* select#3 */ select sum(`t4`.`pk`) AS `sq1_field1` from ((`t4`) join `t1` `sq1_alias2` on((`sq1_alias2`.`col_varchar_key` = `t4`.`col_varchar_key`))))), true) and trigcond_if(outer_field_is_not_null, <is_not_null_test>(`alias1`.`col_varchar_nokey`), true))))))"
                },
                {
                  "transformation": "trivial_condition_removal",
                  "subselect_evaluation": [
                  ] /* subselect_evaluation */,
                  "resulting_condition": "(not(<in_optimizer>((`where_subselect_19379`.`field1`,`where_subselect_19379`.`field2`),<exists>(/* select#2 */ select (/* select#3 */ select sum(`t4`.`pk`) AS `sq1_field1` from ((`t4`) join `t1` `sq1_alias2` on((`sq1_alias2`.`col_varchar_key` = `t4`.`col_varchar_key`)))) AS `field1`,`alias1`.`col_varchar_nokey` AS `field2` from (`t2` `alias1` left join (`t2` `alias2` left join `t2` `alias3` on((`alias3`.`col_varchar_nokey` = `alias2`.`col_varchar_key`))) on((`alias3`.`col_varchar_key` = `alias2`.`col_varchar_key`))) where (`alias2`.`col_varchar_key` in (/* select#4 */ select `sq2_alias1`.`col_varchar_nokey` AS `sq2_field1` from `t3` `sq2_alias1` where (`sq2_alias1`.`col_varchar_nokey` <= `alias1`.`col_varchar_key`)) and trigcond_if(outer_field_is_not_null, ((<cache>(`where_subselect_19379`.`field1`) = (/* select#3 */ select sum(`t4`.`pk`) AS `sq1_field1` from ((`t4`) join `t1` `sq1_alias2` on((`sq1_alias2`.`col_varchar_key` = `t4`.`col_varchar_key`))))) or isnull((/* select#3 */ select sum(`t4`.`pk`) AS `sq1_field1` from ((`t4`) join `t1` `sq1_alias2` on((`sq1_alias2`.`col_varchar_key` = `t4`.`col_varchar_key`)))))), true) and trigcond_if(outer_field_is_not_null, ((<cache>(`where_subselect_19379`.`field2`) = `alias1`.`col_varchar_nokey`) or isnull(`alias1`.`col_varchar_nokey`)), true)) having (trigcond_if(outer_field_is_not_null, <is_not_null_test>((/* select#3 */ select sum(`t4`.`pk`) AS `sq1_field1` from ((`t4`) join `t1` `sq1_alias2` on((`sq1_alias2`.`col_varchar_key` = `t4`.`col_varchar_key`))))), true) and trigcond_if(outer_field_is_not_null, <is_not_null_test>(`alias1`.`col_varchar_nokey`), true))))))"
                }
              ] /* steps */
            } /* condition_processing */
          },
          {
            "table_dependencies": [
              {
                "table": "`where_subselect_19379`",
                "row_may_be_null": false,
                "map_bit": 0,
                "depends_on_map_bits": [
                ] /* depends_on_map_bits */
              }
            ] /* table_dependencies */
          },
          {
            "ref_optimizer_key_uses": [
            ] /* ref_optimizer_key_uses */
          },
          {
            "rows_estimation": [
              {
                "table": "`where_subselect_19379`",
                "rows": 1,
                "cost": 1,
                "table_type": "system",
                "empty": true
              }
            ] /* rows_estimation */
          }
        ] /* steps */,
        "empty_result": {
          "cause": "no matching row in const table"
        } /* empty_result */
      } /* join_optimization */
    },
    {
      "join_execution": {
        "select#": 1,
        "steps": [
        ] /* steps */
      } /* join_execution */
    }
  ] /* steps */
}	0	0
drop table t1,t2,t3,t4,where_subselect_19379;
drop view view_t4;
#
# BUG#12607524 JSON PARSE ERROR ON SELECT ... FROM ... WHERE .. IN (SUBQUERY)
#
CREATE TABLE t1 (  
col_int_key int(11) DEFAULT NULL,
col_varchar_key varchar(1) DEFAULT NULL,
KEY col_int_key (col_int_key),
KEY col_varchar_key (col_varchar_key,col_int_key)
) ENGINE=MyISAM;
INSERT INTO t1 VALUES (8,'g');
CREATE TABLE t2 (
col_int_key int(11) DEFAULT NULL,
col_varchar_key varchar(1) DEFAULT NULL,
KEY col_int_key (col_int_key),
KEY col_varchar_key (col_varchar_key,col_int_key)
) ENGINE=MyISAM;
INSERT INTO t2 VALUES (7,'x');
CREATE TABLE where_subselect_19033  
SELECT
( SELECT col_int_key FROM t2 ) as field1
FROM t1
;
SELECT * FROM where_subselect_19033;
field1
7
SELECT field1
FROM where_subselect_19033
WHERE field1 IN
( SELECT
( SELECT col_int_key FROM t2 )
FROM t1
)
;
field1
7
SELECT * FROM INFORMATION_SCHEMA.OPTIMIZER_TRACE;
QUERY	TRACE	MISSING_BYTES_BEYOND_MAX_MEM_SIZE	INSUFFICIENT_PRIVILEGES
SELECT field1
FROM where_subselect_19033
WHERE field1 IN
( SELECT
( SELECT col_int_key FROM t2 )
FROM t1
)	{
  "steps": [
    {
      "join_preparation": {
        "select#": 1,
        "steps": [
          {
            "join_preparation": {
              "select#": 2,
              "steps": [
                {
                  "join_preparation": {
                    "select#": 3,
                    "steps": [
                      {
                        "expanded_query": "/* select#3 */ select `t2`.`col_int_key` from `t2`"
                      }
                    ] /* steps */
                  } /* join_preparation */
                },
                {
                  "expanded_query": "/* select#2 */ select (/* select#3 */ select `t2`.`col_int_key` from `t2`) from `t1`"
                },
                {
                  "transformation": {
                    "select#": 2,
                    "from": "IN (SELECT)",
                    "to": "semijoin",
                    "chosen": true
                  } /* transformation */
                }
              ] /* steps */
            } /* join_preparation */
          },
          {
            "expanded_query": "/* select#1 */ select `where_subselect_19033`.`field1` AS `field1` from `where_subselect_19033` where `where_subselect_19033`.`field1` in (/* select#2 */ select (/* select#3 */ select `t2`.`col_int_key` from `t2`) from `t1`)"
          }
        ] /* steps */
      } /* join_preparation */
    },
    {
      "join_optimization": {
        "select#": 1,
        "steps": [
          {
            "transformation": {
              "select#": 2,
              "from": "IN (SELECT)",
              "to": "semijoin",
              "chosen": true,
              "evaluating_constant_semijoin_conditions": [
                {
                  "subselect_execution": {
                    "select#": 3,
                    "steps": [
                      {
                        "join_optimization": {
                          "select#": 3,
                          "steps": [
                            {
                              "table_dependencies": [
                                {
                                  "table": "`t2`",
                                  "row_may_be_null": false,
                                  "map_bit": 0,
                                  "depends_on_map_bits": [
                                  ] /* depends_on_map_bits */
                                }
                              ] /* table_dependencies */
                            },
                            {
                              "rows_estimation": [
                                {
                                  "table": "`t2`",
                                  "rows": 1,
                                  "cost": 1,
                                  "table_type": "system",
                                  "empty": false
                                }
                              ] /* rows_estimation */
                            },
                            {
                              "attaching_conditions_to_tables": {
                                "original_condition": null,
                                "attached_conditions_computation": [
                                ] /* attached_conditions_computation */,
                                "attached_conditions_summary": [
                                ] /* attached_conditions_summary */
                              } /* attaching_conditions_to_tables */
                            },
                            {
                              "refine_plan": [
                              ] /* refine_plan */
                            }
                          ] /* steps */
                        } /* join_optimization */
                      },
                      {
                        "join_execution": {
                          "select#": 3,
                          "steps": [
                          ] /* steps */
                        } /* join_execution */
                      }
                    ] /* steps */
                  } /* subselect_execution */
                },
                {
                  "subselect_execution": {
                    "select#": 3,
                    "steps": [
                    ] /* steps */
                  } /* subselect_execution */
                }
              ] /* evaluating_constant_semijoin_conditions */
            } /* transformation */
          },
          {
            "transformations_to_nested_joins": {
              "transformations": [
                "semijoin"
              ] /* transformations */,
              "expanded_query": "/* select#1 */ select `where_subselect_19033`.`field1` AS `field1` from `where_subselect_19033` semi join (`t1`) where (1 and (`where_subselect_19033`.`field1` = 7))"
            } /* transformations_to_nested_joins */
          },
          {
            "condition_processing": {
              "condition": "WHERE",
              "original_condition": "(1 and (`where_subselect_19033`.`field1` = 7))",
              "steps": [
                {
                  "transformation": "equality_propagation",
                  "subselect_evaluation": [
                  ] /* subselect_evaluation */,
                  "resulting_condition": "(1 and multiple equal(7, `where_subselect_19033`.`field1`))"
                },
                {
                  "transformation": "constant_propagation",
                  "resulting_condition": "(1 and multiple equal(7, `where_subselect_19033`.`field1`))"
                },
                {
                  "transformation": "trivial_condition_removal",
                  "resulting_condition": "multiple equal(7, `where_subselect_19033`.`field1`)"
                }
              ] /* steps */
            } /* condition_processing */
          },
          {
            "table_dependencies": [
              {
                "table": "`where_subselect_19033`",
                "row_may_be_null": false,
                "map_bit": 0,
                "depends_on_map_bits": [
                ] /* depends_on_map_bits */
              },
              {
                "table": "`t1`",
                "row_may_be_null": false,
                "map_bit": 1,
                "depends_on_map_bits": [
                ] /* depends_on_map_bits */
              }
            ] /* table_dependencies */
          },
          {
            "ref_optimizer_key_uses": [
            ] /* ref_optimizer_key_uses */
          },
          {
            "pulled_out_semijoin_tables": [
            ] /* pulled_out_semijoin_tables */
          },
          {
            "rows_estimation": [
              {
                "table": "`where_subselect_19033`",
                "rows": 1,
                "cost": 1,
                "table_type": "system",
                "empty": false
              },
              {
                "table": "`t1`",
                "table_scan": {
                  "rows": 1,
                  "cost": 2
                } /* table_scan */
              }
            ] /* rows_estimation */
          },
          {
            "execution_plan_for_potential_materialization": {
              "steps": [
                {
                  "considered_execution_plans": [
                    {
                      "plan_prefix": [
                      ] /* plan_prefix */,
                      "table": "`t1`",
                      "best_access_path": {
                        "considered_access_paths": [
                          {
                            "access_type": "scan",
                            "rows": 1,
                            "cost": 2.0049,
                            "chosen": true
                          }
                        ] /* considered_access_paths */
                      } /* best_access_path */,
                      "cost_for_plan": 2.2049,
                      "rows_for_plan": 1,
                      "chosen": true
                    }
                  ] /* considered_execution_plans */
                }
              ] /* steps */
            } /* execution_plan_for_potential_materialization */
          },
          {
            "considered_execution_plans": [
              {
                "plan_prefix": [
                  "`where_subselect_19033`"
                ] /* plan_prefix */,
                "table": "`t1`",
                "best_access_path": {
                  "considered_access_paths": [
                    {
                      "access_type": "scan",
                      "rows": 1,
                      "cost": 2.0049,
                      "chosen": true
                    }
                  ] /* considered_access_paths */
                } /* best_access_path */,
                "cost_for_plan": 2.2049,
                "rows_for_plan": 1,
                "semijoin_strategy_choice": [
                  {
                    "strategy": "FirstMatch",
                    "recalculate_access_paths_and_cost": {
                      "tables": [
                      ] /* tables */
                    } /* recalculate_access_paths_and_cost */,
                    "cost": 2.2049,
                    "rows": 1,
                    "chosen": true
                  },
                  {
                    "strategy": "MaterializeLookup",
                    "cost": 4.6049,
                    "rows": 1,
                    "duplicate_tables_left": false,
                    "chosen": false
                  },
                  {
                    "strategy": "DuplicatesWeedout",
                    "cost": 4.6049,
                    "rows": 1,
                    "duplicate_tables_left": false,
                    "chosen": false
                  }
                ] /* semijoin_strategy_choice */,
                "chosen": true
              },
              {
                "final_semijoin_strategy": "FirstMatch",
                "recalculate_access_paths_and_cost": {
                  "tables": [
                  ] /* tables */
                } /* recalculate_access_paths_and_cost */
              }
            ] /* considered_execution_plans */
          },
          {
            "condition_on_constant_tables": "1",
            "condition_value": true
          },
          {
            "attaching_conditions_to_tables": {
              "original_condition": "1",
              "attached_conditions_computation": [
              ] /* attached_conditions_computation */,
              "attached_conditions_summary": [
                {
                  "table": "`t1`",
                  "attached": null
                }
              ] /* attached_conditions_summary */
            } /* attaching_conditions_to_tables */
          },
          {
            "refine_plan": [
              {
                "table": "`t1`",
                "access_type": "index_scan"
              }
            ] /* refine_plan */
          }
        ] /* steps */
      } /* join_optimization */
    },
    {
      "join_execution": {
        "select#": 1,
        "steps": [
        ] /* steps */
      } /* join_execution */
    }
  ] /* steps */
}	0	0
DROP TABLE where_subselect_19033,t1,t2;

# BUG#12612201 - SEGFAULT IN
# SUBSELECT_UNIQUESUBQUERY_ENGINE::PRINT WITH OPTIMIZER TRACE 

CREATE TABLE t1 (
col_int_key int(11) DEFAULT NULL,
col_varchar_key varchar(1) DEFAULT NULL,
col_varchar_nokey varchar(1) DEFAULT NULL
);
CREATE TABLE t2 (
pk int(11) NOT NULL AUTO_INCREMENT,
col_int_key int(11) DEFAULT NULL,
col_varchar_key varchar(1) DEFAULT NULL,
col_varchar_nokey varchar(1) DEFAULT NULL,
PRIMARY KEY (pk)
);
INSERT INTO t2 VALUES (1,4,'v','v'),(20,5,'r','r');
CREATE TABLE t3 (
col_int_key int(11) DEFAULT NULL,
col_varchar_key varchar(1) DEFAULT NULL,
col_varchar_nokey varchar(1) DEFAULT NULL
);
INSERT INTO t3 VALUES (NULL,'j','j'),(8,'c','c');
CREATE TABLE where_updatedelete_20769 select  count(  alias2 . col_varchar_key ) as field1
from (
(select sq1_alias1 . *
from ( t3 as sq1_alias1
straight_join t1 as sq1_alias2
on (sq1_alias2 . col_varchar_key = sq1_alias1 . col_varchar_key)
)
where  sq1_alias1 . col_int_key  in (
select   c_sq1_alias1 . pk as c_sq1_field1
from t2 as c_sq1_alias1
)
) as alias1
left outer join t1 as alias2
on (alias2 . col_varchar_key = alias1 . col_varchar_key  )
)
where (  alias2 . col_varchar_key  in (
select   sq2_alias1 . col_varchar_nokey as sq2_field1
from t2 as sq2_alias1
where  sq2_alias1 . col_int_key  in (
select distinct  c_sq2_alias1 . col_int_key as c_sq2_field1
from t3 as c_sq2_alias1
)
) )
or alias1 . col_int_key = 2
and alias2 . col_varchar_nokey <= alias1 . col_varchar_nokey  
order by alias1 . col_varchar_key  , field1
;
UPDATE where_updatedelete_20769 SET field1 = ( select  count(  alias2 . col_varchar_key ) as field1
from (
(select sq1_alias1 . *
from ( t3 as sq1_alias1
straight_join t1 as sq1_alias2
on (sq1_alias2 . col_varchar_key = sq1_alias1 . col_varchar_key)
)
where  sq1_alias1 . col_int_key  in (
select   c_sq1_alias1 . pk as c_sq1_field1
from t2 as c_sq1_alias1
)
) as alias1
left outer join t1 as alias2
on (alias2 . col_varchar_key = alias1 . col_varchar_key  )
)
where (  alias2 . col_varchar_key  in (
select   sq2_alias1 . col_varchar_nokey as sq2_field1
from t2 as sq2_alias1
where  sq2_alias1 . col_int_key  in (
select distinct  c_sq2_alias1 . col_int_key as c_sq2_field1
from t3 as c_sq2_alias1
)
) )
or alias1 . col_int_key = 2
and alias2 . col_varchar_nokey <= alias1 . col_varchar_nokey  
order by alias1 . col_varchar_key  , field1
 );
DROP TABLE where_updatedelete_20769;
DROP TABLE t1,t2,t3;

# BUG#12710761 - INVALID JSON TRACE ON SUBQUERY IN IN-CLAUSE

CREATE TABLE t1 (col_int_key int, KEY col_int_key (col_int_key));
INSERT INTO t1 VALUES (0),(8),(1),(8);
CREATE TABLE where_subselect_20070
SELECT table2 .col_int_key AS field1,
( SELECT COUNT( col_int_key )
FROM t1
)
FROM t1 AS table1
JOIN t1 AS table2
ON table2 .col_int_key = table1 .col_int_key;
SELECT *
FROM where_subselect_20070
WHERE (field1, ( SELECT COUNT( col_int_key ) FROM t1 )) IN (
SELECT table2 .col_int_key AS field1,
( SELECT COUNT( col_int_key )
FROM t1
)
FROM t1 AS table1
JOIN t1 AS table2
ON table2 .col_int_key = table1 .col_int_key
);
field1	( SELECT COUNT( col_int_key )
FROM t1
)
0	4
1	4
8	4
8	4
8	4
8	4
select * from information_schema.optimizer_trace;
QUERY	TRACE	MISSING_BYTES_BEYOND_MAX_MEM_SIZE	INSUFFICIENT_PRIVILEGES
SELECT *
FROM where_subselect_20070
WHERE (field1, ( SELECT COUNT( col_int_key ) FROM t1 )) IN (
SELECT table2 .col_int_key AS field1,
( SELECT COUNT( col_int_key )
FROM t1
)
FROM t1 AS table1
JOIN t1 AS table2
ON table2 .col_int_key = table1 .col_int_key
)	{
  "steps": [
    {
      "join_preparation": {
        "select#": 1,
        "steps": [
          {
            "join_preparation": {
              "select#": 3,
              "steps": [
                {
                  "join_preparation": {
                    "select#": 4,
                    "steps": [
                      {
                        "expanded_query": "/* select#4 */ select count(`t1`.`col_int_key`) from `t1`"
                      }
                    ] /* steps */
                  } /* join_preparation */
                },
                {
                  "expanded_query": "/* select#3 */ select `table2`.`col_int_key` AS `field1`,(/* select#4 */ select count(`t1`.`col_int_key`) from `t1`) from (`t1` `table1` join `t1` `table2` on((`table2`.`col_int_key` = `table1`.`col_int_key`)))"
                },
                {
                  "join_preparation": {
                    "select#": 2,
                    "steps": [
                      {
                        "expanded_query": "/* select#2 */ select count(`t1`.`col_int_key`) from `t1`"
                      }
                    ] /* steps */
                  } /* join_preparation */
                },
                {
                  "transformation": {
                    "select#": 3,
                    "from": "IN (SELECT)",
                    "to": "semijoin",
                    "chosen": true
                  } /* transformation */
                }
              ] /* steps */
            } /* join_preparation */
          },
          {
            "expanded_query": "/* select#1 */ select `where_subselect_20070`.`field1` AS `field1`,`where_subselect_20070`.`( SELECT COUNT( col_int_key )\nFROM t1\n)` AS `( SELECT COUNT( col_int_key )\nFROM t1\n)` from `where_subselect_20070` where (`where_subselect_20070`.`field1`,(/* select#2 */ select count(`t1`.`col_int_key`) from `t1`)) in (/* select#3 */ select `table2`.`col_int_key` AS `field1`,(/* select#4 */ select count(`t1`.`col_int_key`) from `t1`) from (`t1` `table1` join `t1` `table2` on((`table2`.`col_int_key` = `table1`.`col_int_key`))))"
          }
        ] /* steps */
      } /* join_preparation */
    },
    {
      "join_optimization": {
        "select#": 1,
        "steps": [
          {
            "transformation": {
              "select#": 3,
              "from": "IN (SELECT)",
              "to": "semijoin",
              "chosen": true,
              "evaluating_constant_semijoin_conditions": [
              ] /* evaluating_constant_semijoin_conditions */
            } /* transformation */
          },
          {
            "transformations_to_nested_joins": {
              "transformations": [
                "semijoin",
                "JOIN_condition_to_WHERE",
                "parenthesis_removal"
              ] /* transformations */,
              "expanded_query": "/* select#1 */ select `where_subselect_20070`.`field1` AS `field1`,`where_subselect_20070`.`( SELECT COUNT( col_int_key )\nFROM t1\n)` AS `( SELECT COUNT( col_int_key )\nFROM t1\n)` from `where_subselect_20070` semi join (`t1` `table1` join `t1` `table2`) where (1 and (`where_subselect_20070`.`field1` = `table2`.`col_int_key`) and ((/* select#2 */ select count(`t1`.`col_int_key`) from `t1`) = (/* select#4 */ select count(`t1`.`col_int_key`) from `t1`)) and (`table2`.`col_int_key` = `table1`.`col_int_key`))"
            } /* transformations_to_nested_joins */
          },
          {
            "condition_processing": {
              "condition": "WHERE",
              "original_condition": "(1 and (`where_subselect_20070`.`field1` = `table2`.`col_int_key`) and ((/* select#2 */ select count(`t1`.`col_int_key`) from `t1`) = (/* select#4 */ select count(`t1`.`col_int_key`) from `t1`)) and (`table2`.`col_int_key` = `table1`.`col_int_key`))",
              "steps": [
                {
                  "transformation": "equality_propagation",
                  "subselect_evaluation": [
                  ] /* subselect_evaluation */,
                  "resulting_condition": "(1 and ((/* select#2 */ select count(`t1`.`col_int_key`) from `t1`) = (/* select#4 */ select count(`t1`.`col_int_key`) from `t1`)) and multiple equal(`where_subselect_20070`.`field1`, `table2`.`col_int_key`, `table1`.`col_int_key`))"
                },
                {
                  "transformation": "constant_propagation",
                  "subselect_evaluation": [
                  ] /* subselect_evaluation */,
                  "resulting_condition": "(1 and ((/* select#2 */ select count(`t1`.`col_int_key`) from `t1`) = (/* select#4 */ select count(`t1`.`col_int_key`) from `t1`)) and multiple equal(`where_subselect_20070`.`field1`, `table2`.`col_int_key`, `table1`.`col_int_key`))"
                },
                {
                  "transformation": "trivial_condition_removal",
                  "subselect_evaluation": [
                    {
                      "subselect_execution": {
                        "select#": 2,
                        "steps": [
                          {
                            "join_optimization": {
                              "select#": 2,
                              "steps": [
                                {
                                  "table_dependencies": [
                                    {
                                      "table": "`t1`",
                                      "row_may_be_null": false,
                                      "map_bit": 0,
                                      "depends_on_map_bits": [
                                      ] /* depends_on_map_bits */
                                    }
                                  ] /* table_dependencies */
                                },
                                {
                                  "rows_estimation": [
                                    {
                                      "table": "`t1`",
                                      "table_scan": {
                                        "rows": 4,
                                        "cost": 2
                                      } /* table_scan */
                                    }
                                  ] /* rows_estimation */
                                },
                                {
                                  "considered_execution_plans": [
                                    {
                                      "plan_prefix": [
                                      ] /* plan_prefix */,
                                      "table": "`t1`",
                                      "best_access_path": {
                                        "considered_access_paths": [
                                          {
                                            "access_type": "scan",
                                            "rows": 4,
                                            "cost": 2.0068,
                                            "chosen": true
                                          }
                                        ] /* considered_access_paths */
                                      } /* best_access_path */,
                                      "cost_for_plan": 2.8068,
                                      "rows_for_plan": 4,
                                      "chosen": true
                                    }
                                  ] /* considered_execution_plans */
                                },
                                {
                                  "attaching_conditions_to_tables": {
                                    "original_condition": null,
                                    "attached_conditions_computation": [
                                    ] /* attached_conditions_computation */,
                                    "attached_conditions_summary": [
                                      {
                                        "table": "`t1`",
                                        "attached": null
                                      }
                                    ] /* attached_conditions_summary */
                                  } /* attaching_conditions_to_tables */
                                },
                                {
                                  "refine_plan": [
                                    {
                                      "table": "`t1`",
                                      "access_type": "index_scan"
                                    }
                                  ] /* refine_plan */
                                }
                              ] /* steps */
                            } /* join_optimization */
                          },
                          {
                            "join_execution": {
                              "select#": 2,
                              "steps": [
                              ] /* steps */
                            } /* join_execution */
                          }
                        ] /* steps */
                      } /* subselect_execution */
                    },
                    {
                      "subselect_execution": {
                        "select#": 4,
                        "steps": [
                          {
                            "join_optimization": {
                              "select#": 4,
                              "steps": [
                                {
                                  "table_dependencies": [
                                    {
                                      "table": "`t1`",
                                      "row_may_be_null": false,
                                      "map_bit": 0,
                                      "depends_on_map_bits": [
                                      ] /* depends_on_map_bits */
                                    }
                                  ] /* table_dependencies */
                                },
                                {
                                  "rows_estimation": [
                                    {
                                      "table": "`t1`",
                                      "table_scan": {
                                        "rows": 4,
                                        "cost": 2
                                      } /* table_scan */
                                    }
                                  ] /* rows_estimation */
                                },
                                {
                                  "considered_execution_plans": [
                                    {
                                      "plan_prefix": [
                                      ] /* plan_prefix */,
                                      "table": "`t1`",
                                      "best_access_path": {
                                        "considered_access_paths": [
                                          {
                                            "access_type": "scan",
                                            "rows": 4,
                                            "cost": 2.0068,
                                            "chosen": true
                                          }
                                        ] /* considered_access_paths */
                                      } /* best_access_path */,
                                      "cost_for_plan": 2.8068,
                                      "rows_for_plan": 4,
                                      "chosen": true
                                    }
                                  ] /* considered_execution_plans */
                                },
                                {
                                  "attaching_conditions_to_tables": {
                                    "original_condition": null,
                                    "attached_conditions_computation": [
                                    ] /* attached_conditions_computation */,
                                    "attached_conditions_summary": [
                                      {
                                        "table": "`t1`",
                                        "attached": null
                                      }
                                    ] /* attached_conditions_summary */
                                  } /* attaching_conditions_to_tables */
                                },
                                {
                                  "refine_plan": [
                                    {
                                      "table": "`t1`",
                                      "access_type": "index_scan"
                                    }
                                  ] /* refine_plan */
                                }
                              ] /* steps */
                            } /* join_optimization */
                          },
                          {
                            "join_execution": {
                              "select#": 4,
                              "steps": [
                              ] /* steps */
                            } /* join_execution */
                          }
                        ] /* steps */
                      } /* subselect_execution */
                    }
                  ] /* subselect_evaluation */,
                  "resulting_condition": "multiple equal(`where_subselect_20070`.`field1`, `table2`.`col_int_key`, `table1`.`col_int_key`)"
                }
              ] /* steps */
            } /* condition_processing */
          },
          {
            "table_dependencies": [
              {
                "table": "`where_subselect_20070`",
                "row_may_be_null": false,
                "map_bit": 0,
                "depends_on_map_bits": [
                ] /* depends_on_map_bits */
              },
              {
                "table": "`t1` `table1`",
                "row_may_be_null": false,
                "map_bit": 1,
                "depends_on_map_bits": [
                ] /* depends_on_map_bits */
              },
              {
                "table": "`t1` `table2`",
                "row_may_be_null": false,
                "map_bit": 2,
                "depends_on_map_bits": [
                ] /* depends_on_map_bits */
              }
            ] /* table_dependencies */
          },
          {
            "ref_optimizer_key_uses": [
              {
                "table": "`t1` `table1`",
                "field": "col_int_key",
                "equals": "`where_subselect_20070`.`field1`",
                "null_rejecting": true
              },
              {
                "table": "`t1` `table1`",
                "field": "col_int_key",
                "equals": "`table2`.`col_int_key`",
                "null_rejecting": true
              },
              {
                "table": "`t1` `table2`",
                "field": "col_int_key",
                "equals": "`where_subselect_20070`.`field1`",
                "null_rejecting": true
              },
              {
                "table": "`t1` `table2`",
                "field": "col_int_key",
                "equals": "`table1`.`col_int_key`",
                "null_rejecting": true
              }
            ] /* ref_optimizer_key_uses */
          },
          {
            "pulled_out_semijoin_tables": [
            ] /* pulled_out_semijoin_tables */
          },
          {
            "rows_estimation": [
              {
                "table": "`where_subselect_20070`",
                "table_scan": {
                  "rows": 6,
                  "cost": 2
                } /* table_scan */
              },
              {
                "table": "`t1` `table1`",
                "table_scan": {
                  "rows": 4,
                  "cost": 2
                } /* table_scan */
              },
              {
                "table": "`t1` `table2`",
                "table_scan": {
                  "rows": 4,
                  "cost": 2
                } /* table_scan */
              }
            ] /* rows_estimation */
          },
          {
            "execution_plan_for_potential_materialization": {
              "steps": [
                {
                  "considered_execution_plans": [
                    {
                      "plan_prefix": [
                      ] /* plan_prefix */,
                      "table": "`t1` `table1`",
                      "best_access_path": {
                        "considered_access_paths": [
                          {
                            "access_type": "ref",
                            "index": "col_int_key",
                            "usable": false,
                            "chosen": false
                          },
                          {
                            "access_type": "scan",
                            "rows": 4,
                            "cost": 2.0068,
                            "chosen": true
                          }
                        ] /* considered_access_paths */
                      } /* best_access_path */,
                      "cost_for_plan": 2.8068,
                      "rows_for_plan": 4,
                      "rest_of_plan": [
                        {
                          "plan_prefix": [
                            "`t1` `table1`"
                          ] /* plan_prefix */,
                          "table": "`t1` `table2`",
                          "best_access_path": {
                            "considered_access_paths": [
                              {
                                "access_type": "ref",
                                "index": "col_int_key",
                                "rows": 2,
                                "cost": 4.493,
                                "chosen": true
                              },
                              {
                                "access_type": "scan",
                                "using_join_cache": true,
                                "rows": 3,
                                "cost": 2.2071,
                                "chosen": true
                              }
                            ] /* considered_access_paths */
                          } /* best_access_path */,
                          "cost_for_plan": 7.414,
                          "rows_for_plan": 12,
                          "chosen": true
                        }
                      ] /* rest_of_plan */
                    },
                    {
                      "plan_prefix": [
                      ] /* plan_prefix */,
                      "table": "`t1` `table2`",
                      "best_access_path": {
                        "considered_access_paths": [
                          {
                            "access_type": "ref",
                            "index": "col_int_key",
                            "usable": false,
                            "chosen": false
                          },
                          {
                            "access_type": "scan",
                            "rows": 4,
                            "cost": 2.0068,
                            "chosen": true
                          }
                        ] /* considered_access_paths */
                      } /* best_access_path */,
                      "cost_for_plan": 2.8068,
                      "rows_for_plan": 4,
                      "rest_of_plan": [
                        {
                          "plan_prefix": [
                            "`t1` `table2`"
                          ] /* plan_prefix */,
                          "table": "`t1` `table1`",
                          "best_access_path": {
                            "considered_access_paths": [
                              {
                                "access_type": "ref",
                                "index": "col_int_key",
                                "rows": 2,
                                "cost": 4.493,
                                "chosen": true
                              },
                              {
                                "access_type": "scan",
                                "using_join_cache": true,
                                "rows": 3,
                                "cost": 2.2071,
                                "chosen": true
                              }
                            ] /* considered_access_paths */
                          } /* best_access_path */,
                          "cost_for_plan": 7.414,
                          "rows_for_plan": 12,
                          "pruned_by_cost": true
                        }
                      ] /* rest_of_plan */
                    }
                  ] /* considered_execution_plans */
                }
              ] /* steps */
            } /* execution_plan_for_potential_materialization */
          },
          {
            "considered_execution_plans": [
              {
                "plan_prefix": [
                ] /* plan_prefix */,
                "table": "`where_subselect_20070`",
                "best_access_path": {
                  "considered_access_paths": [
                    {
                      "access_type": "scan",
                      "rows": 6,
                      "cost": 2.019,
                      "chosen": true
                    }
                  ] /* considered_access_paths */
                } /* best_access_path */,
                "cost_for_plan": 3.219,
                "rows_for_plan": 6,
                "semijoin_strategy_choice": [
                ] /* semijoin_strategy_choice */,
                "rest_of_plan": [
                  {
                    "plan_prefix": [
                      "`where_subselect_20070`"
                    ] /* plan_prefix */,
                    "table": "`t1` `table1`",
                    "best_access_path": {
                      "considered_access_paths": [
                        {
                          "access_type": "ref",
                          "index": "col_int_key",
                          "rows": 2,
                          "cost": 6.5395,
                          "chosen": true
                        },
                        {
                          "access_type": "scan",
                          "using_join_cache": true,
                          "rows": 3,
                          "cost": 2.208,
                          "chosen": true
                        }
                      ] /* considered_access_paths */
                    } /* best_access_path */,
                    "cost_for_plan": 9.0271,
                    "rows_for_plan": 18,
                    "semijoin_strategy_choice": [
                    ] /* semijoin_strategy_choice */,
                    "rest_of_plan": [
                      {
                        "plan_prefix": [
                          "`where_subselect_20070`",
                          "`t1` `table1`"
                        ] /* plan_prefix */,
                        "table": "`t1` `table2`",
                        "best_access_path": {
                          "considered_access_paths": [
                            {
                              "access_type": "ref",
                              "index": "col_int_key",
                              "rows": 2,
                              "cost": 18.819,
                              "chosen": true
                            },
                            {
                              "access_type": "scan",
                              "using_join_cache": true,
                              "rows": 3,
                              "cost": 2.2118,
                              "chosen": true
                            }
                          ] /* considered_access_paths */
                        } /* best_access_path */,
                        "cost_for_plan": 22.039,
                        "rows_for_plan": 54,
                        "semijoin_strategy_choice": [
                          {
                            "strategy": "FirstMatch",
                            "recalculate_access_paths_and_cost": {
                              "tables": [
                                {
                                  "table": "`t1` `table1`",
                                  "best_access_path": {
                                    "considered_access_paths": [
                                      {
                                        "access_type": "ref",
                                        "index": "col_int_key",
                                        "rows": 2,
                                        "cost": 6.5395,
                                        "chosen": true
                                      },
                                      {
                                        "access_type": "scan",
                                        "rows": 3,
                                        "cost": 13.241,
                                        "chosen": false
                                      }
                                    ] /* considered_access_paths */
                                  } /* best_access_path */
                                },
                                {
                                  "table": "`t1` `table2`",
                                  "best_access_path": {
                                    "considered_access_paths": [
                                      {
                                        "access_type": "ref",
                                        "index": "col_int_key",
                                        "rows": 2,
                                        "cost": 12.679,
                                        "chosen": true
                                      },
                                      {
                                        "access_type": "scan",
                                        "rows": 3,
                                        "cost": 26.482,
                                        "chosen": false
                                      }
                                    ] /* considered_access_paths */
                                  } /* best_access_path */
                                }
                              ] /* tables */
                            } /* recalculate_access_paths_and_cost */,
                            "cost": 28.838,
                            "rows": 6,
                            "chosen": true
                          },
                          {
                            "strategy": "MaterializeLookup",
                            "cost": 16.233,
                            "rows": 6,
                            "duplicate_tables_left": false,
                            "chosen": true
                          },
                          {
                            "strategy": "DuplicatesWeedout",
                            "cost": 36.039,
                            "rows": 6,
                            "duplicate_tables_left": false,
                            "chosen": false
                          }
                        ] /* semijoin_strategy_choice */,
                        "chosen": true
                      }
                    ] /* rest_of_plan */
                  },
                  {
                    "plan_prefix": [
                      "`where_subselect_20070`"
                    ] /* plan_prefix */,
                    "table": "`t1` `table2`",
                    "best_access_path": {
                      "considered_access_paths": [
                        {
                          "access_type": "ref",
                          "index": "col_int_key",
                          "rows": 2,
                          "cost": 6.5395,
                          "chosen": true
                        },
                        {
                          "access_type": "scan",
                          "using_join_cache": true,
                          "rows": 3,
                          "cost": 2.208,
                          "chosen": true
                        }
                      ] /* considered_access_paths */
                    } /* best_access_path */,
                    "cost_for_plan": 9.0271,
                    "rows_for_plan": 18,
                    "semijoin_strategy_choice": [
                    ] /* semijoin_strategy_choice */,
                    "rest_of_plan": [
                      {
                        "plan_prefix": [
                          "`where_subselect_20070`",
                          "`t1` `table2`"
                        ] /* plan_prefix */,
                        "table": "`t1` `table1`",
                        "best_access_path": {
                          "considered_access_paths": [
                            {
                              "access_type": "ref",
                              "index": "col_int_key",
                              "rows": 2,
                              "cost": 18.819,
                              "chosen": true
                            },
                            {
                              "access_type": "scan",
                              "using_join_cache": true,
                              "rows": 3,
                              "cost": 2.2118,
                              "chosen": true
                            }
                          ] /* considered_access_paths */
                        } /* best_access_path */,
                        "cost_for_plan": 22.039,
                        "rows_for_plan": 54,
                        "semijoin_strategy_choice": [
                          {
                            "strategy": "FirstMatch",
                            "recalculate_access_paths_and_cost": {
                              "tables": [
                                {
                                  "table": "`t1` `table2`",
                                  "best_access_path": {
                                    "considered_access_paths": [
                                      {
                                        "access_type": "ref",
                                        "index": "col_int_key",
                                        "rows": 2,
                                        "cost": 6.5395,
                                        "chosen": true
                                      },
                                      {
                                        "access_type": "scan",
                                        "rows": 3,
                                        "cost": 13.241,
                                        "chosen": false
                                      }
                                    ] /* considered_access_paths */
                                  } /* best_access_path */
                                },
                                {
                                  "table": "`t1` `table1`",
                                  "best_access_path": {
                                    "considered_access_paths": [
                                      {
                                        "access_type": "ref",
                                        "index": "col_int_key",
                                        "rows": 2,
                                        "cost": 12.679,
                                        "chosen": true
                                      },
                                      {
                                        "access_type": "scan",
                                        "rows": 3,
                                        "cost": 26.482,
                                        "chosen": false
                                      }
                                    ] /* considered_access_paths */
                                  } /* best_access_path */
                                }
                              ] /* tables */
                            } /* recalculate_access_paths_and_cost */,
                            "cost": 28.838,
                            "rows": 6,
                            "chosen": true
                          },
                          {
                            "strategy": "MaterializeLookup",
                            "cost": 16.233,
                            "rows": 6,
                            "duplicate_tables_left": false,
                            "chosen": true
                          },
                          {
                            "strategy": "DuplicatesWeedout",
                            "cost": 36.039,
                            "rows": 6,
                            "duplicate_tables_left": false,
                            "chosen": false
                          }
                        ] /* semijoin_strategy_choice */,
                        "pruned_by_cost": true
                      }
                    ] /* rest_of_plan */
                  }
                ] /* rest_of_plan */
              },
              {
                "plan_prefix": [
                ] /* plan_prefix */,
                "table": "`t1` `table1`",
                "best_access_path": {
                  "considered_access_paths": [
                    {
                      "access_type": "ref",
                      "index": "col_int_key",
                      "usable": false,
                      "chosen": false
                    },
                    {
                      "access_type": "scan",
                      "rows": 4,
                      "cost": 2.0068,
                      "chosen": true
                    }
                  ] /* considered_access_paths */
                } /* best_access_path */,
                "cost_for_plan": 2.8068,
                "rows_for_plan": 4,
                "semijoin_strategy_choice": [
                ] /* semijoin_strategy_choice */,
                "rest_of_plan": [
                  {
                    "plan_prefix": [
                      "`t1` `table1`"
                    ] /* plan_prefix */,
                    "table": "`where_subselect_20070`",
                    "best_access_path": {
                      "considered_access_paths": [
                        {
                          "access_type": "scan",
                          "using_join_cache": true,
                          "rows": 6,
                          "cost": 2.0194,
                          "chosen": true
                        }
                      ] /* considered_access_paths */
                    } /* best_access_path */,
                    "cost_for_plan": 9.6262,
                    "rows_for_plan": 24,
                    "semijoin_strategy_choice": [
                    ] /* semijoin_strategy_choice */,
                    "rest_of_plan": [
                      {
                        "plan_prefix": [
                          "`t1` `table1`",
                          "`where_subselect_20070`"
                        ] /* plan_prefix */,
                        "table": "`t1` `table2`",
                        "best_access_path": {
                          "considered_access_paths": [
                            {
                              "access_type": "ref",
                              "index": "col_int_key",
                              "rows": 2,
                              "cost": 24.958,
                              "chosen": true
                            },
                            {
                              "access_type": "scan",
                              "using_join_cache": true,
                              "rows": 3,
                              "cost": 2.2135,
                              "chosen": true
                            }
                          ] /* considered_access_paths */
                        } /* best_access_path */,
                        "cost_for_plan": 26.24,
                        "rows_for_plan": 72,
                        "semijoin_strategy_choice": [
                          {
                            "strategy": "DuplicatesWeedout",
                            "cost": 43.84,
                            "rows": 6,
                            "duplicate_tables_left": true,
                            "chosen": true
                          }
                        ] /* semijoin_strategy_choice */,
                        "pruned_by_cost": true
                      }
                    ] /* rest_of_plan */
                  },
                  {
                    "plan_prefix": [
                      "`t1` `table1`"
                    ] /* plan_prefix */,
                    "table": "`t1` `table2`",
                    "best_access_path": {
                      "considered_access_paths": [
                        {
                          "access_type": "ref",
                          "index": "col_int_key",
                          "rows": 2,
                          "cost": 4.493,
                          "chosen": true
                        },
                        {
                          "access_type": "scan",
                          "using_join_cache": true,
                          "rows": 3,
                          "cost": 2.2071,
                          "chosen": true
                        }
                      ] /* considered_access_paths */
                    } /* best_access_path */,
                    "cost_for_plan": 7.414,
                    "rows_for_plan": 12,
                    "semijoin_strategy_choice": [
                    ] /* semijoin_strategy_choice */,
                    "rest_of_plan": [
                      {
                        "plan_prefix": [
                          "`t1` `table1`",
                          "`t1` `table2`"
                        ] /* plan_prefix */,
                        "table": "`where_subselect_20070`",
                        "best_access_path": {
                          "considered_access_paths": [
                            {
                              "access_type": "scan",
                              "using_join_cache": true,
                              "rows": 6,
                              "cost": 2.0209,
                              "chosen": true
                            }
                          ] /* considered_access_paths */
                        } /* best_access_path */,
                        "cost_for_plan": 23.835,
                        "rows_for_plan": 72,
                        "semijoin_strategy_choice": [
                          {
                            "strategy": "DuplicatesWeedout",
                            "cost": 41.435,
                            "rows": 6,
                            "duplicate_tables_left": true,
                            "chosen": true
                          }
                        ] /* semijoin_strategy_choice */,
                        "pruned_by_cost": true
                      }
                    ] /* rest_of_plan */
                  }
                ] /* rest_of_plan */
              },
              {
                "plan_prefix": [
                ] /* plan_prefix */,
                "table": "`t1` `table2`",
                "best_access_path": {
                  "considered_access_paths": [
                    {
                      "access_type": "ref",
                      "index": "col_int_key",
                      "rows": 2e308,
                      "cost": 0,
                      "chosen": false
                    },
                    {
                      "access_type": "scan",
                      "rows": 4,
                      "cost": 2.0068,
                      "chosen": true
                    }
                  ] /* considered_access_paths */
                } /* best_access_path */,
                "cost_for_plan": 2.8068,
                "rows_for_plan": 4,
                "semijoin_strategy_choice": [
                ] /* semijoin_strategy_choice */,
                "rest_of_plan": [
                  {
                    "plan_prefix": [
                      "`t1` `table2`"
                    ] /* plan_prefix */,
                    "table": "`where_subselect_20070`",
                    "best_access_path": {
                      "considered_access_paths": [
                        {
                          "access_type": "scan",
                          "using_join_cache": true,
                          "rows": 6,
                          "cost": 2.0194,
                          "chosen": true
                        }
                      ] /* considered_access_paths */
                    } /* best_access_path */,
                    "cost_for_plan": 9.6262,
                    "rows_for_plan": 24,
                    "semijoin_strategy_choice": [
                    ] /* semijoin_strategy_choice */,
                    "rest_of_plan": [
                      {
                        "plan_prefix": [
                          "`t1` `table2`",
                          "`where_subselect_20070`"
                        ] /* plan_prefix */,
                        "table": "`t1` `table1`",
                        "best_access_path": {
                          "considered_access_paths": [
                            {
                              "access_type": "ref",
                              "index": "col_int_key",
                              "rows": 2,
                              "cost": 24.958,
                              "chosen": true
                            },
                            {
                              "access_type": "scan",
                              "using_join_cache": true,
                              "rows": 3,
                              "cost": 2.2135,
                              "chosen": true
                            }
                          ] /* considered_access_paths */
                        } /* best_access_path */,
                        "cost_for_plan": 26.24,
                        "rows_for_plan": 72,
                        "semijoin_strategy_choice": [
                          {
                            "strategy": "DuplicatesWeedout",
                            "cost": 43.84,
                            "rows": 6,
                            "duplicate_tables_left": true,
                            "chosen": true
                          }
                        ] /* semijoin_strategy_choice */,
                        "pruned_by_cost": true
                      }
                    ] /* rest_of_plan */
                  },
                  {
                    "plan_prefix": [
                      "`t1` `table2`"
                    ] /* plan_prefix */,
                    "table": "`t1` `table1`",
                    "best_access_path": {
                      "considered_access_paths": [
                        {
                          "access_type": "ref",
                          "index": "col_int_key",
                          "rows": 2,
                          "cost": 4.493,
                          "chosen": true
                        },
                        {
                          "access_type": "scan",
                          "using_join_cache": true,
                          "rows": 3,
                          "cost": 2.2071,
                          "chosen": true
                        }
                      ] /* considered_access_paths */
                    } /* best_access_path */,
                    "cost_for_plan": 7.414,
                    "rows_for_plan": 12,
                    "semijoin_strategy_choice": [
                    ] /* semijoin_strategy_choice */,
                    "rest_of_plan": [
                      {
                        "plan_prefix": [
                          "`t1` `table2`",
                          "`t1` `table1`"
                        ] /* plan_prefix */,
                        "table": "`where_subselect_20070`",
                        "best_access_path": {
                          "considered_access_paths": [
                            {
                              "access_type": "scan",
                              "using_join_cache": true,
                              "rows": 6,
                              "cost": 2.0209,
                              "chosen": true
                            }
                          ] /* considered_access_paths */
                        } /* best_access_path */,
                        "cost_for_plan": 23.835,
                        "rows_for_plan": 72,
                        "semijoin_strategy_choice": [
                          {
                            "strategy": "DuplicatesWeedout",
                            "cost": 41.435,
                            "rows": 6,
                            "duplicate_tables_left": true,
                            "chosen": true
                          }
                        ] /* semijoin_strategy_choice */,
                        "pruned_by_cost": true
                      }
                    ] /* rest_of_plan */
                  }
                ] /* rest_of_plan */
              },
              {
                "final_semijoin_strategy": "MaterializeLookup"
              }
            ] /* considered_execution_plans */
          },
          {
            "attaching_conditions_to_tables": {
              "original_condition": "((`table1`.`col_int_key` = `where_subselect_20070`.`field1`) and (`table2`.`col_int_key` = `table1`.`col_int_key`))",
              "attached_conditions_computation": [
                {
                  "table": "`t1` `table2`",
                  "rechecking_index_usage": {
                    "range_analysis": {
                      "table_scan": {
                        "rows": 4,
                        "cost": 4.9068
                      } /* table_scan */,
                      "potential_range_indices": [
                        {
                          "index": "col_int_key",
                          "usable": true,
                          "key_parts": [
                            "col_int_key"
                          ] /* key_parts */
                        }
                      ] /* potential_range_indices */,
                      "best_covering_index_scan": {
                        "index": "col_int_key",
                        "cost": 1.8698,
                        "chosen": true
                      } /* best_covering_index_scan */,
                      "setup_range_conditions": [
                      ] /* setup_range_conditions */,
                      "group_index_range": {
                        "chosen": false,
                        "cause": "not_single_table"
                      } /* group_index_range */,
                      "analyzing_range_alternatives": {
                        "range_scan_alternatives": [
                          {
                            "index": "col_int_key",
                            "index_only": true,
                            "rows": 18446744073709551615,
                            "cost": 0,
                            "rowid_ordered": false,
                            "chosen": false,
                            "cause": "cost"
                          }
                        ] /* range_scan_alternatives */,
                        "analyzing_roworder_intersect": {
                          "usable": false,
                          "cause": "too_few_roworder_scans"
                        } /* analyzing_roworder_intersect */
                      } /* analyzing_range_alternatives */
                    } /* range_analysis */
                  } /* rechecking_index_usage */
                }
              ] /* attached_conditions_computation */,
              "attached_conditions_summary": [
                {
                  "table": "`where_subselect_20070`",
                  "attached": null
                },
                {
                  "table": "`t1` `table1`",
                  "attached": null
                },
                {
                  "table": "`t1` `table2`",
                  "attached": "(`table2`.`col_int_key` = `table1`.`col_int_key`)"
                }
              ] /* attached_conditions_summary */
            } /* attaching_conditions_to_tables */
          },
          {
            "refine_plan": [
              {
                "table": "`where_subselect_20070`",
                "access_type": "table_scan"
              },
              {
                "table": "`t1` `table1`",
                "unknown_key_1": {
                  "creating_tmp_table": {
                    "tmp_table_info": {
                      "row_length": 13,
                      "key_length": 14,
                      "unique_constraint": false,
                      "location": "memory (heap)",
                      "row_limit_estimate": 80659
                    } /* tmp_table_info */
                  } /* creating_tmp_table */
                },
                "creating_semijoin_materialization_conditions": {
                  "evaluating_constant_semijoin_conditions": [
                    {
                      "subselect_execution": {
                        "select#": 2,
                        "steps": [
                        ] /* steps */
                      } /* subselect_execution */
                    },
                    {
                      "subselect_execution": {
                        "select#": 2,
                        "steps": [
                        ] /* steps */
                      } /* subselect_execution */
                    }
                  ] /* evaluating_constant_semijoin_conditions */,
                  "resulting_condition": "((`where_subselect_20070`.`field1` = `sj-materialize`.`field1`) and (4 = `sj-materialize`.`( SELECT COUNT( col_int_key )\nFROM t1\n)`))"
                } /* creating_semijoin_materialization_conditions */,
                "access_type": "index_scan"
              },
              {
                "table": "`t1` `table2`",
                "access_type": "index_scan"
              }
            ] /* refine_plan */
          }
        ] /* steps */
      } /* join_optimization */
    },
    {
      "join_execution": {
        "select#": 1,
        "steps": [
          {
            "subselect_execution": {
              "select#": 4,
              "steps": [
              ] /* steps */
            } /* subselect_execution */
          },
          {
            "subselect_execution": {
              "select#": 4,
              "steps": [
              ] /* steps */
            } /* subselect_execution */
          },
          {
            "subselect_execution": {
              "select#": 4,
              "steps": [
              ] /* steps */
            } /* subselect_execution */
          },
          {
            "subselect_execution": {
              "select#": 4,
              "steps": [
              ] /* steps */
            } /* subselect_execution */
          },
          {
            "subselect_execution": {
              "select#": 4,
              "steps": [
              ] /* steps */
            } /* subselect_execution */
          },
          {
            "subselect_execution": {
              "select#": 4,
              "steps": [
              ] /* steps */
            } /* subselect_execution */
          },
          {
            "subselect_execution": {
              "select#": 4,
              "steps": [
              ] /* steps */
            } /* subselect_execution */
          },
          {
            "subselect_execution": {
              "select#": 4,
              "steps": [
              ] /* steps */
            } /* subselect_execution */
          },
          {
            "subselect_execution": {
              "select#": 4,
              "steps": [
              ] /* steps */
            } /* subselect_execution */
          },
          {
            "subselect_execution": {
              "select#": 4,
              "steps": [
              ] /* steps */
            } /* subselect_execution */
          },
          {
            "subselect_execution": {
              "select#": 4,
              "steps": [
              ] /* steps */
            } /* subselect_execution */
          },
          {
            "subselect_execution": {
              "select#": 4,
              "steps": [
              ] /* steps */
            } /* subselect_execution */
          },
          {
            "subselect_execution": {
              "select#": 2,
              "steps": [
              ] /* steps */
            } /* subselect_execution */
          },
          {
            "subselect_execution": {
              "select#": 2,
              "steps": [
              ] /* steps */
            } /* subselect_execution */
          },
          {
            "subselect_execution": {
              "select#": 2,
              "steps": [
              ] /* steps */
            } /* subselect_execution */
          },
          {
            "subselect_execution": {
              "select#": 2,
              "steps": [
              ] /* steps */
            } /* subselect_execution */
          },
          {
            "subselect_execution": {
              "select#": 2,
              "steps": [
              ] /* steps */
            } /* subselect_execution */
          },
          {
            "subselect_execution": {
              "select#": 2,
              "steps": [
              ] /* steps */
            } /* subselect_execution */
          }
        ] /* steps */
      } /* join_execution */
    }
  ] /* steps */
}	0	0
DROP TABLE where_subselect_20070,t1;
#
# Bug#13430443 - ASSERTION `NEW_TYPE[0] != 'U'' FAILED. WHEN
# OPTIMIZER_TRACE IS ENABLED
#
CREATE TABLE t1
(a INT,b INT,c INT, KEY(a),KEY (a,c)) ENGINE=INNODB;
SELECT 1 FROM t1 WHERE 1 LIKE
(SELECT a FROM t1 WHERE a = 1 ORDER BY c);
1
SELECT * FROM INFORMATION_SCHEMA.OPTIMIZER_TRACE;
QUERY	TRACE	MISSING_BYTES_BEYOND_MAX_MEM_SIZE	INSUFFICIENT_PRIVILEGES
SELECT 1 FROM t1 WHERE 1 LIKE
(SELECT a FROM t1 WHERE a = 1 ORDER BY c)	{
  "steps": [
    {
      "join_preparation": {
        "select#": 1,
        "steps": [
          {
            "join_preparation": {
              "select#": 2,
              "steps": [
                {
                  "expanded_query": "/* select#2 */ select `t1`.`a` from `t1` where (`t1`.`a` = 1) order by `t1`.`c`"
                }
              ] /* steps */
            } /* join_preparation */
          },
          {
<<<<<<< HEAD
            "subselect_execution": {
              "select#": 2,
              "steps": [
                {
                  "join_optimization": {
                    "select#": 2,
                    "steps": [
                      {
                        "condition_processing": {
                          "condition": "WHERE",
                          "original_condition": "(`t1`.`a` = 1)",
                          "steps": [
                            {
                              "transformation": "equality_propagation",
                              "resulting_condition": "multiple equal(1, `t1`.`a`)"
                            },
                            {
                              "transformation": "constant_propagation",
                              "resulting_condition": "multiple equal(1, `t1`.`a`)"
                            },
                            {
                              "transformation": "trivial_condition_removal",
                              "resulting_condition": "multiple equal(1, `t1`.`a`)"
                            }
                          ] /* steps */
                        } /* condition_processing */
                      },
                      {
                        "table_dependencies": [
                          {
                            "table": "`t1`",
                            "row_may_be_null": false,
                            "map_bit": 0,
                            "depends_on_map_bits": [
                            ] /* depends_on_map_bits */
                          }
                        ] /* table_dependencies */
                      },
                      {
                        "ref_optimizer_key_uses": [
                          {
                            "table": "`t1`",
                            "field": "a",
                            "equals": "1",
                            "null_rejecting": false
                          },
                          {
                            "table": "`t1`",
                            "field": "a",
                            "equals": "1",
                            "null_rejecting": false
                          }
                        ] /* ref_optimizer_key_uses */
                      },
                      {
                        "rows_estimation": [
                          {
                            "table": "`t1`",
                            "range_analysis": {
                              "table_scan": {
                                "rows": 1,
                                "cost": 3.3
                              } /* table_scan */,
                              "potential_range_indices": [
                                {
                                  "index": "a",
                                  "usable": true,
                                  "key_parts": [
                                    "a"
                                  ] /* key_parts */
                                },
                                {
                                  "index": "a_2",
                                  "usable": true,
                                  "key_parts": [
                                    "a",
                                    "c"
                                  ] /* key_parts */
                                }
                              ] /* potential_range_indices */,
                              "best_covering_index_scan": {
                                "index": "a_2",
                                "cost": 1.2,
                                "chosen": true
                              } /* best_covering_index_scan */,
                              "setup_range_conditions": [
                              ] /* setup_range_conditions */,
                              "group_index_range": {
                                "chosen": false,
                                "cause": "not_group_by_or_distinct"
                              } /* group_index_range */,
                              "analyzing_range_alternatives": {
                                "range_scan_alternatives": [
                                  {
                                    "index": "a",
                                    "index_dives_for_eq_ranges": true,
                                    "ranges": [
                                      "1 <= a <= 1"
                                    ] /* ranges */,
                                    "index_only": false,
                                    "rows": 1,
                                    "cost": 2.21,
                                    "rowid_ordered": true,
                                    "chosen": false,
                                    "cause": "cost"
                                  },
                                  {
                                    "index": "a_2",
                                    "index_dives_for_eq_ranges": true,
                                    "ranges": [
                                      "1 <= a <= 1"
                                    ] /* ranges */,
                                    "index_only": true,
                                    "rows": 1,
                                    "cost": 2.21,
                                    "rowid_ordered": false,
                                    "chosen": false,
                                    "cause": "cost"
                                  }
                                ] /* range_scan_alternatives */,
                                "analyzing_roworder_intersect": {
                                  "usable": false,
                                  "cause": "too_few_roworder_scans"
                                } /* analyzing_roworder_intersect */
                              } /* analyzing_range_alternatives */
                            } /* range_analysis */
                          }
                        ] /* rows_estimation */
                      },
                      {
                        "considered_execution_plans": [
                          {
                            "plan_prefix": [
                            ] /* plan_prefix */,
                            "table": "`t1`",
                            "best_access_path": {
                              "considered_access_paths": [
                                {
                                  "access_type": "ref",
                                  "index": "a",
                                  "rows": 1,
                                  "cost": 1.2,
                                  "chosen": true
                                },
                                {
                                  "access_type": "ref",
                                  "index": "a_2",
                                  "rows": 1,
                                  "cost": 1.2,
                                  "chosen": false
                                },
                                {
                                  "access_type": "scan",
                                  "cause": "covering_index_better_than_full_scan",
                                  "chosen": false
                                }
                              ] /* considered_access_paths */
                            } /* best_access_path */,
                            "cost_for_plan": 1.2,
                            "rows_for_plan": 1,
                            "chosen": true
                          }
                        ] /* considered_execution_plans */
                      },
                      {
                        "attaching_conditions_to_tables": {
                          "original_condition": "(`t1`.`a` = 1)",
                          "attached_conditions_computation": [
                          ] /* attached_conditions_computation */,
                          "attached_conditions_summary": [
                            {
                              "table": "`t1`",
                              "attached": null
                            }
                          ] /* attached_conditions_summary */
                        } /* attaching_conditions_to_tables */
                      },
                      {
                        "clause_processing": {
                          "clause": "ORDER BY",
                          "original_clause": "`t1`.`c`",
                          "items": [
                            {
                              "item": "`t1`.`c`"
                            }
                          ] /* items */,
                          "resulting_clause_is_simple": true,
                          "resulting_clause": "`t1`.`c`"
                        } /* clause_processing */
                      },
                      {
                        "refine_plan": [
                          {
                            "table": "`t1`"
                          }
                        ] /* refine_plan */
                      },
                      {
                        "reconsidering_access_paths_for_index_ordering": {
                          "index_order_summary": {
                            "table": "`t1`",
                            "index": "a_2",
                            "order_direction": "asc",
                            "plan_changed": true,
                            "access_type": "ref"
                          } /* index_order_summary */
                        } /* reconsidering_access_paths_for_index_ordering */
                      }
                    ] /* steps */
                  } /* join_optimization */
                },
                {
                  "join_execution": {
                    "select#": 2,
                    "steps": [
                    ] /* steps */
                  } /* join_execution */
                }
              ] /* steps */
            } /* subselect_execution */
          },
          {
            "expanded_query": "/* select#1 */ select 1 AS `1` from `t1` where (1 like (/* select#2 */ select `t1`.`a` from `t1` where (`t1`.`a` = 1) order by `t1`.`c`))"
=======
            "expanded_query": "/* select#1 */ select 1 AS `1` from `test`.`t1` where (1 like (/* select#2 */ select `test`.`t1`.`a` from `test`.`t1` where (`test`.`t1`.`a` = 1) order by `test`.`t1`.`c`))"
>>>>>>> 7fa1b1b0
          }
        ] /* steps */
      } /* join_preparation */
    },
    {
      "join_optimization": {
        "select#": 1,
        "steps": [
          {
            "condition_processing": {
              "condition": "WHERE",
              "original_condition": "(1 like (/* select#2 */ select `t1`.`a` from `t1` where (`t1`.`a` = 1) order by `t1`.`c`))",
              "steps": [
                {
                  "transformation": "equality_propagation",
                  "subselect_evaluation": [
                  ] /* subselect_evaluation */,
                  "resulting_condition": "(1 like (/* select#2 */ select `t1`.`a` from `t1` where (`t1`.`a` = 1) order by `t1`.`c`))"
                },
                {
                  "transformation": "constant_propagation",
                  "subselect_evaluation": [
                  ] /* subselect_evaluation */,
                  "resulting_condition": "(1 like (/* select#2 */ select `t1`.`a` from `t1` where (`t1`.`a` = 1) order by `t1`.`c`))"
                },
                {
                  "transformation": "trivial_condition_removal",
                  "subselect_evaluation": [
                    {
                      "subselect_execution": {
                        "select#": 2,
                        "steps": [
                          {
                            "join_optimization": {
                              "select#": 2,
                              "steps": [
                                {
                                  "condition_processing": {
                                    "condition": "WHERE",
                                    "original_condition": "(`test`.`t1`.`a` = 1)",
                                    "steps": [
                                      {
                                        "transformation": "equality_propagation",
                                        "resulting_condition": "multiple equal(1, `test`.`t1`.`a`)"
                                      },
                                      {
                                        "transformation": "constant_propagation",
                                        "resulting_condition": "multiple equal(1, `test`.`t1`.`a`)"
                                      },
                                      {
                                        "transformation": "trivial_condition_removal",
                                        "resulting_condition": "multiple equal(1, `test`.`t1`.`a`)"
                                      }
                                    ] /* steps */
                                  } /* condition_processing */
                                },
                                {
                                  "table_dependencies": [
                                    {
                                      "database": "test",
                                      "table": "t1",
                                      "row_may_be_null": false,
                                      "map_bit": 0,
                                      "depends_on_map_bits": [
                                      ] /* depends_on_map_bits */
                                    }
                                  ] /* table_dependencies */
                                },
                                {
                                  "ref_optimizer_key_uses": [
                                    {
                                      "database": "test",
                                      "table": "t1",
                                      "field": "a",
                                      "equals": "1",
                                      "null_rejecting": false
                                    },
                                    {
                                      "database": "test",
                                      "table": "t1",
                                      "field": "a",
                                      "equals": "1",
                                      "null_rejecting": false
                                    }
                                  ] /* ref_optimizer_key_uses */
                                },
                                {
                                  "rows_estimation": [
                                    {
                                      "database": "test",
                                      "table": "t1",
                                      "range_analysis": {
                                        "table_scan": {
                                          "rows": 1,
                                          "cost": 3.3
                                        } /* table_scan */,
                                        "potential_range_indices": [
                                          {
                                            "index": "a",
                                            "usable": true,
                                            "key_parts": [
                                              "a"
                                            ] /* key_parts */
                                          },
                                          {
                                            "index": "a_2",
                                            "usable": true,
                                            "key_parts": [
                                              "a",
                                              "c"
                                            ] /* key_parts */
                                          }
                                        ] /* potential_range_indices */,
                                        "best_covering_index_scan": {
                                          "index": "a_2",
                                          "cost": 1.2,
                                          "chosen": true
                                        } /* best_covering_index_scan */,
                                        "setup_range_conditions": [
                                        ] /* setup_range_conditions */,
                                        "group_index_range": {
                                          "chosen": false,
                                          "cause": "not_group_by_or_distinct"
                                        } /* group_index_range */,
                                        "analyzing_range_alternatives": {
                                          "range_scan_alternatives": [
                                            {
                                              "index": "a",
                                              "index_dives_for_eq_ranges": true,
                                              "ranges": [
                                                "1 <= a <= 1"
                                              ] /* ranges */,
                                              "index_only": false,
                                              "rows": 1,
                                              "cost": 2.21,
                                              "rowid_ordered": true,
                                              "chosen": false,
                                              "cause": "cost"
                                            },
                                            {
                                              "index": "a_2",
                                              "index_dives_for_eq_ranges": true,
                                              "ranges": [
                                                "1 <= a <= 1"
                                              ] /* ranges */,
                                              "index_only": true,
                                              "rows": 1,
                                              "cost": 2.21,
                                              "rowid_ordered": false,
                                              "chosen": false,
                                              "cause": "cost"
                                            }
                                          ] /* range_scan_alternatives */,
                                          "analyzing_roworder_intersect": {
                                            "usable": false,
                                            "cause": "too_few_roworder_scans"
                                          } /* analyzing_roworder_intersect */
                                        } /* analyzing_range_alternatives */
                                      } /* range_analysis */
                                    }
                                  ] /* rows_estimation */
                                },
                                {
                                  "considered_execution_plans": [
                                    {
                                      "database": "test",
                                      "table": "t1",
                                      "best_access_path": {
                                        "considered_access_paths": [
                                          {
                                            "access_type": "ref",
                                            "index": "a",
                                            "rows": 1,
                                            "cost": 1.2,
                                            "chosen": true
                                          },
                                          {
                                            "access_type": "ref",
                                            "index": "a_2",
                                            "rows": 1,
                                            "cost": 1.2,
                                            "chosen": false
                                          },
                                          {
                                            "access_type": "scan",
                                            "cause": "covering_index_better_than_full_scan",
                                            "chosen": false
                                          }
                                        ] /* considered_access_paths */
                                      } /* best_access_path */,
                                      "cost_for_plan": 1.2,
                                      "rows_for_plan": 1,
                                      "chosen": true
                                    }
                                  ] /* considered_execution_plans */
                                },
                                {
                                  "attaching_conditions_to_tables": {
                                    "original_condition": "(`test`.`t1`.`a` = 1)",
                                    "attached_conditions_computation": [
                                    ] /* attached_conditions_computation */,
                                    "attached_conditions_summary": [
                                      {
                                        "database": "test",
                                        "table": "t1",
                                        "attached": null
                                      }
                                    ] /* attached_conditions_summary */
                                  } /* attaching_conditions_to_tables */
                                },
                                {
                                  "clause_processing": {
                                    "clause": "ORDER BY",
                                    "original_clause": "`test`.`t1`.`c`",
                                    "items": [
                                      {
                                        "item": "`test`.`t1`.`c`"
                                      }
                                    ] /* items */,
                                    "resulting_clause_is_simple": true,
                                    "resulting_clause": "`test`.`t1`.`c`"
                                  } /* clause_processing */
                                },
                                {
                                  "refine_plan": [
                                    {
                                      "database": "test",
                                      "table": "t1"
                                    }
                                  ] /* refine_plan */
                                }
                              ] /* steps */
                            } /* join_optimization */
                          },
                          {
                            "join_execution": {
                              "select#": 2,
                              "steps": [
                                {
                                  "reconsidering_access_paths_for_index_ordering": {
                                    "index_order_summary": {
                                      "database": "test",
                                      "table": "t1",
                                      "index": "a_2",
                                      "order_direction": "asc",
                                      "plan_changed": true,
                                      "access_type": "ref"
                                    } /* index_order_summary */
                                  } /* reconsidering_access_paths_for_index_ordering */
                                }
                              ] /* steps */
                            } /* join_execution */
                          }
                        ] /* steps */
                      } /* subselect_execution */
                    }
                  ] /* subselect_evaluation */,
                  "resulting_condition": null
                }
              ] /* steps */
            } /* condition_processing */
          }
        ] /* steps */,
        "empty_result": {
          "cause": "Impossible WHERE"
        } /* empty_result */
      } /* join_optimization */
    },
    {
      "join_execution": {
        "select#": 1,
        "steps": [
        ] /* steps */
      } /* join_execution */
    }
  ] /* steps */
}	0	0
DROP TABLE t1;<|MERGE_RESOLUTION|>--- conflicted
+++ resolved
@@ -2093,233 +2093,7 @@
             } /* join_preparation */
           },
           {
-<<<<<<< HEAD
-            "subselect_execution": {
-              "select#": 2,
-              "steps": [
-                {
-                  "join_optimization": {
-                    "select#": 2,
-                    "steps": [
-                      {
-                        "condition_processing": {
-                          "condition": "WHERE",
-                          "original_condition": "(`t1`.`a` = 1)",
-                          "steps": [
-                            {
-                              "transformation": "equality_propagation",
-                              "resulting_condition": "multiple equal(1, `t1`.`a`)"
-                            },
-                            {
-                              "transformation": "constant_propagation",
-                              "resulting_condition": "multiple equal(1, `t1`.`a`)"
-                            },
-                            {
-                              "transformation": "trivial_condition_removal",
-                              "resulting_condition": "multiple equal(1, `t1`.`a`)"
-                            }
-                          ] /* steps */
-                        } /* condition_processing */
-                      },
-                      {
-                        "table_dependencies": [
-                          {
-                            "table": "`t1`",
-                            "row_may_be_null": false,
-                            "map_bit": 0,
-                            "depends_on_map_bits": [
-                            ] /* depends_on_map_bits */
-                          }
-                        ] /* table_dependencies */
-                      },
-                      {
-                        "ref_optimizer_key_uses": [
-                          {
-                            "table": "`t1`",
-                            "field": "a",
-                            "equals": "1",
-                            "null_rejecting": false
-                          },
-                          {
-                            "table": "`t1`",
-                            "field": "a",
-                            "equals": "1",
-                            "null_rejecting": false
-                          }
-                        ] /* ref_optimizer_key_uses */
-                      },
-                      {
-                        "rows_estimation": [
-                          {
-                            "table": "`t1`",
-                            "range_analysis": {
-                              "table_scan": {
-                                "rows": 1,
-                                "cost": 3.3
-                              } /* table_scan */,
-                              "potential_range_indices": [
-                                {
-                                  "index": "a",
-                                  "usable": true,
-                                  "key_parts": [
-                                    "a"
-                                  ] /* key_parts */
-                                },
-                                {
-                                  "index": "a_2",
-                                  "usable": true,
-                                  "key_parts": [
-                                    "a",
-                                    "c"
-                                  ] /* key_parts */
-                                }
-                              ] /* potential_range_indices */,
-                              "best_covering_index_scan": {
-                                "index": "a_2",
-                                "cost": 1.2,
-                                "chosen": true
-                              } /* best_covering_index_scan */,
-                              "setup_range_conditions": [
-                              ] /* setup_range_conditions */,
-                              "group_index_range": {
-                                "chosen": false,
-                                "cause": "not_group_by_or_distinct"
-                              } /* group_index_range */,
-                              "analyzing_range_alternatives": {
-                                "range_scan_alternatives": [
-                                  {
-                                    "index": "a",
-                                    "index_dives_for_eq_ranges": true,
-                                    "ranges": [
-                                      "1 <= a <= 1"
-                                    ] /* ranges */,
-                                    "index_only": false,
-                                    "rows": 1,
-                                    "cost": 2.21,
-                                    "rowid_ordered": true,
-                                    "chosen": false,
-                                    "cause": "cost"
-                                  },
-                                  {
-                                    "index": "a_2",
-                                    "index_dives_for_eq_ranges": true,
-                                    "ranges": [
-                                      "1 <= a <= 1"
-                                    ] /* ranges */,
-                                    "index_only": true,
-                                    "rows": 1,
-                                    "cost": 2.21,
-                                    "rowid_ordered": false,
-                                    "chosen": false,
-                                    "cause": "cost"
-                                  }
-                                ] /* range_scan_alternatives */,
-                                "analyzing_roworder_intersect": {
-                                  "usable": false,
-                                  "cause": "too_few_roworder_scans"
-                                } /* analyzing_roworder_intersect */
-                              } /* analyzing_range_alternatives */
-                            } /* range_analysis */
-                          }
-                        ] /* rows_estimation */
-                      },
-                      {
-                        "considered_execution_plans": [
-                          {
-                            "plan_prefix": [
-                            ] /* plan_prefix */,
-                            "table": "`t1`",
-                            "best_access_path": {
-                              "considered_access_paths": [
-                                {
-                                  "access_type": "ref",
-                                  "index": "a",
-                                  "rows": 1,
-                                  "cost": 1.2,
-                                  "chosen": true
-                                },
-                                {
-                                  "access_type": "ref",
-                                  "index": "a_2",
-                                  "rows": 1,
-                                  "cost": 1.2,
-                                  "chosen": false
-                                },
-                                {
-                                  "access_type": "scan",
-                                  "cause": "covering_index_better_than_full_scan",
-                                  "chosen": false
-                                }
-                              ] /* considered_access_paths */
-                            } /* best_access_path */,
-                            "cost_for_plan": 1.2,
-                            "rows_for_plan": 1,
-                            "chosen": true
-                          }
-                        ] /* considered_execution_plans */
-                      },
-                      {
-                        "attaching_conditions_to_tables": {
-                          "original_condition": "(`t1`.`a` = 1)",
-                          "attached_conditions_computation": [
-                          ] /* attached_conditions_computation */,
-                          "attached_conditions_summary": [
-                            {
-                              "table": "`t1`",
-                              "attached": null
-                            }
-                          ] /* attached_conditions_summary */
-                        } /* attaching_conditions_to_tables */
-                      },
-                      {
-                        "clause_processing": {
-                          "clause": "ORDER BY",
-                          "original_clause": "`t1`.`c`",
-                          "items": [
-                            {
-                              "item": "`t1`.`c`"
-                            }
-                          ] /* items */,
-                          "resulting_clause_is_simple": true,
-                          "resulting_clause": "`t1`.`c`"
-                        } /* clause_processing */
-                      },
-                      {
-                        "refine_plan": [
-                          {
-                            "table": "`t1`"
-                          }
-                        ] /* refine_plan */
-                      },
-                      {
-                        "reconsidering_access_paths_for_index_ordering": {
-                          "index_order_summary": {
-                            "table": "`t1`",
-                            "index": "a_2",
-                            "order_direction": "asc",
-                            "plan_changed": true,
-                            "access_type": "ref"
-                          } /* index_order_summary */
-                        } /* reconsidering_access_paths_for_index_ordering */
-                      }
-                    ] /* steps */
-                  } /* join_optimization */
-                },
-                {
-                  "join_execution": {
-                    "select#": 2,
-                    "steps": [
-                    ] /* steps */
-                  } /* join_execution */
-                }
-              ] /* steps */
-            } /* subselect_execution */
-          },
-          {
             "expanded_query": "/* select#1 */ select 1 AS `1` from `t1` where (1 like (/* select#2 */ select `t1`.`a` from `t1` where (`t1`.`a` = 1) order by `t1`.`c`))"
-=======
-            "expanded_query": "/* select#1 */ select 1 AS `1` from `test`.`t1` where (1 like (/* select#2 */ select `test`.`t1`.`a` from `test`.`t1` where (`test`.`t1`.`a` = 1) order by `test`.`t1`.`c`))"
->>>>>>> 7fa1b1b0
           }
         ] /* steps */
       } /* join_preparation */
@@ -2359,19 +2133,19 @@
                                 {
                                   "condition_processing": {
                                     "condition": "WHERE",
-                                    "original_condition": "(`test`.`t1`.`a` = 1)",
+                                    "original_condition": "(`t1`.`a` = 1)",
                                     "steps": [
                                       {
                                         "transformation": "equality_propagation",
-                                        "resulting_condition": "multiple equal(1, `test`.`t1`.`a`)"
+                                        "resulting_condition": "multiple equal(1, `t1`.`a`)"
                                       },
                                       {
                                         "transformation": "constant_propagation",
-                                        "resulting_condition": "multiple equal(1, `test`.`t1`.`a`)"
+                                        "resulting_condition": "multiple equal(1, `t1`.`a`)"
                                       },
                                       {
                                         "transformation": "trivial_condition_removal",
-                                        "resulting_condition": "multiple equal(1, `test`.`t1`.`a`)"
+                                        "resulting_condition": "multiple equal(1, `t1`.`a`)"
                                       }
                                     ] /* steps */
                                   } /* condition_processing */
@@ -2379,8 +2153,7 @@
                                 {
                                   "table_dependencies": [
                                     {
-                                      "database": "test",
-                                      "table": "t1",
+                                      "table": "`t1`",
                                       "row_may_be_null": false,
                                       "map_bit": 0,
                                       "depends_on_map_bits": [
@@ -2391,15 +2164,13 @@
                                 {
                                   "ref_optimizer_key_uses": [
                                     {
-                                      "database": "test",
-                                      "table": "t1",
+                                      "table": "`t1`",
                                       "field": "a",
                                       "equals": "1",
                                       "null_rejecting": false
                                     },
                                     {
-                                      "database": "test",
-                                      "table": "t1",
+                                      "table": "`t1`",
                                       "field": "a",
                                       "equals": "1",
                                       "null_rejecting": false
@@ -2409,8 +2180,7 @@
                                 {
                                   "rows_estimation": [
                                     {
-                                      "database": "test",
-                                      "table": "t1",
+                                      "table": "`t1`",
                                       "range_analysis": {
                                         "table_scan": {
                                           "rows": 1,
@@ -2485,8 +2255,9 @@
                                 {
                                   "considered_execution_plans": [
                                     {
-                                      "database": "test",
-                                      "table": "t1",
+                                      "plan_prefix": [
+                                      ] /* plan_prefix */,
+                                      "table": "`t1`",
                                       "best_access_path": {
                                         "considered_access_paths": [
                                           {
@@ -2518,13 +2289,12 @@
                                 },
                                 {
                                   "attaching_conditions_to_tables": {
-                                    "original_condition": "(`test`.`t1`.`a` = 1)",
+                                    "original_condition": "(`t1`.`a` = 1)",
                                     "attached_conditions_computation": [
                                     ] /* attached_conditions_computation */,
                                     "attached_conditions_summary": [
                                       {
-                                        "database": "test",
-                                        "table": "t1",
+                                        "table": "`t1`",
                                         "attached": null
                                       }
                                     ] /* attached_conditions_summary */
@@ -2533,23 +2303,33 @@
                                 {
                                   "clause_processing": {
                                     "clause": "ORDER BY",
-                                    "original_clause": "`test`.`t1`.`c`",
+                                    "original_clause": "`t1`.`c`",
                                     "items": [
                                       {
-                                        "item": "`test`.`t1`.`c`"
+                                        "item": "`t1`.`c`"
                                       }
                                     ] /* items */,
                                     "resulting_clause_is_simple": true,
-                                    "resulting_clause": "`test`.`t1`.`c`"
+                                    "resulting_clause": "`t1`.`c`"
                                   } /* clause_processing */
                                 },
                                 {
                                   "refine_plan": [
                                     {
-                                      "database": "test",
-                                      "table": "t1"
+                                      "table": "`t1`"
                                     }
                                   ] /* refine_plan */
+                                },
+                                {
+                                  "reconsidering_access_paths_for_index_ordering": {
+                                    "index_order_summary": {
+                                      "table": "`t1`",
+                                      "index": "a_2",
+                                      "order_direction": "asc",
+                                      "plan_changed": true,
+                                      "access_type": "ref"
+                                    } /* index_order_summary */
+                                  } /* reconsidering_access_paths_for_index_ordering */
                                 }
                               ] /* steps */
                             } /* join_optimization */
@@ -2558,18 +2338,6 @@
                             "join_execution": {
                               "select#": 2,
                               "steps": [
-                                {
-                                  "reconsidering_access_paths_for_index_ordering": {
-                                    "index_order_summary": {
-                                      "database": "test",
-                                      "table": "t1",
-                                      "index": "a_2",
-                                      "order_direction": "asc",
-                                      "plan_changed": true,
-                                      "access_type": "ref"
-                                    } /* index_order_summary */
-                                  } /* reconsidering_access_paths_for_index_ordering */
-                                }
                               ] /* steps */
                             } /* join_execution */
                           }
