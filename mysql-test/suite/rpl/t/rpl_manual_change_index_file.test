source include/not_windows.inc;
source include/master-slave.inc;

#
# BUG#28421 Infinite loop on slave relay logs
# 
# That, manually deleteing one or more entries from 'master-bin.index', will
# cause master infinitely loop to send one binlog file.
# 
# Manually changing index file is a illegal action, so when this happen, we
# send a fatal error to slave and close the dump session.

FLUSH LOGS;
# Now, 2 entries in index file.
# ./master-bin.000001
# ./master-bin.000002

CREATE TABLE t1(c1 INT);
# Now, the current dump file(master-bin.000002) is the second line of index
# file
sync_slave_with_master;
# Now, all events has been replicate to slave. As current dump file
# (master-bin.000002) is the last binlog file, so master is waiting for new
# events.

connection master;
# Delete './master-bin.000001' from index file.
let $MYSQLD_DATADIR= `SELECT @@DATADIR`;
let $file= $MYSQLD_DATADIR/master-bin.index;
source include/truncate_file.inc;

if (`SELECT CONVERT(@@VERSION_COMPILE_OS USING latin1) NOT IN ('Win32', 'Win64', 'Windows')`)
{
append_file $MYSQLD_DATADIR/master-bin.index;
./master-bin.000002
EOF
sleep 0.00000001;
}

if (`SELECT CONVERT(@@VERSION_COMPILE_OS USING latin1) IN ('Win32', 'Win64', 'Windows')`)
{
append_file $MYSQLD_DATADIR/master-bin.index;
.\master-bin.000002
EOF
sleep 0.00000001;
}

# Now, only 1 entry in index file.  ./master-bin.000002

# Generate master-bin.000003, but it is in the second line.
FLUSH LOGS;
# Now, 2 entries in index file.
# ./master-bin.000002
# ./master-bin.000003

# Now, master know that new binlog file(master-bin.000003) has been generated.
# It expects that the new binlog file is in third line of index file, but
# there is no third line in index file. It is so strange that master sends an
# error to slave. 
call mtr.add_suppression('Got fatal error 1236 from master when reading data from binary log: .*could not find next log');
connection slave;
# 1236 = ER_MASTER_FATAL_ERROR_READING_BINLOG
--let $slave_io_errno= 1236
--let $show_slave_io_error= 1
--source include/wait_for_slave_io_error.inc

connection master;

source include/truncate_file.inc;

if (`SELECT CONVERT(@@VERSION_COMPILE_OS USING latin1) NOT IN ('Win32', 'Win64', 'Windows')`)
{
append_file $MYSQLD_DATADIR/master-bin.index;
./master-bin.000001
./master-bin.000002
./master-bin.000003
EOF
sleep 0.00000001;
}

if (`SELECT CONVERT(@@VERSION_COMPILE_OS USING latin1) IN ('Win32', 'Win64', 'Windows')`)
{
append_file $MYSQLD_DATADIR/master-bin.index;
.\master-bin.000001
.\master-bin.000002
.\master-bin.000003
EOF
sleep 0.00000001;
}

CREATE TABLE t2(c1 INT);
FLUSH LOGS;
CREATE TABLE t3(c1 INT);
FLUSH LOGS;
CREATE TABLE t4(c1 INT);

connection slave;
START SLAVE IO_THREAD;
source include/wait_for_slave_io_to_start.inc;

connection master;
sync_slave_with_master;
SHOW TABLES;

connection master;
DROP TABLE t1, t2, t3, t4;
sync_slave_with_master;

--echo
--echo # BUG#21437 server_errno=29 error message flood mysqld error log
--echo # --------------------------------------------------------------------------
--echo # This test verifies if the ER_MASTER_FATAL_ERROR_READING_BINLOG which
--echo # insteads of EE_FILENOTFOUND error is sent to slave, so that the slave
--echo # I/O thread stops immediately.

--source include/rpl_reset.inc
<<<<<<< HEAD
--echo [ on master ]
connection master;

let $MASTER_DATADIR= `SELECT @@DATADIR`;

call mtr.add_suppression("Got fatal error 1236 from master when reading data from binary log:");
=======
connection master;
--echo [ on master ]
call mtr.add_suppression("Got fatal error 1236 from master when reading data from binary log:");
let $MASTER_DATADIR= `SELECT @@DATADIR`;
>>>>>>> 3b251cfb
CREATE TABLE t1(c1 int);
DROP TABLE t1;

FLUSH LOGS;
<<<<<<< HEAD
FLUSH LOGS;
=======
>>>>>>> 3b251cfb

CREATE TABLE t2(c1 int);
DROP TABLE t2;
sync_slave_with_master;
<<<<<<< HEAD

--echo [ on slave ]
source include/stop_slave.inc;

--echo [ on master ]
connection master;
--echo # Remove master-bin.000001 and master-bin.000002 from index file.
PURGE MASTER LOGS TO 'master-bin.000003';

--echo # Re-insert master-bin.000002 into index file manually.
if (`SELECT CONVERT(@@VERSION_COMPILE_OS USING latin1) NOT IN ('Win32', 'Win64', 'Windows')`)
{
append_file $MASTER_DATADIR/master-bin.index;
./master-bin.000002
EOF
sleep 0.00000001;
}
if (`SELECT CONVERT(@@VERSION_COMPILE_OS USING latin1) IN ('Win32', 'Win64', 'Windows')`)
{
append_file $MASTER_DATADIR/master-bin.index;
.\master-bin.000002
EOF
sleep 0.00000001;
}
--echo # PURGE is used to update IO_CACHE of index file.  After this statement,
--echo # master knows that master-bin.000002 is in index file.
PURGE MASTER LOGS TO 'master-bin.000002';

--echo [ on slave ]
connection slave;
CHANGE MASTER TO master_host='127.0.0.1', master_log_file='master-bin.000002';
START SLAVE IO_THREAD;

--echo # Instead of EE_FILENOTFOUND, ER_MASTER_FATAL_ERROR_READING_BINLOG and the
--echo # specific information are sent to slave.
=======
--echo [ on slave ]
source include/stop_slave.inc;

connection master;
--echo [ on master ]
--echo # This operation will result in error EE_FILENOTFOUND which happens
--echo # when slave IO thread is connecting to master.
move_file $MASTER_DATADIR/master-bin.000001 $MASTER_DATADIR/master-bin.bak;

connection slave;
--echo [ on slave ]
CHANGE MASTER TO master_host='127.0.0.1', master_log_file='master-bin.000001';
START SLAVE IO_THREAD;
--echo # Instead of EE_FILENOTFOUND, ER_MASTER_FATAL_ERROR_READING_BINLOG
--echo # and the specific information are sent to slave.
>>>>>>> 3b251cfb
let $slave_io_errno= 1236;
let $show_slave_io_error= 1;
source include/wait_for_slave_io_error.inc;

<<<<<<< HEAD
CHANGE MASTER TO master_host='127.0.0.1', master_log_file='master-bin.000003';
source include/start_slave.inc;


--echo [ on master ]
connection master;
--echo # Restore the correct index file.
let $file= $MASTER_DATADIR/master-bin.index;
source include/truncate_file.inc;
if (`SELECT CONVERT(@@VERSION_COMPILE_OS USING latin1) NOT IN ('Win32', 'Win64', 'Windows')`)
{
append_file $MASTER_DATADIR/master-bin.index;
./master-bin.000003
EOF
sleep 0.00000001;
}
if (`SELECT CONVERT(@@VERSION_COMPILE_OS USING latin1) IN ('Win32', 'Win64', 'Windows')`)
{
append_file $MASTER_DATADIR/master-bin.index;
.\master-bin.000003
EOF
sleep 0.00000001;
}
FLUSH LOGS;
PURGE MASTER LOGS TO 'master-bin.000004';

=======
connection master;
--echo [ on master ]
--echo # Restore master-bin.000001 file
move_file $MASTER_DATADIR/master-bin.bak $MASTER_DATADIR/master-bin.000001;

connection slave;
--echo [ on slave ]
CHANGE MASTER TO master_host='127.0.0.1', master_log_file='master-bin.000002';
source include/start_slave.inc;

connection master;
--echo [ on master ]
>>>>>>> 3b251cfb
CREATE TABLE t1(c1 INT);
sync_slave_with_master;
--echo [ on slave ]
SELECT * FROM t1;

connection master;
DROP TABLE t1;
<<<<<<< HEAD
--source include/rpl_end.inc
=======

--source include/rpl_end.inc
>>>>>>> 3b251cfb
<|MERGE_RESOLUTION|>--- conflicted
+++ resolved
@@ -114,68 +114,18 @@
 --echo # I/O thread stops immediately.
 
 --source include/rpl_reset.inc
-<<<<<<< HEAD
---echo [ on master ]
-connection master;
-
-let $MASTER_DATADIR= `SELECT @@DATADIR`;
-
-call mtr.add_suppression("Got fatal error 1236 from master when reading data from binary log:");
-=======
 connection master;
 --echo [ on master ]
 call mtr.add_suppression("Got fatal error 1236 from master when reading data from binary log:");
 let $MASTER_DATADIR= `SELECT @@DATADIR`;
->>>>>>> 3b251cfb
 CREATE TABLE t1(c1 int);
 DROP TABLE t1;
 
 FLUSH LOGS;
-<<<<<<< HEAD
-FLUSH LOGS;
-=======
->>>>>>> 3b251cfb
 
 CREATE TABLE t2(c1 int);
 DROP TABLE t2;
 sync_slave_with_master;
-<<<<<<< HEAD
-
---echo [ on slave ]
-source include/stop_slave.inc;
-
---echo [ on master ]
-connection master;
---echo # Remove master-bin.000001 and master-bin.000002 from index file.
-PURGE MASTER LOGS TO 'master-bin.000003';
-
---echo # Re-insert master-bin.000002 into index file manually.
-if (`SELECT CONVERT(@@VERSION_COMPILE_OS USING latin1) NOT IN ('Win32', 'Win64', 'Windows')`)
-{
-append_file $MASTER_DATADIR/master-bin.index;
-./master-bin.000002
-EOF
-sleep 0.00000001;
-}
-if (`SELECT CONVERT(@@VERSION_COMPILE_OS USING latin1) IN ('Win32', 'Win64', 'Windows')`)
-{
-append_file $MASTER_DATADIR/master-bin.index;
-.\master-bin.000002
-EOF
-sleep 0.00000001;
-}
---echo # PURGE is used to update IO_CACHE of index file.  After this statement,
---echo # master knows that master-bin.000002 is in index file.
-PURGE MASTER LOGS TO 'master-bin.000002';
-
---echo [ on slave ]
-connection slave;
-CHANGE MASTER TO master_host='127.0.0.1', master_log_file='master-bin.000002';
-START SLAVE IO_THREAD;
-
---echo # Instead of EE_FILENOTFOUND, ER_MASTER_FATAL_ERROR_READING_BINLOG and the
---echo # specific information are sent to slave.
-=======
 --echo [ on slave ]
 source include/stop_slave.inc;
 
@@ -191,39 +141,10 @@
 START SLAVE IO_THREAD;
 --echo # Instead of EE_FILENOTFOUND, ER_MASTER_FATAL_ERROR_READING_BINLOG
 --echo # and the specific information are sent to slave.
->>>>>>> 3b251cfb
 let $slave_io_errno= 1236;
 let $show_slave_io_error= 1;
 source include/wait_for_slave_io_error.inc;
 
-<<<<<<< HEAD
-CHANGE MASTER TO master_host='127.0.0.1', master_log_file='master-bin.000003';
-source include/start_slave.inc;
-
-
---echo [ on master ]
-connection master;
---echo # Restore the correct index file.
-let $file= $MASTER_DATADIR/master-bin.index;
-source include/truncate_file.inc;
-if (`SELECT CONVERT(@@VERSION_COMPILE_OS USING latin1) NOT IN ('Win32', 'Win64', 'Windows')`)
-{
-append_file $MASTER_DATADIR/master-bin.index;
-./master-bin.000003
-EOF
-sleep 0.00000001;
-}
-if (`SELECT CONVERT(@@VERSION_COMPILE_OS USING latin1) IN ('Win32', 'Win64', 'Windows')`)
-{
-append_file $MASTER_DATADIR/master-bin.index;
-.\master-bin.000003
-EOF
-sleep 0.00000001;
-}
-FLUSH LOGS;
-PURGE MASTER LOGS TO 'master-bin.000004';
-
-=======
 connection master;
 --echo [ on master ]
 --echo # Restore master-bin.000001 file
@@ -236,7 +157,6 @@
 
 connection master;
 --echo [ on master ]
->>>>>>> 3b251cfb
 CREATE TABLE t1(c1 INT);
 sync_slave_with_master;
 --echo [ on slave ]
@@ -244,9 +164,5 @@
 
 connection master;
 DROP TABLE t1;
-<<<<<<< HEAD
---source include/rpl_end.inc
-=======
 
 --source include/rpl_end.inc
->>>>>>> 3b251cfb
