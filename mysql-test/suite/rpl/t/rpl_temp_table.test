# drop table t1 t2 t3 are included int master-slave.inc
#  meaningful only in statement-based:

<<<<<<< HEAD
-- source include/not_group_replication_plugin.inc
-- source include/have_binlog_format_mixed_or_statement.inc
=======
-- source include/have_binlog_format_statement.inc
>>>>>>> c78fc8aa
-- source include/master-slave.inc

--disable_query_log
CALL mtr.add_suppression("Unsafe statement written to the binary log using statement format since BINLOG_FORMAT = STATEMENT");
--enable_query_log

create table t2 (n int, PRIMARY KEY(n));
create temporary table t1 (n int);
create temporary table t3 (n int not null);

insert into t1 values(1),(2),(3),(100),(25),(26),(200),(300);
--disable_warnings
insert into t2 select * from t1;
--enable_warnings
alter table t3 add primary key(n);

flush logs;
insert into t3 values (1010);
--disable_warnings
insert into t2 select * from t3;
--enable_warnings

drop table if exists t3;
insert into t2 values (1012);

connection master1;
create temporary table t1 (n int);
insert into t1 values (4),(5);
--disable_warnings
insert into t2 select * from t1;
--enable_warnings

save_master_pos;
disconnect master;

connection slave;
#add 1 to the saved position, so we will catch  drop table on disconnect
#for sure
sync_with_master 1;

connection master1;
insert into t2 values(61);

save_master_pos;
disconnect master1;

connection slave;
#same trick - make sure we catch drop of temporary table on disconnect
sync_with_master 1;

select * from t2;
select count(*) from t2;
select sum(n) from t2;
show status like 'Slave_open_temp_tables';

#
# Clean up
#
connect (master2,localhost,root,,);
connection master2;
drop table if exists t1,t2;
--source include/sync_slave_sql_with_master.inc


--source include/rpl_end.inc<|MERGE_RESOLUTION|>--- conflicted
+++ resolved
@@ -1,12 +1,8 @@
 # drop table t1 t2 t3 are included int master-slave.inc
 #  meaningful only in statement-based:
 
-<<<<<<< HEAD
 -- source include/not_group_replication_plugin.inc
--- source include/have_binlog_format_mixed_or_statement.inc
-=======
 -- source include/have_binlog_format_statement.inc
->>>>>>> c78fc8aa
 -- source include/master-slave.inc
 
 --disable_query_log
