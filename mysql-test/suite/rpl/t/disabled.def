##############################################################################
#
#  List the test cases that are to be disabled temporarily.
#
#  Separate the test case name and the comment with ':'.
#
#    <testcasename> : BUG#<xxxx> <date disabled> <disabler> <comment>
#
#  Do not use any TAB characters for whitespace.
#
##############################################################################

<<<<<<< HEAD
rpl_geometry : bug#51996
rpl_row_create_table : Bug#51574 Feb 27 2010 andrei failed different way than earlier with bug#45576
=======
rpl_row_create_table : Bug#51574 Feb 27 2010 andrei failed different way than earlier with bug#45576
rpl_log_pos : BUG#55675 Sep 10 2010 27 2010 alfranio rpl.rpl_log_pos fails sporadically with error binlog truncated in the middle
>>>>>>> 34700a18
<|MERGE_RESOLUTION|>--- conflicted
+++ resolved
@@ -10,10 +10,6 @@
 #
 ##############################################################################
 
-<<<<<<< HEAD
 rpl_geometry : bug#51996
 rpl_row_create_table : Bug#51574 Feb 27 2010 andrei failed different way than earlier with bug#45576
-=======
-rpl_row_create_table : Bug#51574 Feb 27 2010 andrei failed different way than earlier with bug#45576
 rpl_log_pos : BUG#55675 Sep 10 2010 27 2010 alfranio rpl.rpl_log_pos fails sporadically with error binlog truncated in the middle
->>>>>>> 34700a18
