stop slave;
drop table if exists t1,t2,t3,t4,t5,t6,t7,t8,t9;
reset master;
reset slave;
drop table if exists t1,t2,t3,t4,t5,t6,t7,t8,t9;
start slave;
create table t1 (n int auto_increment primary key);
set insert_id = 2000;
insert into t1 values (NULL),(NULL),(NULL);
select * from t1;
n
2000
2001
2002
<<<<<<< HEAD
show slave hosts;
Server_id	Host	Port	Master_id
2	127.0.0.1	9999	1
=======
SHOW SLAVE HOSTS;
Server_id	Host	Port	Rpl_recovery_rank	Master_id	Slave_UUID
2	127.0.0.1	SLAVE_PORT	0	1	SLAVE_UUID
>>>>>>> be196dda
drop table t1;
stop slave;
create table t2(id int auto_increment primary key, created datetime);
set timestamp=12345;
insert into t2 set created=now();
select * from t2;
id	created
1	1970-01-01 06:25:45
create table t3 like t2;
create temporary table t4 like t2;
create table t5 select * from t4;
start slave;
select * from t2;
id	created
1	1970-01-01 06:25:45
show create table t3;
Table	Create Table
t3	CREATE TABLE `t3` (
  `id` int(11) NOT NULL AUTO_INCREMENT,
  `created` datetime DEFAULT NULL,
  PRIMARY KEY (`id`)
) ENGINE=MyISAM DEFAULT CHARSET=latin1
show create table t5;
Table	Create Table
t5	CREATE TABLE `t5` (
  `id` int(11) NOT NULL DEFAULT '0',
  `created` datetime DEFAULT NULL
) ENGINE=MyISAM DEFAULT CHARSET=latin1
drop table t2,t3,t5;<|MERGE_RESOLUTION|>--- conflicted
+++ resolved
@@ -12,15 +12,9 @@
 2000
 2001
 2002
-<<<<<<< HEAD
-show slave hosts;
-Server_id	Host	Port	Master_id
-2	127.0.0.1	9999	1
-=======
 SHOW SLAVE HOSTS;
-Server_id	Host	Port	Rpl_recovery_rank	Master_id	Slave_UUID
-2	127.0.0.1	SLAVE_PORT	0	1	SLAVE_UUID
->>>>>>> be196dda
+Server_id	Host	Port	Master_id	Slave_UUID
+2	127.0.0.1	SLAVE_PORT	1	SLAVE_UUID
 drop table t1;
 stop slave;
 create table t2(id int auto_increment primary key, created datetime);
