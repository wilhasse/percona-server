--- conflicted
+++ resolved
@@ -68,7 +68,7 @@
 INSERT INTO t1 VALUES (REPEAT('a', @@global.max_allowed_packet));
 # 1153 = ER_NET_PACKET_TOO_LARGE
 include/wait_for_slave_io_error.inc [errno=1153]
-Last_IO_Error = 'Got a packet bigger than 'max_allowed_packet' bytes'
+Last_IO_Error = 'Got a packet bigger than 'slave_max_allowed_packet' bytes'
 # Record Read_Master_Log_Pos for the Table_map_log_event
 SET @@global.max_allowed_packet=1048576;
 WARNING: The range of printed events ends with a row event or a table map event that does not have the STMT_END_F flag set. This might be because the last statement was not fully written to the log, or because you are using a --stop-position or --stop-datetime that refers to an event in the middle of a statement. The event(s) from the partial statement have not been written to output.
@@ -79,11 +79,8 @@
 Warnings:
 Warning	1708	The value of 'max_allowed_packet' should be no less than the value of 'net_buffer_length'
 SET @@global.net_buffer_length= 1024;
-<<<<<<< HEAD
+SET @@global.slave_max_allowed_packet= 1024;
 SET @@global.max_allowed_packet= 1024;
-=======
-SET @@global.slave_max_allowed_packet= 1073741824;
->>>>>>> 29c3f369
 DROP TABLE t1;
 include/stop_slave_sql.inc
 RESET SLAVE;
