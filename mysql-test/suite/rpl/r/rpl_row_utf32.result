--- conflicted
+++ resolved
@@ -6,16 +6,9 @@
 SET SQL_LOG_BIN=0;
 SET sql_mode = 'NO_ENGINE_SUBSTITUTION';
 Warnings:
-<<<<<<< HEAD
-Warning	3129	Unsetting sql mode 'NO_AUTO_CREATE_USER' is deprecated. It will be made read-only in a future release.
+Warning	3090	Changing sql mode 'NO_AUTO_CREATE_USER' is deprecated. It will be removed in a future release.
 CREATE TABLE t1 (c1 char(255) DEFAULT NULL, KEY c1 (c1))
 ROW_FORMAT=DYNAMIC DEFAULT CHARSET=utf32;
-=======
-Warning	3090	Changing sql mode 'NO_AUTO_CREATE_USER' is deprecated. It will be removed in a future release.
-CREATE TABLE t1 (c1 char(255) DEFAULT NULL, KEY c1 (c1)) DEFAULT CHARSET=utf32;
-Warnings:
-Warning	1071	Specified key was too long; max key length is 1000 bytes
->>>>>>> 58a5d8d3
 SET sql_mode = default;
 SET SQL_LOG_BIN=1;
 SET @saved_slave_type_conversions= @@global.slave_type_conversions;
@@ -25,16 +18,9 @@
 SET SQL_LOG_BIN=0;
 SET sql_mode = 'NO_ENGINE_SUBSTITUTION';
 Warnings:
-<<<<<<< HEAD
-Warning	3129	Unsetting sql mode 'NO_AUTO_CREATE_USER' is deprecated. It will be made read-only in a future release.
+Warning	3090	Changing sql mode 'NO_AUTO_CREATE_USER' is deprecated. It will be removed in a future release.
 CREATE TABLE t1 ( c1 varchar(255) DEFAULT NULL, KEY c1 (c1))
 ROW_FORMAT=DYNAMIC DEFAULT CHARSET=utf32;
-=======
-Warning	3090	Changing sql mode 'NO_AUTO_CREATE_USER' is deprecated. It will be removed in a future release.
-CREATE TABLE t1 ( c1 varchar(255) DEFAULT NULL, KEY c1 (c1)) DEFAULT CHARSET=utf32;
-Warnings:
-Warning	1071	Specified key was too long; max key length is 1000 bytes
->>>>>>> 58a5d8d3
 SET sql_mode = default;
 SET SQL_LOG_BIN=1;
 INSERT INTO t1(c1) VALUES ('insert into t1');
