include/master-slave.inc
Warnings:
Note	####	Sending passwords in plain text without SSL/TLS is extremely insecure.
Note	####	Storing MySQL user name or password information in the master info repository is not secure and is therefore not recommended. Please consider using the USER and PASSWORD connection options for START SLAVE; see the 'START SLAVE Syntax' in the MySQL Manual for more information.
[connection master]
create view coord_wait_list as
SELECT id from Information_Schema.processlist
where state like 'Waiting for Slave Worker%';
include/stop_slave.inc
set @save.slave_parallel_workers= @@global.slave_parallel_workers;
set @@global.slave_parallel_workers= 4;
create view worker_wait_list as
SELECT id from Information_Schema.processlist
where state like 'Waiting for an event from Coordinator';
include/stop_slave.inc
Warnings:
<<<<<<< HEAD
Note	1976	Replication thread(s) for channel '' are already stopped.
=======
Note	1970	Replication thread(s) for channel '' are already stopped.
>>>>>>> 7e84b8d1
set @save_slave_pending_jobs_size_max = @@global.slave_pending_jobs_size_max;
set @@global.slave_pending_jobs_size_max= 1024;
include/start_slave.inc
Configured number of Workers is started.
create database d0;
create table d0.t0 (a int auto_increment primary key, b text null) engine=innodb;
include/sync_slave_sql_with_master.inc
begin;
insert into d0.t0 set a= 1;
begin;
commit;
*** Coordinator must be waiting for Workers have released pending events mem ***
rollback;
set @@global.slave_pending_jobs_size_max= @save_slave_pending_jobs_size_max;
drop database d0;
include/sync_slave_sql_with_master.inc
drop view coord_wait_list;
drop view worker_wait_list;
set @@global.slave_parallel_workers= @save.slave_parallel_workers;
include/rpl_end.inc<|MERGE_RESOLUTION|>--- conflicted
+++ resolved
@@ -14,11 +14,7 @@
 where state like 'Waiting for an event from Coordinator';
 include/stop_slave.inc
 Warnings:
-<<<<<<< HEAD
-Note	1976	Replication thread(s) for channel '' are already stopped.
-=======
 Note	1970	Replication thread(s) for channel '' are already stopped.
->>>>>>> 7e84b8d1
 set @save_slave_pending_jobs_size_max = @@global.slave_pending_jobs_size_max;
 set @@global.slave_pending_jobs_size_max= 1024;
 include/start_slave.inc
