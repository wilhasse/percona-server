########################################
# Author: JBM
# Date: 2006-01-24
# Purpose: Test CDD backup and restore
########################################

-- source include/have_multi_ndb.inc
-- source suite/ndb/include/backup_restore_setup.inc

############ Test 1 Simple DD backup and restore #############
-- echo **** Test 1 Simple DD backup and restore ****

CREATE LOGFILE GROUP log_group1
ADD UNDOFILE './log_group1/undofile.dat'
INITIAL_SIZE 16M
UNDO_BUFFER_SIZE = 1M
ENGINE=NDB;

CREATE TABLESPACE table_space1
ADD DATAFILE './table_space1/datafile.dat'
USE LOGFILE GROUP log_group1
INITIAL_SIZE 24M
ENGINE NDB;


CREATE TABLE test.t1
(pk1 MEDIUMINT NOT NULL AUTO_INCREMENT PRIMARY KEY, c2 CHAR(50) NOT NULL, c3 INT NOT NULL, c4 BIT NOT NULL) TABLESPACE table_space1 STORAGE DISK ENGINE=NDB;

let $j= 500;
--disable_query_log
while ($j)
{
  eval INSERT INTO test.t1 VALUES (NULL, "Sweden", $j, b'1');
  dec $j;
}
--enable_query_log
SELECT COUNT(*) FROM test.t1;
SELECT pk1, c2, c3,  hex(c4) FROM test.t1 ORDER BY pk1 LIMIT 5;

-- source include/ndb_backup.inc

DROP TABLE test.t1;

ALTER TABLESPACE table_space1
DROP DATAFILE './table_space1/datafile.dat';

DROP TABLESPACE table_space1;

DROP LOGFILE GROUP log_group1
ENGINE NDB;

<<<<<<< HEAD
# Store initial counts of both detected and synchronized objects
--let $initial_detected_count_server1 = query_get_value(SHOW STATUS LIKE 'Ndb_metadata_detected_count', Value, 1)
--let $initial_synced_count_server1 = query_get_value(SHOW STATUS LIKE 'Ndb_metadata_synced_count', Value, 1)
--connection server2
--let $initial_detected_count_server2 = query_get_value(SHOW STATUS LIKE 'Ndb_metadata_detected_count', Value, 1)
--let $initial_synced_count_server2 = query_get_value(SHOW STATUS LIKE 'Ndb_metadata_synced_count', Value, 1)
--connection server1

=======
>>>>>>> 05e4357f
-- source common/rpl/ndb_restore_source.inc

# Wait until the following changes have been synced:
# Logfile group 'log_group1'
# Tablespace 'table_space1'
# Table 'test.t1'
--let $max_wait = 60
--source wait_immediate_metadata_sync.inc

--connection server2
# Sync on server 2 as well
--let $max_wait = 60
--source wait_immediate_metadata_sync.inc

--connection server1

SELECT COUNT(*) FROM test.t1; 

SELECT pk1, c2, c3,  hex(c4) FROM test.t1 ORDER BY pk1 LIMIT 5;

################# Mixed Cluster Test ############################
-- echo **** Test 2 Mixed Cluster Test backup and restore ****

CREATE TABLE test.t2
(pk1 MEDIUMINT NOT NULL AUTO_INCREMENT PRIMARY KEY, c2 VARCHAR(200) NOT NULL, c3 INT NOT NULL, c4 BIT NOT NULL)ENGINE=NDB;

let $j= 500;
--disable_query_log
while ($j)
{
  eval INSERT INTO test.t2 VALUES (NULL, "Sweden, Texas", $j, b'0');
  dec $j;
}
--enable_query_log

CREATE TABLE test.t3 (c1 int not null auto_increment, data LONGBLOB, PRIMARY KEY(c1))TABLESPACE table_space1 STORAGE DISK ENGINE=NDB;

CREATE TABLE test.t4 (c1 int not null auto_increment, data LONGBLOB, PRIMARY KEY(c1))ENGINE=NDB;

let $j= 50;
--disable_query_log
while ($j)
{
  INSERT INTO test.t3 VALUES (NULL, repeat('a',1*1024));
  INSERT INTO test.t3 VALUES (NULL, repeat('b',16*1024));
  INSERT INTO test.t4 VALUES (NULL, repeat('a',1*1024));
  INSERT INTO test.t4 VALUES (NULL, repeat('b',16*1024));
  dec $j;
}
--enable_query_log

SELECT COUNT(*) FROM test.t1;

SELECT pk1, c2, c3,  hex(c4) FROM test.t1 ORDER BY pk1 LIMIT 5; 

SELECT COUNT(*) FROM test.t2; 

SELECT pk1, c2, c3,  hex(c4) FROM test.t2 ORDER BY pk1 LIMIT 5; 

SELECT COUNT(*) FROM test.t3; 

SELECT LENGTH(data) FROM test.t3 WHERE c1 = 1; 

SELECT LENGTH(data) FROM test.t3 WHERE c1 = 2; 

SELECT COUNT(*) FROM test.t4; 

SELECT LENGTH(data) FROM test.t4 WHERE c1 = 1; 

SELECT LENGTH(data) FROM test.t4 WHERE c1 = 2;

-- source include/ndb_backup.inc

DROP TABLE test.t1;
DROP TABLE test.t2;
DROP TABLE test.t3;
DROP TABLE test.t4;

ALTER TABLESPACE table_space1
DROP DATAFILE './table_space1/datafile.dat';

DROP TABLESPACE table_space1;

DROP LOGFILE GROUP log_group1
ENGINE NDB;

<<<<<<< HEAD
# Store initial counts of both detected and synchronized objects
--let $initial_detected_count_server1 = query_get_value(SHOW STATUS LIKE 'Ndb_metadata_detected_count', Value, 1)
--let $initial_synced_count_server1 = query_get_value(SHOW STATUS LIKE 'Ndb_metadata_synced_count', Value, 1)
--connection server2
--let $initial_detected_count_server2 = query_get_value(SHOW STATUS LIKE 'Ndb_metadata_detected_count', Value, 1)
--let $initial_synced_count_server2 = query_get_value(SHOW STATUS LIKE 'Ndb_metadata_synced_count', Value, 1)
--connection server1

=======
>>>>>>> 05e4357f
-- source common/rpl/ndb_restore_source.inc

# Wait until the following 6 object changes are synced:
# Logfile group 'log_group1'
# Tablespace 'table_space1'
# Table 'test.t1'
# Table 'test.t2'
# Table 'test.t3'
# Table 'test.t4'
--let $max_wait = 60
--source wait_immediate_metadata_sync.inc

--connection server2
# Sync on server 2 as well
--let $max_wait = 60
--source wait_immediate_metadata_sync.inc

--connection server1

SELECT COUNT(*) FROM test.t1;

SELECT pk1, c2, c3,  hex(c4) FROM test.t1 ORDER BY pk1 LIMIT 5; 

SELECT COUNT(*) FROM test.t2; 

SELECT pk1, c2, c3,  hex(c4) FROM test.t2 ORDER BY pk1 LIMIT 5; 

SELECT COUNT(*) FROM test.t3; 

SELECT LENGTH(data) FROM test.t3 WHERE c1 = 1; 

SELECT LENGTH(data) FROM test.t3 WHERE c1 = 2; 

SELECT COUNT(*) FROM test.t4; 

SELECT LENGTH(data) FROM test.t4 WHERE c1 = 1; 

SELECT LENGTH(data) FROM test.t4 WHERE c1 = 2;

DROP TABLE test.t1;
DROP TABLE test.t2;
DROP TABLE test.t3;
DROP TABLE test.t4;
###################### Adding partition #################################
-- echo **** Test 3 Adding  partition Test backup and restore ****

CREATE TABLESPACE table_space2
ADD DATAFILE './table_space2/datafile.dat'
USE LOGFILE GROUP log_group1
INITIAL_SIZE 12M
ENGINE NDB;

CREATE TABLE test.t1 (pk1 MEDIUMINT NOT NULL AUTO_INCREMENT, c2 VARCHAR(150) NOT NULL, c3 INT NOT NULL, c4 BIT NOT NULL, PRIMARY KEY(pk1,c3))TABLESPACE table_space1 STORAGE DISK ENGINE=NDB PARTITION BY HASH(c3) PARTITIONS 4;

CREATE TABLE test.t4 (pk1 MEDIUMINT NOT NULL AUTO_INCREMENT, c2 VARCHAR(180) NOT NULL, c3 INT NOT NULL, c4 BIT NOT NULL, PRIMARY KEY(pk1,c3))ENGINE=NDB PARTITION BY HASH(c3) PARTITIONS 2;

CREATE TABLE test.t2 (pk1 MEDIUMINT NOT NULL AUTO_INCREMENT, c2 TEXT NOT NULL, c3 INT NOT NULL, c4 BIT NOT NULL, PRIMARY KEY(pk1,c3))TABLESPACE table_space2 STORAGE DISK ENGINE=NDB PARTITION BY KEY(c3) (PARTITION p0 ENGINE = NDB, PARTITION p1 ENGINE = NDB);

CREATE TABLE test.t5 (pk1 MEDIUMINT NOT NULL AUTO_INCREMENT, c2 TEXT NOT NULL, c3 INT NOT NULL, c4 BIT NOT NULL, PRIMARY KEY(pk1,c3))ENGINE=NDB PARTITION BY KEY(pk1) (PARTITION p0 ENGINE = NDB, PARTITION p1 ENGINE = NDB);

CREATE TABLE test.t3 (pk1 MEDIUMINT NOT NULL AUTO_INCREMENT, c2 VARCHAR(202) NOT NULL, c3 INT NOT NULL, c4 BIT NOT NULL, PRIMARY KEY(pk1,c3))TABLESPACE table_space2 STORAGE DISK ENGINE=NDB PARTITION BY RANGE (c3) PARTITIONS 3 (PARTITION x1 VALUES LESS THAN (105), PARTITION x2 VALUES LESS THAN (333), PARTITION x3 VALUES LESS THAN (720));

CREATE TABLE test.t6 (pk1 MEDIUMINT NOT NULL AUTO_INCREMENT, c2 VARCHAR(220) NOT NULL, c3 INT NOT NULL, c4 BIT NOT NULL, PRIMARY KEY(pk1,c3))ENGINE=NDB PARTITION BY RANGE (pk1) PARTITIONS 2 (PARTITION x1 VALUES LESS THAN (333), PARTITION x2 VALUES LESS THAN (720));

SHOW CREATE TABLE test.t1;

SHOW CREATE TABLE test.t2;

SHOW CREATE TABLE test.t3;

SHOW CREATE TABLE test.t4;

SHOW CREATE TABLE test.t5;

SHOW CREATE TABLE test.t6;

--sorted_result
SELECT table_name, partition_name, partition_ordinal_position, partition_method, partition_expression FROM information_schema.partitions WHERE table_name= 't1'; 

--sorted_result
SELECT table_name, partition_name, partition_ordinal_position, partition_method, partition_expression FROM information_schema.partitions WHERE table_name= 't2'; 

--sorted_result
SELECT table_name, partition_name, partition_ordinal_position, partition_method, partition_expression, partition_description FROM information_schema.partitions WHERE table_name= 't3'; 

--sorted_result
SELECT table_name, partition_name, partition_ordinal_position, partition_method, partition_expression FROM information_schema.partitions WHERE table_name= 't4'; 

--sorted_result
SELECT table_name, partition_name, partition_ordinal_position, partition_method, partition_expression FROM information_schema.partitions WHERE table_name= 't5'; 

--sorted_result
SELECT table_name, partition_name, partition_ordinal_position, partition_method, partition_expression, partition_description FROM information_schema.partitions WHERE table_name= 't6';


let $j= 500;
--disable_query_log
while ($j)
{
  eval INSERT INTO test.t1 VALUES (NULL, "Sweden, Texas", $j, b'0');
  eval INSERT INTO test.t4 VALUES (NULL, "Sweden, Texas", $j, b'0');
  dec $j;
  eval INSERT INTO test.t2 VALUES (NULL, "Sweden, Texas, ITALY, Kyle, JO, JBM,TU", $j, b'1');
  eval INSERT INTO test.t5 VALUES (NULL, "Sweden, Texas, ITALY, Kyle, JO, JBM,TU", $j, b'1');
  dec $j;
  eval INSERT INTO test.t3 VALUES (NULL, "TEXASTEXASTEXASTEXASTEXASTEXASTEXASTEXASTEXASTEXAS, ITALY, Kyle, JO, JBM,TU", $j, b'1');
  eval INSERT INTO test.t6 VALUES (NULL, "TEXASTEXASTEXASTEXASTEXASTEXASTEXASTEXASTEXASTEXAS, ITALY, Kyle, JO, JBM,TU", $j, b'1'); } --enable_query_log

SELECT COUNT(*) FROM test.t1;

SELECT pk1, c2, c3,  hex(c4) FROM test.t1 ORDER BY c3 LIMIT 5; 

SELECT COUNT(*) FROM test.t2; 

SELECT pk1, c2, c3,  hex(c4) FROM test.t2 ORDER BY c3 LIMIT 5; 

SELECT COUNT(*) FROM test.t3; 

SELECT pk1, c2, c3,  hex(c4) FROM test.t3 ORDER BY c3 LIMIT 5; 

SELECT COUNT(*) FROM test.t4; 

SELECT pk1, c2, c3,  hex(c4) FROM test.t4 ORDER BY c3 LIMIT 5; 

SELECT COUNT(*) FROM test.t5; 

SELECT pk1, c2, c3,  hex(c4) FROM test.t5 ORDER BY c3 LIMIT 5; 

SELECT COUNT(*) FROM test.t6; 

SELECT pk1, c2, c3,  hex(c4) FROM test.t6 ORDER BY c3 LIMIT 5;

-- source include/ndb_backup.inc

DROP TABLE test.t1;
DROP TABLE test.t2;
DROP TABLE test.t3;
DROP TABLE test.t4;
DROP TABLE test.t5;
DROP TABLE test.t6;

ALTER TABLESPACE table_space1
DROP DATAFILE './table_space1/datafile.dat';

ALTER TABLESPACE table_space2
DROP DATAFILE './table_space2/datafile.dat';

DROP TABLESPACE table_space1;

DROP TABLESPACE table_space2;

DROP LOGFILE GROUP log_group1
ENGINE NDB;

-- source common/rpl/ndb_restore_source.inc

<<<<<<< HEAD
-- source common/rpl/ndb_restore_source.inc

# Set low interval so changes are detected quickly
SET GLOBAL ndb_metadata_check_interval = 0;

# Wait until the following 9 object changes are detected:
=======
# Wait until the following 9 objects are synced:
>>>>>>> 05e4357f
# Logfile group 'log_group1'
# Tablespace 'table_space1'
# Tablespace 'table_space2'
# Table 'test.t1'
# Table 'test.t2'
# Table 'test.t3'
# Table 'test.t4'
# Table 'test.t5'
# Table 'test.t6'
--let $max_wait = 90
--source wait_immediate_metadata_sync.inc

--connection server2
# Sync on server 2 as well
--let $max_wait = 90
--source wait_immediate_metadata_sync.inc

--connection server1

SHOW CREATE TABLE test.t1;

SHOW CREATE TABLE test.t2;

SHOW CREATE TABLE test.t3;

SHOW CREATE TABLE test.t4;

SHOW CREATE TABLE test.t5;

SHOW CREATE TABLE test.t6;

--sorted_result
SELECT table_name, partition_name, partition_ordinal_position, partition_method, partition_expression FROM information_schema.partitions WHERE table_name= 't1';

--sorted_result
SELECT table_name, partition_name, partition_ordinal_position, partition_method, partition_expression FROM information_schema.partitions WHERE table_name= 't2';

--sorted_result
SELECT table_name, partition_name, partition_ordinal_position, partition_method, partition_expression, partition_description FROM information_schema.partitions WHERE table_name= 't3';

--sorted_result
SELECT table_name, partition_name, partition_ordinal_position, partition_method, partition_expression FROM information_schema.partitions WHERE table_name= 't4';

--sorted_result
SELECT table_name, partition_name, partition_ordinal_position, partition_method, partition_expression FROM information_schema.partitions WHERE table_name= 't5';

--sorted_result
SELECT table_name, partition_name, partition_ordinal_position, partition_method, partition_expression, partition_description FROM information_schema.partitions WHERE table_name= 't6';

SELECT COUNT(*) FROM test.t1; 

SELECT pk1, c2, c3,  hex(c4) FROM test.t1 ORDER BY c3 LIMIT 5; 

SELECT COUNT(*) FROM test.t2; 

SELECT pk1, c2, c3,  hex(c4) FROM test.t2 ORDER BY c3 LIMIT 5; 

SELECT COUNT(*) FROM test.t3; 

SELECT pk1, c2, c3,  hex(c4) FROM test.t3 ORDER BY c3 LIMIT 5; 

SELECT COUNT(*) FROM test.t4; 

SELECT pk1, c2, c3,  hex(c4) FROM test.t4 ORDER BY c3 LIMIT 5; 

SELECT COUNT(*) FROM test.t5; 

SELECT pk1, c2, c3,  hex(c4) FROM test.t5 ORDER BY c3 LIMIT 5; 

SELECT COUNT(*) FROM test.t6; 

SELECT pk1, c2, c3,  hex(c4) FROM test.t6 ORDER BY c3 LIMIT 5;

# Cleanup

DROP TABLE test.t1;
DROP TABLE test.t2;
DROP TABLE test.t3;
DROP TABLE test.t4;
DROP TABLE test.t5;
DROP TABLE test.t6;

ALTER TABLESPACE table_space1 DROP DATAFILE './table_space1/datafile.dat';

ALTER TABLESPACE table_space2 DROP DATAFILE './table_space2/datafile.dat';

DROP TABLESPACE table_space1;

DROP TABLESPACE table_space2;

DROP LOGFILE GROUP log_group1 ENGINE = NDB;
--source suite/ndb/include/backup_restore_cleanup.inc

#End 5.1 test case


--remove_file $NDB_TOOLS_OUTPUT<|MERGE_RESOLUTION|>--- conflicted
+++ resolved
@@ -49,17 +49,6 @@
 DROP LOGFILE GROUP log_group1
 ENGINE NDB;
 
-<<<<<<< HEAD
-# Store initial counts of both detected and synchronized objects
---let $initial_detected_count_server1 = query_get_value(SHOW STATUS LIKE 'Ndb_metadata_detected_count', Value, 1)
---let $initial_synced_count_server1 = query_get_value(SHOW STATUS LIKE 'Ndb_metadata_synced_count', Value, 1)
---connection server2
---let $initial_detected_count_server2 = query_get_value(SHOW STATUS LIKE 'Ndb_metadata_detected_count', Value, 1)
---let $initial_synced_count_server2 = query_get_value(SHOW STATUS LIKE 'Ndb_metadata_synced_count', Value, 1)
---connection server1
-
-=======
->>>>>>> 05e4357f
 -- source common/rpl/ndb_restore_source.inc
 
 # Wait until the following changes have been synced:
@@ -146,17 +135,6 @@
 DROP LOGFILE GROUP log_group1
 ENGINE NDB;
 
-<<<<<<< HEAD
-# Store initial counts of both detected and synchronized objects
---let $initial_detected_count_server1 = query_get_value(SHOW STATUS LIKE 'Ndb_metadata_detected_count', Value, 1)
---let $initial_synced_count_server1 = query_get_value(SHOW STATUS LIKE 'Ndb_metadata_synced_count', Value, 1)
---connection server2
---let $initial_detected_count_server2 = query_get_value(SHOW STATUS LIKE 'Ndb_metadata_detected_count', Value, 1)
---let $initial_synced_count_server2 = query_get_value(SHOW STATUS LIKE 'Ndb_metadata_synced_count', Value, 1)
---connection server1
-
-=======
->>>>>>> 05e4357f
 -- source common/rpl/ndb_restore_source.inc
 
 # Wait until the following 6 object changes are synced:
@@ -313,16 +291,7 @@
 
 -- source common/rpl/ndb_restore_source.inc
 
-<<<<<<< HEAD
--- source common/rpl/ndb_restore_source.inc
-
-# Set low interval so changes are detected quickly
-SET GLOBAL ndb_metadata_check_interval = 0;
-
-# Wait until the following 9 object changes are detected:
-=======
 # Wait until the following 9 objects are synced:
->>>>>>> 05e4357f
 # Logfile group 'log_group1'
 # Tablespace 'table_space1'
 # Tablespace 'table_space2'
