# The include statement below is a temp one for tests that are yet to
#be ported to run with InnoDB,
#but needs to be kept for tests that would need MyISAM in future.
--source include/force_myisam_default.inc

--source include/not_embedded.inc
--source include/have_multi_ndb.inc

--source have_ndb_dist_priv.inc

let $load_sql_file = $NDB_DIST_PRIV_SQL;

connection server1;
--disable_query_log
--disable_result_log
--exec $MYSQL < $load_sql_file
call mysql.mysql_cluster_backup_privileges();
 --enable_result_log
 --enable_query_log

connection server2;
--disable_query_log
--disable_result_log
let $MYSQL2 = $EXE_MYSQL --defaults-file=$MYSQLTEST_VARDIR/my.cnf;
let $MYSQL2 = $MYSQL2 --defaults-group-suffix=.2.1;
--exec $MYSQL2 < $load_sql_file
call mysql.mysql_cluster_backup_privileges();
 --enable_result_log
 --enable_query_log

connection server1;
call mysql.mysql_cluster_move_privileges();
select mysql.mysql_cluster_privileges_are_distributed();

CREATE TABLE t1 (pk INT PRIMARY KEY, a INT) engine = ndb;
INSERT INTO t1 VALUES(0,0),(1,1),(2,2);
CREATE USER 'user'@'localhost' IDENTIFIED by 'mypass';
GRANT UPDATE ON t1 TO 'user'@'localhost';
SET PASSWORD FOR 'user'@'localhost'= PASSWORD('newpass');
RENAME USER 'user'@'localhost' TO 'newuser'@'localhost';
GRANT SELECT ON test.* TO 'newuser'@'localhost' IDENTIFIED by 'mypass2';
CREATE USER 'user2'@'localhost' IDENTIFIED by 'mypass';
GRANT SELECT ON test.t1 TO 'user2'@'localhost';
select distinct User,Password from mysql.user order by User;
select User,Table_priv from mysql.tables_priv ORDER BY User;
grant ALL PRIVILEGES on test.* to user@localhost with GRANT OPTION;
select User,Table_priv from mysql.tables_priv ORDER BY User;
GRANT SELECT ON test.t1 TO 'user'@'localhost';
select User,Table_priv from mysql.tables_priv ORDER BY User;

connection server2;
FLUSH PRIVILEGES;
select User,Table_priv from mysql.tables_priv ORDER BY User;
REVOKE SELECT ON test.t1 FROM 'user'@'localhost';
select User,Table_priv from mysql.tables_priv ORDER BY User;
CREATE USER 'user3'@'localhost' IDENTIFIED by 'mypass';
select distinct User,Password from mysql.user order by User;
select User,Table_priv from mysql.tables_priv ORDER BY User;
REVOKE UPDATE ON t1 FROM 'newuser'@'localhost';
REVOKE ALL PRIVILEGES, GRANT OPTION FROM 'user'@'localhost';
select User,Table_priv from mysql.tables_priv ORDER BY User;
GRANT SELECT (a) ON test.t1 TO 'user'@'localhost';
select User, Table_name, Column_name from mysql.columns_priv ORDER BY User;

connection server1;
FLUSH PRIVILEGES;
select distinct User,Password from mysql.user order by User;
select User,Table_priv from mysql.tables_priv ORDER BY User;
select User, Table_name, Column_name from mysql.columns_priv ORDER BY User;

connection server2;
REVOKE ALL PRIVILEGES, GRANT OPTION FROM 'user2'@'localhost';
select User,Table_priv from mysql.tables_priv ORDER BY User;

connection server1;
select distinct User,Password from mysql.user order by User;
select User,Table_priv from mysql.tables_priv ORDER BY User;

#
# Test connecting with a user that does not exist
#
--replace_result $MASTER_MYSOCK MASTER_SOCKET $MASTER_MYPORT MASTER_PORT
--error ER_ACCESS_DENIED_ERROR
connect (server1_should_fail,127.0.0.1,magnus,,test,$MASTER_MYPORT,);
--replace_result $MASTER_MYSOCK MASTER_SOCKET $MASTER_MYPORT1 MASTER_PORT1
--error ER_ACCESS_DENIED_ERROR
connect (server2_should_fail,127.0.0.1,magnus,,test,$MASTER_MYPORT1,);

#
# Create a new user with CREATE USER and check that it's possible
# to connect as that user on second mysqld
#
connection server1;
CREATE USER 'billy1'@'127.0.0.1' IDENTIFIED by 'mypass';

connect (server2_as_billy1,127.0.0.1,billy1,mypass,test,$MASTER_MYPORT1,);
connection server2_as_billy1;
SELECT USER();
SELECT * FROM t1 order by pk;

# Test connecting with blank password
--replace_result $MASTER_MYSOCK MASTER_SOCKET $MASTER_MYPORT1 MASTER_PORT1
--error ER_ACCESS_DENIED_ERROR
connect (server2_should_fail,127.0.0.1,billy1,,test,$MASTER_MYPORT1,);

# Test connecting with wrong password
--replace_result $MASTER_MYSOCK MASTER_SOCKET $MASTER_MYPORT1 MASTER_PORT1
--error ER_ACCESS_DENIED_ERROR
connect (server2_should_fail,127.0.0.1,billy1,wrongpass,test,$MASTER_MYPORT1,);

#
# Testing failed DDL transaction
#
connection server1;
BEGIN;
UPDATE mysql.user SET Password = ''
WHERE User = 'billy1';

connection server2;
--error ER_PASSWORD_NO_MATCH
SET PASSWORD FOR 'billy1'@'127.0.0.1' = PASSWORD('newpass');
SHOW WARNINGS;

connection server1;
ROLLBACK;

connection server2;
DROP USER 'billy1'@'127.0.0.1';

#
# Create a new user with GRANT ALL and check that it's possible
# to connect as that user on second mysqld
#
connection server1;
GRANT ALL ON *.* TO 'billy2'@'127.0.0.1';

connect (server2_as_billy2,127.0.0.1,billy2,,test,$MASTER_MYPORT1,);
connection server2_as_billy2;
SELECT USER();
SELECT * FROM t1 order by pk;

connection server2;
DROP USER 'billy2'@'127.0.0.1';

--echo === making backup of new users ===

connection server1;
call mysql.mysql_cluster_backup_privileges();

--echo ==== clean up ====
connection server1;
DROP USER 'newuser'@'localhost';
DROP USER 'user2'@'localhost';
DROP USER 'user3'@'localhost';

DROP TABLE t1;

--echo === test restart of mysqld ===
connection server1;
--let $mysqld_name=mysqld.1.1
--source include/restart_mysqld.inc
--source include/ndb_wait_connected.inc
flush privileges;

--echo === test truncate ===
#
# bug#13346955
#
# a personal note is that I think that it should be disallowed
# to truncate one of these tables...
#
truncate mysql.proxies_priv;
flush privileges;

<<<<<<< HEAD
=======
--echo === test mysql_upgrade ===
#
# BUG#16226274 MYSQL_UPGRADE FAILED WHEN USING DISTRIBUTED GRANTS
#

let $log_file = $MYSQLTEST_VARDIR/tmp/ndb_dist_priv_upgrade.log;
--echo mysql_upgrade first mysqld...
--exec $MYSQL_UPGRADE --skip-verbose --force > $log_file 2>&1
--echo mysql_upgrade second mysqld...
--exec $MYSQL_UPGRADE --defaults-group-suffix=.2.1 --skip-verbose --force >> $log_file 2>&1
--echo show that tables still are in NDB
--disable_query_log ONCE
SELECT table_name FROM information_schema.tables
  WHERE table_schema = 'mysql' AND
        table_type = 'BASE TABLE' AND
        engine = 'NDBCLUSTER' AND
        table_name IN ('user', 'db', 'tables_priv', 'columns_priv',
                       'procs_priv', 'proxies_priv', 'host')
  ORDER BY table_name;

>>>>>>> d4012067
# Restore local privileges
connection server1;
call mysql.mysql_cluster_backup_privileges();
connection server2;
call mysql.mysql_cluster_backup_privileges();
connection server1;
call mysql.mysql_cluster_restore_local_privileges();
connection server2;
call mysql.mysql_cluster_restore_local_privileges();


--disable_query_log
--disable_result_log

connection server1;

# Drop the local backup tables
drop table mysql.user_backup;
drop table mysql.db_backup;
drop table mysql.tables_priv_backup;
drop table mysql.columns_priv_backup;
drop table mysql.procs_priv_backup;

# Drop the distributed backup tables
drop table mysql.ndb_user_backup;
drop table mysql.ndb_db_backup;
drop table mysql.ndb_tables_priv_backup;
drop table mysql.ndb_columns_priv_backup;
drop table mysql.ndb_procs_priv_backup;

# Drop the function and sprocs
drop function mysql.mysql_cluster_privileges_are_distributed;
drop procedure mysql.mysql_cluster_backup_privileges;
drop procedure mysql.mysql_cluster_move_grant_tables;
drop procedure mysql.mysql_cluster_restore_local_privileges;
drop procedure mysql.mysql_cluster_restore_privileges;
drop procedure mysql.mysql_cluster_restore_privileges_from_local;
drop procedure mysql.mysql_cluster_move_privileges;

connection server2;

# Drop the local backup tables
drop table mysql.user_backup;
drop table mysql.db_backup;
drop table mysql.tables_priv_backup;
drop table mysql.columns_priv_backup;
drop table mysql.procs_priv_backup;

# The distributed backup tables should already have been dropped
--error ER_NO_SUCH_TABLE
select * from mysql.ndb_user_backup;

# Drop the function and sprocs
drop function mysql.mysql_cluster_privileges_are_distributed;
drop procedure mysql.mysql_cluster_backup_privileges;
drop procedure mysql.mysql_cluster_move_grant_tables;
drop procedure mysql.mysql_cluster_restore_local_privileges;
drop procedure mysql.mysql_cluster_restore_privileges;
drop procedure mysql.mysql_cluster_restore_privileges_from_local;
drop procedure mysql.mysql_cluster_move_privileges;

# Force restart since other tests depend on the _exact_
# order of rows in for example mysql.user
--source include/force_restart.inc

--enable_result_log
--enable_query_log
<|MERGE_RESOLUTION|>--- conflicted
+++ resolved
@@ -172,8 +172,6 @@
 truncate mysql.proxies_priv;
 flush privileges;
 
-<<<<<<< HEAD
-=======
 --echo === test mysql_upgrade ===
 #
 # BUG#16226274 MYSQL_UPGRADE FAILED WHEN USING DISTRIBUTED GRANTS
@@ -194,7 +192,6 @@
                        'procs_priv', 'proxies_priv', 'host')
   ORDER BY table_name;
 
->>>>>>> d4012067
 # Restore local privileges
 connection server1;
 call mysql.mysql_cluster_backup_privileges();
