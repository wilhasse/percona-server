# BUG 11758430
"NDB_SHOW_TABLES SHOULD REQUIRE A DATABASE WHEN TABLE IS SUPPLIED"
CREATE TABLE test.t1 (
a int primary key,
b int
)engine=ndbcluster;
"Table exists in user db and db specified in ndb_show_tables command"
id    type                 state    logging database     schema   name
XX    OrderedIndex         Online   No      sys          def      PRIMARY

NDBT_ProgramExit: 0 - OK

"Table doesn't exist in TEST_DB and no db specified in ndb_show_tables command"
Please specify database name using the -d option. Use option --help for more details.

NDBT_ProgramExit: 1 - Failed

CREATE DATABASE TEST_DB;
CREATE TABLE TEST_DB.t1 (
d int primary key,
e int
)engine=ndbcluster;
"Table exists in TEST_DB and no db specified in ndb_show_tables command"
id    type                 state    logging database     schema   name
XX    OrderedIndex         Online   No      sys          def      PRIMARY

NDBT_ProgramExit: 0 - OK

DROP TABLE test.t1;
"Table doesn't exist in user db and db specified in ndb_show_tables command"
Table t1: not found - 723: No such table existed

NDBT_ProgramExit: 1 - Failed

DROP TABLE TEST_DB.t1;
"Table doesn't exist in TEST_DB and no db specified in ndb_show_tables command"
Please specify database name using the -d option. Use option --help for more details.

NDBT_ProgramExit: 1 - Failed

DROP DATABASE TEST_DB;
create table t1 (
id1 int primary key
)engine=ndb comment='NDB_TABLE=FULLY_REPLICATED=1,PARTITION_BALANCE=FOR_RA_BY_NODE';
create temporary table if not exists ndb_show_tables_results (
id int,
type varchar(20),
state varchar(20),
logging varchar(20),
_database varchar(255),
_schema varchar(20),
name varchar(255)
);

ndb_show_tables completed.....

select type from ndb_show_tables_results
where type like '%HashMap%'
limit 1;
type
'HashMap'
select type from ndb_show_tables_results
where type like '%FullyRepTrigger%'
limit 1;
type
'FullyRepTrigger'
drop table t1,ndb_show_tables_results;
CREATE TABLE test.t1 (
a int primary key,
b int
)engine=ndbcluster;
id    type                 state    logging database     schema   name
XX    OrderedIndex         Online   No      sys          def      sys/def/YY/PRIMARY

NDBT_ProgramExit: 0 - OK

<<<<<<< HEAD
=======
id    type                 state    logging database     schema   name
XX    OrderedIndex         Online   No      sys          def      sys/def/YY/PRIMARY

NDBT_ProgramExit: 0 - OK

>>>>>>> b68bc16c
DROP TABLE test.t1;<|MERGE_RESOLUTION|>--- conflicted
+++ resolved
@@ -74,12 +74,4 @@
 
 NDBT_ProgramExit: 0 - OK
 
-<<<<<<< HEAD
-=======
-id    type                 state    logging database     schema   name
-XX    OrderedIndex         Online   No      sys          def      sys/def/YY/PRIMARY
-
-NDBT_ProgramExit: 0 - OK
-
->>>>>>> b68bc16c
 DROP TABLE test.t1;