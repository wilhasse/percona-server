CREATE TABLE `t1_c` (
`capgoaledatta` mediumint(5) unsigned NOT NULL auto_increment,
`goaledatta` char(2) NOT NULL default '',
`maturegarbagefa` varchar(32) NOT NULL default '',
PRIMARY KEY  (`capgoaledatta`,`goaledatta`,`maturegarbagefa`)
) ENGINE=ndbcluster DEFAULT CHARSET=latin1;
INSERT INTO `t1_c` VALUES (2,'3','q3plus.qt'),(400,'4','q3plus.qt'),(1,'3','q3.net'),(3,'4','q3.net'),(3000,'20','threetrees.qt');
CREATE TABLE `t2_c` (
`capgotod` smallint(5) unsigned NOT NULL auto_increment,
`gotod` smallint(5) unsigned NOT NULL default '0',
`goaledatta` char(2) default NULL,
`maturegarbagefa` varchar(32) default NULL,
`descrpooppo` varchar(64) default NULL,
`svcutonsa` varchar(64) NOT NULL default '',
PRIMARY KEY  (`capgotod`),
KEY `i quadaddsvr` (`gotod`)
) ENGINE=ndbcluster DEFAULT CHARSET=latin1;
INSERT INTO `t2_c` VALUES (500,4,'','q3.net','addavp:MK_CASELECTOR=1','postorod rattoaa'),(2,1,'4','','addavp:MK_BRANDTAD=345','REDS Brandtad'),(3,2,'4','q3.net','execorder','fixedRatediPO REDS'),(1,1,'3','','addavp:MK_BRANDTAD=123','TEST Brandtad'),(6,5,'','told.q3.net','addavp:MK_BRANDTAD=123','Brandtad Toldzone'),(4,3,'3','q3.net','addavp:MK_POOLHINT=2','ratedi PO TEST'),(5,0,'',NULL,NULL,'');
CREATE TABLE `t3_c` (
`CapGoaledatta` smallint(5) unsigned NOT NULL default '0',
`capgotod` smallint(5) unsigned NOT NULL default '0',
PRIMARY KEY  (`capgotod`,`CapGoaledatta`)
) ENGINE=ndbcluster DEFAULT CHARSET=latin1 ROW_FORMAT=FIXED;
INSERT INTO `t3_c` VALUES (5,3),(2,4),(5,4),(1,3);
CREATE TABLE `t4_c` (
`capfa` bigint(20) unsigned NOT NULL auto_increment,
`realm` varchar(32) NOT NULL default '',
`authpwchap` varchar(32) default NULL,
`fa` varchar(32) NOT NULL default '',
`payyingatta` tinyint(4) NOT NULL default '0',
`status` char(1) default NULL,
PRIMARY KEY  (`fa`,`realm`),
KEY `capfa` (`capfa`),
KEY `i_quadentity` (`fa`,`realm`)
) ENGINE=ndbcluster DEFAULT CHARSET=latin1;
INSERT INTO `t4_c` VALUES (18,'john.smith','q3.net','dessjohn.smith',0,NULL),(21,'quad_katt_with_brandtad','q3.net','acne',0,NULL),(2200,'quad_katt_carattoaa','q3.net','acne',0,NULL),(26,'436462612809','sqasdt.q3.net','N/A',0,'6'),(19,'john','smith.qt','dessjohn',0,NULL),(33,'436643196120','sqasdt.q3.net','N/A',1,'6'),(28,'436642900019','sqasdt.q3.net','N/A',0,'6'),(30,'436462900209','sqasdt.q3.net','N/A',0,'6'),(16,'436640006666','sqasdt.q3.net','',0,NULL),(19,'dette','el-redun.com','dessdette',0,NULL),(12,'quad_kattPP','q3.net','acne',2,NULL),(14,'436640008888','sqasdt.q3.net','',0,NULL),(29,'463624900028','sqasdt.q3.net','N/A',0,'6'),(15,'436640099099','sqasdt.q3.net','',0,NULL),(13,'pap','q3plus.qt','acne',1,NULL),(19,'436642612091','sqasdt.q3.net','N/A',0,'6'),(12,'quad_katt','q3.net','acne',0,NULL),(11,'quad_kattVK','q3.net','acne',1,NULL),(32000,'463641969502','sqasdt.q3.net','N/A',1,'6'),(20,'joe','q3.net','joedesswd',0,NULL),(290000000,'436642900034','sqasdt.q3.net','N/A',0,'6'),(25,'contind','armerde.qt','acne',1,NULL);
CREATE TABLE `t5_c` (
`capfa` bigint(20) unsigned NOT NULL default '0',
`gotod` smallint(5) unsigned NOT NULL default '0',
`orderutonsa` varchar(64) NOT NULL default '',
PRIMARY KEY  (`capfa`,`gotod`,`orderutonsa`)
) ENGINE=ndbcluster DEFAULT CHARSET=latin1;
INSERT INTO `t5_c` VALUES (21,2,''),(21,1,''),(22,4,'');
CREATE TABLE `t6_c` (
`capfa_parent` bigint(20) unsigned NOT NULL default '0',
`capfa_child` bigint(20) unsigned NOT NULL default '0',
`relatta` smallint(5) unsigned NOT NULL default '0',
PRIMARY KEY  (`capfa_child`,`capfa_parent`,`relatta`)
) ENGINE=ndbcluster DEFAULT CHARSET=latin1;
INSERT INTO `t6_c` VALUES (15,16,0),(19,20,0),(18326932092909551615,30,0),(26,29,0),(18326932092909551615,29,0),(19,18,0),(26,28,0),(12,14,0);
CREATE TABLE `t7_c` (
`dardpo` char(15) NOT NULL default '',
`dardtestard` tinyint(3) unsigned NOT NULL auto_increment,
`FastFA` char(5) NOT NULL default '',
`FastCode` char(6) NOT NULL default '',
`Fastca` char(1) NOT NULL default '',
`Fastmag` char(1) NOT NULL default '',
`Beareratta` char(2) NOT NULL default '',
PRIMARY KEY  (`dardpo`,`dardtestard`)
) ENGINE=ndbcluster DEFAULT CHARSET=latin1;
INSERT INTO `t7_c` VALUES ('2.6.2.4',24,'CECHP','54545','0','0','5'),('2.2.5.4',26,'CANFA','33223','1','1','4'),('4.3.2.4',28,'ITALD','54222','1','0','5'),('129..0.0.eins',28,'G','99999','1','1','5'),('1.1.1.1',24,'AUTPT','32323','0','1','3');
CREATE TABLE `t8_c` (
`kattjame` varchar(32) NOT NULL default '',
`realm` varchar(32) NOT NULL default '',
`realm_entered` varchar(32) NOT NULL default '',
`maturegarbagefa` varchar(32) NOT NULL default '',
`hunderaaarbagefa_parent` varchar(32) NOT NULL default '',
`kattjame_entered` varchar(32) NOT NULL default '',
`hunderaaarbagefa` varchar(32) NOT NULL default '',
`gest` varchar(16) default NULL,
`hassetino` varchar(16) NOT NULL default '',
`aaaproxysessfa` varchar(255) default NULL,
`autologonallowed` char(1) default NULL,
`squardporoot` varchar(15) NOT NULL default '',
`naspo` varchar(15) default NULL,
`beareratta` char(2) default NULL,
`fastCode` varchar(6) default NULL,
`fastFA` varchar(5) default NULL,
`fastca` char(1) default NULL,
`fastmag` char(1) default NULL,
`lastupdate` datetime default NULL,
`hassetistart` datetime NOT NULL default '0000-00-00 00:00:00',
`accthassetitime` int(10) unsigned default NULL,
`acctoutputoctets` bigint(20) unsigned default NULL,
`acctinputoctets` bigint(20) unsigned default NULL,
PRIMARY KEY  (`kattjame`,`hunderaaarbagefa`,`hassetistart`,`hassetino`),
KEY `squardporoot` (`squardporoot`)
) ENGINE=ndbcluster DEFAULT CHARSET=latin1;
INSERT INTO `t8_c` VALUES ('4tt45345235','pap','q3plus.qt','q3plus.qt','q3.net','436643196120','436643196929','8956234534568968','5524595699','uxasmt21.net.acne.qt/481889229462692422','','1.1.1.1','2.2.4.6','4','86989','34','x','x','2012-03-12 12:55:34','2012-12-05 11:20:04',3223433,3369,9565),('4545435545','john','q3.net','q3.net','acne.li','436643196120','436643196929','45345234568968','995696699','uxasmt21.net.acne.qt/481889229462692423','','1.1.1.1','2.2.9.8','2','86989','34','x','x','2012-03-12 11:35:03','2012-12-05 08:50:04',8821923,169,3565),('versteckter_q3net_katt','joe','q3.net','elredun.com','q3.net','436643196120','436643196939','91341234568968','695595699','uxasmt21.net.acne.qt/481889229462692421','','1.1.1.1','2.5.2.5','3','86989','34','x','x','2012-03-12 18:35:04','2012-12-05 12:35:04',1923123,9569,6565);
CREATE TABLE `t9_c` (
`kattjame` varchar(32) NOT NULL default '',
`kattjame_entered` varchar(32) NOT NULL default '',
`realm` varchar(32) NOT NULL default '',
`realm_entered` varchar(32) NOT NULL default '',
`maturegarbagefa` varchar(32) NOT NULL default '',
`hunderaaarbagefa` varchar(32) NOT NULL default '',
`hunderaaarbagefa_parent` varchar(32) NOT NULL default '',
`gest` varchar(16) default NULL,
`hassetino` varchar(16) NOT NULL default '',
`squardporoot` varchar(15) NOT NULL default '',
`naspo` varchar(15) default NULL,
`beareratta` char(2) default NULL,
`fastCode` varchar(6) default NULL,
`fastFA` varchar(5) default NULL,
`fastca` char(1) default NULL,
`fastmag` char(1) default NULL,
`lastupdate` datetime default NULL,
`hassetistart` datetime NOT NULL default '0000-00-00 00:00:00',
`accthassetitime` int(10) unsigned default NULL,
`actcoutpuocttets` bigint(20) unsigned default NULL,
`actinputocctets` bigint(20) unsigned default NULL,
`terminateraste` tinyint(3) unsigned default NULL,
PRIMARY KEY  (`kattjame`,`hunderaaarbagefa`,`hassetistart`,`hassetino`)
) ENGINE=ndbcluster DEFAULT CHARSET=latin1;
INSERT INTO `t9_c` VALUES ('3g4jh8gar2t','joe','q3.net','elredun.com','q3.net','436643316120','436643316939','91341234568968','695595699','1.1.1.1','2.2.6.2','3','86989','34','x','x','2012-03-12 18:35:04','2012-12-05 12:35:04',3123123,9569,6565,1),('4tt45345235','pap','q3plus.qt','q3plus.qt','q3.net','436643316120','436643316939','8956234534568968','5254595969','1.1.1.1','8.6.2.2','4','86989','34','x','x','2012-03-12 12:55:34','2012-12-05 11:20:04',3223433,3369,9565,2),('4545435545','john','q3.net','q3.net','acne.li','436643316120','436643316939','45345234568968','995696699','1.1.1.1','2.9.9.2','2','86998','34','x','x','2012-03-12 11:35:03','2012-12-05 08:50:04',8823123,169,3565,3);
CREATE TABLE t10_c (a INT AUTO_INCREMENT KEY) ENGINE=ndbcluster DEFAULT CHARSET=latin1;
INSERT INTO t10_c VALUES (1),(2),(3);
insert into t10_c values (10000),(2000),(3000);
CREATE TABLE t11_c (a int, b00 int null, b01 int null,b02 int null,b03 int null,b04 int null,b05 int null,b06 int null,b07 int null,b08 int null,b90 int null,b10 int null,b11 int null,b12 int null,b13 int null,b14 int null,b15 int null,b16 int null,b17 int null,b18 int null,b19 int null,b20 int null,b21 int null,b22 int null,b23 int null,b24 int null,b25 int null,b26 int null,b27 int null,b28 int null,b29 int null,b30 int null,b31 int null,b32 int null) engine = ndb;
insert into t11_c values (1,1,1,1,1,1,1,1,1,1,1,1,1,1,1,1,1,1,1,1,1,1,1,1,1,1,1,1,1,1,1,1,1,1);
create table t1 engine=myisam as select * from t1_c;
create table t2 engine=myisam as select * from t2_c;
create table t3 engine=myisam as select * from t3_c;
create table t4 engine=myisam as select * from t4_c;
create table t5 engine=myisam as select * from t5_c;
create table t6 engine=myisam as select * from t6_c;
create table t7 engine=myisam as select * from t7_c;
create table t8 engine=myisam as select * from t8_c;
create table t9 engine=myisam as select * from t9_c;
create table t10 engine=myisam as select * from t10_c;
create table t11 engine=myisam as select * from t11_c;
ForceVarPart: 0
ForceVarPart: 1
drop table t1_c,t2_c,t3_c,t4_c,t5_c,t6_c,t7_c,t8_c,t9_c,t10_c,t11_c;
ForceVarPart: 0
ForceVarPart: 1
<<<<<<< HEAD
select * from information_schema.columns where table_name = "t1_c";
TABLE_CATALOG	TABLE_SCHEMA	TABLE_NAME	COLUMN_NAME	ORDINAL_POSITION	COLUMN_DEFAULT	IS_NULLABLE	DATA_TYPE	CHARACTER_MAXIMUM_LENGTH	CHARACTER_OCTET_LENGTH	NUMERIC_PRECISION	NUMERIC_SCALE	CHARACTER_SET_NAME	COLLATION_NAME	COLUMN_TYPE	COLUMN_KEY	EXTRA	PRIVILEGES	COLUMN_COMMENT
def	test	t1_c	capgoaledatta	1	NULL	NO	mediumint	NULL	NULL	7	0	NULL	NULL	mediumint(5) unsigned	PRI	auto_increment	#	
def	test	t1_c	goaledatta	2		NO	char	2	2	NULL	NULL	latin1	latin1_swedish_ci	char(2)	PRI		#	
def	test	t1_c	maturegarbagefa	3		NO	varchar	32	32	NULL	NULL	latin1	latin1_swedish_ci	varchar(32)	PRI		#	
=======
select TABLE_SCHEMA, TABLE_NAME, COLUMN_NAME, ORDINAL_POSITION, DATA_TYPE
from information_schema.columns where table_name = "t1_c";
TABLE_SCHEMA	TABLE_NAME	COLUMN_NAME	ORDINAL_POSITION	DATA_TYPE
test	t1_c	capgoaledatta	1	mediumint
test	t1_c	goaledatta	2	char
test	t1_c	maturegarbagefa	3	varchar
>>>>>>> db2c56dc
select count(*) from t1;
count(*)
5
select count(*) from t1_c;
count(*)
5
select count(*)
from (select * from t1 union 
select * from t1_c) a;
count(*)
5
select count(*) from t2;
count(*)
7
select count(*) from t2_c;
count(*)
7
select count(*)
from (select * from t2 union 
select * from t2_c) a;
count(*)
7
select count(*) from t3;
count(*)
4
select count(*) from t3_c;
count(*)
4
select count(*)
from (select * from t3 union 
select * from t3_c) a;
count(*)
4
select count(*) from t4;
count(*)
22
select count(*) from t4_c;
count(*)
22
select count(*)
from (select * from t4 union 
select * from t4_c) a;
count(*)
22
select count(*) from t5;
count(*)
3
select count(*) from t5_c;
count(*)
3
select count(*)
from (select * from t5 union 
select * from t5_c) a;
count(*)
3
select count(*) from t6;
count(*)
8
select count(*) from t6_c;
count(*)
8
select count(*)
from (select * from t6 union 
select * from t6_c) a;
count(*)
8
select count(*) from t7;
count(*)
5
select count(*) from t7_c;
count(*)
5
select count(*)
from (select * from t7 union 
select * from t7_c) a;
count(*)
5
select count(*) from t8;
count(*)
3
select count(*) from t8_c;
count(*)
3
select count(*)
from (select * from t8 union 
select * from t8_c) a;
count(*)
3
select count(*) from t9;
count(*)
3
select count(*) from t9_c;
count(*)
3
select count(*)
from (select * from t9 union 
select * from t9_c) a;
count(*)
3
select count(*) from t10;
count(*)
6
select count(*) from t10_c;
count(*)
6
select count(*)
from (select * from t10 union 
select * from t10_c) a;
count(*)
6
select count(*) from t11;
count(*)
1
select count(*) from t11_c;
count(*)
1
select count(*)
from (select * from t11 union 
select * from t11_c) a;
count(*)
1
select * from t10_c order by a;
a
1
2
3
2000
3000
10000
select max(capgoaledatta) from t1_c;
max(capgoaledatta)
3000
select auto_increment from information_schema.tables
where table_name = 't1_c';
auto_increment
3001
select max(capgotod) from t2_c;
max(capgotod)
500
select auto_increment from information_schema.tables
where table_name = 't2_c';
auto_increment
501
select max(capfa) from t4_c;
max(capfa)
290000000
select auto_increment from information_schema.tables
where table_name = 't4_c';
auto_increment
290000001
select max(dardtestard) from t7_c;
max(dardtestard)
28
select auto_increment from information_schema.tables
where table_name = 't7_c';
auto_increment
29
select max(a) from t10_c;
max(a)
10000
select auto_increment from information_schema.tables
where table_name = 't10_c';
auto_increment
10001
ALTER TABLE t7_c
PARTITION BY LINEAR KEY (`dardtestard`);
drop table t1_c,t2_c,t3_c,t4_c,t5_c,t6_c,t7_c,t8_c,t9_c,t10_c,t11_c;
select count(*) from t1;
count(*)
5
select count(*) from t1_c;
count(*)
5
select count(*)
from (select * from t1 union 
select * from t1_c) a;
count(*)
5
select count(*) from t2;
count(*)
7
select count(*) from t2_c;
count(*)
7
select count(*)
from (select * from t2 union 
select * from t2_c) a;
count(*)
7
select count(*) from t3;
count(*)
4
select count(*) from t3_c;
count(*)
4
select count(*)
from (select * from t3 union 
select * from t3_c) a;
count(*)
4
select count(*) from t4;
count(*)
22
select count(*) from t4_c;
count(*)
22
select count(*)
from (select * from t4 union 
select * from t4_c) a;
count(*)
22
select count(*) from t5;
count(*)
3
select count(*) from t5_c;
count(*)
3
select count(*)
from (select * from t5 union 
select * from t5_c) a;
count(*)
3
select count(*) from t6;
count(*)
8
select count(*) from t6_c;
count(*)
8
select count(*)
from (select * from t6 union 
select * from t6_c) a;
count(*)
8
select count(*) from t7;
count(*)
5
select count(*) from t7_c;
count(*)
5
select count(*)
from (select * from t7 union 
select * from t7_c) a;
count(*)
5
select count(*) from t8;
count(*)
3
select count(*) from t8_c;
count(*)
3
select count(*)
from (select * from t8 union 
select * from t8_c) a;
count(*)
3
select count(*) from t9;
count(*)
3
select count(*) from t9_c;
count(*)
3
select count(*)
from (select * from t9 union 
select * from t9_c) a;
count(*)
3
select count(*) from t10;
count(*)
6
select count(*) from t10_c;
count(*)
6
select count(*)
from (select * from t10 union 
select * from t10_c) a;
count(*)
6
select count(*) from t11;
count(*)
1
select count(*) from t11_c;
count(*)
1
select count(*)
from (select * from t11 union 
select * from t11_c) a;
count(*)
1
drop table t1_c,t2_c,t3_c,t4_c,t5_c,t6_c,t7_c,t8_c,t9_c,t10_c,t11_c;
select count(*) from t1;
count(*)
5
select count(*) from t1_c;
count(*)
5
select count(*)
from (select * from t1 union 
select * from t1_c) a;
count(*)
5
select count(*) from t2;
count(*)
7
select count(*) from t2_c;
count(*)
7
select count(*)
from (select * from t2 union 
select * from t2_c) a;
count(*)
7
select count(*) from t3;
count(*)
4
select count(*) from t3_c;
count(*)
4
select count(*)
from (select * from t3 union 
select * from t3_c) a;
count(*)
4
select count(*) from t4;
count(*)
22
select count(*) from t4_c;
count(*)
22
select count(*)
from (select * from t4 union 
select * from t4_c) a;
count(*)
22
select count(*) from t5;
count(*)
3
select count(*) from t5_c;
count(*)
3
select count(*)
from (select * from t5 union 
select * from t5_c) a;
count(*)
3
select count(*) from t6;
count(*)
8
select count(*) from t6_c;
count(*)
8
select count(*)
from (select * from t6 union 
select * from t6_c) a;
count(*)
8
select count(*) from t7;
count(*)
5
select count(*) from t7_c;
count(*)
5
select count(*)
from (select * from t7 union 
select * from t7_c) a;
count(*)
5
select count(*) from t8;
count(*)
3
select count(*) from t8_c;
count(*)
3
select count(*)
from (select * from t8 union 
select * from t8_c) a;
count(*)
3
select count(*) from t9;
count(*)
3
select count(*) from t9_c;
count(*)
3
select count(*)
from (select * from t9 union 
select * from t9_c) a;
count(*)
3
select count(*) from t10;
count(*)
6
select count(*) from t10_c;
count(*)
6
select count(*)
from (select * from t10 union 
select * from t10_c) a;
count(*)
6
select count(*) from t11;
count(*)
1
select count(*) from t11_c;
count(*)
1
select count(*)
from (select * from t11 union 
select * from t11_c) a;
count(*)
1
drop table t1_c,t3_c,t4_c,t5_c,t6_c,t7_c,t8_c,t9_c,t10_c,t11_c;
Backup Id = the_backup_id
Nodeid = 1
Analyse node group map
Create table `test/def/t2_c` failed: 721: Schema object with given name already exists
Restore: Failed to restore table: `test/def/t2_c` ... Exiting 

NDBT_ProgramExit: 1 - Failed

CREATE TABLE t11_c (
c1 int primary key, c2 char(10), c3 varchar(10)
) ENGINE=ndbcluster DEFAULT CHARSET=latin1;
CREATE TABLE t12_c (
c1 int primary key, c2 char(10), c3 varchar(10)
) ENGINE=ndbcluster DEFAULT CHARSET=latin1;
INSERT INTO t11_c VALUES(1, "aaaaa", "bbbbb"), (2, "ccccc", "ddddd"), (3, "eeeee","fffff");
INSERT INTO t12_c VALUES(4, "ggggg", "hhhhh"), (5, "iiiii", "jjjjj"), (6, "kkkkk","lllll");
drop table t2_c,t11_c,t12_c;
SELECT * FROM t11_c ORDER BY c1;
c1	c2	c3
1	aaaaa	bbbbb
2	ccccc	ddddd
3	eeeee	fffff
drop table t1,t2,t3,t4,t5,t6,t7,t8,t9,t10,t11,t11_c;
select epoch from mysql.ndb_apply_status where server_id=0;
epoch
332
select epoch from mysql.ndb_apply_status where server_id=0;
epoch
152
select epoch > (1 << 32) from mysql.ndb_apply_status where server_id=0;
epoch > (1 << 32)
1
create table t1 (a int not null primary key auto_increment, b int) auto_increment=200
engine=ndb;
show create table t1;
Table	Create Table
t1	CREATE TABLE `t1` (
  `a` int(11) NOT NULL AUTO_INCREMENT,
  `b` int(11) DEFAULT NULL,
  PRIMARY KEY (`a`)
) ENGINE=ndbcluster AUTO_INCREMENT=200 DEFAULT CHARSET=latin1
drop table t1;
show create table t1;
Table	Create Table
t1	CREATE TABLE `t1` (
  `a` int(11) NOT NULL AUTO_INCREMENT,
  `b` int(11) DEFAULT NULL,
  PRIMARY KEY (`a`)
) ENGINE=ndbcluster AUTO_INCREMENT=200 DEFAULT CHARSET=latin1
drop table t1;
drop table t1;
create table t1 (a int, b int, c int not null, 
primary key (a) using hash, unique(c) using hash)
engine = ndb;
insert into t1 values (1,1,1), (2,2,2), (3,3,3);
select * from t1 order by 1;
a	b	c
1	1	1
2	2	2
3	3	3
drop table t1;
CREATE TEMPORARY TABLE IF NOT EXISTS ndb_show_tables_results (
id INT,
type VARCHAR(20),
state VARCHAR(20),
logging VARCHAR(20),
_database VARCHAR(255),
_schema VARCHAR(20),
name VARCHAR(255)
);

ndb_show_tables completed.....

select id into @tmp1 from ndb_show_tables_results
where name like '%ndb_index_stat_sample_x1%';
select * from ndb_show_tables_results
where type like '%Index%'
and name not like '%ndb_index_stat_sample_x1%'
and name not like concat('%NDB$INDEX_',@tmp1,'_CUSTOM%')
order by 1,2,3,4,5,6,7;
id	type	state	logging	_database	_schema	name
drop table ndb_show_tables_results;
create table t1 (a int primary key) engine = ndb;
drop table t1;
create table t1 ( c499 int, c498 int, c497 int, c496 int, c495 int, c494 int, c493 int, c492 int, c491 int, c490 int, c489 int, c488 int, c487 int, c486 int, c485 int, c484 int, c483 int, c482 int, c481 int, c480 int, c479 int, c478 int, c477 int, c476 int, c475 int, c474 int, c473 int, c472 int, c471 int, c470 int, c469 int, c468 int, c467 int, c466 int, c465 int, c464 int, c463 int, c462 int, c461 int, c460 int, c459 int, c458 int, c457 int, c456 int, c455 int, c454 int, c453 int, c452 int, c451 int, c450 int, c449 int, c448 int, c447 int, c446 int, c445 int, c444 int, c443 int, c442 int, c441 int, c440 int, c439 int, c438 int, c437 int, c436 int, c435 int, c434 int, c433 int, c432 int, c431 int, c430 int, c429 int, c428 int, c427 int, c426 int, c425 int, c424 int, c423 int, c422 int, c421 int, c420 int, c419 int, c418 int, c417 int, c416 int, c415 int, c414 int, c413 int, c412 int, c411 int, c410 int, c409 int, c408 int, c407 int, c406 int, c405 int, c404 int, c403 int, c402 int, c401 int, c400 int, c399 int, c398 int, c397 int, c396 int, c395 int, c394 int, c393 int, c392 int, c391 int, c390 int, c389 int, c388 int, c387 int, c386 int, c385 int, c384 int, c383 int, c382 int, c381 int, c380 int, c379 int, c378 int, c377 int, c376 int, c375 int, c374 int, c373 int, c372 int, c371 int, c370 int, c369 int, c368 int, c367 int, c366 int, c365 int, c364 int, c363 int, c362 int, c361 int, c360 int, c359 int, c358 int, c357 int, c356 int, c355 int, c354 int, c353 int, c352 int, c351 int, c350 int, c349 int, c348 int, c347 int, c346 int, c345 int, c344 int, c343 int, c342 int, c341 int, c340 int, c339 int, c338 int, c337 int, c336 int, c335 int, c334 int, c333 int, c332 int, c331 int, c330 int, c329 int, c328 int, c327 int, c326 int, c325 int, c324 int, c323 int, c322 int, c321 int, c320 int, c319 int, c318 int, c317 int, c316 int, c315 int, c314 int, c313 int, c312 int, c311 int, c310 int, c309 int, c308 int, c307 int, c306 int, c305 int, c304 int, c303 int, c302 int, c301 int, c300 int, c299 int, c298 int, c297 int, c296 int, c295 int, c294 int, c293 int, c292 int, c291 int, c290 int, c289 int, c288 int, c287 int, c286 int, c285 int, c284 int, c283 int, c282 int, c281 int, c280 int, c279 int, c278 int, c277 int, c276 int, c275 int, c274 int, c273 int, c272 int, c271 int, c270 int, c269 int, c268 int, c267 int, c266 int, c265 int, c264 int, c263 int, c262 int, c261 int, c260 int, c259 int, c258 int, c257 int, c256 int, c255 int, c254 int, c253 int, c252 int, c251 int, c250 int, c249 int, c248 int, c247 int, c246 int, c245 int, c244 int, c243 int, c242 int, c241 int, c240 int, c239 int, c238 int, c237 int, c236 int, c235 int, c234 int, c233 int, c232 int, c231 int, c230 int, c229 int, c228 int, c227 int, c226 int, c225 int, c224 int, c223 int, c222 int, c221 int, c220 int, c219 int, c218 int, c217 int, c216 int, c215 int, c214 int, c213 int, c212 int, c211 int, c210 int, c209 int, c208 int, c207 int, c206 int, c205 int, c204 int, c203 int, c202 int, c201 int, c200 int, c199 int, c198 int, c197 int, c196 int, c195 int, c194 int, c193 int, c192 int, c191 int, c190 int, c189 int, c188 int, c187 int, c186 int, c185 int, c184 int, c183 int, c182 int, c181 int, c180 int, c179 int, c178 int, c177 int, c176 int, c175 int, c174 int, c173 int, c172 int, c171 int, c170 int, c169 int, c168 int, c167 int, c166 int, c165 int, c164 int, c163 int, c162 int, c161 int, c160 int, c159 int, c158 int, c157 int, c156 int, c155 int, c154 int, c153 int, c152 int, c151 int, c150 int, c149 int, c148 int, c147 int, c146 int, c145 int, c144 int, c143 int, c142 int, c141 int, c140 int, c139 int, c138 int, c137 int, c136 int, c135 int, c134 int, c133 int, c132 int, c131 int, c130 int, c129 int, c128 int, c127 int, c126 int, c125 int, c124 int, c123 int, c122 int, c121 int, c120 int, c119 int, c118 int, c117 int, c116 int, c115 int, c114 int, c113 int, c112 int, c111 int, c110 int, c109 int, c108 int, c107 int, c106 int, c105 int, c104 int, c103 int, c102 int, c101 int, c100 int, c99 int, c98 int, c97 int, c96 int, c95 int, c94 int, c93 int, c92 int, c91 int, c90 int, c89 int, c88 int, c87 int, c86 int, c85 int, c84 int, c83 int, c82 int, c81 int, c80 int, c79 int, c78 int, c77 int, c76 int, c75 int, c74 int, c73 int, c72 int, c71 int, c70 int, c69 int, c68 int, c67 int, c66 int, c65 int, c64 int, c63 int, c62 int, c61 int, c60 int, c59 int, c58 int, c57 int, c56 int, c55 int, c54 int, c53 int, c52 int, c51 int, c50 int, c49 int, c48 int, c47 int, c46 int, c45 int, c44 int, c43 int, c42 int, c41 int, c40 int, c39 int, c38 int, c37 int, c36 int, c35 int, c34 int, c33 int, c32 int, c31 int, c30 int, c29 int, c28 int, c27 int, c26 int, c25 int, c24 int, c23 int, c22 int, c21 int, c20 int, c19 int, c18 int, c17 int, c16 int, c15 int, c14 int, c13 int, c12 int, c11 int, c10 int, c9 int, c8 int, c7 int, c6 int, c5 int, c4 int, c3 int, c2 int, c1 int, c500 varchar(11000), primary key using hash(c1)) engine=ndb;
set @v10 = '0123456789';
set @v100 = concat(@v10,@v10,@v10,@v10,@v10,@v10,@v10,@v10,@v10,@v10);
set @v1000 =concat(@v100,@v100,@v100,@v100,@v100,@v100,@v100,@v100,@v100,@v100);
set @v10000 = concat(@v1000,@v1000,@v1000,@v1000,@v1000,@v1000,@v1000,@v1000,@v1000,@v1000);
set @v11000 = concat(@v10000, @v1000);
insert into t1 (c1,c500) values (1,@v11000), (2,@v11000), (3,@v11000);
drop table t1;<|MERGE_RESOLUTION|>--- conflicted
+++ resolved
@@ -134,20 +134,12 @@
 drop table t1_c,t2_c,t3_c,t4_c,t5_c,t6_c,t7_c,t8_c,t9_c,t10_c,t11_c;
 ForceVarPart: 0
 ForceVarPart: 1
-<<<<<<< HEAD
-select * from information_schema.columns where table_name = "t1_c";
-TABLE_CATALOG	TABLE_SCHEMA	TABLE_NAME	COLUMN_NAME	ORDINAL_POSITION	COLUMN_DEFAULT	IS_NULLABLE	DATA_TYPE	CHARACTER_MAXIMUM_LENGTH	CHARACTER_OCTET_LENGTH	NUMERIC_PRECISION	NUMERIC_SCALE	CHARACTER_SET_NAME	COLLATION_NAME	COLUMN_TYPE	COLUMN_KEY	EXTRA	PRIVILEGES	COLUMN_COMMENT
-def	test	t1_c	capgoaledatta	1	NULL	NO	mediumint	NULL	NULL	7	0	NULL	NULL	mediumint(5) unsigned	PRI	auto_increment	#	
-def	test	t1_c	goaledatta	2		NO	char	2	2	NULL	NULL	latin1	latin1_swedish_ci	char(2)	PRI		#	
-def	test	t1_c	maturegarbagefa	3		NO	varchar	32	32	NULL	NULL	latin1	latin1_swedish_ci	varchar(32)	PRI		#	
-=======
 select TABLE_SCHEMA, TABLE_NAME, COLUMN_NAME, ORDINAL_POSITION, DATA_TYPE
 from information_schema.columns where table_name = "t1_c";
 TABLE_SCHEMA	TABLE_NAME	COLUMN_NAME	ORDINAL_POSITION	DATA_TYPE
 test	t1_c	capgoaledatta	1	mediumint
 test	t1_c	goaledatta	2	char
 test	t1_c	maturegarbagefa	3	varchar
->>>>>>> db2c56dc
 select count(*) from t1;
 count(*)
 5
