--- conflicted
+++ resolved
@@ -57,14 +57,9 @@
 # If this count differs, it means a variable has been added or removed.
 # In that case, this testcase needs to be updated accordingly.
 --echo
-<<<<<<< HEAD
---let $expected=85
+--let $expected=86
 --let $assert_text= 'Expect $expected variables in the table.'
 --let $assert_cond= [SELECT COUNT(*) as count FROM rplvars, count, 1] = $expected
-=======
---let $assert_text= 'Expect 84 variables in the table.'
---let $assert_cond= [SELECT COUNT(*) as count FROM rplvars, count, 1] = 84
->>>>>>> 44bea606
 --source include/assert.inc
 
 --echo
@@ -85,14 +80,9 @@
 }
 
 --echo
-<<<<<<< HEAD
---let $expected=65
+--let $expected=66
 --let $assert_text= 'Expect $expected persisted variables in persisted_variables table.'
 --let $assert_cond= [SELECT COUNT(*) as count FROM performance_schema.persisted_variables, count, 1] = $expected
-=======
---let $assert_text= 'Expect 66 persisted variables in persisted_variables table.'
---let $assert_cond= [SELECT COUNT(*) as count FROM performance_schema.persisted_variables, count, 1] = 66
->>>>>>> 44bea606
 --source include/assert.inc
 
 --echo
@@ -103,7 +93,6 @@
 --source include/wait_until_connected_again.inc
 
 --echo
-<<<<<<< HEAD
 --let $assert_text= 'Expect $expected persisted variables in persisted_variables table.'
 --let $assert_cond= [SELECT COUNT(*) as count FROM performance_schema.persisted_variables, count, 1] = $expected
 --source include/assert.inc
@@ -114,18 +103,6 @@
 
 --let $assert_text= 'Expect $expected persisted variables with matching persisted and global values.'
 --let $assert_cond= [SELECT COUNT(*) as count FROM performance_schema.variables_info vi JOIN performance_schema.persisted_variables pv JOIN performance_schema.global_variables gv ON vi.variable_name=pv.variable_name AND vi.variable_name=gv.variable_name AND pv.variable_value=gv.variable_value WHERE vi.variable_source="PERSISTED", count, 1] = $expected
-=======
---let $assert_text= 'Expect 66 persisted variables in persisted_variables table.'
---let $assert_cond= [SELECT COUNT(*) as count FROM performance_schema.persisted_variables, count, 1] = 66
---source include/assert.inc
-
---let $assert_text= 'Expect 66 persisted variables shown as PERSISTED in variables_info table.'
---let $assert_cond= [SELECT COUNT(*) as count FROM performance_schema.variables_info WHERE variable_source="PERSISTED", count, 1] = 66
---source include/assert.inc
-
---let $assert_text= 'Expect 66 persisted variables with matching peristed and global values.'
---let $assert_cond= [SELECT COUNT(*) as count FROM performance_schema.variables_info vi JOIN performance_schema.persisted_variables pv JOIN performance_schema.global_variables gv ON vi.variable_name=pv.variable_name AND vi.variable_name=gv.variable_name AND pv.variable_value=gv.variable_value WHERE vi.variable_source="PERSISTED", count, 1] = 66
->>>>>>> 44bea606
 --source include/assert.inc
 
 
