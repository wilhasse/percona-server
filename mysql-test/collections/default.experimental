--- conflicted
+++ resolved
@@ -19,16 +19,4 @@
 
 sys_vars.rpl_init_slave_func		 # Bug#12535301 2011-05-09 andrei sys_vars.rpl_init_slave_func mismatches in daily-5.5
 
-<<<<<<< HEAD
-# For easier human reading (MTR doesn't care), please keep entries
-# in alphabetical order. This also helps with merge conflict resolution.
-# For easier human reading (MTR doesn't care), please keep entries
-# in alphabetical order. This also helps with merge conflict resolution.
-
 thread_pool.thread_pool_func4 @windows # mleich: test is sometimes unstable on Windows
-# For easier human reading (MTR doesn't care), please keep entries
-# in alphabetical order. This also helps with merge conflict resolution.
-# For easier human reading (MTR doesn't care), please keep entries
-# in alphabetical order. This also helps with merge conflict resolution.
-=======
->>>>>>> 1b79e1de
