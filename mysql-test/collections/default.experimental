# For easier human reading (MTR doesn't care), please keep entries
# in alphabetical order. This also helps with merge conflict resolution.
#


main.func_math @freebsd                  # Bug#11751977 2010-05-04 alik main.func_math fails on FreeBSD in PB2
main.explain_for_connection_rqg_json @linux # Bug#20697533 2015-03-13 anitha Fails several times each day on linux platforms
main.explain_for_connection_rqg_trad @linux # Bug#20697533 2015-03-20 erlend Fails several times each day on linux platforms

innodb.log_file_name                     # Bug#19442959 2014-08-14 marko calling exit() trips ut_ad(!m_freed)
innodb.innodb_page_size_func @windows    # Bug#19527616 2015-03-13 anitha Test fails almost daily on windows

rpl.rpl_delayed_slave                    # BUG#11764654 rpl_delayed_slave fails sporadically in pb
rpl.rpl_show_slave_running               # BUG#12346048 2011-04-11 sven fails sporadically on pb2


main.ssl-big @windows                    # Bug#18200216 2014-03-14 horst Fails too often in daily in PB2.

main.partition_pruning			 # Bug#20597049 2015-12-11 erlend experimental to reduce noise

<<<<<<< HEAD
# Bug #20402364 	NDB : NDB_ADDNODE_WITHBINLOG FAILS DUE TO EVENT API STALL
# FC : SUMA bug related to CREATE NODEGROUP/DROP NODEGROUP/CREATE NODEGROUP
ndb.ndb_addnode_withbinlog
=======
innodb.index_merge_threshold             # WL6378 2015-04-14 mattiasj innodb DD tables causes unstable index_merge_attempts counts for explicit temporary tables
>>>>>>> 971ecf6c
<|MERGE_RESOLUTION|>--- conflicted
+++ resolved
@@ -16,12 +16,4 @@
 
 main.ssl-big @windows                    # Bug#18200216 2014-03-14 horst Fails too often in daily in PB2.
 
-main.partition_pruning			 # Bug#20597049 2015-12-11 erlend experimental to reduce noise
-
-<<<<<<< HEAD
-# Bug #20402364 	NDB : NDB_ADDNODE_WITHBINLOG FAILS DUE TO EVENT API STALL
-# FC : SUMA bug related to CREATE NODEGROUP/DROP NODEGROUP/CREATE NODEGROUP
-ndb.ndb_addnode_withbinlog
-=======
-innodb.index_merge_threshold             # WL6378 2015-04-14 mattiasj innodb DD tables causes unstable index_merge_attempts counts for explicit temporary tables
->>>>>>> 971ecf6c
+main.partition_pruning			 # Bug#20597049 2015-12-11 erlend experimental to reduce noise