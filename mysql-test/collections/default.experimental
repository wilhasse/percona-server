--- conflicted
+++ resolved
@@ -15,10 +15,7 @@
 
 rpl.rpl_innodb_bug28430                  # Bug#11754425
 rpl.rpl_row_sp011  @solaris              # Bug#11753919 2011-07-25 sven Several test cases fail on Solaris with error Thread stack overrun
-<<<<<<< HEAD
-=======
 rpl.rpl_spec_variables @solaris          # Bug #17337114 2013-08-20 Luis Soares failing on pb2 with timeout for 'CHECK WARNINGS'
->>>>>>> 3607b4a9
 
 sys_vars.max_sp_recursion_depth_func @solaris # Bug#11753919 2010-01-20 alik Several test cases fail on Solaris with error Thread stack overrun
 sys_vars.wait_timeout_func                    # Bug#11750645 2010-04-26 alik wait_timeout_func fails