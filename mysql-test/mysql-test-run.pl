#!/usr/bin/perl
# -*- cperl -*-

# Copyright (c) 2004, 2016, Oracle and/or its affiliates. All rights reserved.
#
# This program is free software; you can redistribute it and/or modify
# it under the terms of the GNU General Public License as published by
# the Free Software Foundation; version 2 of the License.
#
# This program is distributed in the hope that it will be useful,
# but WITHOUT ANY WARRANTY; without even the implied warranty of
# MERCHANTABILITY or FITNESS FOR A PARTICULAR PURPOSE.  See the
# GNU General Public License for more details.
#
# You should have received a copy of the GNU General Public License
# along with this program; if not, write to the Free Software
# Foundation, Inc., 51 Franklin St, Fifth Floor, Boston, MA  02110-1301  USA

#
##############################################################################
#
#  mysql-test-run.pl
#
#  Tool used for executing a suite of .test files
#
#  See the "MySQL Test framework manual" for more information
#  http://dev.mysql.com/doc/mysqltest/en/index.html
#
#
##############################################################################

use strict;
use warnings;

BEGIN {
  # Check that mysql-test-run.pl is started from mysql-test/
  unless ( -f "mysql-test-run.pl" )
  {
    print "**** ERROR **** ",
      "You must start mysql-test-run from the mysql-test/ directory\n";
    exit(1);
  }
  # Check that lib exist
  unless ( -d "lib/" )
  {
    print "**** ERROR **** ",
      "Could not find the lib/ directory \n";
    exit(1);
  }
}

BEGIN {
  # Check backward compatibility support
  # By setting the environment variable MTR_VERSION
  # it's possible to use a previous version of
  # mysql-test-run.pl
  my $version= $ENV{MTR_VERSION} || 2;
  if ( $version == 1 )
  {
    print "=======================================================\n";
    print "  WARNING: Using mysql-test-run.pl version 1!  \n";
    print "=======================================================\n";
    # Should use exec() here on *nix but this appears not to work on Windows
    exit(system($^X, "lib/v1/mysql-test-run.pl", @ARGV) >> 8);
  }
  elsif ( $version == 2 )
  {
    # This is the current version, just continue
    ;
  }
  else
  {
    print "ERROR: Version $version of mysql-test-run does not exist!\n";
    exit(1);
  }
}

use lib "lib";

use Cwd;
use Getopt::Long;
use My::File::Path; # Patched version of File::Path
use File::Basename;
use File::Copy;
use File::Find;
use File::Temp qw/tempdir/;
use File::Spec::Functions qw/splitdir/;
use My::Platform;
use My::SafeProcess;
use My::ConfigFactory;
use My::Options;
use My::Find;
use My::SysInfo;
use My::CoreDump;
use mtr_cases;
use mtr_cases_from_list;
use mtr_report;
use mtr_match;
use mtr_unique;
use mtr_results;
use IO::Socket::INET;
use IO::Select;

require "lib/mtr_process.pl";
require "lib/mtr_io.pl";
require "lib/mtr_gcov.pl";
require "lib/mtr_gprof.pl";
require "lib/mtr_misc.pl";

$SIG{INT}= sub { mtr_error("Got ^C signal"); };

our $mysql_version_id;
my $mysql_version_extra;
our $glob_mysql_test_dir;
our $basedir;
our $bindir;

our $path_charsetsdir;
our $path_client_bindir;
our $path_client_libdir;
our $path_language;

our $path_current_testlog;
our $path_testlog;

our $default_vardir;
our $opt_vardir;                # Path to use for var/ dir
my $path_vardir_trace;          # unix formatted opt_vardir for trace files
my $opt_tmpdir;                 # Path to use for tmp/ dir
my $opt_tmpdir_pid;

my $opt_start;
my $opt_start_dirty;
my $opt_start_exit;
my $start_only;

my $auth_plugin;                # the path to the authentication test plugin

END {
  if ( defined $opt_tmpdir_pid and $opt_tmpdir_pid == $$ )
  {
    if (!$opt_start_exit)
    {
      # Remove the tempdir this process has created
      mtr_verbose("Removing tmpdir $opt_tmpdir");
      rmtree($opt_tmpdir);
    }
    else
    {
      mtr_warning("tmpdir $opt_tmpdir should be removed after the server has finished");
    }
  }
}

sub env_or_val($$) { defined $ENV{$_[0]} ? $ENV{$_[0]} : $_[1] }

my $path_config_file;           # The generated config file, var/my.cnf

# Visual Studio produces executables in different sub-directories based on the
# configuration used to build them.  To make life easier, an environment
# variable or command-line option may be specified to control which set of
# executables will be used by the test suite.
our $opt_vs_config = $ENV{'MTR_VS_CONFIG'};

# If you add a new suite, please check TEST_DIRS in Makefile.am.
#
<<<<<<< HEAD
my $DEFAULT_SUITES= "main,sys_vars,binlog,federated,gis,rpl,innodb,innodb_gis,"
  ."innodb_fts,innodb_zip,innodb_undo,innodb_stress,perfschema,funcs_1,"
  ."funcs_2,opt_trace,parts,auth_sec,query_rewrite_plugins,gcol,sysschema,"
  ."test_service_sql_api,jp,stress,engines/iuds,engines/funcs,"
  ."query_response_time,audit_log,json,"
  ."tokudb.add_index,tokudb.alter_table,tokudb,tokudb.bugs,tokudb.parts,"
  ."tokudb.rpl";
=======
my $DEFAULT_SUITES= "main,sys_vars,binlog,federated,gis,rpl,innodb,innodb_gis,innodb_fts,innodb_zip,innodb_undo,perfschema,funcs_1,opt_trace,parts,auth_sec,query_rewrite_plugins,gcol,sysschema,test_service_sql_api,json,connection_control";
>>>>>>> 23032807
my $opt_suites;

our $opt_verbose= 0;  # Verbose output, enable with --verbose
our $exe_mysql;
our $exe_mysql_plugin;
our $exe_mysqladmin;
our $exe_mysqltest;
our $exe_libtool;
our $exe_mysql_embedded;
our $exe_mysql_ssl_rsa_setup;

our $opt_big_test= 0;

our @opt_combinations;

our @opt_extra_mysqld_opt;
our @opt_mysqld_envs;

our @opt_extra_bootstrap_opt;

my $opt_stress;

my $opt_compress;
my $opt_ssl;
my $opt_skip_ssl;
my @opt_skip_test_list;
my $opt_do_test_list= "";
our $opt_ssl_supported;
my $opt_ps_protocol;
my $opt_sp_protocol;
my $opt_cursor_protocol;
my $opt_view_protocol;
my $opt_trace_protocol;
my $opt_explain_protocol;
my $opt_json_explain_protocol;

our $opt_debug;
my $debug_d= "d";
my $opt_debug_common;
our $opt_debug_server;
our @opt_cases;                  # The test cases names in argv
our $opt_embedded_server;
# -1 indicates use default, override with env.var.
our $opt_ctest= env_or_val(MTR_UNIT_TESTS => -1);
our $opt_ctest_report;
# Unit test report stored here for delayed printing
my $ctest_report;

# Options used when connecting to an already running server
my %opts_extern;
sub using_extern { return (keys %opts_extern > 0);};

our $opt_fast= 0;
our $opt_force;
our $opt_mem= $ENV{'MTR_MEM'};
our $opt_clean_vardir= $ENV{'MTR_CLEAN_VARDIR'};

our $opt_gcov;
our $opt_gcov_exe= "gcov";
our $opt_gcov_err= "mysql-test-gcov.err";
our $opt_gcov_msg= "mysql-test-gcov.msg";

our $opt_gprof;
our %gprof_dirs;

our $glob_debugger= 0;
our $opt_gdb;
our $opt_lldb;
our $opt_client_gdb;
our $opt_client_lldb;
my $opt_boot_gdb;
our $opt_dbx;
our $opt_client_dbx;
my $opt_boot_dbx;
our $opt_ddd;
our $opt_client_ddd;
my $opt_boot_ddd;
our $opt_manual_gdb;
our $opt_manual_boot_gdb;
our $opt_manual_lldb;
our $opt_manual_dbx;
our $opt_manual_ddd;
our $opt_manual_debug;
our $opt_debugger;
our $opt_client_debugger;

my $config; # The currently running config
my $current_config_name; # The currently running config file template

our @opt_experimentals;
our $experimental_test_cases= [];

my $baseport;
my $mysqlx_baseport;

my $opt_mysqlx_baseport = $ENV{'MYSQLXPLUGIN_PORT'} || "auto";
# $opt_build_thread may later be set from $opt_port_base
my $opt_build_thread= $ENV{'MTR_BUILD_THREAD'} || "auto";
my $opt_port_base= $ENV{'MTR_PORT_BASE'} || "auto";
my $build_thread= 0;

my $ports_per_thread= 10;
our $group_replication= 0;
our $xplugin= 0;

my $opt_record;
my $opt_report_features;

our $opt_resfile= $ENV{'MTR_RESULT_FILE'} || 0;

my $opt_skip_core;

our $opt_check_testcases= 1;
my $opt_mark_progress;
my $opt_max_connections;
our $opt_report_times= 0;

my $opt_sleep;

my $opt_testcase_timeout= $ENV{MTR_TESTCASE_TIMEOUT} ||  15; # minutes
my $opt_suite_timeout   = $ENV{MTR_SUITE_TIMEOUT}    || 300; # minutes
my $opt_shutdown_timeout= $ENV{MTR_SHUTDOWN_TIMEOUT} ||  10; # seconds
my $opt_start_timeout   = $ENV{MTR_START_TIMEOUT}    || 180; # seconds

sub suite_timeout { return $opt_suite_timeout * 60; };

my $opt_wait_all;
my $opt_user_args;
my $opt_repeat= 1;
my $opt_retry= 3;
my $opt_retry_failure= env_or_val(MTR_RETRY_FAILURE => 2);
my $opt_reorder= 1;
my $opt_force_restart= 0;

our $opt_suite_opt;

my $opt_strace_client;
my $opt_strace_server;

our $opt_user = "root";

our $opt_valgrind= 0;
my $opt_valgrind_mysqld= 0;
my $opt_valgrind_clients= 0;
my $opt_valgrind_mysqltest= 0;
my @valgrind_args;
my $opt_valgrind_path;
my $valgrind_reports= 0;
my $opt_callgrind;
my $opt_helgrind;
my %mysqld_logs;
my $opt_debug_sync_timeout= 600; # Default timeout for WAIT_FOR actions.
my $daemonize_mysqld= 0;

sub testcase_timeout ($) {
  my ($tinfo)= @_;
  if (exists $tinfo->{'case-timeout'}) {
    # Return test specific timeout if *longer* that the general timeout
    my $test_to= $tinfo->{'case-timeout'};
    $test_to*= 10 if $opt_valgrind;
    return $test_to * 60 if $test_to > $opt_testcase_timeout;
  }
  return $opt_testcase_timeout * 60;
}

sub check_timeout ($) { return testcase_timeout($_[0]) / 10; }

our $opt_warnings= 1;

our $ndbcluster_enabled= 0;
my $opt_include_ndbcluster= 0;
my $opt_skip_ndbcluster= 0;

my $opt_skip_sys_schema= 0;

my $exe_ndbd;
my $exe_ndbmtd;
my $exe_ndb_mgmd;
my $exe_ndb_waiter;
my $exe_ndb_mgm;

our $debug_compiled_binaries;

our %mysqld_variables;

my $source_dist= 0;

my $opt_max_save_core= env_or_val(MTR_MAX_SAVE_CORE => 5);
my $opt_max_save_datadir= env_or_val(MTR_MAX_SAVE_DATADIR => 20);
my $opt_max_test_fail= env_or_val(MTR_MAX_TEST_FAIL => 10);

my $opt_parallel= $ENV{MTR_PARALLEL} || 1;

our $opt_xml_report;

select(STDOUT);
$| = 1; # Automatically flush STDOUT

main();


sub main {
  # Default, verbosity on
  report_option('verbose', 0);

  # This is needed for test log evaluation in "gen-build-status-page"
  # in all cases where the calling tool does not log the commands
  # directly before it executes them, like "make test-force-pl" in RPM builds.
  mtr_report("Logging: $0 ", join(" ", @ARGV));

  command_line_setup();

  # --help will not reach here, so now it's safe to assume we have binaries
  My::SafeProcess::find_bin();

  if ( $opt_gcov ) {
    gcov_prepare($basedir);
  }

  # New: collect suites and test cases from test list (file containing suite.testcase on each line)
  #      and put suites to $opt_suites and test case to @opt_cases.
  if ($opt_do_test_list ne "") {
      	collect_test_cases_from_list(\$opt_suites, \@opt_cases, $opt_do_test_list,\$opt_ctest);
  }
  if (!$opt_suites) {
    $opt_suites= $DEFAULT_SUITES;
  }
  if ($opt_skip_sys_schema) {
    $opt_suites =~ s/,sysschema//;
  }
  mtr_report("Using suites: $opt_suites") unless @opt_cases;

  init_timers();

  mtr_report("Collecting tests...");
  my $tests= collect_test_cases($opt_reorder, $opt_suites, \@opt_cases, \@opt_skip_test_list);
  mark_time_used('collect');

  if ( $opt_report_features ) {
    # Put "report features" as the first test to run
    my $tinfo = My::Test->new
      (
       name           => 'report_features',
       # No result_file => Prints result
       path           => 'include/report-features.test',
       template_path  => "include/default_my.cnf",
       master_opt     => [],
       slave_opt      => [],
      );
    unshift(@$tests, $tinfo);
  }

  initialize_servers();

  #######################################################################
  my $num_tests= @$tests;
  if ( $opt_parallel eq "auto" ) {
    # Try to find a suitable value for number of workers
    my $sys_info= My::SysInfo->new();

    $opt_parallel= $sys_info->num_cpus();
    for my $limit (2000, 1500, 1000, 500){
      $opt_parallel-- if ($sys_info->min_bogomips() < $limit);
    }
    if(defined $ENV{MTR_MAX_PARALLEL}) {
      my $max_par= $ENV{MTR_MAX_PARALLEL};
      $opt_parallel= $max_par if ($opt_parallel > $max_par);
    }
    $opt_parallel= 1 if ($opt_parallel < 1);
  }
  # Limit parallel workers to number of tests to avoid idle workers
  $opt_parallel= $num_tests if ($num_tests > 0 and $opt_parallel > $num_tests);
  $ENV{MTR_PARALLEL} = $opt_parallel;
  mtr_report("Using parallel: $opt_parallel");

  my $is_option_mysqlx_port_set= $opt_mysqlx_baseport ne "auto";
  if ($opt_parallel > 1 && ($opt_start_exit || $opt_stress || $is_option_mysqlx_port_set)) {
    mtr_warning("Parallel cannot be used neither with --start-and-exit nor --stress nor --mysqlx_port\n" .
               "Setting parallel to 1");
    $opt_parallel= 1;
  }

  # Create server socket on any free port
  my $server = new IO::Socket::INET
    (
     LocalAddr => 'localhost',
     Proto => 'tcp',
     Listen => $opt_parallel,
    );
  mtr_error("Could not create testcase server port: $!") unless $server;
  my $server_port = $server->sockport();

  if ($opt_resfile) {
    resfile_init("$opt_vardir/mtr-results.txt");
    print_global_resfile();
  }

  if ($opt_xml_report) {
    mtr_xml_init($opt_xml_report);
  }

  # --------------------------------------------------------------------------
  # Read definitions from include/plugin.defs
  #
  read_plugin_defs("include/plugin.defs");

  # Also read from any plugin local or suite specific plugin.defs
  for (glob "$basedir/plugin/*/tests/mtr/plugin.defs".
            " $basedir/internal/plugin/*/tests/mtr/plugin.defs".
            " $basedir/rapid/plugin/*/tests/mtr/plugin.defs".
            " suite/*/plugin.defs") {
    read_plugin_defs($_);
  }

  # Simplify reference to semisync plugins
  $ENV{'SEMISYNC_PLUGIN_OPT'}= $ENV{'SEMISYNC_MASTER_PLUGIN_OPT'};

  if (IS_WINDOWS) {
    $ENV{'PLUGIN_SUFFIX'}= "dll";
  }
  else {
    $ENV{'PLUGIN_SUFFIX'}= "so";
  }

  if ($group_replication)
  {
    $ports_per_thread= $ports_per_thread + 10;
  }

  if ($xplugin)
  {
    $ports_per_thread= $ports_per_thread + 10;
  }

  # Create child processes
  my %children;
  for my $child_num (1..$opt_parallel){
    my $child_pid= My::SafeProcess::Base::_safe_fork();
    if ($child_pid == 0){
      $server= undef; # Close the server port in child
      $tests= {}; # Don't need the tests list in child

      # Use subdir of var and tmp unless only one worker
      if ($opt_parallel > 1) {
	set_vardir("$opt_vardir/$child_num");
	$opt_tmpdir= "$opt_tmpdir/$child_num";
      }

      init_timers();
      run_worker($server_port, $child_num);
      exit(1);
    }

    $children{$child_pid}= 1;
  }
  #######################################################################

  mtr_report();
  mtr_print_thick_line();
  mtr_print_header($opt_parallel > 1);

  mark_time_used('init');

  my $completed= run_test_server($server, $tests, $opt_parallel);

  exit(0) if $opt_start_exit;

  # Send Ctrl-C to any children still running
  kill("INT", keys(%children));

  if (!IS_WINDOWS) { 
    # Wait for children to exit
    foreach my $pid (keys %children)
    {
      my $ret_pid= waitpid($pid, 0);
      if ($ret_pid != $pid){
        mtr_report("Unknown process $ret_pid exited");
      }
      else {
        delete $children{$ret_pid};
      }
    }
  }

  if ( not $completed ) {
    mtr_error("Test suite aborted");
  }

  if ( @$completed != $num_tests){

    if ($opt_force){
      # All test should have been run, print any that are still in $tests
      #foreach my $test ( @$tests ){
      #  $test->print_test();
      #}
    }

    # Not all tests completed, failure
    mtr_report();
    mtr_report("Only ", int(@$completed), " of $num_tests completed.");
    mtr_error("Not all tests completed");
  }

  mark_time_used('init');

  push @$completed, run_ctest() if $opt_ctest;

  if ($opt_valgrind_mysqld) {
    # Create minimalistic "test" for the reporting
    my $tinfo = My::Test->new
      (
       name           => 'valgrind_report',
      );
    # Set dummy worker id to align report with normal tests
    $tinfo->{worker} = 0 if $opt_parallel > 1;
    if ($valgrind_reports) {
      $tinfo->{result}= 'MTR_RES_FAILED';
      $tinfo->{comment}= "Valgrind reported failures at shutdown, see above";
      $tinfo->{failures}= 1;
    } else {
      $tinfo->{result}= 'MTR_RES_PASSED';
    }
    mtr_report_test($tinfo);
    push @$completed, $tinfo;
  }

  mtr_print_line();

  if ( $opt_gcov ) {
    gcov_collect($bindir, $opt_gcov_exe,
		 $opt_gcov_msg, $opt_gcov_err);
  }

  if ($ctest_report) {
    print "$ctest_report\n";
    mtr_print_line();
  }

  print_total_times($opt_parallel) if $opt_report_times;

  mtr_report_stats("Completed", $completed);

  remove_vardir_subs() if $opt_clean_vardir;

  exit(0);
}


sub run_test_server ($$$) {
  my ($server, $tests, $childs) = @_;

  my $num_saved_cores= 0;  # Number of core files saved in vardir/log/ so far.
  my $num_saved_datadir= 0;  # Number of datadirs saved in vardir/log/ so far.
  my $num_failed_test= 0; # Number of tests failed so far

  # Scheduler variables
  my $max_ndb= $ENV{MTR_MAX_NDB} || $childs / 2;
  $max_ndb = $childs if $max_ndb > $childs;
  $max_ndb = 1 if $max_ndb < 1;
  my $num_ndb_tests= 0;

  my $completed= [];
  my %running;
  my $result;
  my $exe_mysqld= find_mysqld($basedir) || ""; # Used as hint to CoreDump

  my $suite_timeout= start_timer(suite_timeout());

  my $s= IO::Select->new();
  $s->add($server);
  while (1) {
    mark_time_used('admin');
    my @ready = $s->can_read(1); # Wake up once every second
    mark_time_idle();
    foreach my $sock (@ready) {
      if ($sock == $server) {
	# New client connected
	my $child= $sock->accept();
	mtr_verbose("Client connected");
	$s->add($child);
	print $child "HELLO\n";
      }
      else {
	my $line= <$sock>;
	if (!defined $line) {
	  # Client disconnected
	  mtr_verbose("Child closed socket");
	  $s->remove($sock);
	  if (--$childs == 0){
	    return $completed;
	  }
	  next;
	}
	chomp($line);

	if ($line eq 'TESTRESULT'){
	  $result= My::Test::read_test($sock);
	  # $result->print_test();

	  # Report test status
	  mtr_report_test($result);

	  if ( $result->is_failed() ) {

	    # Save the workers "savedir" in var/log
	    my $worker_savedir= $result->{savedir};
	    my $worker_savename= basename($worker_savedir);
	    my $savedir= "$opt_vardir/log/$worker_savename";

	    if ($opt_max_save_datadir > 0 &&
		$num_saved_datadir >= $opt_max_save_datadir)
	    {
	      mtr_report(" - skipping '$worker_savedir/'");
	      rmtree($worker_savedir);
	    }
	    else {
	      rename($worker_savedir, $savedir);
              #look for the test.log file and put in savedir
	      my $logf= "$result->{shortname}" . ".log";
              my $logfilepath= dirname($worker_savedir); 
              move($logfilepath . "/" . $logf, $savedir);
	      mtr_report(" - the logfile can be found in '$savedir/$logf'");
	      # Move any core files from e.g. mysqltest
	      foreach my $coref (glob("core*"), glob("*.dmp"))
	      {
		mtr_report(" - found '$coref', moving it to '$savedir'");
                move($coref, $savedir);
              }
	      if ($opt_max_save_core > 0) {
		# Limit number of core files saved
		find({ no_chdir => 1,
		       wanted => sub {
			 my $core_file= $File::Find::name;
			 my $core_name= basename($core_file);

			 # Name beginning with core, not ending in .gz
			 if (($core_name =~ /^core/ and $core_name !~ /\.gz$/)
			     or (IS_WINDOWS and $core_name =~ /\.dmp$/)){
                                                       # Ending with .dmp
			   mtr_report(" - found '$core_name'",
				      "($num_saved_cores/$opt_max_save_core)");

			   My::CoreDump->show($core_file, $exe_mysqld, $opt_parallel);

			   if ($num_saved_cores >= $opt_max_save_core) {
			     mtr_report(" - deleting it, already saved",
					"$opt_max_save_core");
			     unlink("$core_file");
			   } else {
			     mtr_compress_file($core_file) unless @opt_cases;
			   }
			   ++$num_saved_cores;
			 }
		       }
		     },
		     $savedir);
	      }
	    }
	    resfile_print_test();
	    $num_saved_datadir++;
	    $num_failed_test++ unless ($result->{retries} ||
                                       $result->{exp_fail});

	    if ( !$opt_force ) {
	      # Test has failed, force is off
	      push(@$completed, $result);
	      return $completed unless $result->{'dont_kill_server'};
	      # Prevent kill of server, to get valgrind report
	      print $sock "BYE\n";
	      next;
	    }
	    elsif ($opt_max_test_fail > 0 and
		   $num_failed_test >= $opt_max_test_fail) {
	      push(@$completed, $result);
	      mtr_report_stats("Too many failed", $completed, 1);
	      mtr_report("Too many tests($num_failed_test) failed!",
			 "Terminating...");
	      return undef;
	    }
	  }

	  resfile_print_test();
	  # Retry test run after test failure
	  my $retries= $result->{retries} || 2;
	  my $test_has_failed= $result->{failures} || 0;
	  if ($test_has_failed and $retries <= $opt_retry){
	    # Test should be run one more time unless it has failed
	    # too many times already
	    my $tname= $result->{name};
	    my $failures= $result->{failures};
	    if ($opt_retry > 1 and $failures >= $opt_retry_failure){
	      mtr_report("\nTest $tname has failed $failures times,",
			 "no more retries!\n");
	    }
	    else {
	      mtr_report("\nRetrying test $tname, ".
			 "attempt($retries/$opt_retry)...\n");
              #saving the log file as filename.failed in case of retry
              if ( $result->is_failed() ) {
                my $worker_logdir= $result->{savedir};
                my $log_file_name=dirname($worker_logdir)."/".$result->{shortname}.".log";
                rename $log_file_name,$log_file_name.".failed";
              }
	      delete($result->{result});
	      $result->{retries}= $retries+1;
	      $result->write_test($sock, 'TESTCASE');
	      next;
	    }
	  }

	  # Repeat test $opt_repeat number of times
	  my $repeat= $result->{repeat} || 1;
	  # Don't repeat if test was skipped
	  if ($repeat < $opt_repeat && $result->{'result'} ne 'MTR_RES_SKIPPED')
	  {
	    $result->{retries}= 0;
	    $result->{rep_failures}++ if $result->{failures};
	    $result->{failures}= 0;
	    delete($result->{result});
	    $result->{repeat}= $repeat+1;
	    $result->write_test($sock, 'TESTCASE');
	    next;
	  }

	  # Remove from list of running
	  mtr_error("'", $result->{name},"' is not known to be running")
	    unless delete $running{$result->key()};

	  # Update scheduler variables
	  $num_ndb_tests-- if ($result->{ndb_test});

	  # Save result in completed list
	  push(@$completed, $result);

	}
	elsif ($line eq 'START'){
	  ; # Send first test
	}
	elsif ($line =~ /^SPENT/) {
	  add_total_times($line);
	}
	elsif ($line eq 'VALGREP' && $opt_valgrind) {
	  $valgrind_reports= 1;
	}
	else {
	  mtr_error("Unknown response: '$line' from client");
	}

	# Find next test to schedule
	# - Try to use same configuration as worker used last time
	# - Limit number of parallel ndb tests

	my $next;
	my $second_best;
	for(my $i= 0; $i <= @$tests; $i++)
	{
	  my $t= $tests->[$i];

	  last unless defined $t;

	  if (run_testcase_check_skip_test($t)){
	    # Move the test to completed list
	    #mtr_report("skip - Moving test $i to completed");
	    push(@$completed, splice(@$tests, $i, 1));

	    # Since the test at pos $i was taken away, next
	    # test will also be at $i -> redo
	    redo;
	  }

	  # Limit number of parallell NDB tests
	  if ($t->{ndb_test} and $num_ndb_tests >= $max_ndb){
	    #mtr_report("Skipping, num ndb is already at max, $num_ndb_tests");
	    next;
	  }

	  # Second best choice is the first that does not fulfill
	  # any of the above conditions
	  if (!defined $second_best){
	    #mtr_report("Setting second_best to $i");
	    $second_best= $i;
	  }

	  # Smart allocation of next test within this thread.

	  if ($opt_reorder and $opt_parallel > 1 and defined $result)
	  {
	    my $wid= $result->{worker};
	    # Reserved for other thread, try next
	    next if (defined $t->{reserved} and $t->{reserved} != $wid);
	    if (! defined $t->{reserved})
	    {
	      # Force-restart not relevant when comparing *next* test
	      $t->{criteria} =~ s/force-restart$/no-restart/;
	      my $criteria= $t->{criteria};
	      # Reserve similar tests for this worker, but not too many
	      my $maxres= (@$tests - $i) / $opt_parallel + 1;
	      for (my $j= $i+1; $j <= $i + $maxres; $j++)
	      {
		my $tt= $tests->[$j];
		last unless defined $tt;
		last if $tt->{criteria} ne $criteria;
		$tt->{reserved}= $wid;
	      }
	    }
	  }

	  # At this point we have found next suitable test
	  $next= splice(@$tests, $i, 1);
	  last;
	}

	# Use second best choice if no other test has been found
	if (!$next and defined $second_best){
	  #mtr_report("Take second best choice $second_best");
	  mtr_error("Internal error, second best too large($second_best)")
	    if $second_best >  $#$tests;
	  $next= splice(@$tests, $second_best, 1);
	  delete $next->{reserved};
	}

	if ($next) {
	  # We don't need this any more
	  delete $next->{criteria};
	  $next->write_test($sock, 'TESTCASE');
	  $running{$next->key()}= $next;
	  $num_ndb_tests++ if ($next->{ndb_test});
	}
	else {
	  # No more test, tell child to exit
	  #mtr_report("Saying BYE to child");
	  print $sock "BYE\n";
	}
      }
    }

    # ----------------------------------------------------
    # Check if test suite timer expired
    # ----------------------------------------------------
    if ( has_expired($suite_timeout) )
    {
      mtr_report_stats("Timeout", $completed, 1);
      mtr_report("Test suite timeout! Terminating...");
      return undef;
    }
  }
}


sub run_worker ($) {
  my ($server_port, $thread_num)= @_;

  $SIG{INT}= sub { exit(1); };

  # Connect to server
  my $server = new IO::Socket::INET
    (
     PeerAddr => 'localhost',
     PeerPort => $server_port,
     Proto    => 'tcp'
    );
  mtr_error("Could not connect to server at port $server_port: $!")
    unless $server;

  # --------------------------------------------------------------------------
  # Set worker name
  # --------------------------------------------------------------------------
  report_option('name',"worker[$thread_num]");

  # --------------------------------------------------------------------------
  # Set different ports per thread
  # --------------------------------------------------------------------------
  set_build_thread_ports($thread_num);

  # --------------------------------------------------------------------------
  # Turn off verbosity in workers, unless explicitly specified
  # --------------------------------------------------------------------------
  report_option('verbose', undef) if ($opt_verbose == 0);

  environment_setup();

  # Read hello from server which it will send when shared
  # resources have been setup
  my $hello= <$server>;

  setup_vardir();
  check_running_as_root();

  if ( using_extern() ) {
    create_config_file_for_extern(%opts_extern);
  }

  # Ask server for first test
  print $server "START\n";

  mark_time_used('init');

  while (my $line= <$server>){
    chomp($line);
    if ($line eq 'TESTCASE'){
      my $test= My::Test::read_test($server);
      #$test->print_test();

      # Clear comment and logfile, to avoid
      # reusing them from previous test
      delete($test->{'comment'});
      delete($test->{'logfile'});

      # A sanity check. Should this happen often we need to look at it.
      if (defined $test->{reserved} && $test->{reserved} != $thread_num) {
	my $tres= $test->{reserved};
	mtr_warning("Test reserved for w$tres picked up by w$thread_num");
      }
      $test->{worker} = $thread_num if $opt_parallel > 1;

      run_testcase($test);
      #$test->{result}= 'MTR_RES_PASSED';
      # Send it back, now with results set
      #$test->print_test();
      $test->write_test($server, 'TESTRESULT');
      mark_time_used('restart');
    }
    elsif ($line eq 'BYE'){
      mtr_report("Server said BYE");
      stop_all_servers($opt_shutdown_timeout);
      mark_time_used('restart');
      my $valgrind_reports= 0;
      if ($opt_valgrind_mysqld) {
        $valgrind_reports= valgrind_exit_reports();
	print $server "VALGREP\n" if $valgrind_reports;
      }
      if ( $opt_gprof ) {
	gprof_collect (find_mysqld($basedir), keys %gprof_dirs);
      }
      mark_time_used('admin');
      print_times_used($server, $thread_num);
      exit($valgrind_reports);
    }
    else {
      mtr_error("Could not understand server, '$line'");
    }
  }

  stop_all_servers();

  exit(1);
}


sub ignore_option {
  my ($opt, $value)= @_;
  mtr_report("Ignoring option '$opt'");
}



# Setup any paths that are $opt_vardir related
sub set_vardir {
  my ($vardir)= @_;

  $opt_vardir= $vardir;

  $path_vardir_trace= $opt_vardir;
  # Chop off any "c:", DBUG likes a unix path ex: c:/src/... => /src/...
  $path_vardir_trace=~ s/^\w://;

  # Location of my.cnf that all clients use
  $path_config_file= "$opt_vardir/my.cnf";

  $path_testlog=         "$opt_vardir/log/mysqltest.log";
  $path_current_testlog= "$opt_vardir/log/current_test";

}


sub print_global_resfile {
  resfile_global("start_time", isotime $^T);
  resfile_global("user_id", $<);
  resfile_global("embedded-server", $opt_embedded_server ? 1 : 0);
  resfile_global("ps-protocol", $opt_ps_protocol ? 1 : 0);
  resfile_global("sp-protocol", $opt_sp_protocol ? 1 : 0);
  resfile_global("view-protocol", $opt_view_protocol ? 1 : 0);
  resfile_global("cursor-protocol", $opt_cursor_protocol ? 1 : 0);
  resfile_global("ssl", $opt_ssl ? 1 : 0);
  resfile_global("compress", $opt_compress ? 1 : 0);
  resfile_global("parallel", $opt_parallel);
  resfile_global("check-testcases", $opt_check_testcases ? 1 : 0);
  resfile_global("mysqld", \@opt_extra_mysqld_opt);
  resfile_global("bootstrap", \@opt_extra_bootstrap_opt);
  resfile_global("debug", $opt_debug ? 1 : 0);
  resfile_global("gcov", $opt_gcov ? 1 : 0);
  resfile_global("gprof", $opt_gprof ? 1 : 0);
  resfile_global("valgrind", $opt_valgrind ? 1 : 0);
  resfile_global("callgrind", $opt_callgrind ? 1 : 0);
  resfile_global("mem", $opt_mem ? 1 : 0);
  resfile_global("tmpdir", $opt_tmpdir);
  resfile_global("vardir", $opt_vardir);
  resfile_global("fast", $opt_fast ? 1 : 0);
  resfile_global("force-restart", $opt_force_restart ? 1 : 0);
  resfile_global("reorder", $opt_reorder ? 1 : 0);
  resfile_global("suite-opt", $opt_suite_opt);
  resfile_global("sleep", $opt_sleep);
  resfile_global("repeat", $opt_repeat);
  resfile_global("user", $opt_user);
  resfile_global("testcase-timeout", $opt_testcase_timeout);
  resfile_global("suite-timeout", $opt_suite_timeout);
  resfile_global("shutdown-timeout", $opt_shutdown_timeout ? 1 : 0);
  resfile_global("warnings", $opt_warnings ? 1 : 0);
  resfile_global("max-connections", $opt_max_connections);
#  resfile_global("default-myisam", $opt_default_myisam ? 1 : 0);
  resfile_global("product", "MySQL");
  resfile_global("xml-report", $opt_xml_report);
  # Somewhat hacky code to convert numeric version back to dot notation
  my $v1= int($mysql_version_id / 10000);
  my $v2= int(($mysql_version_id % 10000)/100);
  my $v3= $mysql_version_id % 100;
  resfile_global("version", "$v1.$v2.$v3");
}



sub command_line_setup {
  my $opt_comment;
  my $opt_usage;
  my $opt_list_options;

  # Read the command line options
  # Note: Keep list in sync with usage at end of this file
  Getopt::Long::Configure("pass_through");
  my %options=(
             # Control what engine/variation to run
             'embedded-server'          => \$opt_embedded_server,
             'ps-protocol'              => \$opt_ps_protocol,
             'sp-protocol'              => \$opt_sp_protocol,
             'view-protocol'            => \$opt_view_protocol,
             'opt-trace-protocol'       => \$opt_trace_protocol,
             'explain-protocol'         => \$opt_explain_protocol,
             'json-explain-protocol'    => \$opt_json_explain_protocol,
             'cursor-protocol'          => \$opt_cursor_protocol,
             'ssl|with-openssl'         => \$opt_ssl,
             'skip-ssl'                 => \$opt_skip_ssl,
             'compress'                 => \$opt_compress,
             'vs-config=s'              => \$opt_vs_config,

	     # Max number of parallel threads to use
	     'parallel=s'               => \$opt_parallel,

             # Config file to use as template for all tests
	     'defaults-file=s'          => \&collect_option,
	     # Extra config file to append to all generated configs
	     'defaults-extra-file=s'    => \&collect_option,

             # Control what test suites or cases to run
             'force'                    => \$opt_force,
             'with-ndbcluster-only'     => \&collect_option,
             'ndb|include-ndbcluster'   => \$opt_include_ndbcluster,
             'skip-ndbcluster|skip-ndb' => \$opt_skip_ndbcluster,
             'suite|suites=s'           => \$opt_suites,
             'skip-rpl'                 => \&collect_option,
             'skip-test=s'              => \&collect_option,
             'do-test=s'                => \&collect_option,
             'start-from=s'             => \&collect_option,
             'big-test'                 => \$opt_big_test,
	     'combination=s'            => \@opt_combinations,
             'skip-combinations'        => \&collect_option,
             'experimental=s'           => \@opt_experimentals,
             'skip-sys-schema'          => \$opt_skip_sys_schema,
	     # skip-im is deprecated and silently ignored
	     'skip-im'                  => \&ignore_option,

             # Specify ports
             'build-thread|mtr-build-thread=i' => \$opt_build_thread,
             'mysqlx-port=i'                   => \$opt_mysqlx_baseport,
             'port-base|mtr-port-base=i'       => \$opt_port_base,

             # Test case authoring
             'record'                   => \$opt_record,
             'check-testcases!'         => \$opt_check_testcases,
             'mark-progress'            => \$opt_mark_progress,

             # Extra options used when starting mysqld
             'mysqld=s'                 => \@opt_extra_mysqld_opt,
             'mysqld-env=s'             => \@opt_mysqld_envs,

             # Extra options used when bootstrapping mysqld
             'bootstrap=s'                 => \@opt_extra_bootstrap_opt,

             # Run test on running server
             'extern=s'                  => \%opts_extern, # Append to hash

             # Debugging
             'debug'                    => \$opt_debug,
             'debug-common'             => \$opt_debug_common,
             'debug-server'             => \$opt_debug_server,
             'gdb'                      => \$opt_gdb,
             'lldb'                     => \$opt_lldb,
             'client-gdb'               => \$opt_client_gdb,
             'client-lldb'              => \$opt_client_lldb,
             'manual-gdb'               => \$opt_manual_gdb,
             'manual-boot-gdb'          => \$opt_manual_boot_gdb,
             'manual-lldb'              => \$opt_manual_lldb,
	     'boot-gdb'                 => \$opt_boot_gdb,
             'manual-debug'             => \$opt_manual_debug,
             'ddd'                      => \$opt_ddd,
             'client-ddd'               => \$opt_client_ddd,
             'manual-ddd'               => \$opt_manual_ddd,
	     'boot-ddd'                 => \$opt_boot_ddd,
             'dbx'                      => \$opt_dbx,
	     'client-dbx'               => \$opt_client_dbx,
	     'manual-dbx'               => \$opt_manual_dbx,
	     'debugger=s'               => \$opt_debugger,
	     'boot-dbx'                 => \$opt_boot_dbx,
	     'client-debugger=s'        => \$opt_client_debugger,
             'strace-server'            => \$opt_strace_server,
             'strace-client'            => \$opt_strace_client,
             'max-save-core=i'          => \$opt_max_save_core,
             'max-save-datadir=i'       => \$opt_max_save_datadir,
             'max-test-fail=i'          => \$opt_max_test_fail,

             # Coverage, profiling etc
             'gcov'                     => \$opt_gcov,
             'gprof'                    => \$opt_gprof,
             'valgrind|valgrind-all'    => \$opt_valgrind,
	     'valgrind-clients'         => \$opt_valgrind_clients,
             'valgrind-mysqltest'       => \$opt_valgrind_mysqltest,
             'valgrind-mysqld'          => \$opt_valgrind_mysqld,
             'valgrind-options=s'       => sub {
	       my ($opt, $value)= @_;
	       # Deprecated option unless it's what we know pushbuild uses
	       if ($value eq "--gen-suppressions=all --show-reachable=yes") {
		 push(@valgrind_args, $_) for (split(' ', $value));
		 return;
	       }
	       die("--valgrind-options=s is deprecated. Use ",
		   "--valgrind-option=s, to be specified several",
		   " times if necessary");
	     },
             'valgrind-option=s'        => \@valgrind_args,
             'valgrind-path=s'          => \$opt_valgrind_path,
	     'callgrind'                => \$opt_callgrind,
             'helgrind'                 => \$opt_helgrind,
	     'debug-sync-timeout=i'     => \$opt_debug_sync_timeout,

	     # Directories
             'tmpdir=s'                 => \$opt_tmpdir,
             'vardir=s'                 => \$opt_vardir,
             'mem'                      => \$opt_mem,
	     'clean-vardir'             => \$opt_clean_vardir,
             'client-bindir=s'          => \$path_client_bindir,
             'client-libdir=s'          => \$path_client_libdir,

             # Misc
             'report-features'          => \$opt_report_features,
             'comment=s'                => \$opt_comment,
             'fast'                     => \$opt_fast,
	     'force-restart'            => \$opt_force_restart,
             'reorder!'                 => \$opt_reorder,
             'enable-disabled'          => \&collect_option,
             'verbose+'                 => \$opt_verbose,
             'verbose-restart'          => \&report_option,
             'sleep=i'                  => \$opt_sleep,
             'start-dirty'              => \$opt_start_dirty,
             'start-and-exit'           => \$opt_start_exit,
             'start'                    => \$opt_start,
	     'user-args'                => \$opt_user_args,
             'wait-all'                 => \$opt_wait_all,
	     'print-testcases'          => \&collect_option,
	     'repeat=i'                 => \$opt_repeat,
	     'retry=i'                  => \$opt_retry,
	     'retry-failure=i'          => \$opt_retry_failure,
             'timer!'                   => \&report_option,
             'user=s'                   => \$opt_user,
             'testcase-timeout=i'       => \$opt_testcase_timeout,
             'suite-timeout=i'          => \$opt_suite_timeout,
             'shutdown-timeout=i'       => \$opt_shutdown_timeout,
             'warnings!'                => \$opt_warnings,
	     'timestamp'                => \&report_option,
	     'timediff'                 => \&report_option,
	     'max-connections=i'        => \$opt_max_connections,
	     'default-myisam!'          => \&collect_option,
	     'report-times'             => \$opt_report_times,
	     'result-file'              => \$opt_resfile,
	     'unit-tests!'              => \$opt_ctest,
	     'unit-tests-report!'	=> \$opt_ctest_report,
	     'stress=s'                 => \$opt_stress,
             'suite-opt=s'              => \$opt_suite_opt,

             'help|h'                   => \$opt_usage,
	     # list-options is internal, not listed in help
	     'list-options'             => \$opt_list_options,
             'skip-test-list=s'         => \@opt_skip_test_list,
             'do-test-list=s'           => \$opt_do_test_list,
            'xml-report=s'          => \$opt_xml_report
           );

  GetOptions(%options) or usage("Can't read options");

  usage("") if $opt_usage;
  list_options(\%options) if $opt_list_options;

  # --------------------------------------------------------------------------
  # Setup verbosity
  # --------------------------------------------------------------------------
  if ($opt_verbose != 0){
    report_option('verbose', $opt_verbose);
  }

  if ( -d "../sql" )
  {
    $source_dist=  1;
  }

  # Find the absolute path to the test directory
  $glob_mysql_test_dir= cwd();
  if ($glob_mysql_test_dir =~ / /)
  {
    die("Working directory \"$glob_mysql_test_dir\" contains space\n".
	"Bailing out, cannot function properly with space in path");
  }
  if (IS_CYGWIN)
  {
    # Use mixed path format i.e c:/path/to/
    $glob_mysql_test_dir= mixed_path($glob_mysql_test_dir);
  }

  # In most cases, the base directory we find everything relative to,
  # is the parent directory of the "mysql-test" directory. For source
  # distributions, TAR binary distributions and some other packages.
  $basedir= dirname($glob_mysql_test_dir);

  # In the RPM case, binaries and libraries are installed in the
  # default system locations, instead of having our own private base
  # directory. And we install "/usr/share/mysql-test". Moving up one
  # more directory relative to "mysql-test" gives us a usable base
  # directory for RPM installs.
  if ( ! $source_dist and ! -d "$basedir/bin" )
  {
    $basedir= dirname($basedir);
  }
  
  # Respect MTR_BINDIR variable, which is typically set in to the 
  # build directory in out-of-source builds.
  $bindir=$ENV{MTR_BINDIR}||$basedir;
  
  # Look for the client binaries directory
  if ($path_client_bindir)
  {
    # --client-bindir=path set on command line, check that the path exists
    $path_client_bindir= mtr_path_exists($path_client_bindir);
  }
  else
  {
    $path_client_bindir= mtr_path_exists("$bindir/client_release",
					 "$bindir/client_debug",
					 vs_config_dirs('client', ''),
					 "$bindir/client",
					 "$bindir/bin");
  }

  # Look for language files and charsetsdir, use same share
  $path_language=   mtr_path_exists("$bindir/share/mysql",
                                    "$bindir/sql/share",
                                    "$bindir/share");
  my $path_share= $path_language;
  $path_charsetsdir =   mtr_path_exists("$basedir/share/mysql/charsets",
                                    "$basedir/sql/share/charsets",
                                    "$basedir/share/charsets");

  ($auth_plugin)= find_plugin("auth_test_plugin", "plugin/auth");

  # --debug[-common] implies we run debug server
  $opt_debug_server= 1 if $opt_debug || $opt_debug_common;

  if (using_extern())
  {
    # Connect to the running mysqld and find out what it supports
    collect_mysqld_features_from_running_server();
  }
  else
  {
    # Run the mysqld to find out what features are available
    collect_mysqld_features();
  }

  if ( $opt_comment )
  {
    mtr_report();
    mtr_print_thick_line('#');
    mtr_report("# $opt_comment");
    mtr_print_thick_line('#');
  }

  if ( @opt_experimentals )
  {
    # $^O on Windows considered not generic enough
    my $plat= (IS_WINDOWS) ? 'windows' : $^O;

    # read the list of experimental test cases from the files specified on
    # the command line
    $experimental_test_cases = [];
    foreach my $exp_file (@opt_experimentals)
    {
      open(FILE, "<", $exp_file)
	or mtr_error("Can't read experimental file: $exp_file");
      mtr_report("Using experimental file: $exp_file");
      while(<FILE>) {
	chomp;
	# remove comments (# foo) at the beginning of the line, or after a 
	# blank at the end of the line
	s/(\s+|^)#.*$//;
	# If @ platform specifier given, use this entry only if it contains
	# @<platform> or @!<xxx> where xxx != platform
	if (/\@.*/)
	{
	  next if (/\@!$plat/);
	  next unless (/\@$plat/ or /\@!/);
	  # Then remove @ and everything after it
	  s/\@.*$//;
	}
	# remove whitespace
	s/^\s+//;
	s/\s+$//;
	# if nothing left, don't need to remember this line
	if ( $_ eq "" ) {
	  next;
	}
	# remember what is left as the name of another test case that should be
	# treated as experimental
	print " - $_\n";
	push @$experimental_test_cases, $_;
      }
      close FILE;
    }
  }

  foreach my $arg ( @ARGV )
  {
    if ( $arg =~ /^--skip-/ )
    {
      push(@opt_extra_mysqld_opt, $arg);
    }
    elsif ( $arg =~ /^--$/ )
    {
      # It is an effect of setting 'pass_through' in option processing
      # that the lone '--' separating options from arguments survives,
      # simply ignore it.
    }
    elsif ( $arg =~ /^-/ )
    {
      usage("Invalid option \"$arg\"");
    }
    else
    {
      push(@opt_cases, $arg);
    }
  }

  # disable syslog / EventLog in normal (non-bootstrap) operation.
  push(@opt_extra_mysqld_opt, "--log-syslog=0");

  # --------------------------------------------------------------------------
  # Find out type of logging that are being used
  # --------------------------------------------------------------------------
  foreach my $arg ( @opt_extra_mysqld_opt )
  {
    if ( $arg =~ /binlog[-_]format=(\S+)/ )
    {
      # Save this for collect phase
      collect_option('binlog-format', $1);
      mtr_report("Using binlog format '$1'");
    }
  }


  # --------------------------------------------------------------------------
  # Find out default storage engine being used(if any)
  # --------------------------------------------------------------------------
  foreach my $arg ( @opt_extra_mysqld_opt )
  {
    if ( $arg =~ /default-storage-engine=(\S+)/ )
    {
      # Save this for collect phase
      collect_option('default-storage-engine', $1);
      mtr_report("Using default engine '$1'")
    }
    if ( $arg =~ /default-tmp-storage-engine=(\S+)/ )
    {
      # Save this for collect phase
      collect_option('default-tmp-storage-engine', $1);
      mtr_report("Using default tmp engine '$1'")
    }
  }

  if (IS_WINDOWS and defined $opt_mem) {
    mtr_report("--mem not supported on Windows, ignored");
    $opt_mem= undef;
  }

  if ($opt_port_base ne "auto")
  {
    if (my $rem= $opt_port_base % 10)
    {
      mtr_warning ("Port base $opt_port_base rounded down to multiple of 10");
      $opt_port_base-= $rem;
    }
    $opt_build_thread= $opt_port_base / 10 - 1000;
  }

  # --------------------------------------------------------------------------
  # Check if we should speed up tests by trying to run on tmpfs
  # --------------------------------------------------------------------------
  if ( defined $opt_mem)
  {
    mtr_error("Can't use --mem and --vardir at the same time ")
      if $opt_vardir;
    mtr_error("Can't use --mem and --tmpdir at the same time ")
      if $opt_tmpdir;

    # Search through list of locations that are known
    # to be "fast disks" to find a suitable location
    # Use --mem=<dir> as first location to look.
    my @tmpfs_locations= ($opt_mem, "/dev/shm", "/tmp");

    foreach my $fs (@tmpfs_locations)
    {
      if ( -d $fs )
      {
	my $template= "var_${opt_build_thread}_XXXX";
	$opt_mem= tempdir( $template, DIR => $fs, CLEANUP => 0);
	last;
      }
    }
  }

  # --------------------------------------------------------------------------
  # Set the "var/" directory, the base for everything else
  # --------------------------------------------------------------------------
  if(defined $ENV{MTR_BINDIR})
  {
    $default_vardir= "$ENV{MTR_BINDIR}/mysql-test/var";
  }
  else
  {
    $default_vardir= "$glob_mysql_test_dir/var";
  }
  if ( ! $opt_vardir )
  {
    $opt_vardir= $default_vardir;
  }

  # We make the path absolute, as the server will do a chdir() before usage
  unless ( $opt_vardir =~ m,^/, or
           (IS_WINDOWS and $opt_vardir =~ m,^[a-z]:[/\\],i) )
  {
    # Make absolute path, relative test dir
    $opt_vardir= "$glob_mysql_test_dir/$opt_vardir";
  }

  set_vardir($opt_vardir);

  # --------------------------------------------------------------------------
  # Set the "tmp" directory
  # --------------------------------------------------------------------------
  if ( ! $opt_tmpdir )
  {
    $opt_tmpdir=       "$opt_vardir/tmp" unless $opt_tmpdir;

    if (check_socket_path_length("$opt_tmpdir/mysql_testsocket.sock",$opt_parallel))
    {
      mtr_report("Too long tmpdir path '$opt_tmpdir'",
		 " creating a shorter one...");

      # Create temporary directory in standard location for temporary files
      $opt_tmpdir= tempdir( TMPDIR => 1, CLEANUP => 0 );
      mtr_report(" - using tmpdir: '$opt_tmpdir'\n");

      # Remember pid that created dir so it's removed by correct process
      $opt_tmpdir_pid= $$;
    }
  }
  $opt_tmpdir =~ s,/+$,,;       # Remove ending slash if any

  # --------------------------------------------------------------------------
  # fast option
  # --------------------------------------------------------------------------
  if ($opt_fast){
    $opt_shutdown_timeout= 0; # Kill processes instead of nice shutdown
  }

  # --------------------------------------------------------------------------
  # Check parallel value
  # --------------------------------------------------------------------------
  if ($opt_parallel ne "auto" && $opt_parallel < 1)
  {
    mtr_error("0 or negative parallel value makes no sense, use 'auto' or positive number");
  }

  # --------------------------------------------------------------------------
  # Record flag
  # --------------------------------------------------------------------------
  if ( $opt_record and ! @opt_cases )
  {
    mtr_error("Will not run in record mode without a specific test case");
  }

  if ( $opt_record ) {
    # Use only one worker with --record
    $opt_parallel= 1;
  }

  # --------------------------------------------------------------------------
  # Embedded server flag
  # --------------------------------------------------------------------------
  if ( $opt_embedded_server )
  {
    if ( IS_WINDOWS )
    {
      # Add the location for libmysqld.dll to the path.
      my $separator= ";";
      my $lib_mysqld=
        mtr_path_exists("$bindir/lib", vs_config_dirs('libmysqld',''));
      if ( IS_CYGWIN )
      {
	$lib_mysqld= posix_path($lib_mysqld);
	$separator= ":";
      }
      $ENV{'PATH'}= "$ENV{'PATH'}".$separator.$lib_mysqld;
    }
    $opt_skip_ssl= 1;              # Turn off use of SSL

    # Turn off use of bin log
    push(@opt_extra_mysqld_opt, "--skip-log-bin");

    if ( using_extern() )
    {
      mtr_error("Can't use --extern with --embedded-server");
    }


    if ($opt_gdb)
    {
      mtr_warning("Silently converting --gdb to --client-gdb in embedded mode");
      $opt_client_gdb= $opt_gdb;
      $opt_gdb= undef;
    }

    if ($opt_lldb)
    {
      mtr_warning("Silently converting --lldb to --client-lldb in embedded mode");
      $opt_client_lldb= $opt_lldb;
      $opt_lldb= undef;
    }

    if ($opt_ddd)
    {
      mtr_warning("Silently converting --ddd to --client-ddd in embedded mode");
      $opt_client_ddd= $opt_ddd;
      $opt_ddd= undef;
    }

    if ($opt_dbx) {
      mtr_warning("Silently converting --dbx to --client-dbx in embedded mode");
      $opt_client_dbx= $opt_dbx;
      $opt_dbx= undef;
    }

    if ($opt_debugger)
    {
      mtr_warning("Silently converting --debugger to --client-debugger in embedded mode");
      $opt_client_debugger= $opt_debugger;
      $opt_debugger= undef;
    }

    if ( $opt_gdb || $opt_ddd || $opt_manual_gdb || $opt_manual_lldb || 
         $opt_manual_ddd || $opt_manual_debug || $opt_debugger || $opt_dbx || 
         $opt_lldb || $opt_manual_dbx || $opt_manual_boot_gdb )
    {
      mtr_error("You need to use the client debug options for the",
		"embedded server. Ex: --client-gdb");
    }
  }

  # --------------------------------------------------------------------------
  # Big test flags
  # --------------------------------------------------------------------------
   if ( $opt_big_test )
   {
     $ENV{'BIG_TEST'}= 1;
   }

  # --------------------------------------------------------------------------
  # Gcov flag
  # --------------------------------------------------------------------------
  if ( ($opt_gcov or $opt_gprof) and ! $source_dist )
  {
    mtr_error("Coverage test needs the source - please use source dist");
  }

  # --------------------------------------------------------------------------
  # Check debug related options
  # --------------------------------------------------------------------------
  if ( $opt_gdb || $opt_client_gdb || $opt_ddd || $opt_client_ddd || 
       $opt_manual_gdb || $opt_lldb || $opt_manual_lldb || $opt_manual_ddd || 
       $opt_manual_debug || $opt_dbx || $opt_client_dbx || $opt_manual_dbx || 
       $opt_debugger || $opt_client_debugger || $opt_manual_boot_gdb )
  {
    # Indicate that we are using debugger
    $glob_debugger= 1;
    if ( using_extern() )
    {
      mtr_error("Can't use --extern when using debugger");
    }
    # Set one week timeout (check-testcase timeout will be 1/10th)
    $opt_testcase_timeout= 7 * 24 * 60;
    $opt_suite_timeout= 7 * 24 * 60;
    # One day to shutdown
    $opt_shutdown_timeout= 24 * 60;
    # One day for PID file creation (this is given in seconds not minutes)
    $opt_start_timeout= 24 * 60 * 60;
  }

  # --------------------------------------------------------------------------
  # Modified behavior with --start options
  # --------------------------------------------------------------------------
  if ($opt_start or $opt_start_dirty or $opt_start_exit) {
    collect_option ('quick-collect', 1);
    $start_only= 1;
  }

  # --------------------------------------------------------------------------
  # Check use of user-args
  # --------------------------------------------------------------------------

  if ($opt_user_args) {
    mtr_error("--user-args only valid with --start options")
      unless $start_only;
    mtr_error("--user-args cannot be combined with named suites or tests")
      if $opt_suites || @opt_cases;
  }

  # --------------------------------------------------------------------------
  # Set default values for opt_ctest (--unit-tests)
  # --------------------------------------------------------------------------

  if ($opt_ctest == -1) {
    if (defined $opt_ctest_report && $opt_ctest_report) {
      # Turn on --unit-tests by default if --unit-tests-report is used
      $opt_ctest= 1;
    } elsif ($opt_suites || @opt_cases) {
      # Don't run ctest if tests or suites named
      $opt_ctest= 0;
    } elsif (defined $ENV{PB2WORKDIR}) {
      # Override: disable if running in the PB test environment
      $opt_ctest= 0;
    }
  }

  # --------------------------------------------------------------------------
  # Check use of wait-all
  # --------------------------------------------------------------------------

  if ($opt_wait_all && ! $start_only)
  {
    mtr_error("--wait-all can only be used with --start options");
  }

  # --------------------------------------------------------------------------
  # Gather stress-test options and modify behavior
  # --------------------------------------------------------------------------

  if ($opt_stress)
  {
    $opt_stress=~ s/,/ /g;
    $opt_user_args= 1;
    mtr_error("--stress cannot be combined with named ordinary suites or tests")
      if $opt_suites || @opt_cases;
    $opt_suites="stress";
    @opt_cases= ("wrapper");
    $ENV{MST_OPTIONS}= $opt_stress;
    $opt_ctest= 0;
  }

  # --------------------------------------------------------------------------
  # Check timeout arguments
  # --------------------------------------------------------------------------

  mtr_error("Invalid value '$opt_testcase_timeout' supplied ".
	    "for option --testcase-timeout")
    if ($opt_testcase_timeout <= 0);
  mtr_error("Invalid value '$opt_suite_timeout' supplied ".
	    "for option --testsuite-timeout")
    if ($opt_suite_timeout <= 0);

  # --------------------------------------------------------------------------
  # Check trace protocol option
  # --------------------------------------------------------------------------
  if ( $opt_trace_protocol )
  {
    push(@opt_extra_mysqld_opt, "--optimizer_trace=enabled=on,one_line=off");
    # Some queries yield big traces:
    push(@opt_extra_mysqld_opt, "--optimizer-trace-max-mem-size=1000000");
  }

  # --------------------------------------------------------------------------
  # Check valgrind arguments
  # --------------------------------------------------------------------------
  if ( $opt_valgrind or $opt_valgrind_path or @valgrind_args)
  {
    mtr_report("Turning on valgrind for all executables");
    $opt_valgrind= 1;
    $opt_valgrind_mysqld= 1;
    # Enable this when mysqlpump and mysqlbinlog are fixed.
    # $opt_valgrind_clients= 1;
    $opt_valgrind_mysqltest= 1;

    # Increase the timeouts when running with valgrind
    $opt_testcase_timeout*= 10;
    $opt_suite_timeout*= 6;
    $opt_start_timeout*= 10;
    $opt_debug_sync_timeout*= 10;
  }
  elsif ( $opt_valgrind_mysqld )
  {
    mtr_report("Turning on valgrind for mysqld(s) only");
    $opt_valgrind= 1;
  }
  elsif ( $opt_valgrind_clients )
  {
    mtr_report("Turning on valgrind for test clients");
    $opt_valgrind= 1;
  }
  elsif ( $opt_valgrind_mysqltest )
  {
    mtr_report("Turning on valgrind for mysqltest and mysql_client_test only");
    $opt_valgrind= 1;
  }

  if ( $opt_callgrind )
  {
    mtr_report("Turning on valgrind with callgrind for mysqld(s)");
    $opt_valgrind= 1;
    $opt_valgrind_mysqld= 1;

    push(@valgrind_args, "--tool=callgrind", "--trace-children=yes");

    # Increase the timeouts when running with callgrind
    $opt_testcase_timeout*= 10;
    $opt_suite_timeout*= 6;
    $opt_start_timeout*= 10;
    $opt_debug_sync_timeout*= 10;
  }

<<<<<<< HEAD
  if ( $opt_helgrind )
  {
    mtr_report("Turning on valgrind with helgrind for mysqld(s)");
    $opt_valgrind= 1;
    $opt_valgrind_mysqld= 1;
  }

  if ( $opt_valgrind )
  {
    # Set valgrind_options to default unless already defined
    push(@valgrind_args, @default_valgrind_args)
      unless @valgrind_args || $opt_helgrind;
=======
  if ($opt_valgrind)
  {
    # Default to --tool=memcheck if no other tool has been explicitly
    # specified. From >= 2.1.2, this option is needed
    if (!@valgrind_args or !grep(/^--tool=/, @valgrind_args))
    {
      # Set default valgrind options for memcheck, can be overriden by user
      unshift(@valgrind_args, ("--tool=memcheck", "--num-callers=16",
                               "--show-reachable=yes"));
    }
>>>>>>> 23032807

    # Add suppression file if not specified
    if (!grep(/^--suppressions=/, @valgrind_args))
    {
      push(@valgrind_args,"--suppressions=${glob_mysql_test_dir}/valgrind.supp")
           if -f "$glob_mysql_test_dir/valgrind.supp";
    }

    # Don't add --quiet; you will loose the summary reports.
    mtr_report("Running valgrind with options \"",
               join(" ", @valgrind_args), "\"");

    # Turn off check testcases to save time
    mtr_report("Turning off --check-testcases to save time when valgrinding");
    $opt_check_testcases = 0;
  }

  if ($opt_debug_common)
  {
    $opt_debug= 1;
    $debug_d= "d,query,info,error,enter,exit";
  }

  if ( $opt_strace_server && ($^O ne "linux") )
  {
    $opt_strace_server=0;
    mtr_warning("Strace only supported in Linux ");
  }

  if ( $opt_strace_client && ($^O ne "linux") )
  {
    $opt_strace_client=0;
    mtr_warning("Strace only supported in Linux ");
  }


  mtr_report("Checking supported features...");

  check_ndbcluster_support(\%mysqld_variables);
  check_ssl_support(\%mysqld_variables);
  check_debug_support(\%mysqld_variables);

  executable_setup();
}


#
# To make it easier for different devs to work on the same host,
# an environment variable can be used to control all ports. A small
# number is to be used, 0 - 16 or similar.
#
# Note the MASTER_MYPORT has to be set the same in all 4.x and 5.x
# versions of this script, else a 4.0 test run might conflict with a
# 5.1 test run, even if different MTR_BUILD_THREAD is used. This means
# all port numbers might not be used in this version of the script.
#
# Also note the limitation of ports we are allowed to hand out. This
# differs between operating systems and configuration, see
# http://www.ncftp.com/ncftpd/doc/misc/ephemeral_ports.html
# But a fairly safe range seems to be 5001 - 32767
#
sub set_build_thread_ports($) {
  my $thread= shift || 0;

  # Number of unique build threads needed per MTR thread.
  my $build_threads_per_thread= int($ports_per_thread / 10);

  if ( lc($opt_build_thread) eq 'auto' )
  {
    my $found_free = 0;
    # Start attempts from here
    $build_thread = 300;

    my $max_parallel= $opt_parallel * $build_threads_per_thread;
    my $build_thread_upper = $build_thread + ($max_parallel > 39
                             ? $max_parallel + int($max_parallel / 4)
                             : 49);

    while (!$found_free)
    {
      $build_thread= mtr_get_unique_id($build_thread, $build_thread_upper,
                                       $build_threads_per_thread);

      if (!defined $build_thread)
      {
        mtr_error("Could not get a unique build thread id");
      }

      for(my $i= 0; $i < $build_threads_per_thread; $i++)
      {
        $found_free= check_ports_free($build_thread + $i);
        last if !$found_free;
      }

      # If not free, release and try from next number
      if (!$found_free)
      {
        mtr_release_unique_id();
        $build_thread++;
      }
    }
  }
  else
  {
    $build_thread = $opt_build_thread + ($thread - 1) * $build_threads_per_thread;
    for (my $i= 0; $i < $build_threads_per_thread; $i++)
    {
      if (!check_ports_free($build_thread + $i))
      {
        # Some port was not free(which one has already been printed)
        mtr_error("Some port(s) was not free")
      }
    }
  }

  $ENV{MTR_BUILD_THREAD}= $build_thread;

  # Calculate baseport
  $baseport= $build_thread * 10 + 10000;

  if (lc($opt_mysqlx_baseport) eq "auto")
  {
    if ($ports_per_thread > 10)
    {
      # Reserving last 10 ports in the current port range for X plugin.
      $mysqlx_baseport= $baseport + $ports_per_thread - 10;
    }
    else
    {
      # Reserving the last port in the range for X plugin
      $mysqlx_baseport= $baseport + 9;
    }
  }
  else
  {
    $mysqlx_baseport= $opt_mysqlx_baseport;
  }

  if ($baseport < 5001 or $baseport + $ports_per_thread - 1 >= 32767)
  {
    mtr_error("MTR_BUILD_THREAD number results in a port",
              "outside 5001 - 32767",
              "($baseport - $baseport + $ports_per_thread - 1)");
  }

  mtr_report("Using MTR_BUILD_THREAD $build_thread,",
	     "with reserved ports $baseport..".($baseport + $ports_per_thread - 1));
}


sub collect_mysqld_features {
  my $found_variable_list_start= 0;
  my $use_tmpdir;
  if ( defined $opt_tmpdir and -d $opt_tmpdir){
    # Create the tempdir in $opt_tmpdir
    $use_tmpdir= $opt_tmpdir;
  }
  my $tmpdir= tempdir(CLEANUP => 0, # Directory removed by this function
		      DIR => $use_tmpdir);

  #
  # Execute "mysqld --no-defaults --help --verbose" to get a
  # list of all features and settings
  #
  # --no-defaults and --skip-grant-tables are to avoid loading
  # system-wide configs and plugins
  #
  # --datadir must exist, mysqld will chdir into it
  #
  my $args;
  mtr_init_args(\$args);
  mtr_add_arg($args, "--no-defaults");
  mtr_add_arg($args, "--log-syslog=0");
  mtr_add_arg($args, "--basedir=%s", $basedir);
  mtr_add_arg($args, "--datadir=%s", mixed_path($tmpdir));
  mtr_add_arg($args, "--secure-file-priv=\"\"");
  mtr_add_arg($args, "--lc-messages-dir=%s", $path_language);
  mtr_add_arg($args, "--skip-grant-tables");
  mtr_add_arg($args, "--verbose");
  mtr_add_arg($args, "--help");

  # Need --user=root if running as *nix root user
  if (!IS_WINDOWS and $> == 0)
  {
    mtr_add_arg($args, "--user=root");
  }

  foreach my $extra_opt (@opt_extra_mysqld_opt) {
    if ($extra_opt =~ /--plugin-load/) {
      mtr_add_arg($args, $extra_opt);
    }
  }

  my $exe_mysqld= find_mysqld($basedir);
  my $cmd= join(" ", $exe_mysqld, @$args);
  my $list= `$cmd`;

  foreach my $line (split('\n', $list))
  {
    # First look for version
    if ( !$mysql_version_id )
    {
      # Look for version
      my $exe_name= basename($exe_mysqld);
      mtr_verbose("exe_name: $exe_name");
      if ( $line =~ /^\S*$exe_name\s\sVer\s([0-9]*)\.([0-9]*)\.([0-9]*)([^\s]*)/ )
      {
	#print "Major: $1 Minor: $2 Build: $3\n";
	$mysql_version_id= $1*10000 + $2*100 + $3;
	#print "mysql_version_id: $mysql_version_id\n";
	mtr_report("MySQL Version $1.$2.$3");
	$mysql_version_extra= $4;
      }
    }
    else
    {
      if (!$found_variable_list_start)
      {
	# Look for start of variables list
	if ( $line =~ /[\-]+\s[\-]+/ )
	{
	  $found_variable_list_start= 1;
	}
      }
      else
      {
	# Put variables into hash
	if ( $line =~ /^([\S]+)[ \t]+(.*?)\r?$/ )
	{
	  # print "$1=\"$2\"\n";
	  $mysqld_variables{$1}= $2;
	}
	else
	{
	  # The variable list is ended with a blank line
	  if ( $line =~ /^[\s]*$/ )
	  {
	    last;
	  }
	  else
	  {
	    # Send out a warning, we should fix the variables that has no
	    # space between variable name and it's value
	    # or should it be fixed width column parsing? It does not
	    # look like that in function my_print_variables in my_getopt.c
	    mtr_warning("Could not parse variable list line : $line");
	  }
	}
      }
    }
  }
  rmtree($tmpdir);
  mtr_error("Could not find version of MySQL") unless $mysql_version_id;
  mtr_error("Could not find variabes list") unless $found_variable_list_start;

  # InnoDB is always enabled as of 5.7.
  $mysqld_variables{'innodb'}= "ON";

}



sub collect_mysqld_features_from_running_server ()
{
  my $mysql= mtr_exe_exists("$path_client_bindir/mysql");

  my $args;
  mtr_init_args(\$args);

  mtr_add_arg($args, "--no-defaults");
  mtr_add_arg($args, "--user=%s", $opt_user);

  while (my ($option, $value)= each( %opts_extern )) {
    mtr_add_arg($args, "--$option=$value");
  }

  mtr_add_arg($args, "--silent"); # Tab separated output
  mtr_add_arg($args, "-e '%s'", "use mysql; SHOW GLOBAL VARIABLES");
  my $cmd= "$mysql " . join(' ', @$args);
  mtr_verbose("cmd: $cmd");

  my $list = `$cmd` or
    mtr_error("Could not connect to extern server using command: '$cmd'");
  foreach my $line (split('\n', $list ))
  {
    # Put variables into hash
    if ( $line =~ /^([\S]+)[ \t]+(.*?)\r?$/ )
    {
      # print "$1=\"$2\"\n";
      $mysqld_variables{$1}= $2;
    }
  }

  # InnoDB is always enabled as of 5.7.
  $mysqld_variables{'innodb'}= "ON";

  # Parse version
  my $version_str= $mysqld_variables{'version'};
  if ( $version_str =~ /^([0-9]*)\.([0-9]*)\.([0-9]*)([^\s]*)/ )
  {
    #print "Major: $1 Minor: $2 Build: $3\n";
    $mysql_version_id= $1*10000 + $2*100 + $3;
    #print "mysql_version_id: $mysql_version_id\n";
    mtr_report("MySQL Version $1.$2.$3");
    $mysql_version_extra= $4;
  }
  mtr_error("Could not find version of MySQL") unless $mysql_version_id;
}

sub find_mysqld {

  my ($mysqld_basedir)= $ENV{MTR_BINDIR}|| @_;

  my @mysqld_names= ("mysqld", "mysqld-max-nt", "mysqld-max",
		     "mysqld-nt");

  if ( $opt_debug_server ){
    # Put mysqld-debug first in the list of binaries to look for
    mtr_verbose("Adding mysqld-debug first in list of binaries to look for");
    unshift(@mysqld_names, "mysqld-debug");
  }

  return my_find_bin($mysqld_basedir,
		     ["sql", "libexec", "sbin", "bin"],
		     [@mysqld_names]);
}


sub executable_setup () {

  #
  # Check if libtool is available in this distribution/clone
  # we need it when valgrinding or debugging non installed binary
  # Otherwise valgrind will valgrind the libtool wrapper or bash
  # and gdb will not find the real executable to debug
  #
  if ( -x "../libtool")
  {
    $exe_libtool= "../libtool";
    if ($opt_valgrind or $glob_debugger)
    {
      mtr_report("Using \"$exe_libtool\" when running valgrind or debugger");
    }
  }

  # Look for the client binaries
  $exe_mysqladmin=     mtr_exe_exists("$path_client_bindir/mysqladmin");
  $exe_mysql=          mtr_exe_exists("$path_client_bindir/mysql");
  $exe_mysql_plugin=   mtr_exe_exists("$path_client_bindir/mysql_plugin");
  $exe_mysql_ssl_rsa_setup= mtr_exe_exists("$path_client_bindir/mysql_ssl_rsa_setup");

  $exe_mysql_embedded=
    mtr_exe_maybe_exists(vs_config_dirs('libmysqld/examples','mysql_embedded'),
                         "$bindir/libmysqld/examples/mysql_embedded",
                         "$bindir/bin/mysql_embedded");

  if ( $ndbcluster_enabled )
  {
    # Look for single threaded NDB
    $exe_ndbd=
      my_find_bin($bindir,
		  ["storage/ndb/src/kernel", "libexec", "sbin", "bin"],
		  "ndbd");

    # Look for multi threaded NDB
    $exe_ndbmtd=
      my_find_bin($bindir,
		  ["storage/ndb/src/kernel", "libexec", "sbin", "bin"],
		  "ndbmtd", NOT_REQUIRED);
    if ($exe_ndbmtd)
    {
      my $mtr_ndbmtd = $ENV{MTR_NDBMTD};
      if ($mtr_ndbmtd)
      {
	mtr_report(" - multi threaded ndbd found, will be used always");
	$exe_ndbd = $exe_ndbmtd;
      }
      else
      {
	mtr_report(" - multi threaded ndbd found, will be ".
		   "used \"round robin\"");
      }
    }

    $exe_ndb_mgmd=
      my_find_bin($bindir,
		  ["storage/ndb/src/mgmsrv", "libexec", "sbin", "bin"],
		  "ndb_mgmd");

    $exe_ndb_mgm=
      my_find_bin($bindir,
                  ["storage/ndb/src/mgmclient", "bin"],
                  "ndb_mgm");

    $exe_ndb_waiter=
      my_find_bin($bindir,
		  ["storage/ndb/tools/", "bin"],
		  "ndb_waiter");

  }

  # Look for mysqltest executable
  if ( $opt_embedded_server )
  {
    $exe_mysqltest=
      mtr_exe_exists(vs_config_dirs('libmysqld/examples','mysqltest_embedded'),
                     "$basedir/libmysqld/examples/mysqltest_embedded",
                     "$path_client_bindir/mysqltest_embedded");
  }
  else
  {
    if ( defined $ENV{'MYSQL_TEST'} )
    {
      $exe_mysqltest=$ENV{'MYSQL_TEST'};
      print "===========================================================\n";
      print "WARNING:The mysqltest binary is fetched from $exe_mysqltest\n";
      print "===========================================================\n";
    }
    else
    {
      $exe_mysqltest= mtr_exe_exists("$path_client_bindir/mysqltest");
    }
  }

}


sub client_debug_arg($$) {
  my ($args, $client_name)= @_;

  # Workaround for Bug #50627: drop any debug opt
  return if $client_name =~ /^mysqlbinlog/;

  if ( $opt_debug ) {
    mtr_add_arg($args,
		"--loose-debug=$debug_d:t:A,%s/log/%s.trace",
		$path_vardir_trace, $client_name)
  }
}


sub client_arguments ($;$) {
  my $client_name= shift;
  my $group_suffix= shift;
  my $client_exe= mtr_exe_exists("$path_client_bindir/$client_name");

  my $args;
  mtr_init_args(\$args);
  if ( $opt_valgrind_clients )
  {
    valgrind_client_arguments($args, \$client_exe);
  }
  mtr_add_arg($args, "--defaults-file=%s", $path_config_file);
  if (defined($group_suffix)) {
    mtr_add_arg($args, "--defaults-group-suffix=%s", $group_suffix);
    client_debug_arg($args, "$client_name-$group_suffix");
  }
  else
  {
    client_debug_arg($args, $client_name);
  }
  return mtr_args2str($client_exe, @$args);
}

sub client_arguments_no_grp_suffix($) {
  my $client_name= shift;
  my $client_exe= mtr_exe_exists("$path_client_bindir/$client_name");
  my $args;
  mtr_init_args(\$args);
  if ( $opt_valgrind_clients )
  {
    valgrind_client_arguments($args, \$client_exe);
  }
  return mtr_args2str($client_exe, @$args);
}


sub mysqlslap_arguments () {
  my $exe= mtr_exe_maybe_exists("$path_client_bindir/mysqlslap");
  if ( $exe eq "" ) {
    # mysqlap was not found

    if (defined $mysql_version_id and $mysql_version_id >= 50100 ) {
      mtr_error("Could not find the mysqlslap binary");
    }
    return ""; # Don't care about mysqlslap
  }

  my $args;
  mtr_init_args(\$args);
  if ( $opt_valgrind_clients )
  {
    valgrind_client_arguments($args, \$exe);
  }
  mtr_add_arg($args, "--defaults-file=%s", $path_config_file);
  client_debug_arg($args, "mysqlslap");
  return mtr_args2str($exe, @$args);
}


sub mysqldump_arguments ($) {
  my($group_suffix) = @_;
  my $exe= mtr_exe_exists("$path_client_bindir/mysqldump");

  my $args;
  mtr_init_args(\$args);
  if ( $opt_valgrind_clients )
  {
    valgrind_client_arguments($args, \$exe);
  }
  mtr_add_arg($args, "--defaults-file=%s", $path_config_file);
  mtr_add_arg($args, "--defaults-group-suffix=%s", $group_suffix);
  client_debug_arg($args, "mysqldump-$group_suffix");
  return mtr_args2str($exe, @$args);
}


sub mysql_client_test_arguments(){
  my $exe;
  # mysql_client_test executable may _not_ exist
  $exe= mtr_exe_maybe_exists(vs_config_dirs('testclients', 'mysql_client_test'),
			     "$basedir/testclients/mysql_client_test",
			     "$basedir/bin/mysql_client_test");
  return "" unless $exe;
  my $args;
  mtr_init_args(\$args);
  if ( $opt_valgrind_mysqltest ) {
    valgrind_arguments($args, \$exe);
  }
  mtr_add_arg($args, "--defaults-file=%s", $path_config_file);
  mtr_add_arg($args, "--testcase");
  mtr_add_arg($args, "--vardir=$opt_vardir");
  client_debug_arg($args,"mysql_client_test");

  return mtr_args2str($exe, @$args);
}

sub mysqlxtest_arguments(){
  my $exe;
  # mysql_client_test executable may _not_ exist
  $exe= mtr_exe_maybe_exists(vs_config_dirs('plugin', 'mysqlxtest'),
                             "$bindir/rapid/plugin/x/mysqlxtest",
                             "$bindir/rapid/plugin/x/Debug/mysqlxtest",
                             "$bindir/rapid/plugin/x/Release/mysqlxtest",
                             "$bindir/rapid/plugin/x/RelWithDebInfo/mysqlxtest",
                             "$bindir/bin/mysqlxtest");
  return "" unless $exe;

  my $args;
  mtr_init_args(\$args);
  
  if ( $opt_valgrind_clients )
  {
    valgrind_client_arguments($args, \$exe);
  }
  
  # Let user provide username and password to command.
  #mtr_add_arg($args, "-u root");
  #mtr_add_arg($args, "--password=");
  mtr_add_arg($args, "--port=%d",$mysqlx_baseport);

   return mtr_args2str($exe, @$args);
 }

sub mysqlpump_arguments ($) {
  my($group_suffix) = @_;
  my $exe= mtr_exe_exists(vs_config_dirs('client/dump','mysqlpump'),
                          "$basedir/client/mysqlpump",
                          "$path_client_bindir/mysqlpump");

  my $args;
  mtr_init_args(\$args);
  if ( $opt_valgrind_clients )
  {
    valgrind_client_arguments($args, \$exe);
  }
  mtr_add_arg($args, "--defaults-file=%s", $path_config_file);
  mtr_add_arg($args, "--defaults-group-suffix=%s", $group_suffix);
  client_debug_arg($args, "mysqlpump-$group_suffix");
  return mtr_args2str($exe, @$args);
}
#
# Set environment to be used by childs of this process for
# things that are constant during the whole lifetime of mysql-test-run
#

sub find_plugin($$)
{
  my ($plugin, $location)  = @_;
  my $plugin_filename;

  if (IS_WINDOWS)
  {
     $plugin_filename = $plugin.".dll"; 
  }
  else 
  {
     $plugin_filename = $plugin.".so";
  }

  my $lib_plugin=
    mtr_file_exists(vs_config_dirs($location,$plugin_filename),
                    "$basedir/lib/plugin/".$plugin_filename,
                    "$basedir/lib64/plugin/".$plugin_filename,
                    "$basedir/$location/.libs/".$plugin_filename,
                    "$basedir/lib/mysql/plugin/".$plugin_filename,
                    "$basedir/lib64/mysql/plugin/".$plugin_filename,
                    );
  return $lib_plugin;
}

#
# Read plugin defintions file
#

sub read_plugin_defs($)
{
  my ($defs_file)= @_;
  my $running_debug= 0;

  open(PLUGDEF, '<', $defs_file)
    or mtr_error("Can't read plugin defintions file $defs_file");

  # Need to check if we will be running mysqld-debug
  if ($opt_debug_server) {
    $running_debug= 1 if find_mysqld($basedir) =~ /mysqld-debug/;
  }

  while (<PLUGDEF>) {
    next if /^#/;
    my ($plug_file, $plug_loc, $plug_var, $plug_names)= split;
    # Allow empty lines
    next unless $plug_file;
    mtr_error("Lines in $defs_file must have 3 or 4 items") unless $plug_var;

    # If running debug server, plugins will be in 'debug' subdirectory
    $plug_file= "debug/$plug_file" if $running_debug && !$source_dist;

    my ($plugin)= find_plugin($plug_file, $plug_loc);
    
    if (!$plugin) {
      ($plugin)= find_plugin($plug_file, "rapid/$plug_loc");
    }
    
    # Set env. variables that tests may use, set to empty if plugin
    # listed in def. file but not found.

    if ($plugin) {
      my $plug_dir= dirname($plugin);
      $ENV{$plug_var}= basename($plugin);
      $ENV{$plug_var.'_DIR'}= $plug_dir;
      $ENV{$plug_var.'_OPT'}= "--plugin-dir=".$plug_dir;
      if ($plug_names) {
	my $lib_name= basename($plugin);
	my $load_var= "--plugin_load=";
	my $load_add_var= "--plugin_load_add=";
	my $load_var_with_path = "--plugin_load=";
	my $load_add_var_with_path = "--plugin_load_add=";
	my $semi= '';
	foreach my $plug_name (split (',', $plug_names)) {
	  $load_var .= $semi . "$plug_name=$lib_name";
	  $load_add_var .= $semi . "$plug_name=$lib_name";
	  $load_var_with_path .= $semi . "$plug_name=$plug_dir/$lib_name";
	  $load_add_var_with_path .= $semi . "$plug_name=$plug_dir/$lib_name";
	  $semi= ';';
	}
	$ENV{$plug_var.'_LOAD'}= $load_var;
	$ENV{$plug_var.'_LOAD_ADD'}= $load_add_var;
	$ENV{$plug_var.'_LOAD_PATH'}= $load_var_with_path;
	$ENV{$plug_var.'_LOAD_ADD_PATH'}= $load_add_var_with_path;
      }
    } else {
      $ENV{$plug_var}= "";
      $ENV{$plug_var.'_DIR'}= "";
      $ENV{$plug_var.'_OPT'}= "";
      $ENV{$plug_var.'_LOAD'}= "" if $plug_names;
      $ENV{$plug_var.'_LOAD_ADD'}= "" if $plug_names;
      $ENV{$plug_var.'_LOAD_PATH'}= "" if $plug_names;
      $ENV{$plug_var.'_LOAD_ADD_PATH'}= "" if $plug_names;
    }
  }
  close PLUGDEF;
}

sub environment_setup {

  umask(022);

  my @ld_library_paths;

  if ($path_client_libdir)
  {
    # Use the --client-libdir passed on commandline
    push(@ld_library_paths, "$path_client_libdir");
  }
  else
  {
    # Setup LD_LIBRARY_PATH so the libraries from this distro/clone
    # are used in favor of the system installed ones
    if ( $source_dist )
    {
      push(@ld_library_paths, "$basedir/libmysql/.libs/",
	   "$basedir/libmysql_r/.libs/",
	   "$basedir/zlib/.libs/");
    }
    else
    {
      push(@ld_library_paths, "$basedir/lib", "$basedir/lib/mysql");
    }
  }

  # --------------------------------------------------------------------------
  # Add the path where libndbclient can be found
  # --------------------------------------------------------------------------
  if ( $ndbcluster_enabled )
  {
    push(@ld_library_paths,  
	 "$basedir/storage/ndb/src/.libs",
	 "$basedir/storage/ndb/src");
  }

  # Plugin settings should no longer be added here, instead
  # place definitions in include/plugin.defs.
  # See comment in that file for details.
  # --------------------------------------------------------------------------
  # Valgrind need to be run with debug libraries otherwise it's almost
  # impossible to add correct supressions, that means if "/usr/lib/debug"
  # is available, it should be added to
  # LD_LIBRARY_PATH
  #
  # But pthread is broken in libc6-dbg on Debian <= 3.1 (see Debian
  # bug 399035, http://bugs.debian.org/cgi-bin/bugreport.cgi?bug=399035),
  # so don't change LD_LIBRARY_PATH on that platform.
  # --------------------------------------------------------------------------
  my $debug_libraries_path= "/usr/lib/debug";
  my $deb_version;
  if (  $opt_valgrind and -d $debug_libraries_path and
        (! -e '/etc/debian_version' or
	 ($deb_version=
	    mtr_grab_file('/etc/debian_version')) !~ /^[0-9]+\.[0-9]$/ or
         $deb_version > 3.1 ) )
  {
    push(@ld_library_paths, $debug_libraries_path);
  }

  $ENV{'LD_LIBRARY_PATH'}= join(":", @ld_library_paths,
				$ENV{'LD_LIBRARY_PATH'} ?
				split(':', $ENV{'LD_LIBRARY_PATH'}) : ());
  mtr_debug("LD_LIBRARY_PATH: $ENV{'LD_LIBRARY_PATH'}");

  $ENV{'DYLD_LIBRARY_PATH'}= join(":", @ld_library_paths,
				  $ENV{'DYLD_LIBRARY_PATH'} ?
				  split(':', $ENV{'DYLD_LIBRARY_PATH'}) : ());
  mtr_debug("DYLD_LIBRARY_PATH: $ENV{'DYLD_LIBRARY_PATH'}");

  $ENV{'UMASK'}=              "0660"; # The octal *string*
  $ENV{'UMASK_DIR'}=          "0770"; # The octal *string*

  #
  # MySQL tests can produce output in various character sets
  # (especially, ctype_xxx.test). To avoid confusing Perl
  # with output which is incompatible with the current locale
  # settings, we reset the current values of LC_ALL and LC_CTYPE to "C".
  # For details, please see
  # Bug#27636 tests fails if LC_* variables set to *_*.UTF-8
  #
  $ENV{'LC_ALL'}=             "C";
  $ENV{'LC_CTYPE'}=           "C";

  $ENV{'LC_COLLATE'}=         "C";
  $ENV{'USE_RUNNING_SERVER'}= using_extern();
  $ENV{'MYSQL_TEST_DIR'}=     $glob_mysql_test_dir;
  $ENV{'DEFAULT_MASTER_PORT'}= $mysqld_variables{'port'};
  $ENV{'MYSQL_TMP_DIR'}=      $opt_tmpdir;
  $ENV{'MYSQLTEST_VARDIR'}=   $opt_vardir;
  $ENV{'MYSQL_BINDIR'}=       "$bindir";
  $ENV{'MYSQL_SHAREDIR'}=     $path_language;
  $ENV{'MYSQL_CHARSETSDIR'}=  $path_charsetsdir;
  
  if (IS_WINDOWS)
  {
    $ENV{'SECURE_LOAD_PATH'}= $glob_mysql_test_dir."\\std_data";
    $ENV{'MYSQL_TEST_LOGIN_FILE'}=
                              $opt_tmpdir . "\\.mylogin.cnf";
  }
  else
  {
    $ENV{'SECURE_LOAD_PATH'}= $glob_mysql_test_dir."/std_data";
    $ENV{'MYSQL_TEST_LOGIN_FILE'}=
                              $opt_tmpdir . "/.mylogin.cnf";
  }
    

  # ----------------------------------------------------
  # Setup env for NDB
  # ----------------------------------------------------
  if ( $ndbcluster_enabled )
  {
    $ENV{'NDB_MGM'}=
      my_find_bin($bindir,
		  ["storage/ndb/src/mgmclient", "bin"],
		  "ndb_mgm");

    $ENV{'NDB_WAITER'}= $exe_ndb_waiter;

    $ENV{'NDB_RESTORE'}=
      my_find_bin($bindir,
		  ["storage/ndb/tools", "bin"],
		  "ndb_restore");

    $ENV{'NDB_CONFIG'}=
      my_find_bin($bindir,
		  ["storage/ndb/tools", "bin"],
		  "ndb_config");

    $ENV{'NDB_SELECT_ALL'}=
      my_find_bin($bindir,
		  ["storage/ndb/tools", "bin"],
		  "ndb_select_all");

    $ENV{'NDB_DROP_TABLE'}=
      my_find_bin($bindir,
		  ["storage/ndb/tools", "bin"],
		  "ndb_drop_table");

    $ENV{'NDB_DESC'}=
      my_find_bin($bindir,
		  ["storage/ndb/tools", "bin"],
		  "ndb_desc");

    $ENV{'NDB_SHOW_TABLES'}=
      my_find_bin($bindir,
		  ["storage/ndb/tools", "bin"],
		  "ndb_show_tables");

      
    my $ndbapi_examples_binary =
      my_find_bin($bindir,
		  ["storage/ndb/ndbapi-examples", "bin"],
		  "ndb_ndbapi_simple", NOT_REQUIRED);

    if($ndbapi_examples_binary)
    {    
      $ENV{'NDB_EXAMPLES_BINARY'} = $ndbapi_examples_binary;
      $ENV{'NDB_EXAMPLES_DIR'} = dirname($ndbapi_examples_binary);
      mtr_debug("NDB_EXAMPLES_DIR: $ENV{'NDB_EXAMPLES_DIR'}");
    }
    else
    {
    }

    my $path_ndb_testrun_log= "$opt_vardir/tmp/ndb_testrun.log";
    $ENV{'NDB_TOOLS_OUTPUT'}=         $path_ndb_testrun_log;
  }

  # ----------------------------------------------------
  # mysql clients
  # ----------------------------------------------------
  $ENV{'MYSQL_CHECK'}=                 client_arguments("mysqlcheck");
  $ENV{'MYSQL_DUMP'}=                  mysqldump_arguments(".1");
  $ENV{'MYSQL_DUMP_SLAVE'}=            mysqldump_arguments(".2");
  $ENV{'MYSQL_SLAP'}=                  mysqlslap_arguments();
  $ENV{'MYSQL_IMPORT'}=                client_arguments("mysqlimport");
  $ENV{'MYSQL_SHOW'}=                  client_arguments("mysqlshow");
  $ENV{'MYSQL_CONFIG_EDITOR'}=         client_arguments_no_grp_suffix("mysql_config_editor");
  $ENV{'MYSQL_PUMP'}=                  mysqlpump_arguments(".1");

  if (!IS_WINDOWS)
  {
    $ENV{'MYSQL_INSTALL_DB'}=         client_arguments_no_grp_suffix("mysql_install_db");
  }
  $ENV{'MYSQL_BINLOG'}=                client_arguments("mysqlbinlog");
  $ENV{'MYSQL'}=                       client_arguments("mysql");
  $ENV{'MYSQL_SLAVE'}=                 client_arguments("mysql", ".2");
  $ENV{'MYSQL_UPGRADE'}=               client_arguments("mysql_upgrade");
  $ENV{'MYSQL_SECURE_INSTALLATION'}=   "$path_client_bindir/mysql_secure_installation";
  $ENV{'MYSQLADMIN'}=                  native_path($exe_mysqladmin);
  $ENV{'MYSQL_CLIENT_TEST'}=           mysql_client_test_arguments();
  $ENV{'MYSQLXTEST'}=                  mysqlxtest_arguments();
  $ENV{'EXE_MYSQL'}=                   $exe_mysql;
  $ENV{'MYSQL_PLUGIN'}=                $exe_mysql_plugin;
  $ENV{'MYSQL_EMBEDDED'}=              $exe_mysql_embedded;
  $ENV{'PATH_CONFIG_FILE'}=            $path_config_file;
  $ENV{'MYSQL_SSL_RSA_SETUP'}=         $exe_mysql_ssl_rsa_setup;

  my $exe_mysqld= find_mysqld($basedir);
  $ENV{'MYSQLD'}= $exe_mysqld;
  my $extra_opts= join (" ", @opt_extra_mysqld_opt);
  $ENV{'MYSQLD_CMD'}= "$exe_mysqld --defaults-group-suffix=.1 ".
    "--defaults-file=$path_config_file $extra_opts";

  # ----------------------------------------------------
  # bug25714 executable may _not_ exist in
  # some versions, test using it should be skipped
  # ----------------------------------------------------
  my $exe_bug25714=
      mtr_exe_maybe_exists(vs_config_dirs('testclients', 'bug25714'),
                           "$basedir/testclients/bug25714");
  $ENV{'MYSQL_BUG25714'}=  native_path($exe_bug25714);

  # ----------------------------------------------------
  # Get the bin dir
  # ----------------------------------------------------
  $ENV{'MYSQL_BIN_PATH'}=  native_path($bindir);

  # ----------------------------------------------------
  # mysql_fix_privilege_tables.sql
  # ----------------------------------------------------
  my $file_mysql_fix_privilege_tables=
    mtr_file_exists("$basedir/scripts/mysql_fix_privilege_tables.sql",
		    "$basedir/share/mysql_fix_privilege_tables.sql",
		    "$basedir/share/mysql/mysql_fix_privilege_tables.sql",
                    "$bindir/scripts/mysql_fix_privilege_tables.sql",
		    "$bindir/share/mysql_fix_privilege_tables.sql",
		    "$bindir/share/mysql/mysql_fix_privilege_tables.sql");
  $ENV{'MYSQL_FIX_PRIVILEGE_TABLES'}=  $file_mysql_fix_privilege_tables;

  # ----------------------------------------------------
  # my_print_defaults
  # ----------------------------------------------------
  my $exe_my_print_defaults=
    mtr_exe_exists(vs_config_dirs('extra', 'my_print_defaults'),
		   "$path_client_bindir/my_print_defaults",
		   "$basedir/extra/my_print_defaults");
  $ENV{'MYSQL_MY_PRINT_DEFAULTS'}= native_path($exe_my_print_defaults);

  # ----------------------------------------------------
  # Setup env so childs can execute innochecksum
  # ----------------------------------------------------
  my $exe_innochecksum=
    mtr_exe_exists(vs_config_dirs('extra', 'innochecksum'),
                   "$path_client_bindir/innochecksum",
                   "$basedir/extra/innochecksum");
  $ENV{'INNOCHECKSUM'}= native_path($exe_innochecksum);

  # ----------------------------------------------------
  # Setup env so childs can execute myisampack and myisamchk
  # ----------------------------------------------------
  $ENV{'MYISAMCHK'}= native_path(mtr_exe_exists(
                       vs_config_dirs('storage/myisam', 'myisamchk'),
                       vs_config_dirs('myisam', 'myisamchk'),
                       "$path_client_bindir/myisamchk",
                       "$basedir/storage/myisam/myisamchk",
                       "$basedir/myisam/myisamchk"));
  $ENV{'MYISAMPACK'}= native_path(mtr_exe_exists(
                        vs_config_dirs('storage/myisam', 'myisampack'),
                        vs_config_dirs('myisam', 'myisampack'),
                        "$path_client_bindir/myisampack",
                        "$basedir/storage/myisam/myisampack",
                        "$basedir/myisam/myisampack"));

  # ----------------------------------------------------
  # mysqld_safe
  # ----------------------------------------------------
  my $mysqld_safe=
    mtr_pl_maybe_exists("$bindir/scripts/mysqld_safe") ||
    mtr_pl_maybe_exists("$path_client_bindir/mysqld_safe");
  if ($mysqld_safe)
  {
    $ENV{'MYSQLD_SAFE'}= $mysqld_safe;
  }


  # ----------------------------------------------------
  # perror
  # ----------------------------------------------------
  my $exe_perror= mtr_exe_exists(vs_config_dirs('extra', 'perror'),
				 "$basedir/extra/perror",
				 "$path_client_bindir/perror");
  $ENV{'MY_PERROR'}= native_path($exe_perror);


  # ----------------------------------------------------
  # mysql_tzinfo_to_sql
  # ----------------------------------------------------
  # mysql_tzinfo_to_sql is not used on Windows, but vs_config_dirs
  # is needed when building with Xcode on OSX
  my $exe_mysql_tzinfo_to_sql= 
    mtr_exe_exists(vs_config_dirs('sql', 'mysql_tzinfo_to_sql'),
                   "$basedir/bin/mysql_tzinfo_to_sql");
  $ENV{'MYSQL_TZINFO_TO_SQL'}= native_path($exe_mysql_tzinfo_to_sql);


  # ----------------------------------------------------
  # replace
  # ----------------------------------------------------
  my $exe_replace= mtr_exe_exists(vs_config_dirs('extra', 'replace'),
                                 "$basedir/extra/replace",
                                 "$path_client_bindir/replace");
  $ENV{'REPLACE'}= native_path($exe_replace);

  # ----------------------------------------------------
  # lz4_decompress
  # ----------------------------------------------------
  my $exe_lz4_decompress= mtr_exe_exists(vs_config_dirs('extra', 'lz4_decompress'),
                                 "$basedir/extra/lz4_decompress",
                                 "$path_client_bindir/lz4_decompress");
  $ENV{'LZ4_DECOMPRESS'}= native_path($exe_lz4_decompress);

  # ----------------------------------------------------
  # zlib_decompress
  # ----------------------------------------------------
  my $exe_zlib_decompress= mtr_exe_exists(vs_config_dirs('extra', 'zlib_decompress'),
                                 "$basedir/extra/zlib_decompress",
                                 "$path_client_bindir/zlib_decompress");
  $ENV{'ZLIB_DECOMPRESS'}= native_path($exe_zlib_decompress);

  # Create an environment variable to make it possible
  # to detect that valgrind is being used from test cases
  $ENV{'VALGRIND_TEST'}= $opt_valgrind;

  # Make sure LeakSanitizer exits if leaks are found
  $ENV{'LSAN_OPTIONS'}= "exitcode=42";

  # Add dir of this perl to aid mysqltest in finding perl
  my $perldir= dirname($^X);
  my $pathsep= ":";
  $pathsep= ";" if IS_WINDOWS && ! IS_CYGWIN;
  $ENV{'PATH'}= "$ENV{'PATH'}".$pathsep.$perldir;
}


sub remove_vardir_subs() {
  foreach my $sdir ( glob("$opt_vardir/*") ) {
    mtr_verbose("Removing subdir $sdir");
    rmtree($sdir);
  }
}

#
# Remove var and any directories in var/ created by previous
# tests
#
sub remove_stale_vardir () {

  mtr_report("Removing old var directory...");

  # Safety!
  mtr_error("No, don't remove the vardir when running with --extern")
    if using_extern();

  mtr_verbose("opt_vardir: $opt_vardir");
  if ( $opt_vardir eq $default_vardir )
  {
    #
    # Running with "var" in mysql-test dir
    #
    if ( -l $opt_vardir)
    {
      # var is a symlink

      if ( $opt_mem )
      {
	# Remove the directory which the link points at
	mtr_verbose("Removing " . readlink($opt_vardir));
	rmtree(readlink($opt_vardir));

	# Remove the "var" symlink
	mtr_verbose("unlink($opt_vardir)");
	unlink($opt_vardir);
      }
      else
      {
	# Some users creates a soft link in mysql-test/var to another area
	# - allow it, but remove all files in it

	mtr_report(" - WARNING: Using the 'mysql-test/var' symlink");

	# Make sure the directory where it points exist
	mtr_error("The destination for symlink $opt_vardir does not exist")
	  if ! -d readlink($opt_vardir);

	remove_vardir_subs();
      }
    }
    else
    {
      # Remove the entire "var" dir
      mtr_verbose("Removing $opt_vardir/");
      rmtree("$opt_vardir/");
    }

    if ( $opt_mem )
    {
      # A symlink from var/ to $opt_mem will be set up
      # remove the $opt_mem dir to assure the symlink
      # won't point at an old directory
      mtr_verbose("Removing $opt_mem");
      rmtree($opt_mem);
    }

  }
  else
  {
    #
    # Running with "var" in some other place
    #

    # Remove the var/ dir in mysql-test dir if any
    # this could be an old symlink that shouldn't be there
    mtr_verbose("Removing $default_vardir");
    rmtree($default_vardir);

    # Remove the "var" dir
    mtr_verbose("Removing $opt_vardir/");
    rmtree("$opt_vardir/");
  }
  # Remove the "tmp" dir
  mtr_verbose("Removing $opt_tmpdir/");
  rmtree("$opt_tmpdir/");
}



#
# Create var and the directories needed in var
#
sub setup_vardir() {
  mtr_report("Creating var directory '$opt_vardir'...");

  if ( $opt_vardir eq $default_vardir )
  {
    #
    # Running with "var" in mysql-test dir
    #
    if ( -l $opt_vardir )
    {
      #  it's a symlink

      # Make sure the directory where it points exist
      mtr_error("The destination for symlink $opt_vardir does not exist")
	if ! -d readlink($opt_vardir);
    }
    elsif ( $opt_mem )
    {
      # Runinng with "var" as a link to some "memory" location, normally tmpfs
      mtr_verbose("Creating $opt_mem");
      mkpath($opt_mem);

      mtr_report(" - symlinking 'var' to '$opt_mem'");
      symlink($opt_mem, $opt_vardir);
    }
  }

  if ( ! -d $opt_vardir )
  {
    mtr_verbose("Creating $opt_vardir");
    mkpath($opt_vardir);
  }

  # Ensure a proper error message if vardir couldn't be created
  unless ( -d $opt_vardir and -w $opt_vardir )
  {
    mtr_error("Writable 'var' directory is needed, use the " .
	      "'--vardir=<path>' option");
  }

  mkpath("$opt_vardir/log");
  mkpath("$opt_vardir/run");

  # Create var/tmp and tmp - they might be different
  mkpath("$opt_vardir/tmp");
  mkpath($opt_tmpdir) if ($opt_tmpdir ne "$opt_vardir/tmp");

  # On some operating systems, there is a limit to the length of a
  # UNIX domain socket's path far below PATH_MAX.
  # Don't allow that to happen
  if (check_socket_path_length("$opt_tmpdir/mysql_testsocket.sock",$opt_parallel)) {
    mtr_error("Socket path '$opt_tmpdir' too long, it would be ",
	      "truncated and thus not possible to use for connection to ",
	      "MySQL Server. Set a shorter with --tmpdir=<path> option");
  }

  # copy all files from std_data into var/std_data
  # and make them world readable
  copytree("$glob_mysql_test_dir/std_data", "$opt_vardir/std_data", "0022");

  # Remove old log files
  foreach my $name (glob("r/*.progress r/*.log r/*.warnings"))
  {
    unlink($name);
  }
}


#
# Check if running as root
# i.e a file can be read regardless what mode we set it to
#
sub  check_running_as_root () {
  my $test_file= "$opt_vardir/test_running_as_root.txt";
  mtr_tofile($test_file, "MySQL");
  chmod(oct("0000"), $test_file);

  my $result="";
  if (open(FILE,"<",$test_file))
  {
    $result= join('', <FILE>);
    close FILE;
  }

  # Some filesystems( for example CIFS) allows reading a file
  # although mode was set to 0000, but in that case a stat on
  # the file will not return 0000
  my $file_mode= (stat($test_file))[2] & 07777;

  mtr_verbose("result: $result, file_mode: $file_mode");
  if ($result eq "MySQL" && $file_mode == 0)
  {
    mtr_warning("running this script as _root_ will cause some " .
                "tests to be skipped");
    $ENV{'MYSQL_TEST_ROOT'}= "YES";
  }

  chmod(oct("0755"), $test_file);
  unlink($test_file);
}


sub check_ssl_support ($) {
  my $mysqld_variables= shift;

  if ($opt_skip_ssl)
  {
    mtr_report(" - skipping SSL");
    $opt_ssl_supported= 0;
    $opt_ssl= 0;
    return;
  }

  if ( ! ($mysqld_variables->{'ssl'} || $mysqld_variables->{'have_ssl'} ))
  {
    if ( $opt_ssl)
    {
      mtr_error("Couldn't find support for SSL");
      return;
    }
    mtr_report(" - skipping SSL, mysqld not compiled with SSL");
    $opt_ssl_supported= 0;
    $opt_ssl= 0;
    return;
  }
  mtr_report(" - SSL connections supported");
  $opt_ssl_supported= 1;
}


sub check_debug_support ($) {
  my $mysqld_variables= shift;

  if ( ! $mysqld_variables->{'debug'} )
  {
    #mtr_report(" - binaries are not debug compiled");
    $debug_compiled_binaries= 0;

    if ( $opt_debug )
    {
      mtr_error("Can't use --debug, binary does not support it");
    }
    if ( $opt_debug_server )
    {
      mtr_warning("Ignoring --debug-server, binary does not support it");
    }
    return;
  }
  mtr_report(" - binaries are debug compiled");
  $debug_compiled_binaries= 1;
}


#
# Helper function to handle configuration-based subdirectories which Visual
# Studio uses for storing binaries.  If opt_vs_config is set, this returns
# a path based on that setting; if not, it returns paths for the default
# /release/ and /debug/ subdirectories.
#
# $exe can be undefined, if the directory itself will be used
#
sub vs_config_dirs ($$) {
  my ($path_part, $exe) = @_;

  $exe = "" if not defined $exe;
  if ($opt_vs_config)
  {
    return ("$bindir/$path_part/$opt_vs_config/$exe");
  }

  return ("$bindir/$path_part/Release/$exe",
          "$bindir/$path_part/RelWithDebinfo/$exe",
          "$bindir/$path_part/Debug/$exe",
          "$bindir/$path_part/$exe");
}


sub check_ndbcluster_support ($) {
  my $mysqld_variables= shift;

  my $ndbcluster_supported = 0;
  if ($mysqld_variables{'ndb-connectstring'})
  {
    $ndbcluster_supported = 1;
  }

  if ($opt_skip_ndbcluster && $opt_include_ndbcluster)
  {
    # User is ambivalent. Theoretically the arg which was
    # given last on command line should win, but that order is
    # unknown at this time.
    mtr_error("Ambigous command, both --include-ndbcluster " .
	      " and --skip-ndbcluster was specified");
  }

  # Check if this is MySQL Cluster, ie. mysql version string ends
  # with -ndb-Y.Y.Y[-status]
  if ( defined $mysql_version_extra &&
       $mysql_version_extra =~ /-ndb-([0-9]*)\.([0-9]*)\.([0-9]*)/ )
  {
    # MySQL Cluster tree
    mtr_report(" - MySQL Cluster detected");

    if ($opt_skip_ndbcluster)
    {
      mtr_report(" - skipping ndbcluster(--skip-ndbcluster)");
      return;
    }

    if (!$ndbcluster_supported)
    {
      # MySQL Cluster tree, but mysqld was not compiled with
      # ndbcluster -> fail unless --skip-ndbcluster was used
      mtr_error("This is MySQL Cluster but mysqld does not " .
		"support ndbcluster. Use --skip-ndbcluster to " .
		"force mtr to run without it.");
    }

    # mysqld was compiled with ndbcluster -> auto enable
  }
  else
  {
    # Not a MySQL Cluster tree
    if (!$ndbcluster_supported)
    {
      if ($opt_include_ndbcluster)
      {
	mtr_error("Could not detect ndbcluster support ".
                  "requested with --[ndb|include-ndbcluster]");
      }

      # Silently skip, mysqld was compiled without ndbcluster
      # which is the default case
      return;
    }

    if ($opt_skip_ndbcluster)
    {
      # Compiled with ndbcluster but ndbcluster skipped
      mtr_report(" - skipping ndbcluster(--skip-ndbcluster)");
      return;
    }


    if (!$opt_include_ndbcluster)
    {
      # Add only the test suite for ndbcluster integration check
      mtr_report(" - enabling ndbcluster(for integration checks)");
      $ndbcluster_enabled= 1;
      $DEFAULT_SUITES.=",ndbcluster";
      return;
    }
  }

  mtr_report(" - enabling ndbcluster");
  $ndbcluster_enabled= 1;
  # Add MySQL Cluster test suites
  $DEFAULT_SUITES.=",ndb,ndb_binlog,rpl_ndb,ndb_rpl,ndb_memcache,ndbcluster,ndb_ddl";
  return;
}


sub ndbcluster_wait_started($$){
  my $cluster= shift;
  my $ndb_waiter_extra_opt= shift;
  my $path_waitlog= join('/', $opt_vardir, $cluster->name(), "ndb_waiter.log");

  my $args;
  mtr_init_args(\$args);
  mtr_add_arg($args, "--defaults-file=%s", $path_config_file);
  mtr_add_arg($args, "--defaults-group-suffix=%s", $cluster->suffix());
  mtr_add_arg($args, "--timeout=%d", $opt_start_timeout);

  if ($ndb_waiter_extra_opt)
  {
    mtr_add_arg($args, "$ndb_waiter_extra_opt");
  }

  # Start the ndb_waiter which will connect to the ndb_mgmd
  # and poll it for state of the ndbd's, will return when
  # all nodes in the cluster is started

  my $res= My::SafeProcess->run
    (
     name          => "ndb_waiter ".$cluster->name(),
     path          => $exe_ndb_waiter,
     args          => \$args,
     output        => $path_waitlog,
     error         => $path_waitlog,
     append        => 1,
    );

  # Check that ndb_mgmd(s) are still alive
  foreach my $ndb_mgmd ( in_cluster($cluster, ndb_mgmds()) )
  {
    my $proc= $ndb_mgmd->{proc};
    if ( ! $proc->wait_one(0) )
    {
      mtr_warning("$proc died");
      return 2;
    }
  }

  # Check that all started ndbd(s) are still alive
  foreach my $ndbd ( in_cluster($cluster, ndbds()) )
  {
    my $proc= $ndbd->{proc};
    next unless defined $proc;
    if ( ! $proc->wait_one(0) )
    {
      mtr_warning("$proc died");
      return 3;
    }
  }

  if ($res)
  {
    mtr_verbose("ndbcluster_wait_started failed");
    return 1;
  }
  return 0;
}


sub ndbcluster_dump($) {
  my ($cluster)= @_;

  print "\n== Dumping cluster log files\n\n";

  # ndb_mgmd(s)
  foreach my $ndb_mgmd ( in_cluster($cluster, ndb_mgmds()) )
  {
    my $datadir = $ndb_mgmd->value('DataDir');

    # Should find ndb_<nodeid>_cluster.log and ndb_mgmd.log
    foreach my $file ( glob("$datadir/ndb*.log") )
    {
      print "$file:\n";
      mtr_printfile("$file");
      print "\n";
    }
  }

  # ndb(s)
  foreach my $ndbd ( in_cluster($cluster, ndbds()) )
  {
    my $datadir = $ndbd->value('DataDir');

    # Should find ndbd.log
    foreach my $file ( glob("$datadir/ndbd.log") )
    {
      print "$file:\n";
      mtr_printfile("$file");
      print "\n";
    }
  }
}


sub ndb_mgmd_wait_started($) {
  my ($cluster)= @_;

  my $retries= 100;
  while ($retries)
  {
    my $result= ndbcluster_wait_started($cluster, "--no-contact");
    if ($result == 0)
    {
      # ndb_mgmd is started
      mtr_verbose("ndb_mgmd is started");
      return 0;
    }
    elsif ($result > 1)
    {
      mtr_warning("Cluster process failed while waiting for start");
      return $result;
    }

    mtr_milli_sleep(100);
    $retries--;
  }

  return 1;
}

sub ndb_mgmd_stop{
  my $ndb_mgmd= shift or die "usage: ndb_mgmd_stop(<ndb_mgmd>)";

  my $host=$ndb_mgmd->value('HostName');
  my $port=$ndb_mgmd->value('PortNumber');
  mtr_verbose("Stopping cluster '$host:$port'");

  my $args;
  mtr_init_args(\$args);
  mtr_add_arg($args, "--ndb-connectstring=%s:%s", $host,$port);
  mtr_add_arg($args, "-e");
  mtr_add_arg($args, "shutdown");

  My::SafeProcess->run
    (
     name          => "ndb_mgm shutdown $host:$port",
     path          => $exe_ndb_mgm,
     args          => \$args,
     output         => "/dev/null",
    );
}

sub ndb_mgmd_start ($$) {
  my ($cluster, $ndb_mgmd)= @_;

  mtr_verbose("ndb_mgmd_start");

  my $dir= $ndb_mgmd->value("DataDir");
  mkpath($dir) unless -d $dir;

  my $args;
  mtr_init_args(\$args);
  mtr_add_arg($args, "--defaults-file=%s", $path_config_file);
  mtr_add_arg($args, "--defaults-group-suffix=%s", $cluster->suffix());
  mtr_add_arg($args, "--mycnf");
  mtr_add_arg($args, "--nodaemon");
  mtr_add_arg($args, "--configdir=%s", "$dir");

  my $path_ndb_mgmd_log= "$dir/ndb_mgmd.log";

  $ndb_mgmd->{'proc'}= My::SafeProcess->new
    (
     name          => $ndb_mgmd->after('cluster_config.'),
     path          => $exe_ndb_mgmd,
     args          => \$args,
     output        => $path_ndb_mgmd_log,
     error         => $path_ndb_mgmd_log,
     append        => 1,
     verbose       => $opt_verbose,
     shutdown      => sub { ndb_mgmd_stop($ndb_mgmd) },
    );
  mtr_verbose("Started $ndb_mgmd->{proc}");

  # FIXME Should not be needed
  # Unfortunately the cluster nodes will fail to start
  # if ndb_mgmd has not started properly
  if (ndb_mgmd_wait_started($cluster))
  {
    mtr_warning("Failed to wait for start of ndb_mgmd");
    return 1;
  }

  return 0;
}

sub ndbd_stop {
  # Intentionally left empty, ndbd nodes will be shutdown
  # by sending "shutdown" to ndb_mgmd
}

my $exe_ndbmtd_counter= 0;

sub ndbd_start {
  my ($cluster, $ndbd)= @_;

  mtr_verbose("ndbd_start");

  my $dir= $ndbd->value("DataDir");
  mkpath($dir) unless -d $dir;

  my $args;
  mtr_init_args(\$args);
  mtr_add_arg($args, "--defaults-file=%s", $path_config_file);
  mtr_add_arg($args, "--defaults-group-suffix=%s", $cluster->suffix());
  mtr_add_arg($args, "--nodaemon");

# > 5.0 { 'character-sets-dir' => \&fix_charset_dir },

  my $exe= $exe_ndbd;
  if ($exe_ndbmtd)
  { if ($ENV{MTR_NDBMTD})
    {
      # ndbmtd forced by env var MTR_NDBMTD
      $exe= $exe_ndbmtd;
    }
    if (($exe_ndbmtd_counter++ % 2) == 0)
    {
      # Use ndbmtd every other time
      $exe= $exe_ndbmtd;
    }
  }

  my $path_ndbd_log= "$dir/ndbd.log";
  my $proc= My::SafeProcess->new
    (
     name          => $ndbd->after('cluster_config.'),
     path          => $exe,
     args          => \$args,
     output        => $path_ndbd_log,
     error         => $path_ndbd_log,
     append        => 1,
     verbose       => $opt_verbose,
     shutdown      => sub { ndbd_stop($ndbd) },
    );
  mtr_verbose("Started $proc");

  $ndbd->{proc}= $proc;

  return;
}

# Start memcached with the special ndb_engine.so plugin
# making it use NDB as backend.
sub memcached_start {
  my ($cluster, $memcached) = @_;

  my $name = $memcached->name();
  mtr_verbose("memcached_start '$name'");

  # Clear env used by include/have_memcached.inc
  $ENV{'NDB_MEMCACHED_STARTED'} = 0;

  # Look for the ndb_engine.so memcache plugin
  my $found_so = my_find_file($bindir,
    ["storage/ndb/memcache",        # source or build
     "lib", "lib64"],               # install
    "ndb_engine.so", NOT_REQUIRED);
  if ($found_so eq "")
  {
    # The ndb_engine memcache plugin is not a mandatory
    # component, silently skip to start memcached if it's not
    # found
    mtr_verbose("Could not find the ndb_engine memcache plugin");
    return;
  }
  mtr_verbose("Found memcache plugin: '$found_so'");
 
  # Look for the generated perl script which tells
  # location of memcached etc.
  my $found_perl_source = my_find_file($bindir,
     ["storage/ndb/memcache",        # source
      "mysql-test/lib",              # install
      "share/mysql-test/lib"],       # install
      "memcached_path.pl");
  mtr_verbose("Found memcache script: '$found_perl_source'");

  # Source the found perl script which tells
  # location of memcached etc.
  require "$found_perl_source";

  if(! memcached_is_available())
  {
    mtr_error("Memcached not available.");
  }
  my $exe = "";
  if(memcached_is_bundled())
  {
    # The bundled memcached has been built
    # and made part of the package, find where
    # it ended up and use it.
    $exe = my_find_bin($bindir,
      ["libexec",
       "sbin",
       "bin",
       "storage/ndb/memcache/extra/memcached"],
      "memcached");
    mtr_verbose("Found bundled memcached '$exe'");
  }
  else
  {
    # External memcached has been used to build ndb_engine.so
    # The path to that memcached has been hardcoded in
    # memcached_path.pl, use that path.
    # This requires same machine as build or memcached
    # also installed in same location as when it was built.
    $exe = get_memcached_exe_path();
    if ($exe eq "" or ! -x $exe)
    {
      mtr_error("Failed to find memcached binary '$exe'");
    }
    mtr_verbose("Using memcached binary '$exe'");
  }


  my $args;
  mtr_init_args(\$args);
  # TCP port number to listen on
  mtr_add_arg($args, "-p %d", $memcached->value('port'));
  # Max simultaneous connections
  mtr_add_arg($args, "-c %d", $memcached->value('max_connections'));
  # Load engine as storage engine, ie. /path/ndb_engine.so
  mtr_add_arg($args, "-E");
  mtr_add_arg($args, $found_so);
  # Config options for loaded storage engine
  {
    my @opts;
    push(@opts, "connectstring=" . $memcached->value('ndb_connectstring'));
    push(@opts, $memcached->if_exist("options"));
    mtr_add_arg($args, "-e");
    mtr_add_arg($args, join(";", @opts));
  }

  if($opt_gdb)
  {
    gdb_arguments(\$args, \$exe, "memcached");
  }

  my $proc = My::SafeProcess->new
  ( name     =>  $name,
    path     =>  $exe,
    args     => \$args,
    output   =>  "$opt_vardir/log/$name.out",
    error    =>  "$opt_vardir/log/$name.out",
    append   =>  1,
    verbose  => $opt_verbose,
  );
  mtr_verbose("Started $proc");

  $memcached->{proc} = $proc;
  
  # Set env used by include/have_memcached.inc
  $ENV{'NDB_MEMCACHED_STARTED'} = 1;

  return;
}


sub memcached_load_metadata($) {
  my $cluster= shift;

  foreach my $mysqld (mysqlds())
  {
    if(-d $mysqld->value('datadir') . "/" . "ndbmemcache")
    {
      mtr_verbose("skipping memcache metadata (already stored)");
      return;
    }
  }

  my $sql_script= my_find_file($bindir,
                              ["share/mysql/memcache-api", # RPM install
                               "share/memcache-api",       # Other installs
                               "scripts"                   # Build tree
                              ],
                              "ndb_memcache_metadata.sql", NOT_REQUIRED);
  mtr_verbose("memcached_load_metadata: '$sql_script'");
  if (-f $sql_script )
  {
    my $args;
    mtr_init_args(\$args);
    mtr_add_arg($args, "--defaults-file=%s", $path_config_file);
    mtr_add_arg($args, "--defaults-group-suffix=%s", $cluster->suffix());
    mtr_add_arg($args, "--connect-timeout=20");
    if ( My::SafeProcess->run(
           name   => "ndbmemcache config loader",
           path   => $exe_mysql,
           args   => \$args,
           input  => $sql_script,
           output => "$opt_vardir/log/memcache_config.log",
           error  => "$opt_vardir/log/memcache_config.log"
       ) != 0)
    {
      mtr_error("Could not load ndb_memcache_metadata.sql file");
    }
  }
}


sub ndbcluster_start ($) {
  my $cluster= shift;

  mtr_verbose("ndbcluster_start '".$cluster->name()."'");

  foreach my $ndb_mgmd ( in_cluster($cluster, ndb_mgmds()) )
  {
    next if started($ndb_mgmd);
    ndb_mgmd_start($cluster, $ndb_mgmd);
  }

  foreach my $ndbd ( in_cluster($cluster, ndbds()) )
  {
    next if started($ndbd);
    ndbd_start($cluster, $ndbd);
  }

  return 0;
}


sub create_config_file_for_extern {
  my %opts=
    (
     socket     => '/tmp/mysqld.sock',
     port       => 3306,
     user       => $opt_user,
     password   => '',
     @_
    );

  mtr_report("Creating my.cnf file for extern server...");
  my $F= IO::File->new($path_config_file, "w")
    or mtr_error("Can't write to $path_config_file: $!");

  print $F "[client]\n";
  while (my ($option, $value)= each( %opts )) {
    print $F "$option= $value\n";
    mtr_report(" $option= $value");
  }

  print $F <<EOF

# binlog reads from [client] and [mysqlbinlog]
[mysqlbinlog]
character-sets-dir= $path_charsetsdir
local-load= $opt_tmpdir

EOF
;

  $F= undef; # Close file
}


#
# Kill processes left from previous runs, normally
# there should be none so make sure to warn
# if there is one
#
sub kill_leftovers ($) {
  my $rundir= shift;
  return unless ( -d $rundir );

  mtr_report("Checking leftover processes...");

  # Scan the "run" directory for process id's to kill
  opendir(RUNDIR, $rundir)
    or mtr_error("kill_leftovers, can't open dir \"$rundir\": $!");
  while ( my $elem= readdir(RUNDIR) )
  {
    # Only read pid from files that end with .pid
    if ( $elem =~ /.*[.]pid$/ )
    {
      my $pidfile= "$rundir/$elem";
      next unless -f $pidfile;
      my $pid= mtr_fromfile($pidfile);
      unlink($pidfile);
      unless ($pid=~ /^(\d+)/){
	# The pid was not a valid number
	mtr_warning("Got invalid pid '$pid' from '$elem'");
	next;
      }
      mtr_report(" - found old pid $pid in '$elem', killing it...");

      my $ret= kill("KILL", $pid);
      if ($ret == 0) {
	mtr_report("   process did not exist!");
	next;
      }

      my $check_counter= 100;
      while ($ret > 0 and $check_counter--) {
	mtr_milli_sleep(100);
	$ret= kill(0, $pid);
      }
      mtr_report($check_counter ? "   ok!" : "   failed!");
    }
    else
    {
      mtr_warning("Found non pid file '$elem' in '$rundir'")
	if -f "$rundir/$elem";
    }
  }
  closedir(RUNDIR);
}

#
# Check that all the ports that are going to
# be used are free
#
sub check_ports_free ($)
{
  my $bthread= shift;
  my $portbase = $bthread * 10 + 10000;

  for ($portbase..$portbase + 9)
  {
    if (mtr_ping_port($_))
    {
      mtr_report(" - 'localhost:$_' was not free");
      # One port was not free
      return 0;
    }
  }

  # All ports free
  return 1;
}


sub initialize_servers {

  if ( using_extern() )
  {
    # Running against an already started server, if the specified
    # vardir does not already exist it should be created
    if ( ! -d $opt_vardir )
    {
      setup_vardir();
    }
    else
    {
      mtr_verbose("No need to create '$opt_vardir' it already exists");
    }
  }
  else
  {
    # Kill leftovers from previous run
    # using any pidfiles found in var/run
    kill_leftovers("$opt_vardir/run");

    if ( ! $opt_start_dirty )
    {
      remove_stale_vardir();
      setup_vardir();

      mysql_install_db(default_mysqld(), "$opt_vardir/install.db");
    }
  }
}


#
# Remove all newline characters expect after semicolon
#
sub sql_to_bootstrap {
  my ($sql) = @_;
  my @lines= split(/\n/, $sql);
  my $result= "\n";
  my $delimiter= ';';

  foreach my $line (@lines) {

    # Change current delimiter if line starts with "delimiter"
    if ( $line =~ /^delimiter (.*)/ ) {
      my $new= $1;
      # Remove old delimiter from end of new
      $new=~ s/\Q$delimiter\E$//;
      $delimiter = $new;
      mtr_debug("changed delimiter to $delimiter");
      # No need to add the delimiter to result
      next;
    }

    # Add newline if line ends with $delimiter
    # and convert the current delimiter to semicolon
    if ( $line =~ /\Q$delimiter\E$/ ){
      $line =~ s/\Q$delimiter\E$/;/;
      $result.= "$line\n";
      mtr_debug("Added default delimiter");
      next;
    }

    # Remove comments starting with --
    if ( $line =~ /^\s*--/ ) {
      mtr_debug("Discarded $line");
      next;
    }

    # Replace @HOSTNAME with localhost
    $line=~ s/\'\@HOSTNAME\@\'/localhost/;

    # Default, just add the line without newline
    # but with a space as separator
    $result.= "$line ";

  }
  return $result;
}


sub default_mysqld {
  # Generate new config file from template
  my $config= My::ConfigFactory->new_config
    ( {
       basedir         => $basedir,
       testdir         => $glob_mysql_test_dir,
       template_path   => "include/default_my.cnf",
       vardir          => $opt_vardir,
       tmpdir          => $opt_tmpdir,
       baseport        => 0,
       user            => $opt_user,
       password        => '',
      }
    );

  my $mysqld= $config->group('mysqld.1')
    or mtr_error("Couldn't find mysqld.1 in default config");
  return $mysqld;
}


sub mysql_install_db {
  my ($mysqld, $datadir)= @_;

  my $install_datadir= $datadir || $mysqld->value('datadir');
  my $install_basedir= $mysqld->value('basedir');
  my $install_lang= $mysqld->value('lc-messages-dir');
  my $install_chsdir= $mysqld->value('character-sets-dir');

  mtr_report("Installing system database...");

  my $args;
  mtr_init_args(\$args);
  mtr_add_arg($args, "--no-defaults");
  mtr_add_arg($args, "--log-syslog=0");
  mtr_add_arg($args, "--bootstrap");
  mtr_add_arg($args, "--basedir=%s", $install_basedir);
  mtr_add_arg($args, "--datadir=%s", $install_datadir);
  mtr_add_arg($args, "--loose-skip-ndbcluster");
  mtr_add_arg($args, "--tmpdir=%s", "$opt_vardir/tmp/");
  mtr_add_arg($args, "--secure-file-priv=%s", "$opt_vardir");
  mtr_add_arg($args, "--innodb-log-file-size=5M");
  mtr_add_arg($args, "--core-file");
  # overwrite innodb_autoextend_increment to 8 for reducing the ibdata1 file size
  mtr_add_arg($args, "--innodb_autoextend_increment=8");
  # overwrite the buffer size to 24M for certain tests to pass
  mtr_add_arg($args, "--innodb_buffer_pool_size=24M");

  if ( $opt_embedded_server )
  {
    # Do not create performance_schema tables for embedded
    mtr_add_arg($args, "--loose-performance_schema=OFF");
  }

  if ( $opt_debug )
  {
    mtr_add_arg($args, "--debug=$debug_d:t:i:A,%s/log/bootstrap.trace",
		$path_vardir_trace);
  }

  mtr_add_arg($args, "--lc-messages-dir=%s", $install_lang);
  mtr_add_arg($args, "--character-sets-dir=%s", $install_chsdir);

  # Do not generate SSL/RSA certificates automatically.
  mtr_add_arg($args, "--loose-auto_generate_certs=OFF");
  mtr_add_arg($args, "--loose-sha256_password_auto_generate_rsa_keys=OFF");

  # InnoDB arguments that affect file location and sizes may
  # need to be given to the bootstrap process as well as the
  # server process.
  foreach my $extra_opt ( @opt_extra_mysqld_opt ) {
    (my $temp_extra_opt=$extra_opt) =~ s/_/-/g;
    if ($temp_extra_opt =~ /--innodb-page-size/ || 
        $temp_extra_opt =~ /--innodb-log-file-size/) {
      mtr_add_arg($args, $extra_opt);
    }
  # Plugin arguments need to be given to the bootstrap 
  # process as well as the server process.
    if ($extra_opt =~ /--default-authentication-plugin/) {
      mtr_add_arg($args, $extra_opt);
    }
  }

  # Arguments to bootstrap process.
  foreach my $extra_opt ( @opt_extra_bootstrap_opt ) {
      mtr_add_arg($args, $extra_opt);
  }
 
  # The user can set MYSQLD_BOOTSTRAP to the full path to a mysqld
  # to run a different mysqld during --bootstrap.
  my $exe_mysqld_bootstrap =
    $ENV{'MYSQLD_BOOTSTRAP'} || find_mysqld($install_basedir);

  # ----------------------------------------------------------------------
  # export MYSQLD_BOOTSTRAP_CMD variable containing <path>/mysqld <args>
  # ----------------------------------------------------------------------
  $ENV{'MYSQLD_BOOTSTRAP_CMD'}= "$exe_mysqld_bootstrap " . join(" ", @$args);



  # ----------------------------------------------------------------------
  # Create the bootstrap.sql file
  # ----------------------------------------------------------------------
  my $bootstrap_sql_file= "$opt_vardir/tmp/bootstrap.sql";

  if ($opt_boot_gdb || $opt_manual_boot_gdb) {
    gdb_arguments(\$args, \$exe_mysqld_bootstrap, $mysqld->name(),
		  $bootstrap_sql_file);
  }
  if ($opt_boot_dbx) {
    dbx_arguments(\$args, \$exe_mysqld_bootstrap, $mysqld->name(),
		  $bootstrap_sql_file);
  }
  if ($opt_boot_ddd) {
    ddd_arguments(\$args, \$exe_mysqld_bootstrap, $mysqld->name(),
		  $bootstrap_sql_file);
  }

  my $path_sql= my_find_file($install_basedir,
			     ["mysql", "sql/share", "share/mysql",
			      "share", "scripts"],
			      "mysql_system_tables.sql",
			     NOT_REQUIRED);

  if (-f $path_sql && -f "include/mtr_system_tables_data.sql" &&
      -f "include/mtr_test_data_timezone.sql")
  {
    # Add the offical mysql system tables
    # for a production system
    mtr_tofile($bootstrap_sql_file, "use mysql;\n");
    mtr_appendfile_to_file($path_sql,
	                         $bootstrap_sql_file);



    # Add the mysql system tables initial data
    # for the test system. This should in most cases be the same as the
    # for the production system, but will for historial reasons contain 
    # more inital root accounts.
    mtr_appendfile_to_file("include/mtr_system_tables_data.sql",
		                       $bootstrap_sql_file);

    # Add test data for timezone - this is just a subset, on a real
    # system these tables will be populated either by mysql_tzinfo_to_sql
    # or by downloading the timezone table package from our website
    mtr_appendfile_to_file("include/mtr_test_data_timezone.sql",
                           $bootstrap_sql_file);
  }
  else
  {
    mtr_error("Error: The system table definition '".
              "include/mtr_system_tables_data.sql' could not be found".
              "in working directory.");
  }

  # Only load the full sys schema if enabled and not running embedded tests,
  # otherwise create an empty schema
  if ( ! $opt_skip_sys_schema && ! $opt_embedded_server )
  {
    # Add the sys schema, but only in non-embedded installs
    my $path_sys_schema= my_find_file($install_basedir,
            ["mysql", "sql/share", "share/mysql",
             "share", "scripts"],
            "mysql_sys_schema.sql",
             NOT_REQUIRED);

    if (-f $path_sys_schema)
    {
      mtr_appendfile_to_file($path_sys_schema, $bootstrap_sql_file);
    }
  }
  else
  {
      mtr_tofile($bootstrap_sql_file, "CREATE DATABASE sys;\n");
  }

  # Make sure no anonymous accounts exists as a safety precaution
  mtr_tofile($bootstrap_sql_file,
	     "DELETE FROM mysql.user where user= '';\n");

  # Create mtr database
  mtr_tofile($bootstrap_sql_file,
	     "CREATE DATABASE mtr;\n");

  # Add help tables and data for warning detection and supression
  mtr_tofile($bootstrap_sql_file,
             sql_to_bootstrap(mtr_grab_file("include/mtr_warnings.sql")));

  # Add procedures for checking server is restored after testcase
  mtr_tofile($bootstrap_sql_file,
             sql_to_bootstrap(mtr_grab_file("include/mtr_check.sql")));

  if ( $opt_manual_boot_gdb )
  {
    # The configuration has been set up and user has been prompted for
    # how to start the servers manually in the requested debugger.
    # At this time mtr.pl have no knowledge about the server processes
    # and thus can't wait for them to finish, mtr exits at this point.
    exit(0);
  }


  # Log bootstrap command
  my $path_bootstrap_log= "$opt_vardir/log/bootstrap.log";
  mtr_tofile($path_bootstrap_log,
	     "$exe_mysqld_bootstrap " . join(" ", @$args) . "\n");

  # Create directories mysql and test
  mkpath("$install_datadir/mysql");
  mkpath("$install_datadir/test");

  if ( My::SafeProcess->run
       (
	name          => "bootstrap",
	path          => $exe_mysqld_bootstrap,
	args          => \$args,
	input         => $bootstrap_sql_file,
	output        => $path_bootstrap_log,
	error         => $path_bootstrap_log,
	append        => 1,
	verbose       => $opt_verbose,
       ) != 0)
  {
    mtr_error("Error executing mysqld --bootstrap\n" .
              "Could not install system database from $bootstrap_sql_file\n" .
	      "see $path_bootstrap_log for errors");
  }

  # Remove the auto.cnf so that a new auto.cnf is generated
  # for master and slaves when the server is restarted
  if (-f "$datadir/auto.cnf")
  {
    unlink "$datadir/auto.cnf";
  }
}


sub run_testcase_check_skip_test($)
{
  my ($tinfo)= @_;

  # ----------------------------------------------------------------------
  # If marked to skip, just print out and return.
  # Note that a test case not marked as 'skip' can still be
  # skipped later, because of the test case itself in cooperation
  # with the mysqltest program tells us so.
  # ----------------------------------------------------------------------

  if ( $tinfo->{'skip'} )
  {
    mtr_report_test_skipped($tinfo) unless $start_only;
    return 1;
  }

  return 0;
}


sub run_query {
  my ($tinfo, $mysqld, $query)= @_;

  my $args;
  mtr_init_args(\$args);
  mtr_add_arg($args, "--defaults-file=%s", $path_config_file);
  mtr_add_arg($args, "--defaults-group-suffix=%s", $mysqld->after('mysqld'));

  mtr_add_arg($args, "-e %s", $query);

  my $res= My::SafeProcess->run
    (
     name          => "run_query -> ".$mysqld->name(),
     path          => $exe_mysql,
     args          => \$args,
     output        => '/dev/null',
     error         => '/dev/null'
    );

  return $res
}


sub do_before_run_mysqltest($)
{
  my $tinfo= shift;

  # Remove old files produced by mysqltest
  my $base_file= mtr_match_extension($tinfo->{result_file},
				     "result"); # Trim extension
  if (defined $base_file ){
    unlink("$base_file.reject");
    unlink("$base_file.progress");
    unlink("$base_file.log");
    unlink("$base_file.warnings");
  }

  if ( $mysql_version_id < 50000 ) {
    # Set environment variable NDB_STATUS_OK to 1
    # if script decided to run mysqltest cluster _is_ installed ok
    $ENV{'NDB_STATUS_OK'} = "1";
  } elsif ( $mysql_version_id < 50100 ) {
    # Set environment variable NDB_STATUS_OK to YES
    # if script decided to run mysqltest cluster _is_ installed ok
    $ENV{'NDB_STATUS_OK'} = "YES";
  }
}


#
# Check all server for sideffects
#
# RETURN VALUE
#  0 ok
#  1 Check failed
#  >1 Fatal errro

sub check_testcase($$)
{
  my ($tinfo, $mode)= @_;
  my $tname= $tinfo->{name};

  # Start the mysqltest processes in parallel to save time
  # also makes it possible to wait for any process to exit during the check
  my %started;
  foreach my $mysqld ( mysqlds() )
  {
    # Skip if server has been restarted with additional options
    if ( defined $mysqld->{'proc'} && ! exists $mysqld->{'restart_opts'} )
    {
      my $proc= start_check_testcase($tinfo, $mode, $mysqld);
      $started{$proc->pid()}= $proc;
    }
  }

  # Return immediately if no check proceess was started
  return 0 unless ( keys %started );

  my $timeout= start_timer(check_timeout($tinfo));

  while (1){
    my $result;
    my $proc= My::SafeProcess->wait_any_timeout($timeout);
    mtr_report("Got $proc");

    if ( delete $started{$proc->pid()} ) {

      my $err_file= $proc->user_data();
      my $base_file= mtr_match_extension($err_file, "err"); # Trim extension

      # One check testcase process returned
      my $res= $proc->exit_status();

      if ( $res == 0){
	# Check completed without problem

	# Remove the .err file the check generated
	unlink($err_file);

	# Remove the .result file the check generated
	if ( $mode eq 'after' ){
	  unlink("$base_file.result");
	}

	if ( keys(%started) == 0){
	  # All checks completed
	  mark_time_used('check');
	  return 0;
	}
	# Wait for next process to exit
	next;
      }
      else
      {
	if ( $mode eq "after" and $res == 1 )
	{
	  # Test failed, grab the report mysqltest has created
	  my $report= mtr_grab_file($err_file);
	  $tinfo->{check}.=
	    "\nMTR's internal check of the test case '$tname' failed.
This means that the test case does not preserve the state that existed
before the test case was executed.  Most likely the test case did not
do a proper clean-up. It could also be caused by the previous test run
by this thread, if the server wasn't restarted.
This is the diff of the states of the servers before and after the
test case was executed:\n";
	  $tinfo->{check}.= $report;

	  # Check failed, mark the test case with that info
	  $tinfo->{'check_testcase_failed'}= 1;
	  $result= 1;
	}
	elsif ( $res )
	{
	  my $report= mtr_grab_file($err_file);
	  $tinfo->{comment}.=
	    "Could not execute 'check-testcase' $mode ".
	      "testcase '$tname' (res: $res):\n";
	  $tinfo->{comment}.= $report;

	  $result= 2;
	}

	# Remove the .result file the check generated
	unlink("$base_file.result");

      }
    }
    elsif ( $proc->{timeout} ) {
      $tinfo->{comment}.= "Timeout for 'check-testcase' expired after "
	.check_timeout($tinfo)." seconds";
      $result= 4;
    }
    else {
      # Unknown process returned, most likley a crash, abort everything
      $tinfo->{comment}=
	"The server $proc crashed while running ".
	"'check testcase $mode test'".
	get_log_from_proc($proc, $tinfo->{name});
      $result= 3;
    }

    # Kill any check processes still running
    map($_->kill(), values(%started));

    mtr_warning("Check-testcase failed, this could also be caused by the" .
		" previous test run by this worker thread")
      if $result > 1 && $mode eq "before";
    mark_time_used('check');

    return $result;
  }

  mtr_error("INTERNAL_ERROR: check_testcase");
}


# Start run mysqltest on one server
#
# RETURN VALUE
#  0 OK
#  1 Check failed
#
sub start_run_one ($$) {
  my ($mysqld, $run)= @_;

  my $name= "$run-".$mysqld->name();

  my $args;
  mtr_init_args(\$args);

  mtr_add_arg($args, "--defaults-file=%s", $path_config_file);
  mtr_add_arg($args, "--defaults-group-suffix=%s", $mysqld->after('mysqld'));

  mtr_add_arg($args, "--silent");
  mtr_add_arg($args, "--test-file=%s", "include/$run.test");

  my $errfile= "$opt_vardir/tmp/$name.err";
  my $proc= My::SafeProcess->new
    (
     name          => $name,
     path          => $exe_mysqltest,
     error         => $errfile,
     output        => $errfile,
     args          => \$args,
     user_data     => $errfile,
     verbose       => $opt_verbose,
    );
  mtr_verbose("Started $proc");
  return $proc;
}


#
# Run script on all servers, collect results
#
# RETURN VALUE
#  0 ok
#  1 Failure

sub run_on_all($$)
{
  my ($tinfo, $run)= @_;

  # Start the mysqltest processes in parallel to save time
  # also makes it possible to wait for any process to exit during the check
  # and to have a timeout process
  my %started;
  foreach my $mysqld ( mysqlds() )
  {
    if ( defined $mysqld->{'proc'} )
    {
      my $proc= start_run_one($mysqld, $run);
      $started{$proc->pid()}= $proc;
    }
  }

  # Return immediately if no check proceess was started
  return 0 unless ( keys %started );

  my $timeout= start_timer(check_timeout($tinfo));

  while (1){
    my $result;
    my $proc= My::SafeProcess->wait_any_timeout($timeout);
    mtr_report("Got $proc");

    if ( delete $started{$proc->pid()} ) {

      # One mysqltest process returned
      my $err_file= $proc->user_data();
      my $res= $proc->exit_status();

      # Append the report from .err file
      $tinfo->{comment}.= " == $err_file ==\n";
      $tinfo->{comment}.= mtr_grab_file($err_file);
      $tinfo->{comment}.= "\n";

      # Remove the .err file
      unlink($err_file);

      if ( keys(%started) == 0){
	# All completed
	return 0;
      }

      # Wait for next process to exit
      next;
    }
    elsif ($proc->{timeout}) {
      $tinfo->{comment}.= "Timeout for '$run' expired after "
	.check_timeout($tinfo)." seconds";
    }
    else {
      # Unknown process returned, most likley a crash, abort everything
      $tinfo->{comment}.=
	"The server $proc crashed while running '$run'".
	get_log_from_proc($proc, $tinfo->{name});
    }

    # Kill any check processes still running
    map($_->kill(), values(%started));

    return 1;
  }
  mtr_error("INTERNAL_ERROR: run_on_all");
}


sub mark_log {
  my ($log, $tinfo)= @_;
  my $log_msg= "CURRENT_TEST: $tinfo->{name}\n";
  mtr_tofile($log, $log_msg);
}


sub find_testcase_skipped_reason($)
{
  my ($tinfo)= @_;

  # Set default message
  $tinfo->{'comment'}= "Detected by testcase(no log file)";

  # Open the test log file
  my $F= IO::File->new($path_current_testlog)
    or return;
  my $reason;

  while ( my $line= <$F> )
  {
    # Look for "reason: <reason for skipping test>"
    if ( $line =~ /reason: (.*)/ )
    {
      $reason= $1;
    }
  }

  if ( ! $reason )
  {
    mtr_warning("Could not find reason for skipping test in $path_current_testlog");
    $reason= "Detected by testcase(reason unknown) ";
  }
  $tinfo->{'comment'}= $reason;
}


sub find_analyze_request
{
  # Open the test log file
  my $F= IO::File->new($path_current_testlog)
    or return;
  my $analyze;

  while ( my $line= <$F> )
  {
    # Look for "reason: <reason for skipping test>"
    if ( $line =~ /analyze: (.*)/ )
    {
      $analyze= $1;
    }
  }

  return $analyze;
}


# The test can leave a file in var/tmp/ to signal
# that all servers should be restarted
sub restart_forced_by_test($)
{
  my $file = shift;
  my $restart = 0;
  foreach my $mysqld ( mysqlds() )
  {
    my $datadir = $mysqld->value('datadir');
    my $force_restart_file = "$datadir/mtr/$file";
    if ( -f $force_restart_file )
    {
      mtr_verbose("Restart of servers forced by test");
      $restart = 1;
      last;
    }
  }
  return $restart;
}


# Return timezone value of tinfo or default value
sub timezone {
  my ($tinfo)= @_;
  return $tinfo->{timezone} || "GMT-3";
}


# Storage for changed environment variables
my %old_env;

sub resfile_report_test ($) {
  my $tinfo=  shift;

  resfile_new_test();

  resfile_test_info("name", $tinfo->{name});
  resfile_test_info("variation", $tinfo->{combination})
    if $tinfo->{combination};
  resfile_test_info("start_time", isotime time);
}


#
# Run a single test case
#
# RETURN VALUE
#  0 OK
#  > 0 failure
#

sub run_testcase ($) {
  my $tinfo=  shift;

  my $print_freq=20;

  mtr_verbose("Running test:", $tinfo->{name});
  resfile_report_test($tinfo) if $opt_resfile;

  # Allow only alpanumerics pluss _ - + . in combination names,
  # or anything beginning with -- (the latter comes from --combination)
  my $combination= $tinfo->{combination};
  if ($combination && $combination !~ /^\w[-\w\.\+]+$/
                   && $combination !~ /^--/)
  {
    mtr_error("Combination '$combination' contains illegal characters");
  }
  # -------------------------------------------------------
  # Init variables that can change between each test case
  # -------------------------------------------------------
  my $timezone= timezone($tinfo);
  $ENV{'TZ'}= $timezone;
  mtr_verbose("Setting timezone: $timezone");

  if ( ! using_extern() )
  {
    my @restart= servers_need_restart($tinfo);
    if ( @restart != 0) {
      stop_servers($tinfo, @restart );
    }

    if ( started(all_servers()) == 0 )
    {

      # Remove old datadirs
      clean_datadir() unless $opt_start_dirty;

      # Restore old ENV
      while (my ($option, $value)= each( %old_env )) {
	if (defined $value){
	  mtr_verbose("Restoring $option to $value");
	  $ENV{$option}= $value;

	} else {
	  mtr_verbose("Removing $option");
	  delete($ENV{$option});
	}
      }
      %old_env= ();

      mtr_verbose("Generating my.cnf from '$tinfo->{template_path}'");

      # Generate new config file from template
      $config= My::ConfigFactory->new_config
	( {
	   basedir         => $basedir,
	   testdir         => $glob_mysql_test_dir,
	   template_path   => $tinfo->{template_path},
	   extra_template_path => $tinfo->{extra_template_path},
	   vardir          => $opt_vardir,
	   tmpdir          => $opt_tmpdir,
	   baseport        => $baseport,
           mysqlxbaseport  => $mysqlx_baseport,
	   #hosts          => [ 'host1', 'host2' ],
	   user            => $opt_user,
	   password        => '',
	   ssl             => $opt_ssl_supported,
	   embedded        => 1, # Always print out embedded section.
	  }
	);

      # Write the new my.cnf
      $config->save($path_config_file);

      # Remember current config so a restart can occur when a test need
      # to use a different one
      $current_config_name= $tinfo->{template_path};

      #
      # Set variables in the ENV section
      #
      foreach my $option ($config->options_in_group("ENV"))
      {
	# Save old value to restore it before next time
	$old_env{$option->name()}= $ENV{$option->name()};

	mtr_verbose($option->name(), "=",$option->value());
	$ENV{$option->name()}= $option->value();
      }
    }

    # Write start of testcase to log
    mark_log($path_current_testlog, $tinfo);

    if (start_servers($tinfo))
    {
      report_failure_and_restart($tinfo);
      return 1;
    }
  }
  mark_time_used('restart');

  # --------------------------------------------------------------------
  # If --start or --start-dirty given, stop here to let user manually
  # run tests
  # If --wait-all is also given, do the same, but don't die if one
  # server exits
  # ----------------------------------------------------------------------

  if ( $start_only )
  {
    mtr_print("\nStarted", started(all_servers()));
    mtr_print("Using config for test", $tinfo->{name});
    mtr_print("Port and socket path for server(s):");
    foreach my $mysqld ( mysqlds() )
    {
      mtr_print ($mysqld->name() . "  " . $mysqld->value('port') .
	      "  " . $mysqld->value('socket'));
    }
    if ( $opt_start_exit )
    {
      mtr_print("Server(s) started, not waiting for them to finish");
      if (IS_WINDOWS)
      {
	POSIX::_exit(0);	# exit hangs here in ActiveState Perl
      }
      else
      {
	exit(0);
      }
    }
    if ($opt_manual_gdb || $opt_manual_lldb || $opt_manual_ddd ||
        $opt_manual_debug || $opt_manual_dbx)
    {
      # The configuration has been set up and user has been prompted for
      # how to start the servers manually in the requested deugger.
      # At this time mtr.pl have no knowledge about the server processes
      # and thus can't wait for them to finish or antyhing. In order to make
      # it apparent to user what to do next, just print message and hang
      # around until user kills mtr.pl
      mtr_print("User prompted how to start server(s) manually in debugger");
      while (1)
      {
        mtr_milli_sleep(100);
      }
      exit(0); # Never reached
    }
    mtr_print("Waiting for server(s) to exit...");
    if ( $opt_wait_all ) {
      My::SafeProcess->wait_all();
      mtr_print( "All servers exited" );
      exit(1);
    }
    else {
      my $proc= My::SafeProcess->wait_any();
      if ( grep($proc eq $_, started(all_servers())) )
      {
        mtr_print("Server $proc died");
        exit(1);
      }
      mtr_print("Unknown process $proc died");
      exit(1);
    }
  }

  my $test_timeout= start_timer(testcase_timeout($tinfo));

  do_before_run_mysqltest($tinfo);

  mark_time_used('admin');

  if ( $opt_check_testcases and check_testcase($tinfo, "before") ){
    # Failed to record state of server or server crashed
    report_failure_and_restart($tinfo);

    return 1;
  }

  my $test= start_mysqltest($tinfo);
  # Set only when we have to keep waiting after expectedly died server
  my $keep_waiting_proc = 0;
  my $print_timeout= start_timer($print_freq * 60);

  while (1)
  {
    my $proc;
    if ($keep_waiting_proc)
    {
      # Any other process exited?
      $proc = My::SafeProcess->check_any();
      if ($proc)
      {
	mtr_verbose ("Found exited process $proc");
      }
      else
      {
	$proc = $keep_waiting_proc;
	# Also check if timer has expired, if so cancel waiting
	if ( has_expired($test_timeout) )
	{
	  $keep_waiting_proc = 0;
	}
      }
    }
    if (! $keep_waiting_proc)
    {
      if($test_timeout > $print_timeout)
      {
         $proc= My::SafeProcess->wait_any_timeout($print_timeout);
         if ( $proc->{timeout} )
         {
            #print out that the test is still on
            mtr_print("Test still running: $tinfo->{name}");
            #reset the timer
            $print_timeout= start_timer($print_freq * 60);
            next;
         }
      }
      else
      {
         $proc= My::SafeProcess->wait_any_timeout($test_timeout);
      }
    }

    # Will be restored if we need to keep waiting
    $keep_waiting_proc = 0;

    unless ( defined $proc )
    {
      mtr_error("wait_any failed");
    }
    mtr_verbose("Got $proc");

    mark_time_used('test');
    # ----------------------------------------------------
    # Was it the test program that exited
    # ----------------------------------------------------
    if ($proc eq $test)
    {
      my $res= $test->exit_status();

      if ($res == 0 and $opt_warnings and check_warnings($tinfo) )
      {
	# Test case suceeded, but it has produced unexpected
	# warnings, continue in $res == 1
	$res= 1;
	resfile_output($tinfo->{'warnings'}) if $opt_resfile;
      }

      if ( $res == 0 )
      {
	my $check_res;
	if ( restart_forced_by_test('force_restart') )
	{
	  stop_all_servers($opt_shutdown_timeout);
	}
	elsif ( $opt_check_testcases and
	     $check_res= check_testcase($tinfo, "after"))
	{
	  if ($check_res == 1) {
	    # Test case had sideeffects, not fatal error, just continue
	    stop_all_servers($opt_shutdown_timeout);
	    mtr_report("Resuming tests...\n");
	    resfile_output($tinfo->{'check'}) if $opt_resfile;
	  }
	  else {
	    # Test case check failed fatally, probably a server crashed
	    report_failure_and_restart($tinfo);
	    return 1;
	  }
	}
	mtr_report_test_passed($tinfo);
      }
      elsif ( $res == 62 )
      {
	# Testcase itself tell us to skip this one
	$tinfo->{skip_detected_by_test}= 1;
	# Try to get reason from test log file
	find_testcase_skipped_reason($tinfo);
	mtr_report_test_skipped($tinfo);
	# Restart if skipped due to missing perl, it may have had side effects
	if ( restart_forced_by_test('force_restart_if_skipped') ||
             $tinfo->{'comment'} =~ /^perl not found/ )
	{
	  stop_all_servers($opt_shutdown_timeout);
	}
      }
      elsif ( $res == 65 )
      {
	# Testprogram killed by signal
	$tinfo->{comment}=
	  "testprogram crashed(returned code $res)";
	report_failure_and_restart($tinfo);
      }
      elsif ( $res == 1 )
      {
	# Check if the test tool requests that
	# an analyze script should be run
	my $analyze= find_analyze_request();
	if ($analyze){
	  run_on_all($tinfo, "analyze-$analyze");
	}

	# Wait a bit and see if a server died, if so report that instead
	mtr_milli_sleep(100);
	my $srvproc= My::SafeProcess::check_any();
	if ($srvproc && grep($srvproc eq $_, started(all_servers()))) {
	  $proc= $srvproc;
	  goto SRVDIED;
	}

        foreach my $mysqld (mysqlds())
        {
          $tinfo->{comment}.=
            "\nServer " . $mysqld->{proc} . " log: ".
            get_log_from_proc($mysqld->{proc}, $tinfo->{name});
        }

	# Test case failure reported by mysqltest
	report_failure_and_restart($tinfo);
      }
      else
      {
	# mysqltest failed, probably crashed
	$tinfo->{comment}=
	  "mysqltest failed with unexpected return code $res\n";
	report_failure_and_restart($tinfo);
      }

      # Save info from this testcase run to mysqltest.log
      if( -f $path_current_testlog)
      {
	if ($opt_resfile && $res && $res != 62) {
	  resfile_output_file($path_current_testlog);
	}
	mtr_appendfile_to_file($path_current_testlog, $path_testlog);
	unlink($path_current_testlog);
      }

      # Remove testcase .log file produce in var/log/ to save space since
      # relevant part of logfile has already been appended to master log
      {
	my $log_file_name= $opt_vardir."/log/".$tinfo->{shortname}.".log";
	if (-e $log_file_name && ($tinfo->{'result'} ne 'MTR_RES_FAILED')) {
	  unlink($log_file_name);
	}
      }

      return ($res == 62) ? 0 : $res;

    }

    # ----------------------------------------------------
    # Check if it was an expected crash
    # ----------------------------------------------------
    my $check_crash = check_expected_crash_and_restart($proc);
    if ($check_crash)
    {
      # Keep waiting if it returned 2, if 1 don't wait or stop waiting.
      $keep_waiting_proc = 0 if $check_crash == 1;
      $keep_waiting_proc = $proc if $check_crash == 2;
      next;
    }

  SRVDIED:
    # ----------------------------------------------------
    # Stop the test case timer
    # ----------------------------------------------------
    $test_timeout= 0;

    # ----------------------------------------------------
    # Check if it was a server that died
    # ----------------------------------------------------
    if ( grep($proc eq $_, started(all_servers())) )
    {
      # Server failed, probably crashed
      $tinfo->{comment}=
	"Server $proc failed during test run" .
	get_log_from_proc($proc, $tinfo->{name});

      # ----------------------------------------------------
      # It's not mysqltest that has exited, kill it
      # ----------------------------------------------------
      $test->kill();

      report_failure_and_restart($tinfo);
      return 1;
    }

    # Try to dump core for mysqltest and all servers
    foreach my $proc ($test, started(all_servers()))
    {
      mtr_print("Trying to dump core for $proc");
      if ($proc->dump_core())
      {
	$proc->wait_one(20);
      }
    }

    # ----------------------------------------------------
    # It's not mysqltest that has exited, kill it
    # ----------------------------------------------------
    $test->kill();

    # ----------------------------------------------------
    # Check if testcase timer expired
    # ----------------------------------------------------
    if ( $proc->{timeout} )
    {
      my $log_file_name= $opt_vardir."/log/".$tinfo->{shortname}.".log";
      $tinfo->{comment}=
        "Test case timeout after ".testcase_timeout($tinfo).
	  " seconds\n\n";
      # Add 20 last executed commands from test case log file
      if  (-e $log_file_name)
      {
        $tinfo->{comment}.=
	   "== $log_file_name == \n".
	     mtr_lastlinesfromfile($log_file_name, 500)."\n";
      }
      $tinfo->{'timeout'}= testcase_timeout($tinfo); # Mark as timeout
      run_on_all($tinfo, 'analyze-timeout');

      report_failure_and_restart($tinfo);
      return 1;
    }

    mtr_error("Unhandled process $proc exited");
  }
  mtr_error("Should never come here");
}


# Extract server log from after the last occurrence of named test
# Return as an array of lines
#

sub extract_server_log ($$) {
  my ($error_log, $tname) = @_;

  # Open the servers .err log file and read all lines
  # belonging to current tets into @lines
  my $Ferr = IO::File->new($error_log)
    or mtr_error("Could not open file '$error_log' for reading: $!");

  my @lines;
  my $found_test= 0;		# Set once we've found the log of this test
  while ( my $line = <$Ferr> )
  {
    if ($found_test)
    {
      # If test wasn't last after all, discard what we found, test again.
      if ( $line =~ /^CURRENT_TEST:/)
      {
	@lines= ();
	$found_test= $line =~ /^CURRENT_TEST: $tname$/;
      }
      else
      {
	push(@lines, $line);
	if (scalar(@lines) > 1000000) {
	  $Ferr = undef;
	  mtr_warning("Too much log from test, bailing out from extracting");
	  return ();
	}
      }
    }
    else
    {
      # Search for beginning of test, until found
      $found_test= 1 if ($line =~ /^CURRENT_TEST: $tname$/);
    }
  }
  $Ferr = undef; # Close error log file

  return @lines;
}

# Get a subset of the lines from a log file
# Returns the first start_lines, and the last end_lines
# of the file, with a <  Snip  > line in the middle if
# there is a gap.
#

sub ndb_get_log_lines( $$$ )
{
  my ($log_file_name, $start_lines, $end_lines) = @_;

  my $log_file = IO::File->new($log_file_name)
    or mtr_error("Could not open file '$log_file_name' for reading: $!");

  my $total_lines = 0;

  # First pass, get number of lines in the file
  while ( my $line = <$log_file> )
  {
    $total_lines = $total_lines + 1;
  }
  undef $log_file;

  # Now take the lines we want
  my @log_lines;
  my $line_num = 0;

  $log_file = IO::File->new($log_file_name)
    or mtr_error("Could not open file '$log_file_name' for reading: $!");

  while ( my $line = <$log_file> )
  {
    if ($line_num < $start_lines)
    {
      # Start lines
      push(@log_lines, $line);
    }
    elsif ($line_num > ($total_lines - $end_lines))
    {
      # End lines
      push(@log_lines, $line);
    }
    elsif ($line_num == $start_lines)
    {
      # First line in the 'gap'
      my $gap_text = "<  Snip  >";
      push(@log_lines, $gap_text);
    }

    $line_num = $line_num + 1;
  }
  undef $log_file;

  return @log_lines;
}

# Get an ndb crash trace number from a crash trace file name
#

sub ndb_get_trace_num_from_filename ($) {
  my $trace_file_fq_name=  shift;

  # Format is : /basepath/ndb_<id>_trace.log.<trace num>[_t<thread_num>]
  my $trace_file_name = basename($trace_file_fq_name);
  my @parts = split(/\./, $trace_file_name);
  my $trace_num_and_thread = $parts[2];
  if ($trace_num_and_thread eq "next") {
    $trace_num_and_thread = 0;
  }

  my @trace_num_and_thread_parts = split(/_/, $trace_num_and_thread);
  my $trace_num = $trace_num_and_thread_parts[0];

  return $trace_num;
}

# Return array of lines containing failed ndbd log info
#

sub ndb_extract_ndbd_log_info($$) {
  my ($ndbd_log_path, $dump_out_file) = @_;

  my $ndbd_log = "";

  if ($dump_out_file) {
    my $ndbd_log_file_start_lines = 100;
    my $ndbd_log_file_end_lines = 200;
    my $ndbd_log_file_name = "$ndbd_log_path/ndbd.log";
    my @log_lines = ndb_get_log_lines($ndbd_log_file_name,
                                      $ndbd_log_file_start_lines,
                                      $ndbd_log_file_end_lines);
    $ndbd_log= $ndbd_log .
      "\nFailed data node output log ($ndbd_log_file_name):\n" .
      "-----------FAILED DATA NODE OUTPUT LOG START--------\n" .
      join ("", @log_lines) .
      "-----------FAILED DATA NODE OUTPUT LOG END----------\n";
  }

  # For all ndbds, we look for error and trace files
  #
  my @ndb_error_files = glob("$ndbd_log_path/ndb_*_error.log");
  my $num_error_files = scalar @ndb_error_files;
  if ($num_error_files) {
    # Found an error file, let's go further
    if ($num_error_files > 1) {
      mtr_error("More than one error file found : " . join(" ", @ndb_error_files));
    }

    my $ndbd_error_file_name = $ndb_error_files[0];
    my @log_lines = ndb_get_log_lines($ndbd_error_file_name,
                                      10000, 10000); # Get everything from the error file.
    $ndbd_log= $ndbd_log .
      "\nFound data node error log ($ndbd_error_file_name):\n" .
      "\n-----------DATA NODE ERROR LOG START--------\n". join ("", @log_lines) .
      "\n-----------DATA NODE ERROR LOG END----------\n";

    my @ndb_trace_files = glob("$ndbd_log_path/ndb_*_trace*");
    my $num_trace_files = scalar @ndb_trace_files;
    if ($num_trace_files) {
      $ndbd_log = $ndbd_log .
        "\nFound crash trace files :\n  " . join("\n  ", @ndb_trace_files) .
        "\n\n";

      # Now find most recent set of trace files..
      my $max_trace_num = 0;
      foreach my $trace_file (@ndb_trace_files) {
        my $trace_num = ndb_get_trace_num_from_filename($trace_file);
        if ($trace_num > $max_trace_num) {
          $max_trace_num = $trace_num;
        }
      }

      $ndbd_log = $ndbd_log . 
        "\nDumping excerpts from crash number $max_trace_num\n";

      # Now print a chunk of em
      foreach my $trace_file (@ndb_trace_files) {
        if (ndb_get_trace_num_from_filename($trace_file) eq $max_trace_num) {
          my $ndbd_trace_file_start_lines = 2500;
          my $ndbd_trace_file_end_lines = 0;
          @log_lines = ndb_get_log_lines($trace_file,
                                         $ndbd_trace_file_start_lines,
                                         $ndbd_trace_file_end_lines);

          $ndbd_log= $ndbd_log .
            "\nData node trace file : $trace_file\n" .
            "\n-----------DATA NODE TRACE LOG START--------\n". join ("", @log_lines) .
            "\n-----------DATA NODE TRACE LOG END----------\n";
        }
      }
    }
    else {
      $ndbd_log = $ndbd_log . 
        "\n No trace files! \n";
    }
  }

  return $ndbd_log;
}


# Get log from server identified from its $proc object, from named test
# Return as a single string
#

sub get_log_from_proc ($$) {
  my ($proc, $name)= @_;
  my $srv_log= "";

  foreach my $mysqld (mysqlds()) {
    if ($mysqld->{proc} eq $proc) {
      my @srv_lines= extract_server_log($mysqld->value('#log-error'), $name);
      $srv_log= "\nServer log from this test:\n" .
	"----------SERVER LOG START-----------\n". join ("", @srv_lines) .
	"----------SERVER LOG END-------------\n";
      last;
    }
  }

  # ndbds are started in a directory according to their
  # MTR process 'ids'.  Their ndbd.log files are
  # placed in these directories.
  # Then they allocate a nodeid from mgmd which is really
  # a race, and choose a datadirectory based on the nodeid
  # This can mean that they use a different ndbd.X directory
  # for their ndb_Z_fs files and error + trace log file writing.
  # This could be worked around by setting the ndbd node ids
  # up front, but in the meantime, we will attempt to 
  # find error and trace files here.
  #

  foreach my $ndbd (ndbds()) {
    my $ndbd_log_path = $ndbd->value('DataDir');

    my $dump_out_file = ($ndbd->{proc} eq $proc);
    my $ndbd_log_info = ndb_extract_ndbd_log_info($ndbd_log_path,
                                                  $dump_out_file);
    $srv_log = $srv_log . $ndbd_log_info;
  }

  return $srv_log;
}

# Perform a rough examination of the servers
# error log and write all lines that look
# suspicious into $error_log.warnings
#
sub extract_warning_lines ($$) {
  my ($error_log, $tname) = @_;

  my @lines= extract_server_log($error_log, $tname);

# Write all suspicious lines to $error_log.warnings file
  my $warning_log = "$error_log.warnings";
  my $Fwarn = IO::File->new($warning_log, "w")
    or die("Could not open file '$warning_log' for writing: $!");
  print $Fwarn "Suspicious lines from $error_log\n";

  my @patterns =
    (
     qr/^Warning:|mysqld: Warning|\[Warning\]/,
     qr/^Error:|\[ERROR\]/,
     qr/^==\d+==\s+\S/, # valgrind errors
     qr/InnoDB: Warning|InnoDB: Error/,
     qr/^safe_mutex:|allocated at line/,
     qr/missing DBUG_RETURN/,
     qr/Attempting backtrace/,
     qr/Assertion .* failed/,
    );
  my $skip_valgrind= 0;

  my $last_pat= "";
  my $num_rep= 0;

  foreach my $line ( @lines )
  {
    if ($opt_valgrind_mysqld) {
      # Skip valgrind summary from tests where server has been restarted
      # Should this contain memory leaks, the final report will find it
      # Use a generic pattern for summaries
      $skip_valgrind= 1 if $line =~ /^==\d+== [A-Z ]+ SUMMARY:/;
      $skip_valgrind= 0 unless $line =~ /^==\d+==/;
      next if $skip_valgrind;
    }
    foreach my $pat ( @patterns )
    {
      if ( $line =~ /$pat/ )
      {
	# Remove initial timestamp and look for consecutive identical lines
	my $line_pat= $line;
	$line_pat =~ s/^[0-9:\-\+\.TZ ]*//;
	if ($line_pat eq $last_pat) {
	  $num_rep++;
	} else {
	  # Previous line had been repeated, report that first
	  if ($num_rep) {
	    print $Fwarn ".... repeated $num_rep times: $last_pat";
	    $num_rep= 0;
	  }
	  $last_pat= $line_pat;
	  print $Fwarn $line;
	}
	last;
      }
    }
  }
  # Catch the case of last warning being repeated
  if ($num_rep) {
    print $Fwarn ".... repeated $num_rep times: $last_pat";
  }

  $Fwarn = undef; # Close file

}


# Run include/check-warnings.test
#
# RETURN VALUE
#  0 OK
#  1 Check failed
#
sub start_check_warnings ($$) {
  my $tinfo=    shift;
  my $mysqld=   shift;

  my $name= "warnings-".$mysqld->name();

  my $log_error= $mysqld->value('#log-error');
  # To be communicated to the test
  $ENV{MTR_LOG_ERROR}= $log_error;
  extract_warning_lines($log_error, $tinfo->{name});

  my $args;
  mtr_init_args(\$args);

  mtr_add_arg($args, "--defaults-file=%s", $path_config_file);
  mtr_add_arg($args, "--defaults-group-suffix=%s", $mysqld->after('mysqld'));
  mtr_add_arg($args, "--test-file=%s", "include/check-warnings.test");

  if ( $opt_embedded_server )
  {

    # Get the args needed for the embedded server
    # and append them to args prefixed
    # with --sever-arg=

    my $mysqld=  $config->group('embedded')
      or mtr_error("Could not get [embedded] section");

    my $mysqld_args;
    mtr_init_args(\$mysqld_args);
    my $extra_opts= get_extra_opts($mysqld, $tinfo);
    mysqld_arguments($mysqld_args, $mysqld, $extra_opts);
    mtr_add_arg($args, "--server-arg=%s", $_) for @$mysqld_args;
  }

  my $errfile= "$opt_vardir/tmp/$name.err";
  my $proc= My::SafeProcess->new
    (
     name          => $name,
     path          => $exe_mysqltest,
     error         => $errfile,
     output        => $errfile,
     args          => \$args,
     user_data     => $errfile,
     verbose       => $opt_verbose,
    );
  mtr_verbose("Started $proc");
  return $proc;
}


#
# Loop through our list of processes and check the error log
# for unexepcted errors and warnings
#
sub check_warnings ($) {
  my ($tinfo)= @_;
  my $res= 0;

  my $tname= $tinfo->{name};

  # Clear previous warnings
  delete($tinfo->{warnings});

  # Start the mysqltest processes in parallel to save time
  # also makes it possible to wait for any process to exit during the check
  my %started;
  foreach my $mysqld ( mysqlds() )
  {
    if ( defined $mysqld->{'proc'} )
    {
      my $proc= start_check_warnings($tinfo, $mysqld);
      $started{$proc->pid()}= $proc;
    }
  }

  # Return immediately if no check proceess was started
  return 0 unless ( keys %started );

  my $timeout= start_timer(check_timeout($tinfo));

  while (1){
    my $result= 0;
    my $proc= My::SafeProcess->wait_any_timeout($timeout);
    mtr_report("Got $proc");

    if ( delete $started{$proc->pid()} ) {
      # One check warning process returned
      my $res= $proc->exit_status();
      my $err_file= $proc->user_data();

      if ( $res == 0 or $res == 62 ){

	if ( $res == 0 ) {
	  # Check completed with problem
	  my $report= mtr_grab_file($err_file);
	  # In rare cases on Windows, exit code 62 is lost, so check output
	  if (IS_WINDOWS and
	      $report =~ /^The test .* is not supported by this installation/) {
	    # Extra sanity check
	    if ($report =~ /^reason: OK$/m) {
	      $res= 62;
	      mtr_print("Seems to have lost exit code 62, assume no warn\n");
	      goto LOST62;
	    }
	  }
	  # Log to var/log/warnings file
	  mtr_tofile("$opt_vardir/log/warnings",
		     $tname."\n".$report);

	  $tinfo->{'warnings'}.= $report;
	  $result= 1;
	}
      LOST62:
	if ( $res == 62 ) {
	  # Test case was ok and called "skip"
	  # Remove the .err file the check generated
	  unlink($err_file);
	}

	if ( keys(%started) == 0){
	  # All checks completed
	  mark_time_used('ch-warn');
	  return $result;
	}
	# Wait for next process to exit
	next;
      }
      else
      {
	my $report= mtr_grab_file($err_file);
	$tinfo->{comment}.=
	  "Could not execute 'check-warnings' for ".
	    "testcase '$tname' (res: $res):\n";
	$tinfo->{comment}.= $report;

	$result= 2;
      }
    }
    elsif ( $proc->{timeout} ) {
      $tinfo->{comment}.= "Timeout for 'check warnings' expired after "
	.check_timeout($tinfo)." seconds";
      $result= 4;
    }
    else {
      # Unknown process returned, most likley a crash, abort everything
      $tinfo->{comment}=
	"The server $proc crashed while running 'check warnings'".
	get_log_from_proc($proc, $tinfo->{name});
      $result= 3;
    }

    # Kill any check processes still running
    map($_->kill(), values(%started));

    mark_time_used('ch-warn');
    return $result;
  }

  mtr_error("INTERNAL_ERROR: check_warnings");
}


#
# Loop through our list of processes and look for and entry
# with the provided pid, if found check for the file indicating
# expected crash and restart it.
#
sub check_expected_crash_and_restart {
  my ($proc)= @_;

  foreach my $mysqld ( mysqlds() )
  {
    next unless ( $mysqld->{proc} and $mysqld->{proc} eq $proc );

    # Check if crash expected by looking at the .expect file
    # in var/tmp
    my $expect_file= "$opt_vardir/tmp/".$mysqld->name().".expect";
    if ( -f $expect_file )
    {
      mtr_verbose("Crash was expected, file '$expect_file' exists");

      for (my $waits = 0;  $waits < 50;  mtr_milli_sleep(100), $waits++)
      {
	# Race condition seen on Windows: try again until file not empty
	next if -z $expect_file;
	# If last line in expect file starts with "wait"
	# sleep a little and try again, thus allowing the
	# test script to control when the server should start
	# up again. Keep trying for up to 5s at a time.
	my $last_line= mtr_lastlinesfromfile($expect_file, 1);
	if ($last_line =~ /^wait/ )
	{
	  mtr_verbose("Test says wait before restart") if $waits == 0;
	  next;
	}

	# Ignore any partial or unknown command
	next unless $last_line =~ /^restart/;
	# If last line begins "restart:", the rest of the line is read as
        # extra command line options to add to the restarted mysqld.
        # Anything other than 'wait' or 'restart:' (with a colon) will
        # result in a restart with original mysqld options.
	if ($last_line =~ /restart:(.+)/) {
	  my @rest_opt= split(' ', $1);
	  $mysqld->{'restart_opts'}= \@rest_opt;
	} else {
	  delete $mysqld->{'restart_opts'};
	}
	unlink($expect_file);

	# Start server with same settings as last time
	mysqld_start($mysqld, $mysqld->{'started_opts'});

	return 1;
      }
      # Loop ran through: we should keep waiting after a re-check
      return 2;
    }
  }

  # Not an expected crash
  return 0;
}


# Remove all files and subdirectories of a directory
sub clean_dir {
  my ($dir)= @_;
  mtr_verbose("clean_dir: $dir");
  finddepth(
	  { no_chdir => 1,
	    wanted => sub {
	      if (-d $_){
		# A dir
		if ($_ eq $dir){
		  # The dir to clean
		  return;
		} else {
		  mtr_verbose("rmdir: '$_'");
		  rmdir($_) or mtr_warning("rmdir($_) failed: $!");
		}
	      } else {
		# Hopefully a file
		mtr_verbose("unlink: '$_'");
		unlink($_) or mtr_warning("unlink($_) failed: $!");
	      }
	    }
	  },
	    $dir);
}


sub clean_datadir {

  mtr_verbose("Cleaning datadirs...");

  if (started(all_servers()) != 0){
    mtr_error("Trying to clean datadir before all servers stopped");
  }

  foreach my $cluster ( clusters() )
  {
    my $cluster_dir= "$opt_vardir/".$cluster->{name};
    mtr_verbose(" - removing '$cluster_dir'");
    rmtree($cluster_dir);

  }

  foreach my $mysqld ( mysqlds() )
  {
    my $mysqld_dir= dirname($mysqld->value('datadir'));
    if (-d $mysqld_dir ) {
      mtr_verbose(" - removing '$mysqld_dir'");
      rmtree($mysqld_dir);
    }
  }

  # Remove all files in tmp and var/tmp
  clean_dir("$opt_vardir/tmp");
  if ($opt_tmpdir ne "$opt_vardir/tmp"){
    clean_dir($opt_tmpdir);
  }
}


#
# Save datadir before it's removed
#
sub save_datadir_after_failure($$) {
  my ($dir, $savedir)= @_;

  mtr_report(" - saving '$dir'");
  my $dir_name= basename($dir);
  rename("$dir", "$savedir/$dir_name");
}


sub remove_ndbfs_from_ndbd_datadir {
  my ($ndbd_datadir)= @_;
  # Remove the ndb_*_fs directory from ndbd.X/ dir
  foreach my $ndbfs_dir ( glob("$ndbd_datadir/ndb_*_fs") )
  {
    next unless -d $ndbfs_dir; # Skip if not a directory
    rmtree($ndbfs_dir);
  }
}


sub after_failure ($) {
  my ($tinfo)= @_;

  mtr_report("Saving datadirs...");

  my $save_dir= "$opt_vardir/log/";
  $save_dir.= $tinfo->{name};
  # Add combination name if any
  $save_dir.= "-$tinfo->{combination}"
    if defined $tinfo->{combination};

  # Save savedir  path for server
  $tinfo->{savedir}= $save_dir;

  mkpath($save_dir) if ! -d $save_dir;

  # Save the used my.cnf file
  copy($path_config_file, $save_dir);

  # Copy the tmp dir
  copytree("$opt_vardir/tmp/", "$save_dir/tmp/");

  if ( clusters() ) {
    foreach my $cluster ( clusters() ) {
      my $cluster_dir= "$opt_vardir/".$cluster->{name};

      # Remove the fileystem of each ndbd
      foreach my $ndbd ( in_cluster($cluster, ndbds()) )
      {
        my $ndbd_datadir= $ndbd->value("DataDir");
        remove_ndbfs_from_ndbd_datadir($ndbd_datadir);
      }

      save_datadir_after_failure($cluster_dir, $save_dir);
    }
  }
  else {
    foreach my $mysqld ( mysqlds() ) {
      my $data_dir= $mysqld->value('datadir');
      save_datadir_after_failure(dirname($data_dir), $save_dir);
    }
  }
}


sub report_failure_and_restart ($) {
  my $tinfo= shift;

  if ($opt_valgrind_mysqld && ($tinfo->{'warnings'} || $tinfo->{'timeout'})) {
    # In these cases we may want valgrind report from normal termination
    $tinfo->{'dont_kill_server'}= 1;
  }
  # Shotdown properly if not to be killed (for valgrind)
  stop_all_servers($tinfo->{'dont_kill_server'} ? $opt_shutdown_timeout : 0);

  $tinfo->{'result'}= 'MTR_RES_FAILED';

  my $test_failures= $tinfo->{'failures'} || 0;
  $tinfo->{'failures'}=  $test_failures + 1;


  if ( $tinfo->{comment} )
  {
    # The test failure has been detected by mysql-test-run.pl
    # when starting the servers or due to other error, the reason for
    # failing the test is saved in "comment"
    ;
  }

  if ( !defined $tinfo->{logfile} )
  {
    my $logfile= $path_current_testlog;
    if ( defined $logfile )
    {
      if ( -f $logfile )
      {
	# Test failure was detected by test tool and its report
	# about what failed has been saved to file. Save the report
	# in tinfo
	$tinfo->{logfile}= mtr_fromfile($logfile);
	# If no newlines in the test log:
	# (it will contain the CURRENT_TEST written by mtr, so is not empty)
	if ($tinfo->{logfile} !~ /\n/)
	{
	  # Show how far it got before suddenly failing
	  $tinfo->{comment}.= "mysqltest failed but provided no output\n";
	  my $log_file_name= $opt_vardir."/log/".$tinfo->{shortname}.".log";
	  if (-e $log_file_name) {
	    $tinfo->{comment}.=
	      "The result from queries just before the failure was:".
	      "\n< snip >\n".
	      mtr_lastlinesfromfile($log_file_name, 500)."\n";
	  }
	}
      }
      else
      {
	# The test tool report didn't exist, display an
	# error message
	$tinfo->{logfile}= "Could not open test tool report '$logfile'";
      }
    }
  }

  after_failure($tinfo);

  mtr_report_test($tinfo);

}


sub run_sh_script {
  my ($script)= @_;

  return 0 unless defined $script;

  mtr_verbose("Running '$script'");
  my $ret= system("/bin/sh $script") >> 8;
  return $ret;
}


sub mysqld_stop {
  my $mysqld= shift or die "usage: mysqld_stop(<mysqld>)";

  my $args;
  mtr_init_args(\$args);

  mtr_add_arg($args, "--no-defaults");
  mtr_add_arg($args, "--character-sets-dir=%s", $mysqld->value('character-sets-dir'));
  mtr_add_arg($args, "--user=%s", $opt_user);
  mtr_add_arg($args, "--password=");
  mtr_add_arg($args, "--port=%d", $mysqld->value('port'));
  mtr_add_arg($args, "--host=%s", $mysqld->value('#host'));
  mtr_add_arg($args, "--connect_timeout=20");
  mtr_add_arg($args, "--protocol=tcp");

  mtr_add_arg($args, "shutdown");

  My::SafeProcess->run
    (
     name          => "mysqladmin shutdown ".$mysqld->name(),
     path          => $exe_mysqladmin,
     args          => \$args,
     error         => "/dev/null",

    );
}


sub mysqld_arguments ($$$) {
  my $args=              shift;
  my $mysqld=            shift;
  my $extra_opts=        shift;

  my @defaults = grep(/^--defaults-file=/, @$extra_opts);
  if (@defaults > 0) {
    mtr_add_arg($args, pop(@defaults))
  }
  else {
    mtr_add_arg($args, "--defaults-file=%s",  $path_config_file);
  }

  # When mysqld is run by a root user(euid is 0), it will fail
  # to start unless we specify what user to run as, see BUG#30630
  my $euid= $>;
  if (!IS_WINDOWS and $euid == 0 and
      (grep(/^--user/, @$extra_opts)) == 0) {
    mtr_add_arg($args, "--user=root");
  }

  if ( $opt_valgrind_mysqld )
  {
    if ( $mysql_version_id < 50100 )
    {
      mtr_add_arg($args, "--skip-bdb");
    }
  }

  # On some old linux kernels, aio on tmpfs is not supported
  # Remove this if/when Bug #58421 fixes this in the server
  if ($^O eq "linux" && $opt_mem)
  {
    mtr_add_arg($args, "--loose-skip-innodb-use-native-aio");
  }

  if ( $mysql_version_id >= 50106 && !$opt_user_args)
  {
    # Turn on logging to file
    mtr_add_arg($args, "--log-output=file");
  }

  # Check if "extra_opt" contains skip-log-bin
  my $skip_binlog= grep(/^(--|--loose-)skip-log-bin/, @$extra_opts);

  # Indicate to mysqld it will be debugged in debugger
  if ( $glob_debugger )
  {
    mtr_add_arg($args, "--gdb");
  }

  # Enable the debug sync facility, set default wait timeout.
  # Facility stays disabled if timeout value is zero.
  mtr_add_arg($args, "--loose-debug-sync-timeout=%s",
              $opt_debug_sync_timeout) unless $opt_user_args;

  # Options specified in .opt files should be added last so they can
  # override defaults above.

  my $found_skip_core= 0;
  my $found_no_console= 0;
  my $found_log_error= 0;
  foreach my $arg ( @$extra_opts )
  {
    # Skip --defaults-file option since it's handled above.
    next if $arg =~ /^--defaults-file/;
   

    if ($arg eq "--log-error")
    {
      $found_log_error= 1;
    }

    # Allow --skip-core-file to be set in <testname>-[master|slave].opt file
    if ($arg eq "--skip-core-file")
    {
      $found_skip_core= 1;
    }
    elsif ($arg eq "--no-console")
    {
        $found_no_console= 1;
    }
    elsif ($skip_binlog and mtr_match_prefix($arg, "--binlog-format"))
    {
      ; # Dont add --binlog-format when running without binlog
    }
    elsif ($arg eq "--loose-skip-log-bin" and
           $mysqld->option("log-slave-updates"))
    {
      ; # Dont add --skip-log-bin when mysqld have --log-slave-updates in config
    }
    elsif ($arg eq "")
    {
      # We can get an empty argument when  we set environment variables to ""
      # (e.g plugin not found). Just skip it.
    }
    elsif ($arg eq "--daemonize")
    {
      $mysqld->{'daemonize'}= 1;
      mtr_add_arg($args, "%s", $arg);
    }
    else
    {
      mtr_add_arg($args, "%s", $arg);
    }
  }

  $opt_skip_core = $found_skip_core;
  if (IS_WINDOWS && !$found_no_console && !$found_log_error)
  {
    # Trick the server to send output to stderr, with --console
    mtr_add_arg($args, "--console");
  }

  if ( !$found_skip_core && !$opt_user_args )
  {
    mtr_add_arg($args, "%s", "--core-file");
  }

  return $args;
}



sub mysqld_start ($$) {
  my $mysqld=            shift;
  my $extra_opts=        shift;

  mtr_verbose(My::Options::toStr("mysqld_start", @$extra_opts));

  my $exe= find_mysqld($mysqld->value('basedir'));
  my $wait_for_pid_file= 1;

  mtr_error("Internal error: mysqld should never be started for embedded")
    if $opt_embedded_server;

  my $args;
  mtr_init_args(\$args);
# implementation for strace-server
  if ( $opt_strace_server )
  {
    strace_server_arguments($args, \$exe, $mysqld->name());
  }

  foreach my $arg (@$extra_opts)
  {
    if ($arg eq "--daemonize")
    {
      $daemonize_mysqld= 1;
    }
  }

  if ( $opt_valgrind_mysqld )
  {
    valgrind_arguments($args, \$exe, $mysqld->name());
  }

  mtr_add_arg($args, "--defaults-group-suffix=%s", $mysqld->after('mysqld'));

  # Add any additional options from an in-test restart
  my @all_opts= @$extra_opts;
  if (exists $mysqld->{'restart_opts'}) {
    push (@all_opts, @{$mysqld->{'restart_opts'}});
    mtr_verbose(My::Options::toStr("mysqld_start restart",
				   @{$mysqld->{'restart_opts'}}));
  }
  mysqld_arguments($args,$mysqld,\@all_opts);

  if ( $opt_debug )
  {
    mtr_add_arg($args, "--debug=$debug_d:t:i:A,%s/log/%s.trace",
		$path_vardir_trace, $mysqld->name());
  }

  if ( $opt_gdb || $opt_manual_gdb )
  {
    gdb_arguments(\$args, \$exe, $mysqld->name());
  }
  elsif ( $opt_lldb || $opt_manual_lldb )
  {
    lldb_arguments(\$args, \$exe, $mysqld->name());
  }
  elsif ( $opt_ddd || $opt_manual_ddd )
  {
    ddd_arguments(\$args, \$exe, $mysqld->name());
  }
  elsif ( $opt_dbx || $opt_manual_dbx ) {
    dbx_arguments(\$args, \$exe, $mysqld->name());
  }
  elsif ( $opt_debugger )
  {
    debugger_arguments(\$args, \$exe, $mysqld->name());
  }
  elsif ( $opt_manual_debug )
  {
     print "\nStart " .$mysqld->name()." in your debugger\n" .
           "dir: $glob_mysql_test_dir\n" .
           "exe: $exe\n" .
	   "args:  " . join(" ", @$args)  . "\n\n" .
	   "Waiting ....\n";

     # Indicate the exe should not be started
    $exe= undef;
  }
  else
  {
    # Default to not wait until pid file has been created
    $wait_for_pid_file= 0;
  }

  # Remove the old pidfile if any
  unlink($mysqld->value('pid-file'));

  my $output= $mysqld->value('#log-error');
  # Remember this log file for valgrind error report search
  $mysqld_logs{$output}= 1 if $opt_valgrind;
  # Remember data dir for gmon.out files if using gprof
  $gprof_dirs{$mysqld->value('datadir')}= 1 if $opt_gprof;

  if ( defined $exe )
  {
    $mysqld->{'proc'}= My::SafeProcess->new
      (
       name          => $mysqld->name(),
       path          => $exe,
       args          => \$args,
       output        => $output,
       error         => $output,
       append        => 1,
       verbose       => $opt_verbose,
       nocore        => $opt_skip_core,
       host          => undef,
       shutdown      => sub { mysqld_stop($mysqld) },
       envs          => \@opt_mysqld_envs,
       pid_file      => $mysqld->value('pid-file'),
       daemon_mode   => $mysqld->{'daemonize'}
      );
    mtr_verbose("Started $mysqld->{proc}");
  }

  if ( $wait_for_pid_file &&
       !sleep_until_file_created($mysqld->value('pid-file'),
				 $opt_start_timeout,
				 $mysqld->{'proc'}))
  {
    my $mname= $mysqld->name();
    mtr_error("Failed to start mysqld $mname with command $exe");
  }

  # Remember options used when starting
  $mysqld->{'started_opts'}= $extra_opts;

  return;
}


sub stop_all_servers () {
  my $shutdown_timeout = $_[0] or 0;

  mtr_verbose("Stopping all servers...");

  # Kill all started servers
  My::SafeProcess::shutdown($shutdown_timeout,
			    started(all_servers()));

  # Remove pidfiles
  foreach my $server ( all_servers() )
  {
    my $pid_file= $server->if_exist('pid-file');
    unlink($pid_file) if defined $pid_file;
  }

  # Mark servers as stopped
  map($_->{proc}= undef, all_servers());

}


sub is_slave {
  my ($server) = @_;
  # There isn't really anything in a configuration which tells if
  # a mysqld is master or slave. Best guess is to treat all which haven't
  # got '#!use-slave-opt' as masters.
  # At least be consistent
  return $server->option('#!use-slave-opt');
}

# Find out if server should be restarted for this test
sub server_need_restart {
  my ($tinfo, $server, $master_restarted)= @_;

  if ( using_extern() )
  {
    mtr_verbose_restart($server, "no restart for --extern server");
    return 0;
  }

  if ( $tinfo->{'force_restart'} ) {
    mtr_verbose_restart($server, "forced in .opt file");
    return 1;
  }

  if ( $opt_force_restart ) {
    mtr_verbose_restart($server, "forced restart turned on");
    return 1;
  }

  if ( $tinfo->{template_path} ne $current_config_name)
  {
    mtr_verbose_restart($server, "using different config file");
    return 1;
  }

  if ( $tinfo->{'master_sh'}  || $tinfo->{'slave_sh'} )
  {
    mtr_verbose_restart($server, "sh script to run");
    return 1;
  }

  if ( ! started($server) )
  {
    mtr_verbose_restart($server, "not started");
    return 1;
  }

  my $started_tinfo= $server->{'started_tinfo'};
  if ( defined $started_tinfo )
  {

    # Check if timezone of  test that server was started
    # with differs from timezone of next test
    if ( timezone($started_tinfo) ne timezone($tinfo) )
    {
      mtr_verbose_restart($server, "different timezone");
      return 1;
    }
  }

  my $is_mysqld= grep ($server eq $_, mysqlds());
  if ($is_mysqld)
  {

    # Check that running process was started with same options
    # as the current test requires
    my $extra_opts= get_extra_opts($server, $tinfo);
    my $started_opts= $server->{'started_opts'};

    # Also, always restart if server had been restarted with additional
    # options within test.
    if (!My::Options::same($started_opts, $extra_opts) ||
        exists $server->{'restart_opts'})
    {
      my $use_dynamic_option_switch= 0;
      if (!$use_dynamic_option_switch)
      {
	mtr_verbose_restart($server, "running with different options '" .
			    join(" ", @{$extra_opts}) . "' != '" .
			    join(" ", @{$started_opts}) . "'" );
	return 1;
      }

      mtr_verbose(My::Options::toStr("started_opts", @$started_opts));
      mtr_verbose(My::Options::toStr("extra_opts", @$extra_opts));

      # Get diff and check if dynamic switch is possible
      my @diff_opts= My::Options::diff($started_opts, $extra_opts);
      mtr_verbose(My::Options::toStr("diff_opts", @diff_opts));

      my $query= My::Options::toSQL(@diff_opts);
      mtr_verbose("Attempting dynamic switch '$query'");
      if (run_query($tinfo, $server, $query)){
	mtr_verbose("Restart: running with different options '" .
		    join(" ", @{$extra_opts}) . "' != '" .
		    join(" ", @{$started_opts}) . "'" );
	return 1;
      }

      # Remember the dynamically set options
      $server->{'started_opts'}= $extra_opts;
    }

    if (is_slave($server) && $master_restarted)
    {
      # At least one master restarted and this is a slave, restart
      mtr_verbose_restart($server, " master restarted");
      return 1;
    }
  }

  # Default, no restart
  return 0;
}


sub servers_need_restart($) {
  my ($tinfo)= @_;

  my @restart_servers;

  # Build list of master and slave mysqlds to be able to restart
  # all slaves whenever a master restarts.
  my @masters;
  my @slaves;
  foreach my $server (mysqlds())
  {
    if (is_slave($server))
    {
      push(@slaves, $server);
    }
    else
    {
      push(@masters, $server);
    }
  }

  # Check masters
  my $master_restarted = 0;
  foreach my $master (@masters)
  {
    if (server_need_restart($tinfo, $master, $master_restarted))
    {
      $master_restarted = 1;
      push(@restart_servers, $master);
    }
  }

  # Check slaves
  foreach my $slave (@slaves)
  {
    if (server_need_restart($tinfo, $slave, $master_restarted))
    {
      push(@restart_servers, $slave);
    }
  }

  # Check if any remaining servers need restart
  foreach my $server (ndb_mgmds(), ndbds(), memcacheds())
  {
    if (server_need_restart($tinfo, $server, $master_restarted))
    {
      push(@restart_servers, $server);
    }
  }

  return @restart_servers;
}



#
# Return list of specific servers
#  - there is no servers in an empty config
#
sub _like   { return $config ? $config->like($_[0]) : (); }
sub mysqlds { return _like('mysqld.'); }
sub ndbds   { return _like('cluster_config.ndbd.');}
sub ndb_mgmds { return _like('cluster_config.ndb_mgmd.'); }
sub clusters  { return _like('mysql_cluster.'); }
sub memcacheds { return _like('memcached.'); }
sub all_servers { return ( mysqlds(), ndb_mgmds(), ndbds(), memcacheds() ); }

#
# Filter a list of servers and return only those that are part
# of the specified cluster
#
sub in_cluster {
  my ($cluster)= shift;
  # Return only processes for a specific cluster
  return grep { $_->suffix() eq $cluster->suffix() } @_;
}



#
# Filter a list of servers and return the SafeProcess
# for only those that are started or stopped
#
sub started { return grep(defined $_, map($_->{proc}, @_));  }
sub stopped { return grep(!defined $_, map($_->{proc}, @_)); }


sub envsubst {
  my $string= shift;
# Check for the ? symbol in the var name and remove it.
  if ( $string =~ s/^\?// )
  {
    if ( ! defined $ENV{$string} )
    {
      return "";
    }
  }
  else
  {
    if ( ! defined $ENV{$string} )
    {
      mtr_error(".opt file references '$string' which is not set");
    }
  }

  return $ENV{$string};
}


sub get_extra_opts {
  # No extra options if --user-args
  return \@opt_extra_mysqld_opt if $opt_user_args;

  my ($mysqld, $tinfo)= @_;

  my $opts=
    $mysqld->option("#!use-slave-opt") ?
      $tinfo->{slave_opt} : $tinfo->{master_opt};

  # Expand environment variables
  foreach my $opt ( @$opts )
  {
    $opt =~ s/\$\{(\??\w+)\}/envsubst($1)/ge;
    $opt =~ s/\$(\??\w+)/envsubst($1)/ge;
  }
  return $opts;
}


sub stop_servers($$) {
  my ($tinfo, @servers)= @_;

  # Remember if we restarted for this test case (count restarts)
  $tinfo->{'restarted'}= 1;

  if ( join('|', @servers) eq join('|', all_servers()) )
  {
    # All servers are going down, use some kind of order to
    # avoid too many warnings in the log files

   mtr_report("Restarting all servers");

    #  mysqld processes
    My::SafeProcess::shutdown( $opt_shutdown_timeout, started(mysqlds()) );

    # cluster processes
    My::SafeProcess::shutdown( $opt_shutdown_timeout,
			       started(ndbds(), ndb_mgmds(), memcacheds()) );
  }
  else
  {
    mtr_report("Restarting ", started(@servers));

     # Stop only some servers
    My::SafeProcess::shutdown( $opt_shutdown_timeout,
			       started(@servers) );
  }

  foreach my $server (@servers)
  {
    # Mark server as stopped
    $server->{proc}= undef;

    # Forget history
    delete $server->{'started_tinfo'};
    delete $server->{'started_opts'};
    delete $server->{'started_cnf'};
    delete $server->{'restart_opts'};
  }
}


#
# start_servers
#
# Start servers not already started
#
# RETURN
#  0 OK
#  1 Start failed
#
sub start_servers($) {
  my ($tinfo)= @_;

  # Make sure the safe_process also exits from now on
  # Could not be done before, as we don't want this for the bootstrap
  if ($opt_start_exit) {
    My::SafeProcess->start_exit();
  }

  # Start clusters
  foreach my $cluster ( clusters() )
  {
    ndbcluster_start($cluster);
  }

  my $server_id= 0;

  # Start mysqlds
  foreach my $mysqld ( mysqlds() )
  {
    # Group Replication requires a local port to be open on
    # each server in order to receive messages from the group,
    # Store the reserved port in an environment variable
    # SERVER_GR_PORT_X(where X is the server number).
    $server_id++;
    my $xcom_server= "SERVER_GR_PORT_".$server_id;

    if (!$group_replication)
    {
      # Assigning error value '-1' to SERVER_GR_PORT_X environment variable,
      # since the number of ports reserved per thread is not enough for
      # allocating extra Group replication ports.
      $ENV{$xcom_server}= -1;
    }
    else
    {
      my $xcom_port= $baseport + 9 + $server_id;
      $ENV{$xcom_server}= $xcom_port;
    }

    if ( $mysqld->{proc} )
    {
      # Already started

      # Write start of testcase to log file
      mark_log($mysqld->value('#log-error'), $tinfo);

      next;
    }

    my $datadir= $mysqld->value('datadir');
    if ($opt_start_dirty)
    {
      # Don't delete anything if starting dirty
      ;
    }
    else
    {

      my @options= ('log-bin', 'relay-log');
      foreach my $option_name ( @options )  {
	next unless $mysqld->option($option_name);

	my $file_name= $mysqld->value($option_name);
	next unless
	  defined $file_name and
	    -e $file_name;

	mtr_debug(" -removing '$file_name'");
	unlink($file_name) or die ("unable to remove file '$file_name'");
      }

      if (-d $datadir ) {
	mtr_verbose(" - removing '$datadir'");
	rmtree($datadir);
      }
    }

    my $mysqld_basedir= $mysqld->value('basedir');
    if ( $basedir eq $mysqld_basedir )
    {
      if (! $opt_start_dirty)	# If dirty, keep possibly grown system db
      {
	# Copy datadir from installed system db
	for my $path ( "$opt_vardir", "$opt_vardir/..") {
	  my $install_db= "$path/install.db";
	  copytree($install_db, $datadir)
	    if -d $install_db;
	}
	mtr_error("Failed to copy system db to '$datadir'")
	  unless -d $datadir;
      }
    }
    else
    {
      mysql_install_db($mysqld); # For versional testing

      mtr_error("Failed to install system db to '$datadir'")
	unless -d $datadir;

    }

    # Create the servers tmpdir
    my $tmpdir= $mysqld->value('tmpdir');
    mkpath($tmpdir) unless -d $tmpdir;

    # Write start of testcase to log file
    mark_log($mysqld->value('#log-error'), $tinfo);

    # Run <tname>-master.sh
    if ($mysqld->option('#!run-master-sh') and
       run_sh_script($tinfo->{master_sh}) )
    {
      $tinfo->{'comment'}= "Failed to execute '$tinfo->{master_sh}'";
      return 1;
    }

    # Run <tname>-slave.sh
    if ($mysqld->option('#!run-slave-sh') and
	run_sh_script($tinfo->{slave_sh}))
    {
      $tinfo->{'comment'}= "Failed to execute '$tinfo->{slave_sh}'";
      return 1;
    }

    if (!$opt_embedded_server)
    {
      my $extra_opts= get_extra_opts($mysqld, $tinfo);
      mysqld_start($mysqld,$extra_opts);

      # Save this test case information, so next can examine it
      $mysqld->{'started_tinfo'}= $tinfo;

    }

  }

  # Wait for clusters to start
  foreach my $cluster ( clusters() )
  {
    if (ndbcluster_wait_started($cluster, ""))
    {
      # failed to start
      $tinfo->{'comment'}= "Start of '".$cluster->name()."' cluster failed";

      #
      # Dump cluster log files to log file to help analyze the
      # cause of the failed start
      #
      ndbcluster_dump($cluster);

      return 1;
    }
  }

  # Wait for mysqlds to start
  foreach my $mysqld ( mysqlds() )
  {
    next if !started($mysqld);

    if (sleep_until_file_created($mysqld->value('pid-file'),
				 $opt_start_timeout,
				 $mysqld->{'proc'}) == 0) {
      $tinfo->{comment}=
	"Failed to start ".$mysqld->name();

      my $logfile= $mysqld->value('#log-error');
      if ( defined $logfile and -f $logfile )
      {
        my @srv_lines= extract_server_log($logfile, $tinfo->{name});
	$tinfo->{logfile}= "Server log is:\n" . join ("", @srv_lines);
      }
      else
      {
	$tinfo->{logfile}= "Could not open server logfile: '$logfile'";
      }
      return 1;
    }
  }

  # Start memcached(s) for each cluster
  foreach my $cluster ( clusters() )
  {
    next if !in_cluster($cluster, memcacheds());

    # Load the memcache metadata into this cluster
    memcached_load_metadata($cluster);

    # Start memcached(s)
    foreach my $memcached ( in_cluster($cluster, memcacheds()))
    {
      next if started($memcached);
      memcached_start($cluster, $memcached);
    }
  }

  return 0;
}


#
# Run include/check-testcase.test
# Before a testcase, run in record mode and save result file to var/tmp
# After testcase, run and compare with the recorded file, they should be equal!
#
# RETURN VALUE
#  The newly started process
#
sub start_check_testcase ($$$) {
  my $tinfo=    shift;
  my $mode=     shift;
  my $mysqld=   shift;

  my $name= "check-".$mysqld->name();
  # Replace dots in name with underscore to avoid that mysqltest
  # misinterpret's what the filename extension is :(
  $name=~ s/\./_/g;

  my $args;
  mtr_init_args(\$args);

  mtr_add_arg($args, "--defaults-file=%s", $path_config_file);
  mtr_add_arg($args, "--defaults-group-suffix=%s", $mysqld->after('mysqld'));
  mtr_add_arg($args, "--result-file=%s", "$opt_vardir/tmp/$name.result");
  mtr_add_arg($args, "--test-file=%s", "include/check-testcase.test");
  mtr_add_arg($args, "--verbose");
  mtr_add_arg($args, "--logdir=%s/tmp", $opt_vardir);

  if ( $mode eq "before" )
  {
    mtr_add_arg($args, "--record");
  }
  my $errfile= "$opt_vardir/tmp/$name.err";
  my $proc= My::SafeProcess->new
    (
     name          => $name,
     path          => $exe_mysqltest,
     error         => $errfile,
     output        => $errfile,
     args          => \$args,
     user_data     => $errfile,
     verbose       => $opt_verbose,
    );

  mtr_report("Started $proc");
  return $proc;
}


sub run_mysqltest ($) {
  my $proc= start_mysqltest(@_);
  $proc->wait();
}


sub start_mysqltest ($) {
  my ($tinfo)= @_;
  my $exe= $exe_mysqltest;
  my $args;

  mark_time_used('admin');

  mtr_init_args(\$args);

  if ( $opt_strace_client )
  {
    $exe=  "strace";
    mtr_add_arg($args, "-o");
    mtr_add_arg($args, "%s/log/mysqltest.strace", $opt_vardir);
    mtr_add_arg($args, "-f");
    mtr_add_arg($args, "$exe_mysqltest");
  }

  mtr_add_arg($args, "--defaults-file=%s", $path_config_file);
  mtr_add_arg($args, "--silent");
  mtr_add_arg($args, "--tmpdir=%s", $opt_tmpdir);
  mtr_add_arg($args, "--character-sets-dir=%s", $path_charsetsdir);
  mtr_add_arg($args, "--logdir=%s/log", $opt_vardir);
  if ($auth_plugin)
  {
    mtr_add_arg($args, "--plugin_dir=%s", dirname($auth_plugin));
  }

  # Log line number and time  for each line in .test file
  mtr_add_arg($args, "--mark-progress")
    if $opt_mark_progress;

  mtr_add_arg($args, "--database=test");

  if ( $opt_ps_protocol )
  {
    mtr_add_arg($args, "--ps-protocol");
  }

  if ( $opt_sp_protocol )
  {
    mtr_add_arg($args, "--sp-protocol");
  }

  if ( $opt_explain_protocol )
  {
    mtr_add_arg($args, "--explain-protocol");
  }

  if ( $opt_json_explain_protocol )
  {
    mtr_add_arg($args, "--json-explain-protocol");
  }

  if ( $opt_view_protocol )
  {
    mtr_add_arg($args, "--view-protocol");
  }

  if ( $opt_trace_protocol )
  {
    mtr_add_arg($args, "--opt-trace-protocol");
  }

  if ( $opt_cursor_protocol )
  {
    mtr_add_arg($args, "--cursor-protocol");
  }


  mtr_add_arg($args, "--timer-file=%s/log/timer", $opt_vardir);

  if ( $opt_compress )
  {
    mtr_add_arg($args, "--compress");
  }

  if ( $opt_sleep )
  {
    mtr_add_arg($args, "--sleep=%d", $opt_sleep);
  }

  if ( $opt_ssl )
  {
    # Turn on SSL for _all_ test cases if option --ssl was used
    mtr_add_arg($args, "--ssl-mode=REQUIRED");
  }

  if ( $opt_max_connections ) {
    mtr_add_arg($args, "--max-connections=%d", $opt_max_connections);
  }

  if ( $opt_embedded_server )
  {

    # Get the args needed for the embedded server
    # and append them to args prefixed
    # with --sever-arg=

    my $mysqld=  $config->group('embedded')
      or mtr_error("Could not get [embedded] section");

    my $mysqld_args;
    mtr_init_args(\$mysqld_args);
    my $extra_opts= get_extra_opts($mysqld, $tinfo);
    mysqld_arguments($mysqld_args, $mysqld, $extra_opts);
    mtr_add_arg($args, "--server-arg=%s", $_) for @$mysqld_args;
  }

  # ----------------------------------------------------------------------
  # export MYSQL_TEST variable containing <path>/mysqltest <args>
  # ----------------------------------------------------------------------
  $ENV{'MYSQL_TEST'}= mtr_args2str($exe_mysqltest, @$args);

  # ----------------------------------------------------------------------
  # Add arguments that should not go into the MYSQL_TEST env var
  # ----------------------------------------------------------------------
  if ( $opt_valgrind_mysqltest )
  {
    # Prefix the Valgrind options to the argument list.
    # We do this here, since we do not want to Valgrind the nested invocations
    # of mysqltest; that would mess up the stderr output causing test failure.
    my @args_saved = @$args;
    mtr_init_args(\$args);
    valgrind_arguments($args, \$exe);
    mtr_add_arg($args, "%s", $_) for @args_saved;
  }

  mtr_add_arg($args, "--test-file=%s", $tinfo->{'path'});

  # Number of lines of resut to include in failure report
  mtr_add_arg($args, "--tail-lines=500");

  if ( defined $tinfo->{'result_file'} ) {
    mtr_add_arg($args, "--result-file=%s", $tinfo->{'result_file'});
  }

  client_debug_arg($args, "mysqltest");

  if ( $opt_record )
  {
    mtr_add_arg($args, "--record");

    # When recording to a non existing result file
    # the name of that file is in "record_file"
    if ( defined $tinfo->{'record_file'} ) {
      mtr_add_arg($args, "--result-file=%s", $tinfo->{record_file});
    }
  }

  if ( $opt_client_gdb )
  {
    gdb_arguments(\$args, \$exe, "client");
  }
  elsif ( $opt_client_lldb )
  {
    lldb_arguments(\$args, \$exe, "client");
  }
  elsif ( $opt_client_ddd )
  {
    ddd_arguments(\$args, \$exe, "client");
  }
  if ( $opt_client_dbx ) {
    dbx_arguments(\$args, \$exe, "client");
  }
  elsif ( $opt_client_debugger )
  {
    debugger_arguments(\$args, \$exe, "client");
  }

  my $proc= My::SafeProcess->new
    (
     name          => "mysqltest",
     path          => $exe,
     args          => \$args,
     append        => 1,
     error         => $path_current_testlog,
     verbose       => $opt_verbose,
    );
  mtr_verbose("Started $proc");
  return $proc;
}

sub create_debug_statement {
  my $run = shift;
  my $args= shift;
  my $input= shift;
  my @params_to_quote = ("--plugin_load=", "--plugin_load_add=");

  # Put $args into a single string
  my $str= join(" ", @$$args);
  my $runline= $input ? "$run $str < $input" : "$run $str";

  foreach my $param_to_quote (@params_to_quote) {
    # add quotes to escape ; in plugin_load option
    my $pos1 = index($runline, $param_to_quote);
    if ( $pos1 != -1 ) {
      my $pos2 = index($runline, " ",$pos1);
      substr($runline,$pos1+length($param_to_quote),0) = "\"";
      substr($runline,$pos2+1,0) = "\"";
    }
  }

  return $runline;
}

#
# Modify the exe and args so that program is run in gdb in xterm
#
sub gdb_arguments {
  my $args= shift;
  my $exe=  shift;
  my $type= shift;
  my $input= shift;

  my $gdb_init_file= "$opt_vardir/tmp/gdbinit.$type";

  # Remove the old gdbinit file
  unlink($gdb_init_file);

  my $runline=create_debug_statement("run", $args,$input);

  # write init file for mysqld or client
  mtr_tofile($gdb_init_file,
	     "break main\n" .
	     $runline);

  if ( $opt_manual_gdb || $opt_manual_boot_gdb )
  {
     print "\nTo start gdb for $type, type in another window:\n";
     print "gdb -cd $glob_mysql_test_dir -x $gdb_init_file $$exe\n";

     # Indicate the exe should not be started
     $$exe= undef;
     return;
  }

  $$args= [];
  mtr_add_arg($$args, "-title");
  mtr_add_arg($$args, "$type");
  mtr_add_arg($$args, "-e");

  if ( $exe_libtool )
  {
    mtr_add_arg($$args, $exe_libtool);
    mtr_add_arg($$args, "--mode=execute");
  }

  mtr_add_arg($$args, "gdb");
  mtr_add_arg($$args, "-x");
  mtr_add_arg($$args, "$gdb_init_file");
  mtr_add_arg($$args, "$$exe");

  $$exe= "xterm";
}

 #
# Modify the exe and args so that program is run in lldb
#
sub lldb_arguments {
  my $args= shift;
  my $exe= shift;
  my $type= shift;
  my $input= shift;
 
  my $lldb_init_file= "$opt_vardir/tmp/$type.lldbinit";
  unlink($lldb_init_file);

  my $str= join(" ", @$$args);

  # write init file for mysqld or client
  mtr_tofile($lldb_init_file,
           "process launch --stop-at-entry -- " . $str);

  if ( $opt_manual_lldb )
  {
    print "\nTo start lldb for $type, type in another window:\n";
    print "cd $glob_mysql_test_dir && lldb -s $lldb_init_file $$exe\n";

    # Indicate the exe should not be started
    $$exe= undef;
    return;
  }

  $$args= [];
  mtr_add_arg($$args, "-title");
  mtr_add_arg($$args, "$type");
  mtr_add_arg($$args, "-e");

  mtr_add_arg($$args, "lldb");
  mtr_add_arg($$args, "-s");
  mtr_add_arg($$args, "$lldb_init_file");
  mtr_add_arg($$args, "$$exe");

  $$exe= "xterm";
}

#
# Modify the exe and args so that program is run in ddd
#
sub ddd_arguments {
  my $args= shift;
  my $exe=  shift;
  my $type= shift;
  my $input= shift;

  my $gdb_init_file= "$opt_vardir/tmp/gdbinit.$type";

  # Remove the old gdbinit file
  unlink($gdb_init_file);

  my $runline=create_debug_statement("run", $args,$input);

  # write init file for mysqld or client
  mtr_tofile($gdb_init_file,
	     "file $$exe\n" .
	     "break main\n" .
	     $runline);

  if ( $opt_manual_ddd )
  {
     print "\nTo start ddd for $type, type in another window:\n";
     print "ddd -cd $glob_mysql_test_dir -x $gdb_init_file $$exe\n";

     # Indicate the exe should not be started
     $$exe= undef;
     return;
  }

  my $save_exe= $$exe;
  $$args= [];
  if ( $exe_libtool )
  {
    $$exe= $exe_libtool;
    mtr_add_arg($$args, "--mode=execute");
    mtr_add_arg($$args, "ddd");
  }
  else
  {
    $$exe= "ddd";
  }
  mtr_add_arg($$args, "--command=$gdb_init_file");
  mtr_add_arg($$args, "$save_exe");
}


#
# Modify the exe and args so that program is run in dbx in xterm
#
sub dbx_arguments {
  my $args= shift;
  my $exe=  shift;
  my $type= shift;
  my $input= shift;

  # Put $args into a single string
  my $str= join " ", @$$args;
  my $runline= $input ? "run $str < $input" : "run $str";

  if ( $opt_manual_dbx ) {
    print "\nTo start dbx for $type, type in another window:\n";
    print "cd $glob_mysql_test_dir; dbx -c \"stop in main; " .
          "$runline\" $$exe\n";

    # Indicate the exe should not be started
    $$exe= undef;
    return;
  }

  $$args= [];
  mtr_add_arg($$args, "-title");
  mtr_add_arg($$args, "$type");
  mtr_add_arg($$args, "-e");

  if ( $exe_libtool ) {
    mtr_add_arg($$args, $exe_libtool);
    mtr_add_arg($$args, "--mode=execute");
  }

  mtr_add_arg($$args, "dbx");
  mtr_add_arg($$args, "-c");
  mtr_add_arg($$args, "stop in main; $runline");
  mtr_add_arg($$args, "$$exe");

  $$exe= "xterm";
}


#
# Modify the exe and args so that program is run in the selected debugger
#
sub debugger_arguments {
  my $args= shift;
  my $exe=  shift;
  my $debugger= $opt_debugger || $opt_client_debugger;

  if ( $debugger =~ /vcexpress|vc|devenv/ )
  {
    # vc[express] /debugexe exe arg1 .. argn

    # Add name of the exe and /debugexe before args
    unshift(@$$args, "$$exe");
    unshift(@$$args, "/debugexe");

    # Set exe to debuggername
    $$exe= $debugger;

  }
  elsif ( $debugger =~ /windbg/ )
  {
    # windbg exe arg1 .. argn

    # Add name of the exe before args
    unshift(@$$args, "$$exe");

    # Set exe to debuggername
    $$exe= $debugger;

  }
  else
  {
    mtr_error("Unknown argument \"$debugger\" passed to --debugger");
  }
}

#
# Modify the exe and args so that program is run in strace 
#
sub strace_server_arguments {
  my $args= shift;
  my $exe=  shift;
  my $type= shift;

  mtr_add_arg($args, "-o");
  mtr_add_arg($args, "%s/log/%s.strace", $opt_vardir, $type);
  mtr_add_arg($args, "-f");
  mtr_add_arg($args, $$exe);
  $$exe= "strace";
}


#
# Modify the exe and args so that client program is run in valgrind
#
sub valgrind_client_arguments {
  my $args= shift;
  my $exe=  shift;
  mtr_add_arg($args, "--tool=memcheck");
  mtr_add_arg($args, "--quiet");
  mtr_add_arg($args, "--leak-check=full");
  mtr_add_arg($args, "--show-leak-kinds=definite,indirect");
  mtr_add_arg($args, "--errors-for-leak-kinds=definite,indirect");
  mtr_add_arg($args, "--num-callers=16");
  mtr_add_arg($args, "--suppressions=%s/valgrind.supp", $glob_mysql_test_dir)
    if -f "$glob_mysql_test_dir/valgrind.supp";
  mtr_add_arg($args, "--error-exitcode=42");

  mtr_add_arg($args, $$exe);
  $$exe= $opt_valgrind_path || "valgrind";
}


#
# Modify the exe and args so that program is run in valgrind
#
sub valgrind_arguments {
  my $args= shift;
  my $exe=  shift;
  my $report_prefix= shift;

<<<<<<< HEAD
  if ( $opt_callgrind)
  {
    mtr_add_arg($args, "--tool=callgrind");
    mtr_add_arg($args, "--base=$opt_vardir/log");
  }
  elsif ( $opt_helgrind )
  {
    mtr_add_arg($args, "--tool=helgrind");
  }
  else
=======
  if (my @tool_list= grep(/^--tool=(memcheck|callgrind|massif)/, @valgrind_args))
>>>>>>> 23032807
  {
    # Get the value of the last specified --tool=<> argument to valgrind
    my ($tool_name)= $tool_list[-1] =~ /(memcheck|callgrind|massif)$/;
    if ($tool_name=~ /memcheck/)
    {
      $daemonize_mysqld ? mtr_add_arg($args, "--leak-check=no") :
                          mtr_add_arg($args, "--leak-check=yes") ;
    }
    else
    {
      $$exe=~ /.*[\/](.*)$/;
      my $report_prefix= defined $report_prefix ? $report_prefix : $1;
      mtr_add_arg($args, "--$tool_name-out-file=$opt_vardir/log/".
                         "$report_prefix"."_$tool_name.out.%%p");
    }
<<<<<<< HEAD
    mtr_add_arg($args, "--num-callers=16");
    # Support statically-linked malloc libraries and
    # dynamically-linked jemalloc
    mtr_add_arg($args, "--soname-synonyms=somalloc=NONE,somalloc=*jemalloc*");
    mtr_add_arg($args, "--suppressions=%s/valgrind.supp", $glob_mysql_test_dir)
      if -f "$glob_mysql_test_dir/valgrind.supp";
=======
>>>>>>> 23032807
  }

  # Add valgrind options, can be overriden by user
  mtr_add_arg($args, '%s', $_) for (@valgrind_args);

  # Non-zero exit code, to ensure failure is reported.
  mtr_add_arg($args, "--error-exitcode=42");

  mtr_add_arg($args, $$exe);

  $$exe= $opt_valgrind_path || "valgrind";

  if ($exe_libtool)
  {
    # Add "libtool --mode-execute" before the test to execute
    # if running in valgrind(to avoid valgrinding bash)
    unshift(@$args, "--mode=execute", $$exe);
    $$exe= $exe_libtool;
  }
}

#
# Search server logs for valgrind reports printed at mysqld termination
#

sub valgrind_exit_reports() {
  my $found_err= 0;

  foreach my $log_file (keys %mysqld_logs)
  {
    my @culprits= ();
    my $valgrind_rep= "";
    my $found_report= 0;
    my $err_in_report= 0;
    my $ignore_report= 0;

    my $LOGF = IO::File->new($log_file)
      or mtr_error("Could not open file '$log_file' for reading: $!");

    while ( my $line = <$LOGF> )
    {
      if ($line =~ /^CURRENT_TEST: (.+)$/)
      {
        my $testname= $1;
        # If we have a report, report it if needed and start new list of tests
        if ($found_report)
        {
          if ($err_in_report)
          {
            mtr_print ("Valgrind report from $log_file after tests:\n",
                        @culprits);
            mtr_print_line();
            print ("$valgrind_rep\n");
            $found_err= 1;
            $err_in_report= 0;
          }
          # Make ready to collect new report
          @culprits= ();
          $found_report= 0;
          $valgrind_rep= "";
        }
        push (@culprits, $testname);
        next;
      }
      # This line marks a report to be ignored
      $ignore_report=1 if $line =~ /VALGRIND_DO_QUICK_LEAK_CHECK/;
      # This line marks the start of a valgrind report
      $found_report= 1 if $line =~ /^==\d+== .* SUMMARY:/;

      if ($ignore_report && $found_report) {
        $ignore_report= 0;
        $found_report= 0;
      }

      if ($found_report) {
        $line=~ s/^==\d+== //;
        $valgrind_rep .= $line;
        $err_in_report= 1 if $line =~ /ERROR SUMMARY: [1-9]/;
        $err_in_report= 1 if $line =~ /definitely lost: [1-9]/;
        $err_in_report= 1 if $line =~ /possibly lost: [1-9]/;
        $err_in_report= 1 if $line =~ /still reachable: [1-9]/;
      }
    }

    $LOGF= undef;

    if ($err_in_report) {
      mtr_print ("Valgrind report from $log_file after tests:\n", @culprits);
      mtr_print_line();
      print ("$valgrind_rep\n");
      $found_err= 1;
    }
  }

  return $found_err;
}

sub run_ctest() {
  my $olddir= getcwd();
  chdir ($bindir) or die ("Could not chdir to $bindir");
  my $tinfo;
  my $no_ctest= (IS_WINDOWS) ? 256 : -1;
  my $ctest_vs= "";

  # Just ignore if not configured/built to run ctest
  if (! -f "CTestTestfile.cmake") {
    mtr_report("No unit tests found.");
    chdir($olddir);
    return;
  }

  # Add vs-config option if needed
  $ctest_vs= "-C $opt_vs_config" if $opt_vs_config;

  # Also silently ignore if we don't have ctest and didn't insist
  # Special override: also ignore in Pushbuild, some platforms may not have it
  # Now, run ctest and collect output
  $ENV{CTEST_OUTPUT_ON_FAILURE} = 1;
  my $ctest_out= `ctest $ctest_vs 2>&1`;
  if ($? == $no_ctest && ($opt_ctest == -1 || defined $ENV{PB2WORKDIR})) {
    chdir($olddir);
    return;
  }

  # Create minimalistic "test" for the reporting
  $tinfo = My::Test->new
    (
     name           => 'unit_tests',
    );
  # Set dummy worker id to align report with normal tests
  $tinfo->{worker} = 0 if $opt_parallel > 1;

  my $ctfail= 0;		# Did ctest fail?
  if ($?) {
    $ctfail= 1;
    $tinfo->{result}= 'MTR_RES_FAILED';
    $tinfo->{comment}= "ctest failed with exit code $?, see result below";
    $ctest_out= "" unless $ctest_out;
  }
  my $ctfile= "$opt_vardir/ctest.log";
  my $ctres= 0;			# Did ctest produce report summary?

  open (CTEST, " > $ctfile") or die ("Could not open output file $ctfile");

  $ctest_report .= $ctest_out if $opt_ctest_report;

  # Put ctest output in log file, while analyzing results
  for (split ('\n', $ctest_out)) {
    print CTEST "$_\n";
    if (/tests passed/) {
      $ctres= 1;
      $ctest_report .= "\nUnit tests: $_\n";
    }
    if ( /FAILED/ or /\(Failed\)/ ) {
      $ctfail= 1;
      $ctest_report .= "  $_\n";
    }
  }
  close CTEST;

  # Set needed 'attributes' for test reporting
  $tinfo->{comment}.= "\nctest did not pruduce report summary" if ! $ctres;
  $tinfo->{result}= ($ctres && !$ctfail)
    ? 'MTR_RES_PASSED' : 'MTR_RES_FAILED';
  $ctest_report .= "Report from unit tests in $ctfile";
  $tinfo->{failures}= ($tinfo->{result} eq 'MTR_RES_FAILED');

  mark_time_used('test');
  mtr_report_test($tinfo);
  chdir($olddir);
  return $tinfo;
}

#
# Usage
#
sub usage ($) {
  my ($message)= @_;

  if ( $message )
  {
    print STDERR "$message\n";
  }

  print <<HERE;

$0 [ OPTIONS ] [ TESTCASE ]

Options to control what engine/variation to run

  embedded-server       Use the embedded server, i.e. no mysqld daemons
  ps-protocol           Use the binary protocol between client and server
  cursor-protocol       Use the cursor protocol between client and server
                        (implies --ps-protocol)
  view-protocol         Create a view to execute all non updating queries
  opt-trace-protocol    Print optimizer trace
  explain-protocol      Run 'EXPLAIN EXTENDED' on all SELECT, INSERT,
                        REPLACE, UPDATE and DELETE queries.
  json-explain-protocol Run 'EXPLAIN FORMAT=JSON' on all SELECT, INSERT,
                        REPLACE, UPDATE and DELETE queries.
  sp-protocol           Create a stored procedure to execute all queries
  compress              Use the compressed protocol between client and server
  ssl                   Use ssl protocol between client and server
  skip-ssl              Dont start server with support for ssl connections
  vs-config             Visual Studio configuration used to create executables
                        (default: MTR_VS_CONFIG environment variable)

  defaults-file=<config template> Use fixed config template for all
                        tests
  defaults-extra-file=<config template> Extra config template to add to
                        all generated configs
  combination=<opt>     Use at least twice to run tests with specified 
                        options to mysqld
  skip-combinations     Ignore combination file (or options)

Options to control directories to use
  tmpdir=DIR            The directory where temporary files are stored
                        (default: ./var/tmp).
  vardir=DIR            The directory where files generated from the test run
                        is stored (default: ./var). Specifying a ramdisk or
                        tmpfs will speed up tests.
  mem                   Run testsuite in "memory" using tmpfs or ramdisk
                        Attempts to find a suitable location
                        using a builtin list of standard locations
                        for tmpfs (/dev/shm)
                        The option can also be set using environment
                        variable MTR_MEM=[DIR]
  clean-vardir          Clean vardir if tests were successful and if
                        running in "memory". Otherwise this option is ignored
  client-bindir=PATH    Path to the directory where client binaries are located
  client-libdir=PATH    Path to the directory where client libraries are located


Options to control what test suites or cases to run

  force                 Continue to run the suite after failure
  with-ndbcluster-only  Run only tests that include "ndb" in the filename
  skip-ndb[cluster]     Skip all tests that need cluster. Default.
  include-ndb[cluster]  Enable all tests that need cluster
  do-test=PREFIX or REGEX
                        Run test cases which name are prefixed with PREFIX
                        or fulfills REGEX
  skip-test=PREFIX or REGEX
                        Skip test cases which name are prefixed with PREFIX
                        or fulfills REGEX
  start-from=PREFIX     Run test cases starting test prefixed with PREFIX where
                        prefix may be suite.testname or just testname
  suite[s]=NAME1,..,NAMEN
                        Collect tests in suites from the comma separated
                        list of suite names.
                        The default is: "$DEFAULT_SUITES"
  skip-rpl              Skip the replication test cases.
  big-test              Also run tests marked as "big"
  enable-disabled       Run also tests marked as disabled
  print-testcases       Don't run the tests but print details about all the
                        selected tests, in the order they would be run.
  do-test-list=FILE     Run the tests listed in FILE. Each line in the file
                        is an entry and should be formatted as:
                        <SUITE>.<TESTNAME> or <SUITE> <TESTNAME>.
                        "#" as first character marks a comment.
  skip-test-list=FILE   Skip the tests listed in FILE. Each line in the file
                        is an entry and should be formatted as: 
                        <TESTNAME> : <COMMENT>
  skip-sys-schema       Skip loading of the sys schema, and running the
                        sysschema test suite. An empty sys database is
                        still created

Options that specify ports

  mtr-port-base=#       Base for port numbers, ports from this number to
  port-base=#           number+9 are reserved. Should be divisible by 10;
                        if not it will be rounded down. May be set with
                        environment variable MTR_PORT_BASE. If this value is
                        set and is not "auto", it overrides build-thread.
  mtr-build-thread=#    Specify unique number to calculate port number(s) from.
  build-thread=#        Can be set in environment variable MTR_BUILD_THREAD.
                        Set  MTR_BUILD_THREAD="auto" to automatically aquire
                        a build thread id that is unique to current host
  mysqlx-port           Specify the port number to be used for mysqlxplugin.
                        Can be set in environment variable MYSQLXPLUGIN_PORT.
                        If not specified will create its own ports.
                        [NOTE]-- will not work for parallel servers.

Options for test case authoring

  record TESTNAME       (Re)genereate the result file for TESTNAME
  check-testcases       Check testcases for sideeffects
  mark-progress         Log line number and elapsed time to <testname>.progress

Options that pass on options (these may be repeated)

  mysqld=ARGS           Specify additional arguments to "mysqld"
  mysqld-env=VAR=VAL    Specify additional environment settings for "mysqld"

Options to run test on running server

  extern option=value   Run only the tests against an already started server
                        the options to use for connection to the extern server
                        must be specified using name-value pair notation
                        For example:
                         ./$0 --extern socket=/tmp/mysqld.sock

Options for debugging the product

  boot-dbx              Start bootstrap server in dbx
  boot-ddd              Start bootstrap server in ddd
  boot-gdb              Start bootstrap server in gdb
  manual-boot-gdb       Let user manually start mysqld in gdb, during
                        initialize process
  client-dbx            Start mysqltest client in dbx
  client-ddd            Start mysqltest client in ddd
  client-debugger=NAME  Start mysqltest in the selected debugger
  client-gdb            Start mysqltest client in gdb
  client-lldb           Start mysqltest client in lldb
  dbx                   Start the mysqld(s) in dbx
  ddd                   Start the mysqld(s) in ddd
  debug                 Dump trace output for all servers and client programs
  debug-common          Same as debug, but sets 'd' debug flags to
                        "query,info,error,enter,exit"; you need this if you
                        want both to see debug printouts and to use
                        DBUG_EXECUTE_IF.
  debug-server          Use debug version of server, but without turning on
                        tracing
  debugger=NAME         Start mysqld in the selected debugger
  gdb                   Start the mysqld(s) in gdb
  lldb                  Start the mysqld(s) in lldb
  manual-debug          Let user manually start mysqld in debugger, before
                        running test(s)
  manual-gdb            Let user manually start mysqld in gdb, before running
                        test(s)
  manual-ddd            Let user manually start mysqld in ddd, before running
                        test(s)
  manual-dbx            Let user manually start mysqld in dbx, before running
                        test(s)
  manual-lldb           Let user manually start mysqld in lldb, before running 
                        test(s)
  strace-client         Create strace output for mysqltest client, 
  strace-server         Create strace output for mysqltest server, 
  max-save-core         Limit the number of core files saved (to avoid filling
                        up disks for heavily crashing server). Defaults to
                        $opt_max_save_core, set to 0 for no limit. Set
                        it's default with MTR_MAX_SAVE_CORE
  max-save-datadir      Limit the number of datadir saved (to avoid filling
                        up disks for heavily crashing server). Defaults to
                        $opt_max_save_datadir, set to 0 for no limit. Set
                        it's default with MTR_MAX_SAVE_DATDIR
  max-test-fail         Limit the number of test failurs before aborting
                        the current test run. Defaults to
                        $opt_max_test_fail, set to 0 for no limit. Set
                        it's default with MTR_MAX_TEST_FAIL

Options for valgrind

  valgrind              Run the "mysqltest" and "mysqld" executables using
                        valgrind with default options
  valgrind-all          Synonym for --valgrind
  valgrind-clients      Run clients started by .test files with valgrind
  valgrind-mysqltest    Run the "mysqltest" and "mysql_client_test" executable
                        with valgrind
  valgrind-mysqld       Run the "mysqld" executable with valgrind
  valgrind-options=ARGS Deprecated, use --valgrind-option
  valgrind-option=ARGS  Option to give valgrind, replaces default option(s),
                        can be specified more then once
  valgrind-path=<EXE>   Path to the valgrind executable
  callgrind             Instruct valgrind to use callgrind

Misc options
  user=USER             User for connecting to mysqld(default: $opt_user)
  comment=STR           Write STR to the output
  timer                 Show test case execution time.
  verbose               More verbose output(use multiple times for even more)
  verbose-restart       Write when and why servers are restarted
  start                 Only initialize and start the servers, using the
                        startup settings for the first specified test case
                        Example:
                         $0 --start alias &
  start-and-exit        Same as --start, but mysql-test-run terminates and
                        leaves just the server running
  start-dirty           Only start the servers (without initialization) for
                        the first specified test case
  user-args             In combination with start* and no test name, drops
                        arguments to mysqld except those specified with
                        --mysqld (if any)
  wait-all              If --start or --start-dirty option is used, wait for all
                        servers to exit before finishing the process
  fast                  Run as fast as possible, dont't wait for servers
                        to shutdown etc.
  force-restart         Always restart servers between tests
  parallel=N            Run tests in N parallel threads (default=1)
                        Use parallel=auto for auto-setting of N
  repeat=N              Run each test N number of times
  retry=N               Retry tests that fail N times, limit number of failures
                        to $opt_retry_failure
  retry-failure=N       Limit number of retries for a failed test
  reorder               Reorder tests to get fewer server restarts
  help                  Get this help text

  testcase-timeout=MINUTES Max test case run time (default $opt_testcase_timeout)
  suite-timeout=MINUTES Max test suite run time (default $opt_suite_timeout)
  shutdown-timeout=SECONDS Max number of seconds to wait for server shutdown
                        before killing servers (default $opt_shutdown_timeout)
  warnings              Scan the log files for warnings. Use --nowarnings
                        to turn off.

  sleep=SECONDS         Passed to mysqltest, will be used as fixed sleep time
  debug-sync-timeout=NUM Set default timeout for WAIT_FOR debug sync
                        actions. Disable facility with NUM=0.
  gcov                  Collect coverage information after the test.
                        The result is a gcov file per source and header file.
  gprof                 Collect profiling information using gprof.
  experimental=<file>   Refer to list of tests considered experimental;
                        failures will be marked exp-fail instead of fail.
  report-features       First run a "test" that reports mysql features
  timestamp             Print timestamp before each test report line
  timediff              With --timestamp, also print time passed since
                        *previous* test started
  max-connections=N     Max number of open connection to server in mysqltest
  default-myisam        Set default storage engine to MyISAM for non-innodb
                        tests. This is needed after switching default storage
                        engine to InnoDB.
  report-times          Report how much time has been spent on different
                        phases of test execution.
  nounit-tests          Do not run unit tests. Normally run if configured
                        and if not running named tests/suites
  unit-tests            Run unit tests even if they would otherwise not be run
  unit-tests-report     Include report of every test included in unit tests.
  stress=ARGS           Run stress test, providing options to
                        mysql-stress-test.pl. Options are separated by comma.
  suite-opt             Run the particular file in the suite as the suite.opt.
  xml-report=FILE       Generate a XML report file compatible with JUnit.

Some options that control enabling a feature for normal test runs,
can be turned off by prepending 'no' to the option, e.g. --notimer.
This applies to reorder, timer, check-testcases and warnings.

HERE
  exit(1);

}

sub list_options ($) {
  my $hash= shift;

  for (keys %$hash) {
    s/([:=].*|[+!])$//;
    s/\|/\n--/g;
    print "--$_\n" unless /list-options/;
  }

  exit(1);
}
<|MERGE_RESOLUTION|>--- conflicted
+++ resolved
@@ -164,17 +164,13 @@
 
 # If you add a new suite, please check TEST_DIRS in Makefile.am.
 #
-<<<<<<< HEAD
 my $DEFAULT_SUITES= "main,sys_vars,binlog,federated,gis,rpl,innodb,innodb_gis,"
   ."innodb_fts,innodb_zip,innodb_undo,innodb_stress,perfschema,funcs_1,"
   ."funcs_2,opt_trace,parts,auth_sec,query_rewrite_plugins,gcol,sysschema,"
   ."test_service_sql_api,jp,stress,engines/iuds,engines/funcs,"
-  ."query_response_time,audit_log,json,"
+  ."query_response_time,audit_log,json,connection_control,"
   ."tokudb.add_index,tokudb.alter_table,tokudb,tokudb.bugs,tokudb.parts,"
   ."tokudb.rpl";
-=======
-my $DEFAULT_SUITES= "main,sys_vars,binlog,federated,gis,rpl,innodb,innodb_gis,innodb_fts,innodb_zip,innodb_undo,perfschema,funcs_1,opt_trace,parts,auth_sec,query_rewrite_plugins,gcol,sysschema,test_service_sql_api,json,connection_control";
->>>>>>> 23032807
 my $opt_suites;
 
 our $opt_verbose= 0;  # Verbose output, enable with --verbose
@@ -1827,31 +1823,25 @@
     $opt_debug_sync_timeout*= 10;
   }
 
-<<<<<<< HEAD
   if ( $opt_helgrind )
   {
     mtr_report("Turning on valgrind with helgrind for mysqld(s)");
     $opt_valgrind= 1;
     $opt_valgrind_mysqld= 1;
-  }
-
-  if ( $opt_valgrind )
-  {
-    # Set valgrind_options to default unless already defined
-    push(@valgrind_args, @default_valgrind_args)
-      unless @valgrind_args || $opt_helgrind;
-=======
+
+    push(@valgrind_args, "--tool=helgrind");
+  }
+
   if ($opt_valgrind)
   {
     # Default to --tool=memcheck if no other tool has been explicitly
     # specified. From >= 2.1.2, this option is needed
-    if (!@valgrind_args or !grep(/^--tool=/, @valgrind_args))
+    if ((!@valgrind_args and !$opt_helgrind) or !grep(/^--tool=/, @valgrind_args))
     {
       # Set default valgrind options for memcheck, can be overriden by user
       unshift(@valgrind_args, ("--tool=memcheck", "--num-callers=16",
                                "--show-reachable=yes"));
     }
->>>>>>> 23032807
 
     # Add suppression file if not specified
     if (!grep(/^--suppressions=/, @valgrind_args))
@@ -7016,23 +7006,10 @@
   my $exe=  shift;
   my $report_prefix= shift;
 
-<<<<<<< HEAD
-  if ( $opt_callgrind)
-  {
-    mtr_add_arg($args, "--tool=callgrind");
-    mtr_add_arg($args, "--base=$opt_vardir/log");
-  }
-  elsif ( $opt_helgrind )
-  {
-    mtr_add_arg($args, "--tool=helgrind");
-  }
-  else
-=======
-  if (my @tool_list= grep(/^--tool=(memcheck|callgrind|massif)/, @valgrind_args))
->>>>>>> 23032807
+  if (my @tool_list= grep(/^--tool=(memcheck|callgrind|massif|helgrind)/, @valgrind_args))
   {
     # Get the value of the last specified --tool=<> argument to valgrind
-    my ($tool_name)= $tool_list[-1] =~ /(memcheck|callgrind|massif)$/;
+    my ($tool_name)= $tool_list[-1] =~ /(memcheck|callgrind|massif|helgrind)$/;
     if ($tool_name=~ /memcheck/)
     {
       $daemonize_mysqld ? mtr_add_arg($args, "--leak-check=no") :
@@ -7045,15 +7022,9 @@
       mtr_add_arg($args, "--$tool_name-out-file=$opt_vardir/log/".
                          "$report_prefix"."_$tool_name.out.%%p");
     }
-<<<<<<< HEAD
-    mtr_add_arg($args, "--num-callers=16");
     # Support statically-linked malloc libraries and
     # dynamically-linked jemalloc
     mtr_add_arg($args, "--soname-synonyms=somalloc=NONE,somalloc=*jemalloc*");
-    mtr_add_arg($args, "--suppressions=%s/valgrind.supp", $glob_mysql_test_dir)
-      if -f "$glob_mysql_test_dir/valgrind.supp";
-=======
->>>>>>> 23032807
   }
 
   # Add valgrind options, can be overriden by user
