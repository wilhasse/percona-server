#
# Basic tests of row-level logging
#

#
# First we test tables with only an index.
#

eval CREATE TABLE t1 (C1 CHAR(1), C2 CHAR(1), INDEX (C1)$extra_index_t1) ENGINE = $type ;
SELECT * FROM t1;
sync_slave_with_master;
SELECT * FROM t1;

# Testing insert
connection master;
INSERT INTO t1 VALUES ('A','B'), ('X','Y'), ('X','X');
INSERT INTO t1 VALUES ('A','C'), ('X','Z'), ('A','A');
SELECT * FROM t1 ORDER BY C1,C2;
sync_slave_with_master;
SELECT * FROM t1 ORDER BY C1,C2;

# Testing delete
# Observe that are several rows having the value for the index but only one
# should be deleted.
connection master;
DELETE FROM t1 WHERE C1 = C2;
SELECT * FROM t1 ORDER BY C1,C2;
sync_slave_with_master;
SELECT * FROM t1 ORDER BY C1,C2;

#
# Testing update.
# Note that we have a condition on a column that is not part of the index for
# the table. The right row should be updated nevertheless.
#
connection master;
UPDATE t1 SET C2 = 'I' WHERE C1 = 'A' AND C2 = 'C';
SELECT * FROM t1 ORDER BY C1,C2;
sync_slave_with_master;
SELECT * FROM t1 ORDER BY C1,C2;

# Testing update with a condition that does not match any rows, but
# which has a match for the index.
connection master;
UPDATE t1 SET c2 = 'Q' WHERE c1 = 'A' AND c2 = 'N';
SELECT * FROM t1 ORDER BY c1,c2;
sync_slave_with_master;
SELECT * FROM t1 ORDER BY c1,c2;

#
# Testing table with primary key
#
connection master;
eval CREATE TABLE t2 (c1 INT, c12 char(1), c2 INT, PRIMARY KEY (c1)) ENGINE = $type ;
INSERT INTO t2
  VALUES (1,'A',2),  (2,'A',4),  (3,'A',9),  (4,'A',15), (5,'A',25),
         (6,'A',35), (7,'A',50), (8,'A',64), (9,'A',81);
SELECT * FROM t2 ORDER BY c1,c2;
SELECT * FROM t2 WHERE c2 = c1 * c1 ORDER BY c1,c2;
sync_slave_with_master;
SELECT * FROM t2 ORDER BY c1,c2;
SELECT * FROM t2 WHERE c2 = c1 * c1 ORDER BY c1,c2;

connection master;
UPDATE t2 SET c2 = c1*c1 WHERE c2 != c1*c1;
SELECT * FROM t2 WHERE c2 = c1 * c1 ORDER BY c1,c2;
sync_slave_with_master;
SELECT * FROM t2 WHERE c2 = c1 * c1 ORDER BY c1,c2;

# Testing update with a condition that does not match any rows, but
# which has a match for the primary key.
connection master;
UPDATE t2 SET c12 = 'Q' WHERE c1 = 1 AND c2 = 999;
SELECT * FROM t2 ORDER BY c1,c2;
sync_slave_with_master;
SELECT * FROM t2 ORDER BY c1,c2;

connection master;
DELETE FROM t2 WHERE c1 % 4 = 0;
SELECT * FROM t2 ORDER BY c1,c2;
sync_slave_with_master;
SELECT * FROM t2 ORDER BY c1,c2;

connection master;
UPDATE t2 SET c12='X';

#
# Testing table with a multi-column primary key.
#
connection master;
eval CREATE TABLE t3 (C1 CHAR(1), C2 CHAR(1), pk1 INT, C3 CHAR(1), pk2 INT, PRIMARY KEY (pk1,pk2)) ENGINE = $type ;

INSERT INTO t3 VALUES ('A','B',1,'B',1), ('X','Y',2,'B',1), ('X','X',3,'B',1);
INSERT INTO t3 VALUES ('A','C',1,'B',2), ('X','Z',2,'B',2), ('A','A',3,'B',2);
SELECT * FROM t3 ORDER BY C1,C2;
sync_slave_with_master;
SELECT * FROM t3 ORDER BY C1,C2;

connection master;
DELETE FROM t3 WHERE C1 = C2;
SELECT * FROM t3 ORDER BY C1,C2;
sync_slave_with_master;
SELECT * FROM t3 ORDER BY C1,C2;

connection master;
UPDATE t3 SET C2 = 'I' WHERE C1 = 'A' AND C2 = 'C';
SELECT * FROM t3 ORDER BY C1,C2;
sync_slave_with_master;
SELECT * FROM t3 ORDER BY C1,C2;

#
# Testing table without index or primary key
#
connection master;
eval CREATE TABLE t6 (C1 CHAR(1), C2 CHAR(1), C3 INT$extra_index_t6) ENGINE = $type;

# Testing insert
INSERT INTO t6 VALUES ('A','B',1), ('X','Y',2), ('X','X',3);
INSERT INTO t6 VALUES ('A','C',4), ('X','Z',5), ('A','A',6);
SELECT * FROM t6 ORDER BY C3;
sync_slave_with_master;
SELECT * FROM t6 ORDER BY C3;

# Testing delete
# Observe that are several rows having the value for the index but only one
# should be deleted.
connection master;
DELETE FROM t6 WHERE C1 = C2;
SELECT * FROM t6 ORDER BY C3;
sync_slave_with_master;
SELECT * FROM t6 ORDER BY C3;

#
# Testing update.
# Note that we have a condition on a column that is not part of the index for
# the table. The right row should be updated nevertheless.
#
connection master;
UPDATE t6 SET C2 = 'I' WHERE C1 = 'A' AND C2 = 'C';
SELECT * FROM t6 ORDER BY C3;
sync_slave_with_master;
SELECT * FROM t6 ORDER BY C3;

# now mixing the 3 tables without begin/commit
connection master;
eval CREATE TABLE t5 (C1 CHAR(1), C2 CHAR(1), C3 INT PRIMARY KEY) ENGINE = $type ;
INSERT INTO t5 VALUES ('A','B',1), ('X','Y',2), ('X','X',3);
INSERT INTO t5 VALUES ('A','C',4), ('X','Z',5), ('A','A',6);

UPDATE t5,t2,t3 SET t5.C2='Q', t2.c12='R', t3.C3 ='S' WHERE t5.C1 = t2.c12 AND t5.C1 = t3.C1;
SELECT * FROM t5,t2,t3 WHERE t5.C2='Q' AND t2.c12='R' AND t3.C3 ='S' ORDER BY t5.C3,t2.c1,t3.pk1,t3.pk2;
sync_slave_with_master;
SELECT * FROM t5,t2,t3 WHERE t5.C2='Q' AND t2.c12='R' AND t3.C3 ='S' ORDER BY t5.C3,t2.c1,t3.pk1,t3.pk2;

#
# Testing special column types
#

connection master;
eval CREATE TABLE t4 (C1 CHAR(1) PRIMARY KEY, B1 BIT(1), B2 BIT(1) NOT NULL DEFAULT 0, C2 CHAR(1) NOT NULL DEFAULT 'A') ENGINE = $type ;

INSERT INTO t4 SET C1 = 1;
SELECT C1,HEX(B1),HEX(B2) FROM t4 ORDER BY C1;
sync_slave_with_master;
SELECT C1,HEX(B1),HEX(B2) FROM t4 ORDER BY C1;

#
# Testing conflicting operations
#
connection master;
eval CREATE TABLE t7 (C1 INT PRIMARY KEY, C2 INT) ENGINE = $type ;
sync_slave_with_master;
--echo --- on slave: original values ---
INSERT INTO t7 VALUES (1,3), (2,6), (3,9);
SELECT * FROM t7 ORDER BY C1;

# since bug#31552/31609 idempotency is not default any longer. In order
# the preceeding test INSERT INTO t7 to pass the mode is switched
# temprorarily
set @@global.slave_exec_mode= 'IDEMPOTENT';

connection master;
--echo --- on master: new values inserted ---
INSERT INTO t7 VALUES (1,2), (2,4), (3,6);
SELECT * FROM t7 ORDER BY C1;
sync_slave_with_master;

set @@global.slave_exec_mode= default;
--echo --- on slave: old values should be overwritten by replicated values ---
SELECT * FROM t7 ORDER BY C1;

#
# A more complicated test where the table has several keys and we are
# causing a conflict for a key that is not "last".
#
connection master;
--echo --- on master ---
eval CREATE TABLE t8 (a INT PRIMARY KEY, b INT UNIQUE, c INT UNIQUE) ENGINE = $type ;

# First we make sure that the constraints are correctly set.
INSERT INTO t8 VALUES (99,99,99);
--error ER_DUP_ENTRY
INSERT INTO t8 VALUES (99,22,33);
--error ER_DUP_ENTRY
INSERT INTO t8 VALUES (11,99,33);
--error ER_DUP_ENTRY
INSERT INTO t8 VALUES (11,22,99);
SELECT * FROM t8 ORDER BY a;

sync_slave_with_master;
--echo --- on slave ---
SELECT * FROM t8 ORDER BY a;
INSERT INTO t8 VALUES (1,2,3), (2,4,6), (3,6,9);
SELECT * FROM t8 ORDER BY a;

# since bug#31552/31609 idempotency is not default any longer. In order
# the preceeding test INSERT INTO t8 to pass the mode is switched
# temprorarily
set @@global.slave_exec_mode= 'IDEMPOTENT';

connection master;
--echo --- on master ---
# We insert a row that will cause conflict on the primary key but not
# on the other keys.
INSERT INTO t8 VALUES (2,4,8);
sync_slave_with_master;
set @@global.slave_exec_mode= default;

--echo --- on slave ---
SELECT * FROM t8 ORDER BY a;

# BUG#31552: Replication breaks when deleting rows from out-of-sync
#            table without PK

--echo **** Test for BUG#31552 ****

--echo **** On Master ****
# Clean up t1 so that we can use it.
connection master;
DELETE FROM t1;
sync_slave_with_master;

# Just to get a clean binary log
source include/reset_master_and_slave.inc;

--echo **** On Master ****
connection master;
INSERT INTO t1 VALUES ('K','K'), ('L','L'), ('M','M');
--echo **** On Master ****
sync_slave_with_master;
# since bug#31552/31609 idempotency is not default any longer. In order
# the following test DELETE FROM t1 to pass the mode is switched
# temprorarily
set @@global.slave_exec_mode= 'IDEMPOTENT';
DELETE FROM t1 WHERE C1 = 'L';

connection master;
DELETE FROM t1;
query_vertical SELECT COUNT(*) FROM t1 ORDER BY c1,c2;
sync_slave_with_master;
set @@global.slave_exec_mode= default;
let $last_error = query_get_value("SHOW SLAVE STATUS", Last_SQL_Error, 1);
disable_query_log;
eval SELECT "$last_error" AS Last_SQL_Error;
enable_query_log;
query_vertical SELECT COUNT(*) FROM t1 ORDER BY c1,c2;

# BUG#37076: TIMESTAMP/DATETIME values are not replicated correctly
#            between machines with mixed endiannes
#            (regression test)

--echo **** Test for BUG#37076 ****
--echo **** On Master ****
connection master;
DROP TABLE IF EXISTS t1;
CREATE TABLE t1 (a TIMESTAMP, b DATETIME, c DATE);
INSERT INTO t1 VALUES(
  '2005-11-14 01:01:01', '2005-11-14 01:01:02', '2005-11-14');

--echo **** On Slave ****
sync_slave_with_master slave;
SELECT * FROM t1;

#
# cleanup
#

connection master;
DROP TABLE IF EXISTS t1,t2,t3,t4,t5,t6,t7,t8;
sync_slave_with_master;

#
# BUG#37426: RBR breaks for CHAR() UTF8 fields > 85 chars
#

# We have 4 combinations to test with respect to the field length
# (i.e., the number of bytes) of the CHAR fields:
#
# 1. Replicating from CHAR<256 to CHAR<256 
# 2. Replicating from CHAR<256 to CHAR>255
# 3. Replicating from CHAR>255 to CHAR<256
# 4. Replicating from CHAR>255 to CHAR>255

# We also make a special case of using the max size of a field on the
# master, i.e. CHAR(255) in UTF-8, giving another three cases.
#
# 5. Replicating UTF-8 CHAR(255) to CHAR(<256)
# 6. Replicating UTF-8 CHAR(255) to CHAR(>255)
# 7. Replicating UTF-8 CHAR(255) to CHAR(255) UTF-8

connection master;
eval CREATE TABLE t1 (i INT NOT NULL,
                      c CHAR(16) CHARACTER SET utf8 NOT NULL,
                      j INT NOT NULL) ENGINE = $type ;

eval CREATE TABLE t2 (i INT NOT NULL,
                      c CHAR(16) CHARACTER SET utf8 NOT NULL,
                      j INT NOT NULL) ENGINE = $type ;

sync_slave_with_master;
ALTER TABLE t2 MODIFY c CHAR(128) CHARACTER SET utf8 NOT NULL;

connection master;
eval CREATE TABLE t3 (i INT NOT NULL,
                      c CHAR(128) CHARACTER SET utf8 NOT NULL,
                      j INT NOT NULL) ENGINE = $type ;
sync_slave_with_master;
ALTER TABLE t3 MODIFY c CHAR(16) CHARACTER SET utf8 NOT NULL;

connection master;
eval CREATE TABLE t4 (i INT NOT NULL,
                      c CHAR(128) CHARACTER SET utf8 NOT NULL,
                      j INT NOT NULL) ENGINE = $type ;

eval CREATE TABLE t5 (i INT NOT NULL,
                      c CHAR(255) CHARACTER SET utf8 NOT NULL,
                      j INT NOT NULL) ENGINE = $type ;
sync_slave_with_master;
ALTER TABLE t5 MODIFY c CHAR(16) CHARACTER SET utf8 NOT NULL;

connection master;
eval CREATE TABLE t6 (i INT NOT NULL,
                      c CHAR(255) CHARACTER SET utf8 NOT NULL,
                      j INT NOT NULL) ENGINE = $type ;
sync_slave_with_master;
ALTER TABLE t6 MODIFY c CHAR(128) CHARACTER SET utf8 NOT NULL;

connection master;
eval CREATE TABLE t7 (i INT NOT NULL,
                      c CHAR(255) CHARACTER SET utf8 NOT NULL,
                      j INT NOT NULL) ENGINE = $type ;

--echo [expecting slave to replicate correctly]
connection master;
INSERT INTO t1 VALUES (1, "", 1);
INSERT INTO t1 VALUES (2, repeat(_utf8'a', 16), 2);
sync_slave_with_master;

let $diff_table_1=master:test.t1;
let $diff_table_2=slave:test.t1;
source include/diff_tables.inc;

--echo [expecting slave to replicate correctly]
connection master;
INSERT INTO t2 VALUES (1, "", 1);
INSERT INTO t2 VALUES (2, repeat(_utf8'a', 16), 2);
sync_slave_with_master;

let $diff_table_1=master:test.t2;
let $diff_table_2=slave:test.t2;
source include/diff_tables.inc;

--echo [expecting slave to stop]
connection master;
INSERT INTO t3 VALUES (1, "", 1);
INSERT INTO t3 VALUES (2, repeat(_utf8'a', 128), 2);

connection slave;
source include/wait_for_slave_sql_to_stop.inc;
let $last_error = query_get_value("SHOW SLAVE STATUS", Last_SQL_Error, 1);
disable_query_log;
eval SELECT "$last_error" AS Last_SQL_Error;
enable_query_log;
connection master;
RESET MASTER;
connection slave;
STOP SLAVE;
RESET SLAVE;
START SLAVE;
source include/wait_for_slave_to_start.inc;

--echo [expecting slave to replicate correctly]
connection master;
INSERT INTO t4 VALUES (1, "", 1);
INSERT INTO t4 VALUES (2, repeat(_utf8'a', 128), 2);
sync_slave_with_master;

let $diff_table_1=master:test.t4;
let $diff_table_2=slave:test.t4;
source include/diff_tables.inc;

--echo [expecting slave to stop]
connection master;
INSERT INTO t5 VALUES (1, "", 1);
INSERT INTO t5 VALUES (2, repeat(_utf8'a', 255), 2);

connection slave;
source include/wait_for_slave_sql_to_stop.inc;
let $last_error = query_get_value("SHOW SLAVE STATUS", Last_SQL_Error, 1);
disable_query_log;
eval SELECT "$last_error" AS Last_SQL_Error;
enable_query_log;
connection master;
RESET MASTER;
connection slave;
STOP SLAVE;
RESET SLAVE;
START SLAVE;
source include/wait_for_slave_to_start.inc;

--echo [expecting slave to stop]
connection master;
INSERT INTO t6 VALUES (1, "", 1);
INSERT INTO t6 VALUES (2, repeat(_utf8'a', 255), 2);

connection slave;
source include/wait_for_slave_sql_to_stop.inc;
let $last_error = query_get_value("SHOW SLAVE STATUS", Last_SQL_Error, 1);
disable_query_log;
eval SELECT "$last_error" AS Last_SQL_Error;
enable_query_log;
connection master;
RESET MASTER;
connection slave;
STOP SLAVE;
RESET SLAVE;
START SLAVE;
source include/wait_for_slave_to_start.inc;

--echo [expecting slave to replicate correctly]
connection master;
INSERT INTO t7 VALUES (1, "", 1);
INSERT INTO t7 VALUES (2, repeat(_utf8'a', 255), 2);
sync_slave_with_master;

let $diff_table_1=master:test.t7;
let $diff_table_2=slave:test.t7;
source include/diff_tables.inc;

connection master;
drop table t1, t2, t3, t4, t5, t6, t7;
sync_slave_with_master;

#
# BUG#32709: Assertion failed: trx_data->empty(), file .\log.cc, line 1293
#

connection master;
eval CREATE TABLE t1 (a INT PRIMARY KEY) ENGINE=$type;

INSERT INTO t1 VALUES (1), (2), (3);
--error ER_DUP_ENTRY
UPDATE t1 SET a = 10;
INSERT INTO t1 VALUES (4);
sync_slave_with_master;

let $diff_table_1=master:test.t1;
let $diff_table_2=slave:test.t1;
source include/diff_tables.inc;

connection master;
drop table t1;
sync_slave_with_master;

#
<<<<<<< HEAD
# Bug #38230  Differences between master and slave after 
#             UPDATE or DELETE with LIMIT with pk
#
# the regression test verifies consistency via selecting

--disable_abort_on_error

--connection master

--disable_warnings
DROP TABLE IF EXISTS t1, t2;
--enable_warnings

CREATE TABLE t1 (
  `pk` int(11) NOT NULL AUTO_INCREMENT,
  `int_nokey` int(11) NOT NULL,
  `int_key` int(11) NOT NULL,
  `date_key` date NOT NULL,
  `date_nokey` date NOT NULL,
  `time_key` time NOT NULL,
  `time_nokey` time NOT NULL,
  `datetime_key` datetime NOT NULL,
  `datetime_nokey` datetime NOT NULL,
  `varchar_key` varchar(1) NOT NULL,
  `varchar_nokey` varchar(1) NOT NULL,
  PRIMARY KEY (`pk`),
  KEY `int_key` (`int_key`),
  KEY `date_key` (`date_key`),
  KEY `time_key` (`time_key`),
  KEY `datetime_key` (`datetime_key`),
  KEY `varchar_key` (`varchar_key`)
) ENGINE=InnoDB;

INSERT INTO t1 VALUES (1,8,5,'0000-00-00','0000-00-00','10:37:38','10:37:38','0000-00-00 00:00:00','0000-00-00 00:00:00','p','p'),(2,0,9,'0000-00-00','0000-00-00','00:00:00','00:00:00','2007-10-14 00:00:00','2007-10-14 00:00:00','d','d');

CREATE TABLE t2 (
  `pk` int(11) NOT NULL AUTO_INCREMENT,
  `int_nokey` int(11) NOT NULL,
  `int_key` int(11) NOT NULL,
  `date_key` date NOT NULL,
  `date_nokey` date NOT NULL,
  `time_key` time NOT NULL,
  `time_nokey` time NOT NULL,
  `datetime_key` datetime NOT NULL,
  `datetime_nokey` datetime NOT NULL,
  `varchar_key` varchar(1) NOT NULL,
  `varchar_nokey` varchar(1) NOT NULL,
  PRIMARY KEY (`pk`),
  KEY `int_key` (`int_key`),
  KEY `date_key` (`date_key`),
  KEY `time_key` (`time_key`),
  KEY `datetime_key` (`datetime_key`),
  KEY `varchar_key` (`varchar_key`)
) ENGINE=InnoDB;

INSERT INTO t2 VALUES (1,1,6,'2005-12-23','2005-12-23','02:24:28','02:24:28','0000-00-00 00:00:00','0000-00-00 00:00:00','g','g'),(2,0,3,'2009-09-14','2009-09-14','00:00:00','00:00:00','2000-01-30 16:39:40','2000-01-30 16:39:40','q','q'),(3,0,3,'0000-00-00','0000-00-00','00:00:00','00:00:00','0000-00-00 00:00:00','0000-00-00 00:00:00','c','c'),(4,1,6,'2007-03-29','2007-03-29','15:49:00','15:49:00','0000-00-00 00:00:00','0000-00-00 00:00:00','m','m'),(5,4,0,'2002-12-04','2002-12-04','00:00:00','00:00:00','0000-00-00 00:00:00','0000-00-00 00:00:00','o','o'),(6,9,0,'2005-01-28','2005-01-28','00:00:00','00:00:00','2001-05-18 00:00:00','2001-05-18 00:00:00','w','w'),(7,6,0,'0000-00-00','0000-00-00','06:57:25','06:57:25','0000-00-00 00:00:00','0000-00-00 00:00:00','m','m'),(8,0,0,'0000-00-00','0000-00-00','00:00:00','00:00:00','0000-00-00 00:00:00','0000-00-00 00:00:00','z','z'),(9,4,6,'2006-08-15','2006-08-15','00:00:00','00:00:00','2002-04-12 14:44:25','2002-04-12 14:44:25','j','j'),(10,0,5,'2006-12-20','2006-12-20','10:13:53','10:13:53','2008-07-22 00:00:00','2008-07-22 00:00:00','y','y'),(11,9,7,'0000-00-00','0000-00-00','00:00:00','00:00:00','2004-07-05 00:00:00','2004-07-05 00:00:00','{','{'),(12,4,3,'2007-01-26','2007-01-26','23:00:51','23:00:51','2001-05-16 00:00:00','2001-05-16 00:00:00','f','f'),(13,7,0,'2004-03-27','2004-03-27','00:00:00','00:00:00','2005-01-24 03:30:37','2005-01-24 03:30:37','',''),(14,6,0,'2006-07-26','2006-07-26','18:43:57','18:43:57','0000-00-00 00:00:00','0000-00-00 00:00:00','{','{'),(15,0,6,'2000-01-14','2000-01-14','00:00:00','00:00:00','2000-09-21 00:00:00','2000-09-21 00:00:00','o','o'),(16,9,8,'0000-00-00','0000-00-00','21:15:08','21:15:08','0000-00-00 00:00:00','0000-00-00 00:00:00','a','a'),(17,2,0,'2004-10-27','2004-10-27','00:00:00','00:00:00','2004-03-24 22:13:43','2004-03-24 22:13:43','',''),(18,7,4,'0000-00-00','0000-00-00','08:38:27','08:38:27','2002-03-18 19:51:44','2002-03-18 19:51:44','t','t'),(19,5,3,'2008-03-07','2008-03-07','03:29:07','03:29:07','2007-12-01 18:44:44','2007-12-01 18:44:44','t','t'),(20,0,0,'2002-04-09','2002-04-09','16:06:03','16:06:03','2009-04-22 00:00:00','2009-04-22 00:00:00','n','n');

DELETE FROM t2 WHERE `int_key` < 3 LIMIT 1;
UPDATE t1 SET `int_key` = 3 ORDER BY `pk` LIMIT 4;
DELETE FROM t2 WHERE `int_key` < 3 LIMIT 1;
DELETE FROM t2 WHERE `pk` < 6 LIMIT 1;
UPDATE t1 SET `int_key` = 6 ORDER BY `pk` LIMIT 3;
DELETE FROM t2 WHERE `pk` < 6 LIMIT 1;
UPDATE t1 SET `pk` = 6 ORDER BY `int_key` LIMIT 6;
DELETE FROM t2 WHERE `pk` < 7 LIMIT 1;
UPDATE t1 SET `int_key` = 4 ORDER BY `pk` LIMIT 6;

--sync_slave_with_master
--echo *** results: t2 must be consistent ****

let $diff_table_1=master:test.t2;
let $diff_table_2=master:test.t2;
source include/diff_tables.inc;

--connection master
DROP TABLE t1, t2;

--enable_abort_on_error

--echo EOF OF TESTS
=======
# BUG#40004: Replication failure with no PK + no indexes
#

# The test cases are taken from the bug report. It is difficult to
# produce a test case that generates a HA_ERR_RECORD_DELETED, so we go
# with the test cases we have.

connection master;

eval CREATE TABLE t1 (a int) ENGINE=$type;

INSERT IGNORE INTO t1 VALUES (NULL);
INSERT INTO t1 ( a ) VALUES ( 0 );
INSERT INTO t1 ( a ) VALUES ( 9 );
INSERT INTO t1 ( a ) VALUES ( 2 );
INSERT INTO t1 ( a ) VALUES ( 9 );
INSERT INTO t1 ( a ) VALUES ( 5 );

UPDATE t1 SET a = 5 WHERE a = 9;
DELETE FROM t1 WHERE a < 6;
UPDATE t1 SET a = 9 WHERE a < 3;
INSERT INTO t1 ( a ) VALUES ( 3 );
UPDATE t1 SET a = 0 WHERE a < 4;
UPDATE t1 SET a = 8 WHERE a < 5;

sync_slave_with_master;

let $diff_table_1=master:test.t1;
let $diff_table_2=slave:test.t1;
source include/diff_tables.inc;

connection master;
drop table t1;
sync_slave_with_master;

#
# Bug #39752: Replication failure on RBR + MyISAM + no PK
#

# The test cases are taken from the bug report. It is difficult to
# produce a test case that generates a HA_ERR_RECORD_DELETED, so we go
# with the test cases we have.

connection master;

--disable_warnings
eval CREATE TABLE t1 (a bit) ENGINE=$type;
INSERT IGNORE INTO t1 VALUES (NULL);
INSERT INTO t1 ( a ) VALUES ( 0 );
UPDATE t1 SET a = 0 WHERE a = 1 LIMIT 3;
INSERT INTO t1 ( a ) VALUES ( 5 );
DELETE FROM t1 WHERE a < 2 LIMIT 4;
DELETE FROM t1 WHERE a < 9 LIMIT 4;
INSERT INTO t1 ( a ) VALUES ( 9 );
UPDATE t1 SET a = 8 WHERE a = 0 LIMIT 6;
INSERT INTO t1 ( a ) VALUES ( 8 );
UPDATE t1 SET a = 0 WHERE a < 6 LIMIT 0;
INSERT INTO t1 ( a ) VALUES ( 4 );
INSERT INTO t1 ( a ) VALUES ( 3 );
UPDATE t1 SET a = 0 WHERE a = 7 LIMIT 6;
DELETE FROM t1 WHERE a = 4 LIMIT 7;
UPDATE t1 SET a = 9 WHERE a < 2 LIMIT 9;
UPDATE t1 SET a = 0 WHERE a < 9 LIMIT 2;
DELETE FROM t1 WHERE a < 0 LIMIT 5;
INSERT INTO t1 ( a ) VALUES ( 5 );
UPDATE t1 SET a = 4 WHERE a < 6 LIMIT 4;
INSERT INTO t1 ( a ) VALUES ( 5 );
UPDATE t1 SET a = 9 WHERE a < 5 LIMIT 8;
DELETE FROM t1 WHERE a < 8 LIMIT 8;
INSERT INTO t1 ( a ) VALUES ( 6 );
DELETE FROM t1 WHERE a < 6 LIMIT 7;
UPDATE t1 SET a = 7 WHERE a = 3 LIMIT 7;
UPDATE t1 SET a = 8 WHERE a = 0 LIMIT 6;
INSERT INTO t1 ( a ) VALUES ( 7 );
DELETE FROM t1 WHERE a < 9 LIMIT 4;
INSERT INTO t1 ( a ) VALUES ( 7 );
INSERT INTO t1 ( a ) VALUES ( 6 );
UPDATE t1 SET a = 8 WHERE a = 3 LIMIT 4;
DELETE FROM t1 WHERE a = 2 LIMIT 9;
DELETE FROM t1 WHERE a = 1 LIMIT 4;
UPDATE t1 SET a = 4 WHERE a = 2 LIMIT 7;
INSERT INTO t1 ( a ) VALUES ( 0 );
DELETE FROM t1 WHERE a < 3 LIMIT 0;
UPDATE t1 SET a = 8 WHERE a = 5 LIMIT 2;
INSERT INTO t1 ( a ) VALUES ( 1 );
UPDATE t1 SET a = 9 WHERE a < 5 LIMIT 3;
--enable_warnings

sync_slave_with_master;

let $diff_table_1=master:test.t1;
let $diff_table_2=slave:test.t1;
source include/diff_tables.inc;

connection master;
drop table t1;
sync_slave_with_master;
>>>>>>> e66ea9eb
<|MERGE_RESOLUTION|>--- conflicted
+++ resolved
@@ -473,7 +473,6 @@
 sync_slave_with_master;
 
 #
-<<<<<<< HEAD
 # Bug #38230  Differences between master and slave after 
 #             UPDATE or DELETE with LIMIT with pk
 #
@@ -554,7 +553,8 @@
 --enable_abort_on_error
 
 --echo EOF OF TESTS
-=======
+
+#
 # BUG#40004: Replication failure with no PK + no indexes
 #
 
@@ -651,5 +651,4 @@
 
 connection master;
 drop table t1;
-sync_slave_with_master;
->>>>>>> e66ea9eb
+sync_slave_with_master;