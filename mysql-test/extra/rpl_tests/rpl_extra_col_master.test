--- conflicted
+++ resolved
@@ -1020,7 +1020,6 @@
 connection master;
 DROP TABLE t5;
 sync_slave_with_master;
-<<<<<<< HEAD
 --echo
 
 # END of 5.1 tests case
@@ -1059,7 +1058,5 @@
 -- connection master
 DROP TABLE t1; 
 -- sync_slave_with_master
-=======
-
---connection $_saved_conn
->>>>>>> 6e70be92
+
+--connection $_saved_conn