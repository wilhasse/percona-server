--- conflicted
+++ resolved
@@ -37,12 +37,8 @@
 		mtr_report_test isotime mtr_summary_file_init mtr_xml_init);
 
 use mtr_match;
-<<<<<<< HEAD
 use File::Spec;
-=======
-use Subunit;
 use My::Constants;
->>>>>>> 5cb0d2ad
 use My::Platform;
 use POSIX qw(_exit floor);
 use IO::Handle qw[ flush ];
