--- conflicted
+++ resolved
@@ -5,11 +5,6 @@
 #include <stdio.h>
 #include <iostream>
 #include <sstream>
-<<<<<<< HEAD
-#include <my_dbug.h>
-#include "my_systime.h"
-=======
->>>>>>> 075f3325
 
 struct ldap_log_type {
   typedef enum {
