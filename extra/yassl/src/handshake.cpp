/* handshake.cpp                                
 *
 * Copyright (C) 2003 Sawtooth Consulting Ltd.
 *
 * This file is part of yaSSL.
 *
 * yaSSL is free software; you can redistribute it and/or modify
 * it under the terms of the GNU General Public License as published by
 * the Free Software Foundation; either version 2 of the License, or
 * (at your option) any later version.
 *
 * There are special exceptions to the terms and conditions of the GPL as it
 * is applied to yaSSL. View the full text of the exception in the file
 * FLOSS-EXCEPTIONS in the directory of this software distribution.
 *
 * yaSSL is distributed in the hope that it will be useful,
 * but WITHOUT ANY WARRANTY; without even the implied warranty of
 * MERCHANTABILITY or FITNESS FOR A PARTICULAR PURPOSE.  See the
 * GNU General Public License for more details.
 *
 * You should have received a copy of the GNU General Public License
 * along with this program; if not, write to the Free Software
 * Foundation, Inc., 59 Temple Place - Suite 330, Boston, MA 02111-1307, USA
 */


/* The handshake source implements functions for creating and reading
 * the various handshake messages.
 */



#include "runtime.hpp"
#include "handshake.hpp"
#include "yassl_int.hpp"


namespace yaSSL {

using mySTL::min;


// Build a client hello message from cipher suites and compression method
void buildClientHello(SSL& ssl, ClientHello& hello,
                      CompressionMethod compression = no_compression)
{
    ssl.getCrypto().get_random().Fill(hello.random_, RAN_LEN);
    if (ssl.getSecurity().get_resuming()) {
        hello.id_len_ = ID_LEN;
        memcpy(hello.session_id_, ssl.getSecurity().get_resume().GetID(),
               ID_LEN);
    }
    else 
        hello.id_len_ = 0;
    hello.suite_len_ = ssl.getSecurity().get_parms().suites_size_;
    memcpy(hello.cipher_suites_, ssl.getSecurity().get_parms().suites_,
           hello.suite_len_);
    hello.comp_len_ = 1;                   
    hello.compression_methods_ = compression;   

    hello.set_length(sizeof(ProtocolVersion) +
                     RAN_LEN +
                     hello.id_len_    + sizeof(hello.id_len_) +
                     hello.suite_len_ + sizeof(hello.suite_len_) +
                     hello.comp_len_  + sizeof(hello.comp_len_));
}


// Build a server hello message
void buildServerHello(SSL& ssl, ServerHello& hello)
{
    if (ssl.getSecurity().get_resuming()) {
        memcpy(hello.random_,ssl.getSecurity().get_connection().server_random_,
               RAN_LEN);
        memcpy(hello.session_id_, ssl.getSecurity().get_resume().GetID(),
               ID_LEN);
    }
    else {
        ssl.getCrypto().get_random().Fill(hello.random_, RAN_LEN);
        ssl.getCrypto().get_random().Fill(hello.session_id_, ID_LEN);
    }
    hello.id_len_ = ID_LEN;
    ssl.set_sessionID(hello.session_id_);

    hello.cipher_suite_[0] = ssl.getSecurity().get_parms().suite_[0];
    hello.cipher_suite_[1] = ssl.getSecurity().get_parms().suite_[1];
    hello.compression_method_ = no_compression;

    hello.set_length(sizeof(ProtocolVersion) + RAN_LEN + ID_LEN +
                     sizeof(hello.id_len_) + SUITE_LEN + SIZEOF_ENUM);
}


// add handshake from buffer into md5 and sha hashes, use handshake header
void hashHandShake(SSL& ssl, const input_buffer& input, uint sz)
{
    const opaque* buffer = input.get_buffer() + input.get_current() - 
                           HANDSHAKE_HEADER;
    sz += HANDSHAKE_HEADER;
    ssl.useHashes().use_MD5().update(buffer, sz);
    ssl.useHashes().use_SHA().update(buffer, sz);
}


// locals
namespace {

// Write a plaintext record to buffer
void buildOutput(output_buffer& buffer, const RecordLayerHeader& rlHdr, 
                 const Message& msg)
{
    buffer.allocate(RECORD_HEADER + rlHdr.length_);
    buffer << rlHdr << msg;
}


// Write a plaintext record to buffer
void buildOutput(output_buffer& buffer, const RecordLayerHeader& rlHdr, 
                 const HandShakeHeader& hsHdr, const HandShakeBase& shake)
{
    buffer.allocate(RECORD_HEADER + rlHdr.length_);
    buffer << rlHdr << hsHdr << shake;
}


// Build Record Layer header for Message without handshake header
void buildHeader(SSL& ssl, RecordLayerHeader& rlHeader, const Message& msg)
{
    ProtocolVersion pv = ssl.getSecurity().get_connection().version_;
    rlHeader.type_ = msg.get_type();
    rlHeader.version_.major_ = pv.major_;
    rlHeader.version_.minor_ = pv.minor_;
    rlHeader.length_ = msg.get_length();
}


// Build HandShake and RecordLayer Headers for handshake output
void buildHeaders(SSL& ssl, HandShakeHeader& hsHeader,
                  RecordLayerHeader& rlHeader, const HandShakeBase& shake)
{
    int sz = shake.get_length();

    hsHeader.set_type(shake.get_type());
    hsHeader.set_length(sz);

    ProtocolVersion pv = ssl.getSecurity().get_connection().version_;
    rlHeader.type_ = handshake;
    rlHeader.version_.major_ = pv.major_;
    rlHeader.version_.minor_ = pv.minor_;
    rlHeader.length_ = sz + HANDSHAKE_HEADER;
}


// add handshake from buffer into md5 and sha hashes, exclude record header
void hashHandShake(SSL& ssl, const output_buffer& output)
{
    uint sz = output.get_size() - RECORD_HEADER;

    const opaque* buffer = output.get_buffer() + RECORD_HEADER;

    ssl.useHashes().use_MD5().update(buffer, sz);
    ssl.useHashes().use_SHA().update(buffer, sz);
}


// calculate MD5 hash for finished
void buildMD5(SSL& ssl, Finished& fin, const opaque* sender)
{

    opaque md5_result[MD5_LEN];
    opaque md5_inner[SIZEOF_SENDER + SECRET_LEN + PAD_MD5];
    opaque md5_outer[SECRET_LEN + PAD_MD5 + MD5_LEN];

    const opaque* master_secret = 
        ssl.getSecurity().get_connection().master_secret_;

    // make md5 inner
    memcpy(md5_inner, sender, SIZEOF_SENDER);
    memcpy(&md5_inner[SIZEOF_SENDER], master_secret, SECRET_LEN);
    memcpy(&md5_inner[SIZEOF_SENDER + SECRET_LEN], PAD1, PAD_MD5);

    ssl.useHashes().use_MD5().get_digest(md5_result, md5_inner,
                                         sizeof(md5_inner));

    // make md5 outer
    memcpy(md5_outer, master_secret, SECRET_LEN);
    memcpy(&md5_outer[SECRET_LEN], PAD2, PAD_MD5);
    memcpy(&md5_outer[SECRET_LEN + PAD_MD5], md5_result, MD5_LEN);

    ssl.useHashes().use_MD5().get_digest(fin.set_md5(), md5_outer,
                                         sizeof(md5_outer));
}


// calculate SHA hash for finished
void buildSHA(SSL& ssl, Finished& fin, const opaque* sender)
{
    
    opaque sha_result[SHA_LEN];
    opaque sha_inner[SIZEOF_SENDER + SECRET_LEN + PAD_SHA];
    opaque sha_outer[SECRET_LEN + PAD_SHA + SHA_LEN];

    const opaque* master_secret = 
        ssl.getSecurity().get_connection().master_secret_;

     // make sha inner
    memcpy(sha_inner, sender, SIZEOF_SENDER);
    memcpy(&sha_inner[SIZEOF_SENDER], master_secret, SECRET_LEN);
    memcpy(&sha_inner[SIZEOF_SENDER + SECRET_LEN], PAD1, PAD_SHA);

    ssl.useHashes().use_SHA().get_digest(sha_result, sha_inner,
                                         sizeof(sha_inner));

    // make sha outer
    memcpy(sha_outer, master_secret, SECRET_LEN);
    memcpy(&sha_outer[SECRET_LEN], PAD2, PAD_SHA);
    memcpy(&sha_outer[SECRET_LEN + PAD_SHA], sha_result, SHA_LEN);

    ssl.useHashes().use_SHA().get_digest(fin.set_sha(), sha_outer,
                                         sizeof(sha_outer));
}


// decrypt input message in place, store size in case needed later
void decrypt_message(SSL& ssl, input_buffer& input, uint sz)
{
    input_buffer plain(sz);
    opaque*      cipher = input.get_buffer() + input.get_current();

    ssl.useCrypto().use_cipher().decrypt(plain.get_buffer(), cipher, sz);
    memcpy(cipher, plain.get_buffer(), sz);
    ssl.useSecurity().use_parms().encrypt_size_ = sz;
}


// write headers, handshake hash, mac, pad, and encrypt
void cipherFinished(SSL& ssl, Finished& fin, output_buffer& output)
{
    uint digestSz = ssl.getCrypto().get_digest().get_digestSize();
    uint finishedSz = ssl.isTLS() ? TLS_FINISHED_SZ : FINISHED_SZ;
    uint sz  = RECORD_HEADER + HANDSHAKE_HEADER + finishedSz + digestSz;
    uint pad = 0;
    if (ssl.getSecurity().get_parms().cipher_type_ == block) {
        sz += 1;       // pad byte
        uint blockSz = ssl.getCrypto().get_cipher().get_blockSize();
        pad = (sz - RECORD_HEADER) % blockSz;
        pad = blockSz - pad;
        sz += pad;
    }

    RecordLayerHeader rlHeader;
    HandShakeHeader   hsHeader;
    buildHeaders(ssl, hsHeader, rlHeader, fin);
    rlHeader.length_ = sz - RECORD_HEADER;   // record header includes mac
                                             // and pad, hanshake doesn't
    output.allocate(sz);
    output << rlHeader << hsHeader << fin;
    
    hashHandShake(ssl, output);
    opaque digest[SHA_LEN];                  // max size
    if (ssl.isTLS())
        TLS_hmac(ssl, digest, output.get_buffer() + RECORD_HEADER,
                 output.get_size() - RECORD_HEADER, handshake);
    else
        hmac(ssl, digest, output.get_buffer() + RECORD_HEADER,
             output.get_size() - RECORD_HEADER, handshake);
    output.write(digest, digestSz);

    if (ssl.getSecurity().get_parms().cipher_type_ == block)
        for (uint i = 0; i <= pad; i++) output[AUTO] = pad;   // pad byte gets
                                                              // pad value too
    input_buffer cipher(rlHeader.length_);
    ssl.useCrypto().use_cipher().encrypt(cipher.get_buffer(),
       output.get_buffer() + RECORD_HEADER, output.get_size() - RECORD_HEADER);
    output.set_current(RECORD_HEADER);
    output.write(cipher.get_buffer(), cipher.get_capacity());
}


// build an encrypted data or alert message for output
void buildMessage(SSL& ssl, output_buffer& output, const Message& msg)
{
    uint digestSz = ssl.getCrypto().get_digest().get_digestSize();
    uint sz  = RECORD_HEADER + msg.get_length() + digestSz;                
    uint pad = 0;
    if (ssl.getSecurity().get_parms().cipher_type_ == block) {
        sz += 1;       // pad byte
        uint blockSz = ssl.getCrypto().get_cipher().get_blockSize();
        pad = (sz - RECORD_HEADER) % blockSz;
        pad = blockSz - pad;
        sz += pad;
    }

    RecordLayerHeader rlHeader;
    buildHeader(ssl, rlHeader, msg);
    rlHeader.length_ = sz - RECORD_HEADER;   // record header includes mac
                                             // and pad, hanshake doesn't
    output.allocate(sz);
    output << rlHeader << msg;
    
    opaque digest[SHA_LEN];                  // max size
    if (ssl.isTLS())
        TLS_hmac(ssl, digest, output.get_buffer() + RECORD_HEADER,
                 output.get_size() - RECORD_HEADER, msg.get_type());
    else
        hmac(ssl, digest, output.get_buffer() + RECORD_HEADER,
             output.get_size() - RECORD_HEADER, msg.get_type());
    output.write(digest, digestSz);

    if (ssl.getSecurity().get_parms().cipher_type_ == block)
        for (uint i = 0; i <= pad; i++) output[AUTO] = pad; // pad byte gets
                                                              // pad value too
    input_buffer cipher(rlHeader.length_);
    ssl.useCrypto().use_cipher().encrypt(cipher.get_buffer(),
       output.get_buffer() + RECORD_HEADER, output.get_size() - RECORD_HEADER);
    output.set_current(RECORD_HEADER);
    output.write(cipher.get_buffer(), cipher.get_capacity());
}


// build alert message
void buildAlert(SSL& ssl, output_buffer& output, const Alert& alert)
{
    if (ssl.getSecurity().get_parms().pending_ == false) // encrypted
        buildMessage(ssl, output, alert);
    else {
        RecordLayerHeader rlHeader;
        buildHeader(ssl, rlHeader, alert);
        buildOutput(output, rlHeader, alert);
    }
}


// build TLS finished message
void buildFinishedTLS(SSL& ssl, Finished& fin, const opaque* sender) 
{
    opaque handshake_hash[FINISHED_SZ];

    ssl.useHashes().use_MD5().get_digest(handshake_hash);
    ssl.useHashes().use_SHA().get_digest(&handshake_hash[MD5_LEN]);

    const opaque* side;
    if ( strncmp((const char*)sender, (const char*)client, SIZEOF_SENDER) == 0)
        side = tls_client;
    else
        side = tls_server;

    PRF(fin.set_md5(), TLS_FINISHED_SZ, 
        ssl.getSecurity().get_connection().master_secret_, SECRET_LEN, 
        side, FINISHED_LABEL_SZ, 
        handshake_hash, FINISHED_SZ);

    fin.set_length(TLS_FINISHED_SZ);  // shorter length for TLS
}


// compute p_hash for MD5 or SHA-1 for TLSv1 PRF
void p_hash(output_buffer& result, const output_buffer& secret,
            const output_buffer& seed, MACAlgorithm hash)
{
    uint   len = hash == md5 ? MD5_LEN : SHA_LEN;
    uint   times = result.get_capacity() / len;
    uint   lastLen = result.get_capacity() % len;
    opaque previous[SHA_LEN];  // max size
    opaque current[SHA_LEN];   // max size
    mySTL::auto_ptr<Digest> hmac(ysDelete);

    if (lastLen) times += 1;

    if (hash == md5)
        hmac.reset(NEW_YS HMAC_MD5(secret.get_buffer(), secret.get_size()));
    else
        hmac.reset(NEW_YS HMAC_SHA(secret.get_buffer(), secret.get_size()));
                                                                   // A0 = seed
    hmac->get_digest(previous, seed.get_buffer(), seed.get_size());// A1
    uint lastTime = times - 1;

    for (uint i = 0; i < times; i++) {
        hmac->update(previous, len);  
        hmac->get_digest(current, seed.get_buffer(), seed.get_size());

        if (lastLen && (i == lastTime))
            result.write(current, lastLen);
        else {
            result.write(current, len);
            //memcpy(previous, current, len);
            hmac->get_digest(previous, previous, len);
        }
    }
}


// calculate XOR for TLSv1 PRF
void get_xor(byte *digest, uint digLen, output_buffer& md5,
             output_buffer& sha)
{
    for (uint i = 0; i < digLen; i++) 
        digest[i] = md5[AUTO] ^ sha[AUTO];
}


// build MD5 part of certificate verify
void buildMD5_CertVerify(SSL& ssl, byte* digest)
{
    opaque md5_result[MD5_LEN];
    opaque md5_inner[SECRET_LEN + PAD_MD5];
    opaque md5_outer[SECRET_LEN + PAD_MD5 + MD5_LEN];

    const opaque* master_secret = 
        ssl.getSecurity().get_connection().master_secret_;

    // make md5 inner
    memcpy(md5_inner, master_secret, SECRET_LEN);
    memcpy(&md5_inner[SECRET_LEN], PAD1, PAD_MD5);

    ssl.useHashes().use_MD5().get_digest(md5_result, md5_inner,
                                         sizeof(md5_inner));

    // make md5 outer
    memcpy(md5_outer, master_secret, SECRET_LEN);
    memcpy(&md5_outer[SECRET_LEN], PAD2, PAD_MD5);
    memcpy(&md5_outer[SECRET_LEN + PAD_MD5], md5_result, MD5_LEN);

    ssl.useHashes().use_MD5().get_digest(digest, md5_outer, sizeof(md5_outer));
}


// build SHA part of certificate verify
void buildSHA_CertVerify(SSL& ssl, byte* digest)
{
    opaque sha_result[SHA_LEN];
    opaque sha_inner[SECRET_LEN + PAD_SHA];
    opaque sha_outer[SECRET_LEN + PAD_SHA + SHA_LEN];

    const opaque* master_secret = 
        ssl.getSecurity().get_connection().master_secret_;

     // make sha inner
    memcpy(sha_inner, master_secret, SECRET_LEN);
    memcpy(&sha_inner[SECRET_LEN], PAD1, PAD_SHA);

    ssl.useHashes().use_SHA().get_digest(sha_result, sha_inner,
                                         sizeof(sha_inner));

    // make sha outer
    memcpy(sha_outer, master_secret, SECRET_LEN);
    memcpy(&sha_outer[SECRET_LEN], PAD2, PAD_SHA);
    memcpy(&sha_outer[SECRET_LEN + PAD_SHA], sha_result, SHA_LEN);

    ssl.useHashes().use_SHA().get_digest(digest, sha_outer, sizeof(sha_outer));
}


} // namespace for locals


// some clients still send sslv2 client hello
void ProcessOldClientHello(input_buffer& input, SSL& ssl)
{
    byte b0 = input[AUTO];
    byte b1 = input[AUTO];

    uint16 sz = ((b0 & 0x7f) << 8) | b1;

    if (sz > input.get_remaining()) {
        ssl.SetError(bad_input);
        return;
    }

    // hashHandShake manually
    const opaque* buffer = input.get_buffer() + input.get_current();
    ssl.useHashes().use_MD5().update(buffer, sz);
    ssl.useHashes().use_SHA().update(buffer, sz);

    b1 = input[AUTO];  // does this value mean client_hello?

    ClientHello ch;
    ch.client_version_.major_ = input[AUTO];
    ch.client_version_.minor_ = input[AUTO];

    byte len[2];

    input.read(len, sizeof(len));
    ato16(len, ch.suite_len_);

    input.read(len, sizeof(len));
    uint16 sessionLen;
    ato16(len, sessionLen);
    ch.id_len_ = sessionLen;

    input.read(len, sizeof(len));
    uint16 randomLen;
    ato16(len, randomLen);

    int j = 0;
    for (uint16 i = 0; i < ch.suite_len_; i += 3) {    
        byte first = input[AUTO];
        if (first)  // sslv2 type
            input.read(len, SUITE_LEN); // skip
        else {
            input.read(&ch.cipher_suites_[j], SUITE_LEN);
            j += SUITE_LEN;
        }
    }
    ch.suite_len_ = j;

    if (ch.id_len_)
        input.read(ch.session_id_, ch.id_len_);

    if (randomLen < RAN_LEN)
        memset(ch.random_, 0, RAN_LEN - randomLen);
    input.read(&ch.random_[RAN_LEN - randomLen], randomLen);
 

    ch.Process(input, ssl);
}


// Build a finished message, see 7.6.9
void buildFinished(SSL& ssl, Finished& fin, const opaque* sender) 
{
    // store current states, building requires get_digest which resets state
    MD5 md5(ssl.getHashes().get_MD5());
    SHA sha(ssl.getHashes().get_SHA());

    if (ssl.isTLS())
        buildFinishedTLS(ssl, fin, sender);
    else {
        buildMD5(ssl, fin, sender);
        buildSHA(ssl, fin, sender);
    }

    // restore
    ssl.useHashes().use_MD5() = md5;
    ssl.useHashes().use_SHA() = sha;
}


/* compute SSLv3 HMAC into digest see
 * buffer is of sz size and includes HandShake Header but not a Record Header
 * verify means to check peers hmac
*/
void hmac(SSL& ssl, byte* digest, const byte* buffer, uint sz,
          ContentType content, bool verify)
{
    Digest& mac = ssl.useCrypto().use_digest();
    opaque inner[SHA_LEN + PAD_MD5 + SEQ_SZ + SIZEOF_ENUM + LENGTH_SZ];
    opaque outer[SHA_LEN + PAD_MD5 + SHA_LEN]; 
    opaque result[SHA_LEN];                              // max possible sizes
    uint digestSz = mac.get_digestSize();              // actual sizes
    uint padSz    = mac.get_padSize();
    uint innerSz  = digestSz + padSz + SEQ_SZ + SIZEOF_ENUM + LENGTH_SZ;
    uint outerSz  = digestSz + padSz + digestSz;

    // data
    const opaque* mac_secret = ssl.get_macSecret(verify);
    opaque seq[SEQ_SZ] = { 0x00, 0x00, 0x00, 0x00 };
    opaque length[LENGTH_SZ];
    c16toa(sz, length);
    c32toa(ssl.get_SEQIncrement(verify), &seq[sizeof(uint32)]);

    // make inner
    memcpy(inner, mac_secret, digestSz);
    memcpy(&inner[digestSz], PAD1, padSz);
    memcpy(&inner[digestSz + padSz], seq, SEQ_SZ);
    inner[digestSz + padSz + SEQ_SZ] = content;
    memcpy(&inner[digestSz + padSz + SEQ_SZ + SIZEOF_ENUM], length, LENGTH_SZ);

    mac.update(inner, innerSz);
    mac.get_digest(result, buffer, sz);      // append content buffer

    // make outer
    memcpy(outer, mac_secret, digestSz);
    memcpy(&outer[digestSz], PAD2, padSz);
    memcpy(&outer[digestSz + padSz], result, digestSz);

    mac.get_digest(digest, outer, outerSz);
}


// TLS type HAMC
void TLS_hmac(SSL& ssl, byte* digest, const byte* buffer, uint sz,
              ContentType content, bool verify)
{
    mySTL::auto_ptr<Digest> hmac(ysDelete);
    opaque seq[SEQ_SZ] = { 0x00, 0x00, 0x00, 0x00 };
    opaque length[LENGTH_SZ];
    opaque inner[SIZEOF_ENUM + VERSION_SZ + LENGTH_SZ]; // type + version + len

    c16toa(sz, length);
    c32toa(ssl.get_SEQIncrement(verify), &seq[sizeof(uint32)]);

    MACAlgorithm algo = ssl.getSecurity().get_parms().mac_algorithm_;

    if (algo == sha)
        hmac.reset(NEW_YS HMAC_SHA(ssl.get_macSecret(verify), SHA_LEN));
    else if (algo == rmd)
        hmac.reset(NEW_YS HMAC_RMD(ssl.get_macSecret(verify), RMD_LEN));
    else
        hmac.reset(NEW_YS HMAC_MD5(ssl.get_macSecret(verify), MD5_LEN));
    
    hmac->update(seq, SEQ_SZ);                                       // seq_num
    inner[0] = content;                                              // type
    inner[SIZEOF_ENUM] = ssl.getSecurity().get_connection().version_.major_;  
    inner[SIZEOF_ENUM + SIZEOF_ENUM] = 
        ssl.getSecurity().get_connection().version_.minor_;          // version
    memcpy(&inner[SIZEOF_ENUM + VERSION_SZ], length, LENGTH_SZ);     // length
    hmac->update(inner, sizeof(inner));
    hmac->get_digest(digest, buffer, sz);                            // content
}


// compute TLSv1 PRF (pseudo random function using HMAC)
void PRF(byte* digest, uint digLen, const byte* secret, uint secLen,
         const byte* label, uint labLen, const byte* seed, uint seedLen)
{
    uint half = (secLen + 1) / 2;

    output_buffer md5_half(half);
    output_buffer sha_half(half);
    output_buffer labelSeed(labLen + seedLen);

    md5_half.write(secret, half);
    sha_half.write(secret + half - secLen % 2, half);
    labelSeed.write(label, labLen);
    labelSeed.write(seed, seedLen);

    output_buffer md5_result(digLen);
    output_buffer sha_result(digLen);

    p_hash(md5_result, md5_half, labelSeed, md5);
    p_hash(sha_result, sha_half, labelSeed, sha);

    md5_result.set_current(0);
    sha_result.set_current(0);
    get_xor(digest, digLen, md5_result, sha_result);
}


// build certificate hashes
void build_certHashes(SSL& ssl, Hashes& hashes)
{
    // store current states, building requires get_digest which resets state
    MD5 md5(ssl.getHashes().get_MD5());
    SHA sha(ssl.getHashes().get_SHA());

    if (ssl.isTLS()) {
        ssl.useHashes().use_MD5().get_digest(hashes.md5_);
        ssl.useHashes().use_SHA().get_digest(hashes.sha_);
    }
    else {
        buildMD5_CertVerify(ssl, hashes.md5_);
        buildSHA_CertVerify(ssl, hashes.sha_);
    }

    // restore
    ssl.useHashes().use_MD5() = md5;
    ssl.useHashes().use_SHA() = sha;
}



// do process input requests
mySTL::auto_ptr<input_buffer>
DoProcessReply(SSL& ssl, mySTL::auto_ptr<input_buffer> buffered)
{
    // wait for input if blocking
    if (!ssl.useSocket().wait()) {
      ssl.SetError(receive_error);
        buffered.reset(0);
        return buffered;
    }
    uint ready = ssl.getSocket().get_ready();
    if (!ready) return buffered; 

    // add buffered data if its there
    uint buffSz = buffered.get() ? buffered.get()->get_size() : 0;
    input_buffer buffer(buffSz + ready);
    if (buffSz) {
        buffer.assign(buffered.get()->get_buffer(), buffSz);
        buffered.reset(0);
    }

    // add new data
    uint read  = ssl.useSocket().receive(buffer.get_buffer() + buffSz, ready);
    buffer.add_size(read);
    uint offset = 0;
    const MessageFactory& mf = ssl.getFactory().getMessage();

    // old style sslv2 client hello?
    if (ssl.getSecurity().get_parms().entity_ == server_end &&
                  ssl.getStates().getServer() == clientNull) 
        if (buffer.peek() != handshake) {
            ProcessOldClientHello(buffer, ssl);
            if (ssl.GetError()) {
                buffered.reset(0);
                return buffered;
            }
        }

    while(!buffer.eof()) {
        // each record
        RecordLayerHeader hdr;
        bool              needHdr = false;

        if (static_cast<uint>(RECORD_HEADER) > buffer.get_remaining())
            needHdr = true;
        else {
        buffer >> hdr;
        ssl.verifyState(hdr);
        }

        // make sure we have enough input in buffer to process this record
        if (needHdr || hdr.length_ > buffer.get_remaining()) {
            // put header in front for next time processing
            uint extra = needHdr ? 0 : RECORD_HEADER;
            uint sz = buffer.get_remaining() + extra;
            buffered.reset(NEW_YS input_buffer(sz, buffer.get_buffer() +
                           buffer.get_current() - extra, sz));
            break;
        }

        while (buffer.get_current() < hdr.length_ + RECORD_HEADER + offset) {
            // each message in record, can be more than 1 if not encrypted
            if (ssl.getSecurity().get_parms().pending_ == false) // cipher on
                decrypt_message(ssl, buffer, hdr.length_);
            mySTL::auto_ptr<Message> msg(mf.CreateObject(hdr.type_), ysDelete);
            if (!msg.get()) {
                ssl.SetError(factory_error);
                buffered.reset(0);
                return buffered;
            }
            buffer >> *msg;
            msg->Process(buffer, ssl);
            if (ssl.GetError()) {
                buffered.reset(0);
                return buffered;
            }
        }
        offset += hdr.length_ + RECORD_HEADER;
    }
    return buffered;
}


// process input requests
void processReply(SSL& ssl)
{
    if (ssl.GetError()) return;
    mySTL::auto_ptr<input_buffer> buffered(ysDelete);

    for (;;) {
        mySTL::auto_ptr<input_buffer> tmp(DoProcessReply(ssl, buffered));
        if (tmp.get())      // had only part of a record's data, call again
            buffered = tmp;
        else
            break;
        if (ssl.GetError()) return;
    }
}


// send client_hello, no buffering
void sendClientHello(SSL& ssl)
{
    ssl.verifyState(serverNull);
    if (ssl.GetError()) return;

    ClientHello       ch(ssl.getSecurity().get_connection().version_);
    RecordLayerHeader rlHeader;
    HandShakeHeader   hsHeader;
    output_buffer     out;

    buildClientHello(ssl, ch);
    ssl.set_random(ch.get_random(), client_end);
    buildHeaders(ssl, hsHeader, rlHeader, ch);
    buildOutput(out, rlHeader, hsHeader, ch);
    hashHandShake(ssl, out);

    ssl.Send(out.get_buffer(), out.get_size());
}


// send client key exchange
void sendClientKeyExchange(SSL& ssl, BufferOutput buffer)
{
    ssl.verifyState(serverHelloDoneComplete);
    if (ssl.GetError()) return;

    ClientKeyExchange ck(ssl);
    ck.build(ssl);
    ssl.makeMasterSecret();

    RecordLayerHeader rlHeader;
    HandShakeHeader   hsHeader;
    mySTL::auto_ptr<output_buffer> out(NEW_YS output_buffer, ysDelete);
    buildHeaders(ssl, hsHeader, rlHeader, ck);
    buildOutput(*out.get(), rlHeader, hsHeader, ck);
    hashHandShake(ssl, *out.get());

    if (buffer == buffered)
        ssl.addBuffer(out.release());
    else
        ssl.Send(out->get_buffer(), out->get_size());
}


// send server key exchange
void sendServerKeyExchange(SSL& ssl, BufferOutput buffer)
{
    if (ssl.GetError()) return;
    ServerKeyExchange sk(ssl);
    sk.build(ssl);

    RecordLayerHeader rlHeader;
    HandShakeHeader   hsHeader;
    mySTL::auto_ptr<output_buffer> out(NEW_YS output_buffer, ysDelete);
    buildHeaders(ssl, hsHeader, rlHeader, sk);
    buildOutput(*out.get(), rlHeader, hsHeader, sk);
    hashHandShake(ssl, *out.get());

    if (buffer == buffered)
        ssl.addBuffer(out.release());
    else
        ssl.Send(out->get_buffer(), out->get_size());
}


// send change cipher
void sendChangeCipher(SSL& ssl, BufferOutput buffer)
{
    if (ssl.getSecurity().get_parms().entity_ == server_end)
        if (ssl.getSecurity().get_resuming())
            ssl.verifyState(clientKeyExchangeComplete);
        else
            ssl.verifyState(clientFinishedComplete);
    if (ssl.GetError()) return;

    ChangeCipherSpec ccs;
    RecordLayerHeader rlHeader;
    buildHeader(ssl, rlHeader, ccs);
    mySTL::auto_ptr<output_buffer> out(NEW_YS output_buffer, ysDelete);
    buildOutput(*out.get(), rlHeader, ccs);
   
    if (buffer == buffered)
        ssl.addBuffer(out.release());
    else
        ssl.Send(out->get_buffer(), out->get_size());
}


// send finished
void sendFinished(SSL& ssl, ConnectionEnd side, BufferOutput buffer)
{
    if (ssl.GetError()) return;

    Finished fin;
    buildFinished(ssl, fin, side == client_end ? client : server);
    mySTL::auto_ptr<output_buffer> out(NEW_YS output_buffer, ysDelete);
    cipherFinished(ssl, fin, *out.get());                   // hashes handshake

    if (ssl.getSecurity().get_resuming()) {
        if (side == server_end)
            buildFinished(ssl, ssl.useHashes().use_verify(), client); // client
    }
    else {
        GetSessions().add(ssl);  // store session
        if (side == client_end)
            buildFinished(ssl, ssl.useHashes().use_verify(), server); // server
    }   
    ssl.useSecurity().use_connection().CleanMaster();

    if (buffer == buffered)
        ssl.addBuffer(out.release());
    else
        ssl.Send(out->get_buffer(), out->get_size());
}


// send data
int sendData(SSL& ssl, const void* buffer, int sz)
{
    if (ssl.GetError() == YasslError(SSL_ERROR_WANT_READ))
        ssl.SetError(no_error);

    ssl.verfiyHandShakeComplete();
    if (ssl.GetError()) return -1;
    int sent = 0;

    for (;;) {
        int len = min(sz - sent, MAX_RECORD_SIZE);
        output_buffer out;
        const Data data(len, static_cast<const opaque*>(buffer) + sent);

        buildMessage(ssl, out, data);
        ssl.Send(out.get_buffer(), out.get_size());

        if (ssl.GetError()) return -1;
        sent += len;
        if (sent == sz) break;
    }
    ssl.useLog().ShowData(sent, true);
    return sent;
}


// send alert
int sendAlert(SSL& ssl, const Alert& alert)
{
    output_buffer out;
    buildAlert(ssl, out, alert);
    ssl.Send(out.get_buffer(), out.get_size());

    return alert.get_length();
}


// process input data
int receiveData(SSL& ssl, Data& data, bool peek)
{
    if (ssl.GetError() == YasslError(SSL_ERROR_WANT_READ))
        ssl.SetError(no_error);

    ssl.verfiyHandShakeComplete();
    if (ssl.GetError()) return -1;

    if (!ssl.bufferedData())
        processReply(ssl);

    if (peek)
        ssl.PeekData(data);
    else
    ssl.fillData(data);

<<<<<<< HEAD
=======
    ssl.useLog().ShowData(data.get_length());
>>>>>>> 011f57e0
    if (ssl.GetError()) return -1;

    if (data.get_length() == 0 && ssl.getSocket().WouldBlock()) {
        ssl.SetError(YasslError(SSL_ERROR_WANT_READ));
        return SSL_WOULD_BLOCK;
    }
    return data.get_length(); 
}


// send server hello
void sendServerHello(SSL& ssl, BufferOutput buffer)
{
    if (ssl.getSecurity().get_resuming())
        ssl.verifyState(clientKeyExchangeComplete);
    else
        ssl.verifyState(clientHelloComplete);
    if (ssl.GetError()) return;

    ServerHello       sh(ssl.getSecurity().get_connection().version_);
    RecordLayerHeader rlHeader;
    HandShakeHeader   hsHeader;
    mySTL::auto_ptr<output_buffer> out(NEW_YS output_buffer, ysDelete);

    buildServerHello(ssl, sh);
    ssl.set_random(sh.get_random(), server_end);
    buildHeaders(ssl, hsHeader, rlHeader, sh);
    buildOutput(*out.get(), rlHeader, hsHeader, sh);
    hashHandShake(ssl, *out.get());

    if (buffer == buffered)
        ssl.addBuffer(out.release());
    else
        ssl.Send(out->get_buffer(), out->get_size());
}


// send server hello done
void sendServerHelloDone(SSL& ssl, BufferOutput buffer)
{
    if (ssl.GetError()) return;

    ServerHelloDone   shd;
    RecordLayerHeader rlHeader;
    HandShakeHeader   hsHeader;
    mySTL::auto_ptr<output_buffer> out(NEW_YS output_buffer, ysDelete);

    buildHeaders(ssl, hsHeader, rlHeader, shd);
    buildOutput(*out.get(), rlHeader, hsHeader, shd);
    hashHandShake(ssl, *out.get());

    if (buffer == buffered)
        ssl.addBuffer(out.release());
    else
        ssl.Send(out->get_buffer(), out->get_size());
}


// send certificate
void sendCertificate(SSL& ssl, BufferOutput buffer)
{
    if (ssl.GetError()) return;

    Certificate       cert(ssl.getCrypto().get_certManager().get_cert());
    RecordLayerHeader rlHeader;
    HandShakeHeader   hsHeader;
    mySTL::auto_ptr<output_buffer> out(NEW_YS output_buffer, ysDelete);

    buildHeaders(ssl, hsHeader, rlHeader, cert);
    buildOutput(*out.get(), rlHeader, hsHeader, cert);
    hashHandShake(ssl, *out.get());

    if (buffer == buffered)
        ssl.addBuffer(out.release());
    else
        ssl.Send(out->get_buffer(), out->get_size());
}


// send certificate request
void sendCertificateRequest(SSL& ssl, BufferOutput buffer)
{
    if (ssl.GetError()) return;

    CertificateRequest request;
    request.Build();
    RecordLayerHeader  rlHeader;
    HandShakeHeader    hsHeader;
    mySTL::auto_ptr<output_buffer> out(NEW_YS output_buffer, ysDelete);

    buildHeaders(ssl, hsHeader, rlHeader, request);
    buildOutput(*out.get(), rlHeader, hsHeader, request);
    hashHandShake(ssl, *out.get());

    if (buffer == buffered)
        ssl.addBuffer(out.release());
    else
        ssl.Send(out->get_buffer(), out->get_size());
}


// send certificate verify
void sendCertificateVerify(SSL& ssl, BufferOutput buffer)
{
    if (ssl.GetError()) return;

    CertificateVerify  verify;
    verify.Build(ssl);
    RecordLayerHeader  rlHeader;
    HandShakeHeader    hsHeader;
    mySTL::auto_ptr<output_buffer> out(NEW_YS output_buffer, ysDelete);

    buildHeaders(ssl, hsHeader, rlHeader, verify);
    buildOutput(*out.get(), rlHeader, hsHeader, verify);
    hashHandShake(ssl, *out.get());

    if (buffer == buffered)
        ssl.addBuffer(out.release());
    else
        ssl.Send(out->get_buffer(), out->get_size());
}


} // namespace<|MERGE_RESOLUTION|>--- conflicted
+++ resolved
@@ -932,10 +932,7 @@
     else
     ssl.fillData(data);
 
-<<<<<<< HEAD
-=======
     ssl.useLog().ShowData(data.get_length());
->>>>>>> 011f57e0
     if (ssl.GetError()) return -1;
 
     if (data.get_length() == 0 && ssl.getSocket().WouldBlock()) {
