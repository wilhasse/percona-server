/* Copyright (c) 2011, 2018, Oracle and/or its affiliates. All rights reserved.

   This program is free software; you can redistribute it and/or modify
   it under the terms of the GNU General Public License, version 2.0,
   as published by the Free Software Foundation.

   This program is also distributed with certain software (including
   but not limited to OpenSSL) that is licensed under separate terms,
   as designated in a particular file or component or in included license
   documentation.  The authors of MySQL hereby grant you an additional
   permission to link the program and your derivative works with the
   separately licensed software that they have included with MySQL.

   This program is distributed in the hope that it will be useful,
   but WITHOUT ANY WARRANTY; without even the implied warranty of
   MERCHANTABILITY or FITNESS FOR A PARTICULAR PURPOSE.  See the
   GNU General Public License, version 2.0, for more details.

   You should have received a copy of the GNU General Public License
   along with this program; if not, write to the Free Software
   Foundation, Inc., 51 Franklin St, Fifth Floor, Boston, MA 02110-1301  USA */

#include "vio_priv.h"

#include "my_dbug.h"

static size_t wait_overlapped_result(Vio *vio, int timeout) {
  size_t ret = (size_t)-1;
  DWORD transferred, wait_status, timeout_ms;

  timeout_ms = timeout >= 0 ? timeout : INFINITE;

  /* Wait for the overlapped operation to be completed. */
  wait_status = WaitForSingleObjectEx(vio->overlapped.hEvent, timeout_ms, TRUE);

  /* The operation might have completed, attempt to retrieve the result. */
  if (wait_status == WAIT_OBJECT_0) {
    /* If retrieval fails, a error code will have been set. */
    if (GetOverlappedResult(vio->hPipe, &vio->overlapped, &transferred, false))
      ret = transferred;
  } else {
    /* Error or timeout, cancel the pending I/O operation. */
    CancelIo(vio->hPipe);

    /*
      If the wait timed out, set error code to indicate a
      timeout error. Otherwise, wait_status is WAIT_FAILED
      and extended error information was already set.
    */
    if (wait_status == WAIT_TIMEOUT) SetLastError(SOCKET_ETIMEDOUT);
  }

  return ret;
}

/*
  Disable posting IO completion event to the port.
  In some cases (synchronous timed IO) we want to skip IOCP notifications.
*/
static void disable_iocp_notification(OVERLAPPED *overlapped) {
  HANDLE *handle = &(overlapped->hEvent);
  *handle = ((HANDLE)((ULONG_PTR)*handle | 1));
}

/* Enable posting IO completion event to the port */
static void enable_iocp_notification(OVERLAPPED *overlapped) {
  HANDLE *handle = &(overlapped->hEvent);
  *handle = (HANDLE)((ULONG_PTR)*handle & ~1);
}

size_t vio_read_pipe(Vio *vio, uchar *buf, size_t count) {
  DWORD transferred;
  size_t ret = (size_t)-1;
  DBUG_ENTER("vio_read_pipe");

  disable_iocp_notification(&vio->pipe_overlapped);

  /* Attempt to read from the pipe (overlapped I/O). */
  if (ReadFile(vio->hPipe, buf, (DWORD)count, &transferred, &vio->overlapped)) {
    /* The operation completed immediately. */
    ret = transferred;
  }
  /* Read operation is pending completion asynchronously? */
  else if (GetLastError() == ERROR_IO_PENDING)
    ret = wait_overlapped_result(vio, vio->read_timeout);

  enable_iocp_notification(&vio->pipe_overlapped);

  DBUG_RETURN(ret);
}

size_t vio_write_pipe(Vio *vio, const uchar *buf, size_t count) {
  DWORD transferred;
  size_t ret = (size_t)-1;
  DBUG_ENTER("vio_write_pipe");

  disable_iocp_notification(&vio->pipe_overlapped);

  /* Attempt to write to the pipe (overlapped I/O). */
  if (WriteFile(vio->hPipe, buf, (DWORD)count, &transferred,
                &vio->overlapped)) {
    /* The operation completed immediately. */
    ret = transferred;
  }
  /* Write operation is pending completion asynchronously? */
  else if (GetLastError() == ERROR_IO_PENDING)
    ret = wait_overlapped_result(vio, vio->write_timeout);

  enable_iocp_notification(&vio->pipe_overlapped);

  DBUG_RETURN(ret);
}

bool vio_is_connected_pipe(Vio *vio) {
  if (PeekNamedPipe(vio->hPipe, NULL, 0, NULL, NULL, NULL))
    return true;
  else
    return (GetLastError() != ERROR_BROKEN_PIPE);
}

<<<<<<< HEAD
int vio_shutdown_pipe(Vio *vio, int how) {
  BOOL ret;
=======
int vio_shutdown_pipe(Vio *vio) {
  BOOL ret = FALSE;
>>>>>>> 8e797a5d
  DBUG_ENTER("vio_shutdown_pipe");

  if (vio->inactive == false) {
    CancelIo(vio->hPipe);
    CloseHandle(vio->overlapped.hEvent);
    FlushFileBuffers(vio->hPipe);
    DisconnectNamedPipe(vio->hPipe);
    ret = CloseHandle(vio->hPipe);
  }

  vio->inactive = true;
  vio->hPipe = NULL;
  vio->mysql_socket = MYSQL_INVALID_SOCKET;

  DBUG_RETURN(ret);
}

int vio_cancel_pipe(Vio *vio, int how) {
  DBUG_ENTER("vio_shutdown_pipe");

  CancelIo(vio->hPipe);
  CloseHandle(vio->overlapped.hEvent);
  DisconnectNamedPipe(vio->hPipe);

  vio->inactive = TRUE;

  DBUG_RETURN(0);
}

#endif<|MERGE_RESOLUTION|>--- conflicted
+++ resolved
@@ -118,13 +118,8 @@
     return (GetLastError() != ERROR_BROKEN_PIPE);
 }
 
-<<<<<<< HEAD
 int vio_shutdown_pipe(Vio *vio, int how) {
-  BOOL ret;
-=======
-int vio_shutdown_pipe(Vio *vio) {
   BOOL ret = FALSE;
->>>>>>> 8e797a5d
   DBUG_ENTER("vio_shutdown_pipe");
 
   if (vio->inactive == false) {
