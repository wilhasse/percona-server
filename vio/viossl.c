--- conflicted
+++ resolved
@@ -326,8 +326,10 @@
   DBUG_PRINT("info", ("ssl: 0x%lx timeout: %ld", (long) ssl, timeout));
   SSL_clear(ssl);
   SSL_SESSION_set_timeout(SSL_get_session(ssl), timeout);
-<<<<<<< HEAD
   SSL_set_fd(ssl, sd);
+#ifndef HAVE_YASSL
+  SSL_set_options(ssl, SSL_OP_NO_COMPRESSION);
+#endif
 
   /*
     Since yaSSL does not support non-blocking send operations, use
@@ -341,11 +343,6 @@
   /* Set functions to use in order to send and receive data. */
   yaSSL_transport_set_recv_function(ssl, yassl_recv);
   yaSSL_transport_set_send_function(ssl, yassl_send);
-=======
-  SSL_set_fd(ssl, vio->sd);
-#ifndef HAVE_YASSL
-  SSL_set_options(ssl, SSL_OP_NO_COMPRESSION);
->>>>>>> 1f7db91c
 #endif
 
   if ((r= ssl_handshake_loop(vio, ssl, func)) < 1)
