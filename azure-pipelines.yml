trigger:
  branches:
    include:
    - '*'
  paths:
    exclude:
    - doc
    - build-ps
    - man
    - mysql-test
    - packaging
    - policy
    - scripts
    - support-files

pr:
  branches:
    include:
    - '*'
  paths:
    exclude:
    - doc
    - build-ps
    - man
    - mysql-test
    - packaging
    - policy
    - scripts
    - support-files

jobs:
- job: BiDiScan
  pool:
    vmImage: 'ubuntu-20.04'

  steps:
  - checkout: self
    fetchDepth: 32

  - script: |
      git fetch origin 8.0
      CHANGED_FILES=$(git diff --name-only --relative --diff-filter AMR origin/8.0 -- . | tr '\n' ' ')

      if [ -z "${CHANGED_FILES}" ]; then
          echo --- No changed files
      else
          python $(Build.SourcesDirectory)/scripts/find_unicode_control.py -p bidi -v ${CHANGED_FILES}
      fi

- job:
  timeoutInMinutes: 240
  pool:
    vmImage: $(imageName)

  variables:
    UBUNTU_CODE_NAME: focal
    BOOST_VERSION: boost_1_73_0
    BOOST_DIR: $(Pipeline.Workspace)/boost
    USE_CCACHE: 1
    CCACHE_DIR: $(Pipeline.Workspace)/ccache
    CCACHE_COMPRESS: 1
    CCACHE_COMPRESSLEVEL: 9
    CCACHE_CPP2: 1
    CCACHE_MAXSIZE: 2G
    OS_NAME: $(Agent.OS)
    PARENT_BRANCH: 8.0
    INVERTED: OFF

  strategy:
    matrix:
      macOS 12 Release:
        imageName: 'macOS-12'
        Compiler: clang
        BuildType: RelWithDebInfo

      # skip pushed ("git push") commits if branch name doesn't contain "fullci"
      ${{ if or(ne(variables['Build.Reason'], 'IndividualCI'), contains(variables['Build.SourceBranchName'], 'fullci')) }}:
        macOS 12 Debug:
          imageName: 'macOS-12'
          Compiler: clang
          BuildType: Debug

<<<<<<< HEAD
      # clang-6 and newer compilers
      clang-14 Release Ubuntu Focal:
=======
      # clang-5 and newer compilers
      clang-14 Release [Ubuntu 20.04 Focal]:
>>>>>>> 3f07ae94
        imageName: 'ubuntu-20.04'
        Compiler: clang
        CompilerVer: 14
        BuildType: RelWithDebInfo

      ${{ if or(ne(variables['Build.Reason'], 'IndividualCI'), contains(variables['Build.SourceBranchName'], 'fullci')) }}:
        clang-14 Release INVERTED=ON [Ubuntu 20.04 Focal]:
          imageName: 'ubuntu-20.04'
          Compiler: clang
          CompilerVer: 14
          BuildType: RelWithDebInfo
          INVERTED: ON

      ${{ if or(ne(variables['Build.Reason'], 'IndividualCI'), contains(variables['Build.SourceBranchName'], 'fullci')) }}:
        clang-14 Debug [Ubuntu 20.04 Focal]:
          imageName: 'ubuntu-20.04'
          Compiler: clang
          CompilerVer: 14
          BuildType: Debug

      clang-14 Debug INVERTED=ON [Ubuntu 20.04 Focal]:
        imageName: 'ubuntu-20.04'
        Compiler: clang
        CompilerVer: 14
        BuildType: Debug
        INVERTED: ON

      ${{ if or(ne(variables['Build.Reason'], 'IndividualCI'), contains(variables['Build.SourceBranchName'], 'fullci')) }}:
        clang-13 Release [Ubuntu 20.04 Focal]:
          imageName: 'ubuntu-20.04'
          Compiler: clang
          CompilerVer: 13
          BuildType: RelWithDebInfo

      clang-13 Debug [Ubuntu 20.04 Focal]:
        imageName: 'ubuntu-20.04'
        Compiler: clang
        CompilerVer: 13
        BuildType: Debug

      ${{ if or(ne(variables['Build.Reason'], 'IndividualCI'), contains(variables['Build.SourceBranchName'], 'fullci')) }}:
        clang-12 Release [Ubuntu 20.04 Focal]:
          imageName: 'ubuntu-20.04'
          Compiler: clang
          CompilerVer: 12
          BuildType: RelWithDebInfo

      ${{ if or(ne(variables['Build.Reason'], 'IndividualCI'), contains(variables['Build.SourceBranchName'], 'fullci')) }}:
        clang-12 Debug [Ubuntu 20.04 Focal]:
          imageName: 'ubuntu-20.04'
          Compiler: clang
          CompilerVer: 12
          BuildType: Debug

      ${{ if or(ne(variables['Build.Reason'], 'IndividualCI'), contains(variables['Build.SourceBranchName'], 'fullci')) }}:
        clang-11 Release [Ubuntu 20.04 Focal]:
          imageName: 'ubuntu-20.04'
          Compiler: clang
          CompilerVer: 11
          BuildType: RelWithDebInfo

      clang-11 Debug [Ubuntu 20.04 Focal]:
        imageName: 'ubuntu-20.04'
        Compiler: clang
        CompilerVer: 11
        BuildType: Debug

      ${{ if or(ne(variables['Build.Reason'], 'IndividualCI'), contains(variables['Build.SourceBranchName'], 'fullci')) }}:
        clang-10 Release [Ubuntu 20.04 Focal]:
          imageName: 'ubuntu-20.04'
          Compiler: clang
          CompilerVer: 10
          BuildType: RelWithDebInfo

      ${{ if or(ne(variables['Build.Reason'], 'IndividualCI'), contains(variables['Build.SourceBranchName'], 'fullci')) }}:
        clang-10 Debug [Ubuntu 20.04 Focal]:
          imageName: 'ubuntu-20.04'
          Compiler: clang
          CompilerVer: 10
          BuildType: Debug

      ${{ if or(ne(variables['Build.Reason'], 'IndividualCI'), contains(variables['Build.SourceBranchName'], 'fullci')) }}:
        clang-9 Release [Ubuntu 20.04 Focal]:
          imageName: 'ubuntu-20.04'
          Compiler: clang
          CompilerVer: 9
          BuildType: RelWithDebInfo

      clang-9 Debug [Ubuntu 20.04 Focal]:
        imageName: 'ubuntu-20.04'
        Compiler: clang
        CompilerVer: 9
        BuildType: Debug

      ${{ if or(ne(variables['Build.Reason'], 'IndividualCI'), contains(variables['Build.SourceBranchName'], 'fullci')) }}:
        clang-8 Release [Ubuntu 20.04 Focal]:
          imageName: 'ubuntu-20.04'
          Compiler: clang
          CompilerVer: 8
          BuildType: RelWithDebInfo

      ${{ if or(ne(variables['Build.Reason'], 'IndividualCI'), contains(variables['Build.SourceBranchName'], 'fullci')) }}:
        clang-8 Debug [Ubuntu 20.04 Focal]:
          imageName: 'ubuntu-20.04'
          Compiler: clang
          CompilerVer: 8
          BuildType: Debug

      ${{ if or(ne(variables['Build.Reason'], 'IndividualCI'), contains(variables['Build.SourceBranchName'], 'fullci')) }}:
        clang-7 Release [Ubuntu 20.04 Focal]:
          imageName: 'ubuntu-20.04'
          Compiler: clang
          CompilerVer: 7
          BuildType: RelWithDebInfo

      clang-7 Debug [Ubuntu 20.04 Focal]:
        imageName: 'ubuntu-20.04'
        Compiler: clang
        CompilerVer: 7
        BuildType: Debug

      ${{ if or(ne(variables['Build.Reason'], 'IndividualCI'), contains(variables['Build.SourceBranchName'], 'fullci')) }}:
        clang-6 Release [Ubuntu 20.04 Focal]:
          imageName: 'ubuntu-20.04'
          Compiler: clang
          CompilerVer: 6.0
          BuildType: RelWithDebInfo

      ${{ if or(ne(variables['Build.Reason'], 'IndividualCI'), contains(variables['Build.SourceBranchName'], 'fullci')) }}:
        clang-6 Debug [Ubuntu 20.04 Focal]:
          imageName: 'ubuntu-20.04'
          Compiler: clang
          CompilerVer: 6.0
          BuildType: Debug

<<<<<<< HEAD

      # gcc-7 and newer compilers
      gcc-12 Release Ubuntu 22.04 Jammy:
=======
      ${{ if or(ne(variables['Build.Reason'], 'IndividualCI'), contains(variables['Build.SourceBranchName'], 'fullci')) }}:
        clang-5 Release [Ubuntu 18.04 Bionic]:
          imageName: 'ubuntu-18.04'
          UBUNTU_CODE_NAME: bionic
          Compiler: clang
          CompilerVer: 5.0
          BuildType: RelWithDebInfo

      clang-5 Debug [Ubuntu 18.04 Bionic]:
        imageName: 'ubuntu-18.04'
        UBUNTU_CODE_NAME: bionic
        Compiler: clang
        CompilerVer: 5.0
        BuildType: Debug


      # gcc-5 and newer compilers
      gcc-12 Release [Ubuntu 22.04 Jammy]:
>>>>>>> 3f07ae94
        imageName: 'ubuntu-22.04'
        Compiler: gcc
        CompilerVer: 12
        BuildType: RelWithDebInfo

      gcc-12 Debug [Ubuntu 22.04 Jammy]:
        imageName: 'ubuntu-22.04'
        Compiler: gcc
        CompilerVer: 12
        BuildType: Debug

      ${{ if or(ne(variables['Build.Reason'], 'IndividualCI'), contains(variables['Build.SourceBranchName'], 'fullci')) }}:
        gcc-11 Release Ubuntu 20.04 Focal:
          imageName: 'ubuntu-20.04'
          Compiler: gcc
          CompilerVer: 11
          BuildType: RelWithDebInfo

      gcc-11 Debug [Ubuntu 20.04 Focal]:
        imageName: 'ubuntu-20.04'
        Compiler: gcc
        CompilerVer: 11
        BuildType: Debug

      ${{ if or(ne(variables['Build.Reason'], 'IndividualCI'), contains(variables['Build.SourceBranchName'], 'fullci')) }}:
        gcc-10 Release [Ubuntu 20.04 Focal]:
          imageName: 'ubuntu-20.04'
          Compiler: gcc
          CompilerVer: 10
          BuildType: RelWithDebInfo

      ${{ if or(ne(variables['Build.Reason'], 'IndividualCI'), contains(variables['Build.SourceBranchName'], 'fullci')) }}:
        gcc-10 Debug [Ubuntu 20.04 Focal]:
          imageName: 'ubuntu-20.04'
          Compiler: gcc
          CompilerVer: 10
          BuildType: Debug

      ${{ if or(ne(variables['Build.Reason'], 'IndividualCI'), contains(variables['Build.SourceBranchName'], 'fullci')) }}:
        gcc-9 Release [Ubuntu 20.04 Focal]:
          imageName: 'ubuntu-20.04'
          Compiler: gcc
          CompilerVer: 9
          BuildType: RelWithDebInfo

      gcc-9 Debug [Ubuntu 20.04 Focal]:
        imageName: 'ubuntu-20.04'
        Compiler: gcc
        CompilerVer: 9
        BuildType: Debug

      ${{ if or(ne(variables['Build.Reason'], 'IndividualCI'), contains(variables['Build.SourceBranchName'], 'fullci')) }}:
        gcc-8 Release [Ubuntu 20.04 Focal]:
          imageName: 'ubuntu-20.04'
          Compiler: gcc
          CompilerVer: 8
          BuildType: RelWithDebInfo

      ${{ if or(ne(variables['Build.Reason'], 'IndividualCI'), contains(variables['Build.SourceBranchName'], 'fullci')) }}:
        gcc-8 Debug [Ubuntu 20.04 Focal]:
          imageName: 'ubuntu-20.04'
          Compiler: gcc
          CompilerVer: 8
          BuildType: Debug

      ${{ if or(ne(variables['Build.Reason'], 'IndividualCI'), contains(variables['Build.SourceBranchName'], 'fullci')) }}:
        gcc-7 Release [Ubuntu 20.04 Focal]:
          imageName: 'ubuntu-20.04'
          Compiler: gcc
          CompilerVer: 7
          BuildType: RelWithDebInfo

      gcc-7 Debug [Ubuntu 20.04 Focal]:
        imageName: 'ubuntu-20.04'
        Compiler: gcc
        CompilerVer: 7
        BuildType: Debug

<<<<<<< HEAD
=======
      ${{ if or(ne(variables['Build.Reason'], 'IndividualCI'), contains(variables['Build.SourceBranchName'], 'fullci')) }}:
        gcc-6 Release [Ubuntu 18.04 Bionic]:
          imageName: 'ubuntu-18.04'
          UBUNTU_CODE_NAME: bionic
          Compiler: gcc
          CompilerVer: 6
          BuildType: RelWithDebInfo

      ${{ if or(ne(variables['Build.Reason'], 'IndividualCI'), contains(variables['Build.SourceBranchName'], 'fullci')) }}:
        gcc-6 Debug [Ubuntu 18.04 Bionic]:
          imageName: 'ubuntu-18.04'
          UBUNTU_CODE_NAME: bionic
          Compiler: gcc
          CompilerVer: 6
          BuildType: Debug

      ${{ if or(ne(variables['Build.Reason'], 'IndividualCI'), contains(variables['Build.SourceBranchName'], 'fullci')) }}:
        gcc-5 Release [Ubuntu 18.04 Bionic]:
          imageName: 'ubuntu-18.04'
          UBUNTU_CODE_NAME: bionic
          Compiler: gcc
          CompilerVer: 5
          BuildType: RelWithDebInfo

      gcc-5 Debug [Ubuntu 18.04 Bionic]:
        imageName: 'ubuntu-18.04'
        UBUNTU_CODE_NAME: bionic
        Compiler: gcc
        CompilerVer: 5
        BuildType: Debug


>>>>>>> 3f07ae94
  steps:
  - script: |
      uname -r
      df -Th
      ls -l ..
      pwd
      ls -l
      if [[ "$OS_NAME" == "Linux" ]]; then
        COMPILER_VER=$(CompilerVer)
        SELECTED_CC=$(Compiler)-$(CompilerVer)
        if [[ "$(Compiler)" == "clang" ]]; then
          SELECTED_CXX=clang++-$(CompilerVer)
          PACKAGES="$SELECTED_CC $PACKAGES"
        else
          SELECTED_CXX=g++-$(CompilerVer)
          PACKAGES="$SELECTED_CXX $PACKAGES"
        fi
      else
        COMPILER_VER=`$(Compiler) -v 2>&1 | head -1 | awk '{print $4}'`
        SELECTED_CC=$(Compiler)
        SELECTED_CXX=clang++
      fi

      echo SELECTED_CC=$SELECTED_CC SELECTED_CXX=$SELECTED_CXX BuildType=$(BuildType) Ubuntu=$(UBUNTU_CODE_NAME) OS_NAME=$OS_NAME
      echo --- Configure required LLVM and Ubuntu Toolchain repositories
      if [[ "$OS_NAME" == "Linux" ]] && [[ "$SELECTED_CC" == "clang"* ]]; then
        PACKAGES="llvm-$(CompilerVer)-dev $PACKAGES"
        curl -sSL "http://apt.llvm.org/llvm-snapshot.gpg.key" | sudo -E apt-key add -
        echo "deb http://apt.llvm.org/$(UBUNTU_CODE_NAME)/ llvm-toolchain-$(UBUNTU_CODE_NAME)-$(CompilerVer) main" | sudo tee -a /etc/apt/sources.list > /dev/null
      fi

      echo --- Update list of packages and download dependencies
      if [[ "$OS_NAME" == "Linux" ]]; then
        sudo -E apt-add-repository -y "ppa:ubuntu-toolchain-r/test"
        sudo -E apt-get -yq update >> ~/apt-get-update.log 2>&1

        sudo -E apt-get -yq --no-install-suggests --no-install-recommends --allow-unauthenticated install $PACKAGES cmake cmake-curses-gui ccache bison libudev-dev libaio-dev libmecab-dev libnuma-dev liblzma-dev libssl-dev libreadline-dev libpam-dev libcurl4-openssl-dev libldap2-dev libkrb5-dev libsasl2-dev libsasl2-modules-gssapi-mit || exit 1;
        if [[ "$(INVERTED)" != "ON" ]]; then
          sudo -E apt-get -yq --no-install-suggests --no-install-recommends --allow-unauthenticated install libevent-dev libreadline-dev liblz4-dev protobuf-compiler libprotobuf-dev libprotoc-dev libicu-dev || exit 1;
        fi
      else
         brew update
         brew install ccache protobuf lz4 rapidjson openssl@1.1
      fi

      UPDATE_TIME=$SECONDS
      echo --- Packages updated in $UPDATE_TIME seconds.

      echo "SELECTED_CC=$SELECTED_CC (`which $SELECTED_CC`) SELECTED_CXX=$SELECTED_CXX (`which $SELECTED_CXX`)"
      $SELECTED_CC -v
      $SELECTED_CXX -v
      ccache --version
      ccache -p
      ccache --zero-stats
      df -Th

      echo "##vso[task.setvariable variable=CompilerMajorVer]${COMPILER_VER}"
      echo "##vso[task.setvariable variable=SELECTED_CC]$SELECTED_CC"
      echo "##vso[task.setvariable variable=SELECTED_CXX]$SELECTED_CXX"
      echo "##vso[task.setvariable variable=UPDATE_TIME]$UPDATE_TIME"

    displayName: '*** Install Build Dependencies'

  - task: Cache@2
    continueOnError: true
    inputs:
      key: '"ccache"| "$(PARENT_BRANCH)" | "$(imageName)-$(Compiler)-$(CompilerMajorVer)-$(BuildType)" | "INVERTED=$(INVERTED)" | "$(Build.SourceVersion)"'
      restoreKeys: '"ccache" | "$(PARENT_BRANCH)" | "$(imageName)-$(Compiler)-$(CompilerMajorVer)-$(BuildType)" | "INVERTED=$(INVERTED)"'
      path: $(CCACHE_DIR)
    displayName: '*** Download/upload ccached files'

  - task: Cache@2
    continueOnError: true
    inputs:
      key: $(BOOST_VERSION)
      restoreKeys: $(BOOST_VERSION)
      path: $(BOOST_DIR)
    displayName: '*** Download/upload $(BOOST_VERSION) libraries'

  - checkout: self
    fetchDepth: 32

  - script: |
      df -Th
      git submodule sync
      git submodule update --init --force --depth=256
    displayName: '*** Update git submodules'

  - script: |
      df -Th
      echo SELECTED_CC=$SELECTED_CC SELECTED_CXX=$SELECTED_CXX BuildType=$(BuildType) INVERTED=$(INVERTED) imageName=$(imageName) OS_NAME=$OS_NAME
      echo --- Set cmake parameters
      COMPILE_OPT+=(
        -DCMAKE_C_FLAGS_DEBUG=-g1
        -DCMAKE_CXX_FLAGS_DEBUG=-g1
      )

      CMAKE_OPT="
        -DCMAKE_BUILD_TYPE=$(BuildType)
        -DBUILD_CONFIG=mysql_release
        -DDOWNLOAD_BOOST=1
        -DWITH_BOOST=$(BOOST_DIR)
        -DCMAKE_C_COMPILER=$SELECTED_CC
        -DCMAKE_CXX_COMPILER=$SELECTED_CXX
        -DCMAKE_C_COMPILER_LAUNCHER=ccache
        -DCMAKE_CXX_COMPILER_LAUNCHER=ccache
        -DWITH_ROCKSDB=ON
        -DWITH_KEYRING_VAULT=ON
        -DWITH_KEYRING_VAULT_TEST=ON
        -DWITH_PAM=ON
      "

      if [[ ( "$(Compiler)" == "gcc" ) && ( $(bc <<< "$(CompilerVer) < 8.1") -eq 1 ) ]]; then
        CMAKE_OPT+="
          -DWITH_ROUTER=OFF
        "
      fi

      if [[ "$OS_NAME" == "Darwin" ]]; then
        CMAKE_OPT+="
          -DMYSQL_MAINTAINER_MODE=OFF
          -DWITH_TOKUDB=OFF
          -DWITH_PROTOBUF=system
          -DWITH_SYSTEM_LIBS=ON
          -DWITH_ICU=/usr/local/opt/icu4c
          -DWITH_SSL=/usr/local/opt/openssl@1.1
          -DWITH_FIDO=bundled
          -DWITH_ZLIB=bundled
          -DWITH_PERCONA_AUTHENTICATION_LDAP=OFF
        "
      else
        CMAKE_OPT+="
          -DMYSQL_MAINTAINER_MODE=ON
          -DWITH_TOKUDB=ON
          -DWITH_CURL=system
          -DWITH_MECAB=system
          -DWITH_RAPIDJSON=bundled
          -DWITH_SSL=system
          -DWITH_LIBEVENT=bundled
          -DWITH_PROTOBUF=bundled
          -DWITH_ZLIB=bundled
        "
        if [[ "$(INVERTED)" != "ON" ]]; then
          CMAKE_OPT+="
            -DWITH_READLINE=system
            -DWITH_ICU=system
            -DWITH_LZ4=bundled
            -DWITH_NUMA=ON
          "
        else
          CMAKE_OPT+="
            -DWITH_EDITLINE=bundled
            -DWITH_ICU=bundled
            -DWITH_LZ4=bundled
            -DWITH_NUMA=OFF
            -DWITH_ARCHIVE_STORAGE_ENGINE=OFF
            -DWITH_BLACKHOLE_STORAGE_ENGINE=OFF
            -DWITH_EXAMPLE_STORAGE_ENGINE=ON
            -DWITH_FEDERATED_STORAGE_ENGINE=OFF
            -DWITHOUT_PERFSCHEMA_STORAGE_ENGINE=ON
            -DWITH_INNODB_MEMCACHED=ON
          "
        fi
      fi

      echo --- CMAKE_OPT=\"$CMAKE_OPT\"
      echo --- COMPILE_OPT=\"${COMPILE_OPT[@]}\"
      mkdir bin; cd bin
      cmake .. $CMAKE_OPT "${COMPILE_OPT[@]}" || exit 1
      rm -f $(BOOST_DIR)/$(BOOST_VERSION).tar.gz

      CMAKE_TIME=$SECONDS
      echo --- CMake took $CMAKE_TIME seconds. Packages updated in $UPDATE_TIME seconds.

      echo '##vso[task.setvariable variable=CMAKE_TIME]'$CMAKE_TIME

    displayName: '*** cmake -DCMAKE_BUILD_TYPE=$(BuildType)'

  - script: |
      df -Th
      cd bin
      make -j2 || exit 1
      ccache --show-stats

      BUILD_TIME=$SECONDS
      echo --- Total time $(($BUILD_TIME + $UPDATE_TIME + $CMAKE_TIME)) seconds. Build time $BUILD_TIME seconds. CMake took $CMAKE_TIME seconds. Packages updated in $UPDATE_TIME seconds.
      df -Th
      rm -rf *
      df -Th

    displayName: '*** Compile'<|MERGE_RESOLUTION|>--- conflicted
+++ resolved
@@ -80,13 +80,8 @@
           Compiler: clang
           BuildType: Debug
 
-<<<<<<< HEAD
       # clang-6 and newer compilers
-      clang-14 Release Ubuntu Focal:
-=======
-      # clang-5 and newer compilers
       clang-14 Release [Ubuntu 20.04 Focal]:
->>>>>>> 3f07ae94
         imageName: 'ubuntu-20.04'
         Compiler: clang
         CompilerVer: 14
@@ -222,30 +217,9 @@
           CompilerVer: 6.0
           BuildType: Debug
 
-<<<<<<< HEAD
 
       # gcc-7 and newer compilers
-      gcc-12 Release Ubuntu 22.04 Jammy:
-=======
-      ${{ if or(ne(variables['Build.Reason'], 'IndividualCI'), contains(variables['Build.SourceBranchName'], 'fullci')) }}:
-        clang-5 Release [Ubuntu 18.04 Bionic]:
-          imageName: 'ubuntu-18.04'
-          UBUNTU_CODE_NAME: bionic
-          Compiler: clang
-          CompilerVer: 5.0
-          BuildType: RelWithDebInfo
-
-      clang-5 Debug [Ubuntu 18.04 Bionic]:
-        imageName: 'ubuntu-18.04'
-        UBUNTU_CODE_NAME: bionic
-        Compiler: clang
-        CompilerVer: 5.0
-        BuildType: Debug
-
-
-      # gcc-5 and newer compilers
       gcc-12 Release [Ubuntu 22.04 Jammy]:
->>>>>>> 3f07ae94
         imageName: 'ubuntu-22.04'
         Compiler: gcc
         CompilerVer: 12
@@ -324,41 +298,6 @@
         CompilerVer: 7
         BuildType: Debug
 
-<<<<<<< HEAD
-=======
-      ${{ if or(ne(variables['Build.Reason'], 'IndividualCI'), contains(variables['Build.SourceBranchName'], 'fullci')) }}:
-        gcc-6 Release [Ubuntu 18.04 Bionic]:
-          imageName: 'ubuntu-18.04'
-          UBUNTU_CODE_NAME: bionic
-          Compiler: gcc
-          CompilerVer: 6
-          BuildType: RelWithDebInfo
-
-      ${{ if or(ne(variables['Build.Reason'], 'IndividualCI'), contains(variables['Build.SourceBranchName'], 'fullci')) }}:
-        gcc-6 Debug [Ubuntu 18.04 Bionic]:
-          imageName: 'ubuntu-18.04'
-          UBUNTU_CODE_NAME: bionic
-          Compiler: gcc
-          CompilerVer: 6
-          BuildType: Debug
-
-      ${{ if or(ne(variables['Build.Reason'], 'IndividualCI'), contains(variables['Build.SourceBranchName'], 'fullci')) }}:
-        gcc-5 Release [Ubuntu 18.04 Bionic]:
-          imageName: 'ubuntu-18.04'
-          UBUNTU_CODE_NAME: bionic
-          Compiler: gcc
-          CompilerVer: 5
-          BuildType: RelWithDebInfo
-
-      gcc-5 Debug [Ubuntu 18.04 Bionic]:
-        imageName: 'ubuntu-18.04'
-        UBUNTU_CODE_NAME: bionic
-        Compiler: gcc
-        CompilerVer: 5
-        BuildType: Debug
-
-
->>>>>>> 3f07ae94
   steps:
   - script: |
       uname -r
@@ -366,8 +305,8 @@
       ls -l ..
       pwd
       ls -l
+
       if [[ "$OS_NAME" == "Linux" ]]; then
-        COMPILER_VER=$(CompilerVer)
         SELECTED_CC=$(Compiler)-$(CompilerVer)
         if [[ "$(Compiler)" == "clang" ]]; then
           SELECTED_CXX=clang++-$(CompilerVer)
@@ -377,12 +316,12 @@
           PACKAGES="$SELECTED_CXX $PACKAGES"
         fi
       else
-        COMPILER_VER=`$(Compiler) -v 2>&1 | head -1 | awk '{print $4}'`
+        REAL_COMPILER_VER=`$(Compiler) --version | grep -o "clang version.*" | awk '{print $3}'`
         SELECTED_CC=$(Compiler)
         SELECTED_CXX=clang++
       fi
 
-      echo SELECTED_CC=$SELECTED_CC SELECTED_CXX=$SELECTED_CXX BuildType=$(BuildType) Ubuntu=$(UBUNTU_CODE_NAME) OS_NAME=$OS_NAME
+      echo SELECTED_CC=$SELECTED_CC SELECTED_CXX=$SELECTED_CXX BuildType=$(BuildType) INVERTED=$(INVERTED) imageName=$(imageName) OS_NAME=$OS_NAME
       echo --- Configure required LLVM and Ubuntu Toolchain repositories
       if [[ "$OS_NAME" == "Linux" ]] && [[ "$SELECTED_CC" == "clang"* ]]; then
         PACKAGES="llvm-$(CompilerVer)-dev $PACKAGES"
@@ -399,6 +338,12 @@
         if [[ "$(INVERTED)" != "ON" ]]; then
           sudo -E apt-get -yq --no-install-suggests --no-install-recommends --allow-unauthenticated install libevent-dev libreadline-dev liblz4-dev protobuf-compiler libprotobuf-dev libprotoc-dev libicu-dev || exit 1;
         fi
+
+        if [[ "$(Compiler)" == "clang" ]]; then
+          REAL_COMPILER_VER=`$SELECTED_CC --version | grep -o "clang version.*" | awk '{print $3}'`
+        else
+          REAL_COMPILER_VER=`$SELECTED_CC --version | head -1 | awk '{print $4}'`
+        fi
       else
          brew update
          brew install ccache protobuf lz4 rapidjson openssl@1.1
@@ -407,15 +352,7 @@
       UPDATE_TIME=$SECONDS
       echo --- Packages updated in $UPDATE_TIME seconds.
 
-      echo "SELECTED_CC=$SELECTED_CC (`which $SELECTED_CC`) SELECTED_CXX=$SELECTED_CXX (`which $SELECTED_CXX`)"
-      $SELECTED_CC -v
-      $SELECTED_CXX -v
-      ccache --version
-      ccache -p
-      ccache --zero-stats
-      df -Th
-
-      echo "##vso[task.setvariable variable=CompilerMajorVer]${COMPILER_VER}"
+      echo "##vso[task.setvariable variable=REAL_COMPILER_VER]${REAL_COMPILER_VER%%-*}"
       echo "##vso[task.setvariable variable=SELECTED_CC]$SELECTED_CC"
       echo "##vso[task.setvariable variable=SELECTED_CXX]$SELECTED_CXX"
       echo "##vso[task.setvariable variable=UPDATE_TIME]$UPDATE_TIME"
@@ -425,8 +362,8 @@
   - task: Cache@2
     continueOnError: true
     inputs:
-      key: '"ccache"| "$(PARENT_BRANCH)" | "$(imageName)-$(Compiler)-$(CompilerMajorVer)-$(BuildType)" | "INVERTED=$(INVERTED)" | "$(Build.SourceVersion)"'
-      restoreKeys: '"ccache" | "$(PARENT_BRANCH)" | "$(imageName)-$(Compiler)-$(CompilerMajorVer)-$(BuildType)" | "INVERTED=$(INVERTED)"'
+      key: '"ccache"| "$(PARENT_BRANCH)" | "$(imageName)-$(Compiler)-$(REAL_COMPILER_VER)-$(BuildType)" | "INVERTED=$(INVERTED)" | "$(Build.SourceVersion)"'
+      restoreKeys: '"ccache" | "$(PARENT_BRANCH)" | "$(imageName)-$(Compiler)-$(REAL_COMPILER_VER)-$(BuildType)" | "INVERTED=$(INVERTED)"'
       path: $(CCACHE_DIR)
     displayName: '*** Download/upload ccached files'
 
@@ -445,11 +382,24 @@
       df -Th
       git submodule sync
       git submodule update --init --force --depth=256
+      git submodule
     displayName: '*** Update git submodules'
 
   - script: |
+      echo "SELECTED_CC=$SELECTED_CC (`which $SELECTED_CC`) SELECTED_CXX=$SELECTED_CXX (`which $SELECTED_CXX`) REAL_COMPILER_VER=$REAL_COMPILER_VER BuildType=$(BuildType)"
+      $SELECTED_CC -v
+      $SELECTED_CXX -v
+      ccache --version
+      ccache -p
+      ccache --zero-stats
       df -Th
-      echo SELECTED_CC=$SELECTED_CC SELECTED_CXX=$SELECTED_CXX BuildType=$(BuildType) INVERTED=$(INVERTED) imageName=$(imageName) OS_NAME=$OS_NAME
+      if [[ "$OS_NAME" == "Linux" ]]; then
+        cat /proc/cpuinfo
+      fi
+    displayName: '*** System and compiler info'
+
+  - script: |
+      echo SELECTED_CC=$SELECTED_CC SELECTED_CXX=$SELECTED_CXX REAL_COMPILER_VER=$REAL_COMPILER_VER BuildType=$(BuildType) INVERTED=$(INVERTED) imageName=$(imageName) OS_NAME=$OS_NAME
       echo --- Set cmake parameters
       COMPILE_OPT+=(
         -DCMAKE_C_FLAGS_DEBUG=-g1
@@ -532,6 +482,7 @@
 
       CMAKE_TIME=$SECONDS
       echo --- CMake took $CMAKE_TIME seconds. Packages updated in $UPDATE_TIME seconds.
+      cmake -L .
 
       echo '##vso[task.setvariable variable=CMAKE_TIME]'$CMAKE_TIME
 
