--- conflicted
+++ resolved
@@ -387,12 +387,8 @@
         fi
       else
          brew update
-<<<<<<< HEAD
-         brew install ccache protobuf lz4 openssl@1.1
-=======
          brew install ccache protobuf@21 lz4 rapidjson openssl@1.1
          brew link protobuf@21
->>>>>>> e1282957
       fi
 
       UPDATE_TIME=$SECONDS
