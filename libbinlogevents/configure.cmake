--- conflicted
+++ resolved
@@ -1,8 +1,4 @@
-<<<<<<< HEAD
-# Copyright (c) 2014, 2016, Oracle and/or its affiliates. All rights reserved.
-=======
 # Copyright (c) 2014, 2019, Oracle and/or its affiliates. All rights reserved.
->>>>>>> 4869291f
 #
 # This program is free software; you can redistribute it and/or modify
 # it under the terms of the GNU General Public License, version 2.0,
@@ -46,14 +42,5 @@
   ENDIF()
 ENDIF()
 
-<<<<<<< HEAD
-SET(CMAKE_EXTRA_INCLUDE_FILES stdint.h)
-CHECK_TYPE_SIZE("long long" LONG_LONG)
-CHECK_TYPE_SIZE(long LONG)
-CHECK_TYPE_SIZE(int INT)
-SET(CMAKE_EXTRA_INCLUDE_FILES)
-
-=======
->>>>>>> 4869291f
 # TODO: Is it better to use __BIG_ENDIAN instead of IS_BIG_ENDIAN
 TEST_BIG_ENDIAN(IS_BIG_ENDIAN)