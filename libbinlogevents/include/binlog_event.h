--- conflicted
+++ resolved
@@ -1,5 +1,4 @@
-<<<<<<< HEAD
-// Copyright (c) 2011, 2023, Oracle and/or its affiliates.
+// Copyright (c) 2011, 2024, Oracle and/or its affiliates.
 //
 // This program is free software; you can redistribute it and/or modify
 // it under the terms of the GNU General Public License, version 2.0,
@@ -29,973 +28,4 @@
 
 DEPRECATE_HEADER(libbinlogevents_include_binlog_event)
 
-#endif  // LIBBINLOGEVENTS_INCLUDE_BINLOG_EVENT_H
-=======
-/* Copyright (c) 2011, 2024, Oracle and/or its affiliates.
-
-   This program is free software; you can redistribute it and/or modify
-   it under the terms of the GNU General Public License, version 2.0,
-   as published by the Free Software Foundation.
-
-   This program is also distributed with certain software (including
-   but not limited to OpenSSL) that is licensed under separate terms,
-   as designated in a particular file or component or in included license
-   documentation.  The authors of MySQL hereby grant you an additional
-   permission to link the program and your derivative works with the
-   separately licensed software that they have included with MySQL.
-
-   This program is distributed in the hope that it will be useful,
-   but WITHOUT ANY WARRANTY; without even the implied warranty of
-   MERCHANTABILITY or FITNESS FOR A PARTICULAR PURPOSE.  See the
-   GNU General Public License, version 2.0, for more details.
-
-   You should have received a copy of the GNU General Public License
-   along with this program; if not, write to the Free Software
-   Foundation, Inc., 51 Franklin St, Fifth Floor, Boston, MA 02110-1301  USA */
-
-/**
-  @addtogroup Replication
-  @{
-
-  @file binlog_event.h
-
-  @brief Contains the classes representing events occurring in the replication
-  stream. Each event is represented as a byte sequence with logical divisions
-  as event header, event specific data and event footer. The header and footer
-  are common to all the events and are represented as two different subclasses.
-*/
-
-#ifndef BINLOG_EVENT_INCLUDED
-#define BINLOG_EVENT_INCLUDED
-
-#include <stdlib.h>
-#include <sys/types.h>
-#include <zlib.h>  //for checksum calculations
-#include <climits>
-#include <cstdio>
-#include <iostream>
-
-#include "debug_vars.h"
-#include "event_reader.h"
-#include "my_checksum.h"
-#include "my_io.h"
-
-#if defined(_WIN32)
-#include <Winsock2.h>
-#else
-#include <sys/times.h>
-#endif
-/*
-  The symbols below are a part of the common definitions between
-  the MySQL server and the client. Since they should not be a part of
-  this library but the server, these should be placed in a header file
-  common to the library and the MySQL server code, so that if they are
-  updated in the server code, it is reflected in the libbinlogevent also.
-
-  TODO(WL#7984): Moving the binlog constant in library libbinlogevents into a
-                 separate file and make them const variables
-*/
-#ifndef SYSTEM_CHARSET_MBMAXLEN
-#define SYSTEM_CHARSET_MBMAXLEN 3
-#endif
-#ifndef NAME_CHAR_LEN
-#define NAME_CHAR_LEN 64 /* Field/table name length */
-#endif
-#ifndef NAME_LEN
-#define NAME_LEN (NAME_CHAR_LEN * SYSTEM_CHARSET_MBMAXLEN)
-#endif
-/* Length of the server_version_split array in FDE class */
-#ifndef ST_SERVER_VER_SPLIT_LEN
-#define ST_SERVER_VER_SPLIT_LEN 3
-#endif
-
-/*
-   Do not decrease the value of BIN_LOG_HEADER_SIZE.
-   Do not even increase it before checking code.
-*/
-#ifndef BIN_LOG_HEADER_SIZE
-#define BIN_LOG_HEADER_SIZE 4U
-#endif
-
-/**
-   binlog_version 3 is MySQL 4.x; 4 is MySQL 5.0.0.
-   Compared to version 3, version 4 has:
-   - a different Start_event, which includes info about the binary log
-   (sizes of headers); this info is included for better compatibility if the
-   master's MySQL version is different from the slave's.
-*/
-#define BINLOG_VERSION 4
-
-/*
-  Constants used by Query_event.
-*/
-
-/**
-   The maximum number of updated databases that a status of
-   Query-log-event can carry.  It can be redefined within a range
-   [1.. OVER_MAX_DBS_IN_EVENT_MTS].
-*/
-#define MAX_DBS_IN_EVENT_MTS 16
-
-/**
-   When the actual number of databases exceeds MAX_DBS_IN_EVENT_MTS
-   the value of OVER_MAX_DBS_IN_EVENT_MTS is is put into the
-   mts_accessed_dbs status.
-*/
-#define OVER_MAX_DBS_IN_EVENT_MTS 254
-
-/**
-  Maximum length of time zone name that we support (Time zone name is
-  char(64) in db). mysqlbinlog needs it.
-*/
-#define MAX_TIME_ZONE_NAME_LENGTH (NAME_LEN + 1)
-
-/**
-  Max number of possible extra bytes in a replication event compared to a
-  packet (i.e. a query) sent from client to master;
-  First, an auxiliary log_event status vars estimation:
-*/
-#define MAX_SIZE_LOG_EVENT_STATUS                                             \
-  (1U + 4 /* type, flags2 */ + 1U + 8 /* type, sql_mode */ + 1U + 1 +         \
-   255 /* type, length, catalog */ + 1U + 4 /* type, auto_increment */ + 1U + \
-   6 /* type, charset */ + 1U + 1 +                                           \
-   MAX_TIME_ZONE_NAME_LENGTH /* type, length, time_zone */ + 1U +             \
-   2 /* type, lc_time_names_number */ + 1U +                                  \
-   2 /* type, charset_database_number */ + 1U +                               \
-   8 /* type, table_map_for_update */ + 1U + 1 +                              \
-   32 * 3 /* type, user_len, user */ + 1 + 255 /* host_len, host */           \
-   + 1U + 1 +                                                                 \
-   (MAX_DBS_IN_EVENT_MTS * (1 + NAME_LEN)) /* type, db_1, db_2, ... */        \
-   + 1U + 3 /* type, microseconds */ + 1U + 1 /* type, explicit_def..ts*/ +   \
-   1U + 8 /* type, xid of DDL */ + 1U +                                       \
-   2 /* type, default_collation_for_utf8mb4_number */ + 1U +                  \
-   1 /* sql_require_primary_key */ + 1U +                                     \
-   1 /* type, default_table_encryption */)
-
-/**
-   Uninitialized timestamp value (for either last committed or sequence number).
-   Often carries meaning of the minimum value in the logical timestamp domain.
-*/
-const int64_t SEQ_UNINIT = 0;
-
-/** We use 7 bytes, 1 bit being used as a flag. */
-#define MAX_COMMIT_TIMESTAMP_VALUE (1ULL << 55)
-/**
-  Used to determine whether the original_commit_timestamp is already known or if
-  it still needs to be determined when computing it.
-*/
-const int64_t UNDEFINED_COMMIT_TIMESTAMP = MAX_COMMIT_TIMESTAMP_VALUE;
-
-const uint32_t UNDEFINED_SERVER_VERSION = 999999;
-const uint32_t UNKNOWN_SERVER_VERSION = 0;
-
-/** Setting this flag will mark an event as Ignorable */
-#define LOG_EVENT_IGNORABLE_F 0x80
-
-/**
-  In case the variable is updated,
-  make sure to update it in $MYSQL_SOURCE_DIR/my_io.h.
-*/
-#ifndef FN_REFLEN
-#define FN_REFLEN 512 /* Max length of full path-name */
-#endif
-
-/**
-   Splits server 'version' string into three numeric pieces stored
-   into 'split_versions':
-   X.Y.Zabc (X,Y,Z numbers, a not a digit) -> {X,Y,Z}
-   X.Yabc -> {X,Y,0}
-
-   @param version        String representing server version
-   @param split_versions Array with each element containing one split of the
-                         input version string
-*/
-inline void do_server_version_split(const char *version,
-                                    unsigned char split_versions[3]) {
-  const char *p = version;
-  char *r;
-  unsigned long number;
-  for (unsigned int i = 0; i <= 2; i++) {
-    number = strtoul(p, &r, 10);
-    /*
-      It is an invalid version if any version number greater than 255 or
-      first number is not followed by '.'.
-    */
-    if (number < 256 && (*r == '.' || i != 0))
-      split_versions[i] = static_cast<unsigned char>(number);
-    else {
-      split_versions[0] = 0;
-      split_versions[1] = 0;
-      split_versions[2] = 0;
-      break;
-    }
-
-    p = r;
-    if (*r == '.') p++;  // skip the dot
-  }
-}
-
-/**
-   Transforms the server version from 'XX.YY.ZZ-suffix' into an integer in the
-   format XXYYZZ.
-
-   @param version        String representing server version
-   @return               The server version in the format XXYYZZ
-*/
-inline uint32_t do_server_version_int(const char *version) {
-  unsigned char version_split[3];
-  do_server_version_split(version, version_split);
-  uint32_t ret = static_cast<uint32_t>(version_split[0]) * 10000 +
-                 static_cast<uint32_t>(version_split[1]) * 100 +
-                 static_cast<uint32_t>(version_split[2]);
-  return ret;
-}
-
-/**
-  Calculate the version product from the numeric pieces representing the server
-  version:
-  For a server version X.Y.Zabc (X,Y,Z numbers, a not a digit), the input is
-  {X,Y,Z}. This is converted to XYZ in bit representation.
-
-  @param  version_split Array containing the version information of the server
-  @return               The version product of the server
-*/
-inline unsigned long version_product(const unsigned char *version_split) {
-  return ((version_split[0] * 256 + version_split[1]) * 256 + version_split[2]);
-}
-
-/**
-   Replication event checksum is introduced in the following "checksum-home"
-   version. The checksum-aware servers extract FD's version to decide whether
-   the FD event  carries checksum info.
-*/
-extern const unsigned char checksum_version_split[3];
-extern const unsigned long checksum_version_product;
-/**
-  @namespace binary_log
-
-  The namespace contains classes representing events that can occur in a
-  replication stream.
-*/
-namespace binary_log {
-/*
-   This flag only makes sense for Format_description_event. It is set
-   when the event is written, and *reset* when a binlog file is
-   closed (yes, it's the only case when MySQL modifies an already written
-   part of the binlog).  Thus it is a reliable indicator that the binlog was
-   closed correctly.  (Stop_event is not enough, there's always a
-   small chance that mysqld crashes in the middle of insert and end of
-   the binlog would look like a Stop_event).
-
-   This flag is used to detect a restart after a crash, and to provide
-   "unbreakable" binlog. The problem is that on a crash storage engines
-   rollback automatically, while binlog does not.  To solve this we use this
-   flag and automatically append ROLLBACK to every non-closed binlog (append
-   virtually, on reading, file itself is not changed). If this flag is found,
-   mysqlbinlog simply prints "ROLLBACK". Replication master does not abort on
-   binlog corruption, but takes it as EOF, and replication slave forces a
-   rollback in this case.
-
-   Note, that old binlogs does not have this flag set, so we get a
-   a backward-compatible behaviour.
-*/
-#define LOG_EVENT_BINLOG_IN_USE_F 0x1
-
-/**
-  Enumeration type for the different types of log events.
-*/
-enum Log_event_type {
-  /**
-    Every time you add a type, you have to
-    - Assign it a number explicitly. Otherwise it will cause trouble
-      if a event type before is deprecated and removed directly from
-      the enum.
-    - Fix Format_description_event::Format_description_event().
-  */
-  UNKNOWN_EVENT = 0,
-  /*
-    Deprecated since mysql 8.0.2. It is just a placeholder,
-    should not be used anywhere else.
-  */
-  START_EVENT_V3 = 1,
-  QUERY_EVENT = 2,
-  STOP_EVENT = 3,
-  ROTATE_EVENT = 4,
-  INTVAR_EVENT = 5,
-
-  SLAVE_EVENT = 7,
-
-  APPEND_BLOCK_EVENT = 9,
-  DELETE_FILE_EVENT = 11,
-
-  RAND_EVENT = 13,
-  USER_VAR_EVENT = 14,
-  FORMAT_DESCRIPTION_EVENT = 15,
-  XID_EVENT = 16,
-  BEGIN_LOAD_QUERY_EVENT = 17,
-  EXECUTE_LOAD_QUERY_EVENT = 18,
-
-  TABLE_MAP_EVENT = 19,
-
-  /**
-    The V1 event numbers are used from 5.1.16 until mysql-5.6.
-  */
-  WRITE_ROWS_EVENT_V1 = 23,
-  UPDATE_ROWS_EVENT_V1 = 24,
-  DELETE_ROWS_EVENT_V1 = 25,
-
-  /**
-    Something out of the ordinary happened on the master
-   */
-  INCIDENT_EVENT = 26,
-
-  /**
-    Heartbeat event to be send by master at its idle time
-    to ensure master's online status to slave
-  */
-  HEARTBEAT_LOG_EVENT = 27,
-
-  /**
-    In some situations, it is necessary to send over ignorable
-    data to the slave: data that a slave can handle in case there
-    is code for handling it, but which can be ignored if it is not
-    recognized.
-  */
-  IGNORABLE_LOG_EVENT = 28,
-  ROWS_QUERY_LOG_EVENT = 29,
-
-  /** Version 2 of the Row events */
-  WRITE_ROWS_EVENT = 30,
-  UPDATE_ROWS_EVENT = 31,
-  DELETE_ROWS_EVENT = 32,
-
-  GTID_LOG_EVENT = 33,
-  ANONYMOUS_GTID_LOG_EVENT = 34,
-
-  PREVIOUS_GTIDS_LOG_EVENT = 35,
-
-  TRANSACTION_CONTEXT_EVENT = 36,
-
-  VIEW_CHANGE_EVENT = 37,
-
-  /* Prepared XA transaction terminal event similar to Xid */
-  XA_PREPARE_LOG_EVENT = 38,
-
-  /**
-    Extension of UPDATE_ROWS_EVENT, allowing partial values according
-    to binlog_row_value_options.
-  */
-  PARTIAL_UPDATE_ROWS_EVENT = 39,
-
-  TRANSACTION_PAYLOAD_EVENT = 40,
-
-  HEARTBEAT_LOG_EVENT_V2 = 41,
-  /**
-    Add new events here - right above this comment!
-    Existing events (except ENUM_END_EVENT) should never change their numbers
-  */
-  ENUM_END_EVENT /* end marker */
-};
-
-/**
-  Struct to pass basic information about a event: type, query, is it ignorable
-*/
-struct Log_event_basic_info {
-  Log_event_type event_type{UNKNOWN_EVENT};
-  const char *query{nullptr};
-  size_t query_length{0};
-  bool ignorable_event{false};
-};
-
-/**
- The length of the array server_version, which is used to store the version
- of MySQL server.
- We could have used SERVER_VERSION_LENGTH, but this introduces an
- obscure dependency - if somebody decided to change SERVER_VERSION_LENGTH
- this would break the replication protocol
- both of these are used to initialize the array server_version
- SERVER_VERSION_LENGTH is used for global array server_version
- and ST_SERVER_VER_LEN for the Start_event_v3 member server_version
-*/
-
-#define ST_SERVER_VER_LEN 50
-
-/*
-   Event header offsets;
-   these point to places inside the fixed header.
-*/
-#define EVENT_TYPE_OFFSET 4
-#define SERVER_ID_OFFSET 5
-#define EVENT_LEN_OFFSET 9
-#define LOG_POS_OFFSET 13
-#define FLAGS_OFFSET 17
-
-/** start event post-header (for v3 and v4) */
-#define ST_BINLOG_VER_OFFSET 0
-#define ST_SERVER_VER_OFFSET 2
-#define ST_CREATED_OFFSET (ST_SERVER_VER_OFFSET + ST_SERVER_VER_LEN)
-#define ST_COMMON_HEADER_LEN_OFFSET (ST_CREATED_OFFSET + 4)
-
-#define LOG_EVENT_HEADER_LEN 19U /* the fixed header length */
-
-/// The maximum value for MAX_ALLOWED_PACKET.  This is also the
-/// maxmium size of binlog events, and dump threads always use this
-/// value for max_allowed_packet.
-constexpr size_t max_log_event_size = 1024 * 1024 * 1024;
-
-/**
-   Fixed header length, where 4.x and 5.0 agree. That is, 5.0 may have a longer
-   header (it will for sure when we have the unique event's ID), but at least
-   the first 19 bytes are the same in 4.x and 5.0. So when we have the unique
-   event's ID, LOG_EVENT_HEADER_LEN will be something like 26, but
-   LOG_EVENT_MINIMAL_HEADER_LEN will remain 19.
-*/
-#define LOG_EVENT_MINIMAL_HEADER_LEN 19U
-
-/**
-  Enumeration spcifying checksum algorithm used to encode a binary log event
-*/
-enum enum_binlog_checksum_alg {
-  /**
-    Events are without checksum though its generator is checksum-capable
-    New Master (NM).
-  */
-  BINLOG_CHECKSUM_ALG_OFF = 0,
-  /** CRC32 of zlib algorithm */
-  BINLOG_CHECKSUM_ALG_CRC32 = 1,
-  /** the cut line: valid alg range is [1, 0x7f] */
-  BINLOG_CHECKSUM_ALG_ENUM_END,
-  /**
-    Special value to tag undetermined yet checksum or events from
-    checksum-unaware servers
-  */
-  BINLOG_CHECKSUM_ALG_UNDEF = 255
-};
-
-#define CHECKSUM_CRC32_SIGNATURE_LEN 4
-
-/**
-   defined statically while there is just one alg implemented
-*/
-#define BINLOG_CHECKSUM_LEN CHECKSUM_CRC32_SIGNATURE_LEN
-#define BINLOG_CHECKSUM_ALG_DESC_LEN 1 /* 1 byte checksum alg descriptor */
-#define LOG_EVENT_HEADER_SIZE 20
-
-/**
-  Calculate a long checksum for a memoryblock.
-
-  @param crc       start value for crc
-  @param pos       pointer to memory block
-  @param length    length of the block
-
-  @return checksum for a memory block
-*/
-inline uint32_t checksum_crc32(uint32_t crc, const unsigned char *pos,
-                               size_t length) {
-  BAPI_ASSERT(length <= UINT_MAX);
-  return my_checksum(crc, pos, length);
-}
-
-/*
-  Forward declaration of Format_description_event class to be used in class
-  Log_event_header
-*/
-class Format_description_event;
-
-/**
-  @class Log_event_footer
-
-  The footer, in the current version of the MySQL server, only contains
-  the checksum algorithm descriptor. The descriptor is contained in the
-  FDE of the binary log. This is common for all the events contained in
-  that binary log, and defines the algorithm used to checksum
-  the events contained in the binary log.
-
-  @anchor Table_common_footer
-  The footer contains the following:
-  <table>
-  <caption>Common-Footer</caption>
-
-  <tr>
-    <th>Name</th>
-    <th>Format</th>
-    <th>Description</th>
-  </tr>
-
-  <tr>
-    <td>checkusm_alg</td>
-    <td>enum_checksum_alg</td>
-    <td>Algorithm used to checksum the events contained in the binary log</td>
-  </tr>
-
-  </table>
-
-  @note checksum *value* is not generated with the event. On master's side, it
-        is calculated right before writing the event into the binary log. The
-        data_written field of the event is adjusted (+BINLOG_CHECKSUM_LEN) to
-        consider the checksum value as part of the event. On reading the event,
-        if the Format Description Event (FDE) used when serializing the event
-        tells that the events have checksum information, the checksum value can
-        be retrieved from a particular offset of the serialized event buffer
-        (event length - BINLOG_CHECKSUM_LEN) and checked for corruption by
-        computing a new value over the event buffer. It is not required after
-        that. Therefore, the checksum value is not required to be stored in the
-        instance as a class member.
-*/
-class Log_event_footer {
- public:
-  /**
-    Wrapper to call get_checksum_alg(const char *, ulong) function based on the
-    event reader object (which knows both buffer and buffer length).
-
-    @param[in] reader The Event_reader object associated to the event buffer
-                      of the FD event.
-
-    @retval BINLOG_CHECKSUM_ALG_UNDEF originator is checksum-unaware
-                                      (effectively no checksum).
-    @retval BINLOG_CHECKSUM_ALG_OFF no checksum.
-    @retval other the actual checksum algorithm descriptor.
-  */
-  static enum_binlog_checksum_alg get_checksum_alg(Event_reader &reader);
-
-  /**
-    The method returns the checksum algorithm used to checksum the binary log
-    from a Format Description Event serialized buffer.
-
-    For MySQL server versions < 5.6, the algorithm is undefined.
-
-    @param buf buffer holding serialized FD event.
-    @param len length of the event buffer.
-
-    @retval BINLOG_CHECKSUM_ALG_UNDEF originator is checksum-unaware
-                                      (effectively no checksum).
-    @retval BINLOG_CHECKSUM_ALG_OFF no checksum.
-    @retval other the actual checksum algorithm descriptor.
-  */
-  static enum_binlog_checksum_alg get_checksum_alg(const char *buf,
-                                                   unsigned long len);
-
-  static bool event_checksum_test(unsigned char *buf, unsigned long event_len,
-                                  enum_binlog_checksum_alg alg);
-
-  /* Constructors */
-  Log_event_footer() : checksum_alg(BINLOG_CHECKSUM_ALG_UNDEF) {}
-
-  /**
-    This ctor will create a new object of Log_event_footer, and will adjust
-    the event reader buffer size with respect to CRC usage.
-
-    @param reader the Event_reader containing the serialized event (including
-                  header, event data and optional checksum information).
-    @param event_type the type of the event the footer belongs to.
-    @param fde An FDE event, used to get information about CRC.
-  */
-  Log_event_footer(Event_reader &reader, Log_event_type event_type,
-                   const Format_description_event *fde);
-
-  explicit Log_event_footer(enum_binlog_checksum_alg checksum_alg_arg)
-      : checksum_alg(checksum_alg_arg) {}
-
-  /**
-     @verbatim
-     Master side:
-     The value is set by caller of FD(Format Description) constructor
-     In the FD case it's propagated into the last byte
-     of post_header_len[].
-     Slave side:
-     On the slave side the value is assigned from post_header_len[last]
-     of the last seen FD event.
-     @endverbatim
-     TODO(WL#7546): Revisit this comment when encoder is moved in libbinlogevent
-  */
-  enum_binlog_checksum_alg checksum_alg;
-};
-
-/**
-  @class Log_event_header
-
-  The Common-Header always has the same form and length within one
-  version of MySQL.  Each event type specifies a format and length
-  of the Post-Header.  The length of the Common-Header is the same
-  for all events of the same type.
-
-  @anchor Table_common_header
-    The binary format of Common-Header is as follows:
-  <table>
-  <caption>Common-Header</caption>
-
-  <tr>
-    <th>Name</th>
-    <th>Format</th>
-    <th>Description</th>
-  </tr>
-
-  <tr>
-    <td>when</td>
-    <td>4 byte unsigned integer, represented by type struct timeval</td>
-    <td>The time when the query started, in seconds since 1970.
-    </td>
-  </tr>
-
-  <tr>
-    <td>type_code</td>
-    <td>1 byte enumeration</td>
-    <td>See enum #Log_event_type.</td>
-  </tr>
-
-  <tr>
-    <td>unmasked_server_id</td>
-    <td>4 byte unsigned integer</td>
-    <td>Server ID of the server that created the event.</td>
-  </tr>
-
-  <tr>
-    <td>data_written</td>
-    <td>4 byte unsigned integer</td>
-    <td>The total size of this event, in bytes.  In other words, this
-    is the sum of the sizes of Common-Header, Post-Header, and Body.
-    </td>
-  </tr>
-
-  <tr>
-    <td>log_pos</td>
-    <td>4 byte unsigned integer</td>
-    <td>The position of the next event in the master binary log, in
-    bytes from the beginning of the file.  In a binlog that is not a
-    relay log, this is just the position of the next event, in bytes
-    from the beginning of the file.  In a relay log, this is
-    the position of the next event in the master's binlog.
-    </td>
-  </tr>
-
-  <tr>
-    <td>flags</td>
-    <td>2 byte bitfield</td>
-    <td>16 or less flags depending on the version of the binary log.</td>
-  </tr>
-  </table>
-
-  Summing up the numbers above, we see that the total size of the
-  common header is 19 bytes.
-*/
-class Log_event_header {
- public:
-  /*
-    Timestamp on the master(for debugging and replication of
-    NOW()/TIMESTAMP).  It is important for queries and LOAD DATA
-    INFILE. This is set at the event's creation time, except for Query
-    and Load (and other events) events where this is set at the query's
-    execution time, which guarantees good replication (otherwise, we
-    could have a query and its event with different timestamps).
-  */
-  struct timeval when;
-
-  /**
-    Event type extracted from the header. In the server, it is decoded
-    by read_log_event(), but adding here for complete decoding.
-  */
-  Log_event_type type_code;
-
-  /*
-    The server id read from the Binlog.
-  */
-  unsigned int unmasked_server_id;
-
-  /* Length of an event, which will be written by write() function */
-  size_t data_written;
-
-  /*
-    The offset in the log where this event originally appeared (it is
-    preserved in relay logs, making SHOW SLAVE STATUS able to print
-    coordinates of the event in the master's binlog).
-  */
-  unsigned long long log_pos;
-
-  /*
-    16 or less flags depending on the version of the binary log.
-    See the definitions above for LOG_EVENT_TIME_F,
-    LOG_EVENT_FORCED_ROTATE_F, LOG_EVENT_THREAD_SPECIFIC_F, and
-    LOG_EVENT_SUPPRESS_USE_F for notes.
-  */
-  uint16_t flags;
-
-  /**
-    The following type definition is to be used whenever data is placed
-    and manipulated in a common buffer. Use this typedef for buffers
-    that contain data containing binary and character data.
-  */
-  typedef unsigned char Byte;
-
-  explicit Log_event_header(Log_event_type type_code_arg = ENUM_END_EVENT)
-      : type_code(type_code_arg), data_written(0), log_pos(0), flags(0) {
-    when.tv_sec = 0;
-    when.tv_usec = 0;
-  }
-  /**
-    Log_event_header constructor.
-
-    @param reader the Event_reader containing the serialized event (including
-                  header, event data and optional checksum information).
-  */
-  Log_event_header(Event_reader &reader);
-
-  /**
-    The get_is_valid function is related to event specific sanity checks to
-    determine that the object was initialized without errors.
-
-    Note that a given event object may be valid at some point (ancestor
-    event type initialization was fine) but be turned invalid in a later
-    stage.
-
-    @return True if the event object is valid, false otherwise.
-  */
-
-  bool get_is_valid() { return m_is_valid; }
-
-  /**
-    Set if the event object shall be considered valid or not.
-
-    @param is_valid if the event object shall be considered valid.
-  */
-
-  void set_is_valid(bool is_valid) { m_is_valid = is_valid; }
-
- private:
-  /*
-    As errors might happen when de-serializing events, the m_is_valid variable
-    will hold information about the validity of the event.
-
-    An invalid event shall never be applied/dumped/displayed, as its
-    interpretation (accessing its contents) might lead to using invalid
-    memory pointers.
-  */
-  bool m_is_valid;
-};
-
-/**
-  This is the abstract base class for binary log events.
-
-  @section Binary_log_event_binary_format Binary Format
-
-  @anchor Binary_log_event_format
-  Any @c Binary_log_event saved on disk consists of the following four
-  components.
-
-  - Common-Header
-  - Post-Header
-  - Body
-  - Footer
-
-  Common header has the same format and length in a given MySQL version. It is
-  documented @ref Table_common_header "here".
-
-  The Body may be of different format and length even for different events of
-  the same type. The binary formats of Post-Header and Body are documented
-  separately in each subclass.
-
-  Footer is common to all the events in a given MySQL version. It is documented
-  @ref Table_common_footer "here".
-
-  @anchor packed_integer
-  - Some events, used for RBR use a special format for efficient representation
-  of unsigned integers, called Packed Integer.  A Packed Integer has the
-  capacity of storing up to 8-byte integers, while small integers
-  still can use 1, 3, or 4 bytes.  The value of the first byte
-  determines how to read the number, according to the following table:
-
-  <table>
-  <caption>Format of Packed Integer</caption>
-
-  <tr>
-    <th>First byte</th>
-    <th>Format</th>
-  </tr>
-
-  <tr>
-    <td>0-250</td>
-    <td>The first byte is the number (in the range 0-250), and no more
-    bytes are used.</td>
-  </tr>
-
-  <tr>
-    <td>252</td>
-    <td>Two more bytes are used.  The number is in the range
-    251-0xffff.</td>
-  </tr>
-
-  <tr>
-    <td>253</td>
-    <td>Three more bytes are used.  The number is in the range
-    0xffff-0xffffff.</td>
-  </tr>
-
-  <tr>
-    <td>254</td>
-    <td>Eight more bytes are used.  The number is in the range
-    0xffffff-0xffffffffffffffff.</td>
-  </tr>
-
-  </table>
-
-  - Strings are stored in various formats.  The format of each string
-  is documented separately.
-
-*/
-class Binary_log_event {
- public:
-  /*
-     The number of types we handle in Format_description_event (UNKNOWN_EVENT
-     is not to be handled, it does not exist in binlogs, it does not have a
-     format).
-  */
-  static const int LOG_EVENT_TYPES = (ENUM_END_EVENT - 1);
-
-  /**
-    The lengths for the fixed data part of each event.
-    This is an enum that provides post-header lengths for all events.
-  */
-  enum enum_post_header_length {
-    // where 3.23, 4.x and 5.0 agree
-    QUERY_HEADER_MINIMAL_LEN = (4 + 4 + 1 + 2),
-    // where 5.0 differs: 2 for length of N-bytes vars.
-    QUERY_HEADER_LEN = (QUERY_HEADER_MINIMAL_LEN + 2),
-    STOP_HEADER_LEN = 0,
-    START_V3_HEADER_LEN = (2 + ST_SERVER_VER_LEN + 4),
-    // this is FROZEN (the Rotate post-header is frozen)
-    ROTATE_HEADER_LEN = 8,
-    INTVAR_HEADER_LEN = 0,
-    APPEND_BLOCK_HEADER_LEN = 4,
-    DELETE_FILE_HEADER_LEN = 4,
-    RAND_HEADER_LEN = 0,
-    USER_VAR_HEADER_LEN = 0,
-    FORMAT_DESCRIPTION_HEADER_LEN = (START_V3_HEADER_LEN + 1 + LOG_EVENT_TYPES),
-    XID_HEADER_LEN = 0,
-    BEGIN_LOAD_QUERY_HEADER_LEN = APPEND_BLOCK_HEADER_LEN,
-    ROWS_HEADER_LEN_V1 = 8,
-    TABLE_MAP_HEADER_LEN = 8,
-    EXECUTE_LOAD_QUERY_EXTRA_HEADER_LEN = (4 + 4 + 4 + 1),
-    EXECUTE_LOAD_QUERY_HEADER_LEN =
-        (QUERY_HEADER_LEN + EXECUTE_LOAD_QUERY_EXTRA_HEADER_LEN),
-    INCIDENT_HEADER_LEN = 2,
-    HEARTBEAT_HEADER_LEN = 0,
-    IGNORABLE_HEADER_LEN = 0,
-    ROWS_HEADER_LEN_V2 = 10,
-    TRANSACTION_CONTEXT_HEADER_LEN = 18,
-    VIEW_CHANGE_HEADER_LEN = 52,
-    XA_PREPARE_HEADER_LEN = 0,
-    TRANSACTION_PAYLOAD_HEADER_LEN = 0,
-  };  // end enum_post_header_length
- protected:
-  /**
-    This constructor is used to initialize the type_code of header object
-    m_header.
-    We set the type code to ENUM_END_EVENT so that the decoder
-    asserts if event type has not been modified by the sub classes
-  */
-  explicit Binary_log_event(Log_event_type type_code)
-      : m_reader(nullptr, 0), m_header(type_code) {}
-
-  /**
-    This constructor will create a new object of Log_event_header and initialize
-    the variable m_header, which in turn will be used to initialize Log_event's
-    member common_header.
-    It will also advance the Event_reader cursor after decoding the header (it
-    is done through the constructor of Log_event_header) and will be pointing to
-    the start of event data.
-
-    @param buf  Contains the serialized event.
-    @param fde  An FDE event used to get checksum information of non FDE events.
-  */
-  Binary_log_event(const char **buf, const Format_description_event *fde);
-
- public:
-#ifndef HAVE_MYSYS
-  /*
-    The print_event_info functions are used in the free standing version of
-    the library only. Since MySQL server does not use them, and it does not
-    link to standard input/output library on Windows 32 bit system ,these
-    methods are commented out when the library(libbinlogevents) is built
-    with the server.
-  */
-  /**
-    Returns short information about the event
-  */
-  virtual void print_event_info(std::ostream &info) = 0;
-  /**
-    Returns detailed information about the event
-  */
-  virtual void print_long_info(std::ostream &info) = 0;
-#endif
-  virtual ~Binary_log_event() = 0;
-
-  Binary_log_event(const Binary_log_event &) = default;
-  Binary_log_event(Binary_log_event &&) = default;
-  Binary_log_event &operator=(const Binary_log_event &) = default;
-  Binary_log_event &operator=(Binary_log_event &&) = default;
-
-  /**
-   * Helper method
-   */
-  enum Log_event_type get_event_type() const { return m_header.type_code; }
-
-  /**
-    Return a const pointer to the header of the log event
-  */
-  const Log_event_header *header() const { return &m_header; }
-  /**
-    Return a non-const pointer to the header of the log event
-  */
-  Log_event_header *header() { return &m_header; }
-  /**
-    Return a const pointer to the footer of the log event
-  */
-  const Log_event_footer *footer() const { return &m_footer; }
-  /**
-    Return a non-const pointer to the footer of the log event
-  */
-  Log_event_footer *footer() { return &m_footer; }
-  /**
-    Returns a reference to the event Event_reader object.
-  */
-  Event_reader &reader() { return m_reader; }
-
- private:
-  /*
-    All the accesses to the event buffer shall be performed by using m_reader
-    methods.
-  */
-  Event_reader m_reader;
-  Log_event_header m_header;
-  Log_event_footer m_footer;
-};
-
-/**
-  @class Unknown_event
-
-  An unknown event should never occur. It is never written to a binary log.
-  If an event is read from a binary log that cannot be recognized as
-  something else, it is treated as UNKNOWN_EVENT.
-
-  The Post-Header and Body for this event type are empty; it only has
-  the Common-Header.
-*/
-class Unknown_event : public Binary_log_event {
- public:
-  /**
-    This is the minimal constructor, and set the type_code as
-    UNKNOWN_EVENT in the header object in Binary_log_event
-  */
-  Unknown_event() : Binary_log_event(UNKNOWN_EVENT) {}
-
-  Unknown_event(const char *buf, const Format_description_event *fde);
-#ifndef HAVE_MYSYS
-  void print_event_info(std::ostream &info) override;
-  void print_long_info(std::ostream &info) override;
-#endif
-};
-}  // end namespace binary_log
-/**
-  @} (end of group Replication)
-*/
-#endif /* BINLOG_EVENT_INCLUDED */
->>>>>>> 537dd524
+#endif  // LIBBINLOGEVENTS_INCLUDE_BINLOG_EVENT_H