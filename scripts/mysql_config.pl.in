--- conflicted
+++ resolved
@@ -1,11 +1,7 @@
 #!/usr/bin/perl
 # -*- cperl -*-
 #
-<<<<<<< HEAD
-# Copyright (C) 2007 MySQL AB
-=======
 # Copyright (c) 2007, 2011, Oracle and/or its affiliates. All rights reserved.
->>>>>>> dc6b39e1
 #
 # This program is free software; you can redistribute it and/or modify
 # it under the terms of the GNU General Public License as published by
