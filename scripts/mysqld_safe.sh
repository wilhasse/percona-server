#!/bin/sh
# Copyright Abandoned 1996 TCX DataKonsult AB & Monty Program KB & Detron HB
# This file is public domain and comes with NO WARRANTY of any kind
#
# Script to start the MySQL daemon and restart it if it dies unexpectedly
#
# This should be executed in the MySQL base directory if you are using a
# binary installation that is not installed in its compile-time default
# location
#
# mysql.server works by first doing a cd to the base directory and from there
# executing mysqld_safe

# Initialize script globals
KILL_MYSQLD=1;
MYSQLD=
niceness=0
mysqld_ld_preload=
mysqld_ld_library_path=
load_jemalloc=1
load_hotbackup=0
flush_caches=0
numa_interleave=
# Change (disable) transparent huge pages (TokuDB requirement)
thp_setting=

# Initial logging status: error log is not open, and not using syslog
logging=init
want_syslog=0
syslog_tag=
user='@MYSQLD_USER@'
pid_file=
err_log=
timestamp_format=UTC

syslog_tag_mysqld=mysqld
syslog_tag_mysqld_safe=mysqld_safe
syslog_facility=daemon

trap '' 1 2 3 15			# we shouldn't let anyone kill us
trap '' 13                              # not even SIGPIPE

# MySQL-specific environment variable. First off, it's not really a umask,
# it's the desired mode. Second, it follows umask(2), not umask(3) in that
# octal needs to be explicit. Our shell might be a proper sh without printf,
# multiple-base arithmetic, and binary arithmetic, so this will get ugly.
# We reject decimal values to keep things at least half-sane.
umask 007                               # fallback
UMASK="${UMASK-0640}"
fmode=`echo "$UMASK" | sed -e 's/[^0246]//g'`
octalp=`echo "$fmode"|cut -c1`
fmlen=`echo "$fmode"|wc -c|sed -e 's/ //g'`
if [ "x$octalp" != "x0" -o "x$UMASK" != "x$fmode" -o "x$fmlen" != "x5" ]
then
  fmode=0640
  echo "UMASK must be a 3-digit mode with an additional leading 0 to indicate octal." >&2
  echo "The first digit will be corrected to 6, the others may be 0, 2, 4, or 6." >&2
fi
fmode=`echo "$fmode"|cut -c3-4`
fmode="6$fmode"
if [ "x$UMASK" != "x0$fmode" ]
then
  echo "UMASK corrected from $UMASK to 0$fmode ..."
fi

defaults=
case "$1" in
    --no-defaults|--defaults-file=*|--defaults-extra-file=*)
      defaults="$1"; shift
      ;;
esac

usage () {
        thp_usage=""
        if [ -f /sys/kernel/mm/transparent_hugepage/enabled ]; then
          thp_usage=$(cat <<'EOF'
  --thp-setting=SETTING      Change transparent huge pages setting
                             on the system before starting mysqld
EOF
);
        fi
        cat <<EOF
Usage: $0 [OPTIONS]
  --no-defaults              Don't read the system defaults file
  --defaults-file=FILE       Use the specified defaults file
  --defaults-extra-file=FILE Also use defaults from the specified file
  --ledir=DIRECTORY          Look for mysqld in the specified directory
  --open-files-limit=LIMIT   Limit the number of open files
  --core-file-size=LIMIT     Limit core files to the specified size
  --timezone=TZ              Set the system timezone
  --malloc-lib=LIB           Preload shared library LIB if available
  --mysqld=FILE              Use the specified file as mysqld
  --mysqld-version=VERSION   Use "mysqld-VERSION" as mysqld
  --nice=NICE                Set the scheduling priority of mysqld
  --plugin-dir=DIR           Plugins are under DIR or DIR/VERSION, if
                             VERSION is given
  --skip-kill-mysqld         Don't try to kill stray mysqld processes
  --syslog                   Log messages to syslog with 'logger'
  --skip-syslog              Log messages to error log (default)
  --syslog-tag=TAG           Pass -t "mysqld-TAG" to 'logger'
  --flush-caches             Flush and purge buffers/caches before
                             starting the server
  --numa-interleave          Run mysqld with its memory interleaved
                             on all NUMA nodes
${thp_usage}
  --mysqld-safe-log-         TYPE must be one of UTC (ISO 8601 UTC),
    timestamps=TYPE          system (ISO 8601 local time), hyphen
                             (hyphenated date a la mysqld 5.6), legacy
                             (legacy non-ISO 8601 mysqld_safe timestamps)

All other options are passed to the mysqld program.

EOF
        exit 1
}

my_which ()
{
  save_ifs="${IFS-UNSET}"
  IFS=:
  ret=0
  for file
  do
    for dir in $PATH
    do
      if [ -f "$dir/$file" ]
      then
        echo "$dir/$file"
        continue 2
      fi
    done

	ret=1  #signal an error
	break
  done

  if [ "$save_ifs" = UNSET ]
  then
    unset IFS
  else
    IFS="$save_ifs"
  fi
  return $ret  # Success
}

log_generic () {
  priority="$1"
  shift

  msg="`eval $DATE` mysqld_safe $*"
  echo "$msg"
  case $logging in
    init) ;;  # Just echo the message, don't save it anywhere
    file) echo "$msg" >> "$err_log" ;;
    syslog) logger -t "$syslog_tag_mysqld_safe" -p "$priority" "$*" ;;
    both) echo "$msg" >> "$err_log"; logger -t "$syslog_tag_mysqld_safe" -p "$priority" "$*" ;;
    *)
      echo "Internal program error (non-fatal):" \
           " unknown logging method '$logging'" >&2
      ;;
  esac
}

log_error () {
  log_generic ${syslog_facility}.error "$@" >&2
}

log_notice () {
  log_generic ${syslog_facility}.notice "$@"
}

eval_log_error () {
  cmd="$1"
  case $logging in
    file) cmd="$cmd >> "`shell_quote_string "$err_log"`" 2>&1" ;;
    syslog)
      cmd="$cmd --log-syslog=1 --log-syslog-facility=$syslog_facility '--log-syslog-tag=$syslog_tag' > /dev/null 2>&1"
      ;;
    both)
      cmd="$cmd --log-syslog=1 --log-syslog-facility=$syslog_facility '--log-syslog-tag=$syslog_tag' >> "`shell_quote_string "$err_log"`" 2>&1" ;;
    *)
      echo "Internal program error (non-fatal):" \
           " unknown logging method '$logging'" >&2
      ;;
  esac

  #echo "Running mysqld: [$cmd]"
  eval "$cmd"
}

shell_quote_string() {
  # This sed command makes sure that any special chars are quoted,
  # so the arg gets passed exactly to the server.
  echo "$1" | sed -e 's,\([^a-zA-Z0-9/_.=-]\),\\\1,g'
}

parse_arguments() {
  # We only need to pass arguments through to the server if we don't
  # handle them here.  So, we collect unrecognized options (passed on
  # the command line) into the args variable.
  pick_args=
  if test "$1" = PICK-ARGS-FROM-ARGV
  then
    pick_args=1
    shift
  fi

  for arg do
    # the parameter after "=", or the whole $arg if no match
    val=`echo "$arg" | sed -e 's;^--[^=]*=;;'`
    # what's before "=", or the whole $arg if no match
    optname=`echo "$arg" | sed -e 's/^\(--[^=]*\)=.*$/\1/'`
    # replace "_" by "-" ; mysqld_safe must accept "_" like mysqld does.
    optname_subst=`echo "$optname" | sed 's/_/-/g'`
    arg=`echo $arg | sed "s/^$optname/$optname_subst/"`
    case "$arg" in
      # these get passed explicitly to mysqld
      --basedir=*) MY_BASEDIR_VERSION="$val" ;;
      --datadir=*) DATADIR="$val" ;;
      --pid-file=*) pid_file="$val" ;;
      --plugin-dir=*) PLUGIN_DIR="$val" ;;
      --user=*) user="$val"; SET_USER=1 ;;

      # these might have been set in a [mysqld_safe] section of my.cnf
      # they are added to mysqld command line to override settings from my.cnf
      --log-error=*) err_log="$val" ;;
      --port=*) mysql_tcp_port="$val" ;;
      --socket=*) mysql_unix_port="$val" ;;

      # mysqld_safe-specific options - must be set in my.cnf ([mysqld_safe])!
      --core-file-size=*) core_file_size="$val" ;;
      --ledir=*) ledir="$val" ;;
<<<<<<< HEAD
      --malloc-lib=*)
	set_malloc_lib "$val"
	load_jemalloc=0
	;;
      --mysqld=*) MYSQLD="$val" ;;
=======
      --malloc-lib=*) set_malloc_lib "$val" ;;
      --mysqld=*)
        if [ -z "$pick_args" ]; then
          log_error "--mysqld option can only be used as command line option, found in config file"
          exit 1
        fi
        MYSQLD="$val" ;;
>>>>>>> 71f48ab3
      --mysqld-version=*)
        if [ -z "$pick_args" ]; then
          log_error "--mysqld-version option can only be used as command line option, found in config file"
          exit 1
        fi
        if test -n "$val"
        then
          MYSQLD="mysqld-$val"
          PLUGIN_VARIANT="/$val"
        else
          MYSQLD="mysqld"
        fi
        ;;
      --nice=*) niceness="$val" ;;
      --open-files-limit=*) open_files="$val" ;;
      --open_files_limit=*) open_files="$val" ;;
      --skip-kill-mysqld*) KILL_MYSQLD=0 ;;
      --thp-setting=*) thp_setting="$val" ;;
      --preload-hotbackup) load_hotbackup=1 ;;
      --mysqld-safe-log-timestamps=*) timestamp_format="$val" ;;
      --syslog) want_syslog=1 ;;
      --skip-syslog) want_syslog=0 ;;
      --syslog-tag=*) syslog_tag="$val" ;;
      --timezone=*) TZ="$val"; export TZ; ;;
      --flush-caches=*) flush_caches="$val" ;;

      --help) usage ;;

      *)
        if test -n "$pick_args"
        then
          append_arg_to_args "$arg"
        fi
        ;;
    esac
  done
}


# Add a single shared library to the list of libraries which will be added to
# LD_PRELOAD for mysqld
#
# Since LD_PRELOAD is a space-separated value (for historical reasons), if a
# shared lib's path contains spaces, that path will be prepended to
# LD_LIBRARY_PATH and stripped from the lib value.
add_mysqld_ld_preload() {
  lib_to_add="$1"
  log_notice "Adding '$lib_to_add' to LD_PRELOAD for mysqld"

  # Check if the library is in the reduced number of standard system directories
  case "$lib_to_add" in
    /usr/lib64/* | /usr/lib/* | ${MY_BASEDIR_VERSION}/lib/*)
      ;;
    *)
      log_error "ld_preload libraries can only be loaded from system directories (/usr/lib64, /usr/lib, ${MY_BASEDIR_VERSION}/lib)"
      exit 1
      ;;
  esac

  case "$lib_to_add" in
    *' '*)
      # Must strip path from lib, and add it to LD_LIBRARY_PATH
      lib_file=`basename "$lib_to_add"`
      case "$lib_file" in
        *' '*)
          # The lib file itself has a space in its name, and can't
          # be used in LD_PRELOAD
          log_error "library name '$lib_to_add' contains spaces and can not be used with LD_PRELOAD"
          exit 1
          ;;
      esac
      lib_path=`dirname "$lib_to_add"`
      lib_to_add="$lib_file"
      [ -n "$mysqld_ld_library_path" ] && mysqld_ld_library_path="$mysqld_ld_library_path:"
      mysqld_ld_library_path="$mysqld_ld_library_path$lib_path"
      ;;
  esac

  # LD_PRELOAD is a space-separated
  [ -n "$mysqld_ld_preload" ] && mysqld_ld_preload="$mysqld_ld_preload "
  mysqld_ld_preload="${mysqld_ld_preload}$lib_to_add"
}


# Returns LD_PRELOAD (and LD_LIBRARY_PATH, if needed) text, quoted to be
# suitable for use in the eval that calls mysqld.
#
# All values in mysqld_ld_preload are prepended to LD_PRELOAD.
mysqld_ld_preload_text() {
  text=

  if [ -n "$mysqld_ld_preload" ]; then
    new_text="$mysqld_ld_preload"
    [ -n "$LD_PRELOAD" ] && new_text="$new_text $LD_PRELOAD"
    text="${text}LD_PRELOAD="`shell_quote_string "$new_text"`' '
  fi

  if [ -n "$mysqld_ld_library_path" ]; then
    new_text="$mysqld_ld_library_path"
    [ -n "$LD_LIBRARY_PATH" ] && new_text="$new_text:$LD_LIBRARY_PATH"
    text="${text}LD_LIBRARY_PATH="`shell_quote_string "$new_text"`' '
  fi

  echo "$text"
}

# set_malloc_lib LIB
# - If LIB is empty, do nothing and return
# - If LIB is 'tcmalloc', look for tcmalloc shared library in $malloc_dirs.
#   tcmalloc is part of the Google perftools project.
# - If LIB is an absolute path, assume it is a malloc shared library
#
# Put LIB in mysqld_ld_preload, which will be added to LD_PRELOAD when
# running mysqld.  See ld.so for details.
set_malloc_lib() {
  # This list is kept intentionally simple.
  malloc_dirs="/usr/lib /usr/lib64 /usr/lib/i386-linux-gnu /usr/lib/x86_64-linux-gnu"
  malloc_lib="$1"

  if [ "$malloc_lib" = tcmalloc ]; then
    malloc_lib=
    for libdir in $(echo $malloc_dirs); do
      for flavor in _minimal '' _and_profiler _debug; do
        tmp="$libdir/libtcmalloc$flavor.so"
        #log_notice "DEBUG: Checking for malloc lib '$tmp'"
        [ -r "$tmp" ] || continue
        malloc_lib="$tmp"
        break 2
      done
    done

    if [ -z "$malloc_lib" ]; then
      log_error "no shared library for --malloc-lib=tcmalloc found in $malloc_dirs"
      exit 1
    fi
  fi

  # Allow --malloc-lib='' to override other settings
  [ -z  "$malloc_lib" ] && return

  case "$malloc_lib" in
    /*)
      if [ ! -r "$malloc_lib" ]; then
        log_error "--malloc-lib can not be read and will not be used"
        exit 1
      fi

      # Restrict to a the list in $malloc_dirs above
      case "$(dirname "$malloc_lib")" in
        /usr/lib) ;;
        /usr/lib64) ;;
        /usr/lib/i386-linux-gnu) ;;
        /usr/lib/x86_64-linux-gnu) ;;
        *)
          log_error "--malloc-lib must be located in one of the directories: $malloc_dirs"
          exit 1
          ;;
      esac
      ;;
    *)
      log_error "--malloc-lib must be an absolute path or 'tcmalloc'; " \
        "ignoring value '$malloc_lib'"
      exit 1
      ;;
  esac

  add_mysqld_ld_preload "$malloc_lib"
}


#
# First, try to find BASEDIR and ledir (where mysqld is)
#

if echo '@pkgdatadir@' | grep '^@prefix@' > /dev/null
then
  relpkgdata=`echo '@pkgdatadir@' | sed -e 's,^@prefix@,,' -e 's,^/,,' -e 's,^,./,'`
else
  # pkgdatadir is not relative to prefix
  relpkgdata='@pkgdatadir@'
fi

MY_PWD=`pwd`
# Check for the directories we would expect from a binary release install
if test -n "$MY_BASEDIR_VERSION" -a -d "$MY_BASEDIR_VERSION"
then
  # BASEDIR is already overridden on command line.  Do not re-set.

  # Use BASEDIR to discover le.
  if test -x "$MY_BASEDIR_VERSION/libexec/mysqld"
  then
    ledir="$MY_BASEDIR_VERSION/libexec"
  elif test -x "$MY_BASEDIR_VERSION/sbin/mysqld"
  then
    ledir="$MY_BASEDIR_VERSION/sbin"
  else
    ledir="$MY_BASEDIR_VERSION/bin"
  fi
elif test -f "$relpkgdata"/english/errmsg.sys -a -x "$MY_PWD/bin/mysqld"
then
  MY_BASEDIR_VERSION="$MY_PWD"		# Where bin, share and data are
  ledir="$MY_PWD/bin"			# Where mysqld is
# Check for the directories we would expect from a source install
elif test -f "$relpkgdata"/english/errmsg.sys -a -x "$MY_PWD/libexec/mysqld"
then
  MY_BASEDIR_VERSION="$MY_PWD"		# Where libexec, share and var are
  ledir="$MY_PWD/libexec"		# Where mysqld is
elif test -f "$relpkgdata"/english/errmsg.sys -a -x "$MY_PWD/sbin/mysqld"
then
  MY_BASEDIR_VERSION="$MY_PWD"		# Where sbin, share and var are
  ledir="$MY_PWD/sbin"			# Where mysqld is
# Since we didn't find anything, used the compiled-in defaults
else
  MY_BASEDIR_VERSION='@prefix@'
  ledir='@libexecdir@'
fi


#
# Second, try to find the data directory
#

# Try where the binary installs put it
if test -d $MY_BASEDIR_VERSION/data/mysql
then
  DATADIR=$MY_BASEDIR_VERSION/data
# Next try where the source installs put it
elif test -d $MY_BASEDIR_VERSION/var/mysql
then
  DATADIR=$MY_BASEDIR_VERSION/var
# Or just give up and use our compiled-in default
else
  DATADIR=@localstatedir@
fi

if test -z "$MYSQL_HOME"
then 
  MYSQL_HOME=$MY_BASEDIR_VERSION
fi
export MYSQL_HOME


# Get first arguments from the my.cnf file, groups [mysqld] and [mysqld_safe]
# and then merge with the command line arguments
if test -x "$MY_BASEDIR_VERSION/bin/my_print_defaults"
then
  print_defaults="$MY_BASEDIR_VERSION/bin/my_print_defaults"
elif test -x `dirname $0`/my_print_defaults
then
  print_defaults="`dirname $0`/my_print_defaults"
elif test -x ./bin/my_print_defaults
then
  print_defaults="./bin/my_print_defaults"
elif test -x @bindir@/my_print_defaults
then
  print_defaults="@bindir@/my_print_defaults"
elif test -x @bindir@/mysql_print_defaults
then
  print_defaults="@bindir@/mysql_print_defaults"
else
  print_defaults="my_print_defaults"
fi

append_arg_to_args () {
  args="$args "`shell_quote_string "$1"`
}

args=

SET_USER=2
parse_arguments `$print_defaults $defaults --loose-verbose mysqld server`
if test $SET_USER -eq 2
then
  SET_USER=0
fi

parse_arguments `$print_defaults $defaults --loose-verbose mysqld_safe safe_mysqld`
parse_arguments PICK-ARGS-FROM-ARGV "$@"

#
# Add jemalloc to ld_preload if no other malloc forced - needed for TokuDB
#
if test $load_jemalloc -eq 1
then
  for libjemall in "${MY_BASEDIR_VERSION}/lib/mysql" "/usr/lib64" "/usr/lib/x86_64-linux-gnu" "/usr/lib"; do
    if [ -r "$libjemall/libjemalloc.so.1" ]; then
      add_mysqld_ld_preload "$libjemall/libjemalloc.so.1"
      break
    fi  
  done
fi

#
# Add TokuDB HotBackup library to ld_preload
#
if test $load_hotbackup -eq 1
then
  for libhb in "${MY_BASEDIR_VERSION}/lib" "/usr/lib64" "/usr/lib/x86_64-linux-gnu" "/usr/lib" "${MY_BASEDIR_VERSION}/lib/mysql" "/usr/lib64/mysql" "/usr/lib/x86_64-linux-gnu/mysql" "/usr/lib/mysql"; do
    if [ -r "$libhb/libHotBackup.so" ]; then
      add_mysqld_ld_preload "$libhb/libHotBackup.so"
      break
    fi
  done
fi

#
# Sort out date command from $timestamp_format early so we'll start off
# with correct log messages.
#
case "$timestamp_format" in
    UTC|utc)       DATE="date -u +%Y-%m-%dT%H:%M:%S.%06NZ";;
    SYSTEM|system) DATE="date +%Y-%m-%dT%H:%M:%S.%06N%:z";;
    HYPHEN|hyphen) DATE="date +'%Y-%m-%d %H:%M:%S'";;
    LEGACY|legacy) DATE="date +'%y%m%d %H:%M:%S'";;
    *)             DATE="date -u +%Y-%m-%dT%H:%M:%S.%06NZ";
                   log_error "unknown data format $timestamp_format, using UTC";;
esac

#
# Try to find the plugin directory
#

# Use user-supplied argument
if [ -n "${PLUGIN_DIR}" ]; then
  plugin_dir="${PLUGIN_DIR}"
else
  # Try to find plugin dir relative to basedir
  for dir in lib64/mysql/plugin lib64/plugin lib/mysql/plugin lib/plugin
  do
    if [ -d "${MY_BASEDIR_VERSION}/${dir}" ]; then
      plugin_dir="${MY_BASEDIR_VERSION}/${dir}"
      break
    fi
  done
  # Give up and use compiled-in default
  if [ -z "${plugin_dir}" ]; then
    plugin_dir='@pkgplugindir@'
  fi
fi
plugin_dir="${plugin_dir}${PLUGIN_VARIANT}"

# A pid file is created for the mysqld_safe process. This file protects the
# server instance resources during race conditions.
safe_pid="$DATADIR/mysqld_safe.pid"
if test -f $safe_pid
then
  PID=`cat "$safe_pid"`
  if @CHECK_PID@
  then
    if @FIND_PROC@
    then
      log_error "A mysqld_safe process already exists"
      exit 1
    fi
  fi
  if [ ! -h "$safe_pid" ]; then
    rm -f "$safe_pid"
  fi
  if test -f "$safe_pid"
  then
    log_error "Fatal error: Can't remove the mysqld_safe pid file"
    exit 1
  fi
fi

# Insert pid proerply into the pid file.
ps -e | grep  [m]ysqld_safe | awk '{print $1}' | sed -n 1p > $safe_pid
# End of mysqld_safe pid(safe_pid) check.

# Determine what logging facility to use

# Ensure that 'logger' exists, if it's requested
if [ $want_syslog -eq 1 ]
then
  my_which logger > /dev/null 2>&1
  if [ $? -ne 0 ]
  then
    log_error "--syslog requested, but no 'logger' program found.  Please ensure that 'logger' is in your PATH, or do not specify the --syslog option to mysqld_safe."
    if [ ! -h "$safe_pid" ]; then
      rm -f "$safe_pid"                 # Clean Up of mysqld_safe.pid file.
    fi
    exit 1
  fi
fi

if [ $want_syslog -eq 1 ]
then
  if [ -n "$syslog_tag" ]
  then
    # Sanitize the syslog tag
    syslog_tag=`echo "$syslog_tag" | sed -e 's/[^a-zA-Z0-9_-]/_/g'`
    syslog_tag_mysqld_safe="${syslog_tag_mysqld_safe}-$syslog_tag"
    syslog_tag_mysqld="${syslog_tag_mysqld}-$syslog_tag"
  fi
  log_notice "Logging to syslog."
  logging=syslog
fi

if [ -n "$err_log" -o $want_syslog -eq 0 ]
then
  if [ -n "$err_log" ]
  then
    # mysqld adds ".err" if there is no extension on the --log-error
    # argument; must match that here, or mysqld_safe will write to a
    # different log file than mysqld

    # mysqld does not add ".err" to "--log-error=foo."; it considers a
    # trailing "." as an extension
    
    if expr "$err_log" : '.*\.[^/]*$' > /dev/null
    then
        :
    else
      err_log="$err_log".err
    fi

    case "$err_log" in
      /* ) ;;
      * ) err_log="$DATADIR/$err_log" ;;
    esac
  else
    err_log=$DATADIR/`@HOSTNAME@`.err
  fi

  append_arg_to_args "--log-error=$err_log"

  # Log to err_log file
  log_notice "Logging to '$err_log'."
  if [ $want_syslog -eq 1 ]
  then
    logging=both
  else
    logging=file
  fi

  if [ ! -f "$err_log" ]; then                  # if error log already exists,
    touch "$err_log"                            # we just append. otherwise,
    chmod "$fmode" "$err_log"                   # fix the permissions here!
  fi

fi

USER_OPTION=""
if test -w / -o "$USER" = "root"
then
  if test "$user" != "root" -o $SET_USER = 1
  then
    USER_OPTION="--user=$user"
  fi
  # Change the err log to the right user, if it is in use
  if [ $want_syslog -eq 0 -a ! -h "$err_log" ]; then
    touch "$err_log"
    chown $user "$err_log"
  fi
  if test -n "$open_files"
  then
    ulimit -n $open_files
  fi
fi

if test -n "$open_files"
then
  append_arg_to_args "--open-files-limit=$open_files"
fi

safe_mysql_unix_port=${mysql_unix_port:-${MYSQL_UNIX_PORT:-@MYSQL_UNIX_ADDR@}}
# Make sure that directory for $safe_mysql_unix_port exists
mysql_unix_port_dir=`dirname $safe_mysql_unix_port`
if [ ! -d $mysql_unix_port_dir ]
then
  if [ ! -h $mysql_unix_port_dir ]; then
    mkdir $mysql_unix_port_dir
    chown $user $mysql_unix_port_dir
    chmod 755 $mysql_unix_port_dir
  fi
fi

# If the user doesn't specify a binary, we assume name "mysqld"
if test -z "$MYSQLD"
then
  MYSQLD=mysqld
fi

if test ! -x "$ledir/$MYSQLD"
then
  log_error "The file $ledir/$MYSQLD
does not exist or is not executable. Please cd to the mysql installation
directory and restart this script from there as follows:
./bin/mysqld_safe&
See http://dev.mysql.com/doc/mysql/en/mysqld-safe.html for more information"
  if [ ! -h "$safe_pid" ]; then
    rm -f "$safe_pid"                 # Clean Up of mysqld_safe.pid file.
  fi
  exit 1
fi

if test -z "$pid_file"
then
  pid_file="$DATADIR/`@HOSTNAME@`.pid"
else
  case "$pid_file" in
    /* ) ;;
    * )  pid_file="$DATADIR/$pid_file" ;;
  esac
fi
append_arg_to_args "--pid-file=$pid_file"

if test -n "$mysql_unix_port"
then
  append_arg_to_args "--socket=$mysql_unix_port"
fi
if test -n "$mysql_tcp_port"
then
  append_arg_to_args "--port=$mysql_tcp_port"
fi

if test -n "$numa_interleave"
then
  append_arg_to_args "--innodb-numa-interleave=1"
fi

if test $niceness -eq 0
then
  NOHUP_NICENESS="nohup"
else
  NOHUP_NICENESS="nohup nice -$niceness"
fi

# Using nice with no args to get the niceness level is GNU-specific.
# This check could be extended for other operating systems (e.g.,
# BSD could use "nohup sh -c 'ps -o nice -p $$' | tail -1").
# But, it also seems that GNU nohup is the only one which messes
# with the priority, so this is okay.
if nohup nice > /dev/null 2>&1
then
    normal_niceness=`nice`
    nohup_niceness=`nohup nice 2>/dev/null`

    numeric_nice_values=1
    for val in $normal_niceness $nohup_niceness
    do
        case "$val" in
            -[0-9] | -[0-9][0-9] | -[0-9][0-9][0-9] | \
             [0-9] |  [0-9][0-9] |  [0-9][0-9][0-9] )
                ;;
            * )
                numeric_nice_values=0 ;;
        esac
    done

    if test $numeric_nice_values -eq 1
    then
        nice_value_diff=`expr $nohup_niceness - $normal_niceness`
        if test $? -eq 0 && test $nice_value_diff -gt 0 && \
            nice --$nice_value_diff echo testing > /dev/null 2>&1
        then
            # nohup increases the priority (bad), and we are permitted
            # to lower the priority with respect to the value the user
            # might have been given
            niceness=`expr $niceness - $nice_value_diff`
            NOHUP_NICENESS="nice -$niceness nohup"
        fi
    fi
else
    if nohup echo testing > /dev/null 2>&1
    then
        :
    else
        # nohup doesn't work on this system
        NOHUP_NICENESS=""
    fi
fi

# Try to set the core file size (even if we aren't root) because many systems
# don't specify a hard limit on core file size.
if test -n "$core_file_size"
then
  ulimit -c $core_file_size
fi

#
# If there exists an old pid file, check if the daemon is already running
# Note: The switches to 'ps' may depend on your operating system
if test -f "$pid_file"
then
  PID=`cat "$pid_file"`
  if @CHECK_PID@
  then
    if @FIND_PROC@
    then    # The pid contains a mysqld process
      log_error "A mysqld process already exists"
      if [ ! -h "$safe_pid" ]; then
        rm -f "$safe_pid"                 # Clean Up of mysqld_safe.pid file.
      fi
      exit 1
    fi
  fi
  if [ ! -h "$pid_file" ]; then
      rm -f "$pid_file"
  fi
  if test -f "$pid_file"
  then
    log_error "Fatal error: Can't remove the pid file:
$pid_file
Please remove it manually and start $0 again;
mysqld daemon not started"
    if [ ! -h "$safe_pid" ]; then
      rm -f "$safe_pid"                 # Clean Up of mysqld_safe.pid file.
    fi
    exit 1
  fi
fi

#
# Flush and purge buffers/caches.
#

if @TARGET_LINUX@ && test $flush_caches -eq 1
then
  # Locate sync, ensure it exists.
  if ! my_which sync > /dev/null 2>&1
  then
    log_error "sync command not found, required for --flush-caches"
    exit 1
  # Flush file system buffers.
  elif ! sync
  then
    # Huh, the sync() function is always successful...
    log_error "sync failed, check if sync is properly installed"
  fi

  # Locate sysctl, ensure it exists.
  if ! my_which sysctl > /dev/null 2>&1
  then
    log_error "sysctl command not found, required for --flush-caches"
    exit 1
  # Purge page cache, dentries and inodes.
  elif ! sysctl -q -w vm.drop_caches=3
  then
    log_error "sysctl failed, check the error message for details"
    exit 1
  fi
elif test $flush_caches -eq 1
then
  log_error "--flush-caches is not supported on this platform"
  exit 1
fi

# If thp-setting is specified, check to see if thp is supported
# on this kernel and clear the value if it isn't
if [ -n "$thp_setting" ] && [ ! -f /sys/kernel/mm/transparent_hugepage/enabled ]
then
  log_notice "Transparent huge pages is not supported on this system, ignoring thp-setting."
  thp_setting=
fi

# Change transparent huge pages setting if thp-setting option specified
if [ -n "$thp_setting" ]
then
  if [ $thp_setting != "always" -a $thp_setting != "madvise" -a $thp_setting != "never" ]; then
    log_error "Invalid value for thp-setting=$thp_setting in config file. Valid values are: always, madvise or never"
    exit 1
  else
    if [ -f /sys/kernel/mm/transparent_hugepage/enabled ]; then
      CONTENT_THP=$(cat /sys/kernel/mm/transparent_hugepage/enabled)
      STATUS_THP=0
      set +e
      STATUS_THP=$(echo $CONTENT_THP | grep -cv "\[${thp_setting}\]")
      set -e
    fi
    if [ $STATUS_THP -eq 0 ]; then
      log_notice "Transparent huge pages are already set to: ${thp_setting}."
    elif [ $(id -u) -ne 0 ]; then
      log_error "mysqld_safe must be run as root for setting transparent huge pages!"
      exit 1
    else
      if [ -f /sys/kernel/mm/transparent_hugepage/defrag ]; then
        echo $thp_setting > /sys/kernel/mm/transparent_hugepage/defrag
        if [ $? -ne 0 ]; then
	  log_error "Error setting transparent huge pages to: ${thp_setting}."
          exit 1
        fi
      fi
      if [ -f /sys/kernel/mm/transparent_hugepage/enabled ]; then
        echo $thp_setting > /sys/kernel/mm/transparent_hugepage/enabled
        if [ $? -ne 0 ]; then
	  log_error "Error setting transparent huge pages to: ${thp_setting}."
          exit 1
        fi
      fi
      log_notice "Successfuly set transparent huge pages to: ${thp_setting}."
    fi
  fi
fi

#
# Uncomment the following lines if you want all tables to be automatically
# checked and repaired during startup. You should add sensible key_buffer
# and sort_buffer values to my.cnf to improve check performance or require
# less disk space.
# Alternatively, you can start mysqld with the "myisam-recover" option. See
# the manual for details.
#
# echo "Checking tables in $DATADIR"
# $MY_BASEDIR_VERSION/bin/myisamchk --silent --force --fast --medium-check $DATADIR/*/*.MYI
# $MY_BASEDIR_VERSION/bin/isamchk --silent --force $DATADIR/*/*.ISM

# Does this work on all systems?
#if type ulimit | grep "shell builtin" > /dev/null
#then
#  ulimit -n 256 > /dev/null 2>&1		# Fix for BSD and FreeBSD systems
#fi

cmd="`mysqld_ld_preload_text`$NOHUP_NICENESS"

for i in  "$ledir/$MYSQLD" "$defaults" "--basedir=$MY_BASEDIR_VERSION" \
  "--datadir=$DATADIR" "--plugin-dir=$plugin_dir" "$USER_OPTION"
do
  cmd="$cmd "`shell_quote_string "$i"`
done
cmd="$cmd $args"
# Avoid 'nohup: ignoring input' warning
test -n "$NOHUP_NICENESS" && cmd="$cmd < /dev/null"

log_notice "Starting $MYSQLD daemon with databases from $DATADIR"

# variable to track the current number of "fast" (a.k.a. subsecond) restarts
fast_restart=0
# maximum number of restarts before trottling kicks in
max_fast_restarts=5
# flag whether a usable sleep command exists
have_sleep=1

while true
do
  # Some extra safety
  if [ ! -h "$safe_mysql_unix_port" ]; then
    rm -f "$safe_mysql_unix_port"
  fi
  if [ ! -h "$pid_file" ]; then
    rm -f "$pid_file"
  fi
  if [ ! -h "$pid_file.shutdown" ]; then
     rm -f  "$pid_file.shutdown"
  fi

  start_time=`date +%M%S`

  eval_log_error "$cmd"

  if [ $want_syslog -eq 0 -a ! -f "$err_log" -a ! -h "$err_log" ]; then
    touch "$err_log"                    # hypothetical: log was renamed but not
    chown $user "$err_log"              # flushed yet. we'd recreate it with
    chmod "$fmode" "$err_log"           # wrong owner next time we log, so set
  fi                                    # it up correctly while we can!

  end_time=`date +%M%S`

  if test ! -f "$pid_file"		# This is removed if normal shutdown
  then
    break
  fi

  if test -f "$pid_file.shutdown"	# created to signal that it must stop
  then
    log_notice "$pid_file.shutdown present. The server will not restart."
    break
  fi


  # sanity check if time reading is sane and there's sleep
  if test $end_time -gt 0 -a $have_sleep -gt 0
  then
    # throttle down the fast restarts
    if test $end_time -eq $start_time
    then
      fast_restart=`expr $fast_restart + 1`
      if test $fast_restart -ge $max_fast_restarts
      then
        log_notice "The server is respawning too fast. Sleeping for 1 second."
        sleep 1
        sleep_state=$?
        if test $sleep_state -gt 0
        then
          log_notice "The server is respawning too fast and no working sleep command. Turning off trottling."
          have_sleep=0
        fi

        fast_restart=0
      fi
    else
      fast_restart=0
    fi
  fi

  if @TARGET_LINUX@ && test $KILL_MYSQLD -eq 1
  then
    # Test if one process was hanging.
    # This is only a fix for Linux (running as base 3 mysqld processes)
    # but should work for the rest of the servers.
    # The only thing is ps x => redhat 5 gives warnings when using ps -x.
    # kill -9 is used or the process won't react on the kill.
    numofproces=`ps xaww | grep -v "grep" | grep "$ledir/$MYSQLD\>" | grep -c "pid-file=$pid_file"`

    log_notice "Number of processes running now: $numofproces"
    I=1
    while test "$I" -le "$numofproces"
    do 
      PROC=`ps xaww | grep "$ledir/$MYSQLD\>" | grep -v "grep" | grep "pid-file=$pid_file" | sed -n '$p'` 

      for T in $PROC
      do
        break
      done
      #    echo "TEST $I - $T **"
      if kill -9 $T
      then
        log_error "$MYSQLD process hanging, pid $T - killed"
      else
        break
      fi
      I=`expr $I + 1`
    done
  fi
  log_notice "mysqld restarted"
done

if [ ! -h "$pid_file.shutdown" ]; then
  rm -f "$pid_file.shutdown"
fi

log_notice "mysqld from pid file $pid_file ended"

if [ ! -h "$safe_pid" ]; then
  rm -f "$safe_pid"                       # Some Extra Safety. File is deleted
fi                                        # once the mysqld process ends.<|MERGE_RESOLUTION|>--- conflicted
+++ resolved
@@ -230,21 +230,16 @@
       # mysqld_safe-specific options - must be set in my.cnf ([mysqld_safe])!
       --core-file-size=*) core_file_size="$val" ;;
       --ledir=*) ledir="$val" ;;
-<<<<<<< HEAD
       --malloc-lib=*)
 	set_malloc_lib "$val"
 	load_jemalloc=0
 	;;
-      --mysqld=*) MYSQLD="$val" ;;
-=======
-      --malloc-lib=*) set_malloc_lib "$val" ;;
       --mysqld=*)
         if [ -z "$pick_args" ]; then
           log_error "--mysqld option can only be used as command line option, found in config file"
           exit 1
         fi
         MYSQLD="$val" ;;
->>>>>>> 71f48ab3
       --mysqld-version=*)
         if [ -z "$pick_args" ]; then
           log_error "--mysqld-version option can only be used as command line option, found in config file"
