--- conflicted
+++ resolved
@@ -360,15 +360,14 @@
   STRING(REGEX REPLACE "[ ]+$" "" ${var} "${${var}}")
 ENDMACRO()
 
-<<<<<<< HEAD
-EXTRACT_LINK_LIBRARIES(mysqlclient CLIENT_LIBS)
+EXTRACT_LINK_LIBRARIES(perconaserverclient CLIENT_LIBS)
 IF(WITH_EMBEDDED_SERVER)
   EXTRACT_LINK_LIBRARIES(mysqlserver EMBEDD_LIBS)
 ENDIF()
 
 IF(MSVC)
-  GET_TARGET_PROPERTY(LIBMYSQL_OS_SHLIB_VERSION mysqlclient VERSION)
-  GET_TARGET_PROPERTY(LIBMYSQL_OS_OUTPUT_NAME mysqlclient OUTPUT_NAME)
+  GET_TARGET_PROPERTY(LIBMYSQL_OS_SHLIB_VERSION perconaserverclient VERSION)
+  GET_TARGET_PROPERTY(LIBMYSQL_OS_OUTPUT_NAME perconaserverclient OUTPUT_NAME)
 ELSE()
   GET_TARGET_PROPERTY(LIBMYSQL_OS_SHLIB_VERSION libmysql VERSION)
   GET_TARGET_PROPERTY(LIBMYSQL_OS_OUTPUT_NAME libmysql OUTPUT_NAME)
@@ -387,10 +386,6 @@
 IF(QUOTED_CMAKE_CXX_LINK_FLAGS)
   SET(CONFIG_EMBEDD_LIBS "${CONFIG_EMBEDD_LIBS} ${QUOTED_CMAKE_CXX_LINK_FLAGS}")
 ENDIF()
-=======
-EXTRACT_LINK_LIBRARIES(perconaserverclient CLIENT_LIBS)
-EXTRACT_LINK_LIBRARIES(mysqlserver LIBS)
->>>>>>> 2071aeef
 
 SET(LIBMYSQLD_LIBS_USAGE "
         --libmysqld-libs [$embedded_libs]")
@@ -434,12 +429,12 @@
     ${CMAKE_CURRENT_BINARY_DIR}/mysql_config.pl ESCAPE_QUOTES @ONLY)
   # On Unix, most of the files end up in the bin directory
   SET(mysql_config_COMPONENT COMPONENT Development)
-<<<<<<< HEAD
 
   IF(WITH_SYSTEMD)
     SET(BIN_SCRIPTS
       mysql_config
       mysqldumpslow
+      ps_tokudb_admin
       )
   ELSE()
     SET(BIN_SCRIPTS
@@ -447,6 +442,7 @@
       mysqldumpslow
       mysqld_multi
       mysqld_safe
+      ps_tokudb_admin
       )
   ENDIF()
 
@@ -474,24 +470,6 @@
       )
   ENDIF()
 
-=======
-  SET(BIN_SCRIPTS
-    msql2mysql
-    mysql_config
-    mysql_fix_extensions
-    mysql_setpermission
-    mysql_zap
-    mysqlaccess
-    mysqlaccess.conf
-    mysql_convert_table_format
-    mysql_find_rows
-    mysqlhotcopy
-    mysqldumpslow
-    mysqld_multi
-    mysqld_safe
-    ps_tokudb_admin
-  )
->>>>>>> 2071aeef
   FOREACH(file ${BIN_SCRIPTS})
     IF(EXISTS ${CMAKE_CURRENT_SOURCE_DIR}/${file}.sh)
       CONFIGURE_FILE(${CMAKE_CURRENT_SOURCE_DIR}/${file}.sh
