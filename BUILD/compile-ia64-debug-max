<<<<<<< HEAD
gmake -k maintainer-clean || true 
/bin/rm -f */.deps/*.P config.cache storage/innobase/config.cache
=======
# Copyright (C) 2001, 2005 MySQL AB
# 
# This program is free software; you can redistribute it and/or modify
# it under the terms of the GNU General Public License as published by
# the Free Software Foundation; version 2 of the License.
# 
# This program is distributed in the hope that it will be useful,
# but WITHOUT ANY WARRANTY; without even the implied warranty of
# MERCHANTABILITY or FITNESS FOR A PARTICULAR PURPOSE.  See the
# GNU General Public License for more details.
# 
# You should have received a copy of the GNU General Public License
# along with this program; if not, write to the Free Software
# Foundation, Inc., 59 Temple Place, Suite 330, Boston, MA  02111-1307  USA

gmake -k clean || true 
/bin/rm -f */.deps/*.P config.cache innobase/config.cache bdb/build_unix/config.cache
>>>>>>> fddb1f1b

path=`dirname $0`
. "$path/autorun.sh"

CC=ecc CFLAGS="-w1 -DEXTRA_DEBUG -DSAFEMALLOC -DSAFE_MUTEX -O2" CXX=ecc CXXFLAGS="-w1 -DEXTRA_DEBUG -DSAFEMALLOC -DSAFE_MUTEX -O2" ./configure --prefix=/usr/local/mysql --with-extra-charsets=complex --enable-thread-safe-client --with-mysqld-ldflags=-all-static  --with-client-ldflags=-all-static  --with-debug --with-innodb --with-embedded-server --with-archive-storage-engine
gmake<|MERGE_RESOLUTION|>--- conflicted
+++ resolved
@@ -1,7 +1,5 @@
-<<<<<<< HEAD
-gmake -k maintainer-clean || true 
-/bin/rm -f */.deps/*.P config.cache storage/innobase/config.cache
-=======
+#! /bin/sh
+
 # Copyright (C) 2001, 2005 MySQL AB
 # 
 # This program is free software; you can redistribute it and/or modify
@@ -17,9 +15,8 @@
 # along with this program; if not, write to the Free Software
 # Foundation, Inc., 59 Temple Place, Suite 330, Boston, MA  02111-1307  USA
 
-gmake -k clean || true 
-/bin/rm -f */.deps/*.P config.cache innobase/config.cache bdb/build_unix/config.cache
->>>>>>> fddb1f1b
+gmake -k maintainer-clean || true 
+/bin/rm -f */.deps/*.P config.cache storage/innobase/config.cache
 
 path=`dirname $0`
 . "$path/autorun.sh"
