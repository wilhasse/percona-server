/*
 * Copyright (c) 2015, 2018, Oracle and/or its affiliates. All rights reserved.
 *
 * This program is free software; you can redistribute it and/or modify
 * it under the terms of the GNU General Public License, version 2.0,
 * as published by the Free Software Foundation.
 *
 * This program is also distributed with certain software (including
 * but not limited to OpenSSL) that is licensed under separate terms,
 * as designated in a particular file or component or in included license
 * documentation.  The authors of MySQL hereby grant you an additional
 * permission to link the program and your derivative works with the
 * separately licensed software that they have included with MySQL.
 *
 * This program is distributed in the hope that it will be useful,
 * but WITHOUT ANY WARRANTY; without even the implied warranty of
 * MERCHANTABILITY or FITNESS FOR A PARTICULAR PURPOSE.  See the
 * GNU General Public License, version 2.0, for more details.
 *
 * You should have received a copy of the GNU General Public License
 * along with this program; if not, write to the Free Software
 * Foundation, Inc., 51 Franklin St, Fifth Floor, Boston, MA 02110-1301  USA
 */

// MySQL DB access module, for use by plugins and others
// For the module that implements interactive DB functionality see mod_db

#include "plugin/x/client/xconnection_impl.h"

#include "my_config.h"
#include "my_dbug.h"

#include <errno.h>
#ifdef HAVE_NETINET_IN_H
#include <netinet/in.h>
#endif
#include <cassert>
#include <chrono>
#include <future>
#include <limits>
#include <sstream>
#include <string>

#include "errmsg.h"
#include "my_macros.h"
#include "scope_guard.h"

#include "plugin/x/client/xconnection_config.h"
#include "plugin/x/client/xssl_config.h"
#include "plugin/x/generated/mysqlx_error.h"

#ifndef WIN32
#include <netdb.h>
#include <sys/socket.h>
#endif  // WIN32
#ifdef HAVE_SYS_UN_H
#include <sys/un.h>
#endif  // HAVE_SYS_UN_H

#ifdef HAVE_OPENSSL
#define HAVE_SSL(Y, N) Y
#else
#define HAVE_SSL(Y, N) N
#endif  // HAVE_OPENSSL

#ifdef WIN32
#define SHUT_RD SD_RECEIVE
#define SHUT_WR SD_SEND
#endif

namespace xcl {

const char *const ER_TEXT_SERVER_GONE = "MySQL server has gone away";
const char *const ER_TEXT_CANT_SET_TIMEOUT_WHEN_NOT_CONNECTED =
    "Can't set a timeout, socket not connected.";
const char *const ER_TEXT_TLS_ALREADY_ACTIVATED = "TLS already activated";
const char *const ER_TEXT_TLS_NOT_CONFIGURATED = "TLS not configured";
const char *const ER_TEXT_INVALID_SOCKET = "Invalid socket";
const char *const ER_TEXT_UN_SOCKET_FILE_NOT_SET =
    "UNIX Socket file was not specified";
const char *const ER_TEXT_CANT_TIMEOUT_WHILE_READING =
    "Read operation failed because of a timeout";
const char *const ER_TEXT_CANT_TIMEOUT_WHILE_WRITTING =
    "Write operation failed because of a timeout";

#if !defined(HAVE_SYS_UN_H)
const char *const ER_TEXT_UN_SOCKET_NOT_SUPPORTED =
    "UNIX sockets aren't supported on current OS";
#endif  // !defined(HAVE_SYS_UN_H)

namespace details {

class Connection_state : public XConnection::State {
 public:
  Connection_state(Vio *vio, const bool is_ssl_configured,
                   const bool is_ssl_active, const bool is_connected,
                   const Connection_type connection_type)
      : m_vio(vio),
        m_is_ssl_configured(is_ssl_configured),
        m_is_ssl_active(is_ssl_active),
        m_is_connected(is_connected),
        m_connection_type(connection_type) {}

  bool is_ssl_configured() const override { return m_is_ssl_configured; }
  bool is_ssl_activated() const override { return m_is_ssl_active; }
  bool is_connected() const override { return m_is_connected; }

  std::string get_ssl_version() const override {
    if (nullptr == m_vio->ssl_arg) return "";

    return HAVE_SSL(SSL_get_version(reinterpret_cast<SSL *>(m_vio->ssl_arg)),
                    "");
  }

  std::string get_ssl_cipher() const override {
    if (nullptr == m_vio->ssl_arg) return "";

    return HAVE_SSL(SSL_get_cipher(reinterpret_cast<SSL *>(m_vio->ssl_arg)),
                    "");
  }

  Connection_type get_connection_type() const override {
    return m_connection_type;
  }

  Vio *m_vio;
  bool m_is_ssl_configured;
  bool m_is_ssl_active;
  bool m_is_connected;
  Connection_type m_connection_type;
};

const char *null_when_empty(const std::string &value) {
  if (value.empty()) return nullptr;

  return value.c_str();
}

int make_vio_timeout(const int64_t value) {
  if (value > 0) {
    if (std::numeric_limits<int>::max() < value)
      return std::numeric_limits<int>::max();

    return static_cast<int>(value);
  }

  return -1;
}

XError ssl_verify_server_cert(Vio *vio, const std::string &server_hostname) {
  SSL *ssl = reinterpret_cast<SSL *>(vio->ssl_arg);

  if (nullptr == ssl) {
    return XError{CR_SSL_CONNECTION_ERROR, "No SSL pointer found"};
  }

  X509 *server_cert = SSL_get_peer_certificate(ssl);
  if (nullptr == server_cert) {
    return XError{CR_SSL_CONNECTION_ERROR, "Could not get server certificate"};
  }

  auto free_cert =
      create_scope_guard([server_cert]() { X509_free(server_cert); });

  if (X509_V_OK != SSL_get_verify_result(ssl)) {
    return XError{CR_SSL_CONNECTION_ERROR,
                  "Failed to verify the server certificate"};
  }
  X509_NAME *subject = X509_get_subject_name(server_cert);
  int cn_loc = X509_NAME_get_index_by_NID(subject, NID_commonName, -1);

  if (cn_loc < 0) {
    return XError{CR_SSL_CONNECTION_ERROR,
                  "Failed to get CN location in the certificate subject"};
  }

  // Get the CN entry for given location
  X509_NAME_ENTRY *cn_entry = X509_NAME_get_entry(subject, cn_loc);
  if (nullptr == cn_entry) {
    return XError{CR_SSL_CONNECTION_ERROR,
                  "Failed to get CN entry using CN location"};
  }

  // Get CN from common name entry
  ASN1_STRING *cn_asn1 = X509_NAME_ENTRY_get_data(cn_entry);
  if (nullptr == cn_asn1) {
    return XError{CR_SSL_CONNECTION_ERROR, "Failed to get CN from CN entry"};
  }

#if OPENSSL_VERSION_NUMBER < 0x10100000L
  const auto cn = reinterpret_cast<char *>(ASN1_STRING_data(cn_asn1));
#else  /* OPENSSL_VERSION_NUMBER < 0x10100000L */
  const auto cn =
      reinterpret_cast<const char *>(ASN1_STRING_get0_data(cn_asn1));
#endif /* OPENSSL_VERSION_NUMBER < 0x10100000L */
  const auto cn_len = static_cast<size_t>(ASN1_STRING_length(cn_asn1));

  // There should not be any NULL embedded in the CN
  if (cn_len != strlen(cn)) {
    return XError{CR_SSL_CONNECTION_ERROR,
                  "NULL embedded in the certificate CN"};
  }

  if (server_hostname != cn) {
    return XError{CR_SSL_CONNECTION_ERROR,
                  "SSL certificate validation failure"};
  }

  return {};
}

inline int get_shutdown_consts(const Shutdown_type type) {
  switch (type) {
    case Shutdown_type::Send:
      return SHUT_WR;
    case Shutdown_type::Recv:
      return SHUT_RD;
    case Shutdown_type::Both:
      return SHUT_RDWR;
  }

  return 0;
}

}  // namespace details

Connection_impl::Connection_impl(std::shared_ptr<Context> context)
    : m_vioSslFd(nullptr),
      m_vio(nullptr),
      m_ssl_active(false),
      m_connected(false),
      m_ssl_init_error(SSL_INITERR_NOERROR),
      m_context(context) {}

Connection_impl::~Connection_impl() { close(); }

XError Connection_impl::connect_to_localhost(const std::string &unix_socket) {
  m_connection_type = Connection_type::Unix_socket;
  m_hostname = "localhost";
#if defined(HAVE_SYS_UN_H)
  sockaddr_un addr;

  if (unix_socket.empty())
    return XError(CR_UNKNOWN_HOST, ER_TEXT_UN_SOCKET_FILE_NOT_SET);

  if (unix_socket.length() > (sizeof(addr.sun_path) - 1)) {
    std::stringstream stream;

    stream << "UNIX Socket file name too long, size should be less or equal "
           << sizeof(addr.sun_path) - 1;
    return XError(CR_UNKNOWN_HOST, stream.str());
  }

  memset(&addr, 0, sizeof(addr));
  addr.sun_family = AF_UNIX;
  strncpy(addr.sun_path, unix_socket.c_str(), sizeof(addr.sun_path) - 1);
  addr.sun_path[sizeof(addr.sun_path) - 1] = 0;

  auto error = connect(reinterpret_cast<sockaddr *>(&addr), sizeof(addr));

  if (error) {
    return XError(
        CR_CONNECTION_ERROR,
        std::string(error.what()) + ", while connecting to " + unix_socket);
  }

  m_connected = true;
  return {};
#else
  return XError(CR_SOCKET_CREATE_ERROR, ER_TEXT_UN_SOCKET_NOT_SUPPORTED);
#endif  // defined(HAVE_SYS_UN_H)
}

XError Connection_impl::connect(const std::string &host, const uint16_t port,
                                const Internet_protocol ip_mode) {
  m_connection_type = Connection_type::Tcp;
  m_hostname = host;

  char port_buf[NI_MAXSERV];
  snprintf(port_buf, NI_MAXSERV, "%d", port);

  addrinfo hints;
  memset(&hints, 0, sizeof(hints));
  hints.ai_socktype = SOCK_STREAM;
  hints.ai_protocol = IPPROTO_TCP;
  hints.ai_family = AF_UNSPEC;

  if (Internet_protocol::V6 == ip_mode)
    hints.ai_family = AF_INET6;
  else if (Internet_protocol::V4 == ip_mode)
    hints.ai_family = AF_INET;

  auto addr_future =
      std::async(std::launch::async, [&host, &port_buf, &hints]() {
<<<<<<< HEAD
        std::shared_ptr<addrinfo> result_list(nullptr, [](addrinfo *addr) {
=======
        auto addr_cleanup = [](addrinfo *addr) {
>>>>>>> 915131c0
          if (addr) freeaddrinfo(addr);
        };
        std::shared_ptr<addrinfo> result_list(nullptr, addr_cleanup);
        addrinfo *temp_res_lst;
        auto gai_errno =
            getaddrinfo(host.c_str(), port_buf, &hints, &temp_res_lst);
        if (gai_errno == 0) result_list.reset(temp_res_lst, addr_cleanup);
        return result_list;
      });

  const auto timeout = m_context->m_connection_config.m_timeout_session_connect;
  const auto delay = std::chrono::milliseconds(
      timeout > 0 ? timeout : std::numeric_limits<std::int32_t>::max());
  if (addr_future.wait_for(delay) == std::future_status::timeout) {
    return XError(CR_X_SESSION_CONNECT_TIMEOUT,
                  "Session_connect_timeout limit exceeded");
  }

  auto resolved_addr_list_ptr = addr_future.get();
  if (!resolved_addr_list_ptr)
    return XError(CR_UNKNOWN_HOST, "No such host is known '" + host + "'");

  XError error;
  for (const auto *t_res = resolved_addr_list_ptr.get(); t_res;
       t_res = t_res->ai_next) {
    error = connect(reinterpret_cast<sockaddr *>(t_res->ai_addr),
                    t_res->ai_addrlen);

    if (!error) break;
  }

  if (error) {
    std::string error_description = error.what();
    return XError(CR_CONNECTION_ERROR, error_description + " connecting to " +
                                           host + ":" + port_buf);
  }

  m_connected = true;

  return XError();
}

XError Connection_impl::connect(sockaddr *addr, const std::size_t addr_size) {
  enum_vio_type type = VIO_TYPE_TCPIP;
  int err = 0;
  const bool is_unix_socket = AF_UNIX == addr->sa_family;
  my_socket s =
      ::socket(addr->sa_family, SOCK_STREAM, is_unix_socket ? 0 : IPPROTO_TCP);

  if (is_unix_socket) type = VIO_TYPE_SOCKET;

  if (INVALID_SOCKET == s)
    return XError(CR_SOCKET_CREATE_ERROR, ER_TEXT_INVALID_SOCKET);

  auto vio = vio_new(s, type, 0);
  auto error =
      vio_socket_connect(vio, addr, static_cast<socklen_t>(addr_size),
                         details::make_vio_timeout(
                             m_context->m_connection_config.m_timeout_connect));

  if (error) {
    err = socket_errno;
    vio_delete(vio);

    return get_socket_error(err);
  }

  m_vio = vio;
  // Enable TCP_NODELAY
  vio_fastsend(m_vio);

  const auto read_timeout = m_context->m_connection_config.m_timeout_read;
  set_read_timeout(
      details::make_vio_timeout((read_timeout < 0) ? -1 : read_timeout / 1000));
  const auto write_timeout = m_context->m_connection_config.m_timeout_write;
  set_write_timeout(details::make_vio_timeout(
      (write_timeout < 0) ? -1 : write_timeout / 1000));

  return XError();
}

my_socket Connection_impl::get_socket_fd() {
  if (nullptr == m_vio) return INVALID_SOCKET;

  return vio_fd(m_vio);
}

std::string Connection_impl::get_socket_error_description(const int error_id) {
  std::string strerr;
#ifdef _WIN32
  char *s = nullptr;
  if (0 == FormatMessage(
               FORMAT_MESSAGE_ALLOCATE_BUFFER | FORMAT_MESSAGE_FROM_SYSTEM |
                   FORMAT_MESSAGE_IGNORE_INSERTS,
               nullptr, error_id, MAKELANGID(LANG_NEUTRAL, SUBLANG_DEFAULT),
               (LPSTR)&s, 0, nullptr)) {
    char text[256];
    snprintf(text, sizeof(text), "Error %i", error_id);
    strerr = text;
  } else {
    strerr = s;
    LocalFree(s);

    while (strerr.size() && (strerr[strerr.size() - 1] == '\n' ||
                             strerr[strerr.size() - 1] == '\r')) {
      strerr.erase(strerr.size() - 1);
    }

    if (strerr.size() && strerr[strerr.size() - 1] == '.') {
      strerr.erase(strerr.size() - 1);
    }
  }
#else
  strerr = strerror(error_id);
#endif

  return strerr;
}

XError Connection_impl::get_ssl_init_error(const int init_error_id) {
  return XError(CR_SSL_CONNECTION_ERROR,
                sslGetErrString((enum_ssl_init_error)init_error_id));
}

#ifdef HAVE_WOLFSSL

#ifdef SOCKET_EPIPE
#undef SOCKET_EPIPE
#endif

#ifdef SOCKET_ECONNABORTED
#undef SOCKET_ECONNABORTED
#endif

#endif  // HAVE_WOLFSSL

#define SOCKET_EPIPE IF_WIN(ERROR_BROKEN_PIPE, EPIPE)
#define SOCKET_ECONNABORTED IF_WIN(WSAECONNABORTED, ECONNABORTED)

XError Connection_impl::get_socket_error(const int error_id) {
  switch (error_id) {
#if defined(__APPLE__)
    // OSX return this undocumented error in case of kernel race-condition
    // lets ignore it and next call to any 'IO' function should return correct
    // error
    case EPROTOTYPE:
      return XError();
#endif  // defined(__APPLE__)

    case SOCKET_ECONNABORTED:
    case SOCKET_ECONNRESET:
    case SOCKET_EPIPE:
      return XError(CR_SERVER_GONE_ERROR, ER_TEXT_SERVER_GONE);
    default:
      return XError(CR_UNKNOWN_ERROR, get_socket_error_description(error_id));
  }
}

XError Connection_impl::get_ssl_error(const int error_id) {
  const unsigned int buffer_size = 1024;
  std::string r;

  r.resize(buffer_size);

  char *buffer = &r[0];

  ERR_error_string_n(error_id, buffer, buffer_size);
  return XError(CR_SSL_CONNECTION_ERROR, buffer);
}

#ifndef HAVE_WOLFSSL
/**
  Set fips mode in openssl library,
  When we set fips mode ON/STRICT, it will perform following operations:
  1. Check integrity of openssl library
  2. Run fips related tests.
  3. Disable non fips complaint algorithms
  4. Should be set par process before openssl library initialization
  5. When FIPs mode ON(1/2), calling weak algorithms  may results into process
  abort.

  @param [in]  fips_mode     0 for fips mode off, 1/2 for fips mode ON
  @param [out] err_string    If fips mode set fails, err_string will have detail
  failure reason.

  @returns openssl set fips mode errors
    @retval non 1 for Error
    @retval 1 Success
*/
int set_fips_mode(const uint fips_mode, char err_string[OPENSSL_ERROR_LENGTH]) {
  int rc = -1;
  unsigned int fips_mode_old = -1;
  unsigned long err_library = 0;
  if (fips_mode > 2) {
    goto EXIT;
  }
  fips_mode_old = FIPS_mode();
  if (fips_mode_old == fips_mode) {
    rc = 1;
    goto EXIT;
  }
  if (!(rc = FIPS_mode_set(fips_mode))) {
    err_library = ERR_get_error();
    ERR_error_string_n(err_library, err_string, OPENSSL_ERROR_LENGTH - 1);
    err_string[OPENSSL_ERROR_LENGTH - 1] = '\0';
  }
EXIT:
  return rc;
}
#endif

XError Connection_impl::activate_tls() {
  if (nullptr == m_vio) return get_socket_error(SOCKET_ECONNRESET);

  if (nullptr != m_vioSslFd)
    return XError{CR_SSL_CONNECTION_ERROR, ER_TEXT_TLS_ALREADY_ACTIVATED};

  if (!m_context->m_ssl_config.is_configured())
    return XError{CR_SSL_CONNECTION_ERROR, ER_TEXT_TLS_NOT_CONFIGURATED};

#ifndef HAVE_WOLFSSL
  char err_string[OPENSSL_ERROR_LENGTH] = {'\0'};
  if (set_fips_mode((int)m_context->m_ssl_config.m_ssl_fips_mode, err_string) !=
      1) {
    return XError{CR_SSL_CONNECTION_ERROR, err_string};
  }
#endif
  auto ssl_ctx_flags = process_tls_version(
      details::null_when_empty(m_context->m_ssl_config.m_tls_version));

  m_vioSslFd = new_VioSSLConnectorFd(
      details::null_when_empty(m_context->m_ssl_config.m_key),
      details::null_when_empty(m_context->m_ssl_config.m_cert),
      details::null_when_empty(m_context->m_ssl_config.m_ca),
      details::null_when_empty(m_context->m_ssl_config.m_ca_path),
      details::null_when_empty(m_context->m_ssl_config.m_cipher),
      &m_ssl_init_error,
      details::null_when_empty(m_context->m_ssl_config.m_crl),
      details::null_when_empty(m_context->m_ssl_config.m_crl_path),
      ssl_ctx_flags);

  if (nullptr == m_vioSslFd) return get_ssl_init_error(m_ssl_init_error);

  // When mode it set to Ssl_config::Mode_ssl_verify_ca
  // then lower layers are going to verify it
  unsigned long error;  // NOLINT
  if (0 != sslconnect(m_vioSslFd, m_vio, 60, &error)) {
    return get_ssl_error(error);
  }

  if (Ssl_config::Mode::Ssl_verify_identity == m_context->m_ssl_config.m_mode) {
    auto error = details::ssl_verify_server_cert(m_vio, m_hostname);

    if (error) return error;
  }

  m_ssl_active = true;

  return XError();
}

XError Connection_impl::shutdown(const Shutdown_type how_to_shutdown) {
  if (0 !=
      ::shutdown(vio_fd(m_vio), details::get_shutdown_consts(how_to_shutdown)))
    return get_socket_error(socket_errno);

  m_connected = false;
  return XError();
}

XError Connection_impl::write(const uint8_t *data,
                              const std::size_t data_length) {
  std::size_t left_data_to_write = data_length;
  const unsigned char *data_to_send = (const unsigned char *)data;

  if (nullptr == m_vio) return get_socket_error(SOCKET_ECONNRESET);

  do {
    const int result =
        static_cast<int>(vio_write(m_vio, data_to_send, left_data_to_write));

    if (-1 == result) {
      const int vio_error = vio_errno(m_vio);

      if (SOCKET_EWOULDBLOCK == vio_error || vio_was_timeout(m_vio)) {
        return XError{CR_X_WRITE_TIMEOUT, ER_TEXT_CANT_TIMEOUT_WHILE_WRITTING};
      }

      return get_socket_error(0 != vio_error ? vio_error : SOCKET_ECONNRESET);
    } else if (0 == result) {
      return get_socket_error(SOCKET_ECONNRESET);
    }

    left_data_to_write -= result;
    data_to_send += result;
  } while (left_data_to_write > 0);

  return XError();
}

XError Connection_impl::read(uint8_t *data_head,
                             const std::size_t data_length) {
  int result = 0;
  std::size_t data_to_send = data_length;
  char *data = reinterpret_cast<char *>(data_head);

  if (nullptr == m_vio) return get_socket_error(SOCKET_ECONNRESET);

  do {
    result = static_cast<int>(
        vio_read(m_vio, reinterpret_cast<uint8_t *>(data), data_to_send));

    if (-1 == result) {
      int vio_error = vio_errno(m_vio);

      if (SOCKET_EWOULDBLOCK == vio_error || vio_was_timeout(m_vio)) {
        if (!vio_is_connected(m_vio))
          return get_socket_error(SOCKET_ECONNRESET);

        return XError{CR_X_READ_TIMEOUT, ER_TEXT_CANT_TIMEOUT_WHILE_READING};
      }

      vio_error = vio_error == 0 ? SOCKET_ECONNRESET : vio_error;
      return get_socket_error(0 != vio_error ? vio_error : SOCKET_ECONNRESET);
    } else if (0 == result) {
      return get_socket_error(SOCKET_ECONNRESET);
    }

    data_to_send -= result;
    data += result;
  } while (data_to_send != 0);

  return XError();
}

XError Connection_impl::set_read_timeout(const int deadline_seconds) {
  if (nullptr == m_vio) {
    return XError{CR_INVALID_CONN_HANDLE,
                  ER_TEXT_CANT_SET_TIMEOUT_WHEN_NOT_CONNECTED};
  }

  vio_timeout(m_vio, 0, deadline_seconds);
  return {};
}

XError Connection_impl::set_write_timeout(const int deadline_seconds) {
  if (nullptr == m_vio) {
    return XError{CR_INVALID_CONN_HANDLE,
                  ER_TEXT_CANT_SET_TIMEOUT_WHEN_NOT_CONNECTED};
  }

  vio_timeout(m_vio, 1, deadline_seconds);
  return {};
}

const XConnection::State &Connection_impl::state() {
  m_state.reset(new details::Connection_state(
      m_vio, m_context->m_ssl_config.is_configured(), m_ssl_active, m_connected,
      m_connection_type));
  return *m_state;
}

void Connection_impl::close() {
  if (m_vio) {
    ::closesocket(vio_fd(m_vio));
    vio_delete(m_vio);
    m_connected = false;
    m_ssl_active = false;
    m_vio = nullptr;
  }

  if (m_vioSslFd) {
    free_vio_ssl_acceptor_fd(m_vioSslFd);
    m_vioSslFd = nullptr;
  }
}

}  // namespace xcl<|MERGE_RESOLUTION|>--- conflicted
+++ resolved
@@ -292,11 +292,7 @@
 
   auto addr_future =
       std::async(std::launch::async, [&host, &port_buf, &hints]() {
-<<<<<<< HEAD
-        std::shared_ptr<addrinfo> result_list(nullptr, [](addrinfo *addr) {
-=======
         auto addr_cleanup = [](addrinfo *addr) {
->>>>>>> 915131c0
           if (addr) freeaddrinfo(addr);
         };
         std::shared_ptr<addrinfo> result_list(nullptr, addr_cleanup);
