--- conflicted
+++ resolved
@@ -67,12 +67,7 @@
 TARGET_LINK_LIBRARIES(${XTEST_EXE_NAME}
   mysys
   strings
-<<<<<<< HEAD
   perconaserverclient
-  ${MYSQLX_PROTOCOL_FULL_LIB}
-=======
-  mysqlclient
->>>>>>> e4924f36
   ${MYSQLX_CLIENT_FULL_LIB}
   ${MYSQLX_PROTOCOL_FULL_LIB}
   ${PROTOBUF_LIBRARY}
