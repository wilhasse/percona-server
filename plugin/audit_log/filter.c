--- conflicted
+++ resolved
@@ -67,14 +67,9 @@
 
 #endif
 
-<<<<<<< HEAD
-mysql_rwlock_t LOCK_account_list;
-mysql_rwlock_t LOCK_database_list;
-mysql_rwlock_t LOCK_command_list;
-=======
 static mysql_rwlock_t LOCK_account_list;
+static mysql_rwlock_t LOCK_database_list;
 static mysql_rwlock_t LOCK_command_list;
->>>>>>> 01111d6a
 
 /*
   Initialize account
@@ -150,6 +145,7 @@
 /*
   Get database key
 */
+static
 uchar *database_get_key(const database *db, size_t *length,
                         my_bool not_used MY_ATTRIBUTE((unused)))
 {
