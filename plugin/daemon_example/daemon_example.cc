/* Copyright (c) 2006, 2021, Oracle and/or its affiliates.

   This program is free software; you can redistribute it and/or modify
   it under the terms of the GNU General Public License, version 2.0,
   as published by the Free Software Foundation.

   This program is also distributed with certain software (including
   but not limited to OpenSSL) that is licensed under separate terms,
   as designated in a particular file or component or in included license
   documentation.  The authors of MySQL hereby grant you an additional
   permission to link the program and your derivative works with the
   separately licensed software that they have included with MySQL.

   This program is distributed in the hope that it will be useful,
   but WITHOUT ANY WARRANTY; without even the implied warranty of
   MERCHANTABILITY or FITNESS FOR A PARTICULAR PURPOSE.  See the
   GNU General Public License, version 2.0, for more details.

   You should have received a copy of the GNU General Public License
   along with this program; if not, write to the Free Software
   Foundation, Inc., 51 Franklin St, Fifth Floor, Boston, MA 02110-1301  USA */

#include <ctype.h>
#include <fcntl.h>
#include <mysql/plugin.h>
#include <mysql_version.h>
#include <stdio.h>
#include <stdlib.h>
#include <time.h>

#include "m_string.h"  // strlen
#include "my_dbug.h"
#include "my_dir.h"
#include "my_inttypes.h"
#include "my_io.h"
#include "my_psi_config.h"
#include "my_sys.h"  // my_write, my_malloc
#include "my_thread.h"
<<<<<<< HEAD
#include "mysql/psi/mysql_memory.h"
#include "sql/sql_plugin.h"  // st_plugin_int
=======
#include "my_atomic.h"
#include "my_sys.h"                             // my_write, my_malloc
#include "m_string.h"                           // strlen
#include "sql_plugin.h"                         // st_plugin_int
>>>>>>> 52732c46

PSI_memory_key key_memory_mysql_heartbeat_context;

#ifdef HAVE_PSI_INTERFACE

static PSI_memory_info all_deamon_example_memory[] = {
    {&key_memory_mysql_heartbeat_context, "mysql_heartbeat_context", 0, 0,
     PSI_DOCUMENT_ME}};

static void init_deamon_example_psi_keys() {
  const char *category = "deamon_example";
  int count;

  count = static_cast<int>(array_elements(all_deamon_example_memory));
  mysql_memory_register(category, all_deamon_example_memory, count);
}
#endif /* HAVE_PSI_INTERFACE */

#define HEART_STRING_BUFFER 100

struct mysql_heartbeat_context {
  my_thread_handle heartbeat_thread;
  File heartbeat_file;
  int32 done;
};

static void *mysql_heartbeat(void *p) {
  DBUG_TRACE;
  struct mysql_heartbeat_context *con = (struct mysql_heartbeat_context *)p;
  char buffer[HEART_STRING_BUFFER];
  time_t result;
  struct tm tm_tmp;

<<<<<<< HEAD
  while (true) {
=======
  while(my_atomic_load32(&con->done) != 1)
  {
>>>>>>> 52732c46
    sleep(5);

    result = time(nullptr);
    localtime_r(&result, &tm_tmp);
    snprintf(buffer, sizeof(buffer),
             "Heartbeat at %02d%02d%02d %2d:%02d:%02d\n", tm_tmp.tm_year % 100,
             tm_tmp.tm_mon + 1, tm_tmp.tm_mday, tm_tmp.tm_hour, tm_tmp.tm_min,
             tm_tmp.tm_sec);
    my_write(con->heartbeat_file, (uchar *)buffer, strlen(buffer), MYF(0));
  }

  return nullptr;
}

/*
  Initialize the daemon example at server start or plugin installation.

  SYNOPSIS
    daemon_example_plugin_init()

  DESCRIPTION
    Starts up heartbeatbeat thread

  RETURN VALUE
    0                    success
    1                    failure (cannot happen)
*/

static int daemon_example_plugin_init(void *p) {
  DBUG_TRACE;

#ifdef HAVE_PSI_INTERFACE
  init_deamon_example_psi_keys();
#endif

  struct mysql_heartbeat_context *con;
  my_thread_attr_t attr; /* Thread attributes */
  char heartbeat_filename[FN_REFLEN];
  char buffer[HEART_STRING_BUFFER];
  time_t result = time(nullptr);
  struct tm tm_tmp;

  struct st_plugin_int *plugin = (struct st_plugin_int *)p;

  con = (struct mysql_heartbeat_context *)my_malloc(
      key_memory_mysql_heartbeat_context,
      sizeof(struct mysql_heartbeat_context), MYF(0));

  fn_format(heartbeat_filename, "mysql-heartbeat", "", ".log",
            MY_REPLACE_EXT | MY_UNPACK_FILENAME);
  unlink(heartbeat_filename);
<<<<<<< HEAD
  con->heartbeat_file = my_open(heartbeat_filename, O_CREAT | O_RDWR, MYF(0));
=======
  con->heartbeat_file= my_open(heartbeat_filename, O_CREAT|O_RDWR, MYF(0));
  con->done= 0;
>>>>>>> 52732c46

  /*
    No threads exist at this point in time, so this is thread safe.
  */
  localtime_r(&result, &tm_tmp);
  snprintf(buffer, sizeof(buffer),
           "Starting up at %02d%02d%02d %2d:%02d:%02d\n", tm_tmp.tm_year % 100,
           tm_tmp.tm_mon + 1, tm_tmp.tm_mday, tm_tmp.tm_hour, tm_tmp.tm_min,
           tm_tmp.tm_sec);
  my_write(con->heartbeat_file, (uchar *)buffer, strlen(buffer), MYF(0));

  my_thread_attr_init(&attr);
  my_thread_attr_setdetachstate(&attr, MY_THREAD_CREATE_JOINABLE);

  /* now create the thread */
  if (my_thread_create(&con->heartbeat_thread, &attr, mysql_heartbeat,
                       (void *)con) != 0) {
    fprintf(stderr, "Could not create heartbeat thread!\n");
    exit(0);
  }
  plugin->data = (void *)con;

  return 0;
}

/*
  Terminate the daemon example at server shutdown or plugin deinstallation.

  SYNOPSIS
    daemon_example_plugin_deinit()
    Does nothing.

  RETURN VALUE
    0                    success
    1                    failure (cannot happen)

*/

static int daemon_example_plugin_deinit(void *p) {
  DBUG_TRACE;
  char buffer[HEART_STRING_BUFFER];
  struct st_plugin_int *plugin = (struct st_plugin_int *)p;
  struct mysql_heartbeat_context *con =
      (struct mysql_heartbeat_context *)plugin->data;
  time_t result = time(nullptr);
  struct tm tm_tmp;
  void *dummy_retval;

  my_atomic_store32(&con->done, 1);

  localtime_r(&result, &tm_tmp);
  snprintf(buffer, sizeof(buffer),
           "Shutting down at %02d%02d%02d %2d:%02d:%02d\n",
           tm_tmp.tm_year % 100, tm_tmp.tm_mon + 1, tm_tmp.tm_mday,
           tm_tmp.tm_hour, tm_tmp.tm_min, tm_tmp.tm_sec);
  my_write(con->heartbeat_file, (uchar *)buffer, strlen(buffer), MYF(0));

  /*
    Need to wait for the hearbeat thread to terminate before closing
    the file it writes to and freeing the memory it uses
  */
  my_thread_join(&con->heartbeat_thread, &dummy_retval);

  my_close(con->heartbeat_file, MYF(0));

  my_free(con);

  return 0;
}

struct st_mysql_daemon daemon_example_plugin = {MYSQL_DAEMON_INTERFACE_VERSION};

/*
  Plugin library descriptor
*/

mysql_declare_plugin(daemon_example){
    MYSQL_DAEMON_PLUGIN,
    &daemon_example_plugin,
    "daemon_example",
    PLUGIN_AUTHOR_ORACLE,
    "Daemon example, creates a heartbeat beat file in mysql-heartbeat.log",
    PLUGIN_LICENSE_GPL,
    daemon_example_plugin_init,   /* Plugin Init */
    nullptr,                      /* Plugin Check uninstall */
    daemon_example_plugin_deinit, /* Plugin Deinit */
    0x0100 /* 1.0 */,
    nullptr, /* status variables                */
    nullptr, /* system variables                */
    nullptr, /* config options                  */
    0,       /* flags                           */
} mysql_declare_plugin_end;<|MERGE_RESOLUTION|>--- conflicted
+++ resolved
@@ -27,6 +27,7 @@
 #include <stdio.h>
 #include <stdlib.h>
 #include <time.h>
+#include <atomic>
 
 #include "m_string.h"  // strlen
 #include "my_dbug.h"
@@ -36,15 +37,8 @@
 #include "my_psi_config.h"
 #include "my_sys.h"  // my_write, my_malloc
 #include "my_thread.h"
-<<<<<<< HEAD
 #include "mysql/psi/mysql_memory.h"
 #include "sql/sql_plugin.h"  // st_plugin_int
-=======
-#include "my_atomic.h"
-#include "my_sys.h"                             // my_write, my_malloc
-#include "m_string.h"                           // strlen
-#include "sql_plugin.h"                         // st_plugin_int
->>>>>>> 52732c46
 
 PSI_memory_key key_memory_mysql_heartbeat_context;
 
@@ -68,7 +62,7 @@
 struct mysql_heartbeat_context {
   my_thread_handle heartbeat_thread;
   File heartbeat_file;
-  int32 done;
+  std::atomic_bool done;
 };
 
 static void *mysql_heartbeat(void *p) {
@@ -78,12 +72,7 @@
   time_t result;
   struct tm tm_tmp;
 
-<<<<<<< HEAD
-  while (true) {
-=======
-  while(my_atomic_load32(&con->done) != 1)
-  {
->>>>>>> 52732c46
+  while (!con->done.load()) {
     sleep(5);
 
     result = time(nullptr);
@@ -135,12 +124,8 @@
   fn_format(heartbeat_filename, "mysql-heartbeat", "", ".log",
             MY_REPLACE_EXT | MY_UNPACK_FILENAME);
   unlink(heartbeat_filename);
-<<<<<<< HEAD
   con->heartbeat_file = my_open(heartbeat_filename, O_CREAT | O_RDWR, MYF(0));
-=======
-  con->heartbeat_file= my_open(heartbeat_filename, O_CREAT|O_RDWR, MYF(0));
-  con->done= 0;
->>>>>>> 52732c46
+  con->done.store(false);
 
   /*
     No threads exist at this point in time, so this is thread safe.
@@ -189,7 +174,7 @@
   struct tm tm_tmp;
   void *dummy_retval;
 
-  my_atomic_store32(&con->done, 1);
+  con->done.store(true);
 
   localtime_r(&result, &tm_tmp);
   snprintf(buffer, sizeof(buffer),
