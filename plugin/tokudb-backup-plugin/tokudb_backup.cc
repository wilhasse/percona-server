--- conflicted
+++ resolved
@@ -115,14 +115,12 @@
 static char* tokudb_backup_plugin_version;
 static const char* tokudb_backup_exclude_default="(mysqld_safe\\.pid)+";
 
-<<<<<<< HEAD
 static const char* master_info_file_name = "tokubackup_slave_info";
 static const char* master_state_file_name = "tokubackup_binlog_info";
-=======
+
 /* innodb_use_native_aio option */
 extern my_bool srv_use_native_aio;
 
->>>>>>> f7cdb9f9
 // This is just a place holder for now and must be replaced soon with a proper
 // PSI key for this plugin.
 static PSI_memory_key tokudb_backup_mem_key = 0;
