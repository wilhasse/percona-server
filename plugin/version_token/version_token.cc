/* Copyright (c) 2015, 2019, Oracle and/or its affiliates. All rights reserved.

   This program is free software; you can redistribute it and/or modify
   it under the terms of the GNU General Public License, version 2.0,
   as published by the Free Software Foundation.

   This program is also distributed with certain software (including
   but not limited to OpenSSL) that is licensed under separate terms,
   as designated in a particular file or component or in included license
   documentation.  The authors of MySQL hereby grant you an additional
   permission to link the program and your derivative works with the
   separately licensed software that they have included with MySQL.

   This program is distributed in the hope that it will be useful,
   but WITHOUT ANY WARRANTY; without even the implied warranty of
   MERCHANTABILITY or FITNESS FOR A PARTICULAR PURPOSE.  See the
   GNU General Public License, version 2.0, for more details.

   You should have received a copy of the GNU General Public License
   along with this program; if not, write to the Free Software
   Foundation, Inc., 51 Franklin St, Fifth Floor, Boston, MA 02110-1301  USA */

#include <mysql/components/my_service.h>
#include <mysql/components/services/dynamic_privilege.h>
#include <mysql/plugin_audit.h>
#include <mysql/psi/mysql_memory.h>
#include <mysql/psi/mysql_rwlock.h>
#include <mysql/service_locking.h>
#include <sys/types.h>
#include <algorithm>
#include <atomic>
#include <sstream>
#include <string>
#include <utility>
#include <vector>

#include "errmsg.h"
#include "lex_string.h"
#include "m_string.h"
#include "map_helpers.h"
#include "my_compiler.h"
#include "my_dbug.h"
#include "my_inttypes.h"
#include "my_psi_config.h"
#include "my_systime.h"  // TIMEOUT_INF, Timeout_type
#include "sql/auth/auth_acls.h"
#include "sql/current_thd.h"
#include "sql/derror.h"
#include "sql/locking_service.h"
#include "sql/sql_class.h"
#include "sql/sql_lex.h"

#ifdef WIN32
#define PLUGIN_EXPORT extern "C" __declspec(dllexport)
#else
#define PLUGIN_EXPORT extern "C"
#endif

using std::pair;
using std::sort;
using std::string;
using std::vector;

// This global value is initiated with 1 and the corresponding session
// value with 0. Hence Every session must compare its tokens with the
// global values when it runs its very first query.
static std::atomic<int64> session_number{1};
static size_t vtoken_string_length;

#define VTOKEN_LOCKS_NAMESPACE "version_token_locks"

#define LONG_TIMEOUT ((ulong)3600L * 24L * 365L)

PSI_memory_key key_memory_vtoken;

static malloc_unordered_map<string, string> *version_tokens_hash;

/**
  Utility class implementing an atomic boolean on top of an int32

  The mysys lib does not support atomic booleans.
*/
class atomic_boolean {
  /** constants for true and false */
  static const int m_true, m_false;
  /** storage for the boolean's current value */
  std::atomic<int32> m_value;

 public:
  /**
    Constructs a new atomic_boolean.

    @param value  The value to initialize the boolean with.
  */
  atomic_boolean(bool value = false) : m_value(value ? m_true : m_false) {}

  /**
    Checks if the atomic boolean has a certain value

    if used without an argument checks if the atomic boolean is on.

    @param value  the value to check for
    @retval true  the atomic boolean value matches the argument value
    @retval false the atomic boolean value is different from the argument value
  */
  bool is_set(bool value = true) {
    int32 cmp = value ? m_true : m_false, actual_value;

    actual_value = m_value.load();

    return actual_value == cmp;
  }

  /**
    Sets a new value for the atomic boolean

    @param new_value value to set
  */
  void set(bool new_value) {
    int32 new_val = new_value ? m_true : m_false;
    m_value.store(new_val);
  }
};

const int atomic_boolean::m_true = 0;
const int atomic_boolean::m_false = 1;

/**
  State of the version tokens hash global structure

  Needed since both the UDFs and the plugin are using the global
  and thus it can't be freed until the last UDF or plugin has been unloaded.
*/
static atomic_boolean version_tokens_hash_inited;

static MYSQL_THDVAR_ULONG(session_number,
                          PLUGIN_VAR_RQCMDARG | PLUGIN_VAR_READONLY |
                              PLUGIN_VAR_NOPERSIST,
                          "Version number to assist with session tokens check",
                          NULL, NULL, 0L, 0, ((ulong)-1), 0);

static void update_session_version_tokens(MYSQL_THD thd, SYS_VAR *,
                                          void *var_ptr, const void *save) {
  THDVAR(thd, session_number) = 0;
<<<<<<< HEAD
  *(char **)var_ptr = *(char **)save;
=======
  *static_cast<char **>(var_ptr) = *static_cast<char *const *>(save);
>>>>>>> 4869291f
}

static MYSQL_THDVAR_STR(session, PLUGIN_VAR_RQCMDARG | PLUGIN_VAR_MEMALLOC,
                        "Holds the session value for version tokens", NULL,
                        update_session_version_tokens, NULL);

// Lock to be used for global variable hash.
mysql_rwlock_t LOCK_vtoken_hash;

#ifdef HAVE_PSI_INTERFACE
PSI_rwlock_key key_LOCK_vtoken_hash;

static PSI_rwlock_info all_vtoken_rwlocks[] = {
    {&key_LOCK_vtoken_hash, "LOCK_vtoken_hash", 0, 0, PSI_DOCUMENT_ME},
};

static PSI_memory_info all_vtoken_memory[] = {
    {&key_memory_vtoken, "vtoken", 0, 0, PSI_DOCUMENT_ME}};

// Function to register the lock
static void vtoken_init_psi_keys(void) {
  const char *category = "vtoken";
  int count;

  count = static_cast<int>(array_elements(all_vtoken_rwlocks));
  mysql_rwlock_register(category, all_vtoken_rwlocks, count);

  count = static_cast<int>(array_elements(all_vtoken_memory));
  mysql_memory_register(category, all_vtoken_memory, count);
}

#endif /* HAVE_PSI_INTERFACE */

static bool is_blank_string(char *input) {
  LEX_STRING input_lex;
  input_lex.str = input;
  input_lex.length = strlen(input);

  trim_whitespace(&my_charset_bin, &input_lex);

  if (input_lex.length == 0)
    return true;
  else
    return false;
}

/**
  Check if user either has SUPER or VERSION_TOKEN_ADMIN privileges
  @param thd Thread handle

  @return succcess state
    @retval true User has the required privileges
    @retval false User has not the required privileges
*/

bool has_required_privileges(THD *thd) {
  if (!(thd->security_context()->check_access(SUPER_ACL))) {
    SERVICE_TYPE(registry) *r = mysql_plugin_registry_acquire();
    bool has_admin_privilege = false;
    {
      my_service<SERVICE_TYPE(global_grants_check)> service(
          "global_grants_check.mysql_server", r);
      if (service.is_valid()) {
        has_admin_privilege = service->has_global_grant(
            reinterpret_cast<Security_context_handle>(thd->security_context()),
            STRING_WITH_LEN("VERSION_TOKEN_ADMIN"));
      }
    }  // end scope
    mysql_plugin_registry_release(r);
    return (has_admin_privilege);
  }  // end if
  return true;
}

static void set_vtoken_string_length() {
  size_t str_size = 0;
  for (const auto &key_and_value : *version_tokens_hash) {
    str_size += key_and_value.first.size() + 1;
    str_size += key_and_value.second.size() + 1;
  }
  vtoken_string_length = str_size;
}

// UDF
PLUGIN_EXPORT bool version_tokens_set_init(UDF_INIT *initid, UDF_ARGS *args,
                                           char *message);
PLUGIN_EXPORT char *version_tokens_set(UDF_INIT *initid, UDF_ARGS *args,
                                       char *result, unsigned long *length,
                                       unsigned char *null_value,
                                       unsigned char *error);

PLUGIN_EXPORT bool version_tokens_show_init(UDF_INIT *initid, UDF_ARGS *args,
                                            char *message);
PLUGIN_EXPORT void version_tokens_show_deinit(UDF_INIT *initid);
PLUGIN_EXPORT char *version_tokens_show(UDF_INIT *initid, UDF_ARGS *args,
                                        char *result, unsigned long *length,
                                        unsigned char *null_value,
                                        unsigned char *error);

PLUGIN_EXPORT bool version_tokens_edit_init(UDF_INIT *initid, UDF_ARGS *args,
                                            char *message);
PLUGIN_EXPORT char *version_tokens_edit(UDF_INIT *initid, UDF_ARGS *args,
                                        char *result, unsigned long *length,
                                        unsigned char *null_value,
                                        unsigned char *error);

PLUGIN_EXPORT bool version_tokens_delete_init(UDF_INIT *initid, UDF_ARGS *args,
                                              char *message);
PLUGIN_EXPORT char *version_tokens_delete(UDF_INIT *initid, UDF_ARGS *args,
                                          char *result, unsigned long *length,
                                          unsigned char *null_value,
                                          unsigned char *error);
PLUGIN_EXPORT bool version_tokens_lock_shared_init(UDF_INIT *initid,
                                                   UDF_ARGS *args,
                                                   char *message);
PLUGIN_EXPORT long long version_tokens_lock_shared(UDF_INIT *initid,
                                                   UDF_ARGS *args,
                                                   unsigned char *is_null,
                                                   unsigned char *error);
PLUGIN_EXPORT bool version_tokens_lock_exclusive_init(UDF_INIT *initid,
                                                      UDF_ARGS *args,
                                                      char *message);
PLUGIN_EXPORT long long version_tokens_lock_exclusive(UDF_INIT *initid,
                                                      UDF_ARGS *args,
                                                      unsigned char *is_null,
                                                      unsigned char *error);
PLUGIN_EXPORT bool version_tokens_unlock_init(UDF_INIT *initid, UDF_ARGS *args,
                                              char *message);
PLUGIN_EXPORT long long version_tokens_unlock(UDF_INIT *initid, UDF_ARGS *args,
                                              unsigned char *is_null,
                                              unsigned char *error);

enum command { SET_VTOKEN = 0, EDIT_VTOKEN, CHECK_VTOKEN };

/**
  @brief Parses the list of version tokens and either updates the global
         list with the input or checks the input against the global according
         to which function the caller is.

  @param [in] input  List of semicolon separated token name/value pairs
  @param [in] type   Helps determining the caller function.

  @return (error)    -1 in case of error.
  @return (success)  Number of tokens updated/set on EDIT_VTOKEN and SET_VTOKEN.
                     0 in case of CHECK_VTOKEN.

  TODO: Add calls to get_lock services in CHECK_VTOKEN.
*/
static int parse_vtokens(char *input, enum command type) {
  char *token, *lasts_token = NULL;
  const char *separator = ";";
  int result = 0;
  THD *thd = current_thd;
  ulonglong thd_session_number = THDVAR(thd, session_number);
  ulonglong tmp_token_number = (ulonglong)session_number.load();

  bool vtokens_unchanged = (thd_session_number == tmp_token_number);

  token = my_strtok_r(input, separator, &lasts_token);

  while (token) {
    const char *equal = "=";
    char *lasts_val = NULL;
    LEX_STRING token_name, token_val;

    if (is_blank_string(token)) {
      token = my_strtok_r(NULL, separator, &lasts_token);
      continue;
    }

    token_name.str = my_strtok_r(token, equal, &lasts_val);
    token_val.str = lasts_val;

    token_name.length = token_name.str ? strlen(token_name.str) : 0;
    token_val.length = lasts_val ? strlen(lasts_val) : 0;
    trim_whitespace(&my_charset_bin, &token_name);
    trim_whitespace(&my_charset_bin, &token_val);

    if ((token_name.length == 0) || (token_val.length == 0)) {
      switch (type) {
        case CHECK_VTOKEN: {
          if (!thd->get_stmt_da()->is_set())
            thd->get_stmt_da()->set_error_status(ER_ACCESS_DENIED_ERROR,
                                                 "Empty version token "
                                                 "name/value encountered",
                                                 "42000");
          return -1;
        }
        case SET_VTOKEN:
        case EDIT_VTOKEN: {
          push_warning(thd, Sql_condition::SL_WARNING, 42000,
                       "Invalid version token pair encountered. The list "
                       "provided is only partially updated.");
        }
      }
      return result;
    }

    if (token_name.length > 64) {
      switch (type) {
        case CHECK_VTOKEN: {
          if (!thd->get_stmt_da()->is_set())
            thd->get_stmt_da()->set_error_status(ER_ACCESS_DENIED_ERROR,
                                                 "Lengthy version token name "
                                                 "encountered.  Maximum length "
                                                 "allowed for a token name is "
                                                 "64 characters.",
                                                 "42000");
          return -1;
        }
        case SET_VTOKEN:
        case EDIT_VTOKEN: {
          push_warning(thd, Sql_condition::SL_WARNING, 42000,
                       "Lengthy version token name encountered. Maximum length "
                       "allowed for a token name is 64 characters. The list "
                       "provided is only partially updated.");
        }
      }
      return result;
    }

    switch (type) {
      case SET_VTOKEN:
      case EDIT_VTOKEN: {
        (*version_tokens_hash)[to_string(token_name)] = to_string(token_val);
        result++;
      } break;

      case CHECK_VTOKEN: {
        char error_str[MYSQL_ERRMSG_SIZE];
<<<<<<< HEAD
        if (!mysql_acquire_locking_service_locks(
                thd, VTOKEN_LOCKS_NAMESPACE, (const char **)&(token_name.str),
                1, LOCKING_SERVICE_READ, LONG_TIMEOUT) &&
=======
        const char *token_name_cstr = token_name.str;
        if (!mysql_acquire_locking_service_locks(
                thd, VTOKEN_LOCKS_NAMESPACE, &(token_name_cstr), 1,
                LOCKING_SERVICE_READ, LONG_TIMEOUT) &&
>>>>>>> 4869291f
            !vtokens_unchanged) {
          auto it = version_tokens_hash->find(to_string(token_name));
          if (it != version_tokens_hash->end()) {
            if (it->second != to_string(token_val)) {
              if (!thd->get_stmt_da()->is_set()) {
                snprintf(error_str, sizeof(error_str),
                         ER_THD(thd, ER_VTOKEN_PLUGIN_TOKEN_MISMATCH),
                         (int)token_name.length, token_name.str,
                         (int)it->second.size(), it->second.data());

                thd->get_stmt_da()->set_error_status(
                    ER_VTOKEN_PLUGIN_TOKEN_MISMATCH, (const char *)error_str,
                    "42000");
              }
              return -1;
            }
          } else {
            if (!thd->get_stmt_da()->is_set()) {
              snprintf(error_str, sizeof(error_str),
                       ER_THD(thd, ER_VTOKEN_PLUGIN_TOKEN_NOT_FOUND),
                       (int)token_name.length, token_name.str);

              thd->get_stmt_da()->set_error_status(
                  ER_VTOKEN_PLUGIN_TOKEN_NOT_FOUND, (const char *)error_str,
                  "42000");
            }
            return -1;
          }
        }
      }
    }
    token = my_strtok_r(NULL, separator, &lasts_token);
  }

  if (type == CHECK_VTOKEN) {
    THDVAR(thd, session_number) = (long)tmp_token_number;
  }

  return result;
}

/**
  Audit API entry point for the version token pluign

  Plugin audit function to compare session version tokens with
  the global ones.
  At the start of each query (MYSQL_AUDIT_GENERAL_LOG
  currently) if there's a session version token vector it will
  acquire the GET_LOCK shared locks for the session version tokens
  and then will try to find them in the global version lock and
  compare their values with the ones found. Throws errors if not
  found or the version values do not match. See parse_vtokens().
  At query end (MYSQL_AUDIT_GENERAL_STATUS currently) it releases
  the GET_LOCK shared locks it has aquired.

  @param thd          The current thread
  @param event_class  audit API event class
  @param event        pointer to the audit API event data
*/
static int version_token_check(
    MYSQL_THD thd, mysql_event_class_t event_class MY_ATTRIBUTE((unused)),
    const void *event) {
  char *sess_var;

  const struct mysql_event_general *event_general =
      (const struct mysql_event_general *)event;
  const uchar *command = (const uchar *)event_general->general_command.str;
  size_t length = event_general->general_command.length;

  DBUG_ASSERT(event_class == MYSQL_AUDIT_GENERAL_CLASS);

  switch (event_general->event_subclass) {
    case MYSQL_AUDIT_GENERAL_LOG: {
      /* Ignore all commands but COM_QUERY and COM_STMT_PREPARE */
      if (0 != my_charset_latin1.coll->strnncoll(
                   &my_charset_latin1, command, length,
                   (const uchar *)STRING_WITH_LEN("Query"), 0) &&
          0 != my_charset_latin1.coll->strnncoll(
                   &my_charset_latin1, command, length,
                   (const uchar *)STRING_WITH_LEN("Prepare"), 0))
        return 0;

      if (THDVAR(thd, session))
        sess_var = my_strndup(key_memory_vtoken, THDVAR(thd, session),
                              strlen(THDVAR(thd, session)), MYF(MY_FAE));
      else
        return 0;

      // Lock the hash before checking for values.
      mysql_rwlock_rdlock(&LOCK_vtoken_hash);

      parse_vtokens(sess_var, CHECK_VTOKEN);

      // Unlock hash
      mysql_rwlock_unlock(&LOCK_vtoken_hash);
      my_free(sess_var);
      break;
    }
    case MYSQL_AUDIT_GENERAL_STATUS: {
      /*
        Release locks only if the session variable is set.

        This relies on the fact that MYSQL_AUDIT_GENERAL_STATUS
        is always generated at the end of query execution.
      */
      if (THDVAR(thd, session))
        mysql_release_locking_service_locks(NULL, VTOKEN_LOCKS_NAMESPACE);
      break;
    }
    default:
      break;
  }

  return 0;
}

/**
  Helper class to dispose of the rwlocks at DLL/so unload.

  We can't release the rwlock at plugin or UDF unload since we're using it
  to synchronize both.

  So we need to rely on the shared object deinitialization function to
  dispose of lock up.

  For that we declare a helper class with a destructor that disposes of the
  global object and declare one global variable @ref cleanup_lock of that
  class and expect the C library to call the destructor when unloading
  the DLL/so.
*/
class vtoken_lock_cleanup {
  atomic_boolean activated;

 public:
  vtoken_lock_cleanup() {}
  ~vtoken_lock_cleanup() {
    if (activated.is_set()) mysql_rwlock_destroy(&LOCK_vtoken_hash);
  }
  void activate() { activated.set(true); }

  bool is_active() { return activated.is_set(); }
};

/**
  A single global variable to invoke the destructor.
  See @ref vtoken_lock_cleanup.
*/
static vtoken_lock_cleanup cleanup_lock;

static struct st_mysql_audit version_token_descriptor = {
    MYSQL_AUDIT_INTERFACE_VERSION, /* interface version */
    NULL,                          /* release_thd()     */
    version_token_check,           /* event_notify()    */
    {
        (unsigned long)MYSQL_AUDIT_GENERAL_ALL,
    } /* class mask        */
};

/** Plugin init. */
static int version_tokens_init(void *arg MY_ATTRIBUTE((unused))) {
#ifdef HAVE_PSI_INTERFACE
  // Initialize psi keys.
  vtoken_init_psi_keys();
#endif /* HAVE_PSI_INTERFACE */

  version_tokens_hash =
      new malloc_unordered_map<string, string>{key_memory_vtoken};
  version_tokens_hash_inited.set(true);

  if (!cleanup_lock.is_active()) {
    // Lock for hash.
    mysql_rwlock_init(key_LOCK_vtoken_hash, &LOCK_vtoken_hash);
    // Lock for version number.
    cleanup_lock.activate();
  }
  bool ret = false;
  SERVICE_TYPE(registry) *r = mysql_plugin_registry_acquire();
  {
    my_service<SERVICE_TYPE(dynamic_privilege_register)> service(
        "dynamic_privilege_register.mysql_server", r);
    if (service.is_valid()) {
      ret |=
          service->register_privilege(STRING_WITH_LEN("VERSION_TOKEN_ADMIN"));
    }
  }  // end scope
  mysql_plugin_registry_release(r);
  return (ret ? 1 : 0);
}

/** Plugin deinit. */
static int version_tokens_deinit(void *arg MY_ATTRIBUTE((unused))) {
  SERVICE_TYPE(registry) *r = mysql_plugin_registry_acquire();
  {
    my_service<SERVICE_TYPE(dynamic_privilege_register)> service(
        "dynamic_privilege_register.mysql_server", r);
    if (service.is_valid()) {
      service->unregister_privilege(STRING_WITH_LEN("VERSION_TOKEN_ADMIN"));
    }
  }
  mysql_plugin_registry_release(r);
  mysql_rwlock_wrlock(&LOCK_vtoken_hash);

  delete version_tokens_hash;
  version_tokens_hash = nullptr;
  version_tokens_hash_inited.set(false);
  mysql_rwlock_unlock(&LOCK_vtoken_hash);

  return 0;
}

static SYS_VAR *system_variables[] = {MYSQL_SYSVAR(session_number),
                                      MYSQL_SYSVAR(session), NULL};

// Declare plugin
mysql_declare_plugin(version_tokens){
    MYSQL_AUDIT_PLUGIN,        /* type                            */
    &version_token_descriptor, /* descriptor                      */
    "version_tokens",          /* name                            */
    "Oracle Corp",             /* author                          */
    "version token check",     /* description                     */
    PLUGIN_LICENSE_GPL,
    version_tokens_init,   /* init function (when loaded)     */
    NULL,                  /* cwcheck uninstall function      */
    version_tokens_deinit, /* deinit function (when unloaded) */
    0x0101,                /* version          */
    NULL,                  /* status variables */
    system_variables,      /* system variables */
    NULL,
    0} mysql_declare_plugin_end;

/**
  A function to check if the hash is inited and generate an error.

  To be called while holding LOCK_vtoken_hash

  @param function  the UDF function name for the error message
  @param error     the UDF error pointer to set
  @retval false    hash not initialized. Error set. Bail out.
  @retval true     All good. Go on.
*/

static bool is_hash_inited(const char *function, unsigned char *error) {
  if (!version_tokens_hash_inited.is_set()) {
    my_error(ER_CANT_INITIALIZE_UDF, MYF(0), function,
             "version_token plugin is not installed.");
    *error = 1;
    return false;
  }
  return true;
}

/*
  Below is the UDF for setting global list of version tokens.
  Input must be provided as semicolon separated tokens.

  Function signature:

  VERSION_TOKENS_SET(tokens_list varchar)
*/

PLUGIN_EXPORT bool version_tokens_set_init(UDF_INIT *, UDF_ARGS *args,
                                           char *message) {
  THD *thd = current_thd;

  if (!has_required_privileges(thd)) {
    my_stpcpy(message, "The user is not privileged to use this function.");
    return true;
  }

  if (!version_tokens_hash_inited.is_set()) {
    my_stpcpy(message, "version_token plugin is not installed.");
    return true;
  }

  if (args->arg_count != 1 || args->arg_type[0] != STRING_RESULT) {
    my_stpcpy(message, "Wrong arguments provided for the function.");
    return true;
  }

  return false;
}

PLUGIN_EXPORT char *version_tokens_set(UDF_INIT *, UDF_ARGS *args, char *result,
                                       unsigned long *length, unsigned char *,
                                       unsigned char *error) {
  char *hash_str;
  int len = args->lengths[0];
  int vtokens_count = 0;
  std::stringstream ss;

  mysql_rwlock_wrlock(&LOCK_vtoken_hash);
  if (!is_hash_inited("version_tokens_set", error)) {
    mysql_rwlock_unlock(&LOCK_vtoken_hash);
    return NULL;
  }
  if (len > 0) {
    // Separate copy for values to be inserted in hash.
    hash_str = (char *)my_malloc(key_memory_vtoken, len + 1, MYF(MY_WME));

    if (!hash_str) {
      *error = 1;
      mysql_rwlock_unlock(&LOCK_vtoken_hash);
      return NULL;
    }
    memcpy(hash_str, args->args[0], len);
    hash_str[len] = 0;

    // Hash built with its own copy of string.
    version_tokens_hash->clear();
    vtokens_count = parse_vtokens(hash_str, SET_VTOKEN);
    ss << vtokens_count << " version tokens set.";

    my_free(hash_str);

  } else {
    version_tokens_hash->clear();
    ss << "Version tokens list cleared.";
  }
  set_vtoken_string_length();

  ++session_number;

  mysql_rwlock_unlock(&LOCK_vtoken_hash);

  ss.getline(result, MAX_FIELD_WIDTH, '\0');
  *length = (unsigned long)ss.gcount();

  return result;
}

/*
  Below is the UDF for updating global version tokens.
  Tokens to be updated must be provided as semicolon
  separated tokens.

  Function signature:

  VERSION_TOKENS_EDIT(tokens_list varchar)
*/

PLUGIN_EXPORT bool version_tokens_edit_init(UDF_INIT *, UDF_ARGS *args,
                                            char *message) {
  THD *thd = current_thd;

  if (!version_tokens_hash_inited.is_set()) {
    my_stpcpy(message, "version_token plugin is not installed.");
    return true;
  }

  if (!has_required_privileges(thd)) {
    my_stpcpy(message, "The user is not privileged to use this function.");
    return true;
  }

  if (args->arg_count != 1 || args->arg_type[0] != STRING_RESULT) {
    my_stpcpy(message, "Wrong arguments provided for the function.");
    return true;
  }

  return false;
}

PLUGIN_EXPORT char *version_tokens_edit(UDF_INIT *, UDF_ARGS *args,
                                        char *result, unsigned long *length,
                                        unsigned char *, unsigned char *error) {
  char *hash_str;
  int len = args->lengths[0];
  std::stringstream ss;
  int vtokens_count = 0;

  if (len > 0) {
    // Separate copy for values to be inserted in hash.
    hash_str = (char *)my_malloc(key_memory_vtoken, len + 1, MYF(MY_WME));

    if (!hash_str) {
      *error = 1;
      return NULL;
    }
    memcpy(hash_str, args->args[0], len);
    hash_str[len] = 0;

    // Hash built with its own copy of string.
    mysql_rwlock_wrlock(&LOCK_vtoken_hash);
    if (!is_hash_inited("version_tokens_edit", error)) {
      mysql_rwlock_unlock(&LOCK_vtoken_hash);
      return NULL;
    }

    vtokens_count = parse_vtokens(hash_str, EDIT_VTOKEN);

    set_vtoken_string_length();

    if (vtokens_count) ++session_number;

    mysql_rwlock_unlock(&LOCK_vtoken_hash);
    my_free(hash_str);
  }
  ss << vtokens_count << " version tokens updated.";
  ss.getline(result, MAX_FIELD_WIDTH, '\0');
  *length = (unsigned long)ss.gcount();

  return result;
}

/*
  Below is the UDF for deleting selected global version tokens.
  Names of tokens to be deleted must be provided in a semicolon separated list.

  Function signature:

  VERSION_TOKENS_DELETE(tokens_list varchar)
*/

PLUGIN_EXPORT bool version_tokens_delete_init(UDF_INIT *, UDF_ARGS *args,
                                              char *message) {
  THD *thd = current_thd;

  if (!version_tokens_hash_inited.is_set()) {
    my_stpcpy(message, "version_token plugin is not installed.");
    return true;
  }

  if (!has_required_privileges(thd)) {
    my_stpcpy(message, "The user is not privileged to use this function.");
    return true;
  }

  if (args->arg_count != 1 || args->arg_type[0] != STRING_RESULT) {
    my_stpcpy(message, "Wrong arguments provided for the function.");
    return true;
  }

  return false;
}

PLUGIN_EXPORT char *version_tokens_delete(UDF_INIT *, UDF_ARGS *args,
                                          char *result, unsigned long *length,
                                          unsigned char *,
                                          unsigned char *error) {
  const char *arg = args->args[0];
  std::stringstream ss;
  int vtokens_count = 0;

  if (args->lengths[0] > 0) {
    char *input;
    const char *separator = ";";
    char *token, *lasts_token = NULL;

    if (NULL == (input = my_strdup(key_memory_vtoken, arg, MYF(MY_WME)))) {
      *error = 1;
      return NULL;
    }

    mysql_rwlock_wrlock(&LOCK_vtoken_hash);
    if (!is_hash_inited("version_tokens_delete", error)) {
      mysql_rwlock_unlock(&LOCK_vtoken_hash);
      return NULL;
    }

    token = my_strtok_r(input, separator, &lasts_token);

    while (token) {
      LEX_STRING st = {token, strlen(token)};

      trim_whitespace(&my_charset_bin, &st);

      if (st.length) {
        vtokens_count += version_tokens_hash->erase(to_string(st));
      }

      token = my_strtok_r(NULL, separator, &lasts_token);
    }

    set_vtoken_string_length();

    if (vtokens_count) {
      ++session_number;
    }

    mysql_rwlock_unlock(&LOCK_vtoken_hash);
    my_free(input);
  }

  ss << vtokens_count << " version tokens deleted.";

  ss.getline(result, MAX_FIELD_WIDTH, '\0');
  *length = (unsigned long)ss.gcount();
  return result;
}

/*
  Below is the UDF for showing the existing list of global version tokens.
  Names of tokens will be returned in a semicolon separated list.

  Function signature:

  VERSION_TOKENS_SHOW()
*/

PLUGIN_EXPORT bool version_tokens_show_init(UDF_INIT *initid, UDF_ARGS *args,
                                            char *message) {
  size_t str_size = 0;
  char *result_str;

  THD *thd = current_thd;
  if (!has_required_privileges(thd)) {
    my_stpcpy(message, "The user is not privileged to use this function.");
    return true;
  }

  if (args->arg_count != 0) {
    my_stpcpy(message, "This function does not take any arguments.");
    return true;
  }

  mysql_rwlock_rdlock(&LOCK_vtoken_hash);
  if (!version_tokens_hash_inited.is_set()) {
    my_stpcpy(message, "version_token plugin is not installed.");
    mysql_rwlock_unlock(&LOCK_vtoken_hash);
    return true;
  }

  str_size = vtoken_string_length;

  if (str_size) {
    str_size++;
    initid->ptr = (char *)my_malloc(key_memory_vtoken, str_size, MYF(MY_WME));

    if (initid->ptr == NULL) {
      my_stpcpy(message, "Not enough memory available.");
      mysql_rwlock_unlock(&LOCK_vtoken_hash);
      return true;
    }

    result_str = initid->ptr;

    // This sort isn't required, but makes for easier testing.
    vector<pair<string, string>> sorted_version_tokens(
        version_tokens_hash->begin(), version_tokens_hash->end());
    sort(sorted_version_tokens.begin(), sorted_version_tokens.end());

    for (const auto &key_and_value : sorted_version_tokens) {
      const string &token_name = key_and_value.first;
      const string &token_val = key_and_value.second;

      memcpy(result_str, token_name.data(), token_name.size());

      result_str += token_name.size();

      memcpy(result_str, "=", 1);

      result_str++;

      memcpy(result_str, token_val.data(), token_val.size());

      result_str += token_val.size();

      memcpy(result_str, ";", 1);

      result_str++;
    }

    initid->ptr[str_size - 1] = '\0';
  } else
    initid->ptr = NULL;
  mysql_rwlock_unlock(&LOCK_vtoken_hash);

  return false;
}

PLUGIN_EXPORT void version_tokens_show_deinit(UDF_INIT *initid) {
  if (initid->ptr) my_free(initid->ptr);
}

PLUGIN_EXPORT char *version_tokens_show(UDF_INIT *initid, UDF_ARGS *, char *,
                                        unsigned long *length, unsigned char *,
                                        unsigned char *) {
  char *result_str = initid->ptr;
  *length = 0;

  if (!result_str) return NULL;

  *length = (unsigned long)strlen(result_str);

  return result_str;
}

static inline bool init_acquire(UDF_INIT *initid, UDF_ARGS *args,
                                char *message) {
  initid->maybe_null = false;
  initid->decimals = 0;
  initid->max_length = 1;
  initid->ptr = NULL;
  initid->const_item = 0;
  initid->extension = NULL;

  THD *thd = current_thd;
  if (!has_required_privileges(thd)) {
    my_stpcpy(message, "The user is not privileged to use this function.");
    return true;
  }

  // At least two arguments - lock, timeout
  if (args->arg_count < 2) {
    strcpy(message, "Requires at least two arguments: (lock(...),timeout).");
    return true;
  }

  // Timeout is the last argument, should be INT
  if (args->arg_type[args->arg_count - 1] != INT_RESULT) {
    strcpy(message, "Wrong argument type - expected integer.");
    return true;
  }

  // All other arguments should be strings
  for (size_t i = 0; i < (args->arg_count - 1); i++) {
    if (args->arg_type[i] != STRING_RESULT) {
      strcpy(message, "Wrong argument type - expected string.");
      return true;
    }
  }

  return false;
}

PLUGIN_EXPORT bool version_tokens_lock_shared_init(UDF_INIT *initid,
                                                   UDF_ARGS *args,
                                                   char *message) {
  return init_acquire(initid, args, message);
}

PLUGIN_EXPORT long long version_tokens_lock_shared(UDF_INIT *, UDF_ARGS *args,
                                                   unsigned char *,
                                                   unsigned char *error) {
  long long timeout = args->args[args->arg_count - 1] ?  // Null ?
                          *((long long *)args->args[args->arg_count - 1])
                                                      : -1;

  if (timeout < 0) {
    my_error(ER_DATA_OUT_OF_RANGE, MYF(0), "timeout",
             "version_tokens_lock_shared");
    *error = 1;
  }

  // For the UDF 1 == success, 0 == failure.
  return !acquire_locking_service_locks(
      NULL, VTOKEN_LOCKS_NAMESPACE, const_cast<const char **>(&args->args[0]),
      args->arg_count - 1, LOCKING_SERVICE_READ,
      (timeout == -1 ? TIMEOUT_INF : static_cast<Timeout_type>(timeout)));
}

PLUGIN_EXPORT bool version_tokens_lock_exclusive_init(UDF_INIT *initid,
                                                      UDF_ARGS *args,
                                                      char *message) {
  return init_acquire(initid, args, message);
}

PLUGIN_EXPORT long long version_tokens_lock_exclusive(UDF_INIT *,
                                                      UDF_ARGS *args,
                                                      unsigned char *,
                                                      unsigned char *error) {
  long long timeout = args->args[args->arg_count - 1] ?  // Null ?
                          *((long long *)args->args[args->arg_count - 1])
                                                      : -1;

  if (timeout < 0) {
    my_error(ER_DATA_OUT_OF_RANGE, MYF(0), "timeout",
             "version_tokens_lock_exclusive");
    *error = 1;
  }

  // For the UDF 1 == success, 0 == failure.
  return !acquire_locking_service_locks(
      NULL, VTOKEN_LOCKS_NAMESPACE, const_cast<const char **>(&args->args[0]),
      args->arg_count - 1, LOCKING_SERVICE_WRITE,
      (timeout == -1 ? TIMEOUT_INF : static_cast<Timeout_type>(timeout)));
}

PLUGIN_EXPORT bool version_tokens_unlock_init(UDF_INIT *, UDF_ARGS *args,
                                              char *message) {
  THD *thd = current_thd;

  if (!has_required_privileges(thd)) {
    my_stpcpy(message, "The user is not privileged to use this function.");
    return true;
  }

  if (args->arg_count != 0) {
    strcpy(message, "Requires no arguments.");
    return true;
  }

  return false;
}

long long version_tokens_unlock(UDF_INIT *, UDF_ARGS *, unsigned char *,
                                unsigned char *) {
  // For the UDF 1 == success, 0 == failure.
  return !release_locking_service_locks(NULL, VTOKEN_LOCKS_NAMESPACE);
}<|MERGE_RESOLUTION|>--- conflicted
+++ resolved
@@ -142,11 +142,7 @@
 static void update_session_version_tokens(MYSQL_THD thd, SYS_VAR *,
                                           void *var_ptr, const void *save) {
   THDVAR(thd, session_number) = 0;
-<<<<<<< HEAD
-  *(char **)var_ptr = *(char **)save;
-=======
   *static_cast<char **>(var_ptr) = *static_cast<char *const *>(save);
->>>>>>> 4869291f
 }
 
 static MYSQL_THDVAR_STR(session, PLUGIN_VAR_RQCMDARG | PLUGIN_VAR_MEMALLOC,
@@ -377,16 +373,10 @@
 
       case CHECK_VTOKEN: {
         char error_str[MYSQL_ERRMSG_SIZE];
-<<<<<<< HEAD
-        if (!mysql_acquire_locking_service_locks(
-                thd, VTOKEN_LOCKS_NAMESPACE, (const char **)&(token_name.str),
-                1, LOCKING_SERVICE_READ, LONG_TIMEOUT) &&
-=======
         const char *token_name_cstr = token_name.str;
         if (!mysql_acquire_locking_service_locks(
                 thd, VTOKEN_LOCKS_NAMESPACE, &(token_name_cstr), 1,
                 LOCKING_SERVICE_READ, LONG_TIMEOUT) &&
->>>>>>> 4869291f
             !vtokens_unchanged) {
           auto it = version_tokens_hash->find(to_string(token_name));
           if (it != version_tokens_hash->end()) {
