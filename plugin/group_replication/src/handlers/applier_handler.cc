--- conflicted
+++ resolved
@@ -143,12 +143,8 @@
       mysql::binlog::event::TRANSACTION_CONTEXT_EVENT) {
     error = channel_interface.queue_packet((const char *)p->payload, p->len);
 
-<<<<<<< HEAD
-    if (event->get_event_type() == mysql::binlog::event::GTID_LOG_EVENT) {
-=======
     if (mysql::binlog::event::Log_event_type_helper::is_assigned_gtid_event(
             event->get_event_type())) {
->>>>>>> 824e2b40
       applier_module->get_pipeline_stats_member_collector()
           ->increment_transactions_waiting_apply();
     }
