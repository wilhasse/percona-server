--- conflicted
+++ resolved
@@ -29,8 +29,6 @@
 int Event_cataloger::terminate() { return 0; }
 
 int Event_cataloger::handle_event(Pipeline_event *pevent, Continuation *cont) {
-<<<<<<< HEAD
-=======
   DBUG_TRACE;
   Pipeline_event::Pipeline_event_type event_type =
       pevent->get_pipeline_event_type();
@@ -49,7 +47,6 @@
 
 int Event_cataloger::handle_binary_log_event(Pipeline_event *pevent,
                                              Continuation *cont) {
->>>>>>> 824e2b40
   mysql::binlog::event::Log_event_type event_type = pevent->get_event_type();
 
   if (event_type == mysql::binlog::event::TRANSACTION_CONTEXT_EVENT) {
