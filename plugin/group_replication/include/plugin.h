--- conflicted
+++ resolved
@@ -120,10 +120,7 @@
     BINLOG_DUMP_THREAD_KILL,
     MEMBER_ACTIONS_HANDLER,
     METRICS_HANDLER,
-<<<<<<< HEAD
-=======
     RECOVERY_METADATA_MODULE,
->>>>>>> 824e2b40
     NUM_MODULES
   };
   using mask = std::bitset<NUM_MODULES>;
