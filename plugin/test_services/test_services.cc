<<<<<<< HEAD
/* Copyright (c) 2015, 2018, Oracle and/or its affiliates. All rights reserved.
=======
/* Copyright (c) 2015, 2019, Oracle and/or its affiliates. All rights reserved.
>>>>>>> 4869291f

   This program is free software; you can redistribute it and/or modify
   it under the terms of the GNU General Public License, version 2.0,
   as published by the Free Software Foundation.

   This program is also distributed with certain software (including
   but not limited to OpenSSL) that is licensed under separate terms,
   as designated in a particular file or component or in included license
   documentation.  The authors of MySQL hereby grant you an additional
   permission to link the program and your derivative works with the
   separately licensed software that they have included with MySQL.

   This program is distributed in the hope that it will be useful,
   but WITHOUT ANY WARRANTY; without even the implied warranty of
   MERCHANTABILITY or FITNESS FOR A PARTICULAR PURPOSE.  See the
   GNU General Public License, version 2.0, for more details.

   You should have received a copy of the GNU General Public License
   along with this program; if not, write to the Free Software
   Foundation, Inc., 51 Franklin St, Fifth Floor, Boston, MA 02110-1301  USA */

#define LOG_COMPONENT_TAG "test_services"

#include <fcntl.h>
#include <mysql/plugin.h>
#include <mysql_version.h>

#include <mysql/components/my_service.h>
#include <mysql/components/services/log_builtins.h>
#include <mysqld_error.h>

#include "m_string.h"  // strlen
#include "my_dbug.h"
#include "my_inttypes.h"
#include "my_io.h"
#include "my_sys.h"  // my_write, my_malloc
//#include "sql_plugin.h"                         // st_plugin_int

#define STRING_BUFFER 100

static SERVICE_TYPE(registry) *reg_srv = nullptr;
SERVICE_TYPE(log_builtins) *log_bi = nullptr;
SERVICE_TYPE(log_builtins_string) *log_bs = nullptr;

File outfile;

/* Shows status of test (Busy/READY) */
enum t_test_status { BUSY = 0, READY = 1 };
static volatile t_test_status test_status;

/* declaration of status variable for plugin */
static SHOW_VAR test_services_status[] = {
<<<<<<< HEAD
    {"test_services_status", (char *)&test_status, SHOW_INT, SHOW_SCOPE_GLOBAL},
=======
    {"test_services_status",
     const_cast<char *>(reinterpret_cast<volatile char *>(&test_status)),
     SHOW_INT, SHOW_SCOPE_GLOBAL},
>>>>>>> 4869291f
    {0, 0, SHOW_UNDEF, SHOW_SCOPE_GLOBAL}};

/* SQL (system) variables to control test execution                     */
/* SQL (system) variables to switch on/off test of services, default=on */
/* Only be effective at start od mysqld by setting it as option --loose-...  */
static int with_log_message_val = 0;
static MYSQL_SYSVAR_INT(with_log_message, with_log_message_val,
                        PLUGIN_VAR_RQCMDARG,
                        "Switch on/off test of log message service", NULL, NULL,
                        1, 0, 1, 0);

static int non_default_variable_value = 0;
static MYSQL_SYSVAR_INT(non_default_variable, non_default_variable_value,
                        PLUGIN_VAR_NOCMDOPT | PLUGIN_VAR_NODEFAULT,
                        "A variable that won't accept SET DEFAULT", NULL, NULL,
                        1, 0, 100, 0);

static SYS_VAR *test_services_sysvars[] = {
    MYSQL_SYSVAR(with_log_message), MYSQL_SYSVAR(non_default_variable), NULL};

/* The test cases for the log_message service. */
static int test_log_plugin_error(void *p MY_ATTRIBUTE((unused))) {
  DBUG_ENTER("test_log_plugin_error");
  /* Writes to mysqld.1.err: Plugin test_services reports an info text */
  LogPluginErr(
      INFORMATION_LEVEL, ER_LOG_PRINTF_MSG,
      "This is the test plugin for services testing info report output");

  /* Writes to mysqld.1.err: Plugin test_services reports a warning. */
  LogPluginErr(WARNING_LEVEL, ER_LOG_PRINTF_MSG,
               "This is a warning from test plugin for services "
               "testing warning report output");

  /* Writes to mysqld.1.err: Plugin test_services reports an error. */
  LogPluginErr(ERROR_LEVEL, ER_LOG_PRINTF_MSG,
               "This is an error from test plugin for services "
               "testing error report output");

  DBUG_RETURN(0);
}

/* the tests of snprintf ans log_message run when INSTALL PLUGIN is called. */
static int test_services_plugin_init(void *p) {
  DBUG_ENTER("test_services_plugin_init");

  int ret = 0;
  test_status = BUSY;
  /* Test of service: LogPluginErr/LogPluginErrMsg */
  /* Log the value of the switch in mysqld.err. */

  if (init_logging_service_for_plugin(&reg_srv, &log_bi, &log_bs))
    DBUG_RETURN(1);
  LogPluginErrMsg(INFORMATION_LEVEL, ER_LOG_PRINTF_MSG,
                  "Test_services with_log_message_val: %d",
                  with_log_message_val);
  if (with_log_message_val == 1) {
    ret = test_log_plugin_error(p);
  } else {
    LogPluginErr(INFORMATION_LEVEL, ER_LOG_PRINTF_MSG,
                 "Test of log_message switched off");
    ret = 0;
  }

  test_status = READY;

  DBUG_RETURN(ret);
}

/* There is nothing to clean up when UNINSTALL PLUGIN. */
static int test_services_plugin_deinit(void *) {
  deinit_logging_service_for_plugin(&reg_srv, &log_bi, &log_bs);
  DBUG_ENTER("test_services_plugin_deinit");
  DBUG_RETURN(0);
}

/* Mandatory structure describing the properties of the plugin. */
struct st_mysql_daemon test_services_plugin = {MYSQL_DAEMON_INTERFACE_VERSION};

mysql_declare_plugin(test_daemon){
    MYSQL_DAEMON_PLUGIN,
    &test_services_plugin,
    "test_services",
    "Horst Hunger",
    "Test services",
    PLUGIN_LICENSE_GPL,
    test_services_plugin_init,   /* Plugin Init */
    NULL,                        /* Plugin Check uninstall */
    test_services_plugin_deinit, /* Plugin Deinit */
    0x0100 /* 1.0 */,
    test_services_status,  /* status variables                */
    test_services_sysvars, /* system variables                */
    NULL,                  /* config options                  */
    0,                     /* flags                           */
} mysql_declare_plugin_end;<|MERGE_RESOLUTION|>--- conflicted
+++ resolved
@@ -1,8 +1,4 @@
-<<<<<<< HEAD
-/* Copyright (c) 2015, 2018, Oracle and/or its affiliates. All rights reserved.
-=======
 /* Copyright (c) 2015, 2019, Oracle and/or its affiliates. All rights reserved.
->>>>>>> 4869291f
 
    This program is free software; you can redistribute it and/or modify
    it under the terms of the GNU General Public License, version 2.0,
@@ -55,13 +51,9 @@
 
 /* declaration of status variable for plugin */
 static SHOW_VAR test_services_status[] = {
-<<<<<<< HEAD
-    {"test_services_status", (char *)&test_status, SHOW_INT, SHOW_SCOPE_GLOBAL},
-=======
     {"test_services_status",
      const_cast<char *>(reinterpret_cast<volatile char *>(&test_status)),
      SHOW_INT, SHOW_SCOPE_GLOBAL},
->>>>>>> 4869291f
     {0, 0, SHOW_UNDEF, SHOW_SCOPE_GLOBAL}};
 
 /* SQL (system) variables to control test execution                     */
