/***********************************************************************

<<<<<<< HEAD
Copyright (c) 2011, 2017, Oracle and/or its affiliates. All rights reserved.
=======
Copyright (c) 2011, 2019, Oracle and/or its affiliates. All rights reserved.
>>>>>>> 4869291f

This program is free software; you can redistribute it and/or modify
it under the terms of the GNU General Public License, version 2.0,
as published by the Free Software Foundation.

This program is also distributed with certain software (including
but not limited to OpenSSL) that is licensed under separate terms,
as designated in a particular file or component or in included license
documentation.  The authors of MySQL hereby grant you an additional
permission to link the program and your derivative works with the
separately licensed software that they have included with MySQL.

This program is distributed in the hope that it will be useful,
but WITHOUT ANY WARRANTY; without even the implied warranty of
MERCHANTABILITY or FITNESS FOR A PARTICULAR PURPOSE.  See the
GNU General Public License, version 2.0, for more details.

You should have received a copy of the GNU General Public License
along with this program; if not, write to the Free Software
Foundation, Inc., 51 Franklin St, Fifth Floor, Boston, MA 02110-1301  USA

***********************************************************************/
/**************************************************/ /**
 @file innodb_cb_api.h

 Created 03/15/2011      Jimmy Yang
 *******************************************************/

#ifndef innodb_cb_api_h
#define innodb_cb_api_h

#include "api0api.h"

/** Following are callback function defines for InnoDB APIs, mapped to
functions defined in api0api.c */

<<<<<<< HEAD
typedef ib_err_t (*cb_open_table_t)(
    /*===============*/
    const char *name, ib_trx_t ib_trx, ib_crsr_t *ib_crsr);

typedef ib_err_t (*cb_read_row_t)(
    /*=============*/
    ib_crsr_t ib_crsr, ib_tpl_t ib_tpl, ib_tpl_t cmp_tpl, int mode,
    void **row_buf, ib_ulint_t *row_buf_len, ib_ulint_t *row_buf_used);

typedef ib_err_t (*cb_insert_row_t)(
    /*===============*/
    ib_crsr_t ib_crsr, const ib_tpl_t ib_tpl);

typedef ib_err_t (*cb_cursor_delete_row_t)(
    /*======================*/
    ib_crsr_t ib_crsr);

typedef ib_err_t (*cb_cursor_update_row_t)(
    /*======================*/
    ib_crsr_t ib_crsr, const ib_tpl_t ib_old_tpl, const ib_tpl_t ib_new_tpl);

typedef ib_err_t (*cb_cursor_moveto_t)(
    /*==================*/
    ib_crsr_t ib_crsr, ib_tpl_t ib_tpl, ib_srch_mode_t ib_srch_mode,
    unsigned int direction);

typedef ib_tpl_t (*cb_sec_search_tuple_create_t)(
    /*============================*/
    ib_crsr_t ib_crsr);

typedef ib_tpl_t (*cb_sec_read_tuple_create_t)(
    /*==========================*/
    ib_crsr_t ib_crsr);

typedef void (*cb_tuple_delete_t)(
    /*=================*/
    ib_tpl_t ib_tpl);

typedef ib_err_t (*cb_tuple_read_u8_t)(
    /*==================*/
    ib_tpl_t ib_tpl, ib_ulint_t i, ib_u8_t *ival);

typedef ib_err_t (*cb_tuple_read_u16_t)(
    /*===================*/
    ib_tpl_t ib_tpl, ib_ulint_t i, ib_u16_t *ival);

typedef ib_err_t (*cb_tuple_read_u32_t)(
    /*===================*/
    ib_tpl_t ib_tpl, ib_ulint_t i, ib_u32_t *ival);

typedef ib_err_t (*cb_tuple_read_u64_t)(
    /*===================*/
    ib_tpl_t ib_tpl, ib_ulint_t i, ib_u64_t *ival);

typedef ib_err_t (*cb_tuple_read_i8_t)(
    /*==================*/
    ib_tpl_t ib_tpl, ib_ulint_t i, ib_i8_t *ival);

typedef ib_err_t (*cb_tuple_read_i16_t)(
    /*===================*/
    ib_tpl_t ib_tpl, ib_ulint_t i, ib_i16_t *ival);

typedef ib_err_t (*cb_tuple_read_i32_t)(
    /*===================*/
    ib_tpl_t ib_tpl, ib_ulint_t i, ib_i32_t *ival);

typedef ib_err_t (*cb_tuple_read_i64_t)(
    /*===================*/
    ib_tpl_t ib_tpl, ib_ulint_t i, ib_i64_t *ival);

typedef ib_err_t (*cb_col_set_value_t)(
    /*==================*/
    ib_tpl_t ib_tpl, ib_ulint_t col_no, const void *src, ib_ulint_t len,
    bool need_cpy);

typedef const void *(*cb_col_get_value_t)(
    /*==================*/
    ib_tpl_t ib_tpl, ib_ulint_t i);

typedef ib_ulint_t (*cb_col_get_meta_t)(
    /*=================*/
    ib_tpl_t ib_tpl, ib_ulint_t i, ib_col_meta_t *ib_col_meta);

typedef ib_trx_t (*cb_trx_begin_t)(
    /*==============*/
    ib_trx_level_t ib_trx_level, bool read_write, bool auto_commit, void *thd);

typedef ib_err_t (*cb_trx_commit_t)(
    /*===============*/
    ib_trx_t ib_trx);

typedef ib_err_t (*cb_trx_rollback_t)(
    /*=================*/
    ib_trx_t ib_trx);

typedef ib_err_t (*cb_trx_start_t)(
    /*==============*/
    ib_trx_t ib_trx, ib_trx_level_t ib_trx_level, bool read_write,
    bool auto_commit, void *thd);

typedef ib_err_t (*cb_trx_release_t)(
    /*================*/
    ib_trx_t ib_trx);

typedef ib_ulint_t (*cb_tuple_get_n_cols_t)(
    /*=====================*/
    const ib_tpl_t ib_tpl);

typedef void (*cb_cursor_set_match_mode_t)(
    /*==========================*/
    ib_crsr_t ib_crsr, ib_match_mode_t match_mode);

typedef ib_err_t (*cb_cursor_lock_t)(
    /*================*/
    ib_crsr_t ib_crsr, ib_lck_mode_t ib_lck_mode);

typedef ib_err_t (*cb_cursor_set_lock_t)(
    /*====================*/
    ib_crsr_t ib_crsr, ib_lck_mode_t ib_lck_mode);

typedef ib_err_t (*cb_cursor_close_t)(
    /*=================*/
    ib_crsr_t ib_crsr);

typedef ib_err_t (*cb_cursor_new_trx_t)(
    /*===================*/
    ib_crsr_t ib_crsr, ib_trx_t ib_trx);

typedef ib_err_t (*cb_cursor_reset_t)(
    /*=================*/
    ib_crsr_t ib_crsr);

typedef char *(*cb_col_get_name_t)(
    /*=================*/
    ib_crsr_t ib_crsr, ib_ulint_t i);

typedef char *(*cb_get_idx_field_name)(
    /*=====================*/
    ib_crsr_t ib_crsr, ib_ulint_t i);

typedef ib_err_t (*cb_cursor_first_t)(
    /*=================*/
    ib_crsr_t ib_crsr);

typedef ib_err_t (*cb_cursor_next_t)(
    /*================*/
    ib_crsr_t ib_crsr);

typedef ib_err_t (*cb_close_thd_t)(
    /*==============*/
    void *thd);

typedef int (*cb_get_cfg_t)();
/*=============*/

typedef ib_err_t (*cb_cursor_open_index_using_name_t)(
    /*=================================*/
    ib_crsr_t ib_open_crsr, const char *index_name, ib_crsr_t *ib_crsr,
    int *idx_type, ib_id_u64_t *idx_id);

typedef void (*cb_cursor_set_cluster_access_t)(
    /*==============================*/
    ib_crsr_t ib_crsr);

typedef ib_err_t (*cb_cursor_commit_trx_t)(
    /*======================*/
    ib_crsr_t ib_crsr, ib_trx_t ib_trx);

typedef ib_trx_level_t (*cb_cfg_trx_level_t)();
/*===================*/

typedef ib_ulint_t (*cb_get_n_user_cols)(
    /*==================*/
    const ib_tpl_t ib_tpl);

typedef ib_err_t (*cb_trx_get_start_time)(
    /*=====================*/
    ib_trx_t ib_trx);

typedef ib_ulint_t (*cb_bk_commit_interval)();
/*======================*/

typedef const char *(*cb_ut_strerr)(
    /*============*/
    ib_err_t num);

typedef ib_err_t (*cb_cursor_stmt_begin)(
    /*====================*/
    ib_crsr_t ib_crsr);

typedef ib_u32_t (*cb_trx_read_only_t)(
    /*==================*/
    ib_trx_t ib_trx);

#ifdef UNIV_MEMCACHED_SDI
typedef ib_err_t (*cb_sdi_get)(ib_crsr_t ib_crsr, const char *key, void *sdi,
                               uint64_t *sdi_len, ib_trx_t trx);

typedef ib_err_t (*cb_sdi_delete)(ib_crsr_t ib_crsr, const char *key,
                                  ib_trx_t trx);

typedef ib_err_t (*cb_sdi_set)(ib_crsr_t ib_crsr, const char *key,
                               const void *sdi, uint64_t *sdi_len,
                               ib_trx_t trx);

typedef ib_err_t (*cb_sdi_create)(ib_crsr_t ib_crsr);

typedef ib_err_t (*cb_sdi_drop)(ib_crsr_t ib_crsr);

typedef ib_err_t (*cb_sdi_get_keys)(ib_crsr_t ib_crsr, const char *key,
                                    void *sdi, uint64_t list_buf_len);
#endif /* UNIV_MEMCACHED_SDI */

typedef ib_u32_t (*cb_is_virtual_table)(ib_crsr_t ib_crsr);

extern cb_open_table_t ib_cb_open_table;
extern cb_read_row_t ib_cb_read_row;
extern cb_insert_row_t ib_cb_insert_row;
extern cb_cursor_delete_row_t ib_cb_delete_row;
extern cb_cursor_update_row_t ib_cb_update_row;
extern cb_cursor_moveto_t ib_cb_moveto;
extern cb_sec_search_tuple_create_t ib_cb_search_tuple_create;
extern cb_sec_read_tuple_create_t ib_cb_read_tuple_create;
extern cb_tuple_delete_t ib_cb_tuple_delete;
extern cb_tuple_read_u8_t ib_cb_tuple_read_u8;
extern cb_tuple_read_u16_t ib_cb_tuple_read_u16;
extern cb_tuple_read_u32_t ib_cb_tuple_read_u32;
extern cb_tuple_read_u64_t ib_cb_tuple_read_u64;
extern cb_tuple_read_i8_t ib_cb_tuple_read_i8;
extern cb_tuple_read_i16_t ib_cb_tuple_read_i16;
extern cb_tuple_read_i32_t ib_cb_tuple_read_i32;
extern cb_tuple_read_i64_t ib_cb_tuple_read_i64;
extern cb_col_set_value_t ib_cb_col_set_value;
extern cb_col_get_value_t ib_cb_col_get_value;
extern cb_col_get_meta_t ib_cb_col_get_meta;
extern cb_trx_begin_t ib_cb_trx_begin;
extern cb_trx_commit_t ib_cb_trx_commit;
extern cb_trx_rollback_t ib_cb_trx_rollback;
extern cb_trx_start_t ib_cb_trx_start;
extern cb_trx_release_t ib_cb_trx_release;
extern cb_tuple_get_n_cols_t ib_cb_tuple_get_n_cols;
extern cb_cursor_set_match_mode_t ib_cb_cursor_set_match_mode;
extern cb_cursor_lock_t ib_cb_cursor_lock;
extern cb_cursor_close_t ib_cb_cursor_close;
extern cb_cursor_new_trx_t ib_cb_cursor_new_trx;
extern cb_cursor_reset_t ib_cb_cursor_reset;
extern cb_col_get_name_t ib_cb_col_get_name;
extern cb_get_idx_field_name ib_cb_get_idx_field_name;
extern cb_cursor_first_t ib_cb_cursor_first;
extern cb_cursor_next_t ib_cb_cursor_next;
extern cb_cursor_open_index_using_name_t ib_cb_cursor_open_index_using_name;
extern cb_close_thd_t ib_cb_close_thd;
extern cb_get_cfg_t ib_cb_get_cfg;
extern cb_cursor_set_cluster_access_t ib_cb_cursor_set_cluster_access;
extern cb_cursor_commit_trx_t ib_cb_cursor_commit_trx;
extern cb_cfg_trx_level_t ib_cb_cfg_trx_level;
extern cb_get_n_user_cols ib_cb_get_n_user_cols;
extern cb_cursor_set_lock_t ib_cb_cursor_set_lock;
extern cb_trx_get_start_time ib_cb_trx_get_start_time;
extern cb_bk_commit_interval ib_cb_cfg_bk_commit_interval;
extern cb_ut_strerr ib_cb_ut_strerr;
extern cb_cursor_stmt_begin ib_cb_cursor_stmt_begin;
#ifdef UNIV_MEMCACHED_SDI
extern cb_sdi_get ib_cb_sdi_get;
extern cb_sdi_delete ib_cb_sdi_delete;
extern cb_sdi_set ib_cb_sdi_set;
extern cb_sdi_create ib_cb_sdi_create;
extern cb_sdi_drop ib_cb_sdi_drop;
extern cb_sdi_get_keys ib_cb_sdi_get_keys;
#endif /* UNIV_MEMCACHED_SDI */
extern cb_trx_read_only_t ib_cb_trx_read_only;
extern cb_is_virtual_table ib_cb_is_virtual_table;
=======
/*
Generates declarations which look like:
    using cb_cursor_open_table_t = decltype(&ib_cursor_open_table);
for each api function.
*/

#define TYPE_DECLARATION_TRANSFORM(stem) \
  using cb_##stem##_t = decltype(&ib_##stem);

FOR_EACH_API_METHOD_NAME_STEM(TYPE_DECLARATION_TRANSFORM)

/*
Generates declaration which look like:
    extern cb_cursor_open_table_t ib_cb_cursor_open_table;
for each api function.
*/
#define EXTERN_DECLARATION_TRANSFORM(stem) extern cb_##stem##_t ib_cb_##stem;

FOR_EACH_API_METHOD_NAME_STEM(EXTERN_DECLARATION_TRANSFORM)
>>>>>>> 4869291f

#endif /* innodb_cb_api_h */<|MERGE_RESOLUTION|>--- conflicted
+++ resolved
@@ -1,10 +1,6 @@
 /***********************************************************************
 
-<<<<<<< HEAD
-Copyright (c) 2011, 2017, Oracle and/or its affiliates. All rights reserved.
-=======
 Copyright (c) 2011, 2019, Oracle and/or its affiliates. All rights reserved.
->>>>>>> 4869291f
 
 This program is free software; you can redistribute it and/or modify
 it under the terms of the GNU General Public License, version 2.0,
@@ -41,280 +37,6 @@
 /** Following are callback function defines for InnoDB APIs, mapped to
 functions defined in api0api.c */
 
-<<<<<<< HEAD
-typedef ib_err_t (*cb_open_table_t)(
-    /*===============*/
-    const char *name, ib_trx_t ib_trx, ib_crsr_t *ib_crsr);
-
-typedef ib_err_t (*cb_read_row_t)(
-    /*=============*/
-    ib_crsr_t ib_crsr, ib_tpl_t ib_tpl, ib_tpl_t cmp_tpl, int mode,
-    void **row_buf, ib_ulint_t *row_buf_len, ib_ulint_t *row_buf_used);
-
-typedef ib_err_t (*cb_insert_row_t)(
-    /*===============*/
-    ib_crsr_t ib_crsr, const ib_tpl_t ib_tpl);
-
-typedef ib_err_t (*cb_cursor_delete_row_t)(
-    /*======================*/
-    ib_crsr_t ib_crsr);
-
-typedef ib_err_t (*cb_cursor_update_row_t)(
-    /*======================*/
-    ib_crsr_t ib_crsr, const ib_tpl_t ib_old_tpl, const ib_tpl_t ib_new_tpl);
-
-typedef ib_err_t (*cb_cursor_moveto_t)(
-    /*==================*/
-    ib_crsr_t ib_crsr, ib_tpl_t ib_tpl, ib_srch_mode_t ib_srch_mode,
-    unsigned int direction);
-
-typedef ib_tpl_t (*cb_sec_search_tuple_create_t)(
-    /*============================*/
-    ib_crsr_t ib_crsr);
-
-typedef ib_tpl_t (*cb_sec_read_tuple_create_t)(
-    /*==========================*/
-    ib_crsr_t ib_crsr);
-
-typedef void (*cb_tuple_delete_t)(
-    /*=================*/
-    ib_tpl_t ib_tpl);
-
-typedef ib_err_t (*cb_tuple_read_u8_t)(
-    /*==================*/
-    ib_tpl_t ib_tpl, ib_ulint_t i, ib_u8_t *ival);
-
-typedef ib_err_t (*cb_tuple_read_u16_t)(
-    /*===================*/
-    ib_tpl_t ib_tpl, ib_ulint_t i, ib_u16_t *ival);
-
-typedef ib_err_t (*cb_tuple_read_u32_t)(
-    /*===================*/
-    ib_tpl_t ib_tpl, ib_ulint_t i, ib_u32_t *ival);
-
-typedef ib_err_t (*cb_tuple_read_u64_t)(
-    /*===================*/
-    ib_tpl_t ib_tpl, ib_ulint_t i, ib_u64_t *ival);
-
-typedef ib_err_t (*cb_tuple_read_i8_t)(
-    /*==================*/
-    ib_tpl_t ib_tpl, ib_ulint_t i, ib_i8_t *ival);
-
-typedef ib_err_t (*cb_tuple_read_i16_t)(
-    /*===================*/
-    ib_tpl_t ib_tpl, ib_ulint_t i, ib_i16_t *ival);
-
-typedef ib_err_t (*cb_tuple_read_i32_t)(
-    /*===================*/
-    ib_tpl_t ib_tpl, ib_ulint_t i, ib_i32_t *ival);
-
-typedef ib_err_t (*cb_tuple_read_i64_t)(
-    /*===================*/
-    ib_tpl_t ib_tpl, ib_ulint_t i, ib_i64_t *ival);
-
-typedef ib_err_t (*cb_col_set_value_t)(
-    /*==================*/
-    ib_tpl_t ib_tpl, ib_ulint_t col_no, const void *src, ib_ulint_t len,
-    bool need_cpy);
-
-typedef const void *(*cb_col_get_value_t)(
-    /*==================*/
-    ib_tpl_t ib_tpl, ib_ulint_t i);
-
-typedef ib_ulint_t (*cb_col_get_meta_t)(
-    /*=================*/
-    ib_tpl_t ib_tpl, ib_ulint_t i, ib_col_meta_t *ib_col_meta);
-
-typedef ib_trx_t (*cb_trx_begin_t)(
-    /*==============*/
-    ib_trx_level_t ib_trx_level, bool read_write, bool auto_commit, void *thd);
-
-typedef ib_err_t (*cb_trx_commit_t)(
-    /*===============*/
-    ib_trx_t ib_trx);
-
-typedef ib_err_t (*cb_trx_rollback_t)(
-    /*=================*/
-    ib_trx_t ib_trx);
-
-typedef ib_err_t (*cb_trx_start_t)(
-    /*==============*/
-    ib_trx_t ib_trx, ib_trx_level_t ib_trx_level, bool read_write,
-    bool auto_commit, void *thd);
-
-typedef ib_err_t (*cb_trx_release_t)(
-    /*================*/
-    ib_trx_t ib_trx);
-
-typedef ib_ulint_t (*cb_tuple_get_n_cols_t)(
-    /*=====================*/
-    const ib_tpl_t ib_tpl);
-
-typedef void (*cb_cursor_set_match_mode_t)(
-    /*==========================*/
-    ib_crsr_t ib_crsr, ib_match_mode_t match_mode);
-
-typedef ib_err_t (*cb_cursor_lock_t)(
-    /*================*/
-    ib_crsr_t ib_crsr, ib_lck_mode_t ib_lck_mode);
-
-typedef ib_err_t (*cb_cursor_set_lock_t)(
-    /*====================*/
-    ib_crsr_t ib_crsr, ib_lck_mode_t ib_lck_mode);
-
-typedef ib_err_t (*cb_cursor_close_t)(
-    /*=================*/
-    ib_crsr_t ib_crsr);
-
-typedef ib_err_t (*cb_cursor_new_trx_t)(
-    /*===================*/
-    ib_crsr_t ib_crsr, ib_trx_t ib_trx);
-
-typedef ib_err_t (*cb_cursor_reset_t)(
-    /*=================*/
-    ib_crsr_t ib_crsr);
-
-typedef char *(*cb_col_get_name_t)(
-    /*=================*/
-    ib_crsr_t ib_crsr, ib_ulint_t i);
-
-typedef char *(*cb_get_idx_field_name)(
-    /*=====================*/
-    ib_crsr_t ib_crsr, ib_ulint_t i);
-
-typedef ib_err_t (*cb_cursor_first_t)(
-    /*=================*/
-    ib_crsr_t ib_crsr);
-
-typedef ib_err_t (*cb_cursor_next_t)(
-    /*================*/
-    ib_crsr_t ib_crsr);
-
-typedef ib_err_t (*cb_close_thd_t)(
-    /*==============*/
-    void *thd);
-
-typedef int (*cb_get_cfg_t)();
-/*=============*/
-
-typedef ib_err_t (*cb_cursor_open_index_using_name_t)(
-    /*=================================*/
-    ib_crsr_t ib_open_crsr, const char *index_name, ib_crsr_t *ib_crsr,
-    int *idx_type, ib_id_u64_t *idx_id);
-
-typedef void (*cb_cursor_set_cluster_access_t)(
-    /*==============================*/
-    ib_crsr_t ib_crsr);
-
-typedef ib_err_t (*cb_cursor_commit_trx_t)(
-    /*======================*/
-    ib_crsr_t ib_crsr, ib_trx_t ib_trx);
-
-typedef ib_trx_level_t (*cb_cfg_trx_level_t)();
-/*===================*/
-
-typedef ib_ulint_t (*cb_get_n_user_cols)(
-    /*==================*/
-    const ib_tpl_t ib_tpl);
-
-typedef ib_err_t (*cb_trx_get_start_time)(
-    /*=====================*/
-    ib_trx_t ib_trx);
-
-typedef ib_ulint_t (*cb_bk_commit_interval)();
-/*======================*/
-
-typedef const char *(*cb_ut_strerr)(
-    /*============*/
-    ib_err_t num);
-
-typedef ib_err_t (*cb_cursor_stmt_begin)(
-    /*====================*/
-    ib_crsr_t ib_crsr);
-
-typedef ib_u32_t (*cb_trx_read_only_t)(
-    /*==================*/
-    ib_trx_t ib_trx);
-
-#ifdef UNIV_MEMCACHED_SDI
-typedef ib_err_t (*cb_sdi_get)(ib_crsr_t ib_crsr, const char *key, void *sdi,
-                               uint64_t *sdi_len, ib_trx_t trx);
-
-typedef ib_err_t (*cb_sdi_delete)(ib_crsr_t ib_crsr, const char *key,
-                                  ib_trx_t trx);
-
-typedef ib_err_t (*cb_sdi_set)(ib_crsr_t ib_crsr, const char *key,
-                               const void *sdi, uint64_t *sdi_len,
-                               ib_trx_t trx);
-
-typedef ib_err_t (*cb_sdi_create)(ib_crsr_t ib_crsr);
-
-typedef ib_err_t (*cb_sdi_drop)(ib_crsr_t ib_crsr);
-
-typedef ib_err_t (*cb_sdi_get_keys)(ib_crsr_t ib_crsr, const char *key,
-                                    void *sdi, uint64_t list_buf_len);
-#endif /* UNIV_MEMCACHED_SDI */
-
-typedef ib_u32_t (*cb_is_virtual_table)(ib_crsr_t ib_crsr);
-
-extern cb_open_table_t ib_cb_open_table;
-extern cb_read_row_t ib_cb_read_row;
-extern cb_insert_row_t ib_cb_insert_row;
-extern cb_cursor_delete_row_t ib_cb_delete_row;
-extern cb_cursor_update_row_t ib_cb_update_row;
-extern cb_cursor_moveto_t ib_cb_moveto;
-extern cb_sec_search_tuple_create_t ib_cb_search_tuple_create;
-extern cb_sec_read_tuple_create_t ib_cb_read_tuple_create;
-extern cb_tuple_delete_t ib_cb_tuple_delete;
-extern cb_tuple_read_u8_t ib_cb_tuple_read_u8;
-extern cb_tuple_read_u16_t ib_cb_tuple_read_u16;
-extern cb_tuple_read_u32_t ib_cb_tuple_read_u32;
-extern cb_tuple_read_u64_t ib_cb_tuple_read_u64;
-extern cb_tuple_read_i8_t ib_cb_tuple_read_i8;
-extern cb_tuple_read_i16_t ib_cb_tuple_read_i16;
-extern cb_tuple_read_i32_t ib_cb_tuple_read_i32;
-extern cb_tuple_read_i64_t ib_cb_tuple_read_i64;
-extern cb_col_set_value_t ib_cb_col_set_value;
-extern cb_col_get_value_t ib_cb_col_get_value;
-extern cb_col_get_meta_t ib_cb_col_get_meta;
-extern cb_trx_begin_t ib_cb_trx_begin;
-extern cb_trx_commit_t ib_cb_trx_commit;
-extern cb_trx_rollback_t ib_cb_trx_rollback;
-extern cb_trx_start_t ib_cb_trx_start;
-extern cb_trx_release_t ib_cb_trx_release;
-extern cb_tuple_get_n_cols_t ib_cb_tuple_get_n_cols;
-extern cb_cursor_set_match_mode_t ib_cb_cursor_set_match_mode;
-extern cb_cursor_lock_t ib_cb_cursor_lock;
-extern cb_cursor_close_t ib_cb_cursor_close;
-extern cb_cursor_new_trx_t ib_cb_cursor_new_trx;
-extern cb_cursor_reset_t ib_cb_cursor_reset;
-extern cb_col_get_name_t ib_cb_col_get_name;
-extern cb_get_idx_field_name ib_cb_get_idx_field_name;
-extern cb_cursor_first_t ib_cb_cursor_first;
-extern cb_cursor_next_t ib_cb_cursor_next;
-extern cb_cursor_open_index_using_name_t ib_cb_cursor_open_index_using_name;
-extern cb_close_thd_t ib_cb_close_thd;
-extern cb_get_cfg_t ib_cb_get_cfg;
-extern cb_cursor_set_cluster_access_t ib_cb_cursor_set_cluster_access;
-extern cb_cursor_commit_trx_t ib_cb_cursor_commit_trx;
-extern cb_cfg_trx_level_t ib_cb_cfg_trx_level;
-extern cb_get_n_user_cols ib_cb_get_n_user_cols;
-extern cb_cursor_set_lock_t ib_cb_cursor_set_lock;
-extern cb_trx_get_start_time ib_cb_trx_get_start_time;
-extern cb_bk_commit_interval ib_cb_cfg_bk_commit_interval;
-extern cb_ut_strerr ib_cb_ut_strerr;
-extern cb_cursor_stmt_begin ib_cb_cursor_stmt_begin;
-#ifdef UNIV_MEMCACHED_SDI
-extern cb_sdi_get ib_cb_sdi_get;
-extern cb_sdi_delete ib_cb_sdi_delete;
-extern cb_sdi_set ib_cb_sdi_set;
-extern cb_sdi_create ib_cb_sdi_create;
-extern cb_sdi_drop ib_cb_sdi_drop;
-extern cb_sdi_get_keys ib_cb_sdi_get_keys;
-#endif /* UNIV_MEMCACHED_SDI */
-extern cb_trx_read_only_t ib_cb_trx_read_only;
-extern cb_is_virtual_table ib_cb_is_virtual_table;
-=======
 /*
 Generates declarations which look like:
     using cb_cursor_open_table_t = decltype(&ib_cursor_open_table);
@@ -334,6 +56,5 @@
 #define EXTERN_DECLARATION_TRANSFORM(stem) extern cb_##stem##_t ib_cb_##stem;
 
 FOR_EACH_API_METHOD_NAME_STEM(EXTERN_DECLARATION_TRANSFORM)
->>>>>>> 4869291f
 
 #endif /* innodb_cb_api_h */