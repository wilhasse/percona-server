/* Copyright (c) 2000, 2011, Oracle and/or its affiliates. All rights reserved.

   This program is free software; you can redistribute it and/or modify
   it under the terms of the GNU General Public License as published by
   the Free Software Foundation; version 2 of the License.

   This program is distributed in the hope that it will be useful,
   but WITHOUT ANY WARRANTY; without even the implied warranty of
   MERCHANTABILITY or FITNESS FOR A PARTICULAR PURPOSE.  See the
   GNU General Public License for more details.

   You should have received a copy of the GNU General Public License
   along with this program; if not, write to the Free Software Foundation,
   51 Franklin Street, Suite 500, Boston, MA 02110-1335 USA */


/**
  @file

  @brief
  Sorts a database
*/

#include "sql_priv.h"
#include "filesort.h"
#include "unireg.h"                      // REQUIRED by other includes
#ifdef HAVE_STDDEF_H
#include <stddef.h>			/* for macro offsetof */
#endif
#include <m_ctype.h>
#include "sql_sort.h"
#include "probes_mysql.h"
#include "sql_test.h"                           // TEST_filesort
#include "opt_range.h"                          // SQL_SELECT
#include "bounded_queue.h"
#include "filesort_utils.h"
#include "sql_select.h"

#ifdef HAVE_EXPLICIT_TEMPLATE_INSTANTIATION
template class Bounded_queue<uchar, uchar>;
#endif

	/* functions defined in this file */

static void make_char_array(FILESORT_INFO *info, uint fields, uint length);
static uchar *read_buffpek_from_file(IO_CACHE *buffer_file, uint count,
                                     uchar *buf);
static ha_rows find_all_keys(Sort_param *param,SQL_SELECT *select,
                             uchar **sort_keys, IO_CACHE *buffer_file,
                             IO_CACHE *tempfile,
                             Bounded_queue<uchar, uchar> *pq,
                             ha_rows *found_rows);
static int write_keys(Sort_param *param,uchar * *sort_keys,
                      uint count, IO_CACHE *buffer_file, IO_CACHE *tempfile);
static void make_sortkey(Sort_param *param,uchar *to, uchar *ref_pos);
static void register_used_fields(Sort_param *param);
static int merge_index(Sort_param *param,uchar *sort_buffer,
                       BUFFPEK *buffpek,
                       uint maxbuffer,IO_CACHE *tempfile,
                       IO_CACHE *outfile);
static bool save_index(Sort_param *param,uchar **sort_keys, uint count, 
                       FILESORT_INFO *table_sort);
static uint suffix_length(ulong string_length);
static uint sortlength(THD *thd, SORT_FIELD *sortorder, uint s_length,
		       bool *multi_byte_charset);
static SORT_ADDON_FIELD *get_addon_fields(ulong max_length_for_sort_data,
                                          Field **ptabfield,
                                          uint sortlength, uint *plength);
static void unpack_addon_fields(struct st_sort_addon_field *addon_field,
                                uchar *buff);
static bool check_if_pq_applicable(Sort_param *param, FILESORT_INFO *info,
                                   TABLE *table,
                                   ha_rows records, ulong memory_available);


void Sort_param::init_for_filesort(uint sortlen, TABLE *table,
                                   ulong max_length_for_sort_data,
                                   ha_rows maxrows, bool sort_positions)
{
  sort_length= sortlen;
  ref_length= table->file->ref_length;
  if (!(table->file->ha_table_flags() & HA_FAST_KEY_READ) &&
      !table->fulltext_searched && !sort_positions)
  {
    /* 
      Get the descriptors of all fields whose values are appended 
      to sorted fields and get its total length in addon_length.
    */
    addon_field= get_addon_fields(max_length_for_sort_data,
                                  table->field, sort_length, &addon_length);
  }
  if (addon_field)
    res_length= addon_length;
  else
  {
    res_length= ref_length;
    /* 
      The reference to the record is considered 
      as an additional sorted field
    */
    sort_length+= ref_length;
  }
  rec_length= sort_length + addon_length;
  max_rows= maxrows;
}


/**
  Sort a table.
  Creates a set of pointers that can be used to read the rows
  in sorted order. This should be done with the functions
  in records.cc.

  Before calling filesort, one must have done
  table->file->info(HA_STATUS_VARIABLE)

  The result set is stored in table->io_cache or
  table->record_pointers.

  @param      thd            Current thread
  @param      table          Table to sort
  @param      sortorder      How to sort the table
  @param      s_length       Number of elements in sortorder
  @param      select         Condition to apply to the rows
  @param      max_rows       Return only this many rows
  @param      sort_positions Set to TRUE if we want to force sorting by position
                             (Needed by UPDATE/INSERT or ALTER TABLE)
  @param[out] examined_rows  Store number of examined rows here
  @param[out] found_rows     Store the number of found rows here.

  @note
    If we sort by position (like if sort_positions is 1) filesort() will
    call table->prepare_for_position().

  @retval
    HA_POS_ERROR	Error
  @retval
    \#			Number of rows
*/

ha_rows filesort(THD *thd, TABLE *table, SORT_FIELD *sortorder, uint s_length,
		 SQL_SELECT *select, ha_rows max_rows,
                 bool sort_positions,
                 ha_rows *examined_rows,
                 ha_rows *found_rows)
{
  int error;
  ulong memory_available= thd->variables.sortbuff_size;
  uint maxbuffer;
  BUFFPEK *buffpek;
  ha_rows num_rows= HA_POS_ERROR;
  uchar **sort_keys= NULL;
  IO_CACHE tempfile, buffpek_pointers, *outfile; 
  Sort_param param;
  bool multi_byte_charset;
  Bounded_queue<uchar, uchar> pq;

  DBUG_ENTER("filesort");
  DBUG_EXECUTE("info",TEST_filesort(sortorder,s_length););
#ifdef SKIP_DBUG_IN_FILESORT
  DBUG_PUSH("");		/* No DBUG here */
#endif
  TABLE_LIST *tab= table->pos_in_table_list;
  Item_subselect *subselect= tab ? tab->containing_subselect() : 0;

  MYSQL_FILESORT_START(table->s->db.str, table->s->table_name.str);

  /*
   Release InnoDB's adaptive hash index latch (if holding) before
   running a sort.
  */
  ha_release_temporary_latches(thd);

  /* 
    Don't use table->sort in filesort as it is also used by 
    QUICK_INDEX_MERGE_SELECT. Work with a copy and put it back at the end 
    when index_merge select has finished with it.
  */
  FILESORT_INFO table_sort= table->sort;
  table->sort.io_cache= NULL;
  
  outfile= table_sort.io_cache;
  my_b_clear(&tempfile);
  my_b_clear(&buffpek_pointers);
  buffpek=0;
  error= 1;

  param.init_for_filesort(sortlength(thd, sortorder, s_length,
                                     &multi_byte_charset),
                          table,
                          thd->variables.max_length_for_sort_data,
                          max_rows, sort_positions);
  /* filesort cannot handle zero-length records. */
  DBUG_ASSERT(param.sort_length);

  table_sort.addon_buf= 0;
  table_sort.addon_length= param.addon_length;
  table_sort.addon_field= param.addon_field;
  table_sort.unpack= unpack_addon_fields;
  if (param.addon_field &&
      !(table_sort.addon_buf=
        (uchar *) my_malloc(param.addon_length, MYF(MY_WME))))
      goto err;

  if (select && select->quick)
    status_var_increment(thd->status_var.filesort_range_count);
  else
    status_var_increment(thd->status_var.filesort_scan_count);

  // If number of rows is not known, use as much of sort buffer as possible. 
  num_rows= table->file->estimate_rows_upper_bound();

  if (multi_byte_charset &&
      !(param.tmp_buffer= (char*) my_malloc(param.sort_length,MYF(MY_WME))))
    goto err;

  if (param.max_rows != HA_POS_ERROR &&
      check_if_pq_applicable(&param, &table_sort,
                             table, num_rows, memory_available))
  {
    DBUG_PRINT("info", ("filesort PQ is applicable"));
    const size_t compare_length= param.sort_length;
    if (pq.init(param.max_rows,
                true,                           // max_at_top
                NULL,                           // compare_function
                compare_length,
                &make_sortkey, &param, table_sort.sort_keys))
    {
      /*
       If we fail to init pq, we have to give up:
       out of memory means my_malloc() will call my_error().
      */
      DBUG_PRINT("info", ("failed to allocate PQ"));
      my_free(table_sort.sort_keys);
      table_sort.sort_keys= NULL;
      DBUG_ASSERT(thd->is_error());
      goto err;
    }
  }
  else
  {
    DBUG_PRINT("info", ("filesort PQ is not applicable"));

    const ulong min_sort_memory=
      max(MIN_SORT_MEMORY, param.sort_length*MERGEBUFF2);
    while (memory_available >= min_sort_memory)
    {
      ulong keys= memory_available / (param.rec_length + sizeof(char*));
      param.max_keys_per_buffer= (uint) min(num_rows, keys);
      make_char_array(&table_sort, param.max_keys_per_buffer, param.rec_length);
      if (table_sort.sort_keys)
        break;
      ulong old_memory_available= memory_available;
      memory_available= memory_available/4*3;
      if (memory_available < min_sort_memory &&
          old_memory_available > min_sort_memory)
        memory_available= min_sort_memory;
    }
    if (memory_available < min_sort_memory)
    {
      my_error(ER_OUT_OF_SORTMEMORY,MYF(ME_ERROR+ME_WAITTANG));
      goto err;
    }
  }

  sort_keys= table_sort.sort_keys;
  if (open_cached_file(&buffpek_pointers,mysql_tmpdir,TEMP_PREFIX,
		       DISK_BUFFER_SIZE, MYF(MY_WME)))
    goto err;

  param.sort_form= table;
  param.end=(param.local_sortorder=sortorder)+s_length;
  num_rows= find_all_keys(&param, select, sort_keys, &buffpek_pointers,
                          &tempfile, 
                          pq.is_initialized() ? &pq : NULL,
                          found_rows);
  if (num_rows == HA_POS_ERROR)
    goto err;

  maxbuffer= (uint) (my_b_tell(&buffpek_pointers)/sizeof(*buffpek));
  if (maxbuffer == 0)			// The whole set is in memory
  {
    if (save_index(&param, sort_keys, (uint) num_rows, &table_sort))
      goto err;
  }
  else
  {
    if (table_sort.buffpek && table_sort.buffpek_len < maxbuffer)
    {
      my_free(table_sort.buffpek);
      table_sort.buffpek= 0;
    }
    if (!(table_sort.buffpek=
          (uchar *) read_buffpek_from_file(&buffpek_pointers, maxbuffer,
                                 table_sort.buffpek)))
      goto err;
    buffpek= (BUFFPEK *) table_sort.buffpek;
    table_sort.buffpek_len= maxbuffer;
    close_cached_file(&buffpek_pointers);
	/* Open cached file if it isn't open */
    if (! my_b_inited(outfile) &&
	open_cached_file(outfile,mysql_tmpdir,TEMP_PREFIX,READ_RECORD_BUFFER,
			  MYF(MY_WME)))
      goto err;
    if (reinit_io_cache(outfile,WRITE_CACHE,0L,0,0))
      goto err;

    /*
      Use also the space previously used by string pointers in sort_buffer
      for temporary key storage.
    */
    param.max_keys_per_buffer=((param.max_keys_per_buffer *
                                (param.rec_length + sizeof(char*))) /
                               param.rec_length - 1);
    maxbuffer--;				// Offset from 0
    if (merge_many_buff(&param,(uchar*) sort_keys,buffpek,&maxbuffer,
			&tempfile))
      goto err;
    if (flush_io_cache(&tempfile) ||
	reinit_io_cache(&tempfile,READ_CACHE,0L,0,0))
      goto err;
    if (merge_index(&param,(uchar*) sort_keys,buffpek,maxbuffer,&tempfile,
		    outfile))
      goto err;
  }

  if (num_rows > param.max_rows)
  {
    // If find_all_keys() produced more results than the query LIMIT.
    num_rows= param.max_rows;
  }
  error= 0;

 err:
  my_free(param.tmp_buffer);
  if (!subselect || !subselect->is_uncacheable())
  {
    my_free(sort_keys);
    table_sort.sort_keys= 0;
    my_free(buffpek);
    table_sort.buffpek= 0;
    table_sort.buffpek_len= 0;
  }
  close_cached_file(&tempfile);
  close_cached_file(&buffpek_pointers);
  if (my_b_inited(outfile))
  {
    if (flush_io_cache(outfile))
      error=1;
    {
      my_off_t save_pos=outfile->pos_in_file;
      /* For following reads */
      if (reinit_io_cache(outfile,READ_CACHE,0L,0,0))
	error=1;
      outfile->end_of_file=save_pos;
    }
  }
  if (error)
  {
    DBUG_ASSERT(thd->is_error());
    my_printf_error(ER_FILSORT_ABORT,
                    "%s: %s",
                    MYF(ME_ERROR + ME_WAITTANG),
                    ER_THD(thd, ER_FILSORT_ABORT),
                    thd->stmt_da->message());
                    
    if (global_system_variables.log_warnings > 1)
    {
      sql_print_warning("%s, host: %s, user: %s, thread: %lu, query: %-.4096s",
                        ER_THD(thd, ER_FILSORT_ABORT),
                        thd->security_ctx->host_or_ip,
                        &thd->security_ctx->priv_user[0],
                        (ulong) thd->thread_id,
                        thd->query());
    }
  }
  else
    statistic_add(thd->status_var.filesort_rows,
                  (ulong) num_rows, &LOCK_status);
  *examined_rows= param.examined_rows;
#ifdef SKIP_DBUG_IN_FILESORT
  DBUG_POP();			/* Ok to DBUG */
#endif
  table->sort= table_sort;
  DBUG_PRINT("exit",
             ("num_rows: %ld examined_rows: %ld found_rows: %ld",
              (long) num_rows, (long) *examined_rows, (long) *found_rows));
  MYSQL_FILESORT_DONE(error, num_rows);
  DBUG_RETURN(error ? HA_POS_ERROR : num_rows);
} /* filesort */


void filesort_free_buffers(TABLE *table, bool full)
{
  my_free(table->sort.record_pointers);
  table->sort.record_pointers= NULL;

  if (full)
  {
    my_free(table->sort.sort_keys);
    table->sort.sort_keys= NULL;
    my_free(table->sort.buffpek);
    table->sort.buffpek= NULL;
    table->sort.buffpek_len= 0;
  }

  my_free(table->sort.addon_buf);
  my_free(table->sort.addon_field);
  table->sort.addon_buf= NULL;
  table->sort.addon_field= NULL;
}

/**
  Makes an array of string pointers for info->sort_keys.

  @param info         FILESORT_INFO struct owning the allocated array.
  @param num_records  Number of records.
  @param length       Length of each record.
*/

static void make_char_array(FILESORT_INFO *info, uint num_records, uint length)
{
  DBUG_ENTER("make_char_array");

<<<<<<< HEAD
  DBUG_PRINT("info", ("num_records %u length %u", num_records, length));

  if (!info->sort_keys)
    info->sort_keys= 
      (uchar**) my_malloc(num_records * (length + sizeof(uchar*)), MYF(0));

  if (info->sort_keys)
=======
  DBUG_EXECUTE_IF("make_char_array_fail",
                  DBUG_SET("+d,simulate_out_of_memory"););

  if (old_pos ||
      (old_pos= (char**) my_malloc((uint) fields*(length+sizeof(char*)),
				   my_flag)))
>>>>>>> 207e5321
  {
    uchar **pos= info->sort_keys;
    uchar *char_pos= ((uchar*) (pos+num_records)) - length;
    while (num_records--)
      *(pos++)= (char_pos+= length);
  }

  DBUG_VOID_RETURN;
}


/** Read 'count' number of buffer pointers into memory. */

static uchar *read_buffpek_from_file(IO_CACHE *buffpek_pointers, uint count,
                                     uchar *buf)
{
  ulong length= sizeof(BUFFPEK)*count;
  uchar *tmp= buf;
  DBUG_ENTER("read_buffpek_from_file");
  if (count > UINT_MAX/sizeof(BUFFPEK))
    return 0; /* sizeof(BUFFPEK)*count will overflow */
  if (!tmp)
    tmp= (uchar *)my_malloc(length, MYF(MY_WME));
  if (tmp)
  {
    if (reinit_io_cache(buffpek_pointers,READ_CACHE,0L,0,0) ||
	my_b_read(buffpek_pointers, (uchar*) tmp, length))
    {
      my_free(tmp);
      tmp=0;
    }
  }
  DBUG_RETURN(tmp);
}

#ifndef DBUG_OFF
/*
  Print a text, SQL-like record representation into dbug trace.

  Note: this function is a work in progress: at the moment
   - column read bitmap is ignored (can print garbage for unused columns)
   - there is no quoting
*/
static void dbug_print_record(TABLE *table, bool print_rowid)
{
  char buff[1024];
  Field **pfield;
  String tmp(buff,sizeof(buff),&my_charset_bin);
  DBUG_LOCK_FILE;
  
  fprintf(DBUG_FILE, "record (");
  for (pfield= table->field; *pfield ; pfield++)
    fprintf(DBUG_FILE, "%s%s", (*pfield)->field_name, (pfield[1])? ", ":"");
  fprintf(DBUG_FILE, ") = ");

  fprintf(DBUG_FILE, "(");
  for (pfield= table->field; *pfield ; pfield++)
  {
    Field *field=  *pfield;

    if (field->is_null())
      fwrite("NULL", sizeof(char), 4, DBUG_FILE);
   
    if (field->type() == MYSQL_TYPE_BIT)
      (void) field->val_int_as_str(&tmp, 1);
    else
      field->val_str(&tmp);

    fwrite(tmp.ptr(),sizeof(char),tmp.length(),DBUG_FILE);
    if (pfield[1])
      fwrite(", ", sizeof(char), 2, DBUG_FILE);
  }
  fprintf(DBUG_FILE, ")");
  if (print_rowid)
  {
    fprintf(DBUG_FILE, " rowid ");
    for (uint i=0; i < table->file->ref_length; i++)
    {
      fprintf(DBUG_FILE, "%x", (uchar)table->file->ref[i]);
    }
  }
  fprintf(DBUG_FILE, "\n");
  DBUG_UNLOCK_FILE;
}
#endif 

/**
  Search after sort_keys, and write them into tempfile
  (if we run out of space in the sort_keys buffer).
  All produced sequences are guaranteed to be non-empty.

  @param param             Sorting parameter
  @param select            Use this to get source data
  @param sort_keys         Array of pointers to sort key + addon buffers.
  @param buffpek_pointers  File to write BUFFPEKs describing sorted segments
                           in tempfile.
  @param tempfile          File to write sorted sequences of sortkeys to.
  @param pq                If !NULL, use it for keeping top N elements
  @param [out] found_rows  The number of FOUND_ROWS().
                           For a query with LIMIT, this value will typically
                           be larger than the function return value.

  @note
    Basic idea:
    @verbatim
     while (get_next_sortkey())
     {
       if (using priority queue)
         push sort key into queue
       else
       {
         if (no free space in sort_keys buffers)
         {
           sort sort_keys buffer;
           dump sorted sequence to 'tempfile';
           dump BUFFPEK describing sequence location into 'buffpek_pointers';
         }
         put sort key into 'sort_keys';
       }
     }
     if (sort_keys has some elements && dumped at least once)
       sort-dump-dump as above;
     else
       don't sort, leave sort_keys array to be sorted by caller.
  @endverbatim

  @retval
    Number of records written on success.
  @retval
    HA_POS_ERROR on error.
*/

static ha_rows find_all_keys(Sort_param *param, SQL_SELECT *select,
                             uchar **sort_keys,
                             IO_CACHE *buffpek_pointers,
                             IO_CACHE *tempfile,
                             Bounded_queue<uchar, uchar> *pq,
                             ha_rows *found_rows)
{
  int error,flag,quick_select;
  uint idx,indexpos,ref_length;
  uchar *ref_pos,*next_pos,ref_buff[MAX_REFLENGTH];
  my_off_t record;
  TABLE *sort_form;
  THD *thd= current_thd;
  volatile THD::killed_state *killed= &thd->killed;
  handler *file;
  MY_BITMAP *save_read_set, *save_write_set;
  bool skip_record;

  DBUG_ENTER("find_all_keys");
  DBUG_PRINT("info",("using: %s",
                     (select ? select->quick ? "ranges" : "where":
                      "every row")));

  idx=indexpos=0;
  error=quick_select=0;
  sort_form=param->sort_form;
  file=sort_form->file;
  ref_length=param->ref_length;
  ref_pos= ref_buff;
  quick_select=select && select->quick;
  record=0;
  *found_rows= 0;
  flag= ((file->ha_table_flags() & HA_REC_NOT_IN_SEQ) || quick_select);
  if (flag)
    ref_pos= &file->ref[0];
  next_pos=ref_pos;
  if (!quick_select)
  {
    next_pos=(uchar*) 0;			/* Find records in sequence */
    file->ha_rnd_init(1);
    file->extra_opt(HA_EXTRA_CACHE,
		    current_thd->variables.read_buff_size);
  }

  if (quick_select)
  {
    if (select->quick->reset())
      DBUG_RETURN(HA_POS_ERROR);
  }

  /* Remember original bitmaps */
  save_read_set=  sort_form->read_set;
  save_write_set= sort_form->write_set;
  /* Set up temporary column read map for columns used by sort */
  bitmap_clear_all(&sort_form->tmp_set);
  /* Temporary set for register_used_fields and register_field_in_read_map */
  sort_form->read_set= &sort_form->tmp_set;
  // Include fields used for sorting in the read_set.
  register_used_fields(param); 

  // Include fields used by conditions in the read_set.
  if (select && select->cond)
    select->cond->walk(&Item::register_field_in_read_map, 1,
                       (uchar*) sort_form);

  // Include fields used by pushed conditions in the read_set.
  if (select && select->icp_cond)
    select->icp_cond->walk(&Item::register_field_in_read_map, 1,
                           (uchar*) sort_form);

  sort_form->column_bitmaps_set(&sort_form->tmp_set, &sort_form->tmp_set);

  for (;;)
  {
    if (quick_select)
    {
      if ((error= select->quick->get_next()))
        break;
      file->position(sort_form->record[0]);
      DBUG_EXECUTE_IF("debug_filesort", dbug_print_record(sort_form, TRUE););
    }
    else					/* Not quick-select */
    {
      {
	error= file->ha_rnd_next(sort_form->record[0]);
	if (!flag)
	{
	  my_store_ptr(ref_pos,ref_length,record); // Position to row
	  record+= sort_form->s->db_record_offset;
	}
	else if (!error)
	  file->position(sort_form->record[0]);
      }
      if (error && error != HA_ERR_RECORD_DELETED)
	break;
    }

    if (*killed)
    {
      DBUG_PRINT("info",("Sort killed by user"));
      if (!quick_select)
      {
        (void) file->extra(HA_EXTRA_NO_CACHE);
        file->ha_rnd_end();
      }
      DBUG_RETURN(HA_POS_ERROR);		/* purecov: inspected */
    }
    if (error == 0)
      param->examined_rows++;
    if (!error && (!select ||
                   (!select->skip_record(thd, &skip_record) && !skip_record)))
    {
      ++(*found_rows);
      if (pq)
      {
        pq->push(ref_pos);
        idx= pq->num_elements();
      }
      else
      {
        if (idx == param->max_keys_per_buffer)
        {
          if (write_keys(param,sort_keys, idx, buffpek_pointers, tempfile))
             DBUG_RETURN(HA_POS_ERROR);
          idx= 0;
          indexpos++;
        }
        make_sortkey(param, sort_keys[idx++], ref_pos);
      }
    }
    else
      file->unlock_row();
    /* It does not make sense to read more keys in case of a fatal error */
    if (thd->is_error())
      break;
  }
  if (!quick_select)
  {
    (void) file->extra(HA_EXTRA_NO_CACHE);	/* End cacheing of records */
    if (!next_pos)
      file->ha_rnd_end();
  }

  if (thd->is_error())
    DBUG_RETURN(HA_POS_ERROR);
  
  /* Signal we should use orignal column read and write maps */
  sort_form->column_bitmaps_set(save_read_set, save_write_set);

  DBUG_PRINT("test",("error: %d  indexpos: %d",error,indexpos));
  if (error != HA_ERR_END_OF_FILE)
  {
    file->print_error(error,MYF(ME_ERROR | ME_WAITTANG)); /* purecov: inspected */
    DBUG_RETURN(HA_POS_ERROR);			/* purecov: inspected */
  }
  if (indexpos && idx &&
      write_keys(param,sort_keys,idx,buffpek_pointers,tempfile))
    DBUG_RETURN(HA_POS_ERROR);			/* purecov: inspected */
  const ha_rows retval= 
    my_b_inited(tempfile) ?
    (ha_rows) (my_b_tell(tempfile)/param->rec_length) : idx;
  DBUG_PRINT("info", ("find_all_keys return %u", (uint) retval));
  DBUG_RETURN(retval);
} /* find_all_keys */


/**
  @details
  Sort the buffer and write:
  -# the sorted sequence to tempfile
  -# a BUFFPEK describing the sorted sequence position to buffpek_pointers

    (was: Skriver en buffert med nycklar till filen)

  @param param             Sort parameters
  @param sort_keys         Array of pointers to keys to sort
  @param count             Number of elements in sort_keys array
  @param buffpek_pointers  One 'BUFFPEK' struct will be written into this file.
                           The BUFFPEK::{file_pos, count} will indicate where
                           the sorted data was stored.
  @param tempfile          The sorted sequence will be written into this file.

  @retval
    0 OK
  @retval
    1 Error
*/

static int
write_keys(Sort_param *param, register uchar **sort_keys, uint count,
           IO_CACHE *buffpek_pointers, IO_CACHE *tempfile)
{
  size_t sort_length, rec_length;
  uchar **end;
  BUFFPEK buffpek;
  DBUG_ENTER("write_keys");

  sort_length= param->sort_length;
  rec_length= param->rec_length;
#ifdef MC68000
  quicksort(sort_keys,count,sort_length);
#else
  my_string_ptr_sort((uchar*) sort_keys, (uint) count, sort_length);
#endif
  if (!my_b_inited(tempfile) &&
      open_cached_file(tempfile, mysql_tmpdir, TEMP_PREFIX, DISK_BUFFER_SIZE,
                       MYF(MY_WME)))
    goto err;                                   /* purecov: inspected */
  /* check we won't have more buffpeks than we can possibly keep in memory */
  if (my_b_tell(buffpek_pointers) + sizeof(BUFFPEK) > (ulonglong)UINT_MAX)
    goto err;
  buffpek.file_pos= my_b_tell(tempfile);
  if ((ha_rows) count > param->max_rows)
    count=(uint) param->max_rows;               /* purecov: inspected */
  buffpek.count=(ha_rows) count;
  for (end=sort_keys+count ; sort_keys != end ; sort_keys++)
    if (my_b_write(tempfile, (uchar*) *sort_keys, (uint) rec_length))
      goto err;
  if (my_b_write(buffpek_pointers, (uchar*) &buffpek, sizeof(buffpek)))
    goto err;
  DBUG_RETURN(0);

err:
  DBUG_RETURN(1);
} /* write_keys */


/**
  Store length as suffix in high-byte-first order.
*/

static inline void store_length(uchar *to, uint length, uint pack_length)
{
  switch (pack_length) {
  case 1:
    *to= (uchar) length;
    break;
  case 2:
    mi_int2store(to, length);
    break;
  case 3:
    mi_int3store(to, length);
    break;
  default:
    mi_int4store(to, length);
    break;
  }
}


/** Make a sort-key from record. */

static void make_sortkey(register Sort_param *param,
                         register uchar *to, uchar *ref_pos)
{
  reg3 Field *field;
  reg1 SORT_FIELD *sort_field;
  reg5 uint length;

  for (sort_field=param->local_sortorder ;
       sort_field != param->end ;
       sort_field++)
  {
    bool maybe_null=0;
    if ((field=sort_field->field))
    {						// Field
      if (field->maybe_null())
      {
	if (field->is_null())
	{
	  if (sort_field->reverse)
	    bfill(to,sort_field->length+1,(char) 255);
	  else
	    bzero((char*) to,sort_field->length+1);
	  to+= sort_field->length+1;
	  continue;
	}
	else
	  *to++=1;
      }
      field->sort_string(to, sort_field->length);
    }
    else
    {						// Item
      Item *item=sort_field->item;
      maybe_null= item->maybe_null;
      switch (sort_field->result_type) {
      case STRING_RESULT:
      {
        CHARSET_INFO *cs=item->collation.collation;
        char fill_char= ((cs->state & MY_CS_BINSORT) ? (char) 0 : ' ');
        int diff;
        uint sort_field_length;

        if (maybe_null)
          *to++=1;
        /* All item->str() to use some extra byte for end null.. */
        String tmp((char*) to,sort_field->length+4,cs);
        String *res= item->str_result(&tmp);
        if (!res)
        {
          if (maybe_null)
            bzero((char*) to-1,sort_field->length+1);
          else
          {
            /* purecov: begin deadcode */
            /*
              This should only happen during extreme conditions if we run out
              of memory or have an item marked not null when it can be null.
              This code is here mainly to avoid a hard crash in this case.
            */
            DBUG_ASSERT(0);
            DBUG_PRINT("warning",
                       ("Got null on something that shouldn't be null"));
            bzero((char*) to,sort_field->length);	// Avoid crash
            /* purecov: end */
          }
          break;
        }
        length= res->length();
        sort_field_length= sort_field->length - sort_field->suffix_length;
        diff=(int) (sort_field_length - length);
        if (diff < 0)
        {
          diff=0;
          length= sort_field_length;
        }
        if (sort_field->suffix_length)
        {
          /* Store length last in result_string */
          store_length(to + sort_field_length, length,
                       sort_field->suffix_length);
        }
        if (sort_field->need_strxnfrm)
        {
          char *from=(char*) res->ptr();
          uint tmp_length;
          if ((uchar*) from == to)
          {
            set_if_smaller(length,sort_field->length);
            memcpy(param->tmp_buffer,from,length);
            from=param->tmp_buffer;
          }
          tmp_length= cs->coll->strnxfrm(cs, to, sort_field->length,
                                         item->max_char_length(),
                                         (uchar*) from, length,
                                         MY_STRXFRM_PAD_WITH_SPACE |
                                         MY_STRXFRM_PAD_TO_MAXLEN);
          DBUG_ASSERT(tmp_length == sort_field->length);
        }
        else
        {
          my_strnxfrm(cs,(uchar*)to,length,(const uchar*)res->ptr(),length);
          cs->cset->fill(cs, (char *)to+length,diff,fill_char);
        }
        break;
      }
      case INT_RESULT:
	{
          longlong value= item->val_int_result();
          if (maybe_null)
          {
	    *to++=1;				/* purecov: inspected */
            if (item->null_value)
            {
              if (maybe_null)
                bzero((char*) to-1,sort_field->length+1);
              else
              {
                DBUG_PRINT("warning",
                           ("Got null on something that shouldn't be null"));
                bzero((char*) to,sort_field->length);
              }
              break;
            }
          }
#if SIZEOF_LONG_LONG > 4
	  to[7]= (uchar) value;
	  to[6]= (uchar) (value >> 8);
	  to[5]= (uchar) (value >> 16);
	  to[4]= (uchar) (value >> 24);
	  to[3]= (uchar) (value >> 32);
	  to[2]= (uchar) (value >> 40);
	  to[1]= (uchar) (value >> 48);
          if (item->unsigned_flag)                    /* Fix sign */
            to[0]= (uchar) (value >> 56);
          else
            to[0]= (uchar) (value >> 56) ^ 128;	/* Reverse signbit */
#else
	  to[3]= (uchar) value;
	  to[2]= (uchar) (value >> 8);
	  to[1]= (uchar) (value >> 16);
          if (item->unsigned_flag)                    /* Fix sign */
            to[0]= (uchar) (value >> 24);
          else
            to[0]= (uchar) (value >> 24) ^ 128;	/* Reverse signbit */
#endif
	  break;
	}
      case DECIMAL_RESULT:
        {
          my_decimal dec_buf, *dec_val= item->val_decimal_result(&dec_buf);
          if (maybe_null)
          {
            if (item->null_value)
            { 
              bzero((char*)to, sort_field->length+1);
              to++;
              break;
            }
            *to++=1;
          }
          my_decimal2binary(E_DEC_FATAL_ERROR, dec_val, to,
                            item->max_length - (item->decimals ? 1:0),
                            item->decimals);
         break;
        }
      case REAL_RESULT:
	{
          double value= item->val_result();
	  if (maybe_null)
          {
            if (item->null_value)
            {
              bzero((char*) to,sort_field->length+1);
              to++;
              break;
            }
	    *to++=1;
          }
	  change_double_for_sort(value,(uchar*) to);
	  break;
	}
      case ROW_RESULT:
      default: 
	// This case should never be choosen
	DBUG_ASSERT(0);
	break;
      }
    }
    if (sort_field->reverse)
    {							/* Revers key */
      if (maybe_null)
        to[-1]= ~to[-1];
      length=sort_field->length;
      while (length--)
      {
	*to = (uchar) (~ *to);
	to++;
      }
    }
    else
      to+= sort_field->length;
  }

  if (param->addon_field)
  {
    /* 
      Save field values appended to sorted fields.
      First null bit indicators are appended then field values follow.
      In this implementation we use fixed layout for field values -
      the same for all records.
    */
    SORT_ADDON_FIELD *addonf= param->addon_field;
    uchar *nulls= to;
    DBUG_ASSERT(addonf != 0);
    bzero((char *) nulls, addonf->offset);
    to+= addonf->offset;
    for ( ; (field= addonf->field) ; addonf++)
    {
      if (addonf->null_bit && field->is_null())
      {
        nulls[addonf->null_offset]|= addonf->null_bit;
#ifdef HAVE_purify
	bzero(to, addonf->length);
#endif
      }
      else
      {
#ifdef HAVE_purify
        uchar *end= field->pack(to, field->ptr);
	uint length= (uint) ((to + addonf->length) - end);
	DBUG_ASSERT((int) length >= 0);
	if (length)
	  bzero(end, length);
#else
        (void) field->pack(to, field->ptr);
#endif
      }
      to+= addonf->length;
    }
  }
  else
  {
    /* Save filepos last */
    memcpy((uchar*) to, ref_pos, (size_t) param->ref_length);
  }
  return;
}


/*
  Register fields used by sorting in the sorted table's read set
*/

static void register_used_fields(Sort_param *param)
{
  reg1 SORT_FIELD *sort_field;
  TABLE *table=param->sort_form;
  MY_BITMAP *bitmap= table->read_set;

  for (sort_field= param->local_sortorder ;
       sort_field != param->end ;
       sort_field++)
  {
    Field *field;
    if ((field= sort_field->field))
    {
      if (field->table == table)
      bitmap_set_bit(bitmap, field->field_index);
    }
    else
    {						// Item
      sort_field->item->walk(&Item::register_field_in_read_map, 1,
                             (uchar *) table);
    }
  }

  if (param->addon_field)
  {
    SORT_ADDON_FIELD *addonf= param->addon_field;
    Field *field;
    for ( ; (field= addonf->field) ; addonf++)
      bitmap_set_bit(bitmap, field->field_index);
  }
  else
  {
    /* Save filepos last */
    table->prepare_for_position();
  }
}


static bool save_index(Sort_param *param, uchar **sort_keys, uint count, 
                       FILESORT_INFO *table_sort)
{
  uint offset,res_length;
  uchar *to;
  DBUG_ENTER("save_index");

  my_string_ptr_sort((uchar*) sort_keys, count, param->sort_length);
  res_length= param->res_length;
  offset= param->rec_length-res_length;
  if (!(to= table_sort->record_pointers= 
        (uchar*) my_malloc(res_length*count, MYF(MY_WME))))
    DBUG_RETURN(1);                 /* purecov: inspected */
  for (uchar **end= sort_keys+count ; sort_keys != end ; sort_keys++)
  {
    memcpy(to, *sort_keys+offset, res_length);
    to+= res_length;
  }
  DBUG_RETURN(0);
}


/**
  Test whether priority queue is worth using to get top elements of an
  ordered result set. If it is, then allocates buffer for required amount of
  records

  @param param            Sort parameters.
  @param filesort_info    Filesort information.
  @param table            Table to sort.
  @param num_rows         Estimate of number of rows in source record set.
  @param memory_available Memory available for sorting.

  DESCRIPTION
    Given a query like this:
      SELECT ... FROM t ORDER BY a1,...,an LIMIT max_rows;
    This function tests whether a priority queue should be used to keep
    the result. Necessary conditions are:
    - estimate that it is actually cheaper than merge-sort
    - enough memory to store the <max_rows> records.

    If we don't have space for <max_rows> records, but we *do* have
    space for <max_rows> keys, we may rewrite 'table' to sort with
    references to records instead of additional data.
    (again, based on estimates that it will actually be cheaper).

   @retval
    true  - if it's ok to use PQ
    false - PQ will be slower than merge-sort, or there is not enough memory.
*/

bool check_if_pq_applicable(Sort_param *param,
                            FILESORT_INFO *filesort_info,
                            TABLE *table, ha_rows num_rows,
                            ulong memory_available)
{
  DBUG_ENTER("check_if_pq_applicable");

  /*
    How much Priority Queue sort is slower than qsort.
    Measurements (see unit test) indicate that PQ is roughly 3 times slower.
  */
  const double PQ_slowness= 3.0;

  if (param->max_rows == HA_POS_ERROR)
  {
    DBUG_PRINT("info", ("No LIMIT"));
    DBUG_RETURN(false);
  }

  if (param->max_rows + 2 >= UINT_MAX)
  {
    DBUG_PRINT("info", ("Too large LIMIT"));
    DBUG_RETURN(false);
  }

  ulong num_available_keys=
    memory_available / (param->rec_length + sizeof(char*));
  // We need 1 extra record in the buffer, when using PQ.
  param->max_keys_per_buffer= (uint) param->max_rows + 1;

  if (num_rows < num_available_keys)
  {
    // The whole source set fits into memory.
    if (param->max_rows < num_rows/PQ_slowness )
    {
      make_char_array(filesort_info,
                      param->max_keys_per_buffer, param->rec_length);
      DBUG_RETURN(filesort_info->sort_keys != NULL);
    }
    else
    {
      // PQ will be slower.
      DBUG_RETURN(false);
    }
  }

  // Do we have space for LIMIT rows in memory?
  if (param->max_keys_per_buffer < num_available_keys)
  {
    make_char_array(filesort_info,
                    param->max_keys_per_buffer, param->rec_length);
    DBUG_RETURN(filesort_info->sort_keys != NULL);
  }

  // Try to strip off addon fields.
  if (param->addon_field)
  {
    const ulong row_length=
      param->sort_length + param->ref_length + sizeof(char*);
    num_available_keys= memory_available / row_length;

    // Can we fit all the keys in memory?
    if (param->max_keys_per_buffer < num_available_keys)
    {
      const double sort_merge_cost=
        get_merge_many_buffs_cost_fast(num_rows,
                                       num_available_keys,
                                       row_length);
      /*
        PQ has cost:
        (insert + qsort) * log(queue size) / TIME_FOR_COMPARE_ROWID +
        cost of file lookup afterwards.
        The lookup cost is a bit pessimistic: we take scan_time and assume
        that on average we find the row after scanning half of the file.
        A better estimate would be lookup cost, but note that we are doing
        random lookups here, rather than sequential scan.
      */
      const double pq_cpu_cost= 
        (PQ_slowness * num_rows + param->max_keys_per_buffer) *
        log((double) param->max_keys_per_buffer) / TIME_FOR_COMPARE_ROWID;
      const double pq_io_cost=
        param->max_rows * table->file->scan_time() / 2.0;
      const double pq_cost= pq_cpu_cost + pq_io_cost;

      if (sort_merge_cost < pq_cost)
        DBUG_RETURN(false);

      make_char_array(filesort_info,
                      param->max_keys_per_buffer,
                      param->sort_length + param->ref_length);
      if (filesort_info->sort_keys)
      {
        // Make attached data to be references instead of fields.
        my_free(filesort_info->addon_buf);
        my_free(filesort_info->addon_field);
        filesort_info->addon_buf= NULL;
        filesort_info->addon_field= NULL;
        param->addon_field= NULL;
        param->addon_length= 0;

        param->res_length= param->ref_length;
        param->sort_length+= param->ref_length;
        param->rec_length= param->sort_length;

        DBUG_RETURN(true);
      }
    }
  }
  DBUG_RETURN(false);
}


/** Merge buffers to make < MERGEBUFF2 buffers. */

int merge_many_buff(Sort_param *param, uchar *sort_buffer,
                    BUFFPEK *buffpek, uint *maxbuffer, IO_CACHE *t_file)
{
  register uint i;
  IO_CACHE t_file2,*from_file,*to_file,*temp;
  BUFFPEK *lastbuff;
  DBUG_ENTER("merge_many_buff");

  if (*maxbuffer < MERGEBUFF2)
    DBUG_RETURN(0);				/* purecov: inspected */
  if (flush_io_cache(t_file) ||
      open_cached_file(&t_file2,mysql_tmpdir,TEMP_PREFIX,DISK_BUFFER_SIZE,
			MYF(MY_WME)))
    DBUG_RETURN(1);				/* purecov: inspected */

  from_file= t_file ; to_file= &t_file2;
  while (*maxbuffer >= MERGEBUFF2)
  {
    if (reinit_io_cache(from_file,READ_CACHE,0L,0,0))
      goto cleanup;
    if (reinit_io_cache(to_file,WRITE_CACHE,0L,0,0))
      goto cleanup;
    lastbuff=buffpek;
    for (i=0 ; i <= *maxbuffer-MERGEBUFF*3/2 ; i+=MERGEBUFF)
    {
      if (merge_buffers(param,from_file,to_file,sort_buffer,lastbuff++,
			buffpek+i,buffpek+i+MERGEBUFF-1,0))
      goto cleanup;
    }
    if (merge_buffers(param,from_file,to_file,sort_buffer,lastbuff++,
		      buffpek+i,buffpek+ *maxbuffer,0))
      break;					/* purecov: inspected */
    if (flush_io_cache(to_file))
      break;					/* purecov: inspected */
    temp=from_file; from_file=to_file; to_file=temp;
    setup_io_cache(from_file);
    setup_io_cache(to_file);
    *maxbuffer= (uint) (lastbuff-buffpek)-1;
  }
cleanup:
  close_cached_file(to_file);			// This holds old result
  if (to_file == t_file)
  {
    *t_file=t_file2;				// Copy result file
    setup_io_cache(t_file);
  }

  DBUG_RETURN(*maxbuffer >= MERGEBUFF2);	/* Return 1 if interrupted */
} /* merge_many_buff */


/**
  Read data to buffer.

  @retval
    (uint)-1 if something goes wrong
*/

uint read_to_buffer(IO_CACHE *fromfile, BUFFPEK *buffpek,
		    uint rec_length)
{
  register uint count;
  uint length;

  if ((count=(uint) min((ha_rows) buffpek->max_keys,buffpek->count)))
  {
    if (mysql_file_pread(fromfile->file, (uchar*) buffpek->base,
                         (length= rec_length*count),
                         buffpek->file_pos, MYF_RW))
      return((uint) -1);			/* purecov: inspected */
    buffpek->key=buffpek->base;
    buffpek->file_pos+= length;			/* New filepos */
    buffpek->count-=	count;
    buffpek->mem_count= count;
  }
  return (count*rec_length);
} /* read_to_buffer */


/**
  Put all room used by freed buffer to use in adjacent buffer.

  Note, that we can't simply distribute memory evenly between all buffers,
  because new areas must not overlap with old ones.

  @param[in] queue      list of non-empty buffers, without freed buffer
  @param[in] reuse      empty buffer
  @param[in] key_length key length
*/

void reuse_freed_buff(QUEUE *queue, BUFFPEK *reuse, uint key_length)
{
  uchar *reuse_end= reuse->base + reuse->max_keys * key_length;
  for (uint i= 0; i < queue->elements; ++i)
  {
    BUFFPEK *bp= (BUFFPEK *) queue_element(queue, i);
    if (bp->base + bp->max_keys * key_length == reuse->base)
    {
      bp->max_keys+= reuse->max_keys;
      return;
    }
    else if (bp->base == reuse_end)
    {
      bp->base= reuse->base;
      bp->max_keys+= reuse->max_keys;
      return;
    }
  }
  DBUG_ASSERT(0);
}


/**
  Merge buffers to one buffer.

  @param param        Sort parameter
  @param from_file    File with source data (BUFFPEKs point to this file)
  @param to_file      File to write the sorted result data.
  @param sort_buffer  Buffer for data to store up to MERGEBUFF2 sort keys.
  @param lastbuff     OUT Store here BUFFPEK describing data written to to_file
  @param Fb           First element in source BUFFPEKs array
  @param Tb           Last element in source BUFFPEKs array
  @param flag

  @retval
    0      OK
  @retval
    other  error
*/

int merge_buffers(Sort_param *param, IO_CACHE *from_file,
                  IO_CACHE *to_file, uchar *sort_buffer,
                  BUFFPEK *lastbuff, BUFFPEK *Fb, BUFFPEK *Tb,
                  int flag)
{
  int error;
  uint rec_length,res_length,offset;
  size_t sort_length;
  ulong maxcount;
  ha_rows max_rows,org_max_rows;
  my_off_t to_start_filepos;
  uchar *strpos;
  BUFFPEK *buffpek;
  QUEUE queue;
  qsort2_cmp cmp;
  void *first_cmp_arg;
  volatile THD::killed_state *killed= &current_thd->killed;
  THD::killed_state not_killable;
  DBUG_ENTER("merge_buffers");

  status_var_increment(current_thd->status_var.filesort_merge_passes);
  if (param->not_killable)
  {
    killed= &not_killable;
    not_killable= THD::NOT_KILLED;
  }

  error=0;
  rec_length= param->rec_length;
  res_length= param->res_length;
  sort_length= param->sort_length;
  offset= rec_length-res_length;
  maxcount= (ulong) (param->max_keys_per_buffer / ((uint) (Tb-Fb) +1));
  to_start_filepos= my_b_tell(to_file);
  strpos= (uchar*) sort_buffer;
  org_max_rows=max_rows= param->max_rows;

  /* The following will fire if there is not enough space in sort_buffer */
  DBUG_ASSERT(maxcount!=0);
  
  if (param->unique_buff)
  {
    cmp= param->compare;
    first_cmp_arg= (void *) &param->cmp_context;
  }
  else
  {
    cmp= get_ptr_compare(sort_length);
    first_cmp_arg= (void*) &sort_length;
  }
  if (init_queue(&queue, (uint) (Tb-Fb)+1, offsetof(BUFFPEK,key), 0,
                 (queue_compare) cmp, first_cmp_arg))
    DBUG_RETURN(1);                                /* purecov: inspected */
  for (buffpek= Fb ; buffpek <= Tb ; buffpek++)
  {
    buffpek->base= strpos;
    buffpek->max_keys= maxcount;
    strpos+=
      (uint) (error= (int)read_to_buffer(from_file, buffpek, rec_length));
    if (error == -1)
      goto err;					/* purecov: inspected */
    buffpek->max_keys= buffpek->mem_count;	// If less data in buffers than expected
    queue_insert(&queue, (uchar*) buffpek);
  }

  if (param->unique_buff)
  {
    /* 
       Called by Unique::get()
       Copy the first argument to param->unique_buff for unique removal.
       Store it also in 'to_file'.

       This is safe as we know that there is always more than one element
       in each block to merge (This is guaranteed by the Unique:: algorithm
    */
    buffpek= (BUFFPEK*) queue_top(&queue);
    memcpy(param->unique_buff, buffpek->key, rec_length);
    if (my_b_write(to_file, (uchar*) buffpek->key, rec_length))
    {
      error=1; goto err;                        /* purecov: inspected */
    }
    buffpek->key+= rec_length;
    buffpek->mem_count--;
    if (!--max_rows)
    {
      error= 0;                                       /* purecov: inspected */
      goto end;                                       /* purecov: inspected */
    }
    queue_replaced(&queue);                        // Top element has been used
  }
  else
    cmp= 0;                                        // Not unique

  while (queue.elements > 1)
  {
    if (*killed)
    {
      error= 1; goto err;                        /* purecov: inspected */
    }
    for (;;)
    {
      buffpek= (BUFFPEK*) queue_top(&queue);
      if (cmp)                                        // Remove duplicates
      {
        if (!(*cmp)(first_cmp_arg, &(param->unique_buff),
                    (uchar**) &buffpek->key))
              goto skip_duplicate;
            memcpy(param->unique_buff, (uchar*) buffpek->key, rec_length);
      }
      if (flag == 0)
      {
        if (my_b_write(to_file,(uchar*) buffpek->key, rec_length))
        {
          error=1; goto err;                        /* purecov: inspected */
        }
      }
      else
      {
        if (my_b_write(to_file, (uchar*) buffpek->key+offset, res_length))
        {
          error=1; goto err;                        /* purecov: inspected */
        }
      }
      if (!--max_rows)
      {
        error= 0;                               /* purecov: inspected */
        goto end;                               /* purecov: inspected */
      }

    skip_duplicate:
      buffpek->key+= rec_length;
      if (! --buffpek->mem_count)
      {
        if (!(error= (int) read_to_buffer(from_file,buffpek,
                                          rec_length)))
        {
          (void) queue_remove(&queue,0);
          reuse_freed_buff(&queue, buffpek, rec_length);
          break;                        /* One buffer have been removed */
        }
        else if (error == -1)
          goto err;                        /* purecov: inspected */
      }
      queue_replaced(&queue);              /* Top element has been replaced */
    }
  }
  buffpek= (BUFFPEK*) queue_top(&queue);
  buffpek->base= sort_buffer;
  buffpek->max_keys= param->max_keys_per_buffer;

  /*
    As we know all entries in the buffer are unique, we only have to
    check if the first one is the same as the last one we wrote
  */
  if (cmp)
  {
    if (!(*cmp)(first_cmp_arg, &(param->unique_buff), (uchar**) &buffpek->key))
    {
      buffpek->key+= rec_length;         // Remove duplicate
      --buffpek->mem_count;
    }
  }

  do
  {
    if ((ha_rows) buffpek->mem_count > max_rows)
    {                                        /* Don't write too many records */
      buffpek->mem_count= (uint) max_rows;
      buffpek->count= 0;                        /* Don't read more */
    }
    max_rows-= buffpek->mem_count;
    if (flag == 0)
    {
      if (my_b_write(to_file,(uchar*) buffpek->key,
                     (rec_length*buffpek->mem_count)))
      {
        error= 1; goto err;                        /* purecov: inspected */
      }
    }
    else
    {
      register uchar *end;
      strpos= buffpek->key+offset;
      for (end= strpos+buffpek->mem_count*rec_length ;
           strpos != end ;
           strpos+= rec_length)
      {     
        if (my_b_write(to_file, (uchar *) strpos, res_length))
        {
          error=1; goto err;                        
        }
      }
    }
  }
  while ((error=(int) read_to_buffer(from_file,buffpek, rec_length))
         != -1 && error != 0);

end:
  lastbuff->count= min(org_max_rows-max_rows, param->max_rows);
  lastbuff->file_pos= to_start_filepos;
err:
  delete_queue(&queue);
  DBUG_RETURN(error);
} /* merge_buffers */


	/* Do a merge to output-file (save only positions) */

static int merge_index(Sort_param *param, uchar *sort_buffer,
                       BUFFPEK *buffpek, uint maxbuffer,
                       IO_CACHE *tempfile, IO_CACHE *outfile)
{
  DBUG_ENTER("merge_index");
  if (merge_buffers(param,tempfile,outfile,sort_buffer,buffpek,buffpek,
		    buffpek+maxbuffer,1))
    DBUG_RETURN(1);				/* purecov: inspected */
  DBUG_RETURN(0);
} /* merge_index */


static uint suffix_length(ulong string_length)
{
  if (string_length < 256)
    return 1;
  if (string_length < 256L*256L)
    return 2;
  if (string_length < 256L*256L*256L)
    return 3;
  return 4;                                     // Can't sort longer than 4G
}



/**
  Calculate length of sort key.

  @param thd			  Thread handler
  @param sortorder		  Order of items to sort
  @param s_length	          Number of items to sort
  @param[out] multi_byte_charset Set to 1 if we are using multi-byte charset
                                 (In which case we have to use strxnfrm())

  @note
    sortorder->length is updated for each sort item.
  @n
    sortorder->need_strxnfrm is set 1 if we have to use strxnfrm

  @return
    Total length of sort buffer in bytes
*/

static uint
sortlength(THD *thd, SORT_FIELD *sortorder, uint s_length,
           bool *multi_byte_charset)
{
  reg2 uint length;
  CHARSET_INFO *cs;
  *multi_byte_charset= 0;

  length=0;
  for (; s_length-- ; sortorder++)
  {
    sortorder->need_strxnfrm= 0;
    sortorder->suffix_length= 0;
    if (sortorder->field)
    {
      cs= sortorder->field->sort_charset();
      sortorder->length= sortorder->field->sort_length();

      if (use_strnxfrm((cs=sortorder->field->sort_charset())))
      {
        sortorder->need_strxnfrm= 1;
        *multi_byte_charset= 1;
        sortorder->length= cs->coll->strnxfrmlen(cs, sortorder->length);
      }
      if (sortorder->field->maybe_null())
	length++;				// Place for NULL marker
    }
    else
    {
      sortorder->result_type= sortorder->item->result_type();
      if (sortorder->item->result_as_longlong())
        sortorder->result_type= INT_RESULT;
      switch (sortorder->result_type) {
      case STRING_RESULT:
	sortorder->length=sortorder->item->max_length;
        set_if_smaller(sortorder->length, thd->variables.max_sort_length);
	if (use_strnxfrm((cs=sortorder->item->collation.collation)))
	{ 
          sortorder->length= cs->coll->strnxfrmlen(cs, sortorder->length);
	  sortorder->need_strxnfrm= 1;
	  *multi_byte_charset= 1;
	}
        else if (cs == &my_charset_bin)
        {
          /* Store length last to be able to sort blob/varbinary */
          sortorder->suffix_length= suffix_length(sortorder->length);
          sortorder->length+= sortorder->suffix_length;
        }
	break;
      case INT_RESULT:
#if SIZEOF_LONG_LONG > 4
	sortorder->length=8;			// Size of intern longlong
#else
	sortorder->length=4;
#endif
	break;
      case DECIMAL_RESULT:
        sortorder->length=
          my_decimal_get_binary_size(sortorder->item->max_length - 
                                     (sortorder->item->decimals ? 1 : 0),
                                     sortorder->item->decimals);
        break;
      case REAL_RESULT:
	sortorder->length=sizeof(double);
	break;
      case ROW_RESULT:
      default: 
	// This case should never be choosen
	DBUG_ASSERT(0);
	break;
      }
      if (sortorder->item->maybe_null)
	length++;				// Place for NULL marker
    }
    set_if_smaller(sortorder->length, thd->variables.max_sort_length);
    length+=sortorder->length;
  }
  sortorder->field= (Field*) 0;			// end marker
  DBUG_PRINT("info",("sort_length: %d",length));
  return length;
}


/**
  Get descriptors of fields appended to sorted fields and
  calculate its total length.

  The function first finds out what fields are used in the result set.
  Then it calculates the length of the buffer to store the values of
  these fields together with the value of sort values. 
  If the calculated length is not greater than max_length_for_sort_data
  the function allocates memory for an array of descriptors containing
  layouts for the values of the non-sorted fields in the buffer and
  fills them.

  @param thd                 Current thread
  @param ptabfield           Array of references to the table fields
  @param sortlength          Total length of sorted fields
  @param[out] plength        Total length of appended fields

  @note
    The null bits for the appended values are supposed to be put together
    and stored the buffer just ahead of the value of the first field.

  @return
    Pointer to the layout descriptors for the appended fields, if any
  @retval
    NULL   if we do not store field values with sort data.
*/

static SORT_ADDON_FIELD *
get_addon_fields(ulong max_length_for_sort_data,
                 Field **ptabfield, uint sortlength, uint *plength)
{
  Field **pfield;
  Field *field;
  SORT_ADDON_FIELD *addonf;
  uint length= 0;
  uint fields= 0;
  uint null_fields= 0;
  MY_BITMAP *read_set= (*ptabfield)->table->read_set;

  /*
    If there is a reference to a field in the query add it
    to the the set of appended fields.
    Note for future refinement:
    This this a too strong condition.
    Actually we need only the fields referred in the
    result set. And for some of them it makes sense to use 
    the values directly from sorted fields.
  */
  *plength= 0;

  for (pfield= ptabfield; (field= *pfield) ; pfield++)
  {
    if (!bitmap_is_set(read_set, field->field_index))
      continue;
    if (field->flags & BLOB_FLAG)
      return 0;
    length+= field->max_packed_col_length(field->pack_length());
    if (field->maybe_null())
      null_fields++;
    fields++;
  } 
  if (!fields)
    return 0;
  length+= (null_fields+7)/8;

  if (length+sortlength > max_length_for_sort_data ||
      !(addonf= (SORT_ADDON_FIELD *) my_malloc(sizeof(SORT_ADDON_FIELD)*
                                               (fields+1), MYF(MY_WME))))
    return 0;

  *plength= length;
  length= (null_fields+7)/8;
  null_fields= 0;
  for (pfield= ptabfield; (field= *pfield) ; pfield++)
  {
    if (!bitmap_is_set(read_set, field->field_index))
      continue;
    addonf->field= field;
    addonf->offset= length;
    if (field->maybe_null())
    {
      addonf->null_offset= null_fields/8;
      addonf->null_bit= 1<<(null_fields & 7);
      null_fields++;
    }
    else
    {
      addonf->null_offset= 0;
      addonf->null_bit= 0;
    }
    addonf->length= field->max_packed_col_length(field->pack_length());
    length+= addonf->length;
    addonf++;
  }
  addonf->field= 0;     // Put end marker
  
  DBUG_PRINT("info",("addon_length: %d",length));
  return (addonf-fields);
}


/**
  Copy (unpack) values appended to sorted fields from a buffer back to
  their regular positions specified by the Field::ptr pointers.

  @param addon_field     Array of descriptors for appended fields
  @param buff            Buffer which to unpack the value from

  @note
    The function is supposed to be used only as a callback function
    when getting field values for the sorted result set.

  @return
    void.
*/

static void 
unpack_addon_fields(struct st_sort_addon_field *addon_field, uchar *buff)
{
  Field *field;
  SORT_ADDON_FIELD *addonf= addon_field;

  for ( ; (field= addonf->field) ; addonf++)
  {
    if (addonf->null_bit && (addonf->null_bit & buff[addonf->null_offset]))
    {
      field->set_null();
      continue;
    }
    field->set_notnull();
    field->unpack(field->ptr, buff + addonf->offset);
  }
}

/*
** functions to change a double or float to a sortable string
** The following should work for IEEE
*/

#define DBL_EXP_DIG (sizeof(double)*8-DBL_MANT_DIG)

void change_double_for_sort(double nr,uchar *to)
{
  uchar *tmp=(uchar*) to;
  if (nr == 0.0)
  {						/* Change to zero string */
    tmp[0]=(uchar) 128;
    bzero((char*) tmp+1,sizeof(nr)-1);
  }
  else
  {
#ifdef WORDS_BIGENDIAN
    memcpy(tmp, &nr, sizeof(nr));
#else
    {
      uchar *ptr= (uchar*) &nr;
#if defined(__FLOAT_WORD_ORDER) && (__FLOAT_WORD_ORDER == __BIG_ENDIAN)
      tmp[0]= ptr[3]; tmp[1]=ptr[2]; tmp[2]= ptr[1]; tmp[3]=ptr[0];
      tmp[4]= ptr[7]; tmp[5]=ptr[6]; tmp[6]= ptr[5]; tmp[7]=ptr[4];
#else
      tmp[0]= ptr[7]; tmp[1]=ptr[6]; tmp[2]= ptr[5]; tmp[3]=ptr[4];
      tmp[4]= ptr[3]; tmp[5]=ptr[2]; tmp[6]= ptr[1]; tmp[7]=ptr[0];
#endif
    }
#endif
    if (tmp[0] & 128)				/* Negative */
    {						/* make complement */
      uint i;
      for (i=0 ; i < sizeof(nr); i++)
	tmp[i]=tmp[i] ^ (uchar) 255;
    }
    else
    {					/* Set high and move exponent one up */
      ushort exp_part=(((ushort) tmp[0] << 8) | (ushort) tmp[1] |
		       (ushort) 32768);
      exp_part+= (ushort) 1 << (16-1-DBL_EXP_DIG);
      tmp[0]= (uchar) (exp_part >> 8);
      tmp[1]= (uchar) exp_part;
    }
  }
}<|MERGE_RESOLUTION|>--- conflicted
+++ resolved
@@ -422,22 +422,16 @@
 {
   DBUG_ENTER("make_char_array");
 
-<<<<<<< HEAD
   DBUG_PRINT("info", ("num_records %u length %u", num_records, length));
+
+  DBUG_EXECUTE_IF("make_char_array_fail",
+                  DBUG_SET("+d,simulate_out_of_memory"););
 
   if (!info->sort_keys)
     info->sort_keys= 
       (uchar**) my_malloc(num_records * (length + sizeof(uchar*)), MYF(0));
 
   if (info->sort_keys)
-=======
-  DBUG_EXECUTE_IF("make_char_array_fail",
-                  DBUG_SET("+d,simulate_out_of_memory"););
-
-  if (old_pos ||
-      (old_pos= (char**) my_malloc((uint) fields*(length+sizeof(char*)),
-				   my_flag)))
->>>>>>> 207e5321
   {
     uchar **pos= info->sort_keys;
     uchar *char_pos= ((uchar*) (pos+num_records)) - length;
