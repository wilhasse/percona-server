#ifndef TABLE_INCLUDED
#define TABLE_INCLUDED

/* Copyright (c) 2000, 2019, Oracle and/or its affiliates. All rights reserved.

   This program is free software; you can redistribute it and/or modify
   it under the terms of the GNU General Public License, version 2.0,
   as published by the Free Software Foundation.

   This program is also distributed with certain software (including
   but not limited to OpenSSL) that is licensed under separate terms,
   as designated in a particular file or component or in included license
   documentation.  The authors of MySQL hereby grant you an additional
   permission to link the program and your derivative works with the
   separately licensed software that they have included with MySQL.

   This program is distributed in the hope that it will be useful,
   but WITHOUT ANY WARRANTY; without even the implied warranty of
   MERCHANTABILITY or FITNESS FOR A PARTICULAR PURPOSE.  See the
   GNU General Public License, version 2.0, for more details.

   You should have received a copy of the GNU General Public License
   along with this program; if not, write to the Free Software
   Foundation, Inc., 51 Franklin St, Fifth Floor, Boston, MA 02110-1301  USA */

#include <string.h>
#include <sys/types.h>
#include <string>

#include "field_types.h"
#include "lex_string.h"
#include "m_ctype.h"
#include "map_helpers.h"
#include "my_alloc.h"
#include "my_base.h"
#include "my_bitmap.h"
#include "my_compiler.h"
#include "my_dbug.h"
#include "my_inttypes.h"
#include "my_sys.h"
#include "my_table_map.h"
#include "mysql/components/services/mysql_mutex_bits.h"
#include "mysql/components/services/psi_table_bits.h"
#include "sql/dd/types/foreign_key.h"  // dd::Foreign_key::enum_rule
#include "sql/enum_query_type.h"       // enum_query_type
#include "sql/key.h"
#include "sql/key_spec.h"
#include "sql/mdl.h"  // MDL_wait_for_subgraph
#include "sql/mem_root_array.h"
#include "sql/opt_costmodel.h"  // Cost_model_table
#include "sql/record_buffer.h"  // Record_buffer
#include "sql/sql_bitmap.h"     // Bitmap
#include "sql/sql_const.h"
#include "sql/sql_list.h"
#include "sql/sql_plist.h"
#include "sql/sql_plugin_ref.h"
#include "sql/sql_sort.h"  // Filesort_info
#include "table_id.h"      // Table_id
#include "thr_lock.h"
#include "typelib.h"

#include "sql/mem_root_array.h"

class Field;

namespace histograms {
class Histogram;
}

class ACL_internal_schema_access;
class ACL_internal_table_access;
class COND_EQUAL;
class Field_json;
/* Structs that defines the TABLE */
class File_parser;
class Value_generator;
class GRANT_TABLE;
class Handler_share;
class Index_hint;
class Item;
class Item_field;
class Json_diff_vector;
class Json_seekable_path;
class Json_wrapper;
class Opt_hints_qb;
class Opt_hints_table;
class Query_result_union;
class SELECT_LEX;
class SELECT_LEX_UNIT;
class Security_context;
class String;
class THD;
class Table_cache_element;
class Table_trigger_dispatcher;
class Temp_table_param;
class handler;
class partition_info;
enum enum_stats_auto_recalc : int;
enum Value_generator_source : short;
enum row_type : int;
struct HA_CREATE_INFO;
struct LEX;
struct NESTED_JOIN;
struct Partial_update_info;
struct TABLE;
struct TABLE_LIST;
struct TABLE_SHARE;
struct handlerton;
typedef int8 plan_idx;

namespace dd {
class Table;
class View;

enum class enum_table_type;
}  // namespace dd
class Common_table_expr;

class Sql_table_check_constraint;
using Sql_table_check_constraint_list =
    Mem_root_array<Sql_table_check_constraint *>;

class Sql_check_constraint_share;
using Sql_check_constraint_share_list =
    Mem_root_array<Sql_check_constraint_share *>;

typedef Mem_root_array_YY<LEX_CSTRING> Create_col_name_list;

typedef int64 query_id_t;

enum class enum_json_diff_operation;

bool assert_ref_count_is_locked(const TABLE_SHARE *);

#define store_record(A, B) \
  memcpy((A)->B, (A)->record[0], (size_t)(A)->s->reclength)
#define restore_record(A, B) \
  memcpy((A)->record[0], (A)->B, (size_t)(A)->s->reclength)
#define cmp_record(A, B) \
  memcmp((A)->record[0], (A)->B, (size_t)(A)->s->reclength)

#define tmp_file_prefix "#sql" /**< Prefix for tmp tables */
#define tmp_file_prefix_length 4
#define TMP_TABLE_KEY_EXTRA 8
#define PLACEHOLDER_TABLE_ROW_ESTIMATE 2

/**
  Enumerate possible types of a table from re-execution
  standpoint.
  TABLE_LIST class has a member of this type.
  At prepared statement prepare, this member is assigned a value
  as of the current state of the database. Before (re-)execution
  of a prepared statement, we check that the value recorded at
  prepare matches the type of the object we obtained from the
  table definition cache.

  @sa check_and_update_table_version()
  @sa Execute_observer
  @sa Prepared_statement::reprepare()
*/

enum enum_table_ref_type {
  /** Initial value set by the parser */
  TABLE_REF_NULL = 0,
  TABLE_REF_VIEW,
  TABLE_REF_BASE_TABLE,
  TABLE_REF_I_S_TABLE,
  TABLE_REF_TMP_TABLE
};

/**
 Enumerate possible status of a identifier name while determining
 its validity
*/
enum class Ident_name_check { OK, WRONG, TOO_LONG };

/*************************************************************************/

/**
 Object_creation_ctx -- interface for creation context of database objects
 (views, stored routines, events, triggers). Creation context -- is a set
 of attributes, that should be fixed at the creation time and then be used
 each time the object is parsed or executed.
*/

class Object_creation_ctx {
 public:
  Object_creation_ctx *set_n_backup(THD *thd);

  void restore_env(THD *thd, Object_creation_ctx *backup_ctx);

 protected:
  Object_creation_ctx() {}
  virtual Object_creation_ctx *create_backup_ctx(THD *thd) const = 0;
  virtual void delete_backup_ctx() = 0;

  virtual void change_env(THD *thd) const = 0;

 public:
  virtual ~Object_creation_ctx() {}
};

/*************************************************************************/

/**
 Default_object_creation_ctx -- default implementation of
 Object_creation_ctx.
*/

class Default_object_creation_ctx : public Object_creation_ctx {
 public:
  const CHARSET_INFO *get_client_cs() { return m_client_cs; }

  const CHARSET_INFO *get_connection_cl() { return m_connection_cl; }

 protected:
  Default_object_creation_ctx(THD *thd);

  Default_object_creation_ctx(const CHARSET_INFO *client_cs,
                              const CHARSET_INFO *connection_cl);

 protected:
  virtual Object_creation_ctx *create_backup_ctx(THD *thd) const;
  virtual void delete_backup_ctx();

  virtual void change_env(THD *thd) const;

 protected:
  /**
    client_cs stores the value of character_set_client session variable.
    The only character set attribute is used.

    Client character set is included into query context, because we save
    query in the original character set, which is client character set. So,
    in order to parse the query properly we have to switch client character
    set on parsing.
  */
  const CHARSET_INFO *m_client_cs;

  /**
    connection_cl stores the value of collation_connection session
    variable. Both character set and collation attributes are used.

    Connection collation is included into query context, becase it defines
    the character set and collation of text literals in internal
    representation of query (item-objects).
  */
  const CHARSET_INFO *m_connection_cl;
};

/**
 View_creation_ctx -- creation context of view objects.
*/

class View_creation_ctx : public Default_object_creation_ctx {
 public:
  static View_creation_ctx *create(THD *thd);

  static View_creation_ctx *create(THD *thd, TABLE_LIST *view);

 private:
  View_creation_ctx(THD *thd) : Default_object_creation_ctx(thd) {}
};

/*************************************************************************/

/** Order clause list element */

struct ORDER {
  ORDER *next;
  /**
    Points at the item in the select fields. Note that this means that
    after resolving, it points into a slice (see JOIN::ref_items),
    even though the item is not of type Item_ref!
   */
  Item **item;
  Item *item_ptr; /* Storage for initial item */

  enum_order direction; /* Requested direction of ordering */
  bool in_field_list;   /* true if in select field list */
  /**
     Tells whether this ORDER element was referenced with an alias or with an
     expression, in the query:
     SELECT a AS foo GROUP BY foo: true.
     SELECT a AS foo GROUP BY a: false.
  */
  bool used_alias;
  /**
    When GROUP BY is implemented with a temporary table (i.e. the table takes
    care to store only unique group rows, table->group != nullptr), each GROUP
    BY expression is stored in a column of the table, which is
    'field_in_tmp_table'.
    Such field may point into table->record[0] (if we only use it to get its
    value from a tmp table's row), or into 'buff' (if we use it to do index
    lookup into the tmp table).
  */
  Field *field_in_tmp_table;
  char *buff; /* If tmp-table group */
  table_map used, depend_map;
  bool is_position; /* An item expresses a position in a ORDER clause */
  bool is_explicit; /* Whether ASC/DESC is explicitly specified */
};

/**
  State information for internal tables grants.
  This structure is part of the TABLE_LIST, and is updated
  during the ACL check process.
  @sa GRANT_INFO
*/
struct GRANT_INTERNAL_INFO {
  /** True if the internal lookup by schema name was done. */
  bool m_schema_lookup_done{false};
  /** Cached internal schema access. */
  const ACL_internal_schema_access *m_schema_access{nullptr};
  /** True if the internal lookup by table name was done. */
  bool m_table_lookup_done{false};
  /** Cached internal table access. */
  const ACL_internal_table_access *m_table_access{nullptr};
};

/**
   @brief The current state of the privilege checking process for the current
   user, SQL statement and SQL object.

   @details The privilege checking process is divided into phases depending on
   the level of the privilege to be checked and the type of object to be
   accessed. Due to the mentioned scattering of privilege checking
   functionality, it is necessary to keep track of the state of the process.

   A GRANT_INFO also serves as a cache of the privilege hash tables. Relevant
   members are grant_table and version.
 */
struct GRANT_INFO {
  GRANT_INFO();
  /**
     @brief A copy of the privilege information regarding the current host,
     database, object and user.

     @details The version of this copy is found in GRANT_INFO::version.
   */
  GRANT_TABLE *grant_table{nullptr};
  /**
     @brief Used for cache invalidation when caching privilege information.

     @details The privilege information is stored on disk, with dedicated
     caches residing in memory: table-level and column-level privileges,
     respectively, have their own dedicated caches.

     The GRANT_INFO works as a level 1 cache with this member updated to the
     current value of the global variable @c grant_version (@c static variable
     in sql_acl.cc). It is updated Whenever the GRANT_INFO is refreshed from
     the level 2 cache. The level 2 cache is the @c column_priv_hash structure
     (@c static variable in sql_acl.cc)

     @see grant_version
   */
  uint version{0};
  /**
     @brief The set of privileges that the current user has fulfilled for a
     certain host, database, and object.

     @details This field is continually updated throughout the access checking
     process. In each step the "wanted privilege" is checked against the
     fulfilled privileges. When/if the intersection of these sets is empty,
     access is granted.

     The set is implemented as a bitmap, with the bits defined in sql_acl.h.
   */
  ulong privilege{0};
  /** The grant state for internal tables. */
  GRANT_INTERNAL_INFO m_internal;
};

enum tmp_table_type {
  NO_TMP_TABLE,
  NON_TRANSACTIONAL_TMP_TABLE,
  TRANSACTIONAL_TMP_TABLE,
  INTERNAL_TMP_TABLE,
  SYSTEM_TMP_TABLE
};

/**
  Category of table found in the table share.
*/
enum enum_table_category {
  /**
    Unknown value.
  */
  TABLE_UNKNOWN_CATEGORY = 0,

  /**
    Temporary table.
    The table is visible only in the session.
    Therefore,
    - FLUSH TABLES WITH READ LOCK
    - SET GLOBAL READ_ONLY = ON
    do not apply to this table.
    Note that LOCK TABLE t FOR READ/WRITE
    can be used on temporary tables.
    Temporary tables are not part of the table cache.

    2016-06-14 Contrary to what's written in these comments, the truth is:
    - tables created by CREATE TEMPORARY TABLE have TABLE_CATEGORY_USER
    - tables created by create_tmp_table() (internal ones) have
    TABLE_CATEGORY_TEMPORARY.
    ha_innodb.cc relies on this observation (so: grep it).  If you clean this
    up, you may also want to look at 'no_tmp_table'; its enum values' meanings
    have degraded over time: INTERNAL_TMP_TABLE is not used for some internal
    tmp tables (derived tables). Unification of both enums would be
    great. Whatever the result, we need to be able to distinguish the two
    types of temporary tables above, as usage patterns are more restricted for
    the second type, and allow more optimizations.
  */
  TABLE_CATEGORY_TEMPORARY = 1,

  /**
    User table.
    These tables do honor:
    - LOCK TABLE t FOR READ/WRITE
    - FLUSH TABLES WITH READ LOCK
    - SET GLOBAL READ_ONLY = ON
    User tables are cached in the table cache.
  */
  TABLE_CATEGORY_USER = 2,

  /**
    System table, maintained by the server.
    These tables do honor:
    - LOCK TABLE t FOR READ/WRITE
    - FLUSH TABLES WITH READ LOCK
    - SET GLOBAL READ_ONLY = ON
    Typically, writes to system tables are performed by
    the server implementation, not explicitly be a user.
    System tables are cached in the table cache.
  */
  TABLE_CATEGORY_SYSTEM = 3,

  /**
    Information schema tables.
    These tables are an interface provided by the system
    to inspect the system metadata.
    These tables do *not* honor:
    - LOCK TABLE t FOR READ/WRITE
    - FLUSH TABLES WITH READ LOCK
    - SET GLOBAL READ_ONLY = ON
    as there is no point in locking explicitly
    an INFORMATION_SCHEMA table.
    Nothing is directly written to information schema tables.
    Note that this value is not used currently,
    since information schema tables are not shared,
    but implemented as session specific temporary tables.
  */
  /*
    TODO: Fixing the performance issues of I_S will lead
    to I_S tables in the table cache, which should use
    this table type.
  */
  TABLE_CATEGORY_INFORMATION = 4,

  /**
    Log tables.
    These tables are an interface provided by the system
    to inspect the system logs.
    These tables do *not* honor:
    - LOCK TABLE t FOR READ/WRITE
    - FLUSH TABLES WITH READ LOCK
    - SET GLOBAL READ_ONLY = ON
    as there is no point in locking explicitly
    a LOG table.
    An example of LOG tables are:
    - mysql.slow_log
    - mysql.general_log,
    which *are* updated even when there is either
    a GLOBAL READ LOCK or a GLOBAL READ_ONLY in effect.
    User queries do not write directly to these tables
    (there are exceptions for log tables).
    The server implementation perform writes.
    Log tables are cached in the table cache.
  */
  TABLE_CATEGORY_LOG = 5,

  /**
    Performance schema tables.
    These tables are an interface provided by the system
    to inspect the system performance data.
    These tables do *not* honor:
    - LOCK TABLE t FOR READ/WRITE
    - FLUSH TABLES WITH READ LOCK
    - SET GLOBAL READ_ONLY = ON
    as there is no point in locking explicitly
    a PERFORMANCE_SCHEMA table.
    An example of PERFORMANCE_SCHEMA tables are:
    - performance_schema.*
    which *are* updated (but not using the handler interface)
    even when there is either
    a GLOBAL READ LOCK or a GLOBAL READ_ONLY in effect.
    User queries do not write directly to these tables
    (there are exceptions for SETUP_* tables).
    The server implementation perform writes.
    Performance tables are cached in the table cache.
  */
  TABLE_CATEGORY_PERFORMANCE = 6,

  /**
    Replication Information Tables.
    These tables are used to store replication information.
    These tables do *not* honor:
    - LOCK TABLE t FOR READ/WRITE
    - FLUSH TABLES WITH READ LOCK
    - SET GLOBAL READ_ONLY = ON
    as there is no point in locking explicitly
    a Replication Information table.
    An example of replication tables are:
    - mysql.slave_master_info
    - mysql.slave_relay_log_info,
    which *are* updated even when there is either
    a GLOBAL READ LOCK or a GLOBAL READ_ONLY in effect.
    User queries do not write directly to these tables.
    Replication tables are cached in the table cache.
  */
  TABLE_CATEGORY_RPL_INFO = 7,

  /**
    Gtid Table.
    The table is used to store gtids.
    The table does *not* honor:
    - LOCK TABLE t FOR READ/WRITE
    - FLUSH TABLES WITH READ LOCK
    - SET GLOBAL READ_ONLY = ON
    as there is no point in locking explicitly
    a Gtid table.
    An example of gtid_executed table is:
    - mysql.gtid_executed,
    which is updated even when there is either
    a GLOBAL READ LOCK or a GLOBAL READ_ONLY in effect.
    Gtid table is cached in the table cache.
  */
  TABLE_CATEGORY_GTID = 8,

  /**
    A data dictionary table.
    Table's with this category will skip checking the
    TABLE_SHARE versions because these table structures
    are fixed upon server bootstrap.
  */
  TABLE_CATEGORY_DICTIONARY = 9
};
typedef enum enum_table_category TABLE_CATEGORY;

extern ulong refresh_version;

struct TABLE_FIELD_TYPE {
<<<<<<< HEAD
  LEX_STRING name;
  LEX_STRING type;
  LEX_STRING cset;
=======
  LEX_CSTRING name;
  LEX_CSTRING type;
  LEX_CSTRING cset;
>>>>>>> 4869291f
};

struct TABLE_FIELD_DEF {
  uint count;
  const TABLE_FIELD_TYPE *field;
};

class Table_check_intact {
 protected:
  bool has_keys;
  virtual void report_error(uint code, const char *fmt, ...) = 0;

 public:
  Table_check_intact() : has_keys(false) {}
  virtual ~Table_check_intact() {}

  /**
    Checks whether a table is intact.

    @param thd Session.
    @param table Table to check.
    @param table_def Table definition struct.
  */
  bool check(THD *thd, TABLE *table, const TABLE_FIELD_DEF *table_def);
};

/**
  Class representing the fact that some thread waits for table
  share to be flushed. Is used to represent information about
  such waits in MDL deadlock detector.
*/

class Wait_for_flush : public MDL_wait_for_subgraph {
  MDL_context *m_ctx;
  TABLE_SHARE *m_share;
  uint m_deadlock_weight;

 public:
  Wait_for_flush(MDL_context *ctx_arg, TABLE_SHARE *share_arg,
                 uint deadlock_weight_arg)
      : m_ctx(ctx_arg),
        m_share(share_arg),
        m_deadlock_weight(deadlock_weight_arg) {}

  MDL_context *get_ctx() const { return m_ctx; }

  virtual bool accept_visitor(MDL_wait_for_graph_visitor *dvisitor);

  virtual uint get_deadlock_weight() const;

  /**
    Pointers for participating in the list of waiters for table share.
  */
  Wait_for_flush *next_in_share;
  Wait_for_flush **prev_in_share;
};

typedef I_P_List<
    Wait_for_flush,
    I_P_List_adapter<Wait_for_flush, &Wait_for_flush::next_in_share,
                     &Wait_for_flush::prev_in_share>>
    Wait_for_flush_list;

typedef struct Table_share_foreign_key_info {
  LEX_CSTRING referenced_table_db;
  LEX_CSTRING referenced_table_name;
  /**
    Name of unique key matching FK in parent table, "" if there is no
    unique key.
  */
  LEX_CSTRING unique_constraint_name;
  dd::Foreign_key::enum_rule update_rule, delete_rule;
  uint columns;
  /**
    Arrays with names of referencing columns of the FK.
  */
  LEX_CSTRING *column_name;
} TABLE_SHARE_FOREIGN_KEY_INFO;

typedef struct Table_share_foreign_key_parent_info {
  LEX_CSTRING referencing_table_db;
  LEX_CSTRING referencing_table_name;
  dd::Foreign_key::enum_rule update_rule, delete_rule;
} TABLE_SHARE_FOREIGN_KEY_PARENT_INFO;

/**
  This structure is shared between different table objects. There is one
  instance of table share per one table in the database.
*/

struct TABLE_SHARE {
  TABLE_SHARE() = default;

  /**
    Create a new TABLE_SHARE with the given version number.
    @param version the version of the TABLE_SHARE
    @param secondary set to true if the TABLE_SHARE represents a table
                     in a secondary storage engine
  */
  TABLE_SHARE(unsigned long version, bool secondary)
      : m_version(version), m_secondary_engine(secondary) {}

  /*
    A map of [uint, Histogram] values, where the key is the field index. The
    map is populated with any histogram statistics when it is loaded/created.
  */
  malloc_unordered_map<uint, const histograms::Histogram *> *m_histograms{
      nullptr};

  /**
    Find the histogram for the given field index.

    @param field_index the index of the field we want to find a histogram for

    @retval nullptr if no histogram is found
    @retval a pointer to a histogram if one is found
  */
  const histograms::Histogram *find_histogram(uint field_index);

  /** Category of this table. */
  TABLE_CATEGORY table_category{TABLE_UNKNOWN_CATEGORY};

  /* hash of field names (contains pointers to elements of field array) */
  collation_unordered_map<std::string, Field **> *name_hash{nullptr};
  MEM_ROOT mem_root;
  TYPELIB keynames;            /* Pointers to keynames */
  TYPELIB *intervals{nullptr}; /* pointer to interval info */
  mysql_mutex_t LOCK_ha_data;  /* To protect access to ha_data */
  TABLE_SHARE *next{nullptr}, **prev{nullptr}; /* Link to unused shares */
  /**
    Array of table_cache_instances pointers to elements of table caches
    respresenting this table in each of Table_cache instances.
    Allocated along with the share itself in alloc_table_share().
    Each element of the array is protected by Table_cache::m_lock in the
    corresponding Table_cache. False sharing should not be a problem in
    this case as elements of this array are supposed to be updated rarely.
  */
  Table_cache_element **cache_element{nullptr};

  /* The following is copied to each TABLE on OPEN */
  Field **field{nullptr};
  Field **found_next_number_field{nullptr};
  KEY *key_info{nullptr};    /* data of keys defined for the table */
  uint *blob_field{nullptr}; /* Index to blobs in Field arrray*/

  uchar *default_values{nullptr};      /* row with default values */
  LEX_STRING comment{nullptr, 0};      /* Comment about table */
  LEX_STRING compress{nullptr, 0};     /* Compression algorithm */
  LEX_STRING encrypt_type{nullptr, 0}; /* encryption algorithm */
<<<<<<< HEAD

  /** Secondary storage engine. */
  LEX_STRING secondary_engine{nullptr, 0};

  uint32_t encryption_key_id{0};
  bool was_encryption_key_id_set{false};
  bool explicit_encryption{false};
=======

  /** Secondary storage engine. */
  LEX_CSTRING secondary_engine{nullptr, 0};
>>>>>>> 4869291f

  const CHARSET_INFO *table_charset{
      nullptr}; /* Default charset of string fields */

  MY_BITMAP all_set;
  /*
    Key which is used for looking-up table in table cache and in the list
    of thread's temporary tables. Has the form of:
      "database_name\0table_name\0" + optional part for temporary tables.

    Note that all three 'table_cache_key', 'db' and 'table_name' members
    must be set (and be non-zero) for tables in table cache. They also
    should correspond to each other.
    To ensure this one can use set_table_cache() methods.
  */
<<<<<<< HEAD
  LEX_STRING table_cache_key{nullptr, 0};
  LEX_STRING db{nullptr, 0};              /* Pointer to db */
  LEX_STRING table_name{nullptr, 0};      /* Table name (for open) */
=======
  LEX_CSTRING table_cache_key{nullptr, 0};
  LEX_CSTRING db{nullptr, 0};             /* Pointer to db */
  LEX_CSTRING table_name{nullptr, 0};     /* Table name (for open) */
>>>>>>> 4869291f
  LEX_STRING path{nullptr, 0};            /* Path to .frm file (from datadir) */
  LEX_STRING normalized_path{nullptr, 0}; /* unpack_filename(path) */
  LEX_STRING connect_string{nullptr, 0};

  /**
    The set of indexes that are not disabled for this table. I.e. it excludes
    indexes disabled by `ALTER TABLE ... DISABLE KEYS`, however it does
    include invisible indexes. The data dictionary populates this bitmap.
  */
  Key_map keys_in_use;

  /// The set of visible and enabled indexes for this table.
  Key_map visible_indexes;
  Key_map keys_for_keyread;
  ha_rows min_rows{0}, max_rows{0}; /* create information */
  ulong avg_row_length{0};          /* create information */
  ulong mysql_version{0};           /* 0 if .frm is created before 5.0 */
  ulong reclength{0};               /* Recordlength */
  ulong stored_rec_length{0};       /* Stored record length
                                    (no generated-only generated fields) */

  plugin_ref db_plugin{nullptr};     /* storage engine plugin */
  inline handlerton *db_type() const /* table_type for handler */
  {
    // DBUG_ASSERT(db_plugin);
    return db_plugin ? plugin_data<handlerton *>(db_plugin) : NULL;
  }
  /**
    Value of ROW_FORMAT option for the table as provided by user.
    Can be different from the real row format used by the storage
    engine. ROW_TYPE_DEFAULT value indicates that no explicit
    ROW_FORMAT was specified for the table. @sa real_row_type.
  */
  enum row_type row_type = {};  // Zero-initialized to ROW_TYPE_DEFAULT
  /** Real row format used for the table by the storage engine. */
  enum row_type real_row_type = {};  // Zero-initialized to ROW_TYPE_DEFAULT
  tmp_table_type tmp_table{NO_TMP_TABLE};

  /**
    Only for internal temporary tables.
    Count of TABLEs (having this TABLE_SHARE) which have a "handler"
    (table->file!=nullptr).
  */
  uint tmp_handler_count{0};

  uint key_block_size{0};     /* create key_block_size, if used */
  uint stats_sample_pages{0}; /* number of pages to sample during
                              stats estimation, if used, otherwise 0. */
  enum_stats_auto_recalc
      stats_auto_recalc{}; /* Automatic recalc of stats.
                              Zero-initialized to HA_STATS_AUTO_RECALC_DEFAULT
                            */
  uint null_bytes{0}, last_null_bit_pos{0};
  uint fields{0};            /* Number of fields */
  uint rec_buff_length{0};   /* Size of table->record[] buffer */
  uint keys{0};              /* Number of keys defined for the table*/
  uint key_parts{0};         /* Number of key parts of all keys
                             defined for the table
                          */
  uint max_key_length{0};    /* Length of the longest key */
  uint max_unique_length{0}; /* Length of the longest unique key */
  uint total_key_length{0};
  uint null_fields{0};    /* number of null fields */
  uint blob_fields{0};    /* number of blob fields */
  uint varchar_fields{0}; /* number of varchar fields */
  /**
    For materialized derived tables; @see add_derived_key().
    'first' means: having the lowest position in key_info.
  */
  uint first_unused_tmp_key{0};
  /**
     For materialized derived tables: maximum size of key_info array. Used for
     debugging purpose only.
  */
  uint max_tmp_keys{0};

  /**
      Bitmap with flags representing some of table options/attributes.

      @sa HA_OPTION_PACK_RECORD, HA_OPTION_PACK_KEYS, ...

      @note This is basically copy of HA_CREATE_INFO::table_options bitmap
            at the time of table opening/usage.
    */
  uint db_create_options{0};
  /**
    Bitmap with flags representing some of table options/attributes which
    are in use by storage engine.

    @note db_options_in_use is normally copy of db_create_options but can
          be overriden by SE. E.g. MyISAM does this at handler::open() and
          hander::info() time.
  */
  uint db_options_in_use{0};
  uint rowid_field_offset{0}; /* Field_nr +1 to rowid field */
  /* Primary key index number, used in TABLE::key_info[] */
  uint primary_key{0};
  uint next_number_index{0};      /* autoincrement key number */
  uint next_number_key_offset{0}; /* autoinc keypart offset in a key */
  uint next_number_keypart{0};    /* autoinc keypart number in a key */
  bool error{false};              /* error during open_table_def() */
  uint column_bitmap_size{0};
  /// Number of generated fields
  uint vfields{0};
  /// Number of fields having the default value generated
  uint gen_def_field_count{0};
  bool system{false};            /* Set if system table (one record) */
  bool db_low_byte_first{false}; /* Portable row format */
  bool crashed{false};
  bool is_view{false};
  bool m_open_in_progress{false}; /* True: alloc'ed, false: def opened */
  Table_id table_map_id;          /* for row-based replication */

  /*
    Cache for row-based replication table share checks that does not
    need to be repeated. Possible values are: -1 when cache value is
    not calculated yet, 0 when table *shall not* be replicated, 1 when
    table *may* be replicated.
  */
  int cached_row_logging_check{0};

  /*
    Storage media to use for this table (unless another storage
    media has been specified on an individual column - in versions
    where that is supported)
  */
  ha_storage_media default_storage_media{HA_SM_DEFAULT};

  /* Name of the tablespace used for this table */
  char *tablespace{nullptr};

  /**
    Partition meta data. Allocated from TABLE_SHARE::mem_root,
    created when reading from the dd tables,
    used as template for each TABLE instance.
    The reason for having it on the TABLE_SHARE is to be able to reuse the
    partition_elements containing partition names, values etc. instead of
    allocating them for each TABLE instance.
    TODO: Currently it is filled in and then only used for generating
    the partition_info_str. The plan is to clone/copy/reference each
    TABLE::part_info instance from it.
    What is missing before it can be completed:
    1) The partition expression, currently created only during parsing which
       also needs the current TABLE instance as context for name resolution etc.
    2) The partition values, currently the DD stores them as text so it needs
       to be converted to field images (which is now done by first parsing the
       value text into an Item, then saving the Item result/value into a field
       and then finally copy the field image).
  */
  partition_info *m_part_info{nullptr};
  // TODO: Remove these four variables:
  /**
    Filled in when reading from frm.
    This can simply be removed when removing the .frm support,
    since it is already stored in the new DD.
  */
  bool auto_partitioned{false};
  /**
    Storing the full partitioning clause (PARTITION BY ...) which is used
    when creating new partition_info object for each new TABLE object by
    parsing this string.
    These two will be needed until the missing parts above is fixed.
  */
  char *partition_info_str{nullptr};
  uint partition_info_str_len{0};

  /**
    Cache the checked structure of this table.

    The pointer data is used to describe the structure that
    a instance of the table must have. Each element of the
    array specifies a field that must exist on the table.

    The pointer is cached in order to perform the check only
    once -- when the table is loaded from the disk.
  */
  const TABLE_FIELD_DEF *table_field_def_cache{nullptr};

  /** Main handler's share */
  Handler_share *ha_share{nullptr};

  /** Instrumentation for this table share. */
  PSI_table_share *m_psi{nullptr};

  /**
    List of tickets representing threads waiting for the share to be flushed.
  */
  Wait_for_flush_list m_flush_tickets;

  /**
    View object holding view definition read from DD. This object is not
    cached, and is owned by the table share. We are not able to read it
    on demand since we may then get a cache miss while holding LOCK_OPEN.
  */
  const dd::View *view_object{nullptr};

  /**
    Data-dictionary object describing explicit temporary table represented
    by this share. NULL for other table types (non-temporary tables, internal
    temporary tables). This object is owned by TABLE_SHARE and should be
    deleted along with it.
  */
  dd::Table *tmp_table_def{nullptr};
<<<<<<< HEAD

  /**
    True in the case if tokudb read-free-replication is used for the table
    without explicit pk and corresponding warning was issued to disable
    repeated warning.
  */
  bool rfr_lookup_warning{false};
=======
>>>>>>> 4869291f

  /// For materialized derived tables; @see add_derived_key().
  SELECT_LEX *owner_of_possible_tmp_keys{nullptr};

  /**
    Arrays with descriptions of foreign keys in which this table participates
    as child or parent. We only cache in them information from dd::Table object
    which is sufficient for use by prelocking algorithm.
  */
  uint foreign_keys{0};
  TABLE_SHARE_FOREIGN_KEY_INFO *foreign_key{nullptr};
  uint foreign_key_parents{0};
  TABLE_SHARE_FOREIGN_KEY_PARENT_INFO *foreign_key_parent{nullptr};

  // List of check constraint share instances.
  Sql_check_constraint_share_list *check_constraint_share_list{nullptr};

  /**
    Set share's table cache key and update its db and table name appropriately.

    @param key_buff    Buffer with already built table cache key to be
                    referenced from share.
    @param key_length  Key length.

    @note
      Since 'key_buff' buffer will be referenced from share it should has same
      life-time as share itself.
      This method automatically ensures that TABLE_SHARE::table_name/db have
      appropriate values by using table cache key as their source.
  */

  void set_table_cache_key(char *key_buff, size_t key_length) {
    table_cache_key.str = key_buff;
    table_cache_key.length = key_length;
    /*
      Let us use the fact that the key is "db/0/table_name/0" + optional
      part for temporary tables.
    */
    db.str = table_cache_key.str;
    db.length = strlen(db.str);
    table_name.str = db.str + db.length + 1;
    table_name.length = strlen(table_name.str);
  }

  /**
    Set share's table cache key and update its db and table name appropriately.

    @param key_buff    Buffer to be used as storage for table cache key
                    (should be at least key_length bytes).
    @param key         Value for table cache key.
    @param key_length  Key length.

    NOTE
      Since 'key_buff' buffer will be used as storage for table cache key
      it should has same life-time as share itself.
  */

  void set_table_cache_key(char *key_buff, const char *key, size_t key_length) {
    memcpy(key_buff, key, key_length);
    set_table_cache_key(key_buff, key_length);
  }

  ulonglong get_table_def_version() const { return table_map_id; }

  /** Returns the version of this TABLE_SHARE. */
  unsigned long version() const { return m_version; }

  /**
    Set the version of this TABLE_SHARE to zero. This marks the
    TABLE_SHARE for automatic removal from the table definition cache
    once it is no longer referenced.
  */
  void clear_version();

  /** Is this table share being expelled from the table definition cache?  */
  bool has_old_version() const { return version() != refresh_version; }

  /**
    Convert unrelated members of TABLE_SHARE to one enum
    representing its type.

    @todo perhaps we need to have a member instead of a function.
  */
  enum enum_table_ref_type get_table_ref_type() const {
    if (is_view) return TABLE_REF_VIEW;
    switch (tmp_table) {
      case NO_TMP_TABLE:
        return TABLE_REF_BASE_TABLE;
      case SYSTEM_TMP_TABLE:
        return TABLE_REF_I_S_TABLE;
      default:
        return TABLE_REF_TMP_TABLE;
    }
  }
  /**
    Return a table metadata version.
     * for base tables and views, we return table_map_id.
       It is assigned from a global counter incremented for each
       new table loaded into the table definition cache (TDC).
     * for temporary tables it's table_map_id again. But for
       temporary tables table_map_id is assigned from
       thd->query_id. The latter is assigned from a thread local
       counter incremented for every new SQL statement. Since
       temporary tables are thread-local, each temporary table
       gets a unique id.
     * for everything else (e.g. information schema tables),
       the version id is zero.

   This choice of version id is a large compromise
   to have a working prepared statement validation in 5.1. In
   future version ids will be persistent, as described in WL#4180.

   Let's try to explain why and how this limited solution allows
   to validate prepared statements.

   Firstly, sets (in mathematical sense) of version numbers
   never intersect for different table types. Therefore,
   version id of a temporary table is never compared with
   a version id of a view, and vice versa.

   Secondly, for base tables and views, we know that each DDL flushes
   the respective share from the TDC. This ensures that whenever
   a table is altered or dropped and recreated, it gets a new
   version id.
   Unfortunately, since elements of the TDC are also flushed on
   LRU basis, this choice of version ids leads to false positives.
   E.g. when the TDC size is too small, we may have a SELECT
   * FROM INFORMATION_SCHEMA.TABLES flush all its elements, which
   in turn will lead to a validation error and a subsequent
   reprepare of all prepared statements.  This is
   considered acceptable, since as long as prepared statements are
   automatically reprepared, spurious invalidation is only
   a performance hit. Besides, no better simple solution exists.

   For temporary tables, using thd->query_id ensures that if
   a temporary table was altered or recreated, a new version id is
   assigned. This suits validation needs very well and will perhaps
   never change.

   Metadata of information schema tables never changes.
   Thus we can safely assume 0 for a good enough version id.

   Finally, by taking into account table type, we always
   track that a change has taken place when a view is replaced
   with a base table, a base table is replaced with a temporary
   table and so on.

   @retval  0        For schema tables, DD tables and system views.
            non-0    For bases tables, views and temporary tables.

   @sa TABLE_LIST::is_table_ref_id_equal()
  */
  ulonglong get_table_ref_version() const;

  /** Determine if the table is missing a PRIMARY KEY. */
  bool is_missing_primary_key() const {
    DBUG_ASSERT(primary_key <= MAX_KEY);
    return primary_key == MAX_KEY;
  }

  uint find_first_unused_tmp_key(const Key_map &k);

  bool visit_subgraph(Wait_for_flush *waiting_ticket,
                      MDL_wait_for_graph_visitor *gvisitor);

  bool wait_for_old_version(THD *thd, struct timespec *abstime,
                            uint deadlock_weight);

  /**
    The set of indexes that the optimizer may use when creating an execution
    plan.
   */
  Key_map usable_indexes(const THD *thd) const;

  /** Release resources and free memory occupied by the table share. */
  void destroy();

  /**
    How many TABLE objects use this TABLE_SHARE.
    @return the reference count
  */
  unsigned int ref_count() const {
    DBUG_ASSERT(assert_ref_count_is_locked(this));
    return m_ref_count;
  }

  /**
    Increment the reference count by one.
    @return the new reference count
  */
  unsigned int increment_ref_count() {
    DBUG_ASSERT(assert_ref_count_is_locked(this));
    DBUG_ASSERT(!m_open_in_progress);
    return ++m_ref_count;
  }

  /**
    Decrement the reference count by one.
    @return the new reference count
  */
  unsigned int decrement_ref_count() {
    DBUG_ASSERT(assert_ref_count_is_locked(this));
    DBUG_ASSERT(!m_open_in_progress);
    DBUG_ASSERT(m_ref_count > 0);
    return --m_ref_count;
  }

  /// Does this TABLE_SHARE represent a table in a primary storage engine?
  bool is_primary_engine() const { return !m_secondary_engine; }

  /// Does this TABLE_SHARE represent a table in a secondary storage engine?
  bool is_secondary_engine() const { return m_secondary_engine; }

  /**
    Does this TABLE_SHARE represent a primary table that has a shadow
    copy in a secondary storage engine?
  */
  bool has_secondary_engine() const {
    return is_primary_engine() && secondary_engine.str != nullptr;
  }

<<<<<<< HEAD
  /**
     Checks if TABLE_SHARE has at least one field with
     COLUMN_FORMAT_TYPE_COMPRESSED flag.
  */
  bool has_compressed_columns() const;

=======
>>>>>>> 4869291f
 private:
  /// How many TABLE objects use this TABLE_SHARE.
  unsigned int m_ref_count{0};

  /**
    TABLE_SHARE version, if changed the TABLE_SHARE must be reopened.
    NOTE: The TABLE_SHARE will not be reopened during LOCK TABLES in
    close_thread_tables!!!
  */
  unsigned long m_version{0};

  /// Does this TABLE_SHARE represent a table in a secondary storage engine?
  bool m_secondary_engine{false};
};

/**
   Class is used as a BLOB field value storage for
   intermediate GROUP_CONCAT results. Used only for
   GROUP_CONCAT with  DISTINCT or ORDER BY options.
 */

class Blob_mem_storage {
 private:
  MEM_ROOT storage;
  /**
    Sign that some values were cut
    during saving into the storage.
  */
  bool truncated_value;

 public:
  Blob_mem_storage();
  ~Blob_mem_storage();

  void reset() {
    free_root(&storage, MYF(MY_MARK_BLOCKS_FREE));
    truncated_value = false;
  }
  /**
     Fuction creates duplicate of 'from'
     string in 'storage' MEM_ROOT.

     @param from           string to copy
     @param length         string length

     @retval Pointer to the copied string.
     @retval 0 if an error occurred.
  */
  char *store(const char *from, size_t length) {
    return (char *)memdup_root(&storage, from, length);
  }
  void set_truncated_value(bool is_truncated_value) {
    truncated_value = is_truncated_value;
  }
  bool is_truncated_value() const { return truncated_value; }
};

/**
  Class that represents a single change to a column value in partial
  update of a JSON column.
*/
class Binary_diff final {
  /// The offset of the start of the change.
  size_t m_offset;

  /// The size of the portion that is to be replaced.
  size_t m_length;

 public:
  /**
    Create a new Binary_diff object.

    @param offset     the offset of the beginning of the change
    @param length     the length of the section that is to be replaced
  */
  Binary_diff(size_t offset, size_t length)
      : m_offset(offset), m_length(length) {}

  /// @return the offset of the changed data
  size_t offset() const { return m_offset; }

  /// @return the length of the changed data
  size_t length() const { return m_length; }

  /**
    Get a pointer to the start of the replacement data.

    @param field  the column that is updated
    @return a pointer to the start of the replacement data
  */
  const char *new_data(Field *field) const;

  /**
    Get a pointer to the start of the old data to be replaced.

    @param field  the column that is updated
    @return a pointer to the start of old data to be replaced.
  */
  const char *old_data(Field *field) const;
};

/**
  Vector of Binary_diff objects.

  The Binary_diff objects in the vector should be ordered on offset, and none
  of the diffs should be overlapping or adjacent.
*/
using Binary_diff_vector = Mem_root_array<Binary_diff>;

/**
  Flags for TABLE::m_status (maximum 8 bits).
  The flags define the state of the row buffer in TABLE::record[0].
*/
/**
  STATUS_NOT_STARTED is set when table is not accessed yet.
  Neither STATUS_NOT_FOUND nor STATUS_NULL_ROW can be set when this flag is set.
*/
#define STATUS_NOT_STARTED 1
/**
   Means we were searching for a row and didn't find it. This is used by
   storage engines (@see handler::index_read_map()) and the executor, both
   when doing an exact row lookup and advancing a scan (no more rows in range).
*/
#define STATUS_NOT_FOUND 2
/// Reserved for use by multi-table update. Means the row has been updated.
#define STATUS_UPDATED 16
/**
   Means that table->null_row is set. This is an artificial NULL-filled row
   (one example: in outer join, if no match has been found in inner table).
*/
#define STATUS_NULL_ROW 32
/// Reserved for use by multi-table delete. Means the row has been deleted.
#define STATUS_DELETED 64

/* Information for one open table */
enum index_hint_type { INDEX_HINT_IGNORE, INDEX_HINT_USE, INDEX_HINT_FORCE };

/* Bitmap of table's fields */
typedef Bitmap<MAX_FIELDS> Field_map;

/*
  NOTE: Despite being a struct (for historical reasons), TABLE has
  a nontrivial destructor.
*/
struct TABLE {
  TABLE_SHARE *s{nullptr};
  handler *file{nullptr};
  TABLE *next{nullptr}, *prev{nullptr};

 private:
  /**
     Links for the lists of used/unused TABLE objects for the particular
     table in the specific instance of Table_cache (in other words for
     specific Table_cache_element object).
     Declared as private to avoid direct manipulation with those objects.
     One should use methods of I_P_List template instead.
  */
  TABLE *cache_next{nullptr}, **cache_prev{nullptr};

  /*
    Give Table_cache_element access to the above two members to allow
    using them for linking TABLE objects in a list.
  */
  friend class Table_cache_element;

 public:
  /**
    A bitmap marking the hidden generated columns that exists for functional
    indexes.
  */
  MY_BITMAP fields_for_functional_indexes;

  THD *in_use{nullptr};   /* Which thread uses this */
  Field **field{nullptr}; /* Pointer to fields */
  /// Count of hidden fields, if internal temporary table; 0 otherwise.
  uint hidden_field_count{0};

  uchar *record[2]{nullptr, nullptr}; /* Pointer to records */
  uchar *write_row_record{nullptr};   /* Used as optimisation in
                                 THD::write_row */
  uchar *insert_values{nullptr};      /* used by INSERT ... UPDATE */

  /// Buffer for use in multi-row reads. Initially empty.
  Record_buffer m_record_buffer{0, 0, nullptr};

  /*
    Map of keys that can be used to retrieve all data from this table
    needed by the query without reading the row.
  */
  Key_map covering_keys;
<<<<<<< HEAD
  Key_map quick_keys, merge_keys;
=======
  Key_map quick_keys;

  /* Merge keys are all keys that had a column reffered to in the query */
  Key_map merge_keys;
>>>>>>> 4869291f

  /*
    possible_quick_keys is a superset of quick_keys to use with EXPLAIN of
    JOIN-less commands (single-table UPDATE and DELETE).

    When explaining regular JOINs, we use JOIN_TAB::keys to output the
    "possible_keys" column value. However, it is not available for
    single-table UPDATE and DELETE commands, since they don't use JOIN
    optimizer at the top level. OTOH they directly use the range optimizer,
    that collects all keys usable for range access here.
  */
  Key_map possible_quick_keys;

  /*
    A set of keys that can be used in the query that references this
    table.

    All indexes disabled on the table's TABLE_SHARE (see TABLE::s) will be
    subtracted from this set upon instantiation. Thus for any TABLE t it holds
    that t.keys_in_use_for_query is a subset of t.s.keys_in_use. Generally we
    must not introduce any new keys here (see setup_tables).

    The set is implemented as a bitmap.
  */
  Key_map keys_in_use_for_query;
  /* Map of keys that can be used to calculate GROUP BY without sorting */
  Key_map keys_in_use_for_group_by;
  /* Map of keys that can be used to calculate ORDER BY without sorting */
  Key_map keys_in_use_for_order_by;
  KEY *key_info{nullptr}; /* data of keys defined for the table */

  Field *next_number_field{nullptr};       /* Set if next_number is activated */
  Field *found_next_number_field{nullptr}; /* Set on open */
  /// Pointer to generated columns
  Field **vfield{nullptr};
  /// Pointer to fields having the default value generated
  Field **gen_def_fields_ptr{nullptr};
  /// Field used by unique constraint
  Field *hash_field{nullptr};
  Field *fts_doc_id_field{nullptr}; /* Set if FTS_DOC_ID field is present */

  /* Table's triggers, 0 if there are no of them */
  Table_trigger_dispatcher *triggers{nullptr};
  TABLE_LIST *pos_in_table_list{nullptr}; /* Element referring to this table */
  /* Position in thd->locked_table_list under LOCK TABLES */
  TABLE_LIST *pos_in_locked_tables{nullptr};
  ORDER *group{nullptr};
  const char *alias{nullptr};  ///< alias or table name
  uchar *null_flags{nullptr};  ///< Pointer to the null flags of record[0]
  uchar *null_flags_saved{
      nullptr};  ///< Saved null_flags while null_row is true

  /* containers */
  MY_BITMAP def_read_set, def_write_set, tmp_set, pack_row_tmp_set;
  /*
    Bitmap of fields that one or more query condition refers to. Only
    used if optimizer_condition_fanout_filter is turned 'on'.
    Currently, only the WHERE clause and ON clause of inner joins is
    taken into account but not ON conditions of outer joins.
    Furthermore, HAVING conditions apply to groups and are therefore
    not useful as table condition filters.
  */
  MY_BITMAP cond_set;

  /**
    Bitmap of table fields (columns), which are explicitly set in the
    INSERT INTO statement. It is declared here to avoid memory allocation
    on MEM_ROOT).

    @sa fields_set_during_insert.
  */
  MY_BITMAP def_fields_set_during_insert;

  MY_BITMAP *read_set{nullptr}, *write_set{nullptr}; /* Active column sets */

  /**
    A pointer to the bitmap of table fields (columns), which are explicitly set
    in the INSERT INTO statement.

    fields_set_during_insert points to def_fields_set_during_insert
    for base (non-temporary) tables. In other cases, it is NULL.
    Triggers can not be defined for temporary tables, so this bitmap does not
    matter for temporary tables.

    @sa def_fields_set_during_insert.
  */
  MY_BITMAP *fields_set_during_insert{nullptr};

  /*
   The ID of the query that opened and is using this table. Has different
   meanings depending on the table type.

   Temporary tables:

   table->query_id is set to thd->query_id for the duration of a statement
   and is reset to 0 once it is closed by the same statement. A non-zero
   table->query_id means that a statement is using the table even if it's
   not the current statement (table is in use by some outer statement).

   Non-temporary tables:

   Under pre-locked or LOCK TABLES mode: query_id is set to thd->query_id
   for the duration of a statement and is reset to 0 once it is closed by
   the same statement. A non-zero query_id is used to control which tables
   in the list of pre-opened and locked tables are actually being used.
  */
  query_id_t query_id{0};

  /*
    For each key that has quick_keys.is_set(key) == true: estimate of #records
    and max #key parts that range access would use.
  */
  ha_rows quick_rows[MAX_KEY]{0};

  /* Bitmaps of key parts that =const for the entire join. */
  key_part_map const_key_parts[MAX_KEY]{0};

  uint quick_key_parts[MAX_KEY]{0};
  uint quick_n_ranges[MAX_KEY]{0};

  /*
    Estimate of number of records that satisfy SARGable part of the table
    condition, or table->file->records if no SARGable condition could be
    constructed.
    This value is used by join optimizer as an estimate of number of records
    that will pass the table condition (condition that depends on fields of
    this table and constants)
  */
  ha_rows quick_condition_rows{0};
<<<<<<< HEAD

  uint lock_position{0};   /* Position in MYSQL_LOCK.table */
  uint lock_data_start{0}; /* Start pos. in MYSQL_LOCK.locks */
  uint lock_count{0};      /* Number of locks */
  uint db_stat{0};         /* mode of file as in handler.h */
  int current_lock{0};     /* Type of lock on table */

  // List of table check constraints.
  Sql_table_check_constraint_list *table_check_constraint_list{nullptr};

=======

  uint lock_position{0};   /* Position in MYSQL_LOCK.table */
  uint lock_data_start{0}; /* Start pos. in MYSQL_LOCK.locks */
  uint lock_count{0};      /* Number of locks */
  uint db_stat{0};         /* mode of file as in handler.h */
  int current_lock{0};     /* Type of lock on table */

  // List of table check constraints.
  Sql_table_check_constraint_list *table_check_constraint_list{nullptr};

>>>>>>> 4869291f
 private:
  /**
    If true, this table is inner w.r.t. some outer join operation, all columns
    are nullable (in the query), and null_row may be true.
  */
  bool nullable{false};

  uint8 m_status{0}; /* What's in record[0] */
 public:
  /*
    If true, the current table row is considered to have all columns set to
    NULL, including columns declared as "not null" (see nullable).
    @todo make it private, currently join buffering changes it through a pointer
  */
  bool null_row{false};

  bool copy_blobs{false}; /* copy_blobs when storing */

  /*
    TODO: Each of the following flags take up 8 bits. They can just as easily
    be put into one single unsigned long and instead of taking up 18
    bytes, it would take up 4.
  */
  bool force_index{false};

  /**
    Flag set when the statement contains FORCE INDEX FOR ORDER BY
    See TABLE_LIST::process_index_hints().
  */
  bool force_index_order{false};

  /**
    Flag set when the statement contains FORCE INDEX FOR GROUP BY
    See TABLE_LIST::process_index_hints().
  */
  bool force_index_group{false};
  /**
    Whether this is a temporary table that already has a UNIQUE index (removing
    duplicate rows on insert), so that the optimizer does not need to run
    DISTINCT itself.
   */
  bool is_distinct{false};
  bool const_table{false};
  /// True if writes to this table should not write rows and just write keys.
  bool no_rows{false};

  /**
     If set, the optimizer has found that row retrieval should access index
     tree only.
   */
  bool key_read{false};
  /**
     Certain statements which need the full row, set this to ban index-only
     access.
  */
  bool no_keyread{false};
  /**
    If set, indicate that the table is not replicated by the server.
  */
  bool no_replicate{false};
  bool fulltext_searched{false};
  bool no_cache{false};
  /* To signal that the table is associated with a HANDLER statement */
  bool open_by_handler{false};
  /*
    To indicate that a non-null value of the auto_increment field
    was provided by the user or retrieved from the current record.
    Used only in the MODE_NO_AUTO_VALUE_ON_ZERO mode.
  */
  bool auto_increment_field_not_null{false};
  bool alias_name_used{false};         /* true if table_name is alias */
  bool get_fields_in_item_tree{false}; /* Signal to fix_field */
  /**
    This table must be reopened and is not to be reused.
    NOTE: The TABLE will not be reopened during LOCK TABLES in
    close_thread_tables!!!
  */
  bool m_needs_reopen{false};

 private:
  /**
    For tmp tables. true <=> tmp table has been instantiated.
    Also indicates that table was successfully opened since
    we immediately delete tmp tables which we fail to open.
  */
  bool created{false};

 public:
  /// For a materializable derived or SJ table: true if has been materialized
  bool materialized{false};
  struct /* field connections */
  {
    class JOIN_TAB *join_tab{nullptr};
    class QEP_TAB *qep_tab{nullptr};
    thr_lock_type lock_type{TL_UNLOCK}; /* How table is used */
    thr_locked_row_action locked_row_action{THR_DEFAULT};
    bool not_exists_optimize{false};
    /*
      true <=> range optimizer found that there is no rows satisfying
      table conditions.
    */
    bool impossible_range{false};
  } reginfo;

  /**
     @todo This member should not be declared in-line. That makes it
     impossible for any function that does memory allocation to take a const
     reference to a TABLE object.
   */
  MEM_ROOT mem_root;
  /**
     Initialized in Item_func_group_concat::setup for appropriate
     temporary table if GROUP_CONCAT is used with ORDER BY | DISTINCT
     and BLOB field count > 0.
   */
  Blob_mem_storage *blob_storage{nullptr};
  Filesort_info sort;
  /**
    The result of applying a unique opertion (by row ID) to the table, if done.
    In particular, this is done in some forms of index merge.
  */
  Sort_result unique_result;
  partition_info *part_info{nullptr}; /* Partition related information */
  /* If true, all partitions have been pruned away */
  bool all_partitions_pruned_away{false};
  MDL_ticket *mdl_ticket{nullptr};

 private:
  /// Cost model object for operations on this table
  Cost_model_table m_cost_model;
#ifndef DBUG_OFF
  /**
    Internal tmp table sequential number. Increased in the order of
    creation. Used for debugging purposes when many tmp tables are used
    during execution (e.g several windows with window functions)
  */
  uint tmp_table_seq_id{0};
#endif
 public:
  void init(THD *thd, TABLE_LIST *tl);
  bool init_tmp_table(THD *thd, TABLE_SHARE *share, MEM_ROOT *m_root,
                      CHARSET_INFO *charset, const char *alias, Field **fld,
                      uint *blob_fld, bool is_virtual);
  bool fill_item_list(List<Item> *item_list) const;
  void reset_item_list(List<Item> *item_list) const;
  void clear_column_bitmaps(void);
  void prepare_for_position(void);

  void mark_column_used(Field *field, enum enum_mark_columns mark);
  void mark_columns_used_by_index_no_reset(uint index, MY_BITMAP *map,
                                           uint key_parts = 0);
  void mark_columns_used_by_index(uint index);
  void mark_auto_increment_column(void);
  void mark_columns_needed_for_update(THD *thd, bool mark_binlog_columns);
  void mark_columns_needed_for_delete(THD *thd);
  void mark_columns_needed_for_insert(THD *thd);
  void mark_columns_per_binlog_row_image(THD *thd);
  void mark_generated_columns(bool is_update);
<<<<<<< HEAD
  bool is_field_used_by_generated_columns(uint field_index, int *error_no);
  void mark_gcol_in_maps(Field *field);
=======
  void mark_gcol_in_maps(Field *field);
  void mark_check_constraint_columns(bool is_update);
>>>>>>> 4869291f
  void column_bitmaps_set(MY_BITMAP *read_set_arg, MY_BITMAP *write_set_arg);
  inline void column_bitmaps_set_no_signal(MY_BITMAP *read_set_arg,
                                           MY_BITMAP *write_set_arg) {
    read_set = read_set_arg;
    write_set = write_set_arg;
  }
  inline void use_all_columns() {
    column_bitmaps_set(&s->all_set, &s->all_set);
  }
  inline void default_column_bitmaps() {
    read_set = &def_read_set;
    write_set = &def_write_set;
  }
  /** Should this instance of the table be reopened? */
  inline bool needs_reopen() { return !db_stat || m_needs_reopen; }
  /// @returns first non-hidden column
  Field **visible_field_ptr() const { return field + hidden_field_count; }
  /// @returns count of visible fields
  uint visible_field_count() const { return s->fields - hidden_field_count; }
  bool alloc_tmp_keys(uint key_count, bool modify_share);
  bool add_tmp_key(Field_map *key_parts, char *key_name, bool invisible,
                   bool modify_share);
  void copy_tmp_key(int old_idx, bool modify_share);
  void drop_unused_tmp_keys(bool modify_share);

  void set_keyread(bool flag);

  /**
    Check whether the given index has a virtual generated columns.

    @param index_no        the given index to check

    @returns true if if index is defined over at least one virtual generated
    column
  */
  inline bool index_contains_some_virtual_gcol(uint index_no) {
    DBUG_ASSERT(index_no < s->keys);
    return key_info[index_no].flags & HA_VIRTUAL_GEN_KEY;
  }
  bool update_const_key_parts(Item *conds);

  bool check_read_removal(uint index);

<<<<<<< HEAD
  my_ptrdiff_t default_values_offset() const {
    return (my_ptrdiff_t)(s->default_values - record[0]);
=======
  ptrdiff_t default_values_offset() const {
    return (ptrdiff_t)(s->default_values - record[0]);
>>>>>>> 4869291f
  }

  /// Return true if table is instantiated, and false otherwise.
  bool is_created() const { return created; }

  /**
    Set the table as "created", and enable flags in storage engine
    that could not be enabled without an instantiated table.
  */
  void set_created();
  /**
    Set the contents of table to be "deleted", ie "not created", after having
    deleted the contents.
  */
  void set_deleted() { created = materialized = false; }
  /// Set table as nullable, ie it is inner wrt some outer join
  void set_nullable() { nullable = true; }

  /// Return whether table is nullable
  bool is_nullable() const { return nullable; }

  /// @return true if table contains one or more generated columns
  bool has_gcol() const { return vfield; }

  /**
   Life cycle of the row buffer is as follows:
   - The initial state is "not started".
   - When reading a row through the storage engine handler, the status is set
     as "has row" or "no row", depending on whether a row was found or not.
     The "not started" state is cleared, as well as the "null row" state,
     the updated state and the deleted state.
   - When making a row available in record[0], make sure to update row status
     similarly to how the storage engine handler does it.
   - If a NULL-extended row is needed in join execution, the "null row" state
     is set. Note that this can be combined with "has row" if a row was read
     but condition on it was evaluated to false (happens for single-row
     lookup), or "no row" if no more rows could be read.
     Note also that for the "null row" state, the NULL bits inside the
     row are set to one, so the row inside the row buffer is no longer usable,
     unless the NULL bits are saved in a separate buffer.
   - The "is updated" and "is deleted" states are set when row is updated or
     deleted, respectively.
  */
  /// Set status for row buffer as "not started"
  void set_not_started() {
    m_status = STATUS_NOT_STARTED | STATUS_NOT_FOUND;
    null_row = false;
  }

  /// @return true if a row operation has been done
  bool is_started() const { return !(m_status & STATUS_NOT_STARTED); }

  /// Set status for row buffer: contains row
  void set_found_row() {
    m_status = 0;
    null_row = false;
  }

  /**
    Set status for row buffer: contains no row. This is set when
     - A lookup operation finds no row
     - A scan operation scans past the last row of the range.
     - An error in generating key values before calling storage engine.
  */
  void set_no_row() {
    m_status = STATUS_NOT_FOUND;
    null_row = false;
  }

  /**
    Set "row found" status from handler result

    @param status 0 if row was found, <> 0 if row was not found
  */
  void set_row_status_from_handler(int status) {
    m_status = status ? STATUS_NOT_FOUND : 0;
    null_row = false;
  }

  /**
    Set current row as "null row", for use in null-complemented outer join.
    The row buffer may or may not contain a valid row.
    set_null_row() and reset_null_row() are used by the join executor to
    signal the presence or absence of a NULL-extended row for an outer joined
    table. Null rows may also be used to specify rows that are all NULL in
    grouing operations.
    @note this is a destructive operation since the NULL value bit vector
          is overwritten. Caching operations must be aware of this.
  */
  void set_null_row() {
    null_row = true;
    m_status |= STATUS_NULL_ROW;
    if (s->null_bytes > 0) memset(null_flags, 255, s->null_bytes);
  }

  /// Clear "null row" status for the current row
  void reset_null_row() {
    null_row = false;
    m_status &= ~STATUS_NULL_ROW;
  }

  /// Set "updated" property for the current row
  void set_updated_row() {
    DBUG_ASSERT(is_started() && has_row());
    m_status |= STATUS_UPDATED;
<<<<<<< HEAD
  }

  /// Set "deleted" property for the current row
  void set_deleted_row() {
    DBUG_ASSERT(is_started() && has_row());
    m_status |= STATUS_DELETED;
  }

=======
  }

  /// Set "deleted" property for the current row
  void set_deleted_row() {
    DBUG_ASSERT(is_started() && has_row());
    m_status |= STATUS_DELETED;
  }

>>>>>>> 4869291f
  /// @return true if there is a row in row buffer
  bool has_row() const { return !(m_status & STATUS_NOT_FOUND); }

  /// @return true if current row is null-extended
  bool has_null_row() const { return null_row; }

  /// @return true if current row has been updated (multi-table update)
  bool has_updated_row() const { return m_status & STATUS_UPDATED; }

  /// @return true if current row has been deleted (multi-table delete)
  bool has_deleted_row() const { return m_status & STATUS_DELETED; }

  /// Save the NULL flags of the current row into the designated buffer
  void save_null_flags() {
    if (s->null_bytes > 0) memcpy(null_flags_saved, null_flags, s->null_bytes);
  }

  /// Restore the NULL flags of the current row from the designated buffer
  void restore_null_flags() {
    if (s->null_bytes > 0) memcpy(null_flags, null_flags_saved, s->null_bytes);
  }

  /// Empties internal temporary table (deletes rows, closes scan)
  bool empty_result_table();

  /**
    Initialize the optimizer cost model.

    This function should be called each time a new query is started.

    @param cost_model_server the main cost model object for the query
  */
  void init_cost_model(const Cost_model_server *cost_model_server) {
    m_cost_model.init(cost_model_server, this);
  }

  /**
    Return the cost model object for this table.
  */
  const Cost_model_table *cost_model() const { return &m_cost_model; }

  /**
    Fix table's generated columns' (GC) and/or default expressions

    @details When a table is opened from the dictionary, the Value Generator
    expressions are fixed during opening (see fix_value_generators_fields()).
    After query execution, Item::cleanup() is called on them
    (see cleanup_value_generator_items()). When the table is opened from the
    table cache, the Value Generetor(s) need to be fixed again and this
    function does that.

    @param[in] thd     the current thread
    @return true if error, else false
  */
  bool refix_value_generator_items(THD *thd);

  /**
    Helper function for refix_value_generator_items() that fixes one column's
    expression (be it GC or default expression) and check constraint expression.

    @param[in]     thd          current thread
    @param[in,out] g_expr       the expression who's items needs to be fixed
    @param[in]     table        the table it blongs to
    @param[in]     field        the column it blongs to (for GC and Default
                                expression).
    @param[in]     source       Source of value generator(a generated column, a
                                regular column with generated default value or
                                a check constraint).
    @param[in]     source_name  Name of the source (generated column, a reguler
                                column with generated default value or a check
                                constraint).

    @return true if error, else false
  */
  bool refix_inner_value_generator_items(THD *thd, Value_generator *g_expr,
                                         Field *field, TABLE *table,
                                         Value_generator_source source,
                                         const char *source_name);

  /**
    Clean any state in items associated with generated columns to be ready for
    the next statement.
  */
  void cleanup_value_generator_items();

#ifndef DBUG_OFF
  void set_tmp_table_seq_id(uint arg) { tmp_table_seq_id = arg; }
#endif
  /**
<<<<<<< HEAD
    Checks if TABLE has at least one field with
    COLUMN_FORMAT_TYPE_COMPRESSED flag.
  */
  bool has_compressed_columns() const;

  /**
    Checks if TABLE has at least one field with
    COLUMN_FORMAT_TYPE_COMPRESSED flag and non-empty
    zip_dict.
  */
  bool has_compressed_columns_with_dictionaries() const;

  /**
    Updates zip_dict_name in the TABLE's field definitions based on the
    values from the supplied list of Create_field objects.
  */
  void update_compressed_columns_info(const List<Create_field> &fields);

  /**
    Update covering keys depending on max read key length.

    Update available covering keys for the table, based on a constrained field
    and the identified covering prefix keys: If the matched part of field is
    longer than the index prefix,
    the prefix index cannot be used as a covering index.

=======
    Update covering keys depending on max read key length.

    Update available covering keys for the table, based on a constrained field
    and the identified covering prefix keys: If the matched part of field is
    longer than the index prefix,
    the prefix index cannot be used as a covering index.

>>>>>>> 4869291f
    @param[in]   field                Pointer to field object
    @param[in]   key_read_length      Max read key length
    @param[in]   covering_prefix_keys Covering prefix keys
  */
  void update_covering_prefix_keys(Field *field, uint16 key_read_length,
                                   Key_map *covering_prefix_keys);

 private:
  /**
    Bitmap that tells which columns are eligible for partial update in an
    update statement.

    The bitmap is lazily allocated in the TABLE's mem_root when
    #mark_column_for_partial_update() is called.
  */
  MY_BITMAP *m_partial_update_columns{nullptr};

  /**
    Object which contains execution time state used for partial update
    of JSON columns.

    It is allocated in the execution mem_root by #setup_partial_update() if
    there are columns that have been marked as eligible for partial update.
  */
  Partial_update_info *m_partial_update_info{nullptr};

  /**
    This flag decides whether or not we should log the drop temporary table
    command.
  */
  bool should_binlog_drop_if_temp_flag{false};

 public:
  /**
    Does this table have any columns that can be updated using partial update
    in the current row?

    @return whether any columns in the current row can be updated using partial
    update
  */
  bool has_binary_diff_columns() const;

  /**
    Get the list of binary diffs that have been collected for a given column in
    the current row, or `nullptr` if partial update cannot be used for that
    column.

    @param  field   the column to get binary diffs for
    @return the list of binary diffs for the column, or `nullptr` if the column
    cannot be updated using partial update
  */
  const Binary_diff_vector *get_binary_diffs(const Field *field) const;

  /**
    Mark a given column as one that can potentially be updated using
    partial update during execution of an update statement.

    Whether it is actually updated using partial update, is not
    determined until execution time, since that depends both on the
    data that is in the column and the new data that is written to the
    column.

    This function should be called during preparation of an update
    statement.

    @param  field  a column which is eligible for partial update
    @retval false  on success
    @retval true   on out-of-memory
  */
  bool mark_column_for_partial_update(const Field *field);

  /**
    Has this column been marked for partial update?

    Note that this only tells if the column satisfies the syntactical
    requirements for being partially updated. Use #is_binary_diff_enabled() or
    #is_logical_diff_enabled() instead to see if partial update should be used
    on the column.

    @param  field  the column to check
    @return whether the column has been marked for partial update
  */
  bool is_marked_for_partial_update(const Field *field) const;

  /**
    Does this table have any columns that were marked with
    #mark_column_for_partial_update()?

    Note that this only tells if any of the columns satisfy the syntactical
    requirements for being partially updated. Use
    #has_binary_diff_columns(), #is_binary_diff_enabled() or
    #is_logical_diff_enabled() instead to see if partial update should be used
    on a column.
  */
  bool has_columns_marked_for_partial_update() const;

  /**
    Enable partial update of JSON columns in this table. It is only
    enabled for the columns that have previously been marked for
    partial update using #mark_column_for_partial_update().

    @param logical_diffs  should logical JSON diffs be collected in addition
                          to the physical binary diffs?

    This function should be called once per statement execution, when
    the update statement is optimized.

    @retval false  on success
    @retval true   on out-of-memory
  */
  bool setup_partial_update(bool logical_diffs);

  /**
    @see setup_partial_update(bool)

    This is a wrapper that auto-computes the value of the parameter
    logical_diffs.

    @retval false  on success
    @retval true   on out-of-memory
  */
  bool setup_partial_update();

  /**
    Add a binary diff for a column that is updated using partial update.

    @param field   the column that is being updated
    @param offset  the offset of the changed portion
    @param length  the length of the changed portion

    @retval false  on success
    @retval true   on out-of-memory
  */
  bool add_binary_diff(const Field *field, size_t offset, size_t length);

  /**
    Clear the diffs that have been collected for partial update of
    JSON columns, and re-enable partial update for any columns where
    partial update was temporarily disabled for the current row.
    Should be called between each row that is updated.
  */
  void clear_partial_update_diffs();

  /**
    Clean up state used for partial update of JSON columns.

    This function should be called at the end of each statement
    execution.
  */
  void cleanup_partial_update();

  /**
    Temporarily disable collection of binary diffs for a column in the current
    row.

    This function is called during execution to disable partial update of a
    column that was previously marked as eligible for partial update with
    #mark_column_for_partial_update() during preparation.

    Partial update of this column will be re-enabled when we go to the next
    row.

    @param  field  the column to stop collecting binary diffs for
  */
  void disable_binary_diffs_for_current_row(const Field *field);

  /**
    Temporarily disable collection of Json_diff objects describing the
    logical changes of a JSON column in the current row.

    Collection of logical JSON diffs is re-enabled when we go to the next row.

    @param field  the column to stop collecting logical JSON diffs for
  */
  void disable_logical_diffs_for_current_row(const Field *field) const;

  /**
    Get a buffer that can be used to hold the partially updated column value
    while performing partial update.
  */
  String *get_partial_update_buffer();

  /**
    Add a logical JSON diff describing a logical change to a JSON column in
    partial update.

    @param field      the column that is updated
    @param path       the JSON path that is changed
    @param operation  the operation to perform
    @param new_value  the new value in the path

    @throws std::bad_alloc if memory cannot be allocated
  */
  void add_logical_diff(const Field_json *field, const Json_seekable_path &path,
                        enum_json_diff_operation operation,
                        const Json_wrapper *new_value);

  /**
    Get the list of JSON diffs that have been collected for a given column in
    the current row, or `nullptr` if partial update cannot be used for that
    column.

    @param  field   the column to get JSON diffs for
    @return the list of JSON diffs for the column, or `nullptr` if the column
    cannot be updated using partial update
  */
  const Json_diff_vector *get_logical_diffs(const Field_json *field) const;

  /**
    Is partial update using binary diffs enabled on this JSON column?

    @param field  the column to check
    @return whether the column can be updated with binary diffs
  */
  bool is_binary_diff_enabled(const Field *field) const;

  /**
    Is partial update using logical diffs enabled on this JSON column?

    @param field  the column to check
    @return whether the column can be updated with JSON diffs
  */
  bool is_logical_diff_enabled(const Field *field) const;

  /**
    Virtual fields of type BLOB have a flag m_keep_old_value. This flag is set
    to false for all such fields in this table.
  */
  void blobs_need_not_keep_old_value();

  /**
    Set the variable should_binlog_drop_if_temp_flag, so that
    the logging of temporary tables can be decided.

    @param should_binlog  the value to set flag should_binlog_drop_if_temp_flag
  */
  void set_binlog_drop_if_temp(bool should_binlog);

  /**
    @return whether should_binlog_drop_if_temp_flag flag is
            set or not
  */
  bool should_binlog_drop_if_temp(void) const;

  void set_tmp_dd_table_ptr(const dd::Table *tmp_dd_table_ptr_) noexcept {
    DBUG_ASSERT(tmp_dd_table_ptr_ != nullptr);
    tmp_dd_table_ptr = tmp_dd_table_ptr_;
  }

  const dd::Table *get_tmp_dd_table_ptr() const noexcept {
    return tmp_dd_table_ptr;
  }

 private:
  /**
     A DD object reference for temporary tables, which is otherwise present in
     the owner thread callstack only and nowhere in the global DD data
     structures. It is used to support
     INFORMATION_SCHEMA.GLOBAL_TEMPORARY_TABLES queries.
  */
  const dd::Table *tmp_dd_table_ptr{nullptr};
};

static inline void empty_record(TABLE *table) {
  restore_record(table, s->default_values);
  if (table->s->null_bytes > 0)
    memset(table->null_flags, 255, table->s->null_bytes);
}

enum enum_schema_table_state : int {
  NOT_PROCESSED = 0,
  PROCESSED_BY_CREATE_SORT_INDEX,
  PROCESSED_BY_JOIN_EXEC
};

struct FOREIGN_KEY_INFO {
  LEX_STRING *foreign_id;
  LEX_STRING *foreign_db;
  LEX_STRING *foreign_table;
  LEX_STRING *referenced_db;
  LEX_STRING *referenced_table;
  LEX_STRING *update_method;
  LEX_STRING *delete_method;
  LEX_STRING *referenced_key_name;
  List<LEX_STRING> foreign_fields;
  List<LEX_STRING> referenced_fields;
};

#define MY_I_S_MAYBE_NULL 1
#define MY_I_S_UNSIGNED 2

struct ST_FIELD_INFO {
  /**
      This is used as column name.
  */
  const char *field_name;
  /**
     For string-type columns, this is the maximum number of
     characters. Otherwise, it is the 'display-length' for the column.
     For the data type MYSQL_TYPE_DATETIME this field specifies the
     number of digits in the fractional part of time value.
  */
  uint field_length;
  /**
     This denotes data type for the column. For the most part, there seems to
     be one entry in the enum for each SQL data type, although there seem to
     be a number of additional entries in the enum.
  */
  enum_field_types field_type;
  int value;
  /**
     This is used to set column attributes. By default, columns are @c NOT
     @c NULL and @c SIGNED, and you can deviate from the default
     by setting the appropriate flags. You can use either one of the flags
     @c MY_I_S_MAYBE_NULL and @c MY_I_S_UNSIGNED or
     combine them using the bitwise or operator @c |. Both flags are
     defined in table.h.
   */
  uint field_flags;  // Field atributes(maybe_null, signed, unsigned etc.)
  const char *old_name;
  uint open_method;  // Not used
};

struct ST_SCHEMA_TABLE {
  const char *table_name;
  ST_FIELD_INFO *fields_info;
  /* Create information_schema table */
  TABLE *(*create_table)(THD *thd, TABLE_LIST *table_list);
  /* Fill table with data */
  int (*fill_table)(THD *thd, TABLE_LIST *tables, Item *cond);
  /* Handle fileds for old SHOW */
  int (*old_format)(THD *thd, ST_SCHEMA_TABLE *schema_table);
  int (*process_table)(THD *thd, TABLE_LIST *tables, TABLE *table, bool res,
                       LEX_STRING *db_name, LEX_STRING *table_name);
  int idx_field1, idx_field2;
  bool hidden;
  uint i_s_requested_object;  // Not used
};

#define JOIN_TYPE_LEFT 1
#define JOIN_TYPE_RIGHT 2

/**
  Strategy for how to process a view or derived table (merge or materialization)
*/
enum enum_view_algorithm {
  VIEW_ALGORITHM_UNDEFINED = 0,
  VIEW_ALGORITHM_TEMPTABLE = 1,
  VIEW_ALGORITHM_MERGE = 2
};

#define VIEW_SUID_INVOKER 0
#define VIEW_SUID_DEFINER 1
#define VIEW_SUID_DEFAULT 2

/* view WITH CHECK OPTION parameter options */
#define VIEW_CHECK_NONE 0
#define VIEW_CHECK_LOCAL 1
#define VIEW_CHECK_CASCADED 2

/* result of view WITH CHECK OPTION parameter check */
#define VIEW_CHECK_OK 0
#define VIEW_CHECK_ERROR 1
#define VIEW_CHECK_SKIP 2

/** The threshold size a blob field buffer before it is freed */
#define MAX_TDC_BLOB_SIZE 65536

/**
  Struct that describes an expression selected from a derived table or view.
*/
struct Field_translator {
  /**
    Points to an item that represents the expression.
    If the item is determined to be unused, the pointer is set to NULL.
  */
  Item *item;
  /// Name of selected expression
  const char *name;
};

/*
  Column reference of a NATURAL/USING join. Since column references in
  joins can be both from views and stored tables, may point to either a
  Field (for tables), or a Field_translator (for views).
*/

class Natural_join_column {
 public:
  Field_translator *view_field; /* Column reference of merge view. */
  Item_field *table_field;      /* Column reference of table or temp view. */
  TABLE_LIST *table_ref;        /* Original base table/view reference. */
  /*
    True if a common join column of two NATURAL/USING join operands. Notice
    that when we have a hierarchy of nested NATURAL/USING joins, a column can
    be common at some level of nesting but it may not be common at higher
    levels of nesting. Thus this flag may change depending on at which level
    we are looking at some column.
  */
  bool is_common;

 public:
  Natural_join_column(Field_translator *field_param, TABLE_LIST *tab);
  Natural_join_column(Item_field *field_param, TABLE_LIST *tab);
  const char *name();
  Item *create_item(THD *thd);
  Field *field();
  const char *table_name();
  const char *db_name();
  GRANT_INFO *grant();
};

/**
  This is generic enum. It may be reused in the ACL statements
  for clauses that can map to the values defined in this enum.
*/
enum class Lex_acl_attrib_udyn {
  UNCHANGED, /* The clause is not specified */
  DEFAULT,   /* Default value of clause is specified */
  YES,       /* Value that maps to True is specified */
  NO         /* Value that maps to False is specified */
};

/*
  This structure holds the specifications relating to
  ALTER user ... PASSWORD EXPIRE ...
*/
struct LEX_ALTER {
  bool update_password_expired_fields;
  bool update_password_expired_column;
  bool use_default_password_lifetime;
  uint16 expire_after_days;
  bool update_account_locked_column;
  bool account_locked;
  uint32 password_history_length;
  bool use_default_password_history;
  bool update_password_history;
  uint32 password_reuse_interval;
  bool use_default_password_reuse_interval;
  bool update_password_reuse_interval;
  /* Holds the specification of 'PASSWORD REQUIRE CURRENT' clause. */
  Lex_acl_attrib_udyn update_password_require_current;
  void cleanup() {
    update_password_expired_fields = false;
    update_password_expired_column = false;
    use_default_password_lifetime = true;
    expire_after_days = 0;
    update_account_locked_column = false;
    account_locked = false;
    use_default_password_history = true;
    update_password_history = false;
    use_default_password_reuse_interval = true;
    update_password_reuse_interval = false;
    update_password_require_current = Lex_acl_attrib_udyn::UNCHANGED;
    password_history_length = 0;
    password_reuse_interval = 0;
  }
};

/*
  This structure holds the specifications related to
  mysql user and the associated auth details.
*/
struct LEX_USER {
  LEX_CSTRING user;
  LEX_CSTRING host;
  LEX_CSTRING plugin;
  LEX_CSTRING auth;
  LEX_CSTRING current_auth;
  /*
    The following flags are indicators for the SQL syntax used while
    parsing CREATE/ALTER user. While other members are self-explanatory,
    'uses_authentication_string_clause' signifies if the password is in
    hash form (if the var was set to true) or not.
  */
  bool uses_identified_by_clause;
  bool uses_identified_with_clause;
  bool uses_authentication_string_clause;
  bool uses_replace_clause;
  bool retain_current_password;
  bool discard_old_password;
  LEX_ALTER alter_status;
  /*
    Allocates the memory in the THD mem pool and initialize the members of
    this struct. It is prefererable to use this method to create a LEX_USER
    rather allocating the memory in the THD and initilizing the members
    explicitiyly.
  */
  static LEX_USER *alloc(THD *thd, LEX_STRING *user, LEX_STRING *host);
};

/**
  Derive type of metadata lock to be requested for table used by a DML
  statement from the type of THR_LOCK lock requested for this table.
*/

inline enum enum_mdl_type mdl_type_for_dml(enum thr_lock_type lock_type) {
  return lock_type >= TL_WRITE_ALLOW_WRITE
             ? (lock_type == TL_WRITE_LOW_PRIORITY ? MDL_SHARED_WRITE_LOW_PRIO
                                                   : MDL_SHARED_WRITE)
             : MDL_SHARED_READ;
}

/**
   Type of table which can be open for an element of table list.
*/

enum enum_open_type {
  OT_TEMPORARY_OR_BASE = 0,
  OT_TEMPORARY_ONLY,
  OT_BASE_ONLY
};

/**
  This structure is used to keep info about possible key for the result table
  of a derived table/view.
  The 'referenced_by' is the table map of tables to which this possible
    key corresponds.
  The 'used_field' is a map of fields of which this key consists of.
  See also the comment for the TABLE_LIST::update_derived_keys function.
*/

class Derived_key {
 public:
  table_map referenced_by;
  Field_map used_fields;
};

class Table_function;
/*
  Table reference in the FROM clause.

  These table references can be of several types that correspond to
  different SQL elements. Below we list all types of TABLE_LISTs with
  the necessary conditions to determine when a TABLE_LIST instance
  belongs to a certain type.

  1) table (TABLE_LIST::view == NULL)
     - base table
       (TABLE_LIST::derived == NULL)
     - subquery - TABLE_LIST::table is a temp table
       (TABLE_LIST::derived != NULL)
     - information schema table
       (TABLE_LIST::schema_table != NULL)
       NOTICE: for schema tables TABLE_LIST::field_translation may be != NULL
  2) view (TABLE_LIST::view != NULL)
     - merge    (TABLE_LIST::effective_algorithm == VIEW_ALGORITHM_MERGE)
           also (TABLE_LIST::field_translation != NULL)
     - temptable(TABLE_LIST::effective_algorithm == VIEW_ALGORITHM_TEMPTABLE)
           also (TABLE_LIST::field_translation == NULL)
  3) nested table reference (TABLE_LIST::nested_join != NULL)
     - table sequence - e.g. (t1, t2, t3)
       TODO: how to distinguish from a JOIN?
     - general JOIN
       TODO: how to distinguish from a table sequence?
     - NATURAL JOIN
       (TABLE_LIST::natural_join != NULL)
       - JOIN ... USING
         (TABLE_LIST::join_using_fields != NULL)
     - semi-join
       ;
*/

struct TABLE_LIST {
  TABLE_LIST() = default;

  explicit TABLE_LIST(TABLE *table_arg) : table(table_arg) {}

  TABLE_LIST(const char *db_name_arg, size_t db_length_arg,
             const char *table_name_arg, size_t table_name_length_arg,
             const char *alias_arg, enum thr_lock_type lock_type_arg)
      : TABLE_LIST(nullptr, db_name_arg, db_length_arg, table_name_arg,
                   table_name_length_arg, alias_arg, lock_type_arg) {}

  TABLE_LIST(const char *db_name_arg, size_t db_length_arg,
             const char *table_name_arg, size_t table_name_length_arg,
             const char *alias_arg, enum thr_lock_type lock_type_arg,
             enum enum_mdl_type mdl_request_type)
      : TABLE_LIST(nullptr, db_name_arg, db_length_arg, table_name_arg,
                   table_name_length_arg, alias_arg, lock_type_arg) {
    mdl_request.set_type(mdl_request_type);
  }

  TABLE_LIST(TABLE *table_arg, const char *db_name_arg, size_t db_length_arg,
             const char *table_name_arg, size_t table_name_length_arg,
             const char *alias_arg, enum thr_lock_type lock_type_arg)
      : db(db_name_arg),
        table_name(table_name_arg),
        alias(alias_arg),
        m_map(1),
        table(table_arg),
        m_lock_descriptor{lock_type_arg},
        db_length(db_length_arg),
        table_name_length(table_name_length_arg) {
    MDL_REQUEST_INIT(&mdl_request, MDL_key::TABLE, db, table_name,
                     mdl_type_for_dml(m_lock_descriptor.type), MDL_TRANSACTION);
  }
<<<<<<< HEAD

  /**
    Sets an explicit enum_mdl_type value, without initializing
    m_lock_descriptor.
  */
  TABLE_LIST(TABLE *table_arg, const char *db_name_arg, size_t db_length_arg,
             const char *table_name_arg, size_t table_name_length_arg,
             const char *alias_arg, enum_mdl_type mdl_type)
      : db(db_name_arg),
        table_name(table_name_arg),
        alias(alias_arg),
        m_map(1),
        table(table_arg),
        db_length(db_length_arg),
        table_name_length(table_name_length_arg) {
    MDL_REQUEST_INIT(&mdl_request, MDL_key::TABLE, db, table_name, mdl_type,
                     MDL_TRANSACTION);
  }

  /**
=======

  /**
    Sets an explicit enum_mdl_type value, without initializing
    m_lock_descriptor.
  */
  TABLE_LIST(TABLE *table_arg, const char *db_name_arg, size_t db_length_arg,
             const char *table_name_arg, size_t table_name_length_arg,
             const char *alias_arg, enum_mdl_type mdl_type)
      : db(db_name_arg),
        table_name(table_name_arg),
        alias(alias_arg),
        m_map(1),
        table(table_arg),
        db_length(db_length_arg),
        table_name_length(table_name_length_arg) {
    MDL_REQUEST_INIT(&mdl_request, MDL_key::TABLE, db, table_name, mdl_type,
                     MDL_TRANSACTION);
  }

  /**
>>>>>>> 4869291f
    Do not use this function in new code. It exists only for legacy code.
    Prepare TABLE_LIST that consists of one table instance to use in
    simple_open_and_lock_tables
  */
  inline void init_one_table(const char *db_name_arg, size_t db_length_arg,
                             const char *table_name_arg,
                             size_t table_name_length_arg,
                             const char *alias_arg,
                             enum thr_lock_type lock_type_arg) {
    *this = TABLE_LIST();
    m_map = 1;
    db = db_name_arg;
    db_length = db_length_arg;
    table_name = table_name_arg;
    table_name_length = table_name_length_arg;
    alias = alias_arg;
    m_lock_descriptor.type = lock_type_arg;
    MDL_REQUEST_INIT(&mdl_request, MDL_key::TABLE, db, table_name,
                     mdl_type_for_dml(m_lock_descriptor.type), MDL_TRANSACTION);
  }

  /**
    Do not use this function in new code. It exists only for legacy code.
    Auxiliary method which prepares TABLE_LIST consisting of one table instance
    to be used in simple open_and_lock_tables and takes type of MDL lock on the
    table as explicit parameter.
  */

  inline void init_one_table(const char *db_name_arg, size_t db_length_arg,
                             const char *table_name_arg,
                             size_t table_name_length_arg,
                             const char *alias_arg,
                             enum thr_lock_type lock_type_arg,
                             enum enum_mdl_type mdl_request_type) {
    init_one_table(db_name_arg, db_length_arg, table_name_arg,
                   table_name_length_arg, alias_arg, lock_type_arg);
    mdl_request.set_type(mdl_request_type);
  }

  /// Create a TABLE_LIST object representing a nested join
  static TABLE_LIST *new_nested_join(MEM_ROOT *allocator, const char *alias,
                                     TABLE_LIST *embedding,
                                     List<TABLE_LIST> *belongs_to,
                                     SELECT_LEX *select);

  Item **join_cond_ref() { return &m_join_cond; }
  Item *join_cond() const { return m_join_cond; }
  void set_join_cond(Item *val) {
    // If optimization has started, it's too late to change m_join_cond.
    DBUG_ASSERT(m_join_cond_optim == NULL || m_join_cond_optim == (Item *)1);
    m_join_cond = val;
  }
  Item *join_cond_optim() const { return m_join_cond_optim; }
  void set_join_cond_optim(Item *cond) {
    /*
      Either we are setting to "empty", or there must pre-exist a
      permanent condition.
    */
    DBUG_ASSERT(cond == NULL || cond == (Item *)1 || m_join_cond != NULL);
    m_join_cond_optim = cond;
  }
  Item **join_cond_optim_ref() { return &m_join_cond_optim; }

<<<<<<< HEAD
  /// Get the semi-join condition for a semi-join nest, NULL otherwise
  Item *sj_cond() const { return m_sj_cond; }

  /// Set the semi-join condition for a semi-join nest
  void set_sj_cond(Item *cond) {
    DBUG_ASSERT(m_sj_cond == NULL);
    m_sj_cond = cond;
=======
  /// @returns true if semi-join nest
  bool is_sj_nest() const { return m_is_sj_or_aj_nest && !m_join_cond; }
  /// @returns true if anti-join nest
  bool is_aj_nest() const { return m_is_sj_or_aj_nest && m_join_cond; }
  /// @returns true if anti/semi-join nest
  bool is_sj_or_aj_nest() const { return m_is_sj_or_aj_nest; }
  /// Makes the next a semi/antijoin nest
  void set_sj_or_aj_nest() {
    DBUG_ASSERT(!m_is_sj_or_aj_nest);
    m_is_sj_or_aj_nest = true;
>>>>>>> 4869291f
  }

  /// Merge tables from a query block into a nested join structure
  bool merge_underlying_tables(SELECT_LEX *select);

  /// Reset table
  void reset();

  /// Evaluate the check option of a view
  int view_check_option(THD *thd) const;

  /// Cleanup field translations for a view
  void cleanup_items();

  /// Produce a textual identification of this object
  void print(const THD *thd, String *str, enum_query_type query_type) const;

  /// Check which single table inside a view that matches a table map
  bool check_single_table(TABLE_LIST **table_ref, table_map map);

  /// Allocate a buffer for inserted column values
  bool set_insert_values(MEM_ROOT *mem_root);

  TABLE_LIST *first_leaf_for_name_resolution();
  TABLE_LIST *last_leaf_for_name_resolution();
  bool is_leaf_for_name_resolution() const;

  /// Return the outermost view this table belongs to, or itself
  inline const TABLE_LIST *top_table() const {
    return belong_to_view ? belong_to_view : this;
  }

  inline TABLE_LIST *top_table() {
    return const_cast<TABLE_LIST *>(
        const_cast<const TABLE_LIST *>(this)->top_table());
  }

  /// Prepare check option for a view
  bool prepare_check_option(THD *thd, bool is_cascaded = false);

  /// Merge WHERE condition of view or derived table into outer query
  bool merge_where(THD *thd);

  /// Prepare replace filter for a view (used for REPLACE command)
  bool prepare_replace_filter(THD *thd);

  /// Return true if this represents a named view
  bool is_view() const { return view != NULL; }

  /// Return true if this represents a derived table (an unnamed view)
  bool is_derived() const { return derived != NULL && view == NULL; }

  /// Return true if this represents a named view or a derived table
  bool is_view_or_derived() const { return derived != NULL; }

  /// Return true if this represents a table function
  bool is_table_function() const { return table_function != NULL; }
  /**
     @returns true if this is a recursive reference inside the definition of a
     recursive CTE.
     @note that it starts its existence as a dummy derived table, until the
     end of resolution when it's not a derived table anymore, just a reference
     to the materialized temporary table. Whereas a non-recursive
     reference to the recursive CTE is a derived table.
  */
  bool is_recursive_reference() const { return m_is_recursive_reference; }

  /**
    @see is_recursive_reference().
    @returns true if error
  */
  bool set_recursive_reference();

  /**
    @returns true for a table that represents an optimizer internal table,
    is a derived table, a recursive reference, a table function.
    Internal tables are only visible inside a query expression, and is hence
    not visible in any schema, or need any kind of privilege checking.
  */
  bool is_internal() const {
    return is_derived() || is_recursive_reference() || is_table_function();
  }

  /**
    @returns true for a table that is a placeholder, ie a derived table,
    a view, a recursive reference, a table function or a schema table.
    A table is also considered to be a placeholder if it does not have a
    TABLE object for some other reason.
  */
  bool is_placeholder() const {
    return is_view_or_derived() || is_recursive_reference() ||
           is_table_function() || schema_table || table == nullptr;
  }

  /// Return true if view or derived table and can be merged
  bool is_mergeable() const;

  /**
    @returns true if materializable table contains one or zero rows.

    Returning true implies that the table is materialized during optimization,
    so it need not be optimized during execution.
  */
  bool materializable_is_const() const;

  /// Return true if this is a derived table or view that is merged
  bool is_merged() const { return effective_algorithm == VIEW_ALGORITHM_MERGE; }

  /// Set table to be merged
  void set_merged() {
    DBUG_ASSERT(effective_algorithm == VIEW_ALGORITHM_UNDEFINED);
    effective_algorithm = VIEW_ALGORITHM_MERGE;
  }

  /// Return true if this is a materializable derived table/view
  bool uses_materialization() const {
    return effective_algorithm == VIEW_ALGORITHM_TEMPTABLE;
  }

  /// Set table to be materialized
  void set_uses_materialization() {
    // @todo We should do this only once, but currently we cannot:
    // DBUG_ASSERT(effective_algorithm == VIEW_ALGORITHM_UNDEFINED);
    DBUG_ASSERT(effective_algorithm != VIEW_ALGORITHM_MERGE);
    effective_algorithm = VIEW_ALGORITHM_TEMPTABLE;
  }

  /// Return true if table is updatable
  bool is_updatable() const { return m_updatable; }

  /// Set table as updatable. (per default, a table is non-updatable)
  void set_updatable() { m_updatable = true; }

  /// Return true if table is insertable-into
  bool is_insertable() const { return m_insertable; }

  /// Set table as insertable-into. (per default, a table is not insertable)
  void set_insertable() { m_insertable = true; }

  /**
    Set table as readonly, ie it is neither updatable, insertable nor
    deletable during this statement.
  */
  void set_readonly() {
    m_updatable = false;
    m_insertable = false;
  }

  /**
    Return true if this is a view or derived table that is defined over
    more than one base table, and false otherwise.
  */
  bool is_multiple_tables() const {
    if (is_view_or_derived()) {
      DBUG_ASSERT(is_merged());  // Cannot be a materialized view
      return leaf_tables_count() > 1;
    } else {
      DBUG_ASSERT(nested_join == NULL);  // Must be a base table
      return false;
    }
  }

  /// Return no. of base tables a merged view or derived table is defined over.
  uint leaf_tables_count() const;

  /// Return first leaf table of a base table or a view/derived table
  TABLE_LIST *first_leaf_table() {
    TABLE_LIST *tr = this;
    while (tr->merge_underlying_list) tr = tr->merge_underlying_list;
    return tr;
  }

  /// Return any leaf table that is not an inner table of an outer join
  /// @todo when WL#6570 is implemented, replace with first_leaf_table()
  TABLE_LIST *any_outer_leaf_table() {
    TABLE_LIST *tr = this;
    while (tr->merge_underlying_list) {
      tr = tr->merge_underlying_list;
      /*
        "while" is used, however, an "if" might be sufficient since there is
        no more than one inner table in a join nest (with outer_join true).
      */
      while (tr->outer_join) tr = tr->next_local;
    }
    return tr;
  }
  /**
    Set the LEX object of a view (will also define this as a view).
    @note: The value 1 is used to indicate a view but without a valid
           query object. Use only if the LEX object is not going to
           be used in later processing.
  */
  void set_view_query(LEX *lex) { view = lex; }

  /// Return the valid LEX object for a view.
  LEX *view_query() const {
    DBUG_ASSERT(view != NULL && view != (LEX *)1);
    return view;
  }

  /**
    Set the query expression of a derived table or view.
    (Will also define this as a derived table, unless it is a named view.)
  */
  void set_derived_unit(SELECT_LEX_UNIT *query_expr) { derived = query_expr; }

  /// Return the query expression of a derived table or view.
  SELECT_LEX_UNIT *derived_unit() const {
    DBUG_ASSERT(derived);
    return derived;
  }

  /// Save names of materialized table @see reset_name_temporary
  void save_name_temporary() {
    view_db.str = db;
    view_db.length = db_length;
    view_name.str = table_name;
    view_name.length = table_name_length;
  }

  /// Set temporary name from underlying temporary table:
  void set_name_temporary() {
    DBUG_ASSERT((is_view_or_derived()) && uses_materialization());
    table_name = table->s->table_name.str;
    table_name_length = table->s->table_name.length;
<<<<<<< HEAD
    db = (char *)"";
=======
    db = "";
>>>>>>> 4869291f
    db_length = 0;
  }

  /// Reset original name for temporary table.
  void reset_name_temporary() {
    DBUG_ASSERT((is_table_function() || is_view_or_derived()) &&
                uses_materialization());
    /*
      When printing a query using a view or CTE, we need the table's name and
      the alias; the name has been destroyed if the table was materialized,
      so we restore it:
    */
    DBUG_ASSERT(table_name != view_name.str);
    table_name = view_name.str;
    table_name_length = view_name.length;
    if (is_view())  // restore database's name too
    {
      DBUG_ASSERT(db != view_db.str);
      db = view_db.str;
      db_length = view_db.length;
    }
  }

  /// Resolve a derived table or view reference
  bool resolve_derived(THD *thd, bool apply_semijoin);

  /// Optimize the query expression representing a derived table/view
  bool optimize_derived(THD *thd);

  /// Create result table for a materialized derived table/view
  bool create_materialized_table(THD *thd);

  /// Materialize derived table
  bool materialize_derived(THD *thd);

  /// Clean up the query expression for a materialized derived table
  bool cleanup_derived(THD *thd);

  /// Prepare security context for a view
  bool prepare_security(THD *thd);

  Security_context *find_view_security_context(THD *thd);
  bool prepare_view_security_context(THD *thd);

  /// Cleanup for re-execution in a prepared statement or a stored procedure.
  void reinit_before_use(THD *thd);

  /**
    Compiles the tagged hints list and fills up TABLE::keys_in_use_for_query,
    TABLE::keys_in_use_for_group_by, TABLE::keys_in_use_for_order_by,
    TABLE::force_index and TABLE::covering_keys.
  */
  bool process_index_hints(const THD *thd, TABLE *table);

  /**
    Compare the version of metadata from the previous execution
    (if any) with values obtained from the current table
    definition cache element.

    @sa check_and_update_table_version()
  */
  bool is_table_ref_id_equal(TABLE_SHARE *s) const {
    return (m_table_ref_type == s->get_table_ref_type() &&
            m_table_ref_version == s->get_table_ref_version());
  }

  /**
    Record the value of metadata version of the corresponding
    table definition cache element in this parse tree node.

    @sa check_and_update_table_version()
  */
  void set_table_ref_id(TABLE_SHARE *s) {
    set_table_ref_id(s->get_table_ref_type(), s->get_table_ref_version());
  }

  void set_table_ref_id(enum_table_ref_type table_ref_type_arg,
                        ulonglong table_ref_version_arg) {
    m_table_ref_type = table_ref_type_arg;
    m_table_ref_version = table_ref_version_arg;
  }

  /**
     If a derived table, returns query block id of first underlying query block.
     Zero if not derived.
  */
  uint query_block_id() const;

  /**
     This is for showing in EXPLAIN.
     If a derived table, returns query block id of first underlying query block
     of first materialized TABLE_LIST instance. Zero if not derived.
  */
  uint query_block_id_for_explain() const;

  /**
     @brief Returns the name of the database that the referenced table belongs
     to.
  */
  const char *get_db_name() const { return view != NULL ? view_db.str : db; }

  /**
     @brief Returns the name of the table that this TABLE_LIST represents.

     @details The unqualified table name or view name for a table or view,
     respectively.
   */
  const char *get_table_name() const {
    return view != NULL ? view_name.str : table_name;
  }
  int fetch_number_of_rows();
<<<<<<< HEAD
  bool update_derived_keys(Field *, Item **, uint);
=======
  bool update_derived_keys(THD *, Field *, Item **, uint, bool *);
>>>>>>> 4869291f
  bool generate_keys();

  /// Setup a derived table to use materialization
  bool setup_materialized_derived(THD *thd);
  bool setup_materialized_derived_tmp_table(THD *thd);

  /// Setup a table function to use materialization
  bool setup_table_function(THD *thd);

  bool create_field_translation(THD *thd);

  /**
    @brief Returns the outer join nest that this TABLE_LIST belongs to, if any.

    @details There are two kinds of join nests, outer-join nests and semi-join
    nests.  This function returns non-NULL in the following cases:
      @li 1. If this table/nest is embedded in a nest and this nest IS NOT a
             semi-join nest.  (In other words, it is an outer-join nest.)
      @li 2. If this table/nest is embedded in a nest and this nest IS a
             semi-join nest, but this semi-join nest is embedded in another
             nest. (This other nest will be an outer-join nest, since all inner
             joined nested semi-join nests have been merged in
             @c simplify_joins() ).
    Note: This function assumes that @c simplify_joins() has been performed.
    Before that, join nests will be present for all types of join.

    @return outer join nest, or NULL if none.
  */

  TABLE_LIST *outer_join_nest() const {
    if (!embedding) return NULL;
<<<<<<< HEAD
    if (embedding->sj_cond()) return embedding->embedding;
=======
    if (embedding->is_sj_nest()) return embedding->embedding;
>>>>>>> 4869291f
    return embedding;
  }
  /**
    Return true if this table is an inner table of some outer join.

    Examine all the embedding join nests of the table.
    @note This function works also before redundant join nests have been
          eliminated.

    @return true if table is an inner table of some outer join, false otherwise.
  */

  bool is_inner_table_of_outer_join() const {
    if (outer_join) return true;
    for (TABLE_LIST *emb = embedding; emb; emb = emb->embedding) {
      if (emb->outer_join) return true;
    }
    return false;
  }

  /**
    Return the base table entry of an updatable table.
    In DELETE and UPDATE, a view used as a target table must be mergeable,
    updatable and defined over a single table.
  */
<<<<<<< HEAD
  TABLE_LIST *updatable_base_table() {
    TABLE_LIST *tbl = this;
=======
  const TABLE_LIST *updatable_base_table() const {
    const TABLE_LIST *tbl = this;
>>>>>>> 4869291f
    DBUG_ASSERT(tbl->is_updatable() && !tbl->is_multiple_tables());
    while (tbl->is_view_or_derived()) {
      tbl = tbl->merge_underlying_list;
      DBUG_ASSERT(tbl->is_updatable() && !tbl->is_multiple_tables());
    }
    return tbl;
  }

<<<<<<< HEAD
=======
  TABLE_LIST *updatable_base_table() {
    return const_cast<TABLE_LIST *>(
        static_cast<const TABLE_LIST *>(this)->updatable_base_table());
  }

>>>>>>> 4869291f
  /**
    Mark that there is a NATURAL JOIN or JOIN ... USING between two tables.

      This function marks that table b should be joined with a either via
      a NATURAL JOIN or via JOIN ... USING. Both join types are special
      cases of each other, so we treat them together. The function
      setup_conds() creates a list of equal condition between all fields
      of the same name for NATURAL JOIN or the fields in
      TABLE_LIST::join_using_fields for JOIN ... USING.
      The list of equality conditions is stored
      either in b->join_cond(), or in JOIN::conds, depending on whether there
      was an outer join.

    EXAMPLE
    @verbatim
      SELECT * FROM t1 NATURAL LEFT JOIN t2
       <=>
      SELECT * FROM t1 LEFT JOIN t2 ON (t1.i=t2.i and t1.j=t2.j ... )

      SELECT * FROM t1 NATURAL JOIN t2 WHERE <some_cond>
       <=>
      SELECT * FROM t1, t2 WHERE (t1.i=t2.i and t1.j=t2.j and <some_cond>)

      SELECT * FROM t1 JOIN t2 USING(j) WHERE <some_cond>
       <=>
      SELECT * FROM t1, t2 WHERE (t1.j=t2.j and <some_cond>)
     @endverbatim

    @param b            Right join argument.
  */
  void add_join_natural(TABLE_LIST *b) { b->natural_join = this; }

  /**
    Set granted privileges for a table.

    Can be used when generating temporary tables that are also used in
    resolver process, such as when generating a UNION table

    @param privilege   Privileges granted for this table.
  */
  void set_privileges(ulong privilege) { grant.privilege |= privilege; }
  /*
    List of tables local to a subquery or the top-level SELECT (used by
    SQL_I_List). Considers views as leaves (unlike 'next_leaf' below).
    Created at parse time in SELECT_LEX::add_table_to_list() ->
    table_list.link_in_list().
  */
  TABLE_LIST *next_local{nullptr};
  /* link in a global list of all queries tables */
  TABLE_LIST *next_global{nullptr}, **prev_global{nullptr};
  const char *db{nullptr}, *table_name{nullptr}, *alias{nullptr};
  /*
    Target tablespace name: When creating or altering tables, this
    member points to the tablespace_name in the HA_CREATE_INFO struct.
  */
  LEX_CSTRING target_tablespace_name{nullptr, 0};
  char *schema_table_name{nullptr};
  char *option{nullptr}; /* Used by cache index  */

  /** Table level optimizer hints for this table.  */
  Opt_hints_table *opt_hints_table{nullptr};
  /* Hints for query block of this table. */
  Opt_hints_qb *opt_hints_qb{nullptr};

  void set_lock(const Lock_descriptor &descriptor) {
    m_lock_descriptor = descriptor;
  }
<<<<<<< HEAD

  const Lock_descriptor &lock_descriptor() const { return m_lock_descriptor; }

=======

  const Lock_descriptor &lock_descriptor() const { return m_lock_descriptor; }

>>>>>>> 4869291f
 private:
  /**
    The members below must be kept aligned so that (1 << m_tableno) == m_map.
    A table that takes part in a join operation must be assigned a unique
    table number.
  */
  uint m_tableno{0};   ///< Table number within query block
  table_map m_map{0};  ///< Table map, derived from m_tableno
  /**
     If this table or join nest is the Y in "X [LEFT] JOIN Y ON C", this
     member points to C. May also be generated from JOIN ... USING clause.
     It may be modified only by permanent transformations (permanent = done
     once for all executions of a prepared statement).
  */
  Item *m_join_cond{nullptr};
<<<<<<< HEAD
  Item *m_sj_cond{nullptr};  ///< Synthesized semijoin condition
=======
  bool m_is_sj_or_aj_nest{false};

>>>>>>> 4869291f
 public:
  /*
    (Valid only for semi-join nests) Bitmap of tables that are within the
    semi-join (this is different from bitmap of all nest's children because
    tables that were pulled out of the semi-join nest remain listed as
    nest's children).
  */
  table_map sj_inner_tables{0};

  /*
    During parsing - left operand of NATURAL/USING join where 'this' is
    the right operand. After parsing (this->natural_join == this) iff
    'this' represents a NATURAL or USING join operation. Thus after
    parsing 'this' is a NATURAL/USING join iff (natural_join != NULL).
  */
  TABLE_LIST *natural_join{nullptr};
  /*
    True if 'this' represents a nested join that is a NATURAL JOIN.
    For one of the operands of 'this', the member 'natural_join' points
    to the other operand of 'this'.
  */
  bool is_natural_join{false};
  /* Field names in a USING clause for JOIN ... USING. */
  List<String> *join_using_fields{nullptr};
  /*
    Explicitly store the result columns of either a NATURAL/USING join or
    an operand of such a join.
  */
  List<Natural_join_column> *join_columns{nullptr};
  /* true if join_columns contains all columns of this table reference. */
  bool is_join_columns_complete{false};

  /*
    List of nodes in a nested join tree, that should be considered as
    leaves with respect to name resolution. The leaves are: views,
    top-most nodes representing NATURAL/USING joins, subqueries, and
    base tables. All of these TABLE_LIST instances contain a
    materialized list of columns. The list is local to a subquery.
  */
  TABLE_LIST *next_name_resolution_table{nullptr};
  /* Index names in a "... JOIN ... USE/IGNORE INDEX ..." clause. */
  List<Index_hint> *index_hints{nullptr};
  TABLE *table{nullptr}; /* opened table */
  Table_id table_id{};   /* table id (from binlog) for opened table */
  /*
    Query_result for derived table to pass it from table creation to table
    filling procedure
  */
  Query_result_union *derived_result{nullptr};
  /*
    Reference from aux_tables to local list entry of main select of
    multi-delete statement:
    delete t1 from t2,t1 where t1.a<'B' and t2.b=t1.b;
    here it will be reference of first occurrence of t1 to second (as you
    can see this lists can't be merged)
  */
  TABLE_LIST *correspondent_table{nullptr};

  /*
    Holds the function used as the table function
  */
  Table_function *table_function{nullptr};

 private:
  /**
     This field is set to non-null for derived tables and views. It points
     to the SELECT_LEX_UNIT representing the derived table/view.
     E.g. for a query
     @verbatim SELECT * FROM (SELECT a FROM t1) b @endverbatim
  */
  SELECT_LEX_UNIT *derived{nullptr}; /* SELECT_LEX_UNIT of derived table */
<<<<<<< HEAD

  /// If non-NULL, the CTE which this table is derived from.
  Common_table_expr *m_common_table_expr{nullptr};
  /**
    If the user has specified column names with the syntaxes "table name
    parenthesis column names":
    WITH qn(column names) AS (select...)
    or
    FROM (select...) dt(column names)
    or
    CREATE VIEW v(column_names) AS ...
    then this points to the list of column names. NULL otherwise.
  */
  const Create_col_name_list *m_derived_column_names{nullptr};

=======

  /// If non-NULL, the CTE which this table is derived from.
  Common_table_expr *m_common_table_expr{nullptr};
  /**
    If the user has specified column names with the syntaxes "table name
    parenthesis column names":
    WITH qn(column names) AS (select...)
    or
    FROM (select...) dt(column names)
    or
    CREATE VIEW v(column_names) AS ...
    then this points to the list of column names. NULL otherwise.
  */
  const Create_col_name_list *m_derived_column_names{nullptr};

>>>>>>> 4869291f
 public:
  ST_SCHEMA_TABLE *schema_table{nullptr}; /* Information_schema table */
  SELECT_LEX *schema_select_lex{nullptr};
  /*
    True when the view field translation table is used to convert
    schema table fields for backwards compatibility with SHOW command.
  */
  bool schema_table_reformed{false};
  Temp_table_param *schema_table_param{nullptr};
  /* link to select_lex where this table was used */
  SELECT_LEX *select_lex{nullptr};

 private:
  LEX *view{nullptr}; /* link on VIEW lex for merging */

 public:
  /// Array of selected expressions from a derived table or view.
  Field_translator *field_translation{nullptr};

  /// pointer to element after last one in translation table above
  Field_translator *field_translation_end{nullptr};
  /*
    List (based on next_local) of underlying tables of this view. I.e. it
    does not include the tables of subqueries used in the view. Is set only
    for merged views.
  */
  TABLE_LIST *merge_underlying_list{nullptr};
  /*
    - 0 for base tables
    - in case of the view it is the list of all (not only underlying
    tables but also used in subquery ones) tables of the view.
  */
  List<TABLE_LIST> *view_tables{nullptr};
  /* most upper view this table belongs to */
  TABLE_LIST *belong_to_view{nullptr};
  /*
    The view directly referencing this table
    (non-zero only for merged underlying tables of a view).
  */
  TABLE_LIST *referencing_view{nullptr};
  /* Ptr to parent MERGE table list item. See top comment in ha_myisammrg.cc */
  TABLE_LIST *parent_l{nullptr};
  /*
    Security  context (non-zero only for tables which belong
    to view with SQL SECURITY DEFINER)
  */
  Security_context *security_ctx{nullptr};
  /*
    This view security context (non-zero only for views with
    SQL SECURITY DEFINER)
  */
  Security_context *view_sctx{nullptr};
  /*
    List of all base tables local to a subquery including all view
    tables. Unlike 'next_local', this in this list views are *not*
    leaves. Created in setup_tables() -> make_leaf_tables().
  */
  TABLE_LIST *next_leaf{nullptr};
  Item *derived_where_cond{nullptr};   ///< WHERE condition from derived table
  Item *check_option{nullptr};         ///< WITH CHECK OPTION condition
  Item *replace_filter{nullptr};       ///< Filter for REPLACE command
  LEX_STRING select_stmt{nullptr, 0};  ///< text of (CREATE/SELECT) statement
  LEX_STRING source{nullptr, 0};       ///< source of CREATE VIEW
  LEX_CSTRING view_db{nullptr, 0};     ///< saved view database
  LEX_CSTRING view_name{nullptr, 0};   ///< saved view name
  LEX_STRING timestamp{nullptr, 0};    ///< GMT time stamp of last operation
  LEX_USER definer;                    ///< definer of view
  /**
    @note: This field is currently not reliable when read from dictionary:
    If an underlying view is changed, updatable_view is not changed,
    due to lack of dependency checking in dictionary implementation.
    Prefer to use is_updatable() during preparation and optimization.
  */
  ulonglong updatable_view{0};  ///< VIEW can be updated
  /**
      @brief The declared algorithm, if this is a view.
      @details One of
      - VIEW_ALGORITHM_UNDEFINED
      - VIEW_ALGORITHM_TEMPTABLE
      - VIEW_ALGORITHM_MERGE
      @todo Replace with an enum
  */
  ulonglong algorithm{0};
  ulonglong view_suid{0};   ///< view is suid (true by default)
  ulonglong with_check{0};  ///< WITH CHECK OPTION

 private:
  /// The view algorithm that is actually used, if this is a view.
  enum_view_algorithm effective_algorithm{VIEW_ALGORITHM_UNDEFINED};
  Lock_descriptor m_lock_descriptor;

 public:
  GRANT_INFO grant;

 public:
  uint outer_join{0}; /* Which join type */
  uint shared{0};     /* Used in multi-upd */
  size_t db_length{0};
  size_t table_name_length{0};

 private:
  bool m_updatable{false};  /* VIEW/TABLE can be updated */
  bool m_insertable{false}; /* VIEW/TABLE can be inserted into */
 public:
  bool straight{false}; /* optimize with prev table */
  /**
    True for tables and views being changed in a data change statement.
    Also used by replication to filter out statements that can be ignored,
    especially important for multi-table UPDATE and DELETE.
  */
  bool updating{false};
<<<<<<< HEAD
  bool force_index{false};              /* prefer index over table scan */
  bool ignore_leaves{false};            /* preload only non-leaf nodes */
  table_map dep_tables{0};              /* tables the table depends on      */
  table_map on_expr_dep_tables{0};      /* tables on expression depends on  */
  NESTED_JOIN *nested_join{nullptr};    /* if the element is a nested join  */
  TABLE_LIST *embedding{nullptr};       /* nested join containing the table */
  List<TABLE_LIST> *join_list{nullptr}; /* join list the table belongs to   */
  bool cacheable_table{false};          /* stop PS caching */
=======
  /// True if using an index is preferred over a table scan.
  bool force_index{false};
  /// preload only non-leaf nodes (IS THIS USED???)
  bool ignore_leaves{false};
  /**
    The set of tables in the query block that this table depends on.
    Can be set due to outer join, join order hints or NOT EXISTS relationship.
  */
  table_map dep_tables{0};
  /// The outer tables that an outer join's join condition depends on
  table_map join_cond_dep_tables{0};
  /**
    Is non-NULL if this table reference is a nested join, ie it represents
    the inner tables of an outer join, the tables contained in the
    parentheses of an inner join (eliminated during resolving), the tables
    referenced in a derived table or view, in a semi-join nest, the tables
    from the subquery.
  */
  NESTED_JOIN *nested_join{nullptr};
  /// The nested join containing this table reference.
  TABLE_LIST *embedding{nullptr};
  /// The join list immediately containing this table reference
  List<TABLE_LIST> *join_list{nullptr};
  /// stop PS caching
  bool cacheable_table{false};
>>>>>>> 4869291f
  /**
     Specifies which kind of table should be open for this element
     of table list.
  */
  enum_open_type open_type{OT_TEMPORARY_OR_BASE};
  /* true if this merged view contain auto_increment field */
  bool contain_auto_increment{false};
  /// true <=> VIEW CHECK OPTION condition is processed (also for prep. stmts)
  bool check_option_processed{false};
  /// true <=> Filter condition is processed
  bool replace_filter_processed{false};

  dd::enum_table_type required_type{};
  char timestamp_buffer[20]{0}; /* buffer for timestamp (19+1) */
  /*
    This TABLE_LIST object is just placeholder for prelocking, it will be
    used for implicit LOCK TABLES only and won't be used in real statement.
  */
  bool prelocking_placeholder{false};
  /**
     Indicates that if TABLE_LIST object corresponds to the table/view
     which requires special handling.
  */
  enum {
    /* Normal open. */
    OPEN_NORMAL = 0,
    /* Associate a table share only if the the table exists. */
    OPEN_IF_EXISTS,
    /*
      Associate a table share only if the the table exists.
      Also upgrade metadata lock to exclusive if table doesn't exist.
    */
    OPEN_FOR_CREATE,
    /* Don't associate a table share. */
    OPEN_STUB
  } open_strategy{OPEN_NORMAL};
  bool internal_tmp_table{false};
  /** true if an alias for this table was specified in the SQL. */
  bool is_alias{false};
  /** true if the table is referred to in the statement using a fully
      qualified name (@<db_name@>.@<table_name@>).
  */
  bool is_fqtn{false};

  /* View creation context. */

  View_creation_ctx *view_creation_ctx{nullptr};

  /*
    Attributes to save/load view creation context in/from frm-file.

    They are required only to be able to use existing parser to load
    view-definition file. As soon as the parser parsed the file, view
    creation context is initialized and the attributes become redundant.

    These attributes MUST NOT be used for any purposes but the parsing.
  */

  LEX_CSTRING view_client_cs_name{nullptr, 0};
  LEX_CSTRING view_connection_cl_name{nullptr, 0};

  /*
    View definition (SELECT-statement) in the UTF-form.
  */

  LEX_STRING view_body_utf8{nullptr, 0};

  // True, If this is a system view
  bool is_system_view{false};

  /*
    Set to 'true' if this is a DD table being opened in the context of a
    dictionary operation. Note that when 'false', this may still be a DD
    table when opened in a non-DD context, e.g. as part of an I_S view
    query.
  */
  bool is_dd_ctx_table{false};

  /* End of view definition context. */

  /* List of possible keys. Valid only for materialized derived tables/views. */
  List<Derived_key> derived_key_list;

  /**
    Indicates what triggers we need to pre-load for this TABLE_LIST
    when opening an associated TABLE. This is filled after
    the parsed tree is created.
  */
  uint8 trg_event_map{0};
  uint i_s_requested_object{0};
  bool has_db_lookup_value{false};
  bool has_table_lookup_value{false};
  uint table_open_method{0};
  enum_schema_table_state schema_table_state{NOT_PROCESSED};

  MDL_request mdl_request;

  /// if true, EXPLAIN can't explain view due to insufficient rights.
  bool view_no_explain{false};

  /* List to carry partition names from PARTITION (...) clause in statement */
  List<String> *partition_names{nullptr};

  /// Set table number
  void set_tableno(uint tableno) {
    DBUG_ASSERT(tableno < MAX_TABLES);
    m_tableno = tableno;
    m_map = (table_map)1 << tableno;
  }
  /// Return table number
  uint tableno() const { return m_tableno; }

  /// Return table map derived from table number
  table_map map() const {
    DBUG_ASSERT(((table_map)1 << m_tableno) == m_map);
    return m_map;
  }

  /// If non-NULL, the CTE which this table is derived from.
  Common_table_expr *common_table_expr() const { return m_common_table_expr; }
  void set_common_table_expr(Common_table_expr *c) { m_common_table_expr = c; }
  /// @see m_derived_column_names
  const Create_col_name_list *derived_column_names() const {
    return m_derived_column_names;
  }
  void set_derived_column_names(const Create_col_name_list *d) {
    m_derived_column_names = d;
  }
  void propagate_table_maps(table_map map_arg);

 private:
  /*
    A group of members set and used only during JOIN::optimize().
  */
  /**
     Optimized copy of m_join_cond (valid for one single
     execution). Initialized by SELECT_LEX::get_optimizable_conditions().
     @todo it would be goo dto reset it in reinit_before_use(), if
     reinit_stmt_before_use() had a loop including join nests.
  */
  Item *m_join_cond_optim{nullptr};

 public:
  COND_EQUAL *cond_equal{nullptr};  ///< Used with outer join
  /// true <=> this table is a const one and was optimized away.
  bool optimized_away{false};
  /**
    true <=> all possible keys for a derived table were collected and
    could be re-used while statement re-execution.
  */
  bool derived_keys_ready{false};

 private:
  /// If a recursive reference inside the definition of a CTE.
  bool m_is_recursive_reference{false};
  // End of group for optimization

 private:
  /** See comments for set_metadata_id() */
  enum_table_ref_type m_table_ref_type{TABLE_REF_NULL};
  /** See comments for TABLE_SHARE::get_table_ref_version() */
  ulonglong m_table_ref_version{0};
};

/*
  Iterator over the fields of a generic table reference.
*/

class Field_iterator {
 public:
  Field_iterator() {} /* Remove gcc warning */
  virtual ~Field_iterator() {}
  virtual void set(TABLE_LIST *) = 0;
  virtual void next() = 0;
  virtual bool end_of_fields() = 0; /* Return 1 at end of list */
  virtual const char *name() = 0;
  virtual Item *create_item(THD *) = 0;
  virtual Field *field() = 0;
};

/*
  Iterator over the fields of a base table, view with temporary
  table, or subquery.
*/

class Field_iterator_table : public Field_iterator {
  Field **ptr;

 public:
  Field_iterator_table() : ptr(0) {}
  void set(TABLE_LIST *table) { ptr = table->table->field; }
  void set_table(TABLE *table) { ptr = table->field; }
  void next() { ptr++; }
  bool end_of_fields() { return *ptr == 0; }
  const char *name();
  Item *create_item(THD *thd);
  Field *field() { return *ptr; }
};

/**
  Iterator over the fields of a merged derived table or view.
*/

class Field_iterator_view : public Field_iterator {
  Field_translator *ptr, *array_end;
  TABLE_LIST *view;

 public:
  Field_iterator_view() : ptr(0), array_end(0) {}
  void set(TABLE_LIST *table);
  void next() { ptr++; }
  bool end_of_fields() { return ptr == array_end; }
  const char *name();
  Item *create_item(THD *thd);
  Item **item_ptr() { return &ptr->item; }
  Field *field() { return 0; }
  inline Item *item() { return ptr->item; }
  Field_translator *field_translator() { return ptr; }
};

/*
  Field_iterator interface to the list of materialized fields of a
  NATURAL/USING join.
*/

class Field_iterator_natural_join : public Field_iterator {
  List_iterator_fast<Natural_join_column> column_ref_it;
  Natural_join_column *cur_column_ref;

 public:
  Field_iterator_natural_join() : cur_column_ref(NULL) {}
  ~Field_iterator_natural_join() {}
  void set(TABLE_LIST *table);
  void next();
  bool end_of_fields() { return !cur_column_ref; }
  const char *name() { return cur_column_ref->name(); }
  Item *create_item(THD *thd) { return cur_column_ref->create_item(thd); }
  Field *field() { return cur_column_ref->field(); }
  Natural_join_column *column_ref() { return cur_column_ref; }
};

/**
  Generic iterator over the fields of an arbitrary table reference.

    This class unifies the various ways of iterating over the columns
    of a table reference depending on the type of SQL entity it
    represents. If such an entity represents a nested table reference,
    this iterator encapsulates the iteration over the columns of the
    members of the table reference.

    The implementation assumes that all underlying NATURAL/USING table
    references already contain their result columns and are linked into
    the list TABLE_LIST::next_name_resolution_table.
*/

class Field_iterator_table_ref : public Field_iterator {
  TABLE_LIST *table_ref, *first_leaf, *last_leaf;
  Field_iterator_table table_field_it;
  Field_iterator_view view_field_it;
  Field_iterator_natural_join natural_join_it;
  Field_iterator *field_it;
  void set_field_iterator();

 public:
  Field_iterator_table_ref() : field_it(NULL) {}
  void set(TABLE_LIST *table);
  void next();
  bool end_of_fields() {
    return (table_ref == last_leaf && field_it->end_of_fields());
  }
  const char *name() { return field_it->name(); }
  const char *get_table_name();
  const char *get_db_name();
  GRANT_INFO *grant();
  Item *create_item(THD *thd) { return field_it->create_item(thd); }
  Field *field() { return field_it->field(); }
  Natural_join_column *get_or_create_column_ref(THD *thd,
                                                TABLE_LIST *parent_table_ref);
  Natural_join_column *get_natural_column_ref();
};

/**
  An iterator over an intrusive list in TABLE_LIST objects. Can be used for
  iterating an intrusive list in e.g. range-based for loops.

  @tparam Next_pointer The intrusive list's "next" member.
*/
template <TABLE_LIST *TABLE_LIST::*Next_pointer>
class Table_list_iterator {
 public:
  /**
    Constructs an iterator.
<<<<<<< HEAD

    @param start The TABLE_LIST where that the iterator will start iterating
    from.
  */
  Table_list_iterator(TABLE_LIST *start) : m_current(start) {}

  TABLE_LIST *operator++() { return m_current = m_current->*Next_pointer; }

  TABLE_LIST *operator*() { return m_current; }

  bool operator!=(const Table_list_iterator &other) const {
    return m_current != other.m_current;
  }

=======

    @param start The TABLE_LIST where that the iterator will start iterating
    from.
  */
  Table_list_iterator(TABLE_LIST *start) : m_current(start) {}

  TABLE_LIST *operator++() { return m_current = m_current->*Next_pointer; }

  TABLE_LIST *operator*() { return m_current; }

  bool operator!=(const Table_list_iterator &other) const {
    return m_current != other.m_current;
  }

>>>>>>> 4869291f
 private:
  TABLE_LIST *m_current;
};

typedef Table_list_iterator<&TABLE_LIST::next_local> Local_tables_iterator;
typedef Table_list_iterator<&TABLE_LIST::next_global> Global_tables_iterator;

/**
  Provides a list interface on TABLE_LIST objects. The interface is similar to
  std::vector, but has only the bare minimum to allow for iteration.

  @tparam Iterator_type Must have an implicit constructor from a TABLE_LIST
  pointer, and support pre-increment, non-equality and dereference operators.
*/
template <typename Iterator_type>
class Table_list_adapter {
 public:
  /**
    Constructs the list adapter.

    @param first The TABLE_LIST that is considered first in the list.
  */
  Table_list_adapter(TABLE_LIST *first) : m_first(first) {}

  /// An iterator pointing to the first TABLE_LIST.
  Iterator_type begin() { return m_first; }

  /// A past-the-end iterator.
  Iterator_type end() { return nullptr; }

 private:
  TABLE_LIST *m_first;
};

/// A list interface over the TABLE_LIST::next_local pointer.
typedef Table_list_adapter<Local_tables_iterator> Local_tables_list;

/// A list interface over the TABLE_LIST::next_global pointer.
typedef Table_list_adapter<Global_tables_iterator> Global_tables_list;

struct OPEN_TABLE_LIST {
  OPEN_TABLE_LIST *next;
  char *db, *table;
  uint32 in_use, locked;
};

static inline my_bitmap_map *tmp_use_all_columns(TABLE *table,
                                                 MY_BITMAP *bitmap) {
  my_bitmap_map *old = bitmap->bitmap;
  bitmap->bitmap = table->s->all_set.bitmap;  // does not repoint last_word_ptr
  return old;
}

static inline void tmp_restore_column_map(MY_BITMAP *bitmap,
                                          my_bitmap_map *old) {
  bitmap->bitmap = old;
}

/* The following is only needed for debugging */

static inline my_bitmap_map *dbug_tmp_use_all_columns(
    TABLE *table MY_ATTRIBUTE((unused)),
    MY_BITMAP *bitmap MY_ATTRIBUTE((unused))) {
#ifndef DBUG_OFF
  return tmp_use_all_columns(table, bitmap);
#else
  return 0;
#endif
}

static inline void dbug_tmp_restore_column_map(
    MY_BITMAP *bitmap MY_ATTRIBUTE((unused)),
    my_bitmap_map *old MY_ATTRIBUTE((unused))) {
#ifndef DBUG_OFF
  tmp_restore_column_map(bitmap, old);
#endif
}

/*
  Variant of the above : handle both read and write sets.
  Provide for the possiblity of the read set being the same as the write set
*/
static inline void dbug_tmp_use_all_columns(
    TABLE *table MY_ATTRIBUTE((unused)),
    my_bitmap_map **save MY_ATTRIBUTE((unused)),
    MY_BITMAP *read_set MY_ATTRIBUTE((unused)),
    MY_BITMAP *write_set MY_ATTRIBUTE((unused))) {
#ifndef DBUG_OFF
  save[0] = read_set->bitmap;
  save[1] = write_set->bitmap;
  (void)tmp_use_all_columns(table, read_set);
  (void)tmp_use_all_columns(table, write_set);
#endif
}

static inline void dbug_tmp_restore_column_maps(
    MY_BITMAP *read_set MY_ATTRIBUTE((unused)),
    MY_BITMAP *write_set MY_ATTRIBUTE((unused)),
    my_bitmap_map **old MY_ATTRIBUTE((unused))) {
#ifndef DBUG_OFF
  tmp_restore_column_map(read_set, old[0]);
  tmp_restore_column_map(write_set, old[1]);
#endif
}

void init_mdl_requests(TABLE_LIST *table_list);

/**
   Unpacks the definition of a generated column, default expression or check
   constraint expression passed as argument. Parses the text obtained from
   TABLE_SHARE and produces an Item.

  @param thd                  Thread handler
  @param table                Table with the checked field
  @param val_generator        The expression to unpack.
  @param source               Source of value generator(a generated column,
                              a regular column with generated default value or
                              a check constraint).
  @param source_name          Name of the source (generated column, a reguler
                              column with generated default value or a check
                              constraint).
  @param field                Pointer to Field object
  @param is_create_table      Indicates that table is opened as part
                              of CREATE or ALTER and does not yet exist in SE
  @param error_reported       updated flag for the caller that no other error
                              messages are to be generated.

  @retval true Failure.
  @retval false Success.
*/

bool unpack_value_generator(THD *thd, TABLE *table,
                            Value_generator **val_generator,
                            Value_generator_source source,
                            const char *source_name, Field *field,
                            bool is_create_table, bool *error_reported);

/**
   Unpack the partition expression. Parse the partition expression
   to produce an Item.

  @param[in] thd                Thread handler
  @param[in] outparam           Table object
  @param[in] share              TABLE_SHARE object
  @param[in] engine_type        Engine type of the partitions.
  @param[in] is_create_table    Indicates that table is opened as part of
                                CREATE or ALTER and does not yet exist in SE

  @retval true Failure.
  @retval false Success.
*/

bool unpack_partition_info(THD *thd, TABLE *outparam, TABLE_SHARE *share,
                           handlerton *engine_type, bool is_create_table);

int open_table_from_share(THD *thd, TABLE_SHARE *share, const char *alias,
                          uint db_stat, uint prgflag, uint ha_open_flags,
                          TABLE *outparam, bool is_create_table,
                          const dd::Table *table_def_param);
TABLE_SHARE *alloc_table_share(const char *db, const char *table_name,
                               const char *key, size_t key_length,
                               bool open_secondary);
void init_tmp_table_share(THD *thd, TABLE_SHARE *share, const char *key,
                          size_t key_length, const char *table_name,
                          const char *path, MEM_ROOT *mem_root);
void free_table_share(TABLE_SHARE *share);
void update_create_info_from_table(HA_CREATE_INFO *info, TABLE *form);
Ident_name_check check_db_name(const char *name, size_t length);
Ident_name_check check_and_convert_db_name(LEX_STRING *db,
                                           bool preserve_lettercase);
bool check_column_name(const char *name);
Ident_name_check check_table_name(const char *name, size_t length);
int rename_file_ext(const char *from, const char *to, const char *ext);
char *get_field(MEM_ROOT *mem, Field *field);
bool get_field(MEM_ROOT *mem, Field *field, class String *res);

int closefrm(TABLE *table, bool free_share);
void free_blobs(TABLE *table);
void free_blob_buffers_and_reset(TABLE *table, uint32 size);
int set_zone(int nr, int min_zone, int max_zone);
void append_unescaped(String *res, const char *pos, size_t length);
char *fn_rext(char *name);
<<<<<<< HEAD
TABLE_CATEGORY get_table_category(const LEX_STRING &db, const LEX_STRING &name);
=======
TABLE_CATEGORY get_table_category(const LEX_CSTRING &db,
                                  const LEX_CSTRING &name);
>>>>>>> 4869291f

/* performance schema */
extern LEX_STRING PERFORMANCE_SCHEMA_DB_NAME;

extern LEX_STRING GENERAL_LOG_NAME;
extern LEX_STRING SLOW_LOG_NAME;

/* information schema */
<<<<<<< HEAD
extern LEX_STRING INFORMATION_SCHEMA_NAME;
=======
extern LEX_CSTRING INFORMATION_SCHEMA_NAME;
>>>>>>> 4869291f

/* mysql schema name and DD ID */
extern LEX_STRING MYSQL_SCHEMA_NAME;
static const uint MYSQL_SCHEMA_DD_ID = 1;

/* mysql tablespace name and DD ID */
extern LEX_STRING MYSQL_TABLESPACE_NAME;
static const uint MYSQL_TABLESPACE_DD_ID = 1;

/* replication's tables */
extern LEX_STRING RLI_INFO_NAME;
extern LEX_STRING MI_INFO_NAME;
extern LEX_STRING WORKER_INFO_NAME;

inline bool is_infoschema_db(const char *name, size_t len) {
  return (
      INFORMATION_SCHEMA_NAME.length == len &&
      !my_strcasecmp(system_charset_info, INFORMATION_SCHEMA_NAME.str, name));
}

inline bool is_infoschema_db(const char *name) {
  return !my_strcasecmp(system_charset_info, INFORMATION_SCHEMA_NAME.str, name);
}

inline bool is_perfschema_db(const char *name, size_t len) {
  return (PERFORMANCE_SCHEMA_DB_NAME.length == len &&
          !my_strcasecmp(system_charset_info, PERFORMANCE_SCHEMA_DB_NAME.str,
                         name));
}

inline bool is_perfschema_db(const char *name) {
  return !my_strcasecmp(system_charset_info, PERFORMANCE_SCHEMA_DB_NAME.str,
                        name);
}

/**
  return true if the table was created explicitly.
*/
inline bool is_user_table(TABLE *table) {
  const char *name = table->s->table_name.str;
  return strncmp(name, tmp_file_prefix, tmp_file_prefix_length);
}

bool is_simple_order(ORDER *order);

uint add_pk_parts_to_sk(KEY *sk, uint sk_n, KEY *pk, uint pk_n,
                        TABLE_SHARE *share, handler *handler_file,
                        uint *usable_parts);
void setup_key_part_field(TABLE_SHARE *share, handler *handler_file,
                          uint primary_key_n, KEY *keyinfo, uint key_n,
                          uint key_part_n, uint *usable_parts,
                          bool part_of_key_not_extended);

const uchar *get_field_name(const uchar *arg, size_t *length);

void repoint_field_to_record(TABLE *table, uchar *old_rec, uchar *new_rec);
bool update_generated_write_fields(const MY_BITMAP *bitmap, TABLE *table);
bool update_generated_read_fields(uchar *buf, TABLE *table,
                                  uint active_index = MAX_KEY);

/**
  Check if a TABLE_LIST instance represents a pre-opened temporary table.
*/

inline bool is_temporary_table(TABLE_LIST *tl) {
  if (tl->is_view() || tl->schema_table) return false;

  if (!tl->table) return false;
<<<<<<< HEAD

  /*
    NOTE: 'table->s' might be NULL for specially constructed TABLE
    instances. See SHOW TRIGGERS for example.
  */

  if (!tl->table->s) return false;

  return tl->table->s->tmp_table != NO_TMP_TABLE;
}

/**
  After parsing, a Common Table Expression is accessed through a
  TABLE_LIST. This class contains all information about the CTE which the
  TABLE_LIST needs.

=======

  /*
    NOTE: 'table->s' might be NULL for specially constructed TABLE
    instances. See SHOW TRIGGERS for example.
  */

  if (!tl->table->s) return false;

  return tl->table->s->tmp_table != NO_TMP_TABLE;
}

/**
  After parsing, a Common Table Expression is accessed through a
  TABLE_LIST. This class contains all information about the CTE which the
  TABLE_LIST needs.

>>>>>>> 4869291f
  @note that before and during parsing, the CTE is described by a
  PT_common_table_expr.
*/
class Common_table_expr {
 public:
  Common_table_expr(MEM_ROOT *mem_root)
      : references(mem_root), recursive(false), tmp_tables(mem_root) {}
  TABLE *clone_tmp_table(THD *thd, TABLE_LIST *tl);
  bool substitute_recursive_reference(THD *thd, SELECT_LEX *sl);
  /**
     All references to this CTE in the statement, except those inside the
     query expression defining this CTE.
     In other words, all non-recursive references.
  */
  Mem_root_array<TABLE_LIST *> references;
  /// True if it's a recursive CTE
  bool recursive;
  /**
    List of all TABLE_LISTSs reading/writing to the tmp table created to
    materialize this CTE. Due to shared materialization, only the first one
    has a TABLE generated by create_tmp_table(); other ones have a TABLE
    generated by open_table_from_share().
  */
  Mem_root_array<TABLE_LIST *> tmp_tables;
  /// Name of the WITH block. Used only for EXPLAIN FORMAT=tree.
  LEX_STRING name;
};

/**
   This iterates on those references to a derived table / view / CTE which are
   materialized. If a recursive CTE, this includes recursive references.
   Upon construction it is passed a non-recursive materialized reference
   to the derived table (TABLE_LIST*).
   For a CTE it may return more than one reference; for a derived table or a
   view, there is only one (as references to a same view are treated as
   independent objects).
   References are returned as TABLE*.
*/
class Derived_refs_iterator {
  TABLE_LIST *const start;  ///< The reference provided in construction.
  int ref_idx;              ///< Current index in cte->tmp_tables
 public:
  explicit Derived_refs_iterator(TABLE_LIST *start_arg)
      : start(start_arg), ref_idx(-1) {}
  TABLE *get_next() {
    ref_idx++;
    const Common_table_expr *cte = start->common_table_expr();
    if (!cte) return (ref_idx < 1) ? start->table : nullptr;
    return ((uint)ref_idx < cte->tmp_tables.size())
               ? cte->tmp_tables[ref_idx]->table
               : nullptr;
  }
  void rewind() { ref_idx = -1; }
  /// @returns true if the last get_next() returned the first element.
  bool is_first() const { return ref_idx == 0; }
};

//////////////////////////////////////////////////////////////////////////

/*
  NOTE:
  These structures are added to read .frm file in upgrade scenario.

  They should not be used any where else in the code.
  They will be removed in future release.
  Any new code should not be added in this section.
*/

/**
  These members were removed from TABLE_SHARE as they are not used in
  in the code. open_binary_frm() uses these members while reading
  .frm files.
*/
class FRM_context {
 public:
  FRM_context()
      : default_part_db_type(NULL),
        null_field_first(false),
        stored_fields(0),
        view_def(NULL),
        frm_version(0),
        fieldnames() {}

  handlerton *default_part_db_type;
  bool null_field_first;
  uint stored_fields; /* Number of stored fields
                         (i.e. without generated-only ones) */

  enum utype {
    NONE,
    DATE,
    SHIELD,
    NOEMPTY,
    CASEUP,
    PNR,
    BGNR,
    PGNR,
    YES,
    NO,
    REL,
    CHECK,
    EMPTY_VAL,  // EMPTY_VAL rather than EMPTY since EMPTY can conflict with
                // system headers.
    UNKNOWN_FIELD,
    CASEDN,
    NEXT_NUMBER,
    INTERVAL_FIELD,
    BIT_FIELD,
    TIMESTAMP_OLD_FIELD,
    CAPITALIZE,
    BLOB_FIELD,
    TIMESTAMP_DN_FIELD,
    TIMESTAMP_UN_FIELD,
    TIMESTAMP_DNUN_FIELD,
    GENERATED_FIELD = 128
  };

  /**
    For shares representing views File_parser object with view
    definition read from .FRM file.
  */
  const File_parser *view_def;
  uchar frm_version;
  TYPELIB fieldnames; /* Pointer to fieldnames */
};

/**
  Create TABLE_SHARE from .frm file.

  FRM_context object is used to store the value removed from
  TABLE_SHARE. These values are used only for .frm file parsing.

  @param[in]  thd                       Thread handle.
  @param[in]  path                      Path of the frm file.
  @param[out] share                     TABLE_SHARE to be populated.
  @param[out] frm_context               FRM_context object.
  @param[in]  db                        Database name.
  @param[in]  table                     Table name.
  @param[in]  is_fix_view_cols_and_deps Fix view column data, table
                                        and routine dependency.

  @retval TABLE_SHARE  ON SUCCESS
  @retval NULL         ON FAILURE
*/
bool create_table_share_for_upgrade(THD *thd, const char *path,
                                    TABLE_SHARE *share,
                                    FRM_context *frm_context, const char *db,
                                    const char *table,
                                    bool is_fix_view_cols_and_deps);
//////////////////////////////////////////////////////////////////////////

#endif /* TABLE_INCLUDED */<|MERGE_RESOLUTION|>--- conflicted
+++ resolved
@@ -550,15 +550,9 @@
 extern ulong refresh_version;
 
 struct TABLE_FIELD_TYPE {
-<<<<<<< HEAD
-  LEX_STRING name;
-  LEX_STRING type;
-  LEX_STRING cset;
-=======
   LEX_CSTRING name;
   LEX_CSTRING type;
   LEX_CSTRING cset;
->>>>>>> 4869291f
 };
 
 struct TABLE_FIELD_DEF {
@@ -708,19 +702,13 @@
   LEX_STRING comment{nullptr, 0};      /* Comment about table */
   LEX_STRING compress{nullptr, 0};     /* Compression algorithm */
   LEX_STRING encrypt_type{nullptr, 0}; /* encryption algorithm */
-<<<<<<< HEAD
 
   /** Secondary storage engine. */
-  LEX_STRING secondary_engine{nullptr, 0};
+  LEX_CSTRING secondary_engine{nullptr, 0};
 
   uint32_t encryption_key_id{0};
   bool was_encryption_key_id_set{false};
   bool explicit_encryption{false};
-=======
-
-  /** Secondary storage engine. */
-  LEX_CSTRING secondary_engine{nullptr, 0};
->>>>>>> 4869291f
 
   const CHARSET_INFO *table_charset{
       nullptr}; /* Default charset of string fields */
@@ -736,15 +724,9 @@
     should correspond to each other.
     To ensure this one can use set_table_cache() methods.
   */
-<<<<<<< HEAD
-  LEX_STRING table_cache_key{nullptr, 0};
-  LEX_STRING db{nullptr, 0};              /* Pointer to db */
-  LEX_STRING table_name{nullptr, 0};      /* Table name (for open) */
-=======
   LEX_CSTRING table_cache_key{nullptr, 0};
   LEX_CSTRING db{nullptr, 0};             /* Pointer to db */
   LEX_CSTRING table_name{nullptr, 0};     /* Table name (for open) */
->>>>>>> 4869291f
   LEX_STRING path{nullptr, 0};            /* Path to .frm file (from datadir) */
   LEX_STRING normalized_path{nullptr, 0}; /* unpack_filename(path) */
   LEX_STRING connect_string{nullptr, 0};
@@ -948,7 +930,6 @@
     deleted along with it.
   */
   dd::Table *tmp_table_def{nullptr};
-<<<<<<< HEAD
 
   /**
     True in the case if tokudb read-free-replication is used for the table
@@ -956,8 +937,6 @@
     repeated warning.
   */
   bool rfr_lookup_warning{false};
-=======
->>>>>>> 4869291f
 
   /// For materialized derived tables; @see add_derived_key().
   SELECT_LEX *owner_of_possible_tmp_keys{nullptr};
@@ -1179,15 +1158,12 @@
     return is_primary_engine() && secondary_engine.str != nullptr;
   }
 
-<<<<<<< HEAD
   /**
      Checks if TABLE_SHARE has at least one field with
      COLUMN_FORMAT_TYPE_COMPRESSED flag.
   */
   bool has_compressed_columns() const;
 
-=======
->>>>>>> 4869291f
  private:
   /// How many TABLE objects use this TABLE_SHARE.
   unsigned int m_ref_count{0};
@@ -1378,14 +1354,10 @@
     needed by the query without reading the row.
   */
   Key_map covering_keys;
-<<<<<<< HEAD
-  Key_map quick_keys, merge_keys;
-=======
   Key_map quick_keys;
 
   /* Merge keys are all keys that had a column reffered to in the query */
   Key_map merge_keys;
->>>>>>> 4869291f
 
   /*
     possible_quick_keys is a superset of quick_keys to use with EXPLAIN of
@@ -1515,7 +1487,6 @@
     this table and constants)
   */
   ha_rows quick_condition_rows{0};
-<<<<<<< HEAD
 
   uint lock_position{0};   /* Position in MYSQL_LOCK.table */
   uint lock_data_start{0}; /* Start pos. in MYSQL_LOCK.locks */
@@ -1526,18 +1497,6 @@
   // List of table check constraints.
   Sql_table_check_constraint_list *table_check_constraint_list{nullptr};
 
-=======
-
-  uint lock_position{0};   /* Position in MYSQL_LOCK.table */
-  uint lock_data_start{0}; /* Start pos. in MYSQL_LOCK.locks */
-  uint lock_count{0};      /* Number of locks */
-  uint db_stat{0};         /* mode of file as in handler.h */
-  int current_lock{0};     /* Type of lock on table */
-
-  // List of table check constraints.
-  Sql_table_check_constraint_list *table_check_constraint_list{nullptr};
-
->>>>>>> 4869291f
  private:
   /**
     If true, this table is inner w.r.t. some outer join operation, all columns
@@ -1696,13 +1655,8 @@
   void mark_columns_needed_for_insert(THD *thd);
   void mark_columns_per_binlog_row_image(THD *thd);
   void mark_generated_columns(bool is_update);
-<<<<<<< HEAD
-  bool is_field_used_by_generated_columns(uint field_index, int *error_no);
-  void mark_gcol_in_maps(Field *field);
-=======
   void mark_gcol_in_maps(Field *field);
   void mark_check_constraint_columns(bool is_update);
->>>>>>> 4869291f
   void column_bitmaps_set(MY_BITMAP *read_set_arg, MY_BITMAP *write_set_arg);
   inline void column_bitmaps_set_no_signal(MY_BITMAP *read_set_arg,
                                            MY_BITMAP *write_set_arg) {
@@ -1746,13 +1700,8 @@
 
   bool check_read_removal(uint index);
 
-<<<<<<< HEAD
-  my_ptrdiff_t default_values_offset() const {
-    return (my_ptrdiff_t)(s->default_values - record[0]);
-=======
   ptrdiff_t default_values_offset() const {
     return (ptrdiff_t)(s->default_values - record[0]);
->>>>>>> 4869291f
   }
 
   /// Return true if table is instantiated, and false otherwise.
@@ -1858,7 +1807,6 @@
   void set_updated_row() {
     DBUG_ASSERT(is_started() && has_row());
     m_status |= STATUS_UPDATED;
-<<<<<<< HEAD
   }
 
   /// Set "deleted" property for the current row
@@ -1867,16 +1815,6 @@
     m_status |= STATUS_DELETED;
   }
 
-=======
-  }
-
-  /// Set "deleted" property for the current row
-  void set_deleted_row() {
-    DBUG_ASSERT(is_started() && has_row());
-    m_status |= STATUS_DELETED;
-  }
-
->>>>>>> 4869291f
   /// @return true if there is a row in row buffer
   bool has_row() const { return !(m_status & STATUS_NOT_FOUND); }
 
@@ -1966,7 +1904,6 @@
   void set_tmp_table_seq_id(uint arg) { tmp_table_seq_id = arg; }
 #endif
   /**
-<<<<<<< HEAD
     Checks if TABLE has at least one field with
     COLUMN_FORMAT_TYPE_COMPRESSED flag.
   */
@@ -1993,15 +1930,6 @@
     longer than the index prefix,
     the prefix index cannot be used as a covering index.
 
-=======
-    Update covering keys depending on max read key length.
-
-    Update available covering keys for the table, based on a constrained field
-    and the identified covering prefix keys: If the matched part of field is
-    longer than the index prefix,
-    the prefix index cannot be used as a covering index.
-
->>>>>>> 4869291f
     @param[in]   field                Pointer to field object
     @param[in]   key_read_length      Max read key length
     @param[in]   covering_prefix_keys Covering prefix keys
@@ -2599,7 +2527,6 @@
     MDL_REQUEST_INIT(&mdl_request, MDL_key::TABLE, db, table_name,
                      mdl_type_for_dml(m_lock_descriptor.type), MDL_TRANSACTION);
   }
-<<<<<<< HEAD
 
   /**
     Sets an explicit enum_mdl_type value, without initializing
@@ -2620,28 +2547,6 @@
   }
 
   /**
-=======
-
-  /**
-    Sets an explicit enum_mdl_type value, without initializing
-    m_lock_descriptor.
-  */
-  TABLE_LIST(TABLE *table_arg, const char *db_name_arg, size_t db_length_arg,
-             const char *table_name_arg, size_t table_name_length_arg,
-             const char *alias_arg, enum_mdl_type mdl_type)
-      : db(db_name_arg),
-        table_name(table_name_arg),
-        alias(alias_arg),
-        m_map(1),
-        table(table_arg),
-        db_length(db_length_arg),
-        table_name_length(table_name_length_arg) {
-    MDL_REQUEST_INIT(&mdl_request, MDL_key::TABLE, db, table_name, mdl_type,
-                     MDL_TRANSACTION);
-  }
-
-  /**
->>>>>>> 4869291f
     Do not use this function in new code. It exists only for legacy code.
     Prepare TABLE_LIST that consists of one table instance to use in
     simple_open_and_lock_tables
@@ -2705,15 +2610,6 @@
   }
   Item **join_cond_optim_ref() { return &m_join_cond_optim; }
 
-<<<<<<< HEAD
-  /// Get the semi-join condition for a semi-join nest, NULL otherwise
-  Item *sj_cond() const { return m_sj_cond; }
-
-  /// Set the semi-join condition for a semi-join nest
-  void set_sj_cond(Item *cond) {
-    DBUG_ASSERT(m_sj_cond == NULL);
-    m_sj_cond = cond;
-=======
   /// @returns true if semi-join nest
   bool is_sj_nest() const { return m_is_sj_or_aj_nest && !m_join_cond; }
   /// @returns true if anti-join nest
@@ -2724,7 +2620,6 @@
   void set_sj_or_aj_nest() {
     DBUG_ASSERT(!m_is_sj_or_aj_nest);
     m_is_sj_or_aj_nest = true;
->>>>>>> 4869291f
   }
 
   /// Merge tables from a query block into a nested join structure
@@ -2950,11 +2845,7 @@
     DBUG_ASSERT((is_view_or_derived()) && uses_materialization());
     table_name = table->s->table_name.str;
     table_name_length = table->s->table_name.length;
-<<<<<<< HEAD
-    db = (char *)"";
-=======
     db = "";
->>>>>>> 4869291f
     db_length = 0;
   }
 
@@ -3066,11 +2957,7 @@
     return view != NULL ? view_name.str : table_name;
   }
   int fetch_number_of_rows();
-<<<<<<< HEAD
-  bool update_derived_keys(Field *, Item **, uint);
-=======
   bool update_derived_keys(THD *, Field *, Item **, uint, bool *);
->>>>>>> 4869291f
   bool generate_keys();
 
   /// Setup a derived table to use materialization
@@ -3102,11 +2989,7 @@
 
   TABLE_LIST *outer_join_nest() const {
     if (!embedding) return NULL;
-<<<<<<< HEAD
-    if (embedding->sj_cond()) return embedding->embedding;
-=======
     if (embedding->is_sj_nest()) return embedding->embedding;
->>>>>>> 4869291f
     return embedding;
   }
   /**
@@ -3132,13 +3015,8 @@
     In DELETE and UPDATE, a view used as a target table must be mergeable,
     updatable and defined over a single table.
   */
-<<<<<<< HEAD
-  TABLE_LIST *updatable_base_table() {
-    TABLE_LIST *tbl = this;
-=======
   const TABLE_LIST *updatable_base_table() const {
     const TABLE_LIST *tbl = this;
->>>>>>> 4869291f
     DBUG_ASSERT(tbl->is_updatable() && !tbl->is_multiple_tables());
     while (tbl->is_view_or_derived()) {
       tbl = tbl->merge_underlying_list;
@@ -3147,14 +3025,11 @@
     return tbl;
   }
 
-<<<<<<< HEAD
-=======
   TABLE_LIST *updatable_base_table() {
     return const_cast<TABLE_LIST *>(
         static_cast<const TABLE_LIST *>(this)->updatable_base_table());
   }
 
->>>>>>> 4869291f
   /**
     Mark that there is a NATURAL JOIN or JOIN ... USING between two tables.
 
@@ -3222,15 +3097,9 @@
   void set_lock(const Lock_descriptor &descriptor) {
     m_lock_descriptor = descriptor;
   }
-<<<<<<< HEAD
 
   const Lock_descriptor &lock_descriptor() const { return m_lock_descriptor; }
 
-=======
-
-  const Lock_descriptor &lock_descriptor() const { return m_lock_descriptor; }
-
->>>>>>> 4869291f
  private:
   /**
     The members below must be kept aligned so that (1 << m_tableno) == m_map.
@@ -3246,12 +3115,8 @@
      once for all executions of a prepared statement).
   */
   Item *m_join_cond{nullptr};
-<<<<<<< HEAD
-  Item *m_sj_cond{nullptr};  ///< Synthesized semijoin condition
-=======
   bool m_is_sj_or_aj_nest{false};
 
->>>>>>> 4869291f
  public:
   /*
     (Valid only for semi-join nests) Bitmap of tables that are within the
@@ -3323,7 +3188,6 @@
      @verbatim SELECT * FROM (SELECT a FROM t1) b @endverbatim
   */
   SELECT_LEX_UNIT *derived{nullptr}; /* SELECT_LEX_UNIT of derived table */
-<<<<<<< HEAD
 
   /// If non-NULL, the CTE which this table is derived from.
   Common_table_expr *m_common_table_expr{nullptr};
@@ -3339,23 +3203,6 @@
   */
   const Create_col_name_list *m_derived_column_names{nullptr};
 
-=======
-
-  /// If non-NULL, the CTE which this table is derived from.
-  Common_table_expr *m_common_table_expr{nullptr};
-  /**
-    If the user has specified column names with the syntaxes "table name
-    parenthesis column names":
-    WITH qn(column names) AS (select...)
-    or
-    FROM (select...) dt(column names)
-    or
-    CREATE VIEW v(column_names) AS ...
-    then this points to the list of column names. NULL otherwise.
-  */
-  const Create_col_name_list *m_derived_column_names{nullptr};
-
->>>>>>> 4869291f
  public:
   ST_SCHEMA_TABLE *schema_table{nullptr}; /* Information_schema table */
   SELECT_LEX *schema_select_lex{nullptr};
@@ -3467,16 +3314,6 @@
     especially important for multi-table UPDATE and DELETE.
   */
   bool updating{false};
-<<<<<<< HEAD
-  bool force_index{false};              /* prefer index over table scan */
-  bool ignore_leaves{false};            /* preload only non-leaf nodes */
-  table_map dep_tables{0};              /* tables the table depends on      */
-  table_map on_expr_dep_tables{0};      /* tables on expression depends on  */
-  NESTED_JOIN *nested_join{nullptr};    /* if the element is a nested join  */
-  TABLE_LIST *embedding{nullptr};       /* nested join containing the table */
-  List<TABLE_LIST> *join_list{nullptr}; /* join list the table belongs to   */
-  bool cacheable_table{false};          /* stop PS caching */
-=======
   /// True if using an index is preferred over a table scan.
   bool force_index{false};
   /// preload only non-leaf nodes (IS THIS USED???)
@@ -3502,7 +3339,6 @@
   List<TABLE_LIST> *join_list{nullptr};
   /// stop PS caching
   bool cacheable_table{false};
->>>>>>> 4869291f
   /**
      Specifies which kind of table should be open for this element
      of table list.
@@ -3795,7 +3631,6 @@
  public:
   /**
     Constructs an iterator.
-<<<<<<< HEAD
 
     @param start The TABLE_LIST where that the iterator will start iterating
     from.
@@ -3810,22 +3645,6 @@
     return m_current != other.m_current;
   }
 
-=======
-
-    @param start The TABLE_LIST where that the iterator will start iterating
-    from.
-  */
-  Table_list_iterator(TABLE_LIST *start) : m_current(start) {}
-
-  TABLE_LIST *operator++() { return m_current = m_current->*Next_pointer; }
-
-  TABLE_LIST *operator*() { return m_current; }
-
-  bool operator!=(const Table_list_iterator &other) const {
-    return m_current != other.m_current;
-  }
-
->>>>>>> 4869291f
  private:
   TABLE_LIST *m_current;
 };
@@ -4008,12 +3827,8 @@
 int set_zone(int nr, int min_zone, int max_zone);
 void append_unescaped(String *res, const char *pos, size_t length);
 char *fn_rext(char *name);
-<<<<<<< HEAD
-TABLE_CATEGORY get_table_category(const LEX_STRING &db, const LEX_STRING &name);
-=======
 TABLE_CATEGORY get_table_category(const LEX_CSTRING &db,
                                   const LEX_CSTRING &name);
->>>>>>> 4869291f
 
 /* performance schema */
 extern LEX_STRING PERFORMANCE_SCHEMA_DB_NAME;
@@ -4022,11 +3837,7 @@
 extern LEX_STRING SLOW_LOG_NAME;
 
 /* information schema */
-<<<<<<< HEAD
-extern LEX_STRING INFORMATION_SCHEMA_NAME;
-=======
 extern LEX_CSTRING INFORMATION_SCHEMA_NAME;
->>>>>>> 4869291f
 
 /* mysql schema name and DD ID */
 extern LEX_STRING MYSQL_SCHEMA_NAME;
@@ -4095,7 +3906,6 @@
   if (tl->is_view() || tl->schema_table) return false;
 
   if (!tl->table) return false;
-<<<<<<< HEAD
 
   /*
     NOTE: 'table->s' might be NULL for specially constructed TABLE
@@ -4112,24 +3922,6 @@
   TABLE_LIST. This class contains all information about the CTE which the
   TABLE_LIST needs.
 
-=======
-
-  /*
-    NOTE: 'table->s' might be NULL for specially constructed TABLE
-    instances. See SHOW TRIGGERS for example.
-  */
-
-  if (!tl->table->s) return false;
-
-  return tl->table->s->tmp_table != NO_TMP_TABLE;
-}
-
-/**
-  After parsing, a Common Table Expression is accessed through a
-  TABLE_LIST. This class contains all information about the CTE which the
-  TABLE_LIST needs.
-
->>>>>>> 4869291f
   @note that before and during parsing, the CTE is described by a
   PT_common_table_expr.
 */
