--- conflicted
+++ resolved
@@ -2533,7 +2533,6 @@
     @retval Pointer to a histogram if one is found.
   */
   const histograms::Histogram *find_histogram(uint field_index) const;
-<<<<<<< HEAD
 
   void set_tmp_dd_table_ptr(const dd::Table *tmp_dd_table_ptr_) noexcept {
     assert(tmp_dd_table_ptr_ != nullptr);
@@ -2552,8 +2551,6 @@
      INFORMATION_SCHEMA.GLOBAL_TEMPORARY_TABLES queries.
   */
   const dd::Table *tmp_dd_table_ptr{nullptr};
-=======
->>>>>>> 824e2b40
 };
 
 static inline void empty_record(TABLE *table) {
