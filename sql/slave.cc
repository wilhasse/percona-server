/* Copyright (C) 2000-2003 MySQL AB, 2008-2009 Sun Microsystems, Inc

   This program is free software; you can redistribute it and/or modify
   it under the terms of the GNU General Public License as published by
   the Free Software Foundation; version 2 of the License.

   This program is distributed in the hope that it will be useful,
   but WITHOUT ANY WARRANTY; without even the implied warranty of
   MERCHANTABILITY or FITNESS FOR A PARTICULAR PURPOSE.  See the
   GNU General Public License for more details.

   You should have received a copy of the GNU General Public License
   along with this program; if not, write to the Free Software
   Foundation, Inc., 59 Temple Place, Suite 330, Boston, MA  02111-1307  USA */


/**
  @addtogroup Replication
  @{

  @file

  @brief Code to run the io thread and the sql thread on the
  replication slave.
*/

#include "sql_priv.h"
#include "my_global.h"
#include "slave.h"
#include "sql_parse.h"                         // execute_init_command
#include "sql_table.h"                         // mysql_rm_table
#include "rpl_mi.h"
#include "rpl_rli.h"
#include "sql_repl.h"
#include "rpl_filter.h"
#include "repl_failsafe.h"
#include "transaction.h"
#include <thr_alarm.h>
#include <my_dir.h>
#include <sql_common.h>
#include <errmsg.h>
#include <mysqld_error.h>
#include <mysys_err.h>
#include "rpl_handler.h"
#include <signal.h>
#include <mysql.h>
#include <myisam.h>

#include "sql_base.h"                           // close_thread_tables
#include "tztime.h"                             // struct Time_zone
#include "log_event.h"                          // Rotate_log_event,
                                                // Create_file_log_event,
                                                // Format_description_log_event

#ifdef HAVE_REPLICATION

#include "rpl_tblmap.h"
#include "debug_sync.h"

#define FLAGSTR(V,F) ((V)&(F)?#F" ":"")

#define MAX_SLAVE_RETRY_PAUSE 5
/*
  a parameter of sql_slave_killed() to defer the killed status
*/
#define SLAVE_WAIT_GROUP_DONE 60
bool use_slave_mask = 0;
MY_BITMAP slave_error_mask;
char slave_skip_error_names[SHOW_VAR_FUNC_BUFF_SIZE];

typedef bool (*CHECK_KILLED_FUNC)(THD*,void*);

char* slave_load_tmpdir = 0;
Master_info *active_mi= 0;
my_bool replicate_same_server_id;
ulonglong relay_log_space_limit = 0;

/*
  When slave thread exits, we need to remember the temporary tables so we
  can re-use them on slave start.

  TODO: move the vars below under Master_info
*/

int disconnect_slave_event_count = 0, abort_slave_event_count = 0;
int events_till_abort = -1;

static pthread_key(Master_info*, RPL_MASTER_INFO);

enum enum_slave_reconnect_actions
{
  SLAVE_RECON_ACT_REG= 0,
  SLAVE_RECON_ACT_DUMP= 1,
  SLAVE_RECON_ACT_EVENT= 2,
  SLAVE_RECON_ACT_MAX
};

enum enum_slave_reconnect_messages
{
  SLAVE_RECON_MSG_WAIT= 0,
  SLAVE_RECON_MSG_KILLED_WAITING= 1,
  SLAVE_RECON_MSG_AFTER= 2,
  SLAVE_RECON_MSG_FAILED= 3,
  SLAVE_RECON_MSG_COMMAND= 4,
  SLAVE_RECON_MSG_KILLED_AFTER= 5,
  SLAVE_RECON_MSG_MAX
};

static const char *reconnect_messages[SLAVE_RECON_ACT_MAX][SLAVE_RECON_MSG_MAX]=
{
  {
    "Waiting to reconnect after a failed registration on master",
    "Slave I/O thread killed while waitnig to reconnect after a failed \
registration on master",
    "Reconnecting after a failed registration on master",
    "failed registering on master, reconnecting to try again, \
log '%s' at postion %s",
    "COM_REGISTER_SLAVE",
    "Slave I/O thread killed during or after reconnect"
  },
  {
    "Waiting to reconnect after a failed binlog dump request",
    "Slave I/O thread killed while retrying master dump",
    "Reconnecting after a failed binlog dump request",
    "failed dump request, reconnecting to try again, log '%s' at postion %s",
    "COM_BINLOG_DUMP",
    "Slave I/O thread killed during or after reconnect"
  },
  {
    "Waiting to reconnect after a failed master event read",
    "Slave I/O thread killed while waiting to reconnect after a failed read",
    "Reconnecting after a failed master event read",
    "Slave I/O thread: Failed reading log event, reconnecting to retry, \
log '%s' at postion %s",
    "",
    "Slave I/O thread killed during or after a reconnect done to recover from \
failed read"
  }
};
 

typedef enum { SLAVE_THD_IO, SLAVE_THD_SQL} SLAVE_THD_TYPE;

static int process_io_rotate(Master_info* mi, Rotate_log_event* rev);
static int process_io_create_file(Master_info* mi, Create_file_log_event* cev);
static bool wait_for_relay_log_space(Relay_log_info* rli);
static inline bool io_slave_killed(THD* thd,Master_info* mi);
static inline bool sql_slave_killed(THD* thd,Relay_log_info* rli);
static int init_slave_thread(THD* thd, SLAVE_THD_TYPE thd_type);
static void print_slave_skip_errors(void);
static int safe_connect(THD* thd, MYSQL* mysql, Master_info* mi);
static int safe_reconnect(THD* thd, MYSQL* mysql, Master_info* mi,
                          bool suppress_warnings);
static int connect_to_master(THD* thd, MYSQL* mysql, Master_info* mi,
                             bool reconnect, bool suppress_warnings);
static int safe_sleep(THD* thd, int sec, CHECK_KILLED_FUNC thread_killed,
                      void* thread_killed_arg);
static int get_master_version_and_clock(MYSQL* mysql, Master_info* mi);
static Log_event* next_event(Relay_log_info* rli);
static int queue_event(Master_info* mi,const char* buf,ulong event_len);
static int terminate_slave_thread(THD *thd,
                                  mysql_mutex_t *term_lock,
                                  mysql_cond_t *term_cond,
                                  volatile uint *slave_running,
                                  bool skip_lock);
static bool check_io_slave_killed(THD *thd, Master_info *mi, const char *info);

/*
  Find out which replications threads are running

  SYNOPSIS
    init_thread_mask()
    mask                Return value here
    mi                  master_info for slave
    inverse             If set, returns which threads are not running

  IMPLEMENTATION
    Get a bit mask for which threads are running so that we can later restart
    these threads.

  RETURN
    mask        If inverse == 0, running threads
                If inverse == 1, stopped threads
*/

void init_thread_mask(int* mask,Master_info* mi,bool inverse)
{
  bool set_io = mi->slave_running, set_sql = mi->rli.slave_running;
  register int tmp_mask=0;
  DBUG_ENTER("init_thread_mask");

  if (set_io)
    tmp_mask |= SLAVE_IO;
  if (set_sql)
    tmp_mask |= SLAVE_SQL;
  if (inverse)
    tmp_mask^= (SLAVE_IO | SLAVE_SQL);
  *mask = tmp_mask;
  DBUG_VOID_RETURN;
}


/*
  lock_slave_threads()
*/

void lock_slave_threads(Master_info* mi)
{
  DBUG_ENTER("lock_slave_threads");

  //TODO: see if we can do this without dual mutex
  mysql_mutex_lock(&mi->run_lock);
  mysql_mutex_lock(&mi->rli.run_lock);
  DBUG_VOID_RETURN;
}


/*
  unlock_slave_threads()
*/

void unlock_slave_threads(Master_info* mi)
{
  DBUG_ENTER("unlock_slave_threads");

  //TODO: see if we can do this without dual mutex
  mysql_mutex_unlock(&mi->rli.run_lock);
  mysql_mutex_unlock(&mi->run_lock);
  DBUG_VOID_RETURN;
}

#ifdef HAVE_PSI_INTERFACE
static PSI_thread_key key_thread_slave_io, key_thread_slave_sql;

static PSI_thread_info all_slave_threads[]=
{
  { &key_thread_slave_io, "slave_io", PSI_FLAG_GLOBAL},
  { &key_thread_slave_sql, "slave_sql", PSI_FLAG_GLOBAL}
};

static void init_slave_psi_keys(void)
{
  const char* category= "sql";
  int count;

  if (PSI_server == NULL)
    return;

  count= array_elements(all_slave_threads);
  PSI_server->register_thread(category, all_slave_threads, count);
}
#endif /* HAVE_PSI_INTERFACE */

/* Initialize slave structures */

int init_slave()
{
  DBUG_ENTER("init_slave");
  int error= 0;

#ifdef HAVE_PSI_INTERFACE
  init_slave_psi_keys();
#endif

  /*
    This is called when mysqld starts. Before client connections are
    accepted. However bootstrap may conflict with us if it does START SLAVE.
    So it's safer to take the lock.
  */
  mysql_mutex_lock(&LOCK_active_mi);
  /*
    TODO: re-write this to interate through the list of files
    for multi-master
  */
  active_mi= new Master_info(relay_log_recovery);

  if (pthread_key_create(&RPL_MASTER_INFO, NULL))
    goto err;

  /*
    If --slave-skip-errors=... was not used, the string value for the
    system variable has not been set up yet. Do it now.
  */
  if (!use_slave_mask)
  {
    print_slave_skip_errors();
  }

  /*
    If master_host is not specified, try to read it from the master_info file.
    If master_host is specified, create the master_info file if it doesn't
    exists.
  */
  if (!active_mi)
  {
    sql_print_error("Failed to allocate memory for the master info structure");
    error= 1;
    goto err;
  }

  if (init_master_info(active_mi,master_info_file,relay_log_info_file,
                       1, (SLAVE_IO | SLAVE_SQL)))
  {
    sql_print_error("Failed to initialize the master info structure");
    error= 1;
    goto err;
  }

  /* If server id is not set, start_slave_thread() will say it */

  if (active_mi->host[0] && !opt_skip_slave_start)
  {
    if (start_slave_threads(1 /* need mutex */,
                            0 /* no wait for start*/,
                            active_mi,
                            master_info_file,
                            relay_log_info_file,
                            SLAVE_IO | SLAVE_SQL))
    {
      sql_print_error("Failed to create slave threads");
      error= 1;
      goto err;
    }
  }

err:
  mysql_mutex_unlock(&LOCK_active_mi);
  DBUG_RETURN(error);
}

/*
  Updates the master info based on the information stored in the
  relay info and ignores relay logs previously retrieved by the IO 
  thread, which thus starts fetching again based on to the  
  group_master_log_pos and group_master_log_name. Eventually, the old
  relay logs will be purged by the normal purge mechanism.

  In the feature, we should improve this routine in order to avoid throwing
  away logs that are safely stored in the disk. Note also that this recovery 
  routine relies on the correctness of the relay-log.info and only tolerates 
  coordinate problems in master.info.
  
  In this function, there is no need for a mutex as the caller 
  (i.e. init_slave) already has one acquired.
  
  Specifically, the following structures are updated:
 
  1 - mi->master_log_pos  <-- rli->group_master_log_pos
  2 - mi->master_log_name <-- rli->group_master_log_name
  3 - It moves the relay log to the new relay log file, by
      rli->group_relay_log_pos  <-- BIN_LOG_HEADER_SIZE;
      rli->event_relay_log_pos  <-- BIN_LOG_HEADER_SIZE;
      rli->group_relay_log_name <-- rli->relay_log.get_log_fname();
      rli->event_relay_log_name <-- rli->relay_log.get_log_fname();
  
   If there is an error, it returns (1), otherwise returns (0).
 */
int init_recovery(Master_info* mi, const char** errmsg)
{
  DBUG_ENTER("init_recovery");
 
  Relay_log_info *rli= &mi->rli;
  if (rli->group_master_log_name[0])
  {
    mi->master_log_pos= max(BIN_LOG_HEADER_SIZE,
                             rli->group_master_log_pos);
    strmake(mi->master_log_name, rli->group_master_log_name,
            sizeof(mi->master_log_name)-1);
 
    sql_print_warning("Recovery from master pos %ld and file %s.",
                      (ulong) mi->master_log_pos, mi->master_log_name);
 
    strmake(rli->group_relay_log_name, rli->relay_log.get_log_fname(),
            sizeof(rli->group_relay_log_name)-1);
    strmake(rli->event_relay_log_name, rli->relay_log.get_log_fname(),
            sizeof(mi->rli.event_relay_log_name)-1);
 
    rli->group_relay_log_pos= rli->event_relay_log_pos= BIN_LOG_HEADER_SIZE;
  }

  DBUG_RETURN(0);
}
 
/**
  Convert slave skip errors bitmap into a printable string.
*/

static void print_slave_skip_errors(void)
{
  /*
    To be safe, we want 10 characters of room in the buffer for a number
    plus terminators. Also, we need some space for constant strings.
    10 characters must be sufficient for a number plus {',' | '...'}
    plus a NUL terminator. That is a max 6 digit number.
  */
  const size_t MIN_ROOM= 10;
  DBUG_ENTER("print_slave_skip_errors");
  DBUG_ASSERT(sizeof(slave_skip_error_names) > MIN_ROOM);
  DBUG_ASSERT(MAX_SLAVE_ERROR <= 999999); // 6 digits

  /* Make @@slave_skip_errors show the nice human-readable value.  */
  opt_slave_skip_errors= slave_skip_error_names;

  if (!use_slave_mask || bitmap_is_clear_all(&slave_error_mask))
  {
    /* purecov: begin tested */
    memcpy(slave_skip_error_names, STRING_WITH_LEN("OFF"));
    /* purecov: end */
  }
  else if (bitmap_is_set_all(&slave_error_mask))
  {
    /* purecov: begin tested */
    memcpy(slave_skip_error_names, STRING_WITH_LEN("ALL"));
    /* purecov: end */
  }
  else
  {
    char *buff= slave_skip_error_names;
    char *bend= buff + sizeof(slave_skip_error_names);
    int  errnum;

    for (errnum= 0; errnum < MAX_SLAVE_ERROR; errnum++)
    {
      if (bitmap_is_set(&slave_error_mask, errnum))
      {
        if (buff + MIN_ROOM >= bend)
          break; /* purecov: tested */
        buff= int10_to_str(errnum, buff, 10);
        *buff++= ',';
      }
    }
    if (buff != slave_skip_error_names)
      buff--; // Remove last ','
    if (errnum < MAX_SLAVE_ERROR)
    {
      /* Couldn't show all errors */
      buff= strmov(buff, "..."); /* purecov: tested */
    }
    *buff=0;
  }
  DBUG_PRINT("init", ("error_names: '%s'", slave_skip_error_names));
  DBUG_VOID_RETURN;
}

/*
  Init function to set up array for errors that should be skipped for slave

  SYNOPSIS
    init_slave_skip_errors()
    arg         List of errors numbers to skip, separated with ','

  NOTES
    Called from get_options() in mysqld.cc on start-up
*/

void init_slave_skip_errors(const char* arg)
{
  const char *p;
  DBUG_ENTER("init_slave_skip_errors");

  if (bitmap_init(&slave_error_mask,0,MAX_SLAVE_ERROR,0))
  {
    fprintf(stderr, "Badly out of memory, please check your system status\n");
    exit(1);
  }
  use_slave_mask = 1;
  for (;my_isspace(system_charset_info,*arg);++arg)
    /* empty */;
  if (!my_strnncoll(system_charset_info,(uchar*)arg,4,(const uchar*)"all",4))
  {
    bitmap_set_all(&slave_error_mask);
    print_slave_skip_errors();
    DBUG_VOID_RETURN;
  }
  for (p= arg ; *p; )
  {
    long err_code;
    if (!(p= str2int(p, 10, 0, LONG_MAX, &err_code)))
      break;
    if (err_code < MAX_SLAVE_ERROR)
       bitmap_set_bit(&slave_error_mask,(uint)err_code);
    while (!my_isdigit(system_charset_info,*p) && *p)
      p++;
  }
  /* Convert slave skip errors bitmap into a printable string. */
  print_slave_skip_errors();
  DBUG_VOID_RETURN;
}

static void set_thd_in_use_temporary_tables(Relay_log_info *rli)
{
  TABLE *table;

  for (table= rli->save_temporary_tables ; table ; table= table->next)
    table->in_use= rli->sql_thd;
}

int terminate_slave_threads(Master_info* mi,int thread_mask,bool skip_lock)
{
  DBUG_ENTER("terminate_slave_threads");

  if (!mi->inited)
    DBUG_RETURN(0); /* successfully do nothing */
  int error,force_all = (thread_mask & SLAVE_FORCE_ALL);
  mysql_mutex_t *sql_lock = &mi->rli.run_lock, *io_lock = &mi->run_lock;
  mysql_mutex_t *log_lock= mi->rli.relay_log.get_log_lock();

  if (thread_mask & (SLAVE_IO|SLAVE_FORCE_ALL))
  {
    DBUG_PRINT("info",("Terminating IO thread"));
    mi->abort_slave=1;
    if ((error=terminate_slave_thread(mi->io_thd, io_lock,
                                      &mi->stop_cond,
                                      &mi->slave_running,
                                      skip_lock)) &&
        !force_all)
      DBUG_RETURN(error);

    mysql_mutex_lock(log_lock);

    DBUG_PRINT("info",("Flushing relay log and master info file."));
    if (current_thd)
      thd_proc_info(current_thd, "Flushing relay log and master info files.");
    if (flush_master_info(mi, TRUE, FALSE))
      DBUG_RETURN(ER_ERROR_DURING_FLUSH_LOGS);

    if (my_sync(mi->rli.relay_log.get_log_file()->file, MYF(MY_WME)))
      DBUG_RETURN(ER_ERROR_DURING_FLUSH_LOGS);

    if (my_sync(mi->fd, MYF(MY_WME)))
      DBUG_RETURN(ER_ERROR_DURING_FLUSH_LOGS);

    mysql_mutex_unlock(log_lock);
  }
  if (thread_mask & (SLAVE_SQL|SLAVE_FORCE_ALL))
  {
    DBUG_PRINT("info",("Terminating SQL thread"));
    mi->rli.abort_slave=1;
    if ((error=terminate_slave_thread(mi->rli.sql_thd, sql_lock,
                                      &mi->rli.stop_cond,
                                      &mi->rli.slave_running,
                                      skip_lock)) &&
        !force_all)
      DBUG_RETURN(error);

    mysql_mutex_lock(log_lock);

    DBUG_PRINT("info",("Flushing relay-log info file."));
    if (current_thd)
      thd_proc_info(current_thd, "Flushing relay-log info file.");
    if (flush_relay_log_info(&mi->rli))
      DBUG_RETURN(ER_ERROR_DURING_FLUSH_LOGS);
    
    if (my_sync(mi->rli.info_fd, MYF(MY_WME)))
      DBUG_RETURN(ER_ERROR_DURING_FLUSH_LOGS);

    mysql_mutex_unlock(log_lock);
  }
  DBUG_RETURN(0); 
}


/**
   Wait for a slave thread to terminate.

   This function is called after requesting the thread to terminate
   (by setting @c abort_slave member of @c Relay_log_info or @c
   Master_info structure to 1). Termination of the thread is
   controlled with the the predicate <code>*slave_running</code>.

   Function will acquire @c term_lock before waiting on the condition
   unless @c skip_lock is true in which case the mutex should be owned
   by the caller of this function and will remain acquired after
   return from the function.

   @param term_lock
          Associated lock to use when waiting for @c term_cond

   @param term_cond
          Condition that is signalled when the thread has terminated

   @param slave_running
          Pointer to predicate to check for slave thread termination

   @param skip_lock
          If @c true the lock will not be acquired before waiting on
          the condition. In this case, it is assumed that the calling
          function acquires the lock before calling this function.

   @retval 0 All OK ER_SLAVE_NOT_RUNNING otherwise.

   @note  If the executing thread has to acquire term_lock (skip_lock
          is false), the negative running status does not represent
          any issue therefore no error is reported.

 */
static int
terminate_slave_thread(THD *thd,
                       mysql_mutex_t *term_lock,
                       mysql_cond_t *term_cond,
                       volatile uint *slave_running,
                       bool skip_lock)
{
  DBUG_ENTER("terminate_slave_thread");
  if (!skip_lock)
  {
    mysql_mutex_lock(term_lock);
  }
  else
  {
    mysql_mutex_assert_owner(term_lock);
  }
  if (!*slave_running)
  {
    if (!skip_lock)
    {
      /*
        if run_lock (term_lock) is acquired locally then either
        slave_running status is fine
      */
      mysql_mutex_unlock(term_lock);
      DBUG_RETURN(0);
    }
    else
    {
      DBUG_RETURN(ER_SLAVE_NOT_RUNNING);
    }
  }
  DBUG_ASSERT(thd != 0);
  THD_CHECK_SENTRY(thd);

  /*
    Is is critical to test if the slave is running. Otherwise, we might
    be referening freed memory trying to kick it
  */

  while (*slave_running)                        // Should always be true
  {
    int error;
    DBUG_PRINT("loop", ("killing slave thread"));

    mysql_mutex_lock(&thd->LOCK_thd_data);
#ifndef DONT_USE_THR_ALARM
    /*
      Error codes from pthread_kill are:
      EINVAL: invalid signal number (can't happen)
      ESRCH: thread already killed (can happen, should be ignored)
    */
    int err __attribute__((unused))= pthread_kill(thd->real_id, thr_client_alarm);
    DBUG_ASSERT(err != EINVAL);
#endif
    thd->awake(THD::NOT_KILLED);
    mysql_mutex_unlock(&thd->LOCK_thd_data);

    /*
      There is a small chance that slave thread might miss the first
      alarm. To protect againts it, resend the signal until it reacts
    */
    struct timespec abstime;
    set_timespec(abstime,2);
    error= mysql_cond_timedwait(term_cond, term_lock, &abstime);
    DBUG_ASSERT(error == ETIMEDOUT || error == 0);
  }

  DBUG_ASSERT(*slave_running == 0);

  if (!skip_lock)
    mysql_mutex_unlock(term_lock);
  DBUG_RETURN(0);
}


int start_slave_thread(
#ifdef HAVE_PSI_INTERFACE
                       PSI_thread_key thread_key,
#endif
                       pthread_handler h_func, mysql_mutex_t *start_lock,
                       mysql_mutex_t *cond_lock,
                       mysql_cond_t *start_cond,
                       volatile uint *slave_running,
                       volatile ulong *slave_run_id,
                       Master_info* mi)
{
  pthread_t th;
  ulong start_id;
  DBUG_ENTER("start_slave_thread");

  DBUG_ASSERT(mi->inited);

  if (start_lock)
    mysql_mutex_lock(start_lock);
  if (!server_id)
  {
    if (start_cond)
      mysql_cond_broadcast(start_cond);
    if (start_lock)
      mysql_mutex_unlock(start_lock);
    sql_print_error("Server id not set, will not start slave");
    DBUG_RETURN(ER_BAD_SLAVE);
  }

  if (*slave_running)
  {
    if (start_cond)
      mysql_cond_broadcast(start_cond);
    if (start_lock)
      mysql_mutex_unlock(start_lock);
    DBUG_RETURN(ER_SLAVE_MUST_STOP);
  }
  start_id= *slave_run_id;
  DBUG_PRINT("info",("Creating new slave thread"));
  if (mysql_thread_create(thread_key,
                          &th, &connection_attrib, h_func, (void*)mi))
  {
    if (start_lock)
      mysql_mutex_unlock(start_lock);
    DBUG_RETURN(ER_SLAVE_THREAD);
  }
  if (start_cond && cond_lock) // caller has cond_lock
  {
    THD* thd = current_thd;
    while (start_id == *slave_run_id)
    {
      DBUG_PRINT("sleep",("Waiting for slave thread to start"));
      const char* old_msg = thd->enter_cond(start_cond,cond_lock,
                                            "Waiting for slave thread to start");
      mysql_cond_wait(start_cond, cond_lock);
      thd->exit_cond(old_msg);
      mysql_mutex_lock(cond_lock); // re-acquire it as exit_cond() released
      if (thd->killed)
      {
        if (start_lock)
          mysql_mutex_unlock(start_lock);
        DBUG_RETURN(thd->killed_errno());
      }
    }
  }
  if (start_lock)
    mysql_mutex_unlock(start_lock);
  DBUG_RETURN(0);
}


/*
  start_slave_threads()

  NOTES
    SLAVE_FORCE_ALL is not implemented here on purpose since it does not make
    sense to do that for starting a slave--we always care if it actually
    started the threads that were not previously running
*/

int start_slave_threads(bool need_slave_mutex, bool wait_for_start,
                        Master_info* mi, const char* master_info_fname,
                        const char* slave_info_fname, int thread_mask)
{
  mysql_mutex_t *lock_io=0, *lock_sql=0, *lock_cond_io=0, *lock_cond_sql=0;
  mysql_cond_t* cond_io=0, *cond_sql=0;
  int error=0;
  DBUG_ENTER("start_slave_threads");

  if (need_slave_mutex)
  {
    lock_io = &mi->run_lock;
    lock_sql = &mi->rli.run_lock;
  }
  if (wait_for_start)
  {
    cond_io = &mi->start_cond;
    cond_sql = &mi->rli.start_cond;
    lock_cond_io = &mi->run_lock;
    lock_cond_sql = &mi->rli.run_lock;
  }

  if (thread_mask & SLAVE_IO)
    error= start_slave_thread(
#ifdef HAVE_PSI_INTERFACE
                              key_thread_slave_io,
#endif
                              handle_slave_io, lock_io, lock_cond_io,
                              cond_io,
                              &mi->slave_running, &mi->slave_run_id,
                              mi);
  if (!error && (thread_mask & SLAVE_SQL))
  {
    error= start_slave_thread(
#ifdef HAVE_PSI_INTERFACE
                              key_thread_slave_sql,
#endif
                              handle_slave_sql, lock_sql, lock_cond_sql,
                              cond_sql,
                              &mi->rli.slave_running, &mi->rli.slave_run_id,
                              mi);
    if (error)
      terminate_slave_threads(mi, thread_mask & SLAVE_IO, !need_slave_mutex);
  }
  DBUG_RETURN(error);
}


#ifdef NOT_USED_YET
static int end_slave_on_walk(Master_info* mi, uchar* /*unused*/)
{
  DBUG_ENTER("end_slave_on_walk");

  end_master_info(mi);
  DBUG_RETURN(0);
}
#endif


/*
  Release slave threads at time of executing shutdown.

  SYNOPSIS
    end_slave()
*/

void end_slave()
{
  DBUG_ENTER("end_slave");

  /*
    This is called when the server terminates, in close_connections().
    It terminates slave threads. However, some CHANGE MASTER etc may still be
    running presently. If a START SLAVE was in progress, the mutex lock below
    will make us wait until slave threads have started, and START SLAVE
    returns, then we terminate them here.
  */
  mysql_mutex_lock(&LOCK_active_mi);
  if (active_mi)
  {
    /*
      TODO: replace the line below with
      list_walk(&master_list, (list_walk_action)end_slave_on_walk,0);
      once multi-master code is ready.
    */
    terminate_slave_threads(active_mi,SLAVE_FORCE_ALL);
  }
  mysql_mutex_unlock(&LOCK_active_mi);
  DBUG_VOID_RETURN;
}

/**
   Free all resources used by slave threads at time of executing shutdown.
   The routine must be called after all possible users of @c active_mi
   have left.

   SYNOPSIS
     close_active_mi()

*/
void close_active_mi()
{
  mysql_mutex_lock(&LOCK_active_mi);
  if (active_mi)
  {
    end_master_info(active_mi);
    delete active_mi;
    active_mi= 0;
  }
  mysql_mutex_unlock(&LOCK_active_mi);
}

static bool io_slave_killed(THD* thd, Master_info* mi)
{
  DBUG_ENTER("io_slave_killed");

  DBUG_ASSERT(mi->io_thd == thd);
  DBUG_ASSERT(mi->slave_running); // tracking buffer overrun
  DBUG_RETURN(mi->abort_slave || abort_loop || thd->killed);
}

/**
   The function analyzes a possible killed status and makes
   a decision whether to accept it or not.
   Normally upon accepting the sql thread goes to shutdown.
   In the event of deffering decision @rli->last_event_start_time waiting
   timer is set to force the killed status be accepted upon its expiration.

   @param thd   pointer to a THD instance
   @param rli   pointer to Relay_log_info instance

   @return TRUE the killed status is recognized, FALSE a possible killed
           status is deferred.
*/
static bool sql_slave_killed(THD* thd, Relay_log_info* rli)
{
  bool ret= FALSE;
  DBUG_ENTER("sql_slave_killed");

  DBUG_ASSERT(rli->sql_thd == thd);
  DBUG_ASSERT(rli->slave_running == 1);// tracking buffer overrun
  if (abort_loop || thd->killed || rli->abort_slave)
  {
    if (thd->transaction.all.modified_non_trans_table && rli->is_in_group())
    {
      char msg_stopped[]=
        "... The slave SQL is stopped, leaving the current group "
        "of events unfinished with a non-transaction table changed. "
        "If the group consists solely of Row-based events, you can try "
        "restarting the slave with --slave-exec-mode=IDEMPOTENT, which "
        "ignores duplicate key, key not found, and similar errors (see "
        "documentation for details).";

      if (rli->abort_slave)
      {
        DBUG_PRINT("info", ("Slave SQL thread is being stopped in the middle of"
                            " a group having updated a non-trans table, giving"
                            " it some grace period"));

        /*
          Slave sql thread shutdown in face of unfinished group modified 
          Non-trans table is handled via a timer. The slave may eventually
          give out to complete the current group and in that case there
          might be issues at consequent slave restart, see the error message.
          WL#2975 offers a robust solution requiring to store the last exectuted
          event's coordinates along with the group's coordianates
          instead of waiting with @c last_event_start_time the timer.
        */

        if (rli->last_event_start_time == 0)
          rli->last_event_start_time= my_time(0);
        ret= difftime(my_time(0), rli->last_event_start_time) <=
          SLAVE_WAIT_GROUP_DONE ? FALSE : TRUE;

        DBUG_EXECUTE_IF("stop_slave_middle_group", 
                        DBUG_EXECUTE_IF("incomplete_group_in_relay_log",
                                        ret= TRUE;);); // time is over

        if (ret == 0)
        {
          rli->report(WARNING_LEVEL, 0,
                      "slave SQL thread is being stopped in the middle "
                      "of applying of a group having updated a non-transaction "
                      "table; waiting for the group completion ... ");
        }
        else
        {
          rli->report(ERROR_LEVEL, ER_SLAVE_FATAL_ERROR,
                      ER(ER_SLAVE_FATAL_ERROR), msg_stopped);
        }
      }
      else
      {
        ret= TRUE;
        rli->report(ERROR_LEVEL, ER_SLAVE_FATAL_ERROR, ER(ER_SLAVE_FATAL_ERROR),
                    msg_stopped);
      }
    }
    else
    {
      ret= TRUE;
    }
  }
  if (ret)
    rli->last_event_start_time= 0;
  
  DBUG_RETURN(ret);
}


/*
  skip_load_data_infile()

  NOTES
    This is used to tell a 3.23 master to break send_file()
*/

void skip_load_data_infile(NET *net)
{
  DBUG_ENTER("skip_load_data_infile");

  (void)net_request_file(net, "/dev/null");
  (void)my_net_read(net);                               // discard response
  (void)net_write_command(net, 0, (uchar*) "", 0, (uchar*) "", 0); // ok
  DBUG_VOID_RETURN;
}


bool net_request_file(NET* net, const char* fname)
{
  DBUG_ENTER("net_request_file");
  DBUG_RETURN(net_write_command(net, 251, (uchar*) fname, strlen(fname),
                                (uchar*) "", 0));
}

/*
  From other comments and tests in code, it looks like
  sometimes Query_log_event and Load_log_event can have db == 0
  (see rewrite_db() above for example)
  (cases where this happens are unclear; it may be when the master is 3.23).
*/

const char *print_slave_db_safe(const char* db)
{
  DBUG_ENTER("*print_slave_db_safe");

  DBUG_RETURN((db ? db : ""));
}

int init_strvar_from_file(char *var, int max_size, IO_CACHE *f,
                                 const char *default_val)
{
  uint length;
  DBUG_ENTER("init_strvar_from_file");

  if ((length=my_b_gets(f,var, max_size)))
  {
    char* last_p = var + length -1;
    if (*last_p == '\n')
      *last_p = 0; // if we stopped on newline, kill it
    else
    {
      /*
        If we truncated a line or stopped on last char, remove all chars
        up to and including newline.
      */
      int c;
      while (((c=my_b_get(f)) != '\n' && c != my_b_EOF)) ;
    }
    DBUG_RETURN(0);
  }
  else if (default_val)
  {
    strmake(var,  default_val, max_size-1);
    DBUG_RETURN(0);
  }
  DBUG_RETURN(1);
}


int init_intvar_from_file(int* var, IO_CACHE* f, int default_val)
{
  char buf[32];
  DBUG_ENTER("init_intvar_from_file");


  if (my_b_gets(f, buf, sizeof(buf)))
  {
    *var = atoi(buf);
    DBUG_RETURN(0);
  }
  else if (default_val)
  {
    *var = default_val;
    DBUG_RETURN(0);
  }
  DBUG_RETURN(1);
}

int init_floatvar_from_file(float* var, IO_CACHE* f, float default_val)
{
  char buf[16];
  DBUG_ENTER("init_floatvar_from_file");


  if (my_b_gets(f, buf, sizeof(buf)))
  {
    if (sscanf(buf, "%f", var) != 1)
      DBUG_RETURN(1);
    else
      DBUG_RETURN(0);
  }
  else if (default_val != 0.0)
  {
    *var = default_val;
    DBUG_RETURN(0);
  }
  DBUG_RETURN(1);
}


/**
   A master info read method

   This function is called from @c init_master_info() along with
   relatives to restore some of @c active_mi members.
   Particularly, this function is responsible for restoring
   IGNORE_SERVER_IDS list of servers whose events the slave is
   going to ignore (to not log them in the relay log).
   Items being read are supposed to be decimal output of values of a
   type shorter or equal of @c long and separated by the single space.

   @param arr         @c DYNAMIC_ARRAY pointer to storage for servers id
   @param f           @c IO_CACHE pointer to the source file

   @retval 0         All OK
   @retval non-zero  An error
*/

int init_dynarray_intvar_from_file(DYNAMIC_ARRAY* arr, IO_CACHE* f)
{
  int ret= 0;
  char buf[16 * (sizeof(long)*4 + 1)]; // static buffer to use most of times
  char *buf_act= buf; // actual buffer can be dynamic if static is short
  char *token, *last;
  uint num_items;     // number of items of `arr'
  size_t read_size;
  DBUG_ENTER("init_dynarray_intvar_from_file");

  if ((read_size= my_b_gets(f, buf_act, sizeof(buf))) == 0)
  {
    return 0; // no line in master.info
  }
  if (read_size + 1 == sizeof(buf) && buf[sizeof(buf) - 2] != '\n')
  {
    /*
      short read happend; allocate sufficient memory and make the 2nd read
    */
    char buf_work[(sizeof(long)*3 + 1)*16];
    memcpy(buf_work, buf, sizeof(buf_work));
    num_items= atoi(strtok_r(buf_work, " ", &last));
    size_t snd_size;
    /*
      max size lower bound approximate estimation bases on the formula:
      (the items number + items themselves) * 
          (decimal size + space) - 1 + `\n' + '\0'
    */
    size_t max_size= (1 + num_items) * (sizeof(long)*3 + 1) + 1;
    buf_act= (char*) my_malloc(max_size, MYF(MY_WME));
    memcpy(buf_act, buf, read_size);
    snd_size= my_b_gets(f, buf_act + read_size, max_size - read_size);
    if (snd_size == 0 ||
        ((snd_size + 1 == max_size - read_size) &&  buf[max_size - 2] != '\n'))
    {
      /*
        failure to make the 2nd read or short read again
      */
      ret= 1;
      goto err;
    }
  }
  token= strtok_r(buf_act, " ", &last);
  if (token == NULL)
  {
    ret= 1;
    goto err;
  }
  num_items= atoi(token);
  for (uint i=0; i < num_items; i++)
  {
    token= strtok_r(NULL, " ", &last);
    if (token == NULL)
    {
      ret= 1;
      goto err;
    }
    else
    {
      ulong val= atol(token);
      insert_dynamic(arr, (uchar *) &val);
    }
  }
err:
  if (buf_act != buf)
    my_free(buf_act, MYF(0));
  DBUG_RETURN(ret);
}


/*
  Check if the error is caused by network.
  @param[in]   errorno   Number of the error.
  RETURNS:
  TRUE         network error
  FALSE        not network error
*/

bool is_network_error(uint errorno)
{ 
  if (errorno == CR_CONNECTION_ERROR || 
      errorno == CR_CONN_HOST_ERROR ||
      errorno == CR_SERVER_GONE_ERROR ||
      errorno == CR_SERVER_LOST ||
      errorno == ER_CON_COUNT_ERROR ||
      errorno == ER_SERVER_SHUTDOWN)
    return TRUE;

  return FALSE;   
}


/*
  Note that we rely on the master's version (3.23, 4.0.14 etc) instead of
  relying on the binlog's version. This is not perfect: imagine an upgrade
  of the master without waiting that all slaves are in sync with the master;
  then a slave could be fooled about the binlog's format. This is what happens
  when people upgrade a 3.23 master to 4.0 without doing RESET MASTER: 4.0
  slaves are fooled. So we do this only to distinguish between 3.23 and more
  recent masters (it's too late to change things for 3.23).

  RETURNS
  0       ok
  1       error
  2       transient network problem, the caller should try to reconnect
*/

static int get_master_version_and_clock(MYSQL* mysql, Master_info* mi)
{
  char err_buff[MAX_SLAVE_ERRMSG];
  const char* errmsg= 0;
  int err_code= 0;
  MYSQL_RES *master_res= 0;
  MYSQL_ROW master_row;
  DBUG_ENTER("get_master_version_and_clock");

  /*
    Free old description_event_for_queue (that is needed if we are in
    a reconnection).
  */
  delete mi->rli.relay_log.description_event_for_queue;
  mi->rli.relay_log.description_event_for_queue= 0;

  if (!my_isdigit(&my_charset_bin,*mysql->server_version))
  {
    errmsg = "Master reported unrecognized MySQL version";
    err_code= ER_SLAVE_FATAL_ERROR;
    sprintf(err_buff, ER(err_code), errmsg);
  }
  else
  {
    /*
      Note the following switch will bug when we have MySQL branch 30 ;)
    */
    switch (*mysql->server_version)
    {
    case '0':
    case '1':
    case '2':
      errmsg = "Master reported unrecognized MySQL version";
      err_code= ER_SLAVE_FATAL_ERROR;
      sprintf(err_buff, ER(err_code), errmsg);
      break;
    case '3':
      mi->rli.relay_log.description_event_for_queue= new
        Format_description_log_event(1, mysql->server_version);
      break;
    case '4':
      mi->rli.relay_log.description_event_for_queue= new
        Format_description_log_event(3, mysql->server_version);
      break;
    default:
      /*
        Master is MySQL >=5.0. Give a default Format_desc event, so that we can
        take the early steps (like tests for "is this a 3.23 master") which we
        have to take before we receive the real master's Format_desc which will
        override this one. Note that the Format_desc we create below is garbage
        (it has the format of the *slave*); it's only good to help know if the
        master is 3.23, 4.0, etc.
      */
      mi->rli.relay_log.description_event_for_queue= new
        Format_description_log_event(4, mysql->server_version);
      break;
    }
  }

  /*
     This does not mean that a 5.0 slave will be able to read a 6.0 master; but
     as we don't know yet, we don't want to forbid this for now. If a 5.0 slave
     can't read a 6.0 master, this will show up when the slave can't read some
     events sent by the master, and there will be error messages.
  */

  if (errmsg)
    goto err;

  /* as we are here, we tried to allocate the event */
  if (!mi->rli.relay_log.description_event_for_queue)
  {
    errmsg= "default Format_description_log_event";
    err_code= ER_SLAVE_CREATE_EVENT_FAILURE;
    sprintf(err_buff, ER(err_code), errmsg);
    goto err;
  }

  /*
    Compare the master and slave's clock. Do not die if master's clock is
    unavailable (very old master not supporting UNIX_TIMESTAMP()?).
  */

  DBUG_EXECUTE_IF("dbug.before_get_UNIX_TIMESTAMP",
                  {
                    const char act[]=
                      "now "
                      "wait_for signal.get_unix_timestamp";
                    DBUG_ASSERT(opt_debug_sync_timeout > 0);
                    DBUG_ASSERT(!debug_sync_set_action(current_thd,
                                                       STRING_WITH_LEN(act)));
                  };);

  master_res= NULL;
  if (!mysql_real_query(mysql, STRING_WITH_LEN("SELECT UNIX_TIMESTAMP()")) &&
      (master_res= mysql_store_result(mysql)) &&
      (master_row= mysql_fetch_row(master_res)))
  {
    mi->clock_diff_with_master=
      (long) (time((time_t*) 0) - strtoul(master_row[0], 0, 10));
  }
  else if (check_io_slave_killed(mi->io_thd, mi, NULL))
    goto slave_killed_err;
  else if (is_network_error(mysql_errno(mysql)))
  {
    mi->report(WARNING_LEVEL, mysql_errno(mysql),
               "Get master clock failed with error: %s", mysql_error(mysql));
    goto network_err;
  }
  else 
  {
    mi->clock_diff_with_master= 0; /* The "most sensible" value */
    sql_print_warning("\"SELECT UNIX_TIMESTAMP()\" failed on master, "
                      "do not trust column Seconds_Behind_Master of SHOW "
                      "SLAVE STATUS. Error: %s (%d)",
                      mysql_error(mysql), mysql_errno(mysql));
  }
  if (master_res)
  {
    mysql_free_result(master_res);
    master_res= NULL;
  }

  /*
    Check that the master's server id and ours are different. Because if they
    are equal (which can result from a simple copy of master's datadir to slave,
    thus copying some my.cnf), replication will work but all events will be
    skipped.
    Do not die if SHOW VARIABLES LIKE 'SERVER_ID' fails on master (very old
    master?).
    Note: we could have put a @@SERVER_ID in the previous SELECT
    UNIX_TIMESTAMP() instead, but this would not have worked on 3.23 masters.
  */
  DBUG_EXECUTE_IF("dbug.before_get_SERVER_ID",
                  {
                    const char act[]=
                      "now "
                      "wait_for signal.get_server_id";
                    DBUG_ASSERT(opt_debug_sync_timeout > 0);
                    DBUG_ASSERT(!debug_sync_set_action(current_thd, 
                                                       STRING_WITH_LEN(act)));
                  };);
  master_res= NULL;
  master_row= NULL;
  if (!mysql_real_query(mysql,
                        STRING_WITH_LEN("SHOW VARIABLES LIKE 'SERVER_ID'")) &&
      (master_res= mysql_store_result(mysql)) &&
      (master_row= mysql_fetch_row(master_res)))
  {
    if ((::server_id == (mi->master_id= strtoul(master_row[1], 0, 10))) &&
        !mi->rli.replicate_same_server_id)
    {
      errmsg= "The slave I/O thread stops because master and slave have equal \
MySQL server ids; these ids must be different for replication to work (or \
the --replicate-same-server-id option must be used on slave but this does \
not always make sense; please check the manual before using it).";
      err_code= ER_SLAVE_FATAL_ERROR;
      sprintf(err_buff, ER(err_code), errmsg);
      goto err;
    }
  }
  else if (mysql_errno(mysql))
  {
    if (check_io_slave_killed(mi->io_thd, mi, NULL))
      goto slave_killed_err;
    else if (is_network_error(mysql_errno(mysql)))
    {
      mi->report(WARNING_LEVEL, mysql_errno(mysql),
                 "Get master SERVER_ID failed with error: %s", mysql_error(mysql));
      goto network_err;
    }
    /* Fatal error */
    errmsg= "The slave I/O thread stops because a fatal error is encountered \
when it try to get the value of SERVER_ID variable from master.";
    err_code= mysql_errno(mysql);
    sprintf(err_buff, "%s Error: %s", errmsg, mysql_error(mysql));
    goto err;
  }
  else if (!master_row && master_res)
  {
    mi->report(WARNING_LEVEL, ER_UNKNOWN_SYSTEM_VARIABLE,
               "Unknown system variable 'SERVER_ID' on master, \
maybe it is a *VERY OLD MASTER*.");
  }
  if (master_res)
  {
    mysql_free_result(master_res);
    master_res= NULL;
  }
  if (mi->master_id == 0 && mi->ignore_server_ids.elements > 0)
  {
    errmsg= "Slave configured with server id filtering could not detect the master server id.";
    err_code= ER_SLAVE_FATAL_ERROR;
    sprintf(err_buff, ER(err_code), errmsg);
    goto err;
  }

  /*
    Check that the master's global character_set_server and ours are the same.
    Not fatal if query fails (old master?).
    Note that we don't check for equality of global character_set_client and
    collation_connection (neither do we prevent their setting in
    set_var.cc). That's because from what I (Guilhem) have tested, the global
    values of these 2 are never used (new connections don't use them).
    We don't test equality of global collation_database either as it's is
    going to be deprecated (made read-only) in 4.1 very soon.
    The test is only relevant if master < 5.0.3 (we'll test only if it's older
    than the 5 branch; < 5.0.3 was alpha...), as >= 5.0.3 master stores
    charset info in each binlog event.
    We don't do it for 3.23 because masters <3.23.50 hang on
    SELECT @@unknown_var (BUG#7965 - see changelog of 3.23.50). So finally we
    test only if master is 4.x.
  */

  /* redundant with rest of code but safer against later additions */
  if (*mysql->server_version == '3')
    goto err;

  if (*mysql->server_version == '4')
  {
    master_res= NULL;
    if (!mysql_real_query(mysql,
                          STRING_WITH_LEN("SELECT @@GLOBAL.COLLATION_SERVER")) &&
        (master_res= mysql_store_result(mysql)) &&
        (master_row= mysql_fetch_row(master_res)))
    {
      if (strcmp(master_row[0], global_system_variables.collation_server->name))
      {
        errmsg= "The slave I/O thread stops because master and slave have \
different values for the COLLATION_SERVER global variable. The values must \
be equal for the Statement-format replication to work";
        err_code= ER_SLAVE_FATAL_ERROR;
        sprintf(err_buff, ER(err_code), errmsg);
        goto err;
      }
    }
    else if (check_io_slave_killed(mi->io_thd, mi, NULL))
      goto slave_killed_err;
    else if (is_network_error(mysql_errno(mysql)))
    {
      mi->report(WARNING_LEVEL, mysql_errno(mysql),
                 "Get master COLLATION_SERVER failed with error: %s", mysql_error(mysql));
      goto network_err;
    }
    else if (mysql_errno(mysql) != ER_UNKNOWN_SYSTEM_VARIABLE)
    {
      /* Fatal error */
      errmsg= "The slave I/O thread stops because a fatal error is encountered \
when it try to get the value of COLLATION_SERVER global variable from master.";
      err_code= mysql_errno(mysql);
      sprintf(err_buff, "%s Error: %s", errmsg, mysql_error(mysql));
      goto err;
    }
    else
      mi->report(WARNING_LEVEL, ER_UNKNOWN_SYSTEM_VARIABLE,
                 "Unknown system variable 'COLLATION_SERVER' on master, \
maybe it is a *VERY OLD MASTER*. *NOTE*: slave may experience \
inconsistency if replicated data deals with collation.");

    if (master_res)
    {
      mysql_free_result(master_res);
      master_res= NULL;
    }
  }

  /*
    Perform analogous check for time zone. Theoretically we also should
    perform check here to verify that SYSTEM time zones are the same on
    slave and master, but we can't rely on value of @@system_time_zone
    variable (it is time zone abbreviation) since it determined at start
    time and so could differ for slave and master even if they are really
    in the same system time zone. So we are omiting this check and just
    relying on documentation. Also according to Monty there are many users
    who are using replication between servers in various time zones. Hence
    such check will broke everything for them. (And now everything will
    work for them because by default both their master and slave will have
    'SYSTEM' time zone).
    This check is only necessary for 4.x masters (and < 5.0.4 masters but
    those were alpha).
  */
  if (*mysql->server_version == '4')
  {
    master_res= NULL;
    if (!mysql_real_query(mysql, STRING_WITH_LEN("SELECT @@GLOBAL.TIME_ZONE")) &&
        (master_res= mysql_store_result(mysql)) &&
        (master_row= mysql_fetch_row(master_res)))
    {
      if (strcmp(master_row[0],
                 global_system_variables.time_zone->get_name()->ptr()))
      {
        errmsg= "The slave I/O thread stops because master and slave have \
different values for the TIME_ZONE global variable. The values must \
be equal for the Statement-format replication to work";
        err_code= ER_SLAVE_FATAL_ERROR;
        sprintf(err_buff, ER(err_code), errmsg);
        goto err;
      }
    }
    else if (check_io_slave_killed(mi->io_thd, mi, NULL))
      goto slave_killed_err;
    else if (is_network_error(mysql_errno(mysql)))
    {
      mi->report(WARNING_LEVEL, mysql_errno(mysql),
                 "Get master TIME_ZONE failed with error: %s", mysql_error(mysql));
      goto network_err;
    } 
    else
    {
      /* Fatal error */
      errmsg= "The slave I/O thread stops because a fatal error is encountered \
when it try to get the value of TIME_ZONE global variable from master.";
      err_code= mysql_errno(mysql);
      sprintf(err_buff, "%s Error: %s", errmsg, mysql_error(mysql));
      goto err;
    }
    if (master_res)
    {
      mysql_free_result(master_res);
      master_res= NULL;
    }
  }

  if (mi->heartbeat_period != 0.0)
  {
    char llbuf[22];
    const char query_format[]= "SET @master_heartbeat_period= %s";
    char query[sizeof(query_format) - 2 + sizeof(llbuf)];
    /* 
       the period is an ulonglong of nano-secs. 
    */
    llstr((ulonglong) (mi->heartbeat_period*1000000000UL), llbuf);
    my_sprintf(query, (query, query_format, llbuf));

    if (mysql_real_query(mysql, query, strlen(query))
        && !check_io_slave_killed(mi->io_thd, mi, NULL))
    {
      errmsg= "The slave I/O thread stops because SET @master_heartbeat_period "
        "on master failed.";
      err_code= ER_SLAVE_FATAL_ERROR;
      sprintf(err_buff, "%s Error: %s", errmsg, mysql_error(mysql));
      mysql_free_result(mysql_store_result(mysql));
      goto err;
    }
    mysql_free_result(mysql_store_result(mysql));
  }
 

err:
  if (errmsg)
  {
    if (master_res)
      mysql_free_result(master_res);
    DBUG_ASSERT(err_code != 0);
    mi->report(ERROR_LEVEL, err_code, "%s", err_buff);
    DBUG_RETURN(1);
  }

  DBUG_RETURN(0);

network_err:
  if (master_res)
    mysql_free_result(master_res);
  DBUG_RETURN(2);

slave_killed_err:
  if (master_res)
    mysql_free_result(master_res);
  DBUG_RETURN(2);
}

static bool wait_for_relay_log_space(Relay_log_info* rli)
{
  bool slave_killed=0;
  Master_info* mi = rli->mi;
  const char *save_proc_info;
  THD* thd = mi->io_thd;
  DBUG_ENTER("wait_for_relay_log_space");

  mysql_mutex_lock(&rli->log_space_lock);
  save_proc_info= thd->enter_cond(&rli->log_space_cond,
                                  &rli->log_space_lock,
                                  "\
Waiting for the slave SQL thread to free enough relay log space");
  while (rli->log_space_limit < rli->log_space_total &&
         !(slave_killed=io_slave_killed(thd,mi)) &&
         !rli->ignore_log_space_limit)
    mysql_cond_wait(&rli->log_space_cond, &rli->log_space_lock);
  thd->exit_cond(save_proc_info);
  DBUG_RETURN(slave_killed);
}


/*
  Builds a Rotate from the ignored events' info and writes it to relay log.

  SYNOPSIS
  write_ignored_events_info_to_relay_log()
    thd             pointer to I/O thread's thd
    mi

  DESCRIPTION
    Slave I/O thread, going to die, must leave a durable trace of the
    ignored events' end position for the use of the slave SQL thread, by
    calling this function. Only that thread can call it (see assertion).
 */
static void write_ignored_events_info_to_relay_log(THD *thd, Master_info *mi)
{
  Relay_log_info *rli= &mi->rli;
  mysql_mutex_t *log_lock= rli->relay_log.get_log_lock();
  DBUG_ENTER("write_ignored_events_info_to_relay_log");

  DBUG_ASSERT(thd == mi->io_thd);
  mysql_mutex_lock(log_lock);
  if (rli->ign_master_log_name_end[0])
  {
    DBUG_PRINT("info",("writing a Rotate event to track down ignored events"));
    Rotate_log_event *ev= new Rotate_log_event(rli->ign_master_log_name_end,
                                               0, rli->ign_master_log_pos_end,
                                               Rotate_log_event::DUP_NAME);
    rli->ign_master_log_name_end[0]= 0;
    /* can unlock before writing as slave SQL thd will soon see our Rotate */
    mysql_mutex_unlock(log_lock);
    if (likely((bool)ev))
    {
      ev->server_id= 0; // don't be ignored by slave SQL thread
      if (unlikely(rli->relay_log.append(ev)))
        mi->report(ERROR_LEVEL, ER_SLAVE_RELAY_LOG_WRITE_FAILURE,
                   ER(ER_SLAVE_RELAY_LOG_WRITE_FAILURE),
                   "failed to write a Rotate event"
                   " to the relay log, SHOW SLAVE STATUS may be"
                   " inaccurate");
      rli->relay_log.harvest_bytes_written(&rli->log_space_total);
      if (flush_master_info(mi, TRUE, TRUE))
        sql_print_error("Failed to flush master info file");
      delete ev;
    }
    else
      mi->report(ERROR_LEVEL, ER_SLAVE_CREATE_EVENT_FAILURE,
                 ER(ER_SLAVE_CREATE_EVENT_FAILURE),
                 "Rotate_event (out of memory?),"
                 " SHOW SLAVE STATUS may be inaccurate");
  }
  else
    mysql_mutex_unlock(log_lock);
  DBUG_VOID_RETURN;
}


int register_slave_on_master(MYSQL* mysql, Master_info *mi,
                             bool *suppress_warnings)
{
  uchar buf[1024], *pos= buf;
  uint report_host_len=0, report_user_len=0, report_password_len=0;
  DBUG_ENTER("register_slave_on_master");

  *suppress_warnings= FALSE;
  if (report_host)
    report_host_len= strlen(report_host);
  if (report_host_len > HOSTNAME_LENGTH)
  {
    sql_print_warning("The length of report_host is %d. "
                      "It is larger than the max length(%d), so this "
                      "slave cannot be registered to the master.",
                      report_host_len, HOSTNAME_LENGTH);
    DBUG_RETURN(0);
  }

  if (report_user)
    report_user_len= strlen(report_user);
  if (report_user_len > USERNAME_LENGTH)
  {
    sql_print_warning("The length of report_user is %d. "
                      "It is larger than the max length(%d), so this "
                      "slave cannot be registered to the master.",
                      report_user_len, USERNAME_LENGTH);
    DBUG_RETURN(0);
  }

  if (report_password)
    report_password_len= strlen(report_password);
  if (report_password_len > MAX_PASSWORD_LENGTH)
  {
    sql_print_warning("The length of report_password is %d. "
                      "It is larger than the max length(%d), so this "
                      "slave cannot be registered to the master.",
                      report_password_len, MAX_PASSWORD_LENGTH);
    DBUG_RETURN(0);
  }

  int4store(pos, server_id); pos+= 4;
  pos= net_store_data(pos, (uchar*) report_host, report_host_len);
  pos= net_store_data(pos, (uchar*) report_user, report_user_len);
  pos= net_store_data(pos, (uchar*) report_password, report_password_len);
  int2store(pos, (uint16) report_port); pos+= 2;
  /* 
    Fake rpl_recovery_rank, which was removed in BUG#13963,
    so that this server can register itself on old servers,
    see BUG#49259.
   */
  int4store(pos, /* rpl_recovery_rank */ 0);    pos+= 4;
  /* The master will fill in master_id */
  int4store(pos, 0);                    pos+= 4;

  if (simple_command(mysql, COM_REGISTER_SLAVE, buf, (size_t) (pos- buf), 0))
  {
    if (mysql_errno(mysql) == ER_NET_READ_INTERRUPTED)
    {
      *suppress_warnings= TRUE;                 // Suppress reconnect warning
    }
    else if (!check_io_slave_killed(mi->io_thd, mi, NULL))
    {
      char buf[256];
      my_snprintf(buf, sizeof(buf), "%s (Errno: %d)", mysql_error(mysql), 
                  mysql_errno(mysql));
      mi->report(ERROR_LEVEL, ER_SLAVE_MASTER_COM_FAILURE,
                 ER(ER_SLAVE_MASTER_COM_FAILURE), "COM_REGISTER_SLAVE", buf);
    }
    DBUG_RETURN(1);
  }
  DBUG_RETURN(0);
}


/**
  Execute a SHOW SLAVE STATUS statement.

  @param thd Pointer to THD object for the client thread executing the
  statement.

  @param mi Pointer to Master_info object for the IO thread.

  @retval FALSE success
  @retval TRUE failure
*/
bool show_master_info(THD* thd, Master_info* mi)
{
  // TODO: fix this for multi-master
  List<Item> field_list;
  Protocol *protocol= thd->protocol;
  DBUG_ENTER("show_master_info");

  field_list.push_back(new Item_empty_string("Slave_IO_State",
                                                     14));
  field_list.push_back(new Item_empty_string("Master_Host",
                                                     sizeof(mi->host)));
  field_list.push_back(new Item_empty_string("Master_User",
                                                     sizeof(mi->user)));
  field_list.push_back(new Item_return_int("Master_Port", 7,
                                           MYSQL_TYPE_LONG));
  field_list.push_back(new Item_return_int("Connect_Retry", 10,
                                           MYSQL_TYPE_LONG));
  field_list.push_back(new Item_empty_string("Master_Log_File",
                                             FN_REFLEN));
  field_list.push_back(new Item_return_int("Read_Master_Log_Pos", 10,
                                           MYSQL_TYPE_LONGLONG));
  field_list.push_back(new Item_empty_string("Relay_Log_File",
                                             FN_REFLEN));
  field_list.push_back(new Item_return_int("Relay_Log_Pos", 10,
                                           MYSQL_TYPE_LONGLONG));
  field_list.push_back(new Item_empty_string("Relay_Master_Log_File",
                                             FN_REFLEN));
  field_list.push_back(new Item_empty_string("Slave_IO_Running", 3));
  field_list.push_back(new Item_empty_string("Slave_SQL_Running", 3));
  field_list.push_back(new Item_empty_string("Replicate_Do_DB", 20));
  field_list.push_back(new Item_empty_string("Replicate_Ignore_DB", 20));
  field_list.push_back(new Item_empty_string("Replicate_Do_Table", 20));
  field_list.push_back(new Item_empty_string("Replicate_Ignore_Table", 23));
  field_list.push_back(new Item_empty_string("Replicate_Wild_Do_Table", 24));
  field_list.push_back(new Item_empty_string("Replicate_Wild_Ignore_Table",
                                             28));
  field_list.push_back(new Item_return_int("Last_Errno", 4, MYSQL_TYPE_LONG));
  field_list.push_back(new Item_empty_string("Last_Error", 20));
  field_list.push_back(new Item_return_int("Skip_Counter", 10,
                                           MYSQL_TYPE_LONG));
  field_list.push_back(new Item_return_int("Exec_Master_Log_Pos", 10,
                                           MYSQL_TYPE_LONGLONG));
  field_list.push_back(new Item_return_int("Relay_Log_Space", 10,
                                           MYSQL_TYPE_LONGLONG));
  field_list.push_back(new Item_empty_string("Until_Condition", 6));
  field_list.push_back(new Item_empty_string("Until_Log_File", FN_REFLEN));
  field_list.push_back(new Item_return_int("Until_Log_Pos", 10,
                                           MYSQL_TYPE_LONGLONG));
  field_list.push_back(new Item_empty_string("Master_SSL_Allowed", 7));
  field_list.push_back(new Item_empty_string("Master_SSL_CA_File",
                                             sizeof(mi->ssl_ca)));
  field_list.push_back(new Item_empty_string("Master_SSL_CA_Path",
                                             sizeof(mi->ssl_capath)));
  field_list.push_back(new Item_empty_string("Master_SSL_Cert",
                                             sizeof(mi->ssl_cert)));
  field_list.push_back(new Item_empty_string("Master_SSL_Cipher",
                                             sizeof(mi->ssl_cipher)));
  field_list.push_back(new Item_empty_string("Master_SSL_Key",
                                             sizeof(mi->ssl_key)));
  field_list.push_back(new Item_return_int("Seconds_Behind_Master", 10,
                                           MYSQL_TYPE_LONGLONG));
  field_list.push_back(new Item_empty_string("Master_SSL_Verify_Server_Cert",
                                             3));
  field_list.push_back(new Item_return_int("Last_IO_Errno", 4, MYSQL_TYPE_LONG));
  field_list.push_back(new Item_empty_string("Last_IO_Error", 20));
  field_list.push_back(new Item_return_int("Last_SQL_Errno", 4, MYSQL_TYPE_LONG));
  field_list.push_back(new Item_empty_string("Last_SQL_Error", 20));
  field_list.push_back(new Item_empty_string("Replicate_Ignore_Server_Ids",
                                             FN_REFLEN));
  field_list.push_back(new Item_return_int("Master_Server_Id", sizeof(ulong),
                                           MYSQL_TYPE_LONG));
  field_list.push_back(new Item_empty_string("Master_Info_File",
                                             sizeof(mi->info_file_name)));
  if (protocol->send_result_set_metadata(&field_list,
                            Protocol::SEND_NUM_ROWS | Protocol::SEND_EOF))
    DBUG_RETURN(TRUE);

  if (mi->host[0])
  {
    DBUG_PRINT("info",("host is set: '%s'", mi->host));
    String *packet= &thd->packet;
    protocol->prepare_for_resend();

    /*
      slave_running can be accessed without run_lock but not other
      non-volotile members like mi->io_thd, which is guarded by the mutex.
    */
    mysql_mutex_lock(&mi->run_lock);
    protocol->store(mi->io_thd ? mi->io_thd->proc_info : "", &my_charset_bin);
    mysql_mutex_unlock(&mi->run_lock);

    mysql_mutex_lock(&mi->data_lock);
    mysql_mutex_lock(&mi->rli.data_lock);
    mysql_mutex_lock(&mi->err_lock);
    mysql_mutex_lock(&mi->rli.err_lock);
    protocol->store(mi->host, &my_charset_bin);
    protocol->store(mi->user, &my_charset_bin);
    protocol->store((uint32) mi->port);
    protocol->store((uint32) mi->connect_retry);
    protocol->store(mi->master_log_name, &my_charset_bin);
    protocol->store((ulonglong) mi->master_log_pos);
    protocol->store(mi->rli.group_relay_log_name +
                    dirname_length(mi->rli.group_relay_log_name),
                    &my_charset_bin);
    protocol->store((ulonglong) mi->rli.group_relay_log_pos);
    protocol->store(mi->rli.group_master_log_name, &my_charset_bin);
    protocol->store(mi->slave_running == MYSQL_SLAVE_RUN_CONNECT ?
                    "Yes" : (mi->slave_running == MYSQL_SLAVE_RUN_NOT_CONNECT ?
                             "Connecting" : "No"), &my_charset_bin);
    protocol->store(mi->rli.slave_running ? "Yes":"No", &my_charset_bin);
    protocol->store(rpl_filter->get_do_db());
    protocol->store(rpl_filter->get_ignore_db());

    char buf[256];
    String tmp(buf, sizeof(buf), &my_charset_bin);
    rpl_filter->get_do_table(&tmp);
    protocol->store(&tmp);
    rpl_filter->get_ignore_table(&tmp);
    protocol->store(&tmp);
    rpl_filter->get_wild_do_table(&tmp);
    protocol->store(&tmp);
    rpl_filter->get_wild_ignore_table(&tmp);
    protocol->store(&tmp);

    protocol->store(mi->rli.last_error().number);
    protocol->store(mi->rli.last_error().message, &my_charset_bin);
    protocol->store((uint32) mi->rli.slave_skip_counter);
    protocol->store((ulonglong) mi->rli.group_master_log_pos);
    protocol->store((ulonglong) mi->rli.log_space_total);

    protocol->store(
      mi->rli.until_condition==Relay_log_info::UNTIL_NONE ? "None":
        ( mi->rli.until_condition==Relay_log_info::UNTIL_MASTER_POS? "Master":
          "Relay"), &my_charset_bin);
    protocol->store(mi->rli.until_log_name, &my_charset_bin);
    protocol->store((ulonglong) mi->rli.until_log_pos);

#ifdef HAVE_OPENSSL
    protocol->store(mi->ssl? "Yes":"No", &my_charset_bin);
#else
    protocol->store(mi->ssl? "Ignored":"No", &my_charset_bin);
#endif
    protocol->store(mi->ssl_ca, &my_charset_bin);
    protocol->store(mi->ssl_capath, &my_charset_bin);
    protocol->store(mi->ssl_cert, &my_charset_bin);
    protocol->store(mi->ssl_cipher, &my_charset_bin);
    protocol->store(mi->ssl_key, &my_charset_bin);

    /*
      Seconds_Behind_Master: if SQL thread is running and I/O thread is
      connected, we can compute it otherwise show NULL (i.e. unknown).
    */
    if ((mi->slave_running == MYSQL_SLAVE_RUN_CONNECT) &&
        mi->rli.slave_running)
    {
      long time_diff= ((long)(time(0) - mi->rli.last_master_timestamp)
                       - mi->clock_diff_with_master);
      /*
        Apparently on some systems time_diff can be <0. Here are possible
        reasons related to MySQL:
        - the master is itself a slave of another master whose time is ahead.
        - somebody used an explicit SET TIMESTAMP on the master.
        Possible reason related to granularity-to-second of time functions
        (nothing to do with MySQL), which can explain a value of -1:
        assume the master's and slave's time are perfectly synchronized, and
        that at slave's connection time, when the master's timestamp is read,
        it is at the very end of second 1, and (a very short time later) when
        the slave's timestamp is read it is at the very beginning of second
        2. Then the recorded value for master is 1 and the recorded value for
        slave is 2. At SHOW SLAVE STATUS time, assume that the difference
        between timestamp of slave and rli->last_master_timestamp is 0
        (i.e. they are in the same second), then we get 0-(2-1)=-1 as a result.
        This confuses users, so we don't go below 0: hence the max().

        last_master_timestamp == 0 (an "impossible" timestamp 1970) is a
        special marker to say "consider we have caught up".
      */
      protocol->store((longlong)(mi->rli.last_master_timestamp ?
                                 max(0, time_diff) : 0));
    }
    else
    {
      protocol->store_null();
    }
    protocol->store(mi->ssl_verify_server_cert? "Yes":"No", &my_charset_bin);

    // Last_IO_Errno
    protocol->store(mi->last_error().number);
    // Last_IO_Error
    protocol->store(mi->last_error().message, &my_charset_bin);
    // Last_SQL_Errno
    protocol->store(mi->rli.last_error().number);
    // Last_SQL_Error
    protocol->store(mi->rli.last_error().message, &my_charset_bin);
    // Replicate_Ignore_Server_Ids
    {
      char buff[FN_REFLEN];
      ulong i, cur_len;
      for (i= 0, buff[0]= 0, cur_len= 0;
           i < mi->ignore_server_ids.elements; i++)
      {
        ulong s_id, slen;
        char sbuff[FN_REFLEN];
        get_dynamic(&mi->ignore_server_ids, (uchar*) &s_id, i);
        slen= my_sprintf(sbuff, (sbuff, (i==0? "%lu" : ", %lu"), s_id));
        if (cur_len + slen + 4 > FN_REFLEN)
        {
          /*
            break the loop whenever remained space could not fit
            ellipses on the next cycle
          */
          my_sprintf(buff + cur_len, (buff + cur_len, "..."));
          break;
        }
        cur_len += my_sprintf(buff + cur_len, (buff + cur_len, "%s", sbuff));
      }
      protocol->store(buff, &my_charset_bin);
    }
    // Master_Server_id
    protocol->store((uint32) mi->master_id);
    protocol->store(mi->info_file_name, &my_charset_bin);

    mysql_mutex_unlock(&mi->rli.err_lock);
    mysql_mutex_unlock(&mi->err_lock);
    mysql_mutex_unlock(&mi->rli.data_lock);
    mysql_mutex_unlock(&mi->data_lock);

    if (my_net_write(&thd->net, (uchar*) thd->packet.ptr(), packet->length()))
      DBUG_RETURN(TRUE);
  }
  my_eof(thd);
  DBUG_RETURN(FALSE);
}


void set_slave_thread_options(THD* thd)
{
  DBUG_ENTER("set_slave_thread_options");
  /*
     It's nonsense to constrain the slave threads with max_join_size; if a
     query succeeded on master, we HAVE to execute it. So set
     OPTION_BIG_SELECTS. Setting max_join_size to HA_POS_ERROR is not enough
     (and it's not needed if we have OPTION_BIG_SELECTS) because an INSERT
     SELECT examining more than 4 billion rows would still fail (yes, because
     when max_join_size is 4G, OPTION_BIG_SELECTS is automatically set, but
     only for client threads.
  */
  ulonglong options= thd->variables.option_bits | OPTION_BIG_SELECTS;
  if (opt_log_slave_updates)
    options|= OPTION_BIN_LOG;
  else
    options&= ~OPTION_BIN_LOG;
  thd->variables.option_bits= options;
  thd->variables.completion_type= 0;
  DBUG_VOID_RETURN;
}

void set_slave_thread_default_charset(THD* thd, Relay_log_info const *rli)
{
  DBUG_ENTER("set_slave_thread_default_charset");

  thd->variables.character_set_client=
    global_system_variables.character_set_client;
  thd->variables.collation_connection=
    global_system_variables.collation_connection;
  thd->variables.collation_server=
    global_system_variables.collation_server;
  thd->update_charset();

  /*
    We use a const cast here since the conceptual (and externally
    visible) behavior of the function is to set the default charset of
    the thread.  That the cache has to be invalidated is a secondary
    effect.
   */
  const_cast<Relay_log_info*>(rli)->cached_charset_invalidate();
  DBUG_VOID_RETURN;
}

/*
  init_slave_thread()
*/

static int init_slave_thread(THD* thd, SLAVE_THD_TYPE thd_type)
{
  DBUG_ENTER("init_slave_thread");
#if !defined(DBUG_OFF)
  int simulate_error= 0;
#endif
  thd->system_thread = (thd_type == SLAVE_THD_SQL) ?
    SYSTEM_THREAD_SLAVE_SQL : SYSTEM_THREAD_SLAVE_IO;
  thd->security_ctx->skip_grants();
  my_net_init(&thd->net, 0);
/*
  Adding MAX_LOG_EVENT_HEADER_LEN to the max_allowed_packet on all
  slave threads, since a replication event can become this much larger
  than the corresponding packet (query) sent from client to master.
*/
  thd->variables.max_allowed_packet= global_system_variables.max_allowed_packet
    + MAX_LOG_EVENT_HEADER;  /* note, incr over the global not session var */
  thd->slave_thread = 1;
  thd->enable_slow_log= opt_log_slow_slave_statements;
  set_slave_thread_options(thd);
  thd->client_capabilities = CLIENT_LOCAL_FILES;
  mysql_mutex_lock(&LOCK_thread_count);
  thd->thread_id= thd->variables.pseudo_thread_id= thread_id++;
  mysql_mutex_unlock(&LOCK_thread_count);

  DBUG_EXECUTE_IF("simulate_io_slave_error_on_init",
                  simulate_error|= (1 << SLAVE_THD_IO););
  DBUG_EXECUTE_IF("simulate_sql_slave_error_on_init",
                  simulate_error|= (1 << SLAVE_THD_SQL););
#if !defined(DBUG_OFF)
  if (init_thr_lock() || thd->store_globals() || simulate_error & (1<< thd_type))
#else
  if (init_thr_lock() || thd->store_globals())
#endif
  {
    thd->cleanup();
    DBUG_RETURN(-1);
  }

  if (thd_type == SLAVE_THD_SQL)
    thd_proc_info(thd, "Waiting for the next event in relay log");
  else
    thd_proc_info(thd, "Waiting for master update");
  thd->version=refresh_version;
  thd->set_time();
  /* Do not use user-supplied timeout value for system threads. */
  thd->variables.lock_wait_timeout= LONG_TIMEOUT;
  DBUG_RETURN(0);
}


static int safe_sleep(THD* thd, int sec, CHECK_KILLED_FUNC thread_killed,
                      void* thread_killed_arg)
{
  int nap_time;
  thr_alarm_t alarmed;
  DBUG_ENTER("safe_sleep");

  thr_alarm_init(&alarmed);
  time_t start_time= my_time(0);
  time_t end_time= start_time+sec;

  while ((nap_time= (int) (end_time - start_time)) > 0)
  {
    ALARM alarm_buff;
    /*
      The only reason we are asking for alarm is so that
      we will be woken up in case of murder, so if we do not get killed,
      set the alarm so it goes off after we wake up naturally
    */
    thr_alarm(&alarmed, 2 * nap_time, &alarm_buff);
    sleep(nap_time);
    thr_end_alarm(&alarmed);

    if ((*thread_killed)(thd,thread_killed_arg))
      DBUG_RETURN(1);
    start_time= my_time(0);
  }
  DBUG_RETURN(0);
}


static int request_dump(THD *thd, MYSQL* mysql, Master_info* mi,
			bool *suppress_warnings)
{
  uchar buf[FN_REFLEN + 10];
  int len;
  ushort binlog_flags = 0; // for now
  char* logname = mi->master_log_name;
  DBUG_ENTER("request_dump");
  
  *suppress_warnings= FALSE;

  if (RUN_HOOK(binlog_relay_io,
               before_request_transmit,
               (thd, mi, binlog_flags)))
    DBUG_RETURN(1);
  
  // TODO if big log files: Change next to int8store()
  int4store(buf, (ulong) mi->master_log_pos);
  int2store(buf + 4, binlog_flags);
  int4store(buf + 6, server_id);
  len = (uint) strlen(logname);
  memcpy(buf + 10, logname,len);
  if (simple_command(mysql, COM_BINLOG_DUMP, buf, len + 10, 1))
  {
    /*
      Something went wrong, so we will just reconnect and retry later
      in the future, we should do a better error analysis, but for
      now we just fill up the error log :-)
    */
    if (mysql_errno(mysql) == ER_NET_READ_INTERRUPTED)
      *suppress_warnings= TRUE;                 // Suppress reconnect warning
    else
      sql_print_error("Error on COM_BINLOG_DUMP: %d  %s, will retry in %d secs",
                      mysql_errno(mysql), mysql_error(mysql),
                      mi->connect_retry);
    DBUG_RETURN(1);
  }

  DBUG_RETURN(0);
}


/*
  Read one event from the master

  SYNOPSIS
    read_event()
    mysql               MySQL connection
    mi                  Master connection information
    suppress_warnings   TRUE when a normal net read timeout has caused us to
                        try a reconnect.  We do not want to print anything to
                        the error log in this case because this a anormal
                        event in an idle server.

    RETURN VALUES
    'packet_error'      Error
    number              Length of packet
*/

static ulong read_event(MYSQL* mysql, Master_info *mi, bool* suppress_warnings)
{
  ulong len;
  DBUG_ENTER("read_event");

  *suppress_warnings= FALSE;
  /*
    my_real_read() will time us out
    We check if we were told to die, and if not, try reading again
  */
#ifndef DBUG_OFF
  if (disconnect_slave_event_count && !(mi->events_till_disconnect--))
    DBUG_RETURN(packet_error);
#endif

  len = cli_safe_read(mysql);
  if (len == packet_error || (long) len < 1)
  {
    if (mysql_errno(mysql) == ER_NET_READ_INTERRUPTED)
    {
      /*
        We are trying a normal reconnect after a read timeout;
        we suppress prints to .err file as long as the reconnect
        happens without problems
      */
      *suppress_warnings= TRUE;
    }
    else
      sql_print_error("Error reading packet from server: %s ( server_errno=%d)",
                      mysql_error(mysql), mysql_errno(mysql));
    DBUG_RETURN(packet_error);
  }

  /* Check if eof packet */
  if (len < 8 && mysql->net.read_pos[0] == 254)
  {
    sql_print_information("Slave: received end packet from server, apparent "
                          "master shutdown: %s",
                     mysql_error(mysql));
     DBUG_RETURN(packet_error);
  }

  DBUG_PRINT("exit", ("len: %lu  net->read_pos[4]: %d",
                      len, mysql->net.read_pos[4]));
  DBUG_RETURN(len - 1);
}

/*
  Check if the current error is of temporary nature of not.
  Some errors are temporary in nature, such as
  ER_LOCK_DEADLOCK and ER_LOCK_WAIT_TIMEOUT.  Ndb also signals
  that the error is temporary by pushing a warning with the error code
  ER_GET_TEMPORARY_ERRMSG, if the originating error is temporary.
*/
static int has_temporary_error(THD *thd)
{
  DBUG_ENTER("has_temporary_error");

  DBUG_EXECUTE_IF("all_errors_are_temporary_errors",
                  if (thd->stmt_da->is_error())
                  {
                    thd->clear_error();
                    my_error(ER_LOCK_DEADLOCK, MYF(0));
                  });

  /*
    If there is no message in THD, we can't say if it's a temporary
    error or not. This is currently the case for Incident_log_event,
    which sets no message. Return FALSE.
  */
  if (!thd->is_error())
    DBUG_RETURN(0);

  /*
    Temporary error codes:
    currently, InnoDB deadlock detected by InnoDB or lock
    wait timeout (innodb_lock_wait_timeout exceeded
  */
  if (thd->stmt_da->sql_errno() == ER_LOCK_DEADLOCK ||
      thd->stmt_da->sql_errno() == ER_LOCK_WAIT_TIMEOUT)
    DBUG_RETURN(1);

#ifdef HAVE_NDB_BINLOG
  /*
    currently temporary error set in ndbcluster
  */
  List_iterator_fast<MYSQL_ERROR> it(thd->warning_info->warn_list());
  MYSQL_ERROR *err;
  while ((err= it++))
  {
    DBUG_PRINT("info", ("has condition %d %s", err->get_sql_errno(),
                        err->get_message_text()));
    switch (err->get_sql_errno())
    {
    case ER_GET_TEMPORARY_ERRMSG:
      DBUG_RETURN(1);
    default:
      break;
    }
  }
#endif
  DBUG_RETURN(0);
}


/**
  Applies the given event and advances the relay log position.

  In essence, this function does:

  @code
    ev->apply_event(rli);
    ev->update_pos(rli);
  @endcode

  But it also does some maintainance, such as skipping events if
  needed and reporting errors.

  If the @c skip flag is set, then it is tested whether the event
  should be skipped, by looking at the slave_skip_counter and the
  server id.  The skip flag should be set when calling this from a
  replication thread but not set when executing an explicit BINLOG
  statement.

  @retval 0 OK.

  @retval 1 Error calling ev->apply_event().

  @retval 2 No error calling ev->apply_event(), but error calling
  ev->update_pos().
*/
int apply_event_and_update_pos(Log_event* ev, THD* thd, Relay_log_info* rli)
{
  int exec_res= 0;

  DBUG_ENTER("apply_event_and_update_pos");

  DBUG_PRINT("exec_event",("%s(type_code: %d; server_id: %d)",
                           ev->get_type_str(), ev->get_type_code(),
                           ev->server_id));
  DBUG_PRINT("info", ("thd->options: %s%s; rli->last_event_start_time: %lu",
                      FLAGSTR(thd->variables.option_bits, OPTION_NOT_AUTOCOMMIT),
                      FLAGSTR(thd->variables.option_bits, OPTION_BEGIN),
                      rli->last_event_start_time));

  /*
    Execute the event to change the database and update the binary
    log coordinates, but first we set some data that is needed for
    the thread.

    The event will be executed unless it is supposed to be skipped.

    Queries originating from this server must be skipped.  Low-level
    events (Format_description_log_event, Rotate_log_event,
    Stop_log_event) from this server must also be skipped. But for
    those we don't want to modify 'group_master_log_pos', because
    these events did not exist on the master.
    Format_description_log_event is not completely skipped.

    Skip queries specified by the user in 'slave_skip_counter'.  We
    can't however skip events that has something to do with the log
    files themselves.

    Filtering on own server id is extremely important, to ignore
    execution of events created by the creation/rotation of the relay
    log (remember that now the relay log starts with its Format_desc,
    has a Rotate etc).
  */

  thd->server_id = ev->server_id; // use the original server id for logging
  thd->set_time();                            // time the query
  thd->lex->current_select= 0;
  if (!ev->when)
    ev->when= my_time(0);
  ev->thd = thd; // because up to this point, ev->thd == 0

  int reason= ev->shall_skip(rli);
  if (reason == Log_event::EVENT_SKIP_COUNT)
    sql_slave_skip_counter= --rli->slave_skip_counter;
  mysql_mutex_unlock(&rli->data_lock);
  if (reason == Log_event::EVENT_SKIP_NOT)
    exec_res= ev->apply_event(rli);

#ifndef DBUG_OFF
  /*
    This only prints information to the debug trace.

    TODO: Print an informational message to the error log?
  */
  static const char *const explain[] = {
    // EVENT_SKIP_NOT,
    "not skipped",
    // EVENT_SKIP_IGNORE,
    "skipped because event should be ignored",
    // EVENT_SKIP_COUNT
    "skipped because event skip counter was non-zero"
  };
  DBUG_PRINT("info", ("OPTION_BEGIN: %d; IN_STMT: %d",
                      test(thd->variables.option_bits & OPTION_BEGIN),
                      rli->get_flag(Relay_log_info::IN_STMT)));
  DBUG_PRINT("skip_event", ("%s event was %s",
                            ev->get_type_str(), explain[reason]));
#endif

  DBUG_PRINT("info", ("apply_event error = %d", exec_res));
  if (exec_res == 0)
  {
    int error= ev->update_pos(rli);
#ifdef HAVE_purify
    if (!rli->is_fake)
#endif
    {
#ifndef DBUG_OFF
      char buf[22];
#endif
      DBUG_PRINT("info", ("update_pos error = %d", error));
      DBUG_PRINT("info", ("group %s %s",
                          llstr(rli->group_relay_log_pos, buf),
                          rli->group_relay_log_name));
      DBUG_PRINT("info", ("event %s %s",
                          llstr(rli->event_relay_log_pos, buf),
                          rli->event_relay_log_name));
    }
    /*
      The update should not fail, so print an error message and
      return an error code.

      TODO: Replace this with a decent error message when merged
      with BUG#24954 (which adds several new error message).
    */
    if (error)
    {
      char buf[22];
      rli->report(ERROR_LEVEL, ER_UNKNOWN_ERROR,
                  "It was not possible to update the positions"
                  " of the relay log information: the slave may"
                  " be in an inconsistent state."
                  " Stopped in %s position %s",
                  rli->group_relay_log_name,
                  llstr(rli->group_relay_log_pos, buf));
      DBUG_RETURN(2);
    }
  }

  DBUG_RETURN(exec_res ? 1 : 0);
}


/**
  Top-level function for executing the next event from the relay log.

  This function reads the event from the relay log, executes it, and
  advances the relay log position.  It also handles errors, etc.

  This function may fail to apply the event for the following reasons:

   - The position specfied by the UNTIL condition of the START SLAVE
     command is reached.

   - It was not possible to read the event from the log.

   - The slave is killed.

   - An error occurred when applying the event, and the event has been
     tried slave_trans_retries times.  If the event has been retried
     fewer times, 0 is returned.

   - init_master_info or init_relay_log_pos failed. (These are called
     if a failure occurs when applying the event.)

   - An error occurred when updating the binlog position.

  @retval 0 The event was applied.

  @retval 1 The event was not applied.
*/
static int exec_relay_log_event(THD* thd, Relay_log_info* rli)
{
  DBUG_ENTER("exec_relay_log_event");

  /*
     We acquire this mutex since we need it for all operations except
     event execution. But we will release it in places where we will
     wait for something for example inside of next_event().
   */
  mysql_mutex_lock(&rli->data_lock);

  Log_event * ev = next_event(rli);

  DBUG_ASSERT(rli->sql_thd==thd);

  if (sql_slave_killed(thd,rli))
  {
    mysql_mutex_unlock(&rli->data_lock);
    delete ev;
    DBUG_RETURN(1);
  }
  if (ev)
  {
    int exec_res;

    /* 
      Even if we don't execute this event, we keep the master timestamp,
      so that seconds behind master shows correct delta (there are events
      that are not replayed, so we keep falling behind).

      If it is an artificial event, or a relay log event (IO thread generated
      event) or ev->when is set to 0, we don't update the 
      last_master_timestamp.
     */
    if (!(ev->is_artificial_event() || ev->is_relay_log_event() || (ev->when == 0)))
    {
      rli->last_master_timestamp= ev->when + (time_t) ev->exec_time;
      DBUG_ASSERT(rli->last_master_timestamp >= 0);
    }

    /*
      This tests if the position of the beginning of the current event
      hits the UNTIL barrier.
    */
    if (rli->until_condition != Relay_log_info::UNTIL_NONE &&
        rli->is_until_satisfied(thd, ev))
    {
      char buf[22];
      sql_print_information("Slave SQL thread stopped because it reached its"
                            " UNTIL position %s", llstr(rli->until_pos(), buf));
      /*
        Setting abort_slave flag because we do not want additional message about
        error in query execution to be printed.
      */
      rli->abort_slave= 1;
      mysql_mutex_unlock(&rli->data_lock);
      delete ev;
      DBUG_RETURN(1);
    }

    { /**
         The following failure injecion works in cooperation with tests 
         setting @@global.debug= 'd,incomplete_group_in_relay_log'.
         Xid or Commit events are not executed to force the slave sql
         read hanging if the realy log does not have any more events.
      */
      DBUG_EXECUTE_IF("incomplete_group_in_relay_log",
                      if ((ev->get_type_code() == XID_EVENT) ||
                          ((ev->get_type_code() == QUERY_EVENT) &&
                           strcmp("COMMIT", ((Query_log_event *) ev)->query) == 0))
                      {
                        DBUG_ASSERT(thd->transaction.all.modified_non_trans_table);
                        rli->abort_slave= 1;
                        mysql_mutex_unlock(&rli->data_lock);
                        delete ev;
                        rli->inc_event_relay_log_pos();
                        DBUG_RETURN(0);
                      };);
    }

    exec_res= apply_event_and_update_pos(ev, thd, rli);

    /*
      Format_description_log_event should not be deleted because it will be
      used to read info about the relay log's format; it will be deleted when
      the SQL thread does not need it, i.e. when this thread terminates.
    */
    if (ev->get_type_code() != FORMAT_DESCRIPTION_EVENT)
    {
      DBUG_PRINT("info", ("Deleting the event after it has been executed"));
      delete ev;
    }

    /*
      update_log_pos failed: this should not happen, so we don't
      retry.
    */
    if (exec_res == 2)
      DBUG_RETURN(1);

    if (slave_trans_retries)
    {
      int temp_err;
      if (exec_res && (temp_err= has_temporary_error(thd)))
      {
        const char *errmsg;
        /*
          We were in a transaction which has been rolled back because of a
          temporary error;
          let's seek back to BEGIN log event and retry it all again.
	  Note, if lock wait timeout (innodb_lock_wait_timeout exceeded)
	  there is no rollback since 5.0.13 (ref: manual).
          We have to not only seek but also
          a) init_master_info(), to seek back to hot relay log's start for later
          (for when we will come back to this hot log after re-processing the
          possibly existing old logs where BEGIN is: check_binlog_magic() will
          then need the cache to be at position 0 (see comments at beginning of
          init_master_info()).
          b) init_relay_log_pos(), because the BEGIN may be an older relay log.
        */
        if (rli->trans_retries < slave_trans_retries)
        {
          if (init_master_info(rli->mi, 0, 0, 0, SLAVE_SQL))
            sql_print_error("Failed to initialize the master info structure");
          else if (init_relay_log_pos(rli,
                                      rli->group_relay_log_name,
                                      rli->group_relay_log_pos,
                                      1, &errmsg, 1))
            sql_print_error("Error initializing relay log position: %s",
                            errmsg);
          else
          {
            exec_res= 0;
            trans_rollback(thd);
            close_thread_tables(thd);
            thd->mdl_context.release_transactional_locks();
            /* chance for concurrent connection to get more locks */
            safe_sleep(thd, min(rli->trans_retries, MAX_SLAVE_RETRY_PAUSE),
                       (CHECK_KILLED_FUNC)sql_slave_killed, (void*)rli);
            mysql_mutex_lock(&rli->data_lock); // because of SHOW STATUS
            rli->trans_retries++;
            rli->retried_trans++;
            mysql_mutex_unlock(&rli->data_lock);
            DBUG_PRINT("info", ("Slave retries transaction "
                                "rli->trans_retries: %lu", rli->trans_retries));
          }
        }
        else
          sql_print_error("Slave SQL thread retried transaction %lu time(s) "
                          "in vain, giving up. Consider raising the value of "
                          "the slave_transaction_retries variable.",
                          slave_trans_retries);
      }
      else if ((exec_res && !temp_err) ||
               (opt_using_transactions &&
                rli->group_relay_log_pos == rli->event_relay_log_pos))
      {
        /*
          Only reset the retry counter if the entire group succeeded
          or failed with a non-transient error.  On a successful
          event, the execution will proceed as usual; in the case of a
          non-transient error, the slave will stop with an error.
         */
        rli->trans_retries= 0; // restart from fresh
        DBUG_PRINT("info", ("Resetting retry counter, rli->trans_retries: %lu",
                            rli->trans_retries));
      }
    }
    DBUG_RETURN(exec_res);
  }
  mysql_mutex_unlock(&rli->data_lock);
  rli->report(ERROR_LEVEL, ER_SLAVE_RELAY_LOG_READ_FAILURE,
              ER(ER_SLAVE_RELAY_LOG_READ_FAILURE), "\
Could not parse relay log event entry. The possible reasons are: the master's \
binary log is corrupted (you can check this by running 'mysqlbinlog' on the \
binary log), the slave's relay log is corrupted (you can check this by running \
'mysqlbinlog' on the relay log), a network problem, or a bug in the master's \
or slave's MySQL code. If you want to check the master's binary log or slave's \
relay log, you will be able to know their names by issuing 'SHOW SLAVE STATUS' \
on this slave.\
");
  DBUG_RETURN(1);
}


static bool check_io_slave_killed(THD *thd, Master_info *mi, const char *info)
{
  if (io_slave_killed(thd, mi))
  {
    if (info && global_system_variables.log_warnings)
      sql_print_information("%s", info);
    return TRUE;
  }
  return FALSE;
}

/**
  @brief Try to reconnect slave IO thread.

  @details Terminates current connection to master, sleeps for
  @c mi->connect_retry msecs and initiates new connection with
  @c safe_reconnect(). Variable pointed by @c retry_count is increased -
  if it exceeds @c master_retry_count then connection is not re-established
  and function signals error.
  Unless @c suppres_warnings is TRUE, a warning is put in the server error log
  when reconnecting. The warning message and messages used to report errors
  are taken from @c messages array. In case @c master_retry_count is exceeded,
  no messages are added to the log.

  @param[in]     thd                 Thread context.
  @param[in]     mysql               MySQL connection.
  @param[in]     mi                  Master connection information.
  @param[in,out] retry_count         Number of attempts to reconnect.
  @param[in]     suppress_warnings   TRUE when a normal net read timeout 
                                     has caused to reconnecting.
  @param[in]     messages            Messages to print/log, see 
                                     reconnect_messages[] array.

  @retval        0                   OK.
  @retval        1                   There was an error.
*/

static int try_to_reconnect(THD *thd, MYSQL *mysql, Master_info *mi,
                            uint *retry_count, bool suppress_warnings,
                            const char *messages[SLAVE_RECON_MSG_MAX])
{
  mi->slave_running= MYSQL_SLAVE_RUN_NOT_CONNECT;
  thd->proc_info= messages[SLAVE_RECON_MSG_WAIT];
#ifdef SIGNAL_WITH_VIO_CLOSE  
  thd->clear_active_vio();
#endif
  end_server(mysql);
  if ((*retry_count)++)
  {
    if (*retry_count > master_retry_count)
      return 1;                             // Don't retry forever
    safe_sleep(thd, mi->connect_retry, (CHECK_KILLED_FUNC) io_slave_killed,
               (void *) mi);
  }
  if (check_io_slave_killed(thd, mi, messages[SLAVE_RECON_MSG_KILLED_WAITING]))
    return 1;
  thd->proc_info = messages[SLAVE_RECON_MSG_AFTER];
  if (!suppress_warnings) 
  {
    char buf[256], llbuff[22];
    my_snprintf(buf, sizeof(buf), messages[SLAVE_RECON_MSG_FAILED], 
                IO_RPL_LOG_NAME, llstr(mi->master_log_pos, llbuff));
    /* 
      Raise a warining during registering on master/requesting dump.
      Log a message reading event.
    */
    if (messages[SLAVE_RECON_MSG_COMMAND][0])
    {
      mi->report(WARNING_LEVEL, ER_SLAVE_MASTER_COM_FAILURE,
                 ER(ER_SLAVE_MASTER_COM_FAILURE), 
                 messages[SLAVE_RECON_MSG_COMMAND], buf);
    }
    else
    {
      sql_print_information("%s", buf);
    }
  }
  if (safe_reconnect(thd, mysql, mi, 1) || io_slave_killed(thd, mi))
  {
    if (global_system_variables.log_warnings)
      sql_print_information("%s", messages[SLAVE_RECON_MSG_KILLED_AFTER]);
    return 1;
  }
  return 0;
}


/**
  Slave IO thread entry point.

  @param arg Pointer to Master_info struct that holds information for
  the IO thread.

  @return Always 0.
*/
pthread_handler_t handle_slave_io(void *arg)
{
  THD *thd; // needs to be first for thread_stack
  MYSQL *mysql;
  Master_info *mi = (Master_info*)arg;
  Relay_log_info *rli= &mi->rli;
  char llbuff[22];
  uint retry_count;
  bool suppress_warnings;
  int ret;
#ifndef DBUG_OFF
  uint retry_count_reg= 0, retry_count_dump= 0, retry_count_event= 0;
#endif
  // needs to call my_thread_init(), otherwise we get a coredump in DBUG_ stuff
  my_thread_init();
  DBUG_ENTER("handle_slave_io");

  DBUG_ASSERT(mi->inited);
  mysql= NULL ;
  retry_count= 0;

  mysql_mutex_lock(&mi->run_lock);
  /* Inform waiting threads that slave has started */
  mi->slave_run_id++;

#ifndef DBUG_OFF
  mi->events_till_disconnect = disconnect_slave_event_count;
#endif

  thd= new THD; // note that contructor of THD uses DBUG_ !
  THD_CHECK_SENTRY(thd);
  mi->io_thd = thd;

  pthread_detach_this_thread();
  thd->thread_stack= (char*) &thd; // remember where our stack is
  mi->clear_error();
  if (init_slave_thread(thd, SLAVE_THD_IO))
  {
    mysql_cond_broadcast(&mi->start_cond);
    mysql_mutex_unlock(&mi->run_lock);
    sql_print_error("Failed during slave I/O thread initialization");
    goto err;
  }
  mysql_mutex_lock(&LOCK_thread_count);
  threads.append(thd);
  mysql_mutex_unlock(&LOCK_thread_count);
  mi->slave_running = 1;
  mi->abort_slave = 0;
  mysql_mutex_unlock(&mi->run_lock);
  mysql_cond_broadcast(&mi->start_cond);

  DBUG_PRINT("master_info",("log_file_name: '%s'  position: %s",
                            mi->master_log_name,
                            llstr(mi->master_log_pos,llbuff)));

  /* This must be called before run any binlog_relay_io hooks */
  my_pthread_setspecific_ptr(RPL_MASTER_INFO, mi);

  if (RUN_HOOK(binlog_relay_io, thread_start, (thd, mi)))
  {
    mi->report(ERROR_LEVEL, ER_SLAVE_FATAL_ERROR,
               ER(ER_SLAVE_FATAL_ERROR), "Failed to run 'thread_start' hook");
    goto err;
  }

  if (!(mi->mysql = mysql = mysql_init(NULL)))
  {
    mi->report(ERROR_LEVEL, ER_SLAVE_FATAL_ERROR,
               ER(ER_SLAVE_FATAL_ERROR), "error in mysql_init()");
    goto err;
  }

  thd_proc_info(thd, "Connecting to master");
  // we can get killed during safe_connect
  if (!safe_connect(thd, mysql, mi))
  {
    sql_print_information("Slave I/O thread: connected to master '%s@%s:%d',"
                          "replication started in log '%s' at position %s",
                          mi->user, mi->host, mi->port,
			  IO_RPL_LOG_NAME,
			  llstr(mi->master_log_pos,llbuff));
  /*
    Adding MAX_LOG_EVENT_HEADER_LEN to the max_packet_size on the I/O
    thread, since a replication event can become this much larger than
    the corresponding packet (query) sent from client to master.
  */
    mysql->net.max_packet_size= thd->net.max_packet_size+= MAX_LOG_EVENT_HEADER;
  }
  else
  {
    sql_print_information("Slave I/O thread killed while connecting to master");
    goto err;
  }

connected:

    DBUG_EXECUTE_IF("dbug.before_get_running_status_yes",
                    {
                      const char act[]=
                        "now "
                        "wait_for signal.io_thread_let_running";
                      DBUG_ASSERT(opt_debug_sync_timeout > 0);
                      DBUG_ASSERT(!debug_sync_set_action(thd, 
                                                         STRING_WITH_LEN(act)));
                    };);

  // TODO: the assignment below should be under mutex (5.0)
  mi->slave_running= MYSQL_SLAVE_RUN_CONNECT;
  thd->slave_net = &mysql->net;
  thd_proc_info(thd, "Checking master version");
  ret= get_master_version_and_clock(mysql, mi);
  if (ret == 1)
    /* Fatal error */
    goto err;

  if (ret == 2) 
  { 
    if (check_io_slave_killed(mi->io_thd, mi, "Slave I/O thread killed"
                              "while calling get_master_version_and_clock(...)"))
      goto err;
    suppress_warnings= FALSE;
    /* Try to reconnect because the error was caused by a transient network problem */
    if (try_to_reconnect(thd, mysql, mi, &retry_count, suppress_warnings,
                             reconnect_messages[SLAVE_RECON_ACT_REG]))
      goto err;
    goto connected;
  } 

  if (mi->rli.relay_log.description_event_for_queue->binlog_version > 1)
  {
    /*
      Register ourselves with the master.
    */
    thd_proc_info(thd, "Registering slave on master");
    if (register_slave_on_master(mysql, mi, &suppress_warnings))
    {
      if (!check_io_slave_killed(thd, mi, "Slave I/O thread killed "
                                "while registering slave on master"))
      {
        sql_print_error("Slave I/O thread couldn't register on master");
        if (try_to_reconnect(thd, mysql, mi, &retry_count, suppress_warnings,
                             reconnect_messages[SLAVE_RECON_ACT_REG]))
          goto err;
      }
      else
        goto err;
      goto connected;
    }
    DBUG_EXECUTE_IF("FORCE_SLAVE_TO_RECONNECT_REG", 
      if (!retry_count_reg)
      {
        retry_count_reg++;
        sql_print_information("Forcing to reconnect slave I/O thread");
        if (try_to_reconnect(thd, mysql, mi, &retry_count, suppress_warnings,
                             reconnect_messages[SLAVE_RECON_ACT_REG]))
          goto err;
        goto connected;
      });
  }

  DBUG_PRINT("info",("Starting reading binary log from master"));
  while (!io_slave_killed(thd,mi))
  {
    thd_proc_info(thd, "Requesting binlog dump");
    if (request_dump(thd, mysql, mi, &suppress_warnings))
    {
      sql_print_error("Failed on request_dump()");
      if (check_io_slave_killed(thd, mi, "Slave I/O thread killed while \
requesting master dump") ||
          try_to_reconnect(thd, mysql, mi, &retry_count, suppress_warnings,
                           reconnect_messages[SLAVE_RECON_ACT_DUMP]))
        goto err;
      goto connected;
    }
    DBUG_EXECUTE_IF("FORCE_SLAVE_TO_RECONNECT_DUMP", 
      if (!retry_count_dump)
      {
        retry_count_dump++;
        sql_print_information("Forcing to reconnect slave I/O thread");
        if (try_to_reconnect(thd, mysql, mi, &retry_count, suppress_warnings,
                             reconnect_messages[SLAVE_RECON_ACT_DUMP]))
          goto err;
        goto connected;
      });
    const char *event_buf;

    DBUG_ASSERT(mi->last_error().number == 0);
    while (!io_slave_killed(thd,mi))
    {
      ulong event_len;
      /*
         We say "waiting" because read_event() will wait if there's nothing to
         read. But if there's something to read, it will not wait. The
         important thing is to not confuse users by saying "reading" whereas
         we're in fact receiving nothing.
      */
      thd_proc_info(thd, "Waiting for master to send event");
      event_len= read_event(mysql, mi, &suppress_warnings);
      if (check_io_slave_killed(thd, mi, "Slave I/O thread killed while \
reading event"))
        goto err;
      DBUG_EXECUTE_IF("FORCE_SLAVE_TO_RECONNECT_EVENT",
        if (!retry_count_event)
        {
          retry_count_event++;
          sql_print_information("Forcing to reconnect slave I/O thread");
          if (try_to_reconnect(thd, mysql, mi, &retry_count, suppress_warnings,
                               reconnect_messages[SLAVE_RECON_ACT_EVENT]))
            goto err;
          goto connected;
        });

      if (event_len == packet_error)
      {
        uint mysql_error_number= mysql_errno(mysql);
        switch (mysql_error_number) {
        case CR_NET_PACKET_TOO_LARGE:
          sql_print_error("\
Log entry on master is longer than max_allowed_packet (%ld) on \
slave. If the entry is correct, restart the server with a higher value of \
max_allowed_packet",
                          thd->variables.max_allowed_packet);
          mi->report(ERROR_LEVEL, ER_NET_PACKET_TOO_LARGE,
                     "%s", ER(ER_NET_PACKET_TOO_LARGE));
          goto err;
        case ER_MASTER_FATAL_ERROR_READING_BINLOG:
          mi->report(ERROR_LEVEL, ER_MASTER_FATAL_ERROR_READING_BINLOG,
                     ER(ER_MASTER_FATAL_ERROR_READING_BINLOG),
                     mysql_error_number, mysql_error(mysql));
          goto err;
        case ER_OUT_OF_RESOURCES:
          sql_print_error("\
Stopping slave I/O thread due to out-of-memory error from master");
          mi->report(ERROR_LEVEL, ER_OUT_OF_RESOURCES,
                     "%s", ER(ER_OUT_OF_RESOURCES));
          goto err;
        }
        if (try_to_reconnect(thd, mysql, mi, &retry_count, suppress_warnings,
                             reconnect_messages[SLAVE_RECON_ACT_EVENT]))
          goto err;
        goto connected;
      } // if (event_len == packet_error)

      retry_count=0;                    // ok event, reset retry counter
      thd_proc_info(thd, "Queueing master event to the relay log");
      event_buf= (const char*)mysql->net.read_pos + 1;
      if (RUN_HOOK(binlog_relay_io, after_read_event,
                   (thd, mi,(const char*)mysql->net.read_pos + 1,
                    event_len, &event_buf, &event_len)))
      {
        mi->report(ERROR_LEVEL, ER_SLAVE_FATAL_ERROR,
                   ER(ER_SLAVE_FATAL_ERROR),
                   "Failed to run 'after_read_event' hook");
        goto err;
      }

      /* XXX: 'synced' should be updated by queue_event to indicate
         whether event has been synced to disk */
      bool synced= 0;
      if (queue_event(mi, event_buf, event_len))
      {
        mi->report(ERROR_LEVEL, ER_SLAVE_RELAY_LOG_WRITE_FAILURE,
                   ER(ER_SLAVE_RELAY_LOG_WRITE_FAILURE),
                   "could not queue event from master");
        goto err;
      }

      if (RUN_HOOK(binlog_relay_io, after_queue_event,
                   (thd, mi, event_buf, event_len, synced)))
      {
        mi->report(ERROR_LEVEL, ER_SLAVE_FATAL_ERROR,
                   ER(ER_SLAVE_FATAL_ERROR),
                   "Failed to run 'after_queue_event' hook");
        goto err;
      }

      if (flush_master_info(mi, TRUE, TRUE))
      {
        sql_print_error("Failed to flush master info file");
        goto err;
      }
      /*
        See if the relay logs take too much space.
        We don't lock mi->rli.log_space_lock here; this dirty read saves time
        and does not introduce any problem:
        - if mi->rli.ignore_log_space_limit is 1 but becomes 0 just after (so
        the clean value is 0), then we are reading only one more event as we
        should, and we'll block only at the next event. No big deal.
        - if mi->rli.ignore_log_space_limit is 0 but becomes 1 just after (so
        the clean value is 1), then we are going into wait_for_relay_log_space()
        for no reason, but this function will do a clean read, notice the clean
        value and exit immediately.
      */
#ifndef DBUG_OFF
      {
        char llbuf1[22], llbuf2[22];
        DBUG_PRINT("info", ("log_space_limit=%s log_space_total=%s \
ignore_log_space_limit=%d",
                            llstr(rli->log_space_limit,llbuf1),
                            llstr(rli->log_space_total,llbuf2),
                            (int) rli->ignore_log_space_limit));
      }
#endif

      if (rli->log_space_limit && rli->log_space_limit <
          rli->log_space_total &&
          !rli->ignore_log_space_limit)
        if (wait_for_relay_log_space(rli))
        {
          sql_print_error("Slave I/O thread aborted while waiting for relay \
log space");
          goto err;
        }
    }
  }

  // error = 0;
err:
  // print the current replication position
  sql_print_information("Slave I/O thread exiting, read up to log '%s', position %s",
                  IO_RPL_LOG_NAME, llstr(mi->master_log_pos,llbuff));
  RUN_HOOK(binlog_relay_io, thread_stop, (thd, mi));
  thd->set_query(NULL, 0);
  thd->reset_db(NULL, 0);
  if (mysql)
  {
    /*
      Here we need to clear the active VIO before closing the
      connection with the master.  The reason is that THD::awake()
      might be called from terminate_slave_thread() because somebody
      issued a STOP SLAVE.  If that happends, the close_active_vio()
      can be called in the middle of closing the VIO associated with
      the 'mysql' object, causing a crash.
    */
#ifdef SIGNAL_WITH_VIO_CLOSE
    thd->clear_active_vio();
#endif
    mysql_close(mysql);
    mi->mysql=0;
  }
  write_ignored_events_info_to_relay_log(thd, mi);
  thd_proc_info(thd, "Waiting for slave mutex on exit");
  mysql_mutex_lock(&mi->run_lock);

  /* Forget the relay log's format */
  delete mi->rli.relay_log.description_event_for_queue;
  mi->rli.relay_log.description_event_for_queue= 0;
  // TODO: make rpl_status part of Master_info
  change_rpl_status(RPL_ACTIVE_SLAVE,RPL_IDLE_SLAVE);
  DBUG_ASSERT(thd->net.buff != 0);
  net_end(&thd->net); // destructor will not free it, because net.vio is 0
  close_thread_tables(thd);
  mysql_mutex_lock(&LOCK_thread_count);
  THD_CHECK_SENTRY(thd);
  delete thd;
  mysql_mutex_unlock(&LOCK_thread_count);
  mi->abort_slave= 0;
  mi->slave_running= 0;
  mi->io_thd= 0;
  /*
    Note: the order of the two following calls (first broadcast, then unlock)
    is important. Otherwise a killer_thread can execute between the calls and
    delete the mi structure leading to a crash! (see BUG#25306 for details)
   */ 
  mysql_cond_broadcast(&mi->stop_cond);       // tell the world we are done
  DBUG_EXECUTE_IF("simulate_slave_delay_at_terminate_bug38694", sleep(5););
  mysql_mutex_unlock(&mi->run_lock);

  DBUG_LEAVE;                                   // Must match DBUG_ENTER()
  my_thread_end();
  pthread_exit(0);
  return 0;                                     // Avoid compiler warnings
}

/*
  Check the temporary directory used by commands like
  LOAD DATA INFILE.
 */
static 
int check_temp_dir(char* tmp_file)
{
  int fd;
  MY_DIR *dirp;
  char tmp_dir[FN_REFLEN];
  size_t tmp_dir_size;

  DBUG_ENTER("check_temp_dir");

  /*
    Get the directory from the temporary file.
  */
  dirname_part(tmp_dir, tmp_file, &tmp_dir_size);

  /*
    Check if the directory exists.
   */
  if (!(dirp=my_dir(tmp_dir,MYF(MY_WME))))
    DBUG_RETURN(1);
  my_dirend(dirp);

  /*
    Check permissions to create a file.
   */
  if ((fd= mysql_file_create(key_file_misc,
                             tmp_file, CREATE_MODE,
                             O_WRONLY | O_BINARY | O_EXCL | O_NOFOLLOW,
                             MYF(MY_WME))) < 0)
  DBUG_RETURN(1);

  /*
    Clean up.
   */
  mysql_file_close(fd, MYF(0));
  mysql_file_delete(key_file_misc, tmp_file, MYF(0));

  DBUG_RETURN(0);
}

/**
  Slave SQL thread entry point.

  @param arg Pointer to Relay_log_info object that holds information
  for the SQL thread.

  @return Always 0.
*/
pthread_handler_t handle_slave_sql(void *arg)
{
  THD *thd;                     /* needs to be first for thread_stack */
  char llbuff[22],llbuff1[22];

  Relay_log_info* rli = &((Master_info*)arg)->rli;
  const char *errmsg;

  // needs to call my_thread_init(), otherwise we get a coredump in DBUG_ stuff
  my_thread_init();
  DBUG_ENTER("handle_slave_sql");

  DBUG_ASSERT(rli->inited);
  mysql_mutex_lock(&rli->run_lock);
  DBUG_ASSERT(!rli->slave_running);
  errmsg= 0;
#ifndef DBUG_OFF
  rli->events_till_abort = abort_slave_event_count;
#endif

  thd = new THD; // note that contructor of THD uses DBUG_ !
  thd->thread_stack = (char*)&thd; // remember where our stack is
  rli->sql_thd= thd;
  
  /* Inform waiting threads that slave has started */
  rli->slave_run_id++;
  rli->slave_running = 1;

  pthread_detach_this_thread();
  if (init_slave_thread(thd, SLAVE_THD_SQL))
  {
    /*
      TODO: this is currently broken - slave start and change master
      will be stuck if we fail here
    */
    mysql_cond_broadcast(&rli->start_cond);
    mysql_mutex_unlock(&rli->run_lock);
    rli->report(ERROR_LEVEL, ER_SLAVE_FATAL_ERROR, 
                "Failed during slave thread initialization");
    goto err;
  }
  thd->init_for_queries();
  thd->temporary_tables = rli->save_temporary_tables; // restore temp tables
  set_thd_in_use_temporary_tables(rli);   // (re)set sql_thd in use for saved temp tables
  mysql_mutex_lock(&LOCK_thread_count);
  threads.append(thd);
  mysql_mutex_unlock(&LOCK_thread_count);
  /*
    We are going to set slave_running to 1. Assuming slave I/O thread is
    alive and connected, this is going to make Seconds_Behind_Master be 0
    i.e. "caught up". Even if we're just at start of thread. Well it's ok, at
    the moment we start we can think we are caught up, and the next second we
    start receiving data so we realize we are not caught up and
    Seconds_Behind_Master grows. No big deal.
  */
  rli->abort_slave = 0;
  mysql_mutex_unlock(&rli->run_lock);
  mysql_cond_broadcast(&rli->start_cond);

  /*
    Reset errors for a clean start (otherwise, if the master is idle, the SQL
    thread may execute no Query_log_event, so the error will remain even
    though there's no problem anymore). Do not reset the master timestamp
    (imagine the slave has caught everything, the STOP SLAVE and START SLAVE:
    as we are not sure that we are going to receive a query, we want to
    remember the last master timestamp (to say how many seconds behind we are
    now.
    But the master timestamp is reset by RESET SLAVE & CHANGE MASTER.
  */
  rli->clear_error();

  //tell the I/O thread to take relay_log_space_limit into account from now on
  mysql_mutex_lock(&rli->log_space_lock);
  rli->ignore_log_space_limit= 0;
  mysql_mutex_unlock(&rli->log_space_lock);
  rli->trans_retries= 0; // start from "no error"
  DBUG_PRINT("info", ("rli->trans_retries: %lu", rli->trans_retries));

  if (init_relay_log_pos(rli,
                         rli->group_relay_log_name,
                         rli->group_relay_log_pos,
                         1 /*need data lock*/, &errmsg,
                         1 /*look for a description_event*/))
  { 
    rli->report(ERROR_LEVEL, ER_SLAVE_FATAL_ERROR, 
                "Error initializing relay log position: %s", errmsg);
    goto err;
  }
  THD_CHECK_SENTRY(thd);
#ifndef DBUG_OFF
  {
    char llbuf1[22], llbuf2[22];
    DBUG_PRINT("info", ("my_b_tell(rli->cur_log)=%s rli->event_relay_log_pos=%s",
                        llstr(my_b_tell(rli->cur_log),llbuf1),
                        llstr(rli->event_relay_log_pos,llbuf2)));
    DBUG_ASSERT(rli->event_relay_log_pos >= BIN_LOG_HEADER_SIZE);
    /*
      Wonder if this is correct. I (Guilhem) wonder if my_b_tell() returns the
      correct position when it's called just after my_b_seek() (the questionable
      stuff is those "seek is done on next read" comments in the my_b_seek()
      source code).
      The crude reality is that this assertion randomly fails whereas
      replication seems to work fine. And there is no easy explanation why it
      fails (as we my_b_seek(rli->event_relay_log_pos) at the very end of
      init_relay_log_pos() called above). Maybe the assertion would be
      meaningful if we held rli->data_lock between the my_b_seek() and the
      DBUG_ASSERT().
    */
#ifdef SHOULD_BE_CHECKED
    DBUG_ASSERT(my_b_tell(rli->cur_log) == rli->event_relay_log_pos);
#endif
  }
#endif
  DBUG_ASSERT(rli->sql_thd == thd);

  DBUG_PRINT("master_info",("log_file_name: %s  position: %s",
                            rli->group_master_log_name,
                            llstr(rli->group_master_log_pos,llbuff)));
  if (global_system_variables.log_warnings)
    sql_print_information("Slave SQL thread initialized, starting replication in \
log '%s' at position %s, relay log '%s' position: %s", RPL_LOG_NAME,
                    llstr(rli->group_master_log_pos,llbuff),rli->group_relay_log_name,
                    llstr(rli->group_relay_log_pos,llbuff1));

  if (check_temp_dir(rli->slave_patternload_file))
  {
    rli->report(ERROR_LEVEL, thd->stmt_da->sql_errno(), 
                "Unable to use slave's temporary directory %s - %s", 
                slave_load_tmpdir, thd->stmt_da->message());
    goto err;
  }

  /* execute init_slave variable */
  if (opt_init_slave.length)
  {
    execute_init_command(thd, &opt_init_slave, &LOCK_sys_init_slave);
    if (thd->is_slave_error)
    {
      rli->report(ERROR_LEVEL, thd->stmt_da->sql_errno(),
                  "Slave SQL thread aborted. Can't execute init_slave query");
      goto err;
    }
  }

  /*
    First check until condition - probably there is nothing to execute. We
    do not want to wait for next event in this case.
  */
  mysql_mutex_lock(&rli->data_lock);
  if (rli->until_condition != Relay_log_info::UNTIL_NONE &&
      rli->is_until_satisfied(thd, NULL))
  {
    char buf[22];
    sql_print_information("Slave SQL thread stopped because it reached its"
                          " UNTIL position %s", llstr(rli->until_pos(), buf));
    mysql_mutex_unlock(&rli->data_lock);
    goto err;
  }
  mysql_mutex_unlock(&rli->data_lock);

  /* Read queries from the IO/THREAD until this thread is killed */

  while (!sql_slave_killed(thd,rli))
  {
    thd_proc_info(thd, "Reading event from the relay log");
    DBUG_ASSERT(rli->sql_thd == thd);
    THD_CHECK_SENTRY(thd);
    if (exec_relay_log_event(thd,rli))
    {
      DBUG_PRINT("info", ("exec_relay_log_event() failed"));
      // do not scare the user if SQL thread was simply killed or stopped
      if (!sql_slave_killed(thd,rli))
      {
        /*
          retrieve as much info as possible from the thd and, error
          codes and warnings and print this to the error log as to
          allow the user to locate the error
        */
        uint32 const last_errno= rli->last_error().number;

        if (thd->is_error())
        {
          char const *const errmsg= thd->stmt_da->message();

          DBUG_PRINT("info",
                     ("thd->stmt_da->sql_errno()=%d; rli->last_error.number=%d",
                      thd->stmt_da->sql_errno(), last_errno));
          if (last_errno == 0)
          {
            /*
 	      This function is reporting an error which was not reported
 	      while executing exec_relay_log_event().
 	    */ 
            rli->report(ERROR_LEVEL, thd->stmt_da->sql_errno(), "%s", errmsg);
          }
          else if (last_errno != thd->stmt_da->sql_errno())
          {
            /*
             * An error was reported while executing exec_relay_log_event()
             * however the error code differs from what is in the thread.
             * This function prints out more information to help finding
             * what caused the problem.
             */  
            sql_print_error("Slave (additional info): %s Error_code: %d",
                            errmsg, thd->stmt_da->sql_errno());
          }
        }

        /* Print any warnings issued */
        List_iterator_fast<MYSQL_ERROR> it(thd->warning_info->warn_list());
        MYSQL_ERROR *err;
        /*
          Added controlled slave thread cancel for replication
          of user-defined variables.
        */
        bool udf_error = false;
        while ((err= it++))
        {
          if (err->get_sql_errno() == ER_CANT_OPEN_LIBRARY)
            udf_error = true;
          sql_print_warning("Slave: %s Error_code: %d", err->get_message_text(), err->get_sql_errno());
        }
        if (udf_error)
          sql_print_error("Error loading user-defined library, slave SQL "
            "thread aborted. Install the missing library, and restart the "
            "slave SQL thread with \"SLAVE START\". We stopped at log '%s' "
            "position %s", RPL_LOG_NAME, llstr(rli->group_master_log_pos, 
            llbuff));
        else
          sql_print_error("\
Error running query, slave SQL thread aborted. Fix the problem, and restart \
the slave SQL thread with \"SLAVE START\". We stopped at log \
'%s' position %s", RPL_LOG_NAME, llstr(rli->group_master_log_pos, llbuff));
      }
      goto err;
    }
  }

  /* Thread stopped. Print the current replication position to the log */
  sql_print_information("Slave SQL thread exiting, replication stopped in log "
                        "'%s' at position %s",
                        RPL_LOG_NAME, llstr(rli->group_master_log_pos,llbuff));

 err:

  /*
    Some events set some playgrounds, which won't be cleared because thread
    stops. Stopping of this thread may not be known to these events ("stop"
    request is detected only by the present function, not by events), so we
    must "proactively" clear playgrounds:
  */
  rli->cleanup_context(thd, 1);
  /*
    Some extra safety, which should not been needed (normally, event deletion
    should already have done these assignments (each event which sets these
    variables is supposed to set them to 0 before terminating)).
  */
  thd->catalog= 0;
  thd->set_query(NULL, 0);
  thd->reset_db(NULL, 0);
  thd_proc_info(thd, "Waiting for slave mutex on exit");
  mysql_mutex_lock(&rli->run_lock);
  /* We need data_lock, at least to wake up any waiting master_pos_wait() */
  mysql_mutex_lock(&rli->data_lock);
  DBUG_ASSERT(rli->slave_running == 1); // tracking buffer overrun
  /* When master_pos_wait() wakes up it will check this and terminate */
  rli->slave_running= 0;
  /* Forget the relay log's format */
  delete rli->relay_log.description_event_for_exec;
  rli->relay_log.description_event_for_exec= 0;
  /* Wake up master_pos_wait() */
  mysql_mutex_unlock(&rli->data_lock);
  DBUG_PRINT("info",("Signaling possibly waiting master_pos_wait() functions"));
  mysql_cond_broadcast(&rli->data_cond);
  rli->ignore_log_space_limit= 0; /* don't need any lock */
  /* we die so won't remember charset - re-update them on next thread start */
  rli->cached_charset_invalidate();
  rli->save_temporary_tables = thd->temporary_tables;

  /*
    TODO: see if we can do this conditionally in next_event() instead
    to avoid unneeded position re-init
  */
  thd->temporary_tables = 0; // remove tempation from destructor to close them
  DBUG_ASSERT(thd->net.buff != 0);
  net_end(&thd->net); // destructor will not free it, because we are weird
  DBUG_ASSERT(rli->sql_thd == thd);
  THD_CHECK_SENTRY(thd);
  rli->sql_thd= 0;
  set_thd_in_use_temporary_tables(rli);  // (re)set sql_thd in use for saved temp tables
  mysql_mutex_lock(&LOCK_thread_count);
  THD_CHECK_SENTRY(thd);
  delete thd;
  mysql_mutex_unlock(&LOCK_thread_count);
 /*
  Note: the order of the broadcast and unlock calls below (first broadcast, then unlock)
  is important. Otherwise a killer_thread can execute between the calls and
  delete the mi structure leading to a crash! (see BUG#25306 for details)
 */ 
  mysql_cond_broadcast(&rli->stop_cond);
  DBUG_EXECUTE_IF("simulate_slave_delay_at_terminate_bug38694", sleep(5););
  mysql_mutex_unlock(&rli->run_lock);  // tell the world we are done

  DBUG_LEAVE;                                   // Must match DBUG_ENTER()
  my_thread_end();
  pthread_exit(0);
  return 0;                                     // Avoid compiler warnings
}


/*
  process_io_create_file()
*/

static int process_io_create_file(Master_info* mi, Create_file_log_event* cev)
{
  int error = 1;
  ulong num_bytes;
  bool cev_not_written;
  THD *thd = mi->io_thd;
  NET *net = &mi->mysql->net;
  DBUG_ENTER("process_io_create_file");

  if (unlikely(!cev->is_valid()))
    DBUG_RETURN(1);

  if (!rpl_filter->db_ok(cev->db))
  {
    skip_load_data_infile(net);
    DBUG_RETURN(0);
  }
  DBUG_ASSERT(cev->inited_from_old);
  thd->file_id = cev->file_id = mi->file_id++;
  thd->server_id = cev->server_id;
  cev_not_written = 1;

  if (unlikely(net_request_file(net,cev->fname)))
  {
    sql_print_error("Slave I/O: failed requesting download of '%s'",
                    cev->fname);
    goto err;
  }

  /*
    This dummy block is so we could instantiate Append_block_log_event
    once and then modify it slightly instead of doing it multiple times
    in the loop
  */
  {
    Append_block_log_event aev(thd,0,0,0,0);

    for (;;)
    {
      if (unlikely((num_bytes=my_net_read(net)) == packet_error))
      {
        sql_print_error("Network read error downloading '%s' from master",
                        cev->fname);
        goto err;
      }
      if (unlikely(!num_bytes)) /* eof */
      {
	/* 3.23 master wants it */
        net_write_command(net, 0, (uchar*) "", 0, (uchar*) "", 0);
        /*
          If we wrote Create_file_log_event, then we need to write
          Execute_load_log_event. If we did not write Create_file_log_event,
          then this is an empty file and we can just do as if the LOAD DATA
          INFILE had not existed, i.e. write nothing.
        */
        if (unlikely(cev_not_written))
          break;
        Execute_load_log_event xev(thd,0,0);
        xev.log_pos = cev->log_pos;
        if (unlikely(mi->rli.relay_log.append(&xev)))
        {
          mi->report(ERROR_LEVEL, ER_SLAVE_RELAY_LOG_WRITE_FAILURE,
                     ER(ER_SLAVE_RELAY_LOG_WRITE_FAILURE),
                     "error writing Exec_load event to relay log");
          goto err;
        }
        mi->rli.relay_log.harvest_bytes_written(&mi->rli.log_space_total);
        break;
      }
      if (unlikely(cev_not_written))
      {
        cev->block = net->read_pos;
        cev->block_len = num_bytes;
        if (unlikely(mi->rli.relay_log.append(cev)))
        {
          mi->report(ERROR_LEVEL, ER_SLAVE_RELAY_LOG_WRITE_FAILURE,
                     ER(ER_SLAVE_RELAY_LOG_WRITE_FAILURE),
                     "error writing Create_file event to relay log");
          goto err;
        }
        cev_not_written=0;
        mi->rli.relay_log.harvest_bytes_written(&mi->rli.log_space_total);
      }
      else
      {
        aev.block = net->read_pos;
        aev.block_len = num_bytes;
        aev.log_pos = cev->log_pos;
        if (unlikely(mi->rli.relay_log.append(&aev)))
        {
          mi->report(ERROR_LEVEL, ER_SLAVE_RELAY_LOG_WRITE_FAILURE,
                     ER(ER_SLAVE_RELAY_LOG_WRITE_FAILURE),
                     "error writing Append_block event to relay log");
          goto err;
        }
        mi->rli.relay_log.harvest_bytes_written(&mi->rli.log_space_total) ;
      }
    }
  }
  error=0;
err:
  DBUG_RETURN(error);
}


/*
  Start using a new binary log on the master

  SYNOPSIS
    process_io_rotate()
    mi                  master_info for the slave
    rev                 The rotate log event read from the binary log

  DESCRIPTION
    Updates the master info with the place in the next binary
    log where we should start reading.
    Rotate the relay log to avoid mixed-format relay logs.

  NOTES
    We assume we already locked mi->data_lock

  RETURN VALUES
    0           ok
    1           Log event is illegal

*/

static int process_io_rotate(Master_info *mi, Rotate_log_event *rev)
{
  DBUG_ENTER("process_io_rotate");
  mysql_mutex_assert_owner(&mi->data_lock);

  if (unlikely(!rev->is_valid()))
    DBUG_RETURN(1);

  /* Safe copy as 'rev' has been "sanitized" in Rotate_log_event's ctor */
  memcpy(mi->master_log_name, rev->new_log_ident, rev->ident_len+1);
  mi->master_log_pos= rev->pos;
  DBUG_PRINT("info", ("master_log_pos: '%s' %lu",
                      mi->master_log_name, (ulong) mi->master_log_pos));
#ifndef DBUG_OFF
  /*
    If we do not do this, we will be getting the first
    rotate event forever, so we need to not disconnect after one.
  */
  if (disconnect_slave_event_count)
    mi->events_till_disconnect++;
#endif

  /*
    If description_event_for_queue is format <4, there is conversion in the
    relay log to the slave's format (4). And Rotate can mean upgrade or
    nothing. If upgrade, it's to 5.0 or newer, so we will get a Format_desc, so
    no need to reset description_event_for_queue now. And if it's nothing (same
    master version as before), no need (still using the slave's format).
  */
  if (mi->rli.relay_log.description_event_for_queue->binlog_version >= 4)
  {
    delete mi->rli.relay_log.description_event_for_queue;
    /* start from format 3 (MySQL 4.0) again */
    mi->rli.relay_log.description_event_for_queue= new
      Format_description_log_event(3);
  }
  /*
    Rotate the relay log makes binlog format detection easier (at next slave
    start or mysqlbinlog)
  */
  rotate_relay_log(mi); /* will take the right mutexes */
  DBUG_RETURN(0);
}

/*
  Reads a 3.23 event and converts it to the slave's format. This code was
  copied from MySQL 4.0.
*/
static int queue_binlog_ver_1_event(Master_info *mi, const char *buf,
                           ulong event_len)
{
  const char *errmsg = 0;
  ulong inc_pos;
  bool ignore_event= 0;
  char *tmp_buf = 0;
  Relay_log_info *rli= &mi->rli;
  DBUG_ENTER("queue_binlog_ver_1_event");

  /*
    If we get Load event, we need to pass a non-reusable buffer
    to read_log_event, so we do a trick
  */
  if (buf[EVENT_TYPE_OFFSET] == LOAD_EVENT)
  {
    if (unlikely(!(tmp_buf=(char*)my_malloc(event_len+1,MYF(MY_WME)))))
    {
      mi->report(ERROR_LEVEL, ER_SLAVE_FATAL_ERROR,
                 ER(ER_SLAVE_FATAL_ERROR), "Memory allocation failed");
      DBUG_RETURN(1);
    }
    memcpy(tmp_buf,buf,event_len);
    /*
      Create_file constructor wants a 0 as last char of buffer, this 0 will
      serve as the string-termination char for the file's name (which is at the
      end of the buffer)
      We must increment event_len, otherwise the event constructor will not see
      this end 0, which leads to segfault.
    */
    tmp_buf[event_len++]=0;
    int4store(tmp_buf+EVENT_LEN_OFFSET, event_len);
    buf = (const char*)tmp_buf;
  }
  /*
    This will transform LOAD_EVENT into CREATE_FILE_EVENT, ask the master to
    send the loaded file, and write it to the relay log in the form of
    Append_block/Exec_load (the SQL thread needs the data, as that thread is not
    connected to the master).
  */
  Log_event *ev = Log_event::read_log_event(buf,event_len, &errmsg,
                                            mi->rli.relay_log.description_event_for_queue);
  if (unlikely(!ev))
  {
    sql_print_error("Read invalid event from master: '%s',\
 master could be corrupt but a more likely cause of this is a bug",
                    errmsg);
    my_free((char*) tmp_buf, MYF(MY_ALLOW_ZERO_PTR));
    DBUG_RETURN(1);
  }

  mysql_mutex_lock(&mi->data_lock);
  ev->log_pos= mi->master_log_pos; /* 3.23 events don't contain log_pos */
  switch (ev->get_type_code()) {
  case STOP_EVENT:
    ignore_event= 1;
    inc_pos= event_len;
    break;
  case ROTATE_EVENT:
    if (unlikely(process_io_rotate(mi,(Rotate_log_event*)ev)))
    {
      delete ev;
      mysql_mutex_unlock(&mi->data_lock);
      DBUG_RETURN(1);
    }
    inc_pos= 0;
    break;
  case CREATE_FILE_EVENT:
    /*
      Yes it's possible to have CREATE_FILE_EVENT here, even if we're in
      queue_old_event() which is for 3.23 events which don't comprise
      CREATE_FILE_EVENT. This is because read_log_event() above has just
      transformed LOAD_EVENT into CREATE_FILE_EVENT.
    */
  {
    /* We come here when and only when tmp_buf != 0 */
    DBUG_ASSERT(tmp_buf != 0);
    inc_pos=event_len;
    ev->log_pos+= inc_pos;
    int error = process_io_create_file(mi,(Create_file_log_event*)ev);
    delete ev;
    mi->master_log_pos += inc_pos;
    DBUG_PRINT("info", ("master_log_pos: %lu", (ulong) mi->master_log_pos));
    mysql_mutex_unlock(&mi->data_lock);
    my_free((char*)tmp_buf, MYF(0));
    DBUG_RETURN(error);
  }
  default:
    inc_pos= event_len;
    break;
  }
  if (likely(!ignore_event))
  {
    if (ev->log_pos)
      /*
         Don't do it for fake Rotate events (see comment in
      Log_event::Log_event(const char* buf...) in log_event.cc).
      */
      ev->log_pos+= event_len; /* make log_pos be the pos of the end of the event */
    if (unlikely(rli->relay_log.append(ev)))
    {
      delete ev;
      mysql_mutex_unlock(&mi->data_lock);
      DBUG_RETURN(1);
    }
    rli->relay_log.harvest_bytes_written(&rli->log_space_total);
  }
  delete ev;
  mi->master_log_pos+= inc_pos;
  DBUG_PRINT("info", ("master_log_pos: %lu", (ulong) mi->master_log_pos));
  mysql_mutex_unlock(&mi->data_lock);
  DBUG_RETURN(0);
}

/*
  Reads a 4.0 event and converts it to the slave's format. This code was copied
  from queue_binlog_ver_1_event(), with some affordable simplifications.
*/
static int queue_binlog_ver_3_event(Master_info *mi, const char *buf,
                           ulong event_len)
{
  const char *errmsg = 0;
  ulong inc_pos;
  char *tmp_buf = 0;
  Relay_log_info *rli= &mi->rli;
  DBUG_ENTER("queue_binlog_ver_3_event");

  /* read_log_event() will adjust log_pos to be end_log_pos */
  Log_event *ev = Log_event::read_log_event(buf,event_len, &errmsg,
                                            mi->rli.relay_log.description_event_for_queue);
  if (unlikely(!ev))
  {
    sql_print_error("Read invalid event from master: '%s',\
 master could be corrupt but a more likely cause of this is a bug",
                    errmsg);
    my_free((char*) tmp_buf, MYF(MY_ALLOW_ZERO_PTR));
    DBUG_RETURN(1);
  }
  mysql_mutex_lock(&mi->data_lock);
  switch (ev->get_type_code()) {
  case STOP_EVENT:
    goto err;
  case ROTATE_EVENT:
    if (unlikely(process_io_rotate(mi,(Rotate_log_event*)ev)))
    {
      delete ev;
      mysql_mutex_unlock(&mi->data_lock);
      DBUG_RETURN(1);
    }
    inc_pos= 0;
    break;
  default:
    inc_pos= event_len;
    break;
  }
  if (unlikely(rli->relay_log.append(ev)))
  {
    delete ev;
    mysql_mutex_unlock(&mi->data_lock);
    DBUG_RETURN(1);
  }
  rli->relay_log.harvest_bytes_written(&rli->log_space_total);
  delete ev;
  mi->master_log_pos+= inc_pos;
err:
  DBUG_PRINT("info", ("master_log_pos: %lu", (ulong) mi->master_log_pos));
  mysql_mutex_unlock(&mi->data_lock);
  DBUG_RETURN(0);
}

/*
  queue_old_event()

  Writes a 3.23 or 4.0 event to the relay log, after converting it to the 5.0
  (exactly, slave's) format. To do the conversion, we create a 5.0 event from
  the 3.23/4.0 bytes, then write this event to the relay log.

  TODO:
    Test this code before release - it has to be tested on a separate
    setup with 3.23 master or 4.0 master
*/

static int queue_old_event(Master_info *mi, const char *buf,
                           ulong event_len)
{
  DBUG_ENTER("queue_old_event");

  switch (mi->rli.relay_log.description_event_for_queue->binlog_version)
  {
  case 1:
      DBUG_RETURN(queue_binlog_ver_1_event(mi,buf,event_len));
  case 3:
      DBUG_RETURN(queue_binlog_ver_3_event(mi,buf,event_len));
  default: /* unsupported format; eg version 2 */
    DBUG_PRINT("info",("unsupported binlog format %d in queue_old_event()",
                       mi->rli.relay_log.description_event_for_queue->binlog_version));
    DBUG_RETURN(1);
  }
}

/*
  queue_event()

  If the event is 3.23/4.0, passes it to queue_old_event() which will convert
  it. Otherwise, writes a 5.0 (or newer) event to the relay log. Then there is
  no format conversion, it's pure read/write of bytes.
  So a 5.0.0 slave's relay log can contain events in the slave's format or in
  any >=5.0.0 format.
*/

static int queue_event(Master_info* mi,const char* buf, ulong event_len)
{
  int error= 0;
  String error_msg;
  ulong inc_pos;
  Relay_log_info *rli= &mi->rli;
  mysql_mutex_t *log_lock= rli->relay_log.get_log_lock();
  ulong s_id;
  DBUG_ENTER("queue_event");

  LINT_INIT(inc_pos);

  if (mi->rli.relay_log.description_event_for_queue->binlog_version<4 &&
      buf[EVENT_TYPE_OFFSET] != FORMAT_DESCRIPTION_EVENT /* a way to escape */)
    DBUG_RETURN(queue_old_event(mi,buf,event_len));

  LINT_INIT(inc_pos);
  mysql_mutex_lock(&mi->data_lock);

  switch (buf[EVENT_TYPE_OFFSET]) {
  case STOP_EVENT:
    /*
      We needn't write this event to the relay log. Indeed, it just indicates a
      master server shutdown. The only thing this does is cleaning. But
      cleaning is already done on a per-master-thread basis (as the master
      server is shutting down cleanly, it has written all DROP TEMPORARY TABLE
      prepared statements' deletion are TODO only when we binlog prep stmts).

      We don't even increment mi->master_log_pos, because we may be just after
      a Rotate event. Btw, in a few milliseconds we are going to have a Start
      event from the next binlog (unless the master is presently running
      without --log-bin).
    */
    goto err;
  case ROTATE_EVENT:
  {
    Rotate_log_event rev(buf,event_len,mi->rli.relay_log.description_event_for_queue);
    if (unlikely(process_io_rotate(mi,&rev)))
    {
      error= ER_SLAVE_RELAY_LOG_WRITE_FAILURE;
      goto err;
    }
    /*
      Now the I/O thread has just changed its mi->master_log_name, so
      incrementing mi->master_log_pos is nonsense.
    */
    inc_pos= 0;
    break;
  }
  case FORMAT_DESCRIPTION_EVENT:
  {
    /*
      Create an event, and save it (when we rotate the relay log, we will have
      to write this event again).
    */
    /*
      We are the only thread which reads/writes description_event_for_queue.
      The relay_log struct does not move (though some members of it can
      change), so we needn't any lock (no rli->data_lock, no log lock).
    */
    Format_description_log_event* tmp;
    const char* errmsg;
    if (!(tmp= (Format_description_log_event*)
          Log_event::read_log_event(buf, event_len, &errmsg,
                                    mi->rli.relay_log.description_event_for_queue)))
    {
      error= ER_SLAVE_RELAY_LOG_WRITE_FAILURE;
      goto err;
    }
    delete mi->rli.relay_log.description_event_for_queue;
    mi->rli.relay_log.description_event_for_queue= tmp;
    /*
       Though this does some conversion to the slave's format, this will
       preserve the master's binlog format version, and number of event types.
    */
    /*
       If the event was not requested by the slave (the slave did not ask for
       it), i.e. has end_log_pos=0, we do not increment mi->master_log_pos
    */
    inc_pos= uint4korr(buf+LOG_POS_OFFSET) ? event_len : 0;
    DBUG_PRINT("info",("binlog format is now %d",
                       mi->rli.relay_log.description_event_for_queue->binlog_version));

  }
  break;

  case HEARTBEAT_LOG_EVENT:
  {
    /*
      HB (heartbeat) cannot come before RL (Relay)
    */
    char  llbuf[22];
    Heartbeat_log_event hb(buf, event_len, mi->rli.relay_log.description_event_for_queue);
    if (!hb.is_valid())
    {
      error= ER_SLAVE_HEARTBEAT_FAILURE;
      error_msg.append(STRING_WITH_LEN("inconsistent heartbeat event content;"));
      error_msg.append(STRING_WITH_LEN("the event's data: log_file_name "));
      error_msg.append(hb.get_log_ident(), (uint) strlen(hb.get_log_ident()));
      error_msg.append(STRING_WITH_LEN(" log_pos "));
      llstr(hb.log_pos, llbuf);
      error_msg.append(llbuf, strlen(llbuf));
      goto err;
    }
    mi->received_heartbeats++;
    /* 
       compare local and event's versions of log_file, log_pos.
       
       Heartbeat is sent only after an event corresponding to the corrdinates
       the heartbeat carries.
       Slave can not have a difference in coordinates except in the only
       special case when mi->master_log_name, master_log_pos have never
       been updated by Rotate event i.e when slave does not have any history
       with the master (and thereafter mi->master_log_pos is NULL).

       TODO: handling `when' for SHOW SLAVE STATUS' snds behind
    */
    if ((memcmp(mi->master_log_name, hb.get_log_ident(), hb.get_ident_len())
         && mi->master_log_name != NULL)
        || mi->master_log_pos != hb.log_pos)
    {
      /* missed events of heartbeat from the past */
      error= ER_SLAVE_HEARTBEAT_FAILURE;
      error_msg.append(STRING_WITH_LEN("heartbeat is not compatible with local info;"));
      error_msg.append(STRING_WITH_LEN("the event's data: log_file_name "));
      error_msg.append(hb.get_log_ident(), (uint) strlen(hb.get_log_ident()));
      error_msg.append(STRING_WITH_LEN(" log_pos "));
      llstr(hb.log_pos, llbuf);
      error_msg.append(llbuf, strlen(llbuf));
      goto err;
    }
    goto skip_relay_logging;
  }
  break;

  default:
    inc_pos= event_len;
    break;
  }

  /*
     If this event is originating from this server, don't queue it.
     We don't check this for 3.23 events because it's simpler like this; 3.23
     will be filtered anyway by the SQL slave thread which also tests the
     server id (we must also keep this test in the SQL thread, in case somebody
     upgrades a 4.0 slave which has a not-filtered relay log).

     ANY event coming from ourselves can be ignored: it is obvious for queries;
     for STOP_EVENT/ROTATE_EVENT/START_EVENT: these cannot come from ourselves
     (--log-slave-updates would not log that) unless this slave is also its
     direct master (an unsupported, useless setup!).
  */

  mysql_mutex_lock(log_lock);
  s_id= uint4korr(buf + SERVER_ID_OFFSET);
  if ((s_id == ::server_id && !mi->rli.replicate_same_server_id) ||
      /*
        the following conjunction deals with IGNORE_SERVER_IDS, if set
        If the master is on the ignore list, execution of
        format description log events and rotate events is necessary.
      */
      (mi->ignore_server_ids.elements > 0 &&
       mi->shall_ignore_server_id(s_id) &&
       /* everything is filtered out from non-master */
       (s_id != mi->master_id ||
        /* for the master meta information is necessary */
        (buf[EVENT_TYPE_OFFSET] != FORMAT_DESCRIPTION_EVENT &&
         buf[EVENT_TYPE_OFFSET] != ROTATE_EVENT))))
  {
    /*
      Do not write it to the relay log.
      a) We still want to increment mi->master_log_pos, so that we won't
      re-read this event from the master if the slave IO thread is now
      stopped/restarted (more efficient if the events we are ignoring are big
      LOAD DATA INFILE).
      b) We want to record that we are skipping events, for the information of
      the slave SQL thread, otherwise that thread may let
      rli->group_relay_log_pos stay too small if the last binlog's event is
      ignored.
      But events which were generated by this slave and which do not exist in
      the master's binlog (i.e. Format_desc, Rotate & Stop) should not increment
      mi->master_log_pos.
      If the event is originated remotely and is being filtered out by
      IGNORE_SERVER_IDS it increments mi->master_log_pos
      as well as rli->group_relay_log_pos.
    */
    if (!(s_id == ::server_id && !mi->rli.replicate_same_server_id) ||
        (buf[EVENT_TYPE_OFFSET] != FORMAT_DESCRIPTION_EVENT &&
         buf[EVENT_TYPE_OFFSET] != ROTATE_EVENT &&
         buf[EVENT_TYPE_OFFSET] != STOP_EVENT))
    {
      mi->master_log_pos+= inc_pos;
      memcpy(rli->ign_master_log_name_end, mi->master_log_name, FN_REFLEN);
      DBUG_ASSERT(rli->ign_master_log_name_end[0]);
      rli->ign_master_log_pos_end= mi->master_log_pos;
    }
    rli->relay_log.signal_update(); // the slave SQL thread needs to re-check
    DBUG_PRINT("info", ("master_log_pos: %lu, event originating from %u server, ignored",
                        (ulong) mi->master_log_pos, uint4korr(buf + SERVER_ID_OFFSET)));
  }
  else
  {
    /* write the event to the relay log */
    if (likely(!(rli->relay_log.appendv(buf,event_len,0))))
    {
      mi->master_log_pos+= inc_pos;
      DBUG_PRINT("info", ("master_log_pos: %lu", (ulong) mi->master_log_pos));
      rli->relay_log.harvest_bytes_written(&rli->log_space_total);
    }
    else
    {
      error= ER_SLAVE_RELAY_LOG_WRITE_FAILURE;
    }
    rli->ign_master_log_name_end[0]= 0; // last event is not ignored
  }
  mysql_mutex_unlock(log_lock);

skip_relay_logging:
  
err:
  mysql_mutex_unlock(&mi->data_lock);
  DBUG_PRINT("info", ("error: %d", error));
  if (error)
    mi->report(ERROR_LEVEL, error, ER(error), 
               (error == ER_SLAVE_RELAY_LOG_WRITE_FAILURE)?
               "could not queue event from master" :
               error_msg.ptr());
  DBUG_RETURN(error);
}


void end_relay_log_info(Relay_log_info* rli)
{
  DBUG_ENTER("end_relay_log_info");

  if (!rli->inited)
    DBUG_VOID_RETURN;
  if (rli->info_fd >= 0)
  {
    end_io_cache(&rli->info_file);
    mysql_file_close(rli->info_fd, MYF(MY_WME));
    rli->info_fd = -1;
  }
  if (rli->cur_log_fd >= 0)
  {
    end_io_cache(&rli->cache_buf);
    mysql_file_close(rli->cur_log_fd, MYF(MY_WME));
    rli->cur_log_fd = -1;
  }
  rli->inited = 0;
  rli->relay_log.close(LOG_CLOSE_INDEX | LOG_CLOSE_STOP_EVENT);
  rli->relay_log.harvest_bytes_written(&rli->log_space_total);
  /*
    Delete the slave's temporary tables from memory.
    In the future there will be other actions than this, to ensure persistance
    of slave's temp tables after shutdown.
  */
  rli->close_temporary_tables();
  DBUG_VOID_RETURN;
}


/**
  Hook to detach the active VIO before closing a connection handle.

  The client API might close the connection (and associated data)
  in case it encounters a unrecoverable (network) error. This hook
  is called from the client code before the VIO handle is deleted
  allows the thread to detach the active vio so it does not point
  to freed memory.

  Other calls to THD::clear_active_vio throughout this module are
  redundant due to the hook but are left in place for illustrative
  purposes.
*/

extern "C" void slave_io_thread_detach_vio()
{
#ifdef SIGNAL_WITH_VIO_CLOSE
  THD *thd= current_thd;
  if (thd && thd->slave_thread)
    thd->clear_active_vio();
#endif
}


/*
  Try to connect until successful or slave killed

  SYNPOSIS
    safe_connect()
    thd                 Thread handler for slave
    mysql               MySQL connection handle
    mi                  Replication handle

  RETURN
    0   ok
    #   Error
*/

static int safe_connect(THD* thd, MYSQL* mysql, Master_info* mi)
{
  DBUG_ENTER("safe_connect");

  DBUG_RETURN(connect_to_master(thd, mysql, mi, 0, 0));
}


/*
  SYNPOSIS
    connect_to_master()

  IMPLEMENTATION
    Try to connect until successful or slave killed or we have retried
    master_retry_count times
*/

static int connect_to_master(THD* thd, MYSQL* mysql, Master_info* mi,
                             bool reconnect, bool suppress_warnings)
{
  int slave_was_killed;
  int last_errno= -2;                           // impossible error
  ulong err_count=0;
  char llbuff[22];
  DBUG_ENTER("connect_to_master");

#ifndef DBUG_OFF
  mi->events_till_disconnect = disconnect_slave_event_count;
#endif
  ulong client_flag= CLIENT_REMEMBER_OPTIONS;
  if (opt_slave_compressed_protocol)
    client_flag=CLIENT_COMPRESS;                /* We will use compression */

  mysql_options(mysql, MYSQL_OPT_CONNECT_TIMEOUT, (char *) &slave_net_timeout);
  mysql_options(mysql, MYSQL_OPT_READ_TIMEOUT, (char *) &slave_net_timeout);

#ifdef HAVE_OPENSSL
  if (mi->ssl)
  {
    mysql_ssl_set(mysql,
                  mi->ssl_key[0]?mi->ssl_key:0,
                  mi->ssl_cert[0]?mi->ssl_cert:0,
                  mi->ssl_ca[0]?mi->ssl_ca:0,
                  mi->ssl_capath[0]?mi->ssl_capath:0,
                  mi->ssl_cipher[0]?mi->ssl_cipher:0);
    mysql_options(mysql, MYSQL_OPT_SSL_VERIFY_SERVER_CERT,
                  &mi->ssl_verify_server_cert);
  }
#endif

  mysql_options(mysql, MYSQL_SET_CHARSET_NAME, default_charset_info->csname);
  /* This one is not strictly needed but we have it here for completeness */
  mysql_options(mysql, MYSQL_SET_CHARSET_DIR, (char *) charsets_dir);

  while (!(slave_was_killed = io_slave_killed(thd,mi)) &&
         (reconnect ? mysql_reconnect(mysql) != 0 :
          mysql_real_connect(mysql, mi->host, mi->user, mi->password, 0,
                             mi->port, 0, client_flag) == 0))
  {
    /* Don't repeat last error */
    if ((int)mysql_errno(mysql) != last_errno)
    {
      last_errno=mysql_errno(mysql);
      suppress_warnings= 0;
      mi->report(ERROR_LEVEL, last_errno,
                 "error %s to master '%s@%s:%d'"
                 " - retry-time: %d  retries: %lu",
                 (reconnect ? "reconnecting" : "connecting"),
                 mi->user, mi->host, mi->port,
                 mi->connect_retry, master_retry_count);
    }
    /*
      By default we try forever. The reason is that failure will trigger
      master election, so if the user did not set master_retry_count we
      do not want to have election triggered on the first failure to
      connect
    */
    if (++err_count == master_retry_count)
    {
      slave_was_killed=1;
      if (reconnect)
        change_rpl_status(RPL_ACTIVE_SLAVE,RPL_LOST_SOLDIER);
      break;
    }
    safe_sleep(thd,mi->connect_retry,(CHECK_KILLED_FUNC)io_slave_killed,
               (void*)mi);
  }

  if (!slave_was_killed)
  {
    mi->clear_error(); // clear possible left over reconnect error
    if (reconnect)
    {
      if (!suppress_warnings && global_system_variables.log_warnings)
        sql_print_information("Slave: connected to master '%s@%s:%d',\
replication resumed in log '%s' at position %s", mi->user,
                        mi->host, mi->port,
                        IO_RPL_LOG_NAME,
                        llstr(mi->master_log_pos,llbuff));
    }
    else
    {
      change_rpl_status(RPL_IDLE_SLAVE,RPL_ACTIVE_SLAVE);
      general_log_print(thd, COM_CONNECT_OUT, "%s@%s:%d",
                        mi->user, mi->host, mi->port);
    }
#ifdef SIGNAL_WITH_VIO_CLOSE
    thd->set_active_vio(mysql->net.vio);
#endif
  }
  mysql->reconnect= 1;
  DBUG_PRINT("exit",("slave_was_killed: %d", slave_was_killed));
  DBUG_RETURN(slave_was_killed);
}


/*
  safe_reconnect()

  IMPLEMENTATION
    Try to connect until successful or slave killed or we have retried
    master_retry_count times
*/

static int safe_reconnect(THD* thd, MYSQL* mysql, Master_info* mi,
                          bool suppress_warnings)
{
  DBUG_ENTER("safe_reconnect");
  DBUG_RETURN(connect_to_master(thd, mysql, mi, 1, suppress_warnings));
}


MYSQL *rpl_connect_master(MYSQL *mysql)
{
  THD *thd= current_thd;
  Master_info *mi= my_pthread_getspecific_ptr(Master_info*, RPL_MASTER_INFO);
  if (!mi)
  {
    sql_print_error("'rpl_connect_master' must be called in slave I/O thread context.");
    return NULL;
  }

  bool allocated= false;
  
  if (!mysql)
  {
    if(!(mysql= mysql_init(NULL)))
    {
      sql_print_error("rpl_connect_master: failed in mysql_init()");
      return NULL;
    }
    allocated= true;
  }

  /*
    XXX: copied from connect_to_master, this function should not
    change the slave status, so we cannot use connect_to_master
    directly
    
    TODO: make this part a seperate function to eliminate duplication
  */
  mysql_options(mysql, MYSQL_OPT_CONNECT_TIMEOUT, (char *) &slave_net_timeout);
  mysql_options(mysql, MYSQL_OPT_READ_TIMEOUT, (char *) &slave_net_timeout);

#ifdef HAVE_OPENSSL
  if (mi->ssl)
  {
    mysql_ssl_set(mysql,
                  mi->ssl_key[0]?mi->ssl_key:0,
                  mi->ssl_cert[0]?mi->ssl_cert:0,
                  mi->ssl_ca[0]?mi->ssl_ca:0,
                  mi->ssl_capath[0]?mi->ssl_capath:0,
                  mi->ssl_cipher[0]?mi->ssl_cipher:0);
    mysql_options(mysql, MYSQL_OPT_SSL_VERIFY_SERVER_CERT,
                  &mi->ssl_verify_server_cert);
  }
#endif

  mysql_options(mysql, MYSQL_SET_CHARSET_NAME, default_charset_info->csname);
  /* This one is not strictly needed but we have it here for completeness */
  mysql_options(mysql, MYSQL_SET_CHARSET_DIR, (char *) charsets_dir);

  if (io_slave_killed(thd, mi)
      || !mysql_real_connect(mysql, mi->host, mi->user, mi->password, 0,
                             mi->port, 0, 0))
  {
    if (!io_slave_killed(thd, mi))
      sql_print_error("rpl_connect_master: error connecting to master: %s (server_error: %d)",
                      mysql_error(mysql), mysql_errno(mysql));
    
    if (allocated)
      mysql_close(mysql);                       // this will free the object
    return NULL;
  }
  return mysql;
}

/*
  Store the file and position where the execute-slave thread are in the
  relay log.

  SYNOPSIS
    flush_relay_log_info()
    rli                 Relay log information

  NOTES
    - As this is only called by the slave thread or on STOP SLAVE, with the
      log_lock grabbed and the slave thread stopped, we don't need to have 
      a lock here.
    - If there is an active transaction, then we don't update the position
      in the relay log.  This is to ensure that we re-execute statements
      if we die in the middle of an transaction that was rolled back.
    - As a transaction never spans binary logs, we don't have to handle the
      case where we do a relay-log-rotation in the middle of the transaction.
      If this would not be the case, we would have to ensure that we
      don't delete the relay log file where the transaction started when
      we switch to a new relay log file.

  TODO
    - Change the log file information to a binary format to avoid calling
      longlong2str.

  RETURN VALUES
    0   ok
    1   write error
*/

bool flush_relay_log_info(Relay_log_info* rli)
{
  bool error=0;
  DBUG_ENTER("flush_relay_log_info");

  if (unlikely(rli->no_storage))
    DBUG_RETURN(0);

  IO_CACHE *file = &rli->info_file;
  char buff[FN_REFLEN*2+22*2+4], *pos;

  my_b_seek(file, 0L);
  pos=strmov(buff, rli->group_relay_log_name);
  *pos++='\n';
  pos=longlong2str(rli->group_relay_log_pos, pos, 10);
  *pos++='\n';
  pos=strmov(pos, rli->group_master_log_name);
  *pos++='\n';
  pos=longlong2str(rli->group_master_log_pos, pos, 10);
  *pos='\n';
  if (my_b_write(file, (uchar*) buff, (size_t) (pos-buff)+1))
    error=1;
  if (flush_io_cache(file))
    error=1;
  if (sync_relayloginfo_period &&
      !error &&
      ++(rli->sync_counter) >= sync_relayloginfo_period)
  {
    if (my_sync(rli->info_fd, MYF(MY_WME)))
      error=1;
    rli->sync_counter= 0;
  }
  /* 
    Flushing the relay log is done by the slave I/O thread 
    or by the user on STOP SLAVE. 
   */
  DBUG_RETURN(error);
}


/*
  Called when we notice that the current "hot" log got rotated under our feet.
*/

static IO_CACHE *reopen_relay_log(Relay_log_info *rli, const char **errmsg)
{
  DBUG_ENTER("reopen_relay_log");
  DBUG_ASSERT(rli->cur_log != &rli->cache_buf);
  DBUG_ASSERT(rli->cur_log_fd == -1);

  IO_CACHE *cur_log = rli->cur_log=&rli->cache_buf;
  if ((rli->cur_log_fd=open_binlog(cur_log,rli->event_relay_log_name,
                                   errmsg)) <0)
    DBUG_RETURN(0);
  /*
    We want to start exactly where we was before:
    relay_log_pos       Current log pos
    pending             Number of bytes already processed from the event
  */
  rli->event_relay_log_pos= max(rli->event_relay_log_pos, BIN_LOG_HEADER_SIZE);
  my_b_seek(cur_log,rli->event_relay_log_pos);
  DBUG_RETURN(cur_log);
}


/**
  Reads next event from the relay log.  Should be called from the
  slave IO thread.

  @param rli Relay_log_info structure for the slave IO thread.

  @return The event read, or NULL on error.  If an error occurs, the
  error is reported through the sql_print_information() or
  sql_print_error() functions.
*/
static Log_event* next_event(Relay_log_info* rli)
{
  Log_event* ev;
  IO_CACHE* cur_log = rli->cur_log;
  mysql_mutex_t *log_lock = rli->relay_log.get_log_lock();
  const char* errmsg=0;
  THD* thd = rli->sql_thd;
  DBUG_ENTER("next_event");

  DBUG_ASSERT(thd != 0);

#ifndef DBUG_OFF
  if (abort_slave_event_count && !rli->events_till_abort--)
    DBUG_RETURN(0);
#endif

  /*
    For most operations we need to protect rli members with data_lock,
    so we assume calling function acquired this mutex for us and we will
    hold it for the most of the loop below However, we will release it
    whenever it is worth the hassle,  and in the cases when we go into a
    mysql_cond_wait() with the non-data_lock mutex
  */
  mysql_mutex_assert_owner(&rli->data_lock);

  while (!sql_slave_killed(thd,rli))
  {
    /*
      We can have two kinds of log reading:
      hot_log:
        rli->cur_log points at the IO_CACHE of relay_log, which
        is actively being updated by the I/O thread. We need to be careful
        in this case and make sure that we are not looking at a stale log that
        has already been rotated. If it has been, we reopen the log.

      The other case is much simpler:
        We just have a read only log that nobody else will be updating.
    */
    bool hot_log;
    if ((hot_log = (cur_log != &rli->cache_buf)))
    {
      DBUG_ASSERT(rli->cur_log_fd == -1); // foreign descriptor
      mysql_mutex_lock(log_lock);

      /*
        Reading xxx_file_id is safe because the log will only
        be rotated when we hold relay_log.LOCK_log
      */
      if (rli->relay_log.get_open_count() != rli->cur_log_old_open_count)
      {
        // The master has switched to a new log file; Reopen the old log file
        cur_log=reopen_relay_log(rli, &errmsg);
        mysql_mutex_unlock(log_lock);
        if (!cur_log)                           // No more log files
          goto err;
        hot_log=0;                              // Using old binary log
      }
    }
    /* 
      As there is no guarantee that the relay is open (for example, an I/O
      error during a write by the slave I/O thread may have closed it), we
      have to test it.
    */
    if (!my_b_inited(cur_log))
      goto err;
#ifndef DBUG_OFF
    {
      /* This is an assertion which sometimes fails, let's try to track it */
      char llbuf1[22], llbuf2[22];
      DBUG_PRINT("info", ("my_b_tell(cur_log)=%s rli->event_relay_log_pos=%s",
                          llstr(my_b_tell(cur_log),llbuf1),
                          llstr(rli->event_relay_log_pos,llbuf2)));
      DBUG_ASSERT(my_b_tell(cur_log) >= BIN_LOG_HEADER_SIZE);
      DBUG_ASSERT(my_b_tell(cur_log) == rli->event_relay_log_pos);
    }
#endif
    /*
      Relay log is always in new format - if the master is 3.23, the
      I/O thread will convert the format for us.
      A problem: the description event may be in a previous relay log. So if
      the slave has been shutdown meanwhile, we would have to look in old relay
      logs, which may even have been deleted. So we need to write this
      description event at the beginning of the relay log.
      When the relay log is created when the I/O thread starts, easy: the
      master will send the description event and we will queue it.
      But if the relay log is created by new_file(): then the solution is:
      MYSQL_BIN_LOG::open() will write the buffered description event.
    */
    if ((ev=Log_event::read_log_event(cur_log,0,
                                      rli->relay_log.description_event_for_exec)))

    {
      DBUG_ASSERT(thd==rli->sql_thd);
      /*
        read it while we have a lock, to avoid a mutex lock in
        inc_event_relay_log_pos()
      */
      rli->future_event_relay_log_pos= my_b_tell(cur_log);
      if (hot_log)
        mysql_mutex_unlock(log_lock);
      DBUG_RETURN(ev);
    }
    DBUG_ASSERT(thd==rli->sql_thd);
    if (opt_reckless_slave)                     // For mysql-test
      cur_log->error = 0;
    if (cur_log->error < 0)
    {
      errmsg = "slave SQL thread aborted because of I/O error";
      if (hot_log)
        mysql_mutex_unlock(log_lock);
      goto err;
    }
    if (!cur_log->error) /* EOF */
    {
      /*
        On a hot log, EOF means that there are no more updates to
        process and we must block until I/O thread adds some and
        signals us to continue
      */
      if (hot_log)
      {
        /*
          We say in Seconds_Behind_Master that we have "caught up". Note that
          for example if network link is broken but I/O slave thread hasn't
          noticed it (slave_net_timeout not elapsed), then we'll say "caught
          up" whereas we're not really caught up. Fixing that would require
          internally cutting timeout in smaller pieces in network read, no
          thanks. Another example: SQL has caught up on I/O, now I/O has read
          a new event and is queuing it; the false "0" will exist until SQL
          finishes executing the new event; it will be look abnormal only if
          the events have old timestamps (then you get "many", 0, "many").

          Transient phases like this can be fixed with implemeting
          Heartbeat event which provides the slave the status of the
          master at time the master does not have any new update to send.
          Seconds_Behind_Master would be zero only when master has no
          more updates in binlog for slave. The heartbeat can be sent
          in a (small) fraction of slave_net_timeout. Until it's done
          rli->last_master_timestamp is temporarely (for time of
          waiting for the following event) reset whenever EOF is
          reached.
        */

        /* shows zero while it is sleeping (and until the next event 
           is about to be executed) */
        rli->last_master_timestamp= 0;

        DBUG_ASSERT(rli->relay_log.get_open_count() ==
                    rli->cur_log_old_open_count);

        if (rli->ign_master_log_name_end[0])
        {
          /* We generate and return a Rotate, to make our positions advance */
          DBUG_PRINT("info",("seeing an ignored end segment"));
          ev= new Rotate_log_event(rli->ign_master_log_name_end,
                                   0, rli->ign_master_log_pos_end,
                                   Rotate_log_event::DUP_NAME);
          rli->ign_master_log_name_end[0]= 0;
          mysql_mutex_unlock(log_lock);
          if (unlikely(!ev))
          {
            errmsg= "Slave SQL thread failed to create a Rotate event "
              "(out of memory?), SHOW SLAVE STATUS may be inaccurate";
            goto err;
          }
          ev->server_id= 0; // don't be ignored by slave SQL thread
          DBUG_RETURN(ev);
        }

        /*
          We can, and should release data_lock while we are waiting for
          update. If we do not, show slave status will block
        */
        mysql_mutex_unlock(&rli->data_lock);

        /*
          Possible deadlock :
          - the I/O thread has reached log_space_limit
          - the SQL thread has read all relay logs, but cannot purge for some
          reason:
            * it has already purged all logs except the current one
            * there are other logs than the current one but they're involved in
            a transaction that finishes in the current one (or is not finished)
          Solution :
          Wake up the possibly waiting I/O thread, and set a boolean asking
          the I/O thread to temporarily ignore the log_space_limit
          constraint, because we do not want the I/O thread to block because of
          space (it's ok if it blocks for any other reason (e.g. because the
          master does not send anything). Then the I/O thread stops waiting
          and reads more events.
          The SQL thread decides when the I/O thread should take log_space_limit
          into account again : ignore_log_space_limit is reset to 0
          in purge_first_log (when the SQL thread purges the just-read relay
          log), and also when the SQL thread starts. We should also reset
          ignore_log_space_limit to 0 when the user does RESET SLAVE, but in
          fact, no need as RESET SLAVE requires that the slave
          be stopped, and the SQL thread sets ignore_log_space_limit to 0 when
          it stops.
        */
        mysql_mutex_lock(&rli->log_space_lock);
        // prevent the I/O thread from blocking next times
        rli->ignore_log_space_limit= 1;
        /*
          If the I/O thread is blocked, unblock it.  Ok to broadcast
          after unlock, because the mutex is only destroyed in
          ~Relay_log_info(), i.e. when rli is destroyed, and rli will
          not be destroyed before we exit the present function.
        */
        mysql_mutex_unlock(&rli->log_space_lock);
        mysql_cond_broadcast(&rli->log_space_cond);
        // Note that wait_for_update_relay_log unlocks lock_log !
        rli->relay_log.wait_for_update_relay_log(rli->sql_thd);
        // re-acquire data lock since we released it earlier
<<<<<<< HEAD
        mysql_mutex_lock(&rli->data_lock);
        rli->last_master_timestamp= save_timestamp;
=======
        pthread_mutex_lock(&rli->data_lock);
>>>>>>> c1fabac5
        continue;
      }
      /*
        If the log was not hot, we need to move to the next log in
        sequence. The next log could be hot or cold, we deal with both
        cases separately after doing some common initialization
      */
      end_io_cache(cur_log);
      DBUG_ASSERT(rli->cur_log_fd >= 0);
      mysql_file_close(rli->cur_log_fd, MYF(MY_WME));
      rli->cur_log_fd = -1;

      if (relay_log_purge)
      {
        /*
          purge_first_log will properly set up relay log coordinates in rli.
          If the group's coordinates are equal to the event's coordinates
          (i.e. the relay log was not rotated in the middle of a group),
          we can purge this relay log too.
          We do ulonglong and string comparisons, this may be slow but
          - purging the last relay log is nice (it can save 1GB of disk), so we
          like to detect the case where we can do it, and given this,
          - I see no better detection method
          - purge_first_log is not called that often
        */
        if (rli->relay_log.purge_first_log
            (rli,
             rli->group_relay_log_pos == rli->event_relay_log_pos
             && !strcmp(rli->group_relay_log_name,rli->event_relay_log_name)))
        {
          errmsg = "Error purging processed logs";
          goto err;
        }
      }
      else
      {
        /*
          If hot_log is set, then we already have a lock on
          LOCK_log.  If not, we have to get the lock.

          According to Sasha, the only time this code will ever be executed
          is if we are recovering from a bug.
        */
        if (rli->relay_log.find_next_log(&rli->linfo, !hot_log))
        {
          errmsg = "error switching to the next log";
          goto err;
        }
        rli->event_relay_log_pos = BIN_LOG_HEADER_SIZE;
        strmake(rli->event_relay_log_name,rli->linfo.log_file_name,
                sizeof(rli->event_relay_log_name)-1);
        flush_relay_log_info(rli);
      }

      /*
        Now we want to open this next log. To know if it's a hot log (the one
        being written by the I/O thread now) or a cold log, we can use
        is_active(); if it is hot, we use the I/O cache; if it's cold we open
        the file normally. But if is_active() reports that the log is hot, this
        may change between the test and the consequence of the test. So we may
        open the I/O cache whereas the log is now cold, which is nonsense.
        To guard against this, we need to have LOCK_log.
      */

      DBUG_PRINT("info",("hot_log: %d",hot_log));
      if (!hot_log) /* if hot_log, we already have this mutex */
        mysql_mutex_lock(log_lock);
      if (rli->relay_log.is_active(rli->linfo.log_file_name))
      {
#ifdef EXTRA_DEBUG
        if (global_system_variables.log_warnings)
          sql_print_information("next log '%s' is currently active",
                                rli->linfo.log_file_name);
#endif
        rli->cur_log= cur_log= rli->relay_log.get_log_file();
        rli->cur_log_old_open_count= rli->relay_log.get_open_count();
        DBUG_ASSERT(rli->cur_log_fd == -1);

        /*
          Read pointer has to be at the start since we are the only
          reader.
          We must keep the LOCK_log to read the 4 first bytes, as this is a hot
          log (same as when we call read_log_event() above: for a hot log we
          take the mutex).
        */
        if (check_binlog_magic(cur_log,&errmsg))
        {
          if (!hot_log)
            mysql_mutex_unlock(log_lock);
          goto err;
        }
        if (!hot_log)
          mysql_mutex_unlock(log_lock);
        continue;
      }
      if (!hot_log)
        mysql_mutex_unlock(log_lock);
      /*
        if we get here, the log was not hot, so we will have to open it
        ourselves. We are sure that the log is still not hot now (a log can get
        from hot to cold, but not from cold to hot). No need for LOCK_log.
      */
#ifdef EXTRA_DEBUG
      if (global_system_variables.log_warnings)
        sql_print_information("next log '%s' is not active",
                              rli->linfo.log_file_name);
#endif
      // open_binlog() will check the magic header
      if ((rli->cur_log_fd=open_binlog(cur_log,rli->linfo.log_file_name,
                                       &errmsg)) <0)
        goto err;
    }
    else
    {
      /*
        Read failed with a non-EOF error.
        TODO: come up with something better to handle this error
      */
      if (hot_log)
        mysql_mutex_unlock(log_lock);
      sql_print_error("Slave SQL thread: I/O error reading \
event(errno: %d  cur_log->error: %d)",
                      my_errno,cur_log->error);
      // set read position to the beginning of the event
      my_b_seek(cur_log,rli->event_relay_log_pos);
      /* otherwise, we have had a partial read */
      errmsg = "Aborting slave SQL thread because of partial event read";
      break;                                    // To end of function
    }
  }
  if (!errmsg && global_system_variables.log_warnings)
  {
    sql_print_information("Error reading relay log event: %s",
                          "slave SQL thread was killed");
    DBUG_RETURN(0);
  }

err:
  if (errmsg)
    sql_print_error("Error reading relay log event: %s", errmsg);
  DBUG_RETURN(0);
}

/*
  Rotate a relay log (this is used only by FLUSH LOGS; the automatic rotation
  because of size is simpler because when we do it we already have all relevant
  locks; here we don't, so this function is mainly taking locks).
  Returns nothing as we cannot catch any error (MYSQL_BIN_LOG::new_file()
  is void).
*/

void rotate_relay_log(Master_info* mi)
{
  DBUG_ENTER("rotate_relay_log");
  Relay_log_info* rli= &mi->rli;

  DBUG_EXECUTE_IF("crash_before_rotate_relaylog", abort(););

  /*
     We need to test inited because otherwise, new_file() will attempt to lock
     LOCK_log, which may not be inited (if we're not a slave).
  */
  if (!rli->inited)
  {
    DBUG_PRINT("info", ("rli->inited == 0"));
    goto end;
  }

  /* If the relay log is closed, new_file() will do nothing. */
  rli->relay_log.new_file();

  /*
    We harvest now, because otherwise BIN_LOG_HEADER_SIZE will not immediately
    be counted, so imagine a succession of FLUSH LOGS  and assume the slave
    threads are started:
    relay_log_space decreases by the size of the deleted relay log, but does
    not increase, so flush-after-flush we may become negative, which is wrong.
    Even if this will be corrected as soon as a query is replicated on the
    slave (because the I/O thread will then call harvest_bytes_written() which
    will harvest all these BIN_LOG_HEADER_SIZE we forgot), it may give strange
    output in SHOW SLAVE STATUS meanwhile. So we harvest now.
    If the log is closed, then this will just harvest the last writes, probably
    0 as they probably have been harvested.
  */
  rli->relay_log.harvest_bytes_written(&rli->log_space_total);
end:
  DBUG_VOID_RETURN;
}


/**
   Detects, based on master's version (as found in the relay log), if master
   has a certain bug.
   @param rli Relay_log_info which tells the master's version
   @param bug_id Number of the bug as found in bugs.mysql.com
   @param report bool report error message, default TRUE

   @param pred Predicate function that will be called with @c param to
   check for the bug. If the function return @c true, the bug is present,
   otherwise, it is not.

   @param param  State passed to @c pred function.

   @return TRUE if master has the bug, FALSE if it does not.
*/
bool rpl_master_has_bug(const Relay_log_info *rli, uint bug_id, bool report,
                        bool (*pred)(const void *), const void *param)
{
  struct st_version_range_for_one_bug {
    uint        bug_id;
    const uchar introduced_in[3]; // first version with bug
    const uchar fixed_in[3];      // first version with fix
  };
  static struct st_version_range_for_one_bug versions_for_all_bugs[]=
  {
    {24432, { 5, 0, 24 }, { 5, 0, 38 } },
    {24432, { 5, 1, 12 }, { 5, 1, 17 } },
    {33029, { 5, 0,  0 }, { 5, 0, 58 } },
    {33029, { 5, 1,  0 }, { 5, 1, 12 } },
    {37426, { 5, 1,  0 }, { 5, 1, 26 } },
  };
  const uchar *master_ver=
    rli->relay_log.description_event_for_exec->server_version_split;

  DBUG_ASSERT(sizeof(rli->relay_log.description_event_for_exec->server_version_split) == 3);

  for (uint i= 0;
       i < sizeof(versions_for_all_bugs)/sizeof(*versions_for_all_bugs);i++)
  {
    const uchar *introduced_in= versions_for_all_bugs[i].introduced_in,
      *fixed_in= versions_for_all_bugs[i].fixed_in;
    if ((versions_for_all_bugs[i].bug_id == bug_id) &&
        (memcmp(introduced_in, master_ver, 3) <= 0) &&
        (memcmp(fixed_in,      master_ver, 3) >  0) &&
        (pred == NULL || (*pred)(param)))
    {
      if (!report)
	return TRUE;
      // a short message for SHOW SLAVE STATUS (message length constraints)
      my_printf_error(ER_UNKNOWN_ERROR, "master may suffer from"
                      " http://bugs.mysql.com/bug.php?id=%u"
                      " so slave stops; check error log on slave"
                      " for more info", MYF(0), bug_id);
      // a verbose message for the error log
      rli->report(ERROR_LEVEL, ER_UNKNOWN_ERROR,
                  "According to the master's version ('%s'),"
                  " it is probable that master suffers from this bug:"
                      " http://bugs.mysql.com/bug.php?id=%u"
                      " and thus replicating the current binary log event"
                      " may make the slave's data become different from the"
                      " master's data."
                      " To take no risk, slave refuses to replicate"
                      " this event and stops."
                      " We recommend that all updates be stopped on the"
                      " master and slave, that the data of both be"
                      " manually synchronized,"
                      " that master's binary logs be deleted,"
                      " that master be upgraded to a version at least"
                      " equal to '%d.%d.%d'. Then replication can be"
                      " restarted.",
                      rli->relay_log.description_event_for_exec->server_version,
                      bug_id,
                      fixed_in[0], fixed_in[1], fixed_in[2]);
      return TRUE;
    }
  }
  return FALSE;
}

/**
   BUG#33029, For all 5.0 up to 5.0.58 exclusive, and 5.1 up to 5.1.12
   exclusive, if one statement in a SP generated AUTO_INCREMENT value
   by the top statement, all statements after it would be considered
   generated AUTO_INCREMENT value by the top statement, and a
   erroneous INSERT_ID value might be associated with these statement,
   which could cause duplicate entry error and stop the slave.

   Detect buggy master to work around.
 */
bool rpl_master_erroneous_autoinc(THD *thd)
{
  if (active_mi && active_mi->rli.sql_thd == thd)
  {
    Relay_log_info *rli= &active_mi->rli;
    DBUG_EXECUTE_IF("simulate_bug33029", return TRUE;);
    return rpl_master_has_bug(rli, 33029, FALSE, NULL, NULL);
  }
  return FALSE;
}

#ifdef HAVE_EXPLICIT_TEMPLATE_INSTANTIATION
template class I_List_iterator<i_string>;
template class I_List_iterator<i_string_pair>;
#endif

/**
  @} (end of group Replication)
*/

#endif /* HAVE_REPLICATION */<|MERGE_RESOLUTION|>--- conflicted
+++ resolved
@@ -4651,12 +4651,7 @@
         // Note that wait_for_update_relay_log unlocks lock_log !
         rli->relay_log.wait_for_update_relay_log(rli->sql_thd);
         // re-acquire data lock since we released it earlier
-<<<<<<< HEAD
         mysql_mutex_lock(&rli->data_lock);
-        rli->last_master_timestamp= save_timestamp;
-=======
-        pthread_mutex_lock(&rli->data_lock);
->>>>>>> c1fabac5
         continue;
       }
       /*
