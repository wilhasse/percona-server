/*
   Copyright 2010 Sun Microsystems, Inc.
    All rights reserved. Use is subject to license terms.

   This program is free software; you can redistribute it and/or modify
   it under the terms of the GNU General Public License as published by
   the Free Software Foundation; version 2 of the License.

   This program is distributed in the hope that it will be useful,
   but WITHOUT ANY WARRANTY; without even the implied warranty of
   MERCHANTABILITY or FITNESS FOR A PARTICULAR PURPOSE.  See the
   GNU General Public License for more details.

   You should have received a copy of the GNU General Public License
   along with this program; if not, write to the Free Software
   Foundation, Inc., 51 Franklin St, Fifth Floor, Boston, MA 02110-1301  USA
*/

#ifdef USE_PRAGMA_IMPLEMENTATION
#pragma implementation				// gcc: Class implementation
#endif

<<<<<<< HEAD
#include "rpl_filter.h"
#include <myisampack.h>
#include <errno.h>
=======
#include "mysql_priv.h"
>>>>>>> 140409fd
#include "sql_select.h"
#include "abstract_query_plan.h"



namespace AQP
{

  /**
    @param join_tab Array of access methods constituting the nested loop join.
    @param access_count Length of array.
  */
  Join_plan::Join_plan(const JOIN* join)
   : m_join_tabs(join->join_tab),
     m_access_count(join->tables),
     m_table_accesses(NULL)
  {
    /*
      This combination is assumed not to appear. If it does, code must
      be written to handle it.
    */
    DBUG_ASSERT((m_join_tabs[0].use_quick != 2)
                || (m_join_tabs[0].type == JT_ALL)
                || (m_join_tabs[0].select == NULL)
                || (m_join_tabs[0].select->quick == NULL));

    m_table_accesses= new Table_access[m_access_count];
    for(uint i= 0; i < m_access_count; i++)
    {
      m_table_accesses[i].m_join_plan= this; 
      m_table_accesses[i].m_tab_no= i;
    }
  }

  Join_plan::~Join_plan()
  {
    delete[] m_table_accesses;
    m_table_accesses= NULL;
  }

  /** Get the JOIN_TAB of the n'th table access operation.*/
  const JOIN_TAB* Join_plan::get_join_tab(uint join_tab_no) const
  {
    DBUG_ASSERT(join_tab_no < m_access_count);
    return m_join_tabs + join_tab_no;
  }

  void
  Join_plan::find_skippabable_group_or_order() const
  {
    const
    JOIN* const join= m_join_tabs->join;

    if (join->const_tables < join->tables)
    {
      JOIN_TAB* join_head= join->join_tab+join->const_tables;
  
      m_group_by_filesort_is_skippable= join->group_optimized_away;
      m_order_by_filesort_is_skippable= join->skip_sort_order;

      /* A single row don't have to be sorted */
      if (join_head->type == JT_CONST  || 
          join_head->type == JT_SYSTEM || 
          join_head->type == JT_EQ_REF)
      {
        m_group_by_filesort_is_skippable= true;
        m_order_by_filesort_is_skippable= true;
      }
      else if (join->select_options & SELECT_BIG_RESULT)
      {
        /* Excluded from ordered index optimization */
      }
      else if (join->group_list && !m_group_by_filesort_is_skippable)
      {
        if (!join->tmp_table_param.quick_group || join->procedure)
        {
          /* Unsure how to handle - Is disabled in ::compute_type_and_index() */
        }
        if (join->simple_group)
        {
          /**
            test_if_skip_sort_order(...group_list...) already done by JOIN::optimize().
            As we still have a 'simple_group', GROUP BY has been optimized through an
            access path providing an ordered sequence as required by GROUP BY:

            Verify this assumption in ASSERT below:
          */
          DBUG_ASSERT(test_if_skip_sort_order(join_head, join->group_list,
                                              join->unit->select_limit_cnt, true, 
                                              &join_head->table->keys_in_use_for_group_by));
          m_group_by_filesort_is_skippable= true;
        }
      }
      else if (join->order && !m_order_by_filesort_is_skippable)
      {
        if (join->simple_order)
        {
          m_order_by_filesort_is_skippable= 
            test_if_skip_sort_order(join_head,
                                    join->order,
                                    join->unit->select_limit_cnt, false, 
                                    &join_head->table->keys_in_use_for_order_by);
        }
      }
    }
  }

  bool
  Join_plan::group_by_filesort_is_skippable() const
  {
    return (m_group_by_filesort_is_skippable == true);
  }

  bool
  Join_plan::order_by_filesort_is_skippable() const
  {
    return (m_order_by_filesort_is_skippable == true);
  }

  /**
    Determine join type between this table access and some other table
    access that preceeds it in the join plan..
  */
  enum_join_type 
  Table_access::get_join_type(const Table_access* predecessor) const
  {
    DBUG_ENTER("get_join_type");
    DBUG_ASSERT(get_access_no() > predecessor->get_access_no());

    if (get_join_tab()->table->pos_in_table_list->outer_join != 0)
    {
      /*
        This cover unnested outer joins such as 
        'select * from t1 left join t2 on t1.attr=t1.pk'.
       */
      DBUG_PRINT("info", ("JT_OUTER_JOIN between %s and %s",
                          predecessor->get_join_tab()->table->alias,
                          get_join_tab()->table->alias));
      DBUG_RETURN(JT_OUTER_JOIN);
    }

    const TABLE_LIST* const child_embedding= 
      get_join_tab()->table->pos_in_table_list->embedding;

    if (child_embedding == NULL)
    {
      // 'this' is not on the inner side of any left join.
      DBUG_PRINT("info", ("JT_INNER_JOIN between %s and %s",
                          predecessor->get_join_tab()->table->alias,
                          get_join_tab()->table->alias));
      DBUG_RETURN(JT_INNER_JOIN);
    }

    DBUG_ASSERT(child_embedding->outer_join != 0);

    const TABLE_LIST *predecessor_embedding= 
      predecessor->get_join_tab()->table->pos_in_table_list->embedding;

    /*
      This covers the nested join case, i.e:
      <table reference> LEFT JOIN (<joined table>).
      
      TABLE_LIST objects form a tree where TABLE_LIST::emebedding points to
      the parent object. Now if child_embedding is non null and not an 
      ancestor of predecessor_embedding in the embedding tree, then 'this'
      must be on the inner side of some left join where 'predecessor' is on 
      the outer side.
     */
    while (true)
    {
      if (predecessor_embedding == child_embedding)
      {
        DBUG_PRINT("info", ("JT_INNER_JOIN between %s and %s",
                            predecessor->get_join_tab()->table->alias,
                            get_join_tab()->table->alias));
        DBUG_RETURN(JT_INNER_JOIN);
      }
      else if (predecessor_embedding == NULL)
      {
        /*
           We reached the root of the tree without finding child_embedding,
           so it must be in another branch and hence on the inner side of some
           left join where 'predecessor' is on the outer side.
         */
        DBUG_PRINT("info", ("JT_OUTER_JOIN between %s and %s",
                            predecessor->get_join_tab()->table->alias,
                            get_join_tab()->table->alias));
        DBUG_RETURN(JT_OUTER_JOIN);
      }
      // Iterate through ancestors of predecessor_embedding.
      predecessor_embedding = predecessor_embedding->embedding;
    }
  }

  /**
    Get the number of key values for this operation. It is an error
    to call this method on an operation that is not an index lookup
    operation.
  */
  uint Table_access::get_no_of_key_fields() const
  {
    DBUG_ASSERT(m_access_type == AT_PRIMARY_KEY ||
                m_access_type == AT_UNIQUE_KEY ||
                m_access_type == AT_MULTI_PRIMARY_KEY ||
                m_access_type == AT_MULTI_UNIQUE_KEY ||
                m_access_type == AT_ORDERED_INDEX_SCAN); // Used as 'range scan'
    return get_join_tab()->ref.key_parts;
  }

  /**
    Get the field_no'th key values for this operation. It is an error
    to call this method on an operation that is not an index lookup
    operation.
  */
  const Item* Table_access::get_key_field(uint field_no) const
  {
    DBUG_ASSERT(field_no < get_no_of_key_fields());
    return get_join_tab()->ref.items[field_no];
  }

  /**
    Get the field_no'th KEY_PART_INFO for this operation. It is an error
    to call this method on an operation that is not an index lookup
    operation.
  */
  const KEY_PART_INFO* Table_access::get_key_part_info(uint field_no) const
  {
    DBUG_ASSERT(field_no < get_no_of_key_fields());
    const KEY* key= &get_join_tab()->table->key_info[get_join_tab()->ref.key];
    return &key->key_part[field_no];
  }

  /**
    Get the table that this operation accesses.
  */
  TABLE* Table_access::get_table() const
  {
    return get_join_tab()->table;
  }

  /** Get the JOIN_TAB object that corresponds to this operation.*/
  const JOIN_TAB* Table_access::get_join_tab() const
  {
    return m_join_plan->get_join_tab(m_tab_no);
  }

  /** Get the Item_equal's set relevant for the specified 'Item_field' */
  Item_equal*
  Table_access::get_item_equal(const Item_field* field_item) const
  {
    DBUG_ASSERT(field_item->type() == Item::FIELD_ITEM);

    COND_EQUAL* const cond_equal = get_join_tab()->join->cond_equal;
    if (cond_equal!=NULL)
    {
      return (field_item->item_equal != NULL)
               ? field_item->item_equal
               : const_cast<Item_field*>(field_item)->find_item_equal(cond_equal);
    }
    return NULL;
  }

  /**
    Write an entry in the trace file about the contents of this object.
  */
  void Table_access::dbug_print() const
  {
    DBUG_PRINT("info", ("type:%d", get_join_tab()->type));
    DBUG_PRINT("info", ("ref.key:%d", get_join_tab()->ref.key));
    DBUG_PRINT("info", ("ref.key_parts:%d", get_join_tab()->ref.key_parts));
    DBUG_PRINT("info", ("ref.key_length:%d", get_join_tab()->ref.key_length));

    DBUG_PRINT("info", ("order:%p", get_join_tab()->join->order));
    DBUG_PRINT("info", ("skip_sort_order:%d",
                        get_join_tab()->join->skip_sort_order));
    DBUG_PRINT("info", ("no_order:%d", get_join_tab()->join->no_order));
    DBUG_PRINT("info", ("simple_order:%d", get_join_tab()->join->simple_order));

    DBUG_PRINT("info", ("group:%d", get_join_tab()->join->group));
    DBUG_PRINT("info", ("group_list:%p", get_join_tab()->join->group_list));
    DBUG_PRINT("info", ("simple_group:%d", get_join_tab()->join->simple_group));
    DBUG_PRINT("info", ("group_optimized_away:%d",
                        get_join_tab()->join->group_optimized_away));

    DBUG_PRINT("info", ("full_join:%d", get_join_tab()->join->full_join));
    DBUG_PRINT("info", ("need_tmp:%d", get_join_tab()->join->need_tmp));
    DBUG_PRINT("info", ("select_distinct:%d",
                        get_join_tab()->join->select_distinct));

    DBUG_PRINT("info", ("use_quick:%d", get_join_tab()->use_quick));
    DBUG_PRINT("info", ("index:%d", get_join_tab()->index));
    DBUG_PRINT("info", ("quick:%p", get_join_tab()->quick));
    DBUG_PRINT("info", ("select:%p", get_join_tab()->select));
    if (get_join_tab()->select && get_join_tab()->select->quick)
    {
      DBUG_PRINT("info", ("select->quick->get_type():%d",
                          get_join_tab()->select->quick->get_type()));
    }
  }


  /**
    Compute the access type and index (if apliccable) of this operation .
  */
  void Table_access::compute_type_and_index() const
  {
    DBUG_ENTER("Table_access::compute_type_and_index");
    const JOIN_TAB* const join_tab= get_join_tab();
    JOIN* const join= join_tab->join;

    /**
     * There are some JOIN arguments we don't fully understand or has 
     * not yet invested time into exploring pushability of:
     */
    if (join->procedure)
    {
      m_access_type= AT_OTHER;
      m_other_access_reason = 
        "'PROCEDURE'-clause post processing cannot be pushed.";
      DBUG_VOID_RETURN;
    }
    
    if (join->group_list && !join->tmp_table_param.quick_group)
    {
      m_access_type= AT_OTHER;
      m_other_access_reason = 
        "GROUP BY cannot be done using index on grouped columns.";
      DBUG_VOID_RETURN;
    }

    /* Tables below 'const_tables' has been const'ified, or entirely
     * optimized away due to 'impossible WHERE/ON'
     */
    if (join_tab < join->join_tab+join->const_tables)
    {
      DBUG_PRINT("info", ("Operation %d is const-optimized.", m_tab_no));
      m_access_type= AT_FIXED;
      DBUG_VOID_RETURN;
    }

    /* First non-const table may provide 'simple' ordering for entire join */
    if (join_tab == join->join_tab+join->const_tables)
    {
      m_join_plan->find_skippabable_group_or_order();
    }

    /*
      Identify the type of access operation and the index to use (if any).
    */
    switch (join_tab->type)
    {
    case JT_EQ_REF:
    case JT_CONST:
      m_index_no= join_tab->ref.key;

      if (m_index_no == static_cast<int>(join_tab->table->s->primary_key))
      {
        DBUG_PRINT("info", ("Operation %d is a primary key lookup.", m_tab_no));
        m_access_type= AT_PRIMARY_KEY;
      }
      else
      {
        DBUG_PRINT("info", ("Operation %d is a unique index lookup.",
                            m_tab_no));
        m_access_type= AT_UNIQUE_KEY;
      }
      break;

    case JT_REF:
    {
      DBUG_ASSERT(join_tab->ref.key >= 0);
      DBUG_ASSERT(join_tab->ref.key < MAX_KEY);
      m_index_no= join_tab->ref.key;

      /*
        All parts of a key are specified for an unique index -> access is a key lookup.
      */
      const KEY *key_info= join_tab->table->s->key_info;
      if (key_info[m_index_no].key_parts == join_tab->ref.key_parts  &&
          key_info[m_index_no].flags & HA_NOSAME)
      {
        m_access_type= 
          (m_index_no == static_cast<int32>(join_tab->table->s->primary_key)) 
              ? AT_PRIMARY_KEY
              : AT_UNIQUE_KEY;
        DBUG_PRINT("info", ("Operation %d is an unique key referrence.", m_tab_no));
      }
      else
      {
        DBUG_ASSERT(join_tab->ref.key_parts > 0);
        DBUG_ASSERT(join_tab->ref.key_parts <= key_info[m_index_no].key_parts);
        m_access_type= AT_ORDERED_INDEX_SCAN;
        DBUG_PRINT("info", ("Operation %d is an ordered index scan.", m_tab_no));
      }
      break;
    }
    case JT_NEXT:
      DBUG_ASSERT(join_tab->index < MAX_KEY);
      m_index_no=    join_tab->index;
      m_access_type= AT_ORDERED_INDEX_SCAN;
      DBUG_PRINT("info", ("Operation %d is an ordered index scan.", m_tab_no));
      break;

    case JT_ALL:
      if (join_tab->use_quick == 2)
      {
        /*
          use_quick == 2 means that the decision on which access method to use
          will be taken late (as rows from the preceeding operation arrive).
          This operation is therefor not pushable.
        */
        DBUG_PRINT("info",
                   ("Operation %d has 'use_quick == 2' -> not pushable",
                    m_tab_no));
        m_access_type= AT_UNDECIDED;
        m_index_no=    -1;
      }
      else
      {
        if (join_tab->select != NULL &&
            join_tab->select->quick != NULL)
        {
          QUICK_SELECT_I *quick= join_tab->select->quick;

          /** QUICK_SELECT results in execution of MRR (Multi Range Read).
           *  Depending on each range, it may require execution of
           *  either a PK-lookup or a range scan. To cover both of 
           *  these we may need to prepare both a pushed lookup join
           *  and a pushed range scan. Currently we handle it as
           *  a range scan and convert e PK lookup to a (closed-) range
           *  whenever required.
           **/

          const KEY *key_info= join_tab->table->s->key_info;
          DBUG_EXECUTE("info", quick->dbug_dump(0, TRUE););

          // Temporary assert as we are still investigation the relation between 
          // 'quick->index == MAX_KEY' and the different quick_types
          DBUG_ASSERT ((quick->index == MAX_KEY)  ==
                        ((quick->get_type() == QUICK_SELECT_I::QS_TYPE_INDEX_MERGE) ||
                         (quick->get_type() == QUICK_SELECT_I::QS_TYPE_ROR_INTERSECT) ||
                         (quick->get_type() == QUICK_SELECT_I::QS_TYPE_ROR_UNION)));

          // JT_INDEX_MERGE: We have a set of qualifying PKs as root of pushed joins
          if (quick->index == MAX_KEY) 
          {
            m_index_no=    join_tab->table->s->primary_key;
            m_access_type= AT_MULTI_PRIMARY_KEY;    // Multiple PKs are produced by merge
          }

          // Else JT_RANGE: May be both exact PK and/or index scans when sorted index available
          else if (quick->index == join_tab->table->s->primary_key)
          {
            m_index_no= quick->index;
            if (key_info[m_index_no].algorithm == HA_KEY_ALG_HASH)
              m_access_type= AT_MULTI_PRIMARY_KEY; // MRR w/ multiple PK's
            else
              m_access_type= AT_MULTI_MIXED;       // MRR w/ both range and PKs
          }
          else
          {
            m_index_no= quick->index;
            if (key_info[m_index_no].algorithm == HA_KEY_ALG_HASH)
              m_access_type= AT_MULTI_UNIQUE_KEY; // MRR with multiple unique keys
            else
              m_access_type= AT_MULTI_MIXED;      // MRR w/ both range and unique keys
          }
        }
        else
        {
          DBUG_PRINT("info", ("Operation %d is a table scan.", m_tab_no));
          m_access_type= AT_TABLE_SCAN;
        }
      }
      break;

    default:
      /*
        Other join_types either cannot be pushed or the code analyze them is
        not yet in place.
      */
      DBUG_PRINT("info",
                 ("Operation %d has join_type %d. -> Not pushable.",
                  m_tab_no, join_tab->type));
      m_access_type= AT_OTHER;
      m_index_no=    -1;
      m_other_access_reason = "This table access method can not be pushed.";
      break;
    }
    DBUG_VOID_RETURN;
  }
  // Table_access::compute_type_and_index()


  Table_access::Table_access()
    :m_join_plan(NULL),
     m_tab_no(0),
     m_access_type(AT_VOID),
     m_other_access_reason(NULL),
     m_index_no(-1)
  {}

  /**
    @return True iff ordered index access is *required* from this operation. 
  */
  bool Table_access::is_fixed_ordered_index() const
  {
    const JOIN_TAB* const join_tab= get_join_tab();

    /* For the QUICK_SELECT_I classes we can disable ordered index usage by
     * setting 'QUICK_SELECT_I::sorted = false'.
     * However, QUICK_SELECT_I::QS_TYPE_RANGE_DESC is special as its 
     * internal implementation requires its 'multi-ranges' to be retrieved
     * in (descending) sorted order from the underlying table.
     */
    if (join_tab->select != NULL &&
        join_tab->select->quick != NULL)
    {
      QUICK_SELECT_I *quick= join_tab->select->quick;
      return (quick->get_type() == QUICK_SELECT_I::QS_TYPE_RANGE_DESC);
    }
    return false;
  }

  /**
    Check if the results from this operation will joined with results 
    from the next operation using a join buffer (instead of plain nested loop).
    @return True if using a join buffer. 
  */
  bool Table_access::uses_join_cache() const
  {
    return get_join_tab()->next_select == sub_select_cache;
  }

};
// namespace AQP<|MERGE_RESOLUTION|>--- conflicted
+++ resolved
@@ -20,13 +20,7 @@
 #pragma implementation				// gcc: Class implementation
 #endif
 
-<<<<<<< HEAD
-#include "rpl_filter.h"
-#include <myisampack.h>
-#include <errno.h>
-=======
-#include "mysql_priv.h"
->>>>>>> 140409fd
+#include "sql_priv.h"
 #include "sql_select.h"
 #include "abstract_query_plan.h"
 
