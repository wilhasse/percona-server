/* Copyright (c) 2014, 2020, Oracle and/or its affiliates. All rights reserved.

   This program is free software; you can redistribute it and/or modify
   it under the terms of the GNU General Public License, version 2.0,
   as published by the Free Software Foundation.

   This program is also distributed with certain software (including
   but not limited to OpenSSL) that is licensed under separate terms,
   as designated in a particular file or component or in included license
   documentation.  The authors of MySQL hereby grant you an additional
   permission to link the program and your derivative works with the
   separately licensed software that they have included with MySQL.

   This program is distributed in the hope that it will be useful,
   but WITHOUT ANY WARRANTY; without even the implied warranty of
   MERCHANTABILITY or FITNESS FOR A PARTICULAR PURPOSE.  See the
   GNU General Public License, version 2.0, for more details.

   You should have received a copy of the GNU General Public License
   along with this program; if not, write to the Free Software
   Foundation, Inc., 51 Franklin St, Fifth Floor, Boston, MA 02110-1301  USA */

#include "sql/rpl_write_set_handler.h"

#include <inttypes.h>
#include <stddef.h>
#include <sys/types.h>
#include <map>
#include <memory>
#include <string>
#include <utility>
#include <vector>

#include "../extra/lz4/my_xxhash.h"  // IWYU pragma: keep
#include "lex_string.h"
#include "m_ctype.h"
#include "my_base.h"
#include "my_dbug.h"
#include "my_inttypes.h"
#include "my_murmur3.h"  // murmur3_32
#include "mysql_com.h"
#include "sql/field.h"  // Field
#include "sql/json_binary.h"
#include "sql/json_dom.h"
#include "sql/key.h"
#include "sql/query_options.h"
#include "sql/rpl_transaction_write_set_ctx.h"
#include "sql/sql_class.h"  // THD
#include "sql/sql_const.h"
#include "sql/system_variables.h"
#include "sql/table.h"  // TABLE
#include "sql/transaction_info.h"
#include "template_utils.h"

#define HASH_STRING_SEPARATOR "½"

const char *transaction_write_set_hashing_algorithms[] = {"OFF", "MURMUR32",
                                                          "XXHASH64", nullptr};

const char *get_write_set_algorithm_string(unsigned int algorithm) {
  switch (algorithm) {
    case HASH_ALGORITHM_OFF:
      return "OFF";
    case HASH_ALGORITHM_MURMUR32:
      return "MURMUR32";
    case HASH_ALGORITHM_XXHASH64:
      return "XXHASH64";
    default:
      return "UNKNOWN ALGORITHM";
  }
}

template <class type>
uint64 calc_hash(ulong algorithm, type T, size_t len) {
  if (algorithm == HASH_ALGORITHM_MURMUR32)
    return (murmur3_32((const uchar *)T, len, 0));
  else
    return (MY_XXH64((const uchar *)T, len, 0));
}

/**
  Function to check if the given TABLE has any foreign key field. This is
  needed to be checked to get the hash of the field value in the foreign
  table.

  This function is meant to be only called by add_pke() function, some
  conditions are check there for performance optimization.

  @param[in] table - TABLE object */
#ifndef DBUG_OFF
/**
  @param[in] thd - THD object pointing to current thread. */
#endif
/**

  @param[out] foreign_key_map - a standard map which keeps track of the
                                foreign key fields.
*/
static void check_foreign_key(
    TABLE *table,
#ifndef DBUG_OFF
    THD *thd,
#endif
    std::map<std::string, std::string> &foreign_key_map) {
  DBUG_TRACE;
  DBUG_ASSERT(!(thd->variables.option_bits & OPTION_NO_FOREIGN_KEY_CHECKS));
  DBUG_ASSERT(table->s->foreign_keys > 0);

  TABLE_SHARE_FOREIGN_KEY_INFO *fk = table->s->foreign_key;
  std::string pke_prefix;
  pke_prefix.reserve(NAME_LEN * 5);

  for (uint i = 0; i < table->s->foreign_keys; i++) {
    /*
      There are two situations on which there is no
      unique_constraint_name, which means that the foreign key
      must be skipped.

      1) The referenced table was dropped using
         foreign_key_checks= 0, on that case we cannot check
         foreign key and need to skip it.

      2) The foreign key does reference a non unique key, thence
         it must be skipped since it cannot be used to check
         conflicts/dependencies.

         Example:
           CREATE TABLE t1 (c1 INT PRIMARY KEY, c2 INT, KEY(c2));
           CREATE TABLE t2 (x1 INT PRIMARY KEY, x2 INT,
                            FOREIGN KEY (x2) REFERENCES t1(c2));

           DELETE FROM t1 WHERE c1=1;
             does generate the PKEs:
               PRIMARY½test½4t1½21½1

           INSERT INTO t2 VALUES (1,1);
             does generate the PKEs:
               PRIMARY½test½4t2½21½1

           which does not contain PKE for the non unique key c2.
    */
    if (0 == fk[i].unique_constraint_name.length) continue;

    const std::string referenced_schema_name_length =
        std::to_string(fk[i].referenced_table_db.length);
    const std::string referenced_table_name_length =
        std::to_string(fk[i].referenced_table_name.length);

    /*
      Prefix the hash keys with the referenced index name.
    */
    pke_prefix.clear();
    pke_prefix.append(fk[i].unique_constraint_name.str,
                      fk[i].unique_constraint_name.length);
    pke_prefix.append(HASH_STRING_SEPARATOR);
    pke_prefix.append(fk[i].referenced_table_db.str,
                      fk[i].referenced_table_db.length);
    pke_prefix.append(HASH_STRING_SEPARATOR);
    pke_prefix.append(referenced_schema_name_length);
    pke_prefix.append(fk[i].referenced_table_name.str,
                      fk[i].referenced_table_name.length);
    pke_prefix.append(HASH_STRING_SEPARATOR);
    pke_prefix.append(referenced_table_name_length);

    /*
      Foreign key must not have a empty column list.
    */
    DBUG_ASSERT(fk[i].columns > 0);
    for (uint c = 0; c < fk[i].columns; c++)
      foreign_key_map[fk[i].column_name[c].str] = pke_prefix;
  }
}

#ifndef DBUG_OFF
static void debug_check_for_write_sets(
    std::vector<std::string> &key_list_to_hash,
    std::vector<uint64> &hash_list) {
  DBUG_EXECUTE_IF(
      "PKE_assert_single_primary_key_generated_insert",
      DBUG_ASSERT(key_list_to_hash.size() == 1);
      DBUG_ASSERT(key_list_to_hash[0] ==
                  "PRIMARY" HASH_STRING_SEPARATOR "test" HASH_STRING_SEPARATOR
                  "4t1" HASH_STRING_SEPARATOR "21" HASH_STRING_SEPARATOR "1");
      DBUG_ASSERT(hash_list.size() == 1);
      DBUG_ASSERT(hash_list[0] == 340395741608101502ULL););

  DBUG_EXECUTE_IF(
      "PKE_assert_single_primary_key_generated_update",
      DBUG_ASSERT(key_list_to_hash.size() == 1);
      DBUG_ASSERT(
          key_list_to_hash[0] ==
              "PRIMARY" HASH_STRING_SEPARATOR "test" HASH_STRING_SEPARATOR
              "4t1" HASH_STRING_SEPARATOR "23" HASH_STRING_SEPARATOR "1" ||
          key_list_to_hash[0] ==
              "PRIMARY" HASH_STRING_SEPARATOR "test" HASH_STRING_SEPARATOR
              "4t1" HASH_STRING_SEPARATOR "21" HASH_STRING_SEPARATOR "1");
      DBUG_ASSERT(hash_list.size() == 1);
      DBUG_ASSERT(hash_list[0] == 8563267070232261320ULL ||
                  hash_list[0] == 340395741608101502ULL););

  DBUG_EXECUTE_IF(
      "PKE_assert_multi_primary_key_generated_insert",
      DBUG_ASSERT(key_list_to_hash.size() == 1);
      DBUG_ASSERT(key_list_to_hash[0] ==
                  "PRIMARY" HASH_STRING_SEPARATOR "test" HASH_STRING_SEPARATOR
                  "4t1" HASH_STRING_SEPARATOR "21" HASH_STRING_SEPARATOR
                  "12" HASH_STRING_SEPARATOR "1");
      DBUG_ASSERT(hash_list.size() == 1);
      DBUG_ASSERT(hash_list[0] == 13655149628280894901ULL););

  DBUG_EXECUTE_IF(
      "PKE_assert_multi_primary_key_generated_update",
      DBUG_ASSERT(key_list_to_hash.size() == 1);
      DBUG_ASSERT(
          key_list_to_hash[0] ==
              "PRIMARY" HASH_STRING_SEPARATOR "test" HASH_STRING_SEPARATOR
              "4t1" HASH_STRING_SEPARATOR "23" HASH_STRING_SEPARATOR
              "12" HASH_STRING_SEPARATOR "1" ||
          key_list_to_hash[0] ==
              "PRIMARY" HASH_STRING_SEPARATOR "test" HASH_STRING_SEPARATOR
              "4t1" HASH_STRING_SEPARATOR "21" HASH_STRING_SEPARATOR
              "12" HASH_STRING_SEPARATOR "1");
      DBUG_ASSERT(hash_list.size() == 1);
      DBUG_ASSERT(hash_list[0] == 16833405476607614310ULL ||
                  hash_list[0] == 13655149628280894901ULL););

  DBUG_EXECUTE_IF(
      "PKE_assert_single_primary_unique_key_generated_insert",
      DBUG_ASSERT(key_list_to_hash.size() == 3);
      DBUG_ASSERT(
          key_list_to_hash[0] ==
              "PRIMARY" HASH_STRING_SEPARATOR "test" HASH_STRING_SEPARATOR
              "4t1" HASH_STRING_SEPARATOR "21" HASH_STRING_SEPARATOR "1" &&
          key_list_to_hash[1] ==
              "c2" HASH_STRING_SEPARATOR "test" HASH_STRING_SEPARATOR
              "4t1" HASH_STRING_SEPARATOR "22" HASH_STRING_SEPARATOR "1" &&
          key_list_to_hash[2] ==
              "c3" HASH_STRING_SEPARATOR "test" HASH_STRING_SEPARATOR
              "4t1" HASH_STRING_SEPARATOR "23" HASH_STRING_SEPARATOR "1");
      DBUG_ASSERT(hash_list.size() == 3);
      DBUG_ASSERT(hash_list[0] == 340395741608101502ULL &&
                  hash_list[1] == 12796928550717161120ULL &&
                  hash_list[2] == 11199547876733116431ULL););

  DBUG_EXECUTE_IF(
      "PKE_assert_single_primary_unique_key_generated_update",
      DBUG_ASSERT(key_list_to_hash.size() == 3);
      DBUG_ASSERT(
          (key_list_to_hash[0] ==
               "PRIMARY" HASH_STRING_SEPARATOR "test" HASH_STRING_SEPARATOR
               "4t1" HASH_STRING_SEPARATOR "25" HASH_STRING_SEPARATOR "1" &&
           key_list_to_hash[1] ==
               "c2" HASH_STRING_SEPARATOR "test" HASH_STRING_SEPARATOR
               "4t1" HASH_STRING_SEPARATOR "22" HASH_STRING_SEPARATOR "1" &&
           key_list_to_hash[2] ==
               "c3" HASH_STRING_SEPARATOR "test" HASH_STRING_SEPARATOR
               "4t1" HASH_STRING_SEPARATOR "23" HASH_STRING_SEPARATOR "1") ||
          (key_list_to_hash[0] ==
               "PRIMARY" HASH_STRING_SEPARATOR "test" HASH_STRING_SEPARATOR
               "4t1" HASH_STRING_SEPARATOR "21" HASH_STRING_SEPARATOR "1" &&
           key_list_to_hash[1] ==
               "c2" HASH_STRING_SEPARATOR "test" HASH_STRING_SEPARATOR
               "4t1" HASH_STRING_SEPARATOR "22" HASH_STRING_SEPARATOR "1" &&
           key_list_to_hash[2] ==
               "c3" HASH_STRING_SEPARATOR "test" HASH_STRING_SEPARATOR
               "4t1" HASH_STRING_SEPARATOR "23" HASH_STRING_SEPARATOR "1"));
      DBUG_ASSERT(hash_list.size() == 3);
      DBUG_ASSERT((hash_list[0] == 7803002059431370747ULL &&
                   hash_list[1] == 12796928550717161120ULL &&
                   hash_list[2] == 11199547876733116431ULL) ||
                  (hash_list[0] == 340395741608101502ULL &&
                   hash_list[1] == 12796928550717161120ULL &&
                   hash_list[2] == 11199547876733116431ULL)););

  DBUG_EXECUTE_IF(
      "PKE_assert_multi_primary_unique_key_generated_insert",
      DBUG_ASSERT(key_list_to_hash.size() == 3);
      DBUG_ASSERT(
          key_list_to_hash[0] ==
              "PRIMARY" HASH_STRING_SEPARATOR "test" HASH_STRING_SEPARATOR
              "4t1" HASH_STRING_SEPARATOR "21" HASH_STRING_SEPARATOR
              "12" HASH_STRING_SEPARATOR "1" &&
          key_list_to_hash[1] ==
              "b" HASH_STRING_SEPARATOR "test" HASH_STRING_SEPARATOR
              "4t1" HASH_STRING_SEPARATOR "23" HASH_STRING_SEPARATOR "1" &&
          key_list_to_hash[2] ==
              "c" HASH_STRING_SEPARATOR "test" HASH_STRING_SEPARATOR
              "4t1" HASH_STRING_SEPARATOR "24" HASH_STRING_SEPARATOR "1");
      DBUG_ASSERT(hash_list.size() == 3);
      DBUG_ASSERT(hash_list[0] == 13655149628280894901ULL &&
                  hash_list[1] == 8954424140835647185ULL &&
                  hash_list[2] == 3520344117573337805ULL););

  DBUG_EXECUTE_IF(
      "PKE_assert_multi_primary_unique_key_generated_update",
      DBUG_ASSERT(key_list_to_hash.size() == 3);
      DBUG_ASSERT(
          (key_list_to_hash[0] ==
               "PRIMARY" HASH_STRING_SEPARATOR "test" HASH_STRING_SEPARATOR
               "4t1" HASH_STRING_SEPARATOR "21" HASH_STRING_SEPARATOR
               "12" HASH_STRING_SEPARATOR "1" &&
           key_list_to_hash[1] ==
               "b" HASH_STRING_SEPARATOR "test" HASH_STRING_SEPARATOR
               "4t1" HASH_STRING_SEPARATOR "23" HASH_STRING_SEPARATOR "1" &&
           key_list_to_hash[2] ==
               "c" HASH_STRING_SEPARATOR "test" HASH_STRING_SEPARATOR
               "4t1" HASH_STRING_SEPARATOR "24" HASH_STRING_SEPARATOR "1") ||
          (key_list_to_hash[0] ==
               "PRIMARY" HASH_STRING_SEPARATOR "test" HASH_STRING_SEPARATOR
               "4t1" HASH_STRING_SEPARATOR "25" HASH_STRING_SEPARATOR
               "12" HASH_STRING_SEPARATOR "1" &&
           key_list_to_hash[1] ==
               "b" HASH_STRING_SEPARATOR "test" HASH_STRING_SEPARATOR
               "4t1" HASH_STRING_SEPARATOR "23" HASH_STRING_SEPARATOR "1" &&
           key_list_to_hash[2] ==
               "c" HASH_STRING_SEPARATOR "test" HASH_STRING_SEPARATOR
               "4t1" HASH_STRING_SEPARATOR "24" HASH_STRING_SEPARATOR "1"));
      DBUG_ASSERT(hash_list.size() == 3);
      DBUG_ASSERT((hash_list[0] == 13655149628280894901ULL &&
                   hash_list[1] == 8954424140835647185ULL &&
                   hash_list[2] == 3520344117573337805ULL) ||
                  (hash_list[0] == 17122769277112661326ULL &&
                   hash_list[1] == 8954424140835647185ULL &&
                   hash_list[2] == 3520344117573337805ULL)););

  DBUG_EXECUTE_IF(
      "PKE_assert_multi_foreign_key_generated_insert",
      DBUG_ASSERT(key_list_to_hash.size() == 4);
      DBUG_ASSERT(
          key_list_to_hash[0] ==
              "PRIMARY" HASH_STRING_SEPARATOR "test" HASH_STRING_SEPARATOR
              "4t3" HASH_STRING_SEPARATOR "21" HASH_STRING_SEPARATOR
              "15" HASH_STRING_SEPARATOR "1" &&
          key_list_to_hash[1] ==
              "c2" HASH_STRING_SEPARATOR "test" HASH_STRING_SEPARATOR
              "4t3" HASH_STRING_SEPARATOR "25" HASH_STRING_SEPARATOR "1" &&
          key_list_to_hash[2] ==
              "PRIMARY" HASH_STRING_SEPARATOR "test" HASH_STRING_SEPARATOR
              "4t1" HASH_STRING_SEPARATOR "21" HASH_STRING_SEPARATOR "1" &&
          key_list_to_hash[3] ==
              "PRIMARY" HASH_STRING_SEPARATOR "test" HASH_STRING_SEPARATOR
              "4t2" HASH_STRING_SEPARATOR "25" HASH_STRING_SEPARATOR "1");
      DBUG_ASSERT(hash_list.size() == 4);
      DBUG_ASSERT(hash_list[0] == 3283233640848908273ULL &&
                  hash_list[1] == 17221725733811443497ULL &&
                  hash_list[2] == 340395741608101502ULL &&
                  hash_list[3] == 14682037479339770823ULL););

  DBUG_EXECUTE_IF(
      "PKE_assert_multi_foreign_key_generated_update",
      DBUG_ASSERT(key_list_to_hash.size() == 4);
      DBUG_ASSERT(
          (key_list_to_hash[0] ==
               "PRIMARY" HASH_STRING_SEPARATOR "test" HASH_STRING_SEPARATOR
               "4t3" HASH_STRING_SEPARATOR "21" HASH_STRING_SEPARATOR
               "15" HASH_STRING_SEPARATOR "1" &&
           key_list_to_hash[1] ==
               "c2" HASH_STRING_SEPARATOR "test" HASH_STRING_SEPARATOR
               "4t3" HASH_STRING_SEPARATOR "25" HASH_STRING_SEPARATOR "1" &&
           key_list_to_hash[2] ==
               "PRIMARY" HASH_STRING_SEPARATOR "test" HASH_STRING_SEPARATOR
               "4t1" HASH_STRING_SEPARATOR "21" HASH_STRING_SEPARATOR "1" &&
           key_list_to_hash[3] ==
               "PRIMARY" HASH_STRING_SEPARATOR "test" HASH_STRING_SEPARATOR
               "4t2" HASH_STRING_SEPARATOR "25" HASH_STRING_SEPARATOR "1") ||
          (key_list_to_hash[0] ==
               "PRIMARY" HASH_STRING_SEPARATOR "test" HASH_STRING_SEPARATOR
               "4t3" HASH_STRING_SEPARATOR "23" HASH_STRING_SEPARATOR
               "15" HASH_STRING_SEPARATOR "1" &&
           key_list_to_hash[1] ==
               "c2" HASH_STRING_SEPARATOR "test" HASH_STRING_SEPARATOR
               "4t3" HASH_STRING_SEPARATOR "25" HASH_STRING_SEPARATOR "1" &&
           key_list_to_hash[2] ==
               "PRIMARY" HASH_STRING_SEPARATOR "test" HASH_STRING_SEPARATOR
               "4t1" HASH_STRING_SEPARATOR "23" HASH_STRING_SEPARATOR "1" &&
           key_list_to_hash[3] ==
               "PRIMARY" HASH_STRING_SEPARATOR "test" HASH_STRING_SEPARATOR
               "4t2" HASH_STRING_SEPARATOR "25" HASH_STRING_SEPARATOR "1"));
      DBUG_ASSERT(hash_list.size() == 4);
      DBUG_ASSERT((hash_list[0] == 3283233640848908273ULL &&
                   hash_list[1] == 17221725733811443497ULL &&
                   hash_list[2] == 340395741608101502ULL &&
                   hash_list[3] == 14682037479339770823ULL) ||
                  (hash_list[0] == 12666755939597291234ULL &&
                   hash_list[1] == 17221725733811443497ULL &&
                   hash_list[2] == 8563267070232261320ULL &&
                   hash_list[3] == 14682037479339770823ULL)););

  DBUG_EXECUTE_IF(
      "PKE_assert_foreign_key_on_referenced_unique_key_parent_generated_insert",
      DBUG_ASSERT(key_list_to_hash.size() == 2);
      DBUG_ASSERT(
          key_list_to_hash[0] ==
              "PRIMARY" HASH_STRING_SEPARATOR "test" HASH_STRING_SEPARATOR
              "4t1" HASH_STRING_SEPARATOR "22" HASH_STRING_SEPARATOR "1" &&
          key_list_to_hash[1] ==
              "c2" HASH_STRING_SEPARATOR "test" HASH_STRING_SEPARATOR
              "4t1" HASH_STRING_SEPARATOR "22" HASH_STRING_SEPARATOR "1");
      DBUG_ASSERT(hash_list.size() == 2);
      DBUG_ASSERT(hash_list[0] == 16097759999475440183ULL &&
                  hash_list[1] == 12796928550717161120ULL););

  DBUG_EXECUTE_IF(
      "PKE_assert_foreign_key_on_referenced_unique_key_generated_insert",
      DBUG_ASSERT(key_list_to_hash.size() == 2);
      DBUG_ASSERT(
          key_list_to_hash[0] ==
              "PRIMARY" HASH_STRING_SEPARATOR "test" HASH_STRING_SEPARATOR
              "4t2" HASH_STRING_SEPARATOR "21" HASH_STRING_SEPARATOR "1" &&
          key_list_to_hash[1] ==
              "c2" HASH_STRING_SEPARATOR "test" HASH_STRING_SEPARATOR
              "4t1" HASH_STRING_SEPARATOR "21" HASH_STRING_SEPARATOR "1");
      DBUG_ASSERT(hash_list.size() == 2);
      DBUG_ASSERT(hash_list[0] == 10002085147685770725ULL &&
                  hash_list[1] == 8692935619695688993ULL););

  DBUG_EXECUTE_IF(
      "PKE_assert_foreign_key_on_referenced_unique_key_generated_update",
      DBUG_ASSERT(key_list_to_hash.size() == 2);
      DBUG_ASSERT(
          (key_list_to_hash[0] ==
               "PRIMARY" HASH_STRING_SEPARATOR "test" HASH_STRING_SEPARATOR
               "4t2" HASH_STRING_SEPARATOR "21" HASH_STRING_SEPARATOR "1" &&
           key_list_to_hash[1] ==
               "c2" HASH_STRING_SEPARATOR "test" HASH_STRING_SEPARATOR
               "4t1" HASH_STRING_SEPARATOR "22" HASH_STRING_SEPARATOR "1") ||
          (key_list_to_hash[0] ==
               "PRIMARY" HASH_STRING_SEPARATOR "test" HASH_STRING_SEPARATOR
               "4t2" HASH_STRING_SEPARATOR "21" HASH_STRING_SEPARATOR "1" &&
           key_list_to_hash[1] ==
               "c2" HASH_STRING_SEPARATOR "test" HASH_STRING_SEPARATOR
               "4t1" HASH_STRING_SEPARATOR "21" HASH_STRING_SEPARATOR "1"));
      DBUG_ASSERT(hash_list.size() == 2);
      DBUG_ASSERT((hash_list[0] == 10002085147685770725ULL &&
                   hash_list[1] == 12796928550717161120ULL) ||
                  (hash_list[0] == 10002085147685770725ULL &&
                   hash_list[1] == 8692935619695688993ULL)););

  DBUG_EXECUTE_IF(
      "PKE_assert_foreign_key_on_referenced_non_unique_key_parent_generated_"
      "insert",
      DBUG_ASSERT(key_list_to_hash.size() == 1);
      DBUG_ASSERT(key_list_to_hash[0] ==
                  "PRIMARY" HASH_STRING_SEPARATOR "test" HASH_STRING_SEPARATOR
                  "4t1" HASH_STRING_SEPARATOR "22" HASH_STRING_SEPARATOR "1");
      DBUG_ASSERT(hash_list.size() == 1);
      DBUG_ASSERT(hash_list[0] == 16097759999475440183ULL););

  DBUG_EXECUTE_IF(
      "PKE_assert_foreign_key_on_referenced_non_unique_key_generated_insert",
      DBUG_ASSERT(key_list_to_hash.size() == 1);
      DBUG_ASSERT(key_list_to_hash[0] ==
                  "PRIMARY" HASH_STRING_SEPARATOR "test" HASH_STRING_SEPARATOR
                  "4t2" HASH_STRING_SEPARATOR "21" HASH_STRING_SEPARATOR "1");
      DBUG_ASSERT(hash_list.size() == 1);
      DBUG_ASSERT(hash_list[0] == 10002085147685770725ULL););

  DBUG_EXECUTE_IF(
      "PKE_assert_foreign_key_on_referenced_non_unique_key_generated_update",
      DBUG_ASSERT(key_list_to_hash.size() == 1);
      DBUG_ASSERT(key_list_to_hash[0] ==
                  "PRIMARY" HASH_STRING_SEPARATOR "test" HASH_STRING_SEPARATOR
                  "4t2" HASH_STRING_SEPARATOR "21" HASH_STRING_SEPARATOR "1");
      DBUG_ASSERT(hash_list.size() == 1);
      DBUG_ASSERT(hash_list[0] == 10002085147685770725ULL););
}
#endif

/**
  Function to generate the hash of the string passed to this function.

  @param[in] pke - the string to be hashed.
  @param[in] thd - THD object pointing to current thread. */
#ifndef DBUG_OFF
/**
  @param[in] write_sets - list of all write sets
  @param[in] hash_list - list of all hashes
  @return true if a problem occurred on generation or write set tracking.
*/
#endif

<<<<<<< HEAD
static void generate_hash_pke(const std::string &pke, THD *thd
=======
static bool generate_hash_pke(const std::string &pke, uint collation_conversion_algorithm, THD* thd
>>>>>>> 45673498
#ifndef DBUG_OFF
                              ,
                              std::vector<std::string> &write_sets,
                              std::vector<uint64> &hash_list
#endif
) {
  DBUG_TRACE;
  DBUG_ASSERT(thd->variables.transaction_write_set_extraction !=
              HASH_ALGORITHM_OFF);

<<<<<<< HEAD
  uint64 hash = calc_hash<const char *>(
      thd->variables.transaction_write_set_extraction, pke.c_str(), pke.size());
  thd->get_transaction()->get_transaction_write_set_ctx()->add_write_set(hash);

=======
  size_t length= (COLLATION_CONVERSION_ALGORITHM == collation_conversion_algorithm) ?
                   pke.size() : strlen(pke.c_str());
  uint64 hash= calc_hash<const char *>(thd->variables.transaction_write_set_extraction,
                                       pke.c_str(), length);
  if (thd->get_transaction()->get_transaction_write_set_ctx()->add_write_set(hash))
    return true;
>>>>>>> 45673498
#ifndef DBUG_OFF
  write_sets.push_back(pke);
  hash_list.push_back(hash);
#endif
<<<<<<< HEAD
  DBUG_PRINT("info", ("pke: %s; hash: %" PRIu64, pke.c_str(), hash));
=======
  DBUG_PRINT("info", ("pke: %s; hash: %llu", pke.c_str(), hash));

  return false;
>>>>>>> 45673498
}

/**
  Function to generate set of hashes for a multi-valued key

  @param[in] prefix_pke  - stringified non-multi-valued prefix of key
  @param[in] thd         - THD object pointing to current thread.
  @param[in] fld         - multi-valued keypart's field */
#ifndef DBUG_OFF
/**
  @param[in] write_sets  - DEBUG ONLY, vector of added PKEs
  @param[in] hash_list   - DEBUG ONLY, list of all hashes
*/
#endif

static void generate_mv_hash_pke(const std::string &prefix_pke, THD *thd,
                                 Field *fld
#ifndef DBUG_OFF
                                 ,
                                 std::vector<std::string> &write_sets,
                                 std::vector<uint64> &hash_list
#endif
) {
  Field_typed_array *field = down_cast<Field_typed_array *>(fld);

  json_binary::Value v(
      json_binary::parse_binary(field->get_binary(), field->data_length()));
  uint elems = v.element_count();
  if (!elems || field->is_null()) {
    // Multi-valued key part doesn't contain actual values.
    // No need to hash prefix pke as it won't cause conflicts.
  } else {
    const CHARSET_INFO *cs = field->charset();
    int max_length = cs->coll->strnxfrmlen(cs, field->key_length());
    std::unique_ptr<uchar[]> pk_value(new uchar[max_length + 1]());
    DBUG_ASSERT(v.type() == json_binary::Value::ARRAY);

    for (uint i = 0; i < elems; i++) {
      std::string pke = prefix_pke;
      json_binary::Value elt = v.element(i);
      Json_wrapper wr(elt);
      /*
        convert to normalized string and store so that it can be
        sorted using binary comparison functions like memcmp.
      */
      size_t length = field->make_sort_key(&wr, pk_value.get(), max_length);
      pk_value[length] = 0;

      pke.append(pointer_cast<char *>(pk_value.get()), length);
      pke.append(HASH_STRING_SEPARATOR);
      pke.append(std::to_string(length));
      generate_hash_pke(pke, thd
#ifndef DBUG_OFF
                        ,
                        write_sets, hash_list
#endif
      );
    }
  }
}

<<<<<<< HEAD
void add_pke(TABLE *table, THD *thd, uchar *record) {
  DBUG_TRACE;
  DBUG_ASSERT(record == table->record[0] || record == table->record[1]);
=======
bool add_pke(TABLE *table, THD *thd)
{
>>>>>>> 45673498
  /*
    The next section extracts the primary key equivalent of the rows that are
    changing during the current transaction.

    1. The primary key field is always stored in the key_part[0] so we can
    simply read the value from the table->s->keys.

    2. Along with primary key we also need to extract the unique key values to
       look for the places where we are breaking the unique key constraints.

    These keys (primary/unique) are prefixed with their index names.

    In MySQL, the name of a PRIMARY KEY is PRIMARY. For other indexes, if
    you do not assign a name, the index is assigned the same name as the
    first indexed column, with an optional suffix (_2, _3, ...) to make it
    unique.

    example :
       CREATE TABLE db1.t1 (i INT NOT NULL PRIMARY KEY, j INT UNIQUE KEY, k INT
                            UNIQUE KEY);

       INSERT INTO db1.t1 VALUES(1, 2, 3);

       Here the write set string will have three values and the prepared value
    before hash function is used will be :

       i -> PRIMARYdb13t1211 => PRIMARY is the index name (for primary key)

       j -> jdb13t1221       => 'j' is the index name (for first unique key)
       k -> kdb13t1231       => 'k' is the index name (for second unique key)

    Finally these value are hashed using the murmur hash function to prevent
    sending more for certification algorithm.
  */
  Rpl_transaction_write_set_ctx *ws_ctx =
      thd->get_transaction()->get_transaction_write_set_ctx();
  bool writeset_hashes_added = false;

  if (table->key_info && (table->s->primary_key < MAX_KEY)) {
    ptrdiff_t ptrdiff = record - table->record[0];
    std::string pke_schema_table;
    pke_schema_table.reserve(NAME_LEN * 3);
    pke_schema_table.append(HASH_STRING_SEPARATOR);
    pke_schema_table.append(table->s->db.str, table->s->db.length);
    pke_schema_table.append(HASH_STRING_SEPARATOR);
    pke_schema_table.append(std::to_string(table->s->db.length));
    pke_schema_table.append(table->s->table_name.str,
                            table->s->table_name.length);
    pke_schema_table.append(HASH_STRING_SEPARATOR);
    pke_schema_table.append(std::to_string(table->s->table_name.length));

    std::string pke;
    pke.reserve(NAME_LEN * 5);

#ifndef DBUG_OFF
    std::vector<std::string> write_sets;
    std::vector<uint64> hash_list;
#endif

    for (uint key_number = 0; key_number < table->s->keys; key_number++) {
      // Skip non unique.
      if (!((table->key_info[key_number].flags & (HA_NOSAME)) == HA_NOSAME))
        continue;

      pke.clear();
      pke.append(table->key_info[key_number].name);
      pke.append(pke_schema_table);

      uint i = 0;
      // Whether the key has mv keypart which have to be handled separately
      Field *mv_field = nullptr;
      for (/*empty*/; i < table->key_info[key_number].user_defined_key_parts;
           i++) {
        /* Get the primary key field index. */
        int index = table->key_info[key_number].key_part[i].fieldnr;
        Field *field = table->field[index - 1];

        /* Ignore if the value is NULL. */
        if (field->is_null(ptrdiff)) break;
        if (field->is_array()) {
          // There can be only one multi-valued key part per key
          DBUG_ASSERT(!mv_field);
          mv_field = field;
          // Skip it for now
          continue;
        }

        /*
          Update the field offset as we may be working on table->record[0]
          or table->record[1], depending on the "record" parameter.
         */
        field->move_field_offset(ptrdiff);
        const CHARSET_INFO *cs = field->charset();
        int max_length = cs->coll->strnxfrmlen(cs, field->pack_length());
        std::unique_ptr<uchar[]> pk_value(new uchar[max_length + 1]());

        /*
          convert to normalized string and store so that it can be
          sorted using binary comparison functions like memcmp.
        */
<<<<<<< HEAD
        size_t length = field->make_sort_key(pk_value.get(), max_length);
        pk_value[length] = 0;

        pke.append(pointer_cast<char *>(pk_value.get()), length);
        pke.append(HASH_STRING_SEPARATOR);
        pke.append(std::to_string(length));

        field->move_field_offset(-ptrdiff);
      }
      /*
        If any part of the key is NULL, ignore adding it to hash keys.
        NULL cannot conflict with any value.
        Eg: create table t1(i int primary key not null, j int, k int,
                                                unique key (j, k));
            insert into t1 values (1, 2, NULL);
            insert into t1 values (2, 2, NULL); => this is allowed.
      */
      if (i == table->key_info[key_number].user_defined_key_parts) {
        if (mv_field) {
          mv_field->move_field_offset(ptrdiff);
          generate_mv_hash_pke(pke, thd, mv_field
=======
        if (i == table->key_info[key_number].user_defined_key_parts)
        {
          if (generate_hash_pke(pke, collation_conversion_algorithm, thd
>>>>>>> 45673498
#ifndef DBUG_OFF
                               ,
                               write_sets, hash_list
#endif
          );
          mv_field->move_field_offset(-ptrdiff);
        } else {
          generate_hash_pke(pke, thd
#ifndef DBUG_OFF
                            ,
                            write_sets, hash_list
#endif
<<<<<<< HEAD
          );
=======
          ))
          {
            return true;
          }
          writeset_hashes_added++;
        }
        else
        {
          /* This is impossible to happen in case of primary keys */
          DBUG_ASSERT(key_number !=0);
>>>>>>> 45673498
        }
        writeset_hashes_added = true;
      } else {
        /* This is impossible to happen in case of primary keys */
        DBUG_ASSERT(key_number != 0);
      }
    }

    /*
      Foreign keys handling.
      We check the foreign keys existence here and not at check_foreign_key()
      function to avoid allocate foreign_key_map when it is not needed.

      OPTION_NO_FOREIGN_KEY_CHECKS bit in options_bits is set at two places

      1) If the user executed 'SET foreign_key_checks= 0' on the local session
      before executing the query.
      or
      2) We are applying a RBR event (i.e., the event is from a remote server)
      and logic in Rows_log_event::do_apply_event found out that the event is
      generated from a remote server session that disabled foreign_key_checks
      (using 'SET foreign_key_checks=0').

      In either of the above cases (i.e., the foreign key check is disabled for
      the current query/current event), we should ignore generating
      the foreign key information as they should not participate
      in the conflicts detecting algorithm.
    */
<<<<<<< HEAD
    if (!(thd->variables.option_bits & OPTION_NO_FOREIGN_KEY_CHECKS) &&
        table->s->foreign_keys > 0) {
      std::map<std::string, std::string> foreign_key_map;
      check_foreign_key(table,
=======
    if (!(thd->variables.option_bits & OPTION_NO_FOREIGN_KEY_CHECKS))
    {
      std::map<std::string,std::string> foreign_key_map;
      check_foreign_key(table, thd, foreign_key_map);

      if (!foreign_key_map.empty())
      {
        for (uint i=0; i < table->s->fields; i++)
        {
          /* Ignore if the value is NULL. */
          if (table->field[i]->is_null())
            continue;

          std::map<std::string,std::string>::iterator it=
              foreign_key_map.find(table->s->field[i]->field_name);
          if (foreign_key_map.end() != it)
          {
            for (int collation_conversion_algorithm= COLLATION_CONVERSION_ALGORITHM;
                 collation_conversion_algorithm >= 0;
                 collation_conversion_algorithm--)
            {
              std::string pke_prefix= it->second;
              size_t length= 0;

              // convert using collation support conversion algorithm
              if (COLLATION_CONVERSION_ALGORITHM == collation_conversion_algorithm)
              {
                const CHARSET_INFO* cs= table->field[i]->charset();
                length= cs->coll->strnxfrmlen(cs,
                                         table->field[i]->pack_length());
              }
              // convert using without collation support algorithm
              else
              {
                table->field[i]->val_str(&row_data);
                length= row_data.length();
              }

              if (pk_value_size < length+1)
              {
                pk_value_size= length+1;
                pk_value= (char*) my_realloc(key_memory_write_set_extraction,
                                             pk_value, pk_value_size,
                                             MYF(MY_ZEROFILL));
              }

              // convert using collation support conversion algorithm
              if (COLLATION_CONVERSION_ALGORITHM == collation_conversion_algorithm)
              {
                /*
                  convert to normalized string and store so that it can be
                  sorted using binary comparison functions like memcmp.
                */
                table->field[i]->make_sort_key((uchar*)pk_value, length);
                pk_value[length]= 0;
              }
              // convert using without collation support algorithm
              else
              {
                strmake(pk_value, row_data.c_ptr_safe(), length);
              }

              pke_prefix.append(pk_value, length);
              pke_prefix.append(HASH_STRING_SEPARATOR);
              value_length= my_safe_itoa(10, length,
                                         &value_length_buffer[VALUE_LENGTH_BUFFER_SIZE-1]);
              pke_prefix.append(value_length);

              if (generate_hash_pke(pke_prefix, collation_conversion_algorithm, thd
>>>>>>> 45673498
#ifndef DBUG_OFF
                        thd,
#endif
<<<<<<< HEAD
                        foreign_key_map);

      if (!foreign_key_map.empty()) {
        for (uint i = 0; i < table->s->fields; i++) {
          Field *field = table->field[i];
          if (field->is_null(ptrdiff)) continue;
          /*
            Update the field offset, since we may be operating on
            table->record[0] or table->record[1] and both have
            different offsets.
          */
          field->move_field_offset(ptrdiff);
          std::map<std::string, std::string>::iterator it =
              foreign_key_map.find(field->field_name);
          if (foreign_key_map.end() != it) {
            std::string pke_prefix = it->second;

            const CHARSET_INFO *cs = field->charset();
            int max_length = cs->coll->strnxfrmlen(cs, field->pack_length());
            std::unique_ptr<uchar[]> pk_value(new uchar[max_length + 1]());

            /*
              convert to normalized string and store so that it can be
              sorted using binary comparison functions like memcmp.
            */
            size_t length = field->make_sort_key(pk_value.get(), max_length);
            pk_value[length] = 0;

            pke_prefix.append(pointer_cast<char *>(pk_value.get()), length);
            pke_prefix.append(HASH_STRING_SEPARATOR);
            pke_prefix.append(std::to_string(length));

            generate_hash_pke(pke_prefix, thd
#ifndef DBUG_OFF
                              ,
                              write_sets, hash_list
#endif
            );
            writeset_hashes_added = true;
=======
              ))
              {
                return true;
              }
              writeset_hashes_added++;
            }
>>>>>>> 45673498
          }
          /* revert the field object record offset back */
          field->move_field_offset(-ptrdiff);
        }
      }
    }

    if (table->s->foreign_key_parents > 0)
      ws_ctx->set_has_related_foreign_keys();

#ifndef DBUG_OFF
    debug_check_for_write_sets(write_sets, hash_list);
#endif
  }

<<<<<<< HEAD
  if (!writeset_hashes_added) ws_ctx->set_has_missing_keys();
=======
  if (writeset_hashes_added == 0)
    ws_ctx->set_has_missing_keys();

  return false;
>>>>>>> 45673498
}<|MERGE_RESOLUTION|>--- conflicted
+++ resolved
@@ -470,20 +470,16 @@
   Function to generate the hash of the string passed to this function.
 
   @param[in] pke - the string to be hashed.
-  @param[in] thd - THD object pointing to current thread. */
+  @param[in] thd - THD object pointing to current thread.
+  @return true if a problem occurred on generation or write set tracking.
+*/
 #ifndef DBUG_OFF
 /**
   @param[in] write_sets - list of all write sets
   @param[in] hash_list - list of all hashes
-  @return true if a problem occurred on generation or write set tracking.
 */
 #endif
-
-<<<<<<< HEAD
-static void generate_hash_pke(const std::string &pke, THD *thd
-=======
-static bool generate_hash_pke(const std::string &pke, uint collation_conversion_algorithm, THD* thd
->>>>>>> 45673498
+static bool generate_hash_pke(const std::string &pke, THD *thd
 #ifndef DBUG_OFF
                               ,
                               std::vector<std::string> &write_sets,
@@ -494,30 +490,18 @@
   DBUG_ASSERT(thd->variables.transaction_write_set_extraction !=
               HASH_ALGORITHM_OFF);
 
-<<<<<<< HEAD
   uint64 hash = calc_hash<const char *>(
       thd->variables.transaction_write_set_extraction, pke.c_str(), pke.size());
-  thd->get_transaction()->get_transaction_write_set_ctx()->add_write_set(hash);
-
-=======
-  size_t length= (COLLATION_CONVERSION_ALGORITHM == collation_conversion_algorithm) ?
-                   pke.size() : strlen(pke.c_str());
-  uint64 hash= calc_hash<const char *>(thd->variables.transaction_write_set_extraction,
-                                       pke.c_str(), length);
-  if (thd->get_transaction()->get_transaction_write_set_ctx()->add_write_set(hash))
+  if (thd->get_transaction()->get_transaction_write_set_ctx()->add_write_set(
+          hash))
     return true;
->>>>>>> 45673498
+
 #ifndef DBUG_OFF
   write_sets.push_back(pke);
   hash_list.push_back(hash);
 #endif
-<<<<<<< HEAD
   DBUG_PRINT("info", ("pke: %s; hash: %" PRIu64, pke.c_str(), hash));
-=======
-  DBUG_PRINT("info", ("pke: %s; hash: %llu", pke.c_str(), hash));
-
   return false;
->>>>>>> 45673498
 }
 
 /**
@@ -525,7 +509,9 @@
 
   @param[in] prefix_pke  - stringified non-multi-valued prefix of key
   @param[in] thd         - THD object pointing to current thread.
-  @param[in] fld         - multi-valued keypart's field */
+  @param[in] fld         - multi-valued keypart's field
+  @return true if a problem occurred on generation or write set tracking.
+*/
 #ifndef DBUG_OFF
 /**
   @param[in] write_sets  - DEBUG ONLY, vector of added PKEs
@@ -533,7 +519,7 @@
 */
 #endif
 
-static void generate_mv_hash_pke(const std::string &prefix_pke, THD *thd,
+static bool generate_mv_hash_pke(const std::string &prefix_pke, THD *thd,
                                  Field *fld
 #ifndef DBUG_OFF
                                  ,
@@ -569,24 +555,21 @@
       pke.append(pointer_cast<char *>(pk_value.get()), length);
       pke.append(HASH_STRING_SEPARATOR);
       pke.append(std::to_string(length));
-      generate_hash_pke(pke, thd
-#ifndef DBUG_OFF
-                        ,
-                        write_sets, hash_list
-#endif
-      );
+      if (generate_hash_pke(pke, thd
+#ifndef DBUG_OFF
+                            ,
+                            write_sets, hash_list
+#endif
+                            ))
+        return true;
     }
   }
+  return false;
 }
 
-<<<<<<< HEAD
-void add_pke(TABLE *table, THD *thd, uchar *record) {
+bool add_pke(TABLE *table, THD *thd, uchar *record) {
   DBUG_TRACE;
   DBUG_ASSERT(record == table->record[0] || record == table->record[1]);
-=======
-bool add_pke(TABLE *table, THD *thd)
-{
->>>>>>> 45673498
   /*
     The next section extracts the primary key equivalent of the rows that are
     changing during the current transaction.
@@ -687,7 +670,6 @@
           convert to normalized string and store so that it can be
           sorted using binary comparison functions like memcmp.
         */
-<<<<<<< HEAD
         size_t length = field->make_sort_key(pk_value.get(), max_length);
         pk_value[length] = 0;
 
@@ -708,38 +690,22 @@
       if (i == table->key_info[key_number].user_defined_key_parts) {
         if (mv_field) {
           mv_field->move_field_offset(ptrdiff);
-          generate_mv_hash_pke(pke, thd, mv_field
-=======
-        if (i == table->key_info[key_number].user_defined_key_parts)
-        {
-          if (generate_hash_pke(pke, collation_conversion_algorithm, thd
->>>>>>> 45673498
-#ifndef DBUG_OFF
-                               ,
-                               write_sets, hash_list
-#endif
-          );
+          if (generate_mv_hash_pke(pke, thd, mv_field
+#ifndef DBUG_OFF
+                                   ,
+                                   write_sets, hash_list
+#endif
+                                   ))
+            return true;
           mv_field->move_field_offset(-ptrdiff);
         } else {
-          generate_hash_pke(pke, thd
-#ifndef DBUG_OFF
-                            ,
-                            write_sets, hash_list
-#endif
-<<<<<<< HEAD
-          );
-=======
-          ))
-          {
+          if (generate_hash_pke(pke, thd
+#ifndef DBUG_OFF
+                                ,
+                                write_sets, hash_list
+#endif
+                                ))
             return true;
-          }
-          writeset_hashes_added++;
-        }
-        else
-        {
-          /* This is impossible to happen in case of primary keys */
-          DBUG_ASSERT(key_number !=0);
->>>>>>> 45673498
         }
         writeset_hashes_added = true;
       } else {
@@ -768,86 +734,13 @@
       the foreign key information as they should not participate
       in the conflicts detecting algorithm.
     */
-<<<<<<< HEAD
     if (!(thd->variables.option_bits & OPTION_NO_FOREIGN_KEY_CHECKS) &&
         table->s->foreign_keys > 0) {
       std::map<std::string, std::string> foreign_key_map;
       check_foreign_key(table,
-=======
-    if (!(thd->variables.option_bits & OPTION_NO_FOREIGN_KEY_CHECKS))
-    {
-      std::map<std::string,std::string> foreign_key_map;
-      check_foreign_key(table, thd, foreign_key_map);
-
-      if (!foreign_key_map.empty())
-      {
-        for (uint i=0; i < table->s->fields; i++)
-        {
-          /* Ignore if the value is NULL. */
-          if (table->field[i]->is_null())
-            continue;
-
-          std::map<std::string,std::string>::iterator it=
-              foreign_key_map.find(table->s->field[i]->field_name);
-          if (foreign_key_map.end() != it)
-          {
-            for (int collation_conversion_algorithm= COLLATION_CONVERSION_ALGORITHM;
-                 collation_conversion_algorithm >= 0;
-                 collation_conversion_algorithm--)
-            {
-              std::string pke_prefix= it->second;
-              size_t length= 0;
-
-              // convert using collation support conversion algorithm
-              if (COLLATION_CONVERSION_ALGORITHM == collation_conversion_algorithm)
-              {
-                const CHARSET_INFO* cs= table->field[i]->charset();
-                length= cs->coll->strnxfrmlen(cs,
-                                         table->field[i]->pack_length());
-              }
-              // convert using without collation support algorithm
-              else
-              {
-                table->field[i]->val_str(&row_data);
-                length= row_data.length();
-              }
-
-              if (pk_value_size < length+1)
-              {
-                pk_value_size= length+1;
-                pk_value= (char*) my_realloc(key_memory_write_set_extraction,
-                                             pk_value, pk_value_size,
-                                             MYF(MY_ZEROFILL));
-              }
-
-              // convert using collation support conversion algorithm
-              if (COLLATION_CONVERSION_ALGORITHM == collation_conversion_algorithm)
-              {
-                /*
-                  convert to normalized string and store so that it can be
-                  sorted using binary comparison functions like memcmp.
-                */
-                table->field[i]->make_sort_key((uchar*)pk_value, length);
-                pk_value[length]= 0;
-              }
-              // convert using without collation support algorithm
-              else
-              {
-                strmake(pk_value, row_data.c_ptr_safe(), length);
-              }
-
-              pke_prefix.append(pk_value, length);
-              pke_prefix.append(HASH_STRING_SEPARATOR);
-              value_length= my_safe_itoa(10, length,
-                                         &value_length_buffer[VALUE_LENGTH_BUFFER_SIZE-1]);
-              pke_prefix.append(value_length);
-
-              if (generate_hash_pke(pke_prefix, collation_conversion_algorithm, thd
->>>>>>> 45673498
 #ifndef DBUG_OFF
                         thd,
 #endif
-<<<<<<< HEAD
                         foreign_key_map);
 
       if (!foreign_key_map.empty()) {
@@ -880,21 +773,14 @@
             pke_prefix.append(HASH_STRING_SEPARATOR);
             pke_prefix.append(std::to_string(length));
 
-            generate_hash_pke(pke_prefix, thd
-#ifndef DBUG_OFF
-                              ,
-                              write_sets, hash_list
-#endif
-            );
+            if (generate_hash_pke(pke_prefix, thd
+#ifndef DBUG_OFF
+                                  ,
+                                  write_sets, hash_list
+#endif
+                                  ))
+              return true;
             writeset_hashes_added = true;
-=======
-              ))
-              {
-                return true;
-              }
-              writeset_hashes_added++;
-            }
->>>>>>> 45673498
           }
           /* revert the field object record offset back */
           field->move_field_offset(-ptrdiff);
@@ -910,12 +796,6 @@
 #endif
   }
 
-<<<<<<< HEAD
   if (!writeset_hashes_added) ws_ctx->set_has_missing_keys();
-=======
-  if (writeset_hashes_added == 0)
-    ws_ctx->set_has_missing_keys();
-
   return false;
->>>>>>> 45673498
 }