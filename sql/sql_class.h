--- conflicted
+++ resolved
@@ -266,21 +266,9 @@
 
 #define THD_CHECK_SENTRY(thd) DBUG_ASSERT(thd->dbug_sentry == THD_SENTRY_MAGIC)
 
-<<<<<<< HEAD
 int lock_keyrings(THD *thd);
 int unlock_keyrings(THD *thd);
 
-/* The following macro is to make init of Query_arena simpler */
-#ifndef DBUG_OFF
-#define INIT_ARENA_DBUG_INFO \
-  is_backup_arena = 0;       \
-  is_reprepared = false;
-#else
-#define INIT_ARENA_DBUG_INFO
-#endif
-
-=======
->>>>>>> 8e797a5d
 class Query_arena {
  private:
   /*
