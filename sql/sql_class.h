--- conflicted
+++ resolved
@@ -1707,7 +1707,6 @@
       *p_db_length= db_length;
     return FALSE;
   }
-<<<<<<< HEAD
 
 public:
   /**
@@ -1733,8 +1732,6 @@
 private:
   /** The current internal error handler for this thread, or NULL. */
   Internal_error_handler *m_internal_handler;
-=======
-private:
   /**
     The lex to hold the parsed tree of conventional (non-prepared) queries.
     Whereas for prepared and stored procedure statements we use an own lex
@@ -1751,7 +1748,6 @@
     tree itself is reused between executions and thus is stored elsewhere.
   */
   MEM_ROOT main_mem_root;
->>>>>>> 86f02cd3
 };
 
 
