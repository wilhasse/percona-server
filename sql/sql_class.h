--- conflicted
+++ resolved
@@ -2119,7 +2119,6 @@
   /* <> 0 if we are inside of trigger or stored function. */
   uint in_sub_stmt;
 
-<<<<<<< HEAD
   /* Do not set socket timeouts for wait_timeout (used with threadpool) */
   bool skip_wait_timeout;
 
@@ -2132,10 +2131,7 @@
     return variables.net_wait_timeout;
   }
 
-  /** 
-=======
-  /**
->>>>>>> 23032807
+  /**
     Used by fill_status() to avoid acquiring LOCK_status mutex twice
     when this function is called recursively (e.g. queries
     that contains SELECT on I_S.GLOBAL_STATUS with subquery on the
