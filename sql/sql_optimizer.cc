/* Copyright (c) 2000, 2016, Oracle and/or its affiliates. All rights reserved.

   This program is free software; you can redistribute it and/or modify
   it under the terms of the GNU General Public License as published by
   the Free Software Foundation; version 2 of the License.

   This program is distributed in the hope that it will be useful,
   but WITHOUT ANY WARRANTY; without even the implied warranty of
   MERCHANTABILITY or FITNESS FOR A PARTICULAR PURPOSE.  See the
   GNU General Public License for more details.

   You should have received a copy of the GNU General Public License
   along with this program; if not, write to the Free Software
   Foundation, Inc., 51 Franklin St, Fifth Floor, Boston, MA 02110-1301  USA */

/**
  @file

  @brief Optimize query expressions: Make optimal table join order, select
         optimal access methods per table, apply grouping, sorting and
         limit processing.

  @defgroup Query_Optimizer  Query Optimizer
  @{
*/

#include "sql_optimizer.h"

#include "my_bit.h"              // my_count_bits
#include "abstract_query_plan.h" // Join_plan
#include "debug_sync.h"          // DEBUG_SYNC
#include "item_sum.h"            // Item_sum
#include "lock.h"                // mysql_unlock_some_tables
#include "opt_explain.h"         // join_type_str
#include "opt_trace.h"           // Opt_trace_object
#include "sql_base.h"            // init_ftfuncs
#include "sql_join_buffer.h"     // JOIN_CACHE
#include "sql_parse.h"           // check_stack_overrun
#include "sql_planner.h"         // calculate_condition_filter
#include "sql_resolver.h"        // subquery_allows_materialization
#include "sql_test.h"            // print_where
#include "sql_tmp_table.h"       // get_max_key_and_part_length
#include "opt_hints.h"           // hint_table_state

#include <algorithm>
using std::max;
using std::min;

static bool optimize_semijoin_nests_for_materialization(JOIN *join);
static void calculate_materialization_costs(JOIN *join, TABLE_LIST *sj_nest,
                                            uint n_tables,
                                            Semijoin_mat_optimize *sjm);
static bool make_join_select(JOIN *join, Item *item);
static bool list_contains_unique_index(JOIN_TAB *tab,
                          bool (*find_func) (Field *, void *), void *data);
static bool find_field_in_item_list (Field *field, void *data);
static bool find_field_in_order_list (Field *field, void *data);
static ORDER *create_distinct_group(THD *thd, Ref_ptr_array ref_pointer_array,
                                    ORDER *order, List<Item> &fields,
                                    List<Item> &all_fields,
				    bool *all_order_by_fields_used);
static TABLE *get_sort_by_table(ORDER *a,ORDER *b,TABLE_LIST *tables);
static bool add_ref_to_table_cond(THD *thd, JOIN_TAB *join_tab);
static Item *remove_additional_cond(Item* conds);
static void trace_table_dependencies(Opt_trace_context * trace,
                                     JOIN_TAB *join_tabs,
                                     uint table_count);
static bool
update_ref_and_keys(THD *thd, Key_use_array *keyuse,JOIN_TAB *join_tab,
                    uint tables, Item *cond, COND_EQUAL *cond_equal,
                    table_map normal_tables, SELECT_LEX *select_lex,
                    SARGABLE_PARAM **sargables);
static bool pull_out_semijoin_tables(JOIN *join);
static void add_group_and_distinct_keys(JOIN *join, JOIN_TAB *join_tab);
static ha_rows get_quick_record_count(THD *thd, JOIN_TAB *tab, ha_rows limit);
static Item *
make_cond_for_table_from_pred(Item *root_cond, Item *cond,
                              table_map tables, table_map used_table,
                              bool exclude_expensive_cond);
static bool
only_eq_ref_tables(JOIN *join, ORDER *order, table_map tables,
                   table_map *cached_eq_ref_tables, table_map
                   *eq_ref_tables);
static bool setup_join_buffering(JOIN_TAB *tab, JOIN *join, uint no_jbuf_after);

static bool
test_if_skip_sort_order(JOIN_TAB *tab, ORDER *order, ha_rows select_limit,
                        const bool no_changes, const key_map *map,
                        const char *clause_type);

static Item_func_match *test_if_ft_index_order(ORDER *order);


static uint32 get_key_length_tmp_table(Item *item);

/**
  Optimizes one query block into a query execution plan (QEP.)

  This is the entry point to the query optimization phase. This phase
  applies both logical (equivalent) query rewrites, cost-based join
  optimization, and rule-based access path selection. Once an optimal
  plan is found, the member function creates/initializes all
  structures needed for query execution. The main optimization phases
  are outlined below:

    -# Logical transformations:
      - Outer to inner joins transformation.
      - Equality/constant propagation.
      - Partition pruning.
      - COUNT(*), MIN(), MAX() constant substitution in case of
        implicit grouping.
      - ORDER BY optimization.
    -# Perform cost-based optimization of table order and access path
       selection. See JOIN::make_join_plan()
    -# Post-join order optimization:
       - Create optimal table conditions from the where clause and the
         join conditions.
       - Inject outer-join guarding conditions.
       - Adjust data access methods after determining table condition
         (several times.)
       - Optimize ORDER BY/DISTINCT.
    -# Code generation
       - Set data access functions.
       - Try to optimize away sorting/distinct.
       - Setup temporary table usage for grouping and/or sorting.

  @retval 0 Success.
  @retval 1 Error, error code saved in member JOIN::error.
*/
int
JOIN::optimize()
{
  uint no_jbuf_after= UINT_MAX;

  DBUG_ENTER("JOIN::optimize");
  DBUG_ASSERT(select_lex->leaf_table_count == 0 ||
              thd->lex->is_query_tables_locked() ||
              select_lex == unit->fake_select_lex);
  DBUG_ASSERT(tables == 0 &&
              primary_tables == 0 &&
              tables_list == (TABLE_LIST*)1);

  // to prevent double initialization on EXPLAIN
  if (optimized)
    DBUG_RETURN(0);

  Prepare_error_tracker tracker(thd);

  DEBUG_SYNC(thd, "before_join_optimize");

  THD_STAGE_INFO(thd, stage_optimizing);

  if (select_lex->first_execution)
  {
    /**
      @todo
      This query block didn't transform itself in SELECT_LEX::prepare(), so
      belongs to a parent query block. That parent, or its parents, had to
      transform us - it has not; maybe it is itself in prepare() and
      evaluating the present query block as an Item_subselect. Such evaluation
      in prepare() is expected to be a rare case to be eliminated in the
      future ("SET x=(subq)" is one such case; because it locks tables before
      prepare()).
    */
    if (select_lex->apply_local_transforms(thd, false))
      DBUG_RETURN(error= 1);
  }

  Opt_trace_context * const trace= &thd->opt_trace;
  Opt_trace_object trace_wrapper(trace);
  Opt_trace_object trace_optimize(trace, "join_optimization");
  trace_optimize.add_select_number(select_lex->select_number);
  Opt_trace_array trace_steps(trace, "steps");

  count_field_types(select_lex, &tmp_table_param, all_fields, false, false);

  DBUG_ASSERT(tmp_table_param.sum_func_count == 0 ||
              group_list || implicit_grouping);

  if (select_lex->olap == ROLLUP_TYPE && optimize_rollup())
    DBUG_RETURN(true); /* purecov: inspected */

  if (alloc_func_list())
    DBUG_RETURN(1);    /* purecov: inspected */

  if (select_lex->get_optimizable_conditions(thd, &where_cond, &having_cond))
    DBUG_RETURN(1);

  set_optimized();

  tables_list= select_lex->get_table_list();

  /* dump_TABLE_LIST_graph(select_lex, select_lex->leaf_tables); */
  /*
    Run optimize phase for all derived tables/views used in this SELECT,
    including those in semi-joins.
  */
  if (select_lex->materialized_derived_table_count)
  {
    for (TABLE_LIST *tl= select_lex->leaf_tables; tl; tl= tl->next_leaf)
    {
      if (tl->is_view_or_derived() && tl->optimize_derived(thd))
        DBUG_RETURN(1);
    }
  }

  /* dump_TABLE_LIST_graph(select_lex, select_lex->leaf_tables); */

  row_limit= ((select_distinct || order || group_list) ?
             HA_POS_ERROR : unit->select_limit_cnt);
  // m_select_limit is used to decide if we are likely to scan the whole table.
  m_select_limit= unit->select_limit_cnt;

  if (unit->first_select()->active_options() & OPTION_FOUND_ROWS)
  {
    /*
      Calculate found rows if
      - LIMIT is set, and
      - Query block is not equipped with "braces". In this case, each
        query block must be calculated fully and the limit is applied on
        the final UNION evaluation.
    */
    calc_found_rows= m_select_limit != HA_POS_ERROR && !select_lex->braces;
  }
  if (having_cond || calc_found_rows)
    m_select_limit= HA_POS_ERROR;

  if (unit->select_limit_cnt == 0 && !calc_found_rows)
  {
    zero_result_cause= "Zero limit";
    best_rowcount= 0;
    goto setup_subq_exit;
  }

  if (where_cond || select_lex->outer_join)
  {
    if (optimize_cond(thd, &where_cond, &cond_equal,
                      &select_lex->top_join_list, &select_lex->cond_value))
    {
      error= 1;
      DBUG_PRINT("error",("Error from optimize_cond"));
      DBUG_RETURN(1);
    }
    if (select_lex->cond_value == Item::COND_FALSE)
    {
      zero_result_cause= "Impossible WHERE";
      best_rowcount= 0;
      goto setup_subq_exit;
    }
  }
  if (having_cond)
  {
    if (optimize_cond(thd, &having_cond, &cond_equal, NULL,
                      &select_lex->having_value))
    {
      error= 1;
      DBUG_PRINT("error",("Error from optimize_cond"));
      DBUG_RETURN(1);
    }
    if (select_lex->having_value == Item::COND_FALSE)
    {
      zero_result_cause= "Impossible HAVING";
      best_rowcount= 0;
      goto setup_subq_exit;
    }
  }

  if (select_lex->partitioned_table_count && prune_table_partitions())
  {
    error= 1;
    DBUG_PRINT("error", ("Error from prune_partitions"));
    DBUG_RETURN(1);
  }

  /* 
     Try to optimize count(*), min() and max() to const fields if
     there is implicit grouping (aggregate functions but no
     group_list). In this case, the result set shall only contain one
     row. 
  */
  if (tables_list && implicit_grouping)
  {
    int res;
    /*
      opt_sum_query() returns HA_ERR_KEY_NOT_FOUND if no rows match
      the WHERE condition,
      or 1 if all items were resolved (optimized away),
      or 0, or an error number HA_ERR_...

      If all items were resolved by opt_sum_query, there is no need to
      open any tables.
    */
    if ((res= opt_sum_query(thd, select_lex->leaf_tables, all_fields,
                            where_cond)))
    {
      best_rowcount= 0;
      if (res == HA_ERR_KEY_NOT_FOUND)
      {
        DBUG_PRINT("info",("No matching min/max row"));
	zero_result_cause= "No matching min/max row";
        goto setup_subq_exit;
      }
      if (res > 1)
      {
        error= res;
        DBUG_PRINT("error",("Error from opt_sum_query"));
        DBUG_RETURN(1);
      }
      if (res < 0)
      {
        DBUG_PRINT("info",("No matching min/max row"));
        zero_result_cause= "No matching min/max row";
        goto setup_subq_exit;
      }
      DBUG_PRINT("info",("Select tables optimized away"));
      zero_result_cause= "Select tables optimized away";
      tables_list= 0;				// All tables resolved
      best_rowcount= 1;
      const_tables= tables= primary_tables= select_lex->leaf_table_count;
      /*
        Extract all table-independent conditions and replace the WHERE
        clause with them. All other conditions were computed by opt_sum_query
        and the MIN/MAX/COUNT function(s) have been replaced by constants,
        so there is no need to compute the whole WHERE clause again.
        Notice that make_cond_for_table() will always succeed to remove all
        computed conditions, because opt_sum_query() is applicable only to
        conjunctions.
        Preserve conditions for EXPLAIN.
      */
      if (where_cond && !thd->lex->describe)
      {
        Item *table_independent_conds=
          make_cond_for_table(where_cond, PSEUDO_TABLE_BITS, 0, 0);
        DBUG_EXECUTE("where",
                     print_where(table_independent_conds,
                                 "where after opt_sum_query()",
                                 QT_ORDINARY););
        where_cond= table_independent_conds;
      }
      goto setup_subq_exit;
    }
  }
  if (!tables_list)
  {
    DBUG_PRINT("info",("No tables"));
    best_rowcount= 1;
    error= 0;
    if (make_tmp_tables_info())
      DBUG_RETURN(1);
    count_field_types(select_lex, &tmp_table_param, all_fields, false, false);
    // Make plan visible for EXPLAIN
    set_plan_state(NO_TABLES);
    DBUG_RETURN(0);
  }
  error= -1;					// Error is sent to client
  sort_by_table= get_sort_by_table(order, group_list, select_lex->leaf_tables);

  if ((where_cond || group_list || order) &&
      substitute_gc(thd, select_lex, where_cond, group_list, order))
  {
    // We added hidden fields to the all_fields list, count them.
    count_field_types(select_lex, &tmp_table_param, select_lex->all_fields,
                      false, false);
  }

  // Set up join order and initial access paths
  THD_STAGE_INFO(thd, stage_statistics);
  if (make_join_plan())
  {
    if (thd->killed)
      thd->send_kill_message();
    DBUG_PRINT("error",("Error: JOIN::make_join_plan() failed"));
    DBUG_RETURN(1);
  }

  // At this stage, join_tab==NULL, JOIN_TABs are listed in order by best_ref.
  ASSERT_BEST_REF_IN_JOIN_ORDER(this);

  if (zero_result_cause)
    goto setup_subq_exit;

  if (rollup.state != ROLLUP::STATE_NONE)
  {
    if (rollup_process_const_fields())
    {
      DBUG_PRINT("error", ("Error: rollup_process_fields() failed"));
      DBUG_RETURN(1);
    }
    /*
      Fields may have been replaced by Item_func_rollup_const, so
      recalculate the number of fields and functions for this query block.
    */

    // JOIN::optimize_rollup() may set quick_group=0, and we must not undo that.
    const uint save_quick_group= tmp_table_param.quick_group;

    count_field_types(select_lex, &tmp_table_param, all_fields, false, false);
    tmp_table_param.quick_group= save_quick_group;
  }
  else
  {
    /* Remove distinct if only const tables */
    select_distinct&= !plan_is_const();
  }

  if (const_tables && !thd->locked_tables_mode &&
      !(select_lex->active_options() & SELECT_NO_UNLOCK))
  {
    TABLE *ct[MAX_TABLES];
    for (uint i= 0; i < const_tables; i++)
      ct[i]= best_ref[i]->table();
    mysql_unlock_some_tables(thd, ct, const_tables);
  }
  if (!where_cond && select_lex->outer_join)
  {
    /* Handle the case where we have an OUTER JOIN without a WHERE */
    where_cond=new Item_int((longlong) 1,1);	// Always true
  }

  error= 0;
  /*
    Among the equal fields belonging to the same multiple equality
    choose the one that is to be retrieved first and substitute
    all references to these in where condition for a reference for
    the selected field.
  */
  if (where_cond)
  {
    where_cond= substitute_for_best_equal_field(where_cond, cond_equal,
                                                map2table);
    if (thd->is_error())
    {
      error= 1;
      DBUG_PRINT("error",("Error from substitute_for_best_equal"));
      DBUG_RETURN(1);
    }
    where_cond->update_used_tables();
    DBUG_EXECUTE("where",
                 print_where(where_cond,
                             "after substitute_best_equal",
                             QT_ORDINARY););
  }

  /*
    Perform the same optimization on field evaluation for all join conditions.
  */ 
  for (uint i= const_tables; i < tables ; ++i)
  {
    JOIN_TAB *const tab= best_ref[i];
    if (tab->position() && tab->join_cond())
    {
      tab->set_join_cond(substitute_for_best_equal_field(tab->join_cond(),
                                                         tab->cond_equal,
                                                         map2table));
      if (thd->is_error())
      {
        error= 1;
        DBUG_PRINT("error",("Error from substitute_for_best_equal"));
        DBUG_RETURN(1);
      }
      tab->join_cond()->update_used_tables();
    }
  }

  if (init_ref_access())
  {
    error= 1;
    DBUG_PRINT("error",("Error from init_ref_access"));
    DBUG_RETURN(1);
  }

  // Update table dependencies after assigning ref access fields
  update_depend_map();

  THD_STAGE_INFO(thd, stage_preparing);

  if (make_join_select(this, where_cond))
  {
    if (thd->is_error())
      DBUG_RETURN(1);

    zero_result_cause=
      "Impossible WHERE noticed after reading const tables";
    goto setup_subq_exit;
  }

  if (select_lex->query_result()->initialize_tables(this))
  {
    DBUG_PRINT("error",("Error: initialize_tables() failed"));
    DBUG_RETURN(1);				// error == -1
  }

  error= -1;					/* if goto err */

  if (optimize_distinct_group_order())
    DBUG_RETURN(true);

  if ((select_lex->active_options() & SELECT_NO_JOIN_CACHE) ||
      select_lex->ftfunc_list->elements)
    no_jbuf_after= 0;

  /* Perform FULLTEXT search before all regular searches */
  if (select_lex->has_ft_funcs() && optimize_fts_query())
    DBUG_RETURN(1);

  /*
    By setting child_subquery_can_materialize so late we gain the following:
    JOIN::compare_costs_of_subquery_strategies() can test this variable to
    know if we are have finished evaluating constant conditions, which itself
    helps determining fanouts.
  */
  child_subquery_can_materialize= true;

  /*
    It's necessary to check const part of HAVING cond as
    there is a chance that some cond parts may become
    const items after make_join_statisctics(for example
    when Item is a reference to const table field from
    outer join).
    This check is performed only for those conditions
    which do not use aggregate functions. In such case
    temporary table may not be used and const condition
    elements may be lost during further having
    condition transformation in JOIN::exec.
  */
  if (having_cond && const_table_map && !having_cond->with_sum_func)
  {
    having_cond->update_used_tables();
    if (remove_eq_conds(thd, having_cond, &having_cond,
                        &select_lex->having_value))
    {
      error= 1;
      DBUG_PRINT("error",("Error from remove_eq_conds"));
      DBUG_RETURN(1);
    }
    if (select_lex->having_value == Item::COND_FALSE)
    {
      having_cond= new Item_int((longlong) 0,1);
      zero_result_cause= "Impossible HAVING noticed after reading const tables";
      goto setup_subq_exit;
    }
  }

  /* Cache constant expressions in WHERE, HAVING, ON clauses. */
  if (!plan_is_const() && cache_const_exprs())
    DBUG_RETURN(1);

  // See if this subquery can be evaluated with subselect_indexsubquery_engine
  if (const int ret= replace_index_subquery())
  {
    set_plan_state(PLAN_READY);
    /*
      We leave optimize() because the rest of it is only about order/group
      which those subqueries don't have and about setting up plan which
      we're not going to use due to different execution method.
    */
    DBUG_RETURN(ret < 0);
  }

  {
    /*
      If the hint FORCE INDEX FOR ORDER BY/GROUP BY is used for the first
      table (it does not make sense for other tables) then we cannot do join
      buffering.
    */
    if (!plan_is_const())
    {
      const TABLE * const first= best_ref[const_tables]->table();
      if ((first->force_index_order && order) ||
          (first->force_index_group && group_list))
        no_jbuf_after= 0;
    }

    bool simple_sort= true;
    // Check whether join cache could be used
    for (uint i= const_tables; i < tables; i++)
    {
      JOIN_TAB *const tab= best_ref[i];
      if (!tab->position())
        continue;
      if (setup_join_buffering(tab, this, no_jbuf_after))
        DBUG_RETURN(true);
      if (tab->use_join_cache() != JOIN_CACHE::ALG_NONE)
        simple_sort= false;
      DBUG_ASSERT(tab->type() != JT_FT ||
                  tab->use_join_cache() == JOIN_CACHE::ALG_NONE);
    }
    if (!simple_sort)
    {
      /*
        A join buffer is used for this table. We here inform the optimizer
        that it should not rely on rows of the first non-const table being in
        order thanks to an index scan; indeed join buffering of the present
        table subsequently changes the order of rows.
      */
      simple_order= simple_group= false;
    }
  }

  if (!plan_is_const() && order)
  {
    /*
      Force using of tmp table if sorting by a SP or UDF function due to
      their expensive and probably non-deterministic nature.
    */
    for (ORDER *tmp_order= order; tmp_order ; tmp_order=tmp_order->next)
    {
      Item *item= *tmp_order->item;
      if (item->is_expensive())
      {
        /* Force tmp table without sort */
        simple_order= simple_group= false;
        break;
      }
    }
  }

  /*
    Check if we need to create a temporary table.
    This has to be done if all tables are not already read (const tables)
    and one of the following conditions holds:
    - We are using DISTINCT (simple distinct's have already been optimized away)
    - We are using an ORDER BY or GROUP BY on fields not in the first table
    - We are using different ORDER BY and GROUP BY orders
    - The user wants us to buffer the result.
    When the WITH ROLLUP modifier is present, we cannot skip temporary table
    creation for the DISTINCT clause just because there are only const tables.
  */
  need_tmp= ((!plan_is_const() &&
	     ((select_distinct || (order && !simple_order) ||
               (group_list && !simple_group)) ||
	      (group_list && order) ||
              (select_lex->active_options() & OPTION_BUFFER_RESULT))) ||
             (rollup.state != ROLLUP::STATE_NONE && select_distinct));

  DBUG_EXECUTE("info", TEST_join(this););

  if (!plan_is_const())
  {
    JOIN_TAB *tab= best_ref[const_tables];
    /*
      Because filesort always does a full table scan or a quick range scan
      we must add the removed reference to the select for the table.
      We only need to do this when we have a simple_order or simple_group
      as in other cases the join is done before the sort.
    */
    if ((order || group_list) &&
        tab->type() != JT_ALL &&
        tab->type() != JT_FT &&
        tab->type() != JT_REF_OR_NULL &&
        ((order && simple_order) || (group_list && simple_group)))
    {
      if (add_ref_to_table_cond(thd,tab)) {
        DBUG_RETURN(1);
      }
    }
    // Test if we can use an index instead of sorting
    test_skip_sort();
  }

  if (alloc_qep(tables))
    DBUG_RETURN(error= 1);                      /* purecov: inspected */

  if (make_join_readinfo(this, no_jbuf_after))
    DBUG_RETURN(1);                             /* purecov: inspected */

  if (make_tmp_tables_info())
    DBUG_RETURN(1);

  // At this stage, we have fully set QEP_TABs; JOIN_TABs are unaccessible,
  // pushed joins(see below) are still allowed to change the QEP_TABs

  /*
    Push joins to handlerton(s)

    The handlerton(s) will inspect the QEP through the
    AQP (Abstract Query Plan) and extract from it whatever
    it might implement of pushed execution.

    It is the responsibility of the handler:
     - to store any information it need for later
       execution of pushed queries.
     - to call appropriate AQP functions which modifies the
       QEP to use the special 'linked' read functions
       for those parts of the join which have been pushed.

    Currently pushed joins are only implemented by NDB.

    It only make sense to try pushing if > 1 non-const tables.
  */
  if (!plan_is_single_table() && !plan_is_const())
  {
    const AQP::Join_plan plan(this);
    if (ha_make_pushed_joins(thd, &plan))
      DBUG_RETURN(1);
  }

  // Update m_current_query_cost to reflect actual need of filesort.
  if (sort_cost > 0.0 && !explain_flags.any(ESP_USING_FILESORT))
  {
    best_read-= sort_cost;
    sort_cost= 0.0;
    if (thd->lex->is_single_level_stmt())
      thd->m_current_query_cost= best_read;
  }

  count_field_types(select_lex, &tmp_table_param, all_fields, false, false);
  // Make plan visible for EXPLAIN
  set_plan_state(PLAN_READY);

  DEBUG_SYNC(thd, "after_join_optimize");

  error= 0;
  DBUG_RETURN(0);

setup_subq_exit:

  DBUG_ASSERT(zero_result_cause != NULL);
  /*
    Even with zero matching rows, subqueries in the HAVING clause may
    need to be evaluated if there are aggregate functions in the
    query. If this JOIN is part of an outer query, subqueries in HAVING may
    be evaluated several times in total; so subquery materialization makes
    sense.
  */
  child_subquery_can_materialize= true;
  trace_steps.end();   // because all steps are done
  Opt_trace_object(trace, "empty_result")
    .add_alnum("cause", zero_result_cause);

  having_for_explain= having_cond;
  error= 0;

  if (!qep_tab && best_ref)
  {
    /*
      After creation of JOIN_TABs in make_join_plan(), we have shortcut due to
      some zero_result_cause. For simplification, if we have JOIN_TABs we
      want QEP_TABs too.
    */
    if (alloc_qep(tables))
      DBUG_RETURN(1);                           /* purecov: inspected */
    unplug_join_tabs();
  }

  set_plan_state(ZERO_RESULT);
  DBUG_RETURN(0);
}


/**
  Substitute all expressions in the WHERE condition and ORDER/GROUP lists
  that match generated columns (GC) expressions with GC fields, if any.

  @details This function does 3 things:
  1) Creates list of all GC fields that are a part of a key and the GC
    expression is a function. All query tables are scanned. If there's no
    such fields, function exits.
  2) By means of Item::compile() WHERE clause is transformed.
    @see Item_func::gc_subst_transformer() for details.
  3) If there's ORDER/GROUP BY clauses, this function tries to substitute
    expressions in these lists with GC too. It removes from the list of
    indexed GC all elements which index blocked by hints. This is done to
    reduce amount of further work. Next it goes through ORDER/GROUP BY list
    and matches the expression in it against GC expressions in indexed GC
    list. When a match is found, the expression is replaced with a new
    Item_field for the matched GC field. Also, this new field is added to
    the hidden part of all_fields list.

  @param thd         thread handle
  @param select_lex  the current select
  @param where_cond  the WHERE condition, possibly NULL
  @param group_list  the GROUP BY clause, possibly NULL
  @param order       the ORDER BY clause, possibly NULL

  @return true if the GROUP BY clause or the ORDER BY clause was
          changed, false otherwise
*/

bool substitute_gc(THD *thd, SELECT_LEX *select_lex, Item *where_cond,
                   ORDER *group_list, ORDER *order)
{
  List<Field> indexed_gc;
  Opt_trace_context * const trace= &thd->opt_trace;
  Opt_trace_object trace_wrapper(trace);
  Opt_trace_object subst_gc(trace, "substitute_generated_columns");

  // Collect all GCs that are a part of a key
  for (TABLE_LIST *tl= select_lex->leaf_tables;
       tl;
       tl= tl->next_leaf)
  {
    if (tl->table->s->keys == 0)
      continue;
    for (uint i= 0; i < tl->table->s->fields; i++)
    {
      Field *fld= tl->table->field[i];
      if (fld->is_gcol() && !fld->part_of_key.is_clear_all() &&
          fld->gcol_info->expr_item->can_be_substituted_for_gc())
      {
        // Don't check allowed keys here as conditions/group/order use
        // different keymaps for that.
        indexed_gc.push_back(fld);
      }
    }
  }
  // No GC in the tables used in the query
  if (indexed_gc.elements == 0)
    return false;

  if (where_cond)
  {
    // Item_func::compile will dereference this pointer, provide valid value.
    uchar i, *dummy= &i;
    where_cond->compile(&Item::gc_subst_analyzer, &dummy,
                        &Item::gc_subst_transformer, (uchar*) &indexed_gc);
    subst_gc.add("resulting_condition", where_cond);
  }

  if (!(group_list || order))
    return false;
  // Filter out GCs that do not have index usable for GROUP/ORDER
  Field *gc;
  List_iterator<Field> li(indexed_gc);

  while ((gc= li++))
  {
    key_map tkm= gc->part_of_key;
    tkm.intersect(group_list ? gc->table->keys_in_use_for_group_by :
                  gc->table->keys_in_use_for_order_by);
    if (tkm.is_clear_all())
      li.remove();
  }
  if (!indexed_gc.elements)
    return false;

  // Index could be used for ORDER only if there is no GROUP
  ORDER *list= group_list ? group_list : order;
  bool changed= false;
  for (ORDER *ord= list; ord; ord= ord->next)
  {
    li.rewind();
    if (!(*ord->item)->can_be_substituted_for_gc())
      continue;
    while ((gc= li++))
    {
      Item_func *tmp= pointer_cast<Item_func*>(*ord->item);
      Item_field *field;
      if ((field= get_gc_for_expr(&tmp, gc, gc->result_type())))
      {

        changed= true;
        /* Add new field to field list. */
        ord->item= select_lex->add_hidden_item(field);
        break;
      }
    }
  }
  if (changed && trace->is_started())
  {
    String str;
    st_select_lex::print_order(&str, list,
                               enum_query_type(QT_TO_SYSTEM_CHARSET |
                                               QT_SHOW_SELECT_NUMBER |
                                               QT_NO_DEFAULT_DB));
    subst_gc.add_utf8(group_list ? "resulting_GROUP_BY" :
                      "resulting_ORDER_BY",
                      str.ptr(), str.length());
  }
  return changed;
}


/**
   Sets the plan's state of the JOIN. This is always the final step of
   optimization; starting from this call, we expose the plan to other
   connections (via EXPLAIN CONNECTION) so the plan has to be final.
   QEP_TAB's quick_optim, condition_optim and keyread_optim are set here.
*/
void JOIN::set_plan_state(enum_plan_state plan_state_arg)
{
  // A plan should not change to another plan:
  DBUG_ASSERT(plan_state_arg == NO_PLAN || plan_state == NO_PLAN);
  if (plan_state == NO_PLAN && plan_state_arg != NO_PLAN)
  {
    if (qep_tab != NULL)
    {
      /*
        We want to cover primary tables, tmp tables (they may have a sort, so
        their "quick" and "condition" may change when execution runs the
        sort), and sj-mat inner tables. Note that make_tmp_tables_info() may
        have added a sort to the first non-const primary table, so it's
        important to do those assignments after make_tmp_tables_info().
      */
      for (uint i= const_tables; i < tables; ++i)
      {
        qep_tab[i].set_quick_optim();
        qep_tab[i].set_condition_optim();
        qep_tab[i].set_keyread_optim();
      }
    }
  }

  DEBUG_SYNC(thd, "before_set_plan");

  // If SQLCOM_END, no thread is explaining our statement anymore.
  const bool need_lock= thd->query_plan.get_command() != SQLCOM_END;

  if (need_lock)
    thd->lock_query_plan();
  plan_state= plan_state_arg;
  if (need_lock)
    thd->unlock_query_plan();
}


bool JOIN::alloc_qep(uint n)
{
  // Just to be sure that type plan_idx is wide enough:
  compile_time_assert(MAX_TABLES <= INT_MAX8);

  ASSERT_BEST_REF_IN_JOIN_ORDER(this);

  qep_tab= new(thd->mem_root) QEP_TAB[n];
  if (!qep_tab)
    return true;                                /* purecov: inspected */
  for (uint i= 0; i < n; ++i)
    qep_tab[i].init(best_ref[i]);
  return false;
}


void QEP_TAB::init(JOIN_TAB *jt)
{
  jt->share_qs(this);
  set_table(table()); // to update table()->reginfo.qep_tab
  table_ref= jt->table_ref;
}


/// @returns semijoin strategy for this table.
uint QEP_TAB::get_sj_strategy() const
{
  if (first_sj_inner() == NO_PLAN_IDX)
    return SJ_OPT_NONE;
  const uint s= join()->qep_tab[first_sj_inner()].position()->sj_strategy;
  DBUG_ASSERT(s != SJ_OPT_NONE);
  return s;
}

/**
  Return the index used for a table in a QEP

  The various access methods have different places where the index/key
  number is stored, so this function is needed to return the correct value.

  @returns index number, or MAX_KEY if not applicable.

  JT_SYSTEM and JT_ALL does not use an index, and will always return MAX_KEY.

  JT_INDEX_MERGE supports more than one index. Hence MAX_KEY is returned and
  a further inspection is needed.
*/
uint QEP_TAB::effective_index() const
{
  switch (type())
  {
  case JT_SYSTEM:
    DBUG_ASSERT(ref().key == -1);
    return MAX_KEY;

  case JT_CONST:
  case JT_EQ_REF:
  case JT_REF_OR_NULL:
  case JT_REF:
    DBUG_ASSERT(ref().key != -1);
    return uint(ref().key);

  case JT_INDEX_SCAN:
  case JT_FT:
    return index();

  case JT_INDEX_MERGE:
    DBUG_ASSERT(quick()->index == MAX_KEY);
    return MAX_KEY;

  case JT_RANGE:
    return quick()->index;

  case JT_ALL:
  default:
    // @todo Check why JT_UNKNOWN is a valid value here.
    DBUG_ASSERT(type() == JT_ALL || type() == JT_UNKNOWN);
    return MAX_KEY;
  }
}

uint JOIN_TAB::get_sj_strategy() const
{
  if (first_sj_inner() == NO_PLAN_IDX)
    return SJ_OPT_NONE;
  ASSERT_BEST_REF_IN_JOIN_ORDER(join());
  JOIN_TAB *tab= join()->best_ref[first_sj_inner()];
  uint s= tab->position()->sj_strategy;
  DBUG_ASSERT(s != SJ_OPT_NONE);
  return s;
}


int JOIN::replace_index_subquery()
{
  DBUG_ENTER("replace_index_subquery");
  ASSERT_BEST_REF_IN_JOIN_ORDER(this);

  if (group_list ||
      !(unit->item && unit->item->substype() == Item_subselect::IN_SUBS) ||
      primary_tables != 1 || !where_cond ||
      unit->is_union())
    DBUG_RETURN(0);

  // Guaranteed by remove_redundant_subquery_clauses():
  DBUG_ASSERT(order == NULL && !select_distinct);

  subselect_engine *engine= NULL;
  Item_in_subselect * const in_subs=
    static_cast<Item_in_subselect *>(unit->item);
  enum join_type type= JT_UNKNOWN;

  JOIN_TAB *const first_join_tab= best_ref[0];

  if (in_subs->exec_method == Item_exists_subselect::EXEC_MATERIALIZATION)
  {
    // We cannot have two engines at the same time
  }
  else if (having_cond == NULL)
  {
    if (first_join_tab->type() == JT_EQ_REF &&
        first_join_tab->ref().items[0]->item_name.ptr() == in_left_expr_name)
    {
      type= JT_UNIQUE_SUBQUERY;
      /*
        This uses test_if_ref(), which needs access to JOIN_TAB::join_cond() so
        it must be done before we get rid of JOIN_TAB.
      */
      remove_subq_pushed_predicates();
    }
    else if (first_join_tab->type() == JT_REF &&
             first_join_tab->ref().items[0]->item_name.ptr() == in_left_expr_name)
    {
      type= JT_INDEX_SUBQUERY;
      remove_subq_pushed_predicates();
    }
  }
  else if (first_join_tab->type() == JT_REF_OR_NULL &&
           first_join_tab->ref().items[0]->item_name.ptr() == in_left_expr_name &&
           having_cond->item_name.ptr() == in_having_cond)
  {
    type= JT_INDEX_SUBQUERY;
    where_cond= remove_additional_cond(where_cond);
  }

  if (type == JT_UNKNOWN)
    DBUG_RETURN(0);

  if (alloc_qep(tables))
    DBUG_RETURN(-1);                            /* purecov: inspected */
  unplug_join_tabs();

  error= 0;
  QEP_TAB *const first_qep_tab= &qep_tab[0];

  if (first_qep_tab->table()->covering_keys.is_set(first_qep_tab->ref().key))
  {
    DBUG_ASSERT(!first_qep_tab->table()->no_keyread);
    first_qep_tab->table()->set_keyread(true);
  }
  // execution uses where_cond:
  first_qep_tab->set_condition(where_cond);

  engine=
    new subselect_indexsubquery_engine(thd, first_qep_tab, unit->item,
                                       where_cond,
                                       having_cond,
                                       // check_null
                                       first_qep_tab->type() == JT_REF_OR_NULL,
                                       // unique
                                       type == JT_UNIQUE_SUBQUERY);
  /**
     @todo If having_cond!=NULL we pass unique=false. But for this query:
     (oe1, oe2) IN (SELECT primary_key, non_key_maybe_null_field FROM tbl)
     we could use "unique=true" for the first index component and let
     Item_is_not_null_test(non_key_maybe_null_field) handle the second.
  */

  first_qep_tab->set_type(type);

  if (!unit->item->change_engine(engine))
    DBUG_RETURN(1);
  else // error:
    DBUG_RETURN(-1);                            /* purecov: inspected */
}


bool JOIN::optimize_distinct_group_order()
{
  DBUG_ENTER("optimize_distinct_group_order");
  ASSERT_BEST_REF_IN_JOIN_ORDER(this);

  /* Optimize distinct away if possible */
  {
    ORDER *org_order= order;
    order= ORDER_with_src(remove_const(order, where_cond, 1, &simple_order,
                                       "ORDER BY"),
                          order.src);
    if (thd->is_error())
    {
      error= 1;
      DBUG_PRINT("error",("Error from remove_const"));
      DBUG_RETURN(true);
    }

    /*
      If we are using ORDER BY NULL or ORDER BY const_expression,
      return result in any order (even if we are using a GROUP BY)
    */
    if (!order && org_order)
      skip_sort_order= 1;
  }
  /*
     Check if we can optimize away GROUP BY/DISTINCT.
     We can do that if there are no aggregate functions, the
     fields in DISTINCT clause (if present) and/or columns in GROUP BY
     (if present) contain direct references to all key parts of
     an unique index (in whatever order) and if the key parts of the
     unique index cannot contain NULLs.
     Note that the unique keys for DISTINCT and GROUP BY should not
     be the same (as long as they are unique).

     The FROM clause must contain a single non-constant table.

     @todo Apart from the LIS test, every condition depends only on facts
     which can be known in SELECT_LEX::prepare(), possibly this block should
     move there.
  */

  JOIN_TAB *const tab= best_ref[const_tables];

  if (plan_is_single_table() &&
      (group_list || select_distinct) &&
      !tmp_table_param.sum_func_count &&
      (!tab->quick() ||
       tab->quick()->get_type() !=
       QUICK_SELECT_I::QS_TYPE_GROUP_MIN_MAX))
  {
    if (group_list && rollup.state == ROLLUP::STATE_NONE &&
       list_contains_unique_index(tab,
                                 find_field_in_order_list,
                                 (void *) group_list))
    {
      /*
        We have found that grouping can be removed since groups correspond to
        only one row anyway, but we still have to guarantee correct result
        order. The line below effectively rewrites the query from GROUP BY
        <fields> to ORDER BY <fields>. There are three exceptions:
        - if skip_sort_order is set (see above), then we can simply skip
          GROUP BY;
        - if IN(subquery), likewise (see remove_redundant_subquery_clauses())
        - we can only rewrite ORDER BY if the ORDER BY fields are 'compatible'
          with the GROUP BY ones, i.e. either one is a prefix of another.
          We only check if the ORDER BY is a prefix of GROUP BY. In this case
          test_if_subpart() copies the ASC/DESC attributes from the original
          ORDER BY fields.
          If GROUP BY is a prefix of ORDER BY, then it is safe to leave
          'order' as is.
       */
      if (!order || test_if_subpart(group_list, order))
        order= (skip_sort_order ||
                (unit->item && unit->item->substype() ==
                 Item_subselect::IN_SUBS)) ? NULL : group_list;

      /*
        If we have an IGNORE INDEX FOR GROUP BY(fields) clause, this must be 
        rewritten to IGNORE INDEX FOR ORDER BY(fields).
      */
      best_ref[0]->table()->keys_in_use_for_order_by=
        best_ref[0]->table()->keys_in_use_for_group_by;
      group_list= 0;
      grouped= false;
    }
    if (select_distinct &&
       list_contains_unique_index(tab,
                                 find_field_in_item_list,
                                 (void *) &fields_list))
    {
      select_distinct= 0;
    }
  }
  if (!(group_list || tmp_table_param.sum_func_count) &&
      select_distinct &&
      plan_is_single_table() &&
      rollup.state == ROLLUP::STATE_NONE)
  {
    /*
      We are only using one table. In this case we change DISTINCT to a
      GROUP BY query if:
      - The GROUP BY can be done through indexes (no sort) and the ORDER
        BY only uses selected fields.
	(In this case we can later optimize away GROUP BY and ORDER BY)
      - We are scanning the whole table without LIMIT
        This can happen if:
        - We are using CALC_FOUND_ROWS
        - We are using an ORDER BY that can't be optimized away.

      We don't want to use this optimization when we are using LIMIT
      because in this case we can just create a temporary table that
      holds LIMIT rows and stop when this table is full.
    */
    if (order)
    {
      skip_sort_order=
        test_if_skip_sort_order(tab, order, m_select_limit,
                                true,           // no_changes
                                &tab->table()->keys_in_use_for_order_by,
                                "ORDER BY");
      count_field_types(select_lex, &tmp_table_param, all_fields, false, false);
    }
    ORDER *o;
    bool all_order_fields_used;
    if ((o= create_distinct_group(thd, ref_ptrs,
                                  order, fields_list, all_fields,
				  &all_order_fields_used)))
    {
      group_list= ORDER_with_src(o, ESC_DISTINCT);
      const bool skip_group=
        skip_sort_order &&
        test_if_skip_sort_order(tab, group_list, m_select_limit,
                                true,         // no_changes
                                &tab->table()->keys_in_use_for_group_by,
                                "GROUP BY");
      count_field_types(select_lex, &tmp_table_param, all_fields, false, false);
      if ((skip_group && all_order_fields_used) ||
	  m_select_limit == HA_POS_ERROR ||
	  (order && !skip_sort_order))
      {
	/*  Change DISTINCT to GROUP BY */
	select_distinct= 0;
	no_order= !order;
	if (all_order_fields_used)
	{
	  if (order && skip_sort_order)
	  {
	    /*
	      Force MySQL to read the table in sorted order to get result in
	      ORDER BY order.
	    */
	    tmp_table_param.quick_group=0;
	  }
	  order=0;
        }
        grouped= true;                    // For end_write_group
      }
      else
	group_list= 0;
    }
    else if (thd->is_fatal_error)         // End of memory
      DBUG_RETURN(true);
  }
  simple_group= 0;
  {
    ORDER *old_group_list= group_list;
    group_list= ORDER_with_src(remove_const(group_list, where_cond,
                                            rollup.state == ROLLUP::STATE_NONE,
                                            &simple_group, "GROUP BY"),
                               group_list.src);

    if (thd->is_error())
    {
      error= 1;
      DBUG_PRINT("error",("Error from remove_const"));
      DBUG_RETURN(true);
    }
    if (old_group_list && !group_list)
      select_distinct= 0;
  }
  if (!group_list && grouped)
  {
    order=0;					// The output has only one row
    simple_order=1;
    select_distinct= 0;                       // No need in distinct for 1 row
    group_optimized_away= 1;
  }

  calc_group_buffer(this, group_list);
  send_group_parts= tmp_table_param.group_parts; /* Save org parts */

  if (test_if_subpart(group_list, order) ||
      (!group_list && tmp_table_param.sum_func_count))
  {
    order=0;
    if (is_indexed_agg_distinct(this, NULL))
      sort_and_group= 0;
  }

  DBUG_RETURN(false);
}


void JOIN::test_skip_sort()
{
  ASSERT_BEST_REF_IN_JOIN_ORDER(this);
  JOIN_TAB *const tab= best_ref[const_tables];

  DBUG_ASSERT(ordered_index_usage == ordered_index_void);

  if (group_list)   // GROUP BY honoured first
                    // (DISTINCT was rewritten to GROUP BY if skippable)
  {
    /*
      When there is SQL_BIG_RESULT do not sort using index for GROUP BY,
      and thus force sorting on disk unless a group min-max optimization
      is going to be used as it is applied now only for one table queries
      with covering indexes.
    */
    if (!(select_lex->active_options() & SELECT_BIG_RESULT) ||
        (tab->quick() &&
         tab->quick()->get_type() ==
           QUICK_SELECT_I::QS_TYPE_GROUP_MIN_MAX))
    {
      if (simple_group &&              // GROUP BY is possibly skippable
          !select_distinct)            // .. if not preceded by a DISTINCT
      {
        /*
          Calculate a possible 'limit' of table rows for 'GROUP BY':
          A specified 'LIMIT' is relative to the final resultset.
          'need_tmp' implies that there will be more postprocessing 
          so the specified 'limit' should not be enforced yet.
         */
        const ha_rows limit = need_tmp ? HA_POS_ERROR : m_select_limit;

        if (test_if_skip_sort_order(tab, group_list, limit, false, 
                                    &tab->table()->keys_in_use_for_group_by,
                                    "GROUP BY"))
        {
          ordered_index_usage= ordered_index_group_by;
        }
      }

      /*
        If we are going to use semi-join LooseScan, it will depend
        on the selected index scan to be used.  If index is not used
        for the GROUP BY, we risk that sorting is put on the LooseScan
        table.  In order to avoid this, force use of temporary table.
        TODO: Explain the quick_group part of the test below.
       */
      if ((ordered_index_usage != ordered_index_group_by) &&
          (tmp_table_param.quick_group ||
           (tab->emb_sj_nest &&
            tab->position()->sj_strategy == SJ_OPT_LOOSE_SCAN)))
      {
        need_tmp= true;
        simple_order= simple_group= false; // Force tmp table without sort
      }
    }
  }
  else if (order &&                      // ORDER BY wo/ preceding GROUP BY
           (simple_order || skip_sort_order)) // which is possibly skippable
  {
    if (test_if_skip_sort_order(tab, order, m_select_limit, false,
                                &tab->table()->keys_in_use_for_order_by,
                                "ORDER BY"))
    {
      ordered_index_usage= ordered_index_order_by;
    }
  }
}


/**
  Test if ORDER BY is a single MATCH function(ORDER BY MATCH)
  and sort order is descending.

  @param order                 pointer to ORDER struct.

  @retval
    Pointer to MATCH function if order is 'ORDER BY MATCH() DESC'
  @retval    
    NULL otherwise
*/

static Item_func_match *test_if_ft_index_order(ORDER *order)
{
  if (order && order->next == NULL &&
      order->direction == ORDER::ORDER_DESC &&
      (*order->item)->type() == Item::FUNC_ITEM &&
      ((Item_func*) (*order->item))->functype() == Item_func::FT_FUNC)   
    return static_cast<Item_func_match*> (*order->item)->get_master();

  return NULL;
}


/**
  Test if one can use the key to resolve ordering. 

  @param order               Sort order
  @param table               Table to sort
  @param idx                 Index to check
  @param[out] used_key_parts NULL by default, otherwise return value for
                             used key parts.

  @note
    used_key_parts is set to correct key parts used if return value != 0
    (On other cases, used_key_part may be changed)
    Note that the value may actually be greater than the number of index 
    key parts. This can happen for storage engines that have the primary 
    key parts as a suffix for every secondary key.

  @retval
    1   key is ok.
  @retval
    0   Key can't be used
  @retval
    -1   Reverse key can be used
*/

int test_if_order_by_key(ORDER *order, TABLE *table, uint idx,
                         uint *used_key_parts)
{
  KEY_PART_INFO *key_part,*key_part_end;
  key_part=table->key_info[idx].key_part;
  key_part_end=key_part+table->key_info[idx].user_defined_key_parts;
  key_part_map const_key_parts=table->const_key_parts[idx];
  int reverse=0;
  uint key_parts;
  my_bool on_pk_suffix= FALSE;
  DBUG_ENTER("test_if_order_by_key");

  for (; order ; order=order->next, const_key_parts>>=1)
  {

    /*
      Since only fields can be indexed, ORDER BY <something> that is
      not a field cannot be resolved by using an index.
    */
    Item *real_itm= (*order->item)->real_item();
    if (real_itm->type() != Item::FIELD_ITEM)
      DBUG_RETURN(0);

    Field *field= static_cast<Item_field*>(real_itm)->field;
    int flag;

    /*
      Skip key parts that are constants in the WHERE clause.
      These are already skipped in the ORDER BY by const_expression_in_where()
    */
    for (; const_key_parts & 1 && key_part < key_part_end ;
         const_key_parts>>= 1)
      key_part++;

    if (key_part == key_part_end)
    {
      /* 
        We are at the end of the key. Check if the engine has the primary
        key as a suffix to the secondary keys. If it has continue to check
        the primary key as a suffix.
      */
      if (!on_pk_suffix &&
          (table->file->ha_table_flags() & HA_PRIMARY_KEY_IN_READ_INDEX) &&
          table->s->primary_key != MAX_KEY &&
          table->s->primary_key != idx)
      {
        on_pk_suffix= TRUE;
        key_part= table->key_info[table->s->primary_key].key_part;
        key_part_end=key_part +
          table->key_info[table->s->primary_key].user_defined_key_parts;
        const_key_parts=table->const_key_parts[table->s->primary_key];

        for (; const_key_parts & 1 ; const_key_parts>>= 1)
          key_part++; 
        /*
         The primary and secondary key parts were all const (i.e. there's
         one row).  The sorting doesn't matter.
        */
        if (key_part == key_part_end && reverse == 0)
        {
          key_parts= 0;
          reverse= 1;
          goto ok;
        }
      }
      else
        DBUG_RETURN(0);
    }

    if (key_part->field != field || !field->part_of_sortkey.is_set(idx))
      DBUG_RETURN(0);

    const ORDER::enum_order keypart_order= 
      (key_part->key_part_flag & HA_REVERSE_SORT) ? 
      ORDER::ORDER_DESC : ORDER::ORDER_ASC;
    /* set flag to 1 if we can use read-next on key, else to -1 */
    flag= (order->direction == keypart_order) ? 1 : -1;
    if (reverse && flag != reverse)
      DBUG_RETURN(0);
    reverse=flag;				// Remember if reverse
    key_part++;
  }
  if (on_pk_suffix)
  {
    uint used_key_parts_secondary= table->key_info[idx].user_defined_key_parts;
    uint used_key_parts_pk=
      (uint) (key_part - table->key_info[table->s->primary_key].key_part);
    key_parts= used_key_parts_pk + used_key_parts_secondary;

    if (reverse == -1 &&
        (!(table->file->index_flags(idx, used_key_parts_secondary - 1, 1) &
           HA_READ_PREV) ||
         !(table->file->index_flags(table->s->primary_key,
                                    used_key_parts_pk - 1, 1) & HA_READ_PREV)))
      reverse= 0;                               // Index can't be used
  }
  else
  {
    key_parts= (uint) (key_part - table->key_info[idx].key_part);
    if (reverse == -1 && 
        !(table->file->index_flags(idx, key_parts-1, 1) & HA_READ_PREV))
      reverse= 0;                               // Index can't be used
  }
ok:
  if (used_key_parts != NULL)
    *used_key_parts= key_parts;
  DBUG_RETURN(reverse);
}


/**
  Find shortest key suitable for full table scan.

  @param table                 Table to scan
  @param usable_keys           Allowed keys

  @note
     As far as 
     1) clustered primary key entry data set is a set of all record
        fields (key fields and not key fields) and
     2) secondary index entry data is a union of its key fields and
        primary key fields (at least InnoDB and its derivatives don't
        duplicate primary key fields there, even if the primary and
        the secondary keys have a common subset of key fields),
     then secondary index entry data is always a subset of primary key entry.
     Unfortunately, key_info[nr].key_length doesn't show the length
     of key/pointer pair but a sum of key field lengths only, thus
     we can't estimate index IO volume comparing only this key_length
     value of secondary keys and clustered PK.
     So, try secondary keys first, and choose PK only if there are no
     usable secondary covering keys or found best secondary key include
     all table fields (i.e. same as PK):

  @return
    MAX_KEY     no suitable key found
    key index   otherwise
*/

uint find_shortest_key(TABLE *table, const key_map *usable_keys)
{
<<<<<<< HEAD
  uint best= MAX_KEY;
  uint usable_clustered_pk= (table->file->primary_key_is_clustered() &&
                             table->s->primary_key != MAX_KEY &&
                             usable_keys->is_set(table->s->primary_key)) ?
                            table->s->primary_key : MAX_KEY;
  if (!usable_keys->is_clear_all())
=======
  Item_equal *item_equal;
  COND_EQUAL cond_equal;
  cond_equal.upper_levels= inherited;

  if (check_stack_overrun(thd, STACK_MIN_SIZE, NULL))
    return cond;

  if (cond->type() == Item::COND_ITEM)
>>>>>>> a94a0a43
  {
    uint min_length= (uint) ~0;
    for (uint nr=0; nr < table->s->keys ; nr++)
    {
      if (nr == usable_clustered_pk)
        continue;
      if (usable_keys->is_set(nr))
      {
        /*
          Can not do full index scan on rtree index because it is not
          supported by Innodb, probably not supported by others either.
         */
        const KEY &key_ref= table->key_info[nr];
        if (key_ref.key_length < min_length &&
            !(key_ref.flags & HA_SPATIAL))
        {
          min_length=key_ref.key_length;
          best=nr;
        }
      }
    }
  }
  if (usable_clustered_pk != MAX_KEY)
  {
    /*
     If the primary key is clustered and found shorter key covers all table
     fields then primary key scan normally would be faster because amount of
     data to scan is the same but PK is clustered.
     It's safe to compare key parts with table fields since duplicate key
     parts aren't allowed.
     */
    if (best == MAX_KEY ||
        table->key_info[best].user_defined_key_parts >= table->s->fields)
      best= usable_clustered_pk;
  }
  return best;
}

/**
  Test if a second key is the subkey of the first one.

  @param key_part              First key parts
  @param ref_key_part          Second key parts
  @param ref_key_part_end      Last+1 part of the second key

  @note
    Second key MUST be shorter than the first one.

  @retval
    1	is a subkey
  @retval
    0	no sub key
*/

inline bool 
is_subkey(KEY_PART_INFO *key_part, KEY_PART_INFO *ref_key_part,
	  KEY_PART_INFO *ref_key_part_end)
{
  for (; ref_key_part < ref_key_part_end; key_part++, ref_key_part++)
    if (!key_part->field->eq(ref_key_part->field))
      return 0;
  return 1;
}


/**
  Test if REF_OR_NULL optimization will be used if the specified
  ref_key is used for REF-access to 'tab'

  @retval
    true	JT_REF_OR_NULL will be used
  @retval
    false	no JT_REF_OR_NULL access
*/

static bool
is_ref_or_null_optimized(const JOIN_TAB *tab, uint ref_key)
{
  if (tab->keyuse())
  {
    const Key_use *keyuse= tab->keyuse();
    while (keyuse->key != ref_key && keyuse->table_ref == tab->table_ref)
      keyuse++;

    const table_map const_tables= tab->join()->const_table_map;
    while (keyuse->key == ref_key && keyuse->table_ref == tab->table_ref)
    {
      if (!(keyuse->used_tables & ~const_tables))
      {
        if (keyuse->optimize & KEY_OPTIMIZE_REF_OR_NULL)
          return true;
      }
      keyuse++;
    }
  }
  return false;
}


/**
  Test if we can use one of the 'usable_keys' instead of 'ref' key
  for sorting.

  @param ref			Number of key, used for WHERE clause
  @param usable_keys		Keys for testing

  @return
    - MAX_KEY			If we can't use other key
    - the number of found key	Otherwise
*/

static uint
test_if_subkey(ORDER *order, JOIN_TAB *tab, uint ref, uint ref_key_parts,
	       const key_map *usable_keys)
{
  uint nr;
  uint min_length= (uint) ~0;
  uint best= MAX_KEY;
  TABLE *table= tab->table();
  KEY_PART_INFO *ref_key_part= table->key_info[ref].key_part;
  KEY_PART_INFO *ref_key_part_end= ref_key_part + ref_key_parts;

  for (nr= 0 ; nr < table->s->keys ; nr++)
  {
    if (usable_keys->is_set(nr) &&
	table->key_info[nr].key_length < min_length &&
	table->key_info[nr].user_defined_key_parts >= ref_key_parts &&
	is_subkey(table->key_info[nr].key_part, ref_key_part,
		  ref_key_part_end) &&
        !is_ref_or_null_optimized(tab, nr) &&
	test_if_order_by_key(order, table, nr))
    {
      min_length= table->key_info[nr].key_length;
      best= nr;
    }
  }
  return best;
}


/**
  It is not obvious to see that test_if_skip_sort_order() never changes the
  plan if no_changes is true. So we double-check: creating an instance of this
  class saves some important access-path-related information of the current
  table; when the instance is destroyed, the latest access-path information is
  compared with saved data.
*/

class Plan_change_watchdog
{
#ifndef DBUG_OFF
public:
  /**
    @param tab_arg     table whose access path is being determined
    @param no_changes  whether a change to the access path is allowed
  */
  Plan_change_watchdog(const JOIN_TAB *tab_arg, const bool no_changes_arg)
  {
    // Only to keep gcc 4.1.2-44 silent about uninitialized variables
    quick= NULL;
    quick_index= 0;
    if (no_changes_arg)
    {
      tab= tab_arg;
      type= tab->type();
      if ((quick= tab->quick()))
        quick_index= quick->index;
      use_quick= tab->use_quick;
      ref_key= tab->ref().key;
      ref_key_parts= tab->ref().key_parts;
      index= tab->index();
    }
    else
    {
      tab= NULL;
      // Only to keep gcc 4.1.2-44 silent about uninitialized variables
      type= JT_UNKNOWN;
      quick= NULL;
      ref_key= ref_key_parts= index= 0;
      use_quick= QS_NONE;
    }
  }
  ~Plan_change_watchdog()
  {
    if (tab == NULL)
      return;
    // changes are not allowed, we verify:
    DBUG_ASSERT(tab->type() == type);
    DBUG_ASSERT(tab->quick() == quick);
    DBUG_ASSERT((quick == NULL) || tab->quick()->index == quick_index);
    DBUG_ASSERT(tab->use_quick == use_quick);
    DBUG_ASSERT(tab->ref().key == ref_key);
    DBUG_ASSERT(tab->ref().key_parts == ref_key_parts);
    DBUG_ASSERT(tab->index() == index);
  }
private:
  const JOIN_TAB *tab;            ///< table, or NULL if changes are allowed
  enum join_type type;            ///< copy of tab->type()
  // "Range / index merge" info
  const QUICK_SELECT_I *quick;    ///< copy of tab->select->quick
  uint quick_index;               ///< copy of tab->select->quick->index
  enum quick_type use_quick;      ///< copy of tab->use_quick
  // "ref access" info
  int ref_key;                    ///< copy of tab->ref().key
  uint ref_key_parts;/// copy of tab->ref().key_parts
  // Other index-related info
  uint index;                     ///< copy of tab->index
#else // in non-debug build, empty class
public:
  Plan_change_watchdog(const JOIN_TAB *tab_arg, const bool no_changes_arg) {}
#endif
};


/**
  Test if we can skip ordering by using an index.

  If the current plan is to use an index that provides ordering, the
  plan will not be changed. Otherwise, if an index can be used, the
  JOIN_TAB / tab->select struct is changed to use the index.

  The index must cover all fields in <order>, or it will not be considered.

  @param tab           NULL or JOIN_TAB of the accessed table
  @param order         Linked list of ORDER BY arguments
  @param select_limit  LIMIT value, or HA_POS_ERROR if no limit
  @param no_changes    No changes will be made to the query plan.
  @param map           key_map of applicable indexes.
  @param clause_type   "ORDER BY" etc for printing in optimizer trace

  @todo
    - sergeyp: Results of all index merge selects actually are ordered 
    by clustered PK values.

  @note
  This function may change tmp_table_param.precomputed_group_by. This
  affects how create_tmp_table() treats aggregation functions, so
  count_field_types() must be called again to make sure this is taken
  into consideration.

  @retval
    0    We have to use filesort to do the sorting
  @retval
    1    We can use an index.
*/

static bool
test_if_skip_sort_order(JOIN_TAB *tab, ORDER *order, ha_rows select_limit,
                        const bool no_changes, const key_map *map,
                        const char *clause_type)
{
  int ref_key;
  uint ref_key_parts= 0;
  int order_direction= 0;
  uint used_key_parts;
  TABLE *const table= tab->table();
  JOIN *const join= tab->join();
  THD *const thd= join->thd;
  QUICK_SELECT_I *const save_quick= tab->quick();
  int best_key= -1;
  bool set_up_ref_access_to_key= false;
  bool can_skip_sorting= false;                  // used as return value
  int changed_key= -1;
  DBUG_ENTER("test_if_skip_sort_order");

  /* Check that we are always called with first non-const table */
  DBUG_ASSERT((uint)tab->idx() == join->const_tables);

  Plan_change_watchdog watchdog(tab, no_changes);

  /* Sorting a single row can always be skipped */
  if (tab->type() == JT_EQ_REF ||
      tab->type() == JT_CONST  ||
      tab->type() == JT_SYSTEM)
  {
    DBUG_RETURN(1);
  }

  /*
    Check if FT index can be used to retrieve result in the required order.
    It is possible if ordering is on the first non-constant table.
  */
  if (join->order && join->simple_order)
  {
    /*
      Check if ORDER is DESC, ORDER BY is a single MATCH function.
    */
    Item_func_match *ft_func= test_if_ft_index_order(order);
    /*
      Two possible cases when we can skip sort order:
      1. FT_SORTED must be set(Natural mode, no ORDER BY).
      2. If FT_SORTED flag is not set then
      the engine should support deferred sorting. Deferred sorting means
      that sorting is postponed utill the start of index reading(InnoDB).
      In this case we set FT_SORTED flag here to let the engine know that
      internal sorting is needed.
    */
    if (ft_func && ft_func->ft_handler && ft_func->ordered_result())
    {
      /*
        FT index scan is used, so the only additional requirement is
        that ORDER BY MATCH function is the same as the function that
        is used for FT index.
      */
      if (tab->type() == JT_FT &&
          ft_func->eq(tab->position()->key->val, true))
      {
        ft_func->set_hints(join, FT_SORTED, select_limit, false);
        DBUG_RETURN(true);
      }
      /*
        No index is used, it's possible to use FT index for ORDER BY if
        LIMIT is present and does not exceed count of the records in FT index
        and there is no WHERE condition since a condition may potentially
        require more rows to be fetch from FT index.
      */
      else if (!tab->condition() &&
               select_limit != HA_POS_ERROR &&
               select_limit <= ft_func->get_count())
      {
        /* test_if_ft_index_order() always returns master MATCH function. */
        DBUG_ASSERT(!ft_func->master);
        /* ref is not set since there is no WHERE condition */
        DBUG_ASSERT(tab->ref().key == -1);

        /*Make EXPLAIN happy */
        tab->set_type(JT_FT);
        tab->ref().key= ft_func->key;
        tab->ref().key_parts= 0;
        tab->set_index(ft_func->key);
        tab->set_ft_func(ft_func);

        /* Setup FT handler */
        ft_func->set_hints(join, FT_SORTED, select_limit, true);
        ft_func->join_key= true;
        table->file->ft_handler= ft_func->ft_handler;
        DBUG_RETURN(true);
      }
    }
  }
  
  /*
    Keys disabled by ALTER TABLE ... DISABLE KEYS should have already
    been taken into account.
  */
  key_map usable_keys= *map;

  for (ORDER *tmp_order=order; tmp_order ; tmp_order=tmp_order->next)
  {
    Item *item= (*tmp_order->item)->real_item();
    if (item->type() != Item::FIELD_ITEM)
    {
      usable_keys.clear_all();
      DBUG_RETURN(0);
    }
    usable_keys.intersect(((Item_field*) item)->field->part_of_sortkey);
    if (usable_keys.is_clear_all())
      DBUG_RETURN(0);					// No usable keys
  }
  if (tab->type() == JT_REF_OR_NULL || tab->type() == JT_FT)
    DBUG_RETURN(0);

  ref_key= -1;
  /* Test if constant range in WHERE */
  if (tab->type() == JT_REF)
  {
    DBUG_ASSERT(tab->ref().key >= 0 && tab->ref().key_parts);
    ref_key=	   tab->ref().key;
    ref_key_parts= tab->ref().key_parts;
  }
  else if (tab->type() == JT_RANGE || tab->type() == JT_INDEX_MERGE)
  {
    // Range found by opt_range
    int quick_type= tab->quick()->get_type();
    /* 
      assume results are not ordered when index merge is used 
      TODO: sergeyp: Results of all index merge selects actually are ordered 
      by clustered PK values.
    */
  
    if (quick_type == QUICK_SELECT_I::QS_TYPE_INDEX_MERGE || 
        quick_type == QUICK_SELECT_I::QS_TYPE_ROR_UNION || 
        quick_type == QUICK_SELECT_I::QS_TYPE_ROR_INTERSECT)
      DBUG_RETURN(0);
    ref_key=	   tab->quick()->index;
    ref_key_parts= tab->quick()->used_key_parts;
  }
  else if (tab->type() == JT_INDEX_SCAN)
  {
    // The optimizer has decided to use an index scan.
    ref_key=       tab->index();
    ref_key_parts= actual_key_parts(&table->key_info[tab->index()]);
  }

  Opt_trace_context * const trace= &thd->opt_trace;
  Opt_trace_object trace_wrapper(trace);
  Opt_trace_object
    trace_skip_sort_order(trace, "reconsidering_access_paths_for_index_ordering");
  trace_skip_sort_order.add_alnum("clause", clause_type);

  if (ref_key >= 0)
  {
    /*
      We come here when ref/index scan/range scan access has been set
      up for this table. Do not change access method if ordering is
      provided already.
    */
    if (!usable_keys.is_set(ref_key))
    {
      /*
        We come here when ref_key is not among usable_keys, try to find a
        usable prefix key of that key.
      */
      uint new_ref_key;
      /*
	If using index only read, only consider other possible index only
	keys
      */
      if (table->covering_keys.is_set(ref_key))
	usable_keys.intersect(table->covering_keys);

      if ((new_ref_key= test_if_subkey(order, tab, ref_key, ref_key_parts,
				       &usable_keys)) < MAX_KEY)
      {
	/* Found key that can be used to retrieve data in sorted order */
	if (tab->ref().key >= 0)
        {
          /*
            We'll use ref access method on key new_ref_key. The actual change
            is done further down in this function where we update the plan.
          */
          set_up_ref_access_to_key= true;
        }
	else if (!no_changes)
	{
          /*
            The range optimizer constructed QUICK_RANGE for ref_key, and
            we want to use instead new_ref_key as the index. We can't
            just change the index of the quick select, because this may
            result in an incosistent QUICK_SELECT object. Below we
            create a new QUICK_SELECT from scratch so that all its
            parameres are set correctly by the range optimizer.

            Note that the range optimizer is NOT called if
            no_changes==true. This reason is that the range optimizer
            cannot find a QUICK that can return ordered result unless
            index access (ref or index scan) is also able to do so
            (which test_if_order_by_key () will tell).
            Admittedly, range access may be much more efficient than
            e.g. index scan, but the only thing that matters when
            no_change==true is the answer to the question: "Is it
            possible to avoid sorting if an index is used to access
            this table?". The answer does not depend on the outcome of
            the range optimizer.
          */
          key_map new_ref_key_map;  // Force the creation of quick select
          new_ref_key_map.set_bit(new_ref_key); // only for new_ref_key.

          Opt_trace_object
            trace_recest(trace, "rows_estimation");
          trace_recest.add_utf8_table(tab->table_ref).
          add_utf8("index", table->key_info[new_ref_key].name);
          QUICK_SELECT_I *qck;
          const bool no_quick=
            test_quick_select(thd, new_ref_key_map,
                              0,       // empty table_map
                              join->calc_found_rows ?
                                HA_POS_ERROR :
                                join->unit->select_limit_cnt,
                              false,   // don't force quick range
                              order->direction, tab,
                              // we are after make_join_select():
                              tab->condition(), &tab->needed_reg,
                              &qck) <= 0;
          DBUG_ASSERT(tab->quick() == save_quick);
          tab->set_quick(qck);
          if (no_quick)
          {
            can_skip_sorting= false;
            goto fix_ICP;
          }
	}
        ref_key= new_ref_key;
        changed_key= new_ref_key;
      }
    }
    /* Check if we get the rows in requested sorted order by using the key */
    if (usable_keys.is_set(ref_key) &&
        (order_direction= test_if_order_by_key(order,table,ref_key,
					       &used_key_parts)))
      goto check_reverse_order;
  }
  {
    /*
      There is no ref/index scan/range scan access set up for this
      table, or it does not provide the requested ordering. Do a
      cost-based search on all keys.
    */
    uint best_key_parts= 0;
    uint saved_best_key_parts= 0;
    int best_key_direction= 0;
    ha_rows table_records= table->file->stats.records;

    /*
      If an index scan that cannot provide ordering has been selected
      then do not use the index scan key as starting hint to
      test_if_cheaper_ordering()
    */
    const int ref_key_hint= (order_direction == 0 &&
                             tab->type() == JT_INDEX_SCAN) ? -1 : ref_key;

    test_if_cheaper_ordering(tab, order, table, usable_keys,
                             ref_key_hint,
                             select_limit,
                             &best_key, &best_key_direction,
                             &select_limit, &best_key_parts,
                             &saved_best_key_parts);

    if (best_key < 0)
    {
      // No usable key has been found
      can_skip_sorting= false;
      goto fix_ICP;
    }

    /*
      Does the query have a "FORCE INDEX [FOR GROUP BY] (idx)" (if
      clause is group by) or a "FORCE INDEX [FOR ORDER BY] (idx)" (if
      clause is order by)?
    */
    const bool is_group_by= join && join->grouped && order == join->group_list;
    const bool is_force_index= table->force_index ||
      (is_group_by ? table->force_index_group : table->force_index_order);

    /*
      filesort() and join cache are usually faster than reading in
      index order and not using join cache. Don't use index scan
      unless:
       - the user specified FORCE INDEX [FOR {GROUP|ORDER} BY] (have to assume
         the user knows what's best)
       - the chosen index is clustered primary key (table scan is not cheaper)
    */
    if (!is_force_index &&
        (select_limit >= table_records) &&
        (tab->type() == JT_ALL &&
         join->primary_tables > join->const_tables + 1) &&
         ((unsigned) best_key != table->s->primary_key ||
          !table->file->primary_key_is_clustered()))
    {
      can_skip_sorting= false;
      goto fix_ICP;
    }

    if (table->quick_keys.is_set(best_key) &&
        !tab->quick_order_tested.is_set(best_key) &&
        best_key != ref_key)
    {
      tab->quick_order_tested.set_bit(best_key);
      Opt_trace_object
        trace_recest(trace, "rows_estimation");
      trace_recest.add_utf8_table(tab->table_ref).
        add_utf8("index", table->key_info[best_key].name);

      key_map keys_to_use;           // Force the creation of quick select
      keys_to_use.set_bit(best_key); // only best_key.
      QUICK_SELECT_I *qck;
      test_quick_select(thd,
                        keys_to_use,
                        0,        // empty table_map
                        join->calc_found_rows ?
                        HA_POS_ERROR :
                        join->unit->select_limit_cnt,
                        true,     // force quick range
                        order->direction, tab, tab->condition(),
                        &tab->needed_reg, &qck);
      /*
        If tab->quick() pointed to another quick than save_quick, we would
        lose access to it and leak memory.
      */
      DBUG_ASSERT(tab->quick() == save_quick || tab->quick() == NULL);
      tab->set_quick(qck);
    }
    order_direction= best_key_direction;
    /*
      saved_best_key_parts is actual number of used keyparts found by the
      test_if_order_by_key function. It could differ from keyinfo->key_parts,
      thus we have to restore it in case of desc order as it affects
      QUICK_SELECT_DESC behaviour.
    */
    used_key_parts= (order_direction == -1) ?
      saved_best_key_parts :  best_key_parts;
    changed_key= best_key;
    // We will use index scan or range scan:
    set_up_ref_access_to_key= false;
  }

check_reverse_order:                  
  DBUG_ASSERT(order_direction != 0);

  if (order_direction == -1)		// If ORDER BY ... DESC
  {
    if (tab->quick())
    {
      /*
	Don't reverse the sort order, if it's already done.
        (In some cases test_if_order_by_key() can be called multiple times
      */
      if (tab->quick()->reverse_sorted())
      {
        can_skip_sorting= true;
        goto fix_ICP;
      }

      if (tab->quick()->reverse_sort_possible())
        can_skip_sorting= true;
      else
      {
        can_skip_sorting= false;
        goto fix_ICP;
      }
    }
    else
    {
      // Other index access (ref or scan) poses no problem
      can_skip_sorting= true;
    }
  }
  else
  {
    // ORDER BY ASC poses no problem
    can_skip_sorting= true;
  }

  DBUG_ASSERT(can_skip_sorting);

  /*
    Update query plan with access pattern for doing 
    ordered access according to what we have decided
    above.
  */
  if (!no_changes) // We are allowed to update QEP
  {
    if (set_up_ref_access_to_key)
    {
      /*
        We'll use ref access method on key changed_key. In general case 
        the index search tuple for changed_ref_key will be different (e.g.
        when one index is defined as (part1, part2, ...) and another as
        (part1, part2(N), ...) and the WHERE clause contains 
        "part1 = const1 AND part2=const2". 
        So we build tab->ref() from scratch here.
      */
      Key_use *keyuse= tab->keyuse();
      while (keyuse->key != (uint)changed_key &&
             keyuse->table_ref == tab->table_ref)
        keyuse++;

      if (create_ref_for_key(join, tab, keyuse, tab->prefix_tables()))
      {
        can_skip_sorting= false;
        goto fix_ICP;
      }

      DBUG_ASSERT(tab->type() != JT_REF_OR_NULL && tab->type() != JT_FT);

      // Changing the key makes filter_effect obsolete
      tab->position()->filter_effect= COND_FILTER_STALE;
    }
    else if (best_key >= 0)
    {
      /*
        If ref_key used index tree reading only ('Using index' in EXPLAIN),
        and best_key doesn't, then revert the decision.
      */
      if(!table->covering_keys.is_set(best_key))
        table->set_keyread(false);
      if (!tab->quick() || tab->quick() == save_quick) // created no QUICK
      {
        // Avoid memory leak:
        DBUG_ASSERT(tab->quick() == save_quick || tab->quick() == NULL);
        tab->set_quick(NULL);
        tab->set_index(best_key);
        tab->reversed_access= order_direction < 0;
        tab->set_type(JT_INDEX_SCAN);       // Read with index_first(), index_next()
        /*
          There is a bug. When we change here, e.g. from group_min_max to
          index scan: loose index scan expected to read a small number of rows
          (jumping through the index), this small number was in
          position()->rows_fetched; index scan will read much more, so
          rows_fetched should be updated. So should the filtering effect.
          It is visible in main.distinct in trunk:
          explain SELECT distinct a from t3 order by a desc limit 2;
          id	select_type	table	partitions	type	possible_keys	key	key_len	ref	rows	filtered	Extra
          1	SIMPLE	t3	NULL	index	a	a	5	NULL	40	25.00	Using index
          "rows=40" should be ~200 i.e. # of records in table. Filter should be
          100.00 (no WHERE).
        */
        table->file->ha_index_or_rnd_end();
        if (thd->lex->is_explain())
        {
          /*
            @todo this neutralizes add_ref_to_table_cond(); as a result
            EXPLAIN shows no "using where" though real SELECT has one.
          */
          tab->ref().key= -1;
          tab->ref().key_parts= 0;
        }
        tab->position()->filter_effect= COND_FILTER_STALE;
      }
      else if (tab->type() != JT_ALL)
      {
        /*
          We're about to use a quick access to the table.
          We need to change the access method so as the quick access
          method is actually used.
        */
        DBUG_ASSERT(tab->quick());
        DBUG_ASSERT(tab->quick()->index==(uint)best_key);
        tab->set_type(calc_join_type(tab->quick()->get_type()));
        tab->use_quick=QS_RANGE;
        tab->ref().key= -1;
        tab->ref().key_parts=0;		// Don't use ref key.
        if (tab->quick()->is_loose_index_scan())
          join->tmp_table_param.precomputed_group_by= TRUE;
        tab->position()->filter_effect= COND_FILTER_STALE;
      }
    } // best_key >= 0

    if (order_direction == -1)		// If ORDER BY ... DESC
    {
      if (tab->quick())
      {
        /* ORDER BY range_key DESC */
        QUICK_SELECT_I *tmp= tab->quick()->make_reverse(used_key_parts);
        if (!tmp)
        {
          /* purecov: begin inspected */
          can_skip_sorting= false;      // Reverse sort failed -> filesort
          goto fix_ICP;
          /* purecov: end */
        }
        if (tab->quick() != tmp && tab->quick() != save_quick)
          delete tab->quick();
        tab->set_quick(tmp);
        tab->set_type(calc_join_type(tmp->get_type()));
        tab->position()->filter_effect= COND_FILTER_STALE;
      }
      else if ((tab->type() == JT_REF || tab->type() == JT_INDEX_SCAN) &&
               tab->ref().key_parts <= used_key_parts)
      {
        /*
          SELECT * FROM t1 WHERE a=1 ORDER BY a DESC,b DESC

          Use a traversal function that starts by reading the last row
          with key part (A) and then traverse the index backwards.
        */
        tab->reversed_access= true;

        /*
          The current implementation of join_read_prev_same() does not
          work well in combination with ICP and can lead to increased
          execution time. Setting changed_key to the current key
          (based on that we change the access order for the key) will
          ensure that a pushed index condition will be cancelled.
        */
        changed_key= tab->ref().key;
      }
    }
    else if (tab->quick())
      tab->quick()->need_sorted_output();

  } // QEP has been modified

fix_ICP:
  /*
    Cleanup:
    We may have both a 'tab->quick()' and 'save_quick' (original)
    at this point. Delete the one that we won't use.
  */
  if (can_skip_sorting && !no_changes)
  {
    if (tab->type() == JT_INDEX_SCAN &&
        select_limit < table->file->stats.records)
    {
      tab->position()->rows_fetched= select_limit;
      tab->position()->filter_effect= COND_FILTER_STALE_NO_CONST;
    }

    // Keep current (ordered) tab->quick()
    if (save_quick != tab->quick())
      delete save_quick;
  }
  else
  {
    // Restore original save_quick
    if (tab->quick() != save_quick)
    {
      delete tab->quick();
      tab->set_quick(save_quick);
    }
  }

  Opt_trace_object
    trace_change_index(trace, "index_order_summary");
  trace_change_index.add_utf8_table(tab->table_ref)
    .add("index_provides_order", can_skip_sorting)
    .add_alnum("order_direction", order_direction == 1 ? "asc" :
               ((order_direction == -1) ? "desc" :
                "undefined"));

  if (changed_key >= 0)
  {
    // switching to another index
    // Should be no pushed conditions at this point
    DBUG_ASSERT(!table->file->pushed_idx_cond);
    if (unlikely(trace->is_started()))
    {
      trace_change_index.add_utf8("index", table->key_info[changed_key].name);
      trace_change_index.add("plan_changed", !no_changes);
      if (!no_changes)
        trace_change_index.add_alnum("access_type", join_type_str[tab->type()]);
    }
  }
  else if (unlikely(trace->is_started()))
  {
    trace_change_index.add_utf8("index",
                                ref_key >= 0 ?
                                table->key_info[ref_key].name : "unknown");
    trace_change_index.add("plan_changed", false);
  }
  DBUG_RETURN(can_skip_sorting);
}


/**
  Prune partitions for all tables of a join (query block).

  Requires that tables have been locked.

  @returns false if success, true if error
*/

bool JOIN::prune_table_partitions()
{
  DBUG_ASSERT(select_lex->partitioned_table_count);

  for (TABLE_LIST *tbl= select_lex->leaf_tables; tbl; tbl= tbl->next_leaf)
  {
    /* 
      If tbl->embedding!=NULL that means that this table is in the inner
      part of the nested outer join, and we can't do partition pruning
      (TODO: check if this limitation can be lifted. 
             This also excludes semi-joins.  Is that intentional?)
      This will try to prune non-static conditions, which can
      be used after the tables are locked.
    */
    if (!tbl->embedding)
    {
      Item *prune_cond= tbl->join_cond_optim() ?
                        tbl->join_cond_optim() : where_cond;
      if (prune_partitions(thd, tbl->table, prune_cond))
        return true;
    }
  }

  return false;
}


/**
  A helper function to check whether it's better to use range than ref.

  @details
  Heuristic: Switch from 'ref' to 'range' access if 'range'
  access can utilize more keyparts than 'ref' access. Conditions
  for doing switching:

  1) Range access is possible
  2) 'ref' access and 'range' access uses the same index
  3) Used parts of key shouldn't have nullable parts, i.e we're
     going to use 'ref' access, not ref_or_null.
  4) 'ref' access depends on a constant, not a value read from a
     table earlier in the join sequence.

     Rationale: if 'ref' depends on a value from another table,
     the join condition is not used to limit the rows read by
     'range' access (that would require dynamic range - 'Range
     checked for each record'). In other words, if 'ref' depends
     on a value from another table, we have a query with
     conditions of the form

      this_table.idx_col1 = other_table.col AND   <<- used by 'ref'
      this_table.idx_col1 OP <const> AND          <<- used by 'range'
      this_table.idx_col2 OP <const> AND ...      <<- used by 'range'

     and an index on (idx_col1,idx_col2,...). But the fact that
     'range' access uses more keyparts does not mean that it is
     more selective than 'ref' access because these access types
     utilize different parts of the query condition. We
     therefore trust the cost based choice made by
     best_access_path() instead of forcing a heuristic choice
     here.
  5) 'range' access uses more keyparts than 'ref' access

  @param tab JOIN_TAB to check

  @return true   Range is better than ref
  @return false  Ref is better or switch isn't possible

  @todo: This decision should rather be made in best_access_path()
*/

static bool can_switch_from_ref_to_range(JOIN_TAB *tab)
{
  if (tab->quick() &&                                           // 1)
      tab->position()->key->key == tab->quick()->index)           // 2)
  {
    uint keyparts= 0, length= 0;
    table_map dep_map= 0;
    bool maybe_null= false;

    calc_length_and_keyparts(tab->position()->key, tab,
                             tab->position()->key->key,
                             tab->prefix_tables(), NULL, &length, &keyparts,
                             &dep_map, &maybe_null);
    if (!maybe_null &&                                        // 3)
        !dep_map &&                                           // 4)
        length < tab->quick()->max_used_key_length)             // 5)
      return true;
  }
  return false;
}


/**
 An utility function - apply heuristics and optimize access methods to tables.
 Currently this function can change REF to RANGE and ALL to INDEX scan if
 latter is considered to be better (not cost-based) than the former.
 @note Side effect - this function could set 'Impossible WHERE' zero
 result.
*/

void JOIN::adjust_access_methods()
{
  ASSERT_BEST_REF_IN_JOIN_ORDER(this);
  for (uint i= const_tables; i < tables; i++)
  {
    JOIN_TAB *const tab= best_ref[i];
    TABLE_LIST *const tl= tab->table_ref;

    if (tab->type() == JT_ALL)
    {
      /*
       It's possible to speedup query by switching from full table scan to
       the scan of covering index, due to less data being read.
       Prerequisites for this are:
       1) Keyread (i.e index only scan) is allowed (table isn't updated/deleted
         from)
       2) Covering indexes are available
       3) This isn't a derived table/materialized view
      */
      if (!tab->table()->no_keyread &&                                //  1
          !tab->table()->covering_keys.is_clear_all() &&              //  2
          !tl->uses_materialization())                                //  3
      {
        /*
        It has turned out that the change commented out below, while speeding
        things up for disk-bound loads, slows them down for cases when the data
        is in disk cache (see BUG#35850):
        //  See bug #26447: "Using the clustered index for a table scan
        //  is always faster than using a secondary index".
        if (table->s->primary_key != MAX_KEY &&
            table->file->primary_key_is_clustered())
          tab->index= table->s->primary_key;
        else
          tab->index=find_shortest_key(table, & table->covering_keys);
        */
        if (tab->position()->sj_strategy != SJ_OPT_LOOSE_SCAN)
          tab->set_index(find_shortest_key(tab->table(), &tab->table()->covering_keys));
        tab->set_type(JT_INDEX_SCAN);      // Read with index_first / index_next
        // From table scan to index scan, thus filter effect needs no recalc.
      }
    }
    else if (tab->type() == JT_REF)
    {
      if (can_switch_from_ref_to_range(tab))
      {
        tab->set_type(JT_RANGE);

        Opt_trace_context * const trace= &thd->opt_trace;
        Opt_trace_object wrapper(trace);
        Opt_trace_object (trace, "access_type_changed").
          add_utf8_table(tl).
          add_utf8("index",
                   tab->table()->key_info[tab->position()->key->key].name).
          add_alnum("old_type", "ref").
          add_alnum("new_type", join_type_str[tab->type()]).
          add_alnum("cause", "uses_more_keyparts");

        tab->use_quick= QS_RANGE;
        tab->position()->filter_effect= COND_FILTER_STALE;
      }
      else
      {
        // Cleanup quick, REF/REF_OR_NULL/EQ_REF, will be clarified later
        delete tab->quick();
        tab->set_quick(NULL);
      }
    }
    // Ensure AM consistency
    DBUG_ASSERT(!(tab->quick() && (tab->type() == JT_REF || tab->type() == JT_ALL)));
    DBUG_ASSERT((tab->type() != JT_RANGE && tab->type() != JT_INDEX_MERGE) ||
                tab->quick());
    if (!tab->const_keys.is_clear_all() &&
        tab->table()->reginfo.impossible_range &&
        ((i == const_tables && tab->type() == JT_REF) ||
         ((tab->type() == JT_ALL || tab->type() == JT_RANGE ||
           tab->type() == JT_INDEX_MERGE || tab->type() == JT_INDEX_SCAN) &&
           tab->use_quick != QS_RANGE)) &&
        !tab->table_ref->is_inner_table_of_outer_join())
      zero_result_cause=
        "Impossible WHERE noticed after reading const tables";
  }
}


static JOIN_TAB *alloc_jtab_array(THD *thd, uint table_count)
{
  JOIN_TAB *t= new (thd->mem_root) JOIN_TAB[table_count];
  if (!t)
    return NULL;                                /* purecov: inspected */

  QEP_shared *qs= new (thd->mem_root) QEP_shared[table_count];
  if (!qs)
    return NULL;                                /* purecov: inspected */

  for (uint i= 0; i < table_count; ++i)
    t[i].set_qs(qs++);

  return t;
}


/**
  Set up JOIN_TAB structs according to the picked join order in best_positions.
  This allocates execution structures so may be called only after we have the
  very final plan. It must be called after
  Optimize_table_order::fix_semijoin_strategies().

  @return False if success, True if error

  @details
    - create join->join_tab array and copy from existing JOIN_TABs in join order
    - create helper structs for materialized semi-join handling
    - finalize semi-join strategy choices
    - Number of intermediate tables "tmp_tables" is calculated.
    - "tables" and "primary_tables" are recalculated.
    - for full and index scans info of estimated # of records is updated.
    - in a helper function:
      - all heuristics are applied and the final access method type is picked
        for each join_tab (only test_if_skip_sortorder() could override it)
      - AM consistency is ensured (e.g only range and index merge are allowed
        to have quick select set).
      - if "Impossible WHERE" is detected - appropriate zero_result_cause is
        set.

   Notice that intermediate tables will not have a POSITION reference; and they
   will not have a TABLE reference before the final stages of code generation.

   @todo the block which sets tab->type should move to adjust_access_methods
   for unification.
*/

bool JOIN::get_best_combination()
{
  DBUG_ENTER("JOIN::get_best_combination");

  // At this point "tables" and "primary"tables" represent the same:
  DBUG_ASSERT(tables == primary_tables);

  /*
    Allocate additional space for tmp tables.
    Number of plan nodes:
      # of regular input tables (including semi-joined ones) +
      # of semi-join nests for materialization +
      1? + // For GROUP BY
      1? + // For DISTINCT
      1? + // For aggregation functions aggregated in outer query
           // when used with distinct
      1? + // For ORDER BY
      1?   // buffer result
    Up to 2 tmp tables are actually used, but it's hard to tell exact number
    at this stage.
  */
  uint num_tmp_tables= (group_list ? 1 : 0) +
                       (select_distinct ?
                        (tmp_table_param.outer_sum_func_count ? 2 : 1) : 0) +
                       (order ? 1 : 0) +
                       (select_lex->active_options() &
                        (SELECT_BIG_RESULT | OPTION_BUFFER_RESULT) ? 1 : 0);
  if (num_tmp_tables > 2)
    num_tmp_tables= 2;

  /*
    Rearrange queries with materialized semi-join nests so that the semi-join
    nest is replaced with a reference to a materialized temporary table and all
    materialized subquery tables are placed after the intermediate tables.
    After the following loop, "inner_target" is the position of the first
    subquery table (if any). "outer_target" is the position of first outer
    table, and will later be used to track the position of any materialized
    temporary tables.
  */
  const bool has_semijoin= !select_lex->sj_nests.is_empty();
  uint outer_target= 0;                   
  uint inner_target= primary_tables + num_tmp_tables;
  uint sjm_nests= 0;

  if (has_semijoin)
  {
    for (uint tableno= 0; tableno < primary_tables; )
    {
      if (sj_is_materialize_strategy(best_positions[tableno].sj_strategy))
      {
        sjm_nests++;
        inner_target-= (best_positions[tableno].n_sj_tables - 1);
        tableno+= best_positions[tableno].n_sj_tables;
      }
      else
        tableno++;
    }
  }

  JOIN_TAB *tmp_join_tabs= NULL;
  if (sjm_nests + num_tmp_tables)
  {
    // join_tab array only has "primary_tables" tables. We need those more:
    if (!(tmp_join_tabs= alloc_jtab_array(thd, sjm_nests + num_tmp_tables)))
      DBUG_RETURN(true);                        /* purecov: inspected */
  }

  // To check that we fill the array correctly: fill it with zeros first
  memset(best_ref, 0, sizeof(JOIN_TAB*) * (primary_tables + sjm_nests +
                                           num_tmp_tables));

  int sjm_index= tables;  // Number assigned to materialized temporary table
  int remaining_sjm_inner= 0;
  bool err= false;
  for (uint tableno= 0; tableno < tables; tableno++)
  {
    POSITION *const pos= best_positions + tableno;
    if (has_semijoin && sj_is_materialize_strategy(pos->sj_strategy))
    {
      DBUG_ASSERT(outer_target < inner_target);

      TABLE_LIST *const sj_nest= pos->table->emb_sj_nest;

      // Handle this many inner tables of materialized semi-join
      remaining_sjm_inner= pos->n_sj_tables;

      /*
        If we fail in some allocation below, we cannot bail out immediately;
        that would put us in a difficult situation to clean up; imagine we
        have planned this layout:
          outer1 - sj_mat_tmp1 - outer2 - sj_mat_tmp2 - outer3
        We have successfully filled a JOIN_TAB for sj_mat_tmp1, and are
        failing to fill a JOIN_TAB for sj_mat_tmp2 (OOM). So we want to quit
        this function, which will lead to cleanup functions.
        But sj_mat_tmp1 is in this->best_ref only, outer3 is in this->join_tab
        only: what is the array to traverse for cleaning up? What is the
        number of tables to loop over?
        So: if we fail in the present loop, we record the error but continue
        filling best_ref; when it's fully filled, bail out, because then
        best_ref can be used as reliable array for cleaning up.
      */
      JOIN_TAB *const tab= tmp_join_tabs++;
      best_ref[outer_target]= tab;
      tab->set_join(this);
      tab->set_idx(outer_target);

      /*
        Up to this point there cannot be a failure. JOIN_TAB has been filled
        enough to be clean-able.
      */

      Semijoin_mat_exec *const sjm_exec=
        new (thd->mem_root)
        Semijoin_mat_exec(sj_nest,
                          (pos->sj_strategy == SJ_OPT_MATERIALIZE_SCAN),
                          remaining_sjm_inner, outer_target, inner_target);

      tab->set_sj_mat_exec(sjm_exec);

      if (!sjm_exec ||
          setup_semijoin_materialized_table(tab, sjm_index,
                                            pos, best_positions + sjm_index))
        err= true;                              /* purecov: inspected */

      outer_target++;
      sjm_index++;
    }
    /*
      Locate join_tab target for the table we are considering.
      (remaining_sjm_inner becomes negative for non-SJM tables, this can be
       safely ignored).
    */
    const uint target=
      (remaining_sjm_inner--) > 0 ? inner_target++ : outer_target++;
    JOIN_TAB *const tab= pos->table;

    best_ref[target]= tab;
    tab->set_idx(target);
    tab->set_position(pos);
    TABLE *const table= tab->table();
    if (tab->type() != JT_CONST && tab->type() != JT_SYSTEM)
    {
      if (pos->sj_strategy == SJ_OPT_LOOSE_SCAN && tab->quick() &&
          tab->quick()->index != pos->loosescan_key)
      {
        /*
          We must use the duplicate-eliminating index, so this QUICK is not
          an option.
        */
        delete tab->quick();
        tab->set_quick(NULL);
      }
      if (!pos->key)
      {
        if (tab->quick())
          tab->set_type(calc_join_type(tab->quick()->get_type()));
        else
          tab->set_type(JT_ALL);
      }
      else
        // REF or RANGE, clarify later when prefix tables are set for JOIN_TABs
        tab->set_type(JT_REF);
    }
    DBUG_ASSERT(tab->type() != JT_UNKNOWN);

    DBUG_ASSERT(table->reginfo.join_tab == tab);
    if (!tab->join_cond())
      table->reginfo.not_exists_optimize= false;     // Only with LEFT JOIN
    map2table[tab->table_ref->tableno()]= tab;
  }

  // Count the materialized semi-join tables as regular input tables
  tables+= sjm_nests + num_tmp_tables;
  // Set the number of non-materialized tables:
  primary_tables= outer_target;

  /*
    Between the last outer table or sj-mat tmp table, and the first sj-mat
    inner table, there may be 2 slots for sort/group/etc tmp tables:
  */
  for (uint i= 0; i < num_tmp_tables; ++i)
  {
    const uint idx= outer_target + i;
    tmp_join_tabs->set_join(this);
    tmp_join_tabs->set_idx(idx);
    DBUG_ASSERT(best_ref[idx] == NULL); // verify that not overwriting
    best_ref[idx]= tmp_join_tabs++;
    /*
      note that set_table() cannot be called yet. We may not even use this
      JOIN_TAB in the end, it's dummy at the moment. Which can be tested with
      "position()!=NULL".
    */
  }

  // make array unreachable: should walk JOIN_TABs by best_ref now
  join_tab= NULL;

  if (err)
    DBUG_RETURN(true);                          /* purecov: inspected */

  if (has_semijoin)
  {
    set_semijoin_info();

    // Update equalities and keyuses after having added SJ materialization
    if (update_equalities_for_sjm())
      DBUG_RETURN(true);
  }
  if (!plan_is_const())
  {
    // Assign map of "available" tables to all tables belonging to query block
    set_prefix_tables();
    adjust_access_methods();
  }
  // Calculate outer join info
  if (select_lex->outer_join)
    make_outerjoin_info();

  // sjm is no longer needed, trash it. To reuse it, reset its members!
  List_iterator<TABLE_LIST> sj_list_it(select_lex->sj_nests);
  TABLE_LIST *sj_nest;
  while ((sj_nest= sj_list_it++))
    TRASH(&sj_nest->nested_join->sjm, sizeof(sj_nest->nested_join->sjm));

  DBUG_RETURN(false);
}


/* 
  Revise usage of join buffer for the specified table and the whole nest   

  SYNOPSIS
    revise_cache_usage()
      tab    join table for which join buffer usage is to be revised  

  DESCRIPTION
    The function revise the decision to use a join buffer for the table 'tab'.
    If this table happened to be among the inner tables of a nested outer join/
    semi-join the functions denies usage of join buffers for all of them

  RETURN
    none    
*/

static
void revise_cache_usage(JOIN_TAB *join_tab)
{
  plan_idx first_inner= join_tab->first_inner();
  JOIN *const join= join_tab->join();
  if (first_inner != NO_PLAN_IDX)
  {
    plan_idx end_tab= join_tab->idx();
    for (first_inner= join_tab->first_inner();
         first_inner != NO_PLAN_IDX;
         first_inner= join->best_ref[first_inner]->first_upper())
    {
      for (plan_idx i= end_tab-1; i >= first_inner; --i)
        join->best_ref[i]->set_use_join_cache(JOIN_CACHE::ALG_NONE);
      end_tab= first_inner;
    }
  }
  else if (join_tab->get_sj_strategy() == SJ_OPT_FIRST_MATCH)
  {
    plan_idx first_sj_inner= join_tab->first_sj_inner();
    for (plan_idx i= join_tab->idx()-1; i >= first_sj_inner; --i)
    {
      JOIN_TAB *tab= join->best_ref[i];
      if (tab->first_sj_inner() == first_sj_inner)
        tab->set_use_join_cache(JOIN_CACHE::ALG_NONE);
    }
  }
  else
    join_tab->set_use_join_cache(JOIN_CACHE::ALG_NONE);
  DBUG_ASSERT(join->qep_tab == NULL);
}


/**
  Set up join buffering for a specified table, if possible.

  @param tab             joined table to check join buffer usage for
  @param join            join for which the check is performed
  @param no_jbuf_after   don't use join buffering after table with this number

  @return false if successful, true if error.
          Currently, allocation errors for join cache objects are ignored,
          and regular execution is chosen silently.

  @details
    The function finds out whether the table 'tab' can be joined using a join
    buffer. This check is performed after the best execution plan for 'join'
    has been chosen. If the function decides that a join buffer can be employed
    then it selects the most appropriate join cache type, which later will
    be instantiated by init_join_cache().
    If it has already been decided to not use join buffering for this table,
    no action is taken.

    Often it is already decided that join buffering will be used earlier in
    the optimization process, and this will also ensure that the most correct
    cost for the operation is calculated, and hence the probability of
    choosing an optimal join plan is higher. However, some join buffering
    decisions cannot currently be taken before this stage, hence we need this
    function to decide the most accurate join buffering strategy.

    @todo Long-term it is the goal that join buffering strategy is decided
    when the plan is selected.

    The result of the check and the type of the join buffer to be used
    depend on:
      - the access method to access rows of the joined table
      - whether the join table is an inner table of an outer join or semi-join
      - the optimizer_switch settings for join buffering
      - the join 'options'.
    In any case join buffer is not used if the number of the joined table is
    greater than 'no_jbuf_after'. 

    If block_nested_loop is turned on, and if all other criteria for using
    join buffering is fulfilled (see below), then join buffer is used 
    for any join operation (inner join, outer join, semi-join) with 'JT_ALL' 
    access method.  In that case, a JOIN_CACHE_BNL type is always employed.

    If an index is used to access rows of the joined table and batched_key_access
    is on, then a JOIN_CACHE_BKA type is employed. (Unless debug flag,
    test_bka unique, is set, then a JOIN_CACHE_BKA_UNIQUE type is employed
    instead.) 

    If the function decides that a join buffer can be used to join the table
    'tab' then it sets @c tab->use_join_cache to reflect the chosen algorithm.
 
  @note
    For a nested outer join/semi-join, currently, we either use join buffers for
    all inner tables or for none of them. 
   
  @todo
    Support BKA inside SJ-Materialization nests. When doing this, we'll need
    to only store sj-inner tables in the join buffer.
#if 0
        JOIN_TAB *first_tab= join->join_tab+join->const_tables;
        uint n_tables= i-join->const_tables;
        / *
          We normally put all preceding tables into the join buffer, except
          for the constant tables.
          If we're inside a semi-join materialization nest, e.g.

             outer_tbl1  outer_tbl2  ( inner_tbl1, inner_tbl2 ) ...
                                                       ^-- we're here

          then we need to put into the join buffer only the tables from
          within the nest.
        * /
        if (i >= first_sjm_table && i < last_sjm_table)
        {
          n_tables= i - first_sjm_table; // will be >0 if we got here
          first_tab= join->join_tab + first_sjm_table;
        }
#endif

*/

static bool setup_join_buffering(JOIN_TAB *tab, JOIN *join, uint no_jbuf_after)
{
  ASSERT_BEST_REF_IN_JOIN_ORDER(join);
  Cost_estimate cost;
  ha_rows rows;
  uint bufsz= 4096;
  uint join_cache_flags= HA_MRR_NO_NULL_ENDPOINTS;
  const bool bnl_on= hint_table_state(join->thd, tab->table_ref->table,
                                      BNL_HINT_ENUM, OPTIMIZER_SWITCH_BNL);
  const bool bka_on= hint_table_state(join->thd, tab->table_ref->table,
                                      BKA_HINT_ENUM, OPTIMIZER_SWITCH_BKA);

  const uint tableno= tab->idx();
  const uint tab_sj_strategy= tab->get_sj_strategy();
  bool use_bka_unique= false;
  DBUG_EXECUTE_IF("test_bka_unique", use_bka_unique= true;);

  // Set preliminary join cache setting based on decision from greedy search
  tab->set_use_join_cache(tab->position()->use_join_buffer ?
                          JOIN_CACHE::ALG_BNL : JOIN_CACHE::ALG_NONE);

  if (tableno == join->const_tables)
  {
    DBUG_ASSERT(tab->use_join_cache() == JOIN_CACHE::ALG_NONE);
    return false;
  }

  if (!(bnl_on || bka_on))
    goto no_join_cache;

  /* 
    psergey-todo: why the below when execution code seems to handle the
    "range checked for each record" case?
  */
  if (tab->use_quick == QS_DYNAMIC_RANGE)
    goto no_join_cache;

  /* No join buffering if prevented by no_jbuf_after */
  if (tableno > no_jbuf_after)
    goto no_join_cache;

  /*
    An inner table of an outer join nest must not use join buffering if
    the first inner table of that outer join nest does not use join buffering.
    This condition is not handled by earlier optimizer stages.
  */
  if (tab->first_inner() != NO_PLAN_IDX &&
      tab->first_inner() != tab->idx() &&
      !join->best_ref[tab->first_inner()]->use_join_cache())
    goto no_join_cache;
  /*
    The first inner table of an outer join nest must not use join buffering
    if the tables in the embedding outer join nest do not use join buffering.
    This condition is not handled by earlier optimizer stages.
  */
  if (tab->first_upper() != NO_PLAN_IDX &&
      !join->best_ref[tab->first_upper()]->use_join_cache())
    goto no_join_cache;

  switch (tab_sj_strategy)
  {
  case SJ_OPT_FIRST_MATCH:
    /*
      Use join cache with FirstMatch semi-join strategy only when semi-join
      contains only one table.
    */
    if (!tab->is_single_inner_of_semi_join())
    {
      DBUG_ASSERT(tab->use_join_cache() == JOIN_CACHE::ALG_NONE);
      goto no_join_cache;
    }
    break;

  case SJ_OPT_LOOSE_SCAN:
    /* No join buffering if this semijoin nest is handled by loosescan */
    DBUG_ASSERT(tab->use_join_cache() == JOIN_CACHE::ALG_NONE);
    goto no_join_cache;

  case SJ_OPT_MATERIALIZE_LOOKUP:
  case SJ_OPT_MATERIALIZE_SCAN:
    /*
      The Materialize strategies reuse the join_tab belonging to the
      first table that was materialized. Neither table can use join buffering:
      - The first table in a join never uses join buffering.
      - The join_tab used for looking up a row in the materialized table, or
        scanning the rows of a materialized table, cannot use join buffering.
      We allow join buffering for the remaining tables of the materialized
      semi-join nest.
    */
    if (tab->first_sj_inner() == tab->idx())
    {
      DBUG_ASSERT(tab->use_join_cache() == JOIN_CACHE::ALG_NONE);
      goto no_join_cache;
    }
    break;

  case SJ_OPT_DUPS_WEEDOUT:
    // This strategy allows the same join buffering as a regular join would.
  case SJ_OPT_NONE:
    break;
  }

  /*
    The following code prevents use of join buffering when there is an
    outer join operation and first match semi-join strategy is used, because:

    Outer join needs a "match flag" to track that a row should be
    NULL-complemented, such flag being attached to first inner table's cache
    (tracks whether the cached row from outer table got a match, in which case
    no NULL-complemented row is needed).

    FirstMatch also needs a "match flag", such flag is attached to sj inner
    table's cache (tracks whether the cached row from outer table already got
    a first match in the sj-inner table, in which case we don't need to join
    this cached row again)
     - but a row in a cache has only one "match flag"
     - so if "sj inner table"=="first inner", there is a problem. 
  */
  if (tab_sj_strategy == SJ_OPT_FIRST_MATCH &&
      tab->is_inner_table_of_outer_join())
    goto no_join_cache;

  switch (tab->type()) {
  case JT_ALL:
  case JT_INDEX_SCAN:
  case JT_RANGE:
  case JT_INDEX_MERGE:
    if (!bnl_on)
    {
      DBUG_ASSERT(tab->use_join_cache() == JOIN_CACHE::ALG_NONE);
      goto no_join_cache;
    }

    tab->set_use_join_cache(JOIN_CACHE::ALG_BNL);
    return false;
  case JT_SYSTEM:
  case JT_CONST:
  case JT_REF:
  case JT_EQ_REF:
    if (!bka_on)
    {
      DBUG_ASSERT(tab->use_join_cache() == JOIN_CACHE::ALG_NONE);
      goto no_join_cache;
    }

    /*
      Disable BKA for materializable derived tables/views as they aren't
      instantiated yet.
    */
    if (tab->table_ref->uses_materialization())
      goto no_join_cache;

    /*
      Can't use BKA for subquery if dealing with a subquery that can
      turn a ref access into a "full scan on NULL key" table scan.

      @see Item_in_optimizer::val_int()
      @see subselect_single_select_engine::exec()
      @see TABLE_REF::cond_guards
      @see push_index_cond()

      @todo: This choice to not use BKA should be done before making
      cost estimates, e.g. in set_join_buffer_properties(). That
      happens before cond guards are set up, so instead of doing the
      check below, BKA should be disabled if
       - We are in an IN subquery, and
       - The IN predicate is not a top_level_item, and
       - The left_expr of the IN predicate may contain NULL values 
         (left_expr->maybe_null)
    */
    if (tab->has_guarded_conds())
      goto no_join_cache;

    if (tab->table()->covering_keys.is_set(tab->ref().key))
      join_cache_flags|= HA_MRR_INDEX_ONLY;
    rows= tab->table()->file->multi_range_read_info(tab->ref().key, 10, 20,
                                                  &bufsz,
                                                  &join_cache_flags, &cost);
    /*
      Cannot use BKA/BKA_UNIQUE if
      1. MRR scan cannot be performed, or
      2. MRR default implementation is used
      Cannot use BKA if
      3. HA_MRR_NO_ASSOCIATION flag is set
    */
    if ((rows == HA_POS_ERROR) ||                               // 1
        (join_cache_flags & HA_MRR_USE_DEFAULT_IMPL) ||    // 2
        ((join_cache_flags & HA_MRR_NO_ASSOCIATION) &&     // 3
         !use_bka_unique))
      goto no_join_cache;

    if (use_bka_unique)
      tab->set_use_join_cache(JOIN_CACHE::ALG_BKA_UNIQUE);
    else
      tab->set_use_join_cache(JOIN_CACHE::ALG_BKA);

    tab->join_cache_flags= join_cache_flags;
    return false;
  default : ;
  }

no_join_cache:
  revise_cache_usage(tab);
  tab->set_use_join_cache(JOIN_CACHE::ALG_NONE);
  return false;
}


/*****************************************************************************
  Make some simple condition optimization:
  If there is a test 'field = const' change all refs to 'field' to 'const'
  Remove all dummy tests 'item = item', 'const op const'.
  Remove all 'item is NULL', when item can never be null!
  item->marker should be 0 for all items on entry
  Return in cond_value FALSE if condition is impossible (1 = 2)
*****************************************************************************/

class COND_CMP :public ilink<COND_CMP> {
public:
  static void *operator new(size_t size)
  {
    return sql_alloc(size);
  }
  static void operator delete(void *ptr MY_ATTRIBUTE((unused)),
                              size_t size MY_ATTRIBUTE((unused)))
  { TRASH(ptr, size); }

  Item *and_level;
  Item_func *cmp_func;
  COND_CMP(Item *a,Item_func *b) :and_level(a),cmp_func(b) {}
};


/**
  Find the multiple equality predicate containing a field.

  The function retrieves the multiple equalities accessed through
  the cond_equal structure from current level and up looking for
  an equality containing a field. It stops retrieval as soon as the equality
  is found and set up inherited_fl to TRUE if it's found on upper levels.

  @param cond_equal          multiple equalities to search in
  @param item_field          field to look for
  @param[out] inherited_fl   set up to TRUE if multiple equality is found
                             on upper levels (not on current level of
                             cond_equal)

  @return
    - Item_equal for the found multiple equality predicate if a success;
    - NULL otherwise.
*/

Item_equal *find_item_equal(COND_EQUAL *cond_equal, Item_field *item_field,
                            bool *inherited_fl)
{
  Item_equal *item= 0;
  bool in_upper_level= FALSE;
  while (cond_equal)
  {
    List_iterator_fast<Item_equal> li(cond_equal->current_level);
    while ((item= li++))
    {
      if (item->contains(item_field->field))
        goto finish;
    }
    in_upper_level= TRUE;
    cond_equal= cond_equal->upper_levels;
  }
  in_upper_level= FALSE;
finish:
  *inherited_fl= in_upper_level;
  return item;
}


/**
  Get the best field substitution for a given field.

  If the field is member of a multiple equality, look up that equality
  and return the most appropriate field. Usually this is the equivalenced
  field belonging to the outer-most table in the join order, but
  @see Item_field::get_subst_item() for details.
  Otherwise, return the same field.

  @param item_field The field that we are seeking a substitution for.
  @param cond_equal multiple equalities to search in

  @return The substituted field.
*/

Item_field *get_best_field(Item_field *item_field, COND_EQUAL *cond_equal)
{
  bool dummy;
  Item_equal *item_eq= find_item_equal(cond_equal, item_field, &dummy);
  if (!item_eq)
    return item_field;

  return item_eq->get_subst_item(item_field);
}


/**
  Check whether an equality can be used to build multiple equalities.

    This function first checks whether the equality (left_item=right_item)
    is a simple equality i.e. one that equates a field with another field
    or a constant (field=field_item or field=const_item).
    If this is the case the function looks for a multiple equality
    in the lists referenced directly or indirectly by cond_equal inferring
    the given simple equality. If it doesn't find any, it builds a multiple
    equality that covers the predicate, i.e. the predicate can be inferred
    from this multiple equality.
    The built multiple equality could be obtained in such a way:
    create a binary  multiple equality equivalent to the predicate, then
    merge it, if possible, with one of old multiple equalities.
    This guarantees that the set of multiple equalities covering equality
    predicates will be minimal.

  EXAMPLE:
    For the where condition
    @code
      WHERE a=b AND b=c AND
            (b=2 OR f=e)
    @endcode
    the check_equality will be called for the following equality
    predicates a=b, b=c, b=2 and f=e.
    - For a=b it will be called with *cond_equal=(0,[]) and will transform
      *cond_equal into (0,[Item_equal(a,b)]). 
    - For b=c it will be called with *cond_equal=(0,[Item_equal(a,b)])
      and will transform *cond_equal into CE=(0,[Item_equal(a,b,c)]).
    - For b=2 it will be called with *cond_equal=(ptr(CE),[])
      and will transform *cond_equal into (ptr(CE),[Item_equal(2,a,b,c)]).
    - For f=e it will be called with *cond_equal=(ptr(CE), [])
      and will transform *cond_equal into (ptr(CE),[Item_equal(f,e)]).

  @note
    Now only fields that have the same type definitions (verified by
    the Field::eq_def method) are placed to the same multiple equalities.
    Because of this some equality predicates are not eliminated and
    can be used in the constant propagation procedure.
    We could weaken the equality test as soon as at least one of the
    equal fields is to be equal to a constant. It would require a
    more complicated implementation: we would have to store, in
    general case, its own constant for each fields from the multiple
    equality. But at the same time it would allow us to get rid
    of constant propagation completely: it would be done by the call
    to build_equal_items_for_cond.

    The implementation does not follow exactly the above rules to
    build a new multiple equality for the equality predicate.
    If it processes the equality of the form field1=field2, it
    looks for multiple equalities me1 containing field1 and me2 containing
    field2. If only one of them is found the function expands it with
    the lacking field. If multiple equalities for both fields are
    found they are merged. If both searches fail a new multiple equality
    containing just field1 and field2 is added to the existing
    multiple equalities.
    If the function processes the predicate of the form field1=const,
    it looks for a multiple equality containing field1. If found, the 
    function checks the constant of the multiple equality. If the value
    is unknown, it is setup to const. Otherwise the value is compared with
    const and the evaluation of the equality predicate is performed.
    When expanding/merging equality predicates from the upper levels
    the function first copies them for the current level. It looks
    acceptable, as this happens rarely. The implementation without
    copying would be much more complicated.

  @param thd         Thread handler
  @param left_item   left term of the equality to be checked
  @param right_item  right term of the equality to be checked
  @param item        equality item if the equality originates from a condition
                     predicate, 0 if the equality is the result of row
                     elimination
  @param cond_equal  multiple equalities that must hold together with the
                     equality
  @param[out] simple_equality
                     true  if the predicate is a simple equality predicate
                           to be used for building multiple equalities
                     false otherwise

  @returns false if success, true if error
*/

static bool check_simple_equality(THD *thd,
                                  Item *left_item, Item *right_item,
                                  Item *item, COND_EQUAL *cond_equal,
                                  bool *simple_equality)
{
  *simple_equality= false;

  if (left_item->type() == Item::REF_ITEM &&
      down_cast<Item_ref *>(left_item)->ref_type() == Item_ref::VIEW_REF)
  {
    if (down_cast<Item_ref *>(left_item)->depended_from)
      return false;
    left_item= left_item->real_item();
  }
  if (right_item->type() == Item::REF_ITEM &&
      down_cast<Item_ref *>(right_item)->ref_type() == Item_ref::VIEW_REF)
  {
    if (down_cast<Item_ref *>(right_item)->depended_from)
      return false;
    right_item= right_item->real_item();
  }
  Item_field *left_item_field, *right_item_field;

  if (left_item->type() == Item::FIELD_ITEM &&
      right_item->type() == Item::FIELD_ITEM &&
      (left_item_field= down_cast<Item_field *>(left_item)) &&
      (right_item_field= down_cast<Item_field *>(right_item)) &&
      !left_item_field->depended_from &&
      !right_item_field->depended_from)
  {
    /* The predicate the form field1=field2 is processed */

    Field *const left_field= left_item_field->field;
    Field *const right_field= right_item_field->field;

    if (!left_field->eq_def(right_field))
      return false;

    /* Search for multiple equalities containing field1 and/or field2 */
    bool left_copyfl, right_copyfl;
    Item_equal *left_item_equal=
               find_item_equal(cond_equal, left_item_field, &left_copyfl);
    Item_equal *right_item_equal= 
               find_item_equal(cond_equal, right_item_field, &right_copyfl);

    /* As (NULL=NULL) != TRUE we can't just remove the predicate f=f */
    if (left_field->eq(right_field)) /* f = f */
    {
      *simple_equality= !(left_field->maybe_null() && !left_item_equal);
      return false;
    }

    if (left_item_equal && left_item_equal == right_item_equal)
    {
      /* 
        The equality predicate is inference of one of the existing
        multiple equalities, i.e the condition is already covered
        by upper level equalities
      */
       *simple_equality= true;
       return false;
    }

    /* Copy the found multiple equalities at the current level if needed */
    if (left_copyfl)
    {
      /* left_item_equal of an upper level contains left_item */
      left_item_equal= new Item_equal(left_item_equal);
      if (left_item_equal == NULL)
        return true;
      cond_equal->current_level.push_back(left_item_equal);
    }
    if (right_copyfl)
    {
      /* right_item_equal of an upper level contains right_item */
      right_item_equal= new Item_equal(right_item_equal);
      if (right_item_equal == NULL)
        return true;
      cond_equal->current_level.push_back(right_item_equal);
    }

    if (left_item_equal)
    { 
      /* left item was found in the current or one of the upper levels */
      if (! right_item_equal)
        left_item_equal->add(down_cast<Item_field *>(right_item));
      else
      {
        /* Merge two multiple equalities forming a new one */
        if (left_item_equal->merge(thd, right_item_equal))
          return true;
        /* Remove the merged multiple equality from the list */
        List_iterator<Item_equal> li(cond_equal->current_level);
        while ((li++) != right_item_equal) ;
        li.remove();
      }
    }
    else
    { 
      /* left item was not found neither the current nor in upper levels  */
      if (right_item_equal)
      {
        right_item_equal->add(down_cast<Item_field *>(left_item));
      }
      else 
      {
        /* None of the fields was found in multiple equalities */
        Item_equal *item_equal=
          new Item_equal(down_cast<Item_field *>(left_item),
                         down_cast<Item_field *>(right_item));
        if (item_equal == NULL)
          return true;
        cond_equal->current_level.push_back(item_equal);
      }
    }
    *simple_equality= true;
    return false;
  }

  {
    /* The predicate of the form field=const/const=field is processed */
    Item *const_item= 0;
    Item_field *field_item= 0;
    if (left_item->type() == Item::FIELD_ITEM &&
        (field_item= down_cast<Item_field *>(left_item)) &&
        field_item->depended_from == NULL &&
        right_item->const_item())
    {
      const_item= right_item;
    }
    else if (right_item->type() == Item::FIELD_ITEM &&
             (field_item= down_cast<Item_field *>(right_item)) &&
             field_item->depended_from == NULL &&
             left_item->const_item())
    {
      const_item= left_item;
    }

    if (const_item &&
        field_item->result_type() == const_item->result_type())
    {
      if (field_item->result_type() == STRING_RESULT)
      {
        const CHARSET_INFO *cs= field_item->field->charset();
        if (!item)
        {
          Item_func_eq *const eq_item= new Item_func_eq(left_item, right_item);
          if (eq_item == NULL || eq_item->set_cmp_func())
            return true;
          eq_item->quick_fix_field();
          item= eq_item;
        }  
        if ((cs != down_cast<Item_func *>(item)->compare_collation()) ||
            !cs->coll->propagate(cs, 0, 0))
          return false;
      }

      bool copyfl;
      Item_equal *item_equal= find_item_equal(cond_equal, field_item, &copyfl);
      if (copyfl)
      {
        item_equal= new Item_equal(item_equal);
        if (item_equal == NULL)
          return true;
        cond_equal->current_level.push_back(item_equal);
      }
      if (item_equal)
      {
        /* 
          The flag cond_false will be set to 1 after this, if item_equal
          already contains a constant and its value is  not equal to
          the value of const_item.
        */
        if (item_equal->add(thd, const_item, field_item))
          return true;
      }
      else
      {
        item_equal= new Item_equal(const_item, field_item);
        if (item_equal == NULL)
          return true;
        cond_equal->current_level.push_back(item_equal);
      }
      *simple_equality= true;
      return false;
    }
  }
  return false;
}


/**
  Convert row equalities into a conjunction of regular equalities.

    The function converts a row equality of the form (E1,...,En)=(E'1,...,E'n)
    into a list of equalities E1=E'1,...,En=E'n. For each of these equalities
    Ei=E'i the function checks whether it is a simple equality or a row
    equality. If it is a simple equality it is used to expand multiple
    equalities of cond_equal. If it is a row equality it converted to a
    sequence of equalities between row elements. If Ei=E'i is neither a
    simple equality nor a row equality the item for this predicate is added
    to eq_list.

  @param thd        thread handle
  @param left_row   left term of the row equality to be processed
  @param right_row  right term of the row equality to be processed
  @param cond_equal multiple equalities that must hold together with the
                    predicate
  @param eq_list    results of conversions of row equalities that are not
                    simple enough to form multiple equalities
  @param[out] simple_equality
                    true if the row equality is composed of only
                    simple equalities.

  @returns false if conversion succeeded, true if any error.
*/
 
static bool check_row_equality(THD *thd, Item *left_row, Item_row *right_row,
                               COND_EQUAL *cond_equal, List<Item>* eq_list,
                               bool *simple_equality)
{ 
  *simple_equality= false;
  uint n= left_row->cols();
  for (uint i= 0 ; i < n; i++)
  {
    bool is_converted;
    Item *left_item= left_row->element_index(i);
    Item *right_item= right_row->element_index(i);
    if (left_item->type() == Item::ROW_ITEM &&
        right_item->type() == Item::ROW_ITEM)
    {
      if (check_row_equality(thd,
                             down_cast<Item_row *>(left_item),
                             down_cast<Item_row *>(right_item),
                             cond_equal, eq_list, &is_converted))
        return true;
      if (!is_converted)
        thd->lex->current_select()->cond_count++;      
    }
    else
    { 
      if (check_simple_equality(thd, left_item, right_item, 0, cond_equal,
                                &is_converted))
        return true;
      thd->lex->current_select()->cond_count++;
    }

    if (!is_converted)
    {
      Item_func_eq *const eq_item= new Item_func_eq(left_item, right_item);
      if (eq_item == NULL)
        return true;
      if (eq_item->set_cmp_func())
      {
        // Failed to create cmp func -> not only simple equalitities
        return true;
      }
      eq_item->quick_fix_field();
      eq_list->push_back(eq_item);
    }
  }
  *simple_equality= true;
  return false;
}


/**
  Eliminate row equalities and form multiple equalities predicates.

    This function checks whether the item is a simple equality
    i.e. the one that equates a field with another field or a constant
    (field=field_item or field=constant_item), or, a row equality.
    For a simple equality the function looks for a multiple equality
    in the lists referenced directly or indirectly by cond_equal inferring
    the given simple equality. If it doesn't find any, it builds/expands
    multiple equality that covers the predicate.
    Row equalities are eliminated substituted for conjunctive regular
    equalities which are treated in the same way as original equality
    predicates.

  @param thd        thread handle
  @param item       predicate to process
  @param cond_equal multiple equalities that must hold together with the
                    predicate
  @param eq_list    results of conversions of row equalities that are not
                    simple enough to form multiple equalities
  @param[out] equality
                    true if re-writing rules have been applied
                    false otherwise, i.e.
                      if the predicate is not an equality, or
                      if the equality is neither a simple nor a row equality

  @returns false if success, true if error

  @note If the equality was created by IN->EXISTS, it may be removed later by
  subquery materialization. So we don't mix this possibly temporary equality
  with others; if we let it go into a multiple-equality (Item_equal), then we
  could not remove it later. There is however an exception: if the outer
  expression is a constant, it is safe to leave the equality even in
  materialization; all it can do is preventing NULL/FALSE distinction but if
  such distinction mattered the equality would be in a triggered condition so
  we would not come to this function. And injecting constants is good because
  it makes the materialized table smaller.
*/

static bool check_equality(THD *thd, Item *item, COND_EQUAL *cond_equal,
                           List<Item> *eq_list, bool *equality)
{
  *equality= false;
  Item_func *item_func;
  if (item->type() == Item::FUNC_ITEM &&
      (item_func= down_cast<Item_func *>(item))->functype() ==
      Item_func::EQ_FUNC)
  {
    Item *left_item= item_func->arguments()[0];
    Item *right_item= item_func->arguments()[1];

    if (item->created_by_in2exists() && !left_item->const_item())
      return false;                             // See note above

    if (left_item->type() == Item::ROW_ITEM &&
        right_item->type() == Item::ROW_ITEM)
    {
      thd->lex->current_select()->cond_count--;
      return check_row_equality(thd,
                                down_cast<Item_row *>(left_item),
                                down_cast<Item_row *>(right_item),
                                cond_equal, eq_list, equality);
    }
    else
      return check_simple_equality(thd, left_item, right_item, item, cond_equal,
                                   equality);
  }

  return false;
}

                          
/**
  Replace all equality predicates in a condition by multiple equality items.

    At each 'and' level the function detects items for equality predicates
    and replaces them by a set of multiple equality items of class Item_equal,
    taking into account inherited equalities from upper levels. 
    If an equality predicate is used not in a conjunction it's just
    replaced by a multiple equality predicate.
    For each 'and' level the function set a pointer to the inherited
    multiple equalities in the cond_equal field of the associated
    object of the type Item_cond_and.   
    The function also traverses the cond tree and for each field reference
    sets a pointer to the multiple equality item containing the field, if there
    is any. If this multiple equality equates fields to a constant the
    function replaces the field reference by the constant in the cases 
    when the field is not of a string type or when the field reference is
    just an argument of a comparison predicate.
    The function also determines the maximum number of members in 
    equality lists of each Item_cond_and object assigning it to
    thd->lex->current_select()->max_equal_elems.

  @note
    Multiple equality predicate =(f1,..fn) is equivalent to the conjuction of
    f1=f2, .., fn-1=fn. It substitutes any inference from these
    equality predicates that is equivalent to the conjunction.
    Thus, =(a1,a2,a3) can substitute for ((a1=a3) AND (a2=a3) AND (a2=a1)) as
    it is equivalent to ((a1=a2) AND (a2=a3)).
    The function always makes a substitution of all equality predicates occured
    in a conjunction for a minimal set of multiple equality predicates.
    This set can be considered as a canonical representation of the
    sub-conjunction of the equality predicates.
    E.g. (t1.a=t2.b AND t2.b>5 AND t1.a=t3.c) is replaced by 
    (=(t1.a,t2.b,t3.c) AND t2.b>5), not by
    (=(t1.a,t2.b) AND =(t1.a,t3.c) AND t2.b>5);
    while (t1.a=t2.b AND t2.b>5 AND t3.c=t4.d) is replaced by
    (=(t1.a,t2.b) AND =(t3.c=t4.d) AND t2.b>5),
    but if additionally =(t4.d,t2.b) is inherited, it
    will be replaced by (=(t1.a,t2.b,t3.c,t4.d) AND t2.b>5)

    The function performs the substitution in a recursive descent of
    the condition tree, passing to the next AND level a chain of multiple
    equality predicates which have been built at the upper levels.
    The Item_equal items built at the level are attached to other 
    non-equality conjuncts as a sublist. The pointer to the inherited
    multiple equalities is saved in the and condition object (Item_cond_and).
    This chain allows us for any field reference occurence to easily find a
    multiple equality that must be held for this occurence.
    For each AND level we do the following:
    - scan it for all equality predicate (=) items
    - join them into disjoint Item_equal() groups
    - process the included OR conditions recursively to do the same for 
      lower AND levels. 

    We need to do things in this order as lower AND levels need to know about
    all possible Item_equal objects in upper levels.

  @param thd          thread handle
  @param cond         condition(expression) where to make replacement
  @param[out] retcond returned condition
  @param inherited    path to all inherited multiple equality items
  @param do_inherit   whether or not to inherit equalities from other parts
                      of the condition

  @returns false if success, true if error
*/

static bool build_equal_items_for_cond(THD *thd, Item *cond, Item **retcond,
                                       COND_EQUAL *inherited, bool do_inherit)
{
  Item_equal *item_equal;
  COND_EQUAL cond_equal;
  cond_equal.upper_levels= inherited;

  const enum Item::Type cond_type= cond->type();
  if (cond_type == Item::COND_ITEM)
  {
    List<Item> eq_list;
    Item_cond *const item_cond= down_cast<Item_cond *>(cond);
    const bool and_level= item_cond->functype() == Item_func::COND_AND_FUNC;
    List<Item> *args= item_cond->argument_list();
    
    List_iterator<Item> li(*args);
    Item *item;

    if (and_level)
    {
      /*
         Retrieve all conjuncts of this level detecting the equality
         that are subject to substitution by multiple equality items and
         removing each such predicate from the conjunction after having 
         found/created a multiple equality whose inference the predicate is.
     */      
      while ((item= li++))
      {
        /*
          PS/SP note: we can safely remove a node from AND-OR
          structure here because it's restored before each
          re-execution of any prepared statement/stored procedure.
        */
        bool equality;
        if (check_equality(thd, item, &cond_equal, &eq_list, &equality))
          return true;
        if (equality)
          li.remove();
      }

      /*
        Check if we eliminated all the predicates of the level, e.g.
        (a=a AND b=b AND a=a).
      */
      if (!args->elements && 
          !cond_equal.current_level.elements && 
          !eq_list.elements)
      {
        *retcond= new Item_int((longlong) 1, 1);
        return *retcond == NULL;
      }

      List_iterator_fast<Item_equal> it(cond_equal.current_level);
      while ((item_equal= it++))
      {
        item_equal->fix_length_and_dec();
        item_equal->update_used_tables();
        set_if_bigger(thd->lex->current_select()->max_equal_elems,
                      item_equal->members());  
      }

      Item_cond_and *const item_cond_and= down_cast<Item_cond_and *>(cond);
      item_cond_and->cond_equal= cond_equal;
      inherited= &item_cond_and->cond_equal;
    }
    /*
       Make replacement of equality predicates for lower levels
       of the condition expression.
    */
    li.rewind();
    while ((item= li++))
    { 
      Item *new_item;
      if (build_equal_items_for_cond(thd, item, &new_item, inherited,
                                     do_inherit))
        return true;
      if (new_item != item)
      {
        /* This replacement happens only for standalone equalities */
        /*
          This is ok with PS/SP as the replacement is done for
          arguments of an AND/OR item, which are restored for each
          execution of PS/SP.
        */
        li.replace(new_item);
      }
    }
    if (and_level)
    {
      args->concat(&eq_list);
      args->concat((List<Item> *)&cond_equal.current_level);
    }
  }
  else if (cond->type() == Item::FUNC_ITEM)
  {
    List<Item> eq_list;
    /*
      If an equality predicate forms the whole and level,
      we call it standalone equality and it's processed here.
      E.g. in the following where condition
      WHERE a=5 AND (b=5 or a=c)
      (b=5) and (a=c) are standalone equalities.
      In general we can't leave alone standalone eqalities:
      for WHERE a=b AND c=d AND (b=c OR d=5)
      b=c is replaced by =(a,b,c,d).  
     */
    bool equality;
    if (check_equality(thd, cond, &cond_equal, &eq_list, &equality))
      return true;
    if (equality)
    {
      int n= cond_equal.current_level.elements + eq_list.elements;
      if (n == 0)
      {
        *retcond= new Item_int((longlong) 1,1);
        return *retcond == NULL;
      }
      else if (n == 1)
      {
        if ((item_equal= cond_equal.current_level.pop()))
        {
          item_equal->fix_length_and_dec();
          item_equal->update_used_tables();
          set_if_bigger(thd->lex->current_select()->max_equal_elems,
                        item_equal->members());  
          *retcond= item_equal;
          return false;
	}

        *retcond= eq_list.pop();
        return false;
      }
      else
      {
        /* 
          Here a new AND level must be created. It can happen only
          when a row equality is processed as a standalone predicate.
	*/
        Item_cond_and *and_cond= new Item_cond_and(eq_list);
        if (and_cond == NULL)
          return true;

        and_cond->quick_fix_field();
        List<Item> *args= and_cond->argument_list();
        List_iterator_fast<Item_equal> it(cond_equal.current_level);
        while ((item_equal= it++))
        {
          item_equal->fix_length_and_dec();
          item_equal->update_used_tables();
          set_if_bigger(thd->lex->current_select()->max_equal_elems,
                        item_equal->members());  
        }
        and_cond->cond_equal= cond_equal;
        args->concat((List<Item> *)&cond_equal.current_level);
        
        *retcond= and_cond;
        return false;
      }
    }

    if (do_inherit)
    {
      /*
        For each field reference in cond, not from equal item predicates,
        set a pointer to the multiple equality it belongs to (if there is any)
        as soon the field is not of a string type or the field reference is
        an argument of a comparison predicate.
      */
      uchar *is_subst_valid= (uchar *) 1;
      cond= cond->compile(&Item::subst_argument_checker,
                          &is_subst_valid,
                          &Item::equal_fields_propagator,
                          (uchar *) inherited);
      if (cond == NULL)
        return true;
    }
    cond->update_used_tables();
  }
  *retcond= cond;
  return false;
}


/**
  Build multiple equalities for a WHERE condition and all join conditions that
  inherit these multiple equalities.

    The function first applies the build_equal_items_for_cond function
    to build all multiple equalities for condition cond utilizing equalities
    referred through the parameter inherited. The extended set of
    equalities is returned in the structure referred by the cond_equal_ref
    parameter. After this the function calls itself recursively for
    all join conditions whose direct references can be found in join_list
    and who inherit directly the multiple equalities just having built.

  @note
    The join condition used in an outer join operation inherits all equalities
    from the join condition of the embedding join, if there is any, or
    otherwise - from the where condition.
    This fact is not obvious, but presumably can be proved.
    Consider the following query:
    @code
      SELECT * FROM (t1,t2) LEFT JOIN (t3,t4) ON t1.a=t3.a AND t2.a=t4.a
        WHERE t1.a=t2.a;
    @endcode
    If the join condition in the query inherits =(t1.a,t2.a), then we
    can build the multiple equality =(t1.a,t2.a,t3.a,t4.a) that infers
    the equality t3.a=t4.a. Although the join condition
    t1.a=t3.a AND t2.a=t4.a AND t3.a=t4.a is not equivalent to the one
    in the query the latter can be replaced by the former: the new query
    will return the same result set as the original one.

    Interesting that multiple equality =(t1.a,t2.a,t3.a,t4.a) allows us
    to use t1.a=t3.a AND t3.a=t4.a under the join condition:
    @code
      SELECT * FROM (t1,t2) LEFT JOIN (t3,t4) ON t1.a=t3.a AND t3.a=t4.a
        WHERE t1.a=t2.a
    @endcode
    This query equivalent to:
    @code
      SELECT * FROM (t1 LEFT JOIN (t3,t4) ON t1.a=t3.a AND t3.a=t4.a),t2
        WHERE t1.a=t2.a
    @endcode
    Similarly the original query can be rewritten to the query:
    @code
      SELECT * FROM (t1,t2) LEFT JOIN (t3,t4) ON t2.a=t4.a AND t3.a=t4.a
        WHERE t1.a=t2.a
    @endcode
    that is equivalent to:   
    @code
      SELECT * FROM (t2 LEFT JOIN (t3,t4)ON t2.a=t4.a AND t3.a=t4.a), t1
        WHERE t1.a=t2.a
    @endcode
    Thus, applying equalities from the where condition we basically
    can get more freedom in performing join operations.
    Although we don't use this property now, it probably makes sense to use
    it in the future.

  @param thd		     Thread handler
  @param cond                condition to build the multiple equalities for
  @param[out] retcond        Returned condition
  @param inherited           path to all inherited multiple equality items
  @param do_inherit          whether or not to inherit equalities from other
                             parts of the condition
  @param join_list           list of join tables that the condition refers to
  @param[out] cond_equal_ref pointer to the structure to place built
                             equalities in

  @returns false if success, true if error
*/
   
bool build_equal_items(THD *thd, Item *cond, Item **retcond,
                       COND_EQUAL *inherited, bool do_inherit,
                       List<TABLE_LIST> *join_list,
                       COND_EQUAL **cond_equal_ref)
{
  COND_EQUAL *cond_equal= 0;

  if (cond) 
  {
    if (build_equal_items_for_cond(thd, cond, &cond, inherited, do_inherit))
      return true;
    cond->update_used_tables();
    const enum Item::Type cond_type= cond->type();
    if (cond_type == Item::COND_ITEM &&
        down_cast<Item_cond *>(cond)->functype() == Item_func::COND_AND_FUNC)
      cond_equal= &down_cast<Item_cond_and *>(cond)->cond_equal;
    else if (cond_type == Item::FUNC_ITEM &&
         down_cast<Item_func *>(cond)->functype() == Item_func::MULT_EQUAL_FUNC)
    {
      cond_equal= new COND_EQUAL;
      if (cond_equal == NULL)
        return true;
      cond_equal->current_level.push_back(down_cast<Item_equal *>(cond));
    }
  }
  if (cond_equal)
  {
    cond_equal->upper_levels= inherited;
    inherited= cond_equal;
  }
  *cond_equal_ref= cond_equal;

  if (join_list)
  {
    TABLE_LIST *table;
    List_iterator<TABLE_LIST> li(*join_list);

    while ((table= li++))
    {
      if (table->join_cond_optim())
      {
        List<TABLE_LIST> *nested_join_list= table->nested_join ?
          &table->nested_join->join_list : NULL;
        Item *join_cond;
        if (build_equal_items(thd, table->join_cond_optim(), &join_cond,
                              inherited, do_inherit,
                              nested_join_list, &table->cond_equal))
          return true;
        table->set_join_cond_optim(join_cond);
      }
    }
  }

  *retcond= cond;
  return false;
}    


/**
  Compare field items by table order in the execution plan.

    field1 considered as better than field2 if the table containing
    field1 is accessed earlier than the table containing field2.   
    The function finds out what of two fields is better according
    this criteria.

  @param field1          first field item to compare
  @param field2          second field item to compare
  @param table_join_idx  index to tables determining table order

  @retval
   -1  if field1 is better than field2
  @retval
    1  if field2 is better than field1
  @retval
    0  otherwise
*/

static int compare_fields_by_table_order(Item_field *field1,
                                  Item_field *field2,
                                  void *table_join_idx)
{
  int cmp= 0;
  bool outer_ref= 0;
  if (field1->used_tables() & OUTER_REF_TABLE_BIT)
  {  
    outer_ref= 1;
    cmp= -1;
  }
  if (field2->used_tables() & OUTER_REF_TABLE_BIT)
  {
    outer_ref= 1;
    cmp++;
  }
  if (outer_ref)
    return cmp;
  JOIN_TAB **idx= (JOIN_TAB **) table_join_idx;

  /*
    idx is NULL if this function was not called from JOIN::optimize()
    but from e.g. mysql_delete() or mysql_update(). In these cases
    there is only one table and both fields belong to it. Example
    condition where this is the case: t1.fld1=t1.fld2
  */
  if (!idx)
    return 0;

  // Locate JOIN_TABs thanks to table_join_idx, then compare their index.
  cmp= idx[field1->table_ref->tableno()]->idx() -
       idx[field2->table_ref->tableno()]->idx();
  return cmp < 0 ? -1 : (cmp ? 1 : 0);
}


/**
  Generate minimal set of simple equalities equivalent to a multiple equality.

    The function retrieves the fields of the multiple equality item
    item_equal and  for each field f:
    - if item_equal contains const it generates the equality f=const_item;
    - otherwise, if f is not the first field, generates the equality
      f=item_equal->get_first().
    All generated equality are added to the cond conjunction.

  @param cond            condition to add the generated equality to
  @param upper_levels    structure to access multiple equality of upper levels
  @param item_equal      multiple equality to generate simple equality from

  @note
    Before generating an equality function checks that it has not
    been generated for multiple equalities of the upper levels.
    E.g. for the following where condition
    WHERE a=5 AND ((a=b AND b=c) OR  c>4)
    the upper level AND condition will contain =(5,a),
    while the lower level AND condition will contain =(5,a,b,c).
    When splitting =(5,a,b,c) into a separate equality predicates
    we should omit 5=a, as we have it already in the upper level.
    The following where condition gives us a more complicated case:
    WHERE t1.a=t2.b AND t3.c=t4.d AND (t2.b=t3.c OR t4.e>5 ...) AND ...
    Given the tables are accessed in the order t1->t2->t3->t4 for
    the selected query execution plan the lower level multiple
    equality =(t1.a,t2.b,t3.c,t4.d) formally  should be converted to
    t1.a=t2.b AND t1.a=t3.c AND t1.a=t4.d. But t1.a=t2.a will be
    generated for the upper level. Also t3.c=t4.d will be generated there.
    So only t1.a=t3.c should be left in the lower level.
    If cond is equal to 0, then not more then one equality is generated
    and a pointer to it is returned as the result of the function.

  @return
    - The condition with generated simple equalities or
    a pointer to the simple generated equality, if success.
    - 0, otherwise.
*/

static Item *eliminate_item_equal(Item *cond, COND_EQUAL *upper_levels,
                                  Item_equal *item_equal)
{
  List<Item> eq_list;
  Item_func_eq *eq_item= NULL;
  if (((Item *) item_equal)->const_item() && !item_equal->val_int())
    return new Item_int((longlong) 0,1); 
  Item *const item_const= item_equal->get_const();
  Item_equal_iterator it(*item_equal);
  if (!item_const)
  {
    /*
      If there is a const item, match all field items with the const item,
      otherwise match the second and subsequent field items with the first one:
    */
    it++;
  }
  Item_field *item_field; // Field to generate equality for.
  while ((item_field= it++))
  {
    /*
      Generate an equality of the form:
      item_field = some previous field in item_equal's list.

      First see if we really need to generate it:
    */
    Item_equal *const upper= item_field->find_item_equal(upper_levels);
    if (upper) // item_field is in this upper equality
    {
      if (item_const && upper->get_const())
        continue; // Const at both levels, no need to generate at current level
      /*
        If the upper-level multiple equality contains this item, there is no
        need to generate the equality, unless item_field belongs to a
        semi-join nest that is used for Materialization, and refers to tables
        that are outside of the materialized semi-join nest,
        As noted in Item_equal::get_subst_item(), subquery materialization
        does not have this problem.
      */
      JOIN_TAB *const tab= item_field->field->table->reginfo.join_tab;

      if (!(tab && sj_is_materialize_strategy(tab->get_sj_strategy())))
      {
        Item_field *item_match;
        Item_equal_iterator li(*item_equal);
        while ((item_match= li++) != item_field)
        {
          if (item_match->find_item_equal(upper_levels) == upper)
            break; // (item_match, item_field) is also in upper level equality
        }
        if (item_match != item_field)
          continue;
      }
    } // ... if (upper).

    /*
      item_field should be compared with the head of the multiple equality
      list.
      item_field may refer to a table that is within a semijoin materialization
      nest. In that case, the order of the join_tab entries may look like:

        ot1 ot2 <subquery> ot5 SJM(it3 it4)

      If we have a multiple equality

        (ot1.c1, ot2.c2, <subquery>.c it3.c3, it4.c4, ot5.c5),

      we should generate the following equalities:
        1. ot1.c1 = ot2.c2
        2. ot1.c1 = <subquery>.c
        3. it3.c3 = it4.c4
        4. ot1.c1 = ot5.c5

      Equalities 1) and 4) are regular equalities between two outer tables.
      Equality 2) is an equality that matches the outer query with a
      materialized temporary table. It is either performed as a lookup
      into the materialized table (SJM-lookup), or as a condition on the
      outer table (SJM-scan).
      Equality 3) is evaluated during semijoin materialization.

      If there is a const item, match against this one.
      Otherwise, match against the first field item in the multiple equality,
      unless the item is within a materialized semijoin nest, in case it will
      be matched against the first item within the SJM nest.
      @see JOIN::set_prefix_tables()
      @see Item_equal::get_subst_item()
    */

    Item *const head=
      item_const ? item_const : item_equal->get_subst_item(item_field);
    if (head == item_field)
      continue;

    // we have a pair, can generate 'item_field=head'
    if (eq_item)
      eq_list.push_back(eq_item);

    eq_item= new Item_func_eq(item_field, head);
    if (!eq_item || eq_item->set_cmp_func())
      return NULL;
    eq_item->quick_fix_field();
  } // ... while ((item_field= it++))

  if (!cond && !eq_list.head())
  {
    if (!eq_item)
      return new Item_int((longlong) 1,1);
    return eq_item;
  }

  if (eq_item)
    eq_list.push_back(eq_item);
  if (!cond)
    cond= new Item_cond_and(eq_list);
  else
  {
    DBUG_ASSERT(cond->type() == Item::COND_ITEM);
    if (eq_list.elements)
      ((Item_cond *) cond)->add_at_head(&eq_list);
  }

  cond->quick_fix_field();
  cond->update_used_tables();
   
  return cond;
}


/**
  Substitute every field reference in a condition by the best equal field
  and eliminate all multiple equality predicates.

    The function retrieves the cond condition and for each encountered
    multiple equality predicate it sorts the field references in it
    according to the order of tables specified by the table_join_idx
    parameter. Then it eliminates the multiple equality predicate it
    replacing it by the conjunction of simple equality predicates 
    equating every field from the multiple equality to the first
    field in it, or to the constant, if there is any.
    After this the function retrieves all other conjuncted
    predicates substitute every field reference by the field reference
    to the first equal field or equal constant if there are any.

  @param cond            condition to process
  @param cond_equal      multiple equalities to take into consideration
  @param table_join_idx  index to tables determining field preference

  @note
    At the first glance full sort of fields in multiple equality
    seems to be an overkill. Yet it's not the case due to possible
    new fields in multiple equality item of lower levels. We want
    the order in them to comply with the order of upper levels.

  @return
    The transformed condition, or NULL in case of error
*/

Item* substitute_for_best_equal_field(Item *cond,
                                      COND_EQUAL *cond_equal,
                                      void *table_join_idx)
{
  Item_equal *item_equal;

  if (cond->type() == Item::COND_ITEM)
  {
    List<Item> *cond_list= ((Item_cond*) cond)->argument_list();

    bool and_level= ((Item_cond*) cond)->functype() ==
                      Item_func::COND_AND_FUNC;
    if (and_level)
    {
      cond_equal= &((Item_cond_and *) cond)->cond_equal;
      cond_list->disjoin((List<Item> *) &cond_equal->current_level);

      List_iterator_fast<Item_equal> it(cond_equal->current_level);      
      while ((item_equal= it++))
      {
        item_equal->sort(&compare_fields_by_table_order, table_join_idx);
      }
    }
    
    List_iterator<Item> li(*cond_list);
    Item *item;
    while ((item= li++))
    {
      Item *new_item= substitute_for_best_equal_field(item, cond_equal,
                                                      table_join_idx);
      if (new_item == NULL)
        return NULL;
      /*
        This works OK with PS/SP re-execution as changes are made to
        the arguments of AND/OR items only
      */
      if (new_item != item)
        li.replace(new_item);
    }

    if (and_level)
    {
      List_iterator_fast<Item_equal> it(cond_equal->current_level);
      while ((item_equal= it++))
      {
        cond= eliminate_item_equal(cond, cond_equal->upper_levels, item_equal);
        if (cond == NULL)
          return NULL;
        // This occurs when eliminate_item_equal() founds that cond is
        // always false and substitutes it with Item_int 0.
        // Due to this, value of item_equal will be 0, so just return it.
        if (cond->type() != Item::COND_ITEM)
          break;
      }
    }
    if (cond->type() == Item::COND_ITEM &&
        !((Item_cond*)cond)->argument_list()->elements)
      cond= new Item_int((int32)cond->val_bool());

  }
  else if (cond->type() == Item::FUNC_ITEM && 
           ((Item_cond*) cond)->functype() == Item_func::MULT_EQUAL_FUNC)
  {
    item_equal= (Item_equal *) cond;
    item_equal->sort(&compare_fields_by_table_order, table_join_idx);
    if (cond_equal && cond_equal->current_level.head() == item_equal)
      cond_equal= cond_equal->upper_levels;
    return eliminate_item_equal(0, cond_equal, item_equal);
  }
  else
    cond->transform(&Item::replace_equal_field, 0);
  return cond;
}


/**
  change field = field to field = const for each found field = const in the
  and_level

  @param thd      Thread handler
  @param save_list
  @param and_father
  @param cond       Condition where fields are replaced with constant values
  @param field      The field that will be substituted
  @param value      The substitution value

  @returns false if success, true if error
*/

static bool
change_cond_ref_to_const(THD *thd, I_List<COND_CMP> *save_list,
                         Item *and_father, Item *cond,
                         Item *field, Item *value)
{
  if (cond->type() == Item::COND_ITEM)
  {
    Item_cond *const item_cond= down_cast<Item_cond *>(cond);
    bool and_level= item_cond->functype() == Item_func::COND_AND_FUNC;
    List_iterator<Item> li(*item_cond->argument_list());
    Item *item;
    while ((item=li++))
    {
      if (change_cond_ref_to_const(thd, save_list,
                                   and_level ? cond : item,
                                   item, field, value))
        return true;
    }
    return false;
  }
  if (cond->eq_cmp_result() == Item::COND_OK)
    return false;                // Not a boolean function

  Item_bool_func2 *func= down_cast<Item_bool_func2 *>(cond);
  Item **args= func->arguments();
  Item *left_item=  args[0];
  Item *right_item= args[1];
  Item_func::Functype functype= func->functype();

  if (right_item->eq(field,0) && left_item != value &&
      right_item->cmp_context == field->cmp_context &&
      (left_item->result_type() != STRING_RESULT ||
       value->result_type() != STRING_RESULT ||
       left_item->collation.collation == value->collation.collation))
  {
    Item *const clone= value->clone_item();
    if (thd->is_error())
      return true;

    if (clone == NULL)
      return false;

    clone->collation.set(right_item->collation);
    thd->change_item_tree(args + 1, clone);
    func->update_used_tables();
    if ((functype == Item_func::EQ_FUNC ||
         functype == Item_func::EQUAL_FUNC) &&
        and_father != cond && !left_item->const_item())
    {
      cond->marker=1;
      COND_CMP *const cond_cmp= new COND_CMP(and_father,func);
      if (cond_cmp == NULL)
        return true;

      save_list->push_back(cond_cmp);

    }
    if (func->set_cmp_func())
      return true;
  }
  else if (left_item->eq(field,0) && right_item != value &&
           left_item->cmp_context == field->cmp_context &&
           (right_item->result_type() != STRING_RESULT ||
            value->result_type() != STRING_RESULT ||
            right_item->collation.collation == value->collation.collation))
  {
    Item *const clone= value->clone_item();
    if (thd->is_error())
      return true;

    if (clone == NULL)
      return false;

    clone->collation.set(left_item->collation);
    thd->change_item_tree(args, clone);
    value= clone;
    func->update_used_tables();
    if ((functype == Item_func::EQ_FUNC ||
         functype == Item_func::EQUAL_FUNC) &&
        and_father != cond && !right_item->const_item())
    {
      args[0]= args[1];                       // For easy check
      thd->change_item_tree(args + 1, value);
      cond->marker=1;
      COND_CMP *const cond_cmp= new COND_CMP(and_father,func);
      if (cond_cmp == NULL)
        return true;

      save_list->push_back(cond_cmp);
    }
    if (func->set_cmp_func())
      return true;
  }
  return false;
}

/**
  Propagate constant values in a condition

  @param thd        Thread handler
  @param save_list
  @param and_father
  @param cond       Condition for which constant values are propagated

  @returns false if success, true if error
*/
static bool
propagate_cond_constants(THD *thd, I_List<COND_CMP> *save_list,
                         Item *and_father, Item *cond)
{
  if (cond->type() == Item::COND_ITEM)
  {
    Item_cond *const item_cond= down_cast<Item_cond *>(cond);
    bool and_level= item_cond->functype() == Item_func::COND_AND_FUNC;
    List_iterator_fast<Item> li(*item_cond->argument_list());
    Item *item;
    I_List<COND_CMP> save;
    while ((item=li++))
    {
      if (propagate_cond_constants(thd, &save, and_level ? cond : item, item))
        return true;
    }
    if (and_level)
    {						// Handle other found items
      I_List_iterator<COND_CMP> cond_itr(save);
      COND_CMP *cond_cmp;
      while ((cond_cmp= cond_itr++))
      {
        Item **args= cond_cmp->cmp_func->arguments();
        if (!args[0]->const_item() &&
            change_cond_ref_to_const(thd, &save, cond_cmp->and_level,
                                     cond_cmp->and_level, args[0], args[1]))
          return true;
      }
    }
  }
  else if (and_father != cond && !cond->marker)		// In a AND group
  {
    Item_func *func;
    if (cond->type() == Item::FUNC_ITEM &&
        (func= down_cast<Item_func *>(cond)) &&
	(func->functype() == Item_func::EQ_FUNC ||
	 func->functype() == Item_func::EQUAL_FUNC))
    {
      Item **args= func->arguments();
      bool left_const= args[0]->const_item();
      bool right_const= args[1]->const_item();
      if (!(left_const && right_const) &&
          args[0]->result_type() == args[1]->result_type())
      {
	if (right_const)
	{
          if (resolve_const_item(thd, &args[1], args[0]))
            return true;
	  func->update_used_tables();
          if (change_cond_ref_to_const(thd, save_list, and_father, and_father,
                                       args[0], args[1]))
            return true;
	}
	else if (left_const)
	{
          if (resolve_const_item(thd, &args[0], args[1]))
            return true;
	  func->update_used_tables();
          if (change_cond_ref_to_const(thd, save_list, and_father, and_father,
                                       args[1], args[0]))
            return true;
	}
      }
    }
  }

  return false;
}


/**
  Assign each nested join structure a bit in nested_join_map.

  @param join_list     List of tables
  @param first_unused  Number of first unused bit in nested_join_map before the
                       call

  @note
    This function is called after simplify_joins(), when there are no
    redundant nested joins.
    We cannot have more nested joins in a query block than there are tables,
    so as long as the number of bits in nested_join_map is not less than the
    maximum number of tables in a query block, nested_join_map can never
    overflow.

  @return
    First unused bit in nested_join_map after the call.
*/

uint build_bitmap_for_nested_joins(List<TABLE_LIST> *join_list,
                                   uint first_unused)
{
  List_iterator<TABLE_LIST> li(*join_list);
  TABLE_LIST *table;
  DBUG_ENTER("build_bitmap_for_nested_joins");
  while ((table= li++))
  {
    NESTED_JOIN *nested_join;
    if ((nested_join= table->nested_join))
    {
      // We should have either a join condition or a semi-join condition
      DBUG_ASSERT((table->join_cond() == NULL) == (table->sj_cond() != NULL));

      nested_join->nj_map= 0;
      nested_join->nj_total= 0;
      /*
        We only record nested join information for outer join nests.
        Tables belonging in semi-join nests are recorded in the
        embedding outer join nest, if one exists.
      */
      if (table->join_cond())
      {
        DBUG_ASSERT(first_unused < sizeof(nested_join_map)*8);
        nested_join->nj_map= (nested_join_map) 1 << first_unused++;
        nested_join->nj_total= nested_join->join_list.elements;
      }
      else if (table->sj_cond())
      {
        NESTED_JOIN *const outer_nest=
          table->embedding ? table->embedding->nested_join : NULL;
        /*
          The semi-join nest has already been counted into the table count
          for the outer join nest as one table, so subtract 1 from the
          table count.
        */
        if (outer_nest)
          outer_nest->nj_total+= (nested_join->join_list.elements - 1);
      }
      else
        DBUG_ASSERT(false);

      first_unused= build_bitmap_for_nested_joins(&nested_join->join_list,
                                                  first_unused);
    }
  }
  DBUG_RETURN(first_unused);
}


/** Update the dependency map for the tables. */

void JOIN::update_depend_map()
{
  ASSERT_BEST_REF_IN_JOIN_ORDER(this);
  for (uint tableno = 0; tableno < tables; tableno++)
  {
    JOIN_TAB *const tab= best_ref[tableno];
    TABLE_REF *const ref= &tab->ref();
    table_map depend_map= 0;
    Item **item= ref->items;
    for (uint i = 0; i < ref->key_parts; i++, item++)
      depend_map|= (*item)->used_tables();
    depend_map&= ~PSEUDO_TABLE_BITS;
    ref->depend_map= depend_map;
    for (JOIN_TAB **tab2= map2table; depend_map; tab2++, depend_map >>= 1)
    {
      if (depend_map & 1)
	ref->depend_map|= (*tab2)->ref().depend_map;
    }
  }
}


/** Update the dependency map for the sort order. */

void JOIN::update_depend_map(ORDER *order)
{
  for (; order ; order=order->next)
  {
    table_map depend_map;
    order->item[0]->update_used_tables();
    order->depend_map=depend_map=order->item[0]->used_tables();
    order->used= 0;
    // Not item_sum(), RAND() and no reference to table outside of sub select
    if (!(order->depend_map & (OUTER_REF_TABLE_BIT | RAND_TABLE_BIT))
        && !order->item[0]->with_sum_func)
    {
      for (JOIN_TAB **tab= map2table; depend_map; tab++, depend_map >>= 1)
      {
	if (depend_map & 1)
	  order->depend_map|=(*tab)->ref().depend_map;
      }
    }
  }
}


/**
  Update equalities and keyuse references after semi-join materialization
  strategy is chosen.

  @details
    For each multiple equality that contains a field that is selected
    from a subquery, and that subquery is executed using a semi-join
    materialization strategy, add the corresponding column in the materialized
    temporary table to the equality.
    For each injected semi-join equality that is not converted to
    multiple equality, replace the reference to the expression selected
    from the subquery with the corresponding column in the temporary table.

    This is needed to properly reflect the equalities that involve injected
    semi-join equalities when materialization strategy is chosen.
    @see eliminate_item_equal() for how these equalities are used to generate
    correct equality predicates.

    The MaterializeScan semi-join strategy requires some additional processing:
    All primary tables after the materialized temporary table must be inspected
    for keyuse objects that point to expressions from the subquery tables.
    These references must be replaced with references to corresponding columns
    in the materialized temporary table instead. Those primary tables using
    ref access will thus be made to depend on the materialized temporary table
    instead of the subquery tables.

    Only the injected semi-join equalities need this treatment, other predicates
    will be handled correctly by the regular item substitution process.

  @return False if success, true if error
*/

bool JOIN::update_equalities_for_sjm()
{
  ASSERT_BEST_REF_IN_JOIN_ORDER(this);
  List_iterator<Semijoin_mat_exec> it(sjm_exec_list);
  Semijoin_mat_exec *sjm_exec;
  while ((sjm_exec= it++))
  {
    TABLE_LIST *const sj_nest= sjm_exec->sj_nest;

    DBUG_ASSERT(!sj_nest->outer_join_nest());
    /*
      A materialized semi-join nest cannot actually be an inner part of an
      outer join yet, this is just a preparatory step,
      ie sj_nest->outer_join_nest() is always NULL here.
      @todo: Enable outer joining here later.
    */
    Item *cond= sj_nest->outer_join_nest() ?
      sj_nest->outer_join_nest()->join_cond_optim() : where_cond;
    if (!cond)
      continue;

    uchar *dummy= NULL;
    cond= cond->compile(&Item::equality_substitution_analyzer, &dummy,
                        &Item::equality_substitution_transformer,
                        (uchar *)sj_nest);
    if (cond == NULL)
      return true;

    cond->update_used_tables();

    // Loop over all primary tables that follow the materialized table
    for (uint j= sjm_exec->mat_table_index + 1; j < primary_tables; j++)
    {
      JOIN_TAB *const tab= best_ref[j];
      for (Key_use *keyuse= tab->position()->key;
           keyuse && keyuse->table_ref == tab->table_ref &&
           keyuse->key == tab->position()->key->key;
           keyuse++)
      {
        List_iterator<Item> it(sj_nest->nested_join->sj_inner_exprs);
        Item *old;
        uint fieldno= 0;
        while ((old= it++))
        {
          if (old->real_item()->eq(keyuse->val->real_item(), false))
          {
            /*
              Replace the expression selected from the subquery with the
              corresponding column of the materialized temporary table.
            */
            keyuse->val= sj_nest->nested_join->sjm.mat_fields[fieldno];
            keyuse->used_tables= keyuse->val->used_tables();
            break;
          }
          fieldno++;
        }
      }
    }
  }

  return false;
}


/**
  Assign set of available (prefix) tables to all tables in query block.
  Also set added tables, ie the tables added in each JOIN_TAB compared to the
  previous JOIN_TAB.
  This function must be called for every query block after the table order
  has been determined.
*/

void JOIN::set_prefix_tables()
{
  ASSERT_BEST_REF_IN_JOIN_ORDER(this);
  DBUG_ASSERT(!plan_is_const());
  /*
    The const tables are available together with the first non-const table in
    the join order.
  */
  table_map const initial_tables_map= const_table_map |
    (allow_outer_refs ? OUTER_REF_TABLE_BIT : 0);

  table_map current_tables_map= initial_tables_map;
  table_map prev_tables_map= (table_map) 0;
  table_map saved_tables_map= (table_map) 0;

  JOIN_TAB *last_non_sjm_tab= NULL; // Track the last non-sjm table

  for (uint i= const_tables; i < tables; i++)
  {
    JOIN_TAB *const tab= best_ref[i];
    if (!tab->table())
      continue;
    /* 
      Tables that are within SJ-Materialization nests cannot have their
      conditions referring to preceding non-const tables.
       - If we're looking at the first SJM table, reset current_tables_map
         to refer to only allowed tables
      @see Item_equal::get_subst_item()
      @see eliminate_item_equal()
    */
    if (sj_is_materialize_strategy(tab->get_sj_strategy()))
    {
      const table_map sjm_inner_tables= tab->emb_sj_nest->sj_inner_tables;
      if (!(sjm_inner_tables & current_tables_map))
      {
        saved_tables_map= current_tables_map;
        current_tables_map= initial_tables_map;
        prev_tables_map= (table_map) 0;
      }

      current_tables_map|= tab->table_ref->map();
      tab->set_prefix_tables(current_tables_map, prev_tables_map);
      prev_tables_map= current_tables_map;

      if (!(sjm_inner_tables & ~current_tables_map))
      {
        // At the end of a semi-join materialization nest, restore previous map
        current_tables_map= saved_tables_map;
        prev_tables_map= last_non_sjm_tab ?
                         last_non_sjm_tab->prefix_tables() : (table_map) 0;
      }
    }
    else
    {
      last_non_sjm_tab= tab;
      current_tables_map|= tab->table_ref->map();
      tab->set_prefix_tables(current_tables_map, prev_tables_map);
      prev_tables_map= current_tables_map;
    }
  }
  /*
    Random expressions must be added to the last table's condition.
    It solves problem with queries like SELECT * FROM t1 WHERE rand() > 0.5
  */
  if (last_non_sjm_tab != NULL)
    last_non_sjm_tab->add_prefix_tables(RAND_TABLE_BIT);
}


/**
  Calculate best possible join order and initialize the join structure.

  @return true if success, false if error.

  The JOIN object is populated with statistics about the query,
  and a plan with table order and access method selection is made.

  The list of tables to be optimized is taken from select_lex->leaf_tables.
  JOIN::where_cond is also used in the optimization.
  As a side-effect, JOIN::keyuse_array is populated with key_use information.  

  Here is an overview of the logic of this function:

  - Initialize JOIN data structures and setup basic dependencies between tables.

  - Update dependencies based on join information.

  - Make key descriptions (update_ref_and_keys()).

  - Pull out semi-join tables based on table dependencies.

  - Extract tables with zero or one rows as const tables.

  - Read contents of const tables, substitute columns from these tables with
    actual data. Also keep track of empty tables vs. one-row tables. 

  - After const table extraction based on row count, more tables may
    have become functionally dependent. Extract these as const tables.

  - Add new sargable predicates based on retrieved const values.

  - Calculate number of rows to be retrieved from each table.

  - Calculate cost of potential semi-join materializations.

  - Calculate best possible join order based on available statistics.

  - Fill in remaining information for the generated join order.
*/

bool JOIN::make_join_plan()
{
  DBUG_ENTER("JOIN::make_join_plan");

  SARGABLE_PARAM *sargables= NULL;

  Opt_trace_context * const trace= &thd->opt_trace;

  if (init_planner_arrays())           // Create and initialize the arrays
    DBUG_RETURN(true);

  // Outer join dependencies were initialized above, now complete the analysis.
  if (select_lex->outer_join)
    propagate_dependencies();

  if (unlikely(trace->is_started()))
    trace_table_dependencies(trace, join_tab, primary_tables);

  // Build the key access information, which is the basis for ref access.
  if (where_cond || select_lex->outer_join)
  {
    if (update_ref_and_keys(thd, &keyuse_array, join_tab, tables, where_cond,
                            cond_equal, ~select_lex->outer_join, select_lex,
                            &sargables))
      DBUG_RETURN(true);
  }

  /*
    Pull out semi-join tables based on dependencies. Dependencies are valid
    throughout the lifetime of a query, so this operation can be performed
    on the first optimization only.
  */
  if (!select_lex->sj_pullout_done && select_lex->sj_nests.elements &&
      pull_out_semijoin_tables(this))
    DBUG_RETURN(true);

  select_lex->sj_pullout_done= true;
  const uint sj_nests= select_lex->sj_nests.elements; // Changed by pull-out

  if (!(select_lex->active_options() & OPTION_NO_CONST_TABLES))
  {
    // Detect tables that are const (0 or 1 row) and read their contents. 
    if (extract_const_tables())
      DBUG_RETURN(true);

    // Detect tables that are functionally dependent on const values.
    if (extract_func_dependent_tables())
      DBUG_RETURN(true);
  }
  // Possibly able to create more sargable predicates from const rows.
  if (const_tables && sargables)
    update_sargable_from_const(sargables);

  // Make a first estimate of the fanout for each table in the query block.
  if (estimate_rowcount())
    DBUG_RETURN(true);

  if (sj_nests)
  {
    set_semijoin_embedding();
    select_lex->update_semijoin_strategies(thd);
  }

  if (!plan_is_const())
    optimize_keyuse();

  allow_outer_refs= true;

  if (sj_nests && optimize_semijoin_nests_for_materialization(this))
    DBUG_RETURN(true);

  // Choose the table order based on analysis done so far.
  if (Optimize_table_order(thd, this, NULL).choose_table_order())
    DBUG_RETURN(true);

  DBUG_EXECUTE_IF("bug13820776_1", thd->killed= THD::KILL_QUERY;);
  if (thd->killed || thd->is_error())
    DBUG_RETURN(true);

  // If this is a subquery, decide between In-to-exists and materialization
  if (unit->item && decide_subquery_strategy())
    DBUG_RETURN(true);

  refine_best_rowcount();

  if (!(thd->variables.option_bits & OPTION_BIG_SELECTS) &&
      best_read > (double) thd->variables.max_join_size &&
      !thd->lex->is_explain())
  {						/* purecov: inspected */
    my_message(ER_TOO_BIG_SELECT, ER(ER_TOO_BIG_SELECT), MYF(0));
    error= -1;
    DBUG_RETURN(1);
  }

  positions= NULL;  // But keep best_positions for get_best_combination

  /*
    Store the cost of this query into a user variable
    Don't update m_current_query_cost for statements that are not "flat joins" :
    i.e. they have subqueries, unions or call stored procedures.
    TODO: calculate a correct cost for a query with subqueries and UNIONs.
  */
  if (thd->lex->is_single_level_stmt())
    thd->m_current_query_cost= best_read;

  // Generate an execution plan from the found optimal join order.
  if (get_best_combination())
    DBUG_RETURN(true);

  // Cleanup after update_ref_and_keys has added keys for derived tables.
  if (select_lex->materialized_derived_table_count)
    drop_unused_derived_keys();

  // No need for this struct after new JOIN_TAB array is set up.
  best_positions= NULL;

  // Some called function may still set error status unnoticed
  if (thd->is_error())
    DBUG_RETURN(true);

  // There is at least one empty const table
  if (const_table_map != found_const_table_map)
    zero_result_cause= "no matching row in const table";

  DBUG_RETURN(false);
}


/**
  Initialize scratch arrays for the join order optimization

  @returns false if success, true if error

  @note If something fails during initialization, JOIN::cleanup()
        will free anything that has been partially allocated and set up.
        Arrays are created in the execution mem_root, so they will be
        deleted automatically when the mem_root is re-initialized.
*/

bool JOIN::init_planner_arrays()
{
  // Up to one extra slot per semi-join nest is needed (if materialized)
  const uint sj_nests= select_lex->sj_nests.elements;
  const uint table_count= select_lex->leaf_table_count;

  DBUG_ASSERT(primary_tables == 0 && tables == 0);

  if (!(join_tab= alloc_jtab_array(thd, table_count)))
    return true;

  /*
    We add 2 cells:
    - because planning stage uses 0-termination so needs +1
    - because after get_best_combination, we don't use 0-termination but
    need +2, to host at most 2 tmp sort/group/distinct tables.
  */
  if (!(best_ref= (JOIN_TAB **) thd->alloc(sizeof(JOIN_TAB *) *
                                           (table_count + sj_nests + 2))))
    return true;

  // sort/group tmp tables have no map
  if (!(map2table= (JOIN_TAB **) thd->alloc(sizeof(JOIN_TAB *) *
                                           (table_count + sj_nests))))
    return true;

  if (!(positions= new (thd->mem_root) POSITION[table_count]))
    return true;

  if (!(best_positions= new (thd->mem_root) POSITION[table_count+sj_nests]))
    return true;

  /*
    Initialize data structures for tables to be joined.
    Initialize dependencies between tables.
  */
  JOIN_TAB **best_ref_p= best_ref;
  TABLE_LIST *tl= select_lex->leaf_tables;

  for (JOIN_TAB *tab= join_tab;
       tl;
       tab++, tl= tl->next_leaf, best_ref_p++)
  {
    *best_ref_p= tab;
    TABLE *const table= tl->table;
    tab->table_ref= tl;
    tab->set_table(table);
    const int err= tl->fetch_number_of_rows();

    // Initialize the cost model for the table
    table->init_cost_model(cost_model());

    DBUG_EXECUTE_IF("bug11747970_raise_error",
                    {
                      if (!err)
                      {
                        my_error(ER_UNKNOWN_ERROR, MYF(0));
                        return true;
                      }
                    });

    if (err)
    {
      table->file->print_error(err, MYF(0));
      return true;
    }
    table->quick_keys.clear_all();
    table->possible_quick_keys.clear_all();
    table->reginfo.not_exists_optimize= false;
    memset(table->const_key_parts, 0, sizeof(key_part_map)*table->s->keys);
    all_table_map|= tl->map();
    tab->set_join(this);

    tab->dependent= tl->dep_tables;  // Initialize table dependencies
    if (tl->schema_table)
      table->file->stats.records= 2;
    table->quick_condition_rows= table->file->stats.records;

    tab->init_join_cond_ref(tl);

    if (tl->outer_join_nest())
    {
      // tab belongs to a nested join, maybe to several embedding joins
      tab->embedding_map= 0;
      for (TABLE_LIST *embedding= tl->embedding;
           embedding;
           embedding= embedding->embedding)
      {
        NESTED_JOIN *const nested_join= embedding->nested_join;
        tab->embedding_map|= nested_join->nj_map;
        tab->dependent|= embedding->dep_tables;
      }
    }
    else if (tab->join_cond())
    {
      // tab is the only inner table of an outer join
      tab->embedding_map= 0;
      for (TABLE_LIST *embedding= tl->embedding;
           embedding;
           embedding= embedding->embedding)
        tab->embedding_map|= embedding->nested_join->nj_map;
    }
    tables++;                     // Count number of initialized tables
  }

  primary_tables= tables;
  *best_ref_p= NULL;              // Last element of array must be NULL

  return false;
}


/** 
  Propagate dependencies between tables due to outer join relations.

  @returns false if success, true if error

  Build transitive closure for relation 'to be dependent on'.
  This will speed up the plan search for many cases with outer joins,
  as well as allow us to catch illegal cross references.
  Warshall's algorithm is used to build the transitive closure.
  As we may restart the outer loop upto 'table_count' times, the
  complexity of the algorithm is O((number of tables)^3).
  However, most of the iterations will be shortcircuited when
  there are no dependencies to propagate.
*/

bool JOIN::propagate_dependencies()
{
  for (uint i= 0; i < tables; i++)
  {
    if (!join_tab[i].dependent)
      continue;

    // Add my dependencies to other tables depending on me
    uint j;
    JOIN_TAB *tab;
    for (j= 0, tab= join_tab; j < tables; j++, tab++)
    {
      if (tab->dependent & join_tab[i].table_ref->map())
      {
        const table_map was_dependent= tab->dependent;
        tab->dependent|= join_tab[i].dependent;
        /*
          If we change dependencies for a table we already have
          processed: Redo dependency propagation from this table.
        */
        if (i > j && tab->dependent != was_dependent)
        {
          i= j-1;
          break;
        }
      }
    }
  }

  JOIN_TAB *const tab_end= join_tab + tables;
  for (JOIN_TAB *tab= join_tab; tab < tab_end; tab++)
  {
    /*
      Catch illegal cross references for outer joins.
      This could happen before WL#2486 was implemented in 5.0, but should no
      longer be possible.
      Thus, an assert has been added should this happen again.
      @todo Remove the error check below.
    */
    DBUG_ASSERT(!(tab->dependent & tab->table_ref->map()));

    if (tab->dependent & tab->table_ref->map())
    {
      tables= 0;               // Don't use join->table
      primary_tables= 0;
      my_message(ER_WRONG_OUTER_JOIN, ER(ER_WRONG_OUTER_JOIN), MYF(0));
      return true;
    }

    tab->key_dependent= tab->dependent;
  }

  return false;
}


/**
  Extract const tables based on row counts.

  @returns false if success, true if error

  This extraction must be done for each execution.
  Tables containing exactly zero or one rows are marked as const, but
  notice the additional constraints checked below.
  Tables that are extracted have their rows read before actual execution
  starts and are placed in the beginning of the join_tab array.
  Thus, they do not take part in join order optimization process,
  which can significantly reduce the optimization time.
  The data read from these tables can also be regarded as "constant"
  throughout query execution, hence the column values can be used for
  additional constant propagation and extraction of const tables based
  on eq-ref properties.

  The tables are given the type JT_SYSTEM.
*/

bool JOIN::extract_const_tables()
{
  enum enum_const_table_extraction
  {
     extract_no_table=    0,
     extract_empty_table= 1,
     extract_const_table= 2
  };

  JOIN_TAB *const tab_end= join_tab + tables;
  for (JOIN_TAB *tab= join_tab; tab < tab_end; tab++)
  {
    TABLE      *const table= tab->table();
    TABLE_LIST *const tl= tab->table_ref;
    enum enum_const_table_extraction extract_method= extract_const_table;

    const bool all_partitions_pruned_away= table->all_partitions_pruned_away;

    if (tl->outer_join_nest())
    {
      /*
        Table belongs to a nested join, no candidate for const table extraction.
      */
      extract_method= extract_no_table;
    }
    else if (tl->embedding && tl->embedding->sj_cond())
    {
      /*
        Table belongs to a semi-join.
        We do not currently pull out const tables from semi-join nests.
      */
      extract_method= extract_no_table;
    }
    else if (tab->join_cond())
    {
      // tab is the only inner table of an outer join, extract empty tables
      extract_method= extract_empty_table;
    }
    switch (extract_method)
    {
    case extract_no_table:
      break;

    case extract_empty_table:
      // Extract tables with zero rows, but only if statistics are exact
      if ((table->file->stats.records == 0 ||
           all_partitions_pruned_away) &&
          (table->file->ha_table_flags() & HA_STATS_RECORDS_IS_EXACT))
        mark_const_table(tab, NULL);
      break;

    case extract_const_table:
      /*
        Extract tables with zero or one rows, but do not extract tables that
         1. are dependent upon other tables, or
         2. have no exact statistics, or
         3. are full-text searched
      */ 
      if ((table->s->system ||
           table->file->stats.records <= 1 ||
           all_partitions_pruned_away) &&
          !tab->dependent &&                                             // 1
          (table->file->ha_table_flags() & HA_STATS_RECORDS_IS_EXACT) && // 2
          !table->fulltext_searched)                                     // 3
        mark_const_table(tab, NULL);
      break;
    }
  }

  // Read const tables (tables matching no more than 1 rows)
  if (!const_tables)
    return false;

  for (POSITION *p_pos= positions, *p_end= p_pos + const_tables;
       p_pos < p_end;
       p_pos++)
  {
    JOIN_TAB *const tab= p_pos->table;
    const int status= join_read_const_table(tab, p_pos);
    if (status > 0)
      return true;
    else if (status == 0)
    {
      found_const_table_map|= tab->table_ref->map();
      tab->table_ref->optimized_away= true;
    }
  }

  return false;
}

/**
  Extract const tables based on functional dependencies.

  @returns false if success, true if error

  This extraction must be done for each execution.

  Mark as const the tables that
   - are functionally dependent on constant values, or
   - are inner tables of an outer join and contain exactly zero or one rows

  Tables that are extracted have their rows read before actual execution
  starts and are placed in the beginning of the join_tab array, just as
  described for JOIN::extract_const_tables().

  The tables are given the type JT_CONST.
*/

bool JOIN::extract_func_dependent_tables()
{
  // loop until no more const tables are found
  bool ref_changed;
  table_map found_ref;
  do
  {
  more_const_tables_found:
    ref_changed = false;
    found_ref= 0;

    // Loop over all tables that are not already determined to be const
    for (JOIN_TAB **pos= best_ref + const_tables; *pos; pos++)
    {
      JOIN_TAB *const tab= *pos;
      TABLE *const table= tab->table();
      TABLE_LIST *const tl= tab->table_ref;
      /* 
        If equi-join condition by a key is null rejecting and after a
        substitution of a const table the key value happens to be null
        then we can state that there are no matches for this equi-join.
      */
      Key_use *keyuse= tab->keyuse();
      if (keyuse && tab->join_cond() && !tab->embedding_map)
      {
        /* 
          When performing an outer join operation if there are no matching rows
          for the single row of the outer table all the inner tables are to be
          null complemented and thus considered as constant tables.
          Here we apply this consideration to the case of outer join operations 
          with a single inner table only because the case with nested tables
          would require a more thorough analysis.
          TODO. Apply single row substitution to null complemented inner tables
          for nested outer join operations. 
	*/              
        while (keyuse->table_ref == tl)
        {
          if (!(keyuse->val->used_tables() & ~const_table_map) &&
              keyuse->val->is_null() && keyuse->null_rejecting)
          {
            table->set_null_row();
            found_const_table_map|= tl->map();
            mark_const_table(tab, keyuse);
            goto more_const_tables_found;
           }
	  keyuse++;
        }
      }

      if (tab->dependent)              // If dependent on some table
      {
        // All dependent tables must be const
        if (tab->dependent & ~const_table_map)
          continue;
        /*
          Mark a dependent table as constant if
           1. it has exactly zero or one rows (it is a system table), and
           2. it is not within a nested outer join, and
           3. it does not have an expensive outer join condition.
              This is because we have to determine whether an outer-joined table
              has a real row or a null-extended row in the optimizer phase.
              We have no possibility to evaluate its join condition at
              execution time, when it is marked as a system table.
        */
	if (table->file->stats.records <= 1L &&                            // 1
            (table->file->ha_table_flags() & HA_STATS_RECORDS_IS_EXACT) && // 1
            !tl->outer_join_nest() &&                                      // 2
            !(tab->join_cond() && tab->join_cond()->is_expensive()))   // 3
	{                              // system table
          mark_const_table(tab, NULL);
          const int status=
            join_read_const_table(tab, positions + const_tables - 1);
          if (status > 0)
            return true;
          else if (status == 0)
            found_const_table_map|= tl->map();
          continue;
        }
      }

      // Check if table can be read by key or table only uses const refs

      if ((keyuse= tab->keyuse()))
      {
        while (keyuse->table_ref == tl)
        {
          Key_use *const start_keyuse= keyuse;
          const uint key= keyuse->key;
          tab->keys().set_bit(key);               // QQ: remove this ?

          table_map refs= 0;
          key_map const_ref, eq_part;
          do
          {
            if (keyuse->val->type() != Item::NULL_ITEM && !keyuse->optimize)
            {
              if (!((~found_const_table_map) & keyuse->used_tables))
                const_ref.set_bit(keyuse->keypart);
              else
                refs|= keyuse->used_tables;
              eq_part.set_bit(keyuse->keypart);
            }
            keyuse++;
          } while (keyuse->table_ref == tl && keyuse->key == key);

          /*
            Extract const tables with proper key dependencies.
            Exclude tables that
             1. are full-text searched, or
             2. are part of nested outer join, or
             3. are part of semi-join, or
             4. have an expensive outer join condition.
             5. are blocked by handler for const table optimize.
          */
          if (eq_part.is_prefix(table->key_info[key].user_defined_key_parts) &&
              !table->fulltext_searched &&                           // 1
              !tl->outer_join_nest() &&                              // 2
              !(tl->embedding && tl->embedding->sj_cond()) &&        // 3
              !(tab->join_cond() && tab->join_cond()->is_expensive()) &&// 4
              !(table->file->ha_table_flags() & HA_BLOCK_CONST_TABLE))  // 5
          {
            if (table->key_info[key].flags & HA_NOSAME)
            {
              if (const_ref == eq_part)
              {                        // Found everything for ref.
                ref_changed = true;
                mark_const_table(tab, start_keyuse);
                if (create_ref_for_key(this, tab, start_keyuse,
                                       found_const_table_map))
                  return true;
                const int status=
                  join_read_const_table(tab, positions + const_tables - 1);
                if (status > 0)
                  return true;
                else if (status == 0)
                  found_const_table_map|= tl->map();
                break;
              }
              else
                found_ref|= refs;       // Table is const if all refs are const
            }
            else if (const_ref == eq_part)
              tab->const_keys.set_bit(key);
          }
	}
      }
    }
  } while ((const_table_map & found_ref) && ref_changed);

  return false;
}

/**
  Update info on indexes that can be used for search lookups as
  reading const tables may has added new sargable predicates.
*/

void JOIN::update_sargable_from_const(SARGABLE_PARAM *sargables)
{
  for ( ; sargables->field; sargables++)
  {
    Field *const field= sargables->field;
    JOIN_TAB *const tab= field->table->reginfo.join_tab;
    key_map possible_keys= field->key_start;
    possible_keys.intersect(field->table->keys_in_use_for_query);
    bool is_const= true;
    for (uint j= 0; j < sargables->num_values; j++)
      is_const&= sargables->arg_value[j]->const_item();
    if (is_const)
    {
      tab->const_keys.merge(possible_keys);
      tab->keys().merge(possible_keys);
    }
  }
}


/**
  Estimate the number of matched rows for each joined table.
  Set up range scan for tables that have proper predicates.

  @returns false if success, true if error
*/

bool JOIN::estimate_rowcount()
{
  Opt_trace_context *const trace= &thd->opt_trace;
  Opt_trace_object trace_wrapper(trace);
  Opt_trace_array trace_records(trace, "rows_estimation");

  JOIN_TAB *const tab_end= join_tab + tables;
  for (JOIN_TAB *tab= join_tab; tab < tab_end; tab++)
  {
    const Cost_model_table *const cost_model= tab->table()->cost_model();
    Opt_trace_object trace_table(trace);
    trace_table.add_utf8_table(tab->table_ref);
    if (tab->type() == JT_SYSTEM || tab->type() == JT_CONST)
    {
      trace_table.add("rows", 1).add("cost", 1)
        .add_alnum("table_type", (tab->type() == JT_SYSTEM) ? "system": "const")
        .add("empty", tab->table()->has_null_row());

      // Only one matching row and one block to read
      tab->set_records(tab->found_records= 1);
      tab->worst_seeks= cost_model->page_read_cost(1.0);
      tab->read_time= static_cast<ha_rows>(tab->worst_seeks);
      continue;
    }
    // Approximate number of found rows and cost to read them
    tab->set_records(tab->found_records= tab->table()->file->stats.records);
    const Cost_estimate table_scan_time= tab->table()->file->table_scan_cost();
    tab->read_time= static_cast<ha_rows>(table_scan_time.total_cost());

    /*
      Set a max value for the cost of seek operations we can expect
      when using key lookup. This can't be too high as otherwise we
      are likely to use table scan.
    */
    tab->worst_seeks=
      min(cost_model->page_read_cost((double) tab->found_records / 10),
          (double) tab->read_time * 3);
    const double min_worst_seek= cost_model->page_read_cost(2.0);
    if (tab->worst_seeks < min_worst_seek)      // Fix for small tables
      tab->worst_seeks= min_worst_seek;

    /*
      Add to tab->const_keys those indexes for which all group fields or
      all select distinct fields participate in one index.
    */
    add_group_and_distinct_keys(this, tab);

    /*
      Perform range analysis if there are keys it could use (1).
      Don't do range analysis if on the inner side of an outer join (2).
      Do range analysis if on the inner side of a semi-join (3).
    */
    TABLE_LIST *const tl= tab->table_ref;
    if (!tab->const_keys.is_clear_all() &&                        // (1)
        (!tl->embedding ||                                        // (2)
         (tl->embedding && tl->embedding->sj_cond())))            // (3)
    {
      /*
        This call fills tab->quick() with the best QUICK access method
        possible for this table, and only if it's better than table scan.
        It also fills tab->needed_reg.
      */
      ha_rows records= get_quick_record_count(thd, tab, row_limit);

      if (records == 0 && thd->is_error())
        return true;

      /*
        Check for "impossible range", but make sure that we do not attempt
        to mark semi-joined tables as "const" (only semi-joined tables that
        are functionally dependent can be marked "const", and subsequently
        pulled out of their semi-join nests).
      */
      if (records == 0 &&
          tab->table()->reginfo.impossible_range &&
          (!(tl->embedding && tl->embedding->sj_cond())))
      {
        /*
          Impossible WHERE condition or join condition
          In case of join cond, mark that one empty NULL row is matched.
          In case of WHERE, don't set found_const_table_map to get the
          caller to abort with a zero row result.
        */
        mark_const_table(tab, NULL);
        tab->set_type(JT_CONST);  // Override setting made in mark_const_table()
        if (tab->join_cond())
        {
          // Generate an empty row
          trace_table.add("returning_empty_null_row", true).
            add_alnum("cause", "impossible_on_condition");
          found_const_table_map|= tl->map();
          tab->table()->set_null_row();  // All fields are NULL
        }
        else
        {
          trace_table.add("rows", 0).
            add_alnum("cause", "impossible_where_condition");
        }
      }
      if (records != HA_POS_ERROR)
      {
        tab->found_records= records;
        tab->read_time= (ha_rows) (tab->quick() ?
                                   tab->quick()->cost_est.total_cost() : 0.0);
      }
    }
    else
    {
      Opt_trace_object(trace, "table_scan").
        add("rows", tab->found_records).
        add("cost", tab->read_time);
    }
  }

  return false;
}


/**
  Set semi-join embedding join nest pointers.

  Set pointer to embedding semi-join nest for all semi-joined tables.
  Note that this must be done for every table inside all semi-join nests,
  even for tables within outer join nests embedded in semi-join nests.
  A table can never be part of multiple semi-join nests, hence no
  ambiguities can ever occur.
  Note also that the pointer is not set for TABLE_LIST objects that
  are outer join nests within semi-join nests.
*/

void JOIN::set_semijoin_embedding()
{
  DBUG_ASSERT(!select_lex->sj_nests.is_empty());

  JOIN_TAB *const tab_end= join_tab + primary_tables;

  for (JOIN_TAB *tab= join_tab; tab < tab_end; tab++)
  {
    for (TABLE_LIST *tl= tab->table_ref; tl->embedding; tl= tl->embedding)
    {
      if (tl->embedding->sj_cond())
      {
        tab->emb_sj_nest= tl->embedding;
        break;
      }
    }
  }
}


/**
  @brief Check if semijoin's compared types allow materialization.

  @param[inout] sj_nest Semi-join nest containing information about correlated
         expressions. Set nested_join->sjm.scan_allowed to TRUE if
         MaterializeScan strategy allowed. Set nested_join->sjm.lookup_allowed
         to TRUE if MaterializeLookup strategy allowed

  @details
    This is a temporary fix for BUG#36752.
    
    There are two subquery materialization strategies for semijoin:

    1. Materialize and do index lookups in the materialized table. See 
       BUG#36752 for description of restrictions we need to put on the
       compared expressions.

       In addition, since indexes are not supported for BLOB columns,
       this strategy can not be used if any of the columns in the
       materialized table will be BLOB/GEOMETRY columns.  (Note that
       also columns for non-BLOB values that may be greater in size
       than CONVERT_IF_BIGGER_TO_BLOB, will be represented as BLOB
       columns.)

    2. Materialize and then do a full scan of the materialized table.
       The same criteria as for MaterializeLookup are applied, except that
       BLOB/GEOMETRY columns are allowed.
*/

static 
void semijoin_types_allow_materialization(TABLE_LIST *sj_nest)
{
  DBUG_ENTER("semijoin_types_allow_materialization");

  DBUG_ASSERT(sj_nest->nested_join->sj_outer_exprs.elements ==
              sj_nest->nested_join->sj_inner_exprs.elements);

  if (sj_nest->nested_join->sj_outer_exprs.elements > MAX_REF_PARTS)
  {
    sj_nest->nested_join->sjm.scan_allowed= false;
    sj_nest->nested_join->sjm.lookup_allowed= false;
    DBUG_VOID_RETURN;
  }

  List_iterator<Item> it1(sj_nest->nested_join->sj_outer_exprs);
  List_iterator<Item> it2(sj_nest->nested_join->sj_inner_exprs);

  sj_nest->nested_join->sjm.scan_allowed= true; 
  sj_nest->nested_join->sjm.lookup_allowed= true;

  bool blobs_involved= false;
  Item *outer, *inner;
  uint total_lookup_index_length= 0;
  uint max_key_length;
  uint max_key_part_length;
  /*
    Maximum lengths for keys and key parts that are supported by
    the temporary table storage engine(s).
  */
  get_max_key_and_part_length(&max_key_length,
                              &max_key_part_length);
  while (outer= it1++, inner= it2++)
  {
    DBUG_ASSERT(outer->real_item() && inner->real_item());
    if (!types_allow_materialization(outer, inner))
    {
      sj_nest->nested_join->sjm.scan_allowed= false; 
      sj_nest->nested_join->sjm.lookup_allowed= false;
      DBUG_VOID_RETURN;
    }
    blobs_involved|= inner->is_blob_field();

    // Calculate the index length of materialized table
    const uint lookup_index_length= get_key_length_tmp_table(inner);
    if (lookup_index_length > max_key_part_length)
      sj_nest->nested_join->sjm.lookup_allowed= false;
    total_lookup_index_length+= lookup_index_length ; 
  }
  if (total_lookup_index_length > max_key_length)
    sj_nest->nested_join->sjm.lookup_allowed= false;

  if (blobs_involved)
    sj_nest->nested_join->sjm.lookup_allowed= false;

  if (sj_nest->embedding)
  {
    DBUG_ASSERT(sj_nest->embedding->join_cond_optim());
    /*
      There are two issues that prevent materialization strategy from being
      used when a semi-join nest is on the inner side of an outer join:
      1. If the semi-join contains dependencies to outer tables,
         materialize-scan strategy cannot be used.
      2. Make sure that executor is able to evaluate triggered conditions
         for semi-join materialized tables. It should be correct, but needs
         verification.
         TODO: Remove this limitation!
      Handle this by disabling materialization strategies:
    */
    sj_nest->nested_join->sjm.scan_allowed= false;
    sj_nest->nested_join->sjm.lookup_allowed= false;
    DBUG_VOID_RETURN;
  }

  DBUG_PRINT("info",("semijoin_types_allow_materialization: ok, allowed"));

  DBUG_VOID_RETURN;
}


/*****************************************************************************
  Create JOIN_TABS, make a guess about the table types,
  Approximate how many records will be used in each table
*****************************************************************************/

/**
  Returns estimated number of rows that could be fetched by given
  access method.

  The function calls the range optimizer to estimate the cost of the
  cheapest QUICK_* index access method to scan one or several of the
  'keys' using the conditions 'select->cond'. The range optimizer
  compares several different types of 'quick select' methods (range
  scan, index merge, loose index scan) and selects the cheapest one.

  If the best index access method is cheaper than a table- and an index
  scan, then the range optimizer also constructs the corresponding
  QUICK_* object and assigns it to select->quick. In most cases this
  is the QUICK_* object used at later (optimization and execution)
  phases.

  @param thd    Session that runs the query.
  @param tab    JOIN_TAB of source table.
  @param limit  maximum number of rows to select.

  @note
    In case of valid range, a QUICK_SELECT_I object will be constructed and
    saved in select->quick.

  @return Estimated number of result rows selected from 'tab'.

  @retval HA_POS_ERROR For derived tables/views or if an error occur.
  @retval 0            If impossible query (i.e. certainly no rows will be
                       selected.)
*/
static ha_rows get_quick_record_count(THD *thd, JOIN_TAB *tab, ha_rows limit)
{
  DBUG_ENTER("get_quick_record_count");
  uchar buff[STACK_BUFF_ALLOC];
  if (check_stack_overrun(thd, STACK_MIN_SIZE, buff))
    DBUG_RETURN(0);                           // Fatal error flag is set

  TABLE_LIST *const tl= tab->table_ref;

  // Derived tables aren't filled yet, so no stats are available.
  if (!tl->uses_materialization())
  {
    QUICK_SELECT_I *qck;
    int error= test_quick_select(thd,
                                 tab->const_keys,
                                 0,      //empty table_map
                                 limit,
                                 false,  //don't force quick range
                                 ORDER::ORDER_NOT_RELEVANT, tab,
                                 tab->join_cond() ? tab->join_cond() :
                                 tab->join()->where_cond,
                                 &tab->needed_reg, &qck);
    tab->set_quick(qck);

    if (error == 1)
      DBUG_RETURN(qck->records);
    if (error == -1)
    {
      tl->table->reginfo.impossible_range=1;
      DBUG_RETURN(0);
    }
    DBUG_PRINT("warning",("Couldn't use record count on const keypart"));
  }
  else if (tl->materializable_is_const())
  {
    DBUG_RETURN(tl->derived_unit()->query_result()->estimated_rowcount);
  }
  DBUG_RETURN(HA_POS_ERROR);
}

/*
  Get estimated record length for semi-join materialization temptable
  
  SYNOPSIS
    get_tmp_table_rec_length()
      items  IN subquery's select list.

  DESCRIPTION
    Calculate estimated record length for semi-join materialization
    temptable. It's an estimate because we don't follow every bit of
    create_tmp_table()'s logic. This isn't necessary as the return value of
    this function is used only for cost calculations.

  RETURN
    Length of the temptable record, in bytes
*/

static uint get_tmp_table_rec_length(List<Item> &items)
{
  uint len= 0;
  Item *item;
  List_iterator<Item> it(items);
  while ((item= it++))
  {
    switch (item->result_type()) {
    case REAL_RESULT:
      len += sizeof(double);
      break;
    case INT_RESULT:
      if (item->max_length >= (MY_INT32_NUM_DECIMAL_DIGITS - 1))
        len += 8;
      else
        len += 4;
      break;
    case STRING_RESULT:
      /* DATE/TIME and GEOMETRY fields have STRING_RESULT result type.  */
      if (item->is_temporal() || item->field_type() == MYSQL_TYPE_GEOMETRY)
        len += 8;
      else
        len += item->max_length;
      break;
    case DECIMAL_RESULT:
      len += 10;
      break;
    case ROW_RESULT:
    default:
      DBUG_ASSERT(0); /* purecov: deadcode */
      break;
    }
  }
  return len;
}


/**
   Writes to the optimizer trace information about dependencies between
   tables.
   @param trace  optimizer trace
   @param join_tabs  all JOIN_TABs of the join
   @param table_count how many JOIN_TABs in the 'join_tabs' array
*/
static void trace_table_dependencies(Opt_trace_context * trace,
                                     JOIN_TAB *join_tabs,
                                     uint table_count)
{
  Opt_trace_object trace_wrapper(trace);
  Opt_trace_array trace_dep(trace, "table_dependencies");
  for (uint i= 0 ; i < table_count ; i++)
  {
    TABLE_LIST *table_ref= join_tabs[i].table_ref;
    Opt_trace_object trace_one_table(trace);
    trace_one_table.add_utf8_table(table_ref).
      add("row_may_be_null", table_ref->table->is_nullable());
    const table_map map= table_ref->map();
    DBUG_ASSERT(map < (1ULL << table_count));
    for (uint j= 0; j < table_count; j++)
    {
      if (map & (1ULL << j))
      {
        trace_one_table.add("map_bit", j);
        break;
      }
    }
    Opt_trace_array depends_on(trace, "depends_on_map_bits");
    // RAND_TABLE_BIT may be in join_tabs[i].dependent, so we test all 64 bits
    compile_time_assert(sizeof(table_ref->map()) <= 64);
    for (uint j= 0; j < 64; j++)
    {
      if (join_tabs[i].dependent & (1ULL << j))
        depends_on.add(j);
    }
  }
}


/**
  Add to join_tab[i]->condition() "table.field IS NOT NULL" conditions
  we've inferred from ref/eq_ref access performed.

    This function is a part of "Early NULL-values filtering for ref access"
    optimization.

    Example of this optimization:
    For query SELECT * FROM t1,t2 WHERE t2.key=t1.field @n
    and plan " any-access(t1), ref(t2.key=t1.field) " @n
    add "t1.field IS NOT NULL" to t1's table condition. @n

    Description of the optimization:
    
      We look through equalities choosen to perform ref/eq_ref access,
      pick equalities that have form "tbl.part_of_key = othertbl.field"
      (where othertbl is a non-const table and othertbl.field may be NULL)
      and add them to conditions on correspoding tables (othertbl in this
      example).

      Exception from that is the case when referred_tab->join != join.
      I.e. don't add NOT NULL constraints from any embedded subquery.
      Consider this query:
      @code
      SELECT A.f2 FROM t1 LEFT JOIN t2 A ON A.f2 = f1
      WHERE A.f3=(SELECT MIN(f3) FROM  t2 C WHERE A.f4 = C.f4) OR A.f3 IS NULL;
      @endcode
      Here condition A.f3 IS NOT NULL is going to be added to the WHERE
      condition of the embedding query.
      Another example:
      SELECT * FROM t10, t11 WHERE (t10.a < 10 OR t10.a IS NULL)
      AND t11.b <=> t10.b AND (t11.a = (SELECT MAX(a) FROM t12
      WHERE t12.b = t10.a ));
      Here condition t10.a IS NOT NULL is going to be added.
      In both cases addition of NOT NULL condition will erroneously reject
      some rows of the result set.
      referred_tab->join != join constraint would disallow such additions.

      This optimization doesn't affect the choices that ref, range, or join
      optimizer make. This was intentional because this was added after 4.1
      was GA.
      
    Implementation overview
      1. update_ref_and_keys() accumulates info about null-rejecting
         predicates in in Key_field::null_rejecting
      1.1 add_key_part saves these to Key_use.
      2. create_ref_for_key copies them to TABLE_REF.
      3. add_not_null_conds adds "x IS NOT NULL" to join_tab->m_condition of
         appropiate JOIN_TAB members.
*/

static void add_not_null_conds(JOIN *join)
{
  DBUG_ENTER("add_not_null_conds");
  ASSERT_BEST_REF_IN_JOIN_ORDER(join);
  for (uint i=join->const_tables ; i < join->tables ; i++)
  {
    JOIN_TAB *const tab= join->best_ref[i];
    if ((tab->type() == JT_REF || tab->type() == JT_EQ_REF || 
         tab->type() == JT_REF_OR_NULL) &&
        !tab->table()->is_nullable())
    {
      for (uint keypart= 0; keypart < tab->ref().key_parts; keypart++)
      {
        if (tab->ref().null_rejecting & ((key_part_map)1 << keypart))
        {
          Item *item= tab->ref().items[keypart];
          Item *notnull;
          Item *real= item->real_item();
          DBUG_ASSERT(real->type() == Item::FIELD_ITEM);
          Item_field *not_null_item= (Item_field*)real;
          JOIN_TAB *referred_tab= not_null_item->field->table->reginfo.join_tab;
          /*
            For UPDATE queries such as:
            UPDATE t1 SET t1.f2=(SELECT MAX(t2.f4) FROM t2 WHERE t2.f3=t1.f1);
            not_null_item is the t1.f1, but it's referred_tab is 0.
          */
          if (!referred_tab || referred_tab->join() != join)
            continue;
          if (!(notnull= new Item_func_isnotnull(not_null_item)))
            DBUG_VOID_RETURN;
          /*
            We need to do full fix_fields() call here in order to have correct
            notnull->const_item(). This is needed e.g. by test_quick_select 
            when it is called from make_join_select after this function is 
            called.
          */
          if (notnull->fix_fields(join->thd, &notnull))
            DBUG_VOID_RETURN;
          DBUG_EXECUTE("where",print_where(notnull,
                                           referred_tab->table()->alias,
                                           QT_ORDINARY););
          referred_tab->and_with_condition(notnull);
        }
      }
    }
  }
  DBUG_VOID_RETURN;
}


/* 
  Check if given expression uses only table fields covered by the given index

  SYNOPSIS
    uses_index_fields_only()
      item           Expression to check
      tbl            The table having the index
      keyno          The index number
      other_tbls_ok  TRUE <=> Fields of other non-const tables are allowed

  DESCRIPTION
    Check if given expression only uses fields covered by index #keyno in the
    table tbl. The expression can use any fields in any other tables.
    
    The expression is guaranteed not to be AND or OR - those constructs are 
    handled outside of this function.

  RETURN
    TRUE   Yes
    FALSE  No
*/

bool uses_index_fields_only(Item *item, TABLE *tbl, uint keyno, 
                            bool other_tbls_ok)
{
  if (item->const_item())
  {
    /*
      const_item() might not return correct value if the item tree
      contains a subquery. If this is the case we do not include this
      part of the condition.
    */
    return !item->has_subquery();
  }

  const Item::Type item_type= item->type();

  switch (item_type) {
  case Item::FUNC_ITEM:
    {
      Item_func *item_func= (Item_func*)item;
      const Item_func::Functype func_type= item_func->functype();

      /*
        Avoid some function types from being pushed down to storage engine:
        - Don't push down the triggered conditions. Nested outer joins
          execution code may need to evaluate a condition several times
          (both triggered and untriggered).
          TODO: Consider cloning the triggered condition and using the
                copies for: 
                 1. push the first copy down, to have most restrictive
                    index condition possible.
                 2. Put the second copy into tab->m_condition.
        - Stored functions contain a statement that might start new operations
          against the storage engine. This does not work against all storage
          engines.
      */
      if (func_type == Item_func::TRIG_COND_FUNC ||
          func_type == Item_func::FUNC_SP)
        return false;

      /* This is a function, apply condition recursively to arguments */
      if (item_func->argument_count() > 0)
      {        
        Item **item_end= (item_func->arguments()) + item_func->argument_count();
        for (Item **child= item_func->arguments(); child != item_end; child++)
        {
          if (!uses_index_fields_only(*child, tbl, keyno, other_tbls_ok))
            return FALSE;
        }
      }
      return TRUE;
    }
  case Item::COND_ITEM:
    {
      /*
        This is a AND/OR condition. Regular AND/OR clauses are handled by
        make_cond_for_index() which will chop off the part that can be
        checked with index. This code is for handling non-top-level AND/ORs,
        e.g. func(x AND y).
      */
      List_iterator<Item> li(*((Item_cond*)item)->argument_list());
      Item *item;
      while ((item=li++))
      {
        if (!uses_index_fields_only(item, tbl, keyno, other_tbls_ok))
          return FALSE;
      }
      return TRUE;
    }
  case Item::FIELD_ITEM:
    {
      Item_field *item_field= (Item_field*)item;
      if (item_field->field->table != tbl) 
        return other_tbls_ok;
      /*
        The below is probably a repetition - the first part checks the
        other two, but let's play it safe:
      */
      return item_field->field->part_of_key.is_set(keyno) &&
             item_field->field->type() != MYSQL_TYPE_GEOMETRY &&
             item_field->field->type() != MYSQL_TYPE_BLOB;
    }
  case Item::REF_ITEM:
    return uses_index_fields_only(item->real_item(), tbl, keyno,
                                  other_tbls_ok);
  default:
    return FALSE; /* Play it safe, don't push unknown non-const items */
  }
}


/**
  Optimize semi-join nests that could be run with sj-materialization

  @param join           The join to optimize semi-join nests for

  @details
    Optimize each of the semi-join nests that can be run with
    materialization. For each of the nests, we
     - Generate the best join order for this "sub-join" and remember it;
     - Remember the sub-join execution cost (it's part of materialization
       cost);
     - Calculate other costs that will be incurred if we decide 
       to use materialization strategy for this semi-join nest.

    All obtained information is saved and will be used by the main join
    optimization pass.

  @return false if successful, true if error
*/

static bool optimize_semijoin_nests_for_materialization(JOIN *join)
{
  DBUG_ENTER("optimize_semijoin_nests_for_materialization");
  List_iterator<TABLE_LIST> sj_list_it(join->select_lex->sj_nests);
  TABLE_LIST *sj_nest;
  Opt_trace_context * const trace= &join->thd->opt_trace;

  while ((sj_nest= sj_list_it++))
  {
    /* As a precaution, reset pointers that were used in prior execution */
    sj_nest->nested_join->sjm.positions= NULL;

    /* Calculate the cost of materialization if materialization is allowed. */
    if (sj_nest->nested_join->sj_enabled_strategies &
        OPTIMIZER_SWITCH_MATERIALIZATION)
    {
      /* A semi-join nest should not contain tables marked as const */
      DBUG_ASSERT(!(sj_nest->sj_inner_tables & join->const_table_map));

      Opt_trace_object trace_wrapper(trace);
      Opt_trace_object
        trace_sjmat(trace, "execution_plan_for_potential_materialization");
      Opt_trace_array trace_sjmat_steps(trace, "steps");
      /*
        Try semijoin materialization if the semijoin is classified as
        non-trivially-correlated.
      */ 
      if (sj_nest->nested_join->sj_corr_tables)
        continue;
      /*
        Check whether data types allow execution with materialization.
      */
      semijoin_types_allow_materialization(sj_nest);

      if (!sj_nest->nested_join->sjm.scan_allowed &&
          !sj_nest->nested_join->sjm.lookup_allowed)
        continue;

      if (Optimize_table_order(join->thd, join, sj_nest).choose_table_order())
        DBUG_RETURN(true);
      const uint n_tables= my_count_bits(sj_nest->sj_inner_tables);
      calculate_materialization_costs(join, sj_nest, n_tables,
                                      &sj_nest->nested_join->sjm);
      /*
        Cost data is in sj_nest->nested_join->sjm. We also need to save the
        plan:
      */
      if (!(sj_nest->nested_join->sjm.positions=
            (st_position*)join->thd->alloc(sizeof(st_position)*n_tables)))
        DBUG_RETURN(true);
      memcpy(sj_nest->nested_join->sjm.positions,
             join->best_positions + join->const_tables,
             sizeof(st_position) * n_tables);
    }
  }
  DBUG_RETURN(false);
}


/*
  Check if table's Key_use elements have an eq_ref(outer_tables) candidate

  SYNOPSIS
    find_eq_ref_candidate()
      tl                Table to be checked
      sj_inner_tables   Bitmap of inner tables. eq_ref(inner_table) doesn't
                        count.

  DESCRIPTION
    Check if table's Key_use elements have an eq_ref(outer_tables) candidate

  TODO
    Check again if it is feasible to factor common parts with constant table
    search

  RETURN
    TRUE  - There exists an eq_ref(outer-tables) candidate
    FALSE - Otherwise
*/

static bool find_eq_ref_candidate(TABLE_LIST *tl, table_map sj_inner_tables)
{
  Key_use *keyuse= tl->table->reginfo.join_tab->keyuse();

  if (keyuse)
  {
    while (1) /* For each key */
    {
      const uint key= keyuse->key;
      KEY *const keyinfo= tl->table->key_info + key;
      key_part_map bound_parts= 0;
      if ((keyinfo->flags & (HA_NOSAME)) == HA_NOSAME)
      {
        do  /* For all equalities on all key parts */
        {
          /* Check if this is "t.keypart = expr(outer_tables) */
          if (!(keyuse->used_tables & sj_inner_tables) &&
              !(keyuse->optimize & KEY_OPTIMIZE_REF_OR_NULL))
          {
            bound_parts|= (key_part_map)1 << keyuse->keypart;
          }
          keyuse++;
        } while (keyuse->key == key && keyuse->table_ref == tl);

        if (bound_parts == LOWER_BITS(uint, keyinfo->user_defined_key_parts))
          return true;
        if (keyuse->table_ref != tl)
          return false;
      }
      else
      {
        do
        {
          keyuse++;
          if (keyuse->table_ref != tl)
            return false;
        }
        while (keyuse->key == key);
      }
    }
  }
  return false;
}


/**
  Pull tables out of semi-join nests based on functional dependencies

  @param join  The join where to do the semi-join table pullout

  @return False if successful, true if error (Out of memory)

  @details
    Pull tables out of semi-join nests based on functional dependencies,
    ie. if a table is accessed via eq_ref(outer_tables).
    The function may be called several times, the caller is responsible
    for setting up proper key information that this function acts upon.

    PRECONDITIONS
    When this function is called, the join may have several semi-join nests
    but it is guaranteed that one semi-join nest does not contain another.
    For functionally dependent tables to be pulled out, key information must
    have been calculated (see update_ref_and_keys()).

    POSTCONDITIONS
     * Tables that were pulled out are removed from the semi-join nest they
       belonged to and added to the parent join nest.
     * For these tables, the used_tables and not_null_tables fields of
       the semi-join nest they belonged to will be adjusted.
       The semi-join nest is also marked as correlated, and
       sj_corr_tables and sj_depends_on are adjusted if necessary.
     * Semi-join nests' sj_inner_tables is set equal to used_tables
    
    NOTE
    Table pullout may make uncorrelated subquery correlated. Consider this
    example:
    
     ... WHERE oe IN (SELECT it1.primary_key WHERE p(it1, it2) ... ) 
    
    here table it1 can be pulled out (we have it1.primary_key=oe which gives
    us functional dependency). Once it1 is pulled out, all references to it1
    from p(it1, it2) become references to outside of the subquery and thus
    make the subquery (i.e. its semi-join nest) correlated.
    Making the subquery (i.e. its semi-join nest) correlated prevents us from
    using Materialization or LooseScan to execute it. 
*/

static bool pull_out_semijoin_tables(JOIN *join)
{
  TABLE_LIST *sj_nest;
  DBUG_ENTER("pull_out_semijoin_tables");

  DBUG_ASSERT(!join->select_lex->sj_nests.is_empty());

  List_iterator<TABLE_LIST> sj_list_it(join->select_lex->sj_nests);
  Opt_trace_context * const trace= &join->thd->opt_trace;
  Opt_trace_object trace_wrapper(trace);
  Opt_trace_array trace_pullout(trace, "pulled_out_semijoin_tables");

  /* Try pulling out tables from each semi-join nest */
  while ((sj_nest= sj_list_it++))
  {    
    table_map pulled_tables= 0;
    List_iterator<TABLE_LIST> child_li(sj_nest->nested_join->join_list);
    TABLE_LIST *tbl;
    /*
      Calculate set of tables within this semi-join nest that have
      other dependent tables
    */
    table_map dep_tables= 0;
    while ((tbl= child_li++))
    {
      TABLE *const table= tbl->table;
      if (table &&
         (table->reginfo.join_tab->dependent &
          sj_nest->nested_join->used_tables))
        dep_tables|= table->reginfo.join_tab->dependent;
    }
    /*
      Find which tables we can pull out based on key dependency data.
      Note that pulling one table out can allow us to pull out some
      other tables too.
    */
    bool pulled_a_table;
    do 
    {
      pulled_a_table= FALSE;
      child_li.rewind();
      while ((tbl= child_li++))
      {
        if (tbl->table &&
            !(pulled_tables & tbl->map()) &&
            !(dep_tables & tbl->map()))
        {
          if (find_eq_ref_candidate(tbl, 
                                    sj_nest->nested_join->used_tables & 
                                    ~pulled_tables))
          {
            pulled_a_table= TRUE;
            pulled_tables |= tbl->map();
            Opt_trace_object(trace).add_utf8_table(tbl).
              add("functionally_dependent", true);
            /*
              Pulling a table out of uncorrelated subquery in general makes
              it correlated. See the NOTE to this function. 
            */
            sj_nest->nested_join->sj_corr_tables|= tbl->map();
            sj_nest->nested_join->sj_depends_on|= tbl->map();
          }
        }
      }
    } while (pulled_a_table);
 
    child_li.rewind();
    /*
      Move the pulled out TABLE_LIST elements to the parents.
    */
    sj_nest->nested_join->used_tables&= ~pulled_tables;
    sj_nest->nested_join->not_null_tables&= ~pulled_tables;

    /* sj_inner_tables is a copy of nested_join->used_tables */
    sj_nest->sj_inner_tables= sj_nest->nested_join->used_tables;

    if (pulled_tables)
    {
      List<TABLE_LIST> *upper_join_list= (sj_nest->embedding != NULL) ?
          &sj_nest->embedding->nested_join->join_list : 
          &join->select_lex->top_join_list;

      Prepared_stmt_arena_holder ps_arena_holder(join->thd);

      while ((tbl= child_li++))
      {
        if (tbl->table &&
            !(sj_nest->nested_join->used_tables & tbl->map()))
        {
          /*
            Pull the table up in the same way as simplify_joins() does:
            update join_list and embedding pointers but keep next[_local]
            pointers.
          */
          child_li.remove();

          if (upper_join_list->push_back(tbl))
            DBUG_RETURN(TRUE);

          tbl->join_list= upper_join_list;
          tbl->embedding= sj_nest->embedding;
        }
      }

      /* Remove the sj-nest itself if we've removed everything from it */
      if (!sj_nest->nested_join->used_tables)
      {
        List_iterator<TABLE_LIST> li(*upper_join_list);
        /* Find the sj_nest in the list. */
        while (sj_nest != li++)
        {}
        li.remove();
        /* Also remove it from the list of SJ-nests: */
        sj_list_it.remove();
      }
    }
  }
  DBUG_RETURN(FALSE);
}


/**
  @defgroup RefOptimizerModule Ref Optimizer

  @{

  This module analyzes all equality predicates to determine the best
  independent ref/eq_ref/ref_or_null index access methods.

  The 'ref' optimizer determines the columns (and expressions over them) that
  reference columns in other tables via an equality, and analyzes which keys
  and key parts can be used for index lookup based on these references. The
  main outcomes of the 'ref' optimizer are:

  - A bi-directional graph of all equi-join conditions represented as an
    array of Key_use elements. This array is stored in JOIN::keyuse_array in
    table, key, keypart order. Each JOIN_TAB::keyuse points to the
    first Key_use element with the same table as JOIN_TAB::table.

  - The table dependencies needed by the optimizer to determine what
    tables must be before certain table so that they provide the
    necessary column bindings for the equality predicates.

  - Computed properties of the equality predicates such as null_rejecting
    and the result size of each separate condition.

  Updates in JOIN_TAB:
  - JOIN_TAB::keys       Bitmap of all used keys.
  - JOIN_TAB::const_keys Bitmap of all keys that may be used with quick_select.
  - JOIN_TAB::keyuse     Pointer to possible keys.
*/  

/**
  A Key_field is a descriptor of a predicate of the form (column <op> val).
  Currently 'op' is one of {'=', '<=>', 'IS [NOT] NULL', 'arg1 IN arg2'},
  and 'val' can be either another column or an expression (including constants).

  Key_field's are used to analyze columns that may potentially serve as
  parts of keys for index lookup. If 'field' is part of an index, then
  add_key_part() creates a corresponding Key_use object and inserts it
  into the JOIN::keyuse_array which is passed by update_ref_and_keys().

  The structure is used only during analysis of the candidate columns for
  index 'ref' access.
*/
struct Key_field {
  Key_field(Item_field *item_field, Item *val, uint level,
            uint optimize, bool eq_func,
            bool null_rejecting, bool *cond_guard, uint sj_pred_no)
  : item_field(item_field), val(val), level(level),
    optimize(optimize), eq_func(eq_func),
    null_rejecting(null_rejecting), cond_guard(cond_guard),
    sj_pred_no(sj_pred_no)
  {}
  Item_field    *item_field;           ///< Item representing the column
  Item          *val;                  ///< May be empty if diff constant
  uint          level;
  uint          optimize;              ///< KEY_OPTIMIZE_*
  bool          eq_func;
  /**
    If true, the condition this struct represents will not be satisfied
    when val IS NULL.
    @sa Key_use::null_rejecting .
  */
  bool          null_rejecting;
  bool          *cond_guard;                    ///< @sa Key_use::cond_guard
  uint          sj_pred_no;                     ///< @sa Key_use::sj_pred_no
};

/* Values in optimize */
#define KEY_OPTIMIZE_EXISTS		1
#define KEY_OPTIMIZE_REF_OR_NULL	2

/**
  Merge new key definitions to old ones, remove those not used in both.

  This is called for OR between different levels.

  To be able to do 'ref_or_null' we merge a comparison of a column
  and 'column IS NULL' to one test.  This is useful for sub select queries
  that are internally transformed to something like:.

  @code
  SELECT * FROM t1 WHERE t1.key=outer_ref_field or t1.key IS NULL 
  @endcode

  Key_field::null_rejecting is processed as follows: @n
  result has null_rejecting=true if it is set for both ORed references.
  for example:
  -   (t2.key = t1.field OR t2.key  =  t1.field) -> null_rejecting=true
  -   (t2.key = t1.field OR t2.key <=> t1.field) -> null_rejecting=false

  @todo
    The result of this is that we're missing some 'ref' accesses.
    OptimizerTeam: Fix this
*/

static Key_field *
merge_key_fields(Key_field *start, Key_field *new_fields, Key_field *end,
                 uint and_level)
{
  if (start == new_fields)
    return start;				// Impossible or
  if (new_fields == end)
    return start;				// No new fields, skip all

  Key_field *first_free=new_fields;

  /* Mark all found fields in old array */
  for (; new_fields != end ; new_fields++)
  {
    Field *const new_field= new_fields->item_field->field;

    for (Key_field *old=start ; old != first_free ; old++)
    {
      Field *const old_field= old->item_field->field;

      /*
        Check that the Field objects are the same, as we may have several
        Item_field objects pointing to the same Field:
      */
      if (old_field == new_field)
      {
        /*
          NOTE: below const_item() call really works as "!used_tables()", i.e.
          it can return FALSE where it is feasible to make it return TRUE.
          
          The cause is as follows: Some of the tables are already known to be
          const tables (the detection code is in JOIN::make_join_plan(),
          above the update_ref_and_keys() call), but we didn't propagate 
          information about this: TABLE::const_table is not set to TRUE, and
          Item::update_used_tables() hasn't been called for each item.
          The result of this is that we're missing some 'ref' accesses.
          TODO: OptimizerTeam: Fix this
        */
        if (!new_fields->val->const_item())
        {
          /*
            If the value matches, we can use the key reference.
            If not, we keep it until we have examined all new values
          */
          if (old->val->eq(new_fields->val, old_field->binary()))
          {
            old->level= and_level;
            old->optimize= ((old->optimize & new_fields->optimize &
                             KEY_OPTIMIZE_EXISTS) |
                            ((old->optimize | new_fields->optimize) &
                             KEY_OPTIMIZE_REF_OR_NULL));
            old->null_rejecting= (old->null_rejecting &&
                                  new_fields->null_rejecting);
          }
        }
        else if (old->eq_func && new_fields->eq_func &&
                 old->val->eq_by_collation(new_fields->val, 
                                           old_field->binary(),
                                           old_field->charset()))
        {
          old->level= and_level;
          old->optimize= ((old->optimize & new_fields->optimize &
                           KEY_OPTIMIZE_EXISTS) |
                          ((old->optimize | new_fields->optimize) &
                           KEY_OPTIMIZE_REF_OR_NULL));
          old->null_rejecting= (old->null_rejecting &&
                                new_fields->null_rejecting);
        }
        else if (old->eq_func && new_fields->eq_func &&
                 ((old->val->const_item() && old->val->is_null()) ||
                  new_fields->val->is_null()))
        {
          /* field = expression OR field IS NULL */
          old->level= and_level;
          old->optimize= KEY_OPTIMIZE_REF_OR_NULL;
          /*
            Remember the NOT NULL value unless the value does not depend
            on other tables.
          */
          if (!old->val->used_tables() && old->val->is_null())
            old->val= new_fields->val;
          /* The referred expression can be NULL: */ 
          old->null_rejecting= 0;
	}
	else
	{
	  /*
	    We are comparing two different const.  In this case we can't
	    use a key-lookup on this so it's better to remove the value
	    and let the range optimizer handle it
	  */
	  if (old == --first_free)		// If last item
	    break;
	  *old= *first_free;			// Remove old value
	  old--;				// Retry this value
	}
      }
    }
  }
  /* Remove all not used items */
  for (Key_field *old=start ; old != first_free ;)
  {
    if (old->level != and_level)
    {						// Not used in all levels
      if (old == --first_free)
        break;
      *old= *first_free;			// Remove old value
      continue;
    }
    old++;
  }
  return first_free;
}


/**
  Given a field, return its index in semi-join's select list, or UINT_MAX

  @param item_field Field to be looked up in select list

  @retval =UINT_MAX Field is not from a semijoin-transformed subquery
  @retval <UINT_MAX Index in select list of subquery

  @details
  Given a field, find its table; then see if the table is within a
  semi-join nest and if the field was in select list of the subquery
  (if subquery was part of a quantified comparison predicate), or
  the field was a result of subquery decorrelation.
  If it was, then return the field's index in the select list.
  The value is used by LooseScan strategy.
*/

static uint get_semi_join_select_list_index(Item_field *item_field)
{
  TABLE_LIST *emb_sj_nest= item_field->table_ref->embedding;
  if (emb_sj_nest && emb_sj_nest->sj_cond())
  {
    List<Item> &items= emb_sj_nest->nested_join->sj_inner_exprs;
    List_iterator<Item> it(items);
    for (uint i= 0; i < items.elements; i++)
    {
      Item *sel_item= it++;
      if (sel_item->type() == Item::FIELD_ITEM &&
          ((Item_field*)sel_item)->field->eq(item_field->field))
        return i;
    }
  }
  return UINT_MAX;
}

/**
   @brief 
   If EXPLAIN EXTENDED, add warning that an index cannot be used for
   ref access

   @details
   If EXPLAIN EXTENDED, add a warning for each index that cannot be
   used for ref access due to either type conversion or different
   collations on the field used for comparison

   Example type conversion (char compared to int):

   CREATE TABLE t1 (url char(1) PRIMARY KEY);
   SELECT * FROM t1 WHERE url=1;

   Example different collations (danish vs german2):

   CREATE TABLE t1 (url char(1) PRIMARY KEY) collate latin1_danish_ci;
   SELECT * FROM t1 WHERE url='1' collate latin1_german2_ci;

   @param thd                Thread for the connection that submitted the query
   @param field              Field used in comparision
   @param cant_use_indexes   Indexes that cannot be used for lookup
 */
static void 
warn_index_not_applicable(THD *thd, const Field *field, 
                          const key_map cant_use_index) 
{
  if (thd->lex->describe)
    for (uint j=0 ; j < field->table->s->keys ; j++)
      if (cant_use_index.is_set(j))
        push_warning_printf(thd,
                            Sql_condition::SL_WARNING,
                            ER_WARN_INDEX_NOT_APPLICABLE,
                            ER(ER_WARN_INDEX_NOT_APPLICABLE),
                            "ref",
                            field->table->key_info[j].name,
                            field->field_name);
}

/**
  Add a possible key to array of possible keys if it's usable as a key

  @param key_fields[in,out] Used as an input paramater in the sense that it is a
  pointer to a pointer to a memory area where an array of Key_field objects will
  stored. It is used as an out parameter in the sense that the pointer will be
  updated to point beyond the last Key_field written.

  @param and_level       And level, to be stored in Key_field
  @param cond            Condition predicate
  @param field           Field used in comparision
  @param eq_func         True if we used =, <=> or IS NULL
  @param value           Array of values used for comparison with field
  @param num_values      Number of elements in the array of values
  @param usable_tables   Tables which can be used for key optimization
  @param sargables       IN/OUT Array of found sargable candidates. Will be
                         ignored in case eq_func is true.
  
  @note
    If we are doing a NOT NULL comparison on a NOT NULL field in a outer join
    table, we store this to be able to do not exists optimization later.

  @return
    *key_fields is incremented if we stored a key in the array
*/

static void
add_key_field(Key_field **key_fields, uint and_level, Item_func *cond,
              Item_field *item_field, bool eq_func, Item **value,
              uint num_values, table_map usable_tables,
              SARGABLE_PARAM **sargables)
{
  DBUG_ASSERT(eq_func || sargables);

  Field *const field= item_field->field;
  TABLE_LIST *const tl= item_field->table_ref;

  if (tl->table->reginfo.join_tab == NULL)
  {
    /*
       Due to a bug in IN-to-EXISTS (grep for real_item() in item_subselect.cc
       for more info), an index over a field from an outer query might be
       considered here, which is incorrect. Their query has been fully
       optimized already so their reginfo.join_tab is NULL and we reject them.
    */
    return;
  }

  DBUG_PRINT("info", ("add_key_field for field %s", field->field_name));
  uint exists_optimize= 0;
  if (!tl->derived_keys_ready && tl->uses_materialization() &&
      !tl->table->is_created() &&
      tl->update_derived_keys(field, value, num_values))
    return;
  if (!(field->flags & PART_KEY_FLAG))
  {
    // Don't remove column IS NULL on a LEFT JOIN table
    if (!eq_func || (*value)->type() != Item::NULL_ITEM ||
        !tl->table->is_nullable() || field->real_maybe_null())
      return;					// Not a key. Skip it
    exists_optimize= KEY_OPTIMIZE_EXISTS;
    DBUG_ASSERT(num_values == 1);
  }
  else
  {
    table_map used_tables= 0;
    bool optimizable= false;
    for (uint i=0; i<num_values; i++)
    {
      used_tables|=(value[i])->used_tables();
      if (!((value[i])->used_tables() & (tl->map() | RAND_TABLE_BIT)))
        optimizable= true;
    }
    if (!optimizable)
      return;
    if (!(usable_tables & tl->map()))
    {
      if (!eq_func || (*value)->type() != Item::NULL_ITEM ||
          !tl->table->is_nullable() || field->real_maybe_null())
        return; // Can't use left join optimize
      exists_optimize= KEY_OPTIMIZE_EXISTS;
    }
    else
    {
      JOIN_TAB *stat= tl->table->reginfo.join_tab;
      key_map possible_keys=field->key_start;
      possible_keys.intersect(tl->table->keys_in_use_for_query);
      stat[0].keys().merge(possible_keys);             // Add possible keys

      /*
        Save the following cases:
        Field op constant
        Field LIKE constant where constant doesn't start with a wildcard
        Field = field2 where field2 is in a different table
        Field op formula
        Field IS NULL
        Field IS NOT NULL
        Field BETWEEN ...
        Field IN ...
      */
      stat[0].key_dependent|=used_tables;

      bool is_const= true;
      for (uint i=0; i<num_values; i++)
      {
        if (!(is_const&= value[i]->const_item()))
          break;
      }
      if (is_const)
        stat[0].const_keys.merge(possible_keys);
      else if (!eq_func)
      {
        /* 
          Save info to be able check whether this predicate can be 
          considered as sargable for range analysis after reading const tables.
          We do not save info about equalities as update_const_equal_items
          will take care of updating info on keys from sargable equalities. 
        */
        DBUG_ASSERT(sargables);
        (*sargables)--;
        /*
          The sargables and key_fields arrays share the same memory
          buffer, and grow from opposite directions, so make sure they
          don't cross.
        */
        DBUG_ASSERT(*sargables > *reinterpret_cast<SARGABLE_PARAM**>(key_fields));
        (*sargables)->field= field;
        (*sargables)->arg_value= value;
        (*sargables)->num_values= num_values;
      }
      /*
        We can't always use indexes when comparing a string index to a
        number. cmp_type() is checked to allow compare of dates to numbers.
        eq_func is NEVER true when num_values > 1
       */
      if (!eq_func)
        return;

      /*
        Check if the field and value are comparable in the index.
        @todo: This code is almost identical to comparable_in_index()
        in opt_range.cc. Consider replacing the checks below with a
        function call to comparable_in_index()
      */
      if (field->result_type() == STRING_RESULT)
      {
        if ((*value)->result_type() != STRING_RESULT)
        {
          if (field->cmp_type() != (*value)->result_type())
          {
            warn_index_not_applicable(stat->join()->thd, field, possible_keys);
            return;
          }
        }
        else
        {
          /*
            Can't optimize datetime_column=indexed_varchar_column,
            also can't use indexes if the effective collation
            of the operation differ from the field collation.
            IndexedTimeComparedToDate: can't optimize
            'indexed_time = temporal_expr_with_date_part' because:
            - without index, a TIME column with value '48:00:00' is equal to a
            DATETIME column with value 'CURDATE() + 2 days'
            - with ref access into the TIME column, CURDATE() + 2 days becomes
            "00:00:00" (Field_timef::store_internal() simply extracts the time
            part from the datetime) which is a lookup key which does not match
            "48:00:00"; so ref access is not be able to give the same result
            as without index, so is disabled.
            On the other hand, we can optimize indexed_datetime = time
            because Field_temporal_with_date::store_time() will convert
            48:00:00 to CURDATE() + 2 days which is the correct lookup key.
          */
          if ((!field->is_temporal() && value[0]->is_temporal()) ||
              (field->cmp_type() == STRING_RESULT &&
               field->charset() != cond->compare_collation()) ||
              field_time_cmp_date(field, value[0]))
          {
            warn_index_not_applicable(stat->join()->thd, field, possible_keys);
            return;
          }
        }
      }

      /*
        We can't use indexes when comparing to a JSON value. For example,
        the string '{}' should compare equal to the JSON string "{}". If
        we use a string index to compare the two strings, we will be
        comparing '{}' and '"{}"', which don't compare equal.
      */
      if (value[0]->result_type() == STRING_RESULT &&
          value[0]->field_type() == MYSQL_TYPE_JSON)
      {
        warn_index_not_applicable(stat->join()->thd, field, possible_keys);
        return;
      }
    }
  }
  /*
    For the moment eq_func is always true. This slot is reserved for future
    extensions where we want to remembers other things than just eq comparisons
  */
  DBUG_ASSERT(eq_func);
  /*
    If the condition has form "tbl.keypart = othertbl.field" and 
    othertbl.field can be NULL, there will be no matches if othertbl.field 
    has NULL value.
    We use null_rejecting in add_not_null_conds() to add
    'othertbl.field IS NOT NULL' to tab->m_condition, if this is not an outer
    join. We also use it to shortcut reading "tbl" when othertbl.field is
    found to be a NULL value (in join_read_always_key() and BKA).
  */
  Item *const real= (*value)->real_item();
  const bool null_rejecting=
      ((cond->functype() == Item_func::EQ_FUNC) ||
       (cond->functype() == Item_func::MULT_EQUAL_FUNC)) &&
      (real->type() == Item::FIELD_ITEM) &&
      ((Item_field*)real)->field->maybe_null();

  /* Store possible eq field */
  new (*key_fields)
    Key_field(item_field, *value, and_level, exists_optimize, eq_func,
              null_rejecting, NULL,
              get_semi_join_select_list_index(item_field));
  (*key_fields)++;
  /*
    The sargables and key_fields arrays share the same memory buffer,
    and grow from opposite directions, so make sure they don't
    cross. But if sargables was NULL, eq_func had to be true and we
    don't write any sargables.
  */
  DBUG_ASSERT(sargables == NULL ||
              *key_fields < *reinterpret_cast<Key_field**>(sargables));
}

/**
  Add possible keys to array of possible keys originated from a simple
  predicate.

    @param  key_fields     Pointer to add key, if usable
    @param  and_level      And level, to be stored in Key_field
    @param  cond           Condition predicate
    @param  field_item     Field used in comparision
    @param  eq_func        True if we used =, <=> or IS NULL
    @param  val            Value used for comparison with field
                           Is NULL for BETWEEN and IN    
    @param  usable_tables  Tables which can be used for key optimization
    @param  sargables      IN/OUT Array of found sargable candidates

  @note
    If field items f1 and f2 belong to the same multiple equality and
    a key is added for f1, the the same key is added for f2.

  @returns
    *key_fields is incremented if we stored a key in the array
*/

static void
add_key_equal_fields(Key_field **key_fields, uint and_level,
                     Item_func *cond, Item_field *field_item,
                     bool eq_func, Item **val,
                     uint num_values, table_map usable_tables,
                     SARGABLE_PARAM **sargables)
{
  DBUG_ENTER("add_key_equal_fields");

  add_key_field(key_fields, and_level, cond, field_item,
                eq_func, val, num_values, usable_tables, sargables);
  Item_equal *item_equal= field_item->item_equal;
  if (item_equal)
  { 
    /*
      Add to the set of possible key values every substitution of
      the field for an equal field included into item_equal
    */
    Item_equal_iterator it(*item_equal);
    Item_field *item;
    while ((item= it++))
    {
      if (!field_item->field->eq(item->field))
        add_key_field(key_fields, and_level, cond, item,
                      eq_func, val, num_values, usable_tables,
                      sargables);
    }
  }
  DBUG_VOID_RETURN;
}


/**
  Check if an expression is a non-outer field.

  Checks if an expression is a field and belongs to the current select.

  @param   field  Item expression to check

  @return boolean
     @retval TRUE   the expression is a local field
     @retval FALSE  it's something else
*/

static bool
is_local_field (Item *field)
{
  return field->real_item()->type() == Item::FIELD_ITEM &&
    !(field->used_tables() & OUTER_REF_TABLE_BIT) &&
    !down_cast<Item_ident *>(field)->depended_from &&
    !down_cast<Item_ident *>(field->real_item())->depended_from;
}


/**
  Check if a row constructor expression is over columns in the same query block.

  @param item_row Row expression to check.

  @return boolean
  @retval true  The expression is a local column reference.
  @retval false It's something else.
*/
static bool is_row_of_local_columns(Item_row *item_row)
{
  for (uint i= 0; i < item_row->cols(); ++i)
    if (!is_local_field(item_row->element_index(i)))
      return false;
  return true;
}


/**
   The guts of the ref optimizer. This function, along with the other
   add_key_* functions, make up a recursive procedure that analyzes a
   condition expression (a tree of AND and OR predicates) and does
   many things.

   @param join The query block involving the condition.

   @param key_fields[in,out] Start of memory buffer, see below.
   @param and_level[in, out] Current 'and level', see below.
   @param cond The conditional expression to analyze.
   @param usable_tables Tables not in this bitmap will not be examined.
   @param sargables [in,out] End of memory buffer, see below.

   This documentation is the result of reverse engineering and may
   therefore not capture the full gist of the procedure, but it is
   known to do the following:

   - Populate a raw memory buffer from two directions at the same time. An
     'array' of Key_field objects fill the buffer from low to high addresses
     whilst an 'array' of SARGABLE_PARAM's fills the buffer from high to low
     addresses. At the first call to this function, it is assumed that
     key_fields points to the beginning of the buffer and sargables point to the
     end (except for a poor-mans 'null element' at the very end).

   - Update a number of properties in the JOIN_TAB's that can be used
     to find search keys (sargables).

     - JOIN_TAB::keys
     - JOIN_TAB::key_dependent
     - JOIN_TAB::const_keys (dictates if the range optimizer will be run
       later.)

   The Key_field objects are marked with something called an 'and_level', which
   does @b not correspond to their nesting depth within the expression tree. It
   is rather a tag to group conjunctions together. For instance, in the
   conditional expression

   @code
     a = 0 AND b = 0
   @endcode
   
   two Key_field's are produced, both having an and_level of 0.

   In an expression such as 

   @code
     a = 0 AND b = 0 OR a = 1
   @endcode

   three Key_field's are produced, the first two corresponding to 'a = 0' and
   'b = 0', respectively, both with and_level 0. The third one corresponds to
   'a = 1' and has an and_level of 1.

   A separate function, merge_key_fields() performs ref access validation on
   the Key_field array on the recursice ascent. If some Key_field's cannot be
   used for ref access, the key_fields pointer is rolled back. All other
   modifications to the query plan remain.
*/
static void
add_key_fields(JOIN *join, Key_field **key_fields, uint *and_level,
               Item *cond, table_map usable_tables,
               SARGABLE_PARAM **sargables)
{
  DBUG_ENTER("add_key_fields");
  if (cond->type() == Item_func::COND_ITEM)
  {
    List_iterator_fast<Item> li(*((Item_cond*) cond)->argument_list());
    Key_field *org_key_fields= *key_fields;

    if (((Item_cond*) cond)->functype() == Item_func::COND_AND_FUNC)
    {
      Item *item;
      while ((item=li++))
        add_key_fields(join, key_fields, and_level, item, usable_tables,
                       sargables);
      for (; org_key_fields != *key_fields ; org_key_fields++)
        org_key_fields->level= *and_level;
    }
    else
    {
      (*and_level)++;
      add_key_fields(join, key_fields, and_level, li++, usable_tables,
                     sargables);
      Item *item;
      while ((item=li++))
      {
        Key_field *start_key_fields= *key_fields;
        (*and_level)++;
        add_key_fields(join, key_fields, and_level, item, usable_tables,
                       sargables);
        *key_fields=merge_key_fields(org_key_fields,start_key_fields,
                                     *key_fields,++(*and_level));
      }
    }
    DBUG_VOID_RETURN;
  }

  /* 
    Subquery optimization: Conditions that are pushed down into subqueries
    are wrapped into Item_func_trig_cond. We process the wrapped condition
    but need to set cond_guard for Key_use elements generated from it.
  */
  {
    if (cond->type() == Item::FUNC_ITEM &&
        ((Item_func*)cond)->functype() == Item_func::TRIG_COND_FUNC)
    {
      Item *cond_arg= ((Item_func*)cond)->arguments()[0];
      if (!join->group_list && !join->order &&
          join->unit->item && 
          join->unit->item->substype() == Item_subselect::IN_SUBS &&
          !join->unit->is_union())
      {
        Key_field *save= *key_fields;
        add_key_fields(join, key_fields, and_level, cond_arg, usable_tables,
                       sargables);
        // Indicate that this ref access candidate is for subquery lookup:
        for (; save != *key_fields; save++)
          save->cond_guard= ((Item_func_trig_cond*)cond)->get_trig_var();
      }
      DBUG_VOID_RETURN;
    }
  }

  /* If item is of type 'field op field/constant' add it to key_fields */
  if (cond->type() != Item::FUNC_ITEM)
    DBUG_VOID_RETURN;
  Item_func *cond_func= (Item_func*) cond;
  switch (cond_func->select_optimize()) {
  case Item_func::OPTIMIZE_NONE:
    break;
  case Item_func::OPTIMIZE_KEY:
  {
    Item **values;
    /*
      Build list of possible keys for 'a BETWEEN low AND high'.
      It is handled similar to the equivalent condition 
      'a >= low AND a <= high':
    */
    if (cond_func->functype() == Item_func::BETWEEN)
    {
      Item_field *field_item;
      bool equal_func= FALSE;
      uint num_values= 2;
      values= cond_func->arguments();

      bool binary_cmp= (values[0]->real_item()->type() == Item::FIELD_ITEM)
            ? ((Item_field*)values[0]->real_item())->field->binary()
            : TRUE;

      /*
        Additional optimization: If 'low = high':
        Handle as if the condition was "t.key = low".
      */
      if (!((Item_func_between*)cond_func)->negated &&
          values[1]->eq(values[2], binary_cmp))
      {
        equal_func= TRUE;
        num_values= 1;
      }

      /*
        Append keys for 'field <cmp> value[]' if the
        condition is of the form::
        '<field> BETWEEN value[1] AND value[2]'
      */
      if (is_local_field (values[0]))
      {
        field_item= (Item_field *) (values[0]->real_item());
        add_key_equal_fields(key_fields, *and_level, cond_func,
                             field_item, equal_func, &values[1],
                             num_values, usable_tables, sargables);
      }
      /*
        Append keys for 'value[0] <cmp> field' if the
        condition is of the form:
        'value[0] BETWEEN field1 AND field2'
      */
      for (uint i= 1; i <= num_values; i++)
      {
        if (is_local_field (values[i]))
        {
          field_item= (Item_field *) (values[i]->real_item());
          add_key_equal_fields(key_fields, *and_level, cond_func,
                               field_item, equal_func, values,
                               1, usable_tables, sargables);
        }
      }
    } // if ( ... Item_func::BETWEEN)

    // The predicate is IN or !=
    else if (is_local_field (cond_func->key_item()) &&
            !(cond_func->used_tables() & OUTER_REF_TABLE_BIT))
    {
      values= cond_func->arguments()+1;
      if (cond_func->functype() == Item_func::NE_FUNC &&
        is_local_field (cond_func->arguments()[1]))
        values--;
      DBUG_ASSERT(cond_func->functype() != Item_func::IN_FUNC ||
                  cond_func->argument_count() != 2);
      add_key_equal_fields(key_fields, *and_level, cond_func,
                           (Item_field*) (cond_func->key_item()->real_item()),
                           0, values, 
                           cond_func->argument_count()-1,
                           usable_tables, sargables);
    }
    else if (cond_func->functype() == Item_func::IN_FUNC &&
             cond_func->key_item()->type() == Item::ROW_ITEM)
    {
      /*
        The condition is (column1, column2, ... ) IN ((const1_1, const1_2), ...)
        and there is an index on (column1, column2, ...)
        
        The code below makes sure that the row constructor on the lhs indeed
        contains only column references before calling add_key_field on them.
        
        We can't do a ref access on IN, yet here we are. Why? We need
        to run add_key_field() only because it verifies that there are
        only constant expressions in the rows on the IN's rhs, see
        comment above the call to add_key_field() below.

        Actually, We could in theory do a ref access if the IN rhs
        contained just a single row, but there is a hack in the parser
        causing such IN predicates be parsed as row equalities.
      */
      Item_row *lhs_row= static_cast<Item_row*>(cond_func->key_item());
      if (is_row_of_local_columns(lhs_row))
      {
        for (uint i= 0; i < lhs_row->cols(); ++i)
        {
          Item *const lhs_item= lhs_row->element_index(i)->real_item();
          DBUG_ASSERT(lhs_item->type() == Item::FIELD_ITEM);
          Item_field *const lhs_column= static_cast<Item_field*>(lhs_item);
          // j goes from 1 since arguments()[0] is the lhs of IN.
          for (uint j= 1; j < cond_func->argument_count(); ++j)
          {
            // Here we pick out the i:th column in the j:th row.
            Item *rhs_item= cond_func->arguments()[j];
            DBUG_ASSERT(rhs_item->type() == Item::ROW_ITEM);
            Item_row *rhs_row= static_cast<Item_row*>(rhs_item);
            DBUG_ASSERT(rhs_row->cols() == lhs_row->cols());
            Item **rhs_expr_ptr= rhs_row->addr(i);
            /*
              add_key_field() will write a Key_field on each call
              here, but we don't care, it will never be used. We only
              call it for the side effect: update JOIN_TAB::const_keys
              so the range optimizer can be invoked. We pass a
              scrap buffer and pointer here.
            */
            Key_field scrap_key_field= **key_fields;
            Key_field *scrap_key_field_ptr= &scrap_key_field;
            add_key_field(&scrap_key_field_ptr,
                          *and_level,
                          cond_func,
                          lhs_column,
                          true, // eq_func
                          rhs_expr_ptr,
                          1, // Number of expressions: one
                          usable_tables,
                          NULL); // sargables
            // The pointer is not supposed to increase by more than one.
            DBUG_ASSERT(scrap_key_field_ptr <= &scrap_key_field + 1);
          }
        }
      }
    }
    break;
  }
  case Item_func::OPTIMIZE_OP:
  {
    bool equal_func=(cond_func->functype() == Item_func::EQ_FUNC ||
		     cond_func->functype() == Item_func::EQUAL_FUNC);

    if (is_local_field (cond_func->arguments()[0]))
    {
      add_key_equal_fields(key_fields, *and_level, cond_func,
	                (Item_field*) (cond_func->arguments()[0])->real_item(),
		           equal_func,
                           cond_func->arguments()+1, 1, usable_tables,
                           sargables);
    }
    if (is_local_field (cond_func->arguments()[1]) &&
	cond_func->functype() != Item_func::LIKE_FUNC)
    {
      add_key_equal_fields(key_fields, *and_level, cond_func, 
                       (Item_field*) (cond_func->arguments()[1])->real_item(),
		           equal_func,
                           cond_func->arguments(),1,usable_tables,
                           sargables);
    }
    break;
  }
  case Item_func::OPTIMIZE_NULL:
    /* column_name IS [NOT] NULL */
    if (is_local_field (cond_func->arguments()[0]) &&
	!(cond_func->used_tables() & OUTER_REF_TABLE_BIT))
    {
      Item *tmp=new Item_null;
      if (unlikely(!tmp))                       // Should never be true
        DBUG_VOID_RETURN;
      add_key_equal_fields(key_fields, *and_level, cond_func,
		    (Item_field*) (cond_func->arguments()[0])->real_item(),
		    cond_func->functype() == Item_func::ISNULL_FUNC,
			   &tmp, 1, usable_tables, sargables);
    }
    break;
  case Item_func::OPTIMIZE_EQUAL:
    Item_equal *item_equal= (Item_equal *) cond;
    Item *const_item= item_equal->get_const();
    if (const_item)
    {
      /*
        For each field field1 from item_equal consider the equality 
        field1=const_item as a condition allowing an index access of the table
        with field1 by the keys value of field1.
      */   
      Item_equal_iterator it(*item_equal);
      Item_field *item;
      while ((item= it++))
      {
        add_key_field(key_fields, *and_level, cond_func, item,
                      TRUE, &const_item, 1, usable_tables, sargables);
      }
    }
    else 
    {
      /*
        Consider all pairs of different fields included into item_equal.
        For each of them (field1, field1) consider the equality 
        field1=field2 as a condition allowing an index access of the table
        with field1 by the keys value of field2.
      */   
      Item_equal_iterator outer_it(*item_equal);
      Item_equal_iterator inner_it(*item_equal);
      Item_field *outer;
      while ((outer= outer_it++))
      {
        Item_field *inner;
        while ((inner= inner_it++))
        {
          if (!outer->field->eq(inner->field))
            add_key_field(key_fields, *and_level, cond_func, outer,
                          true, (Item **) &inner, 1, usable_tables,
                          sargables);
        }
        inner_it.rewind();
      }
    }
    break;
  }
  DBUG_VOID_RETURN;
}


/*
  Add all keys with uses 'field' for some keypart
  If field->and_level != and_level then only mark key_part as const_part

  RETURN 
   0 - OK
   1 - Out of memory.
*/

static bool
add_key_part(Key_use_array *keyuse_array, Key_field *key_field)
{
  if (key_field->eq_func && !(key_field->optimize & KEY_OPTIMIZE_EXISTS))
  {
    Field *const field= key_field->item_field->field;
    TABLE_LIST *const tl= key_field->item_field->table_ref;
    TABLE *const table= tl->table;

    for (uint key=0 ; key < table->s->keys ; key++)
    {
      if (!(table->keys_in_use_for_query.is_set(key)))
	continue;
      if (table->key_info[key].flags & (HA_FULLTEXT | HA_SPATIAL))
	continue;    // ToDo: ft-keys in non-ft queries.   SerG

      uint key_parts= actual_key_parts(&table->key_info[key]);
      for (uint part=0 ; part <  key_parts ; part++)
      {
	if (field->eq(table->key_info[key].key_part[part].field))
	{
          const Key_use keyuse(tl,
                               key_field->val,
                               key_field->val->used_tables(),
                               key,
                               part,
                               key_field->optimize & KEY_OPTIMIZE_REF_OR_NULL,
                               (key_part_map) 1 << part,
                               ~(ha_rows) 0, // will be set in optimize_keyuse
                               key_field->null_rejecting,
                               key_field->cond_guard,
                               key_field->sj_pred_no);
          if (keyuse_array->push_back(keyuse))
            return true;              /* purecov: inspected */
	}
      }
    }
  }
  return false;
}


/**
   Function parses WHERE condition and add key_use for FT index
   into key_use array if suitable MATCH function is found.
   Condition should be a set of AND expression, OR is not supported.
   MATCH function should be a part of simple expression.
   Simple expression is MATCH only function or MATCH is a part of
   comparison expression ('>=' or '>' operations are supported).
   It also sets FT_HINTS values(op_type, op_value).

   @param keyuse_array      Key_use array
   @param stat              JOIN_TAB structure
   @param cond              WHERE condition
   @param usable_tables     usable tables
   @param simple_match_expr true if this is the first call false otherwise.
                            if MATCH function is found at first call it means
                            that MATCH is simple expression, otherwise, in case
                            of AND/OR condition this parameter will be false.
                     
   @retval
   true if FT key was added to Key_use array
   @retval
   false if no key was added to Key_use array

*/

static bool
add_ft_keys(Key_use_array *keyuse_array,
            JOIN_TAB *stat,Item *cond,table_map usable_tables,
            bool simple_match_expr)
{
  Item_func_match *cond_func=NULL;

  if (!cond)
    return FALSE;

  if (cond->type() == Item::FUNC_ITEM)
  {
    Item_func *func=(Item_func *)cond;
    Item_func::Functype functype=  func->functype();
    enum ft_operation op_type= FT_OP_NO;
    double op_value= 0.0;
    if (functype == Item_func::FT_FUNC)
    {
      cond_func= ((Item_func_match *) cond)->get_master();
      cond_func->set_hints_op(op_type, op_value);
    }
    else if (func->arg_count == 2)
    {
      Item *arg0=(func->arguments()[0]),
           *arg1=(func->arguments()[1]);
      if (arg1->const_item() &&
           arg0->type() == Item::FUNC_ITEM &&
           ((Item_func *) arg0)->functype() == Item_func::FT_FUNC &&
          ((functype == Item_func::GE_FUNC &&
            (op_value= arg1->val_real()) > 0) ||
           (functype == Item_func::GT_FUNC &&
            (op_value= arg1->val_real()) >=0)))
      {
        cond_func= ((Item_func_match *) arg0)->get_master();
        if (functype == Item_func::GE_FUNC)
          op_type= FT_OP_GE;
        else if (functype == Item_func::GT_FUNC)
          op_type= FT_OP_GT;
        cond_func->set_hints_op(op_type, op_value);
      }
      else if (arg0->const_item() &&
                arg1->type() == Item::FUNC_ITEM &&
                ((Item_func *) arg1)->functype() == Item_func::FT_FUNC &&
               ((functype == Item_func::LE_FUNC &&
                 (op_value= arg0->val_real()) > 0) ||
                (functype == Item_func::LT_FUNC &&
                 (op_value= arg0->val_real()) >=0)))
      {
        cond_func= ((Item_func_match *) arg1)->get_master();
        if (functype == Item_func::LE_FUNC)
          op_type= FT_OP_GE;
        else if (functype == Item_func::LT_FUNC)
          op_type= FT_OP_GT;
        cond_func->set_hints_op(op_type, op_value);
      }
    }
  }
  else if (cond->type() == Item::COND_ITEM)
  {
    List_iterator_fast<Item> li(*((Item_cond*) cond)->argument_list());

    if (((Item_cond*) cond)->functype() == Item_func::COND_AND_FUNC)
    {
      Item *item;
      while ((item=li++))
      {
        if (add_ft_keys(keyuse_array, stat, item, usable_tables, false))
          return TRUE;
      }
    }
  }

  if (!cond_func || cond_func->key == NO_SUCH_KEY ||
      !(usable_tables & cond_func->table_ref->map()))
    return FALSE;

  cond_func->set_simple_expression(simple_match_expr);

  const Key_use keyuse(cond_func->table_ref,
                       cond_func,
                       cond_func->key_item()->used_tables(),
                       cond_func->key,
                       FT_KEYPART,
                       0,             // optimize
                       0,             // keypart_map
                       ~(ha_rows)0,   // ref_table_rows
                       false,         // null_rejecting
                       NULL,          // cond_guard
                       UINT_MAX);     // sj_pred_no
  return keyuse_array->push_back(keyuse);
}


/**
  Compares two keyuse elements.

  @param a first Key_use element
  @param b second Key_use element

  Compare Key_use elements so that they are sorted as follows:
    -# By table.
    -# By key for each table.
    -# By keypart for each key.
    -# Const values.
    -# Ref_or_null.

  @retval  0 If a = b.
  @retval <0 If a < b.
  @retval >0 If a > b.
*/
static int sort_keyuse(Key_use *a, Key_use *b)
{
  int res;
  if (a->table_ref->tableno() != b->table_ref->tableno())
    return (int) (a->table_ref->tableno() - b->table_ref->tableno());
  if (a->key != b->key)
    return (int) (a->key - b->key);
  if (a->keypart != b->keypart)
    return (int) (a->keypart - b->keypart);
  // Place const values before other ones
  if ((res= MY_TEST((a->used_tables & ~OUTER_REF_TABLE_BIT)) -
       MY_TEST((b->used_tables & ~OUTER_REF_TABLE_BIT))))
    return res;
  /* Place rows that are not 'OPTIMIZE_REF_OR_NULL' first */
  return (int) ((a->optimize & KEY_OPTIMIZE_REF_OR_NULL) -
		(b->optimize & KEY_OPTIMIZE_REF_OR_NULL));
}


/*
  Add to Key_field array all 'ref' access candidates within nested join.

    This function populates Key_field array with entries generated from the 
    ON condition of the given nested join, and does the same for nested joins 
    contained within this nested join.

  @param[in]      nested_join_table   Nested join pseudo-table to process
  @param[in,out]  end                 End of the key field array
  @param[in,out]  and_level           And-level
  @param[in,out]  sargables           Array of found sargable candidates


  @note
    We can add accesses to the tables that are direct children of this nested 
    join (1), and are not inner tables w.r.t their neighbours (2).
    
    Example for #1 (outer brackets pair denotes nested join this function is 
    invoked for):
    @code
     ... LEFT JOIN (t1 LEFT JOIN (t2 ... ) ) ON cond
    @endcode
    Example for #2:
    @code
     ... LEFT JOIN (t1 LEFT JOIN t2 ) ON cond
    @endcode
    In examples 1-2 for condition cond, we can add 'ref' access candidates to 
    t1 only.
    Example #3:
    @code
     ... LEFT JOIN (t1, t2 LEFT JOIN t3 ON inner_cond) ON cond
    @endcode
    Here we can add 'ref' access candidates for t1 and t2, but not for t3.
*/

static void add_key_fields_for_nj(JOIN *join, TABLE_LIST *nested_join_table,
                                  Key_field **end, uint *and_level,
                                  SARGABLE_PARAM **sargables)
{
  List_iterator<TABLE_LIST> li(nested_join_table->nested_join->join_list);
  List_iterator<TABLE_LIST> li2(nested_join_table->nested_join->join_list);
  bool have_another = FALSE;
  table_map tables= 0;
  TABLE_LIST *table;
  DBUG_ASSERT(nested_join_table->nested_join);

  while ((table= li++) || (have_another && (li=li2, have_another=FALSE,
                                            (table= li++))))
  {
    if (table->nested_join)
    {
      if (!table->join_cond_optim())
      {
        /* It's a semi-join nest. Walk into it as if it wasn't a nest */
        have_another= TRUE;
        li2= li;
        li= List_iterator<TABLE_LIST>(table->nested_join->join_list); 
      }
      else
        add_key_fields_for_nj(join, table, end, and_level, sargables);
    }
    else
      if (!table->join_cond_optim())
        tables|= table->map();
  }
  if (nested_join_table->join_cond_optim())
    add_key_fields(join, end, and_level, nested_join_table->join_cond_optim(),
                   tables, sargables);
}


///  @} (end of group RefOptimizerModule)


/**
  Check for the presence of AGGFN(DISTINCT a) queries that may be subject
  to loose index scan.


  Check if the query is a subject to AGGFN(DISTINCT) using loose index scan
  (QUICK_GROUP_MIN_MAX_SELECT).
  Optionally (if out_args is supplied) will push the arguments of
  AGGFN(DISTINCT) to the list

  Check for every COUNT(DISTINCT), AVG(DISTINCT) or
  SUM(DISTINCT). These can be resolved by Loose Index Scan as long
  as all the aggregate distinct functions refer to the same
  fields. Thus:

  SELECT AGGFN(DISTINCT a, b), AGGFN(DISTINCT b, a)... => can use LIS
  SELECT AGGFN(DISTINCT a),    AGGFN(DISTINCT a)   ... => can use LIS
  SELECT AGGFN(DISTINCT a, b), AGGFN(DISTINCT a)   ... => cannot use LIS
  SELECT AGGFN(DISTINCT a),    AGGFN(DISTINCT b)   ... => cannot use LIS
  etc.

  @param      join       the join to check
  @param[out] out_args   Collect the arguments of the aggregate functions
                         to a list. We don't worry about duplicates as
                         these will be sorted out later in
                         get_best_group_min_max.

  @return                does the query qualify for indexed AGGFN(DISTINCT)
    @retval   true       it does
    @retval   false      AGGFN(DISTINCT) must apply distinct in it.
*/

bool
is_indexed_agg_distinct(JOIN *join, List<Item_field> *out_args)
{
  Item_sum **sum_item_ptr;
  bool result= false;
  Field_map first_aggdistinct_fields;

  if (join->primary_tables > 1 ||             /* reference more than 1 table */
      join->select_distinct ||                /* or a DISTINCT */
      join->select_lex->olap == ROLLUP_TYPE)  /* Check (B3) for ROLLUP */
    return false;

  if (join->make_sum_func_list(join->all_fields, join->fields_list, true))
    return false;

  for (sum_item_ptr= join->sum_funcs; *sum_item_ptr; sum_item_ptr++)
  {
    Item_sum *sum_item= *sum_item_ptr;
    Field_map cur_aggdistinct_fields;
    Item *expr;
    /* aggregate is not AGGFN(DISTINCT) or more than 1 argument to it */
    switch (sum_item->sum_func())
    {
      case Item_sum::MIN_FUNC:
      case Item_sum::MAX_FUNC:
        continue;
      case Item_sum::COUNT_DISTINCT_FUNC: 
        break;
      case Item_sum::AVG_DISTINCT_FUNC:
      case Item_sum::SUM_DISTINCT_FUNC:
        if (sum_item->get_arg_count() == 1) 
          break;
        /* fall through */
      default: return false;
    }

    for (uint i= 0; i < sum_item->get_arg_count(); i++)
    {
      expr= sum_item->get_arg(i);
      /* The AGGFN(DISTINCT) arg is not an attribute? */
      if (expr->real_item()->type() != Item::FIELD_ITEM)
        return false;

      Item_field* item= static_cast<Item_field*>(expr->real_item());
      if (out_args)
        out_args->push_back(item);

      cur_aggdistinct_fields.set_bit(item->field->field_index);
      result= true;
    }
    /*
      If there are multiple aggregate functions, make sure that they all
      refer to exactly the same set of columns.
    */
    if (first_aggdistinct_fields.is_clear_all())
      first_aggdistinct_fields.merge(cur_aggdistinct_fields);
    else if (first_aggdistinct_fields != cur_aggdistinct_fields)
      return false;
  }

  return result;
}


/**
  Print keys that were appended to join_tab->const_keys because they
  can be used for GROUP BY or DISTINCT to the optimizer trace.

  @param trace     The optimizer trace context we're adding info to
  @param join_tab  The table the indexes cover
  @param new_keys  The keys that are considered useful because they can
                   be used for GROUP BY or DISTINCT
  @param cause     Zero-terminated string with reason for adding indexes
                   to const_keys

  @see add_group_and_distinct_keys()
 */
static void trace_indexes_added_group_distinct(Opt_trace_context *trace,
                                               const JOIN_TAB *join_tab,
                                               const key_map new_keys,
                                               const char* cause)
{
#ifdef OPTIMIZER_TRACE
  if (likely(!trace->is_started()))
    return;

  KEY *key_info= join_tab->table()->key_info;
  key_map existing_keys= join_tab->const_keys;
  uint nbrkeys= join_tab->table()->s->keys;

  Opt_trace_object trace_summary(trace, "const_keys_added");
  {
    Opt_trace_array trace_key(trace,"keys");
    for (uint j= 0 ; j < nbrkeys ; j++)
      if (new_keys.is_set(j) && !existing_keys.is_set(j))
        trace_key.add_utf8(key_info[j].name);
  }
  trace_summary.add_alnum("cause", cause);
#endif
}


/**
  Discover the indexes that might be used for GROUP BY or DISTINCT queries.

  If the query has a GROUP BY clause, find all indexes that contain
  all GROUP BY fields, and add those indexes to join_tab->const_keys
  and join_tab->keys.

  If the query has a DISTINCT clause, find all indexes that contain
  all SELECT fields, and add those indexes to join_tab->const_keys and
  join_tab->keys. This allows later on such queries to be processed by
  a QUICK_GROUP_MIN_MAX_SELECT.

  Note that indexes that are not usable for resolving GROUP
  BY/DISTINCT may also be added in some corner cases. For example, an
  index covering 'a' and 'b' is not usable for the following query but
  is still added: "SELECT DISTINCT a+b FROM t1". This is not a big
  issue because a) although the optimizer will consider using the
  index, it will not chose it (so minor calculation cost added but not
  wrong result) and b) it applies only to corner cases.

  @param join
  @param join_tab

  @return
    None
*/

static void
add_group_and_distinct_keys(JOIN *join, JOIN_TAB *join_tab)
{
  DBUG_ASSERT(join_tab->const_keys.is_subset(join_tab->keys()));

  List<Item_field> indexed_fields;
  List_iterator<Item_field> indexed_fields_it(indexed_fields);
  ORDER      *cur_group;
  Item_field *cur_item;
  const char *cause;

  if (join->group_list)
  { /* Collect all query fields referenced in the GROUP clause. */
    for (cur_group= join->group_list; cur_group; cur_group= cur_group->next)
      (*cur_group->item)->walk(&Item::collect_item_field_processor,
                               Item::WALK_POSTFIX,
                               (uchar*) &indexed_fields);
    cause= "group_by";
  }
  else if (join->select_distinct)
  { /* Collect all query fields referenced in the SELECT clause. */
    List<Item> &select_items= join->fields_list;
    List_iterator<Item> select_items_it(select_items);
    Item *item;
    while ((item= select_items_it++))
      item->walk(&Item::collect_item_field_processor,
                 Item::WALK_POSTFIX,
                 (uchar*) &indexed_fields);
    cause= "distinct";
  }
  else if (join->tmp_table_param.sum_func_count &&
           is_indexed_agg_distinct(join, &indexed_fields))
  {
    /* 
      SELECT list with AGGFN(distinct col). The query qualifies for
      loose index scan, and is_indexed_agg_distinct() has already
      collected all referenced fields into indexed_fields.
    */
    join->sort_and_group= 1;
    cause= "indexed_distinct_aggregate";
  }
  else
    return;

  if (indexed_fields.elements == 0)
    return;

  key_map possible_keys;
  possible_keys.set_all();

  /* Intersect the keys of all group fields. */
  while ((cur_item= indexed_fields_it++))
  {
    if (cur_item->used_tables() != join_tab->table_ref->map())
    {
      /*
        Doing GROUP BY or DISTINCT on a field in another table so no
        index in this table is usable
      */
      return;
    }
    else
      possible_keys.intersect(cur_item->field->part_of_key);
  }

  /*
    At this point, possible_keys has key bits set only for usable
    indexes because indexed_fields is non-empty and if any of the
    fields belong to a different table the function would exit in the
    loop above.
  */

  if (!possible_keys.is_clear_all() &&
      !possible_keys.is_subset(join_tab->const_keys))
  {
    trace_indexes_added_group_distinct(&join->thd->opt_trace, join_tab,
                                       possible_keys, cause);
    join_tab->const_keys.merge(possible_keys);
    join_tab->keys().merge(possible_keys);
  }

  DBUG_ASSERT(join_tab->const_keys.is_subset(join_tab->keys()));
}

/**
  Update keyuse array with all possible keys we can use to fetch rows.
  
  @param       thd 
  @param[out]  keyuse         Put here ordered array of Key_use structures
  @param       join_tab       Array in table number order
  @param       tables         Number of tables in join
  @param       cond           WHERE condition (note that the function analyzes
                              join_tab[i]->join_cond() too)
  @param       normal_tables  Tables not inner w.r.t some outer join (ones
                              for which we can make ref access based the WHERE
                              clause)
  @param       select_lex     current SELECT
  @param[out]  sargables      Array of found sargable candidates
      
   @retval
     0  OK
   @retval
     1  Out of memory.
*/

static bool
update_ref_and_keys(THD *thd, Key_use_array *keyuse,JOIN_TAB *join_tab,
                    uint tables, Item *cond, COND_EQUAL *cond_equal,
                    table_map normal_tables, SELECT_LEX *select_lex,
                    SARGABLE_PARAM **sargables)
{
  uint	and_level,i,found_eq_constant;
  Key_field *key_fields, *end, *field;
  size_t sz;
  uint m= max(select_lex->max_equal_elems, 1U);
  JOIN *const join= select_lex->join;
  /* 
    We use the same piece of memory to store both  Key_field 
    and SARGABLE_PARAM structure.
    Key_field values are placed at the beginning this memory
    while  SARGABLE_PARAM values are put at the end.
    All predicates that are used to fill arrays of Key_field
    and SARGABLE_PARAM structures have at most 2 arguments
    except BETWEEN predicates that have 3 arguments and 
    IN predicates.
    This any predicate if it's not BETWEEN/IN can be used 
    directly to fill at most 2 array elements, either of Key_field
    or SARGABLE_PARAM type. For a BETWEEN predicate 3 elements
    can be filled as this predicate is considered as
    saragable with respect to each of its argument.
    An IN predicate can require at most 1 element as currently
    it is considered as sargable only for its first argument.
    Multiple equality can add  elements that are filled after
    substitution of field arguments by equal fields. There
    can be not more than select_lex->max_equal_elems such 
    substitutions.
  */ 
  sz= max(sizeof(Key_field), sizeof(SARGABLE_PARAM)) *
    (((select_lex->cond_count + 1) * 2 +
      select_lex->between_count) * m + 1);
  if (!(key_fields=(Key_field*)	thd->alloc(sz)))
    return TRUE; /* purecov: inspected */
  and_level= 0;
  field= end= key_fields;
  *sargables= (SARGABLE_PARAM *) key_fields + 
    (sz - sizeof((*sargables)[0].field))/sizeof(SARGABLE_PARAM);
  /* set a barrier for the array of SARGABLE_PARAM */
  (*sargables)[0].field= 0; 

  if (cond)
  {
    add_key_fields(join, &end, &and_level, cond, normal_tables, sargables);
    for (Key_field *fld= field; fld != end ; fld++)
    {
      /* Mark that we can optimize LEFT JOIN */
      if (fld->val->type() == Item::NULL_ITEM &&
          !fld->item_field->field->real_maybe_null())
      {
        /*
          Example:
          SELECT * FROM t1 LEFT JOIN t2 ON t1.a=t2.a WHERE t2.a IS NULL;
          this just wants rows of t1 where t1.a does not exist in t2.
        */
        fld->item_field->field->table->reginfo.not_exists_optimize= true;
      }
    }
  }

  for (i=0 ; i < tables ; i++)
  {
    /*
      Block the creation of keys for inner tables of outer joins.
      Here only the outer joins that can not be converted to
      inner joins are left and all nests that can be eliminated
      are flattened.
      In the future when we introduce conditional accesses
      for inner tables in outer joins these keys will be taken
      into account as well.
    */ 
    if (join_tab[i].join_cond())
      add_key_fields(join, &end, &and_level, 
                     join_tab[i].join_cond(),
                     join_tab[i].table_ref->map(), sargables);
  }

  /* Process ON conditions for the nested joins */
  {
    List_iterator<TABLE_LIST> li(select_lex->top_join_list);
    TABLE_LIST *tl;
    while ((tl= li++))
    {
      if (tl->nested_join)
        add_key_fields_for_nj(join, tl, &end, &and_level, sargables);
    }
  }

  /* Generate keys descriptions for derived tables */
  if (select_lex->materialized_derived_table_count)
  {
    if (join->generate_derived_keys())
      return true;
  }
  /* fill keyuse with found key parts */
  for ( ; field != end ; field++)
  {
    if (add_key_part(keyuse,field))
      return true;
  }

  if (select_lex->ftfunc_list->elements)
  {
    if (add_ft_keys(keyuse, join_tab, cond, normal_tables, true))
      return true;
  }

  /*
    Sort the array of possible keys and remove the following key parts:
    - ref if there is a keypart which is a ref and a const.
      (e.g. if there is a key(a,b) and the clause is a=3 and b=7 and b=t2.d,
      then we skip the key part corresponding to b=t2.d)
    - keyparts without previous keyparts
      (e.g. if there is a key(a,b,c) but only b < 5 (or a=2 and c < 3) is
      used in the query, we drop the partial key parts from consideration).
    Special treatment for ft-keys.
  */
  if (!keyuse->empty())
  {
    Key_use *save_pos, *use;

    my_qsort(keyuse->begin(), keyuse->size(), keyuse->element_size(),
             reinterpret_cast<qsort_cmp>(sort_keyuse));

    const Key_use key_end(NULL, NULL, 0, 0, 0, 0, 0, 0, false, NULL, 0);
    if (keyuse->push_back(key_end)) // added for easy testing
      return TRUE;

    use= save_pos= keyuse->begin();
    const Key_use *prev= &key_end;
    found_eq_constant=0;
    for (i=0 ; i < keyuse->size()-1 ; i++,use++)
    {
      TABLE *const table= use->table_ref->table;
      if (!use->used_tables && use->optimize != KEY_OPTIMIZE_REF_OR_NULL)
        table->const_key_parts[use->key]|= use->keypart_map;
      if (use->keypart != FT_KEYPART)
      {
        if (use->key == prev->key && use->table_ref == prev->table_ref)
        {
          if (prev->keypart+1 < use->keypart ||
              (prev->keypart == use->keypart && found_eq_constant))
            continue; /* remove */
        }
        else if (use->keypart != 0) // First found must be 0
          continue;
      }

#if defined(__GNUC__) && !MY_GNUC_PREREQ(4,4)
      /*
        Old gcc used a memcpy(), which is undefined if save_pos==use:
        http://gcc.gnu.org/bugzilla/show_bug.cgi?id=19410
        http://gcc.gnu.org/bugzilla/show_bug.cgi?id=39480
      */
      if (save_pos != use)
#endif
        *save_pos= *use;
      prev=use;
      found_eq_constant= !use->used_tables;
      /* Save ptr to first use */
      if (!table->reginfo.join_tab->keyuse())
        table->reginfo.join_tab->set_keyuse(save_pos);
      table->reginfo.join_tab->checked_keys.set_bit(use->key);
      save_pos++;
    }
    i= (uint) (save_pos - keyuse->begin());
    keyuse->at(i) = key_end;
    keyuse->chop(i);
  }
  print_keyuse_array(&thd->opt_trace, keyuse);

  return false;
}


/**
  Create a keyuse array for a table with a primary key.
  To be used when creating a materialized temporary table.

  @param thd         THD pointer, for memory allocation
  @param table       Table object representing table
  @param keyparts    Number of key parts in the primary key
  @param outer_exprs List of items used for key lookup

  @return Pointer to created keyuse array, or NULL if error
*/
Key_use_array *create_keyuse_for_table(THD *thd, TABLE *table, uint keyparts,
                                       Item_field **fields,
                                       List<Item> outer_exprs)
{
  void *mem= thd->alloc(sizeof(Key_use_array));
  if (!mem)
    return NULL;
  Key_use_array *keyuses= new (mem) Key_use_array(thd->mem_root);

  List_iterator<Item> outer_expr(outer_exprs);

  for (uint keypartno= 0; keypartno < keyparts; keypartno++)
  {
    Item *const item= outer_expr++;
    Key_field key_field(fields[keypartno], item, 0, 0, true,
                        // null_rejecting must be true for field items only,
                        // add_not_null_conds() is incapable of handling
                        // other item types.
                        (item->type() == Item::FIELD_ITEM),
                        NULL, UINT_MAX);
    if (add_key_part(keyuses, &key_field))
      return NULL;
  }
  const Key_use key_end(NULL, NULL, 0, 0, 0, 0, 0, 0, false, NULL, 0);
  if (keyuses->push_back(key_end)) // added for easy testing
    return NULL;

  return keyuses;
}


/**
  Move const tables first in the position array.

  Increment the number of const tables and set same basic properties for the
  const table.
  A const table looked up by a key has type JT_CONST.
  A const table with a single row has type JT_SYSTEM.

  @param tab    Table that is designated as a const table
  @param key    The key definition to use for this table (NULL if table scan)
*/

void JOIN::mark_const_table(JOIN_TAB *tab, Key_use *key)
{
  POSITION *const position= positions + const_tables;
  position->table= tab;
  position->key= key;
  position->rows_fetched= 1.0;               // This is a const table
  position->filter_effect= 1.0;
  position->prefix_rowcount= 1.0;
  position->read_cost= 0.0;
  position->ref_depend_map= 0;
  position->loosescan_key= MAX_KEY;    // Not a LooseScan
  position->sj_strategy= SJ_OPT_NONE;
  positions->use_join_buffer= false;

  // Move the const table as far down as possible in best_ref
  JOIN_TAB **pos= best_ref + const_tables + 1;
  for (JOIN_TAB *next= best_ref[const_tables]; next != tab; pos++)
  {
    JOIN_TAB *const tmp= pos[0];
    pos[0]= next;
    next= tmp;
  }
  best_ref[const_tables]= tab;

  tab->set_type(key ? JT_CONST : JT_SYSTEM);

  const_table_map|= tab->table_ref->map();

  const_tables++;
}


void JOIN::make_outerjoin_info()
{
  DBUG_ENTER("JOIN::make_outerjoin_info");

  DBUG_ASSERT(select_lex->outer_join);
  ASSERT_BEST_REF_IN_JOIN_ORDER(this);

  select_lex->reset_nj_counters();

  for (uint i= const_tables; i < tables; ++i)
  {
    JOIN_TAB *const tab= best_ref[i];
    TABLE *const table= tab->table();
    if (!table)
      continue;

    TABLE_LIST *const tbl= tab->table_ref;

    if (tbl->outer_join)
    {
      /* 
        Table tab is the only one inner table for outer join.
        (Like table t4 for the table reference t3 LEFT JOIN t4 ON t3.a=t4.a
        is in the query above.)
      */
      tab->set_last_inner(i);
      tab->set_first_inner(i);
      tab->init_join_cond_ref(tbl);
      tab->cond_equal= tbl->cond_equal;
      /*
        If this outer join nest is embedded in another join nest,
        link the join-tabs:
      */
      TABLE_LIST *const outer_join_nest= tbl->outer_join_nest();
      if (outer_join_nest)
        tab->set_first_upper(outer_join_nest->nested_join->first_nested);
    }    
    for (TABLE_LIST *embedding= tbl->embedding;
         embedding;
         embedding= embedding->embedding)
    {
      // Ignore join nests that are not outer join nests:
      if (!embedding->join_cond_optim())
        continue;
      NESTED_JOIN *const nested_join= embedding->nested_join;
      if (!nested_join->nj_counter)
      {
        /* 
          Table tab is the first inner table for nested_join.
          Save reference to it in the nested join structure.
        */ 
        nested_join->first_nested= i;
        tab->init_join_cond_ref(embedding);
        tab->cond_equal= tbl->cond_equal;

        TABLE_LIST *const outer_join_nest= embedding->outer_join_nest();
        if (outer_join_nest)
          tab->set_first_upper(outer_join_nest->nested_join->first_nested);
      }
      if (tab->first_inner() == NO_PLAN_IDX)
        tab->set_first_inner(nested_join->first_nested);
      if (++nested_join->nj_counter < nested_join->nj_total)
        break;
      // Table tab is the last inner table for nested join.
      best_ref[nested_join->first_nested]->set_last_inner(i);
    }
  }
  DBUG_VOID_RETURN;
}

/**
  Build a condition guarded by match variables for embedded outer joins.
  When generating a condition for a table as part of an outer join condition
  or the WHERE condition, the table in question may also be part of an
  embedded outer join. In such cases, the condition must be guarded by
  the match variable for this embedded outer join. Such embedded outer joins
  may also be recursively embedded in other joins.

  The function recursively adds guards for a condition ascending from tab
  to root_tab, which is the first inner table of an outer join,
  or NULL if the condition being handled is the WHERE clause.

  @param idx       index of the first inner table for the inner-most outer join
  @param cond      the predicate to be guarded (must be set)
  @param root_idx  index of the inner table to stop at
                   (is NO_PLAN_IDX if this is the WHERE clause)

  @return
    -  pointer to the guarded predicate, if success
    -  NULL if error
*/

static Item*
add_found_match_trig_cond(JOIN *join, plan_idx idx, Item *cond,
                          plan_idx root_idx)
{
  ASSERT_BEST_REF_IN_JOIN_ORDER(join);
  DBUG_ASSERT(cond);

  for ( ; idx != root_idx; idx= join->best_ref[idx]->first_upper())
  {
    if (!(cond= new Item_func_trig_cond(cond, NULL, join, idx,
                                        Item_func_trig_cond::FOUND_MATCH)))
      return NULL;

    cond->quick_fix_field();
    cond->update_used_tables();
  }

  return cond;
}


/**
  Attach outer join conditions to generated table conditions in an optimal way.

  @param last_tab - Last table that has been added to the current plan.
                    Pre-condition: If this is the last inner table of an outer
                    join operation, a join condition is attached to the first
                    inner table of that outer join operation.

  @return false if success, true if error.

  Outer join conditions are attached to individual tables, but we can analyze
  those conditions only when reaching the last inner table of an outer join
  operation. Notice also that a table can be last within several outer join
  nests, hence the outer for() loop of this function.

  Example:
    SELECT * FROM t1 LEFT JOIN (t2 LEFT JOIN t3 ON t2.a=t3.a) ON t1.a=t2.a

    Table t3 is last both in the join nest (t2 - t3) and in (t1 - (t2 - t3))
    Thus, join conditions for both join nests will be evaluated when reaching
    this table.

  For each outer join operation processed, the join condition is split
  optimally over the inner tables of the outer join. The split-out conditions
  are later referred to as table conditions (but note that several table
  conditions stemming from different join operations may be combined into
  a composite table condition).

  Example:
    Consider the above query once more.
    The predicate t1.a=t2.a can be evaluated when rows from t1 and t2 are ready,
    ie at table t2. The predicate t2.a=t3.a can be evaluated at table t3.

  Each non-constant split-out table condition is guarded by a match variable
  that enables it only when a matching row is found for all the embedded
  outer join operations.

  Each split-out table condition is guarded by a variable that turns the
  condition off just before a null-complemented row for the outer join
  operation is formed. Thus, the join condition will not be checked for
  the null-complemented row.
*/

bool JOIN::attach_join_conditions(plan_idx last_tab)
{
  DBUG_ENTER("JOIN::attach_join_conditions");
  ASSERT_BEST_REF_IN_JOIN_ORDER(this);

  for (plan_idx first_inner= best_ref[last_tab]->first_inner();
       first_inner != NO_PLAN_IDX &&
         best_ref[first_inner]->last_inner() == last_tab;
       first_inner= best_ref[first_inner]->first_upper())
  {
    /*
      Table last_tab is the last inner table of an outer join, locate
      the corresponding join condition from the first inner table of the
      same outer join:
    */
    Item *const join_cond= best_ref[first_inner]->join_cond();
    DBUG_ASSERT(join_cond);
    /*
      Add the constant part of the join condition to the first inner table
      of the outer join.
    */
    Item *cond= make_cond_for_table(join_cond, const_table_map,
                                    (table_map) 0, false);
    if (cond)
    {
      cond= new Item_func_trig_cond(cond, NULL, this, first_inner,
                                    Item_func_trig_cond::IS_NOT_NULL_COMPL);
      if (!cond)
        DBUG_RETURN(true);
      if (cond->fix_fields(thd, NULL))
        DBUG_RETURN(true);

      if (best_ref[first_inner]->and_with_condition(cond))
        DBUG_RETURN(true);
    }
    /*
      Split the non-constant part of the join condition into parts that
      can be attached to the inner tables of the outer join.
    */
    for (plan_idx i= first_inner; i <= last_tab; ++i)
    {
      table_map prefix_tables= best_ref[i]->prefix_tables();
      table_map added_tables= best_ref[i]->added_tables();

      /*
        When handling the first inner table of an outer join, we may also
        reference all tables ahead of this table:
      */
      if (i == first_inner)
        added_tables= prefix_tables;
      /*
        We need RAND_TABLE_BIT on the last inner table, in case there is a
        non-deterministic function in the join condition.
        (RAND_TABLE_BIT is set for the last table of the join plan,
         but this is not sufficient for join conditions, which may have a
         last inner table that is ahead of the last table of the join plan).
      */
      if (i == last_tab)
      {
        prefix_tables|= RAND_TABLE_BIT;
        added_tables|= RAND_TABLE_BIT;
      }
      cond= make_cond_for_table(join_cond, prefix_tables, added_tables, false);
      if (cond == NULL)
        continue;
      /*
        If the table is part of an outer join that is embedded in the
        outer join currently being processed, wrap the condition in
        triggered conditions for match variables of such embedded outer joins.
      */
      if (!(cond= add_found_match_trig_cond(this, best_ref[i]->first_inner(),
                                            cond, first_inner)))
        DBUG_RETURN(true);

      // Add the guard turning the predicate off for the null-complemented row.
      cond= new Item_func_trig_cond(cond, NULL, this, first_inner,
                                    Item_func_trig_cond::IS_NOT_NULL_COMPL);
      if (!cond)
        DBUG_RETURN(true);
      if (cond->fix_fields(thd, NULL))
        DBUG_RETURN(true);

      // Add the generated condition to the existing table condition
      if (best_ref[i]->and_with_condition(cond))
        DBUG_RETURN(true);
    }
  }

  DBUG_RETURN(false);
}


/*****************************************************************************
  Remove calculation with tables that aren't yet read. Remove also tests
  against fields that are read through key where the table is not a
  outer join table.
  We can't remove tests that are made against columns which are stored
  in sorted order.
*****************************************************************************/

static Item *
part_of_refkey(TABLE *table, TABLE_REF *ref, Field *field)
{
  uint ref_parts= ref->key_parts;
  if (ref_parts)
  {
    if (ref->has_guarded_conds())
      return NULL;

    const KEY_PART_INFO *key_part= table->key_info[ref->key].key_part;

    for (uint part=0 ; part < ref_parts ; part++,key_part++)
      if (field->eq(key_part->field) &&
	  !(key_part->key_part_flag & HA_PART_KEY_SEG))
	return ref->items[part];
  }
  return NULL;
}


/**
  @return
    1 if right_item is used removable reference key on left_item

  @note see comments in make_cond_for_table_from_pred() about careful
  usage/modifications of test_if_ref().
*/

static bool test_if_ref(Item *root_cond, 
                        Item_field *left_item,Item *right_item)
{
  if (left_item->depended_from)
    return false; // don't even read join_tab of inner subquery!
  Field *field=left_item->field;
  JOIN_TAB *join_tab= field->table->reginfo.join_tab;
  if (join_tab)
    ASSERT_BEST_REF_IN_JOIN_ORDER(join_tab->join());
 // No need to change const test
  if (!field->table->const_table && join_tab &&
      (join_tab->first_inner() == NO_PLAN_IDX ||
       join_tab->join()->best_ref[join_tab->first_inner()]->join_cond() == root_cond) &&
      /* "ref_or_null" implements "x=y or x is null", not "x=y" */
      (join_tab->type() != JT_REF_OR_NULL))
  {
    Item *ref_item= part_of_refkey(field->table, &join_tab->ref(), field);
    if (ref_item && ref_item->eq(right_item,1))
    {
      right_item= right_item->real_item();
      if (right_item->type() == Item::FIELD_ITEM)
	return (field->eq_def(((Item_field *) right_item)->field));
      /* remove equalities injected by IN->EXISTS transformation */
      else if (right_item->type() == Item::CACHE_ITEM)
        return ((Item_cache *)right_item)->eq_def (field);
      if (right_item->const_item() && !(right_item->is_null()))
      {
        /*
          We can remove all fields except:
          1. String data types:
           - For BINARY/VARBINARY fields with equality against a
             string: Ref access can return more rows than match the
             string. The reason seems to be that the string constant
             is not "padded" to the full length of the field when
             setting up ref access. @todo Change how ref access for
             BINARY/VARBINARY fields are done so that only qualifying
             rows are returned from the storage engine.
          2. Float data type: Comparison of float can differ
           - When we search "WHERE field=value" using an index,
             the "value" side is converted from double to float by
             Field_float::store(), then two floats are compared.
           - When we search "WHERE field=value" without indexes,
             the "field" side is converted from float to double by
             Field_float::val_real(), then two doubles are compared.
          Note about string data types: All currently existing
          collations have "PAD SPACE" style. If we introduce "NO PAD"
          collations this function must return false for such
          collations, because trailing space compression for indexes
          makes the table value and the index value not equal to each
          other in "NO PAD" collations. As index lookup strips
          trailing spaces, it can return false candidates. Further
          comparison of the actual table values is required.
        */
        if (!((field->type() == MYSQL_TYPE_STRING ||                       // 1
               field->type() == MYSQL_TYPE_VARCHAR) && field->binary()) &&
            !(field->type() == MYSQL_TYPE_FLOAT && field->decimals() > 0)) // 2
        {
          return !right_item->save_in_field_no_warnings(field, true);
        }
      }
    }
  }
  return 0;					// keep test
}


/*
  Remove the predicates pushed down into the subquery

  DESCRIPTION
    Given that this join will be executed using (unique|index)_subquery,
    without "checking NULL", remove the predicates that were pushed down
    into the subquery.

    If the subquery compares scalar values, we can remove the condition that
    was wrapped into trig_cond (it will be checked when needed by the subquery
    engine)

    If the subquery compares row values, we need to keep the wrapped
    equalities in the WHERE clause: when the left (outer) tuple has both NULL
    and non-NULL values, we'll do a full table scan and will rely on the
    equalities corresponding to non-NULL parts of left tuple to filter out
    non-matching records.

    If '*where' is a triggered condition, or contains 'OR x IS NULL', or
    contains a condition coming from the original subquery's WHERE clause, or
    if there are more than one outer expressions, then WHERE is not of the
    simple form:
      outer_expr = inner_expr
    and thus this function does nothing.

    If the index is on prefix (=> test_if_ref() is false), then the equality
    is needed as post-filter, so this function does nothing.

    TODO: We can remove the equalities that will be guaranteed to be true by the
    fact that subquery engine will be using index lookup. This must be done only
    for cases where there are no conversion errors of significance, e.g. 257
    that is searched in a byte. But this requires homogenization of the return 
    codes of all Field*::store() methods.
*/
void JOIN::remove_subq_pushed_predicates()
{
  if (where_cond->type() != Item::FUNC_ITEM)
    return;
  Item_func *const func= static_cast<Item_func *>(where_cond);
  if (func->functype() == Item_func::EQ_FUNC &&
      func->arguments()[0]->type() == Item::REF_ITEM &&
      func->arguments()[1]->type() == Item::FIELD_ITEM &&
      test_if_ref(func,
                  static_cast<Item_field *>(func->arguments()[1]),
                  func->arguments()[0]))
  {
    where_cond= NULL;
    return;
  }
}


/**
  @brief
  Add keys to derived tables'/views' result tables in a list

  @param select_lex generate derived keys for select_lex's derived tables

  @details
  This function generates keys for all derived tables/views of the select_lex
  to which this join corresponds to with help of the TABLE_LIST:generate_keys
  function.

  @return FALSE all keys were successfully added.
  @return TRUE OOM error
*/

bool JOIN::generate_derived_keys()
{
  DBUG_ASSERT(select_lex->materialized_derived_table_count);

  for (TABLE_LIST *table= select_lex->leaf_tables;
       table;
       table= table->next_leaf)
  {
    table->derived_keys_ready= TRUE;
    /* Process tables that aren't materialized yet. */
    if (table->uses_materialization() && !table->table->is_created() &&
        table->generate_keys())
      return TRUE;
  }
  return FALSE;
}


/**
  @brief
  Drop unused keys for each materialized derived table/view

  @details
  For each materialized derived table/view, call TABLE::use_index to save one
  index chosen by the optimizer and ignore others. If no key is chosen, then all
  keys will be ignored.
*/

void JOIN::drop_unused_derived_keys()
{
  DBUG_ASSERT(select_lex->materialized_derived_table_count);
  ASSERT_BEST_REF_IN_JOIN_ORDER(this);

  for (uint i= 0 ; i < tables ; i++)
  {
    JOIN_TAB *tab= best_ref[i];
    TABLE *table= tab->table();
    /*
     Save chosen key description if:
     1) it's a materialized derived table
     2) it's not yet instantiated
     3) some keys are defined for it
    */
    if (table &&
        tab->table_ref->uses_materialization() &&               // (1)
        !table->is_created() &&                                 // (2)
        table->max_keys > 0)                                    // (3)
    {
      Key_use *keyuse= tab->position()->key;

      table->use_index(keyuse ? keyuse->key : -1);

      const bool key_is_const= keyuse && tab->const_keys.is_set(keyuse->key);
      tab->const_keys.clear_all();
      tab->keys().clear_all();

      if (!keyuse)
        continue;

      /*
        Update the selected "keyuse" to point to key number 0.
        Notice that unused keyuse entries still point to the deleted
        candidate keys. tab->keys (and tab->const_keys if the chosen key
        is constant) should reference key object no. 0 as well.
      */
      tab->keys().set_bit(0);
      if (key_is_const)
        tab->const_keys.set_bit(0);

      const uint oldkey= keyuse->key;
      for (; keyuse->table_ref == tab->table_ref && keyuse->key == oldkey;
           keyuse++)
        keyuse->key= 0;
    }
  }
}


/**
  Cache constant expressions in WHERE, HAVING, ON conditions.

  @return False if success, True if error

  @note This function is run after conditions have been pushed down to
        individual tables, so transformation is applied to JOIN_TAB::condition
        and not to the WHERE condition.
*/

bool JOIN::cache_const_exprs()
{
  /* No need in cache if all tables are constant. */
  DBUG_ASSERT(!plan_is_const());
  ASSERT_BEST_REF_IN_JOIN_ORDER(this);

  for (uint i= const_tables; i < tables; i++)
  {
    Item *condition= best_ref[i]->condition();
    if (condition == NULL)
      continue;
    Item *cache_item= NULL;
    Item **analyzer_arg= &cache_item;
    condition=
      condition->compile(&Item::cache_const_expr_analyzer,
                         (uchar **)&analyzer_arg,
                         &Item::cache_const_expr_transformer,
                         (uchar *)&cache_item);
    if (condition == NULL)
      return true;
    best_ref[i]->set_condition(condition);
  }
  if (having_cond)
  {
    Item *cache_item= NULL;
    Item **analyzer_arg= &cache_item;
    having_cond= having_cond->compile(&Item::cache_const_expr_analyzer,
                                      (uchar **)&analyzer_arg,
                                      &Item::cache_const_expr_transformer,
                                      (uchar *)&cache_item);
    if (having_cond == NULL)
      return true;
  }
  return false;
}


/**
  Extract a condition that can be checked after reading given table
  
  @param cond       Condition to analyze
  @param tables     Tables for which "current field values" are available
  @param used_table Table(s) that we are extracting the condition for (may 
                    also include PSEUDO_TABLE_BITS, and may be zero)
  @param exclude_expensive_cond  Do not push expensive conditions

  @retval <>NULL Generated condition
  @retval = NULL Already checked, OR error

  @details
    Extract the condition that can be checked after reading the table(s)
    specified in @c used_table, given that current-field values for tables
    specified in @c tables bitmap are available.
    If @c used_table is 0, extract conditions for all tables in @c tables.

    This function can be used to extract conditions relevant for a table
    in a join order. Together with its caller, it will ensure that all
    conditions are attached to the first table in the join order where all
    necessary fields are available, and it will also ensure that a given
    condition is attached to only one table.
    To accomplish this, first initialize @c tables to the empty
    set. Then, loop over all tables in the join order, set @c used_table to
    the bit representing the current table, accumulate @c used_table into the
    @c tables set, and call this function. To ensure correct handling of
    const expressions and outer references, add the const table map and
    OUTER_REF_TABLE_BIT to @c used_table for the first table. To ensure
    that random expressions are evaluated for the final table, add
    RAND_TABLE_BIT to @c used_table for the final table.

    The function assumes that constant, inexpensive parts of the condition
    have already been checked. Constant, expensive parts will be attached
    to the first table in the join order, provided that the above call
    sequence is followed.

    The call order will ensure that conditions covering tables in @c tables
    minus those in @c used_table, have already been checked.
        
    The function takes into account that some parts of the condition are
    guaranteed to be true by employed 'ref' access methods (the code that
    does this is located at the end, search down for "EQ_FUNC").

  @note
    make_cond_for_info_schema() uses an algorithm similar to
    make_cond_for_table().
*/

Item *
make_cond_for_table(Item *cond, table_map tables, table_map used_table,
                    bool exclude_expensive_cond)
{
  return make_cond_for_table_from_pred(cond, cond, tables, used_table,
                                       exclude_expensive_cond);
}

static Item *
make_cond_for_table_from_pred(Item *root_cond, Item *cond,
                              table_map tables, table_map used_table,
                              bool exclude_expensive_cond)
{
  /*
    Ignore this condition if
     1. We are extracting conditions for a specific table, and
     2. that table is not referenced by the condition, but not if
     3. this is a constant condition not checked at optimization time and
        this is the first table we are extracting conditions for.
       (Assuming that used_table == tables for the first table.)
  */
  if (used_table &&                                                 // 1
      !(cond->used_tables() & used_table) &&                        // 2
      !(cond->is_expensive() && used_table == tables))              // 3
    return NULL;

  if (cond->type() == Item::COND_ITEM)
  {
    if (((Item_cond*) cond)->functype() == Item_func::COND_AND_FUNC)
    {
      /* Create new top level AND item */
      Item_cond_and *new_cond= new Item_cond_and;
      if (!new_cond)
        return NULL;
      List_iterator<Item> li(*((Item_cond*) cond)->argument_list());
      Item *item;
      while ((item= li++))
      {
        Item *fix= make_cond_for_table_from_pred(root_cond, item, 
                                                 tables, used_table,
                                                 exclude_expensive_cond);
        if (fix)
          new_cond->argument_list()->push_back(fix);
      }
      switch (new_cond->argument_list()->elements) {
      case 0:
        return NULL;                          // Always true
      case 1:
        return new_cond->argument_list()->head();
      default:
        if (new_cond->fix_fields(current_thd, NULL))
          return NULL;
        return new_cond;
      }
    }
    else
    {                                         // Or list
      Item_cond_or *new_cond= new Item_cond_or;
      if (!new_cond)
        return NULL;
      List_iterator<Item> li(*((Item_cond*) cond)->argument_list());
      Item *item;
      while ((item= li++))
      {
        Item *fix= make_cond_for_table_from_pred(root_cond, item,
                                                 tables, 0L,
                                                 exclude_expensive_cond);
	if (!fix)
          return NULL;                        // Always true
	new_cond->argument_list()->push_back(fix);
      }
      if (new_cond->fix_fields(current_thd, NULL))
        return NULL;
      return new_cond;
    }
  }

  /*
    Omit this condition if
     1. It has been marked as omittable before, or
     2. Some tables referred by the condition are not available, or
     3. We are extracting conditions for all tables, the condition is
        considered 'expensive', and we want to delay evaluation of such 
        conditions to the execution phase.
  */
  if (cond->marker == 3 ||                                             // 1
      (cond->used_tables() & ~tables) ||                               // 2
      (!used_table && exclude_expensive_cond && cond->is_expensive())) // 3
    return NULL;

  /*
    Extract this condition if
     1. It has already been marked as applicable, or
     2. It is not a <comparison predicate> (=, <, >, <=, >=, <=>)
  */
  if (cond->marker == 2 ||                                             // 1
      cond->eq_cmp_result() == Item::COND_OK)                          // 2
    return cond;

  /* 
    Remove equalities that are guaranteed to be true by use of 'ref' access
    method.
    Note that ref access implements "table1.field1 <=> table2.indexed_field2",
    i.e. if it passed a NULL field1, it will return NULL indexed_field2 if
    there are.
    Thus the equality "table1.field1 = table2.indexed_field2",
    is equivalent to "ref access AND table1.field1 IS NOT NULL"
    i.e. "ref access and proper setting/testing of ref->null_rejecting".
    Thus, we must be careful, that when we remove equalities below we also
    set ref->null_rejecting, and test it at execution; otherwise wrong NULL
    matches appear.
    So:
    - for the optimization phase, the code which is below, and the code in
    test_if_ref(), and in add_key_field(), must be kept in sync: if the
    applicability conditions in one place are relaxed, they should also be
    relaxed elsewhere.
    - for the execution phase, all possible execution methods must test
    ref->null_rejecting.
  */
  if (cond->type() == Item::FUNC_ITEM &&
      ((Item_func*) cond)->functype() == Item_func::EQ_FUNC)
  {
    Item *left_item= ((Item_func*) cond)->arguments()[0]->real_item();
    Item *right_item= ((Item_func*) cond)->arguments()[1]->real_item();
    if ((left_item->type() == Item::FIELD_ITEM &&
         test_if_ref(root_cond, (Item_field*) left_item, right_item)) ||
        (right_item->type() == Item::FIELD_ITEM &&
         test_if_ref(root_cond, (Item_field*) right_item, left_item)))
    {
      cond->marker= 3;                   // Condition can be omitted
      return NULL;
    }
  }
  cond->marker= 2;                      // Mark condition as applicable
  return cond;
}


/**
  Separates the predicates in a join condition and pushes them to the 
  join step where all involved tables are available in the join prefix.
  ON clauses from JOIN expressions are also pushed to the most appropriate step.

  @param join Join object where predicates are pushed.

  @param cond Pointer to condition which may contain an arbitrary number of
              predicates, combined using AND, OR and XOR items.
              If NULL, equivalent to a predicate that returns TRUE for all
              row combinations.


  @retval true  Found impossible WHERE clause, or out-of-memory
  @retval false Other
*/

static bool make_join_select(JOIN *join, Item *cond)
{
  THD *thd= join->thd;
  Opt_trace_context * const trace= &thd->opt_trace;
  DBUG_ENTER("make_join_select");
  ASSERT_BEST_REF_IN_JOIN_ORDER(join);

  // Add IS NOT NULL conditions to table conditions:
  add_not_null_conds(join);

  /*
    Extract constant conditions that are part of the WHERE clause.
    Constant parts of join conditions from outer joins are attached to
    the appropriate table condition in JOIN::attach_join_conditions().
  */
  if (cond)                /* Because of QUICK_GROUP_MIN_MAX_SELECT */
  {                        /* there may be a select without a cond. */    
    if (join->primary_tables > 1)
      cond->update_used_tables();    // Table number may have changed
    if (join->plan_is_const() &&
        join->select_lex->master_unit() ==
        thd->lex->unit)             // The outer-most query block
      join->const_table_map|= RAND_TABLE_BIT;
  }
  /*
    Extract conditions that depend on constant tables.
    The const part of the query's WHERE clause can be checked immediately
    and if it is not satisfied then the join has empty result
  */
  Item *const_cond= NULL;
  if (cond)
    const_cond= make_cond_for_table(cond, join->const_table_map,
                                    (table_map) 0, true);

  // Add conditions added by add_not_null_conds()
  for (uint i= 0; i < join->const_tables; i++)
  {
    if (and_conditions(&const_cond, join->best_ref[i]->condition()))
      DBUG_RETURN(true);
  }
  DBUG_EXECUTE("where", print_where(const_cond, "constants", QT_ORDINARY););
  if (const_cond != NULL)
  {
    const bool const_cond_result= const_cond->val_int() != 0;
    if (thd->is_error())
      DBUG_RETURN(true);

    Opt_trace_object trace_const_cond(trace);
    trace_const_cond.add("condition_on_constant_tables", const_cond)
                    .add("condition_value", const_cond_result);
    if (!const_cond_result)
    {
      DBUG_PRINT("info",("Found impossible WHERE condition"));
      DBUG_RETURN(true);
    }
  }

  /*
    Extract remaining conditions from WHERE clause and join conditions,
    and attach them to the most appropriate table condition. This means that
    a condition will be evaluated as soon as all fields it depends on are
    available. For outer join conditions, the additional criterion is that
    we must have determined whether outer-joined rows are available, or
    have been NULL-extended, see JOIN::attach_join_conditions() for details.
  */
  {
    Opt_trace_object trace_wrapper(trace);
    Opt_trace_object
      trace_conditions(trace, "attaching_conditions_to_tables");
    trace_conditions.add("original_condition", cond);
    Opt_trace_array
      trace_attached_comp(trace, "attached_conditions_computation");

    for (uint i=join->const_tables ; i < join->tables ; i++)
    {
      JOIN_TAB *const tab= join->best_ref[i];

      if (!tab->position())
        continue;
      /*
        first_inner is the X in queries like:
        SELECT * FROM t1 LEFT OUTER JOIN (t2 JOIN t3) ON X
      */
      const plan_idx first_inner= tab->first_inner();
      const table_map used_tables= tab->prefix_tables();
      const table_map current_map= tab->added_tables();
      Item *tmp= NULL;

      if (cond)
        tmp= make_cond_for_table(cond,used_tables,current_map, 0);
      /* Add conditions added by add_not_null_conds(). */
      if (tab->condition() && and_conditions(&tmp, tab->condition()))
        DBUG_RETURN(true);


      if (cond && !tmp && tab->quick())
      {						// Outer join
        DBUG_ASSERT(tab->type() == JT_RANGE || tab->type() == JT_INDEX_MERGE);
        /*
          Hack to handle the case where we only refer to a table
          in the ON part of an OUTER JOIN. In this case we want the code
          below to check if we should use 'quick' instead.
        */
        DBUG_PRINT("info", ("Item_int"));
        tmp= new Item_int((longlong) 1,1);	// Always true
      }
      if (tmp || !cond || tab->type() == JT_REF || tab->type() == JT_REF_OR_NULL ||
          tab->type() == JT_EQ_REF || first_inner != NO_PLAN_IDX)
      {
        DBUG_EXECUTE("where",print_where(tmp,tab->table()->alias, QT_ORDINARY););
        /*
          If tab is an inner table of an outer join operation,
          add a match guard to the pushed down predicate.
          The guard will turn the predicate on only after
          the first match for outer tables is encountered.
	*/        
        if (cond && tmp)
        {
          /*
            Because of QUICK_GROUP_MIN_MAX_SELECT there may be a select without
            a cond, so neutralize the hack above.
          */
          if (!(tmp= add_found_match_trig_cond(join, first_inner, tmp, NO_PLAN_IDX)))
            DBUG_RETURN(true);
          tab->set_condition(tmp);
          /* Push condition to storage engine if this is enabled
             and the condition is not guarded */
	  if (thd->optimizer_switch_flag(OPTIMIZER_SWITCH_ENGINE_CONDITION_PUSHDOWN) &&
              first_inner == NO_PLAN_IDX)
          {
            Item *push_cond= 
              make_cond_for_table(tmp, tab->table_ref->map(),
                                  tab->table_ref->map(), 0);
            if (push_cond)
            {
              /* Push condition to handler */
              if (!tab->table()->file->cond_push(push_cond))
                tab->table()->file->pushed_cond= push_cond;
            }
          }
        }
        else
        {
          tab->set_condition(NULL);
        }

        DBUG_EXECUTE("where",print_where(tmp,tab->table()->alias, QT_ORDINARY););

	if (tab->quick())
	{
          if (tab->needed_reg.is_clear_all() && tab->type() != JT_CONST)
          {
            /*
              We keep (for now) the QUICK AM calculated in
              get_quick_record_count().
            */
            DBUG_ASSERT(tab->quick()->is_valid());
	  }
	  else
          {
            delete tab->quick();
	    tab->set_quick(NULL);
          }
	}

        if ((tab->type() == JT_ALL || tab->type() == JT_RANGE ||
            tab->type() == JT_INDEX_MERGE || tab->type() == JT_INDEX_SCAN) &&
            tab->use_quick != QS_RANGE)
	{
          /*
            We plan to scan (table/index/range scan).
            Check again if we should use an index. We can use an index if:

            1a) There is a condition that range optimizer can work on, and
            1b) There are non-constant conditions on one or more keys, and
            1c) Some of the non-constant fields may have been read
                already. This may be the case if this is not the first
                table in the join OR this is a subselect with
                non-constant conditions referring to an outer table
                (dependent subquery)
                or,
            2a) There are conditions only relying on constants
            2b) This is the first non-constant table
            2c) There is a limit of rows to read that is lower than
                the fanout for this table, predicate filters included
                (i.e., the estimated number of rows that will be
                produced for this table per row combination of
                previous tables)
            2d) The query is NOT run with FOUND_ROWS() (because in that
                case we have to scan through all rows to count them anyway)
          */
          enum { DONT_RECHECK, NOT_FIRST_TABLE, LOW_LIMIT }
          recheck_reason= DONT_RECHECK;

          DBUG_ASSERT(tab->const_keys.is_subset(tab->keys()));

          const join_type orig_join_type= tab->type();
          const QUICK_SELECT_I *const orig_quick= tab->quick();

          if (cond &&                                                // 1a
              (tab->keys() != tab->const_keys) &&                      // 1b
              (i > 0 ||                                              // 1c
               (join->select_lex->master_unit()->item &&
                cond->used_tables() & OUTER_REF_TABLE_BIT)))
            recheck_reason= NOT_FIRST_TABLE;
          else if (!tab->const_keys.is_clear_all() &&                // 2a
                   i == join->const_tables &&                        // 2b
                   (join->unit->select_limit_cnt <
                    (tab->position()->rows_fetched *
                     tab->position()->filter_effect)) &&               // 2c
                   !join->calc_found_rows)                             // 2d
            recheck_reason= LOW_LIMIT;

          if (tab->position()->sj_strategy == SJ_OPT_LOOSE_SCAN)
          {
            /*
              Semijoin loose scan has settled for a certain index-based access
              method with suitable characteristics, don't substitute it.
            */
            recheck_reason= DONT_RECHECK;
          }

          if (recheck_reason != DONT_RECHECK)
          {
            Opt_trace_object trace_one_table(trace);
            trace_one_table.add_utf8_table(tab->table_ref);
            Opt_trace_object trace_table(trace, "rechecking_index_usage");
            if (recheck_reason == NOT_FIRST_TABLE)
              trace_table.add_alnum("recheck_reason", "not_first_table");
            else
              trace_table.add_alnum("recheck_reason", "low_limit").
                add("limit", join->unit->select_limit_cnt).
                add("row_estimate",
                    tab->position()->rows_fetched *
                    tab->position()->filter_effect);

            /* Join with outer join condition */
            Item *orig_cond= tab->condition();
            tab->and_with_condition(tab->join_cond());

            /*
              We can't call sel->cond->fix_fields,
              as it will break tab->join_cond() if it's AND condition
              (fix_fields currently removes extra AND/OR levels).
              Yet attributes of the just built condition are not needed.
              Thus we call sel->cond->quick_fix_field for safety.
            */
            if (tab->condition() && !tab->condition()->fixed)
              tab->condition()->quick_fix_field();

            key_map usable_keys= tab->keys();
            ORDER::enum_order interesting_order= ORDER::ORDER_NOT_RELEVANT;

            if (recheck_reason == LOW_LIMIT)
            {
              int read_direction= 0;

              /*
                If the current plan is to use range, then check if the
                already selected index provides the order dictated by the
                ORDER BY clause.
              */
              if (tab->quick() && tab->quick()->index != MAX_KEY)
              {
                const uint ref_key= tab->quick()->index;

                read_direction= test_if_order_by_key(join->order,
                                                     tab->table(), ref_key);
                /*
                  If the index provides order there is no need to recheck
                  index usage; we already know from the former call to
                  test_quick_select() that a range scan on the chosen
                  index is cheapest. Note that previous calls to
                  test_quick_select() did not take order direction
                  (ASC/DESC) into account, so in case of DESC ordering
                  we still need to recheck.
                */
                if ((read_direction == 1) ||
                    (read_direction == -1 && tab->quick()->reverse_sorted()))
                {
                  recheck_reason= DONT_RECHECK;
                }
              }
              if (recheck_reason != DONT_RECHECK)
              {
                int best_key= -1;
                ha_rows select_limit= join->unit->select_limit_cnt;

                /* Use index specified in FORCE INDEX FOR ORDER BY, if any. */
                if (tab->table()->force_index)
                  usable_keys.intersect(tab->table()->keys_in_use_for_order_by);

                /* Do a cost based search on the indexes that give sort order */
                test_if_cheaper_ordering(tab, join->order, tab->table(),
                                         usable_keys, -1, select_limit,
                                         &best_key, &read_direction,
                                         &select_limit);
                if (best_key < 0)
                  recheck_reason= DONT_RECHECK; // No usable keys
                else
                {
                  // Only usable_key is the best_key chosen
                  usable_keys.clear_all();
                  usable_keys.set_bit(best_key);
                  interesting_order= (read_direction == -1 ? ORDER::ORDER_DESC :
                                      ORDER::ORDER_ASC);
                }
              }
            }

            bool search_if_impossible= recheck_reason != DONT_RECHECK;
            if (search_if_impossible)
            {
              if (tab->quick())
              {
                delete tab->quick();
                tab->set_type(JT_ALL);
              }
              QUICK_SELECT_I *qck;
              search_if_impossible=
                test_quick_select(thd, usable_keys,
                                  used_tables & ~tab->table_ref->map(),
                                  join->calc_found_rows ?
                                   HA_POS_ERROR :
                                   join->unit->select_limit_cnt,
                                  false,   // don't force quick range
                                  interesting_order, tab,
                                  tab->condition(),
                                  &tab->needed_reg, &qck) < 0;
              tab->set_quick(qck);
            }
            tab->set_condition(orig_cond);
            if (search_if_impossible)
            {
              /*
                Before reporting "Impossible WHERE" for the whole query
                we have to check isn't it only "impossible ON" instead
              */
              if (!tab->join_cond())
                DBUG_RETURN(1);  // No ON, so it's really "impossible WHERE"
              Opt_trace_object trace_without_on(trace, "without_ON_clause");
              if (tab->quick())
              {
                delete tab->quick();
                tab->set_type(JT_ALL);
              }
              QUICK_SELECT_I *qck;
              const bool impossible_where=
                test_quick_select(thd, tab->keys(),
                                  used_tables & ~tab->table_ref->map(),
                                  join->calc_found_rows ?
                                   HA_POS_ERROR :
                                   join->unit->select_limit_cnt,
                                  false,   //don't force quick range
                                  ORDER::ORDER_NOT_RELEVANT, tab,
                                  tab->condition(), &tab->needed_reg,
                                  &qck) < 0;
              tab->set_quick(qck);
              if (impossible_where)
                DBUG_RETURN(1);			// Impossible WHERE
            }

            /*
              Access method changed. This is after deciding join order
              and access method for all other tables so the info
              updated below will not have any effect on the execution
              plan.
            */
            if (tab->quick())
              tab->set_type(calc_join_type(tab->quick()->get_type()));

          } // end of "if (recheck_reason != DONT_RECHECK)"

          if (!tab->table()->quick_keys.is_subset(tab->checked_keys) ||
              !tab->needed_reg.is_subset(tab->checked_keys))
          {
            tab->keys().merge(tab->table()->quick_keys);
            tab->keys().merge(tab->needed_reg);

            /*
              The logic below for assigning tab->use_quick is strange.
              It bases the decision of which access method to use
              (dynamic range, range, scan) based on seemingly
              unrelated information like the presense of another index
              with too bad selectivity to be used.

              Consider the following scenario:

              The join optimizer has decided to use join order
              (t1,t2), and 'tab' is currently t2. Further, assume that
              there is a join condition between t1 and t2 using some
              range operator (e.g. "t1.x < t2.y").

              It has been decided that a table scan is best for t2.
              make_join_select() then reran the range optimizer a few
              lines up because there is an index 't2.good_idx'
              covering the t2.y column. If 'good_idx' is the only
              index in t2, the decision below will be to use dynamic
              range. However, if t2 also has another index 't2.other'
              which the range access method can be used on but
              selectivity is bad (#rows estimate is high), then table
              scan is chosen instead.

              Thus, the choice of DYNAMIC RANGE vs SCAN depends on the
              presense of an index that has so bad selectivity that it
              will not be used anyway.
            */
            if (!tab->needed_reg.is_clear_all() &&
                (tab->table()->quick_keys.is_clear_all() ||
                 (tab->quick() &&
                  (tab->quick()->records >= 100L))))
            {
              tab->use_quick= QS_DYNAMIC_RANGE;
              tab->set_type(JT_ALL);
            }
            else
              tab->use_quick= QS_RANGE;
          }

          if (tab->type() != orig_join_type ||
              tab->quick() != orig_quick)       // Access method changed
            tab->position()->filter_effect= COND_FILTER_STALE;

	}
      }

      if (join->attach_join_conditions(i))
        DBUG_RETURN(true);
    }
    trace_attached_comp.end();

    /*
      In outer joins the loop above, in iteration for table #i, may push
      conditions to a table before #i. Thus, the processing below has to be in
      a separate loop:
    */
    Opt_trace_array trace_attached_summary(trace,
                                           "attached_conditions_summary");
    for (uint i= join->const_tables ; i < join->tables ; i++)
    {
      JOIN_TAB * const tab= join->best_ref[i];
      if (!tab->table())
        continue;
      Item * const cond= tab->condition();
      Opt_trace_object trace_one_table(trace);
      trace_one_table.add_utf8_table(tab->table_ref).
        add("attached", cond);
      if (cond &&
          cond->has_subquery() /* traverse only if needed */ )
      {
        /*
          Why we pass walk_subquery=false: imagine
          WHERE t1.col IN (SELECT * FROM t2
                             WHERE t2.col IN (SELECT * FROM t3)
          and tab==t1. The grandchild subquery (SELECT * FROM t3) should not
          be marked as "in condition of t1" but as "in condition of t2", for
          correct calculation of the number of its executions.
        */
        std::pair<SELECT_LEX *, int> pair_object(join->select_lex, i);
        cond->walk(&Item::inform_item_in_cond_of_tab,
                   Item::WALK_POSTFIX,
                   pointer_cast<uchar * const>(&pair_object));
      }

    }
  }
  DBUG_RETURN(0);
}


/**
  Remove the following expressions from ORDER BY and GROUP BY:
  Constant expressions @n
  Expression that only uses tables that are of type EQ_REF and the reference
  is in the ORDER list or if all refereed tables are of the above type.

  In the following, the X field can be removed:
  @code
  SELECT * FROM t1,t2 WHERE t1.a=t2.a ORDER BY t1.a,t2.X
  SELECT * FROM t1,t2,t3 WHERE t1.a=t2.a AND t2.b=t3.b ORDER BY t1.a,t3.X
  @endcode

  These can't be optimized:
  @code
  SELECT * FROM t1,t2 WHERE t1.a=t2.a ORDER BY t2.X,t1.a
  SELECT * FROM t1,t2 WHERE t1.a=t2.a AND t1.b=t2.b ORDER BY t1.a,t2.c
  SELECT * FROM t1,t2 WHERE t1.a=t2.a ORDER BY t2.b,t1.a
  @endcode

  @param  JOIN         join object
  @param  start_order  clause being analyzed (ORDER BY, GROUP BY...)
  @param  tab          table
  @param  cached_eq_ref_tables  bitmap: bit Z is set if the table of map Z
  was already the subject of an eq_ref_table() call for the same clause; then
  the return value of this previous call can be found at bit Z of
  'eq_ref_tables'
  @param  eq_ref_tables see above.
*/

static bool
eq_ref_table(JOIN *join, ORDER *start_order, JOIN_TAB *tab,
             table_map *cached_eq_ref_tables, table_map *eq_ref_tables)
{
  /* We can skip const tables only if not an outer table */
  if (tab->type() == JT_CONST && tab->first_inner() == NO_PLAN_IDX)
    return true;
  if (tab->type() != JT_EQ_REF || tab->table()->is_nullable())
    return false;

  const table_map map= tab->table_ref->map();
  uint found= 0;

  for (Item **ref_item= tab->ref().items, **end= ref_item + tab->ref().key_parts ;
       ref_item != end ; ref_item++)
  {
    if (! (*ref_item)->const_item())
    {						// Not a const ref
      ORDER *order;
      for (order=start_order ; order ; order=order->next)
      {
	if ((*ref_item)->eq(order->item[0],0))
	  break;
      }
      if (order)
      {
        if (!(order->used & map))
        {
          found++;
          order->used|= map;
        }
	continue;				// Used in ORDER BY
      }
      if (!only_eq_ref_tables(join, start_order, (*ref_item)->used_tables(),
                              cached_eq_ref_tables, eq_ref_tables))
        return false;
    }
  }
  /* Check that there was no reference to table before sort order */
  for (; found && start_order ; start_order=start_order->next)
  {
    if (start_order->used & map)
    {
      found--;
      continue;
    }
    if (start_order->depend_map & map)
      return false;
  }
  return true;
}


/// @see eq_ref_table()
static bool
only_eq_ref_tables(JOIN *join, ORDER *order, table_map tables,
                   table_map *cached_eq_ref_tables, table_map *eq_ref_tables)
{
  tables&= ~PSEUDO_TABLE_BITS;
  for (JOIN_TAB **tab=join->map2table ; tables ; tab++, tables>>=1)
  {
    if (tables & 1)
    {
      const table_map map= (*tab)->table_ref->map();
      bool is_eq_ref;
      if (*cached_eq_ref_tables & map) // then there exists a cached bit
        is_eq_ref= *eq_ref_tables & map;
      else
      {
        is_eq_ref= eq_ref_table(join, order, *tab,
                                cached_eq_ref_tables, eq_ref_tables);
        if (is_eq_ref)
          *eq_ref_tables|= map;
        else
          *eq_ref_tables&= ~map;
        *cached_eq_ref_tables|= map; // now there exists a cached bit
      }
      if (!is_eq_ref)
        return false;
    }
  }
  return true;
}


/**
  Check if an expression in ORDER BY or GROUP BY is a duplicate of a
  preceding expression.

  @param  first_order   the first expression in the ORDER BY or
                        GROUP BY clause
  @param  possible_dup  the expression that might be a duplicate of
                        another expression preceding it the ORDER BY
                        or GROUP BY clause

  @returns true if possible_dup is a duplicate, false otherwise
*/
static bool duplicate_order(const ORDER *first_order, 
                            const ORDER *possible_dup)
{
  const ORDER *order;
  for (order=first_order; order ; order=order->next)
  {
    if (order == possible_dup)
    {
      // all expressions preceding possible_dup have been checked.
      return false;
    }
    else 
    {
      const Item *it1= order->item[0]->real_item();
      const Item *it2= possible_dup->item[0]->real_item();

      if (it1->eq(it2, 0))
        return true;
    }
  }
  return false;
}

/**
  Remove all constants and check if ORDER only contains simple
  expressions.

  simple_order is set to 1 if sort_order only uses fields from head table
  and the head table is not a LEFT JOIN table.

  @param first_order            List of SORT or GROUP order
  @param cond                   WHERE statement
  @param change_list            Set to 1 if we should remove things from list.
                                If this is not set, then only simple_order is
                                calculated.
  @param simple_order           Set to 1 if we are only using simple expressions
  @param clause_type            "ORDER BY" etc for printing in optimizer trace

  @return
    Returns new sort order
*/

ORDER *JOIN::remove_const(ORDER *first_order, Item *cond, bool change_list,
                          bool *simple_order, const char *clause_type)
{
  ASSERT_BEST_REF_IN_JOIN_ORDER(this);

  if (plan_is_const())
    return change_list ? 0 : first_order;		// No need to sort

  Opt_trace_context * const trace= &thd->opt_trace;
  Opt_trace_disable_I_S trace_disabled(trace, first_order == NULL);
  Opt_trace_object trace_wrapper(trace);
  Opt_trace_object trace_simpl(trace, "clause_processing");
  if (trace->is_started())
  {
    trace_simpl.add_alnum("clause", clause_type);
    String str;
    st_select_lex::print_order(&str, first_order,
                               enum_query_type(QT_TO_SYSTEM_CHARSET |
                                               QT_SHOW_SELECT_NUMBER |
                                               QT_NO_DEFAULT_DB));
    trace_simpl.add_utf8("original_clause", str.ptr(), str.length());
  }
  Opt_trace_array trace_each_item(trace, "items");

  ORDER *order,**prev_ptr;
  JOIN_TAB *const first_tab= best_ref[const_tables];
  table_map first_table= first_tab->table_ref->map();
  table_map not_const_tables= ~const_table_map;
  table_map ref;
  // Caches to avoid repeating eq_ref_table() calls, @see eq_ref_table()
  table_map eq_ref_tables= 0, cached_eq_ref_tables= 0;
  DBUG_ENTER("JOIN::remove_const");

  prev_ptr= &first_order;
  *simple_order= !first_tab->join_cond();

  /* NOTE: A variable of not_const_tables ^ first_table; breaks gcc 2.7 */

  update_depend_map(first_order);
  for (order=first_order; order ; order=order->next)
  {
    Opt_trace_object trace_one_item(trace);
    trace_one_item.add("item", order->item[0]);
    table_map order_tables=order->item[0]->used_tables();
    if (order->item[0]->with_sum_func ||
        /*
          If the outer table of an outer join is const (either by itself or
          after applying WHERE condition), grouping on a field from such a
          table will be optimized away and filesort without temporary table
          will be used unless we prevent that now. Filesort is not fit to
          handle joins and the join condition is not applied. We can't detect
          the case without an expensive test, however, so we force temporary
          table for all queries containing more than one table, ROLLUP, and an
          outer join.
         */
        (primary_tables > 1 &&
         rollup.state == ROLLUP::STATE_INITED &&
         select_lex->outer_join))
      *simple_order= 0;                // Must do a temp table to sort
    else if (!(order_tables & not_const_tables))
    {
      if (order->item[0]->has_subquery())
      {
        if (!thd->lex->is_explain())
        {
          Opt_trace_array trace_subselect(trace, "subselect_evaluation");
          order->item[0]->val_str(&order->item[0]->str_value);
        }
        order->item[0]->mark_subqueries_optimized_away();
      }
      trace_one_item.add("uses_only_constant_tables", true);
      continue;                        // skip const item
    }
    else if (duplicate_order(first_order, order))
    {
      /* 
        If 'order' is a duplicate of an expression earlier in the
        ORDER/GROUP BY sequence, it can be removed from the ORDER BY
        or GROUP BY clause.
      */
      trace_one_item.add("duplicate_item", true);
      continue;
    }
    else if (order->in_field_list && order->item[0]->has_subquery())
      /*
        If the order item is a subquery that is also in the field
        list, a temp table should be used to avoid evaluating the
        subquery for each row both when a) creating a sort index and
        b) getting the value.
          Example: "SELECT (SELECT ... ) as a ... GROUP BY a;"
       */
      *simple_order= false;
    else
    {
      if (order_tables & (RAND_TABLE_BIT | OUTER_REF_TABLE_BIT))
	*simple_order=0;
      else
      {
	if (cond && const_expression_in_where(cond,order->item[0]))
	{
          trace_one_item.add("equals_constant_in_where", true);
	  continue;
	}
	if ((ref=order_tables & (not_const_tables ^ first_table)))
	{
	  if (!(order_tables & first_table) &&
              only_eq_ref_tables(this, first_order, ref,
                                 &cached_eq_ref_tables, &eq_ref_tables))
	  {
            trace_one_item.add("eq_ref_to_preceding_items", true);
	    continue;
	  }
	  *simple_order=0;			// Must do a temp table to sort
	}
      }
    }
    if (change_list)
      *prev_ptr= order;				// use this entry
    prev_ptr= &order->next;
  }
  if (change_list)
    *prev_ptr=0;
  if (prev_ptr == &first_order)			// Nothing to sort/group
    *simple_order=1;
  DBUG_PRINT("exit",("simple_order: %d",(int) *simple_order));

  trace_each_item.end();
  trace_simpl.add("resulting_clause_is_simple", *simple_order);
  if (trace->is_started() && change_list)
  {
    String str;
    st_select_lex::print_order(&str, first_order,
                               enum_query_type(QT_TO_SYSTEM_CHARSET |
                                               QT_SHOW_SELECT_NUMBER |
                                               QT_NO_DEFAULT_DB));
    trace_simpl.add_utf8("resulting_clause", str.ptr(), str.length());
  }

  DBUG_RETURN(first_order);
}


/**
  Optimize conditions by 

     a) applying transitivity to build multiple equality predicates
        (MEP): if x=y and y=z the MEP x=y=z is built. 
     b) apply constants where possible. If the value of x is known to be
        42, x is replaced with a constant of value 42. By transitivity, this
        also applies to MEPs, so the MEP in a) will become 42=x=y=z.
     c) remove conditions that are always false or always true

  @param thd              Thread handler
  @param[in,out] cond     WHERE or HAVING condition to optimize
  @param[out] cond_equal  The built multiple equalities
  @param join_list        list of join operations with join conditions
                          = NULL: Called for HAVING condition
  @param[out] cond_value  Not changed if cond was empty
                            COND_TRUE if cond is always true
                            COND_FALSE if cond is impossible
                            COND_OK otherwise

  @returns false if success, true if error
*/

bool optimize_cond(THD *thd, Item **cond, COND_EQUAL **cond_equal,
                   List<TABLE_LIST> *join_list,
                   Item::cond_result *cond_value)
{
  Opt_trace_context * const trace= &thd->opt_trace;
  DBUG_ENTER("optimize_cond");

  Opt_trace_object trace_wrapper(trace);
  Opt_trace_object trace_cond(trace, "condition_processing");
  trace_cond.add_alnum("condition", join_list ? "WHERE" : "HAVING");
  trace_cond.add("original_condition", *cond);
  Opt_trace_array trace_steps(trace, "steps");

  /*
    Enter this function
    a) For a WHERE condition or a query having outer join.
    b) For a HAVING condition.
  */
  DBUG_ASSERT(*cond || join_list);

  /*
    Build all multiple equality predicates and eliminate equality
    predicates that can be inferred from these multiple equalities.
    For each reference of a field included into a multiple equality
    that occurs in a function set a pointer to the multiple equality
    predicate. Substitute a constant instead of this field if the
    multiple equality contains a constant.
    This is performed for the WHERE condition and any join conditions, but
    not for the HAVING condition.
  */
  if (join_list)
  {
    Opt_trace_object step_wrapper(trace);
    step_wrapper.add_alnum("transformation", "equality_propagation");
    {
      Opt_trace_disable_I_S
        disable_trace_wrapper(trace, !(*cond && (*cond)->has_subquery()));
      Opt_trace_array
        trace_subselect(trace, "subselect_evaluation");
      if (build_equal_items(thd, *cond, cond, NULL, true,
                            join_list, cond_equal))
        DBUG_RETURN(true);
    }
    step_wrapper.add("resulting_condition", *cond);
  }
  /* change field = field to field = const for each found field = const */
  if (*cond)
  {
    Opt_trace_object step_wrapper(trace);
    step_wrapper.add_alnum("transformation", "constant_propagation");
    {
      Opt_trace_disable_I_S
        disable_trace_wrapper(trace, !(*cond)->has_subquery());
      Opt_trace_array trace_subselect(trace, "subselect_evaluation");
      if (propagate_cond_constants(thd, NULL, *cond, *cond))
        DBUG_RETURN(true);
    }
    step_wrapper.add("resulting_condition", *cond);
  }

  /*
    Remove all instances of item == item
    Remove all and-levels where CONST item != CONST item
  */
  DBUG_EXECUTE("where",print_where(*cond,"after const change", QT_ORDINARY););
  if (*cond)
  {
    Opt_trace_object step_wrapper(trace);
    step_wrapper.add_alnum("transformation", "trivial_condition_removal");
    {
      Opt_trace_disable_I_S
        disable_trace_wrapper(trace, !(*cond)->has_subquery());
      Opt_trace_array trace_subselect(trace, "subselect_evaluation");
      if (remove_eq_conds(thd, *cond, cond, cond_value))
        DBUG_RETURN(true);
    }
    step_wrapper.add("resulting_condition", *cond);
  }
  DBUG_ASSERT(!thd->is_error());
  if (thd->is_error())
    DBUG_RETURN(true);
  DBUG_RETURN(false);
}


/**
  Handle the recursive job for remove_eq_conds()

  @param thd             Thread handler
  @param cond            the condition to handle.
  @param[out] retcond    Modified condition after removal
  @param[out] cond_value the resulting value of the condition

  @see remove_eq_conds() for more details on argument

  @returns false if success, true if error
*/

static bool internal_remove_eq_conds(THD *thd, Item *cond,
                                     Item **retcond,
                                     Item::cond_result *cond_value)
{
  if (cond->type() == Item::COND_ITEM)
  {
    Item_cond *const item_cond= down_cast<Item_cond *>(cond);
    const bool and_level= item_cond->functype() == Item_func::COND_AND_FUNC;
    List_iterator<Item> li(*item_cond->argument_list());
    bool should_fix_fields= false;

    *cond_value=Item::COND_UNDEF;
    Item *item;
    while ((item=li++))
    {
      Item *new_item;
      Item::cond_result tmp_cond_value;
      if (internal_remove_eq_conds(thd, item, &new_item, &tmp_cond_value))
        return true;

      if (new_item == NULL)
        li.remove();
      else if (item != new_item)
      {
        (void) li.replace(new_item);
        should_fix_fields= true;
      }
      if (*cond_value == Item::COND_UNDEF)
         *cond_value= tmp_cond_value;
      switch (tmp_cond_value)
      {
      case Item::COND_OK:                       // Not TRUE or FALSE
        if (and_level || *cond_value == Item::COND_FALSE)
          *cond_value= tmp_cond_value;
        break;
      case Item::COND_FALSE:
        if (and_level)                          // Always false
        {
          *cond_value= tmp_cond_value;
          *retcond= NULL;
          return false;
        }
        break;
      case Item::COND_TRUE:
        if (!and_level)                         // Always true
        {
          *cond_value= tmp_cond_value;
          *retcond= NULL;
          return false;
        }
        break;
      case Item::COND_UNDEF:			// Impossible
        DBUG_ASSERT(false);                     /* purecov: deadcode */
      }
    }
    if (should_fix_fields)
      item_cond->update_used_tables();

    if (item_cond->argument_list()->elements == 0 ||
        *cond_value != Item::COND_OK)
    {
      *retcond= NULL;
      return false;
    }
    if (item_cond->argument_list()->elements == 1)
    {
      /*
        BUG#11765699:
        We're dealing with an AND or OR item that has only one
        argument. However, it is not an option to empty the list
        because:

         - this function is called for either JOIN::conds or
           JOIN::having, but these point to the same condition as
           SELECT_LEX::where and SELECT_LEX::having do.

         - The return value of remove_eq_conds() is assigned to
           JOIN::conds and JOIN::having, so emptying the list and
           returning the only remaining item "replaces" the AND or OR
           with item for the variables in JOIN. However, the return
           value is not assigned to the SELECT_LEX counterparts. Thus,
           if argument_list is emptied, SELECT_LEX forgets the item in
           argument_list()->head().

        item is therefore returned, but argument_list is not emptied.
      */
      item= item_cond->argument_list()->head();
      /*
        Consider reenabling the line below when the optimizer has been
        split into properly separated phases.
 
        item_cond->argument_list()->empty();
      */
      *retcond= item;
      return false;
    }
  }
  else if (cond->type() == Item::FUNC_ITEM &&
           down_cast<Item_func *>(cond)->functype() == Item_func::ISNULL_FUNC)
  {
    Item_func_isnull *const func= down_cast<Item_func_isnull *>(cond);
    Item **args= func->arguments();
    if (args[0]->type() == Item::FIELD_ITEM)
    {
      Field *const field= down_cast<Item_field *>(args[0])->field;
      /* fix to replace 'NULL' dates with '0' (shreeve@uci.edu) */
      /*
        See BUG#12594011
        Documentation says that
        SELECT datetime_notnull d FROM t1 WHERE d IS NULL
        shall return rows where d=='0000-00-00'

        Thus, for DATE and DATETIME columns defined as NOT NULL,
        "date_notnull IS NULL" has to be modified to
        "date_notnull IS NULL OR date_notnull == 0" (if outer join)
        "date_notnull == 0"                         (otherwise)

      */
      if (((field->type() == MYSQL_TYPE_DATE) ||
           (field->type() == MYSQL_TYPE_DATETIME)) &&
          (field->flags & NOT_NULL_FLAG))
      {
        Item *item0= new(thd->mem_root) Item_int((longlong)0, 1);
        if (item0 == NULL)
          return true;
        Item *eq_cond= new(thd->mem_root) Item_func_eq(args[0], item0);
        if (eq_cond == NULL)
          return true;

        if (args[0]->is_outer_field())
        {
          // outer join: transform "col IS NULL" to "col IS NULL or col=0"
          Item *or_cond= new(thd->mem_root) Item_cond_or(eq_cond, cond);
          if (or_cond == NULL)
            return true;
          cond= or_cond;
        }
        else
        {
          // not outer join: transform "col IS NULL" to "col=0"
          cond= eq_cond;
        }

        if (cond->fix_fields(thd, &cond))
          return true;
      }
    }
    if (cond->const_item())
    {
      bool value;
      if (eval_const_cond(thd, cond, &value))
        return true;
      *cond_value= value ? Item::COND_TRUE : Item::COND_FALSE;
      *retcond= NULL;
      return false;
    }
  }
  else if (cond->const_item() && !cond->is_expensive())
  {
    bool value;
    if (eval_const_cond(thd, cond, &value))
      return true;
    *cond_value= value ? Item::COND_TRUE : Item::COND_FALSE;
    *retcond= NULL;
    return false;
  }
  else
  {                                             // boolan compare function
    *cond_value= cond->eq_cmp_result();
    if (*cond_value == Item::COND_OK)
    {
      *retcond= cond;
      return false;
    }
    Item *left_item= down_cast<Item_func *>(cond)->arguments()[0];
    Item *right_item= down_cast<Item_func *>(cond)->arguments()[1];
    if (left_item->eq(right_item,1))
    {
      if (!left_item->maybe_null ||
          down_cast<Item_func *>(cond)->functype() == Item_func::EQUAL_FUNC)
      {
        *retcond= NULL;
        return false;                           // Compare of identical items
      }
    }
  }
  *cond_value= Item::COND_OK;
  *retcond= cond;                               // Point at next and level
  return false;
}


/**
  Remove const and eq items. Return new item, or NULL if no condition

  @param      thd        thread handler
  @param      cond       the condition to handle
  @param[out] retcond    condition after const removal
  @param[out] cond_value resulting value of the condition
              =COND_OK    condition must be evaluated (e.g field = constant)
              =COND_TRUE  always true                 (e.g 1 = 1)
              =COND_FALSE always false                (e.g 1 = 2)

  @note calls internal_remove_eq_conds() to check the complete tree.

  @returns false if success, true if error
*/

bool remove_eq_conds(THD *thd, Item *cond, Item **retcond,
                     Item::cond_result *cond_value)
{
  if (cond->type() == Item::FUNC_ITEM &&
      down_cast<Item_func *>(cond)->functype() == Item_func::ISNULL_FUNC)
  {
    /*
      Handles this special case for some ODBC applications:
      The are requesting the row that was just updated with a auto_increment
      value with this construct:

      SELECT * from table_name where auto_increment_column IS NULL
      This will be changed to:
      SELECT * from table_name where auto_increment_column = LAST_INSERT_ID
    */

    Item_func_isnull *const func= down_cast<Item_func_isnull *>(cond);
    Item **args= func->arguments();
    if (args[0]->type() == Item::FIELD_ITEM)
    {
      Field *const field= down_cast<Item_field *>(args[0])->field;
      if ((field->flags & AUTO_INCREMENT_FLAG) &&
          !field->table->is_nullable() &&
	  (thd->variables.option_bits & OPTION_AUTO_IS_NULL) &&
	  (thd->first_successful_insert_id_in_prev_stmt > 0 &&
           thd->substitute_null_with_insert_id))
      {
        query_cache.abort(&thd->query_cache_tls);

        cond= new Item_func_eq(
                args[0],
                new Item_int(NAME_STRING("last_insert_id()"),
                            thd->read_first_successful_insert_id_in_prev_stmt(),
                             MY_INT64_NUM_DECIMAL_DIGITS));
        if (cond == NULL)
          return true;

        if (cond->fix_fields(thd, &cond))
          return true;

        /*
          IS NULL should be mapped to LAST_INSERT_ID only for first row, so
          clear for next row
        */
        thd->substitute_null_with_insert_id= FALSE;

        *cond_value= Item::COND_OK;
        *retcond= cond;
        return false;
      }
    }
  }
  return internal_remove_eq_conds(thd, cond, retcond, cond_value);
}


/**
  Check if GROUP BY/DISTINCT can be optimized away because the set is
  already known to be distinct.

  Used in removing the GROUP BY/DISTINCT of the following types of
  statements:
  @code
    SELECT [DISTINCT] <unique_key_cols>... FROM <single_table_ref>
      [GROUP BY <unique_key_cols>,...]
  @endcode

    If (a,b,c is distinct)
    then <any combination of a,b,c>,{whatever} is also distinct

    This function checks if all the key parts of any of the unique keys
    of the table are referenced by a list : either the select list
    through find_field_in_item_list or GROUP BY list through
    find_field_in_order_list.
    If the above holds and the key parts cannot contain NULLs then we 
    can safely remove the GROUP BY/DISTINCT,
    as no result set can be more distinct than an unique key.

  @param tab                  The join table to operate on.
  @param find_func            function to iterate over the list and search
                              for a field

  @retval
    1                    found
  @retval
    0                    not found.

  @note
    The function assumes that make_outerjoin_info() has been called in
    order for the check for outer tables to work.
*/

static bool
list_contains_unique_index(JOIN_TAB *tab,
                          bool (*find_func) (Field *, void *), void *data)
{
  TABLE *table= tab->table();

  if (tab->is_inner_table_of_outer_join())
    return 0;
  for (uint keynr= 0; keynr < table->s->keys; keynr++)
  {
    if (keynr == table->s->primary_key ||
         (table->key_info[keynr].flags & HA_NOSAME))
    {
      KEY *keyinfo= table->key_info + keynr;
      KEY_PART_INFO *key_part, *key_part_end;

      for (key_part=keyinfo->key_part,
           key_part_end=key_part+ keyinfo->user_defined_key_parts;
           key_part < key_part_end;
           key_part++)
      {
        if (key_part->field->real_maybe_null() || 
            !find_func(key_part->field, data))
          break;
      }
      if (key_part == key_part_end)
        return 1;
    }
  }
  return 0;
}


/**
  Helper function for list_contains_unique_index.
  Find a field reference in a list of ORDER structures.
  Finds a direct reference of the Field in the list.

  @param field                The field to search for.
  @param data                 ORDER *.The list to search in

  @retval
    1                    found
  @retval
    0                    not found.
*/

static bool
find_field_in_order_list (Field *field, void *data)
{
  ORDER *group= (ORDER *) data;
  bool part_found= 0;
  for (ORDER *tmp_group= group; tmp_group; tmp_group=tmp_group->next)
  {
    Item *item= (*tmp_group->item)->real_item();
    if (item->type() == Item::FIELD_ITEM &&
        ((Item_field*) item)->field->eq(field))
    {
      part_found= 1;
      break;
    }
  }
  return part_found;
}


/**
  Helper function for list_contains_unique_index.
  Find a field reference in a dynamic list of Items.
  Finds a direct reference of the Field in the list.

  @param[in] field             The field to search for.
  @param[in] data              List<Item> *.The list to search in

  @retval
    1                    found
  @retval
    0                    not found.
*/

static bool
find_field_in_item_list (Field *field, void *data)
{
  List<Item> *fields= (List<Item> *) data;
  bool part_found= 0;
  List_iterator<Item> li(*fields);
  Item *item;

  while ((item= li++))
  {
    if (item->type() == Item::FIELD_ITEM &&
        ((Item_field*) item)->field->eq(field))
    {
      part_found= 1;
      break;
    }
  }
  return part_found;
}


/**
  Create a group by that consist of all non const fields.

  Try to use the fields in the order given by 'order' to allow one to
  optimize away 'order by'.
*/

static ORDER *
create_distinct_group(THD *thd, Ref_ptr_array ref_pointer_array,
                      ORDER *order_list, List<Item> &fields,
                      List<Item> &all_fields,
		      bool *all_order_by_fields_used)
{
  List_iterator<Item> li(fields);
  Item *item;
  ORDER *order,*group,**prev;

  *all_order_by_fields_used= 1;
  while ((item=li++))
    item->marker=0;			/* Marker that field is not used */

  prev= &group;  group=0;
  for (order=order_list ; order; order=order->next)
  {
    if (order->in_field_list)
    {
      ORDER *ord=(ORDER*) thd->memdup((char*) order,sizeof(ORDER));
      if (!ord)
	return 0;
      *prev=ord;
      prev= &ord->next;
      (*ord->item)->marker=1;
    }
    else
      *all_order_by_fields_used= 0;
  }

  li.rewind();
  while ((item=li++))
  {
    if (!item->const_item() && !item->with_sum_func && !item->marker)
    {
      /* 
        Don't put duplicate columns from the SELECT list into the 
        GROUP BY list.
      */
      ORDER *ord_iter;
      for (ord_iter= group; ord_iter; ord_iter= ord_iter->next)
        if ((*ord_iter->item)->eq(item, 1))
          goto next_item;
      
      ORDER *ord=(ORDER*) thd->mem_calloc(sizeof(ORDER));
      if (!ord)
	return 0;

      if (item->type() == Item::FIELD_ITEM &&
          item->field_type() == MYSQL_TYPE_BIT)
      {
        /*
          Because HEAP tables can't index BIT fields we need to use an
          additional hidden field for grouping because later it will be
          converted to a LONG field. Original field will remain of the
          BIT type and will be returned to a client.
          @note setup_ref_array() needs to account for the extra space.
        */
        Item_field *new_item= new Item_field(thd, (Item_field*)item);
        ord->item= thd->lex->current_select()->add_hidden_item(new_item);
      }
      else
      {
        /*
          We have here only field_list (not all_field_list), so we can use
          simple indexing of ref_pointer_array (order in the array and in the
          list are same)
        */
        ord->item= &ref_pointer_array[0];
      }
      ord->direction= ORDER::ORDER_ASC;
      *prev=ord;
      prev= &ord->next;
    }
next_item:
    ref_pointer_array.pop_front();
  }
  *prev=0;
  return group;
}


/**
  Return table number if there is only one table in sort order
  and group and order is compatible, else return 0.
*/

static TABLE *
get_sort_by_table(ORDER *a,ORDER *b,TABLE_LIST *tables)
{
  table_map map= (table_map) 0;
  DBUG_ENTER("get_sort_by_table");

  if (!a)
    a=b;					// Only one need to be given
  else if (!b)
    b=a;

  for (; a && b; a=a->next,b=b->next)
  {
    if (!(*a->item)->eq(*b->item,1))
      DBUG_RETURN(0);
    map|=a->item[0]->used_tables();
  }
  if (!map || (map & (RAND_TABLE_BIT | OUTER_REF_TABLE_BIT)))
    DBUG_RETURN(0);

  for (; !(map & tables->map()); tables= tables->next_leaf) ;
  if (map != tables->map())
    DBUG_RETURN(0);				// More than one table
  DBUG_PRINT("exit",("sort by table: %d",tables->tableno()));
  DBUG_RETURN(tables->table);
}


/**
  Create a condition for a const reference for a table.

  @param thd      THD pointer
  @param join_tab pointer to the table

  @return A pointer to the created condition for the const reference.
  @retval !NULL if the condition was created successfully
  @retval NULL if an error has occured
*/

static Item_cond_and *create_cond_for_const_ref(THD *thd, JOIN_TAB *join_tab)
{
  DBUG_ENTER("create_cond_for_const_ref");
  DBUG_ASSERT(join_tab->ref().key_parts);

  TABLE *table= join_tab->table();
  Item_cond_and *cond= new Item_cond_and();
  if (!cond)
    DBUG_RETURN(NULL);

  for (uint i=0 ; i < join_tab->ref().key_parts ; i++)
  {
    Field *field= table->field[table->key_info[join_tab->ref().key].key_part[i].
                               fieldnr-1];
    Item *value= join_tab->ref().items[i];
    Item *item= new Item_field(field);
    if (!item)
      DBUG_RETURN(NULL);
    item= join_tab->ref().null_rejecting & ((key_part_map)1 << i) ?
            (Item *)new Item_func_eq(item, value) :
            (Item *)new Item_func_equal(item, value);
    if (!item)
      DBUG_RETURN(NULL);
    if (cond->add(item))
      DBUG_RETURN(NULL);
  }
  cond->fix_fields(thd, (Item**)&cond);

  DBUG_RETURN(cond);
}

/**
  Create a condition for a const reference and add this to the
  currenct select for the table.
*/

static bool add_ref_to_table_cond(THD *thd, JOIN_TAB *join_tab)
{
  DBUG_ENTER("add_ref_to_table_cond");
  if (!join_tab->ref().key_parts)
    DBUG_RETURN(FALSE);

  int error= 0;

  /* Create a condition representing the const reference. */
  Item_cond_and *cond= create_cond_for_const_ref(thd, join_tab);
  if (!cond)
    DBUG_RETURN(TRUE);

  /* Add this condition to the existing select condtion */
  if (join_tab->condition())
  {
    error=(int) cond->add(join_tab->condition());
    cond->update_used_tables();
  }
  join_tab->set_condition(cond);
  Opt_trace_object(&thd->opt_trace).add("added_back_ref_condition", cond);

  DBUG_RETURN(error ? TRUE : FALSE);
}


/**
  Remove additional condition inserted by IN/ALL/ANY transformation.

  @param conds   condition for processing

  @return
    new conditions

  @note that this function has Bug#13915291.
*/

static Item *remove_additional_cond(Item* conds)
{
  // Because it uses in_additional_cond it applies only to the scalar case.
  if (conds->item_name.ptr() == in_additional_cond)
    return 0;
  if (conds->type() == Item::COND_ITEM)
  {
    Item_cond *cnd= (Item_cond*) conds;
    List_iterator<Item> li(*(cnd->argument_list()));
    Item *item;
    while ((item= li++))
    {
      if (item->item_name.ptr() == in_additional_cond)
      {
	li.remove();
	if (cnd->argument_list()->elements == 1)
	  return cnd->argument_list()->head();
	return conds;
      }
    }
  }
  return conds;
}


/**
  Update some values in keyuse for faster choose_table_order() loop.

  @todo Check if this is the real meaning of ref_table_rows.

  @param keyuse_array  Array of Key_use elements being updated.

  
*/

void JOIN::optimize_keyuse()
{
  for (size_t ix= 0; ix < keyuse_array.size(); ++ix)
  {
    Key_use *keyuse= &keyuse_array.at(ix);
    table_map map;
    /*
      If we find a ref, assume this table matches a proportional
      part of this table.
      For example 100 records matching a table with 5000 records
      gives 5000/100 = 50 records per key
      Constant tables are ignored.
      To avoid bad matches, we don't make ref_table_rows less than 100.
    */
    keyuse->ref_table_rows= ~(ha_rows) 0;	// If no ref
    if (keyuse->used_tables &
	(map= (keyuse->used_tables & ~const_table_map & ~OUTER_REF_TABLE_BIT)))
    {
      uint tableno;
      for (tableno= 0; ! (map & 1) ; map>>=1, tableno++)
      {}
      if (map == 1)			// Only one table
      {
	TABLE *tmp_table= join_tab[tableno].table();

	keyuse->ref_table_rows= max<ha_rows>(tmp_table->file->stats.records, 100);
      }
    }
    /*
      Outer reference (external field) is constant for single executing
      of subquery
    */
    if (keyuse->used_tables == OUTER_REF_TABLE_BIT)
      keyuse->ref_table_rows= 1;
  }
}

/**
  Function sets FT hints, initializes FT handlers
  and checks if FT index can be used as covered.
*/

bool JOIN::optimize_fts_query()
{
  ASSERT_BEST_REF_IN_JOIN_ORDER(this);

  DBUG_ASSERT(select_lex->has_ft_funcs());

  for (uint i= const_tables; i < tables; i++)
  {
    JOIN_TAB *tab= best_ref[i];
    if (tab->type() != JT_FT)
      continue;

    Item_func_match *ifm;
    Item_func_match* ft_func=
      static_cast<Item_func_match*>(tab->position()->key->val);
    List_iterator<Item_func_match> li(*(select_lex->ftfunc_list));

    while ((ifm= li++))
    {
      if (!(ifm->used_tables() & tab->table_ref->map()) || ifm->master)
        continue;

      if (ifm != ft_func)
      {
        if (ifm->can_skip_ranking())
          ifm->set_hints(this, FT_NO_RANKING, HA_POS_ERROR, false);
      }
    }

    /* 
      Check if internal sorting is needed. FT_SORTED flag is set
      if no ORDER BY clause or ORDER BY MATCH function is the same
      as the function that is used for FT index and FT table is
      the first non-constant table in the JOIN.
    */
    if (i == const_tables &&
        !(ft_func->get_hints()->get_flags() & FT_BOOL) &&
        (!order || ft_func == test_if_ft_index_order(order)))
      ft_func->set_hints(this, FT_SORTED, m_select_limit, false);

    /* 
      Check if ranking is not needed. FT_NO_RANKING flag is set if
      MATCH function is used only in WHERE condition and  MATCH
      function is not part of an expression.
    */
    if (ft_func->can_skip_ranking())
      ft_func->set_hints(this, FT_NO_RANKING,
                         !order ? m_select_limit : HA_POS_ERROR, false);
  }

  return init_ftfuncs(thd, select_lex);
}


/**
  Check if FTS index only access is possible.

  @param tab  pointer to JOIN_TAB structure.

  @return  TRUE if index only access is possible,
           FALSE otherwise.
*/

bool JOIN::fts_index_access(JOIN_TAB *tab)
{
  DBUG_ASSERT(tab->type() == JT_FT);
  TABLE *table= tab->table();

  if ((table->file->ha_table_flags() & HA_CAN_FULLTEXT_EXT) == 0)
    return false; // Optimizations requires extended FTS support by table engine

  /*
    This optimization does not work with filesort nor GROUP BY
  */
  if (grouped || (order && ordered_index_usage != ordered_index_order_by))
    return false;

  /*
    Check whether the FTS result is covering.  If only document id
    and rank is needed, there is no need to access table rows.
  */
  for (uint i= bitmap_get_first_set(table->read_set);
       i < table->s->fields;
       i= bitmap_get_next_set(table->read_set, i))
  {
    if (table->field[i] != table->fts_doc_id_field ||
        !tab->ft_func()->docid_in_result())
    return false;
  }

  return true;
}


/**
   For {semijoin,subquery} materialization: calculates various cost
   information, based on a plan in join->best_positions covering the
   to-be-materialized query block and only this.

   @param join     JOIN where plan can be found
   @param sj_nest  sj materialization nest (NULL if subquery materialization)
   @param n_tables number of to-be-materialized tables
   @param[out] sjm where computed costs will be stored

   @note that this function modifies join->map2table, which has to be filled
   correctly later.
*/
static void calculate_materialization_costs(JOIN *join,
                                            TABLE_LIST *sj_nest,
                                            uint n_tables,
                                            Semijoin_mat_optimize *sjm)
{
  double mat_cost;             // Estimated cost of materialization
  double mat_rowcount;         // Estimated row count before duplicate removal
  double distinct_rowcount;    // Estimated rowcount after duplicate removal
  List<Item> *inner_expr_list;

  if (sj_nest)
  {
    /*
      get_partial_join_cost() assumes a regular join, which is correct when
      we optimize a sj-materialization nest (always executed as regular
      join).
    */
    get_partial_join_cost(join, n_tables, &mat_cost, &mat_rowcount);
    n_tables+= join->const_tables;
    inner_expr_list= &sj_nest->nested_join->sj_inner_exprs;
  }
  else
  {
    mat_cost= join->best_read;
    mat_rowcount= static_cast<double>(join->best_rowcount);
    inner_expr_list= &join->select_lex->item_list;
  }

  /*
    Adjust output cardinality estimates. If the subquery has form

    ... oe IN (SELECT t1.colX, t2.colY, func(X,Y,Z) )

    then the number of distinct output record combinations has an
    upper bound of product of number of records matching the tables
    that are used by the SELECT clause.
    TODO:
    We can get a more precise estimate if we
     - use rec_per_key cardinality estimates. For simple cases like
     "oe IN (SELECT t.key ...)" it is trivial.
     - Functional dependencies between the tables in the semi-join
     nest (the payoff is probably less here?)
  */
  {
    for (uint i=0 ; i < n_tables ; i++)
    {
      JOIN_TAB * const tab= join->best_positions[i].table;
      join->map2table[tab->table_ref->tableno()]= tab;
    }
    List_iterator<Item> it(*inner_expr_list);
    Item *item;
    table_map map= 0;
    while ((item= it++))
      map|= item->used_tables();
    map&= ~PSEUDO_TABLE_BITS;
    Table_map_iterator tm_it(map);
    int tableno;
    double rows= 1.0;
    while ((tableno = tm_it.next_bit()) != Table_map_iterator::BITMAP_END)
      rows*= join->map2table[tableno]->table()->quick_condition_rows;
    distinct_rowcount= min(mat_rowcount, rows);
  }
  /*
    Calculate temporary table parameters and usage costs
  */
  const uint rowlen= get_tmp_table_rec_length(*inner_expr_list);

  const Cost_model_server *cost_model= join->cost_model();

  Cost_model_server::enum_tmptable_type tmp_table_type;
  if (rowlen * distinct_rowcount < join->thd->variables.max_heap_table_size)
    tmp_table_type= Cost_model_server::MEMORY_TMPTABLE;
  else
    tmp_table_type= Cost_model_server::DISK_TMPTABLE;
  
  /*
    Let materialization cost include the cost to create the temporary
    table and write the rows into it:
  */
  mat_cost+= cost_model->tmptable_create_cost(tmp_table_type);
  mat_cost+= cost_model->tmptable_readwrite_cost(tmp_table_type, mat_rowcount,
                                                 0.0);
  
  sjm->materialization_cost.reset();
  sjm->materialization_cost.add_io(mat_cost);

  sjm->expected_rowcount= distinct_rowcount;

  /*
    Set the cost to do a full scan of the temptable (will need this to
    consider doing sjm-scan):
  */
  sjm->scan_cost.reset();
  if (distinct_rowcount > 0.0)
  {
    const double scan_cost=
      cost_model->tmptable_readwrite_cost(tmp_table_type,
                                          0.0, distinct_rowcount);
    sjm->scan_cost.add_io(scan_cost);
  }

  // The cost to lookup a row in temp. table
  const double row_cost= cost_model->tmptable_readwrite_cost(tmp_table_type,
                                                             0.0, 1.0);
  sjm->lookup_cost.reset();
  sjm->lookup_cost.add_io(row_cost);
}


/**
   Decides between EXISTS and materialization; performs last steps to set up
   the chosen strategy.
   @returns 'false' if no error

   @note If UNION this is called on each contained JOIN.

 */
bool JOIN::decide_subquery_strategy()
{
  DBUG_ASSERT(unit->item);

  switch (unit->item->substype())
  {
  case Item_subselect::IN_SUBS:
  case Item_subselect::ALL_SUBS:
  case Item_subselect::ANY_SUBS:
    // All of those are children of Item_in_subselect and may use EXISTS
    break;
  default:
    return false;
  }

  Item_in_subselect * const in_pred=
    static_cast<Item_in_subselect *>(unit->item);

  Item_exists_subselect::enum_exec_method chosen_method= in_pred->exec_method;
  // Materialization does not allow UNION so this can't happen:
  DBUG_ASSERT(chosen_method != Item_exists_subselect::EXEC_MATERIALIZATION);

  if ((chosen_method == Item_exists_subselect::EXEC_EXISTS_OR_MAT) &&
      compare_costs_of_subquery_strategies(&chosen_method))
    return true;

  switch (chosen_method)
  {
  case Item_exists_subselect::EXEC_EXISTS:
    return in_pred->finalize_exists_transform(select_lex);
  case Item_exists_subselect::EXEC_MATERIALIZATION:
    return in_pred->finalize_materialization_transform(this);
  default:
    DBUG_ASSERT(false);
    return true;
  }
}


/**
   Tells what is the cheapest between IN->EXISTS and subquery materialization,
   in terms of cost, for the subquery's JOIN.
   Input:
   - join->{best_positions,best_read,best_rowcount} must contain the
   execution plan of EXISTS (where 'join' is the subquery's JOIN)
   - join2->{best_positions,best_read,best_rowcount} must be correctly set
   (where 'join2' is the parent join, the grandparent join, etc).
   Output:
   join->{best_positions,best_read,best_rowcount} contain the cheapest
   execution plan (where 'join' is the subquery's JOIN).

   This plan choice has to happen before calling functions which set up
   execution structures, like JOIN::get_best_combination().

   @param[out] method  chosen method (EXISTS or materialization) will be put
                       here.
   @returns false if success
*/
bool JOIN::compare_costs_of_subquery_strategies(
               Item_exists_subselect::enum_exec_method *method)
{
  *method= Item_exists_subselect::EXEC_EXISTS;

  Item_exists_subselect::enum_exec_method allowed_strategies=
    select_lex->subquery_strategy(thd);

  if (allowed_strategies == Item_exists_subselect::EXEC_EXISTS)
    return false;

  DBUG_ASSERT(allowed_strategies == Item_exists_subselect::EXEC_EXISTS_OR_MAT ||
              allowed_strategies == Item_exists_subselect::EXEC_MATERIALIZATION);

  const JOIN *parent_join= unit->outer_select()->join;
  if (!parent_join || !parent_join->child_subquery_can_materialize)
    return false;

  Item_in_subselect * const in_pred=
    static_cast<Item_in_subselect *>(unit->item);

  /*
    Testing subquery_allows_etc() at each optimization is necessary as each
    execution of a prepared statement may use a different type of parameter.
  */
  if (!subquery_allows_materialization(in_pred, thd, select_lex,
                                       select_lex->outer_select()))
    return false;

  Opt_trace_context * const trace= &thd->opt_trace;
  Opt_trace_object trace_wrapper(trace);
  Opt_trace_object
    trace_subqmat(trace, "execution_plan_for_potential_materialization");
  const double saved_best_read= best_read;
  const ha_rows saved_best_rowcount= best_rowcount;
  POSITION * const saved_best_pos= best_positions;

  if (in_pred->in2exists_added_to_where())
  {
    Opt_trace_array trace_subqmat_steps(trace, "steps");

    // Up to one extra slot per semi-join nest is needed (if materialized)
    const uint sj_nests= select_lex->sj_nests.elements;

    if (!(best_positions= new (thd->mem_root) POSITION[tables + sj_nests]))
      return true;

    // Compute plans which do not use outer references

    DBUG_ASSERT(allow_outer_refs);
    allow_outer_refs= false;

    if (optimize_semijoin_nests_for_materialization(this))
      return true;

    if (Optimize_table_order(thd, this, NULL).choose_table_order())
      return true;
  }
  else
  {
    /*
      If IN->EXISTS didn't add any condition to WHERE (only to HAVING, which
      can happen if subquery has aggregates) then the plan for materialization
      will be the same as for EXISTS - don't compute it again.
    */
    trace_subqmat.add("surely_same_plan_as_EXISTS", true).
      add_alnum("cause", "EXISTS_did_not_change_WHERE");
  }

  Semijoin_mat_optimize sjm;
  calculate_materialization_costs(this, NULL, primary_tables, &sjm);

  /*
    The number of evaluations of the subquery influences costs, we need to
    compute it.
  */
  Opt_trace_object trace_subq_mat_decision(trace, "subq_mat_decision");
  Opt_trace_array trace_parents(trace, "parent_fanouts");
  const Item_subselect *subs= in_pred;
  double subq_executions= 1.0;
  for(;;)
  {
    Opt_trace_object trace_parent(trace);
    trace_parent.add_select_number(parent_join->select_lex->select_number);
    double parent_fanout;
    if (// safety, not sure needed
        parent_join->plan_is_const() ||
        // if subq is in condition on constant table:
        !parent_join->child_subquery_can_materialize)
    {
      parent_fanout= 1.0;
      trace_parent.add("subq_attached_to_const_table", true);
    }
    else
    {
      if (subs->in_cond_of_tab != NO_PLAN_IDX)
      {
        /*
          Subquery is attached to a certain 'pos', pos[-1].prefix_rowcount
          is the number of times we'll start a loop accessing 'pos'; each such
          loop will read pos->rows_fetched rows of 'pos', so subquery will
          be evaluated pos[-1].prefix_rowcount * pos->rows_fetched times.
          Exceptions:
          - if 'pos' is first, use 1.0 instead of pos[-1].prefix_rowcount
          - if 'pos' is first of a sj-materialization nest, same.

          If in a sj-materialization nest, pos->rows_fetched and
          pos[-1].prefix_rowcount are of the "nest materialization" plan
          (copied back in fix_semijoin_strategies()), which is
          appropriate as it corresponds to evaluations of our subquery.

          pos->prefix_rowcount is not suitable because if we have:
          select ... from ot1 where ot1.col in
            (select it1.col1 from it1 where it1.col2 not in (subq));
          and subq does subq-mat, and plan is ot1 - it1+firstmatch(ot1),
          then:
          - t1.prefix_rowcount==1 (due to firstmatch)
          - subq is attached to it1, and is evaluated for each row read from
            t1, potentially way more than 1.
       */
        const uint idx= subs->in_cond_of_tab;
        DBUG_ASSERT((int)idx >= 0 && idx < parent_join->tables);
        trace_parent.add("subq_attached_to_table", true);
        QEP_TAB *const parent_tab= &parent_join->qep_tab[idx];
        trace_parent.add_utf8_table(parent_tab->table_ref);
        parent_fanout= parent_tab->position()->rows_fetched;
        if ((idx > parent_join->const_tables) &&
            !sj_is_materialize_strategy(parent_tab->position()->sj_strategy))
          parent_fanout*=
            parent_tab[-1].position()->prefix_rowcount;
      }
      else
      {
        /*
          Subquery is SELECT list, GROUP BY, ORDER BY, HAVING: it is evaluated
          at the end of the parent join's execution.
          It can be evaluated once per row-before-grouping:
          SELECT SUM(t1.col IN (subq)) FROM t1 GROUP BY expr;
          or once per row-after-grouping:
          SELECT SUM(t1.col) AS s FROM t1 GROUP BY expr HAVING s IN (subq),
          SELECT SUM(t1.col) IN (subq) FROM t1 GROUP BY expr
          It's hard to tell. We simply assume 'once per
          row-before-grouping'.

          Another approximation:
          SELECT ... HAVING x IN (subq) LIMIT 1
          best_rowcount=1 due to LIMIT, though HAVING (and thus the subquery)
          may be evaluated many times before HAVING becomes true and the limit
          is reached.
        */
        trace_parent.add("subq_attached_to_join_result", true);
        parent_fanout= static_cast<double>(parent_join->best_rowcount);
      }
    }
    subq_executions*= parent_fanout;
    trace_parent.add("fanout", parent_fanout);
    const bool cacheable= parent_join->select_lex->is_cacheable();
    trace_parent.add("cacheable", cacheable);
    if (cacheable)
    {
      // Parent executed only once
      break;
    }
    /*
      Parent query is executed once per outer row => go up to find number of
      outer rows. Example:
      SELECT ... IN(subq-with-in2exists WHERE ... IN (subq-with-mat))
    */
    if (!(subs= parent_join->unit->item))
    {
      // derived table, materialized only once
      break;
    }
    parent_join= parent_join->unit->outer_select()->join;
    if (!parent_join)
    {
      /*
        May be single-table UPDATE/DELETE, has no join.
        @todo  we should find how many rows it plans to UPDATE/DELETE, taking
        inspiration in Explain_table::explain_rows_and_filtered().
        This is not a priority as it applies only to
        UPDATE - child(non-mat-subq) - grandchild(may-be-mat-subq).
        And it will autosolve the day UPDATE gets a JOIN.
      */
      break;
    }
  }  // for(;;)
  trace_parents.end();

  const double cost_exists= subq_executions * saved_best_read;
  const double cost_mat_table= sjm.materialization_cost.total_cost();
  const double cost_mat= cost_mat_table + subq_executions *
    sjm.lookup_cost.total_cost();
  const bool mat_chosen=
    (allowed_strategies == Item_exists_subselect::EXEC_EXISTS_OR_MAT) ?
    (cost_mat < cost_exists) : true;
  trace_subq_mat_decision
    .add("cost_to_create_and_fill_materialized_table",
         cost_mat_table)
    .add("cost_of_one_EXISTS", saved_best_read)
    .add("number_of_subquery_evaluations", subq_executions)
    .add("cost_of_materialization", cost_mat)
    .add("cost_of_EXISTS", cost_exists)
    .add("chosen", mat_chosen);
  if (mat_chosen)
    *method= Item_exists_subselect::EXEC_MATERIALIZATION;
  else
  {
    best_read= saved_best_read;
    best_rowcount= saved_best_rowcount;
    best_positions= saved_best_pos;
    /*
      Don't restore JOIN::positions or best_ref, they're not used
      afterwards. best_positions is (like: by get_sj_strategy()).
    */
  }
  return false;
}


/**
  Optimize rollup specification.

  Allocate objects needed for rollup processing.

  @returns false if success, true if error.
*/

bool JOIN::optimize_rollup()
{
  tmp_table_param.quick_group= 0;	// Can't create groups in tmp table
  rollup.state= ROLLUP::STATE_INITED;

  /*
    Create pointers to the different sum function groups
    These are updated by rollup_make_fields()
  */
  tmp_table_param.group_parts= send_group_parts;
  /*
    substitute_gc() might substitute an expression in the GROUP BY list with
    a generated column. In such case the GC is added to the all_fields as a
    hidden field. In total, all_fields list could be grown by up to
    send_group_parts columns. Reserve space for them here.
  */
  const uint ref_array_size= all_fields.elements + send_group_parts;

  Item_null_result **null_items=
    static_cast<Item_null_result**>(thd->alloc(sizeof(Item*)*send_group_parts));

  rollup.null_items= Item_null_array(null_items, send_group_parts);
  rollup.ref_pointer_arrays=
    static_cast<Ref_ptr_array*>
    (thd->alloc((sizeof(Ref_ptr_array) +
                 ref_array_size * sizeof(Item*)) * send_group_parts));
  rollup.fields=
    static_cast<List<Item>*>(thd->alloc(sizeof(List<Item>) * send_group_parts));

  if (!null_items || !rollup.ref_pointer_arrays || !rollup.fields)
    return true;

  Item **ref_array= (Item**) (rollup.ref_pointer_arrays+send_group_parts);

  /*
    Prepare space for field list for the different levels
    These will be filled up in rollup_make_fields()
  */
  ORDER *group= group_list;
  for (uint i= 0; i < send_group_parts; i++, group= group->next)
  {
    rollup.null_items[i]=
      new (thd->mem_root) Item_null_result((*group->item)->field_type(),
                                           (*group->item)->result_type());
    if (rollup.null_items[i] == NULL)
      return true;           /* purecov: inspected */
    List<Item> *rollup_fields= &rollup.fields[i];
    rollup_fields->empty();
    rollup.ref_pointer_arrays[i]= Ref_ptr_array(ref_array, ref_array_size);
    ref_array+= ref_array_size;
  }
  for (uint i= 0; i < send_group_parts; i++)
  {
    for (uint j= 0; j < fields_list.elements; j++)
      rollup.fields[i].push_back(rollup.null_items[i]);
  }
  return false;
}


/**
  Refine the best_rowcount estimation based on what happens after tables
  have been joined: LIMIT and type of result sink.
 */
void JOIN::refine_best_rowcount()
{
  // If plan is const, 0 or 1 rows should be returned
  DBUG_ASSERT(!plan_is_const() || best_rowcount <= 1);

  if (plan_is_const())
    return;

  /*
    If a derived table, or a member of a UNION which itself forms a derived
    table:
    setting estimate to 0 or 1 row would mark the derived table as const.
    The row count is bumped to the nearest higher value, so that the
    query block will not be evaluated during optimization.
  */
  if (best_rowcount <= 1 &&
      select_lex->master_unit()->first_select()->linkage ==
      DERIVED_TABLE_TYPE)
    best_rowcount= 2;

  /*
    There will be no more rows than defined in the LIMIT clause. Use it
    as an estimate. If LIMIT 1 is specified, the query block will be
    considered "const", with actual row count 0 or 1.
  */
  set_if_smaller(best_rowcount, unit->select_limit_cnt);
}

/**
  @} (end of group Query_Optimizer)
*/

/**
  This function is used to get the key length of Item object on
  which one tmp field will be created during create_tmp_table.
  This function references KEY_PART_INFO::init_from_field().

  @param item  A inner item of outer join

  @return  The length of a item to be as a key of a temp table
*/

static uint32 get_key_length_tmp_table(Item *item)
{
  uint32 len= 0;

  item= item->real_item();
  if (item->type() == Item::FIELD_ITEM)
    len= ((Item_field *)item)->field->key_length();
  else
    len= item->max_length;

  if (item->maybe_null)
    len+= HA_KEY_NULL_LENGTH;

  // references KEY_PART_INFO::init_from_field()
  enum_field_types type= item->field_type();
  if (type == MYSQL_TYPE_BLOB ||
      type == MYSQL_TYPE_VARCHAR ||
      type == MYSQL_TYPE_GEOMETRY)
    len+= HA_KEY_BLOB_LENGTH;

  return len;
}
<|MERGE_RESOLUTION|>--- conflicted
+++ resolved
@@ -1563,23 +1563,12 @@
 
 uint find_shortest_key(TABLE *table, const key_map *usable_keys)
 {
-<<<<<<< HEAD
   uint best= MAX_KEY;
   uint usable_clustered_pk= (table->file->primary_key_is_clustered() &&
                              table->s->primary_key != MAX_KEY &&
                              usable_keys->is_set(table->s->primary_key)) ?
                             table->s->primary_key : MAX_KEY;
   if (!usable_keys->is_clear_all())
-=======
-  Item_equal *item_equal;
-  COND_EQUAL cond_equal;
-  cond_equal.upper_levels= inherited;
-
-  if (check_stack_overrun(thd, STACK_MIN_SIZE, NULL))
-    return cond;
-
-  if (cond->type() == Item::COND_ITEM)
->>>>>>> a94a0a43
   {
     uint min_length= (uint) ~0;
     for (uint nr=0; nr < table->s->keys ; nr++)
@@ -3805,6 +3794,9 @@
   Item_equal *item_equal;
   COND_EQUAL cond_equal;
   cond_equal.upper_levels= inherited;
+
+  if (check_stack_overrun(thd, STACK_MIN_SIZE, NULL))
+    return true;                          // Fatal error flag is set!
 
   const enum Item::Type cond_type= cond->type();
   if (cond_type == Item::COND_ITEM)
