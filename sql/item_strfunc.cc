--- conflicted
+++ resolved
@@ -1655,25 +1655,10 @@
 
   if (arg_count == 2) {
     remove_str = args[1]->val_str(&tmp);
-<<<<<<< HEAD
     if ((null_value = args[1]->null_value)) return nullptr;
-    if (remove_str->needs_conversion(collation.collation)) {
-      remove_converted.copy(remove_str->ptr(), remove_str->length(),
-                            remove_str->charset(), collation.collation,
-                            &errors);
-      if (errors) {
-        report_conversion_error(collation.collation, remove_str->ptr(),
-                                remove_str->length(), remove_str->charset());
-        return error_str();
-      }
-      remove_str = &remove_converted;
-    }
-=======
-    if ((null_value = args[1]->null_value)) return NULL;
     remove_str = convert_or_validate_string(remove_str, collation.collation,
                                             &remove_converted);
     if (remove_str == nullptr) return error_str();
->>>>>>> b4451371
   }
 
   const size_t remove_length = remove_str->length();
