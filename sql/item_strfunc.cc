/*
<<<<<<< HEAD
   Copyright (c) 2000, 2019, Oracle and/or its affiliates. All rights reserved.
=======
   Copyright (c) 2000, 2020, Oracle and/or its affiliates. All rights reserved.
>>>>>>> 5eb396ca

   This program is free software; you can redistribute it and/or modify
   it under the terms of the GNU General Public License, version 2.0,
   as published by the Free Software Foundation.

   This program is also distributed with certain software (including
   but not limited to OpenSSL) that is licensed under separate terms,
   as designated in a particular file or component or in included license
   documentation.  The authors of MySQL hereby grant you an additional
   permission to link the program and your derivative works with the
   separately licensed software that they have included with MySQL.

   This program is distributed in the hope that it will be useful,
   but WITHOUT ANY WARRANTY; without even the implied warranty of
   MERCHANTABILITY or FITNESS FOR A PARTICULAR PURPOSE.  See the
   GNU General Public License, version 2.0, for more details.

   You should have received a copy of the GNU General Public License
   along with this program; if not, write to the Free Software
   Foundation, Inc., 51 Franklin St, Fifth Floor, Boston, MA 02110-1301  USA
*/


/**
  @file

  @brief
  This file defines all string functions

  @warning
    Some string functions don't always put and end-null on a String.
    (This shouldn't be needed)
*/

/* May include caustic 3rd-party defs. Use early, so it can override nothing. */
#include <openssl/sha.h>

#include "item_strfunc.h"

#ifdef HAVE_UNISTD_H
#include <unistd.h>
#endif
#ifdef HAVE_CRYPT_H
#include <crypt.h>
#endif

#include "base64.h"                  // base64_encode_max_arg_length
#include "my_aes.h"                  // MY_AES_IV_SIZE
#include "my_md5.h"                  // MD5_HASH_SIZE
#include "my_rnd.h"                  // my_rand_buffer
#include "sha1.h"                    // SHA1_HASH_SIZE
#include "auth_common.h"             // check_password_policy
#include "des_key_file.h"            // st_des_keyblock
#include "item_geofunc.h"            // Item_func_geomfromgeojson
#include "password.h"                // my_make_scrambled_password
#include "sql_class.h"               // THD
#include "strfunc.h"                 // hexchar_to_int

C_MODE_START
#include "../mysys/my_static.h"			// For soundex_map
C_MODE_END

#include "template_utils.h"

#include "pfs_file_provider.h"
#include "mysql/psi/mysql_file.h"

using std::min;
using std::max;


/*
  For the Items which have only val_str_ascii() method
  and don't have their own "native" val_str(),
  we provide a "wrapper" method to convert from ASCII
  to Item character set when it's necessary.
  Conversion happens only in case of "tricky" Item character set (e.g. UCS2).
  Normally conversion does not happen, and val_str_ascii() is immediately
  returned instead.
*/
String *Item_str_func::val_str_from_val_str_ascii(String *str, String *str2)
{
  DBUG_ASSERT(fixed == 1);

  if (!(collation.collation->state & MY_CS_NONASCII))
  {
    String *res= val_str_ascii(str);
    if (res)
      res->set_charset(collation.collation);
    return res;
  }
  
  DBUG_ASSERT(str != str2);
  
  uint errors;
  String *res= val_str_ascii(str);
  if (!res)
    return 0;
  
  if ((null_value= str2->copy(res->ptr(), res->length(),
                              &my_charset_latin1, collation.collation,
                              &errors)))
    return 0;
  
  return str2;
}

bool Item_str_func::fix_fields(THD *thd, Item **ref)
{
  bool res= Item_func::fix_fields(thd, ref);
  /*
    In Item_str_func::check_well_formed_result() we may set null_value
    flag on the same condition as in test() below.
  */
  maybe_null= (maybe_null || thd->is_strict_mode());
  return res;
}


my_decimal *Item_str_func::val_decimal(my_decimal *decimal_value)
{
  DBUG_ASSERT(fixed == 1);
  char buff[64];
  String *res, tmp(buff,sizeof(buff), &my_charset_bin);
  res= val_str(&tmp);
  if (!res)
    return 0;
  (void)str2my_decimal(E_DEC_FATAL_ERROR, (char*) res->ptr(),
                       res->length(), res->charset(), decimal_value);
  return decimal_value;
}


double Item_str_func::val_real()
{
  DBUG_ASSERT(fixed == 1);
  int err_not_used;
  char *end_not_used, buff[64];
  String *res, tmp(buff,sizeof(buff), &my_charset_bin);
  res= val_str(&tmp);
  return res ? my_strntod(res->charset(), (char*) res->ptr(), res->length(),
			  &end_not_used, &err_not_used) : 0.0;
}


longlong Item_str_func::val_int()
{
  DBUG_ASSERT(fixed == 1);
  int err;
  char buff[22];
  String *res, tmp(buff,sizeof(buff), &my_charset_bin);
  res= val_str(&tmp);
  return (res ?
	  my_strntoll(res->charset(), res->ptr(), res->length(), 10, NULL,
		      &err) :
	  (longlong) 0);
}


String *Item_func_md5::val_str_ascii(String *str)
{
  DBUG_ASSERT(fixed == 1);
  String * sptr= args[0]->val_str(str);
  str->set_charset(&my_charset_bin);
  if (sptr)
  {
    uchar digest[MD5_HASH_SIZE];

    null_value=0;
    compute_md5_hash((char *) digest, sptr->ptr(), sptr->length());
    if (str->alloc(32))				// Ensure that memory is free
    {
      null_value=1;
      return 0;
    }
    array_to_hex((char *) str->ptr(), digest, MD5_HASH_SIZE);
    str->length((uint) 32);
    return str;
  }
  null_value=1;
  return 0;
}


/*
  The MD5()/SHA() functions treat their parameter as being a case sensitive.
  Thus we set binary collation on it so different instances of MD5() will be
  compared properly.
*/
static CHARSET_INFO *get_checksum_charset(const char *csname)
{
  CHARSET_INFO *cs= get_charset_by_csname(csname, MY_CS_BINSORT, MYF(0));
  if (!cs)
  {
    // Charset has no binary collation: use my_charset_bin.
    cs= &my_charset_bin;
  }
  return cs;
}


void Item_func_md5::fix_length_and_dec()
{
  CHARSET_INFO *cs= get_checksum_charset(args[0]->collation.collation->csname);
  args[0]->collation.set(cs, DERIVATION_COERCIBLE);
  fix_length_and_charset(32, default_charset());
}


String *Item_func_sha::val_str_ascii(String *str)
{
  DBUG_ASSERT(fixed == 1);
  String * sptr= args[0]->val_str(str);
  str->set_charset(&my_charset_bin);
  if (sptr)  /* If we got value different from NULL */
  {
    /* Temporary buffer to store 160bit digest */
    uint8 digest[SHA1_HASH_SIZE];
    compute_sha1_hash(digest, sptr->ptr(), sptr->length());
    /* Ensure that memory is free */
    if (!(str->alloc(SHA1_HASH_SIZE * 2)))
    {
      array_to_hex((char *) str->ptr(), digest, SHA1_HASH_SIZE);
      str->length((uint)  SHA1_HASH_SIZE*2);
      null_value=0;
      return str;
    }
  }
  null_value=1;
  return 0;
}

void Item_func_sha::fix_length_and_dec()
{
  CHARSET_INFO *cs= get_checksum_charset(args[0]->collation.collation->csname);
  args[0]->collation.set(cs, DERIVATION_COERCIBLE);
  // size of hex representation of hash
  fix_length_and_charset(SHA1_HASH_SIZE * 2, default_charset());
}

/*
  SHA2(str, hash_length)
  The second argument indicates the desired bit length of the
  result, which must have a value of 224, 256, 384, 512, or 0 
  (which is equivalent to 256).
*/
String *Item_func_sha2::val_str_ascii(String *str)
{
  DBUG_ASSERT(fixed == 1);
#if defined(HAVE_OPENSSL) && !defined(EMBEDDED_LIBRARY)
  unsigned char digest_buf[SHA512_DIGEST_LENGTH];
  uint digest_length= 0;

  String *input_string= args[0]->val_str(str);
  str->set_charset(&my_charset_bin);

  if (input_string == NULL)
  {
    null_value= TRUE;
    return (String *) NULL;
  }

  null_value= args[0]->null_value;
  if (null_value)
    return NULL;

  const unsigned char *input_ptr=
    pointer_cast<const unsigned char*>(input_string->ptr());
  size_t input_len= input_string->length();

  longlong hash_length= args[1]->val_int();
  null_value= args[1]->null_value;
  // Give error message in switch below.
  if (null_value)
    hash_length= -1;

  switch (hash_length) {
#ifndef OPENSSL_NO_SHA512
  case 512:
    digest_length= SHA512_DIGEST_LENGTH;
    (void) SHA512(input_ptr, input_len, digest_buf);
    break;
  case 384:
    digest_length= SHA384_DIGEST_LENGTH;
    (void) SHA384(input_ptr, input_len, digest_buf);
    break;
#endif
#ifndef OPENSSL_NO_SHA256
  case 224:
    digest_length= SHA224_DIGEST_LENGTH;
    (void) SHA224(input_ptr, input_len, digest_buf);
    break;
  case 256:
  case 0: // SHA-256 is the default
    digest_length= SHA256_DIGEST_LENGTH;
    (void) SHA256(input_ptr, input_len, digest_buf);
    break;
#endif
  default:
    // For const values we have already warned in fix_length_and_dec.
    if (!args[1]->const_item())
      push_warning_printf(current_thd,
        Sql_condition::SL_WARNING,
        ER_WRONG_PARAMETERS_TO_NATIVE_FCT,
        ER(ER_WRONG_PARAMETERS_TO_NATIVE_FCT), "sha2");
    null_value= TRUE;
    return NULL;
  }

  /* 
    Since we're subverting the usual String methods, we must make sure that
    the destination has space for the bytes we're about to write.
  */
  str->mem_realloc(digest_length*2 + 1); /* Each byte as two nybbles */

  /* Convert the large number to a string-hex representation. */
  array_to_hex((char *) str->ptr(), digest_buf, digest_length);

  /* We poked raw bytes in.  We must inform the the String of its length. */
  str->length(digest_length*2); /* Each byte as two nybbles */

  null_value= FALSE;
  return str;

#else
  push_warning_printf(current_thd,
    Sql_condition::SL_WARNING,
    ER_FEATURE_DISABLED,
    ER(ER_FEATURE_DISABLED),
    "sha2", "--with-ssl");
  null_value= TRUE;
  return (String *) NULL;
#endif /* defined(HAVE_OPENSSL) && !defined(EMBEDDED_LIBRARY) */
}


void Item_func_sha2::fix_length_and_dec()
{
  maybe_null = 1;
  max_length = 0;

#if defined(HAVE_OPENSSL) && !defined(EMBEDDED_LIBRARY)
  longlong sha_variant;
  if (args[1]->const_item())
  {
    sha_variant= args[1]->val_int();
    // Give error message in switch below.
    if (args[1]->null_value)
      sha_variant= -1;
  }
  else
  {
    sha_variant= 512;
  }

  switch (sha_variant) {
#ifndef OPENSSL_NO_SHA512
  case 512:
    fix_length_and_charset(SHA512_DIGEST_LENGTH * 2, default_charset());
    break;
  case 384:
    fix_length_and_charset(SHA384_DIGEST_LENGTH * 2, default_charset());
    break;
#endif
#ifndef OPENSSL_NO_SHA256
  case 256:
  case 0: // SHA-256 is the default
    fix_length_and_charset(SHA256_DIGEST_LENGTH * 2, default_charset());
    break;
  case 224:
    fix_length_and_charset(SHA224_DIGEST_LENGTH * 2, default_charset());
    break;
#endif
  default:
    fix_length_and_charset(SHA256_DIGEST_LENGTH * 2, default_charset());
    push_warning_printf(current_thd,
      Sql_condition::SL_WARNING,
      ER_WRONG_PARAMETERS_TO_NATIVE_FCT,
      ER(ER_WRONG_PARAMETERS_TO_NATIVE_FCT), "sha2");
  }

  CHARSET_INFO *cs= get_checksum_charset(args[0]->collation.collation->csname);
  args[0]->collation.set(cs, DERIVATION_COERCIBLE);

#else
  push_warning_printf(current_thd,
    Sql_condition::SL_WARNING,
    ER_FEATURE_DISABLED,
    ER(ER_FEATURE_DISABLED),
    "sha2", "--with-ssl");
#endif /* defined(HAVE_OPENSSL) && !defined(EMBEDDED_LIBRARY) */
}

/* Implementation of AES encryption routines */

/** helper class to process an IV argument to aes_encrypt/aes_decrypt */
class iv_argument
{
  char iv_buff[MY_AES_IV_SIZE + 1];  // +1 to cater for the terminating NULL
  String tmp_iv_value;
public:
  iv_argument() :
    tmp_iv_value(iv_buff, sizeof(iv_buff), system_charset_info)
  {}

  /**
    Validate the arguments and retrieve the IV value.

    Processes a 3d optional IV argument to an Item_func function.
    Contains all the necessary stack buffers etc.

    @param aes_opmode  the encryption mode
    @param arg_count   number of parameters passed to the function
    @param args        array of arguments passed to the function
    @param func_name   the name of the function (for errors)
    @param thd         the current thread (for errors)
    @param [out] error_generated  set to true if error was generated.

    @return a pointer to the retrived validated IV or NULL
  */
  const unsigned char *retrieve_iv_ptr(enum my_aes_opmode aes_opmode,
                                       uint arg_count,
                                       Item **args,
                                       const char *func_name,
                                       THD *thd,
                                       my_bool *error_generated)
  {
    const unsigned char *iv_str= NULL;

    *error_generated= FALSE;

    if (my_aes_needs_iv(aes_opmode))
    {
      /* we only enforce the need for IV */
      if (arg_count == 3)
      {
        String *iv= args[2]->val_str(&tmp_iv_value);
        if (!iv || iv->length() < MY_AES_IV_SIZE)
        {
          my_error(ER_AES_INVALID_IV, MYF(0), func_name, (long long) MY_AES_IV_SIZE);
          *error_generated= TRUE;
          return NULL;
        }
        iv_str= (unsigned char *) iv->ptr();
      }
      else
      {
        my_error(ER_WRONG_PARAMCOUNT_TO_NATIVE_FCT, MYF(0), func_name);
        *error_generated= TRUE;
        return NULL;
      }
    }
    else
    {
      if (arg_count == 3)
      {
        push_warning_printf(thd, Sql_condition::SL_WARNING,
                            WARN_OPTION_IGNORED,
                            ER(WARN_OPTION_IGNORED), "IV");
      }
    }
    return iv_str;
  }
};


bool Item_func_aes_encrypt::itemize(Parse_context *pc, Item **res)
{
  if (skip_itemize(res))
    return false;
  if (super::itemize(pc, res))
    return true;
  /* Unsafe for SBR since result depends on a session variable */
  pc->thd->lex->set_stmt_unsafe(LEX::BINLOG_STMT_UNSAFE_SYSTEM_FUNCTION);
  /* Not safe to cache either */
  pc->thd->lex->set_uncacheable(pc->select, UNCACHEABLE_SIDEEFFECT);
  return false;
}


String *Item_func_aes_encrypt::val_str(String *str)
{
  DBUG_ASSERT(fixed == 1);
  char key_buff[80];
  String tmp_key_value(key_buff, sizeof(key_buff), system_charset_info);
  String *sptr, *key;
  int aes_length;
  THD *thd= current_thd;
  ulong aes_opmode;
  iv_argument iv_arg;
  DBUG_ENTER("Item_func_aes_encrypt::val_str");

  sptr= args[0]->val_str(str);			// String to encrypt
  key=  args[1]->val_str(&tmp_key_value);	// key
  aes_opmode= thd->variables.my_aes_mode;

  DBUG_ASSERT(aes_opmode <= MY_AES_END);

  if (sptr && key) // we need both arguments to be not NULL
  {
    const unsigned char *iv_str= 
      iv_arg.retrieve_iv_ptr((enum my_aes_opmode) aes_opmode, arg_count, args,
                             func_name(), thd, &null_value);
    if (null_value)
      DBUG_RETURN(NULL);

    // Calculate result length
    aes_length= my_aes_get_size(sptr->length(),
                                (enum my_aes_opmode) aes_opmode);

    str_value.set_charset(&my_charset_bin);
    if (!str_value.alloc(aes_length))		// Ensure that memory is free
    {
      // finally encrypt directly to allocated buffer.
      if (my_aes_encrypt((unsigned char *) sptr->ptr(), sptr->length(),
                         (unsigned char *) str_value.ptr(),
                         (unsigned char *) key->ptr(), key->length(),
                         (enum my_aes_opmode) aes_opmode,
                         iv_str) == aes_length)
      {
	// We got the expected result length
	str_value.length((uint) aes_length);
        DBUG_RETURN(&str_value);
      }
    }
  }
  null_value=1;
  DBUG_RETURN(0);
}


void Item_func_aes_encrypt::fix_length_and_dec()
{
  ulong aes_opmode= current_thd->variables.my_aes_mode;
  DBUG_ASSERT(aes_opmode <= MY_AES_END);

  max_length=my_aes_get_size(args[0]->max_length,
                             (enum my_aes_opmode) aes_opmode);
}


bool Item_func_aes_decrypt::itemize(Parse_context *pc, Item **res)
{
  if (skip_itemize(res))
    return false;
  if (super::itemize(pc, res))
    return true;
  /* Unsafe for SBR since result depends on a session variable */
  pc->thd->lex->set_stmt_unsafe(LEX::BINLOG_STMT_UNSAFE_SYSTEM_FUNCTION);
  /* Not safe to cache either */
  pc->thd->lex->set_uncacheable(pc->select, UNCACHEABLE_SIDEEFFECT);
  return false;
}


String *Item_func_aes_decrypt::val_str(String *str)
{
  DBUG_ASSERT(fixed == 1);
  char key_buff[80];
  String tmp_key_value(key_buff, sizeof(key_buff), system_charset_info);
  String *sptr, *key;
  THD *thd= current_thd;
  ulong aes_opmode;
  iv_argument iv_arg;
  DBUG_ENTER("Item_func_aes_decrypt::val_str");

  sptr= args[0]->val_str(str);			// String to decrypt
  key=  args[1]->val_str(&tmp_key_value);	// Key
  aes_opmode= thd->variables.my_aes_mode;
  DBUG_ASSERT(aes_opmode <= MY_AES_END);

  if (sptr && key)  			// Need to have both arguments not NULL
  {
    const unsigned char *iv_str=
      iv_arg.retrieve_iv_ptr((enum my_aes_opmode) aes_opmode, arg_count, args,
      func_name(), thd, &null_value);
    if (null_value)
      DBUG_RETURN(NULL);
    str_value.set_charset(&my_charset_bin);
    if (!str_value.alloc(sptr->length()))  // Ensure that memory is free
    {
      // finally decrypt directly to allocated buffer.
      int length;
      length= my_aes_decrypt((unsigned char *) sptr->ptr(), sptr->length(),
                             (unsigned char *) str_value.ptr(),
                             (unsigned char *) key->ptr(), key->length(),
                             (enum my_aes_opmode) aes_opmode, iv_str);
      if (length >= 0)  // if we got correct data data
      {
        str_value.length((uint) length);
        DBUG_RETURN(&str_value);
      }
    }
  }
  // Bad parameters. No memory or bad data will all go here
  null_value=1;
  DBUG_RETURN(0);
}


void Item_func_aes_decrypt::fix_length_and_dec()
{
   max_length=args[0]->max_length;
   maybe_null= 1;
}


bool Item_func_random_bytes::itemize(Parse_context *pc, Item **res)
{
  if (skip_itemize(res))
    return false;
  if (super::itemize(pc, res))
    return true;

  /* it is unsafe for SBR since it uses crypto random from the ssl library */
  pc->thd->lex->set_stmt_unsafe(LEX::BINLOG_STMT_UNSAFE_SYSTEM_FUNCTION);
  /* Not safe to cache either */
  pc->thd->lex->set_uncacheable(pc->select, UNCACHEABLE_RAND);
  return false;
}


/*
  Artificially limited to 1k to avoid excessive memory usage.
  The SSL lib supports up to INT_MAX.
*/
const longlong Item_func_random_bytes::MAX_RANDOM_BYTES_BUFFER= 1024;


void Item_func_random_bytes::fix_length_and_dec()
{
  collation.set(&my_charset_bin);
  max_length= MAX_RANDOM_BYTES_BUFFER;
}


String *Item_func_random_bytes::val_str(String *a)
{
  DBUG_ASSERT(fixed == 1);
  longlong n_bytes= args[0]->val_int();
  null_value= args[0]->null_value;

  if (null_value)
    return NULL;

  str_value.set_charset(&my_charset_bin);

  if (n_bytes <= 0 || n_bytes > MAX_RANDOM_BYTES_BUFFER)
  {
    my_error(ER_DATA_OUT_OF_RANGE, MYF(0), "length", func_name());
    null_value= TRUE;
    return NULL;
  }

  if (str_value.alloc(n_bytes))
  {
    my_error(ER_OUTOFMEMORY, n_bytes);
    null_value= TRUE;
    return NULL;
  }

  str_value.set_charset(&my_charset_bin);

  if (my_rand_buffer((unsigned char *) str_value.ptr(), n_bytes))
  {
    my_error(ER_ERROR_WHEN_EXECUTING_COMMAND, MYF(0), func_name(),
             "SSL library can't generate random bytes");
    null_value= TRUE;
    return NULL;
  }

  str_value.length(n_bytes);
  return &str_value;
}


void Item_func_to_base64::fix_length_and_dec()
{
  maybe_null= args[0]->maybe_null;
  collation.set(default_charset(), DERIVATION_COERCIBLE, MY_REPERTOIRE_ASCII);
  if (args[0]->max_length > (uint) base64_encode_max_arg_length())
  {
    maybe_null= 1;
    fix_char_length_ulonglong((ulonglong) base64_encode_max_arg_length());
  }
  else
  {
    uint64 length= base64_needed_encoded_length((uint64) args[0]->max_length);
    DBUG_ASSERT(length > 0);
    fix_char_length_ulonglong((ulonglong) length - 1);
  }
}


String *Item_func_to_base64::val_str_ascii(String *str)
{
  String *res= args[0]->val_str(str);
  bool too_long= false;
  uint64 length;
  if (!res ||
      res->length() > (uint) base64_encode_max_arg_length() ||
      (too_long=
       ((length= base64_needed_encoded_length((uint64) res->length())) >
        current_thd->variables.max_allowed_packet)) ||
      tmp_value.alloc((uint) length))
  {
    null_value= 1; // NULL input, too long input, or OOM.
    if (too_long)
    {
      push_warning_printf(current_thd, Sql_condition::SL_WARNING,
                          ER_WARN_ALLOWED_PACKET_OVERFLOWED,
                          ER(ER_WARN_ALLOWED_PACKET_OVERFLOWED), func_name(),
                          current_thd->variables.max_allowed_packet);
    }
    return 0;
  }
  base64_encode(res->ptr(), (int) res->length(), (char*) tmp_value.ptr());
  DBUG_ASSERT(length > 0);
  tmp_value.length((uint) length - 1); // Without trailing '\0'
  null_value= 0;
  return &tmp_value;
}


void Item_func_from_base64::fix_length_and_dec()
{
  if (args[0]->max_length > (uint) base64_decode_max_arg_length())
  {
    fix_char_length_ulonglong((ulonglong) base64_decode_max_arg_length());
  }
  else
  {
    uint64 length= base64_needed_decoded_length((uint64) args[0]->max_length);
    fix_char_length_ulonglong((ulonglong) length);
  }
  maybe_null= 1; // Can be NULL, e.g. in case of badly formed input string
}


String *Item_func_from_base64::val_str(String *str)
{
  String *res= args[0]->val_str_ascii(str);
  bool too_long= false;
  int64 length;
  const char *end_ptr;

  if (!res ||
      res->length() > (uint) base64_decode_max_arg_length() ||
      (too_long=
       ((uint64) (length= base64_needed_decoded_length((uint64) res->length())) >
        current_thd->variables.max_allowed_packet)) ||
      tmp_value.alloc((uint) length) ||
      (length= base64_decode(res->ptr(), (uint64) res->length(),
                             (char *) tmp_value.ptr(), &end_ptr, 0)) < 0 ||
      end_ptr < res->ptr() + res->length())
  {
    null_value= 1; // NULL input, too long input, OOM, or badly formed input
    if (too_long)
    {
      push_warning_printf(current_thd, Sql_condition::SL_WARNING,
                          ER_WARN_ALLOWED_PACKET_OVERFLOWED,
                          ER(ER_WARN_ALLOWED_PACKET_OVERFLOWED), func_name(),
                          current_thd->variables.max_allowed_packet);
    }
    return 0;
  }
  tmp_value.length((uint) length);
  null_value= 0;
  return &tmp_value;
}


/**
  Concatenate args with the following premises:
  If only one arg (which is ok), return value of arg;
  Don't reallocate val_str() if not absolute necessary.
*/

String *Item_func_concat::val_str(String *str) {
  DBUG_ASSERT(fixed == 1);
  String *res;

  THD *thd = current_thd;
  null_value = false;
  tmp_value.length(0);
  for (uint i = 0; i < arg_count; ++i) {
    if (!(res = args[i]->val_str(str))) {
      null_value = 1;
      return 0;
    }
<<<<<<< HEAD
    else
    {
      if (!(res2=args[i]->val_str(use_as_buff)))
	goto null;
      if (res2->length() == 0)
	continue;
      if (res->length()+res2->length() >
	  current_thd->variables.max_allowed_packet)
      {
	push_warning_printf(current_thd, Sql_condition::SL_WARNING,
			    ER_WARN_ALLOWED_PACKET_OVERFLOWED,
			    ER(ER_WARN_ALLOWED_PACKET_OVERFLOWED), func_name(),
			    current_thd->variables.max_allowed_packet);
	goto null;
      }
      if (!is_const && res->alloced_length() >= res->length()+res2->length())
      {						// Use old buffer
	res->append(*res2);
      }
      else if (str->alloced_length() >= res->length()+res2->length())
      {
	if (str->ptr() == res2->ptr())
	  str->replace(0,0,*res);
	else
	{
          // If res2 is a substring of str, then clone it first.
          char buff[STRING_BUFFER_USUAL_SIZE];
          String res2_clone(buff, sizeof(buff), system_charset_info);
          if (res2->uses_buffer_owned_by(str))
          {
            if (res2_clone.copy(*res2))
              goto null;
            res2= &res2_clone;
          }
 	  str->copy(*res);
	  str->append(*res2);
	}
        res= str;
        use_as_buff= &tmp_value;
      }
      else if (res == &tmp_value)
      {
	if (res->append(*res2))			// Must be a blob
	  goto null;
      }
      else if (res2 == &tmp_value)
      {						// This can happend only 1 time
	if (tmp_value.replace(0,0,*res))
	  goto null;
	res= &tmp_value;
	use_as_buff=str;			// Put next arg here
      }
      else if (tmp_value.is_alloced() && res2->ptr() >= tmp_value.ptr() &&
	       res2->ptr() <= tmp_value.ptr() + tmp_value.alloced_length())
      {
	/*
	  This happens really seldom:
	  In this case res2 is sub string of tmp_value.  We will
	  now work in place in tmp_value to set it to res | res2
	*/
	/* Chop the last characters in tmp_value that isn't in res2 */
	tmp_value.length((uint32) (res2->ptr() - tmp_value.ptr()) +
			 res2->length());
	/* Place res2 at start of tmp_value, remove chars before res2 */
	if (tmp_value.replace(0,(uint32) (res2->ptr() - tmp_value.ptr()),
			      *res))
	  goto null;
	res= &tmp_value;
	use_as_buff=str;			// Put next arg here
      }
      else
      {						// Two big const strings
        /*
          NOTE: We should be prudent in the initial allocation unit -- the
          size of the arguments is a function of data distribution, which
          can be any. Instead of overcommitting at the first row, we grow
          the allocated amount by the factor of 2. This ensures that no
          more than 25% of memory will be overcommitted on average.
        */

        size_t concat_len= res->length() + res2->length();

        if (tmp_value.alloced_length() < concat_len)
        {
          if (tmp_value.alloced_length() == 0)
          {
            if (tmp_value.alloc(concat_len))
              goto null;
          }
          else
          {
            size_t new_len = max(tmp_value.alloced_length() * 2, concat_len);

            if (tmp_value.mem_realloc(new_len))
              goto null;
          }
        }

	if (tmp_value.copy(*res) || tmp_value.append(*res2))
	  goto null;

	res= &tmp_value;
	use_as_buff=str;
      }
      is_const= 0;
=======
    if (res->length() + tmp_value.length() >
        thd->variables.max_allowed_packet) {
      push_warning_printf(thd, Sql_condition::WARN_LEVEL_WARN,
                          ER_WARN_ALLOWED_PACKET_OVERFLOWED,
                          ER(ER_WARN_ALLOWED_PACKET_OVERFLOWED), func_name(),
                          thd->variables.max_allowed_packet);
      null_value = 1;
      return 0;
    }
    if (tmp_value.append(*res)) {
      null_value = 1;
      return 0;
>>>>>>> 5eb396ca
    }
  }
  res = &tmp_value;
  res->set_charset(collation.collation);
  return res;
}

void Item_func_concat::fix_length_and_dec()
{
  ulonglong char_length= 0;

  if (agg_arg_charsets_for_string_result(collation, args, arg_count))
    return;

  for (uint i=0 ; i < arg_count ; i++)
    char_length+= args[i]->max_char_length();

  fix_char_length_ulonglong(char_length);
}

/**
  @details
  Function des_encrypt() by tonu@spam.ee & monty
  Works only if compiled with OpenSSL library support.
  @return
    A binary string where first character is CHAR(128 | key-number).
    If one uses a string key key_number is 127.
    Encryption result is longer than original by formula:
  @code new_length= org_length + (8-(org_length % 8))+1 @endcode
*/

String *Item_func_des_encrypt::val_str(String *str)
{
  DBUG_ASSERT(fixed == 1);
#if defined(HAVE_OPENSSL) && !defined(EMBEDDED_LIBRARY)
  uint code= ER_WRONG_PARAMETERS_TO_PROCEDURE;
  DES_cblock ivec;
  struct st_des_keyblock keyblock;
  struct st_des_keyschedule keyschedule;
  const char *append_str="********";
  uint key_number, tail;
  size_t res_length;
  String *res= args[0]->val_str(str);

  if ((null_value= args[0]->null_value))
    return 0;                                   // ENCRYPT(NULL) == NULL
  if ((res_length=res->length()) == 0)
    return make_empty_result();
  if (arg_count == 1)
  {
    /* Protect against someone doing FLUSH DES_KEY_FILE */
    mysql_mutex_lock(&LOCK_des_key_file);
    keyschedule= des_keyschedule[key_number=des_default_key];
    mysql_mutex_unlock(&LOCK_des_key_file);
  }
  else if (args[1]->result_type() == INT_RESULT)
  {
    key_number= (uint) args[1]->val_int();
    if (key_number > 9)
      goto error;
    mysql_mutex_lock(&LOCK_des_key_file);
    keyschedule= des_keyschedule[key_number];
    mysql_mutex_unlock(&LOCK_des_key_file);
  }
  else
  {
    String *keystr=args[1]->val_str(&tmp_value);
    if (!keystr)
      goto error;
    key_number=127;				// User key string

    /* We make good 24-byte (168 bit) key from given plaintext key with MD5 */
    memset(&ivec, 0, sizeof(ivec));
    EVP_BytesToKey(EVP_des_ede3_cbc(),EVP_md5(),NULL,
		   (uchar*) keystr->ptr(), (int) keystr->length(),
		   1, (uchar*) &keyblock,ivec);
    DES_set_key_unchecked(&keyblock.key1,&keyschedule.ks1);
    DES_set_key_unchecked(&keyblock.key2,&keyschedule.ks2);
    DES_set_key_unchecked(&keyblock.key3,&keyschedule.ks3);
  }

  /*
     The problem: DES algorithm requires original data to be in 8-bytes
     chunks. Missing bytes get filled with '*'s and result of encryption
     can be up to 8 bytes longer than original string. When decrypted,
     we do not know the size of original string :(
     We add one byte with value 0x1..0x8 as the last byte of the padded
     string marking change of string length.
  */

  tail= 8 - (res_length % 8);                   // 1..8 marking extra length
  res_length+=tail;
  tmp_arg.mem_realloc(res_length);
  tmp_arg.length(0);
  tmp_arg.append(res->ptr(), res->length());
  code= ER_OUT_OF_RESOURCES;
  if (tmp_arg.append(append_str, tail) || tmp_value.alloc(res_length+1))
    goto error;
  tmp_arg[res_length-1]=tail;                   // save extra length
  tmp_value.mem_realloc(res_length+1);
  tmp_value.length(res_length+1);
  tmp_value.set_charset(&my_charset_bin);
  tmp_value[0]=(char) (128 | key_number);
  // Real encryption
  memset(&ivec, 0, sizeof(ivec));
  DES_ede3_cbc_encrypt((const uchar*) (tmp_arg.ptr()),
		       (uchar*) (tmp_value.ptr()+1),
		       res_length,
		       &keyschedule.ks1,
		       &keyschedule.ks2,
		       &keyschedule.ks3,
		       &ivec, TRUE);
  return &tmp_value;

error:
  push_warning_printf(current_thd, Sql_condition::SL_WARNING,
                          code, ER(code),
                          "des_encrypt");
#else
  push_warning_printf(current_thd, Sql_condition::SL_WARNING,
                      ER_FEATURE_DISABLED, ER(ER_FEATURE_DISABLED),
                      "des_encrypt", "--with-ssl");
#endif /* defined(HAVE_OPENSSL) && !defined(EMBEDDED_LIBRARY) */
  null_value=1;
  return 0;
}


String *Item_func_des_decrypt::val_str(String *str)
{
  DBUG_ASSERT(fixed == 1);
#if defined(HAVE_OPENSSL) && !defined(EMBEDDED_LIBRARY)
  uint code= ER_WRONG_PARAMETERS_TO_PROCEDURE;
  DES_cblock ivec;
  struct st_des_keyblock keyblock;
  struct st_des_keyschedule keyschedule;
  String *res= args[0]->val_str(str);
  size_t length;
  uint tail;

  if ((null_value= args[0]->null_value))
    return 0;
  length= res->length();
  if (length < 9 || (length % 8) != 1 || !((*res)[0] & 128))
    return res;				// Skip decryption if not encrypted

  if (arg_count == 1)			// If automatic uncompression
  {
    uint key_number=(uint) (*res)[0] & 127;
    // Check if automatic key and that we have privilege to uncompress using it
    if (!(current_thd->security_context()->check_access(SUPER_ACL)) ||
        key_number > 9)
      goto error;

    mysql_mutex_lock(&LOCK_des_key_file);
    keyschedule= des_keyschedule[key_number];
    mysql_mutex_unlock(&LOCK_des_key_file);
  }
  else
  {
    // We make good 24-byte (168 bit) key from given plaintext key with MD5
    String *keystr=args[1]->val_str(&tmp_value);
    if (!keystr)
      goto error;

    memset(&ivec, 0, sizeof(ivec));
    EVP_BytesToKey(EVP_des_ede3_cbc(),EVP_md5(),NULL,
		   (uchar*) keystr->ptr(),(int) keystr->length(),
		   1,(uchar*) &keyblock,ivec);
    // Here we set all 64-bit keys (56 effective) one by one
    DES_set_key_unchecked(&keyblock.key1,&keyschedule.ks1);
    DES_set_key_unchecked(&keyblock.key2,&keyschedule.ks2);
    DES_set_key_unchecked(&keyblock.key3,&keyschedule.ks3);
  }
  code= ER_OUT_OF_RESOURCES;
  if (tmp_value.alloc(length-1))
    goto error;

  memset(&ivec, 0, sizeof(ivec));
  DES_ede3_cbc_encrypt((const uchar*) res->ptr()+1,
		       (uchar*) (tmp_value.ptr()),
		       length-1,
		       &keyschedule.ks1,
		       &keyschedule.ks2,
		       &keyschedule.ks3,
		       &ivec, FALSE);
  /* Restore old length of key */
  if ((tail=(uint) (uchar) tmp_value[length-2]) > 8)
    goto wrong_key;				     // Wrong key
  tmp_value.length(length-1-tail);
  tmp_value.set_charset(&my_charset_bin);
  return &tmp_value;

error:
  push_warning_printf(current_thd, Sql_condition::SL_WARNING,
                          code, ER(code),
                          "des_decrypt");
wrong_key:
#else
  push_warning_printf(current_thd, Sql_condition::SL_WARNING,
                      ER_FEATURE_DISABLED, ER(ER_FEATURE_DISABLED),
                      "des_decrypt", "--with-ssl");
#endif /* defined(HAVE_OPENSSL) && !defined(EMBEDDED_LIBRARY) */
  null_value=1;
  return 0;
}


/**
  concat with separator. First arg is the separator
  concat_ws takes at least two arguments.
*/

String *Item_func_concat_ws::val_str(String *str) {
  DBUG_ASSERT(fixed == 1);
  char tmp_str_buff[10];
  String tmp_sep_str(tmp_str_buff, sizeof(tmp_str_buff), default_charset_info);
  String *sep_str, *res = NULL, *res2;
  uint i;

  THD *thd = current_thd;
  null_value = false;
  if (!(sep_str = args[0]->val_str(&tmp_sep_str))) {
    null_value = 1;
    return 0;
  }
  tmp_value.length(0);

  // Skip until non-null argument is found.
  // If not, return the empty string
  for (i = 1; i < arg_count; i++)
    if ((res = args[i]->val_str(str))) {
      break;
    }

  if (i == arg_count)
    return make_empty_result();

<<<<<<< HEAD
  for (i++; i < arg_count ; i++)
  {
    if (!(res2= args[i]->val_str(use_as_buff)))
      continue;					// Skip NULL

    if (res->length() + sep_str->length() + res2->length() >
	current_thd->variables.max_allowed_packet)
    {
      push_warning_printf(current_thd, Sql_condition::SL_WARNING,
			  ER_WARN_ALLOWED_PACKET_OVERFLOWED,
			  ER(ER_WARN_ALLOWED_PACKET_OVERFLOWED), func_name(),
			  current_thd->variables.max_allowed_packet);
      goto null;
    }
    if (!is_const && res->alloced_length() >=
	res->length() + sep_str->length() + res2->length())
    {						// Use old buffer
      res->append(*sep_str);			// res->length() > 0 always
      res->append(*res2);
    }
    else if (str->alloced_length() >=
	     res->length() + sep_str->length() + res2->length())
    {
      /* We have room in str;  We can't get any errors here */
      if (str->ptr() == res2->ptr())
      {						// This is quite uncommon!
	str->replace(0,0,*sep_str);
	str->replace(0,0,*res);
      }
      else
      {
        // If res2 is a substring of str, then clone it first.
        char buff[STRING_BUFFER_USUAL_SIZE];
        String res2_clone(buff, sizeof(buff), system_charset_info);
        if (res2->uses_buffer_owned_by(str))
        {
          if (res2_clone.copy(*res2))
            goto null;
          res2= &res2_clone;
        }
	str->copy(*res);
	str->append(*sep_str);
	str->append(*res2);
      }
      res=str;
      use_as_buff= &tmp_value;
    }
    else if (res == &tmp_value)
    {
      if (res->append(*sep_str) || res->append(*res2))
	goto null; // Must be a blob
    }
    else if (res2 == &tmp_value)
    {						// This can happend only 1 time
      if (tmp_value.replace(0,0,*sep_str) || tmp_value.replace(0,0,*res))
	goto null;
      res= &tmp_value;
      use_as_buff=str;				// Put next arg here
    }
    else if (tmp_value.is_alloced() && res2->ptr() >= tmp_value.ptr() &&
	     res2->ptr() < tmp_value.ptr() + tmp_value.alloced_length())
    {
      /*
	This happens really seldom:
	In this case res2 is sub string of tmp_value.  We will
	now work in place in tmp_value to set it to res | sep_str | res2
      */
      /* Chop the last characters in tmp_value that isn't in res2 */
      tmp_value.length((uint32) (res2->ptr() - tmp_value.ptr()) +
		       res2->length());
      /* Place res2 at start of tmp_value, remove chars before res2 */
      if (tmp_value.replace(0,(uint32) (res2->ptr() - tmp_value.ptr()),
			    *res) ||
	  tmp_value.replace(res->length(),0, *sep_str))
	goto null;
      res= &tmp_value;
      use_as_buff=str;			// Put next arg here
    }
    else
    {						// Two big const strings
      /*
        NOTE: We should be prudent in the initial allocation unit -- the
        size of the arguments is a function of data distribution, which can
        be any. Instead of overcommitting at the first row, we grow the
        allocated amount by the factor of 2. This ensures that no more than
        25% of memory will be overcommitted on average.
      */

      size_t concat_len= res->length() + sep_str->length() + res2->length();

      if (tmp_value.alloced_length() < concat_len)
      {
        if (tmp_value.alloced_length() == 0)
        {
          if (tmp_value.alloc(concat_len))
            goto null;
        }
        else
        {
          size_t new_len = max(tmp_value.alloced_length() * 2, concat_len);

          if (tmp_value.mem_realloc(new_len))
            goto null;
        }
      }
=======
  if (tmp_value.append(*res)) {
    null_value = 1;
    return 0;
  }

  for (i++; i < arg_count; i++) {
    if (!(res2 = args[i]->val_str(str)))
      continue; // Skip NULL
>>>>>>> 5eb396ca

    if (tmp_value.length() + sep_str->length() + res2->length() >
        thd->variables.max_allowed_packet) {
      push_warning_printf(thd, Sql_condition::WARN_LEVEL_WARN,
                          ER_WARN_ALLOWED_PACKET_OVERFLOWED,
                          ER(ER_WARN_ALLOWED_PACKET_OVERFLOWED), func_name(),
                          thd->variables.max_allowed_packet);
      null_value = 1;
      return 0;
    }
    if (tmp_value.append(*sep_str) || tmp_value.append(*res2)) {
      null_value = 1;
      return 0;
    }
  }
  res = &tmp_value;
  res->set_charset(collation.collation);
  return res;
}

void Item_func_concat_ws::fix_length_and_dec()
{
  ulonglong char_length;

  if (agg_arg_charsets_for_string_result(collation, args, arg_count))
    return;

  /*
     arg_count cannot be less than 2,
     it is done on parser level in sql_yacc.yy
     so, (arg_count - 2) is safe here.
  */
  char_length= (ulonglong) args[0]->max_char_length() * (arg_count - 2);
  for (uint i=1 ; i < arg_count ; i++)
    char_length+= args[i]->max_char_length();

  fix_char_length_ulonglong(char_length);
}


String *Item_func_reverse::val_str(String *str)
{
  DBUG_ASSERT(fixed == 1);
  String *res = args[0]->val_str(str);
  char *ptr, *end, *tmp;

  if ((null_value=args[0]->null_value))
    return 0;
  /* An empty string is a special case as the string pointer may be null */
  if (!res->length())
    return make_empty_result();
  if (tmp_value.alloced_length() < res->length() &&
      tmp_value.mem_realloc(res->length()))
  {
    null_value= 1;
    return 0;
  }
  tmp_value.length(res->length());
  tmp_value.set_charset(res->charset());
  ptr= (char *) res->ptr();
  end= ptr + res->length();
  tmp= (char *) tmp_value.ptr() + tmp_value.length();
  if (use_mb(res->charset()))
  {
    uint32 l;
    while (ptr < end)
    {
      if ((l= my_ismbchar(res->charset(),ptr,end)))
      {
        tmp-= l;
        DBUG_ASSERT(tmp >= tmp_value.ptr());
        memcpy(tmp,ptr,l);
        ptr+= l;
      }
      else
        *--tmp= *ptr++;
    }
  }
  else
  {
    while (ptr < end)
      *--tmp= *ptr++;
  }
  return &tmp_value;
}


void Item_func_reverse::fix_length_and_dec()
{
  agg_arg_charsets_for_string_result(collation, args, 1);
  DBUG_ASSERT(collation.collation != NULL);
  fix_char_length(args[0]->max_char_length());
}

/**
  Replace all occurences of string2 in string1 with string3.

  Don't reallocate val_str() if not needed.

  @todo
    Fix that this works with binary strings
*/

String *Item_func_replace::val_str(String *str)
{
  DBUG_ASSERT(fixed == 1);
  String *res,*res2,*res3;
  int offset;
  size_t from_length, to_length;
  bool alloced=0;
  const char *ptr,*end,*strend,*search,*search_end;
  uint32 l;
  bool binary_cmp;

  null_value=0;
  res=args[0]->val_str(str);
  if (args[0]->null_value)
    goto null;
  res2=args[1]->val_str(&tmp_value);
  if (args[1]->null_value)
    goto null;

  res->set_charset(collation.collation);

  binary_cmp = ((res->charset()->state & MY_CS_BINSORT) || !use_mb(res->charset()));

  if (res2->length() == 0)
    return res;
  offset=0;
  if (binary_cmp && (offset=res->strstr(*res2)) < 0)
    return res;
  if (!(res3=args[2]->val_str(&tmp_value2)))
    goto null;
  from_length= res2->length();
  to_length=   res3->length();

  if (!binary_cmp)
  {
    search=res2->ptr();
    search_end=search+from_length;
redo:
    DBUG_ASSERT(res->ptr() || !offset);
    ptr=res->ptr()+offset;
    strend=res->ptr()+res->length();
    /*
      In some cases val_str() can return empty string
      with ptr() == NULL and length() == 0.
      Let's check strend to avoid overflow.
    */
    end= strend ? strend - from_length + 1 : NULL;
    while (ptr < end)
    {
        if (*ptr == *search)
        {
          char *i,*j;
          i=(char*) ptr+1; j=(char*) search+1;
          while (j != search_end)
            if (*i++ != *j++) goto skip;
          offset= (int) (ptr-res->ptr());
          if (res->length()-from_length + to_length >
	      current_thd->variables.max_allowed_packet)
	  {
	    push_warning_printf(current_thd, Sql_condition::SL_WARNING,
				ER_WARN_ALLOWED_PACKET_OVERFLOWED,
				ER(ER_WARN_ALLOWED_PACKET_OVERFLOWED),
				func_name(),
				current_thd->variables.max_allowed_packet);

            goto null;
	  }
          if (!alloced)
          {
            alloced=1;
            if (res->uses_buffer_owned_by(str))
            {
              if (tmp_value_res.alloc(res->length() + to_length) ||
                  tmp_value_res.copy(*res))
                goto null;
              res= &tmp_value_res;
            }
            else
              res= copy_if_not_alloced(str, res, res->length() + to_length);
          }
          res->replace((uint) offset,from_length,*res3);
	  offset+=(int) to_length;
          goto redo;
        }
skip:
        if ((l= my_ismbchar(res->charset(), ptr,strend)))
          ptr+= l;
        else
          ++ptr;
    }
  }
  else
    do
    {
      if (res->length()-from_length + to_length >
	  current_thd->variables.max_allowed_packet)
      {
	push_warning_printf(current_thd, Sql_condition::SL_WARNING,
			    ER_WARN_ALLOWED_PACKET_OVERFLOWED,
			    ER(ER_WARN_ALLOWED_PACKET_OVERFLOWED), func_name(),
			    current_thd->variables.max_allowed_packet);
        goto null;
      }
      if (!alloced)
      {
        alloced=1;
        if (res->uses_buffer_owned_by(str))
        {
          if (tmp_value_res.alloc(res->length() + to_length) ||
              tmp_value_res.copy(*res))
            goto null;
          res= &tmp_value_res;
        }
        else
          res= copy_if_not_alloced(str, res, res->length() + to_length);
      }
      res->replace((uint) offset,from_length,*res3);
      offset+=(int) to_length;
    }
    while ((offset=res->strstr(*res2,(uint) offset)) >= 0);
  return res;

null:
  null_value=1;
  return 0;
}


void Item_func_replace::fix_length_and_dec()
{
  ulonglong char_length= (ulonglong) args[0]->max_char_length();
  int diff=(int) (args[2]->max_char_length() - args[1]->max_char_length());
  if (diff > 0 && args[1]->max_char_length())
  {						// Calculate of maxreplaces
    ulonglong max_substrs= char_length / args[1]->max_char_length();
    char_length+= max_substrs * (uint) diff;
  }

  if (agg_arg_charsets_for_string_result_with_comparison(collation, args, 3))
    return;
  fix_char_length_ulonglong(char_length);
}


String *Item_func_insert::val_str(String *str)
{
  DBUG_ASSERT(fixed == 1);
  String *res,*res2;
  longlong start, length, orig_len;  /* must be longlong to avoid truncation */

  null_value=0;
  res=args[0]->val_str(str);
  res2=args[3]->val_str(&tmp_value);
  start= args[1]->val_int();
  length= args[2]->val_int();

  if (args[0]->null_value || args[1]->null_value || args[2]->null_value ||
      args[3]->null_value)
    goto null; /* purecov: inspected */

  orig_len= static_cast<longlong>(res->length());

  if ((start < 1) || (start > orig_len))
    return res;                                 // Wrong param; skip insert

  --start;    // Internal start from '0'

  if ((length < 0) || (length > orig_len))
    length= orig_len;

  /*
    There is one exception not handled (intentionaly) by the character set
    aggregation code. If one string is strong side and is binary, and
    another one is weak side and is a multi-byte character string,
    then we need to operate on the second string in terms on bytes when
    calling ::numchars() and ::charpos(), rather than in terms of characters.
    Lets substitute its character set to binary.
  */
  if (collation.collation == &my_charset_bin)
  {
    res->set_charset(&my_charset_bin);
    res2->set_charset(&my_charset_bin);
  }

  /* start and length are now sufficiently valid to pass to charpos function */
   start= res->charpos((int) start);
   length= res->charpos((int) length, (uint32) start);

  /* Re-testing with corrected params */
  if (start > orig_len)
    return res; /* purecov: inspected */        // Wrong param; skip insert
  if (length > orig_len - start)
    length= orig_len - start;

  if ((ulonglong) (orig_len - length + res2->length()) >
      (ulonglong) current_thd->variables.max_allowed_packet)
  {
    push_warning_printf(current_thd, Sql_condition::SL_WARNING,
			ER_WARN_ALLOWED_PACKET_OVERFLOWED,
			ER(ER_WARN_ALLOWED_PACKET_OVERFLOWED),
			func_name(), current_thd->variables.max_allowed_packet);
    goto null;
  }
  if (res->uses_buffer_owned_by(str))
  {
    if (tmp_value_res.alloc(orig_len) ||
        tmp_value_res.copy(*res))
      goto null;
    res= &tmp_value_res;
  }
  else
    res= copy_if_not_alloced(str, res, orig_len);

  res->replace((uint32) start,(uint32) length,*res2);
  return res;
null:
  null_value=1;
  return 0;
}


void Item_func_insert::fix_length_and_dec()
{
  ulonglong char_length;

  // Handle character set for args[0] and args[3].
  if (agg_arg_charsets_for_string_result(collation, args, 2, 3))
    return;
  char_length= ((ulonglong) args[0]->max_char_length() +
                (ulonglong) args[3]->max_char_length());
  fix_char_length_ulonglong(char_length);
}


String *Item_str_conv::val_str(String *str)
{
  DBUG_ASSERT(fixed == 1);
  String *res;
  if (!(res=args[0]->val_str(str)))
  {
    null_value=1; /* purecov: inspected */
    return 0; /* purecov: inspected */
  }
  null_value=0;
  if (multiply == 1)
  {
    size_t len;
    if (res->uses_buffer_owned_by(str))
    {
       if (tmp_value.copy(*res))
         return error_str();
       res= &tmp_value;
    }
    else
      res= copy_if_not_alloced(str, res, res->length());

    len= converter(collation.collation, (char*) res->ptr(), res->length(),
                                        (char*) res->ptr(), res->length());
    DBUG_ASSERT(len <= res->length());
    res->length(len);
  }
  else
  {
    size_t len= res->length() * multiply;
    tmp_value.alloc(len);
    tmp_value.set_charset(collation.collation);
    len= converter(collation.collation, (char*) res->ptr(), res->length(),
                                        (char*) tmp_value.ptr(), len);
    tmp_value.length(len);
    res= &tmp_value;
  }
  return res;
}


void Item_func_lower::fix_length_and_dec()
{
  agg_arg_charsets_for_string_result(collation, args, 1);
  DBUG_ASSERT(collation.collation != NULL);
  multiply= collation.collation->casedn_multiply;
  converter= collation.collation->cset->casedn;
  fix_char_length_ulonglong((ulonglong) args[0]->max_char_length() * multiply);
}

void Item_func_upper::fix_length_and_dec()
{
  agg_arg_charsets_for_string_result(collation, args, 1);
  DBUG_ASSERT(collation.collation != NULL);
  multiply= collation.collation->caseup_multiply;
  converter= collation.collation->cset->caseup;
  fix_char_length_ulonglong((ulonglong) args[0]->max_char_length() * multiply);
}


String *Item_func_left::val_str(String *str)
{
  DBUG_ASSERT(fixed == 1);
  String *res= args[0]->val_str(str);

  /* must be longlong to avoid truncation */
  longlong length= args[1]->val_int();
  size_t char_pos;

  if ((null_value=(args[0]->null_value || args[1]->null_value)))
    return 0;

  /* if "unsigned_flag" is set, we have a *huge* positive number. */
  if ((length <= 0) && (!args[1]->unsigned_flag))
    return make_empty_result();
  if ((res->length() <= (ulonglong) length) ||
      (res->length() <= (char_pos= res->charpos((int) length))))
    return res;

  tmp_value.set(*res, 0, char_pos);
  return &tmp_value;
}


void Item_str_func::left_right_max_length()
{
  uint32 char_length= args[0]->max_char_length();
  if (args[1]->const_item())
  {
    int length= (int) args[1]->val_int();
    if (args[1]->null_value)
      goto end;

    if (length <= 0)
      char_length=0;
    else
      set_if_smaller(char_length, (uint) length);
  }

end:
  fix_char_length(char_length);
}


void Item_func_left::fix_length_and_dec()
{
  agg_arg_charsets_for_string_result(collation, args, 1);
  DBUG_ASSERT(collation.collation != NULL);
  left_right_max_length();
}


String *Item_func_right::val_str(String *str)
{
  DBUG_ASSERT(fixed == 1);
  String *res= args[0]->val_str(str);
  /* must be longlong to avoid truncation */
  longlong length= args[1]->val_int();

  if ((null_value=(args[0]->null_value || args[1]->null_value)))
    return 0; /* purecov: inspected */

  /* if "unsigned_flag" is set, we have a *huge* positive number. */
  if ((length <= 0) && (!args[1]->unsigned_flag))
    return make_empty_result(); /* purecov: inspected */

  if (res->length() <= (ulonglong) length)
    return res; /* purecov: inspected */

  size_t start=res->numchars();
  if (start <= (uint) length)
    return res;
  start=res->charpos(start - (uint) length);
  tmp_value.set(*res,start,res->length()-start);
  return &tmp_value;
}


void Item_func_right::fix_length_and_dec()
{
  agg_arg_charsets_for_string_result(collation, args, 1);
  DBUG_ASSERT(collation.collation != NULL);
  left_right_max_length();
}


String *Item_func_substr::val_str(String *str)
{
  DBUG_ASSERT(fixed == 1);
  String *res  = args[0]->val_str(str);
  /* must be longlong to avoid truncation */
  longlong start= args[1]->val_int();
  /* Assumes that the maximum length of a String is < INT_MAX32. */
  /* Limit so that code sees out-of-bound value properly. */
  longlong length= arg_count == 3 ? args[2]->val_int() : INT_MAX32;
  longlong tmp_length;

  if ((null_value=(args[0]->null_value || args[1]->null_value ||
		   (arg_count == 3 && args[2]->null_value))))
    return 0; /* purecov: inspected */

  /* Negative or zero length, will return empty string. */
  if ((arg_count == 3) && (length <= 0) && 
      (length == 0 || !args[2]->unsigned_flag))
    return make_empty_result();

  /* Assumes that the maximum length of a String is < INT_MAX32. */
  /* Set here so that rest of code sees out-of-bound value as such. */
  if ((length <= 0) || (length > INT_MAX32))
    length= INT_MAX32;

  /* if "unsigned_flag" is set, we have a *huge* positive number. */
  /* Assumes that the maximum length of a String is < INT_MAX32. */
  if ((!args[1]->unsigned_flag && (start < INT_MIN32 || start > INT_MAX32)) ||
      (args[1]->unsigned_flag && ((ulonglong) start > INT_MAX32)))
    return make_empty_result();

  start= ((start < 0) ? res->numchars() + start : start - 1);
  start= res->charpos((int) start);
  if ((start < 0) || (start + 1 > static_cast<longlong>(res->length())))
    return make_empty_result();

  length= res->charpos((int) length, (uint32) start);
  tmp_length= static_cast<longlong>(res->length()) - start;
  length= min(length, tmp_length);

  if (!start && (longlong) res->length() == length)
    return res;
  tmp_value.set(*res, (uint32) start, (uint32) length);
  return &tmp_value;
}


void Item_func_substr::fix_length_and_dec()
{
  max_length=args[0]->max_length;

  agg_arg_charsets_for_string_result(collation, args, 1);
  DBUG_ASSERT(collation.collation != NULL);
  if (args[1]->const_item())
  {
    int32 start= (int32) args[1]->val_int();
    if (args[1]->null_value)
      goto end;
    if (start < 0)
      max_length= ((uint)(-start) > max_length) ? 0 : (uint)(-start);
    else
      max_length-= min((uint)(start - 1), max_length);
  }
  if (arg_count == 3 && args[2]->const_item())
  {
    int32 length= (int32) args[2]->val_int();
    if (args[2]->null_value)
      goto end;
    if (length <= 0)
      max_length=0; /* purecov: inspected */
    else
      set_if_smaller(max_length,(uint) length);
  }

end:
  max_length*= collation.collation->mbmaxlen;
}


void Item_func_substr_index::fix_length_and_dec()
{ 
  if (agg_arg_charsets_for_string_result_with_comparison(collation, args, 2))
    return;
  fix_char_length(args[0]->max_char_length());
}


String *Item_func_substr_index::val_str(String *str)
{
  DBUG_ASSERT(fixed == 1);
  char buff[MAX_FIELD_WIDTH];
  String tmp(buff,sizeof(buff),system_charset_info);
  String *res= args[0]->val_str(str);
  String *delimiter= args[1]->val_str(&tmp);
  int32 count= (int32) args[2]->val_int();
  int offset;

  if (args[0]->null_value || args[1]->null_value || args[2]->null_value)
  {					// string and/or delim are null
    null_value=1;
    return 0;
  }
  null_value=0;
  size_t delimiter_length= delimiter->length();
  if (!res->length() || !delimiter_length || !count)
    return make_empty_result();		// Wrong parameters

  res->set_charset(collation.collation);

  if (use_mb(res->charset()))
  {
    const char *ptr= res->ptr();
    const char *strend= ptr+res->length();
    const char *end= strend-delimiter_length+1;
    const char *search= delimiter->ptr();
    const char *search_end= search+delimiter_length;
    int32 n=0,c=count,pass;
    uint32 l;
    for (pass=(count>0);pass<2;++pass)
    {
      while (ptr < end)
      {
        if (*ptr == *search)
        {
	  char *i,*j;
	  i=(char*) ptr+1; j=(char*) search+1;
	  while (j != search_end)
	    if (*i++ != *j++) goto skip;
	  if (pass==0) ++n;
	  else if (!--c) break;
	  ptr+= delimiter_length;
	  continue;
	}
    skip:
        if ((l=my_ismbchar(res->charset(), ptr,strend))) ptr+=l;
        else ++ptr;
      } /* either not found or got total number when count<0 */
      if (pass == 0) /* count<0 */
      {
        c+=n+1;
        if (c<=0) return res; /* not found, return original string */
        ptr=res->ptr();
      }
      else
      {
        if (c) return res; /* Not found, return original string */
        if (count>0) /* return left part */
        {
	  tmp_value.set(*res,0,(ulong) (ptr-res->ptr()));
        }
        else /* return right part */
        {
	  ptr+= delimiter_length;
	  tmp_value.set(*res,(ulong) (ptr-res->ptr()), (ulong) (strend-ptr));
        }
      }
    }
  }
  else
  {
    if (count > 0)
    {					// start counting from the beginning
      for (offset=0; ; offset+= delimiter_length)
      {
	if ((offset= res->strstr(*delimiter, offset)) < 0)
	  return res;			// Didn't find, return org string
	if (!--count)
	{
	  tmp_value.set(*res,0,offset);
	  break;
	}
      }
    }
    else
    {
      /*
        Negative index, start counting at the end
      */
      for (offset=res->length(); offset; )
      {
        /* 
          this call will result in finding the position pointing to one 
          address space less than where the found substring is located
          in res
        */
	if ((offset= res->strrstr(*delimiter, offset)) < 0)
	  return res;			// Didn't find, return org string
        /*
          At this point, we've searched for the substring
          the number of times as supplied by the index value
        */
	if (!++count)
	{
	  offset+= delimiter_length;
	  tmp_value.set(*res,offset,res->length()- offset);
	  break;
	}
      }
      if (count)
        return res;			// Didn't find, return org string
    }
  }
  return (&tmp_value);
}

/*
** The trim functions are extension to ANSI SQL because they trim substrings
** They ltrim() and rtrim() functions are optimized for 1 byte strings
** They also return the original string if possible, else they return
** a substring that points at the original string.
*/

String *Item_func_trim::val_str(String *str)
{
  DBUG_ASSERT(fixed == 1);

  String *res= args[0]->val_str(str);
  if ((null_value = args[0]->null_value))
    return NULL;

  char buff[MAX_FIELD_WIDTH];
  String tmp(buff, sizeof(buff), system_charset_info);
  const String *remove_str= &remove;            // Default value.

  if (arg_count == 2)
  {
    remove_str= args[1]->val_str(&tmp);
    if ((null_value= args[1]->null_value))
      return NULL;
  }

  const size_t remove_length= remove_str->length();
  if (remove_length == 0 ||
      remove_length > res->length())
    return res;

  const char *ptr= res->ptr();
  const char *end= ptr + res->length();
  const char *const r_ptr= remove_str->ptr();

  if (use_mb(res->charset()))
  {
    if (m_trim_leading)
    {
      while (ptr + remove_length <= end)
      {
        uint num_bytes= 0;
        while (num_bytes < remove_length)
        {
          uint len;
          if ((len= my_ismbchar(res->charset(), ptr + num_bytes, end)))
            num_bytes+= len;
          else
            ++num_bytes;
        }
        if (num_bytes != remove_length)
          break;
        if (memcmp(ptr, r_ptr, remove_length))
          break;
        ptr+= remove_length;
      }
    }
    if (m_trim_trailing)
    {
      // Optimize a common case, removing 0x20
      if (remove_length == 1)
      {
        const char *save_ptr= ptr;
        const char *new_end= ptr;
        const char chr= (*remove_str)[0];
        while (ptr < end)
        {
          uint32 l;
          if ((l= my_ismbchar(res->charset(), ptr, end)))
          {
            ptr+= l;
            new_end= ptr;
          }
          else if (*ptr++ != chr)
            new_end= ptr;
        }
        end= new_end;
        ptr= save_ptr;
      }
      else
      {
        bool found;
        const char *save_ptr= ptr;
        do
        {
          found= false;
          while (ptr + remove_length < end)
          {
            uint32 l;
            if ((l= my_ismbchar(res->charset(), ptr, end)))
              ptr+= l;
            else
              ++ptr;
          }
          if (ptr + remove_length == end && !memcmp(ptr, r_ptr, remove_length))
          {
            end-= remove_length;
            found= true;
          }
          ptr= save_ptr;
        }
        while (found);
      }
    }
  }
  else
  {
    if (m_trim_leading)
    {
      while (ptr + remove_length <= end && !memcmp(ptr, r_ptr, remove_length))
        ptr+= remove_length;
    }
    if (m_trim_trailing)
    {
      while (ptr + remove_length <= end &&
             !memcmp(end-remove_length, r_ptr, remove_length))
        end-=remove_length;
    }
  }
  if (ptr == res->ptr() && end == ptr + res->length())
    return res;
  tmp_value.set(*res, static_cast<uint>(ptr - res->ptr()),
                static_cast<uint>(end - ptr));
  return &tmp_value;
}

void Item_func_trim::fix_length_and_dec()
{
  if (arg_count == 1)
  {
    agg_arg_charsets_for_string_result(collation, args, 1);
    DBUG_ASSERT(collation.collation != NULL);
    remove.set_charset(collation.collation);
    remove.set_ascii(" ",1);
  }
  else
  {
    // Handle character set for args[1] and args[0].
    // Note that we pass args[1] as the first item, and args[0] as the second.
    if (agg_arg_charsets_for_string_result_with_comparison(collation,
                                                           &args[1], 2, -1))
      return;
  }
  fix_char_length(args[0]->max_char_length());
}

/*
  We need a separate function for print(), in order to do correct printing.
  The function func_name() is also used e.g. by Item_func::eq() to
  distinguish between different functions, and we do not want
  trim(leading) to match trim(trailing) for eq()
 */
static const char *trim_func_name(Item_func_trim::TRIM_MODE mode)
{
  switch(mode)
  {
  case Item_func_trim::TRIM_BOTH_DEFAULT:
  case Item_func_trim::TRIM_BOTH:
  case Item_func_trim::TRIM_LEADING:
  case Item_func_trim::TRIM_TRAILING:     return "trim";
  case Item_func_trim::TRIM_LTRIM:        return "ltrim";
  case Item_func_trim::TRIM_RTRIM:        return "rtrim";
  }
  return NULL;
}

void Item_func_trim::print(String *str, enum_query_type query_type)
{
  str->append(trim_func_name(m_trim_mode));
  str->append('(');
  const char *mode_name;
  switch(m_trim_mode) {
  case TRIM_BOTH:
    mode_name= "both ";
    break;
  case TRIM_LEADING:
    mode_name= "leading ";
    break;
  case TRIM_TRAILING:
    mode_name= "trailing ";
    break;
  default:
    mode_name= NULL;
    break;
  }
  if (mode_name)
  {
    str->append(mode_name);
  }
  if (arg_count == 2)
  {
    args[1]->print(str, query_type);
    str->append(STRING_WITH_LEN(" from "));
  }
  args[0]->print(str, query_type);
  str->append(')');
}


/**
  Helper function for calculating a new password. Used in 
  Item_func_password::fix_length_and_dec() for const parameters and in 
  Item_func_password::val_str_ascii() for non-const parameters.
  @param str The plain text password which should be digested
  @param buffer a pointer to the buffer where the digest will be stored.

  @note The buffer must be of at least CRYPT_MAX_PASSWORD_SIZE size.

  @return Size of the password.
*/

static size_t calculate_password(String *str, char *buffer)
{
  DBUG_ASSERT(str);
  if (str->length() == 0) // PASSWORD('') returns ''
    return 0;

  size_t buffer_len= 0;
  THD *thd= current_thd;
  int old_passwords= 0;
  if (thd)
    old_passwords= thd->variables.old_passwords;

  push_deprecated_warn_no_replacement(current_thd, "PASSWORD");
#if defined(HAVE_OPENSSL)
  if (old_passwords == 2)
  {
    if (str->length() > MAX_PLAINTEXT_LENGTH)
    {
      my_error(ER_NOT_VALID_PASSWORD, MYF(0));
      return 0;
    }

    my_make_scrambled_password(buffer, str->ptr(),
                               str->length());
    buffer_len= strlen(buffer) + 1;
  }
  else
#endif
  if (old_passwords == 0)
  {
    my_make_scrambled_password_sha1(buffer, str->ptr(),
                                    str->length());
    buffer_len= SCRAMBLED_PASSWORD_CHAR_LENGTH;
  }
  return buffer_len;
}

/* Item_func_password */
void Item_func_password::fix_length_and_dec()
{
  maybe_null= false; // PASSWORD() never returns NULL
  
  if (args[0]->const_item())
  {
    String str;
    String *res= args[0]->val_str(&str);
    if (!args[0]->null_value)
    {
      m_hashed_password_buffer_len=
        calculate_password(res, m_hashed_password_buffer);
      fix_length_and_charset(m_hashed_password_buffer_len, default_charset());
      m_recalculate_password= false;
      return;
    }
  }

  m_recalculate_password= true;
  fix_length_and_charset(CRYPT_MAX_PASSWORD_SIZE, default_charset());
}

String *Item_func_password::val_str_ascii(String *str)
{
  DBUG_ASSERT(fixed == 1);

  String *res= args[0]->val_str(str);

  if (args[0]->null_value)
    res= make_empty_result();

  /* we treat NULLs as equal to empty string when calling the plugin */
  my_validate_password_policy(res->ptr(), res->length());

  null_value= 0;
  if (args[0]->null_value)  // PASSWORD(NULL) returns ''
    return res;
  
  if (m_recalculate_password)
    m_hashed_password_buffer_len= calculate_password(res,
                                                     m_hashed_password_buffer);

  if (m_hashed_password_buffer_len == 0)
    return make_empty_result();

  str->set(m_hashed_password_buffer, m_hashed_password_buffer_len,
           default_charset());

  return str;
}

bool Item_func_encrypt::itemize(Parse_context *pc, Item **res)
{
  if (skip_itemize(res))
    return false;
  if (super::itemize(pc, res))
    return true;
  DBUG_ASSERT(arg_count == 1 || arg_count == 2);
  if (arg_count == 1)
    pc->thd->lex->set_uncacheable(pc->select, UNCACHEABLE_RAND);
  return false;
}


#define bin_to_ascii(c) ((c)>=38?((c)-38+'a'):(c)>=12?((c)-12+'A'):(c)+'.')

String *Item_func_encrypt::val_str(String *str)
{
  DBUG_ASSERT(fixed == 1);
#ifdef HAVE_CRYPT
  String *res = args[0]->val_str(str);
  char salt[3],*salt_ptr;
  if ((null_value=args[0]->null_value))
    return 0;
  if (res->length() == 0)
    return make_empty_result();
  if (arg_count == 1)
  {					// generate random salt
    time_t timestamp=current_thd->query_start();
    salt[0] = bin_to_ascii( (ulong) timestamp & 0x3f);
    salt[1] = bin_to_ascii(( (ulong) timestamp >> 5) & 0x3f);
    salt[2] = 0;
    salt_ptr=salt;
  }
  else
  {					// obtain salt from the first two bytes
    String *salt_str=args[1]->val_str(&tmp_value);
    if ((null_value= (args[1]->null_value || salt_str->length() < 2)))
      return 0;
    salt_ptr= salt_str->c_ptr_safe();
  }
  mysql_mutex_lock(&LOCK_crypt);
  char *tmp= crypt(res->c_ptr_safe(),salt_ptr);
  if (!tmp)
  {
    mysql_mutex_unlock(&LOCK_crypt);
    null_value= 1;
    return 0;
  }
  str->set(tmp, strlen(tmp), &my_charset_bin);
  str->copy();
  mysql_mutex_unlock(&LOCK_crypt);
  return str;
#else
  null_value=1;
  return 0;
#endif	/* HAVE_CRYPT */
}

bool Item_func_encode::seed()
{
  char buf[80];
  ulong rand_nr[2];
  String *key, tmp(buf, sizeof(buf), system_charset_info);

  if (!(key= args[1]->val_str(&tmp)))
    return TRUE;

  hash_password(rand_nr, key->ptr(), key->length());
  sql_crypt.init(rand_nr);

  return FALSE;
}

void Item_func_encode::fix_length_and_dec()
{
  max_length=args[0]->max_length;
  maybe_null=args[0]->maybe_null || args[1]->maybe_null;
  collation.set(&my_charset_bin);
  /* Precompute the seed state if the item is constant. */
  seeded= args[1]->const_item() &&
          (args[1]->result_type() == STRING_RESULT) && !seed();
}

String *Item_func_encode::val_str(String *str)
{
  String *res;
  DBUG_ASSERT(fixed == 1);

  if (!(res=args[0]->val_str(str)))
  {
    null_value= 1;
    return NULL;
  }

  if (!seeded && seed())
  {
    null_value= 1;
    return NULL;
  }

  null_value= 0;
  if (res->uses_buffer_owned_by(str))
  {
    if (tmp_value_res.copy(*res))
      return error_str();
    res= &tmp_value_res;
  }
  else
    res= copy_if_not_alloced(str, res, res->length());

  crypto_transform(res);
  sql_crypt.reinit();

  return res;
}

void Item_func_encode::crypto_transform(String *res)
{
  push_deprecated_warn(current_thd, "ENCODE", "AES_ENCRYPT");
  sql_crypt.encode((char*) res->ptr(),res->length());
  res->set_charset(&my_charset_bin);
}

void Item_func_decode::crypto_transform(String *res)
{
  push_deprecated_warn(current_thd, "DECODE", "AES_DECRYPT");
  sql_crypt.decode((char*) res->ptr(),res->length());
}


Item *Item_func_sysconst::safe_charset_converter(const CHARSET_INFO *tocs)
{
  Item_string *conv;
  uint conv_errors;
  String tmp, cstr, *ostr= val_str(&tmp);
  if (null_value)
  {
    Item *null_item= new Item_null(fully_qualified_func_name());
    null_item->collation.set (tocs);
    return null_item;
  }
  cstr.copy(ostr->ptr(), ostr->length(), ostr->charset(), tocs, &conv_errors);
  if (conv_errors ||
      !(conv= new Item_static_string_func(fully_qualified_func_name(),
                                          cstr.ptr(), cstr.length(),
                                          cstr.charset(),
                                          collation.derivation)))
  {
    return NULL;
  }
  conv->str_value.copy();
  conv->str_value.mark_as_const();
  return conv;
}


bool Item_func_database::itemize(Parse_context *pc, Item **res)
{
  if (skip_itemize(res))
    return false;
  if (super::itemize(pc, res))
    return true;
 
  pc->thd->lex->safe_to_cache_query=0;
  return false;
}


String *Item_func_database::val_str(String *str)
{
  DBUG_ASSERT(fixed == 1);
  THD *thd= current_thd;
  if (thd->db().str == NULL)
  {
    null_value= 1;
    return 0;
  }
  else
    str->copy(thd->db().str, thd->db().length, system_charset_info);
  return str;
}


/**
  @note USER() is replicated correctly if binlog_format=ROW or (as of
  BUG#28086) binlog_format=MIXED, but is incorrectly replicated to ''
  if binlog_format=STATEMENT.
*/
bool Item_func_user::init(const char *user, const char *host)
{
  DBUG_ASSERT(fixed == 1);

  // For system threads (e.g. replication SQL thread) user may be empty
  if (user)
  {
    const CHARSET_INFO *cs= str_value.charset();
    size_t res_length= (strlen(user)+strlen(host)+2) * cs->mbmaxlen;

    if (str_value.alloc((uint) res_length))
    {
      null_value=1;
      return TRUE;
    }

    res_length=cs->cset->snprintf(cs, (char*)str_value.ptr(), (uint) res_length,
                                  "%s@%s", user, host);
    str_value.length((uint) res_length);
    str_value.mark_as_const();
  }
  return FALSE;
}


bool Item_func_user::itemize(Parse_context *pc, Item **res)
{
  if (skip_itemize(res))
    return false;
  if (super::itemize(pc, res))
    return true;

  LEX *lex= pc->thd->lex;
  lex->set_stmt_unsafe(LEX::BINLOG_STMT_UNSAFE_SYSTEM_FUNCTION);
  lex->safe_to_cache_query= 0;
  return false;
}

bool Item_func_user::fix_fields(THD *thd, Item **ref)
{
  return (Item_func_sysconst::fix_fields(thd, ref) ||
          init(thd->m_main_security_ctx.user().str,
               thd->m_main_security_ctx.host_or_ip().str));
}


bool Item_func_current_user::itemize(Parse_context *pc, Item **res)
{
  if (skip_itemize(res))
    return false;
  if (super::itemize(pc, res))
    return true;

  context= pc->thd->lex->current_context();
  return false;
}


bool Item_func_current_user::fix_fields(THD *thd, Item **ref)
{
  if (Item_func_sysconst::fix_fields(thd, ref))
    return TRUE;

  Security_context *ctx=
#ifndef NO_EMBEDDED_ACCESS_CHECKS
                         (context->security_ctx
                          ? context->security_ctx : thd->security_context());
#else
                         thd->security_context();
#endif /*NO_EMBEDDED_ACCESS_CHECKS*/
  return init(ctx->priv_user().str, ctx->priv_host().str);
}


void Item_func_soundex::fix_length_and_dec()
{
  uint32 char_length= args[0]->max_char_length();
  agg_arg_charsets_for_string_result(collation, args, 1);
  DBUG_ASSERT(collation.collation != NULL);
  set_if_bigger(char_length, 4);
  fix_char_length(char_length);
  tmp_value.set_charset(collation.collation);
}


/**
  If alpha, map input letter to soundex code.
  If not alpha and remove_garbage is set then skip to next char
  else return 0
*/

static int soundex_toupper(int ch)
{
  return (ch >= 'a' && ch <= 'z') ? ch - 'a' + 'A' : ch;
}


static char get_scode(int wc)
{
  int ch= soundex_toupper(wc);
  if (ch < 'A' || ch > 'Z')
  {
					// Thread extended alfa (country spec)
    return '0';				// as vokal
  }
  return(soundex_map[ch-'A']);
}


static bool my_uni_isalpha(int wc)
{
  /*
    Return true for all Basic Latin letters: a..z A..Z.
    Return true for all Unicode characters with code higher than U+00C0:
    - characters between 'z' and U+00C0 are controls and punctuations.
    - "U+00C0 LATIN CAPITAL LETTER A WITH GRAVE" is the first letter after 'z'.
  */
  return (wc >= 'a' && wc <= 'z') ||
         (wc >= 'A' && wc <= 'Z') ||
         (wc >= 0xC0);
}


String *Item_func_soundex::val_str(String *str)
{
  DBUG_ASSERT(fixed == 1);
  String *res  =args[0]->val_str(str);
  char last_ch,ch;
  const CHARSET_INFO *cs= collation.collation;
  my_wc_t wc;
  uint nchars;
  int rc;

  if ((null_value= args[0]->null_value))
    return 0; /* purecov: inspected */

  if (tmp_value.alloc(max(res->length(), static_cast<size_t>(4 * cs->mbminlen))))
    return str; /* purecov: inspected */
  char *to= (char *) tmp_value.ptr();
  char *to_end= to + tmp_value.alloced_length();
  char *from= (char *) res->ptr(), *end= from + res->length();
  
  for ( ; ; ) /* Skip pre-space */
  {
    if ((rc= cs->cset->mb_wc(cs, &wc, (uchar*) from, (uchar*) end)) <= 0)
      return make_empty_result(); /* EOL or invalid byte sequence */
    
    if (rc == 1 && cs->ctype)
    {
      /* Single byte letter found */
      if (my_isalpha(cs, *from))
      {
        last_ch= get_scode(*from);       // Code of the first letter
        *to++= soundex_toupper(*from++); // Copy first letter
        break;
      }
      from++;
    }
    else
    {
      from+= rc;
      if (my_uni_isalpha(wc))
      {
        /* Multibyte letter found */
        wc= soundex_toupper(wc);
        last_ch= get_scode(wc);     // Code of the first letter
        if ((rc= cs->cset->wc_mb(cs, wc, (uchar*) to, (uchar*) to_end)) <= 0)
        {
          /* Extra safety - should not really happen */
          DBUG_ASSERT(false);
          return make_empty_result();
        }
        to+= rc;
        break;
      }
    }
  }
  
  /*
     last_ch is now set to the first 'double-letter' check.
     loop on input letters until end of input
  */
  for (nchars= 1 ; ; )
  {
    if ((rc= cs->cset->mb_wc(cs, &wc, (uchar*) from, (uchar*) end)) <= 0)
      break; /* EOL or invalid byte sequence */

    if (rc == 1 && cs->ctype)
    {
      if (!my_isalpha(cs, *from++))
        continue;
    }
    else
    {
      from+= rc;
      if (!my_uni_isalpha(wc))
        continue;
    }
    
    ch= get_scode(wc);
    if ((ch != '0') && (ch != last_ch)) // if not skipped or double
    {
      // letter, copy to output
      if ((rc= cs->cset->wc_mb(cs, (my_wc_t) ch,
                               (uchar*) to, (uchar*) to_end)) <= 0)
      {
        // Extra safety - should not really happen
        DBUG_ASSERT(false);
        break;
      }
      to+= rc;
      nchars++;
      last_ch= ch;  // save code of last input letter
    }               // for next double-letter check
  }
  
  /* Pad up to 4 characters with DIGIT ZERO, if the string is shorter */
  if (nchars < 4) 
  {
    uint nbytes= (4 - nchars) * cs->mbminlen;
    cs->cset->fill(cs, to, nbytes, '0');
    to+= nbytes;
  }

  tmp_value.length((uint) (to-tmp_value.ptr()));
  return &tmp_value;
}


void Item_func_geohash::fix_length_and_dec()
{
  fix_length_and_charset(Item_func_geohash::upper_limit_output_length,
                         default_charset());
}


/**
  Here we check for valid types. We have to accept geometry of any type,
  and determine if it's really a POINT in val_str(). 
*/
bool Item_func_geohash::fix_fields(THD *thd, Item **ref)
{
  if (Item_str_func::fix_fields(thd, ref))
    return true;

  int geohash_length_arg_index;
  if (arg_count == 2)
  {
    /*
      First argument expected to be a point and second argument is expected
      to be geohash output length.

      PARAM_ITEM and the binary charset checks are to allow prepared statements
      and usage of user-defined variables.
    */
    geohash_length_arg_index= 1;
    maybe_null= (args[0]->maybe_null || args[1]->maybe_null);
    if (!is_item_null(args[0]) &&
        args[0]->field_type() != MYSQL_TYPE_GEOMETRY &&
        args[0]->type() != PARAM_ITEM &&
        args[0]->collation.collation != &my_charset_bin)
    {
      my_error(ER_INCORRECT_TYPE, MYF(0), "point", func_name());
      return true;
    }
  }
  else if (arg_count == 3)
  {
    /*
      First argument is expected to be longitude, second argument is expected
      to be latitude and third argument is expected to be geohash
      output length.
    */
    geohash_length_arg_index= 2;
    maybe_null= (args[0]->maybe_null || args[1]->maybe_null ||
                 args[2]->maybe_null);
    if (!check_valid_latlong_type(args[0]))
    {
      my_error(ER_INCORRECT_TYPE, MYF(0), "longitude", func_name());
      return true;
    }
    else if (!check_valid_latlong_type(args[1]))
    {
      my_error(ER_INCORRECT_TYPE, MYF(0), "latitude", func_name());
      return true;
    }
  }
  else
  {
    /*
      This should never happen, since function
      only supports two or three arguments.
    */
    DBUG_ASSERT(false);
    return true;
  }


  /*
    Check if geohash length argument is of valid type.

    PARAM_ITEM is to allow parameter marker during PREPARE, and INT_ITEM is to
    allow EXECUTE of prepared statements and usage of user-defined variables.
  */
  if (is_item_null(args[geohash_length_arg_index]))
    return false;

  bool is_binary_charset=
    (args[geohash_length_arg_index]->collation.collation == &my_charset_bin);
  bool is_parameter=
    (args[geohash_length_arg_index]->type() == PARAM_ITEM ||
     args[geohash_length_arg_index]->type() == INT_ITEM);

  switch (args[geohash_length_arg_index]->field_type())
  {
  case MYSQL_TYPE_TINY:
  case MYSQL_TYPE_SHORT:
  case MYSQL_TYPE_LONG:
  case MYSQL_TYPE_LONGLONG:
  case MYSQL_TYPE_INT24:
  case MYSQL_TYPE_VARCHAR:
  case MYSQL_TYPE_STRING:
  case MYSQL_TYPE_VAR_STRING:
  case MYSQL_TYPE_TINY_BLOB:
  case MYSQL_TYPE_MEDIUM_BLOB:
  case MYSQL_TYPE_LONG_BLOB:
  case MYSQL_TYPE_BLOB:
    if (is_binary_charset && !is_parameter)
    {
      my_error(ER_INCORRECT_TYPE, MYF(0), "geohash max length", func_name());
      return true;
    }
    break;
  default:
    my_error(ER_INCORRECT_TYPE, MYF(0), "geohash max length", func_name());
    return true;
  }
  return false;
}


/**
  Checks if supplied item is a valid latitude or longitude, based on which
  type it is. Implemented as a whitelist of allowed types, where binary data is
  not allowed.

  @param ref Item to check for valid latitude/longitude.
  @return false if item is not valid, true otherwise.
*/
bool Item_func_geohash::check_valid_latlong_type(Item *arg)
{
  if (is_item_null(arg))
    return true;

  /*
    is_field_type_valid will be true if the item is a constant or a field of
    valid type.
  */
  bool is_binary_charset= (arg->collation.collation == &my_charset_bin);
  bool is_field_type_valid= false;
  switch (arg->field_type())
  {
  case MYSQL_TYPE_DECIMAL:
  case MYSQL_TYPE_NEWDECIMAL:
  case MYSQL_TYPE_TINY:
  case MYSQL_TYPE_SHORT:
  case MYSQL_TYPE_LONG:
  case MYSQL_TYPE_FLOAT:
  case MYSQL_TYPE_DOUBLE:
  case MYSQL_TYPE_LONGLONG:
  case MYSQL_TYPE_INT24:
  case MYSQL_TYPE_VARCHAR:
  case MYSQL_TYPE_STRING:
  case MYSQL_TYPE_VAR_STRING:
  case MYSQL_TYPE_TINY_BLOB:
  case MYSQL_TYPE_MEDIUM_BLOB:
  case MYSQL_TYPE_LONG_BLOB:
  case MYSQL_TYPE_BLOB:
    is_field_type_valid= !is_binary_charset;
    break;
  default:
    is_field_type_valid= false;
    break;
  }

  /*
    Parameters and parameter markers always have
    field_type() == MYSQL_TYPE_VARCHAR. type() is dependent on if it's a
    parameter marker or parameter (PREPARE or EXECUTE, respectively).
  */
  bool is_parameter= (arg->type() == INT_ITEM || arg->type() == DECIMAL_ITEM ||
                      arg->type() == REAL_ITEM || arg->type() == STRING_ITEM) &&
                     (arg->field_type() == MYSQL_TYPE_VARCHAR);
  bool is_parameter_marker= (arg->type() == PARAM_ITEM &&
                             arg->field_type() == MYSQL_TYPE_VARCHAR);

  if (is_field_type_valid || is_parameter_marker || is_parameter)
    return true;
  return false;
}


/**
  Check if a Item is NULL. This includes NULL in the form of literal
  NULL, NULL in a user-defined variable and NULL in prepared statements.

  Note that it will return true for MEDIUM_BLOB for FUNC_ITEM as well, in order
  to allow NULL in user-defined variables.

  @param item The item to check for NULL.

  @return true if the item is NULL, false otherwise.
*/
bool Item_func_geohash::is_item_null(Item *item)
{
  if (item->field_type() == MYSQL_TYPE_NULL || item->type() == NULL_ITEM)
    return true;

  // The following will allow the usage of NULL in user-defined variables.
  bool is_binary_charset= (item->collation.collation == &my_charset_bin);
  if (is_binary_charset && item->type() == FUNC_ITEM &&
      item->field_type() == MYSQL_TYPE_MEDIUM_BLOB)
  {
    return true;
  }
  return false;
}


/**
  Populate member variables with values from arguments.

  In this function we populate the member variables 'latitude', 'longitude'
  and 'geohash_length' with values from the arguments supplied by the user.
  We also do type checking on the geometry object, as well as out-of-range
  check for both longitude, latitude and geohash length.

  If an expection is raised, null_value will not be set. If a null argument
  was detected, null_value will be set to true.

  @return false if class variables was populated, or true if the function
          failed to populate them.
*/
bool Item_func_geohash::fill_and_check_fields()
{
  longlong geohash_length_arg= -1;
  if (arg_count == 2)
  {
    // First argument is point, second argument is geohash output length.
    String string_buffer;
    String *swkb= args[0]->val_str(&string_buffer);
    geohash_length_arg= args[1]->val_int();

    if ((null_value= args[0]->null_value || args[1]->null_value || !swkb))
    {
      return true;
    }
    else
    {
      Geometry *geom;
      Geometry_buffer geometry_buffer;
      if (!(geom= Geometry::construct(&geometry_buffer, swkb)))
      {
        my_error(ER_GIS_INVALID_DATA, MYF(0), func_name());
        return true;
      }
      else if (geom->get_type() != Geometry::wkb_point ||
               geom->get_x(&longitude) || geom->get_y(&latitude))
      {
        my_error(ER_INCORRECT_TYPE, MYF(0), "point", func_name());
        return true;
      }
    }
  }
  else if (arg_count == 3)
  {
    /*
      First argument is longitude, second argument is latitude
      and third argument is geohash output length.
    */
    longitude= args[0]->val_real();
    latitude= args[1]->val_real();
    geohash_length_arg= args[2]->val_int();

    if ((null_value= args[0]->null_value || args[1]->null_value || 
         args[2]->null_value))
      return true;
  }

  // Check if supplied arguments are within allowed range.
  if (longitude > max_longitude || longitude < min_longitude)
  {
    my_error(ER_DATA_OUT_OF_RANGE, MYF(0), "longitude", func_name());
    return true;
  }
  else if (latitude > max_latitude || latitude < min_latitude)
  {
    my_error(ER_DATA_OUT_OF_RANGE, MYF(0), "latitude", func_name());
    return true;
  }

  if (geohash_length_arg <= 0 ||
      geohash_length_arg > upper_limit_output_length)
  {
    char geohash_length_string[MAX_BIGINT_WIDTH + 1];
    llstr(geohash_length_arg, geohash_length_string);
    my_error(ER_DATA_OUT_OF_RANGE, MYF(0), "max geohash length", func_name());
    return true;
  }

  geohash_max_output_length= static_cast<uint>(geohash_length_arg);
  return false;
}


/**
  Encodes a pair of longitude and latitude values into a geohash string.
  The length of the output string will be no longer than the value of
  geohash_max_output_length member variable, but it might be shorter. The stop
  condition is the following:

  After appending a character to the output string, check if the encoded values
  of latitude and longitude matches the input arguments values. If so, return
  the result to the user.

  It does exist latitudes/longitude values which will cause the algorithm to
  loop until MAX(max_geohash_length, upper_geohash_limit), no matter how large
  these arguments are (eg. SELECT GEOHASH(0.01, 1, 100); ). It is thus
  important to supply an reasonable max geohash length argument.
*/
String *Item_func_geohash::val_str_ascii(String *str)
{
  DBUG_ASSERT(fixed == TRUE);

  if (fill_and_check_fields())
  {
    if (null_value)
    {
      return NULL;
    }
    else
    {
      /*
        Since null_value == false, my_error() was raised inside
        fill_and_check_fields().
      */
      return error_str();
    }
  }

  // Allocate one extra byte, for trailing '\0'.
  if (str->alloc(geohash_max_output_length + 1))
    return make_empty_result();
  str->length(0);

  double upper_latitude= max_latitude;
  double lower_latitude= min_latitude;
  double upper_longitude= max_longitude;
  double lower_longitude= min_longitude;
  bool even_bit= true;

  for (uint i= 0; i < geohash_max_output_length; i++)
  {
    /*
      We must encode in blocks of five bits, so we don't risk stopping
      in the middle of a character. If we stop in the middle of a character,
      some encoded geohash values will differ from geohash.org.
    */
    char current_char= 0;
    for (uint bit_number= 0; bit_number < 5; bit_number++)
    {
      if (even_bit)
      {
        // Encode one longitude bit.
        encode_bit(&upper_longitude, &lower_longitude, longitude,
                   &current_char, bit_number);
      }
      else
      {
        // Encode one latitude bit.
        encode_bit(&upper_latitude, &lower_latitude, latitude,
                   &current_char, bit_number);
      }
      even_bit = !even_bit;
    }
    str->q_append(char_to_base32(current_char));

    /*
      If encoded values of latitude and longitude matches the supplied
      arguments, there is no need to do more calculation.
    */
    if (latitude == (lower_latitude + upper_latitude) / 2.0 &&
        longitude == (lower_longitude + upper_longitude) / 2.0)
      break;
  }
  return str;
}


/**
  Sets the bit number in char_value, determined by following formula:

  IF target_value < (middle between lower_value and upper_value)
  set bit to 0
  ELSE
  set bit to 1

  When the function returns, upper_value OR lower_value are adjusted
  to the middle value between lower and upper.

  @param upper_value The upper error range for latitude or longitude.
  @param lower_value The lower error range for latitude or longitude.
  @param target_value Latitude or longitude value supplied as argument
  by the user.
  @param char_value The character we want to set the bit on.
  @param bit_number Wich bit number in char_value to set.
*/
void Item_func_geohash::encode_bit(double *upper_value, double *lower_value,
                                   double target_value, char *char_value,
                                   int bit_number)
{
  DBUG_ASSERT(bit_number >= 0 && bit_number <= 4);

  double middle_value= (*upper_value + *lower_value) / 2.0;
  if (target_value < middle_value)
  {
    *upper_value= middle_value;
    *char_value |= 0 << (4 - bit_number);
  }
  else
  {
    *lower_value= middle_value;
    *char_value |= 1 << (4 - bit_number);
  }
}

/**
  Converts a char value to it's base32 representation, where 0 = a,
  1 = b, ... , 30 = y, 31 = z.

  The function expects that the input character is within allowed range.

  @param char_input The value to convert.

  @return the ASCII equivalent.
*/
char Item_func_geohash::char_to_base32(char char_input)
{
  DBUG_ASSERT(char_input <= 31);

  if (char_input < 10)
    return char_input + '0';
  else if (char_input < 17)
    return char_input + ('b' - 10);
  else if (char_input < 19)
    return char_input + ('b' - 10 + 1);
  else if (char_input < 21)
    return char_input + ('b' - 10 + 2);
  else
    return char_input + ('b' - 10 + 3);
}


/**
  Change a number to format '3,333,333,333.000'.

  This should be 'internationalized' sometimes.
*/

const int FORMAT_MAX_DECIMALS= 30;


MY_LOCALE *Item_func_format::get_locale(Item *item)
{
  DBUG_ASSERT(arg_count == 3);
  String tmp, *locale_name= args[2]->val_str_ascii(&tmp);
  MY_LOCALE *lc;
  if (!locale_name ||
      !(lc= my_locale_by_name(locale_name->c_ptr_safe())))
  {
    push_warning_printf(current_thd, Sql_condition::SL_WARNING,
                        ER_UNKNOWN_LOCALE,
                        ER(ER_UNKNOWN_LOCALE),
                        locale_name ? locale_name->c_ptr_safe() : "NULL");
    lc= &my_locale_en_US;
  }
  return lc;
}

void Item_func_format::fix_length_and_dec()
{
  uint32 char_length= args[0]->max_char_length();
  uint32 max_sep_count= (char_length / 3) + (decimals ? 1 : 0) + /*sign*/1;
  collation.set(default_charset());
  fix_char_length(char_length + max_sep_count + decimals);
  if (arg_count == 3)
    locale= args[2]->basic_const_item() ? get_locale(args[2]) : NULL;
  else
    locale= &my_locale_en_US; /* Two arguments */
  reject_geometry_args(arg_count, args, this);
}


/**
  @todo
  This needs to be fixed for multi-byte character set where numbers
  are stored in more than one byte
*/

String *Item_func_format::val_str_ascii(String *str)
{
  size_t str_length;
  /* Number of decimal digits */
  int dec;
  /* Number of characters used to represent the decimals, including '.' */
  uint32 dec_length;
  MY_LOCALE *lc;
  DBUG_ASSERT(fixed == 1);

  dec= (int) args[1]->val_int();
  if (args[1]->null_value)
  {
    null_value=1;
    return NULL;
  }

  lc= locale ? locale : get_locale(args[2]);

  dec= set_zone(dec, 0, FORMAT_MAX_DECIMALS);
  dec_length= dec ? dec+1 : 0;
  null_value=0;

  if (args[0]->result_type() == DECIMAL_RESULT ||
      args[0]->result_type() == INT_RESULT)
  {
    my_decimal dec_val, rnd_dec, *res;
    res= args[0]->val_decimal(&dec_val);
    if ((null_value=args[0]->null_value))
      return 0; /* purecov: inspected */
    my_decimal_round(E_DEC_FATAL_ERROR, res, dec, false, &rnd_dec);
    my_decimal2string(E_DEC_FATAL_ERROR, &rnd_dec, 0, 0, 0, str);
    str_length= str->length();
  }
  else
  {
    double nr= args[0]->val_real();
    if ((null_value=args[0]->null_value))
      return 0; /* purecov: inspected */
    nr= my_double_round(nr, (longlong) dec, FALSE, FALSE);
    str->set_real(nr, dec, &my_charset_numeric);
    if (my_isnan(nr) || my_isinf(nr))
      return str;
    str_length=str->length();
  }
  /* We need this test to handle 'nan' and short values */
  if (lc->grouping[0] > 0 &&
      str_length >= dec_length + 1 + lc->grouping[0])
  {
    /* We need space for ',' between each group of digits as well. */
    char buf[2 * FLOATING_POINT_BUFFER + 2] = {0};
    int count;
    const char *grouping= lc->grouping;
    char sign_length= *str->ptr() == '-' ? 1 : 0;
    const char *src= str->ptr() + str_length - dec_length - 1;
    const char *src_begin= str->ptr() + sign_length;
    char *dst= buf + 2 * FLOATING_POINT_BUFFER;
    char *start_dst = dst;

    /* Put the fractional part */
    if (dec)
    {
      dst-= (dec + 1);
      *dst= lc->decimal_point;
      memcpy(dst + 1, src + 2, dec);
    }
    
    /* Put the integer part with grouping */
    for (count= *grouping; src >= src_begin; count--)
    {
      /*
        When *grouping==0x80 (which means "end of grouping")
        count will be initialized to -1 and
        we'll never get into this "if" anymore.
      */
      if (count == 0)
      {
        *--dst= lc->thousand_sep;
        if (grouping[1])
          grouping++;
        count= *grouping;
      }
      DBUG_ASSERT(dst > buf);
      *--dst= *src--;
    }
    
    if (sign_length) /* Put '-' */
      *--dst= *str->ptr();
    
    /* Put the rest of the integer part without grouping */
    size_t result_length = start_dst - dst;
    str->copy(dst, result_length, &my_charset_latin1);
  }
  else if (dec_length && lc->decimal_point != '.')
  {
    /*
      For short values without thousands (<1000)
      replace decimal point to localized value.
    */
    DBUG_ASSERT(dec_length <= str_length);
    ((char*) str->ptr())[str_length - dec_length]= lc->decimal_point;
  }
  return str;
}


void Item_func_format::print(String *str, enum_query_type query_type)
{
  str->append(STRING_WITH_LEN("format("));
  args[0]->print(str, query_type);
  str->append(',');
  args[1]->print(str, query_type);
  if(arg_count > 2)
  {
    str->append(',');
    args[2]->print(str,query_type);
  }
  str->append(')');
}

void Item_func_elt::fix_length_and_dec()
{
  uint32 char_length= 0;
  decimals=0;

  if (agg_arg_charsets_for_string_result(collation, args + 1, arg_count - 1))
    return;

  for (uint i= 1 ; i < arg_count ; i++)
  {
    set_if_bigger(char_length, args[i]->max_char_length());
    set_if_bigger(decimals,args[i]->decimals);
  }
  fix_char_length(char_length);
  maybe_null=1;					// NULL if wrong first arg
}


double Item_func_elt::val_real()
{
  DBUG_ASSERT(fixed == 1);
  uint tmp;
  null_value=1;
  if ((tmp= (uint) args[0]->val_int()) == 0 || args[0]->null_value
      || tmp >= arg_count)
    return 0.0;
  double result= args[tmp]->val_real();
  null_value= args[tmp]->null_value;
  return result;
}


longlong Item_func_elt::val_int()
{
  DBUG_ASSERT(fixed == 1);
  uint tmp;
  null_value=1;
  if ((tmp= (uint) args[0]->val_int()) == 0 || args[0]->null_value
      || tmp >= arg_count)
    return 0;

  longlong result= args[tmp]->val_int();
  null_value= args[tmp]->null_value;
  return result;
}


String *Item_func_elt::val_str(String *str)
{
  DBUG_ASSERT(fixed == 1);
  uint tmp;
  null_value=1;
  if ((tmp= (uint) args[0]->val_int()) == 0 || args[0]->null_value
      || tmp >= arg_count)
    return NULL;

  String *result= args[tmp]->val_str(str);
  if (result)
    result->set_charset(collation.collation);
  null_value= args[tmp]->null_value;
  return result;
}


bool Item_func_make_set::itemize(Parse_context *pc, Item **res)
{
  if (skip_itemize(res))
    return false;
  /*
    We have to itemize() the "item" before the super::itemize() call there since
    this reflects the "natural" order of former semantic action code execution
    in the original parser:
  */
  return item->itemize(pc, &item) || super::itemize(pc, res);
}


void Item_func_make_set::split_sum_func(THD *thd,
                                        Ref_ptr_array ref_pointer_array,
					List<Item> &fields)
{
  item->split_sum_func2(thd, ref_pointer_array, fields, &item, TRUE);
  Item_str_func::split_sum_func(thd, ref_pointer_array, fields);
}


void Item_func_make_set::fix_length_and_dec()
{
  uint32 char_length= arg_count - 1; /* Separators */

  if (agg_arg_charsets_for_string_result(collation, args, arg_count))
    return;
  
  for (uint i=0 ; i < arg_count ; i++)
    char_length+= args[i]->max_char_length();
  fix_char_length(char_length);
  used_tables_cache|=	  item->used_tables();
  not_null_tables_cache&= item->not_null_tables();
  const_item_cache&=	  item->const_item();
  with_sum_func= with_sum_func || item->with_sum_func;
}


void Item_func_make_set::update_used_tables()
{
  Item_func::update_used_tables();
  item->update_used_tables();
  used_tables_cache|=item->used_tables();
  const_item_cache&=item->const_item();
  with_subselect|= item->has_subquery();
  with_stored_program|= item->has_stored_program();
}


String *Item_func_make_set::val_str(String *str)
{
  DBUG_ASSERT(fixed == 1);
  ulonglong bits;
  bool first_found=0;
  Item **ptr=args;
  String *result= NULL;

  bits=item->val_int();
  if ((null_value=item->null_value))
    return NULL;

  if (arg_count < 64)
    bits &= ((ulonglong) 1 << arg_count)-1;

  for (; bits; bits >>= 1, ptr++)
  {
    if (bits & 1)
    {
      String *res= (*ptr)->val_str(str);
      if (res)					// Skip nulls
      {
	if (!first_found)
	{					// First argument
	  first_found=1;
	  if (res != str)
	    result=res;				// Use original string
	  else
	  {
	    if (tmp_str.copy(*res))		// Don't use 'str'
              return make_empty_result();
	    result= &tmp_str;
	  }
	}
	else
	{
	  if (result != &tmp_str)
	  {					// Copy data to tmp_str
            if (tmp_str.alloc((result != NULL ? result->length() : 0) +
                              res->length() + 1) ||
		tmp_str.copy(*result))
              return make_empty_result();
	    result= &tmp_str;
	  }
	  if (tmp_str.append(STRING_WITH_LEN(","), &my_charset_bin) ||
              tmp_str.append(*res))
            return make_empty_result();
	}
      }
    }
  }
  if (result == NULL)
    return make_empty_result();
  return result;
}


Item *Item_func_make_set::transform(Item_transformer transformer, uchar *arg)
{
  DBUG_ASSERT(!current_thd->stmt_arena->is_stmt_prepare());

  Item *new_item= item->transform(transformer, arg);
  if (!new_item)
    return 0;

  /*
    THD::change_item_tree() should be called only if the tree was
    really transformed, i.e. when a new item has been created.
    Otherwise we'll be allocating a lot of unnecessary memory for
    change records at each execution.
  */
  if (item != new_item)
    current_thd->change_item_tree(&item, new_item);
  return Item_str_func::transform(transformer, arg);
}


void Item_func_make_set::print(String *str, enum_query_type query_type)
{
  str->append(STRING_WITH_LEN("make_set("));
  item->print(str, query_type);
  if (arg_count)
  {
    str->append(',');
    print_args(str, 0, query_type);
  }
  str->append(')');
}


String *Item_func_char::val_str(String *str)
{
  DBUG_ASSERT(fixed == 1);
  str->length(0);
  str->set_charset(collation.collation);
  for (uint i=0 ; i < arg_count ; i++)
  {
    int32 num=(int32) args[i]->val_int();
    if (!args[i]->null_value)
    {
      char tmp[4];
      if (num & 0xFF000000L)
      {
        mi_int4store(tmp, num);
        str->append(tmp, 4, &my_charset_bin);
      }
      else if (num & 0xFF0000L)
      {
        mi_int3store(tmp, num);
        str->append(tmp, 3, &my_charset_bin);
      }
      else if (num & 0xFF00L)
      {
        mi_int2store(tmp, num);
        str->append(tmp, 2, &my_charset_bin);
      }
      else
      {
        tmp[0]= (char) num;
        str->append(tmp, 1, &my_charset_bin);
      }
    }
  }
  str->mem_realloc(str->length());			// Add end 0 (for Purify)
  return check_well_formed_result(str,
                                  false,  // send warning
                                  true);  // truncate
}


inline String* alloc_buffer(String *res,String *str,String *tmp_value,
                            size_t length)
{
  if (res->alloced_length() < length)
  {
    if (str->alloced_length() >= length)
    {
      (void) str->copy(*res);
      str->length(length);
      return str;
    }
    if (tmp_value->alloc(length))
      return 0;
    (void) tmp_value->copy(*res);
    tmp_value->length(length);
    return tmp_value;
  }
  res->length(length);
  return res;
}


void Item_func_repeat::fix_length_and_dec()
{
  agg_arg_charsets_for_string_result(collation, args, 1);
  DBUG_ASSERT(collation.collation != NULL);
  if (args[1]->const_item())
  {
    /* must be longlong to avoid truncation */
    longlong count= args[1]->val_int();
    if (args[1]->null_value)
      goto end;

    /* Assumes that the maximum length of a String is < INT_MAX32. */
    /* Set here so that rest of code sees out-of-bound value as such. */
    if (count > INT_MAX32)
      count= INT_MAX32;

    ulonglong char_length= (ulonglong) args[0]->max_char_length() * count;
    fix_char_length_ulonglong(char_length);
    return;
  }

end:
  max_length= MAX_BLOB_WIDTH;
  maybe_null= 1;
}

/**
  Item_func_repeat::str is carefully written to avoid reallocs
  as much as possible at the cost of a local buffer
*/

String *Item_func_repeat::val_str(String *str)
{
  DBUG_ASSERT(fixed == 1);
  size_t length, tot_length;
  char *to;
  /* must be longlong to avoid truncation */
  longlong count= args[1]->val_int();
  String *res= args[0]->val_str(str);

  if (args[0]->null_value || args[1]->null_value)
    goto err;				// string and/or delim are null
  null_value= 0;

  if (count <= 0 && (count == 0 || !args[1]->unsigned_flag))
    return make_empty_result();

  // Avoid looping, concatenating the empty string.
  if (res->length() == 0)
    return res;

  /* Assumes that the maximum length of a String is < INT_MAX32. */
  /* Bounds check on count:  If this is triggered, we will error. */
  if ((ulonglong) count > INT_MAX32)
    count= INT_MAX32;
  if (count == 1)			// To avoid reallocs
    return res;
  length=res->length();
  // Safe length check
  if (length > current_thd->variables.max_allowed_packet / (uint) count)
  {
    push_warning_printf(current_thd, Sql_condition::SL_WARNING,
			ER_WARN_ALLOWED_PACKET_OVERFLOWED,
			ER(ER_WARN_ALLOWED_PACKET_OVERFLOWED),
			func_name(), current_thd->variables.max_allowed_packet);
    goto err;
  }
  tot_length= length*(uint) count;
  if (!(res= alloc_buffer(res,str,&tmp_value,tot_length)))
    goto err;

  to=(char*) res->ptr()+length;
  while (--count)
  {
    memcpy(to,res->ptr(),length);
    to+=length;
  }
  return (res);

err:
  null_value=1;
  return 0;
}



void Item_func_space::fix_length_and_dec()
{
  collation.set(default_charset(), DERIVATION_COERCIBLE, MY_REPERTOIRE_ASCII); 
  if (args[0]->const_item())
  {
    /* must be longlong to avoid truncation */
    longlong count= args[0]->val_int();
    if (args[0]->null_value)
      goto end;
    /*
     Assumes that the maximum length of a String is < INT_MAX32. 
     Set here so that rest of code sees out-of-bound value as such. 
    */
    if (count > INT_MAX32)
      count= INT_MAX32;
    fix_char_length_ulonglong(count); 
    return;
  }

end:
  max_length= MAX_BLOB_WIDTH;
  maybe_null= 1;
}


String *Item_func_space::val_str(String *str)
{
  uint tot_length;
  longlong count= args[0]->val_int();
  const CHARSET_INFO *cs= collation.collation;
   
  if (args[0]->null_value)
    goto err;				// string and/or delim are null
  null_value= 0;

  if (count <= 0 && (count == 0 || !args[0]->unsigned_flag))
    return make_empty_result();
  /*
   Assumes that the maximum length of a String is < INT_MAX32. 
   Bounds check on count:  If this is triggered, we will error. 
  */
  if ((ulonglong) count > INT_MAX32)
    count= INT_MAX32;

  // Safe length check
  tot_length= (uint) count * cs->mbminlen;
  if (tot_length > current_thd->variables.max_allowed_packet)
  {
    push_warning_printf(current_thd, Sql_condition::SL_WARNING,
                        ER_WARN_ALLOWED_PACKET_OVERFLOWED,
                        ER(ER_WARN_ALLOWED_PACKET_OVERFLOWED),
                        func_name(),
                        current_thd->variables.max_allowed_packet);
    goto err;
   }

  if (str->alloc(tot_length))
    goto err;
  str->length(tot_length);
  str->set_charset(cs);
  cs->cset->fill(cs, (char*) str->ptr(), tot_length, ' ');
  return str; 

err:
  null_value= 1;
  return 0;
}


void Item_func_rpad::fix_length_and_dec()
{
  // Handle character set for args[0] and args[2].
  if (agg_arg_charsets_for_string_result(collation, &args[0], 2, 2))
    return;
  if (args[1]->const_item())
  {
    ulonglong char_length= (ulonglong) args[1]->val_int();
    if (args[1]->null_value)
      goto end;
    DBUG_ASSERT(collation.collation->mbmaxlen > 0);
    /* Assumes that the maximum length of a String is < INT_MAX32. */
    /* Set here so that rest of code sees out-of-bound value as such. */
    if (char_length > INT_MAX32)
      char_length= INT_MAX32;
    fix_char_length_ulonglong(char_length);
    return;
  }

end:
  max_length= MAX_BLOB_WIDTH;
  maybe_null= 1;
}


String *Item_func_rpad::val_str(String *str)
{
  DBUG_ASSERT(fixed == 1);
  char *to;
  /* must be longlong to avoid truncation */
  longlong count= args[1]->val_int();
  /* Avoid modifying this string as it may affect args[0] */
  String *res= args[0]->val_str(str);
  String *rpad= args[2]->val_str(&rpad_str);

  if (!res || args[1]->null_value || !rpad || 
      ((count < 0) && !args[1]->unsigned_flag))
  {
    null_value= true;
    return NULL;
  }
  null_value=0;
  /* Assumes that the maximum length of a String is < INT_MAX32. */
  /* Set here so that rest of code sees out-of-bound value as such. */
  if ((ulonglong) count > INT_MAX32)
    count= INT_MAX32;
  /*
    There is one exception not handled (intentionaly) by the character set
    aggregation code. If one string is strong side and is binary, and
    another one is weak side and is a multi-byte character string,
    then we need to operate on the second string in terms on bytes when
    calling ::numchars() and ::charpos(), rather than in terms of characters.
    Lets substitute its character set to binary.
  */
  if (collation.collation == &my_charset_bin)
  {
    res->set_charset(&my_charset_bin);
    rpad->set_charset(&my_charset_bin);
  }

  if (use_mb(rpad->charset()))
  {
    // This will chop off any trailing illegal characters from rpad.
    String *well_formed_pad= args[2]->check_well_formed_result(rpad,
                                                               false, //send warning
                                                               true); //truncate
    if (!well_formed_pad)
    {
      null_value= true;
      return NULL;
    }
  }

  const size_t res_char_length= res->numchars();

  // String to pad is big enough
  if (count <= static_cast<longlong>(res_char_length))
  {
    int res_charpos= res->charpos((int)count);
    if (tmp_value.alloc(res_charpos))
      return NULL;
    (void)tmp_value.copy(*res);
    tmp_value.length(res_charpos); // Shorten result if longer
    return &tmp_value;
  }
  const size_t pad_char_length= rpad->numchars();

  // Must be ulonglong to avoid overflow
  const ulonglong byte_count= count * collation.collation->mbmaxlen;
  if (byte_count > current_thd->variables.max_allowed_packet)
  {
    push_warning_printf(current_thd, Sql_condition::SL_WARNING,
			ER_WARN_ALLOWED_PACKET_OVERFLOWED,
			ER(ER_WARN_ALLOWED_PACKET_OVERFLOWED),
			func_name(), current_thd->variables.max_allowed_packet);
    null_value= true;
    return NULL;
  }
  if (args[2]->null_value || !pad_char_length)
  {
    null_value= true;
    return NULL;
  }
  /* Must be done before alloc_buffer */
  const size_t res_byte_length= res->length();
  /*
    alloc_buffer() doesn't modify 'res' because 'res' is guaranteed too short
    at this stage.
  */
  if (!(res= alloc_buffer(res, str, &tmp_value,
                          static_cast<size_t>(byte_count))))
  {
    null_value= true;
    return NULL;
  }

  to= (char*) res->ptr()+res_byte_length;
  const char *ptr_pad=rpad->ptr();
  const size_t pad_byte_length= rpad->length();
  count-= res_char_length;
  for ( ; (uint32) count > pad_char_length; count-= pad_char_length)
  {
    memcpy(to,ptr_pad,pad_byte_length);
    to+= pad_byte_length;
  }
  if (count)
  {
    const size_t pad_charpos= rpad->charpos((int) count);
    memcpy(to, ptr_pad, pad_charpos);
    to+= pad_charpos;
  }
  res->length((uint) (to- (char*) res->ptr()));
  return (res);
}


void Item_func_lpad::fix_length_and_dec()
{
  // Handle character set for args[0] and args[2].
  if (agg_arg_charsets_for_string_result(collation, &args[0], 2, 2))
    return;
  
  if (args[1]->const_item())
  {
    ulonglong char_length= (ulonglong) args[1]->val_int();
    if (args[1]->null_value)
      goto end;
    DBUG_ASSERT(collation.collation->mbmaxlen > 0);
    /* Assumes that the maximum length of a String is < INT_MAX32. */
    /* Set here so that rest of code sees out-of-bound value as such. */
    if (char_length > INT_MAX32)
      char_length= INT_MAX32;
    fix_char_length_ulonglong(char_length);
    return;
  }

end:
  max_length= MAX_BLOB_WIDTH;
  maybe_null= 1;
}


String *Item_func_lpad::val_str(String *str)
{
  DBUG_ASSERT(fixed == 1);
  size_t res_char_length, pad_char_length;
  /* must be longlong to avoid truncation */
  longlong count= args[1]->val_int();
  size_t byte_count;
  /* Avoid modifying this string as it may affect args[0] */
  String *res= args[0]->val_str(&tmp_value);
  String *pad= args[2]->val_str(&lpad_str);

  if (!res || args[1]->null_value || !pad ||  
      ((count < 0) && !args[1]->unsigned_flag))
    goto err;  
  null_value=0;
  /* Assumes that the maximum length of a String is < INT_MAX32. */
  /* Set here so that rest of code sees out-of-bound value as such. */
  if ((ulonglong) count > INT_MAX32)
    count= INT_MAX32;

  /*
    There is one exception not handled (intentionaly) by the character set
    aggregation code. If one string is strong side and is binary, and
    another one is weak side and is a multi-byte character string,
    then we need to operate on the second string in terms on bytes when
    calling ::numchars() and ::charpos(), rather than in terms of characters.
    Lets substitute its character set to binary.
  */
  if (collation.collation == &my_charset_bin)
  {
    res->set_charset(&my_charset_bin);
    pad->set_charset(&my_charset_bin);
  }

  if (use_mb(pad->charset()))
  {
    // This will chop off any trailing illegal characters from pad.
    String *well_formed_pad= args[2]->check_well_formed_result(pad,
                                                               false, // send warning
                                                               true); // truncate
    if (!well_formed_pad)
      goto err;
  }

  res_char_length= res->numchars();

  if (count <= static_cast<longlong>(res_char_length))
  {
    int res_charpos= res->charpos((int)count);
   if (tmp_value.alloc(res_charpos))
     return NULL;
   (void)tmp_value.copy(*res);
   tmp_value.length(res_charpos); // Shorten result if longer
   return &tmp_value;
  }
  
  pad_char_length= pad->numchars();
  byte_count= count * collation.collation->mbmaxlen;
  
  if (byte_count > current_thd->variables.max_allowed_packet)
  {
    push_warning_printf(current_thd, Sql_condition::SL_WARNING,
			ER_WARN_ALLOWED_PACKET_OVERFLOWED,
			ER(ER_WARN_ALLOWED_PACKET_OVERFLOWED),
			func_name(), current_thd->variables.max_allowed_packet);
    goto err;
  }

  if (args[2]->null_value || !pad_char_length ||
      str->alloc(byte_count))
    goto err;

  str->length(0);
  str->set_charset(collation.collation);
  count-= res_char_length;
  while (count >= static_cast<longlong>(pad_char_length))
  {
    str->append(*pad);
    count-= pad_char_length;
  }
  if (count > 0)
    str->append(pad->ptr(), pad->charpos((int) count), collation.collation);

  str->append(*res);
  null_value= 0;
  return str;

err:
  null_value= 1;
  return 0;
}


void Item_func_conv::fix_length_and_dec()
{
  collation.set(default_charset());
  max_length=64;
  maybe_null= 1;
  reject_geometry_args(arg_count, args, this);
}


String *Item_func_conv::val_str(String *str)
{
  DBUG_ASSERT(fixed == 1);
  String *res= args[0]->val_str(str);
  char *endptr,ans[65],*ptr;
  longlong dec;
  int from_base= (int) args[1]->val_int();
  int to_base= (int) args[2]->val_int();
  int err;

  // Note that abs(INT_MIN) is undefined.
  if (args[0]->null_value || args[1]->null_value || args[2]->null_value ||
      from_base == INT_MIN || to_base == INT_MIN ||
      abs(to_base) > 36 || abs(to_base) < 2 ||
      abs(from_base) > 36 || abs(from_base) < 2 || !(res->length()))
  {
    null_value= 1;
    return NULL;
  }
  null_value= 0;
  unsigned_flag= !(from_base < 0);

  if (args[0]->field_type() == MYSQL_TYPE_BIT) 
  {
    /* 
     Special case: The string representation of BIT doesn't resemble the
     decimal representation, so we shouldn't change it to string and then to
     decimal. 
    */
    dec= args[0]->val_int();
  }
  else
  {
    if (from_base < 0)
      dec= my_strntoll(res->charset(), res->ptr(), res->length(),
                       -from_base, &endptr, &err);
    else
      dec= (longlong) my_strntoull(res->charset(), res->ptr(), res->length(),
                                   from_base, &endptr, &err);
  }

  if (!(ptr= longlong2str(dec, ans, to_base)) ||
      str->copy(ans, (uint32) (ptr - ans), default_charset()))
  {
    null_value= 1;
    return NULL;
  }
  return str;
}


String *Item_func_conv_charset::val_str(String *str)
{
  DBUG_ASSERT(fixed == 1);
  if (use_cached_value)
    return null_value ? 0 : &str_value;
  String *arg= args[0]->val_str(str);
  uint dummy_errors;
  if (!arg)
  {
    null_value=1;
    return 0;
  }
  null_value= tmp_value.copy(arg->ptr(), arg->length(), arg->charset(),
                             conv_charset, &dummy_errors);
  return null_value ? 0 : check_well_formed_result(&tmp_value,
                                                   false, // send warning
                                                   true); // truncate
}

void Item_func_conv_charset::fix_length_and_dec()
{
  collation.set(conv_charset, DERIVATION_IMPLICIT);
  fix_char_length(args[0]->max_char_length());
}

void Item_func_conv_charset::print(String *str, enum_query_type query_type)
{
  str->append(STRING_WITH_LEN("convert("));
  args[0]->print(str, query_type);
  str->append(STRING_WITH_LEN(" using "));
  str->append(conv_charset->csname);
  str->append(')');
}

bool Item_func_set_collation::itemize(Parse_context *pc, Item **res)
{
  if (skip_itemize(res))
    return false;
  THD *thd= pc->thd;
  args[1]= new (pc->mem_root) Item_string(collation_string.str,
                                          collation_string.length,
                                          thd->charset());
  if (args[1] == NULL)
    return true;

  return super::itemize(pc, res);
}

String *Item_func_set_collation::val_str(String *str)
{
  DBUG_ASSERT(fixed == 1);
  str=args[0]->val_str(str);
  if ((null_value=args[0]->null_value))
    return 0;
  str->set_charset(collation.collation);
  return str;
}

void Item_func_set_collation::fix_length_and_dec()
{
  CHARSET_INFO *set_collation;
  const char *colname;
  String tmp, *str= args[1]->val_str(&tmp);
  colname= str->c_ptr();
  if (colname == binary_keyword)
    set_collation= get_charset_by_csname(args[0]->collation.collation->csname,
					 MY_CS_BINSORT,MYF(0));
  else
  {
    if (!(set_collation= mysqld_collation_get_by_name(colname)))
      return;
  }

  if (!set_collation || 
      (!my_charset_same(args[0]->collation.collation,set_collation) &&
      args[0]->collation.derivation != DERIVATION_NUMERIC))
  {
    my_error(ER_COLLATION_CHARSET_MISMATCH, MYF(0),
             colname, args[0]->collation.collation->csname);
    return;
  }
  collation.set(set_collation, DERIVATION_EXPLICIT,
                args[0]->collation.repertoire);
  max_length= args[0]->max_length;
}


bool Item_func_set_collation::eq(const Item *item, bool binary_cmp) const
{
  /* Assume we don't have rtti */
  if (this == item)
    return 1;
  if (item->type() != FUNC_ITEM)
    return 0;
  Item_func *item_func=(Item_func*) item;
  if (arg_count != item_func->arg_count ||
      functype() != item_func->functype())
    return 0;
  Item_func_set_collation *item_func_sc=(Item_func_set_collation*) item;
  if (collation.collation != item_func_sc->collation.collation)
    return 0;
  for (uint i=0; i < arg_count ; i++)
    if (!args[i]->eq(item_func_sc->args[i], binary_cmp))
      return 0;
  return 1;
}


void Item_func_set_collation::print(String *str, enum_query_type query_type)
{
  str->append('(');
  args[0]->print(str, query_type);
  str->append(STRING_WITH_LEN(" collate "));
  DBUG_ASSERT(args[1]->basic_const_item() &&
              args[1]->type() == Item::STRING_ITEM);
  args[1]->str_value.print(str);
  str->append(')');
}

String *Item_func_charset::val_str(String *str)
{
  DBUG_ASSERT(fixed == 1);
  uint dummy_errors;

  const CHARSET_INFO *cs= args[0]->charset_for_protocol(); 
  null_value= 0;
  str->copy(cs->csname, strlen(cs->csname),
	    &my_charset_latin1, collation.collation, &dummy_errors);
  return str;
}

String *Item_func_collation::val_str(String *str)
{
  DBUG_ASSERT(fixed == 1);
  uint dummy_errors;
  const CHARSET_INFO *cs= args[0]->charset_for_protocol(); 

  null_value= 0;
  str->copy(cs->name, strlen(cs->name),
	    &my_charset_latin1, collation.collation, &dummy_errors);
  return str;
}


bool Item_func_weight_string::itemize(Parse_context *pc, Item **res)
{
  if (skip_itemize(res))
    return false;
  if (as_binary)
  {
    if (args[0]->itemize(pc, &args[0]))
      return true;
    args[0]= new (pc->mem_root) Item_char_typecast(args[0], nweights,
                                                   &my_charset_bin);
    if (args[0] == NULL)
      return true;
  }
  return super::itemize(pc, res);
}

void Item_func_weight_string::print(String *str, enum_query_type query_type)
{
  str->append(func_name());
  str->append('(');
  args[0]->print(str, query_type);
  if (nweights && !as_binary)
  {
    str->append(" as char");
    str->append_parenthesized(nweights);
  }
  // The flags is already normalized
  uint flag_lev = flags & MY_STRXFRM_LEVEL_ALL;
  uint flag_dsc = (flags >> MY_STRXFRM_DESC_SHIFT) & MY_STRXFRM_LEVEL_ALL;
  uint flag_rev = (flags >> MY_STRXFRM_REVERSE_SHIFT) & MY_STRXFRM_LEVEL_ALL;
  if (flag_lev)
  {
    str->append(" level ");
    uint level= 1;
    while (flag_lev)
    {
      if (flag_lev & 1)
      {
        str->append_longlong(level);
        if (flag_lev >> 1)
          str->append(',');
      }
      flag_lev>>= 1;
      level++;
    }
  }
  if (flag_dsc)
  {
    // ASC is default
    str->append(" desc");
  }
  if (flag_rev)
  {
    str->append(" reverse");
  }

  str->append(')');
}

void Item_func_weight_string::fix_length_and_dec()
{
  const CHARSET_INFO *cs= args[0]->collation.collation;
  collation.set(&my_charset_bin, args[0]->collation.derivation);
  flags= my_strxfrm_flag_normalize(flags, cs->levels_for_order);
  field= args[0]->type() == FIELD_ITEM && args[0]->is_temporal() ?
         ((Item_field *) (args[0]))->field : (Field *) NULL;
  /* 
    Use result_length if it was given explicitly in constructor,
    otherwise calculate max_length using argument's max_length
    and "nweights".
  */  
  max_length= field ? field->pack_length() :
              result_length ? result_length :
              cs->mbmaxlen * max(args[0]->max_length, nweights);
  maybe_null= 1;
}

bool Item_func_weight_string::eq(const Item *item, bool binary_cmp) const
{
  if (this == item)
    return 1;
  if (item->type() != FUNC_ITEM ||
      functype() != ((Item_func*)item)->functype() ||
      func_name() != ((Item_func*)item)->func_name())
    return 0;

  Item_func_weight_string *wstr= (Item_func_weight_string*)item;
  if (nweights != wstr->nweights ||
      flags != wstr->flags)
    return 0;

  if (!args[0]->eq(wstr->args[0], binary_cmp))
      return 0;
  return 1;
}


/* Return a weight_string according to collation */
String *Item_func_weight_string::val_str(String *str)
{
  String *res;
  const CHARSET_INFO *cs= args[0]->collation.collation;
  size_t tmp_length, frm_length;
  DBUG_ASSERT(fixed == 1);

  if (args[0]->result_type() != STRING_RESULT ||
      !(res= args[0]->val_str(str)))
    goto nl;
  
  /*
    Use result_length if it was given in constructor
    explicitly, otherwise calculate result length
    from argument and "nweights".
  */
  tmp_length= field ? field->pack_length() :
              result_length ? result_length :
              cs->coll->strnxfrmlen(cs, cs->mbmaxlen *
                                    max<size_t>(res->length(), nweights));

  if(tmp_length > current_thd->variables.max_allowed_packet)
  {
    push_warning_printf(current_thd, Sql_condition::SL_WARNING,
                        ER_WARN_ALLOWED_PACKET_OVERFLOWED,
                        ER(ER_WARN_ALLOWED_PACKET_OVERFLOWED), func_name(),
                        current_thd->variables.max_allowed_packet);
    goto nl;
  }

  if (tmp_value.alloc(tmp_length))
    goto nl;

  if (field)
  {
    frm_length= field->pack_length();
    field->make_sort_key((uchar *) tmp_value.ptr(), tmp_length);
  }
  else
    frm_length= cs->coll->strnxfrm(cs,
                                   (uchar *) tmp_value.ptr(), tmp_length,
                                   nweights ? nweights : tmp_length,
                                   (const uchar *) res->ptr(), res->length(),
                                   flags);
  DBUG_ASSERT(frm_length <= tmp_length);

  tmp_value.length(frm_length);
  null_value= 0;
  return &tmp_value;

nl:
  null_value= 1;
  return 0;
}


String *Item_func_hex::val_str_ascii(String *str)
{
  String *res;
  DBUG_ASSERT(fixed == 1);
  if (args[0]->result_type() != STRING_RESULT)
  {
    ulonglong dec;
    char ans[65],*ptr;
    /* Return hex of unsigned longlong value */
    if (args[0]->result_type() == REAL_RESULT ||
        args[0]->result_type() == DECIMAL_RESULT)
    {
      double val= args[0]->val_real();
      if ((val <= (double) LLONG_MIN) || 
          (val >= (double) (ulonglong) ULLONG_MAX))
        dec=  ~(longlong) 0;
      else
        dec= (ulonglong) (val + (val > 0 ? 0.5 : -0.5));
    }
    else
      dec= (ulonglong) args[0]->val_int();

    if ((null_value= args[0]->null_value))
      return 0;
    
    if (!(ptr= longlong2str(dec, ans, 16)) ||
        str->copy(ans,(uint32) (ptr - ans),
        &my_charset_numeric))
      return make_empty_result();		// End of memory
    return str;
  }

  /* Convert given string to a hex string, character by character */
  res= args[0]->val_str(str);
  if (!res || tmp_value.alloc(res->length()*2+1))
  {
    null_value=1;
    return 0;
  }
  null_value=0;
  tmp_value.length(res->length()*2);
  tmp_value.set_charset(&my_charset_latin1);

  octet2hex((char*) tmp_value.ptr(), res->ptr(), res->length());
  return &tmp_value;
}

  /** Convert given hex string to a binary string. */

String *Item_func_unhex::val_str(String *str)
{
  const char *from, *end;
  char *to;
  String *res;
  size_t length;
  null_value= true;
  DBUG_ASSERT(fixed == 1);

  res= args[0]->val_str(str);
  // For a NULL input value return NULL without any warning
  if (args[0]->null_value)
    return NULL;
  if (!res || tmp_value.alloc(length= (1+res->length())/2))
    goto err;

  from= res->ptr();
  tmp_value.length(length);
  to= const_cast<char*>(tmp_value.ptr());
  if (res->length() % 2)
  {
    int hex_char= hexchar_to_int(*from++);
    if (hex_char == -1)
      goto err;
    *to++= static_cast<char>(hex_char);
  }
  for (end= res->ptr() + res->length(); from < end ; from+= 2, to++)
  {
    int hex_char= hexchar_to_int(from[0]);
    if (hex_char == -1)
      goto err;
    *to= static_cast<char>(hex_char << 4);
    hex_char= hexchar_to_int(from[1]);
    if (hex_char == -1)
      goto err;
    *to|= hex_char;
  }
  null_value= false;
  return &tmp_value;

err:
  char buf[256];
  String err(buf, sizeof(buf), system_charset_info);
  err.length(0);
  args[0]->print(&err, QT_NO_DATA_EXPANSION);
  push_warning_printf(current_thd, Sql_condition::SL_WARNING,
                      ER_WRONG_VALUE_FOR_TYPE,
                      ER_THD(current_thd, ER_WRONG_VALUE_FOR_TYPE),
                      "string", err.c_ptr_safe(), func_name());

  return NULL;
}


#ifndef DBUG_OFF
String *Item_func_like_range::val_str(String *str)
{
  DBUG_ASSERT(fixed == 1);
  longlong nbytes= args[1]->val_int();
  String *res= args[0]->val_str(str);
  size_t min_len, max_len;
  const CHARSET_INFO *cs= collation.collation;

  if (!res || args[0]->null_value || args[1]->null_value ||
      nbytes < 0 || nbytes > MAX_BLOB_WIDTH ||
      min_str.alloc(nbytes) || max_str.alloc(nbytes))
    goto err;
  null_value=0;

  if (cs->coll->like_range(cs, res->ptr(), res->length(),
                           '\\', '_', '%', nbytes,
                           (char*) min_str.ptr(), (char*) max_str.ptr(),
                           &min_len, &max_len))
    goto err;

  min_str.set_charset(collation.collation);
  max_str.set_charset(collation.collation);
  min_str.length(min_len);
  max_str.length(max_len);

  return is_min ? &min_str : &max_str;

err:
  null_value= 1;
  return 0;
}
#endif


bool Item_char_typecast::eq(const Item *item, bool binary_cmp) const
{
  if (this == item)
    return 1;
  if (item->type() != FUNC_ITEM ||
      functype() != ((Item_func*)item)->functype() ||
      strcmp(func_name(), ((Item_func*)item)->func_name()))
    return 0;

  Item_char_typecast *cast= (Item_char_typecast*)item;
  if (cast_length != cast->cast_length ||
      cast_cs     != cast->cast_cs)
    return 0;

  if (!args[0]->eq(cast->args[0], binary_cmp))
      return 0;
  return 1;
}


void Item_char_typecast::print(String *str, enum_query_type query_type)
{
  str->append(STRING_WITH_LEN("cast("));
  args[0]->print(str, query_type);
  str->append(STRING_WITH_LEN(" as char"));
  if (cast_length >= 0)
    str->append_parenthesized(cast_length);
  if (cast_cs)
  {
    str->append(STRING_WITH_LEN(" charset "));
    str->append(cast_cs->csname);
  }
  str->append(')');
}


String *Item_char_typecast::val_str(String *str)
{
  DBUG_ASSERT(fixed == 1);
  String *res;
  uint32 length;

  if (cast_length >= 0 &&
      ((unsigned) cast_length) > current_thd->variables.max_allowed_packet)
  {
    push_warning_printf(current_thd, Sql_condition::SL_WARNING,
			ER_WARN_ALLOWED_PACKET_OVERFLOWED,
			ER(ER_WARN_ALLOWED_PACKET_OVERFLOWED),
			cast_cs == &my_charset_bin ?
                        "cast_as_binary" : func_name(),
                        current_thd->variables.max_allowed_packet);
    null_value= 1;
    return 0;
  }

  if (!charset_conversion)
  {
    if (!(res= args[0]->val_str(str)))
    {
      null_value= 1;
      return 0;
    }
  }
  else
  {
    // Convert character set if differ
    uint dummy_errors;
    if (!(res= args[0]->val_str(str)) ||
        tmp_value.copy(res->ptr(), res->length(), from_cs,
                       cast_cs, &dummy_errors))
    {
      null_value= 1;
      return 0;
    }
    res= &tmp_value;
  }

  res->set_charset(cast_cs);

  /*
    Cut the tail if cast with length
    and the result is longer than cast length, e.g.
    CAST('string' AS CHAR(1))
  */
  if (cast_length >= 0)
  {
    if (res->length() > (length= (uint32) res->charpos(cast_length)))
    {                                           // Safe even if const arg
      char char_type[40];
      my_snprintf(char_type, sizeof(char_type), "%s(%lu)",
                  cast_cs == &my_charset_bin ? "BINARY" : "CHAR",
                  (ulong) length);

      if (!res->alloced_length())
      {                                         // Don't change const str
        str_value= *res;                        // Not malloced string
        res= &str_value;
      }
      ErrConvString err(res);
      push_warning_printf(current_thd, Sql_condition::SL_WARNING,
                          ER_TRUNCATED_WRONG_VALUE,
                          ER(ER_TRUNCATED_WRONG_VALUE), char_type,
                          err.ptr());
      res->length(length);
    }
    else if (cast_cs == &my_charset_bin && res->length() < (uint) cast_length)
    {
      if (res->alloced_length() < (uint) cast_length)
      {
        str_value.alloc(cast_length);
        str_value.copy(*res);
        res= &str_value;
      }
      memset(const_cast<char*>(res->ptr() + res->length()), 0,
             cast_length - res->length());
      res->length(cast_length);
    }
  }
  null_value= 0;
  return res;
}


void Item_char_typecast::fix_length_and_dec()
{
  /*
    If we convert between two ASCII compatible character sets and the
    argument repertoire is MY_REPERTOIRE_ASCII then from_cs is set to cast_cs.
    This allows just to take over the args[0]->val_str() result
    and thus avoid unnecessary character set conversion.
  */
  from_cs= args[0]->collation.repertoire == MY_REPERTOIRE_ASCII &&
           my_charset_is_ascii_based(cast_cs) &&
           my_charset_is_ascii_based(args[0]->collation.collation) ?
           cast_cs : args[0]->collation.collation;


  collation.set(cast_cs, DERIVATION_IMPLICIT);
  fix_char_length(cast_length >= 0 ? cast_length :
                  cast_cs == &my_charset_bin ? args[0]->max_length :
                  args[0]->max_char_length());

  /* 
     We always force character set conversion if cast_cs
     is a multi-byte character set. It garantees that the
     result of CAST is a well-formed string.
     For single-byte character sets we allow just to copy from the argument.
     A single-byte character sets string is always well-formed. 
  */
  charset_conversion= (cast_cs->mbmaxlen > 1) ||
                      (!my_charset_same(from_cs, cast_cs) &&
                       from_cs != &my_charset_bin &&
                       cast_cs != &my_charset_bin);
}


void Item_func_binary::print(String *str, enum_query_type query_type)
{
  str->append(STRING_WITH_LEN("cast("));
  args[0]->print(str, query_type);
  str->append(STRING_WITH_LEN(" as binary)"));
}


bool Item_load_file::itemize(Parse_context *pc, Item **res)
{
  if (skip_itemize(res))
    return false;
  if (super::itemize(pc, res))
    return true;
  pc->thd->lex->set_stmt_unsafe(LEX::BINLOG_STMT_UNSAFE_SYSTEM_FUNCTION);
  pc->thd->lex->set_uncacheable(pc->select, UNCACHEABLE_SIDEEFFECT);
  return false;
}


#include <my_dir.h>				// For my_stat

String *Item_load_file::val_str(String *str)
{
  DBUG_ASSERT(fixed == 1);
  String *file_name;
  File file;
  MY_STAT stat_info;
  char path[FN_REFLEN];
  DBUG_ENTER("load_file");

  if (!(file_name= args[0]->val_str(str))
#ifndef NO_EMBEDDED_ACCESS_CHECKS
      || !(current_thd->security_context()->check_access(FILE_ACL))
#endif
      )
    goto err;

  (void) fn_format(path, file_name->c_ptr_safe(), mysql_real_data_home, "",
		   MY_RELATIVE_PATH | MY_UNPACK_FILENAME);

  /* Read only allowed from within dir specified by secure_file_priv */
  if (!is_secure_file_path(path))
    goto err;

  if (!mysql_file_stat(key_file_loadfile, path, &stat_info, MYF(0)))
    goto err;

  if (!(stat_info.st_mode & S_IROTH))
  {
    /* my_error(ER_TEXTFILE_NOT_READABLE, MYF(0), file_name->c_ptr()); */
    goto err;
  }
  if (stat_info.st_size > (long) current_thd->variables.max_allowed_packet)
  {
    push_warning_printf(current_thd, Sql_condition::SL_WARNING,
			ER_WARN_ALLOWED_PACKET_OVERFLOWED,
			ER(ER_WARN_ALLOWED_PACKET_OVERFLOWED),
			func_name(), current_thd->variables.max_allowed_packet);
    goto err;
  }
  if (tmp_value.alloc(stat_info.st_size))
    goto err;
  if ((file= mysql_file_open(key_file_loadfile,
                             file_name->ptr(), O_RDONLY, MYF(0))) < 0)
    goto err;
  if (mysql_file_read(file, (uchar*) tmp_value.ptr(), stat_info.st_size,
                      MYF(MY_NABP)))
  {
    mysql_file_close(file, MYF(0));
    goto err;
  }
  tmp_value.length(stat_info.st_size);
  mysql_file_close(file, MYF(0));
  null_value = 0;
  DBUG_RETURN(&tmp_value);

err:
  null_value = 1;
  DBUG_RETURN(0);
}


String* Item_func_export_set::val_str(String* str)
{
  DBUG_ASSERT(fixed == 1);
  String yes_buf, no_buf, sep_buf;
  const ulonglong the_set = (ulonglong) args[0]->val_int();
  const String *yes= args[1]->val_str(&yes_buf);
  const String *no= args[2]->val_str(&no_buf);
  const String *sep= NULL;

  ulonglong num_set_values = 64;
  str->length(0);
  str->set_charset(collation.collation);

  /* Check if some argument is a NULL value */
  if (args[0]->null_value || args[1]->null_value || args[2]->null_value)
  {
    null_value= true;
    return NULL;
  }
  /*
    Arg count can only be 3, 4 or 5 here. This is guaranteed from the
    grammar for EXPORT_SET()
  */
  switch(arg_count) {
  case 5:
    num_set_values = static_cast<ulonglong>(args[4]->val_int());
    if (num_set_values > 64)
      num_set_values=64;
    if (args[4]->null_value)
    {
      null_value= true;
      return NULL;
    }
    /* Fall through */
  case 4:
    if (!(sep = args[3]->val_str(&sep_buf)))	// Only true if NULL
    {
      null_value= true;
      return NULL;
    }
    break;
  case 3:
    {
      /* errors is not checked - assume "," can always be converted */
      uint errors;
      sep_buf.copy(STRING_WITH_LEN(","), &my_charset_bin,
                   collation.collation, &errors);
      sep = &sep_buf;
    }
    break;
  default:
    DBUG_ASSERT(0); // cannot happen
  }
  null_value= false;

  const ulonglong max_allowed_packet= current_thd->variables.max_allowed_packet;
  const ulonglong num_separators= num_set_values > 0 ? num_set_values - 1 : 0;
  const ulonglong max_total_length=
    num_set_values * max(yes->length(), no->length()) +
    num_separators * sep->length();

  if (unlikely(max_total_length > max_allowed_packet))
  {
    push_warning_printf(current_thd, Sql_condition::SL_WARNING,
                        ER_WARN_ALLOWED_PACKET_OVERFLOWED,
                        ER(ER_WARN_ALLOWED_PACKET_OVERFLOWED),
                        func_name(), static_cast<long>(max_allowed_packet));
    null_value= true;
    return NULL;
  }

  uint ix;
  ulonglong mask;
  for (ix= 0, mask=0x1; ix < num_set_values; ++ix, mask = (mask << 1))
  {
    if (the_set & mask)
      str->append(*yes);
    else
      str->append(*no);
    if (ix != num_separators)
      str->append(*sep);
  }

  if (str->ptr() == NULL)
    return make_empty_result();

  return str;
}

void Item_func_export_set::fix_length_and_dec()
{
  uint32 length= max(args[1]->max_char_length(), args[2]->max_char_length());
  uint32 sep_length= (arg_count > 3 ? args[3]->max_char_length() : 1);

  if (agg_arg_charsets_for_string_result(collation,
                                         args + 1, min(4U, arg_count) - 1))
    return;
  fix_char_length(length * 64 + sep_length * 63);
}


#define get_esc_bit(mask, num) (1 & (*((mask) + ((num) >> 3))) >> ((num) & 7))

/**
  QUOTE() function returns argument string in single quotes suitable for
  using in a SQL statement.

  Adds a \\ before all characters that needs to be escaped in a SQL string.
  We also escape '^Z' (END-OF-FILE in windows) to avoid probelms when
  running commands from a file in windows.

  This function is very useful when you want to generate SQL statements.

  @note
    QUOTE(NULL) returns the string 'NULL' (4 letters, without quotes).

  @retval
    str	   Quoted string
  @retval
    NULL	   Out of memory.
*/

String *Item_func_quote::val_str(String *str)
{
  DBUG_ASSERT(fixed == 1);
  /*
    Bit mask that has 1 for set for the position of the following characters:
    0, \, ' and ^Z
  */

  static uchar escmask[32]=
  {
    0x01, 0x00, 0x00, 0x04, 0x80, 0x00, 0x00, 0x00,
    0x00, 0x00, 0x00, 0x10, 0x00, 0x00, 0x00, 0x00,
    0x00, 0x00, 0x00, 0x00, 0x00, 0x00, 0x00, 0x00,
    0x00, 0x00, 0x00, 0x00, 0x00, 0x00, 0x00, 0x00
  };

  char *from, *to, *end, *start;
  String *arg= args[0]->val_str(str);
  size_t arg_length, new_length;
  if (!arg)					// Null argument
  {
    /* Return the string 'NULL' */
    str->copy(STRING_WITH_LEN("NULL"), collation.collation);
    null_value= 0;
    return str;
  }

  arg_length= arg->length();

  if (collation.collation->mbmaxlen == 1)
  {
    new_length= arg_length + 2; /* for beginning and ending ' signs */
    for (from= (char*) arg->ptr(), end= from + arg_length; from < end; from++)
      new_length+= get_esc_bit(escmask, (uchar) *from);
  }
  else
  {
    new_length= (arg_length * 2) +  /* For string characters */
                (2 * collation.collation->mbmaxlen); /* For quotes */
  }

  if (tmp_value.alloc(new_length))
    goto null;

  if (collation.collation->mbmaxlen > 1)
  {
    const CHARSET_INFO *cs= collation.collation;
    int mblen;
    uchar *to_end;
    to= (char*) tmp_value.ptr();
    to_end= (uchar*) to + new_length;

    /* Put leading quote */
    if ((mblen= cs->cset->wc_mb(cs, '\'', (uchar *) to, to_end)) <= 0)
      goto null;
    to+= mblen;

    for (start= (char*) arg->ptr(), end= start + arg_length; start < end; )
    {
      my_wc_t wc;
      bool escape;
      if ((mblen= cs->cset->mb_wc(cs, &wc, (uchar*) start, (uchar*) end)) <= 0)
        goto null;
      start+= mblen;
      switch (wc) {
        case 0:      escape= 1; wc= '0'; break;
        case '\032': escape= 1; wc= 'Z'; break;
        case '\'':   escape= 1; break;
        case '\\':   escape= 1; break;
        default:     escape= 0; break;
      }
      if (escape)
      {
        if ((mblen= cs->cset->wc_mb(cs, '\\', (uchar*) to, to_end)) <= 0)
          goto null;
        to+= mblen;
      }
      if ((mblen= cs->cset->wc_mb(cs, wc, (uchar*) to, to_end)) <= 0)
        goto null;
      to+= mblen;
    }

    /* Put trailing quote */
    if ((mblen= cs->cset->wc_mb(cs, '\'', (uchar *) to, to_end)) <= 0)
      goto null;
    to+= mblen;
    new_length= to - tmp_value.ptr();
    goto ret;
  }

  /*
    We replace characters from the end to the beginning
  */
  to= (char*) tmp_value.ptr() + new_length - 1;
  *to--= '\'';
  for (start= (char*) arg->ptr(),end= start + arg_length; end-- != start; to--)
  {
    /*
      We can't use the bitmask here as we want to replace \O and ^Z with 0
      and Z
    */
    switch (*end)  {
    case 0:
      *to--= '0';
      *to=   '\\';
      break;
    case '\032':
      *to--= 'Z';
      *to=   '\\';
      break;
    case '\'':
    case '\\':
      *to--= *end;
      *to=   '\\';
      break;
    default:
      *to= *end;
      break;
    }
  }
  *to= '\'';

ret:
  if (new_length > current_thd->variables.max_allowed_packet)
  {
    push_warning_printf(current_thd, Sql_condition::SL_WARNING,
                        ER_WARN_ALLOWED_PACKET_OVERFLOWED,
                        ER_THD(current_thd, ER_WARN_ALLOWED_PACKET_OVERFLOWED),
                        func_name(),
                        current_thd->variables.max_allowed_packet);
    return error_str();
  }

  tmp_value.length(new_length);
  tmp_value.set_charset(collation.collation);
  null_value= 0;
  return &tmp_value;

null:
  null_value= 1;
  return 0;
}

/**
  @returns The length that the compressed string args[0] had before
  being compressed.

  @note This function is supposed to handle this case:
  SELECT UNCOMPRESSED_LENGTH(COMPRESS(<some string>))
  However, in mysql tradition, the input argument can be *anything*.

  We return NULL if evaluation of the input argument returns NULL.
  If the input string does not look like something produced by
  Item_func_compress::val_str, we issue a warning and return 0.
 */
longlong Item_func_uncompressed_length::val_int()
{
  DBUG_ASSERT(fixed == 1);
  String *res= args[0]->val_str(&value);

  if ((null_value= args[0]->null_value))
    return 0;

  if (!res || res->is_empty())
    return 0;

  /*
    If length is <= 4 bytes, data is corrupt. This is the best we can do
    to detect garbage input without decompressing it.
  */
  if (res->length() <= 4)
  {
    push_warning(current_thd, Sql_condition::SL_WARNING,
                 ER_ZLIB_Z_DATA_ERROR, ER(ER_ZLIB_Z_DATA_ERROR));
    return 0;
  }

 /*
    res->ptr() using is safe because we have tested that string is at least
    5 bytes long.
    res->c_ptr() is not used because:
      - we do not need \0 terminated string to get first 4 bytes
      - c_ptr() tests simbol after string end (uninitialiozed memory) which
        confuse valgrind
  */
  return uint4korr(res->ptr()) & 0x3FFFFFFF;
}

longlong Item_func_crc32::val_int()
{
  DBUG_ASSERT(fixed == 1);
  String *res=args[0]->val_str(&value);
  if (!res)
  {
    null_value=1;
    return 0; /* purecov: inspected */
  }
  null_value=0;
  return (longlong) crc32(0L, (uchar*)res->ptr(), res->length());
}

#ifdef HAVE_COMPRESS
#include "zlib.h"

String *Item_func_compress::val_str(String *str)
{
  int err= Z_OK, code;
  ulong new_size;
  String *res;
  Byte *body;
  char *last_char;
  DBUG_ASSERT(fixed == 1);

  if (!(res= args[0]->val_str(str)))
  {
    null_value= 1;
    return 0;
  }
  null_value= 0;
  if (res->is_empty()) return res;

  /*
    Citation from zlib.h (comment for compress function):

    Compresses the source buffer into the destination buffer.  sourceLen is
    the byte length of the source buffer. Upon entry, destLen is the total
    size of the destination buffer, which must be at least 0.1% larger than
    sourceLen plus 12 bytes.
    We assume here that the buffer can't grow more than .25 %.
  */
  new_size= res->length() + res->length() / 5 + 12;

  // Check new_size overflow: new_size <= res->length()
  if (((new_size+5) <= res->length()) || 
      buffer.mem_realloc(new_size + 4 + 1))
  {
    null_value= 1;
    return 0;
  }

  body= ((Byte*)buffer.ptr()) + 4;

  // As far as we have checked res->is_empty() we can use ptr()
  if ((err= compress(body, &new_size,
		     (const Bytef*)res->ptr(), res->length())) != Z_OK)
  {
    code= err==Z_MEM_ERROR ? ER_ZLIB_Z_MEM_ERROR : ER_ZLIB_Z_BUF_ERROR;
    push_warning(current_thd, Sql_condition::SL_WARNING, code, ER(code));
    null_value= 1;
    return 0;
  }

  int4store(const_cast<char*>(buffer.ptr()), res->length() & 0x3FFFFFFF);

  /* This is to ensure that things works for CHAR fields, which trim ' ': */
  last_char= ((char*)body)+new_size-1;
  if (*last_char == ' ')
  {
    *++last_char= '.';
    new_size++;
  }

  buffer.length(new_size + 4);
  return &buffer;
}


String *Item_func_uncompress::val_str(String *str)
{
  DBUG_ASSERT(fixed == 1);
  String *res= args[0]->val_str(str);
  ulong new_size;
  int err;
  uint code;

  if (!res)
    goto err;
  null_value= 0;
  if (res->is_empty())
    return res;

  /* If length is less than 4 bytes, data is corrupt */
  if (res->length() <= 4)
  {
    push_warning(current_thd, Sql_condition::SL_WARNING,
                 ER_ZLIB_Z_DATA_ERROR, ER(ER_ZLIB_Z_DATA_ERROR));
    goto err;
  }

  /* Size of uncompressed data is stored as first 4 bytes of field */
  new_size= uint4korr(res->ptr()) & 0x3FFFFFFF;
  if (new_size > current_thd->variables.max_allowed_packet)
  {
    push_warning_printf(current_thd, Sql_condition::SL_WARNING,
			ER_TOO_BIG_FOR_UNCOMPRESS,
			ER(ER_TOO_BIG_FOR_UNCOMPRESS),
                        static_cast<int>(current_thd->variables.
                                         max_allowed_packet));
    goto err;
  }
  if (buffer.mem_realloc((uint32)new_size))
    goto err;

  if ((err= uncompress(pointer_cast<Byte*>(const_cast<char*>(buffer.ptr())),
                       &new_size,
                       pointer_cast<const Bytef*>(res->ptr()) + 4,
                       res->length() - 4)) == Z_OK)
  {
    buffer.length((uint32) new_size);
    return &buffer;
  }

  code= ((err == Z_BUF_ERROR) ? ER_ZLIB_Z_BUF_ERROR :
	 ((err == Z_MEM_ERROR) ? ER_ZLIB_Z_MEM_ERROR : ER_ZLIB_Z_DATA_ERROR));
  push_warning(current_thd, Sql_condition::SL_WARNING, code, ER(code));

err:
  null_value= 1;
  return 0;
}
#endif

/*
  UUID, as in
    DCE 1.1: Remote Procedure Call,
    Open Group Technical Standard Document Number C706, October 1997,
    (supersedes C309 DCE: Remote Procedure Call 8/1994,
    which was basis for ISO/IEC 11578:1996 specification)
*/

static struct rand_struct uuid_rand;
static uint nanoseq;
static ulonglong uuid_time=0;
static char clock_seq_and_node_str[]="-0000-000000000000";

/**
  number of 100-nanosecond intervals between
  1582-10-15 00:00:00.00 and 1970-01-01 00:00:00.00.
*/
#define UUID_TIME_OFFSET ((ulonglong) 141427 * 24 * 60 * 60 * \
                          1000 * 1000 * 10)

#define UUID_VERSION      0x1000
#define UUID_VARIANT      0x8000

static void tohex(char *to, uint from, uint len)
{
  to+= len;
  while (len--)
  {
    *--to= _dig_vec_lower[from & 15];
    from >>= 4;
  }
}

static void set_clock_seq_str()
{
  uint16 clock_seq= ((uint)(my_rnd(&uuid_rand)*16383)) | UUID_VARIANT;
  tohex(clock_seq_and_node_str+1, clock_seq, 4);
  nanoseq= 0;
}


bool Item_func_uuid::itemize(Parse_context *pc, Item **res)
{
  if (skip_itemize(res))
    return false;
  if (super::itemize(pc, res))
    return true;
  pc->thd->lex->set_stmt_unsafe(LEX::BINLOG_STMT_UNSAFE_SYSTEM_FUNCTION);
  pc->thd->lex->safe_to_cache_query= 0;
  return false;
}


String *Item_func_uuid::val_str(String *str)
{
  DBUG_ASSERT(fixed == 1);
  char *s;
  THD *thd= current_thd;

  mysql_mutex_lock(&LOCK_uuid_generator);
  if (! uuid_time) /* first UUID() call. initializing data */
  {
    ulong tmp=sql_rnd_with_mutex();
    uchar mac[6];
    int i;
    if (my_gethwaddr(mac))
    {
      /* purecov: begin inspected */
      /*
        generating random "hardware addr"
        and because specs explicitly specify that it should NOT correlate
        with a clock_seq value (initialized random below), we use a separate
        randominit() here
      */
      randominit(&uuid_rand, tmp + (ulong) thd, tmp + (ulong)global_query_id);
      for (i=0; i < (int)sizeof(mac); i++)
        mac[i]=(uchar)(my_rnd(&uuid_rand)*255);
      /* purecov: end */    
    }
    s=clock_seq_and_node_str+sizeof(clock_seq_and_node_str)-1;
    for (i=sizeof(mac)-1 ; i>=0 ; i--)
    {
      *--s=_dig_vec_lower[mac[i] & 15];
      *--s=_dig_vec_lower[mac[i] >> 4];
    }
    randominit(&uuid_rand, tmp + (ulong) server_start_time,
	       tmp + (ulong) thd->status_var.bytes_sent);
    set_clock_seq_str();
  }

  ulonglong tv= my_getsystime() + UUID_TIME_OFFSET + nanoseq;

  if (likely(tv > uuid_time))
  {
    /*
      Current time is ahead of last timestamp, as it should be.
      If we "borrowed time", give it back, just as long as we
      stay ahead of the previous timestamp.
    */
    if (nanoseq)
    {
      DBUG_ASSERT((tv > uuid_time) && (nanoseq > 0));
      /*
        -1 so we won't make tv= uuid_time for nanoseq >= (tv - uuid_time)
      */
      ulong delta= min<ulong>(nanoseq, (ulong) (tv - uuid_time -1));
      tv-= delta;
      nanoseq-= delta;
    }
  }
  else
  {
    if (unlikely(tv == uuid_time))
    {
      /*
        For low-res system clocks. If several requests for UUIDs
        end up on the same tick, we add a nano-second to make them
        different.
        ( current_timestamp + nanoseq * calls_in_this_period )
        may end up > next_timestamp; this is OK. Nonetheless, we'll
        try to unwind nanoseq when we get a chance to.
        If nanoseq overflows, we'll start over with a new numberspace
        (so the if() below is needed so we can avoid the ++tv and thus
        match the follow-up if() if nanoseq overflows!).
      */
      if (likely(++nanoseq))
        ++tv;
    }

    if (unlikely(tv <= uuid_time))
    {
      /*
        If the admin changes the system clock (or due to Daylight
        Saving Time), the system clock may be turned *back* so we
        go through a period once more for which we already gave out
        UUIDs.  To avoid duplicate UUIDs despite potentially identical
        times, we make a new random component.
        We also come here if the nanoseq "borrowing" overflows.
        In either case, we throw away any nanoseq borrowing since it's
        irrelevant in the new numberspace.
      */
      set_clock_seq_str();
      tv= my_getsystime() + UUID_TIME_OFFSET;
      nanoseq= 0;
      DBUG_PRINT("uuid",("making new numberspace"));
    }
  }

  uuid_time=tv;
  mysql_mutex_unlock(&LOCK_uuid_generator);

  uint32 time_low=            (uint32) (tv & 0xFFFFFFFF);
  uint16 time_mid=            (uint16) ((tv >> 32) & 0xFFFF);
  uint16 time_hi_and_version= (uint16) ((tv >> 48) | UUID_VERSION);

  str->mem_realloc(UUID_LENGTH+1);
  str->length(UUID_LENGTH);
  str->set_charset(system_charset_info);
  s=(char *) str->ptr();
  s[8]=s[13]='-';
  tohex(s, time_low, 8);
  tohex(s+9, time_mid, 4);
  tohex(s+14, time_hi_and_version, 4);
  my_stpcpy(s+18, clock_seq_and_node_str);
  DBUG_EXECUTE_IF("force_fake_uuid",
                  my_stpcpy(s, "a2d00942-b69c-11e4-a696-0020ff6fcbe6");
                  );
  return str;
}


void Item_func_gtid_subtract::fix_length_and_dec()
{
  maybe_null= args[0]->maybe_null || args[1]->maybe_null;
  collation.set(default_charset(), DERIVATION_COERCIBLE, MY_REPERTOIRE_ASCII);
  /*
    In the worst case, the string grows after subtraction. This
    happens when a GTID in args[0] is split by a GTID in args[1],
    e.g., UUID:1-6 minus UUID:3-4 becomes UUID:1-2,5-6.  The worst
    case is UUID:1-100 minus UUID:9, where the two characters ":9" in
    args[1] yield the five characters "-8,10" in the result.
  */
  fix_char_length_ulonglong(args[0]->max_length +
                            max<ulonglong>(args[1]->max_length - 
                                           binary_log::Uuid::TEXT_LENGTH, 0) * 5 / 2);
}


String *Item_func_gtid_subtract::val_str_ascii(String *str)
{
  DBUG_ENTER("Item_func_gtid_subtract::val_str_ascii");
  String *str1, *str2;
  const char *charp1, *charp2;
  enum_return_status status;
  /*
    We must execute args[*]->val_str_ascii() before checking
    args[*]->null_value to ensure that them are updated when
    this function is executed inside a stored procedure.
  */
  if ((str1= args[0]->val_str_ascii(&buf1)) != NULL &&
      (charp1= str1->c_ptr_safe()) != NULL &&
      (str2= args[1]->val_str_ascii(&buf2)) != NULL &&
      (charp2= str2->c_ptr_safe()) != NULL &&
      !args[0]->null_value && !args[1]->null_value)
  {
    Sid_map sid_map(NULL/*no rwlock*/);
    // compute sets while holding locks
    Gtid_set set1(&sid_map, charp1, &status);
    if (status == RETURN_STATUS_OK)
    {
      Gtid_set set2(&sid_map, charp2, &status);
      size_t length;
      // subtract, save result, return result
      if (status == RETURN_STATUS_OK)
      {
        set1.remove_gtid_set(&set2);
        if (!str->mem_realloc((length= set1.get_string_length()) + 1))
        {
          null_value= false;
          set1.to_string((char *)str->ptr());
          str->length(length);
          DBUG_RETURN(str);
        }
      }
    }
  }
  null_value= true;
  DBUG_RETURN(NULL);
}<|MERGE_RESOLUTION|>--- conflicted
+++ resolved
@@ -1,9 +1,5 @@
 /*
-<<<<<<< HEAD
    Copyright (c) 2000, 2019, Oracle and/or its affiliates. All rights reserved.
-=======
-   Copyright (c) 2000, 2020, Oracle and/or its affiliates. All rights reserved.
->>>>>>> 5eb396ca
 
    This program is free software; you can redistribute it and/or modify
    it under the terms of the GNU General Public License, version 2.0,
@@ -794,116 +790,9 @@
       null_value = 1;
       return 0;
     }
-<<<<<<< HEAD
-    else
-    {
-      if (!(res2=args[i]->val_str(use_as_buff)))
-	goto null;
-      if (res2->length() == 0)
-	continue;
-      if (res->length()+res2->length() >
-	  current_thd->variables.max_allowed_packet)
-      {
-	push_warning_printf(current_thd, Sql_condition::SL_WARNING,
-			    ER_WARN_ALLOWED_PACKET_OVERFLOWED,
-			    ER(ER_WARN_ALLOWED_PACKET_OVERFLOWED), func_name(),
-			    current_thd->variables.max_allowed_packet);
-	goto null;
-      }
-      if (!is_const && res->alloced_length() >= res->length()+res2->length())
-      {						// Use old buffer
-	res->append(*res2);
-      }
-      else if (str->alloced_length() >= res->length()+res2->length())
-      {
-	if (str->ptr() == res2->ptr())
-	  str->replace(0,0,*res);
-	else
-	{
-          // If res2 is a substring of str, then clone it first.
-          char buff[STRING_BUFFER_USUAL_SIZE];
-          String res2_clone(buff, sizeof(buff), system_charset_info);
-          if (res2->uses_buffer_owned_by(str))
-          {
-            if (res2_clone.copy(*res2))
-              goto null;
-            res2= &res2_clone;
-          }
- 	  str->copy(*res);
-	  str->append(*res2);
-	}
-        res= str;
-        use_as_buff= &tmp_value;
-      }
-      else if (res == &tmp_value)
-      {
-	if (res->append(*res2))			// Must be a blob
-	  goto null;
-      }
-      else if (res2 == &tmp_value)
-      {						// This can happend only 1 time
-	if (tmp_value.replace(0,0,*res))
-	  goto null;
-	res= &tmp_value;
-	use_as_buff=str;			// Put next arg here
-      }
-      else if (tmp_value.is_alloced() && res2->ptr() >= tmp_value.ptr() &&
-	       res2->ptr() <= tmp_value.ptr() + tmp_value.alloced_length())
-      {
-	/*
-	  This happens really seldom:
-	  In this case res2 is sub string of tmp_value.  We will
-	  now work in place in tmp_value to set it to res | res2
-	*/
-	/* Chop the last characters in tmp_value that isn't in res2 */
-	tmp_value.length((uint32) (res2->ptr() - tmp_value.ptr()) +
-			 res2->length());
-	/* Place res2 at start of tmp_value, remove chars before res2 */
-	if (tmp_value.replace(0,(uint32) (res2->ptr() - tmp_value.ptr()),
-			      *res))
-	  goto null;
-	res= &tmp_value;
-	use_as_buff=str;			// Put next arg here
-      }
-      else
-      {						// Two big const strings
-        /*
-          NOTE: We should be prudent in the initial allocation unit -- the
-          size of the arguments is a function of data distribution, which
-          can be any. Instead of overcommitting at the first row, we grow
-          the allocated amount by the factor of 2. This ensures that no
-          more than 25% of memory will be overcommitted on average.
-        */
-
-        size_t concat_len= res->length() + res2->length();
-
-        if (tmp_value.alloced_length() < concat_len)
-        {
-          if (tmp_value.alloced_length() == 0)
-          {
-            if (tmp_value.alloc(concat_len))
-              goto null;
-          }
-          else
-          {
-            size_t new_len = max(tmp_value.alloced_length() * 2, concat_len);
-
-            if (tmp_value.mem_realloc(new_len))
-              goto null;
-          }
-        }
-
-	if (tmp_value.copy(*res) || tmp_value.append(*res2))
-	  goto null;
-
-	res= &tmp_value;
-	use_as_buff=str;
-      }
-      is_const= 0;
-=======
     if (res->length() + tmp_value.length() >
         thd->variables.max_allowed_packet) {
-      push_warning_printf(thd, Sql_condition::WARN_LEVEL_WARN,
+      push_warning_printf(thd, Sql_condition::SL_WARNING,
                           ER_WARN_ALLOWED_PACKET_OVERFLOWED,
                           ER(ER_WARN_ALLOWED_PACKET_OVERFLOWED), func_name(),
                           thd->variables.max_allowed_packet);
@@ -913,13 +802,13 @@
     if (tmp_value.append(*res)) {
       null_value = 1;
       return 0;
->>>>>>> 5eb396ca
     }
   }
   res = &tmp_value;
   res->set_charset(collation.collation);
   return res;
 }
+
 
 void Item_func_concat::fix_length_and_dec()
 {
@@ -1152,113 +1041,6 @@
   if (i == arg_count)
     return make_empty_result();
 
-<<<<<<< HEAD
-  for (i++; i < arg_count ; i++)
-  {
-    if (!(res2= args[i]->val_str(use_as_buff)))
-      continue;					// Skip NULL
-
-    if (res->length() + sep_str->length() + res2->length() >
-	current_thd->variables.max_allowed_packet)
-    {
-      push_warning_printf(current_thd, Sql_condition::SL_WARNING,
-			  ER_WARN_ALLOWED_PACKET_OVERFLOWED,
-			  ER(ER_WARN_ALLOWED_PACKET_OVERFLOWED), func_name(),
-			  current_thd->variables.max_allowed_packet);
-      goto null;
-    }
-    if (!is_const && res->alloced_length() >=
-	res->length() + sep_str->length() + res2->length())
-    {						// Use old buffer
-      res->append(*sep_str);			// res->length() > 0 always
-      res->append(*res2);
-    }
-    else if (str->alloced_length() >=
-	     res->length() + sep_str->length() + res2->length())
-    {
-      /* We have room in str;  We can't get any errors here */
-      if (str->ptr() == res2->ptr())
-      {						// This is quite uncommon!
-	str->replace(0,0,*sep_str);
-	str->replace(0,0,*res);
-      }
-      else
-      {
-        // If res2 is a substring of str, then clone it first.
-        char buff[STRING_BUFFER_USUAL_SIZE];
-        String res2_clone(buff, sizeof(buff), system_charset_info);
-        if (res2->uses_buffer_owned_by(str))
-        {
-          if (res2_clone.copy(*res2))
-            goto null;
-          res2= &res2_clone;
-        }
-	str->copy(*res);
-	str->append(*sep_str);
-	str->append(*res2);
-      }
-      res=str;
-      use_as_buff= &tmp_value;
-    }
-    else if (res == &tmp_value)
-    {
-      if (res->append(*sep_str) || res->append(*res2))
-	goto null; // Must be a blob
-    }
-    else if (res2 == &tmp_value)
-    {						// This can happend only 1 time
-      if (tmp_value.replace(0,0,*sep_str) || tmp_value.replace(0,0,*res))
-	goto null;
-      res= &tmp_value;
-      use_as_buff=str;				// Put next arg here
-    }
-    else if (tmp_value.is_alloced() && res2->ptr() >= tmp_value.ptr() &&
-	     res2->ptr() < tmp_value.ptr() + tmp_value.alloced_length())
-    {
-      /*
-	This happens really seldom:
-	In this case res2 is sub string of tmp_value.  We will
-	now work in place in tmp_value to set it to res | sep_str | res2
-      */
-      /* Chop the last characters in tmp_value that isn't in res2 */
-      tmp_value.length((uint32) (res2->ptr() - tmp_value.ptr()) +
-		       res2->length());
-      /* Place res2 at start of tmp_value, remove chars before res2 */
-      if (tmp_value.replace(0,(uint32) (res2->ptr() - tmp_value.ptr()),
-			    *res) ||
-	  tmp_value.replace(res->length(),0, *sep_str))
-	goto null;
-      res= &tmp_value;
-      use_as_buff=str;			// Put next arg here
-    }
-    else
-    {						// Two big const strings
-      /*
-        NOTE: We should be prudent in the initial allocation unit -- the
-        size of the arguments is a function of data distribution, which can
-        be any. Instead of overcommitting at the first row, we grow the
-        allocated amount by the factor of 2. This ensures that no more than
-        25% of memory will be overcommitted on average.
-      */
-
-      size_t concat_len= res->length() + sep_str->length() + res2->length();
-
-      if (tmp_value.alloced_length() < concat_len)
-      {
-        if (tmp_value.alloced_length() == 0)
-        {
-          if (tmp_value.alloc(concat_len))
-            goto null;
-        }
-        else
-        {
-          size_t new_len = max(tmp_value.alloced_length() * 2, concat_len);
-
-          if (tmp_value.mem_realloc(new_len))
-            goto null;
-        }
-      }
-=======
   if (tmp_value.append(*res)) {
     null_value = 1;
     return 0;
@@ -1267,11 +1049,10 @@
   for (i++; i < arg_count; i++) {
     if (!(res2 = args[i]->val_str(str)))
       continue; // Skip NULL
->>>>>>> 5eb396ca
 
     if (tmp_value.length() + sep_str->length() + res2->length() >
         thd->variables.max_allowed_packet) {
-      push_warning_printf(thd, Sql_condition::WARN_LEVEL_WARN,
+      push_warning_printf(thd, Sql_condition::SL_WARNING,
                           ER_WARN_ALLOWED_PACKET_OVERFLOWED,
                           ER(ER_WARN_ALLOWED_PACKET_OVERFLOWED), func_name(),
                           thd->variables.max_allowed_packet);
@@ -1287,6 +1068,7 @@
   res->set_charset(collation.collation);
   return res;
 }
+
 
 void Item_func_concat_ws::fix_length_and_dec()
 {
