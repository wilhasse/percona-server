--- conflicted
+++ resolved
@@ -1867,28 +1867,18 @@
   if (rows_query_ev)
   {
     /*
-<<<<<<< HEAD
-      thd->m_query_string now points to the data from
-      rli->rows_query_ev->m_rows_query
-      (see  Rows_query_log_event::do_apply_event()), don't let it point
-      to unallocated memory, reset query string first
-=======
       In order to avoid invalid memory access, THD::reset_query() should be
       called before deleting the rows_query event.
->>>>>>> f5ed5d58
     */
     info_thd->reset_query();
     delete rows_query_ev;
     rows_query_ev= NULL;
-<<<<<<< HEAD
-=======
     DBUG_EXECUTE_IF("after_deleting_the_rows_query_ev",
                     {
                       const char action[]="now SIGNAL deleted_rows_query_ev WAIT_FOR go_ahead";
                       DBUG_ASSERT(!debug_sync_set_action(info_thd,
                                                        STRING_WITH_LEN(action)));
                     };);
->>>>>>> f5ed5d58
   }
   m_table_map.clear_tables();
   slave_close_thread_tables(thd);
