--- conflicted
+++ resolved
@@ -1358,28 +1358,9 @@
       name_warning_sent= 1;
     }
 
-<<<<<<< HEAD
     relay_log.is_relay_log= TRUE;
 
     if (relay_log.open_index_file(opt_relaylog_index_name, ln, TRUE))
-=======
-    relay_log.is_relay_log= true;
-    /*
-      Configures what object is used by the current log to store processed
-      gtid(s). This is necessary in the MYSQL_BIN_LOG::MYSQL_BIN_LOG to
-      corretly compute the set of previous gtids.
-    */
-    relay_log.set_previous_gtid_set(&gtid_set);
-    /*
-      note, that if open() fails, we'll still have index file open
-      but a destructor will take care of that
-    */
-    if (relay_log.open_index_file(opt_relaylog_index_name, ln, TRUE) ||
-        relay_log.open_binlog(ln, LOG_BIN, 0, SEQ_READ_APPEND, 0,
-                              (max_relay_log_size ? max_relay_log_size :
-                               max_binlog_size), 1,
-                              true/*need mutex*/, true/*need sid_lock*/))
->>>>>>> 4f508e49
     {
       sql_print_error("Failed in open_index_file() called from Relay_log_info::init_info().");
       DBUG_RETURN(1);
@@ -1402,6 +1383,12 @@
     global_sid_lock.unlock();
 #endif
     /*
+      Configures what object is used by the current log to store processed
+      gtid(s). This is necessary in the MYSQL_BIN_LOG::MYSQL_BIN_LOG to
+      corretly compute the set of previous gtids.
+    */
+    relay_log.set_previous_gtid_set(&gtid_set);
+    /*
       note, that if open() fails, we'll still have index file open
       but a destructor will take care of that
     */
