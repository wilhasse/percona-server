--- conflicted
+++ resolved
@@ -31,6 +31,7 @@
 #include <list>
 #include <map>
 #include <string>
+#include <unordered_set>
 #include <vector>
 
 #include "my_psi_config.h"
@@ -79,15 +80,10 @@
   defaul pathname.
 */
 class Mysqld_socket_listener {
-<<<<<<< HEAD
-  std::string m_bind_addr_str;  // IP address string
-  uint m_tcp_port;              // TCP port to bind to
-  uint m_extra_tcp_port;        // Extra TCP port to bind to if non-zero
-  int m_extra_tcp_port_fd;
-=======
   std::list<std::string> m_bind_addresses;  // addresses to listen to
   uint m_tcp_port;                          // TCP port to bind to
->>>>>>> e4924f36
+  uint m_extra_tcp_port;  // Extra TCP port to bind to if non-zero
+  std::unordered_set<int> m_extra_tcp_port_fds;
   uint m_backlog;       // backlog specifying length of pending connection queue
   uint m_port_timeout;  // port timeout value
   std::string m_unix_sockname;  // unix socket pathname to bind to
@@ -101,10 +97,6 @@
   uint m_error_count;  // Internal variable for maintaining error count.
 
 #ifdef HAVE_POLL
-<<<<<<< HEAD
-  static const int MAX_SOCKETS = 3;
-=======
->>>>>>> e4924f36
   struct poll_info_t {
     std::vector<struct pollfd> m_fds;
     std::vector<MYSQL_SOCKET> m_pfs_fds;
@@ -134,6 +126,10 @@
   /** Number of connection errors from TCP wrappers. */
   static ulong connection_errors_tcpwrap;
 
+  bool is_extra_tcp_port_fd(int fd) const noexcept {
+    return m_extra_tcp_port_fds.find(fd) != m_extra_tcp_port_fds.cend();
+  }
+
  public:
   static ulong get_connection_errors_select() {
     return connection_errors_select;
@@ -151,29 +147,17 @@
     Constructor to setup a listener for listen to connect events from
     clients.
 
-<<<<<<< HEAD
-    @param   bind_addr_str  IP address used in bind
-    @param   tcp_port       TCP port to bind to
-    @param   extra_tcp_port extra TCP port to bind to (do not bind if 0)
-    @param   backlog        backlog specifying length of pending
-                            connection queue used in listen.
-    @param   port_timeout   portname.
-    @param   unix_sockname  pathname for unix socket to bind to
-  */
-  Mysqld_socket_listener(std::string bind_addr_str, uint tcp_port,
-                         uint extra_tcp_port, uint backlog, uint port_timeout,
-=======
     @param   bind_addresses  list of addresses to listen to
     @param   tcp_port        TCP port to bind to
+    @param   extra_tcp_port extra TCP port to bind to (do not bind if 0)
     @param   backlog         backlog specifying length of pending
                              connection queue used in listen.
     @param   port_timeout    portname.
     @param   unix_sockname   pathname for unix socket to bind to
   */
   Mysqld_socket_listener(const std::list<std::string> &bind_addresses,
-                         uint tcp_port, uint backlog, uint port_timeout,
->>>>>>> e4924f36
-                         std::string unix_sockname);
+                         uint tcp_port, uint extra_tcp_port, uint backlog,
+                         uint port_timeout, std::string unix_sockname);
 
   /**
     Set up a listener - set of sockets to listen for connection events
