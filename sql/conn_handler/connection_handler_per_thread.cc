/*
   Copyright (c) 2013, 2018, Oracle and/or its affiliates. All rights reserved.

   This program is free software; you can redistribute it and/or modify
   it under the terms of the GNU General Public License, version 2.0,
   as published by the Free Software Foundation.

   This program is also distributed with certain software (including
   but not limited to OpenSSL) that is licensed under separate terms,
   as designated in a particular file or component or in included license
   documentation.  The authors of MySQL hereby grant you an additional
   permission to link the program and your derivative works with the
   separately licensed software that they have included with MySQL.

   This program is distributed in the hope that it will be useful,
   but WITHOUT ANY WARRANTY; without even the implied warranty of
   MERCHANTABILITY or FITNESS FOR A PARTICULAR PURPOSE.  See the
   GNU General Public License, version 2.0, for more details.

   You should have received a copy of the GNU General Public License
   along with this program; if not, write to the Free Software
   Foundation, Inc., 51 Franklin St, Fifth Floor, Boston, MA 02110-1301  USA
*/

<<<<<<< HEAD
#include <stddef.h>
#include <sys/types.h>
#include <list>
#include <new>

#include "my_compiler.h"
#include "my_dbug.h"
#include "my_inttypes.h"
#include "my_loglevel.h"
#include "my_macros.h"
#include "my_psi_config.h"
#include "my_thread.h"
#include "mysql/components/services/log_builtins.h"
#include "mysql/components/services/mysql_cond_bits.h"
#include "mysql/components/services/mysql_mutex_bits.h"
#include "mysql/components/services/psi_cond_bits.h"
#include "mysql/components/services/psi_mutex_bits.h"
#include "mysql/components/services/psi_thread_bits.h"
#include "mysql/psi/mysql_cond.h"
#include "mysql/psi/mysql_mutex.h"
#include "mysql/psi/mysql_socket.h"
#include "mysql/psi/mysql_thread.h"
#include "mysql/psi/psi_base.h"
#include "mysql_com.h"
#include "mysqld_error.h"  // ER_*
#include "pfs_thread_provider.h"
#include "sql/conn_handler/channel_info.h"  // Channel_info
#include "sql/conn_handler/connection_handler_impl.h"
#include "sql/conn_handler/connection_handler_manager.h"  // Connection_handler_manager
#include "sql/log.h"                                      // Error_log_throttle
#include "sql/mysqld.h"                                   // max_connections
#include "sql/mysqld_thd_manager.h"                       // Global_THD_manager
#include "sql/protocol_classic.h"
#include "sql/sql_class.h"    // THD
#include "sql/sql_connect.h"  // close_connection
#include "sql/sql_error.h"
#include "sql/sql_parse.h"             // do_command
#include "sql/sql_thd_internal_api.h"  // thd_set_thread_stack
#include "thr_mutex.h"
=======
#include "connection_handler_impl.h"

#include "channel_info.h"                // Channel_info
#include "connection_handler_manager.h"  // Connection_handler_manager
#include "mysqld.h"                      // max_connections
#include "mysqld_error.h"                // ER_*
#include "mysqld_thd_manager.h"          // Global_THD_manager
#include "sql_audit.h"                   // mysql_audit_release
#include "sql_class.h"                   // THD
#include "sql_connect.h"                 // close_connection
#include "sql_parse.h"                   // do_command
#include "sql_thd_internal_api.h"        // thd_set_thread_stack
#include "log.h"                         // Error_log_throttle
#include "debug_sync.h"

>>>>>>> 333b4508

// Initialize static members
ulong Per_thread_connection_handler::blocked_pthread_count = 0;
ulong Per_thread_connection_handler::slow_launch_threads = 0;
ulong Per_thread_connection_handler::max_blocked_pthreads = 0;
std::list<Channel_info *>
    *Per_thread_connection_handler ::waiting_channel_info_list = NULL;
mysql_mutex_t Per_thread_connection_handler::LOCK_thread_cache;
mysql_cond_t Per_thread_connection_handler::COND_thread_cache;
mysql_cond_t Per_thread_connection_handler::COND_flush_thread_cache;

// Error log throttle for the thread creation failure in add_connection method.
static Error_log_throttle create_thd_err_log_throttle(
    Log_throttle ::LOG_THROTTLE_WINDOW_SIZE, ERROR_LEVEL, 0,
    "connection_handler",
    "Error log throttle: %10lu"
    " 'Can't create thread to"
    " handle new connection'"
    " error(s) suppressed");

/*
  Number of pthreads currently being woken up to handle new connections.
  Protected by LOCK_thread_cache.
*/
static uint wake_pthread = 0;
/*
  Set if we are trying to kill of pthreads in the thread cache.
  Protected by LOCK_thread_cache.
*/
static uint kill_blocked_pthreads_flag = 0;

#ifdef HAVE_PSI_INTERFACE
static PSI_mutex_key key_LOCK_thread_cache;

static PSI_mutex_info all_per_thread_mutexes[] = {
    {&key_LOCK_thread_cache, "LOCK_thread_cache", PSI_FLAG_SINGLETON, 0,
     PSI_DOCUMENT_ME}};

static PSI_cond_key key_COND_thread_cache;
static PSI_cond_key key_COND_flush_thread_cache;

static PSI_cond_info all_per_thread_conds[] = {
    {&key_COND_thread_cache, "COND_thread_cache", PSI_FLAG_SINGLETON, 0,
     PSI_DOCUMENT_ME},
    {&key_COND_flush_thread_cache, "COND_flush_thread_cache",
     PSI_FLAG_SINGLETON, 0, PSI_DOCUMENT_ME}};
#endif

void Per_thread_connection_handler::init() {
#ifdef HAVE_PSI_INTERFACE
  int count = static_cast<int>(array_elements(all_per_thread_mutexes));
  mysql_mutex_register("sql", all_per_thread_mutexes, count);

  count = static_cast<int>(array_elements(all_per_thread_conds));
  mysql_cond_register("sql", all_per_thread_conds, count);
#endif

  mysql_mutex_init(key_LOCK_thread_cache, &LOCK_thread_cache,
                   MY_MUTEX_INIT_FAST);
  mysql_cond_init(key_COND_thread_cache, &COND_thread_cache);
  mysql_cond_init(key_COND_flush_thread_cache, &COND_flush_thread_cache);
  waiting_channel_info_list = new (std::nothrow) std::list<Channel_info *>;
  DBUG_ASSERT(waiting_channel_info_list != NULL);
}

void Per_thread_connection_handler::destroy() {
  if (waiting_channel_info_list != NULL) {
    delete waiting_channel_info_list;
    waiting_channel_info_list = NULL;
    mysql_mutex_destroy(&LOCK_thread_cache);
    mysql_cond_destroy(&COND_thread_cache);
    mysql_cond_destroy(&COND_flush_thread_cache);
  }
}

/**
  Block the current pthread for reuse by new connections.

  @retval NULL   Too many pthreads blocked already or shutdown in progress.
  @retval !NULL  Pointer to Channel_info object representing the new connection
                 to be served by this pthread.
*/

Channel_info *Per_thread_connection_handler::block_until_new_connection() {
  Channel_info *new_conn = NULL;
  mysql_mutex_lock(&LOCK_thread_cache);
  if (blocked_pthread_count < max_blocked_pthreads &&
      !kill_blocked_pthreads_flag) {
    /* Don't kill the pthread, just block it for reuse */
    DBUG_PRINT("info", ("Blocking pthread for reuse"));

    /*
      mysys_var is bound to the physical thread,
      so make sure mysys_var->dbug is reset to a clean state
      before picking another session in the thread cache.
    */
    DBUG_POP();
    DBUG_ASSERT(!_db_is_pushed_());

    // Block pthread
    blocked_pthread_count++;
    while (!connection_events_loop_aborted() && !wake_pthread &&
           !kill_blocked_pthreads_flag)
      mysql_cond_wait(&COND_thread_cache, &LOCK_thread_cache);
    blocked_pthread_count--;

    if (kill_blocked_pthreads_flag)
      mysql_cond_signal(&COND_flush_thread_cache);
    else if (!connection_events_loop_aborted() && wake_pthread) {
      wake_pthread--;
      DBUG_ASSERT(!waiting_channel_info_list->empty());
      new_conn = waiting_channel_info_list->front();
      waiting_channel_info_list->pop_front();
      DBUG_PRINT("info", ("waiting_channel_info_list->pop %p", new_conn));
    }
  }
  mysql_mutex_unlock(&LOCK_thread_cache);
  return new_conn;
}

/**
  Construct and initialize a THD object for a new connection.

  @param channel_info  Channel_info object representing the new connection.
                       Will be destroyed by this function.

  @retval NULL   Initialization failed.
  @retval !NULL  Pointer to new THD object for the new connection.
*/

static THD *init_new_thd(Channel_info *channel_info) {
  THD *thd = channel_info->create_thd();
  if (thd == NULL) {
    channel_info->send_error_and_close_channel(ER_OUT_OF_RESOURCES, 0, false);
    delete channel_info;
    return NULL;
  }

  thd->set_new_thread_id();

  if (channel_info->get_prior_thr_create_utime() != 0) {
    /*
      A pthread was created to handle this connection:
      increment slow_launch_threads counter if it took more than
      slow_launch_time seconds to create the pthread.
    */
    ulonglong launch_time =
        thd->start_utime - channel_info->get_prior_thr_create_utime();
    if (launch_time >= slow_launch_time * 1000000ULL)
      Per_thread_connection_handler::slow_launch_threads++;
  }
  delete channel_info;

  /*
    handle_one_connection() is normally the only way a thread would
    start and would always be on the very high end of the stack ,
    therefore, the thread stack always starts at the address of the
    first local variable of handle_one_connection, which is thd. We
    need to know the start of the stack so that we could check for
    stack overruns.
  */
  thd_set_thread_stack(thd, (char *)&thd);
  if (thd->store_globals()) {
    close_connection(thd, ER_OUT_OF_RESOURCES);
    thd->release_resources();
    delete thd;
    return NULL;
  }

  return thd;
}

/**
  Thread handler for a connection

  @param arg   Connection object (Channel_info)

  This function (normally) does the following:
  - Initialize thread
  - Initialize THD to be used with this thread
  - Authenticate user
  - Execute all queries sent on the connection
  - Take connection down
  - End thread  / Handle next connection using thread from thread cache
*/

extern "C" {
static void *handle_connection(void *arg) {
  Global_THD_manager *thd_manager = Global_THD_manager::get_instance();
  Connection_handler_manager *handler_manager =
      Connection_handler_manager::get_instance();
  Channel_info *channel_info = static_cast<Channel_info *>(arg);
  bool pthread_reused MY_ATTRIBUTE((unused)) = false;

  if (my_thread_init()) {
    connection_errors_internal++;
    channel_info->send_error_and_close_channel(ER_OUT_OF_RESOURCES, 0, false);
    handler_manager->inc_aborted_connects();
    Connection_handler_manager
      ::dec_connection_count(channel_info->is_on_extra_port());
    delete channel_info;
    my_thread_exit(0);
    return NULL;
  }

<<<<<<< HEAD
  for (;;) {
    THD *thd = init_new_thd(channel_info);
    if (thd == NULL) {
      connection_errors_internal++;
      handler_manager->inc_aborted_connects();
      Connection_handler_manager::dec_connection_count();
      break;  // We are out of resources, no sense in continuing.
=======
  for (;;)
  {
    // Save this here as init_new_thd destroys channel_info
    bool extra_port_connection= channel_info->is_on_extra_port();
    THD *thd= init_new_thd(channel_info);
    if (thd == NULL)
    {
      connection_errors_internal++;
      handler_manager->inc_aborted_connects();
      Connection_handler_manager::dec_connection_count(extra_port_connection);
      break; // We are out of resources, no sense in continuing.
>>>>>>> 333b4508
    }

    DBUG_EXECUTE_IF("after_thread_setup",
                    {
                      const char act[]=
                        "now signal thread_setup";
                      DBUG_ASSERT(!debug_sync_set_action(thd,
                                                         STRING_WITH_LEN(act)));
                    };);

#ifdef HAVE_PSI_THREAD_INTERFACE
    if (pthread_reused) {
      /*
        Reusing existing pthread:
        Create new instrumentation for the new THD job,
        and attach it to this running pthread.
      */
      PSI_thread *psi = PSI_THREAD_CALL(new_thread)(key_thread_one_connection,
                                                    thd, thd->thread_id());
      PSI_THREAD_CALL(set_thread_os_id)(psi);
      PSI_THREAD_CALL(set_thread)(psi);
    }
#endif

#ifdef HAVE_PSI_THREAD_INTERFACE
    /* Find the instrumented thread */
    PSI_thread *psi = PSI_THREAD_CALL(get_thread)();
    /* Save it within THD, so it can be inspected */
    thd->set_psi(psi);
#endif /* HAVE_PSI_THREAD_INTERFACE */
    mysql_thread_set_psi_id(thd->thread_id());
    mysql_thread_set_psi_THD(thd);
    mysql_socket_set_thread_owner(
        thd->get_protocol_classic()->get_vio()->mysql_socket);

    thd_manager->add_thd(thd);

    if (thd_prepare_connection(thd, extra_port_connection))
      handler_manager->inc_aborted_connects();
    else {
      while (thd_connection_alive(thd)) {
        if (do_command(thd)) break;
      }
      end_connection(thd);
    }
    close_connection(thd, 0, false, false);

    thd->get_stmt_da()->reset_diagnostics_area();
    thd->release_resources();

#if OPENSSL_VERSION_NUMBER < 0x10100000L
    // Clean up errors now, before possibly waiting for a new connection.
<<<<<<< HEAD
#ifndef HAVE_WOLFSSL
#if OPENSSL_VERSION_NUMBER < 0x10100000L
    ERR_remove_thread_state(0);
#endif /* OPENSSL_VERSION_NUMBER < 0x10100000L */
#endif
=======
    ERR_remove_state(0);
#endif

>>>>>>> 333b4508
    thd_manager->remove_thd(thd);
    Connection_handler_manager::dec_connection_count(extra_port_connection);

#ifdef HAVE_PSI_THREAD_INTERFACE
    /*
      Delete the instrumentation for the job that just completed.
    */
    thd->set_psi(NULL);
    PSI_THREAD_CALL(delete_current_thread)();
#endif /* HAVE_PSI_THREAD_INTERFACE */

    delete thd;

    // Server is shutting down so end the pthread.
    if (connection_events_loop_aborted()) break;

    channel_info = Per_thread_connection_handler::block_until_new_connection();
    if (channel_info == NULL) break;
    pthread_reused = true;
  }

  my_thread_end();
  my_thread_exit(0);
  return NULL;
}
}  // extern "C"

void Per_thread_connection_handler::kill_blocked_pthreads() {
  mysql_mutex_lock(&LOCK_thread_cache);
  kill_blocked_pthreads_flag++;
  while (Per_thread_connection_handler::blocked_pthread_count) {
    mysql_cond_broadcast(&COND_thread_cache);
    mysql_cond_wait(&COND_flush_thread_cache, &LOCK_thread_cache);
  }
  kill_blocked_pthreads_flag--;

  // Drain off the channel info list.
  while (!waiting_channel_info_list->empty()) {
    Channel_info *channel_info = waiting_channel_info_list->front();
    waiting_channel_info_list->pop_front();
    // close the channel.
    channel_info->send_error_and_close_channel(ER_SERVER_SHUTDOWN, 0, false);
    delete channel_info;
  }
  mysql_mutex_unlock(&LOCK_thread_cache);
}

bool Per_thread_connection_handler::check_idle_thread_and_enqueue_connection(
    Channel_info *channel_info) {
  bool res = true;

  mysql_mutex_lock(&LOCK_thread_cache);
  if (Per_thread_connection_handler::blocked_pthread_count > wake_pthread) {
    DBUG_PRINT("info", ("waiting_channel_info_list->push %p", channel_info));
    waiting_channel_info_list->push_back(channel_info);
    wake_pthread++;
    mysql_cond_signal(&COND_thread_cache);
    res = false;
  }
  mysql_mutex_unlock(&LOCK_thread_cache);

  return res;
}

bool Per_thread_connection_handler::add_connection(Channel_info *channel_info) {
  int error = 0;
  my_thread_handle id;

  DBUG_ENTER("Per_thread_connection_handler::add_connection");

  // Simulate thread creation for test case before we check thread cache
  DBUG_EXECUTE_IF("fail_thread_create", error = 1; goto handle_error;);

  if (!check_idle_thread_and_enqueue_connection(channel_info))
    DBUG_RETURN(false);

  /*
    There are no idle threads avaliable to take up the new
    connection. Create a new thread to handle the connection
  */
  channel_info->set_prior_thr_create_utime();
  error =
      mysql_thread_create(key_thread_one_connection, &id, &connection_attrib,
                          handle_connection, (void *)channel_info);
#ifndef DBUG_OFF
handle_error:
#endif  // !DBUG_OFF

  if (error) {
    connection_errors_internal++;
    if (!create_thd_err_log_throttle.log())
<<<<<<< HEAD
      LogErr(ERROR_LEVEL, ER_CONN_PER_THREAD_NO_THREAD, error);
    channel_info->send_error_and_close_channel(ER_CANT_CREATE_THREAD, error,
                                               true);
    Connection_handler_manager::dec_connection_count();
=======
      sql_print_error("Can't create thread to handle new connection(errno= %d)",
                      error);
    channel_info->send_error_and_close_channel(ER_CANT_CREATE_THREAD,
                                               error, true);
    Connection_handler_manager
      ::dec_connection_count(channel_info->is_on_extra_port());
>>>>>>> 333b4508
    DBUG_RETURN(true);
  }

  Global_THD_manager::get_instance()->inc_thread_created();
  DBUG_PRINT("info", ("Thread created"));
  DBUG_RETURN(false);
}

uint Per_thread_connection_handler::get_max_threads() const {
  return max_connections;
}<|MERGE_RESOLUTION|>--- conflicted
+++ resolved
@@ -22,7 +22,6 @@
    Foundation, Inc., 51 Franklin St, Fifth Floor, Boston, MA 02110-1301  USA
 */
 
-<<<<<<< HEAD
 #include <stddef.h>
 #include <sys/types.h>
 #include <list>
@@ -52,9 +51,10 @@
 #include "sql/conn_handler/channel_info.h"  // Channel_info
 #include "sql/conn_handler/connection_handler_impl.h"
 #include "sql/conn_handler/connection_handler_manager.h"  // Connection_handler_manager
-#include "sql/log.h"                                      // Error_log_throttle
-#include "sql/mysqld.h"                                   // max_connections
-#include "sql/mysqld_thd_manager.h"                       // Global_THD_manager
+#include "sql/debug_sync.h"
+#include "sql/log.h"                 // Error_log_throttle
+#include "sql/mysqld.h"              // max_connections
+#include "sql/mysqld_thd_manager.h"  // Global_THD_manager
 #include "sql/protocol_classic.h"
 #include "sql/sql_class.h"    // THD
 #include "sql/sql_connect.h"  // close_connection
@@ -62,23 +62,6 @@
 #include "sql/sql_parse.h"             // do_command
 #include "sql/sql_thd_internal_api.h"  // thd_set_thread_stack
 #include "thr_mutex.h"
-=======
-#include "connection_handler_impl.h"
-
-#include "channel_info.h"                // Channel_info
-#include "connection_handler_manager.h"  // Connection_handler_manager
-#include "mysqld.h"                      // max_connections
-#include "mysqld_error.h"                // ER_*
-#include "mysqld_thd_manager.h"          // Global_THD_manager
-#include "sql_audit.h"                   // mysql_audit_release
-#include "sql_class.h"                   // THD
-#include "sql_connect.h"                 // close_connection
-#include "sql_parse.h"                   // do_command
-#include "sql_thd_internal_api.h"        // thd_set_thread_stack
-#include "log.h"                         // Error_log_throttle
-#include "debug_sync.h"
-
->>>>>>> 333b4508
 
 // Initialize static members
 ulong Per_thread_connection_handler::blocked_pthread_count = 0;
@@ -277,43 +260,28 @@
     connection_errors_internal++;
     channel_info->send_error_and_close_channel(ER_OUT_OF_RESOURCES, 0, false);
     handler_manager->inc_aborted_connects();
-    Connection_handler_manager
-      ::dec_connection_count(channel_info->is_on_extra_port());
+    Connection_handler_manager ::dec_connection_count(
+        channel_info->is_on_extra_port());
     delete channel_info;
     my_thread_exit(0);
     return NULL;
   }
 
-<<<<<<< HEAD
   for (;;) {
+    // Save this here as init_new_thd destroys channel_info
+    const bool extra_port_connection = channel_info->is_on_extra_port();
     THD *thd = init_new_thd(channel_info);
     if (thd == NULL) {
       connection_errors_internal++;
       handler_manager->inc_aborted_connects();
-      Connection_handler_manager::dec_connection_count();
+      Connection_handler_manager::dec_connection_count(extra_port_connection);
       break;  // We are out of resources, no sense in continuing.
-=======
-  for (;;)
-  {
-    // Save this here as init_new_thd destroys channel_info
-    bool extra_port_connection= channel_info->is_on_extra_port();
-    THD *thd= init_new_thd(channel_info);
-    if (thd == NULL)
-    {
-      connection_errors_internal++;
-      handler_manager->inc_aborted_connects();
-      Connection_handler_manager::dec_connection_count(extra_port_connection);
-      break; // We are out of resources, no sense in continuing.
->>>>>>> 333b4508
     }
 
-    DBUG_EXECUTE_IF("after_thread_setup",
-                    {
-                      const char act[]=
-                        "now signal thread_setup";
-                      DBUG_ASSERT(!debug_sync_set_action(thd,
-                                                         STRING_WITH_LEN(act)));
-                    };);
+    DBUG_EXECUTE_IF("after_thread_setup", {
+      const char act[] = "now signal thread_setup";
+      DBUG_ASSERT(!debug_sync_set_action(thd, STRING_WITH_LEN(act)));
+    };);
 
 #ifdef HAVE_PSI_THREAD_INTERFACE
     if (pthread_reused) {
@@ -355,19 +323,12 @@
     thd->get_stmt_da()->reset_diagnostics_area();
     thd->release_resources();
 
-#if OPENSSL_VERSION_NUMBER < 0x10100000L
     // Clean up errors now, before possibly waiting for a new connection.
-<<<<<<< HEAD
 #ifndef HAVE_WOLFSSL
 #if OPENSSL_VERSION_NUMBER < 0x10100000L
     ERR_remove_thread_state(0);
 #endif /* OPENSSL_VERSION_NUMBER < 0x10100000L */
 #endif
-=======
-    ERR_remove_state(0);
-#endif
-
->>>>>>> 333b4508
     thd_manager->remove_thd(thd);
     Connection_handler_manager::dec_connection_count(extra_port_connection);
 
@@ -459,19 +420,11 @@
   if (error) {
     connection_errors_internal++;
     if (!create_thd_err_log_throttle.log())
-<<<<<<< HEAD
       LogErr(ERROR_LEVEL, ER_CONN_PER_THREAD_NO_THREAD, error);
     channel_info->send_error_and_close_channel(ER_CANT_CREATE_THREAD, error,
                                                true);
-    Connection_handler_manager::dec_connection_count();
-=======
-      sql_print_error("Can't create thread to handle new connection(errno= %d)",
-                      error);
-    channel_info->send_error_and_close_channel(ER_CANT_CREATE_THREAD,
-                                               error, true);
-    Connection_handler_manager
-      ::dec_connection_count(channel_info->is_on_extra_port());
->>>>>>> 333b4508
+    Connection_handler_manager::dec_connection_count(
+        channel_info->is_on_extra_port());
     DBUG_RETURN(true);
   }
 
