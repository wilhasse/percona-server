--- conflicted
+++ resolved
@@ -2662,7 +2662,8 @@
 
     if (set_and_validate_user_attributes(thd, Str, what_to_set,
                                          is_privileged_user, false,
-                                         &tables[ACL_TABLES::TABLE_PASSWORD_HISTORY], NULL))
+                                         &tables[ACL_TABLES::TABLE_PASSWORD_HISTORY], NULL,
+                                         revoke_grant?"REVOKE":"GRANT"))
     {
       result= true;
       continue;
@@ -2905,7 +2906,8 @@
 
     if (set_and_validate_user_attributes(thd, Str, what_to_set,
                                          is_privileged_user, false,
-                                         &tables[ACL_TABLES::TABLE_PASSWORD_HISTORY], NULL))
+                                         &tables[ACL_TABLES::TABLE_PASSWORD_HISTORY], NULL,
+                                         revoke_grant?"REVOKE":"GRANT"))
     {
       result= true;
       continue;
@@ -3331,7 +3333,8 @@
 
     if (set_and_validate_user_attributes(thd, user, what_to_set,
                                          is_privileged_user, false,
-                                         &tables[ACL_TABLES::TABLE_PASSWORD_HISTORY], NULL))
+                                         &tables[ACL_TABLES::TABLE_PASSWORD_HISTORY], NULL,
+                                         revoke_grant?"REVOKE":"GRANT"))
     {
       error= true;
       continue;
@@ -4181,19 +4184,9 @@
   key.append(db);
   key.push_back('\0');
 
-<<<<<<< HEAD
   Acl_cache_lock_guard acl_cache_lock(thd, Acl_cache_lock_mode::READ_MODE);
   if (!acl_cache_lock.lock())
     return true;
-=======
-    if (set_and_validate_user_attributes(thd, Str, what_to_set,
-                                         is_privileged_user,
-                                         revoke_grant?"REVOKE":"GRANT"))
-    {
-      result= TRUE;
-      continue;
-    }
->>>>>>> 8d4c5980
 
   for (const auto &key_and_value : *column_priv_hash)
   {
@@ -4406,18 +4399,8 @@
   Security_context *sctx= thd->security_context();
   Acl_cache_lock_guard acl_cache_lock(thd, Acl_cache_lock_mode::READ_MODE);
 
-<<<<<<< HEAD
   if (!acl_cache_lock.lock(false))
     return (NO_ACCESS);
-=======
-    if (set_and_validate_user_attributes(thd, Str, what_to_set,
-                                         is_privileged_user,
-                                         revoke_grant?"REVOKE":"GRANT"))
-    {
-      result= TRUE;
-      continue;
-    }
->>>>>>> 8d4c5980
 
   /* reload table if someone has modified any grants */
   /*
@@ -4589,14 +4572,7 @@
         q1= true;
       continue;
     }
-<<<<<<< HEAD
     else if (!q1 && !q3 && *i == '\'')
-=======
-
-    if (set_and_validate_user_attributes(thd, Str, what_to_set,
-                                         is_privileged_user,
-                                         revoke_grant?"REVOKE":"GRANT"))
->>>>>>> 8d4c5980
     {
       if (q2)
         q2 =false;
