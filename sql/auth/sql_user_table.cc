--- conflicted
+++ resolved
@@ -820,12 +820,8 @@
 */
 static int compatibility_replace_db_table(THD *thd, TABLE *table,
                                           const char *db, const LEX_USER &combo,
-<<<<<<< HEAD
-                                          ulong rights, bool revoke_grant) {
-=======
                                           Access_bitmask rights,
                                           bool revoke_grant) {
->>>>>>> 05e4357f
   uint i;
   Access_bitmask priv, store_rights;
   bool old_row_exists = false;
@@ -985,21 +981,12 @@
 */
 
 int replace_db_table(THD *thd, TABLE *table, const char *db,
-<<<<<<< HEAD
-                     const LEX_USER &combo, ulong rights, bool revoke_grant,
-                     bool all_current_privileges) {
-  uint i;
-  ulong priv, store_rights;
-  bool old_row_exists = false;
-  ulong old_rights, nonexisting_rights;
-=======
                      const LEX_USER &combo, Access_bitmask rights,
                      bool revoke_grant, bool all_current_privileges) {
   uint i;
   Access_bitmask priv, store_rights;
   bool old_row_exists = false;
   Access_bitmask old_rights, nonexisting_rights;
->>>>>>> 05e4357f
   int error;
   const char what = (revoke_grant) ? 'N' : 'Y';
   uchar user_key[MAX_KEY_LENGTH];
@@ -1359,11 +1346,7 @@
   }
 
   while ((column = iter++)) {
-<<<<<<< HEAD
-    ulong column_rights = column->rights;
-=======
     Access_bitmask column_rights = column->rights;
->>>>>>> 05e4357f
     bool old_row_exists = false;
     uchar user_key[MAX_KEY_LENGTH];
 
@@ -1402,12 +1385,8 @@
       table->field[4]->store(column->column.ptr(), column->column.length(),
                              system_charset_info);
     } else {
-<<<<<<< HEAD
-      ulong old_column_rights = (ulong)table->field[6]->val_int();
-=======
       Access_bitmask old_column_rights =
           (Access_bitmask)table->field[6]->val_int();
->>>>>>> 05e4357f
       old_column_rights = fix_rights_for_column(old_column_rights);
       if (revoke_grant) {
         /* Check if not trying to revoke non existing privilege + The backward
@@ -1621,11 +1600,7 @@
     std::unique_ptr<GRANT_TABLE, Destroy_only<GRANT_TABLE>>
         *deleted_grant_table,
     TABLE *table, const LEX_USER &combo, const char *db, const char *table_name,
-<<<<<<< HEAD
-    ulong rights, ulong col_rights, bool revoke_grant) {
-=======
     Access_bitmask rights, Access_bitmask col_rights, bool revoke_grant) {
->>>>>>> 05e4357f
   char grantor[USER_HOST_BUFF_SIZE];
   int old_row_exists = 1;
   int error = 0;
@@ -1797,15 +1772,6 @@
                         std::unique_ptr<GRANT_TABLE, Destroy_only<GRANT_TABLE>>
                             *deleted_grant_table,
                         TABLE *table, const LEX_USER &combo, const char *db,
-<<<<<<< HEAD
-                        const char *table_name, ulong rights, ulong col_rights,
-                        bool revoke_grant, bool all_current_privileges) {
-  char grantor[USER_HOST_BUFF_SIZE];
-  bool old_row_exists = false;
-  int error = 0;
-  ulong store_table_rights, store_col_rights;
-  ulong old_table_rights, old_col_rights;
-=======
                         const char *table_name, Access_bitmask rights,
                         Access_bitmask col_rights, bool revoke_grant,
                         bool all_current_privileges) {
@@ -1814,7 +1780,6 @@
   int error = 0;
   Access_bitmask store_table_rights, store_col_rights;
   Access_bitmask old_table_rights, old_col_rights;
->>>>>>> 05e4357f
   uchar user_key[MAX_KEY_LENGTH];
   Acl_table_intact table_intact(thd);
 
@@ -1869,26 +1834,16 @@
   } else {
     old_row_exists = true;
     store_record(table, record[1]);
-<<<<<<< HEAD
-    old_table_rights = (ulong)table->field[6]->val_int();
-    old_col_rights = (ulong)table->field[7]->val_int();
-=======
     old_table_rights = (Access_bitmask)table->field[6]->val_int();
     old_col_rights = (Access_bitmask)table->field[7]->val_int();
->>>>>>> 05e4357f
   }
 
   store_table_rights = get_rights_for_table(rights);
   store_col_rights = get_rights_for_column(col_rights);
 
   if (revoke_grant) {
-<<<<<<< HEAD
-    ulong store_rights(store_table_rights | store_col_rights);
-    ulong old_rights(old_table_rights | old_col_rights);
-=======
     Access_bitmask store_rights(store_table_rights | store_col_rights);
     Access_bitmask old_rights(old_table_rights | old_col_rights);
->>>>>>> 05e4357f
     /* We are revoking some rights that were not previously granted
      * if rights being removed are out of their intersection of old rights */
     bool revoking_not_granted(store_rights != (old_rights & store_rights));
@@ -1995,14 +1950,9 @@
 
 int replace_routine_table(THD *thd, GRANT_NAME *grant_name, TABLE *table,
                           const LEX_USER &combo, const char *db,
-<<<<<<< HEAD
-                          const char *routine_name, bool is_proc, ulong rights,
-                          bool revoke_grant, bool all_current_privileges) {
-=======
                           const char *routine_name, bool is_proc,
                           Access_bitmask rights, bool revoke_grant,
                           bool all_current_privileges) {
->>>>>>> 05e4357f
   char grantor[USER_HOST_BUFF_SIZE];
   int old_row_exists = 1;
   int error = 0;
@@ -2070,15 +2020,9 @@
 
   store_proc_rights = get_rights_for_procedure(rights);
   if (old_row_exists) {
-<<<<<<< HEAD
-    ulong old_rights;
-    store_record(table, record[1]);
-    old_rights = (ulong)table->field[6]->val_int();
-=======
     Access_bitmask old_rights;
     store_record(table, record[1]);
     old_rights = (Access_bitmask)table->field[6]->val_int();
->>>>>>> 05e4357f
 
     if (revoke_grant) {
       /* If not REVOKE ALL PRIVILEGES and not in the backward compatibility
