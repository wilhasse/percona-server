--- conflicted
+++ resolved
@@ -28,50 +28,6 @@
 
 /* password checking routines */
 
-<<<<<<< HEAD
-  On connection a random string is generated and sent to the client.
-  The client generates a new string with a random generator inited with
-  the hash values from the password and the sent string.
-  This 'check' string is sent to the server where it is compared with
-  a string generated from the stored hash_value of the password and the
-  random string.
-
-  The password is saved (in user.authentication_string).
-
-  Example:
-    SET PASSWORD for test = 'haha'
-  This saves a hashed number as a string in the authentication_string field.
-
-  The new authentication is performed in following manner:
-
-  SERVER:  public_seed=generate_user_salt()
-           send(public_seed)
-
-  CLIENT:  recv(public_seed)
-           hash_stage1=sha1("password")
-           hash_stage2=sha1(hash_stage1)
-           reply=xor(hash_stage1, sha1(public_seed,hash_stage2)
-
-           // this three steps are done in scramble()
-
-           send(reply)
-
-
-  SERVER:  recv(reply)
-           hash_stage1=xor(reply, sha1(public_seed,hash_stage2))
-           candidate_hash2=sha1(hash_stage1)
-           check(candidate_hash2==hash_stage2)
-
-           // this three steps are done in check_scramble()
-
-*****************************************************************************/
-
-#include <string.h>
-#include <sys/types.h>
-
-#include "crypt_genhash_impl.h"
-=======
->>>>>>> 87307d4d
 #include "dig_vec.h"
 #include "my_inttypes.h"
 
@@ -95,209 +51,4 @@
   }
   *to = '\0';
   return to;
-<<<<<<< HEAD
-}
-
-/*
-    Convert given asciiz string of hex (0..9 a..f) characters to octet
-    sequence.
-  SYNOPSIS
-    hex2octet()
-    to        OUT buffer to place result; must be at least len/2 bytes
-    str, len  IN  begin, length for character string; str and to may not
-                  overlap; len % 2 == 0
-*/
-
-static void hex2octet(uint8 *to, const char *str, uint len) {
-  const char *str_end = str + len;
-  while (str < str_end) {
-    const char tmp = char_val(*str++);
-    *to++ = (tmp << 4) | char_val(*str++);
-  }
-}
-
-/*
-    Encrypt/Decrypt function used for password encryption in authentication.
-    Simple XOR is used here, but it is OK as we crypt random strings. Note
-    that XOR(s1, XOR(s1, s2)) == s2, XOR(s1, s2) == XOR(s2, s1)
-  SYNOPSIS
-    my_crypt()
-    to      OUT buffer to hold encrypted string; must be at least len bytes
-                long; to and s1 (or s2) may be the same.
-    s1, s2  IN  input strings (of equal length)
-    len     IN  length of s1 and s2
-*/
-
-static void my_crypt(char *to, const uchar *s1, const uchar *s2, uint len) {
-  const uint8 *s1_end = s1 + len;
-  while (s1 < s1_end) *to++ = *s1++ ^ *s2++;
-}
-
-extern "C" void my_make_scrambled_password(char *to, const char *password,
-                                           size_t pass_len) {
-  char salt[CRYPT_SALT_LENGTH + 1];
-
-  generate_user_salt(salt, CRYPT_SALT_LENGTH + 1);
-  my_crypt_genhash(to, CRYPT_MAX_PASSWORD_SIZE, password, pass_len, salt,
-                   nullptr);
-}
-
-/**
-  Compute two stage SHA1 hash of the password :
-
-    hash_stage1=sha1("password")
-    hash_stage2=sha1(hash_stage1)
-
-  @param [in] password       Password string.
-  @param [in] pass_len       Length of the password.
-  @param [out] hash_stage1   sha1(password)
-  @param [out] hash_stage2   sha1(hash_stage1)
-*/
-
-inline static void compute_two_stage_sha1_hash(const char *password,
-                                               size_t pass_len,
-                                               uint8 *hash_stage1,
-                                               uint8 *hash_stage2) {
-  /* Stage 1: hash password */
-  compute_sha1_hash(hash_stage1, password, pass_len);
-
-  /* Stage 2 : hash first stage's output. */
-  compute_sha1_hash(hash_stage2, (const char *)hash_stage1, SHA1_HASH_SIZE);
-}
-
-/*
-    MySQL 4.1.1 password hashing: SHA conversion (see RFC 2289, 3174) twice
-    applied to the password string, and then produced octet sequence is
-    converted to hex string.
-    The result of this function is stored in the database.
-  SYNOPSIS
-    my_make_scrambled_password_sha1()
-    buf       OUT buffer of size 2*SHA1_HASH_SIZE + 2 to store hex string
-    password  IN  password string
-    pass_len  IN  length of password string
-*/
-
-void my_make_scrambled_password_sha1(char *to, const char *password,
-                                     size_t pass_len) {
-  uint8 hash_stage2[SHA1_HASH_SIZE];
-
-  /* Two stage SHA1 hash of the password. */
-  compute_two_stage_sha1_hash(password, pass_len, (uint8 *)to, hash_stage2);
-
-  /* convert hash_stage2 to hex string */
-  *to++ = PVERSION41_CHAR;
-  octet2hex(to, (const char *)hash_stage2, SHA1_HASH_SIZE);
-}
-
-/*
-  Wrapper around my_make_scrambled_password() to maintain client lib ABI
-  compatibility.
-  In server code usage of my_make_scrambled_password() is preferred to
-  avoid strlen().
-  SYNOPSIS
-    make_scrambled_password()
-    buf       OUT buffer of size 2*SHA1_HASH_SIZE + 2 to store hex string
-    password  IN  NULL-terminated password string
-*/
-
-void make_scrambled_password(char *to, const char *password) {
-  my_make_scrambled_password_sha1(to, password, strlen(password));
-}
-
-/**
-    Produce an obscure octet sequence from password and random
-    string, received from the server. This sequence corresponds to the
-    password, but password can not be easily restored from it. The sequence
-    is then sent to the server for validation. Trailing zero is not stored
-    in the buf as it is not needed.
-    This function is used by client to create authenticated reply to the
-    server's greeting.
-
-    @param[out] to   store scrambled string here. The buf must be at least
-                     SHA1_HASH_SIZE bytes long.
-    @param message   random message, must be exactly SCRAMBLE_LENGTH long and
-                     NULL-terminated.
-    @param password  users' password, NULL-terminated
-*/
-
-void scramble(char *to, const char *message, const char *password) {
-  uint8 hash_stage1[SHA1_HASH_SIZE];
-  uint8 hash_stage2[SHA1_HASH_SIZE];
-
-  /* Two stage SHA1 hash of the password. */
-  compute_two_stage_sha1_hash(password, strlen(password), hash_stage1,
-                              hash_stage2);
-
-  /* create crypt string as sha1(message, hash_stage2) */;
-  compute_sha1_hash_multi((uint8 *)to, message, SCRAMBLE_LENGTH,
-                          (const char *)hash_stage2, SHA1_HASH_SIZE);
-  my_crypt(to, (const uchar *)to, hash_stage1, SCRAMBLE_LENGTH);
-}
-
-/**
-    Check that scrambled message corresponds to the password.
-
-    The function is used by server to check that received reply is authentic.
-    This function does not check lengths of given strings: message must be
-    null-terminated, reply and hash_stage2 must be at least SHA1_HASH_SIZE
-    long (if not, something fishy is going on).
-
-    @param scramble_arg  clients' reply, presumably produced by scramble()
-    @param message       original random string, previously sent to client
-                         (presumably second argument of scramble()), must be
-                         exactly SCRAMBLE_LENGTH long and NULL-terminated.
-    @param hash_stage2   hex2octet-decoded database entry
-
-    @retval false  password is correct
-    Wretval true   password is invalid
-*/
-
-static bool check_scramble_sha1(const uchar *scramble_arg, const char *message,
-                                const uint8 *hash_stage2) {
-  uint8 buf[SHA1_HASH_SIZE];
-  uint8 hash_stage2_reassured[SHA1_HASH_SIZE];
-
-  /* create key to encrypt scramble */
-  compute_sha1_hash_multi(buf, message, SCRAMBLE_LENGTH,
-                          (const char *)hash_stage2, SHA1_HASH_SIZE);
-  /* encrypt scramble */
-  my_crypt((char *)buf, buf, scramble_arg, SCRAMBLE_LENGTH);
-
-  /* now buf supposedly contains hash_stage1: so we can get hash_stage2 */
-  compute_sha1_hash(hash_stage2_reassured, (const char *)buf, SHA1_HASH_SIZE);
-
-  return (memcmp(hash_stage2, hash_stage2_reassured, SHA1_HASH_SIZE) != 0);
-}
-
-bool check_scramble(const uchar *scramble_arg, const char *message,
-                    const uint8 *hash_stage2) {
-  return check_scramble_sha1(scramble_arg, message, hash_stage2);
-}
-
-/*
-  Convert scrambled password from asciiz hex string to binary form.
-
-  SYNOPSIS
-    get_salt_from_password()
-    res       OUT buf to hold password. Must be at least SHA1_HASH_SIZE
-                  bytes long.
-    password  IN  4.1.1 version value of user.password
-*/
-
-void get_salt_from_password(uint8 *hash_stage2, const char *password) {
-  hex2octet(hash_stage2, password + 1 /* skip '*' */, SHA1_HASH_SIZE * 2);
-}
-
-/**
-  Convert scrambled password from binary form to asciiz hex string.
-
-  @param [out] to     store resulting string here, 2*SHA1_HASH_SIZE+2 bytes
-  @param hash_stage2  password in salt format
-*/
-
-void make_password_from_salt(char *to, const uint8 *hash_stage2) {
-  *to++ = PVERSION41_CHAR;
-  octet2hex(to, (const char *)hash_stage2, SHA1_HASH_SIZE);
-=======
->>>>>>> 87307d4d
 }