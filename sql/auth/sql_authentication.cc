/* Copyright (c) 2000, 2019, Oracle and/or its affiliates. All rights reserved.

   This program is free software; you can redistribute it and/or modify
   it under the terms of the GNU General Public License, version 2.0,
   as published by the Free Software Foundation.

   This program is also distributed with certain software (including
   but not limited to OpenSSL) that is licensed under separate terms,
   as designated in a particular file or component or in included license
   documentation.  The authors of MySQL hereby grant you an additional
   permission to link the program and your derivative works with the
   separately licensed software that they have included with MySQL.

   This program is distributed in the hope that it will be useful,
   but WITHOUT ANY WARRANTY; without even the implied warranty of
   MERCHANTABILITY or FITNESS FOR A PARTICULAR PURPOSE.  See the
   GNU General Public License, version 2.0, for more details.

   You should have received a copy of the GNU General Public License
   along with this program; if not, write to the Free Software
   Foundation, Inc., 51 Franklin St, Fifth Floor, Boston, MA 02110-1301  USA */

#define LOG_COMPONENT_TAG "mysql_native_password"

#include "sql/auth/sql_authentication.h"

#include <fcntl.h>
#include <stdio.h>
#include <string.h>
#include <sys/stat.h>
#include <sys/types.h>
#include <string> /* std::string */
#include <utility>
#include <vector> /* std::vector */

#include <mysql/components/my_service.h>
#include <sql/ssl_acceptor_context.h>
#include "crypt_genhash_impl.h"  // generate_user_salt
#include "m_string.h"
#include "map_helpers.h"
#include "mutex_lock.h"  // Mutex_lock
#include "my_byteorder.h"
#include "my_command.h"
#include "my_compiler.h"
#include "my_dbug.h"
#include "my_dir.h"
#include "my_inttypes.h"
#include "my_io.h"
#include "my_loglevel.h"
#include "my_psi_config.h"
#include "my_sys.h"
#include "my_time.h"
#include "mysql/components/services/log_builtins.h"
#include "mysql/components/services/log_shared.h"
#include "mysql/plugin.h"
#include "mysql/psi/mysql_mutex.h"
#include "mysql/psi/psi_base.h"
#include "mysql/service_my_plugin_log.h"
#include "mysql/service_mysql_alloc.h"
#include "mysql/service_mysql_password_policy.h"
#include "mysql_com.h"
#include "mysql_time.h"
#include "mysqld_error.h"
#include "password.h"  // my_make_scrambled_password
#include "pfs_thread_provider.h"
#include "prealloced_array.h"
#include "sql/auth/auth_acls.h"
#include "sql/auth/auth_common.h"
#include "sql/auth/auth_internal.h"  // optimize_plugin_compare_by_pointer
#include "sql/auth/partial_revokes.h"
#include "sql/auth/sql_auth_cache.h"  // acl_cache
#include "sql/auth/sql_security_ctx.h"
#include "sql/conn_handler/connection_handler_manager.h"  // Connection_handler_manager
#include "sql/current_thd.h"                              // current_thd
#include "sql/derror.h"                                   // ER_THD
<<<<<<< HEAD
#include "sql/hostname.h"  // Host_errors, inc_host_errors
#include "sql/log.h"       // query_logger
#include "sql/mysqld.h"    // global_system_variables
=======
#include "sql/hostname_cache.h"  // Host_errors, inc_host_errors
#include "sql/log.h"             // query_logger
#include "sql/mysqld.h"          // global_system_variables
>>>>>>> 4869291f
#include "sql/protocol.h"
#include "sql/protocol_classic.h"
#include "sql/psi_memory_key.h"  // key_memory_MPVIO_EXT_auth_info
#include "sql/sql_class.h"       // THD
#include "sql/sql_connect.h"     // thd_init_client_charset
#include "sql/sql_const.h"
#include "sql/sql_db.h"  // mysql_change_db
#include "sql/sql_error.h"
#include "sql/sql_lex.h"
#include "sql/sql_plugin.h"  // my_plugin_lock_by_name
#include "sql/sql_time.h"    // Interval
#include "sql/strfunc.h"
#include "sql/system_variables.h"
#include "sql/tztime.h"  // Time_zone
#include "sql_common.h"  // mpvio_info
#include "sql_string.h"
#include "violite.h"

struct MEM_ROOT;

#if defined(HAVE_OPENSSL)
#include <openssl/err.h>
#include <openssl/pem.h>
#include <openssl/rsa.h>
#include <openssl/x509v3.h>
#endif /* HAVE_OPENSSL */

/**
   @file sql_authentication.cc

   AUTHENTICATION CODE

   including initial connect handshake, invoking appropriate plugins,
   client-server plugin negotiation, COM_CHANGE_USER, and native
   MySQL authentication plugins.
*/

/* clang-format off */
/**
  @page page_protocol_connection_phase Connection Phase

  The Connection Phase performs these tasks:
    - exchange the capabilities of client and server
    - setup SSL communication channel if requested
    - authenticate the client against the server

  It starts with the client connect()ing to the server which may send a
  ERR packet and finish the handshake or send a Initial Handshake Packet
  which the client answers with a Handshake Response Packet. At this stage
  client can request SSL connection, in which case an SSL communication
  channel is established before client sends its authentication response.

  @note In case the server sent a ERR packet as first packet it will happen
  before the client and server negotiated any capabilities.
  Therefore the ERR packet will not contain the SQL-state.

  After initial handshake, server informs client about the method to be used
  for authentication (unless it was already established during the handshake)
  and the authentication exchange continues until server either accepts
  connection by sending an @ref page_protocol_basic_ok_packet or rejects it
  with @ref page_protocol_basic_err_packet.

  @startuml
  (*) --> "Initial Handshake Packet"

  "Initial Handshake Packet" --> "Client Response"
  "Initial Handshake Packet" --> "SSL Exchange"
  "SSL Exchange" --> "Client Response"

  "Client Response" --> "Authentication method switch"
  "Client Response" --> "Authentication exchange continuation"
  "Client Response" --> [ Insufficient client capabilities] ERR

  "Authentication method switch" --> [ Client does not know requested auth method ] DISCONNECT
  "Authentication method switch" --> "Authentication exchange continuation"

  "Authentication exchange continuation" --> OK
  "Authentication exchange continuation" --> ERR
  @enduml

  @section sect_protocol_connection_phase_initial_handshake Initial Handshake

  The initial handshake starts with the server sending the
  @ref page_protocol_connection_phase_packets_protocol_handshake packet.
  After this, optionally, the client can request an SSL connection to be
  established with the @ref page_protocol_connection_phase_packets_protocol_ssl_request
  packet and then the client sends the
  @ref page_protocol_connection_phase_packets_protocol_handshake_response packet.

  @subsection sect_protocol_connection_phase_initial_handshake_plain_handshake Plain Handshake

  1. Server sending @ref page_protocol_connection_phase_packets_protocol_handshake.
  2. Client replying with @ref page_protocol_connection_phase_packets_protocol_handshake_response

  @startuml
  Server -> Client: Initial Handshake Packet
  Client -> Server: Handshake Response Packet
  Server -> Server: Check client capabilities and authentication method to use
  @enduml

  @subsection sect_protocol_connection_phase_initial_handshake_ssl_handshake SSL Handshake

  1. Server sending @ref page_protocol_connection_phase_packets_protocol_handshake
  2. Client replying with @ref page_protocol_connection_phase_packets_protocol_ssl_request
  3. The usual SSL exchange leading to establishing SSL connection
  4. Client sends @ref page_protocol_connection_phase_packets_protocol_handshake_response

  @startuml
  Server -> Client: Initial Handshake Packet
  Client -> Server: SSL Connection Request Packet
  == SSL Exchange ==
  Client -> Server: Handshake Response Packet
  Server -> Server: Check client capabilities and authentication method to use
  @enduml

  @subsection sect_protocol_connection_phase_initial_handshake_capabilities Capability Negotiation

  To permit an old client to connect to newer servers,
  the @ref page_protocol_connection_phase_packets_protocol_handshake contains

  * the MySQL Server version
  * the server's @ref group_cs_capabilities_flags

  The client should only announce the capabilities in the
  @ref page_protocol_connection_phase_packets_protocol_handshake_response
  that it has in common with the server.

  They can agree on:
  * use of @ref CLIENT_TRANSACTIONS "status flags"
  * use of @ref CLIENT_PROTOCOL_41 "SQL states for error codes"
  * @ref sect_protocol_connection_phase_initial_handshake_auth_method "authentication methods"
  * @ref CLIENT_SSL "SSL Support"
  * @ref CLIENT_COMPRESS "Compression"

  @subsection sect_protocol_connection_phase_initial_handshake_auth_method Determining Authentication Method

  Method used for authentication is tied to the user account and stored in
  the plugin column of mysql.user table. Client informs about the user
  account it wants to log into in the
  @ref page_protocol_connection_phase_packets_protocol_handshake_response packet.
  Only then server can look up the mysql.user table and find the authentication
  method to be used.

  However, to save round-trips, server and client start authentication exchange
  already in the initial handshake using an optimistic guess of the
  authentication method to be used.

  Server uses its default authentication method @ref default_auth_plugin to
  produce initial authentication data payload and sends it to the client inside
  @ref page_protocol_connection_phase_packets_protocol_handshake, together with
  the name of the method used.

  Client can include in the
  @ref page_protocol_connection_phase_packets_protocol_handshake_response packet
  its reply to the authentication data sent by the server.

  When including authentication reply in the
  @ref page_protocol_connection_phase_packets_protocol_handshake_response,
  client is not obligated to use the same authentication method that was used
  by the server in the
  @ref page_protocol_connection_phase_packets_protocol_handshake packet.
  The name of the authentication method used by the client is stored in the
  packet. If the guessed authentication method used either by the client or
  the server in the initial handshake was not correct, server informs client
  which authentication method should be used using
  @ref page_protocol_connection_phase_packets_protocol_auth_switch_request.
  See section @ref sect_protocol_connection_phase_auth_method_mismatch for
  more details.

  Up to MySQL 4.0 the MySQL protocol only supported the
  @ref page_protocol_connection_phase_authentication_methods_old_password_authentication.
  In MySQL 4.1 the
  @ref page_protocol_connection_phase_authentication_methods_native_password_authentication
  method was added and in MySQL 5.5 arbitrtary authentication methods can be implemented
  by means of authentication plugins.

  If the client or server do no support pluggable authentication
  (i.e. @ref CLIENT_PLUGIN_AUTH capability flag is not set) then
  authentication method used is inherited from client and server
  capabilities as follows:
    * The method used is
    @ref page_protocol_connection_phase_authentication_methods_old_password_authentication
    if @ref CLIENT_PROTOCOL_41 or @ref CLIENT_RESERVED2 "CLIENT_SECURE_CONNECTION"
    are not set.
    * The method used is
    @ref page_protocol_connection_phase_authentication_methods_native_password_authentication
    if both @ref CLIENT_PROTOCOL_41 and @ref CLIENT_RESERVED2 "CLIENT_SECURE_CONNECTION"
    are set, but @ref CLIENT_PLUGIN_AUTH is not set.

  @section sect_protocol_connection_phase_fast_path Authentication Phase Fast Path

  Assume the client wants to log in via user account U and that user account
  is defined to use authentication method `server_method`. The fast
  authentication path is used when:
  <ul>
  <li>the server used `server_method` to generate authentication data in the
    @ref page_protocol_connection_phase_packets_protocol_handshake packet.</li>
  <li>the client used a `client_authentication_method` in
    @ref page_protocol_connection_phase_packets_protocol_handshake_response
    that is compatible with the `server_method` used by the server.</li>
  </ul>

  In that case the first round of authentication has been already commenced
  during the hanshake. Now, depending on the authentication method
  `server_method`, further authentication can be exchanged until the server
  either accepts or refuses the authentication.

  @subsection sect_protocol_connection_phase_fast_path_success Successful Authentication

  A successful fast authentication path looks as follows:

  1. The client connects to the server
  2. The server sends @ref page_protocol_connection_phase_packets_protocol_handshake
  3. The client respons with
     @ref page_protocol_connection_phase_packets_protocol_handshake_response
  4. Client and server possibly exchange further packets as required by the server
     authentication method for the user account the client is trying to authenticate
     against.
  5. The server responds with an @ref page_protocol_basic_ok_packet

  @startuml
  Client -> Server: Connect
  Server -> Client: Initial Handshake Packet
  Client -> Server: Handshake Response Packet

  == Client and server possibly exchange further authentication method packets ==

  Server -> Client: OK packet

  == Client and server enter Command Phase ==
  @enduml

  The packets the server sends in step 4 are a
  @ref page_protocol_connection_phase_packets_protocol_auth_more_data packet
  prefixed with 0x01 to distinguish them from @ref page_protocol_basic_err_packet
  and @ref page_protocol_basic_ok_packet

  @note Many authentication methods, including the mysql_native_password method
  consist of a single challenge-response exchange. In that case no extra packet are
  exchanged in step 4 and the server sends an @ref page_protocol_basic_ok_packet
  directly after receiving the
  @ref page_protocol_connection_phase_packets_protocol_handshake_response
  packet (provided the authentication was successful).

  @subsection sect_protocol_connection_phase_fast_path_fails Authentication Fails

  It goes exactly like @ref sect_protocol_connection_phase_fast_path_success
  , but if the server decides that it won't authenticate the user it replies
  with an @ref page_protocol_basic_err_packet instead of
  @ref page_protocol_basic_ok_packet.

  1. The client connects to the server
  2. The server sends @ref page_protocol_connection_phase_packets_protocol_handshake
  3. The client respons with
  @ref page_protocol_connection_phase_packets_protocol_handshake_response
  4. Client and server possibly exchange further packets as required by the server
  authentication method for the user account the client is trying to authenticate
  against.
  5. The server responds with an @ref page_protocol_basic_err_packet

  @startuml
  Client -> Server: Connect
  Server -> Client: Initial Handshake Packet
  Client -> Server: Handshake Response Packet

  == Client and server possibly exchange furhter authentication method packets ==

  Server -> Client: ERR packet

  == Client and server close connection ==
  @enduml

  Again, the @ref page_protocol_connection_phase_packets_protocol_auth_more_data
  packets sent by the server during step 4 start with 0x01 byte and thus can
  never be confused with the @ref page_protocol_basic_err_packet.

  @section sect_protocol_connection_phase_auth_method_mismatch Authentication Method Mismatch

  Assume that client wants to log in as user U and that user account uses
  authentication method M. If:

  1. Server's default method used to generate authentication payload for
  @ref page_protocol_connection_phase_packets_protocol_handshake was different
  from M or
  2. Method used by the client to generate authentication reply in
  @ref page_protocol_connection_phase_packets_protocol_handshake_response
  was not compatible with M

  then there is an authentication method mismatch and authentication exchange
  must be restarted using the correct authentication method.

  @note
  1. The mismatch can happen even if client and server used compatible
  authentication methods in the intial handshake, but the method the server
  used was different from the method required by the user account.
  2. In the 4.1-5.7 server and client the default authentication method is
  @ref page_protocol_connection_phase_authentication_methods_native_password_authentication.
  3. In 8.0 server and client the default authentication method is
  @ref page_caching_sha2_authentication_exchanges.
  4. The client and the server can change their default authentication method via the
  `--default-auth` option.
  5. A sensibe thing to do for a client would be to see the server's default
  authentication method announced in the
  @ref page_protocol_connection_phase_packets_protocol_handshake packet and infer the
  authentication method from it instead of using the client default authentication
  method when producing
  @ref page_protocol_connection_phase_packets_protocol_handshake_response.
  But since there can be one to many server to client plugins and the clients
  generally do not know the mapping from server authentication methods to client
  authentication methods this is not implemented in the client mysql library.

  If authentication method missmatch happens, server sends to client the
  @ref page_protocol_connection_phase_packets_protocol_auth_switch_request
  which contains the name of the client authentication method to be used and
  the first authentication payload generated by the new method. Client should
  switch to the requested authentication method and continue the exchange as
  dictated by that method.

  If the client does not know the requested method it should disconnect.

  @subsection sect_protocol_connection_phase_auth_method_mismatch_method_change Authentication Method Change

  1. The client connects to the server
  2. The server sends @ref page_protocol_connection_phase_packets_protocol_handshake
  3. The client respons with
  @ref page_protocol_connection_phase_packets_protocol_handshake_response
  4. The server sends the
  @ref page_protocol_connection_phase_packets_protocol_auth_switch_request to tell
  the client that it needs to switch to a new authentication method.
  5. Client and server possibly exchange further packets as required by the server
  authentication method for the user account the client is trying to authenticate
  against.
  6. The server responds with an @ref page_protocol_basic_ok_packet or rejects
    with @ref page_protocol_basic_err_packet

  @startuml
  Client -> Server: Connect
  Server -> Client: Initial Handshake Packet
  Client -> Server: Handshake Response Packet
  Server -> Client: Authentication Switch Request Packet

  == Client and server possibly exchange furhter authentication method packets ==

  Server -> Client: ERR packet or OK packet
  @enduml

  @subsection sect_protocol_connection_phase_auth_method_mismatch_insuficcient_client Insufficient Client Capabilities

  Server will reject with @ref page_protocol_basic_err_packet if it discovers
  that client capabilities are not sufficient to complete authentication.
  This can happen in the following situations:

  <ul>
  <li>A client which does not support pluggable authentication
  (@ref CLIENT_PLUGIN_AUTH flag not set) connects to an account which uses
  authentication method different from
  @ref page_protocol_connection_phase_authentication_methods_native_password_authentication
  </li>
  <li>
  A client which does not support secure authentication (
  @ref CLIENT_RESERVED2 "CLIENT_SECURE_CONNECTION" flag not set) attempts
  to connect.
  </li>
  <li>Server's default authentication method used to generate authentication
  data in @ref page_protocol_connection_phase_packets_protocol_handshake is
  incomaptible with
  @ref page_protocol_connection_phase_authentication_methods_native_password_authentication
  and client does not support pluggable authentication (@ref CLIENT_PLUGIN_AUTH
  flag is not set).
  </li>
  </ul>

  In either of these cases authentication phase will look as follows:

  1. The client connects to the server
  2. The server sends @ref page_protocol_connection_phase_packets_protocol_handshake
  3. The client respons with
  @ref page_protocol_connection_phase_packets_protocol_handshake_response
  4. The server recognizes that the client does not have enough capabilities
  to handle the required authentication method, sends
  @ref page_protocol_basic_err_packet and closes the connection.

  @startuml
  Client -> Server: Connect
  Server -> Client: Initial Handshake Packet
  Client -> Server: Handshake Response Packet
  Server -> Client: Error Packet

  == server disconnects ==
  @enduml

  @subsection sect_protocol_connection_phase_auth_method_mismatch_unknown_auth_method New Authentication Method Not Known by Client

  Even if client supports external authentication (@ref CLIENT_PLUGIN_AUTH flag
  is set) the new authentication method indicated in
  @ref page_protocol_connection_phase_packets_protocol_auth_switch_request might
  not be known to it. In that case the client simply disconnects.

  1. The client connects to the server
  2. The server sends @ref page_protocol_connection_phase_packets_protocol_handshake
  3. The client respons with
  @ref page_protocol_connection_phase_packets_protocol_handshake_response
  4. The server sends the
  @ref page_protocol_connection_phase_packets_protocol_auth_switch_request to tell
  the client that it needs to switch to a new authentication method.
  5. client discovers that it does not know the authentication method requested by
  the server - it disconnects.

  @startuml
  Client -> Server: Connect
  Server -> Client: Initial Handshake Packet
  Client -> Server: Handshake Response Packet
  Server -> Client: Authentication Switch Packet

  == client disconnects ==
  @enduml


  @subsection sect_protocol_connection_phase_auth_method_mismatch_non_client_plugin_auth Non-CLIENT_PLUGIN_AUTH Clients

  @note This can only happen on pre-8.0 servers. 8.0 has the
  @ref page_protocol_connection_phase_authentication_methods_old_password_authentication
  removed.

  The only situation where server will request authentication method change from
  a client which does not set @ref CLIENT_PLUGIN_AUTH flag is when the following
  conditions hold:

  1. The client uses
  @ref page_protocol_connection_phase_authentication_methods_old_password_authentication
  for the @ref page_protocol_connection_phase_packets_protocol_handshake_response
  packet.
  2. The client supports secure authentication
  (@ref CLIENT_RESERVED2 "CLIENT_SECURE_CONNECTION" is set)
  3. Server's default authentication method is
  @ref page_protocol_connection_phase_authentication_methods_native_password_authentication

  In this case server sends
  @ref page_protocol_connection_phase_packets_protocol_old_auth_switch_request.
  This packet does not contain a new authenticartion method name because it's
  implicitly assumed to be
  @ref page_protocol_connection_phase_authentication_methods_native_password_authentication
  and it does not contain authentication data.
  Client replies with @ref sect_protocol_connection_phase_packets_protocol_handshake_response320.
  To generate a password hash the client should re-use the random bytes sent by
  the server in the
  @ref page_protocol_connection_phase_packets_protocol_handshake.

  @startuml
  Client -> Server: Connect
  Server -> Client: Initial Handshake Packet
  Client -> Server: Handshake Response Packet
  Server -> Client: Old Switch Request Packet
  Client -> Server: Old Handshake Response
  Server -> Client: ERR packet or OK packet
  @enduml


  @section sect_protocol_connection_phase_com_change_user_auth Authentication After COM_CHANGE_USER Command

  During @ref page_protocol_command_phase a client can send a ::COM_CHANGE_USER
  command which will trigger authenticating into a new account via a full
  authentication handshake.

  Similarly to the @ref page_protocol_connection_phase the server may reply
  with a @ref page_protocol_basic_err_packet or
  @ref page_protocol_basic_ok_packet for the usual fast-path or with
  @ref page_protocol_connection_phase_packets_protocol_auth_switch_request
  containing the authentication method to be used for the new account
  and the first authentication data payload to be consumed by the client.
  Further handshake continues as usual, as defined by the authentication
  method of the new account. Eventually the server will accept the new
  account with @ref page_protocol_basic_ok_packet or it will reject the change
  with an @ref page_protocol_basic_err_packet and disconnect.

  1. The client sends ::COM_CHANGE_USER packet
  2. The server responds with the
    @ref page_protocol_connection_phase_packets_protocol_auth_switch_request
    which initiates authentication handshake using the correct authentication
    method
  3. Client and server exchange further packets as required by the
    authentication method for the new account
  4. The server responds with @ref page_protocol_basic_ok_packet and returns
    to command phase or @ref page_protocol_basic_err_packet and closes
    the connection.

  @startuml
  Client -> Server: COM_CHANGE_USER
<<<<<<< HEAD
  Server -> Client: Auth Switch Requset Packet
=======
  Server -> Client: Auth Switch Request Packet
>>>>>>> 4869291f
  == packets exchanged depending on the authentication method ==
  Server -> Client: ERR packet or OK packet
  @enduml

  @subsection sect_protocol_connection_phase_com_change_user_auth_non_plugin COM_CHANGE_USER and Non-CLIENT_PLUGIN_AUTH Clients

  Clients which do not support pluggable authentication can send
  ::COM_CHANGE_USER command for accounts which use
  @ref page_protocol_connection_phase_authentication_methods_native_password_authentication
  or
  @ref page_protocol_connection_phase_authentication_methods_old_password_authentication.
  In this case it is assumed that server has already sent the authentication
  challenge - the same which was sent when the client connected for the first
  time - and client's reply to that challenge, i.e. the hash of the new
  password, should be sent in the `auth_response` field of ::COM_CHANGE_USER.

  1. The client sends ::COM_CHANGE_USER packet with authentication response
  (hash of the password) for
  @ref page_protocol_connection_phase_authentication_methods_native_password_authentication
  (post 4.1 clients) or
  @ref page_protocol_connection_phase_authentication_methods_old_password_authentication
  (pre 4.1 clients) method.
  2. The server responds with an @ref page_protocol_basic_ok_packet and returns
  to @ref page_protocol_command_phase or with an
  @ref page_protocol_basic_err_packet and closes the connection.

  @startuml
  Client -> Server : COM_CHANGE_USER with a password hash
  Server -> Client : ERR packet or OK packet.
  @enduml

  As during normal connection, it is also possible that a post 4.1 client which
  does not support pluggable authentication connects to an account which uses
  @ref page_protocol_connection_phase_authentication_methods_old_password_authentication
  In that case server will send
  @ref page_protocol_connection_phase_packets_protocol_old_auth_switch_request
  and expect the client to reply with
  @ref sect_protocol_connection_phase_packets_protocol_handshake_response320

  1. The client sends ::COM_CHANGE_USER packet with response for
  @ref page_protocol_connection_phase_authentication_methods_native_password_authentication
  2. The server replies with
  @ref page_protocol_connection_phase_packets_protocol_old_auth_switch_request (0xFE byte)
  3. The client sends response again, this time in the form required by
  @ref page_protocol_connection_phase_authentication_methods_old_password_authentication
  4. The server responds with an @ref page_protocol_basic_ok_packet and returns
  to @ref page_protocol_command_phase or an @ref page_protocol_basic_err_packet
  and disconnects

  @startuml
  Client -> Server : COM_CHANGE_USER with a password hash
  Server -> Client : Old Switch Request Packet
  Client -> Server : Old Password Auth Response
  Server -> Client : ERR packet or OK packet
  @enduml

  @sa group_cs_capabilities_flags
<<<<<<< HEAD
  @subpage page_protocol_connection_phase_packets
  @subpage page_protocol_connection_phase_authentication_methods
*/


/**
  @page page_protocol_basic_expired_passwords Expired Password

  Since MySQL 5.6.7, a MySQL account can be expired.
  If a account is expired, the session is in a restricted mode which
  only permits SET PASSWORD = .. and similar SET commands.
  Other statements will fail with an error like this:
  ~~~~~~~~
  mysql> SELECT 1;
  ERROR 1820 (HY000): You must SET PASSWORD before executing this statement
  ~~~~~~~~

  Not all clients can properly deal with that error.
  So on the protocol side exists a safeguard
  ::CLIENT_CAN_HANDLE_EXPIRED_PASSWORDS
  @ref group_cs_capabilities_flags "capability flag" exists to prevent
  clients from entering this "sandbox" mode.
  Only clients that can handle this sandbox mode should report
  ::CLIENT_CAN_HANDLE_EXPIRED_PASSWORDS on.
  Usually this means all interactive clients and all applications that got
  adjusted to handle the relevant SQL error.

  If a client is not setting that capability and it tries to login with an
  account that has an expired password, the server will return an
  @ref page_protocol_basic_err_packet for the
  @ref page_protocol_connection_phase or the ::COM_CHANGE_USER request.

  The idea is to block any activity until the password is reset.

  @sa ::MYSQL_OPT_CAN_HANDLE_EXPIRED_PASSWORDS, mysql_options,
  ACL_USER::password_expired, ACL_USER::password_lifetime,
  acl_authenticate
*/


/**
   @page page_protocol_connection_phase_authentication_methods Authenticatrion Methods
=======
  @sa unknown_accounts
  @subpage page_protocol_connection_phase_packets
  @subpage page_protocol_connection_phase_authentication_methods
*/


/**
  @page page_protocol_basic_expired_passwords Expired Password

  Since MySQL 5.6.7, a MySQL account can be expired.
  If a account is expired, the session is in a restricted mode which
  only permits SET PASSWORD = .. and similar SET commands.
  Other statements will fail with an error like this:
  ~~~~~~~~
  mysql> SELECT 1;
  ERROR 1820 (HY000): You must SET PASSWORD before executing this statement
  ~~~~~~~~

  Not all clients can properly deal with that error.
  So on the protocol side exists a safeguard
  ::CLIENT_CAN_HANDLE_EXPIRED_PASSWORDS
  @ref group_cs_capabilities_flags "capability flag" exists to prevent
  clients from entering this "sandbox" mode.
  Only clients that can handle this sandbox mode should report
  ::CLIENT_CAN_HANDLE_EXPIRED_PASSWORDS on.
  Usually this means all interactive clients and all applications that got
  adjusted to handle the relevant SQL error.

  If a client is not setting that capability and it tries to login with an
  account that has an expired password, the server will return an
  @ref page_protocol_basic_err_packet for the
  @ref page_protocol_connection_phase or the ::COM_CHANGE_USER request.

  The idea is to block any activity until the password is reset.

  @sa ::MYSQL_OPT_CAN_HANDLE_EXPIRED_PASSWORDS, mysql_options,
  ACL_USER::password_expired, ACL_USER::password_lifetime,
  acl_authenticate
*/


/**
   @page page_protocol_connection_phase_authentication_methods Authentication Methods
>>>>>>> 4869291f

   To authenticate a user against the server the client server protocol employs one of
   several authentication methods.

   As of MySQL 5.5 the authentication method to be used to authenticate
   connections to a particular MySQL account is indicated in the mysql.user table.
   For earlier servers it's always mysql native authentication or
   old password authentication depending on
   the @ref CLIENT_RESERVED2 "CLIENT_SECURE_CONNECTION" flag.

   Client and server negotiate what types of authentication they support as part of the
   @ref page_protocol_connection_phase and
   @ref sect_protocol_connection_phase_initial_handshake_auth_method.

   Each authentication method consists of
     * a client plugin name
     * a server plugin name
     * a specific exchange

   The exchanged input and output data may either be sent as part of the
   @ref page_protocol_connection_phase_packets_protocol_handshake and the
   @ref page_protocol_connection_phase_packets_protocol_handshake_response
   or as a part of the
   @ref page_protocol_connection_phase_packets_protocol_auth_switch_request
   and following packets. The structure is usually the same.

   @section page_protocol_connection_phase_authentication_methods_limitations Limitations

   While the overall exchange of data is free-form there are some limitations
   in the initial handshake of the amount of data that can be exchanged without
   causing an extra round trip:

   <ul>
   <li>
   The `auth_plugin_data` field in
   @ref page_protocol_connection_phase_packets_protocol_handshake packet can
   only carry 255 bytes max (see @ref CLIENT_RESERVED2 "CLIENT_SECURE_CONNECTION").
   </li><li>
   The `auth_reponse_data` field in
   @ref page_protocol_connection_phase_packets_protocol_handshake_response
   packet can only carry 255 bytes max too if
   @ref CLIENT_PLUGIN_AUTH_LENENC_CLIENT_DATA is not set.
   </li><li>
   The client-side plugin may not receive its initial data in the initial handshake
   </li>
   </ul>

   @section page_protocol_connection_phase_authentication_methods_old_password_authentication Old Password Authentication

   Authentication::Old:

   <ul>
   <li>
   The server name is *mysql_old_password*
   </li>
   <li>
   The client name is *mysql_old_password*
   </li>
   <li>
   Client side requires an 8-byte random challenge from server
   </li>
   <li>
   Client side sends a 8 byte response packet based on a proprietary algorithm.
   </li>
   </ul>

   @note If the server announces
   @ref page_protocol_connection_phase_authentication_methods_native_password_authentication
   in the
   @ref page_protocol_connection_phase_packets_protocol_handshake packet
   the client may use the first 8 bytes of its 20-byte auth_plugin_data as input.

   @startuml
   Client->Server: 8 byte random data
   Server->client: 8 byte scrambled password
   @enduml

   @warning The hashing algorithm used for this auth method is *broken* as
   shown in CVE-2000-0981.

   @subpage page_protocol_connection_phase_authentication_methods_native_password_authentication
   @subpage page_caching_sha2_authentication_exchanges
   @subpage page_protocol_connection_phase_authentication_methods_clear_text_password
   @subpage page_protocol_connection_phase_authentication_methods_authentication_windows
*/

/**
  @page page_protocol_connection_phase_packets_protocol_handshake Protocol::Handshake

  Initial Handshake %Packet

  When the client connects to the server the server sends a handshake
  packet to the client. Depending on the server version and configuration
  options different variants of the initial packet are sent.

  To permit the server to add support for newer protocols, the first byte
  defines the protocol version.

  Since 3.21.0 the @ref page_protocol_connection_phase_packets_protocol_handshake_v10
  is sent.

  * @subpage page_protocol_connection_phase_packets_protocol_handshake_v9
  * @subpage page_protocol_connection_phase_packets_protocol_handshake_v10
*/

/**
  @page page_protocol_connection_phase_packets Connection Phase Packets

  @subpage page_protocol_connection_phase_packets_protocol_handshake
  @subpage page_protocol_connection_phase_packets_protocol_ssl_request
  @subpage page_protocol_connection_phase_packets_protocol_handshake_response
  @subpage page_protocol_connection_phase_packets_protocol_auth_switch_request
  @subpage page_protocol_connection_phase_packets_protocol_old_auth_switch_request
  @subpage page_protocol_connection_phase_packets_protocol_auth_switch_response
  @subpage page_protocol_connection_phase_packets_protocol_auth_more_data
*/
/* clang-format on */

<<<<<<< HEAD
LEX_CSTRING validate_password_plugin_name = {
    C_STRING_WITH_LEN("validate_password")};
=======
const uint MAX_UNKNOWN_ACCOUNTS = 1000;
/**
  Hash to map unknown accounts to an authentication plugin.

  If unknown accounts always map to default authentication plugin,
  server's reply to switch authentication plugin would indicate that
  user in question is indeed a valid user.

  To counter this, one of the built-in authentication plugins is chosen
  at random. Thus, a request to switch authentication plugin is not and
  indicator of a valid user account.

  For same unknown account, if different plugin is chosen everytime,
  that again is an indicator. To resolve this, a hashmap is  used to
  store information about unknown account => authentication plugin.
  This way, if same unknown account appears again, same authentication
  plugin is chosen again.

  However, size of such a hash has to be kept under control. Hence,
  once MAX_UNKNOWN_ACCOUNTS lim
*/
Map_with_rw_lock<Auth_id, uint> *unknown_accounts = nullptr;

LEX_CSTRING validate_password_plugin_name = {
    STRING_WITH_LEN("validate_password")};
>>>>>>> 4869291f

LEX_CSTRING default_auth_plugin_name;

const LEX_CSTRING Cached_authentication_plugins::cached_plugins_names[(
<<<<<<< HEAD
    uint)PLUGIN_LAST] = {{C_STRING_WITH_LEN("caching_sha2_password")},
                         {C_STRING_WITH_LEN("mysql_native_password")},
                         {C_STRING_WITH_LEN("sha256_password")}};

/**
  Use known pointers for cached plugins to improve comparison time

=======
    uint)PLUGIN_LAST] = {{STRING_WITH_LEN("caching_sha2_password")},
                         {STRING_WITH_LEN("mysql_native_password")},
                         {STRING_WITH_LEN("sha256_password")}};

/**
  Use known pointers for cached plugins to improve comparison time

>>>>>>> 4869291f
  @param  [in] plugin Name of the plugin
*/
void Cached_authentication_plugins::optimize_plugin_compare_by_pointer(
    LEX_CSTRING *plugin) {
  DBUG_ENTER(
      "Cached_authentication_plugins::optimize_plugin_compare_by_pointer");
  for (uint i = 0; i < (uint)PLUGIN_LAST; ++i) {
    if (my_strcasecmp(system_charset_info, cached_plugins_names[i].str,
                      plugin->str) == 0) {
      plugin->str = cached_plugins_names[i].str;
      plugin->length = cached_plugins_names[i].length;
      DBUG_VOID_RETURN;
    }
  }
  DBUG_VOID_RETURN;
}

/**
  Cached_authentication_plugins constructor

  Cache plugin_ref for each plugin in cached_plugins_names list
*/
Cached_authentication_plugins::Cached_authentication_plugins() {
  DBUG_ENTER("Cached_authentication_plugins::Cached_authentication_plugins");
  m_valid = true;
  for (uint i = 0; i < (uint)PLUGIN_LAST; ++i) {
    if (cached_plugins_names[i].str[0]) {
      cached_plugins[i] = my_plugin_lock_by_name(0, cached_plugins_names[i],
                                                 MYSQL_AUTHENTICATION_PLUGIN);
      if (!cached_plugins[i]) m_valid = false;
    } else
      cached_plugins[i] = 0;
  }
  DBUG_VOID_RETURN;
}

/**
  Cached_authentication_plugins destructor

  Releases all plugin_refs
*/
Cached_authentication_plugins::~Cached_authentication_plugins() {
  DBUG_ENTER("Cached_authentication_plugins::~Cached_authentication_plugins");
  for (uint i = 0; i < (uint)PLUGIN_LAST; ++i) {
    if (cached_plugins[i]) plugin_unlock(0, cached_plugins[i]);
  }
  DBUG_VOID_RETURN;
}

/**
  Get plugin_ref if plugin is cached

  @param [in] plugin Name of the plugin

  @returns cached plugin_ref if found, 0 otherwise.
*/
plugin_ref Cached_authentication_plugins::get_cached_plugin_ref(
    const LEX_CSTRING *plugin) {
  plugin_ref cached_plugin = 0;
  LEX_CSTRING plugin_cstring;
  DBUG_ENTER("Cached_authentication_plugins::get_cached_plugin_ref");
  if (!plugin || !plugin->str || !this->is_valid()) DBUG_RETURN(cached_plugin);

  plugin_cstring.str = plugin->str;
  plugin_cstring.length = plugin->length;
  this->optimize_plugin_compare_by_pointer(&plugin_cstring);

  for (uint i = 0; i < (uint)PLUGIN_LAST; ++i) {
    if (plugin_cstring.str == cached_plugins_names[i].str) {
      cached_plugin = cached_plugins[i];
      DBUG_RETURN(cached_plugin);
    }
  }
  DBUG_RETURN(cached_plugin);
}

Cached_authentication_plugins *g_cached_authentication_plugins = 0;

bool disconnect_on_expired_password = true;

extern bool initialized;

/** Size of the header fields of an authentication packet. */
#define AUTH_PACKET_HEADER_SIZE_PROTO_41 32
#define AUTH_PACKET_HEADER_SIZE_PROTO_40 5

#if defined(HAVE_OPENSSL)
#define MAX_CIPHER_LENGTH 1024
#define SHA256_PASSWORD_MAX_PASSWORD_LENGTH MAX_PLAINTEXT_LENGTH

#if !defined(HAVE_WOLFSSL)
#define DEFAULT_SSL_CLIENT_CERT "client-cert.pem"
#define DEFAULT_SSL_CLIENT_KEY "client-key.pem"

#define MAX_CN_NAME_LENGTH 64

bool opt_auto_generate_certs = true;

bool auth_rsa_auto_generate_rsa_keys = true;

static bool do_auto_rsa_keys_generation();

char *auth_rsa_private_key_path;
char *auth_rsa_public_key_path;
Rsa_authentication_keys *g_sha256_rsa_keys = 0;
#endif /* HAVE_WOLFSSL */
#endif /* HAVE_OPENSSL */

bool Thd_charset_adapter::init_client_charset(uint cs_number) {
  if (thd_init_client_charset(thd, cs_number)) return true;
  thd->update_charset();
  return thd->is_error();
}

const CHARSET_INFO *Thd_charset_adapter::charset() { return thd->charset(); }

#if defined(HAVE_OPENSSL)

/**
  @brief Set key file path

  @param [in] key            Points to either m_private_key_path or
                             m_public_key_path.
  @param [out] key_file_path Stores value of actual key file path.

*/
void Rsa_authentication_keys::get_key_file_path(char *key,
                                                String *key_file_path) {
  /*
     If a fully qualified path is entered use that, else assume the keys are
     stored in the data directory.
   */
  if (strchr(key, FN_LIBCHAR) != NULL
#ifdef _WIN32
      || strchr(key, FN_LIBCHAR2) != NULL
#endif
  )
    key_file_path->set_quick(key, strlen(key), system_charset_info);
  else {
    key_file_path->append(mysql_real_data_home, strlen(mysql_real_data_home));
    if ((*key_file_path)[key_file_path->length()] != FN_LIBCHAR)
      key_file_path->append(FN_LIBCHAR);
    key_file_path->append(key);
  }
}

/**
  @brief Read a key file and store its value in RSA structure

  @param [out] key_ptr         Address of pointer to RSA. This is set to
                               point to a non null value if key is correctly
                               read.
  @param [in] is_priv_key      Whether we are reading private key or public
                               key.
  @param [out] key_text_buffer To store key file content of public key.

  @return Error status
    @retval false              Success : Either both keys are read or none
                               are.
    @retval true               Failure : An appropriate error is raised.
*/
bool Rsa_authentication_keys::read_key_file(RSA **key_ptr, bool is_priv_key,
                                            char **key_text_buffer) {
  String key_file_path;
  char *key;
  const char *key_type;
  FILE *key_file = NULL;

  key = is_priv_key ? *m_private_key_path : *m_public_key_path;
  key_type = is_priv_key ? "private" : "public";
  *key_ptr = NULL;

  get_key_file_path(key, &key_file_path);

  /*
     Check for existance of private key/public key file.
  */
  if ((key_file = fopen(key_file_path.c_ptr(), "rb")) == NULL) {
    LogErr(WARNING_LEVEL, ER_AUTH_RSA_CANT_FIND, key_type,
           key_file_path.c_ptr());
  } else {
    *key_ptr = is_priv_key ? PEM_read_RSAPrivateKey(key_file, 0, 0, 0)
                           : PEM_read_RSA_PUBKEY(key_file, 0, 0, 0);

    if (!(*key_ptr)) {
      char error_buf[MYSQL_ERRMSG_SIZE];
      ERR_error_string_n(ERR_get_error(), error_buf, MYSQL_ERRMSG_SIZE);
      LogErr(ERROR_LEVEL, ER_AUTH_RSA_CANT_PARSE, key_type,
             key_file_path.c_ptr(), error_buf);

      /*
        Call ERR_clear_error() just in case there are more than 1 entry in the
        OpenSSL thread's error queue.
      */
#ifndef HAVE_WOLFSSL
      ERR_clear_error();
#endif

      return true;
    }

    /* For public key, read key file content into a char buffer. */
    bool read_error = false;
    if (!is_priv_key) {
      int filesize;
      fseek(key_file, 0, SEEK_END);
      filesize = ftell(key_file);
      fseek(key_file, 0, SEEK_SET);
      *key_text_buffer = new char[filesize + 1];
      int items_read = fread(*key_text_buffer, filesize, 1, key_file);
      read_error = items_read != 1;
      if (read_error) {
        char errbuf[MYSQL_ERRMSG_SIZE];
        LogErr(ERROR_LEVEL, ER_AUTH_RSA_CANT_READ,
               my_strerror(errbuf, MYSQL_ERRMSG_SIZE, my_errno()));
      }
      (*key_text_buffer)[filesize] = '\0';
    }
    fclose(key_file);
    return read_error;
  }
  return false;
}

void Rsa_authentication_keys::free_memory() {
  if (m_private_key) RSA_free(m_private_key);

  if (m_public_key) {
    RSA_free(m_public_key);
    m_cipher_len = 0;
  }

  if (m_pem_public_key) delete[] m_pem_public_key;
}

void *Rsa_authentication_keys::allocate_pem_buffer(size_t buffer_len) {
  m_pem_public_key = new char[buffer_len];
  return m_pem_public_key;
}

int Rsa_authentication_keys::get_cipher_length() {
  return (m_cipher_len = RSA_size(m_public_key));
}

/**
  @brief Read RSA private key and public key from file and store them
         in m_private_key and m_public_key. Also, read public key in
         text format and store it in m_pem_public_key.

  @return Error status
    @retval false        Success : Either both keys are read or none are.
    @retval true         Failure : An appropriate error is raised.
*/
bool Rsa_authentication_keys::read_rsa_keys() {
  RSA *rsa_private_key_ptr = NULL;
  RSA *rsa_public_key_ptr = NULL;
  char *pub_key_buff = NULL;

  if ((strlen(*m_private_key_path) == 0) && (strlen(*m_public_key_path) == 0)) {
    LogErr(INFORMATION_LEVEL, ER_AUTH_RSA_FILES_NOT_FOUND);
    return false;
  }

  /*
    Read private key in RSA format.
  */
  if (read_key_file(&rsa_private_key_ptr, true, NULL)) return true;

  /*
    Read public key in RSA format.
  */
  if (read_key_file(&rsa_public_key_ptr, false, &pub_key_buff)) {
    if (rsa_private_key_ptr) RSA_free(rsa_private_key_ptr);
    return true;
  }

  /*
     If both key files are read successfully then assign values to following
     members of the class
     1. m_pem_public_key
     2. m_private_key
     3. m_public_key

     Else clean up.
   */
  if (rsa_private_key_ptr && rsa_public_key_ptr) {
    size_t buff_len = strlen(pub_key_buff);
    char *pem_file_buffer = (char *)allocate_pem_buffer(buff_len + 1);
    strncpy(pem_file_buffer, pub_key_buff, buff_len);
    pem_file_buffer[buff_len] = '\0';

    m_private_key = rsa_private_key_ptr;
    m_public_key = rsa_public_key_ptr;

    delete[] pub_key_buff;
  } else {
    if (rsa_private_key_ptr) RSA_free(rsa_private_key_ptr);

    if (rsa_public_key_ptr) {
      delete[] pub_key_buff;
      RSA_free(rsa_public_key_ptr);
    }
  }
  return false;
}

#endif /* HAVE_OPENSSL */

void optimize_plugin_compare_by_pointer(LEX_CSTRING *plugin_name) {
  Cached_authentication_plugins::optimize_plugin_compare_by_pointer(
      plugin_name);
}

/**
 Initialize default authentication plugin based on command line options or
 configuration file settings.

 @param plugin_name Name of the plugin
 @param plugin_name_length Length of the string
*/

int set_default_auth_plugin(char *plugin_name, size_t plugin_name_length) {
  default_auth_plugin_name.str = plugin_name;
  default_auth_plugin_name.length = plugin_name_length;

  optimize_plugin_compare_by_pointer(&default_auth_plugin_name);

  if (!Cached_authentication_plugins::compare_plugin(
          PLUGIN_SHA256_PASSWORD, default_auth_plugin_name) &&
      !Cached_authentication_plugins::compare_plugin(
          PLUGIN_MYSQL_NATIVE_PASSWORD, default_auth_plugin_name) &&
      !Cached_authentication_plugins::compare_plugin(
          PLUGIN_CACHING_SHA2_PASSWORD, default_auth_plugin_name))
    return 1;

  return 0;
}
/**
  Return the default authentication plugin name

  @retval
    A string containing the default authentication plugin name
*/
std::string get_default_autnetication_plugin_name() {
  if (default_auth_plugin_name.length > 0)
    return default_auth_plugin_name.str;
  else
    return "";
}

bool auth_plugin_is_built_in(const char *plugin_name) {
<<<<<<< HEAD
  LEX_CSTRING plugin = {C_STRING_WITH_LEN(plugin_name)};
=======
  LEX_CSTRING plugin = {STRING_WITH_LEN(plugin_name)};
>>>>>>> 4869291f
  return g_cached_authentication_plugins->auth_plugin_is_built_in(&plugin);
}

/**
  Only the plugins that are known to use the mysql.user table
  to store their passwords support password expiration atm.
  TODO: create a service and extend the plugin API to support
  password expiration for external plugins.

  @retval      false  expiration not supported
  @retval      true   expiration supported
*/
bool auth_plugin_supports_expiration(const char *plugin_name) {
  if (!plugin_name || !*plugin_name) return false;

  return auth_plugin_is_built_in(plugin_name);
}

/**
  a helper function to report an access denied error in all the proper places
*/
static void login_failed_error(THD *thd, MPVIO_EXT *mpvio, int passwd_used) {
<<<<<<< HEAD
  thd->diff_denied_connections++;
  update_global_user_stats(thd, false, time(nullptr),
                           mpvio->auth_info.user_name,
                           mpvio->auth_info.host_or_ip);

=======
>>>>>>> 4869291f
  if (thd->is_error()) {
    LogEvent()
        .prio(INFORMATION_LEVEL)
        .errcode(ER_ABORTING_USER_CONNECTION)
        .subsys(LOG_SUBSYSTEM_TAG)
        .verbatim(thd->get_stmt_da()->message_text());
<<<<<<< HEAD
  } else if (passwd_used == 2) {
=======
  }

  else if (passwd_used == 2) {
>>>>>>> 4869291f
    my_error(ER_ACCESS_DENIED_NO_PASSWORD_ERROR, MYF(0),
             mpvio->auth_info.user_name, mpvio->auth_info.host_or_ip);
    query_logger.general_log_print(
        thd, COM_CONNECT, ER_DEFAULT(ER_ACCESS_DENIED_NO_PASSWORD_ERROR),
        mpvio->auth_info.user_name, mpvio->auth_info.host_or_ip);
    /*
      Log access denied messages to the error log when log_error_verbosity = 3
      so that the overhead of the general query log is not required to track
      failed connections.
    */
    LogErr(INFORMATION_LEVEL, ER_ACCESS_DENIED_ERROR_WITHOUT_PASSWORD,
           mpvio->auth_info.user_name, mpvio->auth_info.host_or_ip);
  } else {
    my_error(ER_ACCESS_DENIED_ERROR, MYF(0), mpvio->auth_info.user_name,
             mpvio->auth_info.host_or_ip,
             passwd_used ? ER_THD(thd, ER_YES) : ER_THD(thd, ER_NO));
    query_logger.general_log_print(
        thd, COM_CONNECT, ER_DEFAULT(ER_ACCESS_DENIED_ERROR),
        mpvio->auth_info.user_name, mpvio->auth_info.host_or_ip,
        passwd_used ? ER_DEFAULT(ER_YES) : ER_DEFAULT(ER_NO));
    /*
      Log access denied messages to the error log when log_error_verbosity = 3
      so that the overhead of the general query log is not required to track
      failed connections.
    */
    LogErr(INFORMATION_LEVEL, ER_ACCESS_DENIED_ERROR_WITH_PASSWORD,
           mpvio->auth_info.user_name, mpvio->auth_info.host_or_ip,
           passwd_used ? ER_DEFAULT(ER_YES) : ER_DEFAULT(ER_NO));
  }
}

/* clang-format off */
/**
  @page page_protocol_connection_phase_packets_protocol_handshake_v9 Protocol::HandshakeV9:

  Initial handshake packet for protocol version 9.

  <table>
  <caption>Payload</caption>
  <tr><th>Type</th><th>Name</th><th>Description</th></tr>
  <tr><td>@ref a_protocol_type_int1 "int&lt;1&gt;"</td>
    <td>protocol version</td>
    <td>Always 9</td></tr>
  <tr><td>@ref sect_protocol_basic_dt_string_null "string&lt;NUL&gt;"</td>
      <td>server version</td>
      <td>human readable status information</td></tr>
  <tr><td>@ref a_protocol_type_int4 "int&lt;4&gt;"</td>
    <td>thread id</td>
    <td>a.k.a. connection id</td></tr>
  <tr><td>@ref sect_protocol_basic_dt_string_null "string&lt;NUL&gt;"</td>
    <td>scramble</td>
    <td>Authentication plugin data for @ref page_protocol_connection_phase_authentication_methods_old_password_authentication</td></tr>
  </table>

  @returns @ref sect_protocol_connection_phase_packets_protocol_handshake_response320
*/


<<<<<<< HEAD

/**
  @page page_protocol_connection_phase_packets_protocol_handshake_v10 Protocol::HandshakeV10

  Initial handshake packet for protocol version 10.

  <table>
  <caption>Payload</caption>
  <tr><th>Type</th><th>Name</th><th>Description</th></tr>
  <tr><td>@ref a_protocol_type_int1 "int&lt;1&gt;"</td>
    <td>protocol version</td>
    <td>Always 10</td></tr>
  <tr><td>@ref sect_protocol_basic_dt_string_null "string&lt;NUL&gt;"</td>
      <td>server version</td>
      <td>human readable status information</td></tr>
  <tr><td>@ref a_protocol_type_int4 "int&lt;4&gt;"</td>
    <td>thread id</td>
    <td>a.k.a. connection id</td></tr>
  <tr><td>@ref sect_protocol_basic_dt_string_fix "string[8]"</td>
    <td>auth-plugin-data-part-1</td>
    <td>first 8 bytes of the plugin provided data (scramble)</td></tr>
  <tr><td>@ref a_protocol_type_int1 "int&lt;1&gt;"</td>
    <td>filler</td>
    <td>0x00 byte, terminating the first part of a scramble</td></tr>
  <tr><td>@ref a_protocol_type_int2 "int&lt;2&gt;"</td>
    <td>capability_flags_1</td>
    <td>The lower 2 bytes of the \ref group_cs_capabilities_flags</td></tr>
  <tr><td>@ref a_protocol_type_int1 "int&lt;1&gt;"</td>
    <td>character_set</td>
    <td>default server \ref a_protocol_character_set, only the lower 8-bits</td></tr>
  <tr><td>@ref a_protocol_type_int2 "int&lt;2&gt;"</td>
    <td>status_flags</td>
    <td>\ref SERVER_STATUS_flags_enum</td></tr>
  <tr><td>@ref a_protocol_type_int2 "int&lt;2&gt;"</td>
    <td>capability_flags_2</td>
    <td>The upper 2 bytes of the \ref group_cs_capabilities_flags</td></tr>
  <tr><td colspan="3">if capabilities @& ::CLIENT_PLUGIN_AUTH {</td></tr>
  <tr><td>@ref a_protocol_type_int1 "int&lt;1&gt;"</td>
    <td>auth_plugin_data_len</td>
    <td>length of the combined auth_plugin_data (scramble), if auth_plugin_data_len is &gt; 0</td></tr>
  <tr><td colspan="3">} else {</td></tr>
  <tr><td>@ref a_protocol_type_int1 "int&lt;1&gt;"</td>
    <td>00</td>
    <td>constant 0x00</td></tr>
  <tr><td colspan="3">}</td></tr>
  <tr><td>@ref sect_protocol_basic_dt_string_fix "string[10]"</td>
    <td>reserved</td>
    <td>reserved. All 0s.</td></tr>
  <tr><td>@ref sect_protocol_basic_dt_string_le "$length"</td>
    <td>auth-plugin-data-part-2</td>
    <td>Rest of the plugin provided data (scramble), $len=MAX(13, length of auth-plugin-data - 8)</td></tr>
  <tr><td colspan="3">if capabilities @& ::CLIENT_PLUGIN_AUTH {</td></tr>
  <tr><td>@ref sect_protocol_basic_dt_string_null "NULL"</td>
    <td>auth_plugin_name</td>
    <td>name of the auth_method that the auth_plugin_data belongs to</td></tr>
  <tr><td colspan="3">}</td></tr>
  </table>

  If the client supports SSL (\ref group_cs_capabilities_flags @& ::CLIENT_SSL
  is on and the \ref mysql_ssl_mode of the client is not ::SSL_MODE_DISABLED)
  a short package called
  @ref page_protocol_connection_phase_packets_protocol_ssl_request is sent,
  causing the server to establish an SSL layer and wait for the next package
  from the client.

  Client then returns
  @ref page_protocol_connection_phase_packets_protocol_handshake_response

  At any time, at any error, the client will just disconnect.

  @sa send_server_handshake_packet mysql_real_connect
*/
/* clang-format on */

/**
=======

/**
  @page page_protocol_connection_phase_packets_protocol_handshake_v10 Protocol::HandshakeV10

  Initial handshake packet for protocol version 10.

  <table>
  <caption>Payload</caption>
  <tr><th>Type</th><th>Name</th><th>Description</th></tr>
  <tr><td>@ref a_protocol_type_int1 "int&lt;1&gt;"</td>
    <td>protocol version</td>
    <td>Always 10</td></tr>
  <tr><td>@ref sect_protocol_basic_dt_string_null "string&lt;NUL&gt;"</td>
      <td>server version</td>
      <td>human readable status information</td></tr>
  <tr><td>@ref a_protocol_type_int4 "int&lt;4&gt;"</td>
    <td>thread id</td>
    <td>a.k.a. connection id</td></tr>
  <tr><td>@ref sect_protocol_basic_dt_string_fix "string[8]"</td>
    <td>auth-plugin-data-part-1</td>
    <td>first 8 bytes of the plugin provided data (scramble)</td></tr>
  <tr><td>@ref a_protocol_type_int1 "int&lt;1&gt;"</td>
    <td>filler</td>
    <td>0x00 byte, terminating the first part of a scramble</td></tr>
  <tr><td>@ref a_protocol_type_int2 "int&lt;2&gt;"</td>
    <td>capability_flags_1</td>
    <td>The lower 2 bytes of the \ref group_cs_capabilities_flags</td></tr>
  <tr><td>@ref a_protocol_type_int1 "int&lt;1&gt;"</td>
    <td>character_set</td>
    <td>default server \ref a_protocol_character_set, only the lower 8-bits</td></tr>
  <tr><td>@ref a_protocol_type_int2 "int&lt;2&gt;"</td>
    <td>status_flags</td>
    <td>\ref SERVER_STATUS_flags_enum</td></tr>
  <tr><td>@ref a_protocol_type_int2 "int&lt;2&gt;"</td>
    <td>capability_flags_2</td>
    <td>The upper 2 bytes of the \ref group_cs_capabilities_flags</td></tr>
  <tr><td colspan="3">if capabilities @& ::CLIENT_PLUGIN_AUTH {</td></tr>
  <tr><td>@ref a_protocol_type_int1 "int&lt;1&gt;"</td>
    <td>auth_plugin_data_len</td>
    <td>length of the combined auth_plugin_data (scramble), if auth_plugin_data_len is &gt; 0</td></tr>
  <tr><td colspan="3">} else {</td></tr>
  <tr><td>@ref a_protocol_type_int1 "int&lt;1&gt;"</td>
    <td>00</td>
    <td>constant 0x00</td></tr>
  <tr><td colspan="3">}</td></tr>
  <tr><td>@ref sect_protocol_basic_dt_string_fix "string[10]"</td>
    <td>reserved</td>
    <td>reserved. All 0s.</td></tr>
  <tr><td>@ref sect_protocol_basic_dt_string_le "$length"</td>
    <td>auth-plugin-data-part-2</td>
    <td>Rest of the plugin provided data (scramble), $len=MAX(13, length of auth-plugin-data - 8)</td></tr>
  <tr><td colspan="3">if capabilities @& ::CLIENT_PLUGIN_AUTH {</td></tr>
  <tr><td>@ref sect_protocol_basic_dt_string_null "NULL"</td>
    <td>auth_plugin_name</td>
    <td>name of the auth_method that the auth_plugin_data belongs to</td></tr>
  <tr><td colspan="3">}</td></tr>
  </table>

  If the client supports SSL (\ref group_cs_capabilities_flags @& ::CLIENT_SSL
  is on and the \ref mysql_ssl_mode of the client is not ::SSL_MODE_DISABLED)
  a short package called
  @ref page_protocol_connection_phase_packets_protocol_ssl_request is sent,
  causing the server to establish an SSL layer and wait for the next package
  from the client.

  Client then returns
  @ref page_protocol_connection_phase_packets_protocol_handshake_response

  At any time, at any error, the client will just disconnect.

  @sa send_server_handshake_packet mysql_real_connect
*/
/* clang-format on */

/**
>>>>>>> 4869291f
  Sends a server @ref
  page_protocol_connection_phase_packets_protocol_handshake_v10

  @retval 0 ok
  @retval 1 error
*/
static bool send_server_handshake_packet(MPVIO_EXT *mpvio, const char *data,
                                         uint data_len) {
  DBUG_ASSERT(mpvio->status == MPVIO_EXT::FAILURE);
  DBUG_ASSERT(data_len <= 255);
  Protocol_classic *protocol = mpvio->protocol;

  char *buff = (char *)my_alloca(1 + SERVER_VERSION_LENGTH + data_len + 64);
  char scramble_buf[SCRAMBLE_LENGTH];
  char *end = buff;

  DBUG_ENTER("send_server_handshake_packet");
  *end++ = protocol_version;

  protocol->set_client_capabilities(CLIENT_BASIC_FLAGS);

  if (opt_using_transactions)
    protocol->add_client_capability(CLIENT_TRANSACTIONS);

  protocol->add_client_capability(CAN_CLIENT_COMPRESS);

  if (SslAcceptorContext::have_ssl()) {
    protocol->add_client_capability(CLIENT_SSL);
    protocol->add_client_capability(CLIENT_SSL_VERIFY_SERVER_CERT);
  }

  if (data_len) {
    mpvio->cached_server_packet.pkt =
        (char *)memdup_root(mpvio->mem_root, data, data_len);
    mpvio->cached_server_packet.pkt_len = data_len;
  }

  if (data_len < SCRAMBLE_LENGTH) {
    if (data_len) {
      /*
        the first packet *must* have at least 20 bytes of a scramble.
        if a plugin provided less, we pad it to 20 with zeros
      */
      memcpy(scramble_buf, data, data_len);
      memset(scramble_buf + data_len, 0, SCRAMBLE_LENGTH - data_len);
      data = scramble_buf;
    } else {
      /*
        if the default plugin does not provide the data for the scramble at
        all, we generate a scramble internally anyway, just in case the
        user account (that will be known only later) uses a
        mysql_native_password plugin (which needs a scramble). If we don't send
        a scramble now - wasting 20 bytes in the packet - mysql_native_password
        plugin will have to send it in a separate packet, adding one more round
        trip.
      */
      generate_user_salt(mpvio->scramble, SCRAMBLE_LENGTH + 1);
      data = mpvio->scramble;
    }
    data_len = SCRAMBLE_LENGTH;
  }

  end = my_stpnmov(end, server_version, SERVER_VERSION_LENGTH) + 1;

  DBUG_ASSERT(sizeof(my_thread_id) == 4);
  int4store((uchar *)end, mpvio->thread_id);
  end += 4;

  /*
    Old clients does not understand long scrambles, but can ignore packet
    tail: that's why first part of the scramble is placed here, and second
    part at the end of packet.
  */
  end = (char *)memcpy(end, data, AUTH_PLUGIN_DATA_PART_1_LENGTH);
  end += AUTH_PLUGIN_DATA_PART_1_LENGTH;
  *end++ = 0;

  int2store(end, static_cast<uint16>(protocol->get_client_capabilities()));
  /* write server characteristics: up to 16 bytes allowed */
  end[2] = (char)default_charset_info->number;
  int2store(end + 3, mpvio->server_status[0]);
  int2store(end + 5, protocol->get_client_capabilities() >> 16);
  end[7] = data_len;
  DBUG_EXECUTE_IF("poison_srv_handshake_scramble_len", end[7] = -100;);
  memset(end + 8, 0, 10);
  end += 18;
  /* write scramble tail */
  end = (char *)memcpy(end, data + AUTH_PLUGIN_DATA_PART_1_LENGTH,
                       data_len - AUTH_PLUGIN_DATA_PART_1_LENGTH);
  end += data_len - AUTH_PLUGIN_DATA_PART_1_LENGTH;
  end = strmake(end, plugin_name(mpvio->plugin)->str,
                plugin_name(mpvio->plugin)->length);

  int res = protocol->write((uchar *)buff, (size_t)(end - buff + 1)) ||
            protocol->flush();
  DBUG_RETURN(res);
}

/* clang-format off */
/**
  @page page_protocol_connection_phase_packets_protocol_auth_switch_request Protocol::AuthSwitchRequest:

  Authentication method Switch Request Packet

  If both server and the client support @ref CLIENT_PLUGIN_AUTH capability,
  server can send this packet tp ask client to use another authentication method.

  <table>
  <caption>Payload</caption>
  <tr><th>Type</th><th>Name</th><th>Description</th></tr>
  <tr><td>@ref a_protocol_type_int1 "int&lt;1&gt;"</td>
    <td>0xFE (254)</td>
    <td>status tag</td></tr>
  <tr><td>@ref sect_protocol_basic_dt_string_null "string[NUL]"</td>
    <td>plugin name</td>
    <td>name of the client authentication plugin to switch to</td></tr>
  <tr><td>@ref sect_protocol_basic_dt_string_eof "string[EOF]"</td>
    <td>plugin provided data</td>
    <td>Initial authentication data for that client plugin</td></tr>
  </table>

  @return @ref page_protocol_connection_phase_packets_protocol_auth_switch_response
  or closing the connection.

  @sa send_plugin_request_packet(), client_mpvio_read_packet()
*/

<<<<<<< HEAD

/**
  @page page_protocol_connection_phase_packets_protocol_old_auth_switch_request Protocol::OldAuthSwitchRequest:

  @warning *Deprecated*. Newer servers should never send this since they don't support
  @ref page_protocol_connection_phase_authentication_methods_old_password_authentication
  and they support @ref CLIENT_PLUGIN_AUTH.
  Newer clients should not support it since they should not support
  @ref page_protocol_connection_phase_authentication_methods_old_password_authentication.
  and they should support @ref CLIENT_PLUGIN_AUTH.

  Old Authentication Method Switch Request Packet consisting of
  a single 0xfe byte. It is sent by server to request client to switch to
  @ref page_protocol_connection_phase_authentication_methods_old_password_authentication
  if @ref CLIENT_PLUGIN_AUTH capability flag is not supported (by either the
  client or the server).

  <table>
  <caption>Payload</caption>
  <tr><th>Type</th><th>Name</th><th>Description</th></tr>
  <tr><td>@ref a_protocol_type_int1 "int&lt;1&gt;"</td>
    <td>0xFE (254)</td>
    <td>status tag</td></tr>
  </table>

  @return @ref page_protocol_connection_phase_packets_protocol_auth_switch_response
  with an
  @ref page_protocol_connection_phase_authentication_methods_old_password_authentication
  hash or closing the connection.

  @sa client_mpvio_read_packet()
 */

/**
  @page page_protocol_connection_phase_packets_protocol_auth_switch_response Protocol::AuthSwitchResponse:

  Authentication Method Switch Response Packet which contains response data
  generated by the authenticatication method requested in
  @ref page_protocol_connection_phase_packets_protocol_old_auth_switch_request
  packet. This data is opaque to the protocol.

  <table>
  <caption>Payload</caption>
  <tr><th>Type</th><th>Name</th><th>Description</th></tr>
  <tr><td>@ref sect_protocol_basic_dt_string_eof "string&lt;EOF&gt;"</td>
    <td>data</td>
    <td>authentication response data</td></tr>
  </table>

  @return @ref page_protocol_connection_phase_packets_protocol_auth_more_data,
    @ref page_protocol_basic_err_packet or @ref page_protocol_basic_ok_packet

  Example:

  If the client sends a @ref page_caching_sha2_authentication_exchanges and
  the server has a
  @ref page_protocol_connection_phase_authentication_methods_native_password_authentication
  for that user it will ask the client to switch to
  @ref page_protocol_connection_phase_authentication_methods_native_password_authentication
  and the client will reply from the
  @ref page_protocol_connection_phase_authentication_methods_native_password_authentication
  plugin:

  <table>
  <tr><td>
  ~~~~~~~~~~~~~~~~~~~~~
  14 00 00 03 f4 17 96 1f    79 f3 ac 10 0b da a6 b3
  ~~~~~~~~~~~~~~~~~~~~~
  </td><td>
  ~~~~~~~~~~~~~~~~~~~~~
  ........y.......
  ~~~~~~~~~~~~~~~~~~~~~
  </td></tr>
  <tr><td>
  ~~~~~~~~~~~~~~~~~~~~~
  b5 c2 0e ab 59 85 ff b8
  ~~~~~~~~~~~~~~~~~~~~~
  </td><td>
  ~~~~~~~~~~~~~~~~~~~~~
  ....Y...
  ~~~~~~~~~~~~~~~~~~~~~
  </td></tr>
  </table>

  @sa client_mpvio_write_packet, server_mpvio_read_packet
*/

/**
  @page page_protocol_connection_phase_packets_protocol_auth_more_data Protocol::AuthMoreData:


=======

/**
  @page page_protocol_connection_phase_packets_protocol_old_auth_switch_request Protocol::OldAuthSwitchRequest:

  @warning *Deprecated*. Newer servers should never send this since they don't support
  @ref page_protocol_connection_phase_authentication_methods_old_password_authentication
  and they support @ref CLIENT_PLUGIN_AUTH.
  Newer clients should not support it since they should not support
  @ref page_protocol_connection_phase_authentication_methods_old_password_authentication.
  and they should support @ref CLIENT_PLUGIN_AUTH.

  Old Authentication Method Switch Request Packet consisting of
  a single 0xfe byte. It is sent by server to request client to switch to
  @ref page_protocol_connection_phase_authentication_methods_old_password_authentication
  if @ref CLIENT_PLUGIN_AUTH capability flag is not supported (by either the
  client or the server).

  <table>
  <caption>Payload</caption>
  <tr><th>Type</th><th>Name</th><th>Description</th></tr>
  <tr><td>@ref a_protocol_type_int1 "int&lt;1&gt;"</td>
    <td>0xFE (254)</td>
    <td>status tag</td></tr>
  </table>

  @return @ref page_protocol_connection_phase_packets_protocol_auth_switch_response
  with an
  @ref page_protocol_connection_phase_authentication_methods_old_password_authentication
  hash or closing the connection.

  @sa client_mpvio_read_packet()
 */

/**
  @page page_protocol_connection_phase_packets_protocol_auth_switch_response Protocol::AuthSwitchResponse:

  Authentication Method Switch Response Packet which contains response data
  generated by the authenticatication method requested in
  @ref page_protocol_connection_phase_packets_protocol_old_auth_switch_request
  packet. This data is opaque to the protocol.

  <table>
  <caption>Payload</caption>
  <tr><th>Type</th><th>Name</th><th>Description</th></tr>
  <tr><td>@ref sect_protocol_basic_dt_string_eof "string&lt;EOF&gt;"</td>
    <td>data</td>
    <td>authentication response data</td></tr>
  </table>

  @return @ref page_protocol_connection_phase_packets_protocol_auth_more_data,
    @ref page_protocol_basic_err_packet or @ref page_protocol_basic_ok_packet

  Example:

  If the client sends a @ref page_caching_sha2_authentication_exchanges and
  the server has a
  @ref page_protocol_connection_phase_authentication_methods_native_password_authentication
  for that user it will ask the client to switch to
  @ref page_protocol_connection_phase_authentication_methods_native_password_authentication
  and the client will reply from the
  @ref page_protocol_connection_phase_authentication_methods_native_password_authentication
  plugin:

  <table>
  <tr><td>
  ~~~~~~~~~~~~~~~~~~~~~
  14 00 00 03 f4 17 96 1f    79 f3 ac 10 0b da a6 b3
  ~~~~~~~~~~~~~~~~~~~~~
  </td><td>
  ~~~~~~~~~~~~~~~~~~~~~
  ........y.......
  ~~~~~~~~~~~~~~~~~~~~~
  </td></tr>
  <tr><td>
  ~~~~~~~~~~~~~~~~~~~~~
  b5 c2 0e ab 59 85 ff b8
  ~~~~~~~~~~~~~~~~~~~~~
  </td><td>
  ~~~~~~~~~~~~~~~~~~~~~
  ....Y...
  ~~~~~~~~~~~~~~~~~~~~~
  </td></tr>
  </table>

  @sa client_mpvio_write_packet, server_mpvio_read_packet
*/

/**
  @page page_protocol_connection_phase_packets_protocol_auth_more_data Protocol::AuthMoreData:


>>>>>>> 4869291f
  We need to make sure that when sending plugin supplied data to the client they
  are not considered a special out-of-band command, like e.g.
  @ref page_protocol_basic_err_packet,
  @ref page_protocol_connection_phase_packets_protocol_auth_switch_request
  or @ref page_protocol_basic_ok_packet.
  To avoid this the server will send all plugin data packets "wrapped"
  in a command \1.
  Note that the client will continue sending its replies unrwapped:
  @ref page_protocol_connection_phase_packets_protocol_auth_switch_response


  <table>
  <caption>Payload</caption>
  <tr><th>Type</th><th>Name</th><th>Description</th></tr>
  <tr><td>@ref a_protocol_type_int1 "int&lt;1&gt;"</td>
  <td>0x01</td>
  <td>status tag</td></tr>
  <tr><td>@ref sect_protocol_basic_dt_string_eof "string&lt;EOF&gt;"</td>
    <td>authentication method data</td>
    <td>Extra authentication data beyond the initial challenge</td></tr>
  </table>

  @sa wrap_plguin_data_into_proper_command, server_mpvio_write_packet,
  client_mpvio_read_packet
<<<<<<< HEAD
*/
/* clang-format on */

/**
  Sends a @ref
  page_protocol_connection_phase_packets_protocol_auth_switch_request

  Used by the server to request that a client should restart authentication
  using a different authentication plugin.

  See @ref page_protocol_connection_phase_packets_protocol_auth_switch_request
  for more details.

  @retval false ok
  @retval true error
*/
=======
*/
/* clang-format on */

/**
  Sends a @ref
  page_protocol_connection_phase_packets_protocol_auth_switch_request

  Used by the server to request that a client should restart authentication
  using a different authentication plugin.

  See @ref page_protocol_connection_phase_packets_protocol_auth_switch_request
  for more details.

  @retval false ok
  @retval true error
*/
>>>>>>> 4869291f
static bool send_plugin_request_packet(MPVIO_EXT *mpvio, const uchar *data,
                                       uint data_len) {
  DBUG_ASSERT(mpvio->packets_written == 1);
  DBUG_ASSERT(mpvio->packets_read == 1);
  static uchar switch_plugin_request_buf[] = {254};

  DBUG_ENTER("send_plugin_request_packet");

  /*
    In case of --skip-grant-tables, mpvio->status might already have set to
    SUCCESS, don't reset it to FAILURE now.
  */
  if (initialized)
    mpvio->status = MPVIO_EXT::FAILURE;  // the status is no longer RESTART

  const char *client_auth_plugin =
      ((st_mysql_auth *)(plugin_decl(mpvio->plugin)->info))->client_auth_plugin;

  DBUG_ASSERT(client_auth_plugin);

  /*
    If we're dealing with an older client we can't just send a change plugin
    packet to re-initiate the authentication handshake, because the client
    won't understand it. The good thing is that we don't need to : the old
    client expects us to just check the user credentials here, which we can do
    by just reading the cached data that are placed there by
    parse_com_change_user_packet() In this case we just do nothing and behave as
    if normal authentication should continue.
  */
  if (!(mpvio->protocol->has_client_capability(CLIENT_PLUGIN_AUTH))) {
    DBUG_PRINT("info", ("old client sent a COM_CHANGE_USER"));
    DBUG_ASSERT(mpvio->cached_client_reply.pkt);
    /* get the status back so the read can process the cached result */
    mpvio->status = MPVIO_EXT::RESTART;
    DBUG_RETURN(0);
  }

  DBUG_PRINT("info",
             ("requesting client to use the %s plugin", client_auth_plugin));
<<<<<<< HEAD
  DBUG_RETURN(net_write_command(
      mpvio->protocol->get_net(), switch_plugin_request_buf[0],
      (uchar *)client_auth_plugin, strlen(client_auth_plugin) + 1,
      (uchar *)data, data_len));
=======
  DBUG_RETURN(net_write_command(mpvio->protocol->get_net(),
                                switch_plugin_request_buf[0],
                                pointer_cast<const uchar *>(client_auth_plugin),
                                strlen(client_auth_plugin) + 1,
                                pointer_cast<const uchar *>(data), data_len));
>>>>>>> 4869291f
}

/* Return true if there is no users that can match the given host */

bool acl_check_host(THD *thd, const char *host, const char *ip) {
  Acl_cache_lock_guard acl_cache_lock(thd, Acl_cache_lock_mode::READ_MODE);
  if (!acl_cache_lock.lock(false)) return 1;

  if (allow_all_hosts) return 0;
<<<<<<< HEAD

  if ((host && acl_check_hosts->count(host) != 0) ||
      (ip && acl_check_hosts->count(ip) != 0))
    return 0;  // Found host

=======

  if ((host && acl_check_hosts->count(host) != 0) ||
      (ip && acl_check_hosts->count(ip) != 0))
    return 0;  // Found host

>>>>>>> 4869291f
  for (ACL_HOST_AND_IP *acl = acl_wild_hosts->begin();
       acl != acl_wild_hosts->end(); ++acl) {
    if (acl->compare_hostname(host, ip)) return 0;  // Host ok
  }

  if (ip != NULL) {
    /* Increment HOST_CACHE.COUNT_HOST_ACL_ERRORS. */
    Host_errors errors;
    errors.m_host_acl = 1;
    inc_host_errors(ip, &errors);
  }
  return 1;  // Host is not allowed
}

/**
  When authentication is attempted using an unknown username a dummy user
  account with no authentication capabilites is assigned to the connection.
  When server is started with -skip-grant-tables, a dummy user account
  with authentication capabilities is assigned to the connection.
  Dummy user authenticates with the empty authentication string.
  This is done to decrease the cost of enumerating user accounts based on
  authentication protocol.
<<<<<<< HEAD

  @param [in] username  A dummy user to be created.
  @param [in] hostname  Host of the dummy user.
  @param [in] mem       Memory in which the dummy ACL user will be created.

  @retval A dummy ACL USER
*/
static ACL_USER *decoy_user(const LEX_STRING &username,
                            const LEX_STRING &hostname, MEM_ROOT *mem) {
  ACL_USER *user = (ACL_USER *)alloc_root(mem, sizeof(ACL_USER));
  user->can_authenticate = !initialized;
  user->user = strdup_root(mem, username.str);
  user->user[username.length] = '\0';
  user->host.update_hostname(strdup_root(mem, hostname.str));
  user->ssl_cipher = empty_c_string;
  user->x509_issuer = empty_c_string;
  user->x509_subject = empty_c_string;
  user->password_last_changed.time_type = MYSQL_TIMESTAMP_ERROR;
  user->password_lifetime = 0;
  user->use_default_password_lifetime = true;
  user->account_locked = false;
  user->use_default_password_reuse_interval = true;
  user->password_reuse_interval = 0;
  user->use_default_password_history = true;
  user->password_history_length = 0;
  user->password_require_current = Lex_acl_attrib_udyn::DEFAULT;

  /*
    For now the common default account is used. Improvements might involve
    mapping a consistent hash of a username to a range of plugins.
  */
  user->plugin = default_auth_plugin_name;
  for (int i = 0; i < NUM_CREDENTIALS; ++i) {
=======

  @param [in] username       A dummy user to be created.
  @param [in] hostname       Host of the dummy user.
  @param [in] mem            Memory in which the dummy ACL user will be created.
  @param [in] rand           Seed value to generate random data
  @param [in] is_initialized State of ACL caches

  @retval A dummy ACL USER
*/
ACL_USER *decoy_user(const LEX_STRING &username, const LEX_CSTRING &hostname,
                     MEM_ROOT *mem, struct rand_struct *rand,
                     bool is_initialized) {
  ACL_USER *user = (ACL_USER *)mem->Alloc(sizeof(ACL_USER));
  user->can_authenticate = !initialized;
  user->user = strdup_root(mem, username.str);
  user->user[username.length] = '\0';
  user->host.update_hostname(strdup_root(mem, hostname.str));
  user->ssl_cipher = empty_c_string;
  user->x509_issuer = empty_c_string;
  user->x509_subject = empty_c_string;
  user->password_last_changed.time_type = MYSQL_TIMESTAMP_ERROR;
  user->password_lifetime = 0;
  user->use_default_password_lifetime = true;
  user->account_locked = false;
  user->use_default_password_reuse_interval = true;
  user->password_reuse_interval = 0;
  user->use_default_password_history = true;
  user->password_history_length = 0;
  user->password_require_current = Lex_acl_attrib_udyn::DEFAULT;

  if (is_initialized) {
    Auth_id key(user);

    uint value;
    if (unknown_accounts->find(key, value)) {
      user->plugin = Cached_authentication_plugins::cached_plugins_names[value];
    } else {
      const int DECIMAL_SHIFT = 1000;
      const int random_number = static_cast<int>(my_rnd(rand) * DECIMAL_SHIFT);
      uint plugin_num = (uint)(random_number % ((uint)PLUGIN_LAST));
      user->plugin =
          Cached_authentication_plugins::cached_plugins_names[plugin_num];
      unknown_accounts->clear_if_greater(MAX_UNKNOWN_ACCOUNTS);

      /*
        If we fail to insert, someone already did it.
        So try to retrive it. If we fail (e.g. map was cleared),
        just use the default and move on.
      */
      if (!unknown_accounts->insert(key, plugin_num)) {
        if (!unknown_accounts->find(key, plugin_num))
          user->plugin = default_auth_plugin_name;
        else
          user->plugin =
              Cached_authentication_plugins::cached_plugins_names[plugin_num];
      }
    }
  } else
    user->plugin = default_auth_plugin_name;

  for (int i = 0; i < NUM_CREDENTIALS; ++i) {
    memset(user->credentials[i].m_salt, 0, SCRAMBLE_LENGTH + 1);
    user->credentials[i].m_salt_len = 0;
>>>>>>> 4869291f
    user->credentials[i].m_auth_string = empty_lex_str;
  }
  return user;
}

/**
   Finds acl entry in user database for authentication purposes.

   Finds a user and copies it into mpvio. Reports an authentication
   failure if a user is not found.

   @note find_acl_user is not the same, because it doesn't take into
   account the case when user is not empty, but acl_user->user is empty

   @retval 0    found
   @retval 1    not found
*/
static bool find_mpvio_user(THD *thd, MPVIO_EXT *mpvio) {
  DBUG_ENTER("find_mpvio_user");
  DBUG_PRINT("info", ("entry: %s", mpvio->auth_info.user_name));
  DBUG_ASSERT(mpvio->acl_user == 0);

  Acl_cache_lock_guard acl_cache_lock(thd, Acl_cache_lock_mode::READ_MODE);
  if (!acl_cache_lock.lock(false)) DBUG_RETURN(true);

  Acl_user_ptr_list *list = nullptr;
  if (likely(acl_users)) {
    list = cached_acl_users_for_name(mpvio->auth_info.user_name);
  }
  if (list) {
    for (auto it = list->begin(); it != list->end(); ++it) {
      ACL_USER *acl_user_tmp = (*it);

      if ((!acl_user_tmp->user ||
           !strcmp(mpvio->auth_info.user_name, acl_user_tmp->user)) &&
          acl_user_tmp->host.compare_hostname(mpvio->host, mpvio->ip)) {
        mpvio->acl_user = acl_user_tmp->copy(mpvio->mem_root);
        *(mpvio->restrictions) =
            acl_restrictions->find_restrictions(mpvio->acl_user);

        /*
          When setting mpvio->acl_user_plugin we can save memory allocation if
          this is a built in plugin.
        */
        if (auth_plugin_is_built_in(acl_user_tmp->plugin.str))
          mpvio->acl_user_plugin = mpvio->acl_user->plugin;
        else
          lex_string_strmake(mpvio->mem_root, &mpvio->acl_user_plugin,
                             acl_user_tmp->plugin.str,
                             acl_user_tmp->plugin.length);
        break;
      }
    }
  }
  acl_cache_lock.unlock();

  if (!mpvio->acl_user) {
    /*
      Pretend the user exists; let the plugin decide how to handle
      bad credentials.
    */
    LEX_STRING usr = {mpvio->auth_info.user_name,
                      mpvio->auth_info.user_name_length};
<<<<<<< HEAD
    LEX_STRING hst = {mpvio->host ? mpvio->host : mpvio->ip,
                      mpvio->host ? strlen(mpvio->host) : strlen(mpvio->ip)};
    mpvio->acl_user = decoy_user(usr, hst, mpvio->mem_root);
=======
    LEX_CSTRING hst = {mpvio->host ? mpvio->host : mpvio->ip,
                       mpvio->host ? strlen(mpvio->host) : strlen(mpvio->ip)};
    mpvio->acl_user =
        decoy_user(usr, hst, mpvio->mem_root, mpvio->rand, initialized);
>>>>>>> 4869291f
    mpvio->acl_user_plugin = mpvio->acl_user->plugin;
  }

  if (!Cached_authentication_plugins::compare_plugin(
          PLUGIN_MYSQL_NATIVE_PASSWORD, mpvio->acl_user->plugin) &&
      !(mpvio->protocol->has_client_capability(CLIENT_PLUGIN_AUTH))) {
    /* user account requires non-default plugin and the client is too old */
    DBUG_ASSERT(!Cached_authentication_plugins::compare_plugin(
        PLUGIN_MYSQL_NATIVE_PASSWORD, mpvio->acl_user->plugin));
    my_error(ER_NOT_SUPPORTED_AUTH_MODE, MYF(0));
    query_logger.general_log_print(thd, COM_CONNECT, "%s",
                                   ER_DEFAULT(ER_NOT_SUPPORTED_AUTH_MODE));
    DBUG_RETURN(1);
  }

  mpvio->auth_info.auth_string =
      mpvio->acl_user->credentials[PRIMARY_CRED].m_auth_string.str;
  mpvio->auth_info.auth_string_length =
      (unsigned long)mpvio->acl_user->credentials[PRIMARY_CRED]
          .m_auth_string.length;
  if (mpvio->acl_user->credentials[SECOND_CRED].m_auth_string.length) {
    mpvio->auth_info.additional_auth_string =
        mpvio->acl_user->credentials[SECOND_CRED].m_auth_string.str;
    mpvio->auth_info.additional_auth_string_length =
        (unsigned long)mpvio->acl_user->credentials[SECOND_CRED]
            .m_auth_string.length;
  } else {
    mpvio->auth_info.additional_auth_string = NULL;
    mpvio->auth_info.additional_auth_string_length = 0;
  }
  strmake(mpvio->auth_info.authenticated_as,
          mpvio->acl_user->user ? mpvio->acl_user->user : "", USERNAME_LENGTH);
  DBUG_PRINT("info",
             ("exit: user=%s, auth_string=%s, authenticated as=%s"
              ", plugin=%s",
              mpvio->auth_info.user_name, mpvio->auth_info.auth_string,
              mpvio->auth_info.authenticated_as, mpvio->acl_user->plugin.str));
  DBUG_RETURN(0);
}

static bool read_client_connect_attrs(char **ptr, size_t *max_bytes_available,
                                      MPVIO_EXT *mpvio MY_ATTRIBUTE((unused))) {
  size_t length, length_length;
  char *ptr_save;

  /* not enough bytes to hold the length */
  if (*max_bytes_available < 1) return true;

  /* read the length */
  ptr_save = *ptr;
  length = static_cast<size_t>(net_field_length_ll((uchar **)ptr));
  length_length = *ptr - ptr_save;
  if (*max_bytes_available < length_length) return true;

  *max_bytes_available -= length_length;

  /* length says there're more data than can fit into the packet */
  if (length > *max_bytes_available) return true;

  /* impose an artificial length limit of 64k */
  if (length > 65535) return true;

#ifdef HAVE_PSI_THREAD_INTERFACE
  MYSQL_SERVER_AUTH_INFO *auth_info = &mpvio->auth_info;
  int bytes_lost;
  if ((bytes_lost = PSI_THREAD_CALL(set_thread_connect_attrs)(
           *ptr, length, mpvio->charset_adapter->charset())))
    LogErr(WARNING_LEVEL, ER_CONN_ATTR_TRUNCATED, (unsigned long)length,
           (int)bytes_lost, (unsigned long long)mpvio->thread_id,
           (auth_info->user_name == NULL) ? "" : auth_info->user_name,
           auth_info->host_or_ip, auth_info->authenticated_as,
           mpvio->can_authenticate() ? "yes" : "no");
#endif /* HAVE_PSI_THREAD_INTERFACE */
  return false;
}

static bool acl_check_ssl(THD *thd, const ACL_USER *acl_user) {
#if defined(HAVE_OPENSSL)
  Vio *vio = thd->get_protocol_classic()->get_vio();
  SSL *ssl = (SSL *)vio->ssl_arg;
  X509 *cert;
#endif /* HAVE_OPENSSL */

  /*
    At this point we know that user is allowed to connect
    from given host by given username/password pair. Now
    we check if SSL is required, if user is using SSL and
    if X509 certificate attributes are OK
  */
  switch (acl_user->ssl_type) {
    case SSL_TYPE_NOT_SPECIFIED:  // Impossible
    case SSL_TYPE_NONE:           // SSL is not required
      return 0;
#if defined(HAVE_OPENSSL)
    case SSL_TYPE_ANY:  // Any kind of SSL is ok
      return vio_type(vio) != VIO_TYPE_SSL;
    case SSL_TYPE_X509: /* Client should have any valid certificate. */
      /*
        Connections with non-valid certificates are dropped already
        in sslaccept() anyway, so we do not check validity here.

        We need to check for absence of SSL because without SSL
        we should reject connection.
      */
      if (vio_type(vio) == VIO_TYPE_SSL &&
          SSL_get_verify_result(ssl) == X509_V_OK &&
          (cert = SSL_get_peer_certificate(ssl))) {
        X509_free(cert);
        return 0;
      }
      return 1;
    case SSL_TYPE_SPECIFIED: /* Client should have specified attrib */
      /* If a cipher name is specified, we compare it to actual cipher in use.
       */
      if (vio_type(vio) != VIO_TYPE_SSL ||
          SSL_get_verify_result(ssl) != X509_V_OK)
        return 1;
      if (acl_user->ssl_cipher) {
        DBUG_PRINT("info", ("comparing ciphers: '%s' and '%s'",
                            acl_user->ssl_cipher, SSL_get_cipher(ssl)));
        if (strcmp(acl_user->ssl_cipher, SSL_get_cipher(ssl))) {
          LogErr(INFORMATION_LEVEL, ER_X509_CIPHERS_MISMATCH,
                 acl_user->ssl_cipher, SSL_get_cipher(ssl));
          return 1;
        }
      }
      /* Prepare certificate (if exists) */
      if (!(cert = SSL_get_peer_certificate(ssl))) return 1;
      /* If X509 issuer is specified, we check it... */
      if (acl_user->x509_issuer) {
        char *ptr = X509_NAME_oneline(X509_get_issuer_name(cert), 0, 0);
        DBUG_PRINT("info", ("comparing issuers: '%s' and '%s'",
                            acl_user->x509_issuer, ptr));
        if (strcmp(acl_user->x509_issuer, ptr)) {
          LogErr(INFORMATION_LEVEL, ER_X509_ISSUER_MISMATCH,
                 acl_user->x509_issuer, ptr);
          OPENSSL_free(ptr);
          X509_free(cert);
          return 1;
        }
        OPENSSL_free(ptr);
      }
      /* X509 subject is specified, we check it .. */
      if (acl_user->x509_subject) {
        char *ptr = X509_NAME_oneline(X509_get_subject_name(cert), 0, 0);
        DBUG_PRINT("info", ("comparing subjects: '%s' and '%s'",
                            acl_user->x509_subject, ptr));
        if (strcmp(acl_user->x509_subject, ptr)) {
          LogErr(INFORMATION_LEVEL, ER_X509_SUBJECT_MISMATCH,
                 acl_user->x509_subject, ptr);
          OPENSSL_free(ptr);
          X509_free(cert);
          return 1;
        }
        OPENSSL_free(ptr);
      }
      X509_free(cert);
      return 0;
#else  /* HAVE_OPENSSL */
    default:
      /*
        If we don't have SSL but SSL is required for this user the
        authentication should fail.
      */
      return 1;
#endif /* HAVE_OPENSSL */
  }
  return 1;
}

/**

  Check if server has valid public key/private key
  pair for RSA communication.

  @return
    @retval false RSA support is available
    @retval true RSA support is not available
*/
bool sha256_rsa_auth_status() {
#if !defined(HAVE_OPENSSL) || defined(HAVE_WOLFSSL)
  return false;
#else
  return (!g_sha256_rsa_keys->get_private_key() ||
          !g_sha256_rsa_keys->get_public_key());
#endif /* !HAVE_OPENSSL || HAVE_WOLFSSL */
}

/* clang-format off */
/**
  @page page_protocol_com_change_user COM_CHANGE_USER

  @brief Changes the user of the current connection.

  Also and resets the following connection state:
  - user variables
  - temporary tables
  - prepared statements
  - ... and others

  It is going through the same states as the
  @ref sect_protocol_connection_phase_initial_handshake

  @return @ref page_protocol_connection_phase_packets_protocol_auth_switch_request
    or @ref page_protocol_basic_err_packet

  <table>
  <caption>Payload</caption>
  <tr><th>Type</th><th>Name</th><th>Description</th></tr>
  <tr><td>@ref a_protocol_type_int1 "int&lt;1&gt;"</td>
      <td>command</td>
      <td>0x11: COM_CHANGE_USER</td></tr>
  <tr><td>@ref sect_protocol_basic_dt_string_null "string&lt;NUL&gt;"</td>
      <td>user</td>
      <td>user name</td></tr>
  <tr><td colspan="3">if capabilities @& @ref CLIENT_RESERVED2 "CLIENT_SECURE_CONNECTION" {</td></tr>
  <tr><td>@ref a_protocol_type_int1 "int&lt;1&gt;"</td>
      <td>auth_plugin_data_len</td>
      <td>length of auth_response</td></tr>
  <tr><td>@ref sect_protocol_basic_dt_string_le "$length"</td>
      <td>auth_plugin_data</td>
      <td>authentication data</td></tr>
  <tr><td colspan="3">} else {</td></tr>
  <tr><td>@ref sect_protocol_basic_dt_string_null "string&lt;NUL&gt;"</td>
      <td>auth_plugin_data</td>
      <td>authentication data (9 bytes)</td></tr>
  <tr><td colspan="3">}</td></tr>
  <tr><td>@ref sect_protocol_basic_dt_string_null "string&lt;NUL&gt;"</td>
      <td>database</td>
      <td>schema name</td></tr>
  <tr><td colspan="3">if more data available {</td></tr>
  <tr><td colspan="3">if capabilities @& ::CLIENT_PROTOCOL_41 {</td></tr>
  <tr><td>@ref a_protocol_type_int2 "int&lt;2&gt;"</td>
      <td>character_set</td>
      <td>new connection character set. See @ref page_protocol_basic_character_set</td></tr>
  <tr><td colspan="3">} -- ::CLIENT_PROTOCOL_41</td></tr>
  <tr><td colspan="3">if capabilities @& ::CLIENT_PLUGIN_AUTH {</td></tr>
  <tr><td>@ref sect_protocol_basic_dt_string_null "string&lt;NUL&gt;"</td>
      <td>auth_plugin_name</td>
      <td>client authentication plugin name used to generate auth_plugin_data</td></tr>
  <tr><td colspan="3">} -- ::CLIENT_PLUGIN_AUTH</td></tr>
  <tr><td colspan="3">if capabilities @& ::CLIENT_CONNECT_ATTRS {</td></tr>
  <tr><td>@ref sect_protocol_basic_dt_int_le "int&lt;lenenc&gt;"</td>
      <td>connection_attributes_length</td>
      <td>length in bytes of the following block of key-value pairs</td></tr>
  <tr><td>@ref sect_protocol_basic_dt_string_le "$length"</td>
      <td>key</td>
      <td>Key name</td></tr>
  <tr><td>@ref sect_protocol_basic_dt_string_le "$length"</td>
      <td>value</td>
      <td>value of key</td></tr>
  <tr><td colspan="3">more key/value pairs until connection_attributes_length is depleted</td></tr>
  <tr><td colspan="3">} -- ::CLIENT_CONNECT_ATTRS</td></tr>
  <tr><td colspan="3">} -- more data available</td></tr>
  </table>

  Please also read @ref sect_protocol_connection_phase_com_change_user_auth

  @sa mysql_change_user, send_change_user_packet, parse_com_change_user_packet,
  acl_authenticate, dispatch_command
*/
/* clang-format on */

/**
  @brief Parses a @ref page_protocol_com_change_user

  @param thd            current thread
  @param mpvio          the communications channel
  @param packet_length  length of the packet in mpvio's buffer

  @retval true error
  @retval false success
*/
static bool parse_com_change_user_packet(THD *thd, MPVIO_EXT *mpvio,
                                         size_t packet_length) {
  Protocol_classic *protocol = mpvio->protocol;
  char *user = (char *)protocol->get_net()->read_pos;
  char *end = user + packet_length;
  /* Safe because there is always a trailing \0 at the end of the packet */
  char *passwd = strend(user) + 1;
  size_t user_len = passwd - user - 1;
  char *db = passwd;
  char db_buff[NAME_LEN + 1];           // buffer to store db in utf8
  char user_buff[USERNAME_LENGTH + 1];  // buffer to store user in utf8
  uint dummy_errors;

  DBUG_ENTER("parse_com_change_user_packet");
  if (passwd >= end) {
    my_error(ER_UNKNOWN_COM_ERROR, MYF(0));
    DBUG_RETURN(true);
  }

  /*
    Clients send the size (1 byte) + string (not null-terminated).

    Cast *passwd to an unsigned char, so that it doesn't extend the sign for
    *passwd > 127 and become 2**32-127+ after casting to uint.
  */
  size_t passwd_len = (uchar)(*passwd++);

  db += passwd_len + 1;
  /*
    Database name is always NUL-terminated, so in case of empty database
    the packet must contain at least the trailing '\0'.
  */
  if (db >= end) {
    my_error(ER_UNKNOWN_COM_ERROR, MYF(0));
    DBUG_RETURN(true);
  }

  size_t db_len = strlen(db);

  char *ptr = db + db_len + 1;

  if (ptr + 1 < end) {
    if (mpvio->charset_adapter->init_client_charset(uint2korr(ptr)))
      DBUG_RETURN(true);
  }

  /* Convert database and user names to utf8 */
  db_len = copy_and_convert(db_buff, sizeof(db_buff) - 1, system_charset_info,
                            db, db_len, mpvio->charset_adapter->charset(),
                            &dummy_errors);
  db_buff[db_len] = 0;

  user_len = copy_and_convert(user_buff, sizeof(user_buff) - 1,
                              system_charset_info, user, user_len,
                              mpvio->charset_adapter->charset(), &dummy_errors);
  user_buff[user_len] = 0;

  /* we should not free mpvio->user here: it's saved by dispatch_command() */
  if (!(mpvio->auth_info.user_name = my_strndup(
            key_memory_MPVIO_EXT_auth_info, user_buff, user_len, MYF(MY_WME))))
    DBUG_RETURN(true);
  mpvio->auth_info.user_name_length = user_len;

  if (lex_string_strmake(mpvio->mem_root, &mpvio->db, db_buff, db_len))
    DBUG_RETURN(true); /* The error is set by make_lex_string(). */

  if (!initialized) {
    // if mysqld's been started with --skip-grant-tables option
    strmake(mpvio->auth_info.authenticated_as, mpvio->auth_info.user_name,
            USERNAME_LENGTH);

    mpvio->status = MPVIO_EXT::SUCCESS;
    DBUG_RETURN(false);
  }

  if (find_mpvio_user(thd, mpvio)) {
    DBUG_RETURN(true);
  }

  const char *client_plugin;
  if (protocol->has_client_capability(CLIENT_PLUGIN_AUTH)) {
    client_plugin = ptr + 2;
    /*
      ptr needs to be updated to point to correct position so that
      connection attributes are read properly.
    */
    ptr = ptr + 2 + strlen(client_plugin) + 1;

    if (client_plugin >= end) {
      my_error(ER_UNKNOWN_COM_ERROR, MYF(0));
      DBUG_RETURN(true);
    }
  } else
    client_plugin = Cached_authentication_plugins::get_plugin_name(
        PLUGIN_MYSQL_NATIVE_PASSWORD);

  size_t bytes_remaining_in_packet = end - ptr;

  if (protocol->has_client_capability(CLIENT_CONNECT_ATTRS) &&
      read_client_connect_attrs(&ptr, &bytes_remaining_in_packet, mpvio))
    DBUG_RETURN(packet_error);

  DBUG_PRINT("info", ("client_plugin=%s, restart", client_plugin));
  /*
    Remember the data part of the packet, to present it to plugin in
    read_packet()
  */
  mpvio->cached_client_reply.pkt = passwd;
  mpvio->cached_client_reply.pkt_len = passwd_len;
  mpvio->cached_client_reply.plugin = client_plugin;
  mpvio->status = MPVIO_EXT::RESTART;

  DBUG_RETURN(false);
}

/** Get a string according to the protocol of the underlying buffer. */
typedef char *(*get_proto_string_func_t)(char **, size_t *, size_t *);

/**
  Get a string formatted according to the 4.1 version of the MySQL protocol.

  @param [in, out] buffer    Pointer to the user-supplied buffer to be scanned.
  @param [in, out] max_bytes_available  Limit the bytes to scan.
  @param [out] string_length The number of characters scanned not including
                            the null character.

  @note Strings are always null character terminated in this version of the
          protocol.

  @note The string_length does not include the terminating null character.
          However, after the call, the buffer is increased by string_length+1
          bytes, beyond the null character if there still available bytes to
          scan.

  @return pointer to beginning of the string scanned.
    @retval NULL The buffer content is malformed
*/

static char *get_41_protocol_string(char **buffer, size_t *max_bytes_available,
                                    size_t *string_length) {
  char *str = (char *)memchr(*buffer, '\0', *max_bytes_available);

  if (str == NULL) return NULL;

  *string_length = (size_t)(str - *buffer);
  *max_bytes_available -= *string_length + 1;
  str = *buffer;
  *buffer += *string_length + 1;

  return str;
}

/**
  Get a string formatted according to the 4.0 version of the MySQL protocol.

  @param [in, out] buffer    Pointer to the user-supplied buffer to be scanned.
  @param [in, out] max_bytes_available  Limit the bytes to scan.
  @param [out] string_length The number of characters scanned not including
                            the null character.

  @note If there are not enough bytes left after the current position of
          the buffer to satisfy the current string, the string is considered
          to be empty and a pointer to empty_c_string is returned.

  @note A string at the end of the packet is not null terminated.

  @return Pointer to beginning of the string scanned, or a pointer to a empty
          string.
*/
static char *get_40_protocol_string(char **buffer, size_t *max_bytes_available,
                                    size_t *string_length) {
  char *str;
  size_t len;

  /* No bytes to scan left, treat string as empty. */
  if ((*max_bytes_available) == 0) {
    *string_length = 0;
    return empty_c_string;
  }

  str = (char *)memchr(*buffer, '\0', *max_bytes_available);

  /*
    If the string was not null terminated by the client,
    the remainder of the packet is the string. Otherwise,
    advance the buffer past the end of the null terminated
    string.
  */
  if (str == NULL)
    len = *string_length = *max_bytes_available;
  else
    len = (*string_length = (size_t)(str - *buffer)) + 1;

  str = *buffer;
  *buffer += len;
  *max_bytes_available -= len;

  return str;
}

/**
  Get a length encoded string from a user-supplied buffer.

  @param [in, out] buffer The buffer to scan; updates position after scan.
  @param [in, out] max_bytes_available Limit the number of bytes to scan
  @param [out] string_length Number of characters scanned

  @note In case the length is zero, then the total size of the string is
    considered to be 1 byte; the size byte.

  @return pointer to first byte after the header in buffer.
    @retval NULL The buffer content is malformed
*/

static char *get_56_lenc_string(char **buffer, size_t *max_bytes_available,
                                size_t *string_length) {
  static char empty_string[1] = {'\0'};
  char *begin = *buffer;
  uchar *pos = (uchar *)begin;

  if (*max_bytes_available == 0) return NULL;

  /*
    If the length encoded string has the length 0
    the total size of the string is only one byte long (the size byte)
  */
  if (*begin == 0) {
    *string_length = 0;
    --*max_bytes_available;
    ++*buffer;
    /*
      Return a pointer to the \0 character so the return value will be
      an empty string.
    */
    return empty_string;
  }

  /* Make sure we have enough bytes available for net_field_length_ll */

  DBUG_EXECUTE_IF("buffer_too_short_3", *pos = 252; *max_bytes_available = 2;);
  DBUG_EXECUTE_IF("buffer_too_short_4", *pos = 253; *max_bytes_available = 3;);
  DBUG_EXECUTE_IF("buffer_too_short_9", *pos = 254; *max_bytes_available = 8;);

  size_t required_length = (size_t)net_field_length_size(pos);

  if (*max_bytes_available < required_length) return NULL;

  *string_length = (size_t)net_field_length_ll((uchar **)buffer);

  DBUG_EXECUTE_IF("sha256_password_scramble_too_long",
                  *string_length = SIZE_T_MAX;);

  size_t len_len = (size_t)(*buffer - begin);

  DBUG_ASSERT((*max_bytes_available >= len_len) &&
              (len_len == required_length));

  if (*string_length > *max_bytes_available - len_len) return NULL;

  *max_bytes_available -= *string_length;
  *max_bytes_available -= len_len;
  *buffer += *string_length;
  return (char *)(begin + len_len);
}

/**
  Get a length encoded string from a user-supplied buffer.

  @param [in, out] buffer The buffer to scan; updates position after scan.
  @param [in, out] max_bytes_available Limit the number of bytes to scan
  @param [out] string_length Number of characters scanned

  @note In case the length is zero, then the total size of the string is
    considered to be 1 byte; the size byte.

  @note the maximum size of the string is 255 because the header is always
    1 byte.
  @return pointer to first byte after the header in buffer.
    @retval NULL The buffer content is malformed
*/

static char *get_41_lenc_string(char **buffer, size_t *max_bytes_available,
                                size_t *string_length) {
  if (*max_bytes_available == 0) return NULL;

  /* Do double cast to prevent overflow from signed / unsigned conversion */
  size_t str_len = (size_t)(unsigned char)**buffer;

  /*
    If the length encoded string has the length 0
    the total size of the string is only one byte long (the size byte)
  */
  if (str_len == 0) {
    ++*buffer;
    *string_length = 0;
    /*
      Return a pointer to the 0 character so the return value will be
      an empty string.
    */
    return *buffer - 1;
  }

  if (str_len >= *max_bytes_available) return NULL;

  char *str = *buffer + 1;
  *string_length = str_len;
  *max_bytes_available -= *string_length + 1;
  *buffer += *string_length + 1;
  return str;
}

/* the packet format is described in send_client_reply_packet() */
static size_t parse_client_handshake_packet(THD *thd, MPVIO_EXT *mpvio,
                                            uchar **buff, size_t pkt_len) {
  Protocol_classic *protocol = mpvio->protocol;
  char *end;
  bool packet_has_required_size = false;
  DBUG_ASSERT(mpvio->status == MPVIO_EXT::FAILURE);

  uint charset_code = 0;
  end = (char *)protocol->get_net()->read_pos;
  /*
    In order to safely scan a head for '\0' string terminators
    we must keep track of how many bytes remain in the allocated
    buffer or we might read past the end of the buffer.
  */
  size_t bytes_remaining_in_packet = pkt_len;

  /*
    Peek ahead on the client capability packet and determine which version of
    the protocol should be used.
  */
  if (bytes_remaining_in_packet < 2) return packet_error;

  protocol->set_client_capabilities(uint2korr(end));

  /*
    JConnector only sends server capabilities before starting SSL
    negotiation.  The below code is patch for this.
  */
  if (bytes_remaining_in_packet == 4 &&
      protocol->has_client_capability(CLIENT_SSL)) {
    protocol->set_client_capabilities(uint4korr(end));
    mpvio->max_client_packet_length = 0xfffff;
    charset_code = global_system_variables.character_set_client->number;
    goto skip_to_ssl;
  }

  if (protocol->has_client_capability(CLIENT_PROTOCOL_41))
    packet_has_required_size =
        bytes_remaining_in_packet >= AUTH_PACKET_HEADER_SIZE_PROTO_41;
  else
    packet_has_required_size =
        bytes_remaining_in_packet >= AUTH_PACKET_HEADER_SIZE_PROTO_40;

  if (!packet_has_required_size) return packet_error;

  if (protocol->has_client_capability(CLIENT_PROTOCOL_41)) {
    protocol->set_client_capabilities(uint4korr(end));
    mpvio->max_client_packet_length = uint4korr(end + 4);
    charset_code = (uint)(uchar) * (end + 8);
    /*
      Skip 23 remaining filler bytes which have no particular meaning.
    */
    end += AUTH_PACKET_HEADER_SIZE_PROTO_41;
    bytes_remaining_in_packet -= AUTH_PACKET_HEADER_SIZE_PROTO_41;
  } else {
    protocol->set_client_capabilities(uint2korr(end));
    mpvio->max_client_packet_length = uint3korr(end + 2);
    end += AUTH_PACKET_HEADER_SIZE_PROTO_40;
    bytes_remaining_in_packet -= AUTH_PACKET_HEADER_SIZE_PROTO_40;
    /**
      Old clients didn't have their own charset. Instead the assumption
      was that they used what ever the server used.
    */
    charset_code = global_system_variables.character_set_client->number;
  }

skip_to_ssl:
#if defined(HAVE_OPENSSL)
  DBUG_PRINT("info",
             ("client capabilities: %lu", protocol->get_client_capabilities()));

  /*
    If client requested SSL then we must stop parsing, try to switch to SSL,
    and wait for the client to send a new handshake packet.
    The client isn't expected to send any more bytes until SSL is initialized.
  */
  if (protocol->has_client_capability(CLIENT_SSL)) {
    unsigned long errptr;
#if !defined(DBUG_OFF)
    uint ssl_charset_code = 0;
#endif

    SslAcceptorContext::AutoLock c;
    /* Do the SSL layering. */
    if (c.empty()) return packet_error;

    DBUG_PRINT("info", ("IO layer change in progress..."));
    if (sslaccept(c, protocol->get_vio(), protocol->get_net()->read_timeout,
                  &errptr)) {
      DBUG_PRINT("error", ("Failed to accept new SSL connection"));
      return packet_error;
    }

    DBUG_PRINT("info", ("Reading user information over SSL layer"));
    int rc = protocol->read_packet();
    pkt_len = protocol->get_packet_length();
    if (rc) {
      DBUG_PRINT("error", ("Failed to read user information (pkt_len= %lu)",
                           static_cast<ulong>(pkt_len)));
      return packet_error;
    }
    /* mark vio as encrypted */
    mpvio->vio_is_encrypted = 1;

    /*
      A new packet was read and the statistics reflecting the remaining bytes
      in the packet must be updated.
    */
    bytes_remaining_in_packet = pkt_len;

    /*
      After the SSL handshake is performed the client resends the handshake
      packet but because of legacy reasons we chose not to parse the packet
      fields a second time and instead only assert the length of the packet.
    */
    if (protocol->has_client_capability(CLIENT_PROTOCOL_41)) {
      packet_has_required_size =
          bytes_remaining_in_packet >= AUTH_PACKET_HEADER_SIZE_PROTO_41;
#if !defined(DBUG_OFF)
      ssl_charset_code =
          (uint)(uchar) * ((char *)protocol->get_net()->read_pos + 8);
      DBUG_PRINT("info", ("client_character_set: %u", ssl_charset_code));
#endif
      end = (char *)protocol->get_net()->read_pos +
            AUTH_PACKET_HEADER_SIZE_PROTO_41;
      bytes_remaining_in_packet -= AUTH_PACKET_HEADER_SIZE_PROTO_41;
    } else {
      packet_has_required_size =
          bytes_remaining_in_packet >= AUTH_PACKET_HEADER_SIZE_PROTO_40;
      end = (char *)protocol->get_net()->read_pos +
            AUTH_PACKET_HEADER_SIZE_PROTO_40;
      bytes_remaining_in_packet -= AUTH_PACKET_HEADER_SIZE_PROTO_40;
#if !defined(DBUG_OFF)
      /**
        Old clients didn't have their own charset. Instead the assumption
        was that they used what ever the server used.
      */
      ssl_charset_code = global_system_variables.character_set_client->number;
#endif
    }
    DBUG_ASSERT(charset_code == ssl_charset_code);
    if (!packet_has_required_size) return packet_error;
  }
#endif /* HAVE_OPENSSL */

  DBUG_PRINT("info", ("client_character_set: %u", charset_code));
  if (mpvio->charset_adapter->init_client_charset(charset_code))
    return packet_error;

  if ((protocol->has_client_capability(CLIENT_TRANSACTIONS)) &&
      opt_using_transactions)
    protocol->get_net()->return_status = mpvio->server_status;

  /*
    The 4.0 and 4.1 versions of the protocol differ on how strings
    are terminated. In the 4.0 version, if a string is at the end
    of the packet, the string is not null terminated. Do not assume
    that the returned string is always null terminated.
  */
  get_proto_string_func_t get_string;

  if (protocol->has_client_capability(CLIENT_PROTOCOL_41))
    get_string = get_41_protocol_string;
  else
    get_string = get_40_protocol_string;

  /*
    When the ability to change default plugin require that the initial password
   field can be of arbitrary size. However, the 41 client-server protocol limits
   the length of the auth-data-field sent from client to server to 255 bytes
   (CLIENT_SECURE_CONNECTION). The solution is to change the type of the field
   to a true length encoded string and indicate the protocol change with a new
   client capability flag: CLIENT_PLUGIN_AUTH_LENENC_CLIENT_DATA.
  */
  get_proto_string_func_t get_length_encoded_string;

  if (protocol->has_client_capability(CLIENT_PLUGIN_AUTH_LENENC_CLIENT_DATA))
    get_length_encoded_string = get_56_lenc_string;
  else
    get_length_encoded_string = get_41_lenc_string;

  /*
    In order to safely scan a head for '\0' string terminators
    we must keep track of how many bytes remain in the allocated
    buffer or we might read past the end of the buffer.
  */
  bytes_remaining_in_packet =
      pkt_len - (end - (char *)protocol->get_net()->read_pos);

  size_t user_len;
  char *user = get_string(&end, &bytes_remaining_in_packet, &user_len);
  if (user == NULL) return packet_error;

  /*
    Old clients send a null-terminated string as password; new clients send
    the size (1 byte) + string (not null-terminated). Hence in case of empty
    password both send '\0'.
  */
  size_t passwd_len = 0;
  char *passwd = NULL;

  passwd =
      get_length_encoded_string(&end, &bytes_remaining_in_packet, &passwd_len);
  if (passwd == NULL) return packet_error;

  size_t db_len = 0;
  char *db = NULL;

  if (protocol->has_client_capability(CLIENT_CONNECT_WITH_DB)) {
    db = get_string(&end, &bytes_remaining_in_packet, &db_len);
    if (db == NULL) return packet_error;
  }

<<<<<<< HEAD
  /*
    Set the default for the password supplied flag for non-existing users
    as the default plugin (native passsword authentication) would do it
    for compatibility reasons.
  */
  if (passwd_len) mpvio->auth_info.password_used = PASSWORD_USED_YES;

=======
>>>>>>> 4869291f
  size_t client_plugin_len = 0;
  const char *client_plugin =
      get_string(&end, &bytes_remaining_in_packet, &client_plugin_len);
  if (client_plugin == NULL) client_plugin = &empty_c_string[0];

  char db_buff[NAME_LEN + 1];           // buffer to store db in utf8
  char user_buff[USERNAME_LENGTH + 1];  // buffer to store user in utf8
  uint dummy_errors;

  /*
    Copy and convert the user and database names to the character set used
    by the server. Since 4.1 all database names are stored in UTF-8. Also,
    ensure that the names are properly null-terminated as this is relied
    upon later.
  */
  if (db) {
    db_len = copy_and_convert(db_buff, sizeof(db_buff) - 1, system_charset_info,
                              db, db_len, mpvio->charset_adapter->charset(),
                              &dummy_errors);
    db_buff[db_len] = '\0';
    db = db_buff;
  }

  user_len = copy_and_convert(user_buff, sizeof(user_buff) - 1,
                              system_charset_info, user, user_len,
                              mpvio->charset_adapter->charset(), &dummy_errors);
  user_buff[user_len] = '\0';
  user = user_buff;

  /* If username starts and ends in "'", chop them off */
  if (user_len > 1 && user[0] == '\'' && user[user_len - 1] == '\'') {
    user[user_len - 1] = 0;
    user++;
    user_len -= 2;
  }

  if (lex_string_strmake(mpvio->mem_root, &mpvio->db, db, db_len))
    return packet_error; /* The error is set by make_lex_string(). */
  if (mpvio->auth_info.user_name) my_free(mpvio->auth_info.user_name);
  if (!(mpvio->auth_info.user_name = my_strndup(key_memory_MPVIO_EXT_auth_info,
                                                user, user_len, MYF(MY_WME))))
    return packet_error; /* The error is set by my_strdup(). */
  mpvio->auth_info.user_name_length = user_len;

  if (find_mpvio_user(thd, mpvio)) return packet_error;

  if (!initialized) {
    // if mysqld's been started with --skip-grant-tables option
    mpvio->status = MPVIO_EXT::SUCCESS;
  }

  if (protocol->has_client_capability(CLIENT_CONNECT_ATTRS) &&
      read_client_connect_attrs(&end, &bytes_remaining_in_packet, mpvio))
    return packet_error;

  if (!(protocol->has_client_capability(CLIENT_PLUGIN_AUTH))) {
    /* An old client is connecting */
    client_plugin = Cached_authentication_plugins::get_plugin_name(
        PLUGIN_MYSQL_NATIVE_PASSWORD);
  }

  /*
    if the acl_user needs a different plugin to authenticate
    (specified in GRANT ... AUTHENTICATED VIA plugin_name ..)
    we need to restart the authentication in the server.
    But perhaps the client has already used the correct plugin -
    in that case the authentication on the client may not need to be
    restarted and a server auth plugin will read the data that the client
    has just send. Cache them to return in the next server_mpvio_read_packet().
  */
  if (my_strcasecmp(system_charset_info, mpvio->acl_user_plugin.str,
                    plugin_name(mpvio->plugin)->str) != 0) {
    mpvio->cached_client_reply.pkt = passwd;
    mpvio->cached_client_reply.pkt_len = passwd_len;
    mpvio->cached_client_reply.plugin = client_plugin;
    mpvio->status = MPVIO_EXT::RESTART;
    return packet_error;
  }

  /*
    ok, we don't need to restart the authentication on the server.
    but if the client used the wrong plugin, we need to restart
    the authentication on the client. Do it here, the server plugin
    doesn't need to know.
  */
  const char *client_auth_plugin =
      ((st_mysql_auth *)(plugin_decl(mpvio->plugin)->info))->client_auth_plugin;

  if (client_auth_plugin &&
      my_strcasecmp(system_charset_info, client_plugin, client_auth_plugin)) {
    mpvio->cached_client_reply.plugin = client_plugin;
    if (send_plugin_request_packet(mpvio,
                                   (uchar *)mpvio->cached_server_packet.pkt,
                                   mpvio->cached_server_packet.pkt_len))
      return packet_error;

    mpvio->protocol->read_packet();
    passwd_len = protocol->get_packet_length();
    passwd = (char *)protocol->get_net()->read_pos;
  }

  *buff = (uchar *)passwd;
  return passwd_len;
}

/**
  Wrap the extra auth data sent so that they can pass in the protocol.

  Check @ref page_protocol_connection_phase_packets_protocol_auth_more_data
  for the format description.

  @retval 0 ok
  @retval 1 error

  @param net         the network abstraction to use
  @param packet      data to transmit
  @param packet_len  length of packet

  @sa net_write_command, client_mpvio_write_packet

*/

static inline int wrap_plguin_data_into_proper_command(NET *net,
                                                       const uchar *packet,
                                                       int packet_len) {
<<<<<<< HEAD
  return net_write_command(net, 1, (uchar *)"", 0, packet, packet_len);
=======
  return net_write_command(net, 1, pointer_cast<const uchar *>(""), 0, packet,
                           packet_len);
>>>>>>> 4869291f
}

/*
  Note: The following functions are declared inside extern "C" because
  they are used to initialize C structure MPVIO (see
  server_mpvio_initialize()).
*/

extern "C" {

/**
  vio->write_packet() callback method for server authentication plugins

  This function is called by a server authentication plugin, when it wants
  to send data to the client.

  It transparently wraps the data into a handshake packet,
  and handles plugin negotiation with the client. If necessary,
  it escapes the plugin data, if it starts with a mysql protocol packet byte.
*/
static int server_mpvio_write_packet(MYSQL_PLUGIN_VIO *param,
                                     const uchar *packet, int packet_len) {
  MPVIO_EXT *mpvio = (MPVIO_EXT *)param;
  int res;
  Protocol_classic *protocol = mpvio->protocol;

  DBUG_ENTER("server_mpvio_write_packet");
  /*
    Reset cached_client_reply if not an old client doing mysql_change_user,
    as this is where the password from COM_CHANGE_USER is stored.
  */
  if (!((!(protocol->has_client_capability(CLIENT_PLUGIN_AUTH))) &&
        mpvio->status == MPVIO_EXT::RESTART &&
        mpvio->cached_client_reply.plugin ==
            ((st_mysql_auth *)(plugin_decl(mpvio->plugin)->info))
                ->client_auth_plugin))
    mpvio->cached_client_reply.pkt = 0;
  /* for the 1st packet we wrap plugin data into the handshake packet */
  if (mpvio->packets_written == 0)
<<<<<<< HEAD
    res = send_server_handshake_packet(mpvio, (char *)packet, packet_len);
=======
    res = send_server_handshake_packet(
        mpvio, pointer_cast<const char *>(packet), packet_len);
>>>>>>> 4869291f
  else if (mpvio->status == MPVIO_EXT::RESTART)
    res = send_plugin_request_packet(mpvio, packet, packet_len);
  else
    res = wrap_plguin_data_into_proper_command(protocol->get_net(), packet,
                                               packet_len);
  mpvio->packets_written++;
  DBUG_RETURN(res);
}

/**
  vio->read_packet() callback method for server authentication plugins

  This function is called by a server authentication plugin, when it wants
  to read data from the client.

  It transparently extracts the client plugin data, if embedded into
  a client authentication handshake packet, and handles plugin negotiation
  with the client, if necessary.

  RETURN
    -1          Protocol failure
    >= 0        Success and also the packet length
*/
static int server_mpvio_read_packet(MYSQL_PLUGIN_VIO *param, uchar **buf) {
  MPVIO_EXT *mpvio = (MPVIO_EXT *)param;
  Protocol_classic *protocol = mpvio->protocol;
  size_t pkt_len;

  DBUG_ENTER("server_mpvio_read_packet");
  if (mpvio->packets_written == 0) {
    /*
      plugin wants to read the data without sending anything first.
      send an empty packet to force a server handshake packet to be sent
    */
    if (mpvio->write_packet(mpvio, 0, 0))
      pkt_len = packet_error;
    else {
      protocol->read_packet();
      pkt_len = protocol->get_packet_length();
    }
  } else if (mpvio->cached_client_reply.pkt) {
    DBUG_ASSERT(mpvio->status == MPVIO_EXT::RESTART);
    DBUG_ASSERT(mpvio->packets_read > 0);
    /*
      if the have the data cached from the last server_mpvio_read_packet
      (which can be the case if it's a restarted authentication)
      and a client has used the correct plugin, then we can return the
      cached data straight away and avoid one round trip.
    */
    const char *client_auth_plugin =
        ((st_mysql_auth *)(plugin_decl(mpvio->plugin)->info))
            ->client_auth_plugin;
    if (client_auth_plugin == 0 ||
        my_strcasecmp(system_charset_info, mpvio->cached_client_reply.plugin,
                      client_auth_plugin) == 0) {
      mpvio->status = MPVIO_EXT::FAILURE;
<<<<<<< HEAD
      *buf = (uchar *)mpvio->cached_client_reply.pkt;
=======
      *buf = const_cast<uchar *>(
          pointer_cast<const uchar *>(mpvio->cached_client_reply.pkt));
>>>>>>> 4869291f
      mpvio->cached_client_reply.pkt = 0;
      mpvio->packets_read++;
      DBUG_RETURN((int)mpvio->cached_client_reply.pkt_len);
    }

    /* older clients don't support change of client plugin request */
    if (!(protocol->has_client_capability(CLIENT_PLUGIN_AUTH))) {
      mpvio->status = MPVIO_EXT::FAILURE;
      pkt_len = packet_error;
      goto err;
    }

    /*
      But if the client has used the wrong plugin, the cached data are
      useless. Furthermore, we have to send a "change plugin" request
      to the client.
    */
    if (mpvio->write_packet(mpvio, 0, 0))
      pkt_len = packet_error;
    else {
      protocol->read_packet();
      pkt_len = protocol->get_packet_length();
    }
  } else {
    protocol->read_packet();
    pkt_len = protocol->get_packet_length();
  }

  if (pkt_len == packet_error) goto err;

  mpvio->packets_read++;

  /*
    the 1st packet has the plugin data wrapped into the client authentication
    handshake packet
  */
  if (mpvio->packets_read == 1) {
    pkt_len = parse_client_handshake_packet(current_thd, mpvio, buf, pkt_len);
    if (pkt_len == packet_error) goto err;
  } else
    *buf = protocol->get_net()->read_pos;

  DBUG_RETURN((int)pkt_len);

err:
  if (mpvio->status == MPVIO_EXT::FAILURE) {
    my_error(ER_HANDSHAKE_ERROR, MYF(0));
  }
  DBUG_RETURN(-1);
}

/**
  fills MYSQL_PLUGIN_VIO_INFO structure with the information about the
  connection
*/
static void server_mpvio_info(MYSQL_PLUGIN_VIO *vio,
                              MYSQL_PLUGIN_VIO_INFO *info) {
  MPVIO_EXT *mpvio = (MPVIO_EXT *)vio;
  mpvio_info(mpvio->protocol->get_net()->vio, info);
}

}  // extern "C"

static int do_auth_once(THD *thd, const LEX_CSTRING &auth_plugin_name,
                        MPVIO_EXT *mpvio) {
  DBUG_ENTER("do_auth_once");
  int res = CR_OK, old_status = MPVIO_EXT::FAILURE;
  bool unlock_plugin = false;
  plugin_ref plugin =
      g_cached_authentication_plugins->get_cached_plugin_ref(&auth_plugin_name);

  if (!plugin) {
    if ((plugin = my_plugin_lock_by_name(thd, auth_plugin_name,
                                         MYSQL_AUTHENTICATION_PLUGIN)))
      unlock_plugin = true;
  }

  mpvio->plugin = plugin;
  old_status = mpvio->status;

  if (plugin) {
    st_mysql_auth *auth = (st_mysql_auth *)plugin_decl(plugin)->info;
    res = auth->authenticate_user(mpvio, &mpvio->auth_info);

    if (unlock_plugin) plugin_unlock(thd, plugin);
  } else {
    /* Server cannot load the required plugin. */
    Host_errors errors;
    errors.m_no_auth_plugin = 1;
    inc_host_errors(mpvio->ip, &errors);
    my_error(ER_PLUGIN_IS_NOT_LOADED, MYF(0), auth_plugin_name.str);
    res = CR_ERROR;
  }

  /*
    If the status was MPVIO_EXT::RESTART before the authenticate_user() call
    it can never be MPVIO_EXT::RESTART after the call, because any call
    to write_packet() or read_packet() will reset the status.

    But (!) if a plugin never called a read_packet() or write_packet(), the
    status will stay unchanged. We'll fix it, by resetting the status here.
  */
  if (old_status == MPVIO_EXT::RESTART && mpvio->status == MPVIO_EXT::RESTART)
    mpvio->status = MPVIO_EXT::FAILURE;  // reset to the default

  DBUG_RETURN(res);
}

static void server_mpvio_initialize(THD *thd, MPVIO_EXT *mpvio,
                                    Thd_charset_adapter *charset_adapter) {
  LEX_CSTRING sctx_host_or_ip = thd->security_context()->host_or_ip();

  memset(mpvio, 0, sizeof(MPVIO_EXT));
  mpvio->read_packet = server_mpvio_read_packet;
  mpvio->write_packet = server_mpvio_write_packet;
  mpvio->info = server_mpvio_info;
  mpvio->auth_info.user_name = NULL;
  mpvio->auth_info.user_name_length = 0;
  mpvio->auth_info.host_or_ip = sctx_host_or_ip.str;
  mpvio->auth_info.host_or_ip_length = sctx_host_or_ip.length;
<<<<<<< HEAD
=======
  mpvio->auth_info.password_used = PASSWORD_USED_NO;
>>>>>>> 4869291f

#if defined(HAVE_OPENSSL)
  Vio *vio = thd->get_protocol_classic()->get_vio();
  if (vio->ssl_arg)
    mpvio->vio_is_encrypted = 1;
  else
#endif /* HAVE_OPENSSL */
    mpvio->vio_is_encrypted = 0;
  mpvio->status = MPVIO_EXT::FAILURE;
  mpvio->mem_root = thd->mem_root;
  mpvio->scramble = thd->scramble;
  mpvio->rand = &thd->rand;
  mpvio->thread_id = thd->thread_id();
  mpvio->server_status = &thd->server_status;
  mpvio->protocol = thd->get_protocol_classic();
<<<<<<< HEAD
  mpvio->ip = (char *)thd->security_context()->ip().str;
  mpvio->host = (char *)thd->security_context()->host().str;
=======
  mpvio->ip = thd->security_context()->ip().str;
  mpvio->host = thd->security_context()->host().str;
>>>>>>> 4869291f
  mpvio->charset_adapter = charset_adapter;
  mpvio->restrictions = new (mpvio->mem_root) Restrictions(mpvio->mem_root);
}

static void server_mpvio_update_thd(THD *thd, MPVIO_EXT *mpvio) {
  thd->max_client_packet_length = mpvio->max_client_packet_length;
  if (mpvio->protocol->has_client_capability(CLIENT_INTERACTIVE))
    thd->variables.net_wait_timeout = thd->variables.net_interactive_timeout;
  thd->security_context()->assign_user(
      mpvio->auth_info.user_name,
      (mpvio->auth_info.user_name ? strlen(mpvio->auth_info.user_name) : 0));
  if (mpvio->acl_user) {
    thd->security_context()->lock_account(mpvio->acl_user->account_locked);
  }
  if (mpvio->auth_info.user_name) my_free(mpvio->auth_info.user_name);
  LEX_CSTRING sctx_user = thd->security_context()->user();
<<<<<<< HEAD
  mpvio->auth_info.user_name = (char *)sctx_user.str;
=======
  mpvio->auth_info.user_name = const_cast<char *>(sctx_user.str);
>>>>>>> 4869291f
  mpvio->auth_info.user_name_length = sctx_user.length;
  if (thd->get_protocol()->has_client_capability(CLIENT_IGNORE_SPACE))
    thd->variables.sql_mode |= MODE_IGNORE_SPACE;
}

/**
  Calculate the timestamp difference for password expiry

  @param thd			 thread handle
  @param acl_user		 ACL_USER handle

  @retval 0  password is valid
  @retval 1  password has expired
*/
static bool check_password_lifetime(THD *thd, const ACL_USER *acl_user) {
  bool password_time_expired = false;

  if (likely(acl_user != NULL) && !acl_user->password_expired &&
      acl_user->password_last_changed.time_type != MYSQL_TIMESTAMP_ERROR &&
      auth_plugin_is_built_in(acl_user->plugin.str) &&
      (acl_user->use_default_password_lifetime ||
       acl_user->password_lifetime)) {
    MYSQL_TIME cur_time, password_change_by;
    Interval interval;

    thd->set_time();
    thd->variables.time_zone->gmt_sec_to_TIME(
        &cur_time, static_cast<my_time_t>(thd->query_start_in_secs()));
    password_change_by = acl_user->password_last_changed;
    memset(&interval, 0, sizeof(interval));

    if (!acl_user->use_default_password_lifetime)
      interval.day = acl_user->password_lifetime;
    else {
      MUTEX_LOCK(lock, &LOCK_default_password_lifetime);
      interval.day = default_password_lifetime;
    }
    if (interval.day) {
      if (!date_add_interval_with_warn(thd, &password_change_by, INTERVAL_DAY,
                                       interval))
        password_time_expired =
            my_time_compare(password_change_by, cur_time) >= 0 ? false : true;
      else {
        DBUG_ASSERT(false);
        /* Make the compiler happy. */
      }
    }
  }
  DBUG_EXECUTE_IF("force_password_interval_expire", {
    if (!acl_user->use_default_password_lifetime && acl_user->password_lifetime)
      password_time_expired = true;
  });
  DBUG_EXECUTE_IF("force_password_interval_expire_for_time_type", {
    if (acl_user->password_last_changed.time_type != MYSQL_TIMESTAMP_ERROR)
      password_time_expired = true;
  });
  return password_time_expired;
}

/**
Logging connection for the general query log, extracted from
acl_authenticate() as it's reused at different times based on
whether proxy users are checked.

@param user                    authentication user name
@param host                    authentication user host or IP address
@param auth_as                 privilege user name
@param db                      default database
@param thd                     thread handle
@param command                 type of command(connect or change user)
*/
void acl_log_connect(const char *user, const char *host, const char *auth_as,
                     const char *db, THD *thd,
                     enum enum_server_command command) {
  const char *vio_name_str = NULL;
  int len = 0;
  get_vio_type_name(thd->get_vio_type(), &vio_name_str, &len);

  if (strcmp(auth_as, user) && (PROXY_FLAG != *auth_as)) {
    query_logger.general_log_print(thd, command, "%s@%s as %s on %s using %s",
<<<<<<< HEAD
                                   user, host, auth_as, db ? db : (char *)"",
                                   vio_name_str);
  } else {
    query_logger.general_log_print(thd, command, "%s@%s on %s using %s", user,
                                   host, db ? db : (char *)"", vio_name_str);
=======
                                   user, host, auth_as, db ? db : "",
                                   vio_name_str);
  } else {
    query_logger.general_log_print(thd, command, "%s@%s on %s using %s", user,
                                   host, db ? db : "", vio_name_str);
>>>>>>> 4869291f
  }
}

/*
  Assign priv_user and priv_host fields of the Security_context.

  @param sctx Security context, which priv_user and priv_host fields are
              updated.
  @param user Authenticated user data.
*/
inline void assign_priv_user_host(Security_context *sctx, ACL_USER *user) {
  sctx->assign_priv_user(user->user, user->user ? strlen(user->user) : 0);
  sctx->assign_priv_host(user->host.get_host(), user->host.get_host_len());
}

/**
  Check that for command COM_CONNECT, either restriction on max number of
  concurrent connections  not violated or in case the connection is admin
  connection the user has required privilege.

  @param thd  Thread context

  @return Error status
    @retval false  success
    @retval true   error

  @note if connection is admin connection and a user doesn't have
  the privilege SERVICE_CONNECTION_ADMIN, the error
  ER_SPECIFIC_ACCESS_DENIED_ERROR is set in Diagnostics_area.

  @note if a user doesn't have any of the privileges SUPER_ACL,
  CONNECTION_ADMIN, SERVICE_CONNECTION_ADMIN and a number of concurrent
  connections exceeds the limit max_connections the error ER_CON_COUNT_ERROR
  is set in Diagnostics_area.
*/
static inline bool check_restrictions_for_com_connect_command(THD *thd) {
  if (thd->is_admin_connection() &&
      !thd->m_main_security_ctx
           .has_global_grant(STRING_WITH_LEN("SERVICE_CONNECTION_ADMIN"))
           .first) {
    my_error(ER_SPECIFIC_ACCESS_DENIED_ERROR, MYF(0),
             "SERVICE_CONNECTION_ADMIN");
    return true;
  }

  if (!(thd->m_main_security_ctx.check_access(SUPER_ACL) ||
        thd->m_main_security_ctx
            .has_global_grant(STRING_WITH_LEN("CONNECTION_ADMIN"))
            .first ||
        thd->m_main_security_ctx
            .has_global_grant(STRING_WITH_LEN("SERVICE_CONNECTION_ADMIN"))
            .first)) {
    if (!Connection_handler_manager::get_instance()
             ->valid_connection_count()) {  // too many connections
<<<<<<< HEAD
      sql_print_warning("%s", ER_DEFAULT(ER_CON_COUNT_ERROR));
=======
>>>>>>> 4869291f
      my_error(ER_CON_COUNT_ERROR, MYF(0));
      return true;
    }
  }

  return false;
}

/**
  Perform the handshake, authorize the client and update thd sctx variables.

  @param thd                     thread handle
  @param command                 the command to be executed, it can be either a
                                 COM_CHANGE_USER or COM_CONNECT (if
                                 it's a new connection)

  @retval 0  success, thd is updated.
  @retval 1  error
*/
int acl_authenticate(THD *thd, enum_server_command command) {
  int res = CR_OK;
  int ret = 1;
  MPVIO_EXT mpvio;
  LEX_CSTRING auth_plugin_name = default_auth_plugin_name;
  Thd_charset_adapter charset_adapter(thd);

  DBUG_ENTER("acl_authenticate");
  static_assert(MYSQL_USERNAME_LENGTH == USERNAME_LENGTH, "");
  DBUG_ASSERT(command == COM_CONNECT || command == COM_CHANGE_USER);

  server_mpvio_initialize(thd, &mpvio, &charset_adapter);
  /*
    Clear thd->db as it points to something, that will be freed when
    connection is closed. We don't want to accidentally free a wrong
    pointer if connect failed.
  */
  thd->reset_db(NULL_CSTR);

  auth_plugin_name = default_auth_plugin_name;
  /* acl_authenticate() takes the data from net->read_pos */
  thd->get_protocol_classic()->get_net()->read_pos =
      thd->get_protocol_classic()->get_raw_packet();
  DBUG_PRINT("info", ("com_change_user_pkt_len=%u",
                      mpvio.protocol->get_packet_length()));

  if (command == COM_CHANGE_USER) {
    mpvio.packets_written++;  // pretend that a server handshake packet was sent
    mpvio.packets_read++;     // take COM_CHANGE_USER packet into account

    /* Clear variables that are allocated */
    thd->set_user_connect(NULL);

    if (parse_com_change_user_packet(thd, &mpvio,
                                     mpvio.protocol->get_packet_length())) {
      login_failed_error(thd, &mpvio, mpvio.auth_info.password_used);
      server_mpvio_update_thd(thd, &mpvio);
      goto end;
    }

    DBUG_ASSERT(mpvio.status == MPVIO_EXT::RESTART ||
                mpvio.status == MPVIO_EXT::SUCCESS);
  } else {
    /* mark the thd as having no scramble yet */
    mpvio.scramble[SCRAMBLE_LENGTH] = 1;

    /*
     perform the first authentication attempt, with the default plugin.
     This sends the server handshake packet, reads the client reply
     with a user name, and performs the authentication if everyone has used
     the correct plugin.
    */

    res = do_auth_once(thd, auth_plugin_name, &mpvio);
  }

  /*
   retry the authentication, if - after receiving the user name -
   we found that we need to switch to a non-default plugin
  */
  if (mpvio.status == MPVIO_EXT::RESTART) {
    DBUG_ASSERT(mpvio.acl_user);
    DBUG_ASSERT(command == COM_CHANGE_USER ||
                my_strcasecmp(system_charset_info, auth_plugin_name.str,
                              mpvio.acl_user->plugin.str));
    auth_plugin_name = mpvio.acl_user->plugin;
    res = do_auth_once(thd, auth_plugin_name, &mpvio);
  }

  server_mpvio_update_thd(thd, &mpvio);
#ifdef HAVE_PSI_THREAD_INTERFACE
  PSI_THREAD_CALL(set_connection_type)(thd->get_vio_type());
#endif /* HAVE_PSI_THREAD_INTERFACE */
  {
    Security_context *sctx = thd->security_context();
    const ACL_USER *acl_user = mpvio.acl_user;
    bool proxy_check = check_proxy_users && !*mpvio.auth_info.authenticated_as;

    DBUG_PRINT("info", ("proxy_check=%s", proxy_check ? "true" : "false"));

    thd->password =
        mpvio.auth_info.password_used;  // remember for error messages

    // reset authenticated_as because flag value received, but server
    // proxy mapping is disabled:
    if ((!check_proxy_users) && acl_user &&
        !*mpvio.auth_info.authenticated_as) {
      DBUG_PRINT("info",
                 ("setting authenticated_as to %s as check_proxy_user is OFF.",
                  mpvio.auth_info.user_name));
      strcpy(mpvio.auth_info.authenticated_as,
             acl_user->user ? acl_user->user : "");
    }
    /*
      Log the command here so that the user can check the log
      for the tried logins and also to detect break-in attempts.

      if sctx->user is unset it's protocol failure, bad packet.
    */
    if (mpvio.auth_info.user_name && !proxy_check) {
      acl_log_connect(mpvio.auth_info.user_name, mpvio.auth_info.host_or_ip,
                      mpvio.auth_info.authenticated_as, mpvio.db.str, thd,
                      command);
    }
    if (res == CR_OK && (!mpvio.can_authenticate() || thd->is_error())) {
      res = CR_ERROR;
    }

    /*
      Assign account user/host data to the current THD. This information is used
      when the authentication fails after this point and we call audit api
      notification event. Client user/host connects to the existing account is
      easily distinguished from other connects.
    */
    if (mpvio.can_authenticate())
      assign_priv_user_host(sctx, const_cast<ACL_USER *>(acl_user));

    if (res > CR_OK && mpvio.status != MPVIO_EXT::SUCCESS) {
      Host_errors errors;
      DBUG_ASSERT(mpvio.status == MPVIO_EXT::FAILURE);
      switch (res) {
        case CR_AUTH_PLUGIN_ERROR:
          errors.m_auth_plugin = 1;
          break;
        case CR_AUTH_HANDSHAKE:
          errors.m_handshake = 1;
          break;
        case CR_AUTH_USER_CREDENTIALS:
          errors.m_authentication = 1;
          break;
        case CR_ERROR:
        default:
          /* Unknown of unspecified auth plugin error. */
          errors.m_auth_plugin = 1;
          break;
      }
      inc_host_errors(mpvio.ip, &errors);
      if (mpvio.auth_info.user_name && proxy_check) {
        acl_log_connect(mpvio.auth_info.user_name, mpvio.auth_info.host_or_ip,
                        mpvio.auth_info.authenticated_as, mpvio.db.str, thd,
                        command);
      }
      login_failed_error(thd, &mpvio, mpvio.auth_info.password_used);
      goto end;
    }

    sctx->assign_proxy_user("", 0);

    if (initialized)  // if not --skip-grant-tables
    {
      bool is_proxy_user = false;
      bool password_time_expired = false;
      const char *auth_user = acl_user->user ? acl_user->user : "";
      ACL_PROXY_USER *proxy_user;
      /* check if the user is allowed to proxy as another user */
      Acl_cache_lock_guard acl_cache_lock(thd, Acl_cache_lock_mode::READ_MODE);
      if (!acl_cache_lock.lock()) DBUG_RETURN(1);

      proxy_user =
          acl_find_proxy_user(auth_user, sctx->host().str, sctx->ip().str,
                              mpvio.auth_info.authenticated_as, &is_proxy_user);
      acl_cache_lock.unlock();
      if (mpvio.auth_info.user_name && proxy_check) {
        acl_log_connect(mpvio.auth_info.user_name, mpvio.auth_info.host_or_ip,
                        mpvio.auth_info.authenticated_as, mpvio.db.str, thd,
                        command);
      }

      if (thd->is_error()) DBUG_RETURN(1);

      if (is_proxy_user) {
        ACL_USER *acl_proxy_user;
<<<<<<< HEAD
        char proxy_user_buf[USERNAME_LENGTH + MAX_HOSTNAME + 5];
=======
        char proxy_user_buf[USERNAME_LENGTH + HOSTNAME_LENGTH + 6];
>>>>>>> 4869291f

        /* we need to find the proxy user, but there was none */
        if (!proxy_user) {
          Host_errors errors;
          errors.m_proxy_user = 1;
          inc_host_errors(mpvio.ip, &errors);
          login_failed_error(thd, &mpvio, mpvio.auth_info.password_used);
          goto end;
        }

        snprintf(proxy_user_buf, sizeof(proxy_user_buf) - 1, "'%s'@'%s'",
                 auth_user,
                 acl_user->host.get_host() ? acl_user->host.get_host() : "");
        sctx->assign_proxy_user(proxy_user_buf, strlen(proxy_user_buf));

        /* we're proxying : find the proxy user definition */
        if (!acl_cache_lock.lock()) DBUG_RETURN(1);
        acl_proxy_user = find_acl_user(proxy_user->get_proxied_host()
                                           ? proxy_user->get_proxied_host()
                                           : "",
                                       mpvio.auth_info.authenticated_as, true);
        if (!acl_proxy_user) {
          Host_errors errors;
          errors.m_proxy_user_acl = 1;
          inc_host_errors(mpvio.ip, &errors);
          login_failed_error(thd, &mpvio, mpvio.auth_info.password_used);
          goto end;
        }
<<<<<<< HEAD
        if (acl_is_utility_user(acl_proxy_user->user,
                                acl_proxy_user->host.get_host(), nullptr)) {
          if (!thd->is_error())
            login_failed_error(thd, &mpvio, mpvio.auth_info.password_used);
          goto end;
        }

=======
>>>>>>> 4869291f
        acl_user = acl_proxy_user->copy(thd->mem_root);
        *(mpvio.restrictions) = acl_restrictions->find_restrictions(acl_user);

        DBUG_PRINT("info", ("User %s is a PROXY and will assume a PROXIED"
                            " identity %s",
                            auth_user, acl_user->user));
        acl_cache_lock.unlock();
      }
      DBUG_ASSERT(mpvio.restrictions);
      sctx->set_master_access(acl_user->access, *(mpvio.restrictions));
      assign_priv_user_host(sctx, const_cast<ACL_USER *>(acl_user));
      /* Assign default role */
      {
        List_of_auth_id_refs default_roles;
        if (!acl_cache_lock.lock()) DBUG_RETURN(1);
        Auth_id_ref authid = create_authid_from(acl_user);
        if (opt_always_activate_granted_roles) {
          activate_all_granted_and_mandatory_roles(acl_user, sctx);
        } else {
          /* The server policy is to only activate default roles */
          get_default_roles(authid, default_roles);
          List_of_auth_id_refs::iterator it = default_roles.begin();
          for (; it != default_roles.end(); ++it) {
            if (sctx->activate_role(it->first, it->second, true)) {
              std::string roleidstr = create_authid_str_from(*it);
              std::string authidstr = create_authid_str_from(acl_user);
              LogErr(WARNING_LEVEL, ER_AUTH_CANT_ACTIVATE_ROLE,
                     roleidstr.c_str(), authidstr.c_str());
            }
          }
        }

        acl_cache_lock.unlock();
      }
      sctx->checkout_access_maps();

      if (!thd->is_error() &&
          !(sctx->check_access(SUPER_ACL) ||
<<<<<<< HEAD
            sctx->has_global_grant(STRING_WITH_LEN("CONNECTION_ADMIN")).first ||
            acl_is_utility_user(sctx->user().str, sctx->host().str,
                                sctx->ip().str))) {
=======
            sctx->has_global_grant(STRING_WITH_LEN("CONNECTION_ADMIN"))
                .first)) {
>>>>>>> 4869291f
        if (mysqld_offline_mode()) {
          my_error(ER_SERVER_OFFLINE_MODE, MYF(0));
          goto end;
        }
      }

      /*
        OK. Let's check the SSL. Historically it was checked after the password,
        as an additional layer, not instead of the password
        (in which case it would've been a plugin too).
      */
      if (acl_check_ssl(thd, acl_user)) {
        Host_errors errors;
        errors.m_ssl = 1;
        inc_host_errors(mpvio.ip, &errors);
        login_failed_error(thd, &mpvio, thd->password);
        goto end;
      }

      /*
        Check whether the account has been locked.
      */
      if (unlikely(mpvio.acl_user->account_locked)) {
        locked_account_connection_count++;

        my_error(ER_ACCOUNT_HAS_BEEN_LOCKED, MYF(0), mpvio.acl_user->user,
                 mpvio.auth_info.host_or_ip);
        LogErr(INFORMATION_LEVEL, ER_ACCESS_DENIED_FOR_USER_ACCOUNT_LOCKED,
               mpvio.acl_user->user, mpvio.auth_info.host_or_ip);
        goto end;
      }

      if (opt_require_secure_transport &&
          !is_secure_transport(thd->active_vio->type)) {
        my_error(ER_SECURE_TRANSPORT_REQUIRED, MYF(0));
        goto end;
      }

      /* checking password_time_expire for connecting user */
      password_time_expired = check_password_lifetime(thd, mpvio.acl_user);

      if (unlikely(
              mpvio.acl_user &&
              (mpvio.acl_user->password_expired || password_time_expired) &&
              !(mpvio.protocol->has_client_capability(
                  CLIENT_CAN_HANDLE_EXPIRED_PASSWORDS)) &&
              disconnect_on_expired_password)) {
        /*
          Clients that don't signal password expiration support
          get a connect error.
        */
        Host_errors errors;

        my_error(ER_MUST_CHANGE_PASSWORD_LOGIN, MYF(0));
        query_logger.general_log_print(
            thd, COM_CONNECT, "%s", ER_DEFAULT(ER_MUST_CHANGE_PASSWORD_LOGIN));
        LogErr(INFORMATION_LEVEL, ER_MUST_CHANGE_EXPIRED_PASSWORD);

        errors.m_authentication = 1;
        inc_host_errors(mpvio.ip, &errors);
        goto end;
      }

      /* Don't allow the user to connect if he has done too many queries */
      if ((acl_user->user_resource.questions ||
           acl_user->user_resource.updates ||
           acl_user->user_resource.conn_per_hour ||
           acl_user->user_resource.user_conn ||
           global_system_variables.max_user_connections) &&
          get_or_create_user_conn(
              thd,
              (opt_old_style_user_limits ? sctx->user().str
                                         : sctx->priv_user().str),
              (opt_old_style_user_limits ? sctx->host_or_ip().str
                                         : sctx->priv_host().str),
              &acl_user->user_resource))
        goto end;  // The error is set by get_or_create_user_conn()

      /*
        We are copying the connected user's password expired flag to the
        security context. This allows proxy user to execute queries even if
        proxied user password expires.
      */
      sctx->set_password_expired(mpvio.acl_user->password_expired ||
                                 password_time_expired);
    } else {
      sctx->skip_grants();
      /*
        In case of --skip-grant-tables, we already would have set the MPVIO
        as SUCCESS, it means we are not interested in any of the error set
        in the diagnostic area, clear them.
      */
      thd->get_stmt_da()->reset_diagnostics_area();
    }

    const USER_CONN *uc;
    if ((uc = thd->get_user_connect()) &&
        (uc->user_resources.conn_per_hour || uc->user_resources.user_conn ||
         global_system_variables.max_user_connections) &&
        check_for_max_user_connections(thd, uc)) {
      goto end;  // The error is set in check_for_max_user_connections()
    }

    DBUG_PRINT("info", ("Capabilities: %lu  packet_length: %ld  Host: '%s'  "
                        "Login user: '%s' Priv_user: '%s'  Using password: %s "
                        "Access: %lu  db: '%s'",
                        thd->get_protocol()->get_client_capabilities(),
                        thd->max_client_packet_length, sctx->host_or_ip().str,
                        sctx->user().str, sctx->priv_user().str,
                        thd->password ? "yes" : "no", sctx->master_access(),
                        mpvio.db.str));

    if (command == COM_CONNECT &&
        check_restrictions_for_com_connect_command(thd)) {
      release_user_connection(thd);
      goto end;
    }

    /*
      This is the default access rights for the current database.  It's
      set to 0 here because we don't have an active database yet (and we
      may not have an active database to set.
    */
    sctx->cache_current_db_access(0);

    /* Change a database if necessary */
    if (mpvio.db.length) {
      if (mysql_change_db(thd, to_lex_cstring(mpvio.db), false)) {
        /* mysql_change_db() has pushed the error message. */
        release_user_connection(thd);
        Host_errors errors;
        errors.m_default_database = 1;
        inc_host_errors(mpvio.ip, &errors);
        login_failed_error(thd, &mpvio, mpvio.auth_info.password_used);
        goto end;
      }
    }

    if (mpvio.auth_info.external_user[0])
      sctx->assign_external_user(mpvio.auth_info.external_user,
                                 strlen(mpvio.auth_info.external_user));

    if (res == CR_OK_HANDSHAKE_COMPLETE)
      thd->get_stmt_da()->disable_status();
    else
      my_ok(thd);
#ifdef HAVE_PSI_THREAD_INTERFACE
    LEX_CSTRING main_sctx_user = thd->m_main_security_ctx.user();
    LEX_CSTRING main_sctx_host_or_ip = thd->m_main_security_ctx.host_or_ip();
    PSI_THREAD_CALL(set_thread_account)
    (main_sctx_user.str, main_sctx_user.length, main_sctx_host_or_ip.str,
     main_sctx_host_or_ip.length);
#endif /* HAVE_PSI_THREAD_INTERFACE */

    /*
      Turn ON the flag in THD iff the user is granted SYSTEM_USER privilege.
      We must set the flag after all required roles are activated.
    */
    set_system_user_flag(thd);
  }
  ret = 0;
end:
  if (mpvio.restrictions) mpvio.restrictions->~Restrictions();
  /* Ready to handle queries */
  DBUG_RETURN(ret);
}

bool is_secure_transport(int vio_type) {
  switch (vio_type) {
    case VIO_TYPE_SSL:
    case VIO_TYPE_SHARED_MEMORY:
    case VIO_TYPE_SOCKET:
      return true;
  }
  return false;
}

static int generate_native_password(char *outbuf, unsigned int *buflen,
                                    const char *inbuf, unsigned int inbuflen) {
  if (my_validate_password_policy(inbuf, inbuflen)) return 1;
  /* for empty passwords */
  if (inbuflen == 0) {
    *buflen = 0;
    return 0;
  }
  char *buffer = (char *)my_malloc(PSI_NOT_INSTRUMENTED,
                                   SCRAMBLED_PASSWORD_CHAR_LENGTH + 1, MYF(0));
  if (buffer == NULL) return 1;
  my_make_scrambled_password_sha1(buffer, inbuf, inbuflen);
  /*
    if buffer specified by server is smaller than the buffer given
    by plugin then return error
  */
  if (*buflen < strlen(buffer)) {
    my_free(buffer);
    return 1;
  }
  *buflen = SCRAMBLED_PASSWORD_CHAR_LENGTH;
  memcpy(outbuf, buffer, *buflen);
  my_free(buffer);
  return 0;
}

static int validate_native_password_hash(char *const inbuf,
                                         unsigned int buflen) {
  /* empty password is also valid */
  if ((buflen && buflen == SCRAMBLED_PASSWORD_CHAR_LENGTH && inbuf[0] == '*') ||
      buflen == 0)
    return 0;
  return 1;
}

static int set_native_salt(const char *password, unsigned int password_len,
                           unsigned char *salt, unsigned char *salt_len) {
  /* for empty passwords salt_len is 0 */
  if (password_len == 0)
    *salt_len = 0;
  else {
    if (password_len == SCRAMBLED_PASSWORD_CHAR_LENGTH) {
      get_salt_from_password(salt, password);
      *salt_len = SCRAMBLE_LENGTH;
    }
  }
  return 0;
}

#if defined(HAVE_OPENSSL)
static int generate_sha256_password(char *outbuf, unsigned int *buflen,
                                    const char *inbuf, unsigned int inbuflen) {
  /*
   Deprecate message for SHA-256 authentication plugin.
  */
  LogPluginErr(
      WARNING_LEVEL, ER_SERVER_WARN_DEPRECATED,
      Cached_authentication_plugins::get_plugin_name(PLUGIN_SHA256_PASSWORD),
      Cached_authentication_plugins::get_plugin_name(
          PLUGIN_CACHING_SHA2_PASSWORD));
  if (inbuflen > SHA256_PASSWORD_MAX_PASSWORD_LENGTH ||
      my_validate_password_policy(inbuf, inbuflen))
    return 1;
  if (inbuflen == 0) {
    *buflen = 0;
    return 0;
  }
  char *buffer = (char *)my_malloc(PSI_NOT_INSTRUMENTED,
                                   CRYPT_MAX_PASSWORD_SIZE + 1, MYF(0));
  if (buffer == NULL) return 1;
  my_make_scrambled_password(buffer, inbuf, inbuflen);
  memcpy(outbuf, buffer, CRYPT_MAX_PASSWORD_SIZE);
  /*
    if buffer specified by server is smaller than the buffer given
    by plugin then return error
  */
  if (*buflen < strlen(buffer)) {
    my_free(buffer);
    return 1;
  }
  *buflen = strlen(buffer);
  my_free(buffer);
  return 0;
}

static int validate_sha256_password_hash(char *const inbuf,
                                         unsigned int buflen) {
  if ((inbuf && inbuf[0] == '$' && inbuf[1] == '5' && inbuf[2] == '$' &&
       buflen < CRYPT_MAX_PASSWORD_SIZE + 1) ||
      buflen == 0)
    return 0;
  return 1;
}

static int set_sha256_salt(const char *password MY_ATTRIBUTE((unused)),
                           unsigned int password_len MY_ATTRIBUTE((unused)),
                           unsigned char *salt MY_ATTRIBUTE((unused)),
                           unsigned char *salt_len) {
  *salt_len = 0;
  return 0;
}

#endif

/**
  Compare a clear text password with a stored hash for
  the native password plugin

  If the password is non-empty it calculates a hash from
  the cleartext and compares it with the supplied hash.

  if the password is empty checks if the hash is empty too.

  @arg hash              pointer to the hashed data
  @arg hash_length       length of the hashed data
  @arg cleartext         pointer to the clear text password
  @arg cleartext_length  length of the cleat text password
  @arg[out] is_error     non-zero in case of error extracting the salt
  @retval 0              the hash was created with that password
  @retval non-zero       the hash was created with a different password
*/
static int compare_native_password_with_hash(const char *hash,
                                             unsigned long hash_length,
                                             const char *cleartext,
                                             unsigned long cleartext_length,
                                             int *is_error) {
  DBUG_ENTER("compare_native_password_with_hash");

  char buffer[SCRAMBLED_PASSWORD_CHAR_LENGTH + 1];

  /** empty password results in an empty hash */
  if (!hash_length && !cleartext_length) DBUG_RETURN(0);

  DBUG_ASSERT(hash_length <= SCRAMBLED_PASSWORD_CHAR_LENGTH);

  /* calculate the hash from the clear text */
  my_make_scrambled_password_sha1(buffer, cleartext, cleartext_length);

  *is_error = 0;
  int result = memcmp(hash, buffer, SCRAMBLED_PASSWORD_CHAR_LENGTH);

  DBUG_RETURN(result);
}

/* clang-format off */
/**
  @page page_protocol_connection_phase_authentication_methods_native_password_authentication Native Authentication

  Authentication::Native41:

  <ul>
  <li>
  The server name is *mysql_native_password*
  </li>
  <li>
  The client name is *mysql_native_password"
  </li>
  <li>
  Client side requires an 20-byte random challenge from server
  </li>
  <li>
  Client side sends a 20-byte response packet based on the algorithm described
  later.
  </li>
  </ul>

  @par "Requires" @ref CLIENT_RESERVED2 "CLIENT_SECURE_CONNECTION"

  @startuml
  Client<-Server: 20 byte random data
  Client->Server: 20 byte scrambled password
  @enduml

  This method fixes a 2 short-comings of the
  @ref page_protocol_connection_phase_authentication_methods_old_password_authentication

  1. using a tested, crypto-graphic hashing function (SHA1)
  2. knowning the content of the hash in the mysql.user table isn't enough
     to authenticate against the MySQL Server.

  The network packet content for the password is calculated by:
  ~~~~~
  SHA1( password ) XOR SHA1( "20-bytes random data from server" <concat> SHA1( SHA1( password ) ) )
  ~~~~~

  The following is stored into mysql.user.authentication_string
  ~~~~~
  SHA1( SHA1( password ) )
  ~~~~~

  @sa native_password_authenticate, native_password_auth_client,
  native_password_client_plugin, native_password_handler,
  check_scramble_sha1, compute_two_stage_sha1_hash, make_password_from_salt
*/
/* clang-format on */

/**
  MySQL Server Password Authentication Plugin

  In the MySQL authentication protocol:
  1. the server sends the random scramble to the client
  2. client sends the encrypted password back to the server
  3. the server checks the password.
*/
static int native_password_authenticate(MYSQL_PLUGIN_VIO *vio,
                                        MYSQL_SERVER_AUTH_INFO *info) {
  uchar *pkt;
  int pkt_len;
  MPVIO_EXT *mpvio = (MPVIO_EXT *)vio;

  DBUG_ENTER("native_password_authenticate");

  /* generate the scramble, or reuse the old one */
  if (mpvio->scramble[SCRAMBLE_LENGTH])
    generate_user_salt(mpvio->scramble, SCRAMBLE_LENGTH + 1);

  /* send it to the client */
  if (mpvio->write_packet(mpvio, (uchar *)mpvio->scramble, SCRAMBLE_LENGTH + 1))
    DBUG_RETURN(CR_AUTH_HANDSHAKE);

  /* reply and authenticate */

  /*
    <digression>
      This is more complex than it looks.

      The plugin (we) may be called right after the client was connected -
      and will need to send a scramble, read reply, authenticate.

      Or the plugin may be called after another plugin has sent a scramble,
      and read the reply. If the client has used the correct client-plugin,
      we won't need to read anything here from the client, the client
      has already sent a reply with everything we need for authentication.

      Or the plugin may be called after another plugin has sent a scramble,
      and read the reply, but the client has used the wrong client-plugin.
      We'll need to sent a "switch to another plugin" packet to the
      client and read the reply. "Use the short scramble" packet is a special
      case of "switch to another plugin" packet.

      Or, perhaps, the plugin may be called after another plugin has
      done the handshake but did not send a useful scramble. We'll need
      to send a scramble (and perhaps a "switch to another plugin" packet)
      and read the reply.

      Besides, a client may be an old one, that doesn't understand plugins.
      Or doesn't even understand 4.0 scramble.

      And we want to keep the same protocol on the wire  unless non-native
      plugins are involved.

      Anyway, it still looks simple from a plugin point of view:
      "send the scramble, read the reply and authenticate"
      All the magic is transparently handled by the server.
    </digression>
  */

  /* read the reply with the encrypted password */
  if ((pkt_len = mpvio->read_packet(mpvio, &pkt)) < 0)
    DBUG_RETURN(CR_AUTH_HANDSHAKE);
  DBUG_PRINT("info", ("reply read : pkt_len=%d", pkt_len));

  DBUG_EXECUTE_IF("native_password_bad_reply", {
    /* This should cause a HANDSHAKE ERROR */
    pkt_len = 12;
  });
  if (mysql_native_password_proxy_users) {
    *info->authenticated_as = PROXY_FLAG;
    DBUG_PRINT("info", ("mysql_native_authentication_proxy_users is enabled, "
                        "setting authenticated_as to NULL"));
  }
<<<<<<< HEAD
  if (pkt_len == 0) /* no password */
    DBUG_RETURN(mpvio->acl_user->credentials[PRIMARY_CRED].m_salt_len != 0
                    ? CR_AUTH_USER_CREDENTIALS
                    : CR_OK);

  info->password_used = PASSWORD_USED_YES;
=======
  if (pkt_len == 0) {
    info->password_used = PASSWORD_USED_NO;
    DBUG_RETURN(mpvio->acl_user->credentials[PRIMARY_CRED].m_salt_len != 0
                    ? CR_AUTH_USER_CREDENTIALS
                    : CR_OK);
  } else
    info->password_used = PASSWORD_USED_YES;
>>>>>>> 4869291f
  bool second = false;
  if (pkt_len == SCRAMBLE_LENGTH) {
    if (!mpvio->acl_user->credentials[PRIMARY_CRED].m_salt_len ||
        check_scramble(pkt, mpvio->scramble,
                       mpvio->acl_user->credentials[PRIMARY_CRED].m_salt)) {
      second = true;
      if (!mpvio->acl_user->credentials[SECOND_CRED].m_salt_len ||
          check_scramble(pkt, mpvio->scramble,
                         mpvio->acl_user->credentials[SECOND_CRED].m_salt)) {
        DBUG_RETURN(CR_AUTH_USER_CREDENTIALS);
      } else {
        if (second) {
          MPVIO_EXT *mpvio = (MPVIO_EXT *)vio;
          const char *username =
              *info->authenticated_as ? info->authenticated_as : "";
          const char *hostname = mpvio->acl_user->host.get_host();
          LogPluginErr(
              INFORMATION_LEVEL,
              ER_MYSQL_NATIVE_PASSWORD_SECOND_PASSWORD_USED_INFORMATION,
              username, hostname ? hostname : "");
        }
        DBUG_RETURN(CR_OK);
      }
    } else {
      DBUG_RETURN(CR_OK);
    }
  }

  my_error(ER_HANDSHAKE_ERROR, MYF(0));
  DBUG_RETURN(CR_AUTH_HANDSHAKE);
}

#if defined(HAVE_OPENSSL)

/**
  Interface for querying the MYSQL_PUBLIC_VIO about encryption state.

*/

static int my_vio_is_encrypted(MYSQL_PLUGIN_VIO *vio) {
  MPVIO_EXT *mpvio = (MPVIO_EXT *)vio;
  return (mpvio->vio_is_encrypted);
}

/*
  The unused parameters must be here due to function pointer casting
  in sql_show.cc.
*/
int show_rsa_public_key(THD *, SHOW_VAR *var MY_ATTRIBUTE((unused)), char *) {
#ifndef HAVE_WOLFSSL
  var->type = SHOW_CHAR;
  var->value = const_cast<char *>(g_sha256_rsa_keys->get_public_key_as_pem());
#endif
  return 0;
}

void deinit_rsa_keys(void) {
#ifndef HAVE_WOLFSSL
  if (g_sha256_rsa_keys) {
    g_sha256_rsa_keys->free_memory();
    delete g_sha256_rsa_keys;
    g_sha256_rsa_keys = 0;
  }
#endif
  if (g_caching_sha2_rsa_keys) {
    g_caching_sha2_rsa_keys->free_memory();
    delete g_caching_sha2_rsa_keys;
    g_caching_sha2_rsa_keys = 0;
  }
}

// Wraps a FILE handle, to ensure we always close it when returning.
class FileCloser {
  FILE *m_file;

 public:
  FileCloser(FILE *to_be_closed) : m_file(to_be_closed) {}
  ~FileCloser() {
    if (m_file != NULL) fclose(m_file);
  }
};

/**
  Loads the RSA key pair from disk and store them in a global variable.

 @see init_ssl()

 @return Error code
   @retval false Success
   @retval true Error
*/

bool init_rsa_keys(void) {
#ifndef HAVE_WOLFSSL
  if (!do_auto_rsa_keys_generation()) return true;

  if (!(g_sha256_rsa_keys = new Rsa_authentication_keys(
            &auth_rsa_private_key_path, &auth_rsa_public_key_path)))
    return true;
#endif
  if (!(g_caching_sha2_rsa_keys =
            new Rsa_authentication_keys(&caching_sha2_rsa_private_key_path,
                                        &caching_sha2_rsa_public_key_path))) {
#ifndef HAVE_WOLFSSL
    delete g_sha256_rsa_keys;
    g_sha256_rsa_keys = 0;
#endif
    return true;
  }

  return (
#ifndef HAVE_WOLFSSL
      g_sha256_rsa_keys->read_rsa_keys() ||
#endif
      g_caching_sha2_rsa_keys->read_rsa_keys());
}

static MYSQL_PLUGIN plugin_info_ptr;

static int init_sha256_password_handler(MYSQL_PLUGIN plugin_ref) {
  plugin_info_ptr = plugin_ref;
  return 0;
}

/**

 @param vio Virtual input-, output interface
 @param scramble - Scramble to be saved

 Save the scramble in mpvio for future re-use.
 It is useful when we need to pass the scramble to another plugin.
 Especially in case when old 5.1 client with no CLIENT_PLUGIN_AUTH capability
 tries to connect to server with default-authentication-plugin set to
 sha256_password

*/

void static inline auth_save_scramble(MYSQL_PLUGIN_VIO *vio,
                                      const char *scramble) {
  MPVIO_EXT *mpvio = (MPVIO_EXT *)vio;
  strncpy(mpvio->scramble, scramble, SCRAMBLE_LENGTH + 1);
}

/**
  Compare a clear text password with a stored hash

  Checks if a stored hash is produced using a clear text password.
  To do that first it extracts the scramble from the hash. Then
  calculates a new hash using the extracted scramble and the supplied
  password. And finally compares the two scrambles.

  @arg hash              pointer to the hashed data
  @arg hash_length       length of the hashed data
  @arg cleartext         pointer to the clear text password
  @arg cleartext_length  length of the cleat text password
  @arg[out] is_error     non-zero in case of error extracting the salt
  @retval 0              the hash was created with that password
  @retval non-zero       the hash was created with a different password
*/
static int compare_sha256_password_with_hash(const char *hash,
                                             unsigned long hash_length,
                                             const char *cleartext,
                                             unsigned long cleartext_length,
                                             int *is_error) {
  char stage2[CRYPT_MAX_PASSWORD_SIZE + 1];
<<<<<<< HEAD
  char *user_salt_begin;
  char *user_salt_end;
=======
  const char *user_salt_begin;
  const char *user_salt_end;
>>>>>>> 4869291f

  DBUG_ENTER("compare_sha256_password_with_hash");
  DBUG_ASSERT(cleartext_length <= SHA256_PASSWORD_MAX_PASSWORD_LENGTH);

  if (cleartext_length > SHA256_PASSWORD_MAX_PASSWORD_LENGTH) DBUG_RETURN(-1);

  /*
    Fetch user authentication_string and extract the password salt
  */
<<<<<<< HEAD
  user_salt_begin = (char *)hash;
  user_salt_end = (char *)(hash + hash_length);
=======
  user_salt_begin = hash;
  user_salt_end = hash + hash_length;
>>>>>>> 4869291f
  if (extract_user_salt(&user_salt_begin, &user_salt_end) !=
      CRYPT_SALT_LENGTH) {
    *is_error = 1;
    DBUG_RETURN(-1);
  }

  *is_error = 0;

  /* Create hash digest */
  my_crypt_genhash(stage2, CRYPT_MAX_PASSWORD_SIZE, cleartext, cleartext_length,
                   user_salt_begin, (const char **)0);

  /* Compare the newly created hash digest with the password record */
  int result = memcmp(hash, stage2, hash_length);

  DBUG_RETURN(result);
}

#undef LOG_COMPONENT_TAG
#define LOG_COMPONENT_TAG "sha256_password"

/**

 @param vio Virtual input-, output interface
 @param [out] info Connection information

 Authenticate the user by receiving a RSA or TLS encrypted password and
 calculate a hash digest which should correspond to the user record digest

 RSA keys are assumed to be pre-generated and supplied when server starts. If
 the client hasn't got a public key it can request one.

 TLS certificates and keys are assumed to be pre-generated and supplied when
 server starts.

*/

static int sha256_password_authenticate(MYSQL_PLUGIN_VIO *vio,
                                        MYSQL_SERVER_AUTH_INFO *info) {
  char scramble[SCRAMBLE_LENGTH + 1];
  uchar *pkt;
  int pkt_len;
  String scramble_response_packet;
#if !defined(HAVE_WOLFSSL)
  int cipher_length = 0;
  unsigned char plain_text[MAX_CIPHER_LENGTH + 1];
  RSA *private_key = NULL;
  RSA *public_key = NULL;
#endif /* HAVE_WOLFSSL */

  DBUG_ENTER("sha256_password_authenticate");

  /*
   Deprecate message for SHA-256 authentication plugin.
  */
  LogPluginErr(
      WARNING_LEVEL, ER_SERVER_WARN_DEPRECATED,
      Cached_authentication_plugins::get_plugin_name(PLUGIN_SHA256_PASSWORD),
      Cached_authentication_plugins::get_plugin_name(
          PLUGIN_CACHING_SHA2_PASSWORD));
  generate_user_salt(scramble, SCRAMBLE_LENGTH + 1);

  /*
    Note: The nonce is split into 8 + 12 bytes according to
http://dev.mysql.com/doc/internals/en/connection-phase-packets.html#packet-Protocol::HandshakeV10
    Native authentication sent 20 bytes + '\0' character = 21 bytes.
    This plugin must do the same to stay consistent with historical behavior
    if it is set to operate as a default plugin.
  */
  if (vio->write_packet(vio, (unsigned char *)scramble, SCRAMBLE_LENGTH + 1))
    DBUG_RETURN(CR_ERROR);

  /*
    Save the scramble so it could be used by native plugin in case
    the authentication on the server side needs to be restarted
  */
  auth_save_scramble(vio, scramble);

  /*
    After the call to read_packet() the user name will appear in
    mpvio->acl_user and info will contain current data.
  */
  if ((pkt_len = vio->read_packet(vio, &pkt)) == -1) DBUG_RETURN(CR_ERROR);

  /*
    If first packet is a 0 byte then the client isn't sending any password
    else the client will send a password.

    The original intention was that the password is a string[NUL] but this
    never got enforced properly so now we have to accept that an empty packet
    is a blank password, thus the check for pkt_len == 0 has to be made too.
  */
  if ((pkt_len == 0 || pkt_len == 1) && *pkt == 0) {
    info->password_used = PASSWORD_USED_NO;
    /*
      Send OK signal; the authentication might still be rejected based on
      host mask.
    */
    if (info->auth_string_length == 0) {
      if (sha256_password_proxy_users) {
        *info->authenticated_as = PROXY_FLAG;
        DBUG_PRINT("info", ("sha256_password_proxy_users is enabled \
                             , setting authenticated_as to NULL"));
      }
      DBUG_RETURN(CR_OK);
    } else
      DBUG_RETURN(CR_ERROR);
  } else
    info->password_used = PASSWORD_USED_YES;

  if (!my_vio_is_encrypted(vio)) {
#if !defined(HAVE_WOLFSSL)
    /*
      Since a password is being used it must be encrypted by RSA since no
      other encryption is being active.
    */
    private_key = g_sha256_rsa_keys->get_private_key();
    public_key = g_sha256_rsa_keys->get_public_key();

    /*
      Without the keys encryption isn't possible.
    */
    if (private_key == NULL || public_key == NULL) {
      LogPluginErr(ERROR_LEVEL, ER_SHA_PWD_AUTH_REQUIRES_RSA_OR_SSL);
      DBUG_RETURN(CR_ERROR);
    }

    if ((cipher_length = g_sha256_rsa_keys->get_cipher_length()) >
        MAX_CIPHER_LENGTH) {
      LogPluginErr(ERROR_LEVEL, ER_SHA_PWD_RSA_KEY_TOO_LONG,
                   g_sha256_rsa_keys->get_cipher_length(), MAX_CIPHER_LENGTH);
      DBUG_RETURN(CR_ERROR);
    }

    /*
      Client sent a "public key request"-packet ?
      If the first packet is 1 then the client will require a public key before
      encrypting the password.
    */
    if (pkt_len == 1 && *pkt == 1) {
      uint pem_length =
          static_cast<uint>(strlen(g_sha256_rsa_keys->get_public_key_as_pem()));
<<<<<<< HEAD
      if (vio->write_packet(
              vio, (unsigned char *)g_sha256_rsa_keys->get_public_key_as_pem(),
              pem_length))
=======
      if (vio->write_packet(vio,
                            pointer_cast<const uchar *>(
                                g_sha256_rsa_keys->get_public_key_as_pem()),
                            pem_length))
>>>>>>> 4869291f
        DBUG_RETURN(CR_ERROR);
      /* Get the encrypted response from the client */
      if ((pkt_len = vio->read_packet(vio, &pkt)) == -1) DBUG_RETURN(CR_ERROR);
    }

    /*
      The packet will contain the cipher used. The length of the packet
      must correspond to the expected cipher length.
    */
    if (pkt_len != cipher_length) DBUG_RETURN(CR_ERROR);

    /* Decrypt password */
    RSA_private_decrypt(cipher_length, pkt, plain_text, private_key,
                        RSA_PKCS1_OAEP_PADDING);

    plain_text[cipher_length] = '\0';  // safety
    xor_string((char *)plain_text, cipher_length, (char *)scramble,
               SCRAMBLE_LENGTH);

    /*
      Set packet pointers and length for the hash digest function below
    */
    pkt = plain_text;
    pkt_len = strlen((char *)plain_text) + 1;  // include \0 intentionally.

    if (pkt_len == 1) DBUG_RETURN(CR_ERROR);
#else
    DBUG_RETURN(CR_ERROR);
#endif /* HAVE_WOLFSSL */
  }    // if(!my_vio_is_encrypter())

  /* Don't process the password if it is longer than maximum limit */
  if (pkt_len > SHA256_PASSWORD_MAX_PASSWORD_LENGTH + 1) DBUG_RETURN(CR_ERROR);

  /* A password was sent to an account without a password */
  if (info->auth_string_length == 0 && info->additional_auth_string_length == 0)
    DBUG_RETURN(CR_ERROR);

  int is_error = 0;
  int result = compare_sha256_password_with_hash(
      info->auth_string, info->auth_string_length, (const char *)pkt,
      pkt_len - 1, &is_error);

  if (is_error) {
    /* User salt is not correct */
    LogPluginErr(ERROR_LEVEL, ER_SHA_PWD_SALT_FOR_USER_CORRUPT,
                 info->user_name);
    DBUG_RETURN(CR_ERROR);
  }

  if (result && info->additional_auth_string_length) {
    result = compare_sha256_password_with_hash(
        info->additional_auth_string, info->additional_auth_string_length,
        (const char *)pkt, pkt_len - 1, &is_error);
    if (is_error) {
      /* User salt is not correct */
      LogPluginErr(ERROR_LEVEL, ER_SHA_PWD_SALT_FOR_USER_CORRUPT,
                   info->user_name);
      DBUG_RETURN(CR_ERROR);
    }
    if (result == 0) {
      MPVIO_EXT *mpvio = (MPVIO_EXT *)vio;
      const char *username =
          *info->authenticated_as ? info->authenticated_as : "";
      const char *hostname = mpvio->acl_user->host.get_host();
      LogPluginErr(INFORMATION_LEVEL,
                   ER_SHA256_PASSWORD_SECOND_PASSWORD_USED_INFORMATION,
                   username, hostname ? hostname : "");
    }
  }

  if (result == 0) {
    if (sha256_password_proxy_users) {
      *info->authenticated_as = PROXY_FLAG;
      DBUG_PRINT("info", ("mysql_native_authentication_proxy_users is enabled \
						   , setting authenticated_as to NULL"));
    }
    DBUG_RETURN(CR_OK);
  }

  DBUG_RETURN(CR_ERROR);
}

#if !defined(HAVE_WOLFSSL)
static MYSQL_SYSVAR_STR(
    private_key_path, auth_rsa_private_key_path,
    PLUGIN_VAR_READONLY | PLUGIN_VAR_NOPERSIST,
    "A fully qualified path to the private RSA key used for authentication",
    NULL, NULL, AUTH_DEFAULT_RSA_PRIVATE_KEY);
static MYSQL_SYSVAR_STR(
    public_key_path, auth_rsa_public_key_path,
    PLUGIN_VAR_READONLY | PLUGIN_VAR_NOPERSIST,
    "A fully qualified path to the public RSA key used for authentication",
    NULL, NULL, AUTH_DEFAULT_RSA_PUBLIC_KEY);
static MYSQL_SYSVAR_BOOL(
    auto_generate_rsa_keys, auth_rsa_auto_generate_rsa_keys,
    PLUGIN_VAR_READONLY | PLUGIN_VAR_OPCMDARG | PLUGIN_VAR_NOPERSIST,
<<<<<<< HEAD
    "Auto generate RSA keys at server startup if correpsonding "
=======
    "Auto generate RSA keys at server startup if corresponding "
>>>>>>> 4869291f
    "system variables are not specified and key files are not present "
    "at the default location.",
    NULL, NULL, true);

static SYS_VAR *sha256_password_sysvars[] = {
    MYSQL_SYSVAR(private_key_path), MYSQL_SYSVAR(public_key_path),
    MYSQL_SYSVAR(auto_generate_rsa_keys), 0};

typedef std::string Sql_string_t;

/**
  Exception free resize

  @param [in,out] content string handle
  @param [in] size New size

  @returns
    @retval false  Error
    @retval true  Successfully resized
*/
static bool resize_no_exception(Sql_string_t &content, size_t size) {
  try {
    content.resize(size);
  } catch (const std::length_error &le) {
    return false;
  } catch (std::bad_alloc &ba) {
    return false;
  }
  return true;
}

/**

  FILE_IO : Wrapper around std::fstream
  1> Provides READ/WRITE handle to a file
  2> Records error on READ/WRITE operations
  3> Closes file before destruction

*/

class File_IO {
 public:
  File_IO(const File_IO &src)
      : m_file_name(src.file_name()),
        m_read(src.read_mode()),
        m_error_state(src.get_error()),
        m_file(-1) {
    file_open();
  }

  File_IO &operator=(const File_IO &src) {
    m_file_name = src.file_name();
    m_read = src.read_mode();
    file_open();
    return *this;
  }

  ~File_IO() { close(); }

  /*
    Close an already open file.
  */
  void close() {
    if (file_is_open()) {
      my_close(m_file, MYF(MY_WME));
      m_file = -1;
    }
  }

  /*
    Get name of the file. Used by copy constructor
  */
  const Sql_string_t &file_name() const { return m_file_name; }

  /*
    Get file IO mode. Used by copy constructor.
  */
  bool read_mode() const { return m_read; }

  /*
    Get READ/WRITE error status.
  */
  bool get_error() const { return m_error_state; }

  /*
    Set error. Used by >> and << functions.
  */
  void set_error() { m_error_state = true; }

  void reset_error() { m_error_state = false; }

  File_IO &operator>>(Sql_string_t &s);
  File_IO &operator<<(const Sql_string_t &output_string);

 protected:
  File_IO() {}
  File_IO(const Sql_string_t filename, bool read)
      : m_file_name(filename), m_read(read), m_error_state(false), m_file(-1) {
    file_open();
  }

  /**
    A constructor to create the class with the right umask mode
    @param filename name of the file
    @param mode the create attributes to pass to my_create()
  */
  File_IO(const Sql_string_t filename, MY_MODE mode)
      : m_file_name(filename), m_read(false), m_error_state(false), m_file(-1) {
    m_file = my_create(m_file_name.c_str(), mode, O_WRONLY, MYF(MY_WME));
  }

  void file_open() {
    m_file =
        my_open(m_file_name.c_str(),
                m_read ? O_RDONLY : O_WRONLY | O_TRUNC | O_CREAT, MYF(MY_WME));
  }

  bool file_is_open() { return m_file >= 0; }

 private:
  Sql_string_t m_file_name;
  bool m_read;
  bool m_error_state;
  File m_file;
  /* Only File_creator can create File_IO */
  friend class File_creator;
};

/**
  Read an open file.

  @param [in,out] op  Handle to FILE_IO
  @param [out] s String buffer

  Assumption : Caller will free string buffer

  @returns File_IO reference. Optionally sets error.
*/
File_IO &File_IO::operator>>(Sql_string_t &s) {
  DBUG_ASSERT(read_mode() && file_is_open());

  my_off_t off = my_seek(m_file, 0, SEEK_END, MYF(MY_WME));
  if (off == MY_FILEPOS_ERROR || resize_no_exception(s, off) == false)
    set_error();
  else {
    if (MY_FILEPOS_ERROR == my_seek(m_file, 0, SEEK_SET, MYF(MY_WME)) ||
        (size_t)-1 ==
            my_read(m_file, reinterpret_cast<uchar *>(&s[0]), s.size(), MYF(0)))
      set_error();
    close();
  }
  return *this;
}

/**
  Write into an open file

  @param [in] output_string Content to be written

  Assumption : string must be non-empty.

  @returns File_IO reference. Optionally sets error.
*/
File_IO &File_IO::operator<<(const Sql_string_t &output_string) {
  DBUG_ASSERT(!read_mode() && file_is_open());

  if (!output_string.size() ||
      MY_FILE_ERROR ==
          my_write(m_file,
                   reinterpret_cast<const uchar *>(output_string.data()),
                   output_string.length(), MYF(MY_NABP | MY_WME)))
    set_error();

  close();
  return *this;
}

/*
  Helper class to create a File_IO handle.
  Can be extended in future to set more file specific properties.
  Frees allocated memory in destructor.
*/
class File_creator {
 public:
  File_creator() {}

  ~File_creator() {
    for (std::vector<File_IO *>::iterator it = m_file_vector.begin();
         it != m_file_vector.end(); ++it)
      delete (*it);
  }

  /*
    Note : Do not free memory.
  */
  File_IO *operator()(const Sql_string_t filename, bool read = false) {
    File_IO *f = new File_IO(filename, read);
    m_file_vector.push_back(f);
    return f;
  }

  /*
    Note : Do not free memory.
  */
  File_IO *operator()(const Sql_string_t filename, MY_MODE mode) {
    File_IO *f = new File_IO(filename, mode);
    m_file_vector.push_back(f);
    return f;
  }

 private:
  std::vector<File_IO *> m_file_vector;
};

/*
  This class encapsulates OpenSSL specific details of RSA key generation.
  It provides interfaces to:

  1> Get RSA structure
  2> Get EVP_PKEY structure
  3> Write Private/Public key into a string
  4> Free RSA/EVP_PKEY structures
*/
class RSA_gen {
 public:
  RSA_gen(uint32_t key_size = 2048, uint32_t exponent = RSA_F4)
      : m_key_size(key_size), m_exponent(exponent) {}

  ~RSA_gen() {}

  /**
    Passing key type is a violation against the principle of generic
    programming when this operator is used in an algorithm
    but it at the same time increases usefulness of this class when used
    stand alone.
   */
  RSA *operator()(void) {
    /* generate RSA keys */
    RSA *rsa = RSA_new();
    if (!rsa) return NULL;
    BIGNUM *e = BN_new();
    if (!e) {
      RSA_free(rsa);
      return NULL;
    }
    if (!BN_set_word(e, m_exponent) ||
        !RSA_generate_key_ex(rsa, m_key_size, e, NULL)) {
      RSA_free(rsa);
      BN_free(e);
      return NULL;
    }
    BN_free(e);

    return rsa;  // pass ownership
  }

 private:
  uint32_t m_key_size;
  uint32_t m_exponent;
};

static EVP_PKEY *evp_pkey_generate(RSA *rsa) {
  if (rsa) {
    EVP_PKEY *pkey = EVP_PKEY_new();
    EVP_PKEY_assign_RSA(pkey, rsa);
    return pkey;
  }
  return NULL;
}

/**
  Write private key in a string buffer

  @param [in] rsa Handle to RSA structure where private key is stored

  @returns Sql_string_t object with private key stored in it.
*/
static Sql_string_t rsa_priv_key_write(RSA *rsa) {
  DBUG_ASSERT(rsa);
  BIO *buf = BIO_new(BIO_s_mem());
  Sql_string_t read_buffer;
  if (PEM_write_bio_RSAPrivateKey(buf, rsa, NULL, NULL, 0, NULL, NULL)) {
    size_t len = BIO_pending(buf);
    if (resize_no_exception(read_buffer, len + 1) == true) {
      BIO_read(buf, (void *)read_buffer.c_str(), len);
      read_buffer[len] = '\0';
    }
  }
  BIO_free(buf);
  return read_buffer;
}

/**
  Write public key in a string buffer

  @param [in] rsa Handle to RSA structure where public key is stored

  @returns Sql_string_t object with public key stored in it.
*/
static Sql_string_t rsa_pub_key_write(RSA *rsa) {
  DBUG_ASSERT(rsa);
  BIO *buf = BIO_new(BIO_s_mem());
  Sql_string_t read_buffer;
  if (PEM_write_bio_RSA_PUBKEY(buf, rsa)) {
    size_t len = BIO_pending(buf);
    if (resize_no_exception(read_buffer, len + 1) == true) {
      BIO_read(buf, (void *)read_buffer.c_str(), len);
      read_buffer[len] = '\0';
    }
  }
  BIO_free(buf);
  return read_buffer;
}

/*
  This class encapsulates OpenSSL specific details of X509 certificate
  generation. It provides interfaces to:

  1> Generate X509 certificate
  2> Read/Write X509 certificate from/to a string
  3> Read/Write Private key from/to a string
  4> Free X509/EVP_PKEY structures
*/
class X509_gen {
 public:
  X509 *operator()(EVP_PKEY *pkey, const Sql_string_t cn, uint32_t serial,
                   uint32_t notbefore, uint32_t notafter, bool self_sign = true,
                   X509 *ca_x509 = NULL, EVP_PKEY *ca_pkey = NULL) {
    X509 *x509 = X509_new();
    X509_EXTENSION *ext = 0;
    X509V3_CTX v3ctx;
    X509_NAME *name = 0;

    DBUG_ASSERT(cn.length() <= MAX_CN_NAME_LENGTH);
    DBUG_ASSERT(serial != 0);
    DBUG_ASSERT(self_sign || (ca_x509 != NULL && ca_pkey != NULL));
    if (!x509) goto err;

    /** Set certificate version */
    if (!X509_set_version(x509, 2)) goto err;

    /** Set serial number */
    if (!ASN1_INTEGER_set(X509_get_serialNumber(x509), serial)) goto err;

    /** Set certificate validity */
    if (!X509_gmtime_adj(X509_get_notBefore(x509), notbefore) ||
        !X509_gmtime_adj(X509_get_notAfter(x509), notafter))
      goto err;

    /** Set public key */
    if (!X509_set_pubkey(x509, pkey)) goto err;

    /** Set CN value in subject */
    name = X509_get_subject_name(x509);
    if (!name) goto err;

    if (!X509_NAME_add_entry_by_txt(name, "CN", MBSTRING_ASC,
                                    (const unsigned char *)cn.c_str(), -1, -1,
                                    0))
      goto err;

    /** Set Issuer */
    if (!X509_set_issuer_name(
            x509, self_sign ? name : X509_get_subject_name(ca_x509)))
      goto err;

    /** Add X509v3 extensions */
    X509V3_set_ctx(&v3ctx, self_sign ? x509 : ca_x509, x509, NULL, NULL, 0);

    /** Add CA:TRUE / CA:FALSE inforamation */
<<<<<<< HEAD
    if (!(ext = X509V3_EXT_conf_nid(NULL, &v3ctx, NID_basic_constraints,
                                    self_sign ? (char *)"critical,CA:TRUE"
                                              : (char *)"critical,CA:FALSE")))
=======
    if (!(ext = X509V3_EXT_conf_nid(
              NULL, &v3ctx, NID_basic_constraints,
              self_sign ? const_cast<char *>("critical,CA:TRUE")
                        : const_cast<char *>("critical,CA:FALSE"))))
>>>>>>> 4869291f
      goto err;
    X509_add_ext(x509, ext, -1);
    X509_EXTENSION_free(ext);

    /** Sign using SHA256 */
    if (!X509_sign(x509, self_sign ? pkey : ca_pkey, EVP_sha256())) goto err;

    return x509;
  err:
    if (x509) X509_free(x509);
    return 0;
  }
};

/**
  Read a X509 certificate into X509 format

  @param [in] input_string Content of X509 certificate file.

  @returns Handle to X509 structure.

  Assumption : Caller will free X509 object
*/
static X509 *x509_cert_read(const Sql_string_t &input_string) {
  X509 *x509 = NULL;

  if (!input_string.size()) return x509;

  BIO *buf = BIO_new(BIO_s_mem());
  BIO_write(buf, input_string.c_str(), input_string.size());
  x509 = PEM_read_bio_X509(buf, NULL, NULL, NULL);
  BIO_free(buf);
  return x509;
}

/**
  Write X509 certificate into a string

  @param [in] cert Certificate information in X509 format.

  @returns certificate information in string format.
*/
static Sql_string_t x509_cert_write(X509 *cert) {
  DBUG_ASSERT(cert);
  BIO *buf = BIO_new(BIO_s_mem());
  Sql_string_t read_buffer;
  if (PEM_write_bio_X509(buf, cert)) {
    size_t len = BIO_pending(buf);
    if (resize_no_exception(read_buffer, len + 1) == true) {
      BIO_read(buf, (void *)read_buffer.c_str(), len);
      read_buffer[len] = '\0';
    }
  }
  BIO_free(buf);
  return read_buffer;
}

/**
  Read Private key into EVP_PKEY structure

  @param [in] input_string Content of private key file.

  @returns Handle to EVP_PKEY structure.

  Assumption : Caller will free EVP_PKEY object
*/
static EVP_PKEY *x509_key_read(const Sql_string_t &input_string) {
  EVP_PKEY *pkey = NULL;
  RSA *rsa = NULL;

  if (!input_string.size()) return pkey;

  BIO *buf = BIO_new(BIO_s_mem());
  BIO_write(buf, input_string.c_str(), input_string.size());
  rsa = PEM_read_bio_RSAPrivateKey(buf, NULL, NULL, NULL);
  pkey = evp_pkey_generate(rsa);
  BIO_free(buf);
  return pkey;
}

/**
  Write X509 certificate into a string

  @param [in] pkey Private key information.

  @returns private key information in string format.
*/
static Sql_string_t x509_key_write(EVP_PKEY *pkey) {
  DBUG_ASSERT(pkey);
  BIO *buf = BIO_new(BIO_s_mem());
  RSA *rsa = EVP_PKEY_get1_RSA(pkey);
  Sql_string_t read_buffer;
  if (PEM_write_bio_RSAPrivateKey(buf, rsa, NULL, NULL, 10, NULL, NULL)) {
    size_t len = BIO_pending(buf);
    if (resize_no_exception(read_buffer, len + 1) == true) {
      BIO_read(buf, (void *)read_buffer.c_str(), len);
      read_buffer[len] = '\0';
    }
  }
  BIO_free(buf);
  RSA_free(rsa);
  return read_buffer;
}

/**
  Algorithm to create X509 certificate.
  Relies on:
  1> RSA key generator
  2> X509 certificate generator
  3> FILE reader/writer

  Overwrites key/certificate files if already present.

  @param [in] rsa_gen RSA generator
  @param [in] cn Common name field of X509 certificate.
  @param [in] serial Certificate serial number
  @param [in] cert_filename File name for X509 certificate
  @param [in] key_filename File name for private key
  @param [in] filecr File creator
  @param [in] ca_key_file CA private key file
  @param [in] ca_cert_file CA certificate file

  @returns generation status
    @retval false Error in key/certificate generation.
    @retval true key/certificate files are generated successfully.
*/

template <typename RSA_generator_func, typename File_creation_func>
bool create_x509_certificate(RSA_generator_func &rsa_gen, const Sql_string_t cn,
                             uint32_t serial, const Sql_string_t cert_filename,
                             const Sql_string_t key_filename,
                             File_creation_func &filecr,
                             const Sql_string_t ca_key_file = "",
                             const Sql_string_t ca_cert_file = "") {
  bool ret_val = true;
  bool self_sign = true;
  Sql_string_t ca_key_str;
  Sql_string_t ca_cert_str;
  RSA *rsa = NULL;
  EVP_PKEY *pkey = NULL;
  EVP_PKEY *ca_key = NULL;
  X509 *x509 = NULL;
  X509 *ca_x509 = NULL;
  File_IO *x509_key_file_ostream = NULL;
  File_IO *x509_cert_file_ostream = NULL;
  File_IO *x509_ca_key_file_istream = NULL;
  File_IO *x509_ca_cert_file_istream = NULL;
  X509_gen x509_gen;
  MY_MODE file_creation_mode = get_file_perm(USER_READ | USER_WRITE);

  x509_key_file_ostream = filecr(key_filename, file_creation_mode);

  /* Generate private key for X509 certificate */
  rsa = rsa_gen();
  DBUG_EXECUTE_IF("null_rsa_error", {
    RSA_free(rsa);
    rsa = NULL;
  });

  if (!rsa) {
    LogErr(ERROR_LEVEL, ER_X509_NEEDS_RSA_PRIVKEY);
    ret_val = false;
    goto end;
  }

  /* Obtain EVP_PKEY */
  pkey = evp_pkey_generate(rsa);

  /* Write private key information to file and set file permission */
  (*x509_key_file_ostream) << x509_key_write(pkey);
  DBUG_EXECUTE_IF("key_file_write_error",
                  { x509_key_file_ostream->set_error(); });
  if (x509_key_file_ostream->get_error()) {
    LogErr(ERROR_LEVEL, ER_X509_CANT_WRITE_KEY, key_filename.c_str());
    ret_val = false;
    goto end;
  }

  /*
    Read CA key/certificate files in PEM format.
  */
  if (ca_key_file.size() && ca_cert_file.size()) {
    x509_ca_key_file_istream = filecr(ca_key_file, true);
    x509_ca_cert_file_istream = filecr(ca_cert_file, true);
    (*x509_ca_key_file_istream) >> ca_key_str;
    ca_key = x509_key_read(ca_key_str);
    DBUG_EXECUTE_IF("ca_key_read_error", {
      EVP_PKEY_free(ca_key);
      ca_key = NULL;
    });
    if (!ca_key) {
      LogErr(ERROR_LEVEL, ER_X509_CANT_READ_CA_KEY, ca_key_file.c_str());
      ret_val = false;
      goto end;
    }

    (*x509_ca_cert_file_istream) >> ca_cert_str;
    ca_x509 = x509_cert_read(ca_cert_str);
    DBUG_EXECUTE_IF("ca_cert_read_error", {
      X509_free(ca_x509);
      ca_x509 = NULL;
    });
    if (!ca_x509) {
      LogErr(ERROR_LEVEL, ER_X509_CANT_READ_CA_CERT, ca_cert_file.c_str());
      ret_val = false;
      goto end;
    }

    self_sign = false;
  }

  /* Create X509 certificate with validity of 10 year */
  x509 = x509_gen(pkey, cn, serial, 0, 365L * 24 * 60 * 60 * 10, self_sign,
                  ca_x509, ca_key);
  DBUG_EXECUTE_IF("x509_cert_generation_error", {
    X509_free(x509);
    x509 = NULL;
  });
  if (!x509) {
    LogErr(ERROR_LEVEL, ER_X509_CANT_CREATE_CERT);
    ret_val = false;
    goto end;
  }

  /* Write X509 certificate to file and set permission */
  x509_cert_file_ostream = filecr(cert_filename);
  (*x509_cert_file_ostream) << x509_cert_write(x509);
  DBUG_EXECUTE_IF("cert_pub_key_write_error",
                  { x509_cert_file_ostream->set_error(); });
  if (x509_cert_file_ostream->get_error()) {
    LogErr(ERROR_LEVEL, ER_X509_CANT_WRITE_CERT, cert_filename.c_str());
    ret_val = false;
    goto end;
  }

  if (my_chmod(cert_filename.c_str(),
               USER_READ | USER_WRITE | GROUP_READ | OTHERS_READ,
               MYF(MY_FAE + MY_WME))) {
    LogErr(ERROR_LEVEL, ER_X509_CANT_CHMOD_KEY, cert_filename.c_str());
    ret_val = false;
    goto end;
  }

end:

  if (pkey) EVP_PKEY_free(pkey); /* Frees rsa too */
  if (ca_key) EVP_PKEY_free(ca_key);
  if (x509) X509_free(x509);
  if (ca_x509) X509_free(ca_x509);

  return ret_val;
}

/**
  Algorithm to generate RSA key pair.
  Relies on:
  1> RSA generator
  2> File reader/writer

  Overwrites existing Private/Public key file if any.

  @param [in] rsa_gen RSA key pair generator
  @param [in] priv_key_filename File name of private key
  @param [in] pub_key_filename File name of public key
  @param [in] filecr File creator

  @returns status of RSA key pair generation.
    @retval false Error in RSA key pair generation.
    @retval true Private/Public keys are successfully generated.
*/
template <typename RSA_generator_func, typename File_creation_func>
bool create_RSA_key_pair(RSA_generator_func &rsa_gen,
                         const Sql_string_t priv_key_filename,
                         const Sql_string_t pub_key_filename,
                         File_creation_func &filecr) {
  bool ret_val = true;
  File_IO *priv_key_file_ostream = NULL;
  File_IO *pub_key_file_ostream = NULL;
  MY_MODE file_creation_mode = get_file_perm(USER_READ | USER_WRITE);
  MY_MODE saved_umask = umask(~(file_creation_mode));

  DBUG_ASSERT(priv_key_filename.size() && pub_key_filename.size());

  RSA *rsa = rsa_gen();
  DBUG_EXECUTE_IF("null_rsa_error", {
    RSA_free(rsa);
    rsa = NULL;
  });

  if (!rsa) {
    LogErr(ERROR_LEVEL, ER_AUTH_CANT_CREATE_RSA_PAIR);
    ret_val = false;
    goto end;
  }

  priv_key_file_ostream = filecr(priv_key_filename, file_creation_mode);
  (*priv_key_file_ostream) << rsa_priv_key_write(rsa);

  DBUG_EXECUTE_IF("key_file_write_error",
                  { priv_key_file_ostream->set_error(); });
  if (priv_key_file_ostream->get_error()) {
    LogErr(ERROR_LEVEL, ER_AUTH_CANT_WRITE_PRIVKEY, priv_key_filename.c_str());
    ret_val = false;
    goto end;
  }
  if (my_chmod(priv_key_filename.c_str(), USER_READ | USER_WRITE,
               MYF(MY_FAE + MY_WME))) {
    LogErr(ERROR_LEVEL, ER_X509_CANT_CHMOD_KEY, priv_key_filename.c_str());
    ret_val = false;
    goto end;
  }

  pub_key_file_ostream = filecr(pub_key_filename);
  (*pub_key_file_ostream) << rsa_pub_key_write(rsa);
  DBUG_EXECUTE_IF("cert_pub_key_write_error",
                  { pub_key_file_ostream->set_error(); });

  if (pub_key_file_ostream->get_error()) {
    LogErr(ERROR_LEVEL, ER_AUTH_CANT_WRITE_PUBKEY, pub_key_filename.c_str());
    ret_val = false;
    goto end;
  }
  if (my_chmod(pub_key_filename.c_str(),
               USER_READ | USER_WRITE | GROUP_READ | OTHERS_READ,
               MYF(MY_FAE + MY_WME))) {
    LogErr(ERROR_LEVEL, ER_X509_CANT_CHMOD_KEY, pub_key_filename.c_str());
    ret_val = false;
    goto end;
  }

end:
  if (rsa) RSA_free(rsa);

  umask(saved_umask);
  return ret_val;
}

/**
  Check auto_generate_certs option and generate
  SSL certificates if required.

  SSL Certificates are generated iff following conditions are met.
  1> auto_generate_certs is set to ON.
  2> None of the SSL system variables are specified.
  3> Following files are not present in data directory.
     a> ca.pem
     b> server_cert.pem
     c> server_key.pem

  If above mentioned conditions are satisfied, following action will be taken:

  1> 6 File are generated and placed data directory:
     a> ca.pem
     b> ca_key.pem
     c> server_cert.pem
     d> server_key.pem
     e> client_cert.pem
     f> client_key.pem

     ca.pem is self signed auto generated CA certificate. server_cert.pem
     and client_cert.pem are signed using auto genreated CA.

     ca_key.pem, client_cert.pem and client_key.pem are overwritten if
     they are present in data directory.

  Path of following system variables are set if certificates are either
  generated or already present in data directory.
  a> ssl-ca
  b> ssl-cert
  c> ssl-key

  Assumption : auto_detect_ssl() is called before control reaches to
  do_auto_cert_generation().

  @param [in] auto_detection_status Status of SSL artifacts detection process
  @param [out] ssl_ca  pointer to the generated CA certificate file
  @param [out] ssl_key pointer to the generated key file
  @param [out] ssl_cert pointer to the generated certificate file.

  @returns
    @retval true i Generation is successful or skipped
    @retval false Generation failed.
*/
bool do_auto_cert_generation(ssl_artifacts_status auto_detection_status,
<<<<<<< HEAD
                             char **ssl_ca, char **ssl_key, char **ssl_cert) {
=======
                             const char **ssl_ca, const char **ssl_key,
                             const char **ssl_cert) {
>>>>>>> 4869291f
  if (opt_auto_generate_certs == true) {
    /*
      Do not generate SSL certificates/RSA keys,
      If any of the SSL option was specified.
    */

    if (auto_detection_status == SSL_ARTIFACTS_VIA_OPTIONS) {
      LogErr(INFORMATION_LEVEL, ER_AUTH_SSL_CONF_PREVENTS_CERT_GENERATION);
      return true;
    } else if (auto_detection_status == SSL_ARTIFACTS_AUTO_DETECTED ||
               auto_detection_status == SSL_ARTIFACT_TRACES_FOUND) {
      LogErr(INFORMATION_LEVEL, ER_AUTH_USING_EXISTING_CERTS);
      return true;
    } else {
      DBUG_ASSERT(auto_detection_status == SSL_ARTIFACTS_NOT_FOUND);
      /* Initialize the key pair generator. It can also be used stand alone */
      RSA_gen rsa_gen;
      /*
         Initialize the file creator.
       */
      File_creator fcr;
      Sql_string_t ca_name = "MySQL_Server_";
      Sql_string_t server_name = "MySQL_Server_";
      Sql_string_t client_name = "MySQL_Server_";

      ca_name.append(MYSQL_SERVER_VERSION);
      ca_name.append("_Auto_Generated_CA_Certificate");
      server_name.append(MYSQL_SERVER_VERSION);
      server_name.append("_Auto_Generated_Server_Certificate");
      client_name.append(MYSQL_SERVER_VERSION);
      client_name.append("_Auto_Generated_Client_Certificate");

      /*
        Maximum length of X509 certificate subject is 64.
        Make sure that constructed strings are within valid
        bounds or change them to minimal default strings
      */
      if (ca_name.length() > MAX_CN_NAME_LENGTH ||
          server_name.length() > MAX_CN_NAME_LENGTH ||
          client_name.length() > MAX_CN_NAME_LENGTH) {
        ca_name.clear();
        ca_name.append("MySQL_Server_Auto_Generated_CA_Certificate");
        server_name.clear();
        server_name.append("MySQL_Server_Auto_Generated_Server_Certificate");
        client_name.clear();
        client_name.append("MySQL_Server_Auto_Generated_Client_Certificate");
      }

      /* Create and write the certa and keys on disk */
      if ((create_x509_certificate(rsa_gen, ca_name, 1, DEFAULT_SSL_CA_CERT,
                                   DEFAULT_SSL_CA_KEY, fcr) == false) ||
          (create_x509_certificate(
               rsa_gen, server_name, 2, DEFAULT_SSL_SERVER_CERT,
               DEFAULT_SSL_SERVER_KEY, fcr, DEFAULT_SSL_CA_KEY,
               DEFAULT_SSL_CA_CERT) == false) ||
          (create_x509_certificate(
               rsa_gen, client_name, 3, DEFAULT_SSL_CLIENT_CERT,
               DEFAULT_SSL_CLIENT_KEY, fcr, DEFAULT_SSL_CA_KEY,
               DEFAULT_SSL_CA_CERT) == false)) {
        return false;
      }
<<<<<<< HEAD
      *ssl_ca = (char *)DEFAULT_SSL_CA_CERT;
      *ssl_cert = (char *)DEFAULT_SSL_SERVER_CERT;
      *ssl_key = (char *)DEFAULT_SSL_SERVER_KEY;
=======
      *ssl_ca = DEFAULT_SSL_CA_CERT;
      *ssl_cert = DEFAULT_SSL_SERVER_CERT;
      *ssl_key = DEFAULT_SSL_SERVER_KEY;
>>>>>>> 4869291f
      LogErr(INFORMATION_LEVEL, ER_AUTH_CERTS_SAVED_TO_DATADIR);
    }
    return true;
  } else {
    LogErr(INFORMATION_LEVEL, ER_AUTH_CERT_GENERATION_DISABLED);
    return true;
  }
}

/*
 Generate RSA keys

 @param [in] auto_generate Variable to control key generation
 @param [in] priv_key_path Path to store/check private key
 @param [in] pub_key_path  Path to store/check public key
 @param [in] message       Message part to be logged

 @returns status of key generation
   @retval true  Success
   @retval false Error generating keys
*/

static bool generate_rsa_keys(bool auto_generate, const char *priv_key_path,
                              const char *pub_key_path, const char *message) {
  DBUG_ENTER("generate_rsa_keys");
  if (auto_generate) {
    MY_STAT priv_stat, pub_stat;
    if (strcmp(priv_key_path, AUTH_DEFAULT_RSA_PRIVATE_KEY) ||
        strcmp(pub_key_path, AUTH_DEFAULT_RSA_PUBLIC_KEY)) {
      LogErr(INFORMATION_LEVEL, ER_AUTH_RSA_CONF_PREVENTS_KEY_GENERATION,
             message);
      DBUG_RETURN(true);
    } else if (my_stat(AUTH_DEFAULT_RSA_PRIVATE_KEY, &priv_stat, MYF(0)) ||
               my_stat(AUTH_DEFAULT_RSA_PUBLIC_KEY, &pub_stat, MYF(0))) {
      LogErr(INFORMATION_LEVEL, ER_AUTH_KEY_GENERATION_SKIPPED_PAIR_PRESENT,
             message);
      DBUG_RETURN(true);
    } else {
      /* Initialize the key pair generator. */
      RSA_gen rsa_gen;
      /* Initialize the file creator. */
      File_creator fcr;

      if (create_RSA_key_pair(rsa_gen, "private_key.pem", "public_key.pem",
                              fcr) == false)
        DBUG_RETURN(false);

      LogErr(INFORMATION_LEVEL, ER_AUTH_KEYS_SAVED_TO_DATADIR, message);
      DBUG_RETURN(true);
    }
  } else {
    LogErr(INFORMATION_LEVEL, ER_AUTH_KEY_GENERATION_DISABLED, message);
    DBUG_RETURN(true);
  }
}

/*
  Generate RSA keypair.

  @returns Status of key generation
    @retval true Success
    @retval false Failure

  Check sha256_password_auto_generate_rsa_keys/
  caching_sha2_password_auto_generate_rsa_keys
  option and generate RSA key pair if required.

  RSA key pair is generated iff following conditions are met.
  1> sha256_password_auto_generate_rsa_keys/
     caching_sha2_password_auto_generate_rsa_keys is set to ON.
  2> sha256_password_private_key_path/caching_sha2_rsa_private_key_path
     or sha256_password_public_key_path/caching_sha2_rsa_public_key_path
     are pointing to non-default locations.
  3> Following files are not present in data directory.
     a> private_key.pem
     b> public_key.pem

  If above mentioned conditions are satified private_key.pem and
  public_key.pem files are generated and placed in data directory.
*/
static bool do_auto_rsa_keys_generation() {
  return (generate_rsa_keys(auth_rsa_auto_generate_rsa_keys,
                            auth_rsa_private_key_path, auth_rsa_public_key_path,
                            "--sha256_password_auto_generate_rsa_keys") &&
          generate_rsa_keys(caching_sha2_auto_generate_rsa_keys,
                            caching_sha2_rsa_private_key_path,
                            caching_sha2_rsa_public_key_path,
                            "--caching_sha2_password_auto_generate_rsa_keys"));
}
#endif /* HAVE_WOLFSSL */
#endif /* HAVE_OPENSSL */

bool MPVIO_EXT::can_authenticate() {
  return (acl_user && acl_user->can_authenticate);
}

static struct st_mysql_auth native_password_handler = {
    MYSQL_AUTHENTICATION_INTERFACE_VERSION,
    Cached_authentication_plugins::get_plugin_name(
        PLUGIN_MYSQL_NATIVE_PASSWORD),
    native_password_authenticate,
    generate_native_password,
    validate_native_password_hash,
    set_native_salt,
    AUTH_FLAG_USES_INTERNAL_STORAGE,
    compare_native_password_with_hash};

#if defined(HAVE_OPENSSL)
static struct st_mysql_auth sha256_password_handler = {
    MYSQL_AUTHENTICATION_INTERFACE_VERSION,
    Cached_authentication_plugins::get_plugin_name(PLUGIN_SHA256_PASSWORD),
    sha256_password_authenticate,
    generate_sha256_password,
    validate_sha256_password_hash,
    set_sha256_salt,
    AUTH_FLAG_USES_INTERNAL_STORAGE,
    compare_sha256_password_with_hash};

#endif /* HAVE_OPENSSL */

mysql_declare_plugin(mysql_password) {
  MYSQL_AUTHENTICATION_PLUGIN,  /* type constant    */
      &native_password_handler, /* type descriptor  */
      Cached_authentication_plugins::get_plugin_name(
          PLUGIN_MYSQL_NATIVE_PASSWORD), /* Name           */
      "R.J.Silk, Sergei Golubchik",      /* Author           */
      "Native MySQL authentication",     /* Description      */
      PLUGIN_LICENSE_GPL,                /* License          */
      NULL,                              /* Init function    */
      NULL,                              /* Check uninstall  */
      NULL,                              /* Deinit function  */
      0x0101,                            /* Version (1.0)    */
      NULL,                              /* status variables */
      NULL,                              /* system variables */
      NULL,                              /* config options   */
      0,                                 /* flags            */
}
#if defined(HAVE_OPENSSL)
, {
  MYSQL_AUTHENTICATION_PLUGIN,  /* type constant    */
      &sha256_password_handler, /* type descriptor  */
      Cached_authentication_plugins::get_plugin_name(
          PLUGIN_SHA256_PASSWORD),      /* Name             */
      "Oracle",                         /* Author           */
      "SHA256 password authentication", /* Description      */
      PLUGIN_LICENSE_GPL,               /* License          */
      &init_sha256_password_handler,    /* Init function    */
      NULL,                             /* Check uninstall  */
      NULL,                             /* Deinit function  */
      0x0101,                           /* Version (1.0)    */
      NULL,                             /* status variables */
#if !defined(HAVE_WOLFSSL)
      sha256_password_sysvars, /* system variables */
#else
      NULL,
#endif      /* HAVE_WOLFSSL */
      NULL, /* config options   */
      0     /* flags            */
}
#endif /* HAVE_OPENSSL */
mysql_declare_plugin_end;<|MERGE_RESOLUTION|>--- conflicted
+++ resolved
@@ -73,15 +73,9 @@
 #include "sql/conn_handler/connection_handler_manager.h"  // Connection_handler_manager
 #include "sql/current_thd.h"                              // current_thd
 #include "sql/derror.h"                                   // ER_THD
-<<<<<<< HEAD
-#include "sql/hostname.h"  // Host_errors, inc_host_errors
-#include "sql/log.h"       // query_logger
-#include "sql/mysqld.h"    // global_system_variables
-=======
 #include "sql/hostname_cache.h"  // Host_errors, inc_host_errors
 #include "sql/log.h"             // query_logger
 #include "sql/mysqld.h"          // global_system_variables
->>>>>>> 4869291f
 #include "sql/protocol.h"
 #include "sql/protocol_classic.h"
 #include "sql/psi_memory_key.h"  // key_memory_MPVIO_EXT_auth_info
@@ -570,11 +564,7 @@
 
   @startuml
   Client -> Server: COM_CHANGE_USER
-<<<<<<< HEAD
-  Server -> Client: Auth Switch Requset Packet
-=======
   Server -> Client: Auth Switch Request Packet
->>>>>>> 4869291f
   == packets exchanged depending on the authentication method ==
   Server -> Client: ERR packet or OK packet
   @enduml
@@ -632,7 +622,7 @@
   @enduml
 
   @sa group_cs_capabilities_flags
-<<<<<<< HEAD
+  @sa unknown_accounts
   @subpage page_protocol_connection_phase_packets
   @subpage page_protocol_connection_phase_authentication_methods
 */
@@ -674,52 +664,7 @@
 
 
 /**
-   @page page_protocol_connection_phase_authentication_methods Authenticatrion Methods
-=======
-  @sa unknown_accounts
-  @subpage page_protocol_connection_phase_packets
-  @subpage page_protocol_connection_phase_authentication_methods
-*/
-
-
-/**
-  @page page_protocol_basic_expired_passwords Expired Password
-
-  Since MySQL 5.6.7, a MySQL account can be expired.
-  If a account is expired, the session is in a restricted mode which
-  only permits SET PASSWORD = .. and similar SET commands.
-  Other statements will fail with an error like this:
-  ~~~~~~~~
-  mysql> SELECT 1;
-  ERROR 1820 (HY000): You must SET PASSWORD before executing this statement
-  ~~~~~~~~
-
-  Not all clients can properly deal with that error.
-  So on the protocol side exists a safeguard
-  ::CLIENT_CAN_HANDLE_EXPIRED_PASSWORDS
-  @ref group_cs_capabilities_flags "capability flag" exists to prevent
-  clients from entering this "sandbox" mode.
-  Only clients that can handle this sandbox mode should report
-  ::CLIENT_CAN_HANDLE_EXPIRED_PASSWORDS on.
-  Usually this means all interactive clients and all applications that got
-  adjusted to handle the relevant SQL error.
-
-  If a client is not setting that capability and it tries to login with an
-  account that has an expired password, the server will return an
-  @ref page_protocol_basic_err_packet for the
-  @ref page_protocol_connection_phase or the ::COM_CHANGE_USER request.
-
-  The idea is to block any activity until the password is reset.
-
-  @sa ::MYSQL_OPT_CAN_HANDLE_EXPIRED_PASSWORDS, mysql_options,
-  ACL_USER::password_expired, ACL_USER::password_lifetime,
-  acl_authenticate
-*/
-
-
-/**
    @page page_protocol_connection_phase_authentication_methods Authentication Methods
->>>>>>> 4869291f
 
    To authenticate a user against the server the client server protocol employs one of
    several authentication methods.
@@ -838,10 +783,6 @@
 */
 /* clang-format on */
 
-<<<<<<< HEAD
-LEX_CSTRING validate_password_plugin_name = {
-    C_STRING_WITH_LEN("validate_password")};
-=======
 const uint MAX_UNKNOWN_ACCOUNTS = 1000;
 /**
   Hash to map unknown accounts to an authentication plugin.
@@ -867,20 +808,10 @@
 
 LEX_CSTRING validate_password_plugin_name = {
     STRING_WITH_LEN("validate_password")};
->>>>>>> 4869291f
 
 LEX_CSTRING default_auth_plugin_name;
 
 const LEX_CSTRING Cached_authentication_plugins::cached_plugins_names[(
-<<<<<<< HEAD
-    uint)PLUGIN_LAST] = {{C_STRING_WITH_LEN("caching_sha2_password")},
-                         {C_STRING_WITH_LEN("mysql_native_password")},
-                         {C_STRING_WITH_LEN("sha256_password")}};
-
-/**
-  Use known pointers for cached plugins to improve comparison time
-
-=======
     uint)PLUGIN_LAST] = {{STRING_WITH_LEN("caching_sha2_password")},
                          {STRING_WITH_LEN("mysql_native_password")},
                          {STRING_WITH_LEN("sha256_password")}};
@@ -888,7 +819,6 @@
 /**
   Use known pointers for cached plugins to improve comparison time
 
->>>>>>> 4869291f
   @param  [in] plugin Name of the plugin
 */
 void Cached_authentication_plugins::optimize_plugin_compare_by_pointer(
@@ -1240,11 +1170,7 @@
 }
 
 bool auth_plugin_is_built_in(const char *plugin_name) {
-<<<<<<< HEAD
-  LEX_CSTRING plugin = {C_STRING_WITH_LEN(plugin_name)};
-=======
   LEX_CSTRING plugin = {STRING_WITH_LEN(plugin_name)};
->>>>>>> 4869291f
   return g_cached_authentication_plugins->auth_plugin_is_built_in(&plugin);
 }
 
@@ -1267,27 +1193,18 @@
   a helper function to report an access denied error in all the proper places
 */
 static void login_failed_error(THD *thd, MPVIO_EXT *mpvio, int passwd_used) {
-<<<<<<< HEAD
   thd->diff_denied_connections++;
   update_global_user_stats(thd, false, time(nullptr),
                            mpvio->auth_info.user_name,
                            mpvio->auth_info.host_or_ip);
 
-=======
->>>>>>> 4869291f
   if (thd->is_error()) {
     LogEvent()
         .prio(INFORMATION_LEVEL)
         .errcode(ER_ABORTING_USER_CONNECTION)
         .subsys(LOG_SUBSYSTEM_TAG)
         .verbatim(thd->get_stmt_da()->message_text());
-<<<<<<< HEAD
   } else if (passwd_used == 2) {
-=======
-  }
-
-  else if (passwd_used == 2) {
->>>>>>> 4869291f
     my_error(ER_ACCESS_DENIED_NO_PASSWORD_ERROR, MYF(0),
              mpvio->auth_info.user_name, mpvio->auth_info.host_or_ip);
     query_logger.general_log_print(
@@ -1346,7 +1263,6 @@
 */
 
 
-<<<<<<< HEAD
 
 /**
   @page page_protocol_connection_phase_packets_protocol_handshake_v10 Protocol::HandshakeV10
@@ -1422,83 +1338,6 @@
 /* clang-format on */
 
 /**
-=======
-
-/**
-  @page page_protocol_connection_phase_packets_protocol_handshake_v10 Protocol::HandshakeV10
-
-  Initial handshake packet for protocol version 10.
-
-  <table>
-  <caption>Payload</caption>
-  <tr><th>Type</th><th>Name</th><th>Description</th></tr>
-  <tr><td>@ref a_protocol_type_int1 "int&lt;1&gt;"</td>
-    <td>protocol version</td>
-    <td>Always 10</td></tr>
-  <tr><td>@ref sect_protocol_basic_dt_string_null "string&lt;NUL&gt;"</td>
-      <td>server version</td>
-      <td>human readable status information</td></tr>
-  <tr><td>@ref a_protocol_type_int4 "int&lt;4&gt;"</td>
-    <td>thread id</td>
-    <td>a.k.a. connection id</td></tr>
-  <tr><td>@ref sect_protocol_basic_dt_string_fix "string[8]"</td>
-    <td>auth-plugin-data-part-1</td>
-    <td>first 8 bytes of the plugin provided data (scramble)</td></tr>
-  <tr><td>@ref a_protocol_type_int1 "int&lt;1&gt;"</td>
-    <td>filler</td>
-    <td>0x00 byte, terminating the first part of a scramble</td></tr>
-  <tr><td>@ref a_protocol_type_int2 "int&lt;2&gt;"</td>
-    <td>capability_flags_1</td>
-    <td>The lower 2 bytes of the \ref group_cs_capabilities_flags</td></tr>
-  <tr><td>@ref a_protocol_type_int1 "int&lt;1&gt;"</td>
-    <td>character_set</td>
-    <td>default server \ref a_protocol_character_set, only the lower 8-bits</td></tr>
-  <tr><td>@ref a_protocol_type_int2 "int&lt;2&gt;"</td>
-    <td>status_flags</td>
-    <td>\ref SERVER_STATUS_flags_enum</td></tr>
-  <tr><td>@ref a_protocol_type_int2 "int&lt;2&gt;"</td>
-    <td>capability_flags_2</td>
-    <td>The upper 2 bytes of the \ref group_cs_capabilities_flags</td></tr>
-  <tr><td colspan="3">if capabilities @& ::CLIENT_PLUGIN_AUTH {</td></tr>
-  <tr><td>@ref a_protocol_type_int1 "int&lt;1&gt;"</td>
-    <td>auth_plugin_data_len</td>
-    <td>length of the combined auth_plugin_data (scramble), if auth_plugin_data_len is &gt; 0</td></tr>
-  <tr><td colspan="3">} else {</td></tr>
-  <tr><td>@ref a_protocol_type_int1 "int&lt;1&gt;"</td>
-    <td>00</td>
-    <td>constant 0x00</td></tr>
-  <tr><td colspan="3">}</td></tr>
-  <tr><td>@ref sect_protocol_basic_dt_string_fix "string[10]"</td>
-    <td>reserved</td>
-    <td>reserved. All 0s.</td></tr>
-  <tr><td>@ref sect_protocol_basic_dt_string_le "$length"</td>
-    <td>auth-plugin-data-part-2</td>
-    <td>Rest of the plugin provided data (scramble), $len=MAX(13, length of auth-plugin-data - 8)</td></tr>
-  <tr><td colspan="3">if capabilities @& ::CLIENT_PLUGIN_AUTH {</td></tr>
-  <tr><td>@ref sect_protocol_basic_dt_string_null "NULL"</td>
-    <td>auth_plugin_name</td>
-    <td>name of the auth_method that the auth_plugin_data belongs to</td></tr>
-  <tr><td colspan="3">}</td></tr>
-  </table>
-
-  If the client supports SSL (\ref group_cs_capabilities_flags @& ::CLIENT_SSL
-  is on and the \ref mysql_ssl_mode of the client is not ::SSL_MODE_DISABLED)
-  a short package called
-  @ref page_protocol_connection_phase_packets_protocol_ssl_request is sent,
-  causing the server to establish an SSL layer and wait for the next package
-  from the client.
-
-  Client then returns
-  @ref page_protocol_connection_phase_packets_protocol_handshake_response
-
-  At any time, at any error, the client will just disconnect.
-
-  @sa send_server_handshake_packet mysql_real_connect
-*/
-/* clang-format on */
-
-/**
->>>>>>> 4869291f
   Sends a server @ref
   page_protocol_connection_phase_packets_protocol_handshake_v10
 
@@ -1626,7 +1465,6 @@
   @sa send_plugin_request_packet(), client_mpvio_read_packet()
 */
 
-<<<<<<< HEAD
 
 /**
   @page page_protocol_connection_phase_packets_protocol_old_auth_switch_request Protocol::OldAuthSwitchRequest:
@@ -1718,99 +1556,6 @@
   @page page_protocol_connection_phase_packets_protocol_auth_more_data Protocol::AuthMoreData:
 
 
-=======
-
-/**
-  @page page_protocol_connection_phase_packets_protocol_old_auth_switch_request Protocol::OldAuthSwitchRequest:
-
-  @warning *Deprecated*. Newer servers should never send this since they don't support
-  @ref page_protocol_connection_phase_authentication_methods_old_password_authentication
-  and they support @ref CLIENT_PLUGIN_AUTH.
-  Newer clients should not support it since they should not support
-  @ref page_protocol_connection_phase_authentication_methods_old_password_authentication.
-  and they should support @ref CLIENT_PLUGIN_AUTH.
-
-  Old Authentication Method Switch Request Packet consisting of
-  a single 0xfe byte. It is sent by server to request client to switch to
-  @ref page_protocol_connection_phase_authentication_methods_old_password_authentication
-  if @ref CLIENT_PLUGIN_AUTH capability flag is not supported (by either the
-  client or the server).
-
-  <table>
-  <caption>Payload</caption>
-  <tr><th>Type</th><th>Name</th><th>Description</th></tr>
-  <tr><td>@ref a_protocol_type_int1 "int&lt;1&gt;"</td>
-    <td>0xFE (254)</td>
-    <td>status tag</td></tr>
-  </table>
-
-  @return @ref page_protocol_connection_phase_packets_protocol_auth_switch_response
-  with an
-  @ref page_protocol_connection_phase_authentication_methods_old_password_authentication
-  hash or closing the connection.
-
-  @sa client_mpvio_read_packet()
- */
-
-/**
-  @page page_protocol_connection_phase_packets_protocol_auth_switch_response Protocol::AuthSwitchResponse:
-
-  Authentication Method Switch Response Packet which contains response data
-  generated by the authenticatication method requested in
-  @ref page_protocol_connection_phase_packets_protocol_old_auth_switch_request
-  packet. This data is opaque to the protocol.
-
-  <table>
-  <caption>Payload</caption>
-  <tr><th>Type</th><th>Name</th><th>Description</th></tr>
-  <tr><td>@ref sect_protocol_basic_dt_string_eof "string&lt;EOF&gt;"</td>
-    <td>data</td>
-    <td>authentication response data</td></tr>
-  </table>
-
-  @return @ref page_protocol_connection_phase_packets_protocol_auth_more_data,
-    @ref page_protocol_basic_err_packet or @ref page_protocol_basic_ok_packet
-
-  Example:
-
-  If the client sends a @ref page_caching_sha2_authentication_exchanges and
-  the server has a
-  @ref page_protocol_connection_phase_authentication_methods_native_password_authentication
-  for that user it will ask the client to switch to
-  @ref page_protocol_connection_phase_authentication_methods_native_password_authentication
-  and the client will reply from the
-  @ref page_protocol_connection_phase_authentication_methods_native_password_authentication
-  plugin:
-
-  <table>
-  <tr><td>
-  ~~~~~~~~~~~~~~~~~~~~~
-  14 00 00 03 f4 17 96 1f    79 f3 ac 10 0b da a6 b3
-  ~~~~~~~~~~~~~~~~~~~~~
-  </td><td>
-  ~~~~~~~~~~~~~~~~~~~~~
-  ........y.......
-  ~~~~~~~~~~~~~~~~~~~~~
-  </td></tr>
-  <tr><td>
-  ~~~~~~~~~~~~~~~~~~~~~
-  b5 c2 0e ab 59 85 ff b8
-  ~~~~~~~~~~~~~~~~~~~~~
-  </td><td>
-  ~~~~~~~~~~~~~~~~~~~~~
-  ....Y...
-  ~~~~~~~~~~~~~~~~~~~~~
-  </td></tr>
-  </table>
-
-  @sa client_mpvio_write_packet, server_mpvio_read_packet
-*/
-
-/**
-  @page page_protocol_connection_phase_packets_protocol_auth_more_data Protocol::AuthMoreData:
-
-
->>>>>>> 4869291f
   We need to make sure that when sending plugin supplied data to the client they
   are not considered a special out-of-band command, like e.g.
   @ref page_protocol_basic_err_packet,
@@ -1835,7 +1580,6 @@
 
   @sa wrap_plguin_data_into_proper_command, server_mpvio_write_packet,
   client_mpvio_read_packet
-<<<<<<< HEAD
 */
 /* clang-format on */
 
@@ -1852,24 +1596,6 @@
   @retval false ok
   @retval true error
 */
-=======
-*/
-/* clang-format on */
-
-/**
-  Sends a @ref
-  page_protocol_connection_phase_packets_protocol_auth_switch_request
-
-  Used by the server to request that a client should restart authentication
-  using a different authentication plugin.
-
-  See @ref page_protocol_connection_phase_packets_protocol_auth_switch_request
-  for more details.
-
-  @retval false ok
-  @retval true error
-*/
->>>>>>> 4869291f
 static bool send_plugin_request_packet(MPVIO_EXT *mpvio, const uchar *data,
                                        uint data_len) {
   DBUG_ASSERT(mpvio->packets_written == 1);
@@ -1909,18 +1635,11 @@
 
   DBUG_PRINT("info",
              ("requesting client to use the %s plugin", client_auth_plugin));
-<<<<<<< HEAD
-  DBUG_RETURN(net_write_command(
-      mpvio->protocol->get_net(), switch_plugin_request_buf[0],
-      (uchar *)client_auth_plugin, strlen(client_auth_plugin) + 1,
-      (uchar *)data, data_len));
-=======
   DBUG_RETURN(net_write_command(mpvio->protocol->get_net(),
                                 switch_plugin_request_buf[0],
                                 pointer_cast<const uchar *>(client_auth_plugin),
                                 strlen(client_auth_plugin) + 1,
                                 pointer_cast<const uchar *>(data), data_len));
->>>>>>> 4869291f
 }
 
 /* Return true if there is no users that can match the given host */
@@ -1930,19 +1649,11 @@
   if (!acl_cache_lock.lock(false)) return 1;
 
   if (allow_all_hosts) return 0;
-<<<<<<< HEAD
 
   if ((host && acl_check_hosts->count(host) != 0) ||
       (ip && acl_check_hosts->count(ip) != 0))
     return 0;  // Found host
 
-=======
-
-  if ((host && acl_check_hosts->count(host) != 0) ||
-      (ip && acl_check_hosts->count(ip) != 0))
-    return 0;  // Found host
-
->>>>>>> 4869291f
   for (ACL_HOST_AND_IP *acl = acl_wild_hosts->begin();
        acl != acl_wild_hosts->end(); ++acl) {
     if (acl->compare_hostname(host, ip)) return 0;  // Host ok
@@ -1965,41 +1676,6 @@
   Dummy user authenticates with the empty authentication string.
   This is done to decrease the cost of enumerating user accounts based on
   authentication protocol.
-<<<<<<< HEAD
-
-  @param [in] username  A dummy user to be created.
-  @param [in] hostname  Host of the dummy user.
-  @param [in] mem       Memory in which the dummy ACL user will be created.
-
-  @retval A dummy ACL USER
-*/
-static ACL_USER *decoy_user(const LEX_STRING &username,
-                            const LEX_STRING &hostname, MEM_ROOT *mem) {
-  ACL_USER *user = (ACL_USER *)alloc_root(mem, sizeof(ACL_USER));
-  user->can_authenticate = !initialized;
-  user->user = strdup_root(mem, username.str);
-  user->user[username.length] = '\0';
-  user->host.update_hostname(strdup_root(mem, hostname.str));
-  user->ssl_cipher = empty_c_string;
-  user->x509_issuer = empty_c_string;
-  user->x509_subject = empty_c_string;
-  user->password_last_changed.time_type = MYSQL_TIMESTAMP_ERROR;
-  user->password_lifetime = 0;
-  user->use_default_password_lifetime = true;
-  user->account_locked = false;
-  user->use_default_password_reuse_interval = true;
-  user->password_reuse_interval = 0;
-  user->use_default_password_history = true;
-  user->password_history_length = 0;
-  user->password_require_current = Lex_acl_attrib_udyn::DEFAULT;
-
-  /*
-    For now the common default account is used. Improvements might involve
-    mapping a consistent hash of a username to a range of plugins.
-  */
-  user->plugin = default_auth_plugin_name;
-  for (int i = 0; i < NUM_CREDENTIALS; ++i) {
-=======
 
   @param [in] username       A dummy user to be created.
   @param [in] hostname       Host of the dummy user.
@@ -2063,7 +1739,6 @@
   for (int i = 0; i < NUM_CREDENTIALS; ++i) {
     memset(user->credentials[i].m_salt, 0, SCRAMBLE_LENGTH + 1);
     user->credentials[i].m_salt_len = 0;
->>>>>>> 4869291f
     user->credentials[i].m_auth_string = empty_lex_str;
   }
   return user;
@@ -2127,16 +1802,10 @@
     */
     LEX_STRING usr = {mpvio->auth_info.user_name,
                       mpvio->auth_info.user_name_length};
-<<<<<<< HEAD
-    LEX_STRING hst = {mpvio->host ? mpvio->host : mpvio->ip,
-                      mpvio->host ? strlen(mpvio->host) : strlen(mpvio->ip)};
-    mpvio->acl_user = decoy_user(usr, hst, mpvio->mem_root);
-=======
     LEX_CSTRING hst = {mpvio->host ? mpvio->host : mpvio->ip,
                        mpvio->host ? strlen(mpvio->host) : strlen(mpvio->ip)};
     mpvio->acl_user =
         decoy_user(usr, hst, mpvio->mem_root, mpvio->rand, initialized);
->>>>>>> 4869291f
     mpvio->acl_user_plugin = mpvio->acl_user->plugin;
   }
 
@@ -2935,16 +2604,6 @@
     if (db == NULL) return packet_error;
   }
 
-<<<<<<< HEAD
-  /*
-    Set the default for the password supplied flag for non-existing users
-    as the default plugin (native passsword authentication) would do it
-    for compatibility reasons.
-  */
-  if (passwd_len) mpvio->auth_info.password_used = PASSWORD_USED_YES;
-
-=======
->>>>>>> 4869291f
   size_t client_plugin_len = 0;
   const char *client_plugin =
       get_string(&end, &bytes_remaining_in_packet, &client_plugin_len);
@@ -3070,12 +2729,8 @@
 static inline int wrap_plguin_data_into_proper_command(NET *net,
                                                        const uchar *packet,
                                                        int packet_len) {
-<<<<<<< HEAD
-  return net_write_command(net, 1, (uchar *)"", 0, packet, packet_len);
-=======
   return net_write_command(net, 1, pointer_cast<const uchar *>(""), 0, packet,
                            packet_len);
->>>>>>> 4869291f
 }
 
 /*
@@ -3115,12 +2770,8 @@
     mpvio->cached_client_reply.pkt = 0;
   /* for the 1st packet we wrap plugin data into the handshake packet */
   if (mpvio->packets_written == 0)
-<<<<<<< HEAD
-    res = send_server_handshake_packet(mpvio, (char *)packet, packet_len);
-=======
     res = send_server_handshake_packet(
         mpvio, pointer_cast<const char *>(packet), packet_len);
->>>>>>> 4869291f
   else if (mpvio->status == MPVIO_EXT::RESTART)
     res = send_plugin_request_packet(mpvio, packet, packet_len);
   else
@@ -3177,12 +2828,8 @@
         my_strcasecmp(system_charset_info, mpvio->cached_client_reply.plugin,
                       client_auth_plugin) == 0) {
       mpvio->status = MPVIO_EXT::FAILURE;
-<<<<<<< HEAD
-      *buf = (uchar *)mpvio->cached_client_reply.pkt;
-=======
       *buf = const_cast<uchar *>(
           pointer_cast<const uchar *>(mpvio->cached_client_reply.pkt));
->>>>>>> 4869291f
       mpvio->cached_client_reply.pkt = 0;
       mpvio->packets_read++;
       DBUG_RETURN((int)mpvio->cached_client_reply.pkt_len);
@@ -3303,10 +2950,7 @@
   mpvio->auth_info.user_name_length = 0;
   mpvio->auth_info.host_or_ip = sctx_host_or_ip.str;
   mpvio->auth_info.host_or_ip_length = sctx_host_or_ip.length;
-<<<<<<< HEAD
-=======
   mpvio->auth_info.password_used = PASSWORD_USED_NO;
->>>>>>> 4869291f
 
 #if defined(HAVE_OPENSSL)
   Vio *vio = thd->get_protocol_classic()->get_vio();
@@ -3322,13 +2966,8 @@
   mpvio->thread_id = thd->thread_id();
   mpvio->server_status = &thd->server_status;
   mpvio->protocol = thd->get_protocol_classic();
-<<<<<<< HEAD
-  mpvio->ip = (char *)thd->security_context()->ip().str;
-  mpvio->host = (char *)thd->security_context()->host().str;
-=======
   mpvio->ip = thd->security_context()->ip().str;
   mpvio->host = thd->security_context()->host().str;
->>>>>>> 4869291f
   mpvio->charset_adapter = charset_adapter;
   mpvio->restrictions = new (mpvio->mem_root) Restrictions(mpvio->mem_root);
 }
@@ -3345,11 +2984,7 @@
   }
   if (mpvio->auth_info.user_name) my_free(mpvio->auth_info.user_name);
   LEX_CSTRING sctx_user = thd->security_context()->user();
-<<<<<<< HEAD
-  mpvio->auth_info.user_name = (char *)sctx_user.str;
-=======
   mpvio->auth_info.user_name = const_cast<char *>(sctx_user.str);
->>>>>>> 4869291f
   mpvio->auth_info.user_name_length = sctx_user.length;
   if (thd->get_protocol()->has_client_capability(CLIENT_IGNORE_SPACE))
     thd->variables.sql_mode |= MODE_IGNORE_SPACE;
@@ -3430,19 +3065,11 @@
 
   if (strcmp(auth_as, user) && (PROXY_FLAG != *auth_as)) {
     query_logger.general_log_print(thd, command, "%s@%s as %s on %s using %s",
-<<<<<<< HEAD
-                                   user, host, auth_as, db ? db : (char *)"",
-                                   vio_name_str);
-  } else {
-    query_logger.general_log_print(thd, command, "%s@%s on %s using %s", user,
-                                   host, db ? db : (char *)"", vio_name_str);
-=======
                                    user, host, auth_as, db ? db : "",
                                    vio_name_str);
   } else {
     query_logger.general_log_print(thd, command, "%s@%s on %s using %s", user,
                                    host, db ? db : "", vio_name_str);
->>>>>>> 4869291f
   }
 }
 
@@ -3497,10 +3124,7 @@
             .first)) {
     if (!Connection_handler_manager::get_instance()
              ->valid_connection_count()) {  // too many connections
-<<<<<<< HEAD
       sql_print_warning("%s", ER_DEFAULT(ER_CON_COUNT_ERROR));
-=======
->>>>>>> 4869291f
       my_error(ER_CON_COUNT_ERROR, MYF(0));
       return true;
     }
@@ -3692,11 +3316,7 @@
 
       if (is_proxy_user) {
         ACL_USER *acl_proxy_user;
-<<<<<<< HEAD
-        char proxy_user_buf[USERNAME_LENGTH + MAX_HOSTNAME + 5];
-=======
         char proxy_user_buf[USERNAME_LENGTH + HOSTNAME_LENGTH + 6];
->>>>>>> 4869291f
 
         /* we need to find the proxy user, but there was none */
         if (!proxy_user) {
@@ -3725,7 +3345,6 @@
           login_failed_error(thd, &mpvio, mpvio.auth_info.password_used);
           goto end;
         }
-<<<<<<< HEAD
         if (acl_is_utility_user(acl_proxy_user->user,
                                 acl_proxy_user->host.get_host(), nullptr)) {
           if (!thd->is_error())
@@ -3733,8 +3352,6 @@
           goto end;
         }
 
-=======
->>>>>>> 4869291f
         acl_user = acl_proxy_user->copy(thd->mem_root);
         *(mpvio.restrictions) = acl_restrictions->find_restrictions(acl_user);
 
@@ -3773,14 +3390,9 @@
 
       if (!thd->is_error() &&
           !(sctx->check_access(SUPER_ACL) ||
-<<<<<<< HEAD
             sctx->has_global_grant(STRING_WITH_LEN("CONNECTION_ADMIN")).first ||
             acl_is_utility_user(sctx->user().str, sctx->host().str,
                                 sctx->ip().str))) {
-=======
-            sctx->has_global_grant(STRING_WITH_LEN("CONNECTION_ADMIN"))
-                .first)) {
->>>>>>> 4869291f
         if (mysqld_offline_mode()) {
           my_error(ER_SERVER_OFFLINE_MODE, MYF(0));
           goto end;
@@ -4229,14 +3841,6 @@
     DBUG_PRINT("info", ("mysql_native_authentication_proxy_users is enabled, "
                         "setting authenticated_as to NULL"));
   }
-<<<<<<< HEAD
-  if (pkt_len == 0) /* no password */
-    DBUG_RETURN(mpvio->acl_user->credentials[PRIMARY_CRED].m_salt_len != 0
-                    ? CR_AUTH_USER_CREDENTIALS
-                    : CR_OK);
-
-  info->password_used = PASSWORD_USED_YES;
-=======
   if (pkt_len == 0) {
     info->password_used = PASSWORD_USED_NO;
     DBUG_RETURN(mpvio->acl_user->credentials[PRIMARY_CRED].m_salt_len != 0
@@ -4244,7 +3848,6 @@
                     : CR_OK);
   } else
     info->password_used = PASSWORD_USED_YES;
->>>>>>> 4869291f
   bool second = false;
   if (pkt_len == SCRAMBLE_LENGTH) {
     if (!mpvio->acl_user->credentials[PRIMARY_CRED].m_salt_len ||
@@ -4410,13 +4013,8 @@
                                              unsigned long cleartext_length,
                                              int *is_error) {
   char stage2[CRYPT_MAX_PASSWORD_SIZE + 1];
-<<<<<<< HEAD
-  char *user_salt_begin;
-  char *user_salt_end;
-=======
   const char *user_salt_begin;
   const char *user_salt_end;
->>>>>>> 4869291f
 
   DBUG_ENTER("compare_sha256_password_with_hash");
   DBUG_ASSERT(cleartext_length <= SHA256_PASSWORD_MAX_PASSWORD_LENGTH);
@@ -4426,13 +4024,8 @@
   /*
     Fetch user authentication_string and extract the password salt
   */
-<<<<<<< HEAD
-  user_salt_begin = (char *)hash;
-  user_salt_end = (char *)(hash + hash_length);
-=======
   user_salt_begin = hash;
   user_salt_end = hash + hash_length;
->>>>>>> 4869291f
   if (extract_user_salt(&user_salt_begin, &user_salt_end) !=
       CRYPT_SALT_LENGTH) {
     *is_error = 1;
@@ -4575,16 +4168,10 @@
     if (pkt_len == 1 && *pkt == 1) {
       uint pem_length =
           static_cast<uint>(strlen(g_sha256_rsa_keys->get_public_key_as_pem()));
-<<<<<<< HEAD
-      if (vio->write_packet(
-              vio, (unsigned char *)g_sha256_rsa_keys->get_public_key_as_pem(),
-              pem_length))
-=======
       if (vio->write_packet(vio,
                             pointer_cast<const uchar *>(
                                 g_sha256_rsa_keys->get_public_key_as_pem()),
                             pem_length))
->>>>>>> 4869291f
         DBUG_RETURN(CR_ERROR);
       /* Get the encrypted response from the client */
       if ((pkt_len = vio->read_packet(vio, &pkt)) == -1) DBUG_RETURN(CR_ERROR);
@@ -4682,11 +4269,7 @@
 static MYSQL_SYSVAR_BOOL(
     auto_generate_rsa_keys, auth_rsa_auto_generate_rsa_keys,
     PLUGIN_VAR_READONLY | PLUGIN_VAR_OPCMDARG | PLUGIN_VAR_NOPERSIST,
-<<<<<<< HEAD
-    "Auto generate RSA keys at server startup if correpsonding "
-=======
     "Auto generate RSA keys at server startup if corresponding "
->>>>>>> 4869291f
     "system variables are not specified and key files are not present "
     "at the default location.",
     NULL, NULL, true);
@@ -5057,16 +4640,10 @@
     X509V3_set_ctx(&v3ctx, self_sign ? x509 : ca_x509, x509, NULL, NULL, 0);
 
     /** Add CA:TRUE / CA:FALSE inforamation */
-<<<<<<< HEAD
-    if (!(ext = X509V3_EXT_conf_nid(NULL, &v3ctx, NID_basic_constraints,
-                                    self_sign ? (char *)"critical,CA:TRUE"
-                                              : (char *)"critical,CA:FALSE")))
-=======
     if (!(ext = X509V3_EXT_conf_nid(
               NULL, &v3ctx, NID_basic_constraints,
               self_sign ? const_cast<char *>("critical,CA:TRUE")
                         : const_cast<char *>("critical,CA:FALSE"))))
->>>>>>> 4869291f
       goto err;
     X509_add_ext(x509, ext, -1);
     X509_EXTENSION_free(ext);
@@ -5451,12 +5028,8 @@
     @retval false Generation failed.
 */
 bool do_auto_cert_generation(ssl_artifacts_status auto_detection_status,
-<<<<<<< HEAD
-                             char **ssl_ca, char **ssl_key, char **ssl_cert) {
-=======
                              const char **ssl_ca, const char **ssl_key,
                              const char **ssl_cert) {
->>>>>>> 4869291f
   if (opt_auto_generate_certs == true) {
     /*
       Do not generate SSL certificates/RSA keys,
@@ -5518,15 +5091,9 @@
                DEFAULT_SSL_CA_CERT) == false)) {
         return false;
       }
-<<<<<<< HEAD
-      *ssl_ca = (char *)DEFAULT_SSL_CA_CERT;
-      *ssl_cert = (char *)DEFAULT_SSL_SERVER_CERT;
-      *ssl_key = (char *)DEFAULT_SSL_SERVER_KEY;
-=======
       *ssl_ca = DEFAULT_SSL_CA_CERT;
       *ssl_cert = DEFAULT_SSL_SERVER_CERT;
       *ssl_key = DEFAULT_SSL_SERVER_KEY;
->>>>>>> 4869291f
       LogErr(INFORMATION_LEVEL, ER_AUTH_CERTS_SAVED_TO_DATADIR);
     }
     return true;
