--- conflicted
+++ resolved
@@ -2396,12 +2396,7 @@
                        [acl_table::User_attribute_type::METADATA]);
   if (metadata_dom == nullptr) return false;  // success but out string is empty
   const Json_wrapper wr(metadata_dom, true);
-<<<<<<< HEAD
-  wr.to_string(metadata_str, true, __FUNCTION__,
-               JsonDocumentDefaultDepthHandler);
-=======
   wr.to_string(metadata_str, true, __FUNCTION__, JsonDepthErrorHandler);
->>>>>>> 87307d4d
   if (!mode_no_backslash_escapes) double_the_backslash(metadata_str);
   return false;
 }