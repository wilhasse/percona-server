/* Copyright (c) 2000, 2019, Oracle and/or its affiliates. All rights reserved.

   This program is free software; you can redistribute it and/or modify
   it under the terms of the GNU General Public License, version 2.0,
   as published by the Free Software Foundation.

   This program is also distributed with certain software (including
   but not limited to OpenSSL) that is licensed under separate terms,
   as designated in a particular file or component or in included license
   documentation.  The authors of MySQL hereby grant you an additional
   permission to link the program and your derivative works with the
   separately licensed software that they have included with MySQL.

   This program is distributed in the hope that it will be useful,
   but WITHOUT ANY WARRANTY; without even the implied warranty of
   MERCHANTABILITY or FITNESS FOR A PARTICULAR PURPOSE.  See the
   GNU General Public License, version 2.0, for more details.

   You should have received a copy of the GNU General Public License
   along with this program; if not, write to the Free Software
   Foundation, Inc., 51 Franklin St, Fifth Floor, Boston, MA 02110-1301  USA */

#ifndef AUTH_COMMON_INCLUDED
#define AUTH_COMMON_INCLUDED

#include <stddef.h>
#include <sys/types.h>
#include <functional>
#include <memory>
#include <set>
#include <utility>
#include <vector>

#include "lex_string.h"
#include "my_command.h"
#include "my_dbug.h"
<<<<<<< HEAD
#include "my_inttypes.h"
=======
#include "my_hostname.h"  // HOSTNAME_LENGTH
#include "my_inttypes.h"
#include "mysql_com.h"  // USERNAME_LENGTH
>>>>>>> 4869291f
#include "template_utils.h"

/* Forward Declarations */
class Alter_info;
class Field_iterator_table_ref;
class Item;
class LEX_COLUMN;
class String;
class THD;
struct CHARSET_INFO;
struct GRANT_INFO;
struct GRANT_INTERNAL_INFO;
struct HA_CREATE_INFO;
struct LEX_USER;
template <class T>
class List;
typedef struct user_conn USER_CONN;
class Security_context;
class ACL_USER;
struct TABLE;
struct MEM_ROOT;
struct TABLE_LIST;
enum class role_enum;
enum class Consumer_type;
class LEX_GRANT_AS;

namespace consts {
extern const std::string mysql;
extern const std::string system_user;
}  // namespace consts

/** user, host tuple which reference either acl_cache or g_default_roles */
typedef std::pair<LEX_CSTRING, LEX_CSTRING> Auth_id_ref;
typedef std::vector<Auth_id_ref> List_of_auth_id_refs;

bool operator<(const Auth_id_ref &a, const Auth_id_ref &b);

enum ACL_internal_access_result {
  /**
    Access granted for all the requested privileges,
    do not use the grant tables.
    This flag is used only for the INFORMATION_SCHEMA privileges,
    for compatibility reasons.
  */
  ACL_INTERNAL_ACCESS_GRANTED,
  /** Access denied, do not use the grant tables. */
  ACL_INTERNAL_ACCESS_DENIED,
  /** No decision yet, use the grant tables. */
  ACL_INTERNAL_ACCESS_CHECK_GRANT
};

/* Classes */

/**
  Per internal table ACL access rules.
  This class is an interface.
  Per table(s) specific access rule should be implemented in a subclass.
  @sa ACL_internal_schema_access
*/
class ACL_internal_table_access {
 public:
  ACL_internal_table_access() {}

  virtual ~ACL_internal_table_access() {}

  /**
    Check access to an internal table.
    When a privilege is granted, this method add the requested privilege
    to save_priv.
    @param want_access the privileges requested
    @param [in, out] save_priv the privileges granted
    @return
      @retval ACL_INTERNAL_ACCESS_GRANTED All the requested privileges
      are granted, and saved in save_priv.
      @retval ACL_INTERNAL_ACCESS_DENIED At least one of the requested
      privileges was denied.
      @retval ACL_INTERNAL_ACCESS_CHECK_GRANT No requested privilege
      was denied, and grant should be checked for at least one
      privilege. Requested privileges that are granted, if any, are saved
      in save_priv.
  */
  virtual ACL_internal_access_result check(ulong want_access,
                                           ulong *save_priv) const = 0;
};

/**
  Per internal schema ACL access rules.
  This class is an interface.
  Each per schema specific access rule should be implemented
  in a different subclass, and registered.
  Per schema access rules can control:
  - every schema privileges on schema.*
  - every table privileges on schema.table
  @sa ACL_internal_schema_registry
*/
class ACL_internal_schema_access {
 public:
  ACL_internal_schema_access() {}

  virtual ~ACL_internal_schema_access() {}

  /**
    Check access to an internal schema.
    @param want_access the privileges requested
    @param [in, out] save_priv the privileges granted
    @return
      @retval ACL_INTERNAL_ACCESS_GRANTED All the requested privileges
      are granted, and saved in save_priv.
      @retval ACL_INTERNAL_ACCESS_DENIED At least one of the requested
      privileges was denied.
      @retval ACL_INTERNAL_ACCESS_CHECK_GRANT No requested privilege
      was denied, and grant should be checked for at least one
      privilege. Requested privileges that are granted, if any, are saved
      in save_priv.
  */
  virtual ACL_internal_access_result check(ulong want_access,
                                           ulong *save_priv) const = 0;

  /**
    Search for per table ACL access rules by table name.
    @param name the table name
    @return per table access rules, or NULL
  */
  virtual const ACL_internal_table_access *lookup(const char *name) const = 0;
};

/**
  A registry for per internal schema ACL.
  An 'internal schema' is a database schema maintained by the
  server implementation, such as 'performance_schema' and 'INFORMATION_SCHEMA'.
*/
class ACL_internal_schema_registry {
 public:
<<<<<<< HEAD
  static void register_schema(const LEX_STRING &name,
=======
  static void register_schema(const LEX_CSTRING &name,
>>>>>>> 4869291f
                              const ACL_internal_schema_access *access);
  static const ACL_internal_schema_access *lookup(const char *name);
};

/**
  Extension of ACL_internal_schema_access for Information Schema
*/
class IS_internal_schema_access : public ACL_internal_schema_access {
 public:
  IS_internal_schema_access() {}

  ~IS_internal_schema_access() {}

  ACL_internal_access_result check(ulong want_access, ulong *save_priv) const;

  const ACL_internal_table_access *lookup(const char *name) const;
};

/* Data Structures */

extern const std::vector<std::string> global_acls_vector;

enum mysql_db_table_field {
  MYSQL_DB_FIELD_HOST = 0,
  MYSQL_DB_FIELD_DB,
  MYSQL_DB_FIELD_USER,
  MYSQL_DB_FIELD_SELECT_PRIV,
  MYSQL_DB_FIELD_INSERT_PRIV,
  MYSQL_DB_FIELD_UPDATE_PRIV,
  MYSQL_DB_FIELD_DELETE_PRIV,
  MYSQL_DB_FIELD_CREATE_PRIV,
  MYSQL_DB_FIELD_DROP_PRIV,
  MYSQL_DB_FIELD_GRANT_PRIV,
  MYSQL_DB_FIELD_REFERENCES_PRIV,
  MYSQL_DB_FIELD_INDEX_PRIV,
  MYSQL_DB_FIELD_ALTER_PRIV,
  MYSQL_DB_FIELD_CREATE_TMP_TABLE_PRIV,
  MYSQL_DB_FIELD_LOCK_TABLES_PRIV,
  MYSQL_DB_FIELD_CREATE_VIEW_PRIV,
  MYSQL_DB_FIELD_SHOW_VIEW_PRIV,
  MYSQL_DB_FIELD_CREATE_ROUTINE_PRIV,
  MYSQL_DB_FIELD_ALTER_ROUTINE_PRIV,
  MYSQL_DB_FIELD_EXECUTE_PRIV,
  MYSQL_DB_FIELD_EVENT_PRIV,
  MYSQL_DB_FIELD_TRIGGER_PRIV,
  MYSQL_DB_FIELD_COUNT
};

enum mysql_user_table_field {
  MYSQL_USER_FIELD_HOST = 0,
  MYSQL_USER_FIELD_USER,
  MYSQL_USER_FIELD_SELECT_PRIV,
  MYSQL_USER_FIELD_INSERT_PRIV,
  MYSQL_USER_FIELD_UPDATE_PRIV,
  MYSQL_USER_FIELD_DELETE_PRIV,
  MYSQL_USER_FIELD_CREATE_PRIV,
  MYSQL_USER_FIELD_DROP_PRIV,
  MYSQL_USER_FIELD_RELOAD_PRIV,
  MYSQL_USER_FIELD_SHUTDOWN_PRIV,
  MYSQL_USER_FIELD_PROCESS_PRIV,
  MYSQL_USER_FIELD_FILE_PRIV,
  MYSQL_USER_FIELD_GRANT_PRIV,
  MYSQL_USER_FIELD_REFERENCES_PRIV,
  MYSQL_USER_FIELD_INDEX_PRIV,
  MYSQL_USER_FIELD_ALTER_PRIV,
  MYSQL_USER_FIELD_SHOW_DB_PRIV,
  MYSQL_USER_FIELD_SUPER_PRIV,
  MYSQL_USER_FIELD_CREATE_TMP_TABLE_PRIV,
  MYSQL_USER_FIELD_LOCK_TABLES_PRIV,
  MYSQL_USER_FIELD_EXECUTE_PRIV,
  MYSQL_USER_FIELD_REPL_SLAVE_PRIV,
  MYSQL_USER_FIELD_REPL_CLIENT_PRIV,
  MYSQL_USER_FIELD_CREATE_VIEW_PRIV,
  MYSQL_USER_FIELD_SHOW_VIEW_PRIV,
  MYSQL_USER_FIELD_CREATE_ROUTINE_PRIV,
  MYSQL_USER_FIELD_ALTER_ROUTINE_PRIV,
  MYSQL_USER_FIELD_CREATE_USER_PRIV,
  MYSQL_USER_FIELD_EVENT_PRIV,
  MYSQL_USER_FIELD_TRIGGER_PRIV,
  MYSQL_USER_FIELD_CREATE_TABLESPACE_PRIV,
  MYSQL_USER_FIELD_SSL_TYPE,
  MYSQL_USER_FIELD_SSL_CIPHER,
  MYSQL_USER_FIELD_X509_ISSUER,
  MYSQL_USER_FIELD_X509_SUBJECT,
  MYSQL_USER_FIELD_MAX_QUESTIONS,
  MYSQL_USER_FIELD_MAX_UPDATES,
  MYSQL_USER_FIELD_MAX_CONNECTIONS,
  MYSQL_USER_FIELD_MAX_USER_CONNECTIONS,
  MYSQL_USER_FIELD_PLUGIN,
  MYSQL_USER_FIELD_AUTHENTICATION_STRING,
  MYSQL_USER_FIELD_PASSWORD_EXPIRED,
  MYSQL_USER_FIELD_PASSWORD_LAST_CHANGED,
  MYSQL_USER_FIELD_PASSWORD_LIFETIME,
  MYSQL_USER_FIELD_ACCOUNT_LOCKED,
  MYSQL_USER_FIELD_CREATE_ROLE_PRIV,
  MYSQL_USER_FIELD_DROP_ROLE_PRIV,
  MYSQL_USER_FIELD_PASSWORD_REUSE_HISTORY,
  MYSQL_USER_FIELD_PASSWORD_REUSE_TIME,
  MYSQL_USER_FIELD_PASSWORD_REQUIRE_CURRENT,
  MYSQL_USER_FIELD_USER_ATTRIBUTES,
  MYSQL_USER_FIELD_COUNT
};

enum mysql_proxies_priv_table_feild {
  MYSQL_PROXIES_PRIV_FIELD_HOST = 0,
  MYSQL_PROXIES_PRIV_FIELD_USER,
  MYSQL_PROXIES_PRIV_FIELD_PROXIED_HOST,
  MYSQL_PROXIES_PRIV_FIELD_PROXIED_USER,
  MYSQL_PROXIES_PRIV_FIELD_WITH_GRANT,
  MYSQL_PROXIES_PRIV_FIELD_GRANTOR,
  MYSQL_PROXIES_PRIV_FIELD_TIMESTAMP,
  MYSQL_PROXIES_PRIV_FIELD_COUNT
};

enum mysql_procs_priv_table_field {
  MYSQL_PROCS_PRIV_FIELD_HOST = 0,
  MYSQL_PROCS_PRIV_FIELD_DB,
  MYSQL_PROCS_PRIV_FIELD_USER,
  MYSQL_PROCS_PRIV_FIELD_ROUTINE_NAME,
  MYSQL_PROCS_PRIV_FIELD_ROUTINE_TYPE,
  MYSQL_PROCS_PRIV_FIELD_GRANTOR,
  MYSQL_PROCS_PRIV_FIELD_PROC_PRIV,
  MYSQL_PROCS_PRIV_FIELD_TIMESTAMP,
  MYSQL_PROCS_PRIV_FIELD_COUNT
};

enum mysql_columns_priv_table_field {
  MYSQL_COLUMNS_PRIV_FIELD_HOST = 0,
  MYSQL_COLUMNS_PRIV_FIELD_DB,
  MYSQL_COLUMNS_PRIV_FIELD_USER,
  MYSQL_COLUMNS_PRIV_FIELD_TABLE_NAME,
  MYSQL_COLUMNS_PRIV_FIELD_COLUMN_NAME,
  MYSQL_COLUMNS_PRIV_FIELD_TIMESTAMP,
  MYSQL_COLUMNS_PRIV_FIELD_COLUMN_PRIV,
  MYSQL_COLUMNS_PRIV_FIELD_COUNT
};

enum mysql_tables_priv_table_field {
  MYSQL_TABLES_PRIV_FIELD_HOST = 0,
  MYSQL_TABLES_PRIV_FIELD_DB,
  MYSQL_TABLES_PRIV_FIELD_USER,
  MYSQL_TABLES_PRIV_FIELD_TABLE_NAME,
  MYSQL_TABLES_PRIV_FIELD_GRANTOR,
  MYSQL_TABLES_PRIV_FIELD_TIMESTAMP,
  MYSQL_TABLES_PRIV_FIELD_TABLE_PRIV,
  MYSQL_TABLES_PRIV_FIELD_COLUMN_PRIV,
  MYSQL_TABLES_PRIV_FIELD_COUNT
};

enum mysql_role_edges_table_field {
  MYSQL_ROLE_EDGES_FIELD_FROM_HOST = 0,
  MYSQL_ROLE_EDGES_FIELD_FROM_USER,
  MYSQL_ROLE_EDGES_FIELD_TO_HOST,
  MYSQL_ROLE_EDGES_FIELD_TO_USER,
  MYSQL_ROLE_EDGES_FIELD_WITH_ADMIN_OPTION,
  MYSQL_ROLE_EDGES_FIELD_COUNT
};

enum mysql_default_roles_table_field {
  MYSQL_DEFAULT_ROLES_FIELD_HOST = 0,
  MYSQL_DEFAULT_ROLES_FIELD_USER,
  MYSQL_DEFAULT_ROLES_FIELD_DEFAULT_ROLE_HOST,
  MYSQL_DEFAULT_ROLES_FIELD_DEFAULT_ROLE_USER,
  MYSQL_DEFAULT_ROLES_FIELD_COUNT
};

enum mysql_password_history_table_field {
  MYSQL_PASSWORD_HISTORY_FIELD_HOST = 0,
  MYSQL_PASSWORD_HISTORY_FIELD_USER,
  MYSQL_PASSWORD_HISTORY_FIELD_PASSWORD_TIMESTAMP,
  MYSQL_PASSWORD_HISTORY_FIELD_PASSWORD,
  MYSQL_PASSWORD_HISTORY_FIELD_COUNT
};

enum mysql_dynamic_priv_table_field {
  MYSQL_DYNAMIC_PRIV_FIELD_USER = 0,
  MYSQL_DYNAMIC_PRIV_FIELD_HOST,
  MYSQL_DYNAMIC_PRIV_FIELD_PRIV,
  MYSQL_DYNAMIC_PRIV_FIELD_WITH_GRANT_OPTION,
  MYSQL_DYNAMIC_PRIV_FIELD_COUNT
};

/* When we run mysql_upgrade we must make sure that the server can be run
   using previous mysql.user table schema during acl_load.

   User_table_schema is a common interface for the current and the
                              previous mysql.user table schema.
 */
class User_table_schema {
 public:
  virtual uint host_idx() = 0;
  virtual uint user_idx() = 0;
  virtual uint password_idx() = 0;
  virtual uint select_priv_idx() = 0;
  virtual uint insert_priv_idx() = 0;
  virtual uint update_priv_idx() = 0;
  virtual uint delete_priv_idx() = 0;
  virtual uint create_priv_idx() = 0;
  virtual uint drop_priv_idx() = 0;
  virtual uint reload_priv_idx() = 0;
  virtual uint shutdown_priv_idx() = 0;
  virtual uint process_priv_idx() = 0;
  virtual uint file_priv_idx() = 0;
  virtual uint grant_priv_idx() = 0;
  virtual uint references_priv_idx() = 0;
  virtual uint index_priv_idx() = 0;
  virtual uint alter_priv_idx() = 0;
  virtual uint show_db_priv_idx() = 0;
  virtual uint super_priv_idx() = 0;
  virtual uint create_tmp_table_priv_idx() = 0;
  virtual uint lock_tables_priv_idx() = 0;
  virtual uint execute_priv_idx() = 0;
  virtual uint repl_slave_priv_idx() = 0;
  virtual uint repl_client_priv_idx() = 0;
  virtual uint create_view_priv_idx() = 0;
  virtual uint show_view_priv_idx() = 0;
  virtual uint create_routine_priv_idx() = 0;
  virtual uint alter_routine_priv_idx() = 0;
  virtual uint create_user_priv_idx() = 0;
  virtual uint event_priv_idx() = 0;
  virtual uint trigger_priv_idx() = 0;
  virtual uint create_tablespace_priv_idx() = 0;
  virtual uint create_role_priv_idx() = 0;
  virtual uint drop_role_priv_idx() = 0;
  virtual uint ssl_type_idx() = 0;
  virtual uint ssl_cipher_idx() = 0;
  virtual uint x509_issuer_idx() = 0;
  virtual uint x509_subject_idx() = 0;
  virtual uint max_questions_idx() = 0;
  virtual uint max_updates_idx() = 0;
  virtual uint max_connections_idx() = 0;
  virtual uint max_user_connections_idx() = 0;
  virtual uint plugin_idx() = 0;
  virtual uint authentication_string_idx() = 0;
  virtual uint password_expired_idx() = 0;
  virtual uint password_last_changed_idx() = 0;
  virtual uint password_lifetime_idx() = 0;
  virtual uint account_locked_idx() = 0;
  virtual uint password_reuse_history_idx() = 0;
  virtual uint password_reuse_time_idx() = 0;
  // Added in 8.0.13
  virtual uint password_require_current_idx() = 0;
  // Added in 8.0.14
  virtual uint user_attributes_idx() = 0;

  virtual ~User_table_schema() {}
};

/*
  This class describes indices for the current mysql.user table schema.
 */
class User_table_current_schema : public User_table_schema {
 public:
  uint host_idx() { return MYSQL_USER_FIELD_HOST; }
  uint user_idx() { return MYSQL_USER_FIELD_USER; }
  // not available
  uint password_idx() {
    DBUG_ASSERT(0);
    return MYSQL_USER_FIELD_COUNT;
  }
  uint select_priv_idx() { return MYSQL_USER_FIELD_SELECT_PRIV; }
  uint insert_priv_idx() { return MYSQL_USER_FIELD_INSERT_PRIV; }
  uint update_priv_idx() { return MYSQL_USER_FIELD_UPDATE_PRIV; }
  uint delete_priv_idx() { return MYSQL_USER_FIELD_DELETE_PRIV; }
  uint create_priv_idx() { return MYSQL_USER_FIELD_CREATE_PRIV; }
  uint drop_priv_idx() { return MYSQL_USER_FIELD_DROP_PRIV; }
  uint reload_priv_idx() { return MYSQL_USER_FIELD_RELOAD_PRIV; }
  uint shutdown_priv_idx() { return MYSQL_USER_FIELD_SHUTDOWN_PRIV; }
  uint process_priv_idx() { return MYSQL_USER_FIELD_PROCESS_PRIV; }
  uint file_priv_idx() { return MYSQL_USER_FIELD_FILE_PRIV; }
  uint grant_priv_idx() { return MYSQL_USER_FIELD_GRANT_PRIV; }
  uint references_priv_idx() { return MYSQL_USER_FIELD_REFERENCES_PRIV; }
  uint index_priv_idx() { return MYSQL_USER_FIELD_INDEX_PRIV; }
  uint alter_priv_idx() { return MYSQL_USER_FIELD_ALTER_PRIV; }
  uint show_db_priv_idx() { return MYSQL_USER_FIELD_SHOW_DB_PRIV; }
  uint super_priv_idx() { return MYSQL_USER_FIELD_SUPER_PRIV; }
  uint create_role_priv_idx() { return MYSQL_USER_FIELD_CREATE_ROLE_PRIV; }
  uint drop_role_priv_idx() { return MYSQL_USER_FIELD_DROP_ROLE_PRIV; }
  uint create_tmp_table_priv_idx() {
    return MYSQL_USER_FIELD_CREATE_TMP_TABLE_PRIV;
  }
  uint lock_tables_priv_idx() { return MYSQL_USER_FIELD_LOCK_TABLES_PRIV; }
  uint execute_priv_idx() { return MYSQL_USER_FIELD_EXECUTE_PRIV; }
  uint repl_slave_priv_idx() { return MYSQL_USER_FIELD_REPL_SLAVE_PRIV; }
  uint repl_client_priv_idx() { return MYSQL_USER_FIELD_REPL_CLIENT_PRIV; }
  uint create_view_priv_idx() { return MYSQL_USER_FIELD_CREATE_VIEW_PRIV; }
  uint show_view_priv_idx() { return MYSQL_USER_FIELD_SHOW_VIEW_PRIV; }
  uint create_routine_priv_idx() {
    return MYSQL_USER_FIELD_CREATE_ROUTINE_PRIV;
  }
  uint alter_routine_priv_idx() { return MYSQL_USER_FIELD_ALTER_ROUTINE_PRIV; }
  uint create_user_priv_idx() { return MYSQL_USER_FIELD_CREATE_USER_PRIV; }
  uint event_priv_idx() { return MYSQL_USER_FIELD_EVENT_PRIV; }
  uint trigger_priv_idx() { return MYSQL_USER_FIELD_TRIGGER_PRIV; }
  uint create_tablespace_priv_idx() {
    return MYSQL_USER_FIELD_CREATE_TABLESPACE_PRIV;
  }
  uint ssl_type_idx() { return MYSQL_USER_FIELD_SSL_TYPE; }
  uint ssl_cipher_idx() { return MYSQL_USER_FIELD_SSL_CIPHER; }
  uint x509_issuer_idx() { return MYSQL_USER_FIELD_X509_ISSUER; }
  uint x509_subject_idx() { return MYSQL_USER_FIELD_X509_SUBJECT; }
  uint max_questions_idx() { return MYSQL_USER_FIELD_MAX_QUESTIONS; }
  uint max_updates_idx() { return MYSQL_USER_FIELD_MAX_UPDATES; }
  uint max_connections_idx() { return MYSQL_USER_FIELD_MAX_CONNECTIONS; }
  uint max_user_connections_idx() {
    return MYSQL_USER_FIELD_MAX_USER_CONNECTIONS;
  }
  uint plugin_idx() { return MYSQL_USER_FIELD_PLUGIN; }
  uint authentication_string_idx() {
    return MYSQL_USER_FIELD_AUTHENTICATION_STRING;
  }
  uint password_expired_idx() { return MYSQL_USER_FIELD_PASSWORD_EXPIRED; }
  uint password_last_changed_idx() {
    return MYSQL_USER_FIELD_PASSWORD_LAST_CHANGED;
  }
  uint password_lifetime_idx() { return MYSQL_USER_FIELD_PASSWORD_LIFETIME; }
  uint account_locked_idx() { return MYSQL_USER_FIELD_ACCOUNT_LOCKED; }
  uint password_reuse_history_idx() {
    return MYSQL_USER_FIELD_PASSWORD_REUSE_HISTORY;
  }
  uint password_reuse_time_idx() {
    return MYSQL_USER_FIELD_PASSWORD_REUSE_TIME;
  }
  uint password_require_current_idx() {
    return MYSQL_USER_FIELD_PASSWORD_REQUIRE_CURRENT;
  }
  uint user_attributes_idx() { return MYSQL_USER_FIELD_USER_ATTRIBUTES; }
};

/*
  This class describes indices for the old mysql.user table schema.
 */
class User_table_old_schema : public User_table_schema {
 public:
  enum mysql_user_table_field_56 {
    MYSQL_USER_FIELD_HOST_56 = 0,
    MYSQL_USER_FIELD_USER_56,
    MYSQL_USER_FIELD_PASSWORD_56,
    MYSQL_USER_FIELD_SELECT_PRIV_56,
    MYSQL_USER_FIELD_INSERT_PRIV_56,
    MYSQL_USER_FIELD_UPDATE_PRIV_56,
    MYSQL_USER_FIELD_DELETE_PRIV_56,
    MYSQL_USER_FIELD_CREATE_PRIV_56,
    MYSQL_USER_FIELD_DROP_PRIV_56,
    MYSQL_USER_FIELD_RELOAD_PRIV_56,
    MYSQL_USER_FIELD_SHUTDOWN_PRIV_56,
    MYSQL_USER_FIELD_PROCESS_PRIV_56,
    MYSQL_USER_FIELD_FILE_PRIV_56,
    MYSQL_USER_FIELD_GRANT_PRIV_56,
    MYSQL_USER_FIELD_REFERENCES_PRIV_56,
    MYSQL_USER_FIELD_INDEX_PRIV_56,
    MYSQL_USER_FIELD_ALTER_PRIV_56,
    MYSQL_USER_FIELD_SHOW_DB_PRIV_56,
    MYSQL_USER_FIELD_SUPER_PRIV_56,
    MYSQL_USER_FIELD_CREATE_TMP_TABLE_PRIV_56,
    MYSQL_USER_FIELD_LOCK_TABLES_PRIV_56,
    MYSQL_USER_FIELD_EXECUTE_PRIV_56,
    MYSQL_USER_FIELD_REPL_SLAVE_PRIV_56,
    MYSQL_USER_FIELD_REPL_CLIENT_PRIV_56,
    MYSQL_USER_FIELD_CREATE_VIEW_PRIV_56,
    MYSQL_USER_FIELD_SHOW_VIEW_PRIV_56,
    MYSQL_USER_FIELD_CREATE_ROUTINE_PRIV_56,
    MYSQL_USER_FIELD_ALTER_ROUTINE_PRIV_56,
    MYSQL_USER_FIELD_CREATE_USER_PRIV_56,
    MYSQL_USER_FIELD_EVENT_PRIV_56,
    MYSQL_USER_FIELD_TRIGGER_PRIV_56,
    MYSQL_USER_FIELD_CREATE_TABLESPACE_PRIV_56,
    MYSQL_USER_FIELD_SSL_TYPE_56,
    MYSQL_USER_FIELD_SSL_CIPHER_56,
    MYSQL_USER_FIELD_X509_ISSUER_56,
    MYSQL_USER_FIELD_X509_SUBJECT_56,
    MYSQL_USER_FIELD_MAX_QUESTIONS_56,
    MYSQL_USER_FIELD_MAX_UPDATES_56,
    MYSQL_USER_FIELD_MAX_CONNECTIONS_56,
    MYSQL_USER_FIELD_MAX_USER_CONNECTIONS_56,
    MYSQL_USER_FIELD_PLUGIN_56,
    MYSQL_USER_FIELD_AUTHENTICATION_STRING_56,
    MYSQL_USER_FIELD_PASSWORD_EXPIRED_56,
    MYSQL_USER_FIELD_COUNT_56
  };

  uint host_idx() { return MYSQL_USER_FIELD_HOST_56; }
  uint user_idx() { return MYSQL_USER_FIELD_USER_56; }
  uint password_idx() { return MYSQL_USER_FIELD_PASSWORD_56; }
  uint select_priv_idx() { return MYSQL_USER_FIELD_SELECT_PRIV_56; }
  uint insert_priv_idx() { return MYSQL_USER_FIELD_INSERT_PRIV_56; }
  uint update_priv_idx() { return MYSQL_USER_FIELD_UPDATE_PRIV_56; }
  uint delete_priv_idx() { return MYSQL_USER_FIELD_DELETE_PRIV_56; }
  uint create_priv_idx() { return MYSQL_USER_FIELD_CREATE_PRIV_56; }
  uint drop_priv_idx() { return MYSQL_USER_FIELD_DROP_PRIV_56; }
  uint reload_priv_idx() { return MYSQL_USER_FIELD_RELOAD_PRIV_56; }
  uint shutdown_priv_idx() { return MYSQL_USER_FIELD_SHUTDOWN_PRIV_56; }
  uint process_priv_idx() { return MYSQL_USER_FIELD_PROCESS_PRIV_56; }
  uint file_priv_idx() { return MYSQL_USER_FIELD_FILE_PRIV_56; }
  uint grant_priv_idx() { return MYSQL_USER_FIELD_GRANT_PRIV_56; }
  uint references_priv_idx() { return MYSQL_USER_FIELD_REFERENCES_PRIV_56; }
  uint index_priv_idx() { return MYSQL_USER_FIELD_INDEX_PRIV_56; }
  uint alter_priv_idx() { return MYSQL_USER_FIELD_ALTER_PRIV_56; }
  uint show_db_priv_idx() { return MYSQL_USER_FIELD_SHOW_DB_PRIV_56; }
  uint super_priv_idx() { return MYSQL_USER_FIELD_SUPER_PRIV_56; }
  uint create_tmp_table_priv_idx() {
    return MYSQL_USER_FIELD_CREATE_TMP_TABLE_PRIV_56;
  }
  uint lock_tables_priv_idx() { return MYSQL_USER_FIELD_LOCK_TABLES_PRIV_56; }
  uint execute_priv_idx() { return MYSQL_USER_FIELD_EXECUTE_PRIV_56; }
  uint repl_slave_priv_idx() { return MYSQL_USER_FIELD_REPL_SLAVE_PRIV_56; }
  uint repl_client_priv_idx() { return MYSQL_USER_FIELD_REPL_CLIENT_PRIV_56; }
  uint create_view_priv_idx() { return MYSQL_USER_FIELD_CREATE_VIEW_PRIV_56; }
  uint show_view_priv_idx() { return MYSQL_USER_FIELD_SHOW_VIEW_PRIV_56; }
  uint create_routine_priv_idx() {
    return MYSQL_USER_FIELD_CREATE_ROUTINE_PRIV_56;
  }
  uint alter_routine_priv_idx() {
    return MYSQL_USER_FIELD_ALTER_ROUTINE_PRIV_56;
  }
  uint create_user_priv_idx() { return MYSQL_USER_FIELD_CREATE_USER_PRIV_56; }
  uint event_priv_idx() { return MYSQL_USER_FIELD_EVENT_PRIV_56; }
  uint trigger_priv_idx() { return MYSQL_USER_FIELD_TRIGGER_PRIV_56; }
  uint create_tablespace_priv_idx() {
    return MYSQL_USER_FIELD_CREATE_TABLESPACE_PRIV_56;
  }
  uint ssl_type_idx() { return MYSQL_USER_FIELD_SSL_TYPE_56; }
  uint ssl_cipher_idx() { return MYSQL_USER_FIELD_SSL_CIPHER_56; }
  uint x509_issuer_idx() { return MYSQL_USER_FIELD_X509_ISSUER_56; }
  uint x509_subject_idx() { return MYSQL_USER_FIELD_X509_SUBJECT_56; }
  uint max_questions_idx() { return MYSQL_USER_FIELD_MAX_QUESTIONS_56; }
  uint max_updates_idx() { return MYSQL_USER_FIELD_MAX_UPDATES_56; }
  uint max_connections_idx() { return MYSQL_USER_FIELD_MAX_CONNECTIONS_56; }
  uint max_user_connections_idx() {
    return MYSQL_USER_FIELD_MAX_USER_CONNECTIONS_56;
  }
  uint plugin_idx() { return MYSQL_USER_FIELD_PLUGIN_56; }
  uint authentication_string_idx() {
    return MYSQL_USER_FIELD_AUTHENTICATION_STRING_56;
  }
  uint password_expired_idx() { return MYSQL_USER_FIELD_PASSWORD_EXPIRED_56; }

  // those fields are not available in 5.6 db schema
  uint password_last_changed_idx() { return MYSQL_USER_FIELD_COUNT_56; }
  uint password_lifetime_idx() { return MYSQL_USER_FIELD_COUNT_56; }
  uint account_locked_idx() { return MYSQL_USER_FIELD_COUNT_56; }
  uint create_role_priv_idx() { return MYSQL_USER_FIELD_COUNT_56; }
  uint drop_role_priv_idx() { return MYSQL_USER_FIELD_COUNT_56; }
  uint password_reuse_history_idx() { return MYSQL_USER_FIELD_COUNT_56; }
  uint password_reuse_time_idx() { return MYSQL_USER_FIELD_COUNT_56; }
  uint password_require_current_idx() { return MYSQL_USER_FIELD_COUNT_56; }
  uint user_attributes_idx() { return MYSQL_USER_FIELD_COUNT_56; }
};

class User_table_schema_factory {
 public:
  virtual User_table_schema *get_user_table_schema(TABLE *table) {
    return is_old_user_table_schema(table)
               ? implicit_cast<User_table_schema *>(new User_table_old_schema())
               : implicit_cast<User_table_schema *>(
                     new User_table_current_schema());
  }

  virtual bool is_old_user_table_schema(TABLE *table);
  virtual ~User_table_schema_factory() {}
};

extern bool mysql_user_table_is_in_short_password_format;
extern bool disconnect_on_expired_password;
extern const char *any_db;  // Special symbol for check_access
/** controls the extra checks on plugin availability for mysql.user records */

extern bool validate_user_plugins;

/* Function Declarations */

/* sql_authentication */

int set_default_auth_plugin(char *plugin_name, size_t plugin_name_length);
std::string get_default_autnetication_plugin_name();

void acl_log_connect(const char *user, const char *host, const char *auth_as,
                     const char *db, THD *thd,
                     enum enum_server_command command);
int acl_authenticate(THD *thd, enum_server_command command);
bool acl_check_host(THD *thd, const char *host, const char *ip);

/*
  User Attributes are the once which are defined during CREATE/ALTER/GRANT
  statement. These attributes are divided into following catagories.
*/

#define NONE_ATTR 0L
#define DEFAULT_AUTH_ATTR (1L << 0)    /* update defaults auth */
#define PLUGIN_ATTR (1L << 1)          /* update plugin */
                                       /* authentication_string */
#define SSL_ATTR (1L << 2)             /* ex: SUBJECT,CIPHER.. */
#define RESOURCE_ATTR (1L << 3)        /* ex: MAX_QUERIES_PER_HOUR.. */
#define PASSWORD_EXPIRE_ATTR (1L << 4) /* update password expire col */
#define ACCESS_RIGHTS_ATTR (1L << 5)   /* update privileges */
#define ACCOUNT_LOCK_ATTR (1L << 6)    /* update account lock status */
#define DIFFERENT_PLUGIN_ATTR \
  (1L << 7)                       /* updated plugin with a different value */
#define USER_ATTRIBUTES (1L << 8) /* Request to update user attributes */

/* sql_user */
void log_user(THD *thd, String *str, LEX_USER *user, bool comma);
bool check_change_password(THD *thd, const char *host, const char *user,
                           bool retain_current_password);
bool change_password(THD *thd, LEX_USER *user, char *password,
                     const char *current_password,
                     bool retain_current_password);
bool mysql_create_user(THD *thd, List<LEX_USER> &list, bool if_not_exists,
                       bool is_role);
bool mysql_alter_user(THD *thd, List<LEX_USER> &list, bool if_exists);
bool mysql_drop_user(THD *thd, List<LEX_USER> &list, bool if_exists,
                     bool drop_role);
bool mysql_rename_user(THD *thd, List<LEX_USER> &list);

/* sql_auth_cache */
void init_acl_memory();
int wild_case_compare(CHARSET_INFO *cs, const char *str, const char *wildstr);
int wild_case_compare(CHARSET_INFO *cs, const char *str, size_t str_len,
                      const char *wildstr, size_t wildstr_len);
bool hostname_requires_resolving(const char *hostname);
bool acl_init(bool dont_read_acl_tables);
void acl_free(bool end = false);
bool check_engine_type_for_acl_table(THD *thd);
bool grant_init(bool skip_grant_tables);
void grant_free(void);
bool reload_acl_caches(THD *thd);
ulong acl_get(THD *thd, const char *host, const char *ip, const char *user,
              const char *db, bool db_is_pattern);
bool is_acl_user(THD *thd, const char *host, const char *user);
<<<<<<< HEAD
bool acl_getroot(THD *thd, Security_context *sctx, char *user, char *host,
                 char *ip, const char *db);
=======
bool acl_getroot(THD *thd, Security_context *sctx, const char *user,
                 const char *host, const char *ip, const char *db);
>>>>>>> 4869291f
bool check_acl_tables_intact(THD *thd);
bool check_acl_tables_intact(THD *thd, TABLE_LIST *tables);
void notify_flush_event(THD *thd);
bool wildcard_db_grant_exists();

/* sql_authorization */
bool skip_grant_tables();
bool mysql_set_active_role_none(THD *thd);
bool mysql_set_role_default(THD *thd);
bool mysql_set_active_role_all(THD *thd, const List<LEX_USER> *except_users);
bool mysql_set_active_role(THD *thd, const List<LEX_USER> *role_list);
bool mysql_grant(THD *thd, const char *db, List<LEX_USER> &list, ulong rights,
                 bool revoke_grant, bool is_proxy,
                 const List<LEX_CSTRING> &dynamic_privilege,
                 bool grant_all_current_privileges, LEX_GRANT_AS *grant_as);
bool mysql_routine_grant(THD *thd, TABLE_LIST *table, bool is_proc,
                         List<LEX_USER> &user_list, ulong rights, bool revoke,
                         bool write_to_binlog);
int mysql_table_grant(THD *thd, TABLE_LIST *table, List<LEX_USER> &user_list,
                      List<LEX_COLUMN> &column_list, ulong rights, bool revoke);
bool check_grant(THD *thd, ulong want_access, TABLE_LIST *tables,
                 bool any_combination_will_do, uint number, bool no_errors);
bool check_grant_column(THD *thd, GRANT_INFO *grant, const char *db_name,
                        const char *table_name, const char *name, size_t length,
                        Security_context *sctx, ulong want_privilege);
bool check_column_grant_in_table_ref(THD *thd, TABLE_LIST *table_ref,
                                     const char *name, size_t length,
                                     ulong want_privilege);
bool check_grant_all_columns(THD *thd, ulong want_access,
                             Field_iterator_table_ref *fields);
bool check_grant_routine(THD *thd, ulong want_access, TABLE_LIST *procs,
                         bool is_proc, bool no_error);
bool check_grant_db(THD *thd, const char *db);
bool acl_check_proxy_grant_access(THD *thd, const char *host, const char *user,
                                  bool with_grant);
void get_privilege_desc(char *to, uint max_length, ulong access);
void get_mqh(THD *thd, const char *user, const char *host, USER_CONN *uc);
ulong get_table_grant(THD *thd, TABLE_LIST *table);
ulong get_column_grant(THD *thd, GRANT_INFO *grant, const char *db_name,
                       const char *table_name, const char *field_name);
<<<<<<< HEAD
bool mysql_show_grants(THD *, LEX_USER *, const List_of_auth_id_refs &, bool,
                       bool);
=======
bool mysql_show_grants(THD *, LEX_USER *, const List_of_auth_id_refs &, bool);
>>>>>>> 4869291f
bool mysql_show_create_user(THD *thd, LEX_USER *user, bool are_both_users_same);
bool mysql_revoke_all(THD *thd, List<LEX_USER> &list);
bool sp_revoke_privileges(THD *thd, const char *sp_db, const char *sp_name,
                          bool is_proc);
bool sp_grant_privileges(THD *thd, const char *sp_db, const char *sp_name,
                         bool is_proc);
void fill_effective_table_privileges(THD *thd, GRANT_INFO *grant,
                                     const char *db, const char *table);
int fill_schema_user_privileges(THD *thd, TABLE_LIST *tables, Item *cond);
int fill_schema_schema_privileges(THD *thd, TABLE_LIST *tables, Item *cond);
int fill_schema_table_privileges(THD *thd, TABLE_LIST *tables, Item *cond);
int fill_schema_column_privileges(THD *thd, TABLE_LIST *tables, Item *cond);
const ACL_internal_schema_access *get_cached_schema_access(
    GRANT_INTERNAL_INFO *grant_internal_info, const char *schema_name);
<<<<<<< HEAD
bool acl_is_utility_user(const char *user, const char *host, const char *ip);
=======
>>>>>>> 4869291f

bool lock_tables_precheck(THD *thd, TABLE_LIST *tables);
bool create_table_precheck(THD *thd, TABLE_LIST *tables,
                           TABLE_LIST *create_table);
bool check_fk_parent_table_access(THD *thd, HA_CREATE_INFO *create_info,
                                  Alter_info *alter_info);
bool check_readonly(THD *thd, bool err_if_readonly);
void err_readonly(THD *thd);

bool is_secure_transport(int vio_type);

bool check_one_table_access(THD *thd, ulong privilege, TABLE_LIST *tables);
bool check_single_table_access(THD *thd, ulong privilege, TABLE_LIST *tables,
                               bool no_errors);
bool check_routine_access(THD *thd, ulong want_access, const char *db,
                          char *name, bool is_proc, bool no_errors);
bool check_some_access(THD *thd, ulong want_access, TABLE_LIST *table);
bool check_some_routine_access(THD *thd, const char *db, const char *name,
                               bool is_proc);
bool check_access(THD *thd, ulong want_access, const char *db, ulong *save_priv,
                  GRANT_INTERNAL_INFO *grant_internal_info,
                  bool dont_check_global_grants, bool no_errors);
bool check_table_access(THD *thd, ulong requirements, TABLE_LIST *tables,
                        bool any_combination_of_privileges_will_do, uint number,
                        bool no_errors);
bool check_table_encryption_admin_access(THD *thd);
bool mysql_grant_role(THD *thd, const List<LEX_USER> *users,
                      const List<LEX_USER> *roles, bool with_admin_opt);
bool mysql_revoke_role(THD *thd, const List<LEX_USER> *users,
                       const List<LEX_USER> *roles);
void get_default_roles(const Auth_id_ref &user, List_of_auth_id_refs &list);

bool is_granted_table_access(THD *thd, ulong required_acl, TABLE_LIST *table);
<<<<<<< HEAD

bool mysql_alter_or_clear_default_roles(THD *thd, role_enum role_type,
                                        const List<LEX_USER> *users,
                                        const List<LEX_USER> *roles);
void roles_graphml(THD *thd, String *);
bool has_grant_role_privilege(THD *thd, const LEX_CSTRING &role_name,
                              const LEX_CSTRING &role_host);
Auth_id_ref create_authid_from(const LEX_USER *user);
std::string create_authid_str_from(const LEX_USER *user);
void append_identifier(String *packet, const char *name, size_t length);
bool is_role_id(LEX_USER *authid);
void shutdown_acl_cache();
bool is_granted_role(LEX_CSTRING user, LEX_CSTRING host, LEX_CSTRING role,
                     LEX_CSTRING role_host);
bool check_show_access(THD *thd, TABLE_LIST *table);
bool check_global_access(THD *thd, ulong want_access);

=======

bool mysql_alter_or_clear_default_roles(THD *thd, role_enum role_type,
                                        const List<LEX_USER> *users,
                                        const List<LEX_USER> *roles);
void roles_graphml(THD *thd, String *);
bool has_grant_role_privilege(THD *thd, const LEX_CSTRING &role_name,
                              const LEX_CSTRING &role_host);
Auth_id_ref create_authid_from(const LEX_USER *user);
std::string create_authid_str_from(const LEX_USER *user);
void append_identifier(String *packet, const char *name, size_t length);
bool is_role_id(LEX_USER *authid);
void shutdown_acl_cache();
bool is_granted_role(LEX_CSTRING user, LEX_CSTRING host, LEX_CSTRING role,
                     LEX_CSTRING role_host);
bool check_show_access(THD *thd, TABLE_LIST *table);
bool check_global_access(THD *thd, ulong want_access);

>>>>>>> 4869291f
/* sql_user_table */
void commit_and_close_mysql_tables(THD *thd);

typedef enum ssl_artifacts_status {
  SSL_ARTIFACTS_NOT_FOUND = 0,
  SSL_ARTIFACTS_VIA_OPTIONS,
  SSL_ARTIFACT_TRACES_FOUND,
  SSL_ARTIFACTS_AUTO_DETECTED
} ssl_artifacts_status;

ulong get_global_acl_cache_size();
#if defined(HAVE_OPENSSL) && !defined(HAVE_WOLFSSL)
extern bool opt_auto_generate_certs;
bool do_auto_cert_generation(ssl_artifacts_status auto_detection_status,
<<<<<<< HEAD
                             char **ssl_ca, char **ssl_key, char **ssl_cert);
=======
                             const char **ssl_ca, const char **ssl_key,
                             const char **ssl_cert);
>>>>>>> 4869291f
#endif /* HAVE_OPENSSL && !HAVE_WOLFSSL */

#define DEFAULT_SSL_CA_CERT "ca.pem"
#define DEFAULT_SSL_CA_KEY "ca-key.pem"
#define DEFAULT_SSL_SERVER_CERT "server-cert.pem"
#define DEFAULT_SSL_SERVER_KEY "server-key.pem"

void update_mandatory_roles(void);
bool check_authorization_id_string(THD *thd, const char *buffer, size_t length);
void func_current_role(const THD *thd, String *active_role);

extern volatile uint32 global_password_history, global_password_reuse_interval;

struct Security_context_policy {
  enum Operation { Precheck, Execute };
  Security_context_policy() = default;
  virtual ~Security_context_policy() = default;
  Security_context_policy(const Security_context_policy &) = default;
  virtual bool operator()(Security_context *, Operation) = 0;
};

typedef std::function<bool(Security_context *,
                           Security_context_policy::Operation)>
    Security_context_functor;

template <class Derived>
class Create_authid : public Security_context_policy {
 public:
  bool operator()(Security_context *sctx, Operation op) {
    if (op == Precheck && static_cast<Derived *>(this)->precheck(sctx))
      return true;
    if (op == Execute && static_cast<Derived *>(this)->create(sctx))
      return true;
    return false;
  }
};

template <class Derived>
class Grant_privileges : public Security_context_policy {
 public:
  bool operator()(Security_context *sctx, Operation op) {
    if (op == Precheck && static_cast<Derived *>(this)->precheck(sctx))
      return true;
    if (op == Execute && static_cast<Derived *>(this)->grant_privileges(sctx))
      return true;
    return false;
  }
};

template <typename T>
using Sctx_ptr = std::unique_ptr<T, std::function<void(T *)>>;

/**
  Factory for creating any Security_context given a pre-constructed policy.
*/
class Security_context_factory {
 public:
  /**
    Default Security_context factory implementation. Given two policies and
    a authid this class returns a Security_context.
    @param thd                        The thread handle
    @param user                       User name associated with auth id
    @param host                       Host name associated with auth id
    @param extend_user_profile        The policy for creating the user profile
    @param priv                       The policy for authorizing the authid to
                                      use the server.
    @param static_priv                Static privileges for authid.
    @param drop_policy                The policy for deleting the authid and
                                      revoke privileges
  */
  Security_context_factory(
      THD *thd, const std::string &user, const std::string &host,
      const Security_context_functor &extend_user_profile,
      const Security_context_functor &priv,
      const Security_context_functor &static_priv,
      const std::function<void(Security_context *)> &drop_policy)
      : m_thd(thd),
        m_user(user),
        m_host(host),
        m_user_profile(extend_user_profile),
        m_privileges(priv),
        m_static_privileges(static_priv),
        m_drop_policy(drop_policy) {}

  Sctx_ptr<Security_context> create(MEM_ROOT *mem_root);
  void apply_policies_to_security_ctx();

 private:
  bool apply_pre_constructed_policies(Security_context *sctx);

  THD *m_thd;
  std::string m_user;
  std::string m_host;
  Security_context_functor m_user_profile;
  Security_context_functor m_privileges;
  Security_context_functor m_static_privileges;
  const std::function<void(Security_context *)> m_drop_policy;
};

class Default_local_authid : public Create_authid<Default_local_authid> {
 public:
  Default_local_authid(const THD *thd);
  bool precheck(Security_context *sctx);
  bool create(Security_context *sctx);

 private:
  const THD *m_thd;
};

/**
  Grant the privilege temporarily to the in-memory global privleges map.
  This class is not thread safe.
 */
class Grant_temporary_dynamic_privileges
    : public Grant_privileges<Grant_temporary_dynamic_privileges> {
 public:
  Grant_temporary_dynamic_privileges(const THD *thd,
                                     const std::vector<std::string> privs);
  bool precheck(Security_context *sctx);
  bool grant_privileges(Security_context *sctx);

 private:
  const THD *m_thd;
  const std::vector<std::string> m_privs;
};

class Drop_temporary_dynamic_privileges {
 public:
  Drop_temporary_dynamic_privileges(const std::vector<std::string> privs)
      : m_privs(privs) {}
  void operator()(Security_context *sctx);

 private:
  std::vector<std::string> m_privs;
};

class Grant_temporary_static_privileges
    : public Grant_privileges<Grant_temporary_static_privileges> {
 public:
  Grant_temporary_static_privileges(const THD *thd, const ulong privs);
  bool precheck(Security_context *sctx);
  bool grant_privileges(Security_context *sctx);

 private:
  /** THD handle */
  const THD *m_thd;

  /** Privileges */
  const ulong m_privs;
};

bool operator==(const LEX_CSTRING &a, const LEX_CSTRING &b);
bool is_partial_revoke_exists(THD *thd);
void set_system_user_flag(THD *thd, bool check_for_main_security_ctx = false);

/**
  Storage container for default auth ids. Default roles are only weakly
  depending on ACL_USERs. You can retain a default role even if the
  corresponding ACL_USER is missing in the acl_cache.
*/
class Auth_id {
 public:
  Auth_id();
  Auth_id(const char *user, size_t user_len, const char *host, size_t host_len);
  Auth_id(const Auth_id_ref &id);
  Auth_id(const LEX_CSTRING &user, const LEX_CSTRING &host);
  Auth_id(const std::string &user, const std::string &host);
  Auth_id(const LEX_USER *lex_user);
  Auth_id(const ACL_USER *acl_user);

  ~Auth_id();
  Auth_id(const Auth_id &id);
  Auth_id &operator=(const Auth_id &) = default;

  bool operator<(const Auth_id &id) const;
  void auth_str(std::string *out) const;
  std::string auth_str() const;
  const std::string &user() const;
  const std::string &host() const;

 private:
<<<<<<< HEAD
=======
  void create_key();
>>>>>>> 4869291f
  /** User part */
  std::string m_user;
  /** Host part */
  std::string m_host;
<<<<<<< HEAD
=======
  /**
    Key: Internal representation mainly to facilitate use of
         Auth_id class in standard container.
         Format: 'user\0host\0'
  */
  std::string m_key;
>>>>>>> 4869291f
};

/*
  As of now Role_id is an alias of Auth_id.
  We may extend the Auth_id as Role_id once
  more substances are added to latter.
*/
using Role_id = Auth_id;
<<<<<<< HEAD
=======

/**
  Length of string buffer, that is enough to contain
  username and hostname parts of the user identifier with trailing zero in
  MySQL standard format:
  user_name_part\@host_name_part\\0
*/
static constexpr int USER_HOST_BUFF_SIZE =
    HOSTNAME_LENGTH + USERNAME_LENGTH + 2;
>>>>>>> 4869291f

#endif /* AUTH_COMMON_INCLUDED */<|MERGE_RESOLUTION|>--- conflicted
+++ resolved
@@ -34,13 +34,9 @@
 #include "lex_string.h"
 #include "my_command.h"
 #include "my_dbug.h"
-<<<<<<< HEAD
-#include "my_inttypes.h"
-=======
 #include "my_hostname.h"  // HOSTNAME_LENGTH
 #include "my_inttypes.h"
 #include "mysql_com.h"  // USERNAME_LENGTH
->>>>>>> 4869291f
 #include "template_utils.h"
 
 /* Forward Declarations */
@@ -174,11 +170,7 @@
 */
 class ACL_internal_schema_registry {
  public:
-<<<<<<< HEAD
-  static void register_schema(const LEX_STRING &name,
-=======
   static void register_schema(const LEX_CSTRING &name,
->>>>>>> 4869291f
                               const ACL_internal_schema_access *access);
   static const ACL_internal_schema_access *lookup(const char *name);
 };
@@ -708,13 +700,8 @@
 ulong acl_get(THD *thd, const char *host, const char *ip, const char *user,
               const char *db, bool db_is_pattern);
 bool is_acl_user(THD *thd, const char *host, const char *user);
-<<<<<<< HEAD
-bool acl_getroot(THD *thd, Security_context *sctx, char *user, char *host,
-                 char *ip, const char *db);
-=======
 bool acl_getroot(THD *thd, Security_context *sctx, const char *user,
                  const char *host, const char *ip, const char *db);
->>>>>>> 4869291f
 bool check_acl_tables_intact(THD *thd);
 bool check_acl_tables_intact(THD *thd, TABLE_LIST *tables);
 void notify_flush_event(THD *thd);
@@ -755,12 +742,8 @@
 ulong get_table_grant(THD *thd, TABLE_LIST *table);
 ulong get_column_grant(THD *thd, GRANT_INFO *grant, const char *db_name,
                        const char *table_name, const char *field_name);
-<<<<<<< HEAD
 bool mysql_show_grants(THD *, LEX_USER *, const List_of_auth_id_refs &, bool,
                        bool);
-=======
-bool mysql_show_grants(THD *, LEX_USER *, const List_of_auth_id_refs &, bool);
->>>>>>> 4869291f
 bool mysql_show_create_user(THD *thd, LEX_USER *user, bool are_both_users_same);
 bool mysql_revoke_all(THD *thd, List<LEX_USER> &list);
 bool sp_revoke_privileges(THD *thd, const char *sp_db, const char *sp_name,
@@ -775,10 +758,7 @@
 int fill_schema_column_privileges(THD *thd, TABLE_LIST *tables, Item *cond);
 const ACL_internal_schema_access *get_cached_schema_access(
     GRANT_INTERNAL_INFO *grant_internal_info, const char *schema_name);
-<<<<<<< HEAD
 bool acl_is_utility_user(const char *user, const char *host, const char *ip);
-=======
->>>>>>> 4869291f
 
 bool lock_tables_precheck(THD *thd, TABLE_LIST *tables);
 bool create_table_precheck(THD *thd, TABLE_LIST *tables,
@@ -812,7 +792,6 @@
 void get_default_roles(const Auth_id_ref &user, List_of_auth_id_refs &list);
 
 bool is_granted_table_access(THD *thd, ulong required_acl, TABLE_LIST *table);
-<<<<<<< HEAD
 
 bool mysql_alter_or_clear_default_roles(THD *thd, role_enum role_type,
                                         const List<LEX_USER> *users,
@@ -830,25 +809,6 @@
 bool check_show_access(THD *thd, TABLE_LIST *table);
 bool check_global_access(THD *thd, ulong want_access);
 
-=======
-
-bool mysql_alter_or_clear_default_roles(THD *thd, role_enum role_type,
-                                        const List<LEX_USER> *users,
-                                        const List<LEX_USER> *roles);
-void roles_graphml(THD *thd, String *);
-bool has_grant_role_privilege(THD *thd, const LEX_CSTRING &role_name,
-                              const LEX_CSTRING &role_host);
-Auth_id_ref create_authid_from(const LEX_USER *user);
-std::string create_authid_str_from(const LEX_USER *user);
-void append_identifier(String *packet, const char *name, size_t length);
-bool is_role_id(LEX_USER *authid);
-void shutdown_acl_cache();
-bool is_granted_role(LEX_CSTRING user, LEX_CSTRING host, LEX_CSTRING role,
-                     LEX_CSTRING role_host);
-bool check_show_access(THD *thd, TABLE_LIST *table);
-bool check_global_access(THD *thd, ulong want_access);
-
->>>>>>> 4869291f
 /* sql_user_table */
 void commit_and_close_mysql_tables(THD *thd);
 
@@ -863,12 +823,8 @@
 #if defined(HAVE_OPENSSL) && !defined(HAVE_WOLFSSL)
 extern bool opt_auto_generate_certs;
 bool do_auto_cert_generation(ssl_artifacts_status auto_detection_status,
-<<<<<<< HEAD
-                             char **ssl_ca, char **ssl_key, char **ssl_cert);
-=======
                              const char **ssl_ca, const char **ssl_key,
                              const char **ssl_cert);
->>>>>>> 4869291f
 #endif /* HAVE_OPENSSL && !HAVE_WOLFSSL */
 
 #define DEFAULT_SSL_CA_CERT "ca.pem"
@@ -1050,23 +1006,17 @@
   const std::string &host() const;
 
  private:
-<<<<<<< HEAD
-=======
   void create_key();
->>>>>>> 4869291f
   /** User part */
   std::string m_user;
   /** Host part */
   std::string m_host;
-<<<<<<< HEAD
-=======
   /**
     Key: Internal representation mainly to facilitate use of
          Auth_id class in standard container.
          Format: 'user\0host\0'
   */
   std::string m_key;
->>>>>>> 4869291f
 };
 
 /*
@@ -1075,8 +1025,6 @@
   more substances are added to latter.
 */
 using Role_id = Auth_id;
-<<<<<<< HEAD
-=======
 
 /**
   Length of string buffer, that is enough to contain
@@ -1086,6 +1034,5 @@
 */
 static constexpr int USER_HOST_BUFF_SIZE =
     HOSTNAME_LENGTH + USERNAME_LENGTH + 2;
->>>>>>> 4869291f
 
 #endif /* AUTH_COMMON_INCLUDED */