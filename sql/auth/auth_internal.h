--- conflicted
+++ resolved
@@ -183,13 +183,8 @@
 /* sql_user_table */
 Access_bitmask get_access(TABLE *form, uint fieldnr, uint *next_field);
 int replace_db_table(THD *thd, TABLE *table, const char *db,
-<<<<<<< HEAD
-                     const LEX_USER &combo, ulong rights, bool revoke_grant,
-                     bool all_current_privileges);
-=======
                      const LEX_USER &combo, Access_bitmask rights,
                      bool revoke_grant, bool all_current_privileges);
->>>>>>> 05e4357f
 int replace_proxies_priv_table(THD *thd, TABLE *table, const LEX_USER *user,
                                const LEX_USER *proxied_user,
                                bool with_grant_arg, bool revoke_grant);
@@ -201,14 +196,6 @@
                         std::unique_ptr<GRANT_TABLE, Destroy_only<GRANT_TABLE>>
                             *deleted_grant_table,
                         TABLE *table, const LEX_USER &combo, const char *db,
-<<<<<<< HEAD
-                        const char *table_name, ulong rights, ulong col_rights,
-                        bool revoke_grant, bool all_current_privileges);
-int replace_routine_table(THD *thd, GRANT_NAME *grant_name, TABLE *table,
-                          const LEX_USER &combo, const char *db,
-                          const char *routine_name, bool is_proc, ulong rights,
-                          bool revoke_grant, bool all_current_privileges);
-=======
                         const char *table_name, Access_bitmask rights,
                         Access_bitmask col_rights, bool revoke_grant,
                         bool all_current_privileges);
@@ -217,7 +204,6 @@
                           const char *routine_name, bool is_proc,
                           Access_bitmask rights, bool revoke_grant,
                           bool all_current_privileges);
->>>>>>> 05e4357f
 int open_grant_tables(THD *thd, Table_ref *tables, bool *transactional_tables);
 void acl_tables_setup_for_read(Table_ref *tables);
 
