--- conflicted
+++ resolved
@@ -2991,15 +2991,9 @@
   }
   List_of_granted_roles granted_roles;
   get_privilege_access_maps(
-<<<<<<< HEAD
-      const_cast<ACL_USER *>(acl_user), sctx->get_active_roles(), &m_global_acl,
-      &m_db_acls, &m_db_wild_acls, &m_table_acls, &m_sp_acls, &m_func_acls,
-      &granted_roles, &m_with_admin_acls, &m_dynamic_privileges, false);
-=======
       acl_user, sctx->get_active_roles(), &m_global_acl, &m_db_acls,
       &m_db_wild_acls, &m_table_acls, &m_sp_acls, &m_func_acls, &granted_roles,
-      &m_with_admin_acls, &m_dynamic_privileges, m_restrictions);
->>>>>>> 124c7ab1
+      &m_with_admin_acls, &m_dynamic_privileges, m_restrictions, false);
   DBUG_VOID_RETURN;
 }
 
