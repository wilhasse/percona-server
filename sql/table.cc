--- conflicted
+++ resolved
@@ -3258,7 +3258,6 @@
   }
 
   /*
-<<<<<<< HEAD
     If table has triggers create Table_trigger_dispacher object with some
     initial state. Do not finalize trigger parsing/loading until it is
     really required.
@@ -3271,8 +3270,6 @@
   }
 
   /*
-=======
->>>>>>> 87307d4d
     Acquire histogram statistics for the TABLE from TABLE_SHARE. We must
     remember to release the pointer back to the share in case we fail to open
     the table. If the share represents a temporary table there are no histograms
