/* Copyright (C) 2000 MySQL AB & MySQL Finland AB & TCX DataKonsult AB

   This program is free software; you can redistribute it and/or modify
   it under the terms of the GNU General Public License as published by
   the Free Software Foundation; either version 2 of the License, or
   (at your option) any later version.

   This program is distributed in the hope that it will be useful,
   but WITHOUT ANY WARRANTY; without even the implied warranty of
   MERCHANTABILITY or FITNESS FOR A PARTICULAR PURPOSE.  See the
   GNU General Public License for more details.

   You should have received a copy of the GNU General Public License
   along with this program; if not, write to the Free Software
   Foundation, Inc., 59 Temple Place, Suite 330, Boston, MA  02111-1307  USA */


/* Some general useful functions */

#include "mysql_priv.h"
#include <errno.h>
#include <m_ctype.h>
#include "md5.h"

	/* Functions defined in this file */

void open_table_error(TABLE_SHARE *share, int error, int db_errno,
                      myf errortype, int errarg);
static int open_binary_frm(THD *thd, TABLE_SHARE *share, uchar *head,
                           File file);
static void fix_type_pointers(const char ***array, TYPELIB *point_to_type,
			      uint types, char **names);
static uint find_field(Field **fields, uint start, uint length);


/* Get column name from column hash */

static byte *get_field_name(Field **buff, uint *length,
			    my_bool not_used __attribute__((unused)))
{
  *length= (uint) strlen((*buff)->field_name);
  return (byte*) (*buff)->field_name;
}


/*
  Allocate a setup TABLE_SHARE structure

  SYNOPSIS
    alloc_table_share()
    TABLE_LIST		Take database and table name from there
    key			Table cache key (db \0 table_name \0...)
    key_length		Length of key

  RETURN
    0  Error (out of memory)
    #  Share
*/

TABLE_SHARE *alloc_table_share(TABLE_LIST *table_list, char *key,
                               uint key_length)
{
  MEM_ROOT mem_root;
  TABLE_SHARE *share;
  char path[FN_REFLEN], normalized_path[FN_REFLEN];
  uint path_length, normalized_length;

  path_length= (uint) (strxmov(path, mysql_data_home, "/", table_list->db,
                               "/", table_list->table_name, NullS) - path);
  normalized_length= unpack_filename(normalized_path, path);

  init_sql_alloc(&mem_root, TABLE_ALLOC_BLOCK_SIZE, 0);
  if ((share= (TABLE_SHARE*) alloc_root(&mem_root,
					sizeof(*share) + key_length +
                                        path_length + normalized_length +2)))
  {
    bzero((char*) share, sizeof(*share));
    share->table_cache_key.str=    (char*) (share+1);
    share->table_cache_key.length= key_length;
    memcpy(share->table_cache_key.str, key, key_length);

    /* Use the fact the key is db/0/table_name/0 */
    share->db.str=            share->table_cache_key.str;
    share->db.length=         strlen(share->db.str);
    share->table_name.str=    share->db.str + share->db.length + 1;
    share->table_name.length= strlen(share->table_name.str);

    share->path.str= share->table_cache_key.str+ key_length;
    share->path.length= path_length;
    strmov(share->path.str, path);
    share->normalized_path.str=    share->path.str+ path_length+1;
    share->normalized_path.length= normalized_length;
    strmov(share->normalized_path.str, normalized_path);

    share->version=       refresh_version;
    share->flush_version= flush_version;

    memcpy((char*) &share->mem_root, (char*) &mem_root, sizeof(mem_root));
    pthread_mutex_init(&share->mutex, MY_MUTEX_INIT_FAST);
    pthread_cond_init(&share->cond, NULL);
  }
  return share;
}


/*
  Initialize share for temporary tables

  SYNOPSIS
    init_tmp_table_share()
    share	Share to fill
    key		Table_cache_key, as generated from create_table_def_key.
		must start with db name.    
    key_length	Length of key
    table_name	Table name
    path	Path to file (possible in lower case) without .frm

  NOTES
    This is different from alloc_table_share() because temporary tables
    don't have to be shared between threads or put into the table def
    cache, so we can do some things notable simpler and faster

    If table is not put in thd->temporary_tables (happens only when
    one uses OPEN TEMPORARY) then one can specify 'db' as key and
    use key_length= 0 as neither table_cache_key or key_length will be used).
*/

void init_tmp_table_share(TABLE_SHARE *share, const char *key,
                          uint key_length, const char *table_name,
                          const char *path)
{
  DBUG_ENTER("init_tmp_table_share");

  bzero((char*) share, sizeof(*share));
  init_sql_alloc(&share->mem_root, TABLE_ALLOC_BLOCK_SIZE, 0);
  share->tmp_table=  	         INTERNAL_TMP_TABLE;
  share->db.str=                 (char*) key;
  share->db.length=		 strlen(key);
  share->table_cache_key.str=    (char*) key;
  share->table_cache_key.length= key_length;
  share->table_name.str=         (char*) table_name;
  share->table_name.length=      strlen(table_name);
  share->path.str=               (char*) path;
  share->normalized_path.str=    (char*) path;
  share->path.length= share->normalized_path.length= strlen(path);
  share->frm_version= 		 FRM_VER_TRUE_VARCHAR;

  DBUG_VOID_RETURN;
}


/*
  Free table share and memory used by it

  SYNOPSIS
    free_table_share()
    share		Table share

  NOTES
    share->mutex must be locked when we come here if it's not a temp table
*/

void free_table_share(TABLE_SHARE *share)
{
  MEM_ROOT mem_root;
  DBUG_ENTER("free_table_share");
  DBUG_PRINT("enter", ("table: %s.%s", share->db.str, share->table_name.str));
  DBUG_ASSERT(share->ref_count == 0);

  /*
    If someone is waiting for this to be deleted, inform it about this.
    Don't do a delete until we know that no one is refering to this anymore.
  */
  if (share->tmp_table == NO_TMP_TABLE)
  {
    /* share->mutex is locked in release_table_share() */
    while (share->waiting_on_cond)
    {
      pthread_cond_broadcast(&share->cond);
      pthread_cond_wait(&share->cond, &share->mutex);
    }
    /* No thread refers to this anymore */
    pthread_mutex_unlock(&share->mutex);
    pthread_mutex_destroy(&share->mutex);
    pthread_cond_destroy(&share->cond);
  }
  hash_free(&share->name_hash);

  /* We must copy mem_root from share because share is allocated through it */
  memcpy((char*) &mem_root, (char*) &share->mem_root, sizeof(mem_root));
  free_root(&mem_root, MYF(0));                 // Free's share
  DBUG_VOID_RETURN;
}


/*
  Read table definition from a binary / text based .frm file
  
  SYNOPSIS
  open_table_def()
  thd		Thread handler
  share		Fill this with table definition
  db_flags	Bit mask of the following flags: OPEN_VIEW

  NOTES
    This function is called when the table definition is not cached in
    table_def_cache
    The data is returned in 'share', which is alloced by
    alloc_table_share().. The code assumes that share is initialized.

  RETURN VALUES
   0	ok
   1	Error (see open_table_error)
   2    Error (see open_table_error)
   3    Wrong data in .frm file
   4    Error (see open_table_error)
   5    Error (see open_table_error: charset unavailable)
   6    Unknown .frm version
*/

int open_table_def(THD *thd, TABLE_SHARE *share, uint db_flags)
{
  int error, table_type;
  bool error_given;
  File file;
  uchar head[288], *disk_buff;
  char	path[FN_REFLEN];
  MEM_ROOT **root_ptr, *old_root;
  DBUG_ENTER("open_table_def");
  DBUG_PRINT("enter", ("name: '%s.%s'",share->db.str, share->table_name.str));

  error= 1;
  error_given= 0;
  disk_buff= NULL;

  strxmov(path, share->normalized_path.str, reg_ext, NullS);
  if ((file= my_open(path, O_RDONLY | O_SHARE, MYF(0))) < 0)
    goto err_not_open;

  error= 4;
  if (my_read(file,(byte*) head, 64, MYF(MY_NABP)))
    goto err;

  if (head[0] == (uchar) 254 && head[1] == 1)
  {
    if (head[2] == FRM_VER || head[2] == FRM_VER+1 ||
        (head[2] >= FRM_VER+3 && head[2] <= FRM_VER+4))
      table_type= 1;
    else
    {
      error= 6;                                 // Unkown .frm version
      goto err;
    }
  }
  else if (memcmp(head, STRING_WITH_LEN("TYPE=")) == 0)
  {
    error= 5;
    if (memcmp(head+5,"VIEW",4) == 0)
    {
      share->is_view= 1;
      if (db_flags & OPEN_VIEW)
        error= 0;
    }
    goto err;
  }
  else
    goto err;
  
  /* No handling of text based files yet */
  if (table_type == 1)
  {
    root_ptr= my_pthread_getspecific_ptr(MEM_ROOT**, THR_MALLOC);
    old_root= *root_ptr;
    *root_ptr= &share->mem_root;
    error= open_binary_frm(thd, share, head, file);
    *root_ptr= old_root;

    /*
      We can't mark all tables in 'mysql' database as system since we don't
      allow to lock such tables for writing with any other tables (even with
      other system tables) and some privilege tables need this.
    */
    if (share->db.length == 5 &&
        !my_strcasecmp(system_charset_info, share->db.str, "mysql") &&
        !my_strcasecmp(system_charset_info, share->table_name.str, "proc"))
      share->system_table= 1;
    error_given= 1;
  }

  if (!error)
    thd->status_var.opened_shares++;

err:
  my_close(file, MYF(MY_WME));

err_not_open:
  if (error && !error_given)
  {
    share->error= error;
    open_table_error(share, error, (share->open_errno= my_errno), 0);
  }
  DBUG_RETURN(error);
}


/*
  Read data from a binary .frm file from MySQL 3.23 - 5.0 into TABLE_SHARE
*/

static int open_binary_frm(THD *thd, TABLE_SHARE *share, uchar *head,
                           File file)
{
  int error, errarg= 0;
  uint new_frm_ver, field_pack_length, new_field_pack_flag;
  uint interval_count, interval_parts, read_length, int_length;
  uint db_create_options, keys, key_parts, n_length;
  uint key_info_length, com_length, null_bit_pos;
  uint extra_rec_buf_length;
  uint i,j;
  bool use_hash;
  char *keynames, *record, *names, *comment_pos;
  uchar *disk_buff, *strpos, *null_flags, *null_pos;
  ulong pos, record_offset, *rec_per_key, rec_buff_length;
  handler *handler_file= 0;
  KEY	*keyinfo;
  KEY_PART_INFO *key_part;
  SQL_CRYPT *crypted=0;
  Field  **field_ptr, *reg_field;
  const char **interval_array;
  DBUG_ENTER("open_binary_frm");

  new_field_pack_flag= head[27];
  new_frm_ver= (head[2] - FRM_VER);
  field_pack_length= new_frm_ver < 2 ? 11 : 17;
  disk_buff= 0;

  error= 3;
  if (!(pos=get_form_pos(file,head,(TYPELIB*) 0)))
    goto err;                                   /* purecov: inspected */

  share->frm_version= head[2];
  /*
    Check if .frm file created by MySQL 5.0. In this case we want to
    display CHAR fields as CHAR and not as VARCHAR.
    We do it this way as we want to keep the old frm version to enable
    MySQL 4.1 to read these files.
  */
  if (share->frm_version == FRM_VER_TRUE_VARCHAR -1 && head[33] == 5)
    share->frm_version= FRM_VER_TRUE_VARCHAR;

#ifdef WITH_PARTITION_STORAGE_ENGINE
  share->default_part_db_type= ha_checktype(thd,
                                            (enum db_type) (uint) *(head+61),0,
                                            0);
#endif
  share->db_type= ha_checktype(thd, (enum db_type) (uint) *(head+3),0,0);
  share->db_create_options= db_create_options= uint2korr(head+30);
  share->db_options_in_use= share->db_create_options;
  share->mysql_version= uint4korr(head+51);
  share->null_field_first= 0;
  if (!head[32])				// New frm file in 3.23
  {
    share->avg_row_length= uint4korr(head+34);
    share-> row_type= (row_type) head[40];
    share->raid_type=   head[41];
    share->raid_chunks= head[42];
    share->raid_chunksize= uint4korr(head+43);
    share->table_charset= get_charset((uint) head[38],MYF(0));
    share->null_field_first= 1;
  }
  if (!share->table_charset)
  {
    /* unknown charset in head[38] or pre-3.23 frm */
    if (use_mb(default_charset_info))
    {
      /* Warn that we may be changing the size of character columns */
      sql_print_warning("'%s' had no or invalid character set, "
                        "and default character set is multi-byte, "
                        "so character column sizes may have changed",
                        share->path);
    }
    share->table_charset= default_charset_info;
  }
  share->db_record_offset= 1;
  if (db_create_options & HA_OPTION_LONG_BLOB_PTR)
    share->blob_ptr_size= portable_sizeof_char_ptr;
  /* Set temporarily a good value for db_low_byte_first */
  share->db_low_byte_first= test(share->db_type != DB_TYPE_ISAM);
  error=4;
  share->max_rows= uint4korr(head+18);
  share->min_rows= uint4korr(head+22);

  /* Read keyinformation */
  key_info_length= (uint) uint2korr(head+28);
  VOID(my_seek(file,(ulong) uint2korr(head+6),MY_SEEK_SET,MYF(0)));
  if (read_string(file,(gptr*) &disk_buff,key_info_length))
    goto err;                                   /* purecov: inspected */
  if (disk_buff[0] & 0x80)
  {
    share->keys=      keys=      (disk_buff[1] << 7) | (disk_buff[0] & 0x7f);
    share->key_parts= key_parts= uint2korr(disk_buff+2);
  }
  else
  {
    share->keys=      keys=      disk_buff[0];
    share->key_parts= key_parts= disk_buff[1];
  }
  share->keys_for_keyread.init(0);
  share->keys_in_use.init(keys);

  n_length=keys*sizeof(KEY)+key_parts*sizeof(KEY_PART_INFO);
  if (!(keyinfo = (KEY*) alloc_root(&share->mem_root,
				    n_length + uint2korr(disk_buff+4))))
    goto err;                                   /* purecov: inspected */
  bzero((char*) keyinfo,n_length);
  share->key_info= keyinfo;
  key_part= my_reinterpret_cast(KEY_PART_INFO*) (keyinfo+keys);
  strpos=disk_buff+6;

  if (!(rec_per_key= (ulong*) alloc_root(&share->mem_root,
					 sizeof(ulong*)*key_parts)))
    goto err;

  for (i=0 ; i < keys ; i++, keyinfo++)
  {
    keyinfo->table= 0;                           // Updated in open_frm
    if (new_frm_ver >= 3)
    {
      keyinfo->flags=	   (uint) uint2korr(strpos) ^ HA_NOSAME;
      keyinfo->key_length= (uint) uint2korr(strpos+2);
      keyinfo->key_parts=  (uint) strpos[4];
      keyinfo->algorithm=  (enum ha_key_alg) strpos[5];
      strpos+=8;
    }
    else
    {
      keyinfo->flags=	 ((uint) strpos[0]) ^ HA_NOSAME;
      keyinfo->key_length= (uint) uint2korr(strpos+1);
      keyinfo->key_parts=  (uint) strpos[3];
      keyinfo->algorithm= HA_KEY_ALG_UNDEF;
      strpos+=4;
    }

    keyinfo->key_part=	 key_part;
    keyinfo->rec_per_key= rec_per_key;
    for (j=keyinfo->key_parts ; j-- ; key_part++)
    {
      *rec_per_key++=0;
      key_part->fieldnr=	(uint16) (uint2korr(strpos) & FIELD_NR_MASK);
      key_part->offset= (uint) uint2korr(strpos+2)-1;
      key_part->key_type=	(uint) uint2korr(strpos+5);
      // key_part->field=	(Field*) 0;	// Will be fixed later
      if (new_frm_ver >= 1)
      {
	key_part->key_part_flag= *(strpos+4);
	key_part->length=	(uint) uint2korr(strpos+7);
	strpos+=9;
      }
      else
      {
	key_part->length=	*(strpos+4);
	key_part->key_part_flag=0;
	if (key_part->length > 128)
	{
	  key_part->length&=127;		/* purecov: inspected */
	  key_part->key_part_flag=HA_REVERSE_SORT; /* purecov: inspected */
	}
	strpos+=7;
      }
      key_part->store_length=key_part->length;
    }
  }
  keynames=(char*) key_part;
  strpos+= (strmov(keynames, (char *) strpos) - keynames)+1;

  share->reclength = uint2korr((head+16));
  if (*(head+26) == 1)
    share->system= 1;				/* one-record-database */
#ifdef HAVE_CRYPTED_FRM
  else if (*(head+26) == 2)
  {
    crypted= get_crypt_for_frm();
    share->crypted= 1;
  }
#endif

  record_offset= (ulong) (uint2korr(head+6)+
                          ((uint2korr(head+14) == 0xffff ?
                            uint4korr(head+47) : uint2korr(head+14))));
 
  if ((n_length= uint2korr(head+55)))
  {
    /* Read extra data segment */
    char *buff, *next_chunk, *buff_end;
    DBUG_PRINT("info", ("extra segment size is %u bytes", n_length));
    if (!(next_chunk= buff= my_malloc(n_length, MYF(MY_WME))))
      goto err;
    if (my_pread(file, (byte*)buff, n_length, record_offset + share->reclength,
                 MYF(MY_NABP)))
    {
      my_free(buff, MYF(0));
      goto err;
    }
    share->connect_string.length= uint2korr(buff);
    if (! (share->connect_string.str= strmake_root(&share->mem_root,
            next_chunk + 2, share->connect_string.length)))
    {
      my_free(buff, MYF(0));
      goto err;
    }
    next_chunk+= share->connect_string.length + 2;
    buff_end= buff + n_length;
    if (next_chunk + 2 < buff_end)
    {
      uint str_db_type_length= uint2korr(next_chunk);
      enum db_type tmp_db_type= ha_resolve_by_name(next_chunk + 2,
                                                   str_db_type_length);
      if (tmp_db_type != DB_TYPE_UNKNOWN)
      {
        share->db_type= tmp_db_type;
        DBUG_PRINT("info", ("setting dbtype to '%.*s' (%d)",
                            str_db_type_length, next_chunk + 2,
                            share->db_type));
      }
#ifdef WITH_PARTITION_STORAGE_ENGINE
      else
      {
        if (!strncmp(next_chunk + 2, "partition", str_db_type_length))
        {
          /* Use partition handler */
          share->db_type= DB_TYPE_PARTITION_DB;
          DBUG_PRINT("info", ("setting dbtype to '%.*s' (%d)",
                              str_db_type_length, next_chunk + 2,
                              share->db_type));
        }
      }
#endif
      next_chunk+= str_db_type_length + 2;
    }
    if (next_chunk + 4 < buff_end)
    {
      uint32 partition_info_len = uint4korr(next_chunk);
#ifdef WITH_PARTITION_STORAGE_ENGINE
      if ((share->partition_info_len= partition_info_len))
      {
        if (!(share->partition_info=
              (uchar*) memdup_root(&share->mem_root, next_chunk + 4,
                                   partition_info_len + 1)))
        {
          my_free(buff, MYF(0));
          goto err;
        }
	next_chunk++;
      }
#else
      if (partition_info_len)
      {
        DBUG_PRINT("info", ("WITH_PARTITION_STORAGE_ENGINE is not defined"));
        my_free(buff, MYF(0));
        goto err;
      }
#endif
      next_chunk+= 4 + partition_info_len;
    }
    keyinfo= share->key_info;
    for (i= 0; i < keys; i++, keyinfo++)
    {
      if (keyinfo->flags & HA_USES_PARSER)
      {
        LEX_STRING parser_name;
        if (next_chunk >= buff_end)
        {
          DBUG_PRINT("error",
                     ("fulltext key uses parser that is not defined in .frm"));
          my_free(buff, MYF(0));
          goto err;
        }
        parser_name.str= next_chunk;
        parser_name.length= strlen(next_chunk);
        keyinfo->parser= plugin_lock(&parser_name, MYSQL_FTPARSER_PLUGIN);
        if (! keyinfo->parser)
        {
          my_free(buff, MYF(0));
          my_error(ER_PLUGIN_IS_NOT_LOADED, MYF(0), parser_name.str);
          goto err;
        }
      }
    }
    my_free(buff, MYF(0));
  }

  error=4;
  extra_rec_buf_length= uint2korr(head+59);
  rec_buff_length= ALIGN_SIZE(share->reclength + 1 + extra_rec_buf_length);
  share->rec_buff_length= rec_buff_length;
  if (!(record= (char *) alloc_root(&share->mem_root,
                                    rec_buff_length)))
    goto err;                                   /* purecov: inspected */
  share->default_values= (byte *) record;
  if (my_pread(file,(byte*) record, (uint) share->reclength,
               record_offset, MYF(MY_NABP)))
    goto err;                                   /* purecov: inspected */

  VOID(my_seek(file,pos,MY_SEEK_SET,MYF(0)));
  if (my_read(file,(byte*) head,288,MYF(MY_NABP)))
    goto err;
#ifdef HAVE_CRYPTED_FRM
  if (crypted)
  {
    crypted->decode((char*) head+256,288-256);
    if (sint2korr(head+284) != 0)		// Should be 0
      goto err;                                 // Wrong password
  }
#endif

  share->fields= uint2korr(head+258);
  pos= uint2korr(head+260);			/* Length of all screens */
  n_length= uint2korr(head+268);
  interval_count= uint2korr(head+270);
  interval_parts= uint2korr(head+272);
  int_length= uint2korr(head+274);
  share->null_fields= uint2korr(head+282);
  com_length= uint2korr(head+284);
  share->comment= strdup_root(&share->mem_root, (char*) head+47);

  DBUG_PRINT("info",("i_count: %d  i_parts: %d  index: %d  n_length: %d  int_length: %d  com_length: %d", interval_count,interval_parts, share->keys,n_length,int_length, com_length));

  if (!(field_ptr = (Field **)
	alloc_root(&share->mem_root,
		   (uint) ((share->fields+1)*sizeof(Field*)+
			   interval_count*sizeof(TYPELIB)+
			   (share->fields+interval_parts+
			    keys+3)*sizeof(my_string)+
			   (n_length+int_length+com_length)))))
    goto err;                                   /* purecov: inspected */

  share->field= field_ptr;
  read_length=(uint) (share->fields * field_pack_length +
		      pos+ (uint) (n_length+int_length+com_length));
  if (read_string(file,(gptr*) &disk_buff,read_length))
    goto err;                                   /* purecov: inspected */
#ifdef HAVE_CRYPTED_FRM
  if (crypted)
  {
    crypted->decode((char*) disk_buff,read_length);
    delete crypted;
    crypted=0;
  }
#endif
  strpos= disk_buff+pos;

  share->intervals= (TYPELIB*) (field_ptr+share->fields+1);
  interval_array= (const char **) (share->intervals+interval_count);
  names= (char*) (interval_array+share->fields+interval_parts+keys+3);
  if (!interval_count)
    share->intervals= 0;			// For better debugging
  memcpy((char*) names, strpos+(share->fields*field_pack_length),
	 (uint) (n_length+int_length));
  comment_pos= names+(n_length+int_length);
  memcpy(comment_pos, disk_buff+read_length-com_length, com_length);

  fix_type_pointers(&interval_array, &share->fieldnames, 1, &names);
  fix_type_pointers(&interval_array, share->intervals, interval_count,
		    &names);

  {
    /* Set ENUM and SET lengths */
    TYPELIB *interval;
    for (interval= share->intervals;
         interval < share->intervals + interval_count;
         interval++)
    {
      uint count= (uint) (interval->count + 1) * sizeof(uint);
      if (!(interval->type_lengths= (uint *) alloc_root(&share->mem_root,
                                                        count)))
        goto err;
      for (count= 0; count < interval->count; count++)
        interval->type_lengths[count]= strlen(interval->type_names[count]);
      interval->type_lengths[count]= 0;
    }
  }

  if (keynames)
    fix_type_pointers(&interval_array, &share->keynames, 1, &keynames);

 /* Allocate handler */
  if (!(handler_file= get_new_handler(share, thd->mem_root,
                                      share->db_type)))
    goto err;

  record= (char*) share->default_values-1;	/* Fieldstart = 1 */
  if (share->null_field_first)
  {
    null_flags= null_pos= (uchar*) record+1;
    null_bit_pos= (db_create_options & HA_OPTION_PACK_RECORD) ? 0 : 1;
    /*
      null_bytes below is only correct under the condition that
      there are no bit fields.  Correct values is set below after the
      table struct is initialized
    */
    share->null_bytes= (share->null_fields + null_bit_pos + 7) / 8;
  }
#ifndef WE_WANT_TO_SUPPORT_VERY_OLD_FRM_FILES
  else
  {
    share->null_bytes= (share->null_fields+7)/8;
    null_flags= null_pos= (uchar*) (record + 1 +share->reclength -
                                    share->null_bytes);
    null_bit_pos= 0;
  }
#endif

  use_hash= share->fields >= MAX_FIELDS_BEFORE_HASH;
  if (use_hash)
    use_hash= !hash_init(&share->name_hash,
			 system_charset_info,
			 share->fields,0,0,
			 (hash_get_key) get_field_name,0,0);

  for (i=0 ; i < share->fields; i++, strpos+=field_pack_length, field_ptr++)
  {
    uint pack_flag, interval_nr, unireg_type, recpos, field_length;
    enum_field_types field_type;
    CHARSET_INFO *charset=NULL;
    Field::geometry_type geom_type= Field::GEOM_GEOMETRY;
    LEX_STRING comment;

    if (new_frm_ver >= 3)
    {
      /* new frm file in 4.1 */
      field_length= uint2korr(strpos+3);
      recpos=	    uint3korr(strpos+5);
      pack_flag=    uint2korr(strpos+8);
      unireg_type=  (uint) strpos[10];
      interval_nr=  (uint) strpos[12];
      uint comment_length=uint2korr(strpos+15);
      field_type=(enum_field_types) (uint) strpos[13];

      /* charset and geometry_type share the same byte in frm */
      if (field_type == FIELD_TYPE_GEOMETRY)
      {
#ifdef HAVE_SPATIAL
	geom_type= (Field::geometry_type) strpos[14];
	charset= &my_charset_bin;
#else
	error= 4;  // unsupported field type
	goto err;
#endif
      }
      else
      {
        if (!strpos[14])
          charset= &my_charset_bin;
        else if (!(charset=get_charset((uint) strpos[14], MYF(0))))
        {
          error= 5; // Unknown or unavailable charset
          errarg= (int) strpos[14];
          goto err;
        }
      }
      if (!comment_length)
      {
	comment.str= (char*) "";
	comment.length=0;
      }
      else
      {
	comment.str=    (char*) comment_pos;
	comment.length= comment_length;
	comment_pos+=   comment_length;
      }
    }
    else
    {
      field_length= (uint) strpos[3];
      recpos=	    uint2korr(strpos+4),
      pack_flag=    uint2korr(strpos+6);
      pack_flag&=   ~FIELDFLAG_NO_DEFAULT;     // Safety for old files
      unireg_type=  (uint) strpos[8];
      interval_nr=  (uint) strpos[10];

      /* old frm file */
      field_type= (enum_field_types) f_packtype(pack_flag);
      if (f_is_binary(pack_flag))
      {
        /*
          Try to choose the best 4.1 type:
          - for 4.0 "CHAR(N) BINARY" or "VARCHAR(N) BINARY" 
            try to find a binary collation for character set.
          - for other types (e.g. BLOB) just use my_charset_bin. 
        */
        if (!f_is_blob(pack_flag))
        {
          // 3.23 or 4.0 string
          if (!(charset= get_charset_by_csname(share->table_charset->csname,
                                               MY_CS_BINSORT, MYF(0))))
            charset= &my_charset_bin;
        }
        else
          charset= &my_charset_bin;
      }
      else
        charset= share->table_charset;
      bzero((char*) &comment, sizeof(comment));
    }

    if (interval_nr && charset->mbminlen > 1)
    {
      /* Unescape UCS2 intervals from HEX notation */
      TYPELIB *interval= share->intervals + interval_nr - 1;
      unhex_type2(interval);
    }
    
#ifndef TO_BE_DELETED_ON_PRODUCTION
    if (field_type == FIELD_TYPE_NEWDECIMAL && !share->mysql_version)
    {
      /*
        Fix pack length of old decimal values from 5.0.3 -> 5.0.4
        The difference is that in the old version we stored precision
        in the .frm table while we now store the display_length
      */
      uint decimals= f_decimals(pack_flag);
      field_length= my_decimal_precision_to_length(field_length,
                                                   decimals,
                                                   f_is_dec(pack_flag) == 0);
      sql_print_error("Found incompatible DECIMAL field '%s' in %s; "
                      "Please do \"ALTER TABLE '%s' FORCE\" to fix it!",
                      share->fieldnames.type_names[i], share->table_name.str,
                      share->table_name.str);
      push_warning_printf(thd, MYSQL_ERROR::WARN_LEVEL_ERROR,
                          ER_CRASHED_ON_USAGE,
                          "Found incompatible DECIMAL field '%s' in %s; "
                          "Please do \"ALTER TABLE '%s' FORCE\" to fix it!",
                          share->fieldnames.type_names[i],
                          share->table_name.str,
                          share->table_name.str);
      share->crashed= 1;                        // Marker for CHECK TABLE
    }
#endif

    *field_ptr= reg_field=
      make_field(share, record+recpos,
		 (uint32) field_length,
		 null_pos, null_bit_pos,
		 pack_flag,
		 field_type,
		 charset,
		 geom_type,
		 (Field::utype) MTYP_TYPENR(unireg_type),
		 (interval_nr ?
		  share->intervals+interval_nr-1 :
		  (TYPELIB*) 0),
		 share->fieldnames.type_names[i]);
    if (!reg_field)				// Not supported field type
    {
      error= 4;
      goto err;			/* purecov: inspected */
    }

    reg_field->fieldnr= i+1;                    //Set field number
    reg_field->field_index= i;
    reg_field->comment=comment;
    if (field_type == FIELD_TYPE_BIT && !f_bit_as_char(pack_flag))
    {
      if ((null_bit_pos+= field_length & 7) > 7)
      {
        null_pos++;
        null_bit_pos-= 8;
      }
    }
    if (!(reg_field->flags & NOT_NULL_FLAG))
    {
      if (!(null_bit_pos= (null_bit_pos + 1) & 7))
        null_pos++;
    }
    if (f_no_default(pack_flag))
      reg_field->flags|= NO_DEFAULT_VALUE_FLAG;

    if (reg_field->unireg_check == Field::NEXT_NUMBER)
      share->found_next_number_field= field_ptr;
    if (share->timestamp_field == reg_field)
      share->timestamp_field_offset= i;

    if (use_hash)
      (void) my_hash_insert(&share->name_hash,
                            (byte*) field_ptr); // never fail
  }
  *field_ptr=0;					// End marker

  /* Fix key->name and key_part->field */
  if (key_parts)
  {
    uint primary_key=(uint) (find_type((char*) primary_key_name,
				       &share->keynames, 3) - 1);
    uint ha_option= handler_file->table_flags();
    keyinfo= share->key_info;
    key_part= keyinfo->key_part;

    for (uint key=0 ; key < share->keys ; key++,keyinfo++)
    {
      uint usable_parts= 0;
      keyinfo->name=(char*) share->keynames.type_names[key];
      /* Fix fulltext keys for old .frm files */
      if (share->key_info[key].flags & HA_FULLTEXT)
	share->key_info[key].algorithm= HA_KEY_ALG_FULLTEXT;

      if (primary_key >= MAX_KEY && (keyinfo->flags & HA_NOSAME))
      {
	/*
	  If the UNIQUE key doesn't have NULL columns and is not a part key
	  declare this as a primary key.
	*/
	primary_key=key;
	for (i=0 ; i < keyinfo->key_parts ;i++)
	{
	  uint fieldnr= key_part[i].fieldnr;
	  if (!fieldnr ||
	      share->field[fieldnr-1]->null_ptr ||
	      share->field[fieldnr-1]->key_length() !=
	      key_part[i].length)
	  {
	    primary_key=MAX_KEY;		// Can't be used
	    break;
	  }
	}
      }

      for (i=0 ; i < keyinfo->key_parts ; key_part++,i++)
      {
        Field *field;
	if (new_field_pack_flag <= 1)
	  key_part->fieldnr= (uint16) find_field(share->field,
                                                 (uint) key_part->offset,
                                                 (uint) key_part->length);
	if (!key_part->fieldnr)
        {
          error= 4;                             // Wrong file
          goto err;
        }
        field= key_part->field= share->field[key_part->fieldnr-1];
        if (field->null_ptr)
        {
          key_part->null_offset=(uint) ((byte*) field->null_ptr -
                                        share->default_values);
          key_part->null_bit= field->null_bit;
          key_part->store_length+=HA_KEY_NULL_LENGTH;
          keyinfo->flags|=HA_NULL_PART_KEY;
          keyinfo->extra_length+= HA_KEY_NULL_LENGTH;
          keyinfo->key_length+= HA_KEY_NULL_LENGTH;
        }
        if (field->type() == FIELD_TYPE_BLOB ||
            field->real_type() == MYSQL_TYPE_VARCHAR)
        {
          if (field->type() == FIELD_TYPE_BLOB)
            key_part->key_part_flag|= HA_BLOB_PART;
          else
            key_part->key_part_flag|= HA_VAR_LENGTH_PART;
          keyinfo->extra_length+=HA_KEY_BLOB_LENGTH;
          key_part->store_length+=HA_KEY_BLOB_LENGTH;
          keyinfo->key_length+= HA_KEY_BLOB_LENGTH;
          /*
            Mark that there may be many matching values for one key
            combination ('a', 'a ', 'a  '...)
          */
          if (!(field->flags & BINARY_FLAG))
            keyinfo->flags|= HA_END_SPACE_KEY;
        }
        if (field->type() == MYSQL_TYPE_BIT)
          key_part->key_part_flag|= HA_BIT_PART;

        if (i == 0 && key != primary_key)
          field->flags |= (((keyinfo->flags & HA_NOSAME) &&
                           (keyinfo->key_parts == 1)) ?
                           UNIQUE_KEY_FLAG : MULTIPLE_KEY_FLAG);
        if (i == 0)
          field->key_start.set_bit(key);
        if (field->key_length() == key_part->length &&
            !(field->flags & BLOB_FLAG))
        {
          if (handler_file->index_flags(key, i, 0) & HA_KEYREAD_ONLY)
          {
            share->keys_for_keyread.set_bit(key);
            field->part_of_key.set_bit(key);
          }
          if (handler_file->index_flags(key, i, 1) & HA_READ_ORDER)
            field->part_of_sortkey.set_bit(key);
        }
        if (!(key_part->key_part_flag & HA_REVERSE_SORT) &&
            usable_parts == i)
          usable_parts++;			// For FILESORT
        field->flags|= PART_KEY_FLAG;
        if (key == primary_key)
        {
          field->flags|= PRI_KEY_FLAG;
          /*
            If this field is part of the primary key and all keys contains
            the primary key, then we can use any key to find this column
          */
          if (ha_option & HA_PRIMARY_KEY_IN_READ_INDEX)
            field->part_of_key= share->keys_in_use;
        }
        if (field->key_length() != key_part->length)
        {
#ifndef TO_BE_DELETED_ON_PRODUCTION
          if (field->type() == FIELD_TYPE_NEWDECIMAL)
          {
            /*
              Fix a fatal error in decimal key handling that causes crashes
              on Innodb. We fix it by reducing the key length so that
              InnoDB never gets a too big key when searching.
              This allows the end user to do an ALTER TABLE to fix the
              error.
            */
            keyinfo->key_length-= (key_part->length - field->key_length());
            key_part->store_length-= (uint16)(key_part->length -
                                              field->key_length());
            key_part->length= (uint16)field->key_length();
            sql_print_error("Found wrong key definition in %s; "
                            "Please do \"ALTER TABLE '%s' FORCE \" to fix it!",
                            share->table_name.str,
                            share->table_name.str);
            push_warning_printf(thd, MYSQL_ERROR::WARN_LEVEL_ERROR,
                                ER_CRASHED_ON_USAGE,
                                "Found wrong key definition in %s; "
                                "Please do \"ALTER TABLE '%s' FORCE\" to fix "
                                "it!",
                                share->table_name.str,
                                share->table_name.str);
            share->crashed= 1;                // Marker for CHECK TABLE
            goto to_be_deleted;
          }
#endif
          key_part->key_part_flag|= HA_PART_KEY_SEG;
        }

	to_be_deleted:

        /*
          If the field can be NULL, don't optimize away the test
          key_part_column = expression from the WHERE clause
          as we need to test for NULL = NULL.
        */
        if (field->real_maybe_null())
          key_part->key_part_flag|= HA_PART_KEY_SEG;
      }
      keyinfo->usable_key_parts= usable_parts; // Filesort

      set_if_bigger(share->max_key_length,keyinfo->key_length+
                    keyinfo->key_parts);
      share->total_key_length+= keyinfo->key_length;
      /*
        MERGE tables do not have unique indexes. But every key could be
        an unique index on the underlying MyISAM table. (Bug #10400)
      */
      if ((keyinfo->flags & HA_NOSAME) ||
          (ha_option & HA_ANY_INDEX_MAY_BE_UNIQUE))
        set_if_bigger(share->max_unique_length,keyinfo->key_length);
    }
    if (primary_key < MAX_KEY &&
	(share->keys_in_use.is_set(primary_key)))
    {
      share->primary_key= primary_key;
      /*
	If we are using an integer as the primary key then allow the user to
	refer to it as '_rowid'
      */
      if (share->key_info[primary_key].key_parts == 1)
      {
	Field *field= share->key_info[primary_key].key_part[0].field;
	if (field && field->result_type() == INT_RESULT)
        {
          /* note that fieldnr here (and rowid_field_offset) starts from 1 */
	  share->rowid_field_offset= (share->key_info[primary_key].key_part[0].
                                      fieldnr);
        }
      }
    }
    else
      share->primary_key = MAX_KEY; // we do not have a primary key
  }
  else
    share->primary_key= MAX_KEY;
  x_free((gptr) disk_buff);
  disk_buff=0;
  if (new_field_pack_flag <= 1)
  {
    /* Old file format with default as not null */
    uint null_length= (share->null_fields+7)/8;
    bfill(share->default_values + (null_flags - (uchar*) record),
          null_length, 255);
  }

  if (share->found_next_number_field)
  {
    /*
      We must have a table object for find_ref_key to calculate field offset
    */
    TABLE tmp_table;
    tmp_table.record[0]= share->default_values;

    reg_field= *share->found_next_number_field;
    reg_field->table= &tmp_table;
    if ((int) (share->next_number_index= (uint)
	       find_ref_key(share->key_info, share->keys, reg_field,
			    &share->next_number_key_offset)) < 0)
    {
      reg_field->unireg_check= Field::NONE;	/* purecov: inspected */
      share->found_next_number_field= 0;
    }
    else
      reg_field->flags |= AUTO_INCREMENT_FLAG;
    reg_field->table= 0;
  }

  if (share->blob_fields)
  {
    Field **ptr;
    uint i, *save;

    /* Store offsets to blob fields to find them fast */
    if (!(share->blob_field= save=
	  (uint*) alloc_root(&share->mem_root,
                             (uint) (share->blob_fields* sizeof(uint)))))
      goto err;
    for (i=0, ptr= share->field ; *ptr ; ptr++, i++)
    {
      if ((*ptr)->flags & BLOB_FLAG)
	(*save++)= i;
    }
  }

  /*
    the correct null_bytes can now be set, since bitfields have been taken
    into account
  */
  share->null_bytes= (null_pos - (uchar*) null_flags +
                      (null_bit_pos + 7) / 8);
  share->last_null_bit_pos= null_bit_pos;

  share->db_low_byte_first= handler_file->low_byte_first();
  delete handler_file;
#ifndef DBUG_OFF
  if (use_hash)
    (void) hash_check(&share->name_hash);
#endif
  DBUG_RETURN (0);

 err:
  share->error= error;
  share->open_errno= my_errno;
  share->errarg= errarg;
  x_free((gptr) disk_buff);
  delete crypted;
  delete handler_file;
  hash_free(&share->name_hash);

  open_table_error(share, error, share->open_errno, errarg);
  DBUG_RETURN(error);
} /* open_binary_frm */


/*
  Open a table based on a TABLE_SHARE

  SYNOPSIS
    open_table_from_share()
    thd			Thread handler
    share		Table definition
    alias       	Alias for table
    db_stat		open flags (for example HA_OPEN_KEYFILE|
    			HA_OPEN_RNDFILE..) can be 0 (example in
                        ha_example_table)
    prgflag   		READ_ALL etc..
    ha_open_flags	HA_OPEN_ABORT_IF_LOCKED etc..
    outparam       	result table

  RETURN VALUES
   0	ok
   1	Error (see open_table_error)
   2    Error (see open_table_error)
   3    Wrong data in .frm file
   4    Error (see open_table_error)
   5    Error (see open_table_error: charset unavailable)
   7    Table definition has changed in engine
*/

int open_table_from_share(THD *thd, TABLE_SHARE *share, const char *alias,
                          uint db_stat, uint prgflag, uint ha_open_flags,
                          TABLE *outparam)
{
  int error;
  uint records, i;
  bool error_reported= FALSE;
  byte *record;
  Field **field_ptr;
  MEM_ROOT **root_ptr, *old_root;
  DBUG_ENTER("open_table_from_share");
  DBUG_PRINT("enter",("name: '%s.%s'  form: 0x%lx", share->db.str,
                      share->table_name.str, outparam));

  error= 1;
  root_ptr= my_pthread_getspecific_ptr(MEM_ROOT**, THR_MALLOC);
  old_root= *root_ptr;
  bzero((char*) outparam, sizeof(*outparam));
  outparam->in_use= thd;
  outparam->s= share;
  outparam->db_stat= db_stat;

  init_sql_alloc(&outparam->mem_root, TABLE_ALLOC_BLOCK_SIZE, 0);
  *root_ptr= &outparam->mem_root;

  if (!(outparam->alias= my_strdup(alias, MYF(MY_WME))))
    goto err;
  outparam->quick_keys.init();
  outparam->used_keys.init();
  outparam->keys_in_use_for_query.init();

  /* Allocate handler */
  if (!(outparam->file= get_new_handler(share, &outparam->mem_root,
                                        share->db_type)))
    goto err;

  error= 4;
  outparam->reginfo.lock_type= TL_UNLOCK;
  outparam->current_lock= F_UNLCK;
  records=0;
  if ((db_stat & HA_OPEN_KEYFILE) || (prgflag & DELAYED_OPEN))
    records=1;
  if (prgflag & (READ_ALL+EXTRA_RECORD))
    records++;

  if (!(record= (byte*) alloc_root(&outparam->mem_root,
                                   share->rec_buff_length * records)))
    goto err;                                   /* purecov: inspected */

  if (records == 0)
  {
    /* We are probably in hard repair, and the buffers should not be used */
    outparam->record[0]= outparam->record[1]= share->default_values;
  }
  else
  {
    outparam->record[0]= record;
    if (records > 1)
      outparam->record[1]= record+ share->rec_buff_length;
    else
      outparam->record[1]= outparam->record[0];   // Safety
  }

#ifdef HAVE_purify
  /*
    We need this because when we read var-length rows, we are not updating
    bytes after end of varchar
  */
  if (records > 1)
  {
    memcpy(outparam->record[0], share->default_values, share->rec_buff_length);
    if (records > 2)
      memcpy(outparam->record[1], share->default_values,
             share->rec_buff_length);
  }
#endif

  if (!(field_ptr = (Field **) alloc_root(&outparam->mem_root,
                                          (uint) ((share->fields+1)*
                                                  sizeof(Field*)))))
    goto err;                                   /* purecov: inspected */

  outparam->field= field_ptr;

  record= (byte*) outparam->record[0]-1;	/* Fieldstart = 1 */
  if (share->null_field_first)
    outparam->null_flags= (uchar*) record+1;
  else
    outparam->null_flags= (uchar*) (record+ 1+ share->reclength -
                                    share->null_bytes);

  /* Setup copy of fields from share, but use the right alias and record */
  for (i=0 ; i < share->fields; i++, field_ptr++)
  {
    if (!((*field_ptr)= share->field[i]->clone(&outparam->mem_root, outparam)))
      goto err;
  }
  (*field_ptr)= 0;                              // End marker

  if (share->found_next_number_field)
    outparam->found_next_number_field=
      outparam->field[(uint) (share->found_next_number_field - share->field)];
  if (share->timestamp_field)
    outparam->timestamp_field= (Field_timestamp*) outparam->field[share->timestamp_field_offset];


  /* Fix key->name and key_part->field */
  if (share->key_parts)
  {
    KEY	*key_info, *key_info_end;
    KEY_PART_INFO *key_part;
    uint n_length;
    n_length= share->keys*sizeof(KEY) + share->key_parts*sizeof(KEY_PART_INFO);
    if (!(key_info= (KEY*) alloc_root(&outparam->mem_root, n_length)))
      goto err;
    outparam->key_info= key_info;
    key_part= (my_reinterpret_cast(KEY_PART_INFO*) (key_info+share->keys));
    
    memcpy(key_info, share->key_info, sizeof(*key_info)*share->keys);
    memcpy(key_part, share->key_info[0].key_part, (sizeof(*key_part) *
                                                   share->key_parts));

    for (key_info_end= key_info + share->keys ;
         key_info < key_info_end ;
         key_info++)
    {
      KEY_PART_INFO *key_part_end;

      key_info->table= outparam;
      key_info->key_part= key_part;

      for (key_part_end= key_part+ key_info->key_parts ;
           key_part < key_part_end ;
           key_part++)
      {
        Field *field= key_part->field= outparam->field[key_part->fieldnr-1];

        if (field->key_length() != key_part->length &&
            !(field->flags & BLOB_FLAG))
        {
          /*
            We are using only a prefix of the column as a key:
            Create a new field for the key part that matches the index
          */
          field= key_part->field=field->new_field(&outparam->mem_root,
                                                  outparam);
          field->field_length= key_part->length;
        }
      }
    }
  }

#ifdef WITH_PARTITION_STORAGE_ENGINE
  if (share->partition_info_len)
  {
    if (mysql_unpack_partition(thd, share->partition_info,
                               share->partition_info_len,
                               outparam, share->default_part_db_type))
      goto err;
    /*
      Fix the partition functions and ensure they are not constant
      functions
    */
    if (fix_partition_func(thd, share->normalized_path.str, outparam))
      goto err;
  }
#endif

  /* The table struct is now initialized;  Open the table */
  error= 2;
  if (db_stat)
  {
    int ha_err;
    if ((ha_err= (outparam->file->
                  ha_open(outparam, share->normalized_path.str,
                          (db_stat & HA_READ_ONLY ? O_RDONLY : O_RDWR),
                          (db_stat & HA_OPEN_TEMPORARY ? HA_OPEN_TMP_TABLE :
                           ((db_stat & HA_WAIT_IF_LOCKED) ||
                            (specialflag & SPECIAL_WAIT_IF_LOCKED)) ?
                           HA_OPEN_WAIT_IF_LOCKED :
                           (db_stat & (HA_ABORT_IF_LOCKED | HA_GET_INFO)) ?
                          HA_OPEN_ABORT_IF_LOCKED :
                           HA_OPEN_IGNORE_IF_LOCKED) | ha_open_flags))))
    {
      /* Set a flag if the table is crashed and it can be auto. repaired */
      share->crashed= ((ha_err == HA_ERR_CRASHED_ON_USAGE) &&
                       outparam->file->auto_repair() &&
                       !(ha_open_flags & HA_OPEN_FOR_REPAIR));

      if (ha_err == HA_ERR_NO_SUCH_TABLE)
      {
	/*
          The table did not exists in storage engine, use same error message
          as if the .frm file didn't exist
        */
	error= 1;
	my_errno= ENOENT;
      }
      else
      {
        outparam->file->print_error(ha_err, MYF(0));
        error_reported= TRUE;
        if (ha_err == HA_ERR_TABLE_DEF_CHANGED)
          error= 7;
      }
      goto err;                                 /* purecov: inspected */
    }
  }

  *root_ptr= old_root;
  thd->status_var.opened_tables++;
  DBUG_RETURN (0);

 err:
  *root_ptr= old_root;
  if (! error_reported)
    open_table_error(share, error, my_errno, 0);
  delete outparam->file;
#ifdef WITH_PARTITION_STORAGE_ENGINE
  if (outparam->part_info)
    free_items(outparam->part_info->item_free_list);
#endif
  outparam->file= 0;				// For easier error checking
  outparam->db_stat=0;
  free_root(&outparam->mem_root, MYF(0));       // Safe to call on bzero'd root
  my_free((char*) outparam->alias, MYF(MY_ALLOW_ZERO_PTR));
  DBUG_RETURN (error);
}

	/* close a .frm file and it's tables */

int closefrm(register TABLE *table, bool free_share)
{
  int error=0;
  uint idx;
  KEY *key_info;
  DBUG_ENTER("closefrm");
  if (table->db_stat)
    error=table->file->close();
  key_info= table->key_info;
  for (idx= table->s->keys; idx; idx--, key_info++)
  {
    if (key_info->flags & HA_USES_PARSER)
    {
      plugin_unlock(key_info->parser);
      key_info->flags= 0;
    }
  }
  my_free((char*) table->alias, MYF(MY_ALLOW_ZERO_PTR));
  table->alias= 0;
  if (table->field)
  {
    for (Field **ptr=table->field ; *ptr ; ptr++)
      delete *ptr;
    table->field= 0;
  }
  delete table->file;
  table->file= 0;				/* For easier errorchecking */
#ifdef WITH_PARTITION_STORAGE_ENGINE
  if (table->part_info)
  {
    free_items(table->part_info->item_free_list);
    table->part_info= 0;
  }
#endif
  if (free_share)
  {
    if (table->s->tmp_table == NO_TMP_TABLE)
      release_table_share(table->s, RELEASE_NORMAL);
    else
      free_table_share(table->s);
  }
  free_root(&table->mem_root, MYF(0));
  DBUG_RETURN(error);
}


/* Deallocate temporary blob storage */

void free_blobs(register TABLE *table)
{
  uint *ptr, *end;
  for (ptr= table->s->blob_field, end=ptr + table->s->blob_fields ;
       ptr != end ;
       ptr++)
    ((Field_blob*) table->field[*ptr])->free();
}


	/* Find where a form starts */
	/* if formname is NullS then only formnames is read */

ulong get_form_pos(File file, uchar *head, TYPELIB *save_names)
{
  uint a_length,names,length;
  uchar *pos,*buf;
  ulong ret_value=0;
  DBUG_ENTER("get_form_pos");

  names=uint2korr(head+8);
  a_length=(names+2)*sizeof(my_string);		/* Room for two extra */

  if (!save_names)
    a_length=0;
  else
    save_names->type_names=0;			/* Clear if error */

  if (names)
  {
    length=uint2korr(head+4);
    VOID(my_seek(file,64L,MY_SEEK_SET,MYF(0)));
    if (!(buf= (uchar*) my_malloc((uint) length+a_length+names*4,
				  MYF(MY_WME))) ||
	my_read(file,(byte*) buf+a_length,(uint) (length+names*4),
		MYF(MY_NABP)))
    {						/* purecov: inspected */
      x_free((gptr) buf);			/* purecov: inspected */
      DBUG_RETURN(0L);				/* purecov: inspected */
    }
    pos= buf+a_length+length;
    ret_value=uint4korr(pos);
  }
  if (! save_names)
    my_free((gptr) buf,MYF(0));
  else if (!names)
    bzero((char*) save_names,sizeof(save_names));
  else
  {
    char *str;
    str=(char *) (buf+a_length);
    fix_type_pointers((const char ***) &buf,save_names,1,&str);
  }
  DBUG_RETURN(ret_value);
}


	/* Read string from a file with malloc */

int read_string(File file, gptr *to, uint length)
{
  DBUG_ENTER("read_string");

  x_free((gptr) *to);
  if (!(*to= (gptr) my_malloc(length+1,MYF(MY_WME))) ||
      my_read(file,(byte*) *to,length,MYF(MY_NABP)))
  {
    x_free((gptr) *to); /* purecov: inspected */
    *to= 0; /* purecov: inspected */
    DBUG_RETURN(1); /* purecov: inspected */
  }
  *((char*) *to+length)= '\0';
  DBUG_RETURN (0);
} /* read_string */


	/* Add a new form to a form file */

ulong make_new_entry(File file, uchar *fileinfo, TYPELIB *formnames,
		     const char *newname)
{
  uint i,bufflength,maxlength,n_length,length,names;
  ulong endpos,newpos;
  char buff[IO_SIZE];
  uchar *pos;
  DBUG_ENTER("make_new_entry");

  length=(uint) strlen(newname)+1;
  n_length=uint2korr(fileinfo+4);
  maxlength=uint2korr(fileinfo+6);
  names=uint2korr(fileinfo+8);
  newpos=uint4korr(fileinfo+10);

  if (64+length+n_length+(names+1)*4 > maxlength)
  {						/* Expand file */
    newpos+=IO_SIZE;
    int4store(fileinfo+10,newpos);
    endpos=(ulong) my_seek(file,0L,MY_SEEK_END,MYF(0));/* Copy from file-end */
    bufflength= (uint) (endpos & (IO_SIZE-1));	/* IO_SIZE is a power of 2 */

    while (endpos > maxlength)
    {
      VOID(my_seek(file,(ulong) (endpos-bufflength),MY_SEEK_SET,MYF(0)));
      if (my_read(file,(byte*) buff,bufflength,MYF(MY_NABP+MY_WME)))
	DBUG_RETURN(0L);
      VOID(my_seek(file,(ulong) (endpos-bufflength+IO_SIZE),MY_SEEK_SET,
		   MYF(0)));
      if ((my_write(file,(byte*) buff,bufflength,MYF(MY_NABP+MY_WME))))
	DBUG_RETURN(0);
      endpos-=bufflength; bufflength=IO_SIZE;
    }
    bzero(buff,IO_SIZE);			/* Null new block */
    VOID(my_seek(file,(ulong) maxlength,MY_SEEK_SET,MYF(0)));
    if (my_write(file,(byte*) buff,bufflength,MYF(MY_NABP+MY_WME)))
	DBUG_RETURN(0L);
    maxlength+=IO_SIZE;				/* Fix old ref */
    int2store(fileinfo+6,maxlength);
    for (i=names, pos= (uchar*) *formnames->type_names+n_length-1; i-- ;
	 pos+=4)
    {
      endpos=uint4korr(pos)+IO_SIZE;
      int4store(pos,endpos);
    }
  }

  if (n_length == 1 )
  {						/* First name */
    length++;
    VOID(strxmov(buff,"/",newname,"/",NullS));
  }
  else
    VOID(strxmov(buff,newname,"/",NullS)); /* purecov: inspected */
  VOID(my_seek(file,63L+(ulong) n_length,MY_SEEK_SET,MYF(0)));
  if (my_write(file,(byte*) buff,(uint) length+1,MYF(MY_NABP+MY_WME)) ||
      (names && my_write(file,(byte*) (*formnames->type_names+n_length-1),
			 names*4, MYF(MY_NABP+MY_WME))) ||
      my_write(file,(byte*) fileinfo+10,(uint) 4,MYF(MY_NABP+MY_WME)))
    DBUG_RETURN(0L); /* purecov: inspected */

  int2store(fileinfo+8,names+1);
  int2store(fileinfo+4,n_length+length);
  VOID(my_chsize(file, newpos, 0, MYF(MY_WME)));/* Append file with '\0' */
  DBUG_RETURN(newpos);
} /* make_new_entry */


	/* error message when opening a form file */

void open_table_error(TABLE_SHARE *share, int error, int db_errno, int errarg)
{
  int err_no;
  char buff[FN_REFLEN];
  myf errortype= ME_ERROR+ME_WAITTANG;
  DBUG_ENTER("open_table_error");

  switch (error) {
  case 7:
  case 1:
    if (db_errno == ENOENT)
      my_error(ER_NO_SUCH_TABLE, MYF(0), share->db.str, share->table_name.str);
    else
    {
      strxmov(buff, share->normalized_path.str, reg_ext, NullS);
      my_error(ER_FILE_NOT_FOUND, errortype, buff, db_errno);
    }
    break;
  case 2:
  {
    handler *file= 0;
    const char *datext= "";
    
    if (share->db_type != DB_TYPE_UNKNOWN)
    {
      if ((file= get_new_handler(share, current_thd->mem_root,
                                 share->db_type)))
      {
        if (!(datext= *file->bas_ext()))
          datext= "";
      }
    }
    err_no= (db_errno == ENOENT) ? ER_FILE_NOT_FOUND : (db_errno == EAGAIN) ?
      ER_FILE_USED : ER_CANT_OPEN_FILE;
    strxmov(buff, share->normalized_path.str, datext, NullS);
    my_error(err_no,errortype, buff, db_errno);
    delete file;
    break;
  }
  case 5:
  {
    const char *csname= get_charset_name((uint) errarg);
    char tmp[10];
    if (!csname || csname[0] =='?')
    {
      my_snprintf(tmp, sizeof(tmp), "#%d", errarg);
      csname= tmp;
    }
    my_printf_error(ER_UNKNOWN_COLLATION,
                    "Unknown collation '%s' in table '%-.64s' definition", 
                    MYF(0), csname, share->table_name.str);
    break;
  }
  case 6:
    strxmov(buff, share->normalized_path.str, reg_ext, NullS);
    my_printf_error(ER_NOT_FORM_FILE,
                    "Table '%-.64s' was created with a different version "
                    "of MySQL and cannot be read", 
                    MYF(0), buff);
    break;
  default:				/* Better wrong error than none */
  case 4:
    strxmov(buff, share->normalized_path.str, reg_ext, NullS);
    my_error(ER_NOT_FORM_FILE, errortype, buff, 0);
    break;
  }
  DBUG_VOID_RETURN;
} /* open_table_error */


	/*
	** fix a str_type to a array type
	** typeparts separated with some char. differents types are separated
	** with a '\0'
	*/

static void
fix_type_pointers(const char ***array, TYPELIB *point_to_type, uint types,
		  char **names)
{
  char *type_name, *ptr;
  char chr;

  ptr= *names;
  while (types--)
  {
    point_to_type->name=0;
    point_to_type->type_names= *array;

    if ((chr= *ptr))			/* Test if empty type */
    {
      while ((type_name=strchr(ptr+1,chr)) != NullS)
      {
	*((*array)++) = ptr+1;
	*type_name= '\0';		/* End string */
	ptr=type_name;
      }
      ptr+=2;				/* Skip end mark and last 0 */
    }
    else
      ptr++;
    point_to_type->count= (uint) (*array - point_to_type->type_names);
    point_to_type++;
    *((*array)++)= NullS;		/* End of type */
  }
  *names=ptr;				/* Update end */
  return;
} /* fix_type_pointers */


TYPELIB *typelib(MEM_ROOT *mem_root, List<String> &strings)
{
  TYPELIB *result= (TYPELIB*) alloc_root(mem_root, sizeof(TYPELIB));
  if (!result)
    return 0;
  result->count=strings.elements;
  result->name="";
  uint nbytes= (sizeof(char*) + sizeof(uint)) * (result->count + 1);
  if (!(result->type_names= (const char**) alloc_root(mem_root, nbytes)))
    return 0;
  result->type_lengths= (uint*) (result->type_names + result->count + 1);
  List_iterator<String> it(strings);
  String *tmp;
  for (uint i=0; (tmp=it++) ; i++)
  {
    result->type_names[i]= tmp->ptr();
    result->type_lengths[i]= tmp->length();
  }
  result->type_names[result->count]= 0;		// End marker
  result->type_lengths[result->count]= 0;
  return result;
}


/*
 Search after a field with given start & length
 If an exact field isn't found, return longest field with starts
 at right position.
 
 NOTES
   This is needed because in some .frm fields 'fieldnr' was saved wrong

 RETURN
   0  error
   #  field number +1
*/

static uint find_field(Field **fields, uint start, uint length)
{
  Field **field;
  uint i, pos;

  pos= 0;
  for (field= fields, i=1 ; *field ; i++,field++)
  {
    if ((*field)->offset() == start)
    {
      if ((*field)->key_length() == length)
	return (i);
      if (!pos || fields[pos-1]->pack_length() <
	  (*field)->pack_length())
	pos= i;
    }
  }
  return (pos);
}


	/* Check that the integer is in the internal */

int set_zone(register int nr, int min_zone, int max_zone)
{
  if (nr<=min_zone)
    return (min_zone);
  if (nr>=max_zone)
    return (max_zone);
  return (nr);
} /* set_zone */

	/* Adjust number to next larger disk buffer */

ulong next_io_size(register ulong pos)
{
  reg2 ulong offset;
  if ((offset= pos & (IO_SIZE-1)))
    return pos-offset+IO_SIZE;
  return pos;
} /* next_io_size */


/*
  Store an SQL quoted string.

  SYNOPSIS  
    append_unescaped()
    res		result String
    pos		string to be quoted
    length	it's length

  NOTE
    This function works correctly with utf8 or single-byte charset strings.
    May fail with some multibyte charsets though.
*/

void append_unescaped(String *res, const char *pos, uint length)
{
  const char *end= pos+length;
  res->append('\'');

  for (; pos != end ; pos++)
  {
#if defined(USE_MB) && MYSQL_VERSION_ID < 40100
    uint mblen;
    if (use_mb(default_charset_info) &&
        (mblen= my_ismbchar(default_charset_info, pos, end)))
    {
      res->append(pos, mblen);
      pos+= mblen;
      continue;
    }
#endif

    switch (*pos) {
    case 0:				/* Must be escaped for 'mysql' */
      res->append('\\');
      res->append('0');
      break;
    case '\n':				/* Must be escaped for logs */
      res->append('\\');
      res->append('n');
      break;
    case '\r':
      res->append('\\');		/* This gives better readability */
      res->append('r');
      break;
    case '\\':
      res->append('\\');		/* Because of the sql syntax */
      res->append('\\');
      break;
    case '\'':
      res->append('\'');		/* Because of the sql syntax */
      res->append('\'');
      break;
    default:
      res->append(*pos);
      break;
    }
  }
  res->append('\'');
}

	/* Create a .frm file */

File create_frm(THD *thd, const char *name, const char *db,
                const char *table, uint reclength, uchar *fileinfo,
  		HA_CREATE_INFO *create_info, uint keys)
{
  register File file;
  uint key_length;
  ulong length;
  char fill[IO_SIZE];
  int create_flags= O_RDWR | O_TRUNC;

  if (create_info->options & HA_LEX_CREATE_TMP_TABLE)
    create_flags|= O_EXCL | O_NOFOLLOW;

#if SIZEOF_OFF_T > 4
  /* Fix this when we have new .frm files;  Current limit is 4G rows (QQ) */
  if (create_info->max_rows > UINT_MAX32)
    create_info->max_rows= UINT_MAX32;
  if (create_info->min_rows > UINT_MAX32)
    create_info->min_rows= UINT_MAX32;
#endif
  /*
    Ensure that raid_chunks can't be larger than 255, as this would cause
    problems with drop database
  */
  set_if_smaller(create_info->raid_chunks, 255);

  if ((file= my_create(name, CREATE_MODE, create_flags, MYF(0))) >= 0)
  {
    uint key_length, tmp_key_length;
    uint tmp;
    bzero((char*) fileinfo,64);
    /* header */
    fileinfo[0]=(uchar) 254;
    fileinfo[1]= 1;
    fileinfo[2]= FRM_VER+3+ test(create_info->varchar);

    fileinfo[3]= (uchar) ha_checktype(thd,create_info->db_type,0,0);
    fileinfo[4]=1;
    int2store(fileinfo+6,IO_SIZE);		/* Next block starts here */
    key_length=keys*(7+NAME_LEN+MAX_REF_PARTS*9)+16;
    length= next_io_size((ulong) (IO_SIZE+key_length+reclength+
                                  create_info->extra_size));
    int4store(fileinfo+10,length);
    tmp_key_length= (key_length < 0xffff) ? key_length : 0xffff;
    int2store(fileinfo+14,tmp_key_length);
    int2store(fileinfo+16,reclength);
    int4store(fileinfo+18,create_info->max_rows);
    int4store(fileinfo+22,create_info->min_rows);
    fileinfo[27]=2;				// Use long pack-fields
    create_info->table_options|=HA_OPTION_LONG_BLOB_PTR; // Use portable blob pointers
    int2store(fileinfo+30,create_info->table_options);
    fileinfo[32]=0;				// No filename anymore
    fileinfo[33]=5;                             // Mark for 5.0 frm file
    int4store(fileinfo+34,create_info->avg_row_length);
    fileinfo[38]= (create_info->default_table_charset ?
		   create_info->default_table_charset->number : 0);
    fileinfo[40]= (uchar) create_info->row_type;
    fileinfo[41]= (uchar) create_info->raid_type;
    fileinfo[42]= (uchar) create_info->raid_chunks;
    int4store(fileinfo+43,create_info->raid_chunksize);
    int4store(fileinfo+47, key_length);
    tmp= MYSQL_VERSION_ID;          // Store to avoid warning from int4store
    int4store(fileinfo+51, tmp);
    int2store(fileinfo+55, create_info->extra_size);
    bzero(fill,IO_SIZE);
    for (; length > IO_SIZE ; length-= IO_SIZE)
    {
      if (my_write(file,(byte*) fill,IO_SIZE,MYF(MY_WME | MY_NABP)))
      {
	VOID(my_close(file,MYF(0)));
	VOID(my_delete(name,MYF(0)));
	return(-1);
      }
    }
  }
  else
  {
    if (my_errno == ENOENT)
      my_error(ER_BAD_DB_ERROR,MYF(0),db);
    else
      my_error(ER_CANT_CREATE_TABLE,MYF(0),table,my_errno);
  }
  return (file);
} /* create_frm */


void update_create_info_from_table(HA_CREATE_INFO *create_info, TABLE *table)
{
  TABLE_SHARE *share= table->s;
  DBUG_ENTER("update_create_info_from_table");

  create_info->max_rows= share->max_rows;
  create_info->min_rows= share->min_rows;
  create_info->table_options= share->db_create_options;
  create_info->avg_row_length= share->avg_row_length;
  create_info->row_type= share->row_type;
  create_info->raid_type= share->raid_type;
  create_info->raid_chunks= share->raid_chunks;
  create_info->raid_chunksize= share->raid_chunksize;
  create_info->default_table_charset= share->table_charset;
  create_info->table_charset= 0;

  DBUG_VOID_RETURN;
}

int
rename_file_ext(const char * from,const char * to,const char * ext)
{
  char from_b[FN_REFLEN],to_b[FN_REFLEN];
  VOID(strxmov(from_b,from,ext,NullS));
  VOID(strxmov(to_b,to,ext,NullS));
  return (my_rename(from_b,to_b,MYF(MY_WME)));
}


/*
  Allocate string field in MEM_ROOT and return it as String

  SYNOPSIS
    get_field()
    mem   	MEM_ROOT for allocating
    field 	Field for retrieving of string
    res         result String

  RETURN VALUES
    1   string is empty
    0	all ok
*/

bool get_field(MEM_ROOT *mem, Field *field, String *res)
{
  char buff[MAX_FIELD_WIDTH], *to;
  String str(buff,sizeof(buff),&my_charset_bin);
  uint length;

  field->val_str(&str);
  if (!(length= str.length()))
  {
    res->length(0);
    return 1;
  }
  if (!(to= strmake_root(mem, str.ptr(), length)))
    length= 0;                                  // Safety fix
  res->set(to, length, ((Field_str*)field)->charset());
  return 0;
}


/*
  Allocate string field in MEM_ROOT and return it as NULL-terminated string

  SYNOPSIS
    get_field()
    mem   	MEM_ROOT for allocating
    field 	Field for retrieving of string

  RETURN VALUES
    NullS  string is empty
    #      pointer to NULL-terminated string value of field
*/

char *get_field(MEM_ROOT *mem, Field *field)
{
  char buff[MAX_FIELD_WIDTH], *to;
  String str(buff,sizeof(buff),&my_charset_bin);
  uint length;

  field->val_str(&str);
  length= str.length();
  if (!length || !(to= (char*) alloc_root(mem,length+1)))
    return NullS;
  memcpy(to,str.ptr(),(uint) length);
  to[length]=0;
  return to;
}


/*
  Check if database name is valid

  SYNPOSIS
    check_db_name()
    name		Name of database

  NOTES
    If lower_case_table_names is set then database is converted to lower case

  RETURN
    0	ok
    1   error
*/

bool check_db_name(char *name)
{
  char *start=name;
  /* Used to catch empty names and names with end space */
  bool last_char_is_space= TRUE;

  if (lower_case_table_names && name != any_db)
    my_casedn_str(files_charset_info, name);

  while (*name)
  {
#if defined(USE_MB) && defined(USE_MB_IDENT)
    last_char_is_space= my_isspace(default_charset_info, *name);
    if (use_mb(system_charset_info))
    {
      int len=my_ismbchar(system_charset_info, name, 
                          name+system_charset_info->mbmaxlen);
      if (len)
      {
        name += len;
        continue;
      }
    }
#else
    last_char_is_space= *name==' ';
#endif
    if (*name == '/' || *name == '\\' || *name == FN_LIBCHAR ||
	*name == FN_EXTCHAR)
      return 1;
    name++;
  }
  return last_char_is_space || (uint) (name - start) > NAME_LEN;
}


/*
  Allow anything as a table name, as long as it doesn't contain an
  a '/', or a '.' character
  or ' ' at the end
  returns 1 on error
*/


bool check_table_name(const char *name, uint length)
{
  const char *end= name+length;
  if (!length || length > NAME_LEN)
    return 1;
#if defined(USE_MB) && defined(USE_MB_IDENT)
  bool last_char_is_space= FALSE;
#else
  if (name[length-1]==' ')
    return 1;
#endif

  while (name != end)
  {
#if defined(USE_MB) && defined(USE_MB_IDENT)
    last_char_is_space= my_isspace(default_charset_info, *name);
    if (use_mb(system_charset_info))
    {
      int len=my_ismbchar(system_charset_info, name, end);
      if (len)
      {
        name += len;
        continue;
      }
    }
#endif
    if (*name == '/' || *name == '\\' || *name == FN_EXTCHAR)
      return 1;
    name++;
  }
#if defined(USE_MB) && defined(USE_MB_IDENT)
  return last_char_is_space;
#else
  return 0;
#endif
}


bool check_column_name(const char *name)
{
  const char *start= name;
  bool last_char_is_space= TRUE;
  
  while (*name)
  {
#if defined(USE_MB) && defined(USE_MB_IDENT)
    last_char_is_space= my_isspace(default_charset_info, *name);
    if (use_mb(system_charset_info))
    {
      int len=my_ismbchar(system_charset_info, name, 
                          name+system_charset_info->mbmaxlen);
      if (len)
      {
        name += len;
        continue;
      }
    }
#else
    last_char_is_space= *name==' ';
#endif
    if (*name == NAMES_SEP_CHAR)
      return 1;
    name++;
  }
  /* Error if empty or too long column name */
  return last_char_is_space || (uint) (name - start) > NAME_LEN;
}

/*
  Create Item_field for each column in the table.

  SYNPOSIS
    st_table::fill_item_list()
      item_list          a pointer to an empty list used to store items

  DESCRIPTION
    Create Item_field object for each column in the table and
    initialize it with the corresponding Field. New items are
    created in the current THD memory root.

  RETURN VALUE
    0                    success
    1                    out of memory
*/

bool st_table::fill_item_list(List<Item> *item_list) const
{
  /*
    All Item_field's created using a direct pointer to a field
    are fixed in Item_field constructor.
  */
  for (Field **ptr= field; *ptr; ptr++)
  {
    Item_field *item= new Item_field(*ptr);
    if (!item || item_list->push_back(item))
      return TRUE;
  }
  return FALSE;
}

/*
  Reset an existing list of Item_field items to point to the
  Fields of this table.

  SYNPOSIS
    st_table::fill_item_list()
      item_list          a non-empty list with Item_fields

  DESCRIPTION
    This is a counterpart of fill_item_list used to redirect
    Item_fields to the fields of a newly created table.
    The caller must ensure that number of items in the item_list
    is the same as the number of columns in the table.
*/

void st_table::reset_item_list(List<Item> *item_list) const
{
  List_iterator_fast<Item> it(*item_list);
  for (Field **ptr= field; *ptr; ptr++)
  {
    Item_field *item_field= (Item_field*) it++;
    DBUG_ASSERT(item_field != 0);
    item_field->reset_field(*ptr);
  }
}

/*
  calculate md5 of query

  SYNOPSIS
    st_table_list::calc_md5()
    buffer	buffer for md5 writing
*/

void  st_table_list::calc_md5(char *buffer)
{
  my_MD5_CTX context;
  uchar digest[16];
  my_MD5Init(&context);
  my_MD5Update(&context,(uchar *) query.str, query.length);
  my_MD5Final(digest, &context);
  sprintf((char *) buffer,
	    "%02x%02x%02x%02x%02x%02x%02x%02x%02x%02x%02x%02x%02x%02x%02x%02x",
	    digest[0], digest[1], digest[2], digest[3],
	    digest[4], digest[5], digest[6], digest[7],
	    digest[8], digest[9], digest[10], digest[11],
	    digest[12], digest[13], digest[14], digest[15]);
}


/*
  set underlying TABLE for table place holder of VIEW

  DESCRIPTION
    Replace all views that only uses one table with the table itself.
    This allows us to treat the view as a simple table and even update
    it (it is a kind of optimisation)

  SYNOPSIS
    st_table_list::set_underlying_merge()
*/

void st_table_list::set_underlying_merge()
{
  TABLE_LIST *tbl;

  if ((tbl= merge_underlying_list))
  {
    /* This is a view. Process all tables of view */
    DBUG_ASSERT(view && effective_algorithm == VIEW_ALGORITHM_MERGE);
    do
    {
      if (tbl->merge_underlying_list)          // This is a view
      {
        DBUG_ASSERT(tbl->view &&
                    tbl->effective_algorithm == VIEW_ALGORITHM_MERGE);
        /*
          This is the only case where set_ancestor is called on an object
          that may not be a view (in which case ancestor is 0)
        */
        tbl->merge_underlying_list->set_underlying_merge();
      }
    } while ((tbl= tbl->next_local));

    if (!multitable_view)
    {
      table= merge_underlying_list->table;
      schema_table= merge_underlying_list->schema_table;
    }
  }
}


/*
  setup fields of placeholder of merged VIEW

  SYNOPSIS
    st_table_list::setup_underlying()
    thd		    - thread handler

  DESCRIPTION
    It is:
    - preparing translation table for view columns
    If there are underlying view(s) procedure first will be called for them.

  RETURN
    FALSE - OK
    TRUE  - error
*/

bool st_table_list::setup_underlying(THD *thd)
{
  DBUG_ENTER("st_table_list::setup_underlying");

  if (!field_translation && merge_underlying_list)
  {
    Field_translator *transl;
    SELECT_LEX *select= &view->select_lex;
    Item *item;
    TABLE_LIST *tbl;
    List_iterator_fast<Item> it(select->item_list);
    uint field_count= 0;

    if (check_stack_overrun(thd, STACK_MIN_SIZE, (char *)&field_count))
    {
      DBUG_RETURN(TRUE);
    }

    for (tbl= merge_underlying_list; tbl; tbl= tbl->next_local)
    {
      if (tbl->merge_underlying_list &&
          tbl->setup_underlying(thd))
      {
        DBUG_RETURN(TRUE);
      }
    }

    /* Create view fields translation table */

    if (!(transl=
          (Field_translator*)(thd->stmt_arena->
                              alloc(select->item_list.elements *
                                    sizeof(Field_translator)))))
    {
      DBUG_RETURN(TRUE);
    }

    while ((item= it++))
    {
      transl[field_count].name= item->name;
      transl[field_count++].item= item;
    }
    field_translation= transl;
    field_translation_end= transl + field_count;
    /* TODO: use hash for big number of fields */

    /* full text function moving to current select */
    if (view->select_lex.ftfunc_list->elements)
    {
      Item_func_match *ifm;
      SELECT_LEX *current_select= thd->lex->current_select;
      List_iterator_fast<Item_func_match>
        li(*(view->select_lex.ftfunc_list));
      while ((ifm= li++))
        current_select->ftfunc_list->push_front(ifm);
    }
  }
  DBUG_RETURN(FALSE);
}


/*
  Prepare where expression of view

  SYNOPSIS
    st_table_list::prep_where()
    thd             - thread handler
    conds           - condition of this JOIN
    no_where_clause - do not build WHERE or ON outer qwery do not need it
                      (it is INSERT), we do not need conds if this flag is set

  NOTE: have to be called befor CHECK OPTION preparation, because it makes
  fix_fields for view WHERE clause

  RETURN
    FALSE - OK
    TRUE  - error
*/

bool st_table_list::prep_where(THD *thd, Item **conds,
                               bool no_where_clause)
{
  DBUG_ENTER("st_table_list::prep_where");

  for (TABLE_LIST *tbl= merge_underlying_list; tbl; tbl= tbl->next_local)
  {
    if (tbl->view && tbl->prep_where(thd, conds, no_where_clause))
    {
      DBUG_RETURN(TRUE);
    }
  }

  if (where)
  {
    if (!where->fixed && where->fix_fields(thd, &where))
    {
      DBUG_RETURN(TRUE);
    }

    /*
      check that it is not VIEW in which we insert with INSERT SELECT
      (in this case we can't add view WHERE condition to main SELECT_LEX)
    */
    if (!no_where_clause && !where_processed)
    {
      TABLE_LIST *tbl= this;
      Query_arena *arena= thd->stmt_arena, backup;
      arena= thd->activate_stmt_arena_if_needed(&backup);  // For easier test

      /* Go up to join tree and try to find left join */
      for (; tbl; tbl= tbl->embedding)
      {
        if (tbl->outer_join)
        {
          /*
            Store WHERE condition to ON expression for outer join, because
            we can't use WHERE to correctly execute left joins on VIEWs and
            this expression will not be moved to WHERE condition (i.e. will
            be clean correctly for PS/SP)
          */
          tbl->on_expr= and_conds(tbl->on_expr, where);
          break;
        }
      }
      if (tbl == 0)
        *conds= and_conds(*conds, where);
      if (arena)
        thd->restore_active_arena(arena, &backup);
      where_processed= TRUE;
    }
  }

  DBUG_RETURN(FALSE);
}


/*
  Prepare check option expression of table

  SYNOPSIS
    st_table_list::prep_check_option()
    thd             - thread handler
    check_opt_type  - WITH CHECK OPTION type (VIEW_CHECK_NONE,
                      VIEW_CHECK_LOCAL, VIEW_CHECK_CASCADED)
                      we use this parameter instead of direct check of
                      effective_with_check to change type of underlying
                      views to VIEW_CHECK_CASCADED if outer view have
                      such option and prevent processing of underlying
                      view check options if outer view have just
                      VIEW_CHECK_LOCAL option.

  NOTE
    This method build check options for every call
    (usual execution or every SP/PS call)
    This method have to be called after WHERE preparation
    (st_table_list::prep_where)

  RETURN
    FALSE - OK
    TRUE  - error
*/

bool st_table_list::prep_check_option(THD *thd, uint8 check_opt_type)
{
  DBUG_ENTER("st_table_list::prep_check_option");

  for (TABLE_LIST *tbl= merge_underlying_list; tbl; tbl= tbl->next_local)
  {
    /* see comment of check_opt_type parameter */
    if (tbl->view &&
        tbl->prep_check_option(thd,
                               ((check_opt_type == VIEW_CHECK_CASCADED) ?
                                VIEW_CHECK_CASCADED :
                                VIEW_CHECK_NONE)))
    {
      DBUG_RETURN(TRUE);
    }
  }

  if (check_opt_type)
  {
    Item *item= 0;
    if (where)
    {
      DBUG_ASSERT(where->fixed);
      item= where->copy_andor_structure(thd);
    }
    if (check_opt_type == VIEW_CHECK_CASCADED)
    {
      for (TABLE_LIST *tbl= merge_underlying_list; tbl; tbl= tbl->next_local)
      {
        if (tbl->check_option)
          item= and_conds(item, tbl->check_option);
      }
    }
    if (item)
      thd->change_item_tree(&check_option, item);
  }

  if (check_option)
  {
    const char *save_where= thd->where;
    thd->where= "check option";
    if (!check_option->fixed &&
        check_option->fix_fields(thd, &check_option) ||
        check_option->check_cols(1))
    {
      DBUG_RETURN(TRUE);
    }
    thd->where= save_where;
  }
  DBUG_RETURN(FALSE);
}


/*
  Hide errors which show view underlying table information

  SYNOPSIS
    st_table_list::hide_view_error()
    thd     thread handler

*/

void st_table_list::hide_view_error(THD *thd)
{
  /* Hide "Unknown column" or "Unknown function" error */
  if (thd->net.last_errno == ER_BAD_FIELD_ERROR ||
      thd->net.last_errno == ER_SP_DOES_NOT_EXIST ||
      thd->net.last_errno == ER_PROCACCESS_DENIED_ERROR ||
      thd->net.last_errno == ER_COLUMNACCESS_DENIED_ERROR)
  {
    TABLE_LIST *top= top_table();
    thd->clear_error();
    my_error(ER_VIEW_INVALID, MYF(0), top->view_db.str, top->view_name.str);
  }
  else if (thd->net.last_errno == ER_NO_DEFAULT_FOR_FIELD)
  {
    TABLE_LIST *top= top_table();
    thd->clear_error();
    // TODO: make correct error message
    my_error(ER_NO_DEFAULT_FOR_VIEW_FIELD, MYF(0),
             top->view_db.str, top->view_name.str);
  }
}


/*
  Find underlying base tables (TABLE_LIST) which represent given
  table_to_find (TABLE)

  SYNOPSIS
    st_table_list::find_underlying_table()
    table_to_find table to find

  RETURN
    0  table is not found
    found table reference
*/

st_table_list *st_table_list::find_underlying_table(TABLE *table_to_find)
{
  /* is this real table and table which we are looking for? */
  if (table == table_to_find && merge_underlying_list == 0)
    return this;

  for (TABLE_LIST *tbl= merge_underlying_list; tbl; tbl= tbl->next_local)
  {
    TABLE_LIST *result;
    if ((result= tbl->find_underlying_table(table_to_find)))
      return result;
  }
  return 0;
}

/*
  cleunup items belonged to view fields translation table

  SYNOPSIS
    st_table_list::cleanup_items()
*/

void st_table_list::cleanup_items()
{
  if (!field_translation)
    return;

  for (Field_translator *transl= field_translation;
       transl < field_translation_end;
       transl++)
    transl->item->walk(&Item::cleanup_processor, 0);
}


/*
  check CHECK OPTION condition

  SYNOPSIS
    check_option()
    ignore_failure ignore check option fail

  RETURN
    VIEW_CHECK_OK     OK
    VIEW_CHECK_ERROR  FAILED
    VIEW_CHECK_SKIP   FAILED, but continue
*/

int st_table_list::view_check_option(THD *thd, bool ignore_failure)
{
  if (check_option && check_option->val_int() == 0)
  {
    TABLE_LIST *view= top_table();
    if (ignore_failure)
    {
      push_warning_printf(thd, MYSQL_ERROR::WARN_LEVEL_ERROR,
                          ER_VIEW_CHECK_FAILED, ER(ER_VIEW_CHECK_FAILED),
                          view->view_db.str, view->view_name.str);
      return(VIEW_CHECK_SKIP);
    }
    else
    {
      my_error(ER_VIEW_CHECK_FAILED, MYF(0), view->view_db.str, view->view_name.str);
      return(VIEW_CHECK_ERROR);
    }
  }
  return(VIEW_CHECK_OK);
}


/*
  Find table in underlying tables by mask and check that only this
  table belong to given mask

  SYNOPSIS
    st_table_list::check_single_table()
    table	reference on variable where to store found table
		(should be 0 on call, to find table, or point to table for
		unique test)
    map         bit mask of tables
    view        view for which we are looking table

  RETURN
    FALSE table not found or found only one
    TRUE  found several tables
*/

bool st_table_list::check_single_table(st_table_list **table, table_map map,
                                       st_table_list *view)
{
  for (TABLE_LIST *tbl= merge_underlying_list; tbl; tbl= tbl->next_local)
  {
    if (tbl->table)
    {
      if (tbl->table->map & map)
      {
	if (*table)
	  return TRUE;
        *table= tbl;
        tbl->check_option= view->check_option;
      }
    }
    else if (tbl->check_single_table(table, map, view))
      return TRUE;
  }
  return FALSE;
}


/*
  Set insert_values buffer

  SYNOPSIS
    set_insert_values()
    mem_root   memory pool for allocating

  RETURN
    FALSE - OK
    TRUE  - out of memory
*/

bool st_table_list::set_insert_values(MEM_ROOT *mem_root)
{
  if (table)
  {
    if (!table->insert_values &&
        !(table->insert_values= (byte *)alloc_root(mem_root,
                                                   table->s->rec_buff_length)))
      return TRUE;
  }
  else
  {
    DBUG_ASSERT(view && merge_underlying_list);
    for (TABLE_LIST *tbl= merge_underlying_list; tbl; tbl= tbl->next_local)
      if (tbl->set_insert_values(mem_root))
        return TRUE;
  }
  return FALSE;
}


/*
  Test if this is a leaf with respect to name resolution.

  SYNOPSIS
    st_table_list::is_leaf_for_name_resolution()

  DESCRIPTION
    A table reference is a leaf with respect to name resolution if
    it is either a leaf node in a nested join tree (table, view,
    schema table, subquery), or an inner node that represents a
    NATURAL/USING join, or a nested join with materialized join
    columns.

  RETURN
    TRUE if a leaf, FALSE otherwise.
*/
bool st_table_list::is_leaf_for_name_resolution()
{
  return (view || is_natural_join || is_join_columns_complete ||
          !nested_join);
}


/*
  Retrieve the first (left-most) leaf in a nested join tree with
  respect to name resolution.

  SYNOPSIS
    st_table_list::first_leaf_for_name_resolution()

  DESCRIPTION
    Given that 'this' is a nested table reference, recursively walk
    down the left-most children of 'this' until we reach a leaf
    table reference with respect to name resolution.

  IMPLEMENTATION
    The left-most child of a nested table reference is the last element
    in the list of children because the children are inserted in
    reverse order.

  RETURN
    If 'this' is a nested table reference - the left-most child of
      the tree rooted in 'this',
    else return 'this'
*/

TABLE_LIST *st_table_list::first_leaf_for_name_resolution()
{
  TABLE_LIST *cur_table_ref;
  NESTED_JOIN *cur_nested_join;
  LINT_INIT(cur_table_ref);

  if (is_leaf_for_name_resolution())
    return this;
  DBUG_ASSERT(nested_join);

  for (cur_nested_join= nested_join;
       cur_nested_join;
       cur_nested_join= cur_table_ref->nested_join)
  {
    List_iterator_fast<TABLE_LIST> it(cur_nested_join->join_list);
    cur_table_ref= it++;
    /*
      If the current nested join is a RIGHT JOIN, the operands in
      'join_list' are in reverse order, thus the first operand is
      already at the front of the list. Otherwise the first operand
      is in the end of the list of join operands.
    */
    if (!(cur_table_ref->outer_join & JOIN_TYPE_RIGHT))
    {
      TABLE_LIST *next;
      while ((next= it++))
        cur_table_ref= next;
    }
    if (cur_table_ref->is_leaf_for_name_resolution())
      break;
  }
  return cur_table_ref;
}


/*
  Retrieve the last (right-most) leaf in a nested join tree with
  respect to name resolution.

  SYNOPSIS
    st_table_list::last_leaf_for_name_resolution()

  DESCRIPTION
    Given that 'this' is a nested table reference, recursively walk
    down the right-most children of 'this' until we reach a leaf
    table reference with respect to name resolution.

  IMPLEMENTATION
    The right-most child of a nested table reference is the first
    element in the list of children because the children are inserted
    in reverse order.

  RETURN
    - If 'this' is a nested table reference - the right-most child of
      the tree rooted in 'this',
    - else - 'this'
*/

TABLE_LIST *st_table_list::last_leaf_for_name_resolution()
{
  TABLE_LIST *cur_table_ref= this;
  NESTED_JOIN *cur_nested_join;

  if (is_leaf_for_name_resolution())
    return this;
  DBUG_ASSERT(nested_join);

  for (cur_nested_join= nested_join;
       cur_nested_join;
       cur_nested_join= cur_table_ref->nested_join)
  {
    cur_table_ref= cur_nested_join->join_list.head();
    /*
      If the current nested is a RIGHT JOIN, the operands in
      'join_list' are in reverse order, thus the last operand is in the
      end of the list.
    */
    if ((cur_table_ref->outer_join & JOIN_TYPE_RIGHT))
    {
      List_iterator_fast<TABLE_LIST> it(cur_nested_join->join_list);
      TABLE_LIST *next;
      cur_table_ref= it++;
      while ((next= it++))
        cur_table_ref= next;
    }
    if (cur_table_ref->is_leaf_for_name_resolution())
      break;
  }
  return cur_table_ref;
}


/*
  Register access mode which we need for underlying tables

  SYNOPSIS
    register_want_access()
    want_access          Acess which we require
*/

void st_table_list::register_want_access(ulong want_access)
{
  /* Remove SHOW_VIEW_ACL, because it will be checked during making view */
  want_access&= ~SHOW_VIEW_ACL;
  if (belong_to_view)
  {
    grant.want_privilege= want_access;
    if (table)
      table->grant.want_privilege= want_access;
  }
  for (TABLE_LIST *tbl= merge_underlying_list; tbl; tbl= tbl->next_local)
    tbl->register_want_access(want_access);
}


/*
  Load security context information for this view

  SYNOPSIS
    st_table_list::prepare_view_securety_context()
    thd                  [in] thread handler

  RETURN
    FALSE  OK
    TRUE   Error
*/

#ifndef NO_EMBEDDED_ACCESS_CHECKS
bool st_table_list::prepare_view_securety_context(THD *thd)
{
  DBUG_ENTER("st_table_list::prepare_view_securety_context");
  DBUG_PRINT("enter", ("table: %s", alias));

  DBUG_ASSERT(!prelocking_placeholder && view);
  if (view_suid)
  {
    DBUG_PRINT("info", ("This table is suid view => load contest"));
    DBUG_ASSERT(view && view_sctx);
    if (acl_getroot_no_password(view_sctx,
                                definer.user.str,
                                definer.host.str,
                                definer.host.str,
                                thd->db))
    {
      my_error(ER_NO_SUCH_USER, MYF(0), definer.user.str, definer.host.str);
      DBUG_RETURN(TRUE);
    }
  }
  DBUG_RETURN(FALSE);
}
#endif


/*
  Find security context of current view

  SYNOPSIS
    st_table_list::find_view_security_context()
    thd                  [in] thread handler

*/

#ifndef NO_EMBEDDED_ACCESS_CHECKS
Security_context *st_table_list::find_view_security_context(THD *thd)
{
  Security_context *sctx;
  TABLE_LIST *upper_view= this;
  DBUG_ENTER("st_table_list::find_view_security_context");

  DBUG_ASSERT(view);
  while (upper_view && !upper_view->view_suid)
  {
    DBUG_ASSERT(!upper_view->prelocking_placeholder);
    upper_view= upper_view->referencing_view;
  }
  if (upper_view)
  {
    DBUG_PRINT("info", ("Securety context of view %s will be used",
                        upper_view->alias));
    sctx= upper_view->view_sctx;
    DBUG_ASSERT(sctx);
  }
  else
  {
    DBUG_PRINT("info", ("Current global context will be used"));
    sctx= thd->security_ctx;
  }
  DBUG_RETURN(sctx);
}
#endif


/*
  Prepare security context and load underlying tables priveleges for view

  SYNOPSIS
    st_table_list::prepare_security()
    thd                  [in] thread handler

  RETURN
    FALSE  OK
    TRUE   Error
*/

bool st_table_list::prepare_security(THD *thd)
{
  List_iterator_fast<TABLE_LIST> tb(*view_tables);
  TABLE_LIST *tbl;
  DBUG_ENTER("st_table_list::prepare_security");
#ifndef NO_EMBEDDED_ACCESS_CHECKS
  Security_context *save_security_ctx= thd->security_ctx;

  DBUG_ASSERT(!prelocking_placeholder);
  if (prepare_view_securety_context(thd))
    DBUG_RETURN(TRUE);
  thd->security_ctx= find_view_security_context(thd);
  while ((tbl= tb++))
  {
    DBUG_ASSERT(tbl->referencing_view);
    char *db, *table_name;
    if (tbl->view)
    {
      db= tbl->view_db.str;
      table_name= tbl->view_name.str;
    }
    else
    {
      db= tbl->db;
      table_name= tbl->table_name;
    }
    fill_effective_table_privileges(thd, &tbl->grant, db, table_name);
    if (tbl->table)
      tbl->table->grant= grant;
  }
  thd->security_ctx= save_security_ctx;
#else
  while ((tbl= tb++))
    tbl->grant.privilege= ~NO_ACCESS;
#endif
  DBUG_RETURN(FALSE);
}


Natural_join_column::Natural_join_column(Field_translator *field_param,
                                         TABLE_LIST *tab)
{
  DBUG_ASSERT(tab->field_translation);
  view_field= field_param;
  table_field= NULL;
  table_ref= tab;
  is_common= FALSE;
}


Natural_join_column::Natural_join_column(Field *field_param,
                                         TABLE_LIST *tab)
{
  DBUG_ASSERT(tab->table == field_param->table);
  table_field= field_param;
  view_field= NULL;
  table_ref= tab;
  is_common= FALSE;
}


const char *Natural_join_column::name()
{
  if (view_field)
  {
    DBUG_ASSERT(table_field == NULL);
    return view_field->name;
  }

  return table_field->field_name;
}


Item *Natural_join_column::create_item(THD *thd)
{
  if (view_field)
  {
    DBUG_ASSERT(table_field == NULL);
    return create_view_field(thd, table_ref, &view_field->item,
                             view_field->name);
  }
  return new Item_field(thd, &thd->lex->current_select->context, table_field);
}


Field *Natural_join_column::field()
{
  if (view_field)
  {
    DBUG_ASSERT(table_field == NULL);
    return NULL;
  }
  return table_field;
}


const char *Natural_join_column::table_name()
{
  return table_ref->alias;
}


const char *Natural_join_column::db_name()
{
  if (view_field)
    return table_ref->view_db.str;

  DBUG_ASSERT(!strcmp(table_ref->db,
                      table_ref->table->s->db.str));
  return table_ref->db;
}


GRANT_INFO *Natural_join_column::grant()
{
  if (view_field)
    return &(table_ref->grant);
  return &(table_ref->table->grant);
}


<<<<<<< HEAD

#ifndef NO_EMBEDDED_ACCESS_CHECKS

/*
  Check the access rights for the current join column.
  columns.

  SYNOPSIS
    Natural_join_column::check_grants()

  DESCRIPTION
    Check the access rights to a column from a natural join in a generic
    way that hides the heterogeneity of the column representation - whether
    it is a view or a stored table colum.

  RETURN
    FALSE  The column can be accessed
    TRUE   There are no access rights to all equivalent columns
*/

bool
Natural_join_column::check_grants(THD *thd, const char *name, uint length)
{
  GRANT_INFO *grant;
  const char *db_name;
  const char *table_name;
  Security_context *save_security_ctx= thd->security_ctx;
  Security_context *new_sctx= table_ref->security_ctx;
  bool res;

  if (view_field)
  {
    DBUG_ASSERT(table_field == NULL);
    grant= &(table_ref->grant);
    db_name= table_ref->view_db.str;
    table_name= table_ref->view_name.str;
  }
  else
  {
    DBUG_ASSERT(table_field && view_field == NULL);
    grant= &(table_ref->table->grant);
    db_name= table_ref->table->s->db.str;
    table_name= table_ref->table->s->table_name.str;
  }

  if (new_sctx)
    thd->security_ctx= new_sctx;
  res= check_grant_column(thd, grant, db_name, table_name, name, length);
  thd->security_ctx= save_security_ctx;
  return res;
}
#endif


=======
>>>>>>> ecb41e28
void Field_iterator_view::set(TABLE_LIST *table)
{
  DBUG_ASSERT(table->field_translation);
  view= table;
  ptr= table->field_translation;
  array_end= table->field_translation_end;
}


const char *Field_iterator_table::name()
{
  return (*ptr)->field_name;
}


Item *Field_iterator_table::create_item(THD *thd)
{
  return new Item_field(thd, &thd->lex->current_select->context, *ptr);
}


const char *Field_iterator_view::name()
{
  return ptr->name;
}


Item *Field_iterator_view::create_item(THD *thd)
{
  return create_view_field(thd, view, &ptr->item, ptr->name);
}

Item *create_view_field(THD *thd, TABLE_LIST *view, Item **field_ref,
                        const char *name)
{
  bool save_wrapper= thd->lex->select_lex.no_wrap_view_item;
  Item *field= *field_ref;
  DBUG_ENTER("create_view_field");

  if (view->schema_table_reformed)
  {
    /*
      Translation table items are always Item_fields and already fixed
      ('mysql_schema_table' function). So we can return directly the
      field. This case happens only for 'show & where' commands.
    */
    DBUG_ASSERT(field && field->fixed);
    DBUG_RETURN(field);
  }

  DBUG_ASSERT(field);
  thd->lex->current_select->no_wrap_view_item= TRUE;
  if (!field->fixed)
  {
    if (field->fix_fields(thd, field_ref))
    {
      thd->lex->current_select->no_wrap_view_item= save_wrapper;
      DBUG_RETURN(0);
    }
    field= *field_ref;
  }
  thd->lex->current_select->no_wrap_view_item= save_wrapper;
  if (thd->lex->current_select->no_wrap_view_item)
  {
    DBUG_RETURN(field);
  }
  Item *item= new Item_direct_view_ref(&view->view->select_lex.context,
                                       field_ref, view->alias,
                                       name);
  DBUG_RETURN(item);
}


void Field_iterator_natural_join::set(TABLE_LIST *table_ref)
{
  DBUG_ASSERT(table_ref->join_columns);
  column_ref_it.init(*(table_ref->join_columns));
  cur_column_ref= column_ref_it++;
}


void Field_iterator_natural_join::next()
{
  cur_column_ref= column_ref_it++;
  DBUG_ASSERT(!cur_column_ref || ! cur_column_ref->table_field ||
              cur_column_ref->table_ref->table ==
              cur_column_ref->table_field->table);
}


void Field_iterator_table_ref::set_field_iterator()
{
  DBUG_ENTER("Field_iterator_table_ref::set_field_iterator");
  /*
    If the table reference we are iterating over is a natural join, or it is
    an operand of a natural join, and TABLE_LIST::join_columns contains all
    the columns of the join operand, then we pick the columns from
    TABLE_LIST::join_columns, instead of the  orginial container of the
    columns of the join operator.
  */
  if (table_ref->is_join_columns_complete)
  {
    /* Necesary, but insufficient conditions. */
    DBUG_ASSERT(table_ref->is_natural_join ||
                table_ref->nested_join ||
                table_ref->join_columns &&
                /* This is a merge view. */
                ((table_ref->field_translation &&
                  table_ref->join_columns->elements ==
                  (ulong)(table_ref->field_translation_end -
                          table_ref->field_translation)) ||
                 /* This is stored table or a tmptable view. */
                 (!table_ref->field_translation &&
                  table_ref->join_columns->elements ==
                  table_ref->table->s->fields)));
    field_it= &natural_join_it;
    DBUG_PRINT("info",("field_it for '%s' is Field_iterator_natural_join",
                       table_ref->alias));
  }
  /* This is a merge view, so use field_translation. */
  else if (table_ref->field_translation)
  {
    DBUG_ASSERT(table_ref->view &&
                table_ref->effective_algorithm == VIEW_ALGORITHM_MERGE);
    field_it= &view_field_it;
    DBUG_PRINT("info", ("field_it for '%s' is Field_iterator_view",
                        table_ref->alias));
  }
  /* This is a base table or stored view. */
  else
  {
    DBUG_ASSERT(table_ref->table || table_ref->view);
    field_it= &table_field_it;
    DBUG_PRINT("info", ("field_it for '%s' is Field_iterator_table",
                        table_ref->alias));
  }
  field_it->set(table_ref);
  DBUG_VOID_RETURN;
}


void Field_iterator_table_ref::set(TABLE_LIST *table)
{
  DBUG_ASSERT(table);
  first_leaf= table->first_leaf_for_name_resolution();
  last_leaf=  table->last_leaf_for_name_resolution();
  DBUG_ASSERT(first_leaf && last_leaf);
  table_ref= first_leaf;
  set_field_iterator();
}


void Field_iterator_table_ref::next()
{
  /* Move to the next field in the current table reference. */
  field_it->next();
  /*
    If all fields of the current table reference are exhausted, move to
    the next leaf table reference.
  */
  if (field_it->end_of_fields() && table_ref != last_leaf)
  {
    table_ref= table_ref->next_name_resolution_table;
    DBUG_ASSERT(table_ref);
    set_field_iterator();
  }
}


const char *Field_iterator_table_ref::table_name()
{
  if (table_ref->view)
    return table_ref->view_name.str;
  else if (table_ref->is_natural_join)
    return natural_join_it.column_ref()->table_name();

  DBUG_ASSERT(!strcmp(table_ref->table_name,
                      table_ref->table->s->table_name.str));
  return table_ref->table_name;
}


const char *Field_iterator_table_ref::db_name()
{
  if (table_ref->view)
    return table_ref->view_db.str;
  else if (table_ref->is_natural_join)
    return natural_join_it.column_ref()->db_name();

  DBUG_ASSERT(!strcmp(table_ref->db, table_ref->table->s->db.str));
  return table_ref->db;
}


GRANT_INFO *Field_iterator_table_ref::grant()
{
  if (table_ref->view)
    return &(table_ref->grant);
  else if (table_ref->is_natural_join)
    return natural_join_it.column_ref()->grant();
  return &(table_ref->table->grant);
}


/*
  Create new or return existing column reference to a column of a
  natural/using join.

  SYNOPSIS
    Field_iterator_table_ref::get_or_create_column_ref()
    is_created  [out] set to TRUE if the column was created,
                      FALSE if we return an already created colum

  DESCRIPTION
    TODO

  RETURN
    #     Pointer to a column of a natural join (or its operand)
    NULL  No memory to allocate the column
*/

Natural_join_column *
Field_iterator_table_ref::get_or_create_column_ref(bool *is_created)
{
  Natural_join_column *nj_col;

  *is_created= TRUE;
  if (field_it == &table_field_it)
  {
    /* The field belongs to a stored table. */
    Field *field= table_field_it.field();
    nj_col= new Natural_join_column(field, table_ref);
  }
  else if (field_it == &view_field_it)
  {
    /* The field belongs to a merge view or information schema table. */
    Field_translator *translated_field= view_field_it.field_translator();
    nj_col= new Natural_join_column(translated_field, table_ref);
  }
  else
  {
    /*
      The field belongs to a NATURAL join, therefore the column reference was
      already created via one of the two constructor calls above. In this case
      we just return the already created column reference.
    */
    *is_created= FALSE;
    nj_col= natural_join_it.column_ref();
    DBUG_ASSERT(nj_col);
  }
  DBUG_ASSERT(!nj_col->table_field ||
              nj_col->table_ref->table == nj_col->table_field->table);
  return nj_col;
}


/*
  Return an existing reference to a column of a natural/using join.

  SYNOPSIS
    Field_iterator_table_ref::get_natural_column_ref()

  DESCRIPTION
    The method should be called in contexts where it is expected that
    all natural join columns are already created, and that the column
    being retrieved is a Natural_join_column.

  RETURN
    #     Pointer to a column of a natural join (or its operand)
    NULL  No memory to allocate the column
*/

Natural_join_column *
Field_iterator_table_ref::get_natural_column_ref()
{
  Natural_join_column *nj_col;

  DBUG_ASSERT(field_it == &natural_join_it);
  /*
    The field belongs to a NATURAL join, therefore the column reference was
    already created via one of the two constructor calls above. In this case
    we just return the already created column reference.
  */
  nj_col= natural_join_it.column_ref();
  DBUG_ASSERT(nj_col &&
              (!nj_col->table_field ||
               nj_col->table_ref->table == nj_col->table_field->table));
  return nj_col;
}


/*****************************************************************************
** Instansiate templates
*****************************************************************************/

#ifdef HAVE_EXPLICIT_TEMPLATE_INSTANTIATION
template class List<String>;
template class List_iterator<String>;
#endif<|MERGE_RESOLUTION|>--- conflicted
+++ resolved
@@ -3080,63 +3080,6 @@
 }
 
 
-<<<<<<< HEAD
-
-#ifndef NO_EMBEDDED_ACCESS_CHECKS
-
-/*
-  Check the access rights for the current join column.
-  columns.
-
-  SYNOPSIS
-    Natural_join_column::check_grants()
-
-  DESCRIPTION
-    Check the access rights to a column from a natural join in a generic
-    way that hides the heterogeneity of the column representation - whether
-    it is a view or a stored table colum.
-
-  RETURN
-    FALSE  The column can be accessed
-    TRUE   There are no access rights to all equivalent columns
-*/
-
-bool
-Natural_join_column::check_grants(THD *thd, const char *name, uint length)
-{
-  GRANT_INFO *grant;
-  const char *db_name;
-  const char *table_name;
-  Security_context *save_security_ctx= thd->security_ctx;
-  Security_context *new_sctx= table_ref->security_ctx;
-  bool res;
-
-  if (view_field)
-  {
-    DBUG_ASSERT(table_field == NULL);
-    grant= &(table_ref->grant);
-    db_name= table_ref->view_db.str;
-    table_name= table_ref->view_name.str;
-  }
-  else
-  {
-    DBUG_ASSERT(table_field && view_field == NULL);
-    grant= &(table_ref->table->grant);
-    db_name= table_ref->table->s->db.str;
-    table_name= table_ref->table->s->table_name.str;
-  }
-
-  if (new_sctx)
-    thd->security_ctx= new_sctx;
-  res= check_grant_column(thd, grant, db_name, table_name, name, length);
-  thd->security_ctx= save_security_ctx;
-  return res;
-}
-#endif
-
-
-=======
->>>>>>> ecb41e28
 void Field_iterator_view::set(TABLE_LIST *table)
 {
   DBUG_ASSERT(table->field_translation);
