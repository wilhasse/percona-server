/*
   Copyright (c) 2002, 2012, Oracle and/or its affiliates. All rights reserved.

   This program is free software; you can redistribute it and/or modify
   it under the terms of the GNU General Public License as published by
   the Free Software Foundation; version 2 of the License.

   This program is distributed in the hope that it will be useful,
   but WITHOUT ANY WARRANTY; without even the implied warranty of
   MERCHANTABILITY or FITNESS FOR A PARTICULAR PURPOSE.  See the
   GNU General Public License for more details.

   You should have received a copy of the GNU General Public License
   along with this program; if not, write to the Free Software Foundation,
   51 Franklin Street, Suite 500, Boston, MA 02110-1335 USA */

#include "sql_priv.h"
#include "sql_string.h"                         // String
#include "my_global.h"                          // REQUIRED for HAVE_* below
#include "gstream.h"                            // Gis_read_stream
#include "spatial.h"
#include <mysqld_error.h>

#ifdef HAVE_SPATIAL

/* 
  exponential notation :
  1   sign
  1   number before the decimal point
  1   decimal point
  14  number of significant digits (see String::qs_append(double))
  1   'e' sign
  1   exponent sign
  3   exponent digits
  ==
  22

  "f" notation :
  1   optional 0
  1   sign
  14  number significant digits (see String::qs_append(double) )
  1   decimal point
  ==
  17
*/

#define MAX_DIGITS_IN_DOUBLE 30

/***************************** Gis_class_info *******************************/

String Geometry::bad_geometry_data("Bad object", &my_charset_bin);

Geometry::Class_info *Geometry::ci_collection[Geometry::wkb_last+1]=
{
  NULL, NULL, NULL, NULL, NULL, NULL, NULL
};

static Geometry::Class_info **ci_collection_end=
                                Geometry::ci_collection+Geometry::wkb_last + 1;

Geometry::Class_info::Class_info(const char *name, int type_id,
                                 create_geom_t create_func):
  m_type_id(type_id), m_create_func(create_func)
{
  m_name.str= (char *) name;
  m_name.length= strlen(name);

  ci_collection[type_id]= this;
}

static Geometry *create_point(char *buffer)
{
  return new (buffer) Gis_point;
}

static Geometry *create_linestring(char *buffer)
{
  return new (buffer) Gis_line_string;
}

static Geometry *create_polygon(char *buffer)
{
  return new (buffer) Gis_polygon;
}

static Geometry *create_multipoint(char *buffer)
{
  return new (buffer) Gis_multi_point;
}

static Geometry *create_multipolygon(char *buffer)
{
  return new (buffer) Gis_multi_polygon;
}

static Geometry *create_multilinestring(char *buffer)
{
  return new (buffer) Gis_multi_line_string;
}

static Geometry *create_geometrycollection(char *buffer)
{
  return new (buffer) Gis_geometry_collection;
}



static Geometry::Class_info point_class("POINT",
					Geometry::wkb_point, create_point);

static Geometry::Class_info linestring_class("LINESTRING",
					     Geometry::wkb_linestring,
					     create_linestring);
static Geometry::Class_info polygon_class("POLYGON",
					      Geometry::wkb_polygon,
					      create_polygon);
static Geometry::Class_info multipoint_class("MULTIPOINT",
						 Geometry::wkb_multipoint,
						 create_multipoint);
static Geometry::Class_info 
multilinestring_class("MULTILINESTRING",
		      Geometry::wkb_multilinestring, create_multilinestring);
static Geometry::Class_info multipolygon_class("MULTIPOLYGON",
						   Geometry::wkb_multipolygon,
						   create_multipolygon);
static Geometry::Class_info 
geometrycollection_class("GEOMETRYCOLLECTION",Geometry::wkb_geometrycollection,
			 create_geometrycollection);

/***************************** Geometry *******************************/

Geometry::Class_info *Geometry::find_class(const char *name, uint32 len)
{
  for (Class_info **cur_rt= ci_collection;
       cur_rt < ci_collection_end; cur_rt++)
  {
    if (*cur_rt &&
	((*cur_rt)->m_name.length == len) &&
	(my_strnncoll(&my_charset_latin1,
		      (const uchar*) (*cur_rt)->m_name.str, len,
		      (const uchar*) name, len) == 0))
      return *cur_rt;
  }
  return 0;
}


Geometry *Geometry::create_by_typeid(Geometry_buffer *buffer, int type_id)
{
  Class_info *ci;
  if (!(ci= find_class(type_id)))
    return NULL;
  return (*ci->m_create_func)(buffer->data);
}


Geometry *Geometry::construct(Geometry_buffer *buffer,
                              const char *data, uint32 data_len)
{
  uint32 geom_type;
  Geometry *result;

  if (data_len < SRID_SIZE + WKB_HEADER_SIZE)   // < 4 + (1 + 4)
    return NULL;
  /* + 1 to skip the byte order (stored in position SRID_SIZE). */
  geom_type= uint4korr(data + SRID_SIZE + 1);
  if (!(result= create_by_typeid(buffer, (int) geom_type)))
    return NULL;
  result->set_data_ptr(data + SRID_SIZE + WKB_HEADER_SIZE,
                       data_len - SRID_SIZE - WKB_HEADER_SIZE);
  return result;
}


Geometry *Geometry::create_from_wkt(Geometry_buffer *buffer,
				    Gis_read_stream *trs, String *wkt,
				    bool init_stream)
{
  LEX_STRING name;
  Class_info *ci;

  if (trs->get_next_word(&name))
  {
    trs->set_error_msg("Geometry name expected");
    return NULL;
  }
  if (!(ci= find_class(name.str, name.length)) ||
      wkt->reserve(WKB_HEADER_SIZE, 512))
    return NULL;
  Geometry *result= (*ci->m_create_func)(buffer->data);
  wkt->q_append((char) wkb_ndr);
  wkt->q_append((uint32) result->get_class_info()->m_type_id);
  if (trs->check_next_symbol('(') ||
      result->init_from_wkt(trs, wkt) ||
      trs->check_next_symbol(')'))
    return NULL;
  if (init_stream)  
    result->set_data_ptr(wkt->ptr() + WKB_HEADER_SIZE,
                         wkt->length() - WKB_HEADER_SIZE);
  return result;
}


static double wkb_get_double(const char *ptr, Geometry::wkbByteOrder bo)
{
  double res;
  if (bo != Geometry::wkb_xdr)
  {
    float8get(res, ptr);
  }
  else
  {
    char inv_array[8];
    inv_array[0]= ptr[7];
    inv_array[1]= ptr[6];
    inv_array[2]= ptr[5];
    inv_array[3]= ptr[4];
    inv_array[4]= ptr[3];
    inv_array[5]= ptr[2];
    inv_array[6]= ptr[1];
    inv_array[7]= ptr[0];
    float8get(res, inv_array);
  }
  return res;
}


static uint32 wkb_get_uint(const char *ptr, Geometry::wkbByteOrder bo)
{
  if (bo != Geometry::wkb_xdr)
    return uint4korr(ptr);
  /* else */
  {
    char inv_array[4], *inv_array_p= inv_array;
    inv_array[0]= ptr[3];
    inv_array[1]= ptr[2];
    inv_array[2]= ptr[1];
    inv_array[3]= ptr[0];
    return uint4korr(inv_array_p);
  }
}


Geometry *Geometry::create_from_wkb(Geometry_buffer *buffer,
                                    const char *wkb, uint32 len, String *res)
{
  uint32 geom_type;
  Geometry *geom;

  if (len < WKB_HEADER_SIZE)
    return NULL;
  geom_type= wkb_get_uint(wkb+1, (wkbByteOrder)wkb[0]);
  if (!(geom= create_by_typeid(buffer, (int) geom_type)) ||
      res->reserve(WKB_HEADER_SIZE, 512))
    return NULL;

  res->q_append((char) wkb_ndr);
  res->q_append(geom_type);

  return geom->init_from_wkb(wkb + WKB_HEADER_SIZE, len - WKB_HEADER_SIZE,
                             (wkbByteOrder) wkb[0], res) ? geom : NULL;
}


int Geometry::create_from_opresult(Geometry_buffer *g_buf,
                                   String *res, Gcalc_result_receiver &rr)
{
  uint32 geom_type= rr.get_result_typeid();
  Geometry *obj= create_by_typeid(g_buf, geom_type);

  if (!obj || res->reserve(WKB_HEADER_SIZE, 512))
    return 1;

  res->q_append((char) wkb_ndr);
  res->q_append(geom_type);
  return obj->init_from_opresult(res, rr.result(), rr.length());
}


bool Geometry::envelope(String *result) const
{
  MBR mbr;
  wkb_parser wkb(&m_wkb_data);

<<<<<<< HEAD
  if (get_mbr(&mbr, &end) ||
      result->reserve(1 + 4 * 3 + SIZEOF_STORED_DOUBLE * 10))
    return 1;
=======
  if (get_mbr(&mbr, &wkb) ||
      result->reserve(1 + 4 * 3 + SIZEOF_STORED_DOUBLE * 10))
    return true;
>>>>>>> edad0f5c

  result->q_append((char) wkb_ndr);
  result->q_append((uint32) wkb_polygon);
  result->q_append((uint32) 1);
  result->q_append((uint32) 5);
  result->q_append(mbr.xmin);
  result->q_append(mbr.ymin);
  result->q_append(mbr.xmax);
  result->q_append(mbr.ymin);
  result->q_append(mbr.xmax);
  result->q_append(mbr.ymax);
  result->q_append(mbr.xmin);
  result->q_append(mbr.ymax);
  result->q_append(mbr.xmin);
  result->q_append(mbr.ymin);

  return false;
}


/**
  Create a point from data.

  @param OUT result   Put result here
  @param wkb          Data for point is here.

  @return             false on success, true on error
*/

bool Geometry::create_point(String *result, wkb_parser *wkb) const
{
<<<<<<< HEAD
  if (no_data(data, POINT_DATA_SIZE) ||
      result->reserve(1 + 4 + POINT_DATA_SIZE))
    return 1;
  result->q_append((char) wkb_ndr);
  result->q_append((uint32) wkb_point);
  /* Copy two double in same format */
  result->q_append(data, POINT_DATA_SIZE);
  return 0;
=======
  if (wkb->no_data(POINT_DATA_SIZE) ||
      result->reserve(WKB_HEADER_SIZE + POINT_DATA_SIZE))
    return true;
  result->q_append((char) wkb_ndr);
  result->q_append((uint32) wkb_point);
  /* Copy two double in same format */
  result->q_append(wkb->data(), POINT_DATA_SIZE);
  return false;
>>>>>>> edad0f5c
}

/**
  Create a point from coordinates.

  @param OUT result
  @param x  x coordinate for point
  @param y  y coordinate for point
 
  @return  false on success, true on error
*/

bool Geometry::create_point(String *result, point_xy p) const
{
  if (result->reserve(1 + 4 + POINT_DATA_SIZE))
<<<<<<< HEAD
    return 1;
=======
    return true;
>>>>>>> edad0f5c

  result->q_append((char) wkb_ndr);
  result->q_append((uint32) wkb_point);
  result->q_append(p.x);
  result->q_append(p.y);
  return false;
 }

/**
  Append N points from packed format to text

  @param OUT txt        Append points here
  @param     n_points   Number of points  
  @param     wkb        Packed data
  @param     offset     Offset between points
*/

void Geometry::append_points(String *txt, uint32 n_points,
                             wkb_parser *wkb, uint32 offset) const
{			     
  while (n_points--)
  {
<<<<<<< HEAD
    double x,y;
    data+= offset;
    get_point(&x, &y, data);
    data+= POINT_DATA_SIZE;
    txt->qs_append(x);
=======
    point_xy p;
    wkb->skip_unsafe(offset);
    wkb->scan_xy_unsafe(&p); 
    txt->qs_append(p.x);
>>>>>>> edad0f5c
    txt->qs_append(' ');
    txt->qs_append(p.y);
    txt->qs_append(',');
  }
}


/**
  Get most bounding rectangle (mbr) for X points

  @param OUT mbr      Result
  @param wkb          Data for point is here.
  @param offset       Offset between points
  
  @return             false on success, true on error
*/

bool Geometry::get_mbr_for_points(MBR *mbr, wkb_parser *wkb,
                                  uint offset) const
{
  uint32 n_points;

<<<<<<< HEAD
  if (no_data(data, (POINT_DATA_SIZE + offset) * points))
    return 0;
=======
  if (wkb->scan_n_points_and_check_data(&n_points, offset))
    return true;
>>>>>>> edad0f5c

  /* Calculate MBR for points */
  while (n_points--)
  {
    wkb->skip_unsafe(offset);
    mbr->add_xy(wkb->data(), wkb->data() + SIZEOF_STORED_DOUBLE);
    wkb->skip_unsafe(POINT_DATA_SIZE);
  }
  return false;
}


int Geometry::collection_store_shapes(Gcalc_shape_transporter *trn,
                                      Gcalc_shape_status *st,
                                      Geometry *collection_item) const
{
  uint32 n_objects;
  wkb_parser wkb(&m_wkb_data);
  Geometry_buffer buffer;

  if (wkb.scan_non_zero_uint4(&n_objects) ||
      trn->start_collection(st, n_objects))
    return 1;

  while (n_objects--)
  {
    Geometry *geom;
    if (!(geom= collection_item))
    {
      /*
        Item type is not known in advance, e.g. GeometryCollection.
        Create an item object in every iteration,
        according to the current wkb type.
      */
      if (!(geom= scan_header_and_create(&wkb, &buffer)))
        return 1;
    }
    else
    {
      if (wkb.skip_wkb_header())
        return 1;
      geom->set_data_ptr(&wkb);
    }
    Gcalc_shape_status item_status;
    if (geom->store_shapes(trn, &item_status) ||
        trn->collection_add_item(st, &item_status))
      return 1;
    wkb.skip_unsafe(geom->get_data_size());
  }
  trn->complete_collection(st);
  return 0;
}


bool Geometry::collection_area(double *ar, wkb_parser *wkb,
                               Geometry *collection_item) const
{
  uint32 n_objects;
  Geometry_buffer buffer;

  if (wkb->scan_non_zero_uint4(&n_objects))
    return true;

  for (*ar= 0; n_objects; n_objects--)
  {
<<<<<<< HEAD
    data+= offset;
    mbr->add_xy(data, data + SIZEOF_STORED_DOUBLE);
    data+= POINT_DATA_SIZE;
=======
    Geometry *geom;
    if (!(geom= collection_item))
    {
      /*
        Item type is not known in advance, e.g. GeometryCollection.
        Create an item object according to the wkb type.
      */
      if (!(geom= scan_header_and_create(wkb, &buffer)))
        return true;
    }   
    else
    {
      if (wkb->skip_wkb_header())
        return true;
      geom->set_data_ptr(wkb);
    }
    double item_area;
    if (geom->area(&item_area, wkb))
      return true;
    *ar+= item_area;
>>>>>>> edad0f5c
  }
  return false;
}


uint Geometry::collection_init_from_opresult(String *bin,
                                             const char *opres,
                                             uint opres_length,
                                             Geometry *collection_item)
{
  Geometry_buffer buffer;
  const char *opres_orig= opres;
  int n_items_offs= bin->length();
  uint n_items= 0;

  if (bin->reserve(4, 512))
    return 0;
  bin->q_append((uint32) 0);

  while (opres_length)
  {
    int item_len;

    if (bin->reserve(WKB_HEADER_SIZE, 512))
      return 0;

    Geometry *item;
    if (collection_item)
    {
      /*
        MultiPoint, MultiLineString, or MultiPolygon pass
        a pre-created collection item. Let's use it.
      */
      item= collection_item;
    }
    else
    {
      /*
       GeometryCollection passes NULL. Let's create an item
       according to wkb_type on every interation step.
      */
      uint32 wkb_type;
      switch ((Gcalc_function::shape_type) uint4korr(opres))   
      {
        case Gcalc_function::shape_point:   wkb_type= wkb_point; break;
        case Gcalc_function::shape_line:    wkb_type= wkb_linestring; break;
        case Gcalc_function::shape_polygon: wkb_type= wkb_polygon; break;
        default: 
          /*
            Something has gone really wrong while performing a spatial operation.
            For now we'll return an error.
            TODO: should be properly fixed.
          */
          my_error(ER_NOT_SUPPORTED_YET, MYF(0), "spatial self-intersecting operands");
          return 0;
      };
      if (!(item= create_by_typeid(&buffer, wkb_type)))
        return 0;
    }

    bin->q_append((char) wkb_ndr);
    bin->q_append((uint32) item->get_class_info()->m_type_id);

    if (!(item_len= item->init_from_opresult(bin, opres, opres_length)))
      return 0;
    opres+= item_len;
    opres_length-= item_len;
    n_items++;
  }
  bin->write_at_position(n_items_offs, n_items);
  return (uint) (opres - opres_orig);
}


int Geometry::collection_store_shapes(Gcalc_shape_transporter *trn,
                                      Gcalc_shape_status *st,
                                      Geometry *collection_item) const
{
  uint32 n_objects;
  const char *data= m_data;
  Geometry_buffer buffer;

  if (no_data(data, 4))
    return 1;
  n_objects= uint4korr(data);
  data+= 4;

  if (trn->start_collection(st, n_objects))
    return 1;

  while (n_objects--)
  {
    if (no_data(data, WKB_HEADER_SIZE))
      return 1;

    Geometry *geom;
    if (!(geom= collection_item))
    {
      /*
        Item type is not known in advance, e.g. GeometryCollection.
        Create an item object in every iteration,
        according to the current wkb type.
      */
      uint32 wkb_type= uint4korr(data + 1);
      if (!(geom= create_by_typeid(&buffer, wkb_type)))
        return 1;
    }
    data+= WKB_HEADER_SIZE;
    geom->set_data_ptr(data, (uint32) (m_data_end - data));
    Gcalc_shape_status item_status;
    if (geom->store_shapes(trn, &item_status))
      return 1;
    if (trn->collection_add_item(st, &item_status))
      return 1;
    data+= geom->get_data_size();
  }
  trn->complete_collection(st);
  return 0;
}


int Geometry::collection_area(double *ar, const char **end_of_data,
                              Geometry *collection_item) const
{
  uint32 n_objects;
  const char *data= m_data;
  Geometry_buffer buffer;

  if (no_data(data, 4))
    return 1;
  n_objects= uint4korr(data);
  data+= 4;

  for (*ar= 0; n_objects; n_objects--)
  {
    if (no_data(data, WKB_HEADER_SIZE))
      return 1;

    Geometry *geom;
    if (!(geom= collection_item))
    {
      /*
        Item type is not known in advance, e.g. GeometryCollection.
        Create an item object according to the wkb type.
      */
      uint32 wkb_type= uint4korr(data + 1);
      if (!(geom= create_by_typeid(&buffer, wkb_type)))
        return 1;
    }
    data+= WKB_HEADER_SIZE;
    geom->set_data_ptr(data, (uint32) (m_data_end - data));
    double item_area;
    if (geom->area(&item_area, &data))
      return 1;
    *ar+= item_area;
  }
  *end_of_data= data;
  return 0;
}


uint Geometry::collection_init_from_opresult(String *bin,
                                             const char *opres,
                                             uint opres_length,
                                             Geometry *collection_item)
{
  Geometry_buffer buffer;
  const char *opres_orig= opres;
  int n_items_offs= bin->length();
  uint n_items= 0;

  if (bin->reserve(4, 512))
    return 0;
  bin->q_append((uint32) 0);

  while (opres_length)
  {
    int item_len;

    if (bin->reserve(WKB_HEADER_SIZE, 512))
      return 0;

    Geometry *item;
    if (collection_item)
    {
      /*
        MultiPoint, MultiLineString, or MultiPolygon pass
        a pre-created collection item. Let's use it.
      */
      item= collection_item;
    }
    else
    {
      /*
       GeometryCollection passes NULL. Let's create an item
       according to wkb_type on every interation step.
      */
      uint32 wkb_type;
      switch ((Gcalc_function::shape_type) uint4korr(opres))   
      {
        case Gcalc_function::shape_point:   wkb_type= wkb_point; break;
        case Gcalc_function::shape_line:    wkb_type= wkb_linestring; break;
        case Gcalc_function::shape_polygon: wkb_type= wkb_polygon; break;
        default: 
          /*
            Something has gone really wrong while performing a spatial operation.
            For now we'll return an error.
            TODO: should be properly fixed.
          */
          my_error(ER_NOT_SUPPORTED_YET, MYF(0), "spatial self-intersecting operands");
          return 0;
      };
      if (!(item= create_by_typeid(&buffer, wkb_type)))
        return 0;
    }

    bin->q_append((char) wkb_ndr);
    bin->q_append((uint32) item->get_class_info()->m_type_id);

    if (!(item_len= item->init_from_opresult(bin, opres, opres_length)))
      return 0;
    opres+= item_len;
    opres_length-= item_len;
    n_items++;
  }
  bin->write_at_position(n_items_offs, n_items);
  return (uint) (opres - opres_orig);
}


/***************************** Point *******************************/

uint32 Gis_point::get_data_size() const
{
  return POINT_DATA_SIZE;
}


bool Gis_point::init_from_wkt(Gis_read_stream *trs, String *wkb)
{
  double x, y;
  if (trs->get_next_number(&x) || trs->get_next_number(&y) ||
      wkb->reserve(POINT_DATA_SIZE))
<<<<<<< HEAD
    return 1;
=======
    return true;
>>>>>>> edad0f5c
  wkb->q_append(x);
  wkb->q_append(y);
  return false;
}


uint Gis_point::init_from_wkb(const char *wkb, uint len,
                              wkbByteOrder bo, String *res)
{
  double x, y;
  if (len < POINT_DATA_SIZE || res->reserve(POINT_DATA_SIZE))
    return 0;
  x= wkb_get_double(wkb, bo);
  y= wkb_get_double(wkb + SIZEOF_STORED_DOUBLE, bo);
  res->q_append(x);
  res->q_append(y);
  return POINT_DATA_SIZE;
}


bool Gis_point::get_data_as_wkt(String *txt, wkb_parser *wkb) const
{
  point_xy p;
  if (wkb->scan_xy(&p))
    return true;
  if (txt->reserve(MAX_DIGITS_IN_DOUBLE * 2 + 1))
    return true;
  txt->qs_append(p.x);
  txt->qs_append(' ');
  txt->qs_append(p.y);
  return false;
}


bool Gis_point::get_mbr(MBR *mbr, wkb_parser *wkb) const
{
  point_xy p;
  if (wkb->scan_xy(&p))
    return true;
  mbr->add_xy(p);
  return false;
}


int Gis_point::store_shapes(Gcalc_shape_transporter *trn,
                            Gcalc_shape_status *st) const
{
  if (trn->skip_point())
    return 0;
<<<<<<< HEAD
  double x, y;
  return get_xy(&x, &y) || trn->single_point(st, x, y);
=======
  wkb_parser wkb(&m_wkb_data);
  point_xy p;
  return wkb.scan_xy(&p) || trn->single_point(st, p.x, p.y);
>>>>>>> edad0f5c
}


const Geometry::Class_info *Gis_point::get_class_info() const
{
  return &point_class;
}


/***************************** LineString *******************************/

uint32 Gis_line_string::get_data_size() const 
{
<<<<<<< HEAD
  if (no_data(m_data, 4))
    return GET_SIZE_ERROR;
  return 4 + uint4korr(m_data) * POINT_DATA_SIZE;
=======
  uint32 n_points;
  wkb_parser wkb(&m_wkb_data);
  if (wkb.scan_n_points_and_check_data(&n_points))
    return GET_SIZE_ERROR;

  return 4 + n_points * POINT_DATA_SIZE;
>>>>>>> edad0f5c
}


bool Gis_line_string::init_from_wkt(Gis_read_stream *trs, String *wkb)
{
  uint32 n_points= 0;
  uint32 np_pos= wkb->length();
  Gis_point p;

  if (wkb->reserve(4, 512))
    return true;
  wkb->length(wkb->length()+4);			// Reserve space for points  

  for (;;)
  {
    if (p.init_from_wkt(trs, wkb))
      return true;
    n_points++;
    if (trs->skip_char(','))			// Didn't find ','
      break;
  }
  if (n_points < 1)
  {
    trs->set_error_msg("Too few points in LINESTRING");
    return true;
  }
  wkb->write_at_position(np_pos, n_points);
  return false;
}


uint Gis_line_string::init_from_wkb(const char *wkb, uint len,
                                    wkbByteOrder bo, String *res)
{
  uint32 n_points, proper_length;
  const char *wkb_end;
  Gis_point p;

  if (len < 4 ||
      (n_points= wkb_get_uint(wkb, bo)) < 1 ||
      n_points > max_n_points)
    return 0;
  proper_length= 4 + n_points * POINT_DATA_SIZE;

  if (len < proper_length || res->reserve(proper_length))
    return 0;

  res->q_append(n_points);
  wkb_end= wkb + proper_length;
  for (wkb+= 4; wkb<wkb_end; wkb+= POINT_DATA_SIZE)
  {
    if (!p.init_from_wkb(wkb, POINT_DATA_SIZE, bo, res))
      return 0;
  }

  return proper_length;
}


bool Gis_line_string::get_data_as_wkt(String *txt, wkb_parser *wkb) const
{
  uint32 n_points;
<<<<<<< HEAD
  const char *data= m_data;

  if (no_data(data, 4))
    return 1;
  n_points= uint4korr(data);
  data += 4;

  if (n_points < 1 ||
      no_data(data, POINT_DATA_SIZE * n_points) ||
      txt->reserve(((MAX_DIGITS_IN_DOUBLE + 1)*2 + 1) * n_points))
    return 1;

  while (n_points--)
  {
    double x, y;
    get_point(&x, &y, data);
    data+= POINT_DATA_SIZE;
    txt->qs_append(x);
=======
  if (wkb->scan_n_points_and_check_data(&n_points) ||
      txt->reserve(((MAX_DIGITS_IN_DOUBLE + 1) * 2 + 1) * n_points))
    return true;

  while (n_points--)
  {
    point_xy p;
    wkb->scan_xy_unsafe(&p);
    txt->qs_append(p.x);
>>>>>>> edad0f5c
    txt->qs_append(' ');
    txt->qs_append(p.y);
    txt->qs_append(',');
  }
  txt->length(txt->length() - 1);		// Remove end ','
  return false;
}


bool Gis_line_string::get_mbr(MBR *mbr, wkb_parser *wkb) const 
{
  return get_mbr_for_points(mbr, wkb, 0);
}


int Gis_line_string::geom_length(double *len) const
{
  uint32 n_points;
  wkb_parser wkb(&m_wkb_data);

  *len= 0;					// In case of errors
<<<<<<< HEAD
  if (no_data(data, 4))
    return 1;
  n_points= uint4korr(data);
  data+= 4;
  if (n_points < 1 || no_data(data, POINT_DATA_SIZE * n_points))
    return 1;

  get_point(&prev_x, &prev_y, data);
  data+= POINT_DATA_SIZE;
  while (--n_points)
  {
    double x, y;
    get_point(&x, &y, data);
    data+= POINT_DATA_SIZE;
    *len+= sqrt(pow(prev_x-x,2)+pow(prev_y-y,2));
    prev_x= x;
    prev_y= y;
=======
  if (wkb.scan_n_points_and_check_data(&n_points))
    return 1;

  point_xy prev;
  wkb.scan_xy_unsafe(&prev);
  while (--n_points)
  {
    point_xy p;
    wkb.scan_xy_unsafe(&p);
    *len+= prev.distance(p);
    prev= p;
>>>>>>> edad0f5c
  }
  return 0;
}


int Gis_line_string::is_closed(int *closed) const
{
  uint32 n_points;
  wkb_parser wkb(&m_wkb_data);

  if (wkb.scan_n_points_and_check_data(&n_points))
    return 1;

  if (n_points == 1)
  {
    *closed=1;
    return 0;
  }
<<<<<<< HEAD
  data+= 4;
  if (n_points == 0 ||
      no_data(data, POINT_DATA_SIZE * n_points))
    return 1;
=======
>>>>>>> edad0f5c

  point_xy p1, p2;

<<<<<<< HEAD
  /* get last point */
  data+= POINT_DATA_SIZE + (n_points-2)*POINT_DATA_SIZE;
  get_point(&x2, &y2, data);
=======
  /* Get first point. */
  wkb.scan_xy_unsafe(&p1); 
>>>>>>> edad0f5c

  /* Get last point. */
  wkb.skip_unsafe((n_points - 2) * POINT_DATA_SIZE);
  wkb.scan_xy_unsafe(&p2);

  *closed= p1.eq(p2);
  return 0;
}


int Gis_line_string::num_points(uint32 *n_points) const
{
  wkb_parser wkb(&m_wkb_data);
  return wkb.scan_uint4(n_points) ? 1 : 0;
}


int Gis_line_string::start_point(String *result) const
{
  uint32 n_points;
  wkb_parser wkb(&m_wkb_data);
  if (wkb.scan_n_points_and_check_data(&n_points))
    return 1;
  return create_point(result, &wkb);
}


int Gis_line_string::end_point(String *result) const
{
  uint32 n_points;
  wkb_parser wkb(&m_wkb_data);
  if (wkb.scan_n_points_and_check_data(&n_points))
    return 1;
  wkb.skip_unsafe((n_points - 1) * POINT_DATA_SIZE);
  return create_point(result, &wkb);
}


int Gis_line_string::point_n(uint32 num, String *result) const
{
  uint32 n_points;
  wkb_parser wkb(&m_wkb_data);
  if (num < 1 ||
      wkb.scan_n_points_and_check_data(&n_points) ||
      num > n_points)
    return 1;
  wkb.skip_unsafe((num - 1) * POINT_DATA_SIZE);
  return create_point(result, &wkb);
}


int Gis_line_string::store_shapes(Gcalc_shape_transporter *trn,
                                  Gcalc_shape_status *st) const
{
  uint32 n_points;
  wkb_parser wkb(&m_wkb_data);

  if (trn->skip_line_string())
    return 0;

  if (wkb.scan_n_points_and_check_data(&n_points))
    return 1;

  trn->start_line(st);
  while (n_points--)
  {
    point_xy p;
    wkb.scan_xy_unsafe(&p);
    if (trn->add_point(st, p.x, p.y))
      return 1;
  }
  return trn->complete_line(st);
}


<<<<<<< HEAD
int Gis_line_string::store_shapes(Gcalc_shape_transporter *trn,
                                  Gcalc_shape_status *st) const
{
  uint32 n_points;
  double x, y;
  const char *data= m_data;

  if (trn->skip_line_string())
    return 0;

  if (no_data(m_data, 4))
    return 1;
  n_points= uint4korr(data);
  data+= 4;
  if (n_points < 1 || no_data(data, POINT_DATA_SIZE * n_points))
    return 1;

  trn->start_line(st);
  while (n_points--)
  {
    get_point(&x, &y, data);
    data+= POINT_DATA_SIZE;
    if (trn->add_point(st, x, y))
      return 1;
  }
  return trn->complete_line(st);
}


=======
>>>>>>> edad0f5c
const Geometry::Class_info *Gis_line_string::get_class_info() const
{
  return &linestring_class;
}


/***************************** Polygon *******************************/

uint32 Gis_polygon::get_data_size() const 
{
  uint32 n_linear_rings;
  wkb_parser wkb(&m_wkb_data);

  if (wkb.scan_non_zero_uint4(&n_linear_rings))
    return GET_SIZE_ERROR;

  while (n_linear_rings--)
  {
<<<<<<< HEAD
    if (no_data(data, 4))
      return GET_SIZE_ERROR;
    data+= 4 + uint4korr(data)*POINT_DATA_SIZE;
  }
  return (uint32) (data - m_data);
=======
    uint32 n_points;
    if (wkb.scan_n_points_and_check_data(&n_points))
      return GET_SIZE_ERROR;
    wkb.skip_unsafe(n_points * POINT_DATA_SIZE);
  }
  return (uint32) (wkb.data() - m_wkb_data.data());
>>>>>>> edad0f5c
}


bool Gis_polygon::init_from_wkt(Gis_read_stream *trs, String *wkb)
{
  uint32 n_linear_rings= 0;
  uint32 lr_pos= wkb->length();
  int closed;

  if (wkb->reserve(4, 512))
    return true;
  wkb->length(wkb->length()+4);			// Reserve space for points
  for (;;)  
  {
    Gis_line_string ls;
    uint32 ls_pos=wkb->length();
    if (trs->check_next_symbol('(') ||
	ls.init_from_wkt(trs, wkb) ||
	trs->check_next_symbol(')'))
      return true;

    ls.set_data_ptr(wkb->ptr() + ls_pos, wkb->length() - ls_pos);
    if (ls.is_closed(&closed) || !closed)
    {
      trs->set_error_msg("POLYGON's linear ring isn't closed");
      return true;
    }
    n_linear_rings++;
    if (trs->skip_char(','))			// Didn't find ','
      break;
  }
  wkb->write_at_position(lr_pos, n_linear_rings);
  return false;
}


uint Gis_polygon::init_from_opresult(String *bin,
                                     const char *opres, uint opres_length)
{
  const char *opres_orig= opres;
  const char *opres_end= opres + opres_length;
  uint32 position= bin->length();
  uint32 poly_shapes= 0;

  if (bin->reserve(4, 512))
    return 0;
  bin->q_append(poly_shapes);

  while (opres < opres_end)
  {
    uint32 n_points, proper_length;
    const char *op_end, *p1_position;
    Gis_point p;
    Gcalc_function::shape_type st;

    st= (Gcalc_function::shape_type) uint4korr(opres);
    if (poly_shapes && st != Gcalc_function::shape_hole)
      break;
    poly_shapes++;
    n_points= uint4korr(opres + 4) + 1; /* skip shape type id */
    proper_length= 4 + n_points * POINT_DATA_SIZE;

    if (bin->reserve(proper_length, 512))
      return 0;

    bin->q_append(n_points);
    op_end= opres + 8 + (n_points-1) * 8 * 2;
    p1_position= (opres+= 8);
    for (; opres<op_end; opres+= POINT_DATA_SIZE)
    {
      if (!p.init_from_wkb(opres, POINT_DATA_SIZE, wkb_ndr, bin))
        return 0;
    }
    if (!p.init_from_wkb(p1_position, POINT_DATA_SIZE, wkb_ndr, bin))
      return 0;
  }

  bin->write_at_position(position, poly_shapes);

  return (uint) (opres - opres_orig);
}


uint Gis_polygon::init_from_opresult(String *bin,
                                     const char *opres, uint opres_length)
{
  const char *opres_orig= opres;
  const char *opres_end= opres + opres_length;
  uint32 position= bin->length();
  uint32 poly_shapes= 0;

  if (bin->reserve(4, 512))
    return 0;
  bin->q_append(poly_shapes);

  while (opres < opres_end)
  {
    uint32 n_points, proper_length;
    const char *op_end, *p1_position;
    Gis_point p;
    Gcalc_function::shape_type st;

    st= (Gcalc_function::shape_type) uint4korr(opres);
    if (poly_shapes && st != Gcalc_function::shape_hole)
      break;
    poly_shapes++;
    n_points= uint4korr(opres + 4) + 1; /* skip shape type id */
    proper_length= 4 + n_points * POINT_DATA_SIZE;

    if (bin->reserve(proper_length, 512))
      return 0;

    bin->q_append(n_points);
    op_end= opres + 8 + (n_points-1) * 8 * 2;
    p1_position= (opres+= 8);
    for (; opres<op_end; opres+= POINT_DATA_SIZE)
    {
      if (!p.init_from_wkb(opres, POINT_DATA_SIZE, wkb_ndr, bin))
        return 0;
    }
    if (!p.init_from_wkb(p1_position, POINT_DATA_SIZE, wkb_ndr, bin))
      return 0;
  }

  bin->write_at_position(position, poly_shapes);

  return (uint) (opres - opres_orig);
}


uint Gis_polygon::init_from_wkb(const char *wkb, uint len, wkbByteOrder bo,
                                String *res)
{
  uint32 n_linear_rings;
  const char *wkb_orig= wkb;

  if (len < 4)
    return 0;

<<<<<<< HEAD
  n_linear_rings= wkb_get_uint(wkb, bo);
  if (res->reserve(4, 512))
=======
  if (0 == (n_linear_rings= wkb_get_uint(wkb, bo)) ||
      res->reserve(4, 512))
>>>>>>> edad0f5c
    return 0;
  wkb+= 4;
  len-= 4;
  res->q_append(n_linear_rings);

  while (n_linear_rings--)
  {
    Gis_line_string ls;
    uint32 ls_pos= res->length();
    int ls_len;
    int closed;

    if (!(ls_len= ls.init_from_wkb(wkb, len, bo, res)))
      return 0;

    ls.set_data_ptr(res->ptr() + ls_pos, res->length() - ls_pos);

    if (ls.is_closed(&closed) || !closed)
      return 0;
    wkb+= ls_len;
  }

  return (uint) (wkb - wkb_orig);
}


bool Gis_polygon::get_data_as_wkt(String *txt, wkb_parser *wkb) const
{
  uint32 n_linear_rings;

  if (wkb->scan_non_zero_uint4(&n_linear_rings)) 
    return true;

  while (n_linear_rings--)
  {
    uint32 n_points;
<<<<<<< HEAD
    if (no_data(data, 4))
      return 1;
    n_points= uint4korr(data);
    data+= 4;
    if (no_data(data, POINT_DATA_SIZE * n_points) ||
=======
    if (wkb->scan_n_points_and_check_data(&n_points) ||
>>>>>>> edad0f5c
	txt->reserve(2 + ((MAX_DIGITS_IN_DOUBLE + 1) * 2 + 1) * n_points))
      return true;
    txt->qs_append('(');
    append_points(txt, n_points, wkb, 0);
    (*txt) [txt->length() - 1]= ')';		// Replace end ','
    txt->qs_append(',');
  }
  txt->length(txt->length() - 1);		// Remove end ','
  return false;
}


bool Gis_polygon::get_mbr(MBR *mbr, wkb_parser *wkb) const
{
  uint32 n_linear_rings;

  if (wkb->scan_non_zero_uint4(&n_linear_rings))
    return true;

  while (n_linear_rings--)
  {
    if (get_mbr_for_points(mbr, wkb, 0))
      return true;
  }
  return false;
}


bool Gis_polygon::area(double *ar, wkb_parser *wkb) const
{
  uint32 n_linear_rings;
  double result= -1.0;

  if (wkb->scan_non_zero_uint4(&n_linear_rings))
    return true;

  while (n_linear_rings--)
  {
    double lr_area= 0;
    uint32 n_points;

<<<<<<< HEAD
    if (no_data(data, 4))
      return 1;
    n_points= uint4korr(data);
    if (no_data(data, POINT_DATA_SIZE * n_points))
      return 1;
    get_point(&prev_x, &prev_y, data+4);
    data+= (4+POINT_DATA_SIZE);

    while (--n_points)				// One point is already read
    {
      double x, y;
      get_point(&x, &y, data);
      data+= POINT_DATA_SIZE;
      lr_area+= (prev_x + x)* (prev_y - y);
      prev_x= x;
      prev_y= y;
=======
    if (wkb->scan_n_points_and_check_data(&n_points))
      return true;
    point_xy prev;
    wkb->scan_xy_unsafe(&prev);

    while (--n_points)				// One point is already read
    {
      point_xy p;
      wkb->scan_xy_unsafe(&p);
      lr_area+= (prev.x + p.x) * (prev.y - p.y);
      prev= p;
>>>>>>> edad0f5c
    }
    lr_area= fabs(lr_area)/2;
    if (result == -1.0)
      result= lr_area;
    else
      result-= lr_area;
  }
  *ar= fabs(result);
  return false;
}


int Gis_polygon::exterior_ring(String *result) const
{
  uint32 n_points, n_linear_rings, length;
  wkb_parser wkb(&m_wkb_data);

  if (wkb.scan_non_zero_uint4(&n_linear_rings) ||
      wkb.scan_n_points_and_check_data(&n_points))
    return 1;
  length= n_points * POINT_DATA_SIZE;
<<<<<<< HEAD
  if (no_data(data, length) || result->reserve(1 + 4 + 4 + length))
=======
  if (result->reserve(1 + 4 + 4 + length))
>>>>>>> edad0f5c
    return 1;

  result->q_append((char) wkb_ndr);
  result->q_append((uint32) wkb_linestring);
  result->q_append(n_points);
  result->q_append(wkb.data(), length);
  return 0;
}


int Gis_polygon::num_interior_ring(uint32 *n_int_rings) const
{
  wkb_parser wkb(&m_wkb_data);
  if (wkb.scan_non_zero_uint4(n_int_rings))
    return 1;
  *n_int_rings-= 1;
  return 0;
}


int Gis_polygon::interior_ring_n(uint32 num, String *result) const
{
  wkb_parser wkb(&m_wkb_data);
  uint32 n_linear_rings;
  uint32 n_points;
  uint32 points_size;

  if (num < 1 ||
      wkb.scan_non_zero_uint4(&n_linear_rings) ||
      num >= n_linear_rings)
    return 1;

  while (num--)
  {
    if (wkb.scan_n_points_and_check_data(&n_points))
      return 1;
    wkb.skip_unsafe(n_points * POINT_DATA_SIZE);
  }
  if (wkb.scan_n_points_and_check_data(&n_points))
    return 1;
  points_size= n_points * POINT_DATA_SIZE;
<<<<<<< HEAD
  data+= 4;
  if (no_data(data, points_size) || result->reserve(1 + 4 + 4 + points_size))
=======
  if (result->reserve(1 + 4 + 4 + points_size))
>>>>>>> edad0f5c
    return 1;

  result->q_append((char) wkb_ndr);
  result->q_append((uint32) wkb_linestring);
  result->q_append(n_points);
  result->q_append(wkb.data(), points_size);
  return 0;
}


bool Gis_polygon::centroid_xy(point_xy *p) const
{
  uint32 n_linear_rings;
  double UNINIT_VAR(res_area);
  point_xy res(0, 0);              // Initialized only to make compiler happy
  wkb_parser wkb(&m_wkb_data);
  bool first_loop= 1;

  if (wkb.scan_non_zero_uint4(&n_linear_rings))
    return true;

  while (n_linear_rings--)
  {
    uint32 n_points, org_n_points;
    double cur_area= 0;
    point_xy prev, cur(0, 0);

<<<<<<< HEAD
    if (no_data(data, 4))
      return 1;
    org_n_points= n_points= uint4korr(data);
    data+= 4;
    if (no_data(data, POINT_DATA_SIZE * n_points))
      return 1;
    get_point(&prev_x, &prev_y, data);
    data+= POINT_DATA_SIZE;

    while (--n_points)				// One point is already read
    {
      double tmp_x, tmp_y;
      get_point(&tmp_x, &tmp_y, data);
      data+= POINT_DATA_SIZE;
      cur_area+= (prev_x + tmp_x) * (prev_y - tmp_y);
      cur_cx+= tmp_x;
      cur_cy+= tmp_y;
      prev_x= tmp_x;
      prev_y= tmp_y;
=======
   if (wkb.scan_n_points_and_check_data(&n_points))
     return true;

    org_n_points= n_points - 1;
    wkb.scan_xy_unsafe(&prev);

    while (--n_points)				// One point is already read
    {
      point_xy tmp;  
      wkb.scan_xy_unsafe(&tmp);
      cur_area+= (prev.x + tmp.x) * (prev.y - tmp.y);
      cur.x+= tmp.x;
      cur.y+= tmp.y;
      prev= tmp;
>>>>>>> edad0f5c
    }
    cur_area= fabs(cur_area) / 2;
    cur.x= cur.x / org_n_points;
    cur.y= cur.y / org_n_points;
 
    if (!first_loop)
    {
      double d_area= fabs(res_area - cur_area);
      res.x= (res_area * res.x - cur_area * cur.x) / d_area;   
      res.y= (res_area * res.y - cur_area * cur.y) / d_area;   
    }
    else
    {
      first_loop= 0;
      res_area= cur_area;
      res= cur;
    }
  }

  *p= res;   
  return false;
}


int Gis_polygon::centroid(String *result) const
{
  point_xy p;
  if (centroid_xy(&p))
    return 1;
  return create_point(result, p);
}


int Gis_polygon::store_shapes(Gcalc_shape_transporter *trn,
                              Gcalc_shape_status *st) const
{
  uint32 n_linear_rings;
  wkb_parser wkb(&m_wkb_data);

  if (trn->skip_poly())
    return 0;

  if (trn->start_poly(st))
    return 1;

  if (wkb.scan_non_zero_uint4(&n_linear_rings))
    return 1;

  while (n_linear_rings--)
  {
    uint32 n_points;

    if (wkb.scan_n_points_and_check_data(&n_points))
      return 1;

    trn->start_ring(st);
    while (--n_points)
    {
      point_xy p;
      wkb.scan_xy_unsafe(&p);
      if (trn->add_point(st, p.x, p.y))
        return 1;
    }
    wkb.skip_unsafe(POINT_DATA_SIZE); // Skip the last point in the ring.
    trn->complete_ring(st);
  }

  trn->complete_poly(st);
  return 0;
}


<<<<<<< HEAD
int Gis_polygon::store_shapes(Gcalc_shape_transporter *trn,
                              Gcalc_shape_status *st) const
{
  uint32 n_linear_rings;
  const char *data= m_data;

  if (trn->skip_poly())
    return 0;

  if (trn->start_poly(st))
    return 1;

  if (no_data(data, 4))
    return 1;
  n_linear_rings= uint4korr(data);
  data+= 4;

  while (n_linear_rings--)
  {
    uint32 n_points;

    if (no_data(data, 4))
      return 1;
    n_points= uint4korr(data);
    data+= 4;
    if (!n_points || no_data(data, POINT_DATA_SIZE * n_points))
      return 1;

    trn->start_ring(st);
    while (--n_points)
    {
      double x, y;
      get_point(&x, &y, data);
      data+= POINT_DATA_SIZE;
      if (trn->add_point(st, x, y))
        return 1;
    }
    data+= POINT_DATA_SIZE;
    trn->complete_ring(st);
  }

  trn->complete_poly(st);
  return 0;
}


=======
>>>>>>> edad0f5c
const Geometry::Class_info *Gis_polygon::get_class_info() const
{
  return &polygon_class;
}


/***************************** MultiPoint *******************************/

uint32 Gis_multi_point::get_data_size() const
{
<<<<<<< HEAD
  if (no_data(m_data, 4))
    return GET_SIZE_ERROR;
  return 4 + uint4korr(m_data)*(POINT_DATA_SIZE + WKB_HEADER_SIZE);
=======
  uint32 n_points;
  wkb_parser wkb(&m_wkb_data);
  if (wkb.scan_n_points_and_check_data(&n_points, WKB_HEADER_SIZE))
    return GET_SIZE_ERROR;

  return 4 + n_points * (POINT_DATA_SIZE + WKB_HEADER_SIZE);
>>>>>>> edad0f5c
}


bool Gis_multi_point::init_from_wkt(Gis_read_stream *trs, String *wkb)
{
  uint32 n_points= 0;
  uint32 np_pos= wkb->length();
  Gis_point p;

  if (wkb->reserve(4, 512))
    return true;
  wkb->length(wkb->length()+4);			// Reserve space for points

  for (;;)
  {
    if (wkb->reserve(1 + 4, 512))
      return 1;
    wkb->q_append((char) wkb_ndr);
    wkb->q_append((uint32) wkb_point);
    if (p.init_from_wkt(trs, wkb))
      return true;
    n_points++;
    if (trs->skip_char(','))			// Didn't find ','
      break;
  }
  wkb->write_at_position(np_pos, n_points);	// Store number of found points
  return false;
}


uint Gis_multi_point::init_from_opresult(String *bin,
                                         const char *opres, uint opres_length)
{
  uint bin_size, n_points;
  Gis_point p;
  const char *opres_end;

  n_points= opres_length / (4 + 8 * 2);
  bin_size= n_points * (WKB_HEADER_SIZE + POINT_DATA_SIZE) + 4;
 
  if (bin->reserve(bin_size, 512))
    return 0;
    
  bin->q_append(n_points);
  opres_end= opres + opres_length;
  for (; opres < opres_end; opres+= (4 + 8*2))
  {
    bin->q_append((char)wkb_ndr);
    bin->q_append((uint32)wkb_point);
    if (!p.init_from_wkb(opres + 4, POINT_DATA_SIZE, wkb_ndr, bin))
      return 0;
  }
  return opres_length;
}


uint Gis_multi_point::init_from_opresult(String *bin,
                                         const char *opres, uint opres_length)
{
  uint bin_size, n_points;
  Gis_point p;
  const char *opres_end;

  n_points= opres_length / (4 + 8 * 2);
  bin_size= n_points * (WKB_HEADER_SIZE + POINT_DATA_SIZE) + 4;
 
  if (bin->reserve(bin_size, 512))
    return 0;
    
  bin->q_append(n_points);
  opres_end= opres + opres_length;
  for (; opres < opres_end; opres+= (4 + 8*2))
  {
    bin->q_append((char)wkb_ndr);
    bin->q_append((uint32)wkb_point);
    if (!p.init_from_wkb(opres + 4, POINT_DATA_SIZE, wkb_ndr, bin))
      return 0;
  }
  return opres_length;
}


uint Gis_multi_point::init_from_wkb(const char *wkb, uint len, wkbByteOrder bo,
                                    String *res)
{
  uint32 n_points;
  uint proper_size;
  Gis_point p;
  const char *wkb_end;

  if (len < 4 ||
      (n_points= wkb_get_uint(wkb, bo)) > max_n_points)
    return 0;
  proper_size= 4 + n_points * (WKB_HEADER_SIZE + POINT_DATA_SIZE);
 
  if (len < proper_size || res->reserve(proper_size))
    return 0;
    
  res->q_append(n_points);
  wkb_end= wkb + proper_size;
  for (wkb+=4; wkb < wkb_end; wkb+= (WKB_HEADER_SIZE + POINT_DATA_SIZE))
  {
    res->q_append((char)wkb_ndr);
    res->q_append((uint32)wkb_point);
    if (!p.init_from_wkb(wkb + WKB_HEADER_SIZE,
                         POINT_DATA_SIZE, (wkbByteOrder) wkb[0], res))
      return 0;
  }
  return proper_size;
}


bool Gis_multi_point::get_data_as_wkt(String *txt, wkb_parser *wkb) const 
{
  uint32 n_points;
<<<<<<< HEAD
  if (no_data(m_data, 4))
    return 1;

  n_points= uint4korr(m_data);
  if (no_data(m_data+4,
	      n_points * (POINT_DATA_SIZE + WKB_HEADER_SIZE)) ||
      txt->reserve(((MAX_DIGITS_IN_DOUBLE + 1) * 2 + 1) * n_points))
    return 1;
  *end= append_points(txt, n_points, m_data+4, WKB_HEADER_SIZE);
=======

  if (wkb->scan_n_points_and_check_data(&n_points, WKB_HEADER_SIZE) ||
      txt->reserve(((MAX_DIGITS_IN_DOUBLE + 1) * 2 + 1) * n_points))
    return true;

  append_points(txt, n_points, wkb, WKB_HEADER_SIZE);
>>>>>>> edad0f5c
  txt->length(txt->length()-1);			// Remove end ','
  return false;
}


bool Gis_multi_point::get_mbr(MBR *mbr, wkb_parser *wkb) const
{
  return get_mbr_for_points(mbr, wkb, WKB_HEADER_SIZE);
}


int Gis_multi_point::num_geometries(uint32 *num) const
{
  wkb_parser wkb(&m_wkb_data);
  return wkb.scan_non_zero_uint4(num) ? 1 : 0;
}


int Gis_multi_point::geometry_n(uint32 num, String *result) const
{
  uint32 n_points;
  wkb_parser wkb(&m_wkb_data);

  if (num < 1 ||
      wkb.scan_n_points_and_check_data(&n_points, WKB_HEADER_SIZE) ||
      num > n_points ||
      result->reserve(WKB_HEADER_SIZE + POINT_DATA_SIZE))
    return 1;
  wkb.skip_unsafe((num - 1) * (WKB_HEADER_SIZE + POINT_DATA_SIZE));

  result->q_append(wkb.data(), WKB_HEADER_SIZE + POINT_DATA_SIZE);
  return 0;
}


int Gis_multi_point::store_shapes(Gcalc_shape_transporter *trn,
                                  Gcalc_shape_status *st) const
{
  if (trn->skip_point())
    return 0;
  Gis_point pt;
  return collection_store_shapes(trn, st, &pt);
}


const Geometry::Class_info *Gis_multi_point::get_class_info() const
{
  return &multipoint_class;
}


/***************************** MultiLineString *******************************/

uint32 Gis_multi_line_string::get_data_size() const 
{
  uint32 n_line_strings;
  wkb_parser wkb(&m_wkb_data);

  if (wkb.scan_non_zero_uint4(&n_line_strings))
    return GET_SIZE_ERROR;

  while (n_line_strings--)
  {
<<<<<<< HEAD
    if (no_data(data, WKB_HEADER_SIZE + 4))
      return GET_SIZE_ERROR;
    data+= (WKB_HEADER_SIZE + 4 + uint4korr(data + WKB_HEADER_SIZE) *
	    POINT_DATA_SIZE);
=======
    uint32 n_points;

    if (wkb.skip_wkb_header() ||
        wkb.scan_n_points_and_check_data(&n_points))
      return GET_SIZE_ERROR;

    wkb.skip_unsafe(n_points * POINT_DATA_SIZE);
>>>>>>> edad0f5c
  }
  return (uint32) (wkb.data() - m_wkb_data.data());
}


bool Gis_multi_line_string::init_from_wkt(Gis_read_stream *trs, String *wkb)
{
  uint32 n_line_strings= 0;
  uint32 ls_pos= wkb->length();

  if (wkb->reserve(4, 512))
    return true;
  wkb->length(wkb->length()+4);			// Reserve space for points
  
  for (;;)
  {
    Gis_line_string ls;

    if (wkb->reserve(1 + 4, 512))
<<<<<<< HEAD
      return 1;
=======
      return true;
>>>>>>> edad0f5c
    wkb->q_append((char) wkb_ndr); wkb->q_append((uint32) wkb_linestring);

    if (trs->check_next_symbol('(') ||
	ls.init_from_wkt(trs, wkb) ||
	trs->check_next_symbol(')'))
      return true;
    n_line_strings++;
    if (trs->skip_char(','))			// Didn't find ','
      break;
  }
  wkb->write_at_position(ls_pos, n_line_strings);
  return false;
}


uint Gis_multi_line_string::init_from_opresult(String *bin,
                                               const char *opres,
                                               uint opres_length)
{
  Gis_line_string item; 
  return collection_init_from_opresult(bin, opres, opres_length, &item);
}


uint Gis_multi_line_string::init_from_opresult(String *bin,
                                               const char *opres,
                                               uint opres_length)
{
  Gis_line_string item; 
  return collection_init_from_opresult(bin, opres, opres_length, &item);
}


uint Gis_multi_line_string::init_from_wkb(const char *wkb, uint len,
                                          wkbByteOrder bo, String *res)
{
  uint32 n_line_strings;
  const char *wkb_orig= wkb;

  if (len < 4 ||
      (n_line_strings= wkb_get_uint(wkb, bo))< 1)
    return 0;

  if (res->reserve(4, 512))
    return 0;
  res->q_append(n_line_strings);
  
  wkb+= 4;
  while (n_line_strings--)
  {
    Gis_line_string ls;
    int ls_len;

    if ((len < WKB_HEADER_SIZE) ||
        res->reserve(WKB_HEADER_SIZE, 512))
      return 0;

    res->q_append((char) wkb_ndr);
    res->q_append((uint32) wkb_linestring);

    if (!(ls_len= ls.init_from_wkb(wkb + WKB_HEADER_SIZE, len,
                                   (wkbByteOrder) wkb[0], res)))
      return 0;
    ls_len+= WKB_HEADER_SIZE;;
    wkb+= ls_len;
    len-= ls_len;
  }
  return (uint) (wkb - wkb_orig);
}


bool Gis_multi_line_string::get_data_as_wkt(String *txt, wkb_parser *wkb) const
{
  uint32 n_line_strings;

  if (wkb->scan_non_zero_uint4(&n_line_strings))
    return true;

  while (n_line_strings--)
  {
    uint32 n_points;
<<<<<<< HEAD
    if (no_data(data, (WKB_HEADER_SIZE + 4)))
      return 1;
    n_points= uint4korr(data + WKB_HEADER_SIZE);
    data+= WKB_HEADER_SIZE + 4;
    if (no_data(data, n_points * POINT_DATA_SIZE) ||
=======
    
    if (wkb->skip_wkb_header() ||
        wkb->scan_n_points_and_check_data(&n_points) ||
>>>>>>> edad0f5c
	txt->reserve(2 + ((MAX_DIGITS_IN_DOUBLE + 1) * 2 + 1) * n_points))
      return true;
    txt->qs_append('(');
    append_points(txt, n_points, wkb, 0);
    (*txt) [txt->length() - 1]= ')';
    txt->qs_append(',');
  }
  txt->length(txt->length() - 1);
  return false;
}


bool Gis_multi_line_string::get_mbr(MBR *mbr, wkb_parser *wkb) const
{
  uint32 n_line_strings;

  if (wkb->scan_non_zero_uint4(&n_line_strings))
    return true;

  while (n_line_strings--)
  {
    if (wkb->skip_wkb_header() ||
        get_mbr_for_points(mbr, wkb, 0))
      return true;
  }
  return false;
}


int Gis_multi_line_string::num_geometries(uint32 *num) const
{
  wkb_parser wkb(&m_wkb_data);
  return wkb.scan_non_zero_uint4(num) ? 1 : 0;
}


int Gis_multi_line_string::geometry_n(uint32 num, String *result) const
{
  uint32 n_line_strings, n_points, length;
  wkb_parser wkb(&m_wkb_data);

  if (wkb.scan_non_zero_uint4(&n_line_strings))
    return 1;

  if ((num > n_line_strings) || (num < 1))
    return 1;

  for (;;)
  {
<<<<<<< HEAD
    if (no_data(data, WKB_HEADER_SIZE + 4))
      return 1;
    n_points= uint4korr(data + WKB_HEADER_SIZE);
    length= WKB_HEADER_SIZE + 4+ POINT_DATA_SIZE * n_points;
    if (no_data(data, length))
=======
    if (wkb.skip_wkb_header() ||
        wkb.scan_n_points_and_check_data(&n_points))
>>>>>>> edad0f5c
      return 1;
    length= POINT_DATA_SIZE * n_points;
    if (!--num)
      break;
    wkb.skip_unsafe(length);
  }
  return result->append(wkb.data() - 4 - WKB_HEADER_SIZE,
                        length + 4 + WKB_HEADER_SIZE, (uint32) 0);
}


int Gis_multi_line_string::geom_length(double *len) const
{
  uint32 n_line_strings;
  wkb_parser wkb(&m_wkb_data);

  if (wkb.scan_non_zero_uint4(&n_line_strings))
    return 1;

  *len=0;
  while (n_line_strings--)
  {
    double ls_len;
    Gis_line_string ls;
    if (wkb.skip_wkb_header())
      return 1;
    ls.set_data_ptr(&wkb);
    if (ls.geom_length(&ls_len))
      return 1;
    *len+= ls_len;
    /*
      We know here that ls was ok, so we can call the trivial function
      Gis_line_string::get_data_size without error checking
    */
    wkb.skip_unsafe(ls.get_data_size());
  }
  return 0;
}


int Gis_multi_line_string::is_closed(int *closed) const
{
  uint32 n_line_strings;
  wkb_parser wkb(&m_wkb_data);

  if (wkb.scan_non_zero_uint4(&n_line_strings))
    return 1;

  while (n_line_strings--)
  {
    Gis_line_string ls;
    if (wkb.skip_wkb_header())
      return 1;
    ls.set_data_ptr(&wkb); 
    if (ls.is_closed(closed))
      return 1;
    if (!*closed)
      return 0;
    wkb.skip_unsafe(ls.get_data_size());
  }
  return 0;
}


int Gis_multi_line_string::store_shapes(Gcalc_shape_transporter *trn,
                                        Gcalc_shape_status *st) const
{
  if (trn->skip_line_string())
    return 0;
  Gis_line_string ls;
  return collection_store_shapes(trn, st, &ls);
}


const Geometry::Class_info *Gis_multi_line_string::get_class_info() const
{
  return &multilinestring_class;
}


/***************************** MultiPolygon *******************************/

uint32 Gis_multi_polygon::get_data_size() const 
{
  uint32 n_polygons;
  wkb_parser wkb(&m_wkb_data);

  if (wkb.scan_non_zero_uint4(&n_polygons))
    return GET_SIZE_ERROR;

  while (n_polygons--)
  {
    uint32 n_linear_rings;
    if (wkb.skip_wkb_header() ||
        wkb.scan_non_zero_uint4(&n_linear_rings))
      return GET_SIZE_ERROR;

    while (n_linear_rings--)
    {
<<<<<<< HEAD
      if (no_data(data, 4))
	return GET_SIZE_ERROR;
      data+= 4 + uint4korr(data) * POINT_DATA_SIZE;
=======
      uint32 n_points;

      if (wkb.scan_n_points_and_check_data(&n_points))
        return GET_SIZE_ERROR;

      wkb.skip_unsafe(n_points * POINT_DATA_SIZE);
>>>>>>> edad0f5c
    }
  }
  return (uint32) (wkb.data() - m_wkb_data.data());
}


bool Gis_multi_polygon::init_from_wkt(Gis_read_stream *trs, String *wkb)
{
  uint32 n_polygons= 0;
  int np_pos= wkb->length();
  Gis_polygon p;

  if (wkb->reserve(4, 512))
    return true;
  wkb->length(wkb->length()+4);			// Reserve space for points

  for (;;)  
  {
    if (wkb->reserve(1 + 4, 512))
<<<<<<< HEAD
      return 1;
=======
      return true;
>>>>>>> edad0f5c
    wkb->q_append((char) wkb_ndr);
    wkb->q_append((uint32) wkb_polygon);

    if (trs->check_next_symbol('(') ||
	p.init_from_wkt(trs, wkb) ||
	trs->check_next_symbol(')'))
      return true;
    n_polygons++;
    if (trs->skip_char(','))			// Didn't find ','
      break;
  }
  wkb->write_at_position(np_pos, n_polygons);
  return false;
}


uint Gis_multi_polygon::init_from_wkb(const char *wkb, uint len,
                                      wkbByteOrder bo, String *res)
{
  uint32 n_poly;
  const char *wkb_orig= wkb;

  if (len < 4)
    return 0;
  n_poly= wkb_get_uint(wkb, bo);

  if (res->reserve(4, 512))
    return 0;
  res->q_append(n_poly);
  
  wkb+=4;
  while (n_poly--)
  {
    Gis_polygon p;
    int p_len;

    if (len < WKB_HEADER_SIZE ||
        res->reserve(WKB_HEADER_SIZE, 512))
      return 0;
    res->q_append((char) wkb_ndr);
    res->q_append((uint32) wkb_polygon);

    if (!(p_len= p.init_from_wkb(wkb + WKB_HEADER_SIZE, len,
                                 (wkbByteOrder) wkb[0], res)))
      return 0;
    p_len+= WKB_HEADER_SIZE;
    wkb+= p_len;
    len-= p_len;
  }
  return (uint) (wkb - wkb_orig);
}


uint Gis_multi_polygon::init_from_opresult(String *bin,
                                           const char *opres, uint opres_length)
{
  Gis_polygon item;
  return collection_init_from_opresult(bin, opres, opres_length, &item);
}


<<<<<<< HEAD
bool Gis_multi_polygon::get_data_as_wkt(String *txt, const char **end) const
=======
bool Gis_multi_polygon::get_data_as_wkt(String *txt, wkb_parser *wkb) const 
>>>>>>> edad0f5c
{
  uint32 n_polygons;

  if (wkb->scan_non_zero_uint4(&n_polygons))
    return true;

  while (n_polygons--)
  {
    uint32 n_linear_rings;

    if (wkb->skip_wkb_header() ||
        wkb->scan_non_zero_uint4(&n_linear_rings) ||
        txt->reserve(1, 512))
      return true;
    txt->q_append('(');

    while (n_linear_rings--)
    {
<<<<<<< HEAD
      if (no_data(data, 4))
        return 1;
      uint32 n_points= uint4korr(data);
      data+= 4;
      if (no_data(data, POINT_DATA_SIZE * n_points) ||
	  txt->reserve(2 + ((MAX_DIGITS_IN_DOUBLE + 1) * 2 + 1) * n_points,
		       512))
	return 1;
=======
      uint32 n_points;
      if (wkb->scan_n_points_and_check_data(&n_points) ||
          txt->reserve(2 + ((MAX_DIGITS_IN_DOUBLE + 1) * 2 + 1) * n_points, 512))
	return true;
>>>>>>> edad0f5c
      txt->qs_append('(');
      append_points(txt, n_points, wkb, 0);
      (*txt) [txt->length() - 1]= ')';
      txt->qs_append(',');
    }
    (*txt) [txt->length() - 1]= ')';
    txt->qs_append(',');
  }
  txt->length(txt->length() - 1);
  return false;
}


bool Gis_multi_polygon::get_mbr(MBR *mbr, wkb_parser *wkb) const
{
  uint32 n_polygons;

  if (wkb->scan_non_zero_uint4(&n_polygons))
    return true;
    
  while (n_polygons--)
  {
    uint32 n_linear_rings;
    if (wkb->skip_wkb_header() ||
        wkb->scan_non_zero_uint4(&n_linear_rings))
      return true;

    while (n_linear_rings--)
    {
      if (get_mbr_for_points(mbr, wkb, 0))
        return true;
    }
  }
  return false;
}


int Gis_multi_polygon::num_geometries(uint32 *num) const
{
  wkb_parser wkb(&m_wkb_data);
  return wkb.scan_non_zero_uint4(num) ? 1 : 0;
}


int Gis_multi_polygon::geometry_n(uint32 num, String *result) const
{
  uint32 n_polygons;
  wkb_parser wkb(&m_wkb_data);
  const char *start_of_polygon= wkb.data();

  if (wkb.scan_non_zero_uint4(&n_polygons))
    return 1;

  if (num > n_polygons || num < 1)
    return -1;

  do
  {
    uint32 n_linear_rings;
    start_of_polygon= wkb.data();

    if (wkb.skip_wkb_header() ||
        wkb.scan_non_zero_uint4(&n_linear_rings))
      return 1;

    while (n_linear_rings--)
    {
      uint32 n_points;
      if (wkb.scan_n_points_and_check_data(&n_points))
	return 1;
      wkb.skip_unsafe(POINT_DATA_SIZE * n_points);
    }
  } while (--num);
  if (wkb.no_data(0))                          // We must check last segment
    return 1;
  return result->append(start_of_polygon,
                        (uint32) (wkb.data() - start_of_polygon),
                        (uint32) 0);
}


bool Gis_multi_polygon::area(double *ar, wkb_parser *wkb) const
{
  Gis_polygon p;
<<<<<<< HEAD
  return collection_area(ar, end_of_data, &p);
=======
  return collection_area(ar, wkb, &p);
>>>>>>> edad0f5c
}


int Gis_multi_polygon::centroid(String *result) const
{
  uint32 n_polygons;
  bool first_loop= 1;
  Gis_polygon p;
  double UNINIT_VAR(res_area);
  point_xy res(0, 0);              // Initialized only to make compiler happy
  wkb_parser wkb(&m_wkb_data);

  if (wkb.scan_non_zero_uint4(&n_polygons))
    return 1;

  while (n_polygons--)
  {
    double cur_area;
    point_xy cur;
    if (wkb.skip_wkb_header())  
      return 1;
    p.set_data_ptr(&wkb);
    if (p.area(&cur_area, &wkb) ||
        p.centroid_xy(&cur))
      return 1;

    if (!first_loop)
    {
      double sum_area= res_area + cur_area;
      res.x= (res_area * res.x + cur_area * cur.x) / sum_area;
      res.y= (res_area * res.y + cur_area * cur.y) / sum_area;   
    }
    else
    {
      first_loop= 0;
      res_area= cur_area;
      res= cur;
    }
  }
  return create_point(result, res);
}


int Gis_multi_polygon::store_shapes(Gcalc_shape_transporter *trn,
                                    Gcalc_shape_status *st) const
{
  if (trn->skip_poly())
    return 0;
  Gis_polygon p;
  return collection_store_shapes(trn, st, &p);
}


<<<<<<< HEAD
int Gis_multi_polygon::store_shapes(Gcalc_shape_transporter *trn,
                                    Gcalc_shape_status *st) const
{
  if (trn->skip_poly())
    return 0;
  Gis_polygon p;
  return collection_store_shapes(trn, st, &p);
}


=======
>>>>>>> edad0f5c
const Geometry::Class_info *Gis_multi_polygon::get_class_info() const
{
  return &multipolygon_class;
}


/************************* GeometryCollection ****************************/

uint32 Gis_geometry_collection::get_data_size() const 
{
  uint32 n_objects;
  wkb_parser wkb(&m_wkb_data);
  Geometry_buffer buffer;
  Geometry *geom;

  if (wkb.scan_non_zero_uint4(&n_objects))
    return GET_SIZE_ERROR;

  while (n_objects--)
  {
    if (!(geom= scan_header_and_create(&wkb, &buffer)))
      return GET_SIZE_ERROR;

    uint32 object_size;
    if ((object_size= geom->get_data_size()) == GET_SIZE_ERROR)
      return GET_SIZE_ERROR;
    wkb.skip_unsafe(object_size);
  }
  return (uint32) (wkb.data() - m_wkb_data.data());
}


bool Gis_geometry_collection::init_from_wkt(Gis_read_stream *trs, String *wkb)
{
  uint32 n_objects= 0;
  uint32 no_pos= wkb->length();
  Geometry_buffer buffer;
  Geometry *g;

  if (wkb->reserve(4, 512))
    return true;
  wkb->length(wkb->length()+4);			// Reserve space for points

  for (;;)
  {
    if (!(g= create_from_wkt(&buffer, trs, wkb)))
      return true;

    if (g->get_class_info()->m_type_id == wkb_geometrycollection)
    {
      trs->set_error_msg("Unexpected GEOMETRYCOLLECTION");
      return true;
    }
    n_objects++;
    if (trs->skip_char(','))			// Didn't find ','
      break;
  }

  wkb->write_at_position(no_pos, n_objects);
  return false;
}


uint Gis_geometry_collection::init_from_opresult(String *bin,
                                                 const char *opres,
                                                 uint opres_length)
{
  return collection_init_from_opresult(bin, opres, opres_length, NULL);
}


uint Gis_geometry_collection::init_from_opresult(String *bin,
                                                 const char *opres,
                                                 uint opres_length)
{
  return collection_init_from_opresult(bin, opres, opres_length, NULL);
}


uint Gis_geometry_collection::init_from_wkb(const char *wkb, uint len,
                                            wkbByteOrder bo, String *res)
{
  uint32 n_geom;
  const char *wkb_orig= wkb;

  if (len < 4)
    return 0;
  n_geom= wkb_get_uint(wkb, bo);

  if (res->reserve(4, 512))
    return 0;
  res->q_append(n_geom);
  
  wkb+= 4;
  while (n_geom--)
  {
    Geometry_buffer buffer;
    Geometry *geom;
    int g_len;
    uint32 wkb_type;

    if (len < WKB_HEADER_SIZE ||
        res->reserve(WKB_HEADER_SIZE, 512))
      return 0;

    res->q_append((char) wkb_ndr);
    wkb_type= wkb_get_uint(wkb+1, (wkbByteOrder) wkb[0]);
    res->q_append(wkb_type);

    if (!(geom= create_by_typeid(&buffer, wkb_type)) ||
        !(g_len= geom->init_from_wkb(wkb + WKB_HEADER_SIZE, len,
                                     (wkbByteOrder)  wkb[0], res)))
      return 0;
    g_len+= WKB_HEADER_SIZE;
    wkb+= g_len;
    len-= g_len;
  }
  return (uint) (wkb - wkb_orig);
}


bool Gis_geometry_collection::get_data_as_wkt(String *txt,
                                              wkb_parser *wkb) const
{
  uint32 n_objects;
  Geometry_buffer buffer;
  Geometry *geom;

  if (wkb->scan_non_zero_uint4(&n_objects))
    return true;

  while (n_objects--)
  {
    if (!(geom= scan_header_and_create(wkb, &buffer)) ||
        geom->as_wkt(txt, wkb) ||
        txt->append(STRING_WITH_LEN(","), 512))
      return true;
  }
  txt->length(txt->length() - 1);
  return false;
}


bool Gis_geometry_collection::get_mbr(MBR *mbr, wkb_parser *wkb) const
{
  uint32 n_objects;
  Geometry_buffer buffer;
  Geometry *geom;

  if (wkb->scan_non_zero_uint4(&n_objects))
    return true;

  while (n_objects--)
  {
    if (!(geom= scan_header_and_create(wkb, &buffer)) ||
        geom->get_mbr(mbr, wkb))
      return true;
  }
  return false;
}


bool Gis_geometry_collection::area(double *ar, wkb_parser *wkb) const
{
  return collection_area(ar, wkb, NULL);
}


int Gis_geometry_collection::area(double *ar, const char **end_of_data) const
{
  return collection_area(ar, end_of_data, NULL);
}


int Gis_geometry_collection::num_geometries(uint32 *num) const
{
  wkb_parser wkb(&m_wkb_data);
  return wkb.scan_non_zero_uint4(num) ? 1 : 0;
}


int Gis_geometry_collection::geometry_n(uint32 num, String *result) const
{
  uint32 n_objects, length;
  wkb_parser wkb(&m_wkb_data);
  Geometry_buffer buffer;
  Geometry *geom;

  if (wkb.scan_non_zero_uint4(&n_objects))
    return 1;

  if (num > n_objects || num < 1)
    return 1;

  wkb_header header;
  do
  {
    if (wkb.scan_wkb_header(&header) ||
        !(geom= create_by_typeid(&buffer, header.wkb_type)))
      return 1;
    geom->set_data_ptr(&wkb);
    if ((length= geom->get_data_size()) == GET_SIZE_ERROR)
      return 1;
    wkb.skip_unsafe(length);
  } while (--num);

  /* Copy found object to result */
  if (result->reserve(1 + 4 + length))
    return 1;
  result->q_append((char) wkb_ndr);
  result->q_append((uint32) header.wkb_type);
  result->q_append(wkb.data() - length, length); // data-length = start_of_data
  return 0;
}


/*
  Return dimension for object

  SYNOPSIS
    dimension()
    res_dim		Result dimension
    end			End of object will be stored here. May be 0 for
			simple objects!
  RETURN
    0	ok
    1	error
*/

bool Gis_geometry_collection::dimension(uint32 *res_dim,
                                        wkb_parser *wkb) const
{
  uint32 n_objects;
  Geometry_buffer buffer;
  Geometry *geom;

  if (wkb->scan_non_zero_uint4(&n_objects))
    return true;

  *res_dim= 0;
  while (n_objects--)
  {
    uint32 dim;
    if (!(geom= scan_header_and_create(wkb, &buffer)) ||
        geom->dimension(&dim, wkb))
      return true;
    set_if_bigger(*res_dim, dim);
  }
  return false;
}


int Gis_geometry_collection::store_shapes(Gcalc_shape_transporter *trn,
                                          Gcalc_shape_status *st) const
{
  return collection_store_shapes(trn, st, NULL);
}


<<<<<<< HEAD
int Gis_geometry_collection::store_shapes(Gcalc_shape_transporter *trn,
                                          Gcalc_shape_status *st) const
{
  return collection_store_shapes(trn, st, NULL);
}


=======
>>>>>>> edad0f5c
const Geometry::Class_info *Gis_geometry_collection::get_class_info() const
{
  return &geometrycollection_class;
}

#endif /*HAVE_SPATIAL*/<|MERGE_RESOLUTION|>--- conflicted
+++ resolved
@@ -1,5 +1,5 @@
 /*
-   Copyright (c) 2002, 2012, Oracle and/or its affiliates. All rights reserved.
+   Copyright (c) 2002, 2013, Oracle and/or its affiliates. All rights reserved.
 
    This program is free software; you can redistribute it and/or modify
    it under the terms of the GNU General Public License as published by
@@ -282,15 +282,9 @@
   MBR mbr;
   wkb_parser wkb(&m_wkb_data);
 
-<<<<<<< HEAD
-  if (get_mbr(&mbr, &end) ||
-      result->reserve(1 + 4 * 3 + SIZEOF_STORED_DOUBLE * 10))
-    return 1;
-=======
   if (get_mbr(&mbr, &wkb) ||
       result->reserve(1 + 4 * 3 + SIZEOF_STORED_DOUBLE * 10))
     return true;
->>>>>>> edad0f5c
 
   result->q_append((char) wkb_ndr);
   result->q_append((uint32) wkb_polygon);
@@ -322,16 +316,6 @@
 
 bool Geometry::create_point(String *result, wkb_parser *wkb) const
 {
-<<<<<<< HEAD
-  if (no_data(data, POINT_DATA_SIZE) ||
-      result->reserve(1 + 4 + POINT_DATA_SIZE))
-    return 1;
-  result->q_append((char) wkb_ndr);
-  result->q_append((uint32) wkb_point);
-  /* Copy two double in same format */
-  result->q_append(data, POINT_DATA_SIZE);
-  return 0;
-=======
   if (wkb->no_data(POINT_DATA_SIZE) ||
       result->reserve(WKB_HEADER_SIZE + POINT_DATA_SIZE))
     return true;
@@ -340,7 +324,6 @@
   /* Copy two double in same format */
   result->q_append(wkb->data(), POINT_DATA_SIZE);
   return false;
->>>>>>> edad0f5c
 }
 
 /**
@@ -356,11 +339,7 @@
 bool Geometry::create_point(String *result, point_xy p) const
 {
   if (result->reserve(1 + 4 + POINT_DATA_SIZE))
-<<<<<<< HEAD
-    return 1;
-=======
-    return true;
->>>>>>> edad0f5c
+    return true;
 
   result->q_append((char) wkb_ndr);
   result->q_append((uint32) wkb_point);
@@ -383,18 +362,10 @@
 {			     
   while (n_points--)
   {
-<<<<<<< HEAD
-    double x,y;
-    data+= offset;
-    get_point(&x, &y, data);
-    data+= POINT_DATA_SIZE;
-    txt->qs_append(x);
-=======
     point_xy p;
     wkb->skip_unsafe(offset);
     wkb->scan_xy_unsafe(&p); 
     txt->qs_append(p.x);
->>>>>>> edad0f5c
     txt->qs_append(' ');
     txt->qs_append(p.y);
     txt->qs_append(',');
@@ -417,13 +388,8 @@
 {
   uint32 n_points;
 
-<<<<<<< HEAD
-  if (no_data(data, (POINT_DATA_SIZE + offset) * points))
-    return 0;
-=======
   if (wkb->scan_n_points_and_check_data(&n_points, offset))
     return true;
->>>>>>> edad0f5c
 
   /* Calculate MBR for points */
   while (n_points--)
@@ -489,11 +455,6 @@
 
   for (*ar= 0; n_objects; n_objects--)
   {
-<<<<<<< HEAD
-    data+= offset;
-    mbr->add_xy(data, data + SIZEOF_STORED_DOUBLE);
-    data+= POINT_DATA_SIZE;
-=======
     Geometry *geom;
     if (!(geom= collection_item))
     {
@@ -514,7 +475,6 @@
     if (geom->area(&item_area, wkb))
       return true;
     *ar+= item_area;
->>>>>>> edad0f5c
   }
   return false;
 }
@@ -589,162 +549,6 @@
 }
 
 
-int Geometry::collection_store_shapes(Gcalc_shape_transporter *trn,
-                                      Gcalc_shape_status *st,
-                                      Geometry *collection_item) const
-{
-  uint32 n_objects;
-  const char *data= m_data;
-  Geometry_buffer buffer;
-
-  if (no_data(data, 4))
-    return 1;
-  n_objects= uint4korr(data);
-  data+= 4;
-
-  if (trn->start_collection(st, n_objects))
-    return 1;
-
-  while (n_objects--)
-  {
-    if (no_data(data, WKB_HEADER_SIZE))
-      return 1;
-
-    Geometry *geom;
-    if (!(geom= collection_item))
-    {
-      /*
-        Item type is not known in advance, e.g. GeometryCollection.
-        Create an item object in every iteration,
-        according to the current wkb type.
-      */
-      uint32 wkb_type= uint4korr(data + 1);
-      if (!(geom= create_by_typeid(&buffer, wkb_type)))
-        return 1;
-    }
-    data+= WKB_HEADER_SIZE;
-    geom->set_data_ptr(data, (uint32) (m_data_end - data));
-    Gcalc_shape_status item_status;
-    if (geom->store_shapes(trn, &item_status))
-      return 1;
-    if (trn->collection_add_item(st, &item_status))
-      return 1;
-    data+= geom->get_data_size();
-  }
-  trn->complete_collection(st);
-  return 0;
-}
-
-
-int Geometry::collection_area(double *ar, const char **end_of_data,
-                              Geometry *collection_item) const
-{
-  uint32 n_objects;
-  const char *data= m_data;
-  Geometry_buffer buffer;
-
-  if (no_data(data, 4))
-    return 1;
-  n_objects= uint4korr(data);
-  data+= 4;
-
-  for (*ar= 0; n_objects; n_objects--)
-  {
-    if (no_data(data, WKB_HEADER_SIZE))
-      return 1;
-
-    Geometry *geom;
-    if (!(geom= collection_item))
-    {
-      /*
-        Item type is not known in advance, e.g. GeometryCollection.
-        Create an item object according to the wkb type.
-      */
-      uint32 wkb_type= uint4korr(data + 1);
-      if (!(geom= create_by_typeid(&buffer, wkb_type)))
-        return 1;
-    }
-    data+= WKB_HEADER_SIZE;
-    geom->set_data_ptr(data, (uint32) (m_data_end - data));
-    double item_area;
-    if (geom->area(&item_area, &data))
-      return 1;
-    *ar+= item_area;
-  }
-  *end_of_data= data;
-  return 0;
-}
-
-
-uint Geometry::collection_init_from_opresult(String *bin,
-                                             const char *opres,
-                                             uint opres_length,
-                                             Geometry *collection_item)
-{
-  Geometry_buffer buffer;
-  const char *opres_orig= opres;
-  int n_items_offs= bin->length();
-  uint n_items= 0;
-
-  if (bin->reserve(4, 512))
-    return 0;
-  bin->q_append((uint32) 0);
-
-  while (opres_length)
-  {
-    int item_len;
-
-    if (bin->reserve(WKB_HEADER_SIZE, 512))
-      return 0;
-
-    Geometry *item;
-    if (collection_item)
-    {
-      /*
-        MultiPoint, MultiLineString, or MultiPolygon pass
-        a pre-created collection item. Let's use it.
-      */
-      item= collection_item;
-    }
-    else
-    {
-      /*
-       GeometryCollection passes NULL. Let's create an item
-       according to wkb_type on every interation step.
-      */
-      uint32 wkb_type;
-      switch ((Gcalc_function::shape_type) uint4korr(opres))   
-      {
-        case Gcalc_function::shape_point:   wkb_type= wkb_point; break;
-        case Gcalc_function::shape_line:    wkb_type= wkb_linestring; break;
-        case Gcalc_function::shape_polygon: wkb_type= wkb_polygon; break;
-        default: 
-          /*
-            Something has gone really wrong while performing a spatial operation.
-            For now we'll return an error.
-            TODO: should be properly fixed.
-          */
-          my_error(ER_NOT_SUPPORTED_YET, MYF(0), "spatial self-intersecting operands");
-          return 0;
-      };
-      if (!(item= create_by_typeid(&buffer, wkb_type)))
-        return 0;
-    }
-
-    bin->q_append((char) wkb_ndr);
-    bin->q_append((uint32) item->get_class_info()->m_type_id);
-
-    if (!(item_len= item->init_from_opresult(bin, opres, opres_length)))
-      return 0;
-    opres+= item_len;
-    opres_length-= item_len;
-    n_items++;
-  }
-  bin->write_at_position(n_items_offs, n_items);
-  return (uint) (opres - opres_orig);
-}
-
-
 /***************************** Point *******************************/
 
 uint32 Gis_point::get_data_size() const
@@ -758,11 +562,7 @@
   double x, y;
   if (trs->get_next_number(&x) || trs->get_next_number(&y) ||
       wkb->reserve(POINT_DATA_SIZE))
-<<<<<<< HEAD
-    return 1;
-=======
-    return true;
->>>>>>> edad0f5c
+    return true;
   wkb->q_append(x);
   wkb->q_append(y);
   return false;
@@ -812,14 +612,9 @@
 {
   if (trn->skip_point())
     return 0;
-<<<<<<< HEAD
-  double x, y;
-  return get_xy(&x, &y) || trn->single_point(st, x, y);
-=======
   wkb_parser wkb(&m_wkb_data);
   point_xy p;
   return wkb.scan_xy(&p) || trn->single_point(st, p.x, p.y);
->>>>>>> edad0f5c
 }
 
 
@@ -833,18 +628,12 @@
 
 uint32 Gis_line_string::get_data_size() const 
 {
-<<<<<<< HEAD
-  if (no_data(m_data, 4))
-    return GET_SIZE_ERROR;
-  return 4 + uint4korr(m_data) * POINT_DATA_SIZE;
-=======
   uint32 n_points;
   wkb_parser wkb(&m_wkb_data);
   if (wkb.scan_n_points_and_check_data(&n_points))
     return GET_SIZE_ERROR;
 
   return 4 + n_points * POINT_DATA_SIZE;
->>>>>>> edad0f5c
 }
 
 
@@ -907,26 +696,6 @@
 bool Gis_line_string::get_data_as_wkt(String *txt, wkb_parser *wkb) const
 {
   uint32 n_points;
-<<<<<<< HEAD
-  const char *data= m_data;
-
-  if (no_data(data, 4))
-    return 1;
-  n_points= uint4korr(data);
-  data += 4;
-
-  if (n_points < 1 ||
-      no_data(data, POINT_DATA_SIZE * n_points) ||
-      txt->reserve(((MAX_DIGITS_IN_DOUBLE + 1)*2 + 1) * n_points))
-    return 1;
-
-  while (n_points--)
-  {
-    double x, y;
-    get_point(&x, &y, data);
-    data+= POINT_DATA_SIZE;
-    txt->qs_append(x);
-=======
   if (wkb->scan_n_points_and_check_data(&n_points) ||
       txt->reserve(((MAX_DIGITS_IN_DOUBLE + 1) * 2 + 1) * n_points))
     return true;
@@ -936,7 +705,6 @@
     point_xy p;
     wkb->scan_xy_unsafe(&p);
     txt->qs_append(p.x);
->>>>>>> edad0f5c
     txt->qs_append(' ');
     txt->qs_append(p.y);
     txt->qs_append(',');
@@ -958,25 +726,6 @@
   wkb_parser wkb(&m_wkb_data);
 
   *len= 0;					// In case of errors
-<<<<<<< HEAD
-  if (no_data(data, 4))
-    return 1;
-  n_points= uint4korr(data);
-  data+= 4;
-  if (n_points < 1 || no_data(data, POINT_DATA_SIZE * n_points))
-    return 1;
-
-  get_point(&prev_x, &prev_y, data);
-  data+= POINT_DATA_SIZE;
-  while (--n_points)
-  {
-    double x, y;
-    get_point(&x, &y, data);
-    data+= POINT_DATA_SIZE;
-    *len+= sqrt(pow(prev_x-x,2)+pow(prev_y-y,2));
-    prev_x= x;
-    prev_y= y;
-=======
   if (wkb.scan_n_points_and_check_data(&n_points))
     return 1;
 
@@ -988,7 +737,6 @@
     wkb.scan_xy_unsafe(&p);
     *len+= prev.distance(p);
     prev= p;
->>>>>>> edad0f5c
   }
   return 0;
 }
@@ -1007,24 +755,11 @@
     *closed=1;
     return 0;
   }
-<<<<<<< HEAD
-  data+= 4;
-  if (n_points == 0 ||
-      no_data(data, POINT_DATA_SIZE * n_points))
-    return 1;
-=======
->>>>>>> edad0f5c
 
   point_xy p1, p2;
 
-<<<<<<< HEAD
-  /* get last point */
-  data+= POINT_DATA_SIZE + (n_points-2)*POINT_DATA_SIZE;
-  get_point(&x2, &y2, data);
-=======
   /* Get first point. */
   wkb.scan_xy_unsafe(&p1); 
->>>>>>> edad0f5c
 
   /* Get last point. */
   wkb.skip_unsafe((n_points - 2) * POINT_DATA_SIZE);
@@ -1100,38 +835,6 @@
 }
 
 
-<<<<<<< HEAD
-int Gis_line_string::store_shapes(Gcalc_shape_transporter *trn,
-                                  Gcalc_shape_status *st) const
-{
-  uint32 n_points;
-  double x, y;
-  const char *data= m_data;
-
-  if (trn->skip_line_string())
-    return 0;
-
-  if (no_data(m_data, 4))
-    return 1;
-  n_points= uint4korr(data);
-  data+= 4;
-  if (n_points < 1 || no_data(data, POINT_DATA_SIZE * n_points))
-    return 1;
-
-  trn->start_line(st);
-  while (n_points--)
-  {
-    get_point(&x, &y, data);
-    data+= POINT_DATA_SIZE;
-    if (trn->add_point(st, x, y))
-      return 1;
-  }
-  return trn->complete_line(st);
-}
-
-
-=======
->>>>>>> edad0f5c
 const Geometry::Class_info *Gis_line_string::get_class_info() const
 {
   return &linestring_class;
@@ -1150,20 +853,12 @@
 
   while (n_linear_rings--)
   {
-<<<<<<< HEAD
-    if (no_data(data, 4))
-      return GET_SIZE_ERROR;
-    data+= 4 + uint4korr(data)*POINT_DATA_SIZE;
-  }
-  return (uint32) (data - m_data);
-=======
     uint32 n_points;
     if (wkb.scan_n_points_and_check_data(&n_points))
       return GET_SIZE_ERROR;
     wkb.skip_unsafe(n_points * POINT_DATA_SIZE);
   }
   return (uint32) (wkb.data() - m_wkb_data.data());
->>>>>>> edad0f5c
 }
 
 
@@ -1247,53 +942,6 @@
 }
 
 
-uint Gis_polygon::init_from_opresult(String *bin,
-                                     const char *opres, uint opres_length)
-{
-  const char *opres_orig= opres;
-  const char *opres_end= opres + opres_length;
-  uint32 position= bin->length();
-  uint32 poly_shapes= 0;
-
-  if (bin->reserve(4, 512))
-    return 0;
-  bin->q_append(poly_shapes);
-
-  while (opres < opres_end)
-  {
-    uint32 n_points, proper_length;
-    const char *op_end, *p1_position;
-    Gis_point p;
-    Gcalc_function::shape_type st;
-
-    st= (Gcalc_function::shape_type) uint4korr(opres);
-    if (poly_shapes && st != Gcalc_function::shape_hole)
-      break;
-    poly_shapes++;
-    n_points= uint4korr(opres + 4) + 1; /* skip shape type id */
-    proper_length= 4 + n_points * POINT_DATA_SIZE;
-
-    if (bin->reserve(proper_length, 512))
-      return 0;
-
-    bin->q_append(n_points);
-    op_end= opres + 8 + (n_points-1) * 8 * 2;
-    p1_position= (opres+= 8);
-    for (; opres<op_end; opres+= POINT_DATA_SIZE)
-    {
-      if (!p.init_from_wkb(opres, POINT_DATA_SIZE, wkb_ndr, bin))
-        return 0;
-    }
-    if (!p.init_from_wkb(p1_position, POINT_DATA_SIZE, wkb_ndr, bin))
-      return 0;
-  }
-
-  bin->write_at_position(position, poly_shapes);
-
-  return (uint) (opres - opres_orig);
-}
-
-
 uint Gis_polygon::init_from_wkb(const char *wkb, uint len, wkbByteOrder bo,
                                 String *res)
 {
@@ -1303,13 +951,8 @@
   if (len < 4)
     return 0;
 
-<<<<<<< HEAD
-  n_linear_rings= wkb_get_uint(wkb, bo);
-  if (res->reserve(4, 512))
-=======
   if (0 == (n_linear_rings= wkb_get_uint(wkb, bo)) ||
       res->reserve(4, 512))
->>>>>>> edad0f5c
     return 0;
   wkb+= 4;
   len-= 4;
@@ -1346,15 +989,7 @@
   while (n_linear_rings--)
   {
     uint32 n_points;
-<<<<<<< HEAD
-    if (no_data(data, 4))
-      return 1;
-    n_points= uint4korr(data);
-    data+= 4;
-    if (no_data(data, POINT_DATA_SIZE * n_points) ||
-=======
     if (wkb->scan_n_points_and_check_data(&n_points) ||
->>>>>>> edad0f5c
 	txt->reserve(2 + ((MAX_DIGITS_IN_DOUBLE + 1) * 2 + 1) * n_points))
       return true;
     txt->qs_append('(');
@@ -1396,24 +1031,6 @@
     double lr_area= 0;
     uint32 n_points;
 
-<<<<<<< HEAD
-    if (no_data(data, 4))
-      return 1;
-    n_points= uint4korr(data);
-    if (no_data(data, POINT_DATA_SIZE * n_points))
-      return 1;
-    get_point(&prev_x, &prev_y, data+4);
-    data+= (4+POINT_DATA_SIZE);
-
-    while (--n_points)				// One point is already read
-    {
-      double x, y;
-      get_point(&x, &y, data);
-      data+= POINT_DATA_SIZE;
-      lr_area+= (prev_x + x)* (prev_y - y);
-      prev_x= x;
-      prev_y= y;
-=======
     if (wkb->scan_n_points_and_check_data(&n_points))
       return true;
     point_xy prev;
@@ -1425,7 +1042,6 @@
       wkb->scan_xy_unsafe(&p);
       lr_area+= (prev.x + p.x) * (prev.y - p.y);
       prev= p;
->>>>>>> edad0f5c
     }
     lr_area= fabs(lr_area)/2;
     if (result == -1.0)
@@ -1447,11 +1063,7 @@
       wkb.scan_n_points_and_check_data(&n_points))
     return 1;
   length= n_points * POINT_DATA_SIZE;
-<<<<<<< HEAD
-  if (no_data(data, length) || result->reserve(1 + 4 + 4 + length))
-=======
   if (result->reserve(1 + 4 + 4 + length))
->>>>>>> edad0f5c
     return 1;
 
   result->q_append((char) wkb_ndr);
@@ -1493,12 +1105,7 @@
   if (wkb.scan_n_points_and_check_data(&n_points))
     return 1;
   points_size= n_points * POINT_DATA_SIZE;
-<<<<<<< HEAD
-  data+= 4;
-  if (no_data(data, points_size) || result->reserve(1 + 4 + 4 + points_size))
-=======
   if (result->reserve(1 + 4 + 4 + points_size))
->>>>>>> edad0f5c
     return 1;
 
   result->q_append((char) wkb_ndr);
@@ -1526,27 +1133,6 @@
     double cur_area= 0;
     point_xy prev, cur(0, 0);
 
-<<<<<<< HEAD
-    if (no_data(data, 4))
-      return 1;
-    org_n_points= n_points= uint4korr(data);
-    data+= 4;
-    if (no_data(data, POINT_DATA_SIZE * n_points))
-      return 1;
-    get_point(&prev_x, &prev_y, data);
-    data+= POINT_DATA_SIZE;
-
-    while (--n_points)				// One point is already read
-    {
-      double tmp_x, tmp_y;
-      get_point(&tmp_x, &tmp_y, data);
-      data+= POINT_DATA_SIZE;
-      cur_area+= (prev_x + tmp_x) * (prev_y - tmp_y);
-      cur_cx+= tmp_x;
-      cur_cy+= tmp_y;
-      prev_x= tmp_x;
-      prev_y= tmp_y;
-=======
    if (wkb.scan_n_points_and_check_data(&n_points))
      return true;
 
@@ -1561,7 +1147,6 @@
       cur.x+= tmp.x;
       cur.y+= tmp.y;
       prev= tmp;
->>>>>>> edad0f5c
     }
     cur_area= fabs(cur_area) / 2;
     cur.x= cur.x / org_n_points;
@@ -1634,55 +1219,6 @@
 }
 
 
-<<<<<<< HEAD
-int Gis_polygon::store_shapes(Gcalc_shape_transporter *trn,
-                              Gcalc_shape_status *st) const
-{
-  uint32 n_linear_rings;
-  const char *data= m_data;
-
-  if (trn->skip_poly())
-    return 0;
-
-  if (trn->start_poly(st))
-    return 1;
-
-  if (no_data(data, 4))
-    return 1;
-  n_linear_rings= uint4korr(data);
-  data+= 4;
-
-  while (n_linear_rings--)
-  {
-    uint32 n_points;
-
-    if (no_data(data, 4))
-      return 1;
-    n_points= uint4korr(data);
-    data+= 4;
-    if (!n_points || no_data(data, POINT_DATA_SIZE * n_points))
-      return 1;
-
-    trn->start_ring(st);
-    while (--n_points)
-    {
-      double x, y;
-      get_point(&x, &y, data);
-      data+= POINT_DATA_SIZE;
-      if (trn->add_point(st, x, y))
-        return 1;
-    }
-    data+= POINT_DATA_SIZE;
-    trn->complete_ring(st);
-  }
-
-  trn->complete_poly(st);
-  return 0;
-}
-
-
-=======
->>>>>>> edad0f5c
 const Geometry::Class_info *Gis_polygon::get_class_info() const
 {
   return &polygon_class;
@@ -1693,18 +1229,12 @@
 
 uint32 Gis_multi_point::get_data_size() const
 {
-<<<<<<< HEAD
-  if (no_data(m_data, 4))
-    return GET_SIZE_ERROR;
-  return 4 + uint4korr(m_data)*(POINT_DATA_SIZE + WKB_HEADER_SIZE);
-=======
   uint32 n_points;
   wkb_parser wkb(&m_wkb_data);
   if (wkb.scan_n_points_and_check_data(&n_points, WKB_HEADER_SIZE))
     return GET_SIZE_ERROR;
 
   return 4 + n_points * (POINT_DATA_SIZE + WKB_HEADER_SIZE);
->>>>>>> edad0f5c
 }
 
 
@@ -1761,32 +1291,6 @@
 }
 
 
-uint Gis_multi_point::init_from_opresult(String *bin,
-                                         const char *opres, uint opres_length)
-{
-  uint bin_size, n_points;
-  Gis_point p;
-  const char *opres_end;
-
-  n_points= opres_length / (4 + 8 * 2);
-  bin_size= n_points * (WKB_HEADER_SIZE + POINT_DATA_SIZE) + 4;
- 
-  if (bin->reserve(bin_size, 512))
-    return 0;
-    
-  bin->q_append(n_points);
-  opres_end= opres + opres_length;
-  for (; opres < opres_end; opres+= (4 + 8*2))
-  {
-    bin->q_append((char)wkb_ndr);
-    bin->q_append((uint32)wkb_point);
-    if (!p.init_from_wkb(opres + 4, POINT_DATA_SIZE, wkb_ndr, bin))
-      return 0;
-  }
-  return opres_length;
-}
-
-
 uint Gis_multi_point::init_from_wkb(const char *wkb, uint len, wkbByteOrder bo,
                                     String *res)
 {
@@ -1820,24 +1324,12 @@
 bool Gis_multi_point::get_data_as_wkt(String *txt, wkb_parser *wkb) const 
 {
   uint32 n_points;
-<<<<<<< HEAD
-  if (no_data(m_data, 4))
-    return 1;
-
-  n_points= uint4korr(m_data);
-  if (no_data(m_data+4,
-	      n_points * (POINT_DATA_SIZE + WKB_HEADER_SIZE)) ||
-      txt->reserve(((MAX_DIGITS_IN_DOUBLE + 1) * 2 + 1) * n_points))
-    return 1;
-  *end= append_points(txt, n_points, m_data+4, WKB_HEADER_SIZE);
-=======
 
   if (wkb->scan_n_points_and_check_data(&n_points, WKB_HEADER_SIZE) ||
       txt->reserve(((MAX_DIGITS_IN_DOUBLE + 1) * 2 + 1) * n_points))
     return true;
 
   append_points(txt, n_points, wkb, WKB_HEADER_SIZE);
->>>>>>> edad0f5c
   txt->length(txt->length()-1);			// Remove end ','
   return false;
 }
@@ -1901,12 +1393,6 @@
 
   while (n_line_strings--)
   {
-<<<<<<< HEAD
-    if (no_data(data, WKB_HEADER_SIZE + 4))
-      return GET_SIZE_ERROR;
-    data+= (WKB_HEADER_SIZE + 4 + uint4korr(data + WKB_HEADER_SIZE) *
-	    POINT_DATA_SIZE);
-=======
     uint32 n_points;
 
     if (wkb.skip_wkb_header() ||
@@ -1914,7 +1400,6 @@
       return GET_SIZE_ERROR;
 
     wkb.skip_unsafe(n_points * POINT_DATA_SIZE);
->>>>>>> edad0f5c
   }
   return (uint32) (wkb.data() - m_wkb_data.data());
 }
@@ -1934,11 +1419,7 @@
     Gis_line_string ls;
 
     if (wkb->reserve(1 + 4, 512))
-<<<<<<< HEAD
-      return 1;
-=======
       return true;
->>>>>>> edad0f5c
     wkb->q_append((char) wkb_ndr); wkb->q_append((uint32) wkb_linestring);
 
     if (trs->check_next_symbol('(') ||
@@ -1963,15 +1444,6 @@
 }
 
 
-uint Gis_multi_line_string::init_from_opresult(String *bin,
-                                               const char *opres,
-                                               uint opres_length)
-{
-  Gis_line_string item; 
-  return collection_init_from_opresult(bin, opres, opres_length, &item);
-}
-
-
 uint Gis_multi_line_string::init_from_wkb(const char *wkb, uint len,
                                           wkbByteOrder bo, String *res)
 {
@@ -2020,17 +1492,9 @@
   while (n_line_strings--)
   {
     uint32 n_points;
-<<<<<<< HEAD
-    if (no_data(data, (WKB_HEADER_SIZE + 4)))
-      return 1;
-    n_points= uint4korr(data + WKB_HEADER_SIZE);
-    data+= WKB_HEADER_SIZE + 4;
-    if (no_data(data, n_points * POINT_DATA_SIZE) ||
-=======
     
     if (wkb->skip_wkb_header() ||
         wkb->scan_n_points_and_check_data(&n_points) ||
->>>>>>> edad0f5c
 	txt->reserve(2 + ((MAX_DIGITS_IN_DOUBLE + 1) * 2 + 1) * n_points))
       return true;
     txt->qs_append('(');
@@ -2080,16 +1544,8 @@
 
   for (;;)
   {
-<<<<<<< HEAD
-    if (no_data(data, WKB_HEADER_SIZE + 4))
-      return 1;
-    n_points= uint4korr(data + WKB_HEADER_SIZE);
-    length= WKB_HEADER_SIZE + 4+ POINT_DATA_SIZE * n_points;
-    if (no_data(data, length))
-=======
     if (wkb.skip_wkb_header() ||
         wkb.scan_n_points_and_check_data(&n_points))
->>>>>>> edad0f5c
       return 1;
     length= POINT_DATA_SIZE * n_points;
     if (!--num)
@@ -2189,18 +1645,12 @@
 
     while (n_linear_rings--)
     {
-<<<<<<< HEAD
-      if (no_data(data, 4))
-	return GET_SIZE_ERROR;
-      data+= 4 + uint4korr(data) * POINT_DATA_SIZE;
-=======
       uint32 n_points;
 
       if (wkb.scan_n_points_and_check_data(&n_points))
         return GET_SIZE_ERROR;
 
       wkb.skip_unsafe(n_points * POINT_DATA_SIZE);
->>>>>>> edad0f5c
     }
   }
   return (uint32) (wkb.data() - m_wkb_data.data());
@@ -2220,11 +1670,7 @@
   for (;;)  
   {
     if (wkb->reserve(1 + 4, 512))
-<<<<<<< HEAD
-      return 1;
-=======
       return true;
->>>>>>> edad0f5c
     wkb->q_append((char) wkb_ndr);
     wkb->q_append((uint32) wkb_polygon);
 
@@ -2286,11 +1732,7 @@
 }
 
 
-<<<<<<< HEAD
-bool Gis_multi_polygon::get_data_as_wkt(String *txt, const char **end) const
-=======
 bool Gis_multi_polygon::get_data_as_wkt(String *txt, wkb_parser *wkb) const 
->>>>>>> edad0f5c
 {
   uint32 n_polygons;
 
@@ -2309,21 +1751,10 @@
 
     while (n_linear_rings--)
     {
-<<<<<<< HEAD
-      if (no_data(data, 4))
-        return 1;
-      uint32 n_points= uint4korr(data);
-      data+= 4;
-      if (no_data(data, POINT_DATA_SIZE * n_points) ||
-	  txt->reserve(2 + ((MAX_DIGITS_IN_DOUBLE + 1) * 2 + 1) * n_points,
-		       512))
-	return 1;
-=======
       uint32 n_points;
       if (wkb->scan_n_points_and_check_data(&n_points) ||
           txt->reserve(2 + ((MAX_DIGITS_IN_DOUBLE + 1) * 2 + 1) * n_points, 512))
 	return true;
->>>>>>> edad0f5c
       txt->qs_append('(');
       append_points(txt, n_points, wkb, 0);
       (*txt) [txt->length() - 1]= ')';
@@ -2408,11 +1839,7 @@
 bool Gis_multi_polygon::area(double *ar, wkb_parser *wkb) const
 {
   Gis_polygon p;
-<<<<<<< HEAD
-  return collection_area(ar, end_of_data, &p);
-=======
   return collection_area(ar, wkb, &p);
->>>>>>> edad0f5c
 }
 
 
@@ -2466,19 +1893,6 @@
 }
 
 
-<<<<<<< HEAD
-int Gis_multi_polygon::store_shapes(Gcalc_shape_transporter *trn,
-                                    Gcalc_shape_status *st) const
-{
-  if (trn->skip_poly())
-    return 0;
-  Gis_polygon p;
-  return collection_store_shapes(trn, st, &p);
-}
-
-
-=======
->>>>>>> edad0f5c
 const Geometry::Class_info *Gis_multi_polygon::get_class_info() const
 {
   return &multipolygon_class;
@@ -2550,14 +1964,6 @@
 }
 
 
-uint Gis_geometry_collection::init_from_opresult(String *bin,
-                                                 const char *opres,
-                                                 uint opres_length)
-{
-  return collection_init_from_opresult(bin, opres, opres_length, NULL);
-}
-
-
 uint Gis_geometry_collection::init_from_wkb(const char *wkb, uint len,
                                             wkbByteOrder bo, String *res)
 {
@@ -2644,12 +2050,6 @@
 bool Gis_geometry_collection::area(double *ar, wkb_parser *wkb) const
 {
   return collection_area(ar, wkb, NULL);
-}
-
-
-int Gis_geometry_collection::area(double *ar, const char **end_of_data) const
-{
-  return collection_area(ar, end_of_data, NULL);
 }
 
 
@@ -2738,16 +2138,6 @@
 }
 
 
-<<<<<<< HEAD
-int Gis_geometry_collection::store_shapes(Gcalc_shape_transporter *trn,
-                                          Gcalc_shape_status *st) const
-{
-  return collection_store_shapes(trn, st, NULL);
-}
-
-
-=======
->>>>>>> edad0f5c
 const Geometry::Class_info *Gis_geometry_collection::get_class_info() const
 {
   return &geometrycollection_class;
