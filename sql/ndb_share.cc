--- conflicted
+++ resolved
@@ -1,9 +1,5 @@
 /*
-<<<<<<< HEAD
-   Copyright (c) 2011, 2018, Oracle and/or its affiliates. All rights reserved.
-=======
    Copyright (c) 2011, 2019, Oracle and/or its affiliates. All rights reserved.
->>>>>>> 4869291f
 
    This program is free software; you can redistribute it and/or modify
    it under the terms of the GNU General Public License, version 2.0,
@@ -441,7 +437,6 @@
 
 bool
 NDB_SHARE::Ndb_share_references::check_empty() const
-<<<<<<< HEAD
 {
   if (size() == 0)
   {
@@ -465,31 +460,6 @@
 {
   std::stringstream ss;
 
-=======
-{
-  if (size() == 0)
-  {
-    // There are no references, all OK
-    return true;
-  }
-
-  ndb_log_error("Consistency check of NDB_SHARE references failed, the list "
-                "of references should be empty at this time");
-
-  std::string s;
-  debug_print(s);
-  ndb_log_error("%s", s.c_str());
-  abort();
-  return false;
-}
-
-void
-NDB_SHARE::Ndb_share_references::debug_print(std::string& out,
-                                             const char* line_separator) const
-{
-  std::stringstream ss;
-
->>>>>>> 4869291f
   // Print the handler list
   {
     const char* separator = "";
@@ -531,12 +501,8 @@
      << "  table_name: '" << table_name << "', " << line_separator
      << "  key: '" << key_string() << "', " << line_separator
      << "  use_count: " << use_count() << ", " << line_separator
-<<<<<<< HEAD
-     << "  state: " << share_state_string() << ", " << line_separator;
-=======
      << "  state: " << share_state_string() << ", " << line_separator
      << "  op: " << op << ", " << line_separator;
->>>>>>> 4869291f
 
 #ifndef DBUG_OFF
   std::string refs_string;
@@ -546,15 +512,9 @@
   // There should be as many refs as the use_count says
   DBUG_ASSERT(use_count() == refs->size());
 #endif
-<<<<<<< HEAD
 
   ss << "}";
 
-=======
-
-  ss << "}";
-
->>>>>>> 4869291f
   out = ss.str();
 }
 
@@ -673,15 +633,9 @@
 
 /**
   Acquire NDB_SHARE for key
-<<<<<<< HEAD
 
   Returns share for key, and increases the refcount on the share.
 
-=======
-
-  Returns share for key, and increases the refcount on the share.
-
->>>>>>> 4869291f
   @param key      The key for NDB_SHARE to acquire
 */
 
@@ -787,7 +741,6 @@
   }
   mysql_mutex_unlock(&ndbcluster_mutex);
 }
-<<<<<<< HEAD
 
 
 /**
@@ -804,24 +757,6 @@
 {
   NDB_SHARE* share = *share_ptr;
 
-=======
-
-
-/**
- * Permanently free a share which is no longer referred.
- * Share is assumed to already be in state NSS_DROPPED,
- * which also implies that there are no remaining 'index_stat'
- *
- * The table should be in the dropped_tables list, from which it
- * is removed. It should *not* be in the dropped_tables list.
- *
- * Precondition: ndbcluster_mutex lock should be held.
- */
-void NDB_SHARE::real_free_share(NDB_SHARE **share_ptr)
-{
-  NDB_SHARE* share = *share_ptr;
-
->>>>>>> 4869291f
   DBUG_ENTER("NDB_SHARE::real_free_share");
 
   mysql_mutex_assert_owner(&ndbcluster_mutex);
@@ -852,17 +787,10 @@
   DBUG_VOID_RETURN;
 }
 
-<<<<<<< HEAD
 
 extern void ndb_index_stat_free(NDB_SHARE*);
 
 
-=======
-
-extern void ndb_index_stat_free(NDB_SHARE*);
-
-
->>>>>>> 4869291f
 /**
  * NDB_SHARE::mark_share_dropped(): Set the share state to NSS_DROPPED.
  *
@@ -900,17 +828,10 @@
   // after the above decrement_use_count() although it's not taken out of
   // the list yet
   share->refs_erase("ndbcluster_open_tables");
-<<<<<<< HEAD
 
   // index_stat not needed anymore, free it.
   ndb_index_stat_free(share);
 
-=======
-
-  // index_stat not needed anymore, free it.
-  ndb_index_stat_free(share);
-
->>>>>>> 4869291f
   // The NDB_SHARE should not have any event operations, those
   // should have been removed already _before_ marking the NDB_SHARE
   // as dropped.
@@ -931,13 +852,10 @@
       // it until all handler references has been released
       ndbcluster_dropped_tables->emplace(share->key_string(), share);
 
-<<<<<<< HEAD
-=======
       std::string s;
       share->debug_print(s, "\n");
       std::cerr << "dropped_share: " << s << std::endl;
 
->>>>>>> 4869291f
       // Share is referenced by 'ndbcluster_dropped_tables'
       share->refs_insert("ndbcluster_dropped_tables");
     }
