#ifndef SQL_PARTITION_INCLUDED
#define SQL_PARTITION_INCLUDED

<<<<<<< HEAD
/* Copyright (c) 2006, 2018, Oracle and/or its affiliates. All rights reserved.
=======
/* Copyright (c) 2006, 2019, Oracle and/or its affiliates. All rights reserved.
>>>>>>> 4869291f

   This program is free software; you can redistribute it and/or modify
   it under the terms of the GNU General Public License, version 2.0,
   as published by the Free Software Foundation.

   This program is also distributed with certain software (including
   but not limited to OpenSSL) that is licensed under separate terms,
   as designated in a particular file or component or in included license
   documentation.  The authors of MySQL hereby grant you an additional
   permission to link the program and your derivative works with the
   separately licensed software that they have included with MySQL.

   This program is distributed in the hope that it will be useful,
   but WITHOUT ANY WARRANTY; without even the implied warranty of
   MERCHANTABILITY or FITNESS FOR A PARTICULAR PURPOSE.  See the
   GNU General Public License, version 2.0, for more details.

   You should have received a copy of the GNU General Public License
   along with this program; if not, write to the Free Software
   Foundation, Inc., 51 Franklin St, Fifth Floor, Boston, MA 02110-1301  USA */

#include <stddef.h>
#include <sys/types.h>

#include "lex_string.h"
#include "m_ctype.h"
#include "my_base.h"
#include "my_inttypes.h"
#include "sql/partition_element.h"  // partition_state

class Alter_info;
class Alter_table_ctx;
class Create_field;
class Field;
class Item;
class KEY;
class String;
class THD;
class partition_info;
struct HA_CREATE_INFO;
struct MEM_ROOT;
struct MY_BITMAP;
struct TABLE;
struct handlerton;

typedef key_range key_range;
template <class T>
class List;

/* Flags for partition handlers */
/*
  Removed HA_CAN_PARTITION (1 << 0) since if handlerton::partition_flags
  is set, then it implies that it have partitioning support.
*/
/*
  Set if the handler can update fields that are part of the partition
  function.
*/
#define HA_CAN_UPDATE_PARTITION_KEY (1 << 1)
/*
  Set if the handler can handle unique indexes where the fields of the
  unique key are not part of the fields of the partition function. Thus
  a unique key can be set on all fields.
*/
#define HA_CAN_PARTITION_UNIQUE (1 << 2)
/* If the engine will use auto partitioning even when not defined. */
#define HA_USE_AUTO_PARTITION (1 << 3)
/**
  The handler can exchange a partition with a non-partitioned table
  of the same handlerton/engine.
*/
#define HA_CAN_EXCHANGE_PARTITION (1 << 4)
/**
  The handler can not use FOREIGN KEYS with partitioning
*/
#define HA_CANNOT_PARTITION_FK (1 << 5)
/**
  Engine requires closing all open table instances before TRUNCATE
  PARTITION operation.
*/
#define HA_TRUNCATE_PARTITION_PRECLOSE (1 << 6)

typedef struct {
  uint32 start_part;
  uint32 end_part;
} part_id_range;

int get_parts_for_update(const uchar *old_data, const uchar *new_data,
                         const uchar *rec0, partition_info *part_info,
                         uint32 *old_part_id, uint32 *new_part_id,
                         longlong *func_value);
int get_part_for_delete(const uchar *buf, const uchar *rec0,
                        partition_info *part_info, uint32 *part_id);
void prune_partition_set(const TABLE *table, part_id_range *part_spec);
void set_linear_hash_mask(partition_info *part_info, uint num_parts);
bool fix_partition_func(THD *thd, TABLE *table, bool create_table_ind);
bool partition_key_modified(TABLE *table, const MY_BITMAP *fields);
void get_partition_set(const TABLE *table, uchar *buf, const uint index,
                       const key_range *key_spec, part_id_range *part_spec);
uint get_partition_field_store_length(Field *field);
bool get_cs_converted_part_value_from_string(THD *thd, Item *item,
                                             String *input_str,
                                             String *output_str,
                                             const CHARSET_INFO *cs,
                                             bool use_hex);
void get_full_part_id_from_key(const TABLE *table, uchar *buf, KEY *key_info,
                               const key_range *key_spec,
                               part_id_range *part_spec);
<<<<<<< HEAD

/**
   Fill first_name with the name of the first partition in the given
   partition expression. The partition expression is parsed first.

   @param[in]  thd                - Thread invoking the function
   @param[in]  part_handler       - Partition handler
   @param[in]  normalized_path    - Normalized path name of table and database
   @param[in]  partition_info_str - The partition expression.
   @param[in]  partition_info_len - The partition expression length.
   @param[out] first_name         - The name of the first partition.
   Must be at least FN_REFLEN bytes long.

   @retval true  - On failure.
   @retval false - On success.
*/
MY_NODISCARD
bool get_first_partition_name(THD *thd, Partition_handler *part_handler,
                              const char *normalized_path,
                              const char *partition_info_str,
                              uint partition_info_len, char *first_name);

=======
>>>>>>> 4869291f
bool mysql_unpack_partition(THD *thd, char *part_buf, uint part_info_len,
                            TABLE *table, bool is_create_table_ind,
                            handlerton *default_db_type,
                            bool *work_part_info_used);
bool make_used_partitions_str(partition_info *part_info,
                              List<const char> *parts);
bool check_part_func_fields(Field **ptr, bool ok_with_charsets);
bool field_is_partition_charset(Field *field);
Item *convert_charset_partition_constant(Item *item, const CHARSET_INFO *cs);
/**
  Append all fields in read_set to string

  @param[in,out] str   String to append to.
  @param[in]     row   Row to append.
  @param[in]     table Table containing read_set and fields for the row.
*/
void append_row_to_str(String &str, const uchar *row, TABLE *table);
void mem_alloc_error(size_t size);
void truncate_partition_filename(MEM_ROOT *root, const char **path);

bool set_part_state(Alter_info *alter_info, partition_info *tab_part_info,
                    enum partition_state part_state,
                    bool include_subpartitions);
void set_all_part_state(partition_info *tab_part_info,
                        enum partition_state part_state);
uint prep_alter_part_table(THD *thd, TABLE *table, Alter_info *alter_info,
                           HA_CREATE_INFO *create_info,
                           Alter_table_ctx *alter_ctx, bool *partition_changed,
                           partition_info **new_part_info);
int expr_to_string(String *val_conv, Item *item_expr, Field *field,
                   const char *field_name, const HA_CREATE_INFO *create_info,
                   List<Create_field> *create_fields);
char *generate_partition_syntax(partition_info *part_info, uint *buf_length,
                                bool use_sql_alloc, bool show_partition_options,
                                bool print_expr,
                                const char *current_comment_start);
bool verify_data_with_partition(TABLE *table, TABLE *part_table,
                                uint32 part_id);
bool compare_partition_options(HA_CREATE_INFO *table_create_info,
                               partition_element *part_elem);

void create_partition_name(char *out, const char *in1, const char *in2,
                           bool translate);
void create_subpartition_name(char *out, const char *in1, const char *in2,
                              const char *in3);

enum enum_partition_keywords {
  PKW_HASH = 0,
  PKW_RANGE,
  PKW_LIST,
  PKW_KEY,
  PKW_MAXVALUE,
  PKW_LINEAR,
  PKW_COLUMNS,
  PKW_ALGORITHM
};

extern const LEX_CSTRING partition_keywords[];

#endif /* SQL_PARTITION_INCLUDED */<|MERGE_RESOLUTION|>--- conflicted
+++ resolved
@@ -1,11 +1,7 @@
 #ifndef SQL_PARTITION_INCLUDED
 #define SQL_PARTITION_INCLUDED
 
-<<<<<<< HEAD
-/* Copyright (c) 2006, 2018, Oracle and/or its affiliates. All rights reserved.
-=======
 /* Copyright (c) 2006, 2019, Oracle and/or its affiliates. All rights reserved.
->>>>>>> 4869291f
 
    This program is free software; you can redistribute it and/or modify
    it under the terms of the GNU General Public License, version 2.0,
@@ -114,7 +110,6 @@
 void get_full_part_id_from_key(const TABLE *table, uchar *buf, KEY *key_info,
                                const key_range *key_spec,
                                part_id_range *part_spec);
-<<<<<<< HEAD
 
 /**
    Fill first_name with the name of the first partition in the given
@@ -137,8 +132,6 @@
                               const char *partition_info_str,
                               uint partition_info_len, char *first_name);
 
-=======
->>>>>>> 4869291f
 bool mysql_unpack_partition(THD *thd, char *part_buf, uint part_info_len,
                             TABLE *table, bool is_create_table_ind,
                             handlerton *default_db_type,
