/*
   Copyright (c) 2000, 2015, Oracle and/or its affiliates. All rights reserved.

   This program is free software; you can redistribute it and/or modify
   it under the terms of the GNU General Public License as published by
   the Free Software Foundation; version 2 of the License.

   This program is distributed in the hope that it will be useful,
   but WITHOUT ANY WARRANTY; without even the implied warranty of
   MERCHANTABILITY or FITNESS FOR A PARTICULAR PURPOSE.  See the
   GNU General Public License for more details.

   You should have received a copy of the GNU General Public License
   along with this program; if not, write to the Free Software
   Foundation, Inc., 51 Franklin St, Fifth Floor, Boston, MA 02110-1301  USA */


/* Copy data from a textfile to table */
/* 2006-12 Erik Wetterberg : LOAD XML added */

#include "sql_load.h"

#include "mysqld.h"                             // mysql_real_data_home
#include "psi_memory_key.h"
#include "sql_cache.h"                          // query_cache_*
#include "sql_base.h"          // fill_record_n_invoke_before_triggers
#include <my_dir.h>
#include "sql_view.h"                           // check_key_in_view
#include "sql_insert.h" // check_that_all_fields_are_given_values,
                        // prepare_triggers_for_insert_stmt,
                        // write_record
#include "auth_common.h"// INSERT_ACL, UPDATE_ACL
#include "log_event.h"  // Delete_file_log_event,
                        // Execute_load_query_log_event,
                        // LOG_EVENT_UPDATE_TABLE_MAP_VERSION_F
#include <m_ctype.h>
#include "rpl_mi.h"
#include "rpl_slave.h"
#include "table_trigger_dispatcher.h"  // Table_trigger_dispatcher
#include "sql_show.h"
#include "item_timefunc.h"  // Item_func_now_local
#include "rpl_rli.h"     // Relay_log_info
<<<<<<< HEAD
#include "derror.h"
=======
#include "log.h"
>>>>>>> 976d1dc2

#include "pfs_file_provider.h"
#include "mysql/psi/mysql_file.h"

#include <algorithm>

using std::min;
using std::max;

class XML_TAG {
public:
  int level;
  String field;
  String value;
  XML_TAG(int l, String f, String v);
};


XML_TAG::XML_TAG(int l, String f, String v)
{
  level= l;
  field.append(f);
  value.append(v);
}


#define GET (stack_pos != stack ? *--stack_pos : my_b_get(&cache))
#define PUSH(A) *(stack_pos++)=(A)

class READ_INFO {
  File	file;
  uchar	*buffer,			/* Buffer for read text */
	*end_of_buff;			/* Data in bufferts ends here */
  uint	buff_length;			/* Length of buffer */
  const uchar *field_term_ptr, *line_term_ptr;
  const char *line_start_ptr, *line_start_end;
  size_t	field_term_length,line_term_length,enclosed_length;
  int	field_term_char,line_term_char,enclosed_char,escape_char;
  int	*stack,*stack_pos;
  bool	found_end_of_line,start_of_line,eof;
  bool  need_end_io_cache;
  IO_CACHE cache;
  int level; /* for load xml */

public:
  bool error,line_cuted,found_null,enclosed;
  uchar	*row_start,			/* Found row starts here */
	*row_end;			/* Found row ends here */
  const CHARSET_INFO *read_charset;

  READ_INFO(File file,uint tot_length,const CHARSET_INFO *cs,
	    const String &field_term,
            const String &line_start,
            const String &line_term,
	    const String &enclosed,
            int escape,bool get_it_from_net, bool is_fifo);
  ~READ_INFO();
  int read_field();
  int read_fixed_length(void);
  int next_line(void);
  char unescape(char chr);
  int terminator(const uchar *ptr, size_t length);
  bool find_start_of_fields();
  /* load xml */
  List<XML_TAG> taglist;
  int read_value(int delim, String *val);
  int read_xml();
  int clear_level(int level);

  /*
    We need to force cache close before destructor is invoked to log
    the last read block
  */
  void end_io_cache()
  {
    ::end_io_cache(&cache);
    need_end_io_cache = 0;
  }

  /*
    Either this method, or we need to make cache public
    Arg must be set from mysql_load() since constructor does not see
    either the table or THD value
  */
  void set_io_cache_arg(void* arg) { cache.arg = arg; }

  /**
    skip all data till the eof.
  */
  void skip_data_till_eof()
  {
    while (GET != my_b_EOF)
      ;
  }
};

static int read_fixed_length(THD *thd, COPY_INFO &info, TABLE_LIST *table_list,
                             List<Item> &fields_vars, List<Item> &set_fields,
                             List<Item> &set_values, READ_INFO &read_info,
			     ulong skip_lines);
static int read_sep_field(THD *thd, COPY_INFO &info, TABLE_LIST *table_list,
                          List<Item> &fields_vars, List<Item> &set_fields,
                          List<Item> &set_values, READ_INFO &read_info,
			  const String &enclosed, ulong skip_lines);

static int read_xml_field(THD *thd, COPY_INFO &info, TABLE_LIST *table_list,
                          List<Item> &fields_vars, List<Item> &set_fields,
                          List<Item> &set_values, READ_INFO &read_info,
                          ulong skip_lines);

#ifndef EMBEDDED_LIBRARY
static bool write_execute_load_query_log_event(THD *thd, sql_exchange* ex,
                                               const char* db_arg, /* table's database */
                                               const char* table_name_arg,
                                               bool is_concurrent,
                                               enum enum_duplicates duplicates,
                                               bool transactional_table,
                                               int errocode);
#endif /* EMBEDDED_LIBRARY */

/*
  Execute LOAD DATA query

  SYNOPSYS
    mysql_load()
      thd - current thread
      ex  - sql_exchange object representing source file and its parsing rules
      table_list  - list of tables to which we are loading data
      fields_vars - list of fields and variables to which we read
                    data from file
      set_fields  - list of fields mentioned in set clause
      set_values  - expressions to assign to fields in previous list
      handle_duplicates - indicates whenever we should emit error or
                          replace row if we will meet duplicates.
      read_file_from_client - is this LOAD DATA LOCAL ?

  RETURN VALUES
    TRUE - error / FALSE - success
*/

int mysql_load(THD *thd,sql_exchange *ex,TABLE_LIST *table_list,
	        List<Item> &fields_vars, List<Item> &set_fields,
                List<Item> &set_values,
                enum enum_duplicates handle_duplicates,
                bool read_file_from_client)
{
  char name[FN_REFLEN];
  File file;
  int error= 0;
  const String *field_term= ex->field.field_term;
  const String *escaped=    ex->field.escaped;
  const String *enclosed=   ex->field.enclosed;
  bool is_fifo=0;
  SELECT_LEX *select= thd->lex->select_lex;
#ifndef EMBEDDED_LIBRARY
  LOAD_FILE_INFO lf_info;
  THD::killed_state killed_status= THD::NOT_KILLED;
  bool is_concurrent;
  bool transactional_table;
#endif
  const char *db = table_list->db;			// This is never null
  /*
    If path for file is not defined, we will use the current database.
    If this is not set, we will use the directory where the table to be
    loaded is located
  */
  const char *tdb= thd->db().str ? thd->db().str : db; //Result is never null
  ulong skip_lines= ex->skip_lines;
  DBUG_ENTER("mysql_load");

  /*
    Bug #34283
    mysqlbinlog leaves tmpfile after termination if binlog contains
    load data infile, so in mixed mode we go to row-based for
    avoiding the problem.
  */
  thd->set_current_stmt_binlog_format_row_if_mixed();

#ifdef EMBEDDED_LIBRARY
  read_file_from_client  = 0; //server is always in the same process 
#endif

  if (escaped->length() > 1 || enclosed->length() > 1)
  {
    my_error(ER_WRONG_FIELD_TERMINATORS, MYF(0));
    DBUG_RETURN(TRUE);
  }

  /* Report problems with non-ascii separators */
  if (!escaped->is_ascii() || !enclosed->is_ascii() ||
      !field_term->is_ascii() ||
      !ex->line.line_term->is_ascii() || !ex->line.line_start->is_ascii())
  {
    push_warning(thd, Sql_condition::SL_WARNING,
                 WARN_NON_ASCII_SEPARATOR_NOT_IMPLEMENTED,
                 ER_THD(thd, WARN_NON_ASCII_SEPARATOR_NOT_IMPLEMENTED));
  } 

  if (open_and_lock_tables(thd, table_list, 0))
    DBUG_RETURN(true);

  if (select->setup_tables(thd, table_list, false))
    DBUG_RETURN(true);

  if (run_before_dml_hook(thd))
    DBUG_RETURN(true);

  if (table_list->is_view() && select->resolve_derived(thd, false))
    DBUG_RETURN(true);                   /* purecov: inspected */

  TABLE_LIST *const insert_table_ref=
    table_list->is_updatable() &&        // View must be updatable
    !table_list->is_multiple_tables() && // Multi-table view not allowed
    !table_list->is_derived() ?          // derived tables not allowed
    table_list->updatable_base_table() : NULL;

  if (insert_table_ref == NULL ||
      check_key_in_view(thd, table_list, insert_table_ref))
  {
    my_error(ER_NON_UPDATABLE_TABLE, MYF(0), table_list->alias, "LOAD");
    DBUG_RETURN(TRUE);
  }
  if (select->derived_table_count &&
      select->check_view_privileges(thd, INSERT_ACL, SELECT_ACL))
    DBUG_RETURN(true);                   /* purecov: inspected */

  if (table_list->is_merged())
  {
    if (table_list->prepare_check_option(thd))
      DBUG_RETURN(TRUE);

    if (handle_duplicates == DUP_REPLACE &&
        table_list->prepare_replace_filter(thd))
      DBUG_RETURN(true);
  }

  // Pass the check option down to the underlying table:
  insert_table_ref->check_option= table_list->check_option;
  /*
    Let us emit an error if we are loading data to table which is used
    in subselect in SET clause like we do it for INSERT.

    The main thing to fix to remove this restriction is to ensure that the
    table is marked to be 'used for insert' in which case we should never
    mark this table as 'const table' (ie, one that has only one row).
  */
  if (unique_table(thd, insert_table_ref, table_list->next_global, 0))
  {
    my_error(ER_UPDATE_TABLE_USED, MYF(0), table_list->table_name);
    DBUG_RETURN(TRUE);
  }

  TABLE *const table= insert_table_ref->table;

  for (Field **cur_field= table->field; *cur_field; ++cur_field)
    (*cur_field)->reset_warnings();

#ifndef EMBEDDED_LIBRARY
  transactional_table= table->file->has_transactions();
  is_concurrent= (table_list->lock_type == TL_WRITE_CONCURRENT_INSERT);
#endif

  if (!fields_vars.elements)
  {
    Field_iterator_table_ref field_iterator;
    field_iterator.set(table_list);
    for (; !field_iterator.end_of_fields(); field_iterator.next())
    {
      Item *item;
      if (!(item= field_iterator.create_item(thd)))
        DBUG_RETURN(TRUE);
      fields_vars.push_back(item->real_item());
    }
    bitmap_set_all(table->write_set);
    /*
      Let us also prepare SET clause, altough it is probably empty
      in this case.
    */
    if (setup_fields(thd, Ref_ptr_array(), set_fields, INSERT_ACL, NULL,
                     false, true) ||
        setup_fields(thd, Ref_ptr_array(), set_values, SELECT_ACL, NULL,
                     false, false))
      DBUG_RETURN(TRUE);
  }
  else
  {						// Part field list
    /*
      Because fields_vars may contain user variables,
      pass false for column_update in first call below.
    */
    if (setup_fields(thd, Ref_ptr_array(), fields_vars, INSERT_ACL, NULL,
                     false, false) ||
        setup_fields(thd, Ref_ptr_array(), set_fields, INSERT_ACL, NULL,
                     false, true))
      DBUG_RETURN(TRUE);

    /*
      Special updatability test is needed because fields_vars may contain
      a mix of column references and user variables.
    */
    Item *item;
    List_iterator<Item> it(fields_vars);
    while ((item= it++))
    {
      if ((item->type() == Item::FIELD_ITEM ||
           item->type() == Item::REF_ITEM) &&
          item->field_for_view_update() == NULL)
      {
        my_error(ER_NONUPDATEABLE_COLUMN, MYF(0), item->item_name.ptr());
        DBUG_RETURN(true);
      }
    }
    /* We explicitly ignore the return value */
    (void)check_that_all_fields_are_given_values(thd, table, table_list);
    /* Fix the expressions in SET clause */
    if (setup_fields(thd, Ref_ptr_array(), set_values, SELECT_ACL, NULL,
                     false, false))
      DBUG_RETURN(TRUE);
  }

  const int escape_char= (escaped->length() && (ex->escaped_given() ||
                          !(thd->variables.sql_mode & MODE_NO_BACKSLASH_ESCAPES)))
                          ? (*escaped)[0] : INT_MAX;

  /*
    * LOAD DATA INFILE fff INTO TABLE xxx SET columns2
    sets all columns, except if file's row lacks some: in that case,
    defaults are set by read_fixed_length() and read_sep_field(),
    not by COPY_INFO.
    * LOAD DATA INFILE fff INTO TABLE xxx (columns1) SET columns2=
    may need a default for columns other than columns1 and columns2.
  */
  const bool manage_defaults= fields_vars.elements != 0;
  COPY_INFO info(COPY_INFO::INSERT_OPERATION,
                 &fields_vars, &set_fields,
                 manage_defaults,
                 handle_duplicates, escape_char);

  if (info.add_function_default_columns(table, table->write_set))
    DBUG_RETURN(TRUE);

  prepare_triggers_for_insert_stmt(thd, table);

  uint tot_length=0;
  bool use_blobs= 0, use_vars= 0;
  List_iterator_fast<Item> it(fields_vars);
  Item *item;

  while ((item= it++))
  {
    Item *real_item= item->real_item();

    if (real_item->type() == Item::FIELD_ITEM)
    {
      Field *field= ((Item_field*)real_item)->field;
      if (field->flags & BLOB_FLAG)
      {
        use_blobs= 1;
        tot_length+= 256;			// Will be extended if needed
      }
      else
        tot_length+= field->field_length;
    }
    else if (item->type() == Item::STRING_ITEM)
      use_vars= 1;
  }
  if (use_blobs && !ex->line.line_term->length() && !field_term->length())
  {
    my_error(ER_BLOBS_AND_NO_TERMINATED, MYF(0));
    DBUG_RETURN(TRUE);
  }
  if (use_vars && !field_term->length() && !enclosed->length())
  {
    my_error(ER_LOAD_FROM_FIXED_SIZE_ROWS_TO_VAR, MYF(0));
    DBUG_RETURN(TRUE);
  }

#ifndef EMBEDDED_LIBRARY
  if (read_file_from_client)
  {
    (void)net_request_file(thd->get_protocol_classic()->get_net(),
                           ex->file_name);
    file = -1;
  }
  else
#endif
  {
    if (!dirname_length(ex->file_name))
    {
      strxnmov(name, FN_REFLEN-1, mysql_real_data_home, tdb, NullS);
      (void) fn_format(name, ex->file_name, name, "",
		       MY_RELATIVE_PATH | MY_UNPACK_FILENAME);
    }
    else
    {
      (void) fn_format(name, ex->file_name, mysql_real_data_home, "",
                       MY_RELATIVE_PATH | MY_UNPACK_FILENAME |
                       MY_RETURN_REAL_PATH);
    }

    if (thd->slave_thread & ((SYSTEM_THREAD_SLAVE_SQL |
                             (SYSTEM_THREAD_SLAVE_WORKER))!=0))
    {
#if defined(HAVE_REPLICATION) && !defined(MYSQL_CLIENT)
      Relay_log_info* rli= thd->rli_slave->get_c_rli();

      if (strncmp(rli->slave_patternload_file, name,
                  rli->slave_patternload_file_size))
      {
        /*
          LOAD DATA INFILE in the slave SQL Thread can only read from 
          --slave-load-tmpdir". This should never happen. Please, report a bug.
        */

        sql_print_error("LOAD DATA INFILE in the slave SQL Thread can only read from --slave-load-tmpdir. " \
                        "Please, report a bug.");
        my_error(ER_OPTION_PREVENTS_STATEMENT, MYF(0), "--slave-load-tmpdir");
        DBUG_RETURN(TRUE);
      }
#else
      /*
        This is impossible and should never happen.
      */
      DBUG_ASSERT(FALSE); 
#endif
    }
    else if (!is_secure_file_path(name))
    {
      /* Read only allowed from within dir specified by secure_file_priv */
      my_error(ER_OPTION_PREVENTS_STATEMENT, MYF(0), "--secure-file-priv");
      DBUG_RETURN(TRUE);
    }

#if !defined(_WIN32)
    MY_STAT stat_info;
    if (!my_stat(name, &stat_info, MYF(MY_WME)))
      DBUG_RETURN(TRUE);

    // if we are not in slave thread, the file must be:
    if (!thd->slave_thread &&
        !((stat_info.st_mode & S_IFLNK) != S_IFLNK &&   // symlink
          ((stat_info.st_mode & S_IFREG) == S_IFREG ||  // regular file
           (stat_info.st_mode & S_IFIFO) == S_IFIFO)))  // named pipe
    {
      my_error(ER_TEXTFILE_NOT_READABLE, MYF(0), name);
      DBUG_RETURN(TRUE);
    }
    if ((stat_info.st_mode & S_IFIFO) == S_IFIFO)
      is_fifo= 1;
#endif
    if ((file= mysql_file_open(key_file_load,
                               name, O_RDONLY, MYF(MY_WME))) < 0)

      DBUG_RETURN(TRUE);
  }

  READ_INFO read_info(file,tot_length,
                      ex->cs ? ex->cs : thd->variables.collation_database,
		      *field_term,*ex->line.line_start, *ex->line.line_term,
                      *enclosed,
		      info.escape_char, read_file_from_client, is_fifo);
  if (read_info.error)
  {
    if (file >= 0)
      mysql_file_close(file, MYF(0));           // no files in net reading
    DBUG_RETURN(TRUE);				// Can't allocate buffers
  }

#ifndef EMBEDDED_LIBRARY
  if (mysql_bin_log.is_open())
  {
    lf_info.thd = thd;
    lf_info.wrote_create_file = 0;
    lf_info.last_pos_in_file = HA_POS_ERROR;
    lf_info.log_delayed= transactional_table;
    read_info.set_io_cache_arg((void*) &lf_info);
  }
#endif /*!EMBEDDED_LIBRARY*/

  thd->count_cuted_fields= CHECK_FIELD_WARN;		/* calc cuted fields */
  thd->cuted_fields=0L;
  /* Skip lines if there is a line terminator */
  if (ex->line.line_term->length() && ex->filetype != FILETYPE_XML)
  {
    /* ex->skip_lines needs to be preserved for logging */
    while (skip_lines > 0)
    {
      skip_lines--;
      if (read_info.next_line())
	break;
    }
  }

  if (!(error=MY_TEST(read_info.error)))
  {

    table->next_number_field=table->found_next_number_field;
    if (thd->lex->is_ignore() ||
	handle_duplicates == DUP_REPLACE)
      table->file->extra(HA_EXTRA_IGNORE_DUP_KEY);
    if (handle_duplicates == DUP_REPLACE &&
        (!table->triggers ||
         !table->triggers->has_delete_triggers()))
        table->file->extra(HA_EXTRA_WRITE_CAN_REPLACE);
    if (thd->locked_tables_mode <= LTM_LOCK_TABLES)
      table->file->ha_start_bulk_insert((ha_rows) 0);
    table->copy_blobs=1;

    if (ex->filetype == FILETYPE_XML) /* load xml */
      error= read_xml_field(thd, info, insert_table_ref, fields_vars,
                            set_fields, set_values, read_info,
                            skip_lines);
    else if (!field_term->length() && !enclosed->length())
      error= read_fixed_length(thd, info, insert_table_ref, fields_vars,
                               set_fields, set_values, read_info,
			       skip_lines);
    else
      error= read_sep_field(thd, info, insert_table_ref, fields_vars,
                            set_fields, set_values, read_info,
			    *enclosed, skip_lines);
    if (thd->locked_tables_mode <= LTM_LOCK_TABLES &&
        table->file->ha_end_bulk_insert() && !error)
    {
      table->file->print_error(my_errno, MYF(0));
      error= 1;
    }
    table->file->extra(HA_EXTRA_NO_IGNORE_DUP_KEY);
    table->file->extra(HA_EXTRA_WRITE_CANNOT_REPLACE);
    table->next_number_field=0;
  }
  if (file >= 0)
    mysql_file_close(file, MYF(0));
  free_blobs(table);				/* if pack_blob was used */
  table->copy_blobs=0;
  thd->count_cuted_fields= CHECK_FIELD_IGNORE;
  /* 
     simulated killing in the middle of per-row loop
     must be effective for binlogging
  */
  DBUG_EXECUTE_IF("simulate_kill_bug27571",
                  {
                    error=1;
                    thd->killed= THD::KILL_QUERY;
                  };);

#ifndef EMBEDDED_LIBRARY
  killed_status= (error == 0) ? THD::NOT_KILLED : thd->killed;
#endif

  /*
    We must invalidate the table in query cache before binlog writing and
    ha_autocommit_...
  */
  query_cache.invalidate_single(thd, insert_table_ref, false);
  if (error)
  {
    if (read_file_from_client)
      read_info.skip_data_till_eof();

#ifndef EMBEDDED_LIBRARY
    if (mysql_bin_log.is_open())
    {
      {
	/*
	  Make sure last block (the one which caused the error) gets
	  logged.  This is needed because otherwise after write of (to
	  the binlog, not to read_info (which is a cache))
	  Delete_file_log_event the bad block will remain in read_info
	  (because pre_read is not called at the end of the last
	  block; remember pre_read is called whenever a new block is
	  read from disk).  At the end of mysql_load(), the destructor
	  of read_info will call end_io_cache() which will flush
	  read_info, so we will finally have this in the binlog:

	  Append_block # The last successfull block
	  Delete_file
	  Append_block # The failing block
	  which is nonsense.
	  Or could also be (for a small file)
	  Create_file  # The failing block
	  which is nonsense (Delete_file is not written in this case, because:
	  Create_file has not been written, so Delete_file is not written, then
	  when read_info is destroyed end_io_cache() is called which writes
	  Create_file.
	*/
	read_info.end_io_cache();
	/* If the file was not empty, wrote_create_file is true */
	if (lf_info.wrote_create_file)
	{
          int errcode= query_error_code(thd, killed_status == THD::NOT_KILLED);

          /* since there is already an error, the possible error of
             writing binary log will be ignored */
	  if (thd->get_transaction()->cannot_safely_rollback(
	      Transaction_ctx::STMT))
            (void) write_execute_load_query_log_event(thd, ex,
                                                      table_list->db, 
                                                      table_list->table_name,
                                                      is_concurrent,
                                                      handle_duplicates,
                                                      transactional_table,
                                                      errcode);
	  else
	  {
	    Delete_file_log_event d(thd, db, transactional_table);
	    (void) mysql_bin_log.write_event(&d);
	  }
	}
      }
    }
#endif /*!EMBEDDED_LIBRARY*/
    error= -1;				// Error on read
    goto err;
  }

  my_snprintf(name, sizeof(name),
              ER_THD(thd, ER_LOAD_INFO),
              (long) info.stats.records, (long) info.stats.deleted,
              (long) (info.stats.records - info.stats.copied),
              (long) thd->get_stmt_da()->current_statement_cond_count());

#ifndef EMBEDDED_LIBRARY
  if (mysql_bin_log.is_open())
  {
    /*
      We need to do the job that is normally done inside
      binlog_query() here, which is to ensure that the pending event
      is written before tables are unlocked and before any other
      events are written.  We also need to update the table map
      version for the binary log to mark that table maps are invalid
      after this point.
     */
    if (thd->is_current_stmt_binlog_format_row())
      error= thd->binlog_flush_pending_rows_event(TRUE, transactional_table);
    else
    {
      /*
        As already explained above, we need to call end_io_cache() or the last
        block will be logged only after Execute_load_query_log_event (which is
        wrong), when read_info is destroyed.
      */
      read_info.end_io_cache();
      if (lf_info.wrote_create_file)
      {
        int errcode= query_error_code(thd, killed_status == THD::NOT_KILLED);
        error= write_execute_load_query_log_event(thd, ex,
                                                  table_list->db, table_list->table_name,
                                                  is_concurrent,
                                                  handle_duplicates,
                                                  transactional_table,
                                                  errcode);
      }

      /*
        Flushing the IO CACHE while writing the execute load query log event
        may result in error (for instance, because the max_binlog_size has been 
        reached, and rotation of the binary log failed).
      */
      error= error || mysql_bin_log.get_log_file()->error;
    }
    if (error)
      goto err;
  }
#endif /*!EMBEDDED_LIBRARY*/

  /* ok to client sent only after binlog write and engine commit */
  my_ok(thd, info.stats.copied + info.stats.deleted, 0L, name);
err:
  DBUG_ASSERT(table->file->has_transactions() ||
              !(info.stats.copied || info.stats.deleted) ||
              thd->get_transaction()->cannot_safely_rollback(
                Transaction_ctx::STMT));
  table->file->ha_release_auto_increment();
  table->auto_increment_field_not_null= FALSE;
  DBUG_RETURN(error);
}


#ifndef EMBEDDED_LIBRARY

/* Not a very useful function; just to avoid duplication of code */
static bool write_execute_load_query_log_event(THD *thd, sql_exchange* ex,
                                               const char* db_arg,  /* table's database */
                                               const char* table_name_arg,
                                               bool is_concurrent,
                                               enum enum_duplicates duplicates,
                                               bool transactional_table,
                                               int errcode)
{
  char                *load_data_query,
                      *end,
                      *fname_start,
                      *fname_end,
                      *p= NULL;
  size_t               pl= 0;
  List<Item>           fv;
  Item                *item;
  String              *str;
  String               pfield, pfields;
  int                  n;
  const char          *tbl= table_name_arg;
  const char          *tdb= (thd->db().str != NULL ? thd->db().str : db_arg);
  String              string_buf;
  if (thd->db().str == NULL || strcmp(db_arg, thd->db().str))
  {
    /*
      If used database differs from table's database,
      prefix table name with database name so that it
      becomes a FQ name.
     */
    string_buf.set_charset(system_charset_info);
    append_identifier(thd, &string_buf, db_arg, strlen(db_arg));
    string_buf.append(".");
  }
  append_identifier(thd, &string_buf, table_name_arg,
                    strlen(table_name_arg));
  tbl= string_buf.c_ptr_safe();
  Load_log_event       lle(thd, ex, tdb, tbl, fv, is_concurrent,
                           duplicates, thd->lex->is_ignore(),
                           transactional_table);

  /*
    force in a LOCAL if there was one in the original.
  */
  if (thd->lex->local_file)
    lle.set_fname_outside_temp_buf(ex->file_name, strlen(ex->file_name));

  /*
    prepare fields-list and SET if needed; print_query won't do that for us.
  */
  if (!thd->lex->load_field_list.is_empty())
  {
    List_iterator<Item> li(thd->lex->load_field_list);

    pfields.append(" (");
    n= 0;

    while ((item= li++))
    {
      if (n++)
        pfields.append(", ");
      if (item->type() == Item::FIELD_ITEM ||
                 item->type() == Item::REF_ITEM)
        append_identifier(thd, &pfields, item->item_name.ptr(),
                          strlen(item->item_name.ptr()));
      else
        item->print(&pfields, QT_ORDINARY);
    }
    pfields.append(")");
  }

  if (!thd->lex->load_update_list.is_empty())
  {
    List_iterator<Item> lu(thd->lex->load_update_list);
    List_iterator<String> ls(thd->lex->load_set_str_list);

    pfields.append(" SET ");
    n= 0;

    while ((item= lu++))
    {
      str= ls++;
      if (n++)
        pfields.append(", ");
      append_identifier(thd, &pfields, item->item_name.ptr(),
                        strlen(item->item_name.ptr()));
      // Extract exact Item value
      str->copy();
      pfields.append(str->ptr());
      str->mem_free();
    }
    /*
      Clear the SET string list once the SET command is reconstructed
      as we donot require the list anymore.
    */
    thd->lex->load_set_str_list.empty();
  }

  p= pfields.c_ptr_safe();
  pl= strlen(p);

  if (!(load_data_query= (char *)thd->alloc(lle.get_query_buffer_length() + 1 + pl)))
    return TRUE;

  lle.print_query(FALSE, ex->cs ? ex->cs->csname : NULL,
                  load_data_query, &end,
                  &fname_start, &fname_end);

  strcpy(end, p);
  end += pl;

  Execute_load_query_log_event
    e(thd, load_data_query, end-load_data_query,
      static_cast<uint>(fname_start - load_data_query - 1),
      static_cast<uint>(fname_end - load_data_query),
      (duplicates == DUP_REPLACE) ? binary_log::LOAD_DUP_REPLACE :
      (thd->lex->is_ignore() ? binary_log::LOAD_DUP_IGNORE :
                               binary_log::LOAD_DUP_ERROR),
      transactional_table, FALSE, FALSE, errcode);
  return mysql_bin_log.write_event(&e);
}

#endif

/****************************************************************************
** Read of rows of fixed size + optional garbage + optional newline
****************************************************************************/

static int
read_fixed_length(THD *thd, COPY_INFO &info, TABLE_LIST *table_list,
                  List<Item> &fields_vars, List<Item> &set_fields,
                  List<Item> &set_values, READ_INFO &read_info,
                  ulong skip_lines)
{
  List_iterator_fast<Item> it(fields_vars);
  TABLE *table= table_list->table;
  bool err;
  DBUG_ENTER("read_fixed_length");

  while (!read_info.read_fixed_length())
  {
    if (thd->killed)
    {
      thd->send_kill_message();
      DBUG_RETURN(1);
    }
    if (skip_lines)
    {
      /*
	We could implement this with a simple seek if:
	- We are not using DATA INFILE LOCAL
	- escape character is  ""
	- line starting prefix is ""
      */
      skip_lines--;
      continue;
    }
    it.rewind();
    uchar *pos=read_info.row_start;

    restore_record(table, s->default_values);
    /*
      Check whether default values of the fields not specified in column list
      are correct or not.
    */
    if (validate_default_values_of_unset_fields(thd, table))
    {
      read_info.error= true;
      break;
    }

    Item *item;
    while ((item= it++))
    {
      /*
        There is no variables in fields_vars list in this format so
        this conversion is safe (no need to check for STRING_ITEM).
      */
      DBUG_ASSERT(item->real_item()->type() == Item::FIELD_ITEM);
      Item_field *sql_field= static_cast<Item_field*>(item->real_item());
      Field *field= sql_field->field;                  
      if (field == table->next_number_field)
        table->auto_increment_field_not_null= TRUE;
      /*
        No fields specified in fields_vars list can be null in this format.
        Mark field as not null, we should do this for each row because of
        restore_record...
      */
      field->set_notnull();

      if (pos == read_info.row_end)
      {
        thd->cuted_fields++;			/* Not enough fields */
        push_warning_printf(thd, Sql_condition::SL_WARNING,
                            ER_WARN_TOO_FEW_RECORDS,
                            ER_THD(thd, ER_WARN_TOO_FEW_RECORDS),
                            thd->get_stmt_da()->current_row_for_condition());
        if (field->type() == FIELD_TYPE_TIMESTAMP && !field->maybe_null())
        {
          // Specific of TIMESTAMP NOT NULL: set to CURRENT_TIMESTAMP.
          Item_func_now_local::store_in(field);
        }
      }
      else
      {
	uint length;
	uchar save_chr;
	if ((length=(uint) (read_info.row_end-pos)) >
	    field->field_length)
	  length=field->field_length;
	save_chr=pos[length]; pos[length]='\0'; // Safeguard aganst malloc
        field->store((char*) pos,length,read_info.read_charset);
	pos[length]=save_chr;
	if ((pos+=length) > read_info.row_end)
	  pos= read_info.row_end;	/* Fills rest with space */
      }
    }
    if (pos != read_info.row_end)
    {
      thd->cuted_fields++;			/* To long row */
      push_warning_printf(thd, Sql_condition::SL_WARNING,
                          ER_WARN_TOO_MANY_RECORDS,
                          ER_THD(thd, ER_WARN_TOO_MANY_RECORDS),
                          thd->get_stmt_da()->current_row_for_condition());
    }

    if (thd->killed ||
        fill_record_n_invoke_before_triggers(thd, set_fields, set_values,
                                             table, TRG_EVENT_INSERT,
                                             table->s->fields))
      DBUG_RETURN(1);

    switch (table_list->view_check_option(thd)) {
    case VIEW_CHECK_SKIP:
      read_info.next_line();
      goto continue_loop;
    case VIEW_CHECK_ERROR:
      DBUG_RETURN(-1);
    }

    err= write_record(thd, table, &info, NULL);
    table->auto_increment_field_not_null= FALSE;
    if (err)
      DBUG_RETURN(1);
   
    /*
      We don't need to reset auto-increment field since we are restoring
      its default value at the beginning of each loop iteration.
    */
    if (read_info.next_line())			// Skip to next line
      break;
    if (read_info.line_cuted)
    {
      thd->cuted_fields++;			/* To long row */
      push_warning_printf(thd, Sql_condition::SL_WARNING,
                          ER_WARN_TOO_MANY_RECORDS,
                          ER_THD(thd, ER_WARN_TOO_MANY_RECORDS),
                          thd->get_stmt_da()->current_row_for_condition());
    }
    thd->get_stmt_da()->inc_current_row_for_condition();
continue_loop:;
  }
  DBUG_RETURN(MY_TEST(read_info.error));
}


class Field_tmp_nullability_guard
{
public:
  explicit Field_tmp_nullability_guard(Item *item)
   :m_field(NULL)
  {
    if (item->type() == Item::FIELD_ITEM)
    {
      m_field= ((Item_field *) item)->field;
      /*
        Enable temporary nullability for items that corresponds
        to table fields.
      */
      m_field->set_tmp_nullable();
    }
  }

  ~Field_tmp_nullability_guard()
  {
    if (m_field)
      m_field->reset_tmp_nullable();
  }

private:
  Field *m_field;
};


static int
read_sep_field(THD *thd, COPY_INFO &info, TABLE_LIST *table_list,
               List<Item> &fields_vars, List<Item> &set_fields,
               List<Item> &set_values, READ_INFO &read_info,
	       const String &enclosed, ulong skip_lines)
{
  List_iterator_fast<Item> it(fields_vars);
  Item *item;
  TABLE *table= table_list->table;
  size_t enclosed_length;
  bool err;
  DBUG_ENTER("read_sep_field");

  enclosed_length=enclosed.length();

  for (;;it.rewind())
  {
    if (thd->killed)
    {
      thd->send_kill_message();
      DBUG_RETURN(1);
    }

    restore_record(table, s->default_values);
    /*
      Check whether default values of the fields not specified in column list
      are correct or not.
    */
    if (validate_default_values_of_unset_fields(thd, table))
    {
      read_info.error= true;
      break;
    }

    while ((item= it++))
    {
      uint length;
      uchar *pos;
      Item *real_item;

      if (read_info.read_field())
	break;

      /* If this line is to be skipped we don't want to fill field or var */
      if (skip_lines)
        continue;

      pos=read_info.row_start;
      length=(uint) (read_info.row_end-pos);

      real_item= item->real_item();

      Field_tmp_nullability_guard fld_tmp_nullability_guard(real_item);

      if ((!read_info.enclosed &&
	  (enclosed_length && length == 4 &&
           !memcmp(pos, STRING_WITH_LEN("NULL")))) ||
	  (length == 1 && read_info.found_null))
      {

        if (real_item->type() == Item::FIELD_ITEM)
        {
          Field *field= ((Item_field *)real_item)->field;
          if (field->reset())                   // Set to 0
          {
            my_error(ER_WARN_NULL_TO_NOTNULL, MYF(0), field->field_name,
                     thd->get_stmt_da()->current_row_for_condition());
            DBUG_RETURN(1);
          }
          if (!field->real_maybe_null() &&
              field->type() == FIELD_TYPE_TIMESTAMP)
          {
            // Specific of TIMESTAMP NOT NULL: set to CURRENT_TIMESTAMP.
            Item_func_now_local::store_in(field);
          }
          else
          {
            /*
              Set field to NULL. Later we will clear temporary nullability flag
              and check NOT NULL constraint.
            */
            field->set_null();
          }
	}
        else if (item->type() == Item::STRING_ITEM)
        {
          DBUG_ASSERT(NULL != dynamic_cast<Item_user_var_as_out_param*>(item));
          ((Item_user_var_as_out_param *)item)->set_null_value(
                                                  read_info.read_charset);
        }

	continue;
      }

      if (real_item->type() == Item::FIELD_ITEM)
      {
        Field *field= ((Item_field *)real_item)->field;
        field->set_notnull();
        read_info.row_end[0]=0;			// Safe to change end marker
        if (field == table->next_number_field)
          table->auto_increment_field_not_null= TRUE;
        field->store((char*) pos, length, read_info.read_charset);
      }
      else if (item->type() == Item::STRING_ITEM)
      {
        DBUG_ASSERT(NULL != dynamic_cast<Item_user_var_as_out_param*>(item));
        ((Item_user_var_as_out_param *)item)->set_value((char*) pos, length,
                                                        read_info.read_charset);
      }
    }

    if (thd->is_error())
      read_info.error= true;

    if (read_info.error)
      break;
    if (skip_lines)
    {
      skip_lines--;
      continue;
    }
    if (item)
    {
      /* Have not read any field, thus input file is simply ended */
      if (item == fields_vars.head())
	break;
      for (; item ; item= it++)
      {
        Item *real_item= item->real_item();
        if (real_item->type() == Item::FIELD_ITEM)
        {
          Field *field= ((Item_field *)real_item)->field;
          /*
            We set to 0. But if the field is DEFAULT NULL, the "null bit"
            turned on by restore_record() above remains so field will be NULL.
          */
          if (field->reset())
          {
            my_error(ER_WARN_NULL_TO_NOTNULL, MYF(0),field->field_name,
                     thd->get_stmt_da()->current_row_for_condition());
            DBUG_RETURN(1);
          }
          if (field->type() == FIELD_TYPE_TIMESTAMP && !field->maybe_null())
            // Specific of TIMESTAMP NOT NULL: set to CURRENT_TIMESTAMP.
            Item_func_now_local::store_in(field);
          /*
            QQ: We probably should not throw warning for each field.
            But how about intention to always have the same number
            of warnings in THD::cuted_fields (and get rid of cuted_fields
            in the end ?)
          */
          thd->cuted_fields++;
          push_warning_printf(thd, Sql_condition::SL_WARNING,
                              ER_WARN_TOO_FEW_RECORDS,
                              ER_THD(thd, ER_WARN_TOO_FEW_RECORDS),
                              thd->get_stmt_da()->current_row_for_condition());
        }
        else if (item->type() == Item::STRING_ITEM)
        {
          DBUG_ASSERT(NULL != dynamic_cast<Item_user_var_as_out_param*>(item));
          ((Item_user_var_as_out_param *)item)->set_null_value(
                                                  read_info.read_charset);
        }
      }
    }

    if (thd->killed ||
        fill_record_n_invoke_before_triggers(thd, set_fields, set_values,
                                             table, TRG_EVENT_INSERT,
                                             table->s->fields))
      DBUG_RETURN(1);

    if (!table->triggers)
    {
      /*
        If there is no trigger for the table then check the NOT NULL constraint
        for every table field.

        For the table that has BEFORE-INSERT trigger installed checking for
        NOT NULL constraint is done inside function
        fill_record_n_invoke_before_triggers() after all trigger instructions
        has been executed.
      */
      it.rewind();

      while ((item= it++))
      {
        Item *real_item= item->real_item();
        if (real_item->type() == Item::FIELD_ITEM)
          ((Item_field *) real_item)->field->check_constraints(ER_WARN_NULL_TO_NOTNULL);
      }
    }

    if (thd->is_error())
      DBUG_RETURN(1);

    switch (table_list->view_check_option(thd)) {
    case VIEW_CHECK_SKIP:
      read_info.next_line();
      goto continue_loop;
    case VIEW_CHECK_ERROR:
      DBUG_RETURN(-1);
    }

    err= write_record(thd, table, &info, NULL);
    table->auto_increment_field_not_null= FALSE;
    if (err)
      DBUG_RETURN(1);
    /*
      We don't need to reset auto-increment field since we are restoring
      its default value at the beginning of each loop iteration.
    */
    if (read_info.next_line())			// Skip to next line
      break;
    if (read_info.line_cuted)
    {
      thd->cuted_fields++;			/* To long row */
      push_warning_printf(thd, Sql_condition::SL_WARNING,
                          ER_WARN_TOO_MANY_RECORDS,
                          ER_THD(thd, ER_WARN_TOO_MANY_RECORDS),
                          thd->get_stmt_da()->current_row_for_condition());
      if (thd->killed)
        DBUG_RETURN(1);
    }
    thd->get_stmt_da()->inc_current_row_for_condition();
continue_loop:;
  }
  DBUG_RETURN(MY_TEST(read_info.error));
}


/****************************************************************************
** Read rows in xml format
****************************************************************************/
static int
read_xml_field(THD *thd, COPY_INFO &info, TABLE_LIST *table_list,
               List<Item> &fields_vars, List<Item> &set_fields,
               List<Item> &set_values, READ_INFO &read_info,
               ulong skip_lines)
{
  List_iterator_fast<Item> it(fields_vars);
  Item *item;
  TABLE *table= table_list->table;
  const CHARSET_INFO *cs= read_info.read_charset;
  DBUG_ENTER("read_xml_field");

  for ( ; ; it.rewind())
  {
    if (thd->killed)
    {
      thd->send_kill_message();
      DBUG_RETURN(1);
    }
    
    // read row tag and save values into tag list
    if (read_info.read_xml())
      break;
    
    List_iterator_fast<XML_TAG> xmlit(read_info.taglist);
    xmlit.rewind();
    XML_TAG *tag= NULL;
    
#ifndef DBUG_OFF
    DBUG_PRINT("read_xml_field", ("skip_lines=%d", (int) skip_lines));
    while ((tag= xmlit++))
    {
      DBUG_PRINT("read_xml_field", ("got tag:%i '%s' '%s'",
                                    tag->level, tag->field.c_ptr(),
                                    tag->value.c_ptr()));
    }
#endif
    
    restore_record(table, s->default_values);
    /*
      Check whether default values of the fields not specified in column list
      are correct or not.
    */
    if (validate_default_values_of_unset_fields(thd, table))
    {
      read_info.error= true;
      break;
    }
    
    while ((item= it++))
    {
      /* If this line is to be skipped we don't want to fill field or var */
      if (skip_lines)
        continue;
      
      /* find field in tag list */
      xmlit.rewind();
      tag= xmlit++;
      
      while(tag && strcmp(tag->field.c_ptr(), item->item_name.ptr()) != 0)
        tag= xmlit++;
      
      item= item->real_item();

      if (!tag) // found null
      {
        if (item->type() == Item::FIELD_ITEM)
        {
          Field *field= (static_cast<Item_field*>(item))->field;
          field->reset();
          field->set_null();
          if (field == table->next_number_field)
            table->auto_increment_field_not_null= TRUE;
          if (!field->maybe_null())
          {
            if (field->type() == FIELD_TYPE_TIMESTAMP)
              // Specific of TIMESTAMP NOT NULL: set to CURRENT_TIMESTAMP.
              Item_func_now_local::store_in(field);
            else if (field != table->next_number_field)
              field->set_warning(Sql_condition::SL_WARNING,
                                 ER_WARN_NULL_TO_NOTNULL, 1);
          }
        }
        else
        {
          DBUG_ASSERT(NULL != dynamic_cast<Item_user_var_as_out_param*>(item));
          ((Item_user_var_as_out_param *) item)->set_null_value(cs);
        }
        continue;
      }

      if (item->type() == Item::FIELD_ITEM)
      {
        Field *field= ((Item_field *)item)->field;
        field->set_notnull();
        if (field == table->next_number_field)
          table->auto_increment_field_not_null= TRUE;
        field->store((char *) tag->value.ptr(), tag->value.length(), cs);
      }
      else
      {
        DBUG_ASSERT(NULL != dynamic_cast<Item_user_var_as_out_param*>(item));
        ((Item_user_var_as_out_param *) item)->set_value(
                                                 (char *) tag->value.ptr(), 
                                                 tag->value.length(), cs);
      }
    }
    
    if (read_info.error)
      break;
    
    if (skip_lines)
    {
      skip_lines--;
      continue;
    }
    
    if (item)
    {
      /* Have not read any field, thus input file is simply ended */
      if (item == fields_vars.head())
        break;
      
      for ( ; item; item= it++)
      {
        if (item->type() == Item::FIELD_ITEM)
        {
          /*
            QQ: We probably should not throw warning for each field.
            But how about intention to always have the same number
            of warnings in THD::cuted_fields (and get rid of cuted_fields
            in the end ?)
          */
          thd->cuted_fields++;
          push_warning_printf(thd, Sql_condition::SL_WARNING,
                              ER_WARN_TOO_FEW_RECORDS,
                              ER_THD(thd, ER_WARN_TOO_FEW_RECORDS),
                              thd->get_stmt_da()->current_row_for_condition());
        }
        else
        {
          DBUG_ASSERT(NULL != dynamic_cast<Item_user_var_as_out_param*>(item));
          ((Item_user_var_as_out_param *)item)->set_null_value(cs);
        }
      }
    }

    if (thd->killed ||
        fill_record_n_invoke_before_triggers(thd, set_fields, set_values,
                                             table, TRG_EVENT_INSERT,
                                             table->s->fields))
      DBUG_RETURN(1);

    switch (table_list->view_check_option(thd)) {
    case VIEW_CHECK_SKIP:
      read_info.next_line();
      goto continue_loop;
    case VIEW_CHECK_ERROR:
      DBUG_RETURN(-1);
    }
    
    if (write_record(thd, table, &info, NULL))
      DBUG_RETURN(1);
    
    /*
      We don't need to reset auto-increment field since we are restoring
      its default value at the beginning of each loop iteration.
    */
    thd->get_stmt_da()->inc_current_row_for_condition();
    continue_loop:;
  }
  DBUG_RETURN(MY_TEST(read_info.error) || thd->is_error());
} /* load xml end */


/* Unescape all escape characters, mark \N as null */

char
READ_INFO::unescape(char chr)
{
  /* keep this switch synchornous with the ESCAPE_CHARS macro */
  switch(chr) {
  case 'n': return '\n';
  case 't': return '\t';
  case 'r': return '\r';
  case 'b': return '\b';
  case '0': return 0;				// Ascii null
  case 'Z': return '\032';			// Win32 end of file
  case 'N': found_null=1;

    /* fall through */
  default:  return chr;
  }
}


/*
  Read a line using buffering
  If last line is empty (in line mode) then it isn't outputed
*/


READ_INFO::READ_INFO(File file_par, uint tot_length, const CHARSET_INFO *cs,
                     const String &field_term,
                     const String &line_start,
                     const String &line_term,
                     const String &enclosed_par,
                     int escape, bool get_it_from_net, bool is_fifo)
  :file(file_par), buff_length(tot_length), escape_char(escape),
   found_end_of_line(false), eof(false), need_end_io_cache(false),
   error(false), line_cuted(false), found_null(false), read_charset(cs)
{
  /*
    Field and line terminators must be interpreted as sequence of unsigned char.
    Otherwise, non-ascii terminators will be negative on some platforms,
    and positive on others (depending on the implementation of char).
  */
  field_term_ptr=
    static_cast<const uchar*>(static_cast<const void*>(field_term.ptr()));
  field_term_length= field_term.length();
  line_term_ptr=
    static_cast<const uchar*>(static_cast<const void*>(line_term.ptr()));
  line_term_length= line_term.length();

  level= 0; /* for load xml */
  if (line_start.length() == 0)
  {
    line_start_ptr=0;
    start_of_line= 0;
  }
  else
  {
    line_start_ptr= line_start.ptr();
    line_start_end=line_start_ptr+line_start.length();
    start_of_line= 1;
  }
  /* If field_terminator == line_terminator, don't use line_terminator */
  if (field_term_length == line_term_length &&
      !memcmp(field_term_ptr,line_term_ptr,field_term_length))
  {
    line_term_length=0;
    line_term_ptr= NULL;
  }
  enclosed_char= (enclosed_length=enclosed_par.length()) ?
    (uchar) enclosed_par[0] : INT_MAX;
  field_term_char= field_term_length ? field_term_ptr[0] : INT_MAX;
  line_term_char= line_term_length ? line_term_ptr[0] : INT_MAX;


  /* Set of a stack for unget if long terminators */
  size_t length= max<size_t>(cs->mbmaxlen, max(field_term_length, line_term_length)) + 1;
  set_if_bigger(length,line_start.length());
  stack=stack_pos=(int*) sql_alloc(sizeof(int)*length);

  if (!(buffer=(uchar*) my_malloc(key_memory_READ_INFO,
                                  buff_length+1, MYF(MY_WME))))
    error= true; /* purecov: inspected */
  else
  {
    end_of_buff=buffer+buff_length;
    if (init_io_cache(&cache,(get_it_from_net) ? -1 : file, 0,
		      (get_it_from_net) ? READ_NET :
		      (is_fifo ? READ_FIFO : READ_CACHE),0L,1,
		      MYF(MY_WME)))
    {
      my_free(buffer); /* purecov: inspected */
      buffer= NULL;
      error= true;
    }
    else
    {
      /*
	init_io_cache() will not initialize read_function member
	if the cache is READ_NET. So we work around the problem with a
	manual assignment
      */
      need_end_io_cache = 1;

#ifndef EMBEDDED_LIBRARY
      if (get_it_from_net)
	cache.read_function = _my_b_net_read;

      if (mysql_bin_log.is_open())
	cache.pre_read = cache.pre_close =
	  (IO_CACHE_CALLBACK) log_loaded_block;
#endif
    }
  }
}


READ_INFO::~READ_INFO()
{
  if (need_end_io_cache)
    ::end_io_cache(&cache);

  if (buffer != NULL)
    my_free(buffer);
  List_iterator<XML_TAG> xmlit(taglist);
  XML_TAG *t;
  while ((t= xmlit++))
    delete(t);
}


/**
  The logic here is similar with my_mbcharlen, except for GET and PUSH

  @param[in]  cs  charset info
  @param[in]  chr the first char of sequence
  @param[out] len the length of multi-byte char
*/
#define GET_MBCHARLEN(cs, chr, len)                                           \
  do {                                                                        \
    len= my_mbcharlen((cs), (chr));                                           \
    if (len == 0 && my_mbmaxlenlen((cs)) == 2)                                \
    {                                                                         \
      int chr1= GET;                                                          \
      if (chr1 != my_b_EOF)                                                   \
      {                                                                       \
        len= my_mbcharlen_2((cs), (chr), chr1);                               \
        /* Must be gb18030 charset */                                         \
        DBUG_ASSERT(len == 2 || len == 4);                                    \
      }                                                                       \
      PUSH(chr1);                                                             \
    }                                                                         \
  } while (0)


inline int READ_INFO::terminator(const uchar *ptr, size_t length)
{
  int chr=0;					// Keep gcc happy
  size_t i;
  for (i=1 ; i < length ; i++)
  {
    chr= GET;
    if (chr != *++ptr)
    {
      break;
    }
  }
  if (i == length)
    return 1;
  PUSH(chr);
  while (i-- > 1)
    PUSH(*--ptr);
  return 0;
}


int READ_INFO::read_field()
{
  int chr,found_enclosed_char;
  uchar *to,*new_buffer;

  found_null=0;
  if (found_end_of_line)
    return 1;					// One have to call next_line

  /* Skip until we find 'line_start' */

  if (start_of_line)
  {						// Skip until line_start
    start_of_line=0;
    if (find_start_of_fields())
      return 1;
  }
  if ((chr=GET) == my_b_EOF)
  {
    found_end_of_line=eof=1;
    return 1;
  }
  to=buffer;
  if (chr == enclosed_char)
  {
    found_enclosed_char=enclosed_char;
    *to++=(uchar) chr;				// If error
  }
  else
  {
    found_enclosed_char= INT_MAX;
    PUSH(chr);
  }

  for (;;)
  {
    while ( to < end_of_buff)
    {
      chr = GET;
      if (chr == my_b_EOF)
	goto found_eof;
      if (chr == escape_char)
      {
	if ((chr=GET) == my_b_EOF)
	{
	  *to++= (uchar) escape_char;
	  goto found_eof;
	}
        /*
          When escape_char == enclosed_char, we treat it like we do for
          handling quotes in SQL parsing -- you can double-up the
          escape_char to include it literally, but it doesn't do escapes
          like \n. This allows: LOAD DATA ... ENCLOSED BY '"' ESCAPED BY '"'
          with data like: "fie""ld1", "field2"
         */
        if (escape_char != enclosed_char || chr == escape_char)
        {
          *to++ = (uchar) unescape((char) chr);
          continue;
        }
        PUSH(chr);
        chr= escape_char;
      }
      if (chr == line_term_char && found_enclosed_char == INT_MAX)
      {
	if (terminator(line_term_ptr,line_term_length))
	{					// Maybe unexpected linefeed
	  enclosed=0;
	  found_end_of_line=1;
	  row_start=buffer;
	  row_end=  to;
	  return 0;
	}
      }
      if (chr == found_enclosed_char)
      {
	if ((chr=GET) == found_enclosed_char)
	{					// Remove dupplicated
	  *to++ = (uchar) chr;
	  continue;
	}
	// End of enclosed field if followed by field_term or line_term
	if (chr == my_b_EOF ||
	    (chr == line_term_char && terminator(line_term_ptr,
						line_term_length)))
	{					// Maybe unexpected linefeed
	  enclosed=1;
	  found_end_of_line=1;
	  row_start=buffer+1;
	  row_end=  to;
	  return 0;
	}
	if (chr == field_term_char &&
	    terminator(field_term_ptr,field_term_length))
	{
	  enclosed=1;
	  row_start=buffer+1;
	  row_end=  to;
	  return 0;
	}
	/*
	  The string didn't terminate yet.
	  Store back next character for the loop
	*/
	PUSH(chr);
	/* copy the found term character to 'to' */
	chr= found_enclosed_char;
      }
      else if (chr == field_term_char && found_enclosed_char == INT_MAX)
      {
	if (terminator(field_term_ptr,field_term_length))
	{
	  enclosed=0;
	  row_start=buffer;
	  row_end=  to;
	  return 0;
	}
      }

      uint ml;
      GET_MBCHARLEN(read_charset, chr, ml);
      if (ml == 0)
      {
        *to= '\0';
        my_error(ER_INVALID_CHARACTER_STRING, MYF(0),
                 read_charset->csname, buffer);
        error= true;
        return 1;
      }


      if (ml > 1 &&
          to + ml <= end_of_buff)
      {
        uchar* p= to;
        *to++ = chr;

        for (uint i= 1; i < ml; i++)
        {
          chr= GET;
          if (chr == my_b_EOF)
          {
            /*
             Need to back up the bytes already ready from illformed
             multi-byte char 
            */
            to-= i;
            goto found_eof;
          }
          *to++ = chr;
        }
        if (my_ismbchar(read_charset,
                        (const char *)p,
                        (const char *)to))
          continue;
        for (uint i= 0; i < ml; i++)
          PUSH(*--to);
        chr= GET;
      }
      else if (ml > 1)
      {
        // Buffer is too small, exit while loop, and reallocate.
        PUSH(chr);
        break;
      }
      *to++ = (uchar) chr;
    }
    /*
    ** We come here if buffer is too small. Enlarge it and continue
    */
    if (!(new_buffer=(uchar*) my_realloc(key_memory_READ_INFO,
                                         (char*) buffer,buff_length+1+IO_SIZE,
					MYF(MY_WME))))
      return (error= true);
    to=new_buffer + (to-buffer);
    buffer=new_buffer;
    buff_length+=IO_SIZE;
    end_of_buff=buffer+buff_length;
  }

found_eof:
  enclosed=0;
  found_end_of_line=eof=1;
  row_start=buffer;
  row_end=to;
  return 0;
}

/*
  Read a row with fixed length.

  NOTES
    The row may not be fixed size on disk if there are escape
    characters in the file.

  IMPLEMENTATION NOTE
    One can't use fixed length with multi-byte charset **

  RETURN
    0  ok
    1  error
*/

int READ_INFO::read_fixed_length()
{
  int chr;
  uchar *to;
  if (found_end_of_line)
    return 1;					// One have to call next_line

  if (start_of_line)
  {						// Skip until line_start
    start_of_line=0;
    if (find_start_of_fields())
      return 1;
  }

  to=row_start=buffer;
  while (to < end_of_buff)
  {
    if ((chr=GET) == my_b_EOF)
      goto found_eof;
    if (chr == escape_char)
    {
      if ((chr=GET) == my_b_EOF)
      {
	*to++= (uchar) escape_char;
	goto found_eof;
      }
      *to++ =(uchar) unescape((char) chr);
      continue;
    }
    if (chr == line_term_char)
    {
      if (terminator(line_term_ptr,line_term_length))
      {						// Maybe unexpected linefeed
	found_end_of_line=1;
	row_end=  to;
	return 0;
      }
    }
    *to++ = (uchar) chr;
  }
  row_end=to;					// Found full line
  return 0;

found_eof:
  found_end_of_line=eof=1;
  row_start=buffer;
  row_end=to;
  return to == buffer ? 1 : 0;
}


int READ_INFO::next_line()
{
  line_cuted=0;
  start_of_line= line_start_ptr != 0;
  if (found_end_of_line || eof)
  {
    found_end_of_line=0;
    return eof;
  }
  found_end_of_line=0;
  if (!line_term_length)
    return 0;					// No lines
  for (;;)
  {
    int chr = GET;
    uint ml;
    if (chr == my_b_EOF)
    {
      eof= 1;
      return 1;
    }
   GET_MBCHARLEN(read_charset, chr, ml);
   if (ml > 1)
   {
       for (uint i=1;
            chr != my_b_EOF && i < ml;
            i++)
	   chr = GET;
       if (chr == escape_char)
	   continue;
   }
   if (chr == my_b_EOF)
   {
      eof=1;
      return 1;
    }
    if (chr == escape_char)
    {
      line_cuted=1;
      if (GET == my_b_EOF)
	return 1;
      continue;
    }
    if (chr == line_term_char && terminator(line_term_ptr,line_term_length))
      return 0;
    line_cuted=1;
  }
}


bool READ_INFO::find_start_of_fields()
{
  int chr;
 try_again:
  do
  {
    if ((chr=GET) == my_b_EOF)
    {
      found_end_of_line=eof=1;
      return 1;
    }
  } while ((char) chr != line_start_ptr[0]);
  for (const char *ptr=line_start_ptr+1 ; ptr != line_start_end ; ptr++)
  {
    chr=GET;					// Eof will be checked later
    if ((char) chr != *ptr)
    {						// Can't be line_start
      PUSH(chr);
      while (--ptr != line_start_ptr)
      {						// Restart with next char
	PUSH( *ptr);
      }
      goto try_again;
    }
  }
  return 0;
}


/*
  Clear taglist from tags with a specified level
*/
int READ_INFO::clear_level(int level_arg)
{
  DBUG_ENTER("READ_INFO::read_xml clear_level");
  List_iterator<XML_TAG> xmlit(taglist);
  xmlit.rewind();
  XML_TAG *tag;
  
  while ((tag= xmlit++))
  {
     if(tag->level >= level_arg)
     {
       xmlit.remove();
       delete tag;
     }
  }
  DBUG_RETURN(0);
}


/*
  Convert an XML entity to Unicode value.
  Return -1 on error;
*/
static int
my_xml_entity_to_char(const char *name, size_t length)
{
  if (length == 2)
  {
    if (!memcmp(name, "gt", length))
      return '>';
    if (!memcmp(name, "lt", length))
      return '<';
  }
  else if (length == 3)
  {
    if (!memcmp(name, "amp", length))
      return '&';
  }
  else if (length == 4)
  {
    if (!memcmp(name, "quot", length))
      return '"';
    if (!memcmp(name, "apos", length))
      return '\'';
  }
  return -1;
}


/**
  @brief Convert newline, linefeed, tab to space
  
  @param chr    character
  
  @details According to the "XML 1.0" standard,
           only space (#x20) characters, carriage returns,
           line feeds or tabs are considered as spaces.
           Convert all of them to space (#x20) for parsing simplicity.
*/
static int
my_tospace(int chr)
{
  return (chr == '\t' || chr == '\r' || chr == '\n') ? ' ' : chr;
}


/*
  Read an xml value: handle multibyte and xml escape
*/
int READ_INFO::read_value(int delim, String *val)
{
  int chr;
  String tmp;

  for (chr= GET; my_tospace(chr) != delim && chr != my_b_EOF;)
  {
    uint ml;
    GET_MBCHARLEN(read_charset, chr, ml);
    if (ml == 0)
    {
      chr= my_b_EOF;
      val->length(0);
      return chr;
    }

    if (ml > 1)
    {
      DBUG_PRINT("read_xml",("multi byte"));

      for (uint i= 1; i < ml; i++)
      {
        val->append(chr);
        /*
          Don't use my_tospace() in the middle of a multi-byte character
          TODO: check that the multi-byte sequence is valid.
        */
        chr= GET; 
        if (chr == my_b_EOF)
          return chr;
      }
    }
    if(chr == '&')
    {
      tmp.length(0);
      for (chr= my_tospace(GET) ; chr != ';' ; chr= my_tospace(GET))
      {
        if (chr == my_b_EOF)
          return chr;
        tmp.append(chr);
      }
      if ((chr= my_xml_entity_to_char(tmp.ptr(), tmp.length())) >= 0)
        val->append(chr);
      else
      {
        val->append('&');
        val->append(tmp);
        val->append(';'); 
      }
    }
    else
      val->append(chr);
    chr= GET;
  }            
  return my_tospace(chr);
}


/*
  Read a record in xml format
  tags and attributes are stored in taglist
  when tag set in ROWS IDENTIFIED BY is closed, we are ready and return
*/
int READ_INFO::read_xml()
{
  DBUG_ENTER("READ_INFO::read_xml");
  int chr, chr2, chr3;
  int delim= 0;
  String tag, attribute, value;
  bool in_tag= false;
  
  tag.length(0);
  attribute.length(0);
  value.length(0);
  
  for (chr= my_tospace(GET); chr != my_b_EOF ; )
  {
    switch(chr){
    case '<':  /* read tag */
        /* TODO: check if this is a comment <!-- comment -->  */
      chr= my_tospace(GET);
      if(chr == '!')
      {
        chr2= GET;
        chr3= GET;
        
        if(chr2 == '-' && chr3 == '-')
        {
          chr2= 0;
          chr3= 0;
          chr= my_tospace(GET);
          
          while(chr != '>' || chr2 != '-' || chr3 != '-')
          {
            if(chr == '-')
            {
              chr3= chr2;
              chr2= chr;
            }
            else if (chr2 == '-')
            {
              chr2= 0;
              chr3= 0;
            }
            chr= my_tospace(GET);
            if (chr == my_b_EOF)
              goto found_eof;
          }
          break;
        }
      }
      
      tag.length(0);
      while(chr != '>' && chr != ' ' && chr != '/' && chr != my_b_EOF)
      {
        if(chr != delim) /* fix for the '<field name =' format */
          tag.append(chr);
        chr= my_tospace(GET);
      }
      
      // row tag should be in ROWS IDENTIFIED BY '<row>' - stored in line_term 
      if((tag.length() == line_term_length -2) &&
         (memcmp(tag.ptr(), line_term_ptr + 1, tag.length()) == 0))
      {
        DBUG_PRINT("read_xml", ("start-of-row: %i %s %s", 
                                level,tag.c_ptr_safe(), line_term_ptr));
      }
      
      if(chr == ' ' || chr == '>')
      {
        level++;
        clear_level(level + 1);
      }
      
      if (chr == ' ')
        in_tag= true;
      else 
        in_tag= false;
      break;
      
    case ' ': /* read attribute */
      while(chr == ' ')  /* skip blanks */
        chr= my_tospace(GET);
      
      if(!in_tag)
        break;
      
      while(chr != '=' && chr != '/' && chr != '>' && chr != my_b_EOF)
      {
        attribute.append(chr);
        chr= my_tospace(GET);
      }
      break;
      
    case '>': /* end tag - read tag value */
      in_tag= false;
      chr= read_value('<', &value);
      if(chr == my_b_EOF)
        goto found_eof;
      
      /* save value to list */
      if(tag.length() > 0 && value.length() > 0)
      {
        DBUG_PRINT("read_xml", ("lev:%i tag:%s val:%s",
                                level,tag.c_ptr_safe(), value.c_ptr_safe()));
        taglist.push_front( new XML_TAG(level, tag, value));
      }
      tag.length(0);
      value.length(0);
      attribute.length(0);
      break;
      
    case '/': /* close tag */
      level--;
      chr= my_tospace(GET);
      if(chr != '>')   /* if this is an empty tag <tag   /> */
        tag.length(0); /* we should keep tag value          */
      while(chr != '>' && chr != my_b_EOF)
      {
        tag.append(chr);
        chr= my_tospace(GET);
      }
      
      if((tag.length() == line_term_length -2) &&
         (memcmp(tag.ptr(), line_term_ptr + 1, tag.length()) == 0))
      {
         DBUG_PRINT("read_xml", ("found end-of-row %i %s", 
                                 level, tag.c_ptr_safe()));
         DBUG_RETURN(0); //normal return
      }
      chr= my_tospace(GET);
      break;   
      
    case '=': /* attribute name end - read the value */
      //check for tag field and attribute name
      if(!memcmp(tag.c_ptr_safe(), STRING_WITH_LEN("field")) &&
         !memcmp(attribute.c_ptr_safe(), STRING_WITH_LEN("name")))
      {
        /*
          this is format <field name="xx">xx</field>
          where actual fieldname is in attribute
        */
        delim= my_tospace(GET);
        tag.length(0);
        attribute.length(0);
        chr= '<'; /* we pretend that it is a tag */
        level--;
        break;
      }
      
      //check for " or '
      chr= GET;
      if (chr == my_b_EOF)
        goto found_eof;
      if(chr == '"' || chr == '\'')
      {
        delim= chr;
      }
      else
      {
        delim= ' '; /* no delimiter, use space */
        PUSH(chr);
      }
      
      chr= read_value(delim, &value);
      if(attribute.length() > 0 && value.length() > 0)
      {
        DBUG_PRINT("read_xml", ("lev:%i att:%s val:%s\n",
                                level + 1,
                                attribute.c_ptr_safe(),
                                value.c_ptr_safe()));
        taglist.push_front(new XML_TAG(level + 1, attribute, value));
      }
      attribute.length(0);
      value.length(0);
      if (chr != ' ')
        chr= my_tospace(GET);
      break;
    
    default:
      chr= my_tospace(GET);
    } /* end switch */
  } /* end while */
  
found_eof:
  DBUG_PRINT("read_xml",("Found eof"));
  eof= 1;
  DBUG_RETURN(1);
}<|MERGE_RESOLUTION|>--- conflicted
+++ resolved
@@ -40,11 +40,8 @@
 #include "sql_show.h"
 #include "item_timefunc.h"  // Item_func_now_local
 #include "rpl_rli.h"     // Relay_log_info
-<<<<<<< HEAD
 #include "derror.h"
-=======
 #include "log.h"
->>>>>>> 976d1dc2
 
 #include "pfs_file_provider.h"
 #include "mysql/psi/mysql_file.h"
