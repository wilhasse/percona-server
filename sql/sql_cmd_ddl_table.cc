--- conflicted
+++ resolved
@@ -361,10 +361,7 @@
 
     Query_result_create *result;
     if (!query_expression->is_prepared()) {
-<<<<<<< HEAD
-=======
       const Prepare_error_tracker tracker(thd);
->>>>>>> 87307d4d
       const Prepared_stmt_arena_holder ps_arena_holder(thd);
       result = new (thd->mem_root)
           Query_result_create(create_table, &query_block->fields,
