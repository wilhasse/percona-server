/* Copyright (c) 2009, 2019, Oracle and/or its affiliates. All rights reserved.

   This program is free software; you can redistribute it and/or modify
   it under the terms of the GNU General Public License, version 2.0,
   as published by the Free Software Foundation.

   This program is also distributed with certain software (including
   but not limited to OpenSSL) that is licensed under separate terms,
   as designated in a particular file or component or in included license
   documentation.  The authors of MySQL hereby grant you an additional
   permission to link the program and your derivative works with the
   separately licensed software that they have included with MySQL.

   This program is distributed in the hope that it will be useful,
   but WITHOUT ANY WARRANTY; without even the implied warranty of
   MERCHANTABILITY or FITNESS FOR A PARTICULAR PURPOSE.  See the
   GNU General Public License, version 2.0, for more details.

   You should have received a copy of the GNU General Public License
   along with this program; if not, write to the Free Software
   Foundation, Inc., 51 Franklin St, Fifth Floor, Boston, MA 02110-1301  USA */

/**
  @file
  Definitions of all server's session or global variables.

  How to add new variables:

  1. copy one of the existing variables, and edit the declaration.
  2. if you need special behavior on assignment or additional checks
     use ON_CHECK and ON_UPDATE callbacks.
  3. *Don't* add new Sys_var classes or uncle Occam will come
     with his razor to haunt you at nights

  Note - all storage engine variables (for example myisam_whatever)
  should go into the corresponding storage engine sources
  (for example in storage/myisam/ha_myisam.cc) !
*/

#include "sys_vars.h"

#include "my_aes.h"                      // my_aes_opmode_names
#include "myisam.h"                      // myisam_flush
#include "auth_common.h"                 // validate_user_plugins
#include "binlog.h"                      // mysql_bin_log
#include "connection_handler_impl.h"     // Per_thread_connection_handler
#include "connection_handler_manager.h"  // Connection_handler_manager
#include "debug_sync.h"                  // DEBUG_SYNC
#include "derror.h"                      // read_texts
#include "events.h"                      // Events
#include "hostname.h"                    // host_cache_resize
#include "item_timefunc.h"               // ISO_FORMAT
#include "log_event.h"                   // MAX_MAX_ALLOWED_PACKET
#include "rpl_info_factory.h"            // Rpl_info_factory
#include "rpl_info_handler.h"            // INFO_REPOSITORY_FILE
#include "rpl_mi.h"                      // Master_info
#include "rpl_msr.h"                     // channel_map
#include "rpl_mts_submode.h"             // MTS_PARALLEL_TYPE_DB_NAME
#include "rpl_rli.h"                     // Relay_log_info
#include "rpl_slave.h"                   // SLAVE_THD_TYPE
#include "socket_connection.h"           // MY_BIND_ALL_ADDRESSES
#include "sp_head.h"                     // SP_PSI_STATEMENT_INFO_COUNT
#include "sql_parse.h"                   // killall_non_super_threads
#include "sql_show.h"                    // opt_ignore_db_dirs
#include "sql_tmp_table.h"               // internal_tmp_disk_storage_engine
#include "sql_time.h"                    // global_date_format
#include "table_cache.h"                 // Table_cache_manager
#include "transaction.h"                 // trans_commit_stmt
#include "rpl_write_set_handler.h"       // transaction_write_set_hashing_algorithms
#include "rpl_group_replication.h"       // is_group_replication_running
#ifdef _WIN32
#include "named_pipe.h"
#endif
#include "threadpool.h"

#ifdef WITH_PERFSCHEMA_STORAGE_ENGINE
#include "../storage/perfschema/pfs_server.h"
#endif /* WITH_PERFSCHEMA_STORAGE_ENGINE */

#define MAX_CONNECTIONS 100000

TYPELIB bool_typelib={ array_elements(bool_values)-1, "", bool_values, 0 };

static bool update_buffer_size(THD *thd, KEY_CACHE *key_cache,
                               ptrdiff_t offset, ulonglong new_value)
{
  bool error= false;
  DBUG_ASSERT(offset == offsetof(KEY_CACHE, param_buff_size));

  if (new_value == 0)
  {
    if (key_cache == dflt_key_cache)
    {
      my_error(ER_WARN_CANT_DROP_DEFAULT_KEYCACHE, MYF(0));
      return true;
    }

    if (key_cache->key_cache_inited)            // If initied
    {
      /*
        Move tables using this key cache to the default key cache
        and clear the old key cache.
      */
      key_cache->in_init= 1;
      mysql_mutex_unlock(&LOCK_global_system_variables);
      key_cache->param_buff_size= 0;
      ha_resize_key_cache(key_cache);
      ha_change_key_cache(key_cache, dflt_key_cache);
      /*
        We don't delete the key cache as some running threads my still be in
        the key cache code with a pointer to the deleted (empty) key cache
      */
      mysql_mutex_lock(&LOCK_global_system_variables);
      key_cache->in_init= 0;
    }
    return error;
  }

  key_cache->param_buff_size= new_value;

  /* If key cache didn't exist initialize it, else resize it */
  key_cache->in_init= 1;
  mysql_mutex_unlock(&LOCK_global_system_variables);

  if (!key_cache->key_cache_inited)
    error= ha_init_key_cache(0, key_cache);
  else
    error= ha_resize_key_cache(key_cache);

  mysql_mutex_lock(&LOCK_global_system_variables);
  key_cache->in_init= 0;

  return error;
}

static bool update_keycache_param(THD *thd, KEY_CACHE *key_cache,
                                  ptrdiff_t offset, ulonglong new_value)
{
  bool error= false;
  DBUG_ASSERT(offset != offsetof(KEY_CACHE, param_buff_size));

  keycache_var(key_cache, offset)= new_value;

  key_cache->in_init= 1;
  mysql_mutex_unlock(&LOCK_global_system_variables);
  error= ha_resize_key_cache(key_cache);

  mysql_mutex_lock(&LOCK_global_system_variables);
  key_cache->in_init= 0;

  return error;
}

/*
  The rule for this file: everything should be 'static'. When a sys_var
  variable or a function from this file is - in very rare cases - needed
  elsewhere it should be explicitly declared 'export' here to show that it's
  not a mistakenly forgotten 'static' keyword.
*/
#define export /* not static */

#ifdef WITH_PERFSCHEMA_STORAGE_ENGINE
#ifndef EMBEDDED_LIBRARY

#define PFS_TRAILING_PROPERTIES \
  NO_MUTEX_GUARD, NOT_IN_BINLOG, ON_CHECK(NULL), ON_UPDATE(NULL), \
  NULL, sys_var::PARSE_EARLY

static Sys_var_mybool Sys_pfs_enabled(
       "performance_schema",
       "Enable the performance schema.",
       READ_ONLY GLOBAL_VAR(pfs_param.m_enabled),
       CMD_LINE(OPT_ARG), DEFAULT(TRUE),
       PFS_TRAILING_PROPERTIES);

static Sys_var_charptr Sys_pfs_instrument(
       "performance_schema_instrument",
       "Default startup value for a performance schema instrument.",
       READ_ONLY NOT_VISIBLE GLOBAL_VAR(pfs_param.m_pfs_instrument),
       CMD_LINE(OPT_ARG, OPT_PFS_INSTRUMENT),
       IN_FS_CHARSET,
       DEFAULT(""),
       PFS_TRAILING_PROPERTIES);

static Sys_var_mybool Sys_pfs_consumer_events_stages_current(
       "performance_schema_consumer_events_stages_current",
       "Default startup value for the events_stages_current consumer.",
       READ_ONLY NOT_VISIBLE GLOBAL_VAR(pfs_param.m_consumer_events_stages_current_enabled),
       CMD_LINE(OPT_ARG), DEFAULT(FALSE),
       PFS_TRAILING_PROPERTIES);

static Sys_var_mybool Sys_pfs_consumer_events_stages_history(
       "performance_schema_consumer_events_stages_history",
       "Default startup value for the events_stages_history consumer.",
       READ_ONLY NOT_VISIBLE GLOBAL_VAR(pfs_param.m_consumer_events_stages_history_enabled),
       CMD_LINE(OPT_ARG), DEFAULT(FALSE),
       PFS_TRAILING_PROPERTIES);

static Sys_var_mybool Sys_pfs_consumer_events_stages_history_long(
       "performance_schema_consumer_events_stages_history_long",
       "Default startup value for the events_stages_history_long consumer.",
       READ_ONLY NOT_VISIBLE GLOBAL_VAR(pfs_param.m_consumer_events_stages_history_long_enabled),
       CMD_LINE(OPT_ARG), DEFAULT(FALSE),
       PFS_TRAILING_PROPERTIES);

static Sys_var_mybool Sys_pfs_consumer_events_statements_current(
       "performance_schema_consumer_events_statements_current",
       "Default startup value for the events_statements_current consumer.",
       READ_ONLY NOT_VISIBLE GLOBAL_VAR(pfs_param.m_consumer_events_statements_current_enabled),
       CMD_LINE(OPT_ARG), DEFAULT(TRUE),
       PFS_TRAILING_PROPERTIES);

static Sys_var_mybool Sys_pfs_consumer_events_statements_history(
       "performance_schema_consumer_events_statements_history",
       "Default startup value for the events_statements_history consumer.",
       READ_ONLY NOT_VISIBLE GLOBAL_VAR(pfs_param.m_consumer_events_statements_history_enabled),
       CMD_LINE(OPT_ARG), DEFAULT(TRUE),
       PFS_TRAILING_PROPERTIES);

static Sys_var_mybool Sys_pfs_consumer_events_statements_history_long(
       "performance_schema_consumer_events_statements_history_long",
       "Default startup value for the events_statements_history_long consumer.",
       READ_ONLY NOT_VISIBLE GLOBAL_VAR(pfs_param.m_consumer_events_statements_history_long_enabled),
       CMD_LINE(OPT_ARG), DEFAULT(FALSE),
       PFS_TRAILING_PROPERTIES);

static Sys_var_mybool Sys_pfs_consumer_events_transactions_current(
       "performance_schema_consumer_events_transactions_current",
       "Default startup value for the events_transactions_current consumer.",
       READ_ONLY NOT_VISIBLE GLOBAL_VAR(pfs_param.m_consumer_events_transactions_current_enabled),
       CMD_LINE(OPT_ARG), DEFAULT(FALSE),
       PFS_TRAILING_PROPERTIES);

static Sys_var_mybool Sys_pfs_consumer_events_transactions_history(
       "performance_schema_consumer_events_transactions_history",
       "Default startup value for the events_transactions_history consumer.",
       READ_ONLY NOT_VISIBLE GLOBAL_VAR(pfs_param.m_consumer_events_transactions_history_enabled),
       CMD_LINE(OPT_ARG), DEFAULT(FALSE),
       PFS_TRAILING_PROPERTIES);

static Sys_var_mybool Sys_pfs_consumer_events_transactions_history_long(
       "performance_schema_consumer_events_transactions_history_long",
       "Default startup value for the events_transactions_history_long consumer.",
       READ_ONLY NOT_VISIBLE GLOBAL_VAR(pfs_param.m_consumer_events_transactions_history_long_enabled),
       CMD_LINE(OPT_ARG), DEFAULT(FALSE),
       PFS_TRAILING_PROPERTIES);

static Sys_var_mybool Sys_pfs_consumer_events_waits_current(
       "performance_schema_consumer_events_waits_current",
       "Default startup value for the events_waits_current consumer.",
       READ_ONLY NOT_VISIBLE GLOBAL_VAR(pfs_param.m_consumer_events_waits_current_enabled),
       CMD_LINE(OPT_ARG), DEFAULT(FALSE),
       PFS_TRAILING_PROPERTIES);

static Sys_var_mybool Sys_pfs_consumer_events_waits_history(
       "performance_schema_consumer_events_waits_history",
       "Default startup value for the events_waits_history consumer.",
       READ_ONLY NOT_VISIBLE GLOBAL_VAR(pfs_param.m_consumer_events_waits_history_enabled),
       CMD_LINE(OPT_ARG), DEFAULT(FALSE),
       PFS_TRAILING_PROPERTIES);

static Sys_var_mybool Sys_pfs_consumer_events_waits_history_long(
       "performance_schema_consumer_events_waits_history_long",
       "Default startup value for the events_waits_history_long consumer.",
       READ_ONLY NOT_VISIBLE GLOBAL_VAR(pfs_param.m_consumer_events_waits_history_long_enabled),
       CMD_LINE(OPT_ARG), DEFAULT(FALSE),
       PFS_TRAILING_PROPERTIES);

static Sys_var_mybool Sys_pfs_consumer_global_instrumentation(
       "performance_schema_consumer_global_instrumentation",
       "Default startup value for the global_instrumentation consumer.",
       READ_ONLY NOT_VISIBLE GLOBAL_VAR(pfs_param.m_consumer_global_instrumentation_enabled),
       CMD_LINE(OPT_ARG), DEFAULT(TRUE),
       PFS_TRAILING_PROPERTIES);

static Sys_var_mybool Sys_pfs_consumer_thread_instrumentation(
       "performance_schema_consumer_thread_instrumentation",
       "Default startup value for the thread_instrumentation consumer.",
       READ_ONLY NOT_VISIBLE GLOBAL_VAR(pfs_param.m_consumer_thread_instrumentation_enabled),
       CMD_LINE(OPT_ARG), DEFAULT(TRUE),
       PFS_TRAILING_PROPERTIES);

static Sys_var_mybool Sys_pfs_consumer_statement_digest(
       "performance_schema_consumer_statements_digest",
       "Default startup value for the statements_digest consumer.",
       READ_ONLY NOT_VISIBLE GLOBAL_VAR(pfs_param.m_consumer_statement_digest_enabled),
       CMD_LINE(OPT_ARG), DEFAULT(TRUE),
       PFS_TRAILING_PROPERTIES);

static Sys_var_long Sys_pfs_events_waits_history_long_size(
       "performance_schema_events_waits_history_long_size",
       "Number of rows in EVENTS_WAITS_HISTORY_LONG."
         " Use 0 to disable, -1 for automated sizing.",
       READ_ONLY GLOBAL_VAR(pfs_param.m_events_waits_history_long_sizing),
       CMD_LINE(REQUIRED_ARG), VALID_RANGE(-1, 1024*1024),
       DEFAULT(PFS_AUTOSIZE_VALUE),
       BLOCK_SIZE(1), PFS_TRAILING_PROPERTIES);

static Sys_var_long Sys_pfs_events_waits_history_size(
       "performance_schema_events_waits_history_size",
       "Number of rows per thread in EVENTS_WAITS_HISTORY."
         " Use 0 to disable, -1 for automated sizing.",
       READ_ONLY GLOBAL_VAR(pfs_param.m_events_waits_history_sizing),
       CMD_LINE(REQUIRED_ARG), VALID_RANGE(-1, 1024),
       DEFAULT(PFS_AUTOSIZE_VALUE),
       BLOCK_SIZE(1), PFS_TRAILING_PROPERTIES);

static Sys_var_ulong Sys_pfs_max_cond_classes(
       "performance_schema_max_cond_classes",
       "Maximum number of condition instruments.",
       READ_ONLY GLOBAL_VAR(pfs_param.m_cond_class_sizing),
       CMD_LINE(REQUIRED_ARG), VALID_RANGE(0, 256),
       DEFAULT(PFS_MAX_COND_CLASS),
       BLOCK_SIZE(1), PFS_TRAILING_PROPERTIES);

static Sys_var_long Sys_pfs_max_cond_instances(
       "performance_schema_max_cond_instances",
       "Maximum number of instrumented condition objects."
         " Use 0 to disable, -1 for automated scaling.",
       READ_ONLY GLOBAL_VAR(pfs_param.m_cond_sizing),
       CMD_LINE(REQUIRED_ARG), VALID_RANGE(-1, 1024*1024),
       DEFAULT(PFS_AUTOSCALE_VALUE),
       BLOCK_SIZE(1), PFS_TRAILING_PROPERTIES);

static Sys_var_long Sys_pfs_max_program_instances(
       "performance_schema_max_program_instances",
       "Maximum number of instrumented programs."
         " Use 0 to disable, -1 for automated scaling.",
       READ_ONLY GLOBAL_VAR(pfs_param.m_program_sizing),
       CMD_LINE(REQUIRED_ARG), VALID_RANGE(-1, 1024*1024),
       DEFAULT(PFS_AUTOSCALE_VALUE),
       BLOCK_SIZE(1), PFS_TRAILING_PROPERTIES);

static Sys_var_long Sys_pfs_max_prepared_stmt_instances(
       "performance_schema_max_prepared_statements_instances",
       "Maximum number of instrumented prepared statements."
         " Use 0 to disable, -1 for automated scaling.",
       READ_ONLY GLOBAL_VAR(pfs_param.m_prepared_stmt_sizing),
       CMD_LINE(REQUIRED_ARG), VALID_RANGE(-1, 1024*1024),
       DEFAULT(PFS_AUTOSCALE_VALUE),
       BLOCK_SIZE(1), PFS_TRAILING_PROPERTIES);

static Sys_var_ulong Sys_pfs_max_file_classes(
       "performance_schema_max_file_classes",
       "Maximum number of file instruments.",
       READ_ONLY GLOBAL_VAR(pfs_param.m_file_class_sizing),
       CMD_LINE(REQUIRED_ARG), VALID_RANGE(0, 256),
       DEFAULT(PFS_MAX_FILE_CLASS),
       BLOCK_SIZE(1), PFS_TRAILING_PROPERTIES);

static Sys_var_ulong Sys_pfs_max_file_handles(
       "performance_schema_max_file_handles",
       "Maximum number of opened instrumented files.",
       READ_ONLY GLOBAL_VAR(pfs_param.m_file_handle_sizing),
       CMD_LINE(REQUIRED_ARG), VALID_RANGE(0, 1024*1024),
       DEFAULT(PFS_MAX_FILE_HANDLE),
       BLOCK_SIZE(1), PFS_TRAILING_PROPERTIES);

static Sys_var_long Sys_pfs_max_file_instances(
       "performance_schema_max_file_instances",
       "Maximum number of instrumented files."
         " Use 0 to disable, -1 for automated scaling.",
       READ_ONLY GLOBAL_VAR(pfs_param.m_file_sizing),
       CMD_LINE(REQUIRED_ARG), VALID_RANGE(-1, 1024*1024),
       DEFAULT(PFS_AUTOSCALE_VALUE),
       BLOCK_SIZE(1), PFS_TRAILING_PROPERTIES);

static Sys_var_long Sys_pfs_max_sockets(
       "performance_schema_max_socket_instances",
       "Maximum number of opened instrumented sockets."
         " Use 0 to disable, -1 for automated scaling.",
       READ_ONLY GLOBAL_VAR(pfs_param.m_socket_sizing),
       CMD_LINE(REQUIRED_ARG), VALID_RANGE(-1, 1024*1024),
       DEFAULT(PFS_AUTOSCALE_VALUE),
       BLOCK_SIZE(1), PFS_TRAILING_PROPERTIES);

static Sys_var_ulong Sys_pfs_max_socket_classes(
       "performance_schema_max_socket_classes",
       "Maximum number of socket instruments.",
       READ_ONLY GLOBAL_VAR(pfs_param.m_socket_class_sizing),
       CMD_LINE(REQUIRED_ARG), VALID_RANGE(0, 256),
       DEFAULT(PFS_MAX_SOCKET_CLASS),
       BLOCK_SIZE(1), PFS_TRAILING_PROPERTIES);

static Sys_var_ulong Sys_pfs_max_mutex_classes(
       "performance_schema_max_mutex_classes",
       "Maximum number of mutex instruments.",
       READ_ONLY GLOBAL_VAR(pfs_param.m_mutex_class_sizing),
       CMD_LINE(REQUIRED_ARG), VALID_RANGE(0, 256),
       DEFAULT(PFS_MAX_MUTEX_CLASS),
       BLOCK_SIZE(1), PFS_TRAILING_PROPERTIES);

static Sys_var_long Sys_pfs_max_mutex_instances(
       "performance_schema_max_mutex_instances",
       "Maximum number of instrumented MUTEX objects."
         " Use 0 to disable, -1 for automated scaling.",
       READ_ONLY GLOBAL_VAR(pfs_param.m_mutex_sizing),
       CMD_LINE(REQUIRED_ARG), VALID_RANGE(-1, 100*1024*1024),
       DEFAULT(PFS_AUTOSCALE_VALUE),
       BLOCK_SIZE(1), PFS_TRAILING_PROPERTIES);

static Sys_var_ulong Sys_pfs_max_rwlock_classes(
       "performance_schema_max_rwlock_classes",
       "Maximum number of rwlock instruments.",
       READ_ONLY GLOBAL_VAR(pfs_param.m_rwlock_class_sizing),
       CMD_LINE(REQUIRED_ARG), VALID_RANGE(0, 256),
       DEFAULT(PFS_MAX_RWLOCK_CLASS),
       BLOCK_SIZE(1), PFS_TRAILING_PROPERTIES);

static Sys_var_long Sys_pfs_max_rwlock_instances(
       "performance_schema_max_rwlock_instances",
       "Maximum number of instrumented RWLOCK objects."
         " Use 0 to disable, -1 for automated scaling.",
       READ_ONLY GLOBAL_VAR(pfs_param.m_rwlock_sizing),
       CMD_LINE(REQUIRED_ARG), VALID_RANGE(-1, 100*1024*1024),
       DEFAULT(PFS_AUTOSCALE_VALUE),
       BLOCK_SIZE(1), PFS_TRAILING_PROPERTIES);

static Sys_var_long Sys_pfs_max_table_handles(
       "performance_schema_max_table_handles",
       "Maximum number of opened instrumented tables."
         " Use 0 to disable, -1 for automated scaling.",
       READ_ONLY GLOBAL_VAR(pfs_param.m_table_sizing),
       CMD_LINE(REQUIRED_ARG), VALID_RANGE(-1, 1024*1024),
       DEFAULT(PFS_AUTOSCALE_VALUE),
       BLOCK_SIZE(1), PFS_TRAILING_PROPERTIES);

static Sys_var_long Sys_pfs_max_table_instances(
       "performance_schema_max_table_instances",
       "Maximum number of instrumented tables."
         " Use 0 to disable, -1 for automated scaling.",
       READ_ONLY GLOBAL_VAR(pfs_param.m_table_share_sizing),
       CMD_LINE(REQUIRED_ARG), VALID_RANGE(-1, 1024*1024),
       DEFAULT(PFS_AUTOSCALE_VALUE),
       BLOCK_SIZE(1), PFS_TRAILING_PROPERTIES);

static Sys_var_long Sys_pfs_max_table_lock_stat(
       "performance_schema_max_table_lock_stat",
       "Maximum number of lock statistics for instrumented tables."
         " Use 0 to disable, -1 for automated scaling.",
       READ_ONLY GLOBAL_VAR(pfs_param.m_table_lock_stat_sizing),
       CMD_LINE(REQUIRED_ARG), VALID_RANGE(-1, 1024*1024),
       DEFAULT(PFS_AUTOSCALE_VALUE),
       BLOCK_SIZE(1), PFS_TRAILING_PROPERTIES);

static Sys_var_long Sys_pfs_max_index_stat(
       "performance_schema_max_index_stat",
       "Maximum number of index statistics for instrumented tables."
         " Use 0 to disable, -1 for automated scaling.",
       READ_ONLY GLOBAL_VAR(pfs_param.m_index_stat_sizing),
       CMD_LINE(REQUIRED_ARG), VALID_RANGE(-1, 1024*1024),
       DEFAULT(PFS_AUTOSCALE_VALUE),
       BLOCK_SIZE(1), PFS_TRAILING_PROPERTIES);

static Sys_var_ulong Sys_pfs_max_thread_classes(
       "performance_schema_max_thread_classes",
       "Maximum number of thread instruments.",
       READ_ONLY GLOBAL_VAR(pfs_param.m_thread_class_sizing),
       CMD_LINE(REQUIRED_ARG), VALID_RANGE(0, 256),
       DEFAULT(PFS_MAX_THREAD_CLASS),
       BLOCK_SIZE(1), PFS_TRAILING_PROPERTIES);

static Sys_var_long Sys_pfs_max_thread_instances(
       "performance_schema_max_thread_instances",
       "Maximum number of instrumented threads."
         " Use 0 to disable, -1 for automated scaling.",
       READ_ONLY GLOBAL_VAR(pfs_param.m_thread_sizing),
       CMD_LINE(REQUIRED_ARG), VALID_RANGE(-1, 1024*1024),
       DEFAULT(PFS_AUTOSCALE_VALUE),
       BLOCK_SIZE(1), PFS_TRAILING_PROPERTIES);

static Sys_var_long Sys_pfs_setup_actors_size(
       "performance_schema_setup_actors_size",
       "Maximum number of rows in SETUP_ACTORS."
         " Use 0 to disable, -1 for automated scaling.",
       READ_ONLY GLOBAL_VAR(pfs_param.m_setup_actor_sizing),
       CMD_LINE(REQUIRED_ARG), VALID_RANGE(-1, 1024*1024),
       DEFAULT(PFS_AUTOSCALE_VALUE),
       BLOCK_SIZE(1), PFS_TRAILING_PROPERTIES);

static Sys_var_long Sys_pfs_setup_objects_size(
       "performance_schema_setup_objects_size",
       "Maximum number of rows in SETUP_OBJECTS."
         " Use 0 to disable, -1 for automated scaling.",
       READ_ONLY GLOBAL_VAR(pfs_param.m_setup_object_sizing),
       CMD_LINE(REQUIRED_ARG), VALID_RANGE(-1, 1024*1024),
       DEFAULT(PFS_AUTOSCALE_VALUE),
       BLOCK_SIZE(1), PFS_TRAILING_PROPERTIES);

static Sys_var_long Sys_pfs_accounts_size(
       "performance_schema_accounts_size",
       "Maximum number of instrumented user@host accounts."
         " Use 0 to disable, -1 for automated scaling.",
       READ_ONLY GLOBAL_VAR(pfs_param.m_account_sizing),
       CMD_LINE(REQUIRED_ARG), VALID_RANGE(-1, 1024*1024),
       DEFAULT(PFS_AUTOSCALE_VALUE),
       BLOCK_SIZE(1), PFS_TRAILING_PROPERTIES);

static Sys_var_long Sys_pfs_hosts_size(
       "performance_schema_hosts_size",
       "Maximum number of instrumented hosts."
         " Use 0 to disable, -1 for automated scaling.",
       READ_ONLY GLOBAL_VAR(pfs_param.m_host_sizing),
       CMD_LINE(REQUIRED_ARG), VALID_RANGE(-1, 1024*1024),
       DEFAULT(PFS_AUTOSCALE_VALUE),
       BLOCK_SIZE(1), PFS_TRAILING_PROPERTIES);

static Sys_var_long Sys_pfs_users_size(
       "performance_schema_users_size",
       "Maximum number of instrumented users."
         " Use 0 to disable, -1 for automated scaling.",
       READ_ONLY GLOBAL_VAR(pfs_param.m_user_sizing),
       CMD_LINE(REQUIRED_ARG), VALID_RANGE(-1, 1024*1024),
       DEFAULT(PFS_AUTOSCALE_VALUE),
       BLOCK_SIZE(1), PFS_TRAILING_PROPERTIES);

static Sys_var_ulong Sys_pfs_max_stage_classes(
       "performance_schema_max_stage_classes",
       "Maximum number of stage instruments.",
       READ_ONLY GLOBAL_VAR(pfs_param.m_stage_class_sizing),
       CMD_LINE(REQUIRED_ARG), VALID_RANGE(0, 256),
       DEFAULT(PFS_MAX_STAGE_CLASS),
       BLOCK_SIZE(1), PFS_TRAILING_PROPERTIES);

static Sys_var_long Sys_pfs_events_stages_history_long_size(
       "performance_schema_events_stages_history_long_size",
       "Number of rows in EVENTS_STAGES_HISTORY_LONG."
         " Use 0 to disable, -1 for automated sizing.",
       READ_ONLY GLOBAL_VAR(pfs_param.m_events_stages_history_long_sizing),
       CMD_LINE(REQUIRED_ARG), VALID_RANGE(-1, 1024*1024),
       DEFAULT(PFS_AUTOSIZE_VALUE),
       BLOCK_SIZE(1), PFS_TRAILING_PROPERTIES);

static Sys_var_long Sys_pfs_events_stages_history_size(
       "performance_schema_events_stages_history_size",
       "Number of rows per thread in EVENTS_STAGES_HISTORY."
         " Use 0 to disable, -1 for automated sizing.",
       READ_ONLY GLOBAL_VAR(pfs_param.m_events_stages_history_sizing),
       CMD_LINE(REQUIRED_ARG), VALID_RANGE(-1, 1024),
       DEFAULT(PFS_AUTOSIZE_VALUE),
       BLOCK_SIZE(1), PFS_TRAILING_PROPERTIES);

/**
  Variable performance_schema_max_statement_classes.
  The default number of statement classes is the sum of:
  - COM_END for all regular "statement/com/...",
  - 1 for "statement/com/new_packet", for unknown enum_server_command
  - 1 for "statement/com/Error", for invalid enum_server_command
  - SQLCOM_END for all regular "statement/sql/...",
  - 1 for "statement/sql/error", for invalid enum_sql_command.
  - SP_PSI_STATEMENT_INFO_COUNT for "statement/sp/...". 
  - 1 for "statement/rpl/relay_log", for replicated statements.
  - 1 for "statement/scheduler/event", for scheduled events.
*/
static Sys_var_ulong Sys_pfs_max_statement_classes(
       "performance_schema_max_statement_classes",
       "Maximum number of statement instruments.",
       READ_ONLY GLOBAL_VAR(pfs_param.m_statement_class_sizing),
       CMD_LINE(REQUIRED_ARG), VALID_RANGE(0, 256),
       DEFAULT((ulong) SQLCOM_END + (ulong) COM_END + 5 + SP_PSI_STATEMENT_INFO_COUNT),
       BLOCK_SIZE(1), PFS_TRAILING_PROPERTIES);

static Sys_var_long Sys_pfs_events_statements_history_long_size(
       "performance_schema_events_statements_history_long_size",
       "Number of rows in EVENTS_STATEMENTS_HISTORY_LONG."
         " Use 0 to disable, -1 for automated sizing.",
       READ_ONLY GLOBAL_VAR(pfs_param.m_events_statements_history_long_sizing),
       CMD_LINE(REQUIRED_ARG), VALID_RANGE(-1, 1024*1024),
       DEFAULT(PFS_AUTOSIZE_VALUE),
       BLOCK_SIZE(1), PFS_TRAILING_PROPERTIES);

static Sys_var_long Sys_pfs_events_statements_history_size(
       "performance_schema_events_statements_history_size",
       "Number of rows per thread in EVENTS_STATEMENTS_HISTORY."
         " Use 0 to disable, -1 for automated sizing.",
       READ_ONLY GLOBAL_VAR(pfs_param.m_events_statements_history_sizing),
       CMD_LINE(REQUIRED_ARG), VALID_RANGE(-1, 1024),
       DEFAULT(PFS_AUTOSIZE_VALUE),
       BLOCK_SIZE(1), PFS_TRAILING_PROPERTIES);

static Sys_var_ulong Sys_pfs_statement_stack_size(
       "performance_schema_max_statement_stack",
       "Number of rows per thread in EVENTS_STATEMENTS_CURRENT.",
       READ_ONLY GLOBAL_VAR(pfs_param.m_statement_stack_sizing),
       CMD_LINE(REQUIRED_ARG), VALID_RANGE(1, 256),
       DEFAULT(PFS_STATEMENTS_STACK_SIZE),
       BLOCK_SIZE(1), PFS_TRAILING_PROPERTIES);

static Sys_var_ulong Sys_pfs_max_memory_classes(
       "performance_schema_max_memory_classes",
       "Maximum number of memory pool instruments.",
       READ_ONLY GLOBAL_VAR(pfs_param.m_memory_class_sizing),
       CMD_LINE(REQUIRED_ARG), VALID_RANGE(0, 1024),
       DEFAULT(PFS_MAX_MEMORY_CLASS),
       BLOCK_SIZE(1), PFS_TRAILING_PROPERTIES);

static Sys_var_long Sys_pfs_digest_size(
       "performance_schema_digests_size",
       "Size of the statement digest."
         " Use 0 to disable, -1 for automated sizing.",
       READ_ONLY GLOBAL_VAR(pfs_param.m_digest_sizing),
       CMD_LINE(REQUIRED_ARG), VALID_RANGE(-1, 1024 * 1024),
       DEFAULT(PFS_AUTOSIZE_VALUE),
       BLOCK_SIZE(1), PFS_TRAILING_PROPERTIES);

static Sys_var_long Sys_pfs_events_transactions_history_long_size(
       "performance_schema_events_transactions_history_long_size",
       "Number of rows in EVENTS_TRANSACTIONS_HISTORY_LONG."
         " Use 0 to disable, -1 for automated sizing.",
       READ_ONLY GLOBAL_VAR(pfs_param.m_events_transactions_history_long_sizing),
       CMD_LINE(REQUIRED_ARG), VALID_RANGE(-1, 1024*1024),
       DEFAULT(PFS_AUTOSIZE_VALUE),
       BLOCK_SIZE(1), PFS_TRAILING_PROPERTIES);

static Sys_var_long Sys_pfs_events_transactions_history_size(
       "performance_schema_events_transactions_history_size",
       "Number of rows per thread in EVENTS_TRANSACTIONS_HISTORY."
         " Use 0 to disable, -1 for automated sizing.",
       READ_ONLY GLOBAL_VAR(pfs_param.m_events_transactions_history_sizing),
       CMD_LINE(REQUIRED_ARG), VALID_RANGE(-1, 1024),
       DEFAULT(PFS_AUTOSIZE_VALUE),
       BLOCK_SIZE(1), PFS_TRAILING_PROPERTIES);

static Sys_var_long Sys_pfs_max_digest_length(
       "performance_schema_max_digest_length",
       "Maximum length considered for digest text, when stored in performance_schema tables.",
       READ_ONLY GLOBAL_VAR(pfs_param.m_max_digest_length),
       CMD_LINE(REQUIRED_ARG), VALID_RANGE(0, 1024 * 1024),
       DEFAULT(1024),
       BLOCK_SIZE(1), PFS_TRAILING_PROPERTIES);

static Sys_var_long Sys_pfs_connect_attrs_size(
       "performance_schema_session_connect_attrs_size",
       "Size of session attribute string buffer per thread."
         " Use 0 to disable, -1 for automated sizing.",
       READ_ONLY GLOBAL_VAR(pfs_param.m_session_connect_attrs_sizing),
       CMD_LINE(REQUIRED_ARG), VALID_RANGE(-1, 1024 * 1024),
       DEFAULT(PFS_AUTOSIZE_VALUE),
       BLOCK_SIZE(1), PFS_TRAILING_PROPERTIES);

static Sys_var_long Sys_pfs_max_metadata_locks(
       "performance_schema_max_metadata_locks",
       "Maximum number of metadata locks."
         " Use 0 to disable, -1 for automated scaling.",
       READ_ONLY GLOBAL_VAR(pfs_param.m_metadata_lock_sizing),
       CMD_LINE(REQUIRED_ARG), VALID_RANGE(-1, 100*1024*1024),
       DEFAULT(PFS_AUTOSCALE_VALUE),
       BLOCK_SIZE(1), PFS_TRAILING_PROPERTIES);

static Sys_var_long Sys_pfs_max_sql_text_length(
       "performance_schema_max_sql_text_length",
       "Maximum length of displayed sql text.",
       READ_ONLY GLOBAL_VAR(pfs_param.m_max_sql_text_length),
       CMD_LINE(REQUIRED_ARG), VALID_RANGE(0, 1024 * 1024),
       DEFAULT(1024),
       BLOCK_SIZE(1), PFS_TRAILING_PROPERTIES);

#endif /* EMBEDDED_LIBRARY */
#endif /* WITH_PERFSCHEMA_STORAGE_ENGINE */

static Sys_var_ulong Sys_auto_increment_increment(
       "auto_increment_increment",
       "Auto-increment columns are incremented by this",
       SESSION_VAR(auto_increment_increment),
       CMD_LINE(OPT_ARG),
       VALID_RANGE(1, 65535), DEFAULT(1), BLOCK_SIZE(1),
       NO_MUTEX_GUARD, IN_BINLOG);

static Sys_var_ulong Sys_auto_increment_offset(
       "auto_increment_offset",
       "Offset added to Auto-increment columns. Used when "
       "auto-increment-increment != 1",
       SESSION_VAR(auto_increment_offset),
       CMD_LINE(OPT_ARG),
       VALID_RANGE(1, 65535), DEFAULT(1), BLOCK_SIZE(1),
       NO_MUTEX_GUARD, IN_BINLOG);

static Sys_var_mybool Sys_automatic_sp_privileges(
       "automatic_sp_privileges",
       "Creating and dropping stored procedures alters ACLs",
       GLOBAL_VAR(sp_automatic_privileges),
       CMD_LINE(OPT_ARG), DEFAULT(TRUE));

static Sys_var_ulong Sys_back_log(
       "back_log", "The number of outstanding connection requests "
       "MySQL can have. This comes into play when the main MySQL thread "
       "gets very many connection requests in a very short time",
       READ_ONLY GLOBAL_VAR(back_log), CMD_LINE(REQUIRED_ARG),
       VALID_RANGE(0, 65535), DEFAULT(0), BLOCK_SIZE(1));

static Sys_var_charptr Sys_basedir(
       "basedir", "Path to installation directory. All paths are "
       "usually resolved relative to this",
       READ_ONLY GLOBAL_VAR(mysql_home_ptr), CMD_LINE(REQUIRED_ARG, 'b'),
       IN_FS_CHARSET, DEFAULT(0));

static Sys_var_charptr Sys_default_authentication_plugin(
       "default_authentication_plugin", "The default authentication plugin "
       "used by the server to hash the password.",
       READ_ONLY GLOBAL_VAR(default_auth_plugin), CMD_LINE(REQUIRED_ARG),
       IN_FS_CHARSET, DEFAULT("mysql_native_password"));

static PolyLock_mutex Plock_default_password_lifetime(
                        &LOCK_default_password_lifetime);
static Sys_var_uint Sys_default_password_lifetime(
       "default_password_lifetime", "The number of days after which the "
       "password will expire.",
       GLOBAL_VAR(default_password_lifetime), CMD_LINE(REQUIRED_ARG),
       VALID_RANGE(0, UINT_MAX16), DEFAULT(0), BLOCK_SIZE(1),
       &Plock_default_password_lifetime);

#ifndef EMBEDDED_LIBRARY
static Sys_var_charptr Sys_my_bind_addr(
       "bind_address", "IP address to bind to.",
       READ_ONLY GLOBAL_VAR(my_bind_addr_str), CMD_LINE(REQUIRED_ARG),
       IN_FS_CHARSET, DEFAULT(MY_BIND_ALL_ADDRESSES));
#endif

static Sys_var_charptr Sys_my_proxy_protocol_networks(
       "proxy_protocol_networks", "Enable proxy protocol for these source "
       "networks. The syntax is a comma separated list of IPv4 and IPv6 "
       "networks. If the network doesn't contain mask, it is considered to be "
       "a single host. \"*\" represents all networks and must the only "
       "directive on the line.",
       READ_ONLY GLOBAL_VAR(my_proxy_protocol_networks),
       CMD_LINE(REQUIRED_ARG), IN_FS_CHARSET, DEFAULT(""));

static bool fix_binlog_cache_size(sys_var *self, THD *thd, enum_var_type type)
{
  check_binlog_cache_size(thd);
  return false;
}

static bool fix_binlog_stmt_cache_size(sys_var *self, THD *thd, enum_var_type type)
{
  check_binlog_stmt_cache_size(thd);
  return false;
}

static Sys_var_ulong Sys_binlog_cache_size(
       "binlog_cache_size", "The size of the transactional cache for "
       "updates to transactional engines for the binary log. "
       "If you often use transactions containing many statements, "
       "you can increase this to get more performance",
       GLOBAL_VAR(binlog_cache_size),
       CMD_LINE(REQUIRED_ARG),
       VALID_RANGE(IO_SIZE, ULONG_MAX), DEFAULT(32768), BLOCK_SIZE(IO_SIZE),
       NO_MUTEX_GUARD, NOT_IN_BINLOG, ON_CHECK(0),
       ON_UPDATE(fix_binlog_cache_size));

static Sys_var_ulong Sys_binlog_stmt_cache_size(
       "binlog_stmt_cache_size", "The size of the statement cache for "
       "updates to non-transactional engines for the binary log. "
       "If you often use statements updating a great number of rows, "
       "you can increase this to get more performance",
       GLOBAL_VAR(binlog_stmt_cache_size),
       CMD_LINE(REQUIRED_ARG),
       VALID_RANGE(IO_SIZE, ULONG_MAX), DEFAULT(32768), BLOCK_SIZE(IO_SIZE),
       NO_MUTEX_GUARD, NOT_IN_BINLOG, ON_CHECK(0),
       ON_UPDATE(fix_binlog_stmt_cache_size));

static Sys_var_int32 Sys_binlog_max_flush_queue_time(
       "binlog_max_flush_queue_time",
       "The maximum time that the binary log group commit will keep reading"
       " transactions before it flush the transactions to the binary log (and"
       " optionally sync, depending on the value of sync_binlog).",
       GLOBAL_VAR(opt_binlog_max_flush_queue_time),
       CMD_LINE(REQUIRED_ARG, OPT_BINLOG_MAX_FLUSH_QUEUE_TIME),
       VALID_RANGE(0, 100000), DEFAULT(0), BLOCK_SIZE(1),
       NO_MUTEX_GUARD, NOT_IN_BINLOG, ON_CHECK(0), ON_UPDATE(0),
       DEPRECATED_VAR(""));

static Sys_var_long Sys_binlog_group_commit_sync_delay(
       "binlog_group_commit_sync_delay",
       "The number of microseconds the server waits for the "
       "binary log group commit sync queue to fill before "
       "continuing. Default: 0. Min: 0. Max: 1000000.",
       GLOBAL_VAR(opt_binlog_group_commit_sync_delay),
       CMD_LINE(REQUIRED_ARG),
       VALID_RANGE(0, 1000000 /* max 1 sec */), DEFAULT(0), BLOCK_SIZE(1),
       NO_MUTEX_GUARD, NOT_IN_BINLOG);

static Sys_var_ulong Sys_binlog_group_commit_sync_no_delay_count(
       "binlog_group_commit_sync_no_delay_count",
       "If there are this many transactions in the commit sync "
       "queue and the server is waiting for more transactions "
       "to be enqueued (as set using --binlog-group-commit-sync-delay), "
       "the commit procedure resumes.",
       GLOBAL_VAR(opt_binlog_group_commit_sync_no_delay_count),
       CMD_LINE(REQUIRED_ARG),
       VALID_RANGE(0, 100000 /* max connections */),
       DEFAULT(0), BLOCK_SIZE(1),
       NO_MUTEX_GUARD, NOT_IN_BINLOG);

static bool check_has_super(sys_var *self, THD *thd, set_var *var)
{
  DBUG_ASSERT(self->scope() != sys_var::GLOBAL);// don't abuse check_has_super()
#ifndef NO_EMBEDDED_ACCESS_CHECKS
  if (!(thd->security_context()->check_access(SUPER_ACL)))
  {
    my_error(ER_SPECIFIC_ACCESS_DENIED_ERROR, MYF(0), "SUPER");
    return true;
  }
#endif
  return false;
}

static bool check_outside_trx(sys_var *self, THD *thd, set_var *var)
{
  if (thd->in_active_multi_stmt_transaction())
  {
    my_error(ER_VARIABLE_NOT_SETTABLE_IN_TRANSACTION, MYF(0), var->var->name.str);
    return true;
  }
  if (!thd->owned_gtid.is_empty())
  {
    char buf[Gtid::MAX_TEXT_LENGTH + 1];
    if (thd->owned_gtid.sidno > 0)
      thd->owned_gtid.to_string(thd->owned_sid, buf);
    else
      strcpy(buf, "ANONYMOUS");
    my_error(ER_CANT_SET_VARIABLE_WHEN_OWNING_GTID, MYF(0), var->var->name.str, buf);
    return true;
  }
  return false;
}

static bool check_super_outside_trx_outside_sf(sys_var *self, THD *thd, set_var *var)
{
  if (thd->in_sub_stmt)
  {
    my_error(ER_VARIABLE_NOT_SETTABLE_IN_SF_OR_TRIGGER, MYF(0), var->var->name.str);
    return true;
  }
  if (check_outside_trx(self, thd, var))
    return true;
  if (self->scope() != sys_var::GLOBAL)
    return check_has_super(self, thd, var);
  return false;
}

static bool check_explicit_defaults_for_timestamp(sys_var *self, THD *thd, set_var *var)
{
  if (thd->in_sub_stmt)
  {
    my_error(ER_VARIABLE_NOT_SETTABLE_IN_SF_OR_TRIGGER, MYF(0), var->var->name.str);
    return true;
  }
  if (thd->in_active_multi_stmt_transaction())
  {
    my_error(ER_VARIABLE_NOT_SETTABLE_IN_TRANSACTION, MYF(0), var->var->name.str);
    return true;
  }
  if (self->scope() != sys_var::GLOBAL)
    return check_has_super(self, thd, var);
  return false;
}

#ifdef HAVE_REPLICATION
/**
  Check-function to @@GTID_NEXT system variable.

  @param self   a pointer to the sys_var, i.e. gtid_next
  @param thd    a reference to THD object
  @param var    a pointer to the set_var created by the parser.

  @return @c false if the change is allowed, otherwise @c true.
*/

static bool check_gtid_next(sys_var *self, THD *thd, set_var *var)
{
  bool is_prepared_trx=
    thd->get_transaction()->xid_state()->has_state(XID_STATE::XA_PREPARED);

  if (thd->in_sub_stmt)
  {
    my_error(ER_VARIABLE_NOT_SETTABLE_IN_SF_OR_TRIGGER, MYF(0), var->var->name.str);
    return true;
  }
  if (!is_prepared_trx && thd->in_active_multi_stmt_transaction())
  {
    my_error(ER_VARIABLE_NOT_SETTABLE_IN_TRANSACTION, MYF(0), var->var->name.str);
    return true;
  }
  return check_has_super(self, thd, var);
}
#endif

static bool check_super_outside_trx_outside_sf_outside_sp(sys_var *self, THD *thd, set_var *var)
{
  if (check_super_outside_trx_outside_sf(self, thd, var))
    return true;
  if (thd->lex->sphead)
  {
    my_error(ER_VARIABLE_NOT_SETTABLE_IN_SP, MYF(0), var->var->name.str);
    return true;
  }
  return false;
}

static bool binlog_format_check(sys_var *self, THD *thd, set_var *var)
{
  if (check_has_super(self, thd, var))
    return true;

  if (var->type == OPT_GLOBAL)
    return false;

  /*
     If RBR and open temporary tables, their CREATE TABLE may not be in the
     binlog, so we can't toggle to SBR in this connection.

     If binlog_format=MIXED, there are open temporary tables, and an unsafe
     statement is executed, then subsequent statements are logged in row
     format and hence changes to temporary tables may be lost. So we forbid
     switching @@SESSION.binlog_format from MIXED to STATEMENT when there are
     open temp tables and we are logging in row format.
  */
  if (thd->temporary_tables && var->type == OPT_SESSION &&
      var->save_result.ulonglong_value == BINLOG_FORMAT_STMT &&
      ((thd->variables.binlog_format == BINLOG_FORMAT_MIXED &&
        thd->is_current_stmt_binlog_format_row()) ||
       thd->variables.binlog_format == BINLOG_FORMAT_ROW))
  {
    my_error(ER_TEMP_TABLE_PREVENTS_SWITCH_OUT_OF_RBR, MYF(0));
    return true;
  }

  /*
    if in a stored function/trigger, it's too late to change mode
  */
  if (thd->in_sub_stmt)
  {
    my_error(ER_STORED_FUNCTION_PREVENTS_SWITCH_BINLOG_FORMAT, MYF(0));
    return true;
  }
  /*
    Make the session variable 'binlog_format' read-only inside a transaction.
  */
  if (thd->in_active_multi_stmt_transaction())
  {
    my_error(ER_INSIDE_TRANSACTION_PREVENTS_SWITCH_BINLOG_FORMAT, MYF(0));
    return true;
  }

  return false;
}

static bool fix_binlog_format_after_update(sys_var *self, THD *thd,
                                           enum_var_type type)
{
  if (type == OPT_SESSION)
    thd->reset_current_stmt_binlog_format_row();
  return false;
}

static bool prevent_global_rbr_exec_mode_idempotent(sys_var *self, THD *thd,
                                                    set_var *var )
{
  if (var->type == OPT_GLOBAL)
  {
    my_error(ER_LOCAL_VARIABLE, MYF(0), self->name.str);
    return true;
  }
  return false;
}

static Sys_var_test_flag Sys_core_file(
       "core_file", "write a core-file on crashes", TEST_CORE_ON_SIGNAL);

static Sys_var_enum Sys_binlog_format(
       "binlog_format", "What form of binary logging the master will "
       "use: either ROW for row-based binary logging, STATEMENT "
       "for statement-based binary logging, or MIXED. MIXED is statement-"
       "based binary logging except for those statements where only row-"
       "based is correct: those which involve user-defined functions (i.e. "
       "UDFs) or the UUID() function; for those, row-based binary logging is "
       "automatically used. If NDBCLUSTER is enabled and binlog-format is "
       "MIXED, the format switches to row-based and back implicitly per each "
       "query accessing an NDBCLUSTER table",
       SESSION_VAR(binlog_format), CMD_LINE(REQUIRED_ARG, OPT_BINLOG_FORMAT),
       binlog_format_names, DEFAULT(BINLOG_FORMAT_ROW),
       NO_MUTEX_GUARD, NOT_IN_BINLOG, ON_CHECK(binlog_format_check),
       ON_UPDATE(fix_binlog_format_after_update));

static const char *rbr_exec_mode_names[]=
       {"STRICT", "IDEMPOTENT", 0};
static Sys_var_enum rbr_exec_mode(
       "rbr_exec_mode",
       "Modes for how row events should be executed. Legal values "
       "are STRICT (default) and IDEMPOTENT. In IDEMPOTENT mode, "
       "the server will not throw errors for operations that are idempotent. "
       "In STRICT mode, server will throw errors for the operations that "
       "cause a conflict.",
       SESSION_VAR(rbr_exec_mode_options), NO_CMD_LINE,
       rbr_exec_mode_names, DEFAULT(RBR_EXEC_MODE_STRICT),
       NO_MUTEX_GUARD, NOT_IN_BINLOG,
       ON_CHECK(prevent_global_rbr_exec_mode_idempotent),
       ON_UPDATE(NULL));

static Sys_var_mybool Sys_binlog_encryption(
       "encrypt_binlog", "Encrypt binary logs (including relay logs)",
       READ_ONLY GLOBAL_VAR(encrypt_binlog), CMD_LINE(OPT_ARG),
       DEFAULT(FALSE));

static const char *binlog_row_image_names[]= {"MINIMAL", "NOBLOB", "FULL", NullS};
static Sys_var_enum Sys_binlog_row_image(
       "binlog_row_image", 
       "Controls whether rows should be logged in 'FULL', 'NOBLOB' or "
       "'MINIMAL' formats. 'FULL', means that all columns in the before "
       "and after image are logged. 'NOBLOB', means that mysqld avoids logging "
       "blob columns whenever possible (eg, blob column was not changed or "
       "is not part of primary key). 'MINIMAL', means that a PK equivalent (PK "
       "columns or full row if there is no PK in the table) is logged in the "
       "before image, and only changed columns are logged in the after image. "
       "(Default: FULL).",
       SESSION_VAR(binlog_row_image), CMD_LINE(REQUIRED_ARG),
       binlog_row_image_names, DEFAULT(BINLOG_ROW_IMAGE_FULL),
       NO_MUTEX_GUARD, NOT_IN_BINLOG, ON_CHECK(NULL),
       ON_UPDATE(NULL));

static bool on_session_track_gtids_update(sys_var *self, THD *thd,
                                          enum_var_type type)
{
  thd->session_tracker.get_tracker(SESSION_GTIDS_TRACKER)->update(thd);
  return false;
}

static const char *session_track_gtids_names[]=
  { "OFF", "OWN_GTID", "ALL_GTIDS", NullS };
static Sys_var_enum Sys_session_track_gtids(
       "session_track_gtids",
       "Controls the amount of global transaction ids to be "
       "included in the response packet sent by the server."
       "(Default: OFF).",
       SESSION_VAR(session_track_gtids), CMD_LINE(REQUIRED_ARG),
       session_track_gtids_names, DEFAULT(OFF),
       NO_MUTEX_GUARD, NOT_IN_BINLOG, ON_CHECK(check_outside_trx),
       ON_UPDATE(on_session_track_gtids_update));

static bool binlog_direct_check(sys_var *self, THD *thd, set_var *var)
{
  if (check_has_super(self, thd, var))
    return true;

  if (var->type == OPT_GLOBAL)
    return false;

   /*
     Makes the session variable 'binlog_direct_non_transactional_updates'
     read-only if within a procedure, trigger or function.
   */
   if (thd->in_sub_stmt)
   {
     my_error(ER_STORED_FUNCTION_PREVENTS_SWITCH_BINLOG_DIRECT, MYF(0));
     return true;
   }
   /*
     Makes the session variable 'binlog_direct_non_transactional_updates'
     read-only inside a transaction.
   */
   if (thd->in_active_multi_stmt_transaction())
   {
     my_error(ER_INSIDE_TRANSACTION_PREVENTS_SWITCH_BINLOG_DIRECT, MYF(0));
     return true;
   }

  return false;
}

static Sys_var_mybool Sys_binlog_direct(
       "binlog_direct_non_transactional_updates",
       "Causes updates to non-transactional engines using statement format to "
       "be written directly to binary log. Before using this option make sure "
       "that there are no dependencies between transactional and "
       "non-transactional tables such as in the statement INSERT INTO t_myisam "
       "SELECT * FROM t_innodb; otherwise, slaves may diverge from the master.",
       SESSION_VAR(binlog_direct_non_trans_update),
       CMD_LINE(OPT_ARG), DEFAULT(FALSE),
       NO_MUTEX_GUARD, NOT_IN_BINLOG, ON_CHECK(binlog_direct_check));

/**
  This variable is read only to users. It can be enabled or disabled
  only at mysqld startup. This variable is used by User thread and
  as well as by replication slave applier thread to apply relay_log.
  Slave applier thread enables/disables this option based on
  relay_log's from replication master versions. There is possibility of
  slave applier thread and User thread to have different setting for
  explicit_defaults_for_timestamp, hence this options is defined as
  SESSION_VAR rather than GLOBAL_VAR.
*/
static Sys_var_mybool Sys_explicit_defaults_for_timestamp(
       "explicit_defaults_for_timestamp",
       "This option causes CREATE TABLE to create all TIMESTAMP columns "
       "as NULL with DEFAULT NULL attribute, Without this option, "
       "TIMESTAMP columns are NOT NULL and have implicit DEFAULT clauses. "
       "The old behavior is deprecated. "
       "The variable can only be set by users having the SUPER privilege.",
       SESSION_VAR(explicit_defaults_for_timestamp),
       CMD_LINE(OPT_ARG), DEFAULT(FALSE), NO_MUTEX_GUARD, NOT_IN_BINLOG,
       ON_CHECK(check_explicit_defaults_for_timestamp));

static bool repository_check(sys_var *self, THD *thd, set_var *var, SLAVE_THD_TYPE thread_mask)
{
  bool ret= FALSE;
  if (check_super_outside_trx_outside_sf(self, thd, var))
    return TRUE;
#ifdef HAVE_REPLICATION
  Master_info *mi;
  int running= 0;
  const char *msg= NULL;
  bool rpl_info_option= static_cast<uint>(var->save_result.ulonglong_value);

  /* don't convert if the repositories are same */
  if (rpl_info_option == (thread_mask== SLAVE_THD_IO ?
                          opt_mi_repository_id: opt_rli_repository_id))
      return FALSE;

  channel_map.wrlock();

  /* Repository conversion not possible, when multiple channels exist */
  if (channel_map.get_num_instances(true) > 1)
  {
      msg= "Repository conversion is possible when only default channel exists";
      my_error(ER_CHANGE_RPL_INFO_REPOSITORY_FAILURE, MYF(0), msg);
      channel_map.unlock();
      return TRUE;
  }

  mi= channel_map.get_default_channel_mi();

  if (mi != NULL)
  {
    mi->channel_wrlock();
    lock_slave_threads(mi);
    init_thread_mask(&running, mi, FALSE);
    if(!running)
    {
      switch (thread_mask)
      {
        case SLAVE_THD_IO:
        if (Rpl_info_factory::
            change_mi_repository(mi,
                                 static_cast<uint>(var->save_result.
                                                   ulonglong_value),
                                 &msg))
        {
          ret= TRUE;
          my_error(ER_CHANGE_RPL_INFO_REPOSITORY_FAILURE, MYF(0), msg);
        }
        break;
        case SLAVE_THD_SQL:
          mts_recovery_groups(mi->rli);
          if (!mi->rli->is_mts_recovery())
          {
            if (Rpl_info_factory::reset_workers(mi->rli) ||
                Rpl_info_factory::
                change_rli_repository(mi->rli,
                                      static_cast<uint>(var->save_result.
                                                        ulonglong_value),
                                      &msg))
            {
              ret= TRUE;
              my_error(ER_CHANGE_RPL_INFO_REPOSITORY_FAILURE, MYF(0), msg);
            }
          }
          else
            sql_print_warning("It is not possible to change the type of the "
                              "relay log's repository because there are workers' "
                              "repositories with gaps. Please, fix the gaps first "
                              "before doing such change.");
        break;
        default:
          assert(0);
        break;
      }
    }
    else
    {
      ret= TRUE;
      my_error(ER_SLAVE_CHANNEL_MUST_STOP, MYF(0),mi->get_channel());
    }
    unlock_slave_threads(mi);
    mi->channel_unlock();
  }
  channel_map.unlock();
#endif
  return ret;
}

static bool relay_log_info_repository_check(sys_var *self, THD *thd, set_var *var)
{
  return repository_check(self, thd, var, SLAVE_THD_SQL);
}

static bool master_info_repository_check(sys_var *self, THD *thd, set_var *var)
{
  return repository_check(self, thd, var, SLAVE_THD_IO);
}

static const char *repository_names[]=
{
  "FILE", "TABLE",
#ifndef DBUG_OFF
  "DUMMY",
#endif
  0
};

ulong opt_mi_repository_id= INFO_REPOSITORY_FILE;
static Sys_var_enum Sys_mi_repository(
       "master_info_repository",
       "Defines the type of the repository for the master information."
       ,GLOBAL_VAR(opt_mi_repository_id), CMD_LINE(REQUIRED_ARG),
       repository_names, DEFAULT(INFO_REPOSITORY_FILE), NO_MUTEX_GUARD,
       NOT_IN_BINLOG, ON_CHECK(master_info_repository_check),
       ON_UPDATE(0));

ulong opt_rli_repository_id= INFO_REPOSITORY_FILE;
static Sys_var_enum Sys_rli_repository(
       "relay_log_info_repository",
       "Defines the type of the repository for the relay log information "
       "and associated workers."
       ,GLOBAL_VAR(opt_rli_repository_id), CMD_LINE(REQUIRED_ARG),
       repository_names, DEFAULT(INFO_REPOSITORY_FILE), NO_MUTEX_GUARD,
       NOT_IN_BINLOG, ON_CHECK(relay_log_info_repository_check),
       ON_UPDATE(0));

static Sys_var_mybool Sys_binlog_rows_query(
       "binlog_rows_query_log_events",
       "Allow writing of Rows_query_log events into binary log.",
       SESSION_VAR(binlog_rows_query_log_events),
       CMD_LINE(OPT_ARG), DEFAULT(FALSE));

static Sys_var_mybool Sys_binlog_order_commits(
       "binlog_order_commits",
       "Issue internal commit calls in the same order as transactions are"
       " written to the binary log. Default is to order commits.",
       GLOBAL_VAR(opt_binlog_order_commits),
       CMD_LINE(OPT_ARG), DEFAULT(TRUE));

static Sys_var_ulong Sys_bulk_insert_buff_size(
       "bulk_insert_buffer_size", "Size of tree cache used in bulk "
       "insert optimisation. Note that this is a limit per thread!",
       SESSION_VAR(bulk_insert_buff_size), CMD_LINE(REQUIRED_ARG),
       VALID_RANGE(0, ULONG_MAX), DEFAULT(8192*1024), BLOCK_SIZE(1));

static Sys_var_charptr Sys_character_sets_dir(
       "character_sets_dir", "Directory where character sets are",
       READ_ONLY GLOBAL_VAR(charsets_dir), CMD_LINE(REQUIRED_ARG),
       IN_FS_CHARSET, DEFAULT(0));

static bool check_not_null(sys_var *self, THD *thd, set_var *var)
{
  return var->value && var->value->is_null();
}


/**
  Check storage engine is not empty and log warning.

  Checks if default_storage_engine or default_tmp_storage_engine is set
  empty and return true. This method also logs warning if the
  storage engine set is a disabled storage engine specified in
  disabled_storage_engines.

  @param self    pointer to system variable object.
  @param thd     Connection handle.
  @param var     pointer to set variable object.

  @return  true if the set variable is empty.
           false if the set variable is not empty.
*/
static bool check_storage_engine(sys_var *self, THD *thd, set_var *var)
{
  if (check_not_null(self,thd,var))
    return true;

  if (!opt_bootstrap && !opt_noacl)
  {
    char buff[STRING_BUFFER_USUAL_SIZE];
    String str(buff,sizeof(buff), system_charset_info), *res;
    LEX_STRING se_name;

    if (var->value)
    {
      res= var->value->val_str(&str);
      lex_string_set(&se_name, res->ptr());
    }
    else
    {
      // Use the default value defined by sys_var.
      lex_string_set(&se_name,
        reinterpret_cast<const char*>(
        dynamic_cast<Sys_var_plugin*>(self)->global_value_ptr(thd, NULL)));
    }

    plugin_ref plugin;
    if ((plugin= ha_resolve_by_name(NULL, &se_name, FALSE)))
    {
      handlerton *hton= plugin_data<handlerton*>(plugin);
      if (ha_is_storage_engine_disabled(hton))
        sql_print_warning("%s is set to a disabled storage engine %s.",
                          self->name.str, se_name.str);
      plugin_unlock(NULL, plugin);
    }
  }
  return false;
}

static bool check_charset(sys_var *self, THD *thd, set_var *var)
{
  if (!var->value)
    return false;

  char buff[STRING_BUFFER_USUAL_SIZE];
  if (var->value->result_type() == STRING_RESULT)
  {
    String str(buff, sizeof(buff), system_charset_info), *res;
    if (!(res= var->value->val_str(&str)))
      var->save_result.ptr= NULL;
    else
    {
      ErrConvString err(res); /* Get utf8 '\0' terminated string */
      if (!(var->save_result.ptr= get_charset_by_csname(err.ptr(),
                                                         MY_CS_PRIMARY,
                                                         MYF(0))) &&
          !(var->save_result.ptr= get_old_charset_by_name(err.ptr())))
      {
        my_error(ER_UNKNOWN_CHARACTER_SET, MYF(0), err.ptr());
        return true;
      }
    }
  }
  else // INT_RESULT
  {
    int csno= (int)var->value->val_int();
    if (!(var->save_result.ptr= get_charset(csno, MYF(0))))
    {
      my_error(ER_UNKNOWN_CHARACTER_SET, MYF(0), llstr(csno, buff));
      return true;
    }
  }
  return false;
}
static bool check_charset_not_null(sys_var *self, THD *thd, set_var *var)
{
  return check_charset(self, thd, var) || check_not_null(self, thd, var);
}
static Sys_var_struct Sys_character_set_system(
       "character_set_system", "The character set used by the server "
       "for storing identifiers",
       READ_ONLY GLOBAL_VAR(system_charset_info), NO_CMD_LINE,
       offsetof(CHARSET_INFO, csname), DEFAULT(0));

static Sys_var_struct Sys_character_set_server(
       "character_set_server", "The default character set",
       SESSION_VAR(collation_server), NO_CMD_LINE,
       offsetof(CHARSET_INFO, csname), DEFAULT(&default_charset_info),
       NO_MUTEX_GUARD, IN_BINLOG, ON_CHECK(check_charset_not_null));

static bool check_charset_db(sys_var *self, THD *thd, set_var *var)
{
  if (check_charset_not_null(self, thd, var))
    return true;
  if (!var->value) // = DEFAULT
    var->save_result.ptr= thd->db_charset;
  return false;
}
static bool update_deprecated(sys_var *self, THD *thd, enum_var_type type)
{
  push_warning_printf(thd, Sql_condition::SL_WARNING,
                      ER_WARN_DEPRECATED_SYNTAX_NO_REPLACEMENT,
                      ER_THD(thd, ER_WARN_DEPRECATED_SYSVAR_UPDATE),
                      self->name.str);
  return false;
}
static Sys_var_struct Sys_character_set_database(
       "character_set_database",
       " The character set used by the default database",
       SESSION_VAR(collation_database), NO_CMD_LINE,
       offsetof(CHARSET_INFO, csname), DEFAULT(&default_charset_info),
       NO_MUTEX_GUARD, IN_BINLOG, ON_CHECK(check_charset_db),
       ON_UPDATE(update_deprecated));

static bool check_cs_client(sys_var *self, THD *thd, set_var *var)
{
  if (check_charset_not_null(self, thd, var))
    return true;

  // Currently, UCS-2 cannot be used as a client character set
  if (((CHARSET_INFO *)(var->save_result.ptr))->mbminlen > 1)
    return true;

  return false;
}
static bool fix_thd_charset(sys_var *self, THD *thd, enum_var_type type)
{
  if (type == OPT_SESSION)
    thd->update_charset();
  return false;
}
static Sys_var_struct Sys_character_set_client(
       "character_set_client", "The character set for statements "
       "that arrive from the client",
       SESSION_VAR(character_set_client), NO_CMD_LINE,
       offsetof(CHARSET_INFO, csname), DEFAULT(&default_charset_info),
       NO_MUTEX_GUARD, IN_BINLOG, ON_CHECK(check_cs_client),
       ON_UPDATE(fix_thd_charset));

static Sys_var_struct Sys_character_set_connection(
       "character_set_connection", "The character set used for "
       "literals that do not have a character set introducer and for "
       "number-to-string conversion",
       SESSION_VAR(collation_connection), NO_CMD_LINE,
       offsetof(CHARSET_INFO, csname), DEFAULT(&default_charset_info),
       NO_MUTEX_GUARD, IN_BINLOG, ON_CHECK(check_charset_not_null),
       ON_UPDATE(fix_thd_charset));

static Sys_var_struct Sys_character_set_results(
       "character_set_results", "The character set used for returning "
       "query results to the client",
       SESSION_VAR(character_set_results), NO_CMD_LINE,
       offsetof(CHARSET_INFO, csname), DEFAULT(&default_charset_info),
       NO_MUTEX_GUARD, NOT_IN_BINLOG, ON_CHECK(check_charset));

static Sys_var_struct Sys_character_set_filesystem(
       "character_set_filesystem", "The filesystem character set",
       SESSION_VAR(character_set_filesystem), NO_CMD_LINE,
       offsetof(CHARSET_INFO, csname), DEFAULT(&character_set_filesystem),
       NO_MUTEX_GUARD, NOT_IN_BINLOG, ON_CHECK(check_charset_not_null),
       ON_UPDATE(fix_thd_charset));

static const char *completion_type_names[]= {"NO_CHAIN", "CHAIN", "RELEASE", 0};
static Sys_var_enum Sys_completion_type(
       "completion_type", "The transaction completion type, one of "
       "NO_CHAIN, CHAIN, RELEASE",
       SESSION_VAR(completion_type), CMD_LINE(REQUIRED_ARG),
       completion_type_names, DEFAULT(0));

static bool check_collation_not_null(sys_var *self, THD *thd, set_var *var)
{
  if (!var->value)
    return false;

  char buff[STRING_BUFFER_USUAL_SIZE];
  if (var->value->result_type() == STRING_RESULT)
  {
    String str(buff, sizeof(buff), system_charset_info), *res;
    if (!(res= var->value->val_str(&str)))
      var->save_result.ptr= NULL;
    else
    {
      ErrConvString err(res); /* Get utf8 '\0'-terminated string */
      if (!(var->save_result.ptr= get_charset_by_name(err.ptr(), MYF(0))))
      {
        my_error(ER_UNKNOWN_COLLATION, MYF(0), err.ptr());
        return true;
      }
    }
  }
  else // INT_RESULT
  {
    int csno= (int)var->value->val_int();
    if (!(var->save_result.ptr= get_charset(csno, MYF(0))))
    {
      my_error(ER_UNKNOWN_COLLATION, MYF(0), llstr(csno, buff));
      return true;
    }
  }
  return check_not_null(self, thd, var);
}
static Sys_var_struct Sys_collation_connection(
       "collation_connection", "The collation of the connection "
       "character set",
       SESSION_VAR(collation_connection), NO_CMD_LINE,
       offsetof(CHARSET_INFO, name), DEFAULT(&default_charset_info),
       NO_MUTEX_GUARD, IN_BINLOG, ON_CHECK(check_collation_not_null),
       ON_UPDATE(fix_thd_charset));

static bool check_collation_db(sys_var *self, THD *thd, set_var *var)
{
  if (check_collation_not_null(self, thd, var))
    return true;
  if (!var->value) // = DEFAULT
    var->save_result.ptr= thd->db_charset;
  return false;
}
static Sys_var_struct Sys_collation_database(
       "collation_database", "The collation of the database "
       "character set",
       SESSION_VAR(collation_database), NO_CMD_LINE,
       offsetof(CHARSET_INFO, name), DEFAULT(&default_charset_info),
       NO_MUTEX_GUARD, IN_BINLOG, ON_CHECK(check_collation_db),
       ON_UPDATE(update_deprecated));

static Sys_var_struct Sys_collation_server(
       "collation_server", "The server default collation",
       SESSION_VAR(collation_server), NO_CMD_LINE,
       offsetof(CHARSET_INFO, name), DEFAULT(&default_charset_info),
       NO_MUTEX_GUARD, IN_BINLOG, ON_CHECK(check_collation_not_null));

static const char *concurrent_insert_names[]= {"NEVER", "AUTO", "ALWAYS", 0};
static Sys_var_enum Sys_concurrent_insert(
       "concurrent_insert", "Use concurrent insert with MyISAM. Possible "
       "values are NEVER, AUTO, ALWAYS",
       GLOBAL_VAR(myisam_concurrent_insert), CMD_LINE(OPT_ARG),
       concurrent_insert_names, DEFAULT(1));

static Sys_var_ulong Sys_connect_timeout(
       "connect_timeout",
       "The number of seconds the mysqld server is waiting for a connect "
       "packet before responding with 'Bad handshake'",
       GLOBAL_VAR(connect_timeout), CMD_LINE(REQUIRED_ARG),
       VALID_RANGE(2, LONG_TIMEOUT), DEFAULT(CONNECT_TIMEOUT), BLOCK_SIZE(1));

static Sys_var_charptr Sys_datadir(
       "datadir", "Path to the database root directory",
       READ_ONLY GLOBAL_VAR(mysql_real_data_home_ptr),
       CMD_LINE(REQUIRED_ARG, 'h'), IN_FS_CHARSET, DEFAULT(mysql_real_data_home));

#ifndef DBUG_OFF
static Sys_var_dbug Sys_dbug(
       "debug", "Debug log", sys_var::SESSION,
       CMD_LINE(OPT_ARG, '#'), DEFAULT(""), NO_MUTEX_GUARD, NOT_IN_BINLOG,
       ON_CHECK(check_has_super));
#endif

/**
  @todo
    When updating myisam_delay_key_write, we should do a 'flush tables'
    of all MyISAM tables to ensure that they are reopen with the
    new attribute.
*/
export bool fix_delay_key_write(sys_var *self, THD *thd, enum_var_type type)
{
  switch (delay_key_write_options) {
  case DELAY_KEY_WRITE_NONE:
    myisam_delay_key_write=0;
    break;
  case DELAY_KEY_WRITE_ON:
    myisam_delay_key_write=1;
    break;
  case DELAY_KEY_WRITE_ALL:
    myisam_delay_key_write=1;
    ha_open_options|= HA_OPEN_DELAY_KEY_WRITE;
    break;
  }
  return false;
}

/**
   Make sure we don't have an active TABLE FOR BACKUP lock when setting
   delay_key_writes=ALL dynamically.
*/
static bool check_delay_key_write(sys_var *self, THD *thd, set_var *var)
{
  DBUG_ASSERT(delay_key_write_options != DELAY_KEY_WRITE_ALL ||
              !thd->backup_tables_lock.is_acquired());

  if (var->save_result.ulonglong_value == DELAY_KEY_WRITE_ALL)
  {
    const ulong timeout= thd->variables.lock_wait_timeout;

    if (thd->backup_tables_lock.abort_if_acquired() ||
        thd->backup_tables_lock.acquire_protection(thd, MDL_STATEMENT, timeout))
    return true;
  }

  return false;
}

static const char *delay_key_write_names[]= { "OFF", "ON", "ALL", NullS };
static Sys_var_enum Sys_delay_key_write(
       "delay_key_write", "Type of DELAY_KEY_WRITE",
       GLOBAL_VAR(delay_key_write_options), CMD_LINE(OPT_ARG),
       delay_key_write_names, DEFAULT(DELAY_KEY_WRITE_ON),
       NO_MUTEX_GUARD, NOT_IN_BINLOG, ON_CHECK(check_delay_key_write),
       ON_UPDATE(fix_delay_key_write));

static Sys_var_ulong Sys_delayed_insert_limit(
       "delayed_insert_limit",
       "After inserting delayed_insert_limit rows, the INSERT DELAYED "
       "handler will check if there are any SELECT statements pending. "
       "If so, it allows these to execute before continuing. "
       "This variable is deprecated along with INSERT DELAYED.",
       GLOBAL_VAR(delayed_insert_limit), CMD_LINE(REQUIRED_ARG),
       VALID_RANGE(1, ULONG_MAX), DEFAULT(DELAYED_LIMIT), BLOCK_SIZE(1),
       NO_MUTEX_GUARD, NOT_IN_BINLOG, ON_CHECK(0), ON_UPDATE(0),
       DEPRECATED_VAR(""));

static Sys_var_ulong Sys_delayed_insert_timeout(
       "delayed_insert_timeout",
       "How long a INSERT DELAYED thread should wait for INSERT statements "
       "before terminating. "
       "This variable is deprecated along with INSERT DELAYED.",
       GLOBAL_VAR(delayed_insert_timeout), CMD_LINE(REQUIRED_ARG),
       VALID_RANGE(1, LONG_TIMEOUT), DEFAULT(DELAYED_WAIT_TIMEOUT),
       BLOCK_SIZE(1), NO_MUTEX_GUARD, NOT_IN_BINLOG, ON_CHECK(0),
       ON_UPDATE(0), DEPRECATED_VAR(""));

static Sys_var_ulong Sys_delayed_queue_size(
       "delayed_queue_size",
       "What size queue (in rows) should be allocated for handling INSERT "
       "DELAYED. If the queue becomes full, any client that does INSERT "
       "DELAYED will wait until there is room in the queue again. "
       "This variable is deprecated along with INSERT DELAYED.",
       GLOBAL_VAR(delayed_queue_size), CMD_LINE(REQUIRED_ARG),
       VALID_RANGE(1, ULONG_MAX), DEFAULT(DELAYED_QUEUE_SIZE), BLOCK_SIZE(1),
       NO_MUTEX_GUARD, NOT_IN_BINLOG, ON_CHECK(0), ON_UPDATE(0),
       DEPRECATED_VAR(""));

#ifndef EMBEDDED_LIBRARY
static const char *event_scheduler_names[]= { "OFF", "ON", "DISABLED", NullS };
static bool event_scheduler_check(sys_var *self, THD *thd, set_var *var)
{
  /* DISABLED is only accepted on the command line */
  if (var->save_result.ulonglong_value == Events::EVENTS_DISABLED)
    return true;
  /*
    If the scheduler was disabled because there are no/bad
    system tables, produce a more meaningful error message
    than ER_OPTION_PREVENTS_STATEMENT
  */
  if (Events::check_if_system_tables_error())
    return true;
  if (Events::opt_event_scheduler == Events::EVENTS_DISABLED)
  {
    my_error(ER_OPTION_PREVENTS_STATEMENT, MYF(0),
             "--event-scheduler=DISABLED or --skip-grant-tables");
    return true;
  }
  return false;
}
static bool event_scheduler_update(sys_var *self, THD *thd, enum_var_type type)
{
  int err_no= 0;
  ulong opt_event_scheduler_value= Events::opt_event_scheduler;
  mysql_mutex_unlock(&LOCK_global_system_variables);
  /*
    Events::start() is heavyweight. In particular it creates a new THD,
    which takes LOCK_global_system_variables internally.
    Thus we have to release it here.
    We need to re-take it before returning, though.

    Note that since we release LOCK_global_system_variables before calling
    start/stop, there is a possibility that the server variable
    can become out of sync with the real event scheduler state.

    This can happen with two concurrent statments if the first gets
    interrupted after start/stop but before retaking
    LOCK_global_system_variables. However, this problem should be quite
    rare and it's difficult to avoid it without opening up possibilities
    for deadlocks. See bug#51160.
  */
  bool ret= opt_event_scheduler_value == Events::EVENTS_ON
            ? Events::start(&err_no)
            : Events::stop();
  mysql_mutex_lock(&LOCK_global_system_variables);
  if (ret)
  {
    Events::opt_event_scheduler= Events::EVENTS_OFF;
    my_error(ER_EVENT_SET_VAR_ERROR, MYF(0), err_no);
  }
  return ret;
}

static Sys_var_enum Sys_event_scheduler(
       "event_scheduler", "Enable the event scheduler. Possible values are "
       "ON, OFF, and DISABLED (keep the event scheduler completely "
       "deactivated, it cannot be activated run-time)",
       GLOBAL_VAR(Events::opt_event_scheduler), CMD_LINE(OPT_ARG),
       event_scheduler_names, DEFAULT(Events::EVENTS_OFF),
       NO_MUTEX_GUARD, NOT_IN_BINLOG,
       ON_CHECK(event_scheduler_check), ON_UPDATE(event_scheduler_update));
#endif

static Sys_var_mybool Sys_expand_fast_index_creation(
       "expand_fast_index_creation",
       "Enable/disable improvements to the InnoDB fast index creation "
       "functionality. Has no effect when fast index creation is disabled with "
       "the fast-index-creation option",
       SESSION_VAR(expand_fast_index_creation), CMD_LINE(OPT_ARG),
       DEFAULT(FALSE));

static Sys_var_ulong Sys_expire_logs_days(
       "expire_logs_days",
       "If non-zero, binary logs will be purged after expire_logs_days "
       "days; possible purges happen at startup and at binary log rotation",
       GLOBAL_VAR(expire_logs_days),
       CMD_LINE(REQUIRED_ARG), VALID_RANGE(0, 99), DEFAULT(0), BLOCK_SIZE(1));

static Sys_var_ulonglong Sys_binlog_space_limit(
       "binlog_space_limit", "Maximum space to use for all binary logs. "
       "Default is 0, this feature is disabled.",
       READ_ONLY GLOBAL_VAR(binlog_space_limit), CMD_LINE(REQUIRED_ARG),
       VALID_RANGE(0, ULONG_MAX), DEFAULT(0), BLOCK_SIZE(1));

static Sys_var_ulong Sys_max_binlog_files(
       "max_binlog_files",
       "Maximum number of binlog files. Used with --max-binlog-size this can "
       "be used to limit the total amount of disk space used for the binlog. "
       "Default is 0, don't limit. "
       "This variable is deprecated and will be removed in a future release.",
       GLOBAL_VAR(max_binlog_files),
       CMD_LINE(REQUIRED_ARG), VALID_RANGE(0, 102400), DEFAULT(0),
       BLOCK_SIZE(1), NO_MUTEX_GUARD, NOT_IN_BINLOG, ON_CHECK(0),
       ON_UPDATE(0), DEPRECATED_VAR(""));

static Sys_var_ulong Sys_max_slowlog_size(
       "max_slowlog_size",
       "Slow query log will be rotated automatically when the size exceeds "
       "this value. The default is 0, don't limit the size.",
       GLOBAL_VAR(max_slowlog_size), CMD_LINE(REQUIRED_ARG),
       VALID_RANGE(0, 1024*1024L*1024L), DEFAULT(0L),
       BLOCK_SIZE(IO_SIZE));

static Sys_var_ulong Sys_max_slowlog_files(
       "max_slowlog_files",
       "Maximum number of slow query log files. Used with --max-slowlog-size "
       "this can be used to limit the total amount of disk space used for the "
       "slow query log. "
       "Default is 0, don't limit.",
       GLOBAL_VAR(max_slowlog_files),
       CMD_LINE(REQUIRED_ARG), VALID_RANGE(0, 102400),
       DEFAULT(0), BLOCK_SIZE(1));

static Sys_var_mybool Sys_flush(
       "flush", "Flush MyISAM tables to disk between SQL commands",
       GLOBAL_VAR(myisam_flush),
       CMD_LINE(OPT_ARG), DEFAULT(FALSE));

static Sys_var_ulong Sys_flush_time(
       "flush_time",
       "A dedicated thread is created to flush all tables at the "
       "given interval",
       GLOBAL_VAR(flush_time),
       CMD_LINE(REQUIRED_ARG), VALID_RANGE(0, LONG_TIMEOUT),
       DEFAULT(0), BLOCK_SIZE(1));

static bool check_ftb_syntax(sys_var *self, THD *thd, set_var *var)
{
  return ft_boolean_check_syntax_string((uchar*)
                      (var->save_result.string_value.str));
}
static bool query_cache_flush(sys_var *self, THD *thd, enum_var_type type)
{
  query_cache.flush();
  return false;
}
/// @todo make SESSION_VAR (usability enhancement and a fix for a race condition)
static Sys_var_charptr Sys_ft_boolean_syntax(
       "ft_boolean_syntax", "List of operators for "
       "MATCH ... AGAINST ( ... IN BOOLEAN MODE)",
       GLOBAL_VAR(ft_boolean_syntax),
       CMD_LINE(REQUIRED_ARG), IN_SYSTEM_CHARSET,
       DEFAULT(DEFAULT_FTB_SYNTAX), NO_MUTEX_GUARD,
       NOT_IN_BINLOG, ON_CHECK(check_ftb_syntax), ON_UPDATE(query_cache_flush));

static Sys_var_ulong Sys_ft_max_word_len(
       "ft_max_word_len",
       "The maximum length of the word to be included in a FULLTEXT index. "
       "Note: FULLTEXT indexes must be rebuilt after changing this variable",
       READ_ONLY GLOBAL_VAR(ft_max_word_len), CMD_LINE(REQUIRED_ARG),
       VALID_RANGE(10, HA_FT_MAXCHARLEN), DEFAULT(HA_FT_MAXCHARLEN),
       BLOCK_SIZE(1));

static Sys_var_ulong Sys_ft_min_word_len(
       "ft_min_word_len",
       "The minimum length of the word to be included in a FULLTEXT index. "
       "Note: FULLTEXT indexes must be rebuilt after changing this variable",
       READ_ONLY GLOBAL_VAR(ft_min_word_len), CMD_LINE(REQUIRED_ARG),
       VALID_RANGE(1, HA_FT_MAXCHARLEN), DEFAULT(4), BLOCK_SIZE(1));

/// @todo make it an updatable SESSION_VAR
static Sys_var_ulong Sys_ft_query_expansion_limit(
       "ft_query_expansion_limit",
       "Number of best matches to use for query expansion",
       READ_ONLY GLOBAL_VAR(ft_query_expansion_limit),
       CMD_LINE(REQUIRED_ARG),
       VALID_RANGE(0, 1000), DEFAULT(20), BLOCK_SIZE(1));

static Sys_var_charptr Sys_ft_stopword_file(
       "ft_stopword_file",
       "Use stopwords from this file instead of built-in list",
       READ_ONLY GLOBAL_VAR(ft_stopword_file), CMD_LINE(REQUIRED_ARG),
       IN_FS_CHARSET, DEFAULT(0));

static Sys_var_mybool Sys_ft_query_extra_word_chars(
       "ft_query_extra_word_chars",
       "If enabled, all non-whitespace characters are considered word symbols "
       "for full text search queries",
       SESSION_VAR(ft_query_extra_word_chars), CMD_LINE(OPT_ARG),
       DEFAULT(FALSE));

static Sys_var_mybool Sys_ignore_builtin_innodb(
       "ignore_builtin_innodb",
       "IGNORED. This option will be removed in future releases. "
       "Disable initialization of builtin InnoDB plugin",
       READ_ONLY GLOBAL_VAR(opt_ignore_builtin_innodb),
       CMD_LINE(OPT_ARG), DEFAULT(FALSE));

static bool check_init_string(sys_var *self, THD *thd, set_var *var)
{
  if (var->save_result.string_value.str == 0)
  {
    var->save_result.string_value.str= const_cast<char*>("");
    var->save_result.string_value.length= 0;
  }
  return false;
}
static PolyLock_rwlock PLock_sys_init_connect(&LOCK_sys_init_connect);
static Sys_var_lexstring Sys_init_connect(
       "init_connect", "Command(s) that are executed for each "
       "new connection", GLOBAL_VAR(opt_init_connect),
       CMD_LINE(REQUIRED_ARG), IN_SYSTEM_CHARSET,
       DEFAULT(""), &PLock_sys_init_connect, NOT_IN_BINLOG,
       ON_CHECK(check_init_string));

static Sys_var_charptr Sys_init_file(
       "init_file", "Read SQL commands from this file at startup",
       READ_ONLY GLOBAL_VAR(opt_init_file),
       CMD_LINE(REQUIRED_ARG),
       IN_FS_CHARSET, DEFAULT(0));

static PolyLock_rwlock PLock_sys_init_slave(&LOCK_sys_init_slave);
static Sys_var_lexstring Sys_init_slave(
       "init_slave", "Command(s) that are executed by a slave server "
       "each time the SQL thread starts", GLOBAL_VAR(opt_init_slave),
       CMD_LINE(REQUIRED_ARG), IN_SYSTEM_CHARSET,
       DEFAULT(""), &PLock_sys_init_slave,
       NOT_IN_BINLOG, ON_CHECK(check_init_string));

static Sys_var_ulong Sys_interactive_timeout(
       "interactive_timeout",
       "The number of seconds the server waits for activity on an interactive "
       "connection before closing it",
       SESSION_VAR(net_interactive_timeout),
       CMD_LINE(REQUIRED_ARG),
       VALID_RANGE(1, LONG_TIMEOUT), DEFAULT(NET_WAIT_TIMEOUT), BLOCK_SIZE(1));

static Sys_var_ulong Sys_join_buffer_size(
       "join_buffer_size",
       "The size of the buffer that is used for full joins",
       SESSION_VAR(join_buff_size), CMD_LINE(REQUIRED_ARG),
       VALID_RANGE(128, ULONG_MAX), DEFAULT(256 * 1024), BLOCK_SIZE(128));

static Sys_var_keycache Sys_key_buffer_size(
       "key_buffer_size", "The size of the buffer used for "
       "index blocks for MyISAM tables. Increase this to get better index "
       "handling (for all reads and multiple writes) to as much as you can "
       "afford",
       KEYCACHE_VAR(param_buff_size),
       CMD_LINE(REQUIRED_ARG, OPT_KEY_BUFFER_SIZE),
       VALID_RANGE(0, SIZE_T_MAX), DEFAULT(KEY_CACHE_SIZE),
       BLOCK_SIZE(IO_SIZE), NO_MUTEX_GUARD, NOT_IN_BINLOG, ON_CHECK(0),
       ON_UPDATE(update_buffer_size));

static Sys_var_keycache Sys_key_cache_block_size(
       "key_cache_block_size", "The default size of key cache blocks",
       KEYCACHE_VAR(param_block_size),
       CMD_LINE(REQUIRED_ARG, OPT_KEY_CACHE_BLOCK_SIZE),
       VALID_RANGE(512, 1024*16), DEFAULT(KEY_CACHE_BLOCK_SIZE),
       BLOCK_SIZE(512), NO_MUTEX_GUARD, NOT_IN_BINLOG, ON_CHECK(0),
       ON_UPDATE(update_keycache_param));

static Sys_var_keycache Sys_key_cache_division_limit(
       "key_cache_division_limit",
       "The minimum percentage of warm blocks in key cache",
       KEYCACHE_VAR(param_division_limit),
       CMD_LINE(REQUIRED_ARG, OPT_KEY_CACHE_DIVISION_LIMIT),
       VALID_RANGE(1, 100), DEFAULT(100),
       BLOCK_SIZE(1), NO_MUTEX_GUARD, NOT_IN_BINLOG, ON_CHECK(0),
       ON_UPDATE(update_keycache_param));

static Sys_var_keycache Sys_key_cache_age_threshold(
       "key_cache_age_threshold", "This characterizes the number of "
       "hits a hot block has to be untouched until it is considered aged "
       "enough to be downgraded to a warm block. This specifies the "
       "percentage ratio of that number of hits to the total number of "
       "blocks in key cache",
       KEYCACHE_VAR(param_age_threshold),
       CMD_LINE(REQUIRED_ARG, OPT_KEY_CACHE_AGE_THRESHOLD),
       VALID_RANGE(100, ULONG_MAX), DEFAULT(300),
       BLOCK_SIZE(100), NO_MUTEX_GUARD, NOT_IN_BINLOG, ON_CHECK(0),
       ON_UPDATE(update_keycache_param));

static Sys_var_mybool Sys_large_files_support(
       "large_files_support",
       "Whether mysqld was compiled with options for large file support",
       READ_ONLY GLOBAL_VAR(opt_large_files),
       NO_CMD_LINE, DEFAULT(sizeof(my_off_t) > 4));

static Sys_var_uint Sys_large_page_size(
       "large_page_size",
       "If large page support is enabled, this shows the size of memory pages",
       READ_ONLY GLOBAL_VAR(opt_large_page_size), NO_CMD_LINE,
       VALID_RANGE(0, UINT_MAX), DEFAULT(0), BLOCK_SIZE(1));

static Sys_var_mybool Sys_large_pages(
       "large_pages", "Enable support for large pages",
       READ_ONLY GLOBAL_VAR(opt_large_pages),
       IF_WIN(NO_CMD_LINE, CMD_LINE(OPT_ARG)), DEFAULT(FALSE));

static Sys_var_charptr Sys_language(
       "lc_messages_dir", "Directory where error messages are",
       READ_ONLY GLOBAL_VAR(lc_messages_dir_ptr), 
       CMD_LINE(REQUIRED_ARG, OPT_LC_MESSAGES_DIRECTORY),
       IN_FS_CHARSET, DEFAULT(0));

static Sys_var_mybool Sys_local_infile(
       "local_infile", "Enable LOAD DATA LOCAL INFILE",
       GLOBAL_VAR(opt_local_infile), CMD_LINE(OPT_ARG), DEFAULT(TRUE));

static Sys_var_ulong Sys_lock_wait_timeout(
       "lock_wait_timeout",
       "Timeout in seconds to wait for a lock before returning an error.",
       SESSION_VAR(lock_wait_timeout), CMD_LINE(REQUIRED_ARG),
       VALID_RANGE(1, LONG_TIMEOUT), DEFAULT(LONG_TIMEOUT), BLOCK_SIZE(1));

#ifdef HAVE_MLOCKALL
static Sys_var_mybool Sys_locked_in_memory(
       "locked_in_memory",
       "Whether mysqld was locked in memory with --memlock",
       READ_ONLY GLOBAL_VAR(locked_in_memory), NO_CMD_LINE, DEFAULT(FALSE));
#endif

/* this says NO_CMD_LINE, as command-line option takes a string, not a bool */
static Sys_var_mybool Sys_log_bin(
       "log_bin", "Whether the binary log is enabled",
       READ_ONLY GLOBAL_VAR(opt_bin_log), NO_CMD_LINE, DEFAULT(FALSE));

static bool transaction_write_set_check(sys_var *self, THD *thd, set_var *var)
{
#ifdef HAVE_REPLICATION
  // Can't change the algorithm when group replication is enabled.
  if (is_group_replication_running())
  {
    my_message(ER_GROUP_REPLICATION_RUNNING,
               "The write set algorithm cannot be changed when Group replication"
               " is running.", MYF(0));
    return true;
  }
#endif

  if (var->type == OPT_GLOBAL &&
      global_system_variables.binlog_format != BINLOG_FORMAT_ROW)
  {
    my_error(ER_PREVENTS_VARIABLE_WITHOUT_RBR, MYF(0), var->var->name.str);
    return true;
  }

  if (var->type == OPT_SESSION &&
      thd->variables.binlog_format != BINLOG_FORMAT_ROW)
  {
    my_error(ER_PREVENTS_VARIABLE_WITHOUT_RBR, MYF(0), var->var->name.str);
    return true;
  }
  /*
    if in a stored function/trigger, it's too late to change
  */
  if (thd->in_sub_stmt)
  {
    my_error(ER_VARIABLE_NOT_SETTABLE_IN_TRANSACTION, MYF(0),
             var->var->name.str);
    return true;
  }
  /*
    Make the session variable 'transaction_write_set_extraction' read-only inside a transaction.
  */
  if (thd->in_active_multi_stmt_transaction())
  {
    my_error(ER_VARIABLE_NOT_SETTABLE_IN_TRANSACTION, MYF(0),
             var->var->name.str);
    return true;
  }
  /*
    Disallow changing variable 'transaction_write_set_extraction' while
    binlog_transaction_dependency_tracking is different from COMMIT_ORDER.
  */
  if (mysql_bin_log.m_dependency_tracker.m_opt_tracking_mode
      != DEPENDENCY_TRACKING_COMMIT_ORDER)
  {
    my_error(ER_WRONG_USAGE, MYF(0),
             "transaction_write_set_extraction (changed)",
             "binlog_transaction_dependency_tracking (!= COMMIT_ORDER)");
    return true;
  }
  return false;
}

static Sys_var_enum Sys_extract_write_set(
       "transaction_write_set_extraction",
       "This option is used to let the server know when to "
       "extract the write set which will be used for various purposes. ",
       SESSION_VAR(transaction_write_set_extraction), CMD_LINE(OPT_ARG),
       transaction_write_set_hashing_algorithms,
       DEFAULT(HASH_ALGORITHM_OFF), NO_MUTEX_GUARD, NOT_IN_BINLOG,
       ON_CHECK(transaction_write_set_check),
       ON_UPDATE(NULL));

static Sys_var_ulong Sys_rpl_stop_slave_timeout(
       "rpl_stop_slave_timeout",
       "Timeout in seconds to wait for slave to stop before returning a "
       "warning.",
       GLOBAL_VAR(rpl_stop_slave_timeout), CMD_LINE(REQUIRED_ARG),
       VALID_RANGE(2, LONG_TIMEOUT), DEFAULT(LONG_TIMEOUT), BLOCK_SIZE(1));

static Sys_var_enum Sys_binlog_error_action(
       "binlog_error_action",
       "When statements cannot be written to the binary log due to a fatal "
       "error, the server can either ignore the error and let the master "
       "continue, or abort.", GLOBAL_VAR(binlog_error_action),
       CMD_LINE(REQUIRED_ARG), binlog_error_action_list, DEFAULT(ABORT_SERVER));

static Sys_var_mybool Sys_binlog_skip_flush_commands(
       "binlog_skip_flush_commands",
       "If set to TRUE, FLUSH <XXX> commands will not be be written "
       "to the binary log",
       GLOBAL_VAR(opt_binlog_skip_flush_commands),
       CMD_LINE(OPT_ARG), DEFAULT(FALSE));

static Sys_var_mybool Sys_trust_function_creators(
       "log_bin_trust_function_creators",
       "If set to FALSE (the default), then when --log-bin is used, creation "
       "of a stored function (or trigger) is allowed only to users having the "
       "SUPER privilege and only if this stored function (trigger) may not "
       "break binary logging. Note that if ALL connections to this server "
       "ALWAYS use row-based binary logging, the security issues do not "
       "exist and the binary logging cannot break, so you can safely set "
       "this to TRUE",
       GLOBAL_VAR(trust_function_creators),
       CMD_LINE(OPT_ARG), DEFAULT(FALSE));

static Sys_var_mybool Sys_check_proxy_users(
	"check_proxy_users",
	"If set to FALSE (the default), then proxy user identity will not be "
	"mapped for authentication plugins which support mapping from grant "
	"tables.  When set to TRUE, users associated with authentication "
	"plugins which signal proxy user mapping should be done according to "
	"GRANT PROXY privilege definition.",
	GLOBAL_VAR(check_proxy_users),
	CMD_LINE(OPT_ARG), DEFAULT(FALSE));

static Sys_var_mybool Sys_mysql_native_password_proxy_users(
	"mysql_native_password_proxy_users",
	"If set to FALSE (the default), then the mysql_native_password "
	"plugin will not signal for authenticated users to be checked for mapping "
	"to proxy users.  When set to TRUE, the plugin will flag associated "
	"authenticated accounts to be mapped to proxy users when the server option "
	"check_proxy_users is enabled.",
	GLOBAL_VAR(mysql_native_password_proxy_users),
	CMD_LINE(OPT_ARG), DEFAULT(FALSE));

static Sys_var_mybool Sys_sha256_password_proxy_users(
	"sha256_password_proxy_users",
	"If set to FALSE (the default), then the sha256_password authentication "
	"plugin will not signal for authenticated users to be checked for mapping "
	"to proxy users.  When set to TRUE, the plugin will flag associated "
	"authenticated accounts to be mapped to proxy users when the server option "
	"check_proxy_users is enabled.",
	GLOBAL_VAR(sha256_password_proxy_users),
	CMD_LINE(OPT_ARG), DEFAULT(FALSE));

static Sys_var_mybool Sys_use_v1_row_events(
       "log_bin_use_v1_row_events",
       "If equal to 1 then version 1 row events are written to a row based "
       "binary log.  If equal to 0, then the latest version of events are "
       "written.  "
       "This option is useful during some upgrades.",
       GLOBAL_VAR(log_bin_use_v1_row_events),
       CMD_LINE(OPT_ARG), DEFAULT(FALSE));

static Sys_var_charptr Sys_log_error(
       "log_error", "Error log file",
       READ_ONLY GLOBAL_VAR(log_error_dest),
       CMD_LINE(OPT_ARG, OPT_LOG_ERROR),
       IN_FS_CHARSET, DEFAULT(disabled_my_option), NO_MUTEX_GUARD,
       NOT_IN_BINLOG, ON_CHECK(NULL), ON_UPDATE(NULL),
       NULL, sys_var::PARSE_EARLY);

static Sys_var_mybool Sys_log_queries_not_using_indexes(
       "log_queries_not_using_indexes",
       "Log queries that are executed without benefit of any index to the "
       "slow log if it is open",
       GLOBAL_VAR(opt_log_queries_not_using_indexes),
       CMD_LINE(OPT_ARG), DEFAULT(FALSE));

static Sys_var_mybool Sys_log_slow_admin_statements(
       "log_slow_admin_statements",
       "Log slow OPTIMIZE, ANALYZE, ALTER and other administrative statements to "
       "the slow log if it is open.",
       GLOBAL_VAR(opt_log_slow_admin_statements),
       CMD_LINE(OPT_ARG), DEFAULT(FALSE));

static Sys_var_mybool Sys_log_slow_slave_statements(
       "log_slow_slave_statements",
       "Log slow statements executed by slave thread to the slow log if it is open.",
       GLOBAL_VAR(opt_log_slow_slave_statements),
       CMD_LINE(OPT_ARG), DEFAULT(FALSE));

static bool update_log_throttle_queries_not_using_indexes(sys_var *self,
                                                          THD *thd,
                                                          enum_var_type type)
{
  // Check if we should print a summary of any suppressed lines to the slow log
  // now since opt_log_throttle_queries_not_using_indexes was changed.
  log_throttle_qni.flush(thd);
  return false;
}

static Sys_var_ulong Sys_log_throttle_queries_not_using_indexes(
       "log_throttle_queries_not_using_indexes",
       "Log at most this many 'not using index' warnings per minute to the "
       "slow log. Any further warnings will be condensed into a single "
       "summary line. A value of 0 disables throttling. "
       "Option has no effect unless --log_queries_not_using_indexes is set.",
       GLOBAL_VAR(opt_log_throttle_queries_not_using_indexes),
       CMD_LINE(REQUIRED_ARG),
       VALID_RANGE(0, ULONG_MAX), DEFAULT(0), BLOCK_SIZE(1),
       NO_MUTEX_GUARD, NOT_IN_BINLOG,
       ON_CHECK(0),
       ON_UPDATE(update_log_throttle_queries_not_using_indexes));

static bool update_log_warnings(sys_var *self, THD *thd, enum_var_type type)
{
  // log_warnings is deprecated, but for now, we'll set the
  // new log_error_verbosity from it for backward compatibility.
  log_error_verbosity= std::min(3UL, 1UL + log_warnings);
  return false;
}

static Sys_var_ulong Sys_log_warnings(
       "log_warnings",
       "Log some not critical warnings to the log file",
       GLOBAL_VAR(log_warnings),
       CMD_LINE(OPT_ARG, 'W'),
       VALID_RANGE(0, 2), DEFAULT(2), BLOCK_SIZE(1), NO_MUTEX_GUARD,
       NOT_IN_BINLOG, ON_CHECK(0), ON_UPDATE(update_log_warnings),
       DEPRECATED_VAR("log_error_verbosity"));

static bool update_log_error_verbosity(sys_var *self, THD *thd,
                                       enum_var_type type)
{
  // log_warnings is deprecated, but for now, we'll set it from
  // the new log_error_verbosity for backward compatibility.
  log_warnings= log_error_verbosity - 1;
  return false;
}

static Sys_var_ulong Sys_log_error_verbosity(
       "log_error_verbosity",
       "How detailed the error log should be. "
       "1, log errors only. "
       "2, log errors and warnings. "
       "3, log errors, warnings, and notes. "
       "Messages sent to the client are unaffected by this setting.",
       GLOBAL_VAR(log_error_verbosity),
       CMD_LINE(REQUIRED_ARG),
       VALID_RANGE(1, 3), DEFAULT(3), BLOCK_SIZE(1), NO_MUTEX_GUARD,
       NOT_IN_BINLOG, ON_CHECK(0), ON_UPDATE(update_log_error_verbosity));

static Sys_var_enum Sys_log_timestamps(
       "log_timestamps",
       "UTC to timestamp log files in zulu time, for more concise timestamps "
       "and easier correlation of logs from servers from multiple time zones, "
       "or SYSTEM to use the system's local time. "
       "This affects only log files, not log tables, as the timestamp columns "
       "of the latter can be converted at will.",
       GLOBAL_VAR(opt_log_timestamps),
       CMD_LINE(REQUIRED_ARG),
       timestamp_type_names, DEFAULT(0),
       NO_MUTEX_GUARD, NOT_IN_BINLOG);

static Sys_var_mybool Sys_log_statements_unsafe_for_binlog(
       "log_statements_unsafe_for_binlog",
       "Log statements considered unsafe when using statement based binary logging.",
       GLOBAL_VAR(opt_log_unsafe_statements),
       CMD_LINE(OPT_ARG), DEFAULT(TRUE));

/* logging to host OS's syslog */

static bool fix_syslog(sys_var *self, THD *thd, enum_var_type type)
{
  return log_syslog_update_settings();
}

static bool check_syslog_tag(sys_var *self, THD *THD, set_var *var)
{
  return ((var->save_result.string_value.str != NULL) &&
          (strchr(var->save_result.string_value.str, FN_LIBCHAR) != NULL));
}

static Sys_var_mybool Sys_log_syslog_enable(
       "log_syslog",
       "Errors, warnings, and similar issues eligible for MySQL's error log "
       "file may additionally be sent to the host operating system's system "
       "log (\"syslog\").",
       GLOBAL_VAR(opt_log_syslog_enable),
       CMD_LINE(OPT_ARG),
       // preserve current defaults for both platforms:
#ifndef _WIN32
       DEFAULT(FALSE),
#else
       DEFAULT(TRUE),
#endif
       NO_MUTEX_GUARD, NOT_IN_BINLOG,
       ON_CHECK(0), ON_UPDATE(fix_syslog));


static Sys_var_charptr Sys_log_syslog_tag(
       "log_syslog_tag",
       "When logging issues using the host operating system's syslog, "
       "tag the entries from this particular MySQL server with this ident. "
       "This will help distinguish entries from MySQL servers co-existing "
       "on the same host machine. A non-empty tag will be appended to the "
       "default ident of 'mysqld', connected by a hyphen.",
       GLOBAL_VAR(opt_log_syslog_tag), CMD_LINE(REQUIRED_ARG),
       IN_SYSTEM_CHARSET, DEFAULT(""), NO_MUTEX_GUARD, NOT_IN_BINLOG,
       ON_CHECK(check_syslog_tag), ON_UPDATE(fix_syslog));


#ifndef _WIN32

static bool check_syslog_facility(sys_var *self, THD *THD, set_var *var)
{
  SYSLOG_FACILITY rsf;

  if (var->value &&
      log_syslog_find_facility(var->save_result.string_value.str, &rsf))
    return true;
  return false;
}

static bool fix_syslog_facility(sys_var *self, THD *thd, enum_var_type type)
{
  if (opt_log_syslog_facility == NULL)
    return true;

  return log_syslog_update_settings();
}

static Sys_var_charptr Sys_log_syslog_facility(
       "log_syslog_facility",
       "When logging issues using the host operating system's syslog, "
       "identify as a facility of the given type (to aid in log filtering).",
       GLOBAL_VAR(opt_log_syslog_facility), CMD_LINE(REQUIRED_ARG),
       IN_SYSTEM_CHARSET, DEFAULT("daemon"), NO_MUTEX_GUARD, NOT_IN_BINLOG,
       ON_CHECK(check_syslog_facility), ON_UPDATE(fix_syslog_facility));

static Sys_var_mybool Sys_log_syslog_log_pid(
       "log_syslog_include_pid",
       "When logging issues using the host operating system's syslog, "
       "include this MySQL server's process ID (PID). This setting does "
       "not affect MySQL's own error log file.",
       GLOBAL_VAR(opt_log_syslog_include_pid),
       CMD_LINE(OPT_ARG), DEFAULT(TRUE),
       NO_MUTEX_GUARD, NOT_IN_BINLOG,
       ON_CHECK(0), ON_UPDATE(fix_syslog));

#endif

static bool update_cached_long_query_time(sys_var *self, THD *thd,
                                          enum_var_type type)
{
  if (type == OPT_SESSION)
    thd->variables.long_query_time=
      double2ulonglong(thd->variables.long_query_time_double * 1e6);
  else
    global_system_variables.long_query_time=
      double2ulonglong(global_system_variables.long_query_time_double * 1e6);
  return false;
}

static Sys_var_double Sys_long_query_time(
       "long_query_time",
       "Log all queries that have taken more than long_query_time seconds "
       "to execute to file. The argument will be treated as a decimal value "
       "with microsecond precision",
       SESSION_VAR(long_query_time_double),
       CMD_LINE(REQUIRED_ARG), VALID_RANGE(0, LONG_TIMEOUT), DEFAULT(10),
       NO_MUTEX_GUARD, NOT_IN_BINLOG, ON_CHECK(0),
       ON_UPDATE(update_cached_long_query_time));

#ifndef DBUG_OFF
static bool update_cached_query_exec_time(sys_var *self, THD *thd,
                                          enum_var_type type)
{
  if (type == OPT_SESSION)
    thd->variables.query_exec_time=
      double2ulonglong(thd->variables.query_exec_time_double * 1e6);
  else
    global_system_variables.query_exec_time=
      double2ulonglong(global_system_variables.query_exec_time_double * 1e6);
  return false;
}

static Sys_var_double Sys_query_exec_time(
       "query_exec_time",
       "Pretend queries take this many seconds. When 0 (the default) use the "
       "actual execution time. Used only for debugging.",
       SESSION_VAR(query_exec_time_double),
       NO_CMD_LINE, VALID_RANGE(0, LONG_TIMEOUT), DEFAULT(0),
       NO_MUTEX_GUARD, IN_BINLOG, ON_CHECK(0),
       ON_UPDATE(update_cached_query_exec_time));
#endif

static bool fix_low_prio_updates(sys_var *self, THD *thd, enum_var_type type)
{
  if (type == OPT_SESSION)
  {
    thd->update_lock_default= (thd->variables.low_priority_updates ?
                               TL_WRITE_LOW_PRIORITY : TL_WRITE);
    thd->insert_lock_default= (thd->variables.low_priority_updates ?
                               TL_WRITE_LOW_PRIORITY : TL_WRITE_CONCURRENT_INSERT);
  }
  else
    thr_upgraded_concurrent_insert_lock=
      (global_system_variables.low_priority_updates ?
       TL_WRITE_LOW_PRIORITY : TL_WRITE);
  return false;
}
static Sys_var_mybool Sys_low_priority_updates(
       "low_priority_updates",
       "INSERT/DELETE/UPDATE has lower priority than selects",
       SESSION_VAR(low_priority_updates),
       CMD_LINE(OPT_ARG),
       DEFAULT(FALSE), NO_MUTEX_GUARD, NOT_IN_BINLOG, ON_CHECK(0),
       ON_UPDATE(fix_low_prio_updates));

static Sys_var_mybool Sys_lower_case_file_system(
       "lower_case_file_system",
       "Case sensitivity of file names on the file system where the "
       "data directory is located",
       READ_ONLY GLOBAL_VAR(lower_case_file_system), NO_CMD_LINE,
       DEFAULT(FALSE));

static Sys_var_uint Sys_lower_case_table_names(
       "lower_case_table_names",
       "If set to 1 table names are stored in lowercase on disk and table "
       "names will be case-insensitive.  Should be set to 2 if you are using "
       "a case insensitive file system",
       READ_ONLY GLOBAL_VAR(lower_case_table_names),
       CMD_LINE(OPT_ARG, OPT_LOWER_CASE_TABLE_NAMES),
       VALID_RANGE(0, 2),
#ifdef FN_NO_CASE_SENSE
    DEFAULT(1),
#else
    DEFAULT(0),
#endif
       BLOCK_SIZE(1));

static bool session_readonly(sys_var *self, THD *thd, set_var *var)
{
  if (var->type == OPT_GLOBAL)
    return false;
  my_error(ER_VARIABLE_IS_READONLY, MYF(0), "SESSION",
           self->name.str, "GLOBAL");
  return true;
}

static bool
check_max_allowed_packet(sys_var *self, THD *thd,  set_var *var)
{
  longlong val;
  if (session_readonly(self, thd, var))
    return true;

  val= var->save_result.ulonglong_value;
  if (val < (longlong) global_system_variables.net_buffer_length)
  {
    push_warning_printf(thd, Sql_condition::SL_WARNING,
                        WARN_OPTION_BELOW_LIMIT, ER(WARN_OPTION_BELOW_LIMIT),
                        "max_allowed_packet", "net_buffer_length");
  }
  return false;
}


static Sys_var_ulong Sys_max_allowed_packet(
       "max_allowed_packet",
       "Max packet length to send to or receive from the server",
       SESSION_VAR(max_allowed_packet), CMD_LINE(REQUIRED_ARG),
       VALID_RANGE(1024, 1024 * 1024 * 1024), DEFAULT(4096 * 1024),
       BLOCK_SIZE(1024), NO_MUTEX_GUARD, NOT_IN_BINLOG,
       ON_CHECK(check_max_allowed_packet));

static Sys_var_ulong Sys_slave_max_allowed_packet(
       "slave_max_allowed_packet",
       "The maximum packet length to sent successfully from the master to slave.",
       GLOBAL_VAR(slave_max_allowed_packet), CMD_LINE(REQUIRED_ARG),
       VALID_RANGE(1024, MAX_MAX_ALLOWED_PACKET),
       DEFAULT(MAX_MAX_ALLOWED_PACKET),
       BLOCK_SIZE(1024));

static Sys_var_ulonglong Sys_max_binlog_cache_size(
       "max_binlog_cache_size",
       "Sets the total size of the transactional cache",
       GLOBAL_VAR(max_binlog_cache_size), CMD_LINE(REQUIRED_ARG),
       VALID_RANGE(IO_SIZE, ULLONG_MAX),
       DEFAULT((ULLONG_MAX/IO_SIZE)*IO_SIZE),
       BLOCK_SIZE(IO_SIZE),
       NO_MUTEX_GUARD, NOT_IN_BINLOG, ON_CHECK(0),
       ON_UPDATE(fix_binlog_cache_size));

static Sys_var_ulonglong Sys_max_binlog_stmt_cache_size(
       "max_binlog_stmt_cache_size",
       "Sets the total size of the statement cache",
       GLOBAL_VAR(max_binlog_stmt_cache_size), CMD_LINE(REQUIRED_ARG),
       VALID_RANGE(IO_SIZE, ULLONG_MAX),
       DEFAULT((ULLONG_MAX/IO_SIZE)*IO_SIZE),
       BLOCK_SIZE(IO_SIZE),
       NO_MUTEX_GUARD, NOT_IN_BINLOG, ON_CHECK(0),
       ON_UPDATE(fix_binlog_stmt_cache_size));

static bool fix_max_binlog_size(sys_var *self, THD *thd, enum_var_type type)
{
  mysql_bin_log.set_max_size(max_binlog_size);
#ifdef HAVE_REPLICATION
  /*
    For multisource replication, this max size is set to all relay logs
    per channel. So, run through them
  */
  if (!max_relay_log_size)
  {
    Master_info *mi =NULL;

    channel_map.wrlock();
    for (mi_map::iterator it= channel_map.begin(); it!= channel_map.end(); it++)
    {
      mi= it->second;
      if (mi!= NULL)
        mi->rli->relay_log.set_max_size(max_binlog_size);
    }
    channel_map.unlock();
  }
#endif
  return false;
}
static Sys_var_ulong Sys_max_binlog_size(
       "max_binlog_size",
       "Binary log will be rotated automatically when the size exceeds this "
       "value. Will also apply to relay logs if max_relay_log_size is 0",
       GLOBAL_VAR(max_binlog_size), CMD_LINE(REQUIRED_ARG),
       VALID_RANGE(IO_SIZE, 1024*1024L*1024L), DEFAULT(1024*1024L*1024L),
       BLOCK_SIZE(IO_SIZE), NO_MUTEX_GUARD, NOT_IN_BINLOG, ON_CHECK(0),
       ON_UPDATE(fix_max_binlog_size));

static Sys_var_ulong Sys_max_connections(
       "max_connections", "The number of simultaneous clients allowed",
       GLOBAL_VAR(max_connections), CMD_LINE(REQUIRED_ARG),
       VALID_RANGE(1, MAX_CONNECTIONS),
       DEFAULT(MAX_CONNECTIONS_DEFAULT),
       BLOCK_SIZE(1),
       NO_MUTEX_GUARD,
       NOT_IN_BINLOG,
       ON_CHECK(0),
       ON_UPDATE(0),
       NULL,
       /* max_connections is used as a sizing hint by the performance schema. */
       sys_var::PARSE_EARLY);

static Sys_var_ulong Sys_max_connect_errors(
       "max_connect_errors",
       "If there is more than this number of interrupted connections from "
       "a host this host will be blocked from further connections",
       GLOBAL_VAR(max_connect_errors), CMD_LINE(REQUIRED_ARG),
       VALID_RANGE(1, ULONG_MAX), DEFAULT(100),
       BLOCK_SIZE(1));

static Sys_var_uint Sys_extra_port(
       "extra_port",
       "Extra port number to use for tcp connections in a "
       "one-thread-per-connection manner. 0 means don't use another port",
       READ_ONLY GLOBAL_VAR(mysqld_extra_port), CMD_LINE(REQUIRED_ARG),
       VALID_RANGE(0, UINT_MAX32), DEFAULT(0), BLOCK_SIZE(1));

static Sys_var_ulong Sys_extra_max_connections(
       "extra_max_connections", "The number of connections on extra-port",
       GLOBAL_VAR(extra_max_connections), CMD_LINE(REQUIRED_ARG),
       VALID_RANGE(1, MAX_CONNECTIONS), DEFAULT(1), BLOCK_SIZE(1),
       NO_MUTEX_GUARD, NOT_IN_BINLOG, ON_CHECK(0), ON_UPDATE(0));

static Sys_var_long Sys_max_digest_length(
       "max_digest_length",
       "Maximum length considered for digest text.",
       READ_ONLY GLOBAL_VAR(max_digest_length),
       CMD_LINE(REQUIRED_ARG), VALID_RANGE(0, 1024 * 1024),
       DEFAULT(1024),
       BLOCK_SIZE(1));

static bool check_max_delayed_threads(sys_var *self, THD *thd, set_var *var)
{
  return var->type != OPT_GLOBAL &&
         var->save_result.ulonglong_value != 0 &&
         var->save_result.ulonglong_value !=
                           global_system_variables.max_insert_delayed_threads;
}

// Alias for max_delayed_threads
static Sys_var_ulong Sys_max_insert_delayed_threads(
       "max_insert_delayed_threads",
       "Don't start more than this number of threads to handle INSERT "
       "DELAYED statements. If set to zero INSERT DELAYED will be not used. "
       "This variable is deprecated along with INSERT DELAYED.",
       SESSION_VAR(max_insert_delayed_threads),
       NO_CMD_LINE, VALID_RANGE(0, 16384), DEFAULT(20),
       BLOCK_SIZE(1), NO_MUTEX_GUARD, NOT_IN_BINLOG,
       ON_CHECK(check_max_delayed_threads), ON_UPDATE(0),
       DEPRECATED_VAR(""));

static Sys_var_ulong Sys_max_delayed_threads(
       "max_delayed_threads",
       "Don't start more than this number of threads to handle INSERT "
       "DELAYED statements. If set to zero INSERT DELAYED will be not used. "
       "This variable is deprecated along with INSERT DELAYED.",
       SESSION_VAR(max_insert_delayed_threads),
       CMD_LINE(REQUIRED_ARG), VALID_RANGE(0, 16384), DEFAULT(20),
       BLOCK_SIZE(1), NO_MUTEX_GUARD, NOT_IN_BINLOG,
       ON_CHECK(check_max_delayed_threads), ON_UPDATE(0),
       DEPRECATED_VAR(""));

static Sys_var_ulong Sys_max_error_count(
       "max_error_count",
       "Max number of errors/warnings to store for a statement",
       SESSION_VAR(max_error_count), CMD_LINE(REQUIRED_ARG),
       VALID_RANGE(0, 65535), DEFAULT(DEFAULT_ERROR_COUNT), BLOCK_SIZE(1));

static Sys_var_ulonglong Sys_max_heap_table_size(
       "max_heap_table_size",
       "Don't allow creation of heap tables bigger than this",
       SESSION_VAR(max_heap_table_size), CMD_LINE(REQUIRED_ARG),
       VALID_RANGE(16384, (ulonglong)~(intptr)0), DEFAULT(16*1024*1024),
       BLOCK_SIZE(1024));

static ulong mdl_locks_cache_size_unused;
static Sys_var_ulong Sys_metadata_locks_cache_size(
       "metadata_locks_cache_size", "Has no effect, deprecated",
       READ_ONLY GLOBAL_VAR(mdl_locks_cache_size_unused),
       CMD_LINE(REQUIRED_ARG, OPT_MDL_CACHE_SIZE),
       VALID_RANGE(1, 1024*1024), DEFAULT(1024), BLOCK_SIZE(1), NO_MUTEX_GUARD,
       NOT_IN_BINLOG, ON_CHECK(0), ON_UPDATE(0), DEPRECATED_VAR(""));

static ulong mdl_locks_hash_partitions_unused;
static Sys_var_ulong Sys_metadata_locks_hash_instances(
       "metadata_locks_hash_instances", "Has no effect, deprecated",
       READ_ONLY GLOBAL_VAR(mdl_locks_hash_partitions_unused),
       CMD_LINE(REQUIRED_ARG, OPT_MDL_HASH_INSTANCES),
       VALID_RANGE(1, 1024), DEFAULT(8), BLOCK_SIZE(1), NO_MUTEX_GUARD,
       NOT_IN_BINLOG, ON_CHECK(0), ON_UPDATE(0), DEPRECATED_VAR(""));

// relies on DBUG_ASSERT(sizeof(my_thread_id) == 4);
static Sys_var_uint Sys_pseudo_thread_id(
       "pseudo_thread_id",
       "This variable is for internal server use",
       SESSION_ONLY(pseudo_thread_id),
       NO_CMD_LINE, VALID_RANGE(0, UINT_MAX32), DEFAULT(0),
       BLOCK_SIZE(1), NO_MUTEX_GUARD, IN_BINLOG,
       ON_CHECK(check_has_super));

static bool fix_pseudo_server_id(sys_var *self, THD *thd, enum_var_type type)
{
  thd->server_id= thd->variables.pseudo_server_id != 0 ?
                  thd->variables.pseudo_server_id : server_id;
  return false;
}

static Sys_var_ulong Sys_pseudo_server_id(
       "pseudo_server_id",
       "Override server_id for currrent session",
       SESSION_ONLY(pseudo_server_id),
       NO_CMD_LINE, VALID_RANGE(0, ULONG_MAX), DEFAULT(0),
       BLOCK_SIZE(1), NO_MUTEX_GUARD, IN_BINLOG,
       ON_CHECK(check_has_super), ON_UPDATE(fix_pseudo_server_id));

static bool fix_max_join_size(sys_var *self, THD *thd, enum_var_type type)
{
  SV *sv= type == OPT_GLOBAL ? &global_system_variables : &thd->variables;
  if (sv->max_join_size == HA_POS_ERROR)
    sv->option_bits|= OPTION_BIG_SELECTS;
  else
    sv->option_bits&= ~OPTION_BIG_SELECTS;
  return false;
}
static Sys_var_harows Sys_max_join_size(
       "max_join_size",
       "Joins that are probably going to read more than max_join_size "
       "records return an error",
       SESSION_VAR(max_join_size), CMD_LINE(REQUIRED_ARG),
       VALID_RANGE(1, HA_POS_ERROR), DEFAULT(HA_POS_ERROR), BLOCK_SIZE(1),
       NO_MUTEX_GUARD, NOT_IN_BINLOG, ON_CHECK(0),
       ON_UPDATE(fix_max_join_size));

static Sys_var_ulong Sys_max_seeks_for_key(
       "max_seeks_for_key",
       "Limit assumed max number of seeks when looking up rows based on a key",
       SESSION_VAR(max_seeks_for_key), CMD_LINE(REQUIRED_ARG),
       VALID_RANGE(1, ULONG_MAX), DEFAULT(ULONG_MAX), BLOCK_SIZE(1));

static Sys_var_ulong Sys_max_length_for_sort_data(
       "max_length_for_sort_data",
       "Max number of bytes in sorted records",
       SESSION_VAR(max_length_for_sort_data), CMD_LINE(REQUIRED_ARG),
       VALID_RANGE(4, 8192*1024L), DEFAULT(1024), BLOCK_SIZE(1));

static Sys_var_ulong Sys_max_points_in_geometry(
       "max_points_in_geometry",
       "Maximum number of points in a geometry",
       SESSION_VAR(max_points_in_geometry), CMD_LINE(OPT_ARG),
       VALID_RANGE(3, 1024*1024L), DEFAULT(64*1024), BLOCK_SIZE(1));

static PolyLock_mutex PLock_prepared_stmt_count(&LOCK_prepared_stmt_count);

static Sys_var_ulong Sys_max_prepared_stmt_count(
       "max_prepared_stmt_count",
       "Maximum number of prepared statements in the server",
       GLOBAL_VAR(max_prepared_stmt_count), CMD_LINE(REQUIRED_ARG),
       VALID_RANGE(0, 1024*1024), DEFAULT(16382), BLOCK_SIZE(1),
       &PLock_prepared_stmt_count, NOT_IN_BINLOG, ON_CHECK(NULL),
       ON_UPDATE(NULL), NULL,
       /* max_prepared_stmt_count is used as a sizing hint by the performance schema. */
       sys_var::PARSE_EARLY);

static bool fix_max_relay_log_size(sys_var *self, THD *thd, enum_var_type type)
{
#ifdef HAVE_REPLICATION
  Master_info *mi= NULL;

  channel_map.wrlock();
  for (mi_map::iterator it= channel_map.begin(); it!=channel_map.end(); it++)
  {
    mi= it->second;

    if (mi != NULL)
      mi->rli->relay_log.set_max_size(max_relay_log_size ?
                                      max_relay_log_size: max_binlog_size);
  }
  channel_map.unlock();
#endif
  return false;
}
static Sys_var_ulong Sys_max_relay_log_size(
       "max_relay_log_size",
       "If non-zero: relay log will be rotated automatically when the "
       "size exceeds this value; if zero: when the size "
       "exceeds max_binlog_size",
       GLOBAL_VAR(max_relay_log_size), CMD_LINE(REQUIRED_ARG),
       VALID_RANGE(0, 1024L*1024*1024), DEFAULT(0), BLOCK_SIZE(IO_SIZE),
       NO_MUTEX_GUARD, NOT_IN_BINLOG, ON_CHECK(0),
       ON_UPDATE(fix_max_relay_log_size));

static Sys_var_ulong Sys_max_sort_length(
       "max_sort_length",
       "The number of bytes to use when sorting BLOB or TEXT values (only "
       "the first max_sort_length bytes of each value are used; the rest "
       "are ignored)",
       SESSION_VAR(max_sort_length), CMD_LINE(REQUIRED_ARG),
       VALID_RANGE(4, 8192*1024L), DEFAULT(1024), BLOCK_SIZE(1));

static Sys_var_ulong Sys_max_sp_recursion_depth(
       "max_sp_recursion_depth",
       "Maximum stored procedure recursion depth",
       SESSION_VAR(max_sp_recursion_depth), CMD_LINE(OPT_ARG),
       VALID_RANGE(0, 255), DEFAULT(0), BLOCK_SIZE(1));

// non-standard session_value_ptr() here
static Sys_var_max_user_conn Sys_max_user_connections(
       "max_user_connections",
       "The maximum number of active connections for a single user "
       "(0 = no limit)",
       SESSION_VAR(max_user_connections), CMD_LINE(REQUIRED_ARG),
       VALID_RANGE(0, UINT_MAX), DEFAULT(0), BLOCK_SIZE(1), NO_MUTEX_GUARD,
       NOT_IN_BINLOG, ON_CHECK(session_readonly));

static Sys_var_ulong Sys_max_tmp_tables(
       "max_tmp_tables",
       "Maximum number of temporary tables a client can keep open at a time",
       SESSION_VAR(max_tmp_tables), CMD_LINE(REQUIRED_ARG),
       VALID_RANGE(1, ULONG_MAX), DEFAULT(32), BLOCK_SIZE(1), NO_MUTEX_GUARD,
       NOT_IN_BINLOG, ON_CHECK(0), ON_UPDATE(0), DEPRECATED_VAR(""));

static Sys_var_ulong Sys_max_write_lock_count(
       "max_write_lock_count",
       "After this many write locks, allow some read locks to run in between",
       GLOBAL_VAR(max_write_lock_count), CMD_LINE(REQUIRED_ARG),
       VALID_RANGE(1, ULONG_MAX), DEFAULT(ULONG_MAX), BLOCK_SIZE(1));

static Sys_var_ulong Sys_min_examined_row_limit(
       "min_examined_row_limit",
       "Don't write queries to slow log that examine fewer rows "
       "than that",
       SESSION_VAR(min_examined_row_limit), CMD_LINE(REQUIRED_ARG),
       VALID_RANGE(0, ULONG_MAX), DEFAULT(0), BLOCK_SIZE(1));

#ifdef _WIN32
static Sys_var_mybool Sys_named_pipe(
       "named_pipe", "Enable the named pipe (NT)",
       READ_ONLY GLOBAL_VAR(opt_enable_named_pipe), CMD_LINE(OPT_ARG),
       DEFAULT(FALSE));
#ifndef EMBEDDED_LIBRARY

static PolyLock_rwlock PLock_named_pipe_full_access_group(
  &LOCK_named_pipe_full_access_group);
static bool check_named_pipe_full_access_group(sys_var *self, THD *thd,
  set_var *var)
{
  if (!var->value) return false;  // DEFAULT is ok

  if (!is_valid_named_pipe_full_access_group(
    var->save_result.string_value.str))
  {
    my_error(ER_WRONG_VALUE_FOR_VAR, MYF(0), self->name.str,
      var->save_result.string_value.str);
    return true;
  }
  return false;
}
static bool fix_named_pipe_full_access_group(sys_var *, THD *, enum_var_type) {
  return update_named_pipe_full_access_group(named_pipe_full_access_group);
}
static Sys_var_charptr Sys_named_pipe_full_access_group(
  "named_pipe_full_access_group",
  "Name of Windows group granted full access to the named pipe",
  GLOBAL_VAR(named_pipe_full_access_group),
  CMD_LINE(REQUIRED_ARG, OPT_NAMED_PIPE_FULL_ACCESS_GROUP), IN_FS_CHARSET,
  DEFAULT(DEFAULT_NAMED_PIPE_FULL_ACCESS_GROUP),
  &PLock_named_pipe_full_access_group, NOT_IN_BINLOG,
  ON_CHECK(check_named_pipe_full_access_group),
  ON_UPDATE(fix_named_pipe_full_access_group));

#endif /* EMBEDDED_LIBRARY */
#endif /* _WIN32 */


static bool 
check_net_buffer_length(sys_var *self, THD *thd,  set_var *var)
{
  longlong val;
  if (session_readonly(self, thd, var))
    return true;

  val= var->save_result.ulonglong_value;
  if (val > (longlong) global_system_variables.max_allowed_packet)
  {
    push_warning_printf(thd, Sql_condition::SL_WARNING,
                        WARN_OPTION_BELOW_LIMIT, ER(WARN_OPTION_BELOW_LIMIT),
                        "max_allowed_packet", "net_buffer_length");
  }
  return false;
}
static Sys_var_ulong Sys_net_buffer_length(
       "net_buffer_length",
       "Buffer length for TCP/IP and socket communication",
       SESSION_VAR(net_buffer_length), CMD_LINE(REQUIRED_ARG),
       VALID_RANGE(1024, 1024*1024), DEFAULT(16384), BLOCK_SIZE(1024),
       NO_MUTEX_GUARD, NOT_IN_BINLOG, ON_CHECK(check_net_buffer_length));

static bool fix_net_read_timeout(sys_var *self, THD *thd, enum_var_type type)
{
  if (type != OPT_GLOBAL)
  {
    // net_buffer_length is a specific property for the classic protocols
    if (!thd->is_classic_protocol())
    {
      my_error(ER_PLUGGABLE_PROTOCOL_COMMAND_NOT_SUPPORTED, MYF(0));
      return true;
    }
    my_net_set_read_timeout(thd->get_protocol_classic()->get_net(),
                            thd->variables.net_read_timeout);
  }
  return false;
}
static Sys_var_ulong Sys_net_read_timeout(
       "net_read_timeout",
       "Number of seconds to wait for more data from a connection before "
       "aborting the read",
       SESSION_VAR(net_read_timeout), CMD_LINE(REQUIRED_ARG),
       VALID_RANGE(1, LONG_TIMEOUT), DEFAULT(NET_READ_TIMEOUT), BLOCK_SIZE(1),
       NO_MUTEX_GUARD, NOT_IN_BINLOG, ON_CHECK(0),
       ON_UPDATE(fix_net_read_timeout));

static bool fix_net_write_timeout(sys_var *self, THD *thd, enum_var_type type)
{
  if (type != OPT_GLOBAL)
  {
    // net_read_timeout is a specific property for the classic protocols
    if (!thd->is_classic_protocol())
    {
      my_error(ER_PLUGGABLE_PROTOCOL_COMMAND_NOT_SUPPORTED, MYF(0));
      return true;
    }
    my_net_set_write_timeout(thd->get_protocol_classic()->get_net(),
                             thd->variables.net_write_timeout);
  }
  return false;
}
static Sys_var_ulong Sys_net_write_timeout(
       "net_write_timeout",
       "Number of seconds to wait for a block to be written to a connection "
       "before aborting the write",
       SESSION_VAR(net_write_timeout), CMD_LINE(REQUIRED_ARG),
       VALID_RANGE(1, LONG_TIMEOUT), DEFAULT(NET_WRITE_TIMEOUT), BLOCK_SIZE(1),
       NO_MUTEX_GUARD, NOT_IN_BINLOG, ON_CHECK(0),
       ON_UPDATE(fix_net_write_timeout));

// Sync kill_idle_transaction and innodb_kill_idle_transaction values
extern long srv_kill_idle_transaction;

static bool fix_kill_idle_transaction(sys_var *self, THD *thd,
                                      enum_var_type type)
{
  srv_kill_idle_transaction= kill_idle_transaction_timeout;
  return false;
}

static Sys_var_ulong Sys_kill_idle_transaction(
       "kill_idle_transaction",
       "If non-zero, number of seconds to wait before killing idle "
       "connections that have open transactions",
       GLOBAL_VAR(kill_idle_transaction_timeout), CMD_LINE(REQUIRED_ARG),
       VALID_RANGE(0, LONG_TIMEOUT), DEFAULT(0), BLOCK_SIZE(1),
       NO_MUTEX_GUARD, NOT_IN_BINLOG, ON_CHECK(0),
       ON_UPDATE(fix_kill_idle_transaction));

static bool fix_net_retry_count(sys_var *self, THD *thd, enum_var_type type)
{
  if (type != OPT_GLOBAL)
  {
    // net_write_timeout is a specific property for the classic protocols
    if (!thd->is_classic_protocol())
    {
      my_error(ER_PLUGGABLE_PROTOCOL_COMMAND_NOT_SUPPORTED, MYF(0));
      return true;
    }
    thd->get_protocol_classic()->get_net()->retry_count=
      thd->variables.net_retry_count;
  }
  return false;
}
static Sys_var_ulong Sys_net_retry_count(
       "net_retry_count",
       "If a read on a communication port is interrupted, retry this "
       "many times before giving up",
       SESSION_VAR(net_retry_count), CMD_LINE(REQUIRED_ARG),
       VALID_RANGE(1, ULONG_MAX), DEFAULT(MYSQLD_NET_RETRY_COUNT),
       BLOCK_SIZE(1), NO_MUTEX_GUARD, NOT_IN_BINLOG, ON_CHECK(0),
       ON_UPDATE(fix_net_retry_count));

static Sys_var_mybool Sys_new_mode(
       "new", "Use very new possible \"unsafe\" functions",
       SESSION_VAR(new_mode), CMD_LINE(OPT_ARG, 'n'), DEFAULT(FALSE));

static Sys_var_mybool Sys_old_mode(
       "old", "Use compatible behavior",
       READ_ONLY GLOBAL_VAR(old_mode), CMD_LINE(OPT_ARG), DEFAULT(FALSE));

#ifndef EMBEDDED_LIBRARY
static Sys_var_mybool Sys_show_compatibility_56(
       "show_compatibility_56",
       "SHOW commands / INFORMATION_SCHEMA tables compatible with MySQL 5.6",
       GLOBAL_VAR(show_compatibility_56), CMD_LINE(OPT_ARG), DEFAULT(FALSE));
#endif /* EMBEDDED_LIBRARY */

static Sys_var_mybool Sys_old_alter_table(
       "old_alter_table", "Use old, non-optimized alter table",
       SESSION_VAR(old_alter_table), CMD_LINE(OPT_ARG), DEFAULT(FALSE));

static bool old_passwords_check(sys_var *self  MY_ATTRIBUTE((unused)),
                                THD *thd  MY_ATTRIBUTE((unused)),
                                set_var *var)
{
  push_deprecated_warn_no_replacement(current_thd, "old_passwords");
  /* 1 used to be old passwords */
  return var->save_result.ulonglong_value == 1;
}

static Sys_var_uint Sys_old_passwords(
       "old_passwords",
       "Determine which hash algorithm to use when generating passwords using "
       "the PASSWORD() function",
       SESSION_VAR(old_passwords), CMD_LINE(REQUIRED_ARG),
       VALID_RANGE(0, 2), DEFAULT(0), BLOCK_SIZE(1), NO_MUTEX_GUARD,
       NOT_IN_BINLOG, ON_CHECK(old_passwords_check));

static Sys_var_ulong Sys_open_files_limit(
       "open_files_limit",
       "If this is not 0, then mysqld will use this value to reserve file "
       "descriptors to use with setrlimit(). If this value is 0 then mysqld "
       "will reserve max_connections*5 or max_connections + table_open_cache*2 "
       "(whichever is larger) number of file descriptors",
       READ_ONLY GLOBAL_VAR(open_files_limit), CMD_LINE(REQUIRED_ARG),
       VALID_RANGE(0, OS_FILE_LIMIT), DEFAULT(0), BLOCK_SIZE(1),
       NO_MUTEX_GUARD, NOT_IN_BINLOG, ON_CHECK(NULL), ON_UPDATE(NULL),
       NULL,
       /* open_files_limit is used as a sizing hint by the performance schema. */
       sys_var::PARSE_EARLY);

/// @todo change to enum
static Sys_var_ulong Sys_optimizer_prune_level(
       "optimizer_prune_level",
       "Controls the heuristic(s) applied during query optimization to prune "
       "less-promising partial plans from the optimizer search space. "
       "Meaning: 0 - do not apply any heuristic, thus perform exhaustive "
       "search; 1 - prune plans based on number of retrieved rows",
       SESSION_VAR(optimizer_prune_level), CMD_LINE(REQUIRED_ARG),
       VALID_RANGE(0, 1), DEFAULT(1), BLOCK_SIZE(1));

static Sys_var_ulong Sys_optimizer_search_depth(
       "optimizer_search_depth",
       "Maximum depth of search performed by the query optimizer. Values "
       "larger than the number of relations in a query result in better "
       "query plans, but take longer to compile a query. Values smaller "
       "than the number of tables in a relation result in faster "
       "optimization, but may produce very bad query plans. If set to 0, "
       "the system will automatically pick a reasonable value",
       SESSION_VAR(optimizer_search_depth), CMD_LINE(REQUIRED_ARG),
       VALID_RANGE(0, MAX_TABLES+1), DEFAULT(MAX_TABLES+1), BLOCK_SIZE(1));

static Sys_var_ulong Sys_range_optimizer_max_mem_size(
      "range_optimizer_max_mem_size",
      "Maximum amount of memory used by the range optimizer "
      "to allocate predicates during range analysis. "
      "The larger the number, more memory may be consumed during "
      "range analysis. If the value is too low to completed range "
      "optimization of a query, index range scan will not be "
      "considered for this query. A value of 0 means range optimizer "
      "does not have any cap on memory. ",
      SESSION_VAR(range_optimizer_max_mem_size),
      CMD_LINE(REQUIRED_ARG), VALID_RANGE(0, ULONG_MAX),
      DEFAULT(8388608),
      BLOCK_SIZE(1));

static bool
limit_parser_max_mem_size(sys_var *self, THD *thd, set_var *var)
{
  if (var->type == OPT_GLOBAL)
    return false;
  ulonglong val= var->save_result.ulonglong_value;
  if (val > global_system_variables.parser_max_mem_size)
  {
    if (thd->security_context()->check_access(SUPER_ACL))
      return false;
    var->save_result.ulonglong_value=
      global_system_variables.parser_max_mem_size;
    return throw_bounds_warning(thd, "parser_max_mem_size",
                                true, // fixed
                                true, // is_unsigned
                                val);
  }
  return false;
}

// Similar to what we do for the intptr typedef.
#if SIZEOF_CHARP == SIZEOF_INT
static unsigned int max_mem_sz = ~0;
#elif SIZEOF_CHARP == SIZEOF_LONG
static unsigned long max_mem_sz = ~0;
#elif SIZEOF_CHARP == SIZEOF_LONG_LONG
static unsigned long long max_mem_sz = ~0;
#endif

/*
  Need at least 400Kb to get through bootstrap.
  Need at least 8Mb to get through mtr check testcase, which does
    SELECT * FROM INFORMATION_SCHEMA.VIEWS
*/
static Sys_var_ulonglong Sys_parser_max_mem_size(
      "parser_max_mem_size",
      "Maximum amount of memory available to the parser",
      SESSION_VAR(parser_max_mem_size),
      CMD_LINE(REQUIRED_ARG),
      VALID_RANGE(10 * 1000 * 1000, max_mem_sz),
      DEFAULT(max_mem_sz),
      BLOCK_SIZE(1),
      NO_MUTEX_GUARD, NOT_IN_BINLOG,
      ON_CHECK(limit_parser_max_mem_size),
      ON_UPDATE(NULL));

/*
  There is no call on Sys_var_integer::do_check() for 'set xxx=default';
  The predefined default for parser_max_mem_size is "infinite".
  Update it in case we have seen option maximum-parser-max-mem-size
  Also update global_system_variables, so 'SELECT parser_max_mem_size'
  reports correct data.
*/
export void update_parser_max_mem_size()
{
  /*
    As "max_system_variables" table is no longer used because of the
    custom Percona Server "Expanded Program Option Modifiers",
    we need to get the value of the specified "--maximum-parser-max-mem-size"
    option via "getopt_constraint_get_max_value()" call.
  */
  const void* max_max_ptr =
    getopt_constraint_get_max_value("parser_max_mem_size", 0, FALSE);
  if (max_max_ptr == 0)
    return;
  const ulonglong max_max= *(const ulonglong*)max_max_ptr;
  if (max_max == max_mem_sz)
    return;
  // In case parser-max-mem-size is also set:
  const ulonglong new_val=
    std::min(max_max, global_system_variables.parser_max_mem_size);
  Sys_parser_max_mem_size.update_default(new_val);
  global_system_variables.parser_max_mem_size= new_val;
}

static const char *optimizer_switch_names[]=
{
  "index_merge", "index_merge_union", "index_merge_sort_union",
  "index_merge_intersection", "engine_condition_pushdown",
  "index_condition_pushdown" , "mrr", "mrr_cost_based",
  "block_nested_loop", "batched_key_access",
  "materialization", "semijoin", "loosescan", "firstmatch", "duplicateweedout",
  "subquery_materialization_cost_based",
<<<<<<< HEAD
  "use_index_extensions", "condition_fanout_filter", "derived_merge",
  "default", NullS
=======
#endif
  "use_index_extensions", "favor_range_scan", "default", NullS
>>>>>>> 57aaf33a
};
static Sys_var_flagset Sys_optimizer_switch(
       "optimizer_switch",
       "optimizer_switch=option=val[,option=val...], where option is one of "
       "{index_merge, index_merge_union, index_merge_sort_union, "
       "index_merge_intersection, engine_condition_pushdown, "
       "index_condition_pushdown, mrr, mrr_cost_based"
       ", materialization, semijoin, loosescan, firstmatch, duplicateweedout,"
       " subquery_materialization_cost_based"
<<<<<<< HEAD
       ", block_nested_loop, batched_key_access, use_index_extensions,"
       " condition_fanout_filter, derived_merge} and val is one of "
       "{on, off, default}",
=======
#endif
       ", block_nested_loop, batched_key_access, use_index_extensions,"
       " favor_range_scan} and val is one of {on, off, default}",
>>>>>>> 57aaf33a
       SESSION_VAR(optimizer_switch), CMD_LINE(REQUIRED_ARG),
       optimizer_switch_names, DEFAULT(OPTIMIZER_SWITCH_DEFAULT),
       NO_MUTEX_GUARD, NOT_IN_BINLOG, ON_CHECK(NULL), ON_UPDATE(NULL));

static Sys_var_mybool Sys_var_end_markers_in_json(
       "end_markers_in_json",
       "In JSON output (\"EXPLAIN FORMAT=JSON\" and optimizer trace), "
       "if variable is set to 1, repeats the structure's key (if it has one) "
       "near the closing bracket",
       SESSION_VAR(end_markers_in_json), CMD_LINE(OPT_ARG),
       DEFAULT(FALSE));

#ifdef OPTIMIZER_TRACE

static Sys_var_flagset Sys_optimizer_trace(
       "optimizer_trace",
       "Controls tracing of the Optimizer:"
       " optimizer_trace=option=val[,option=val...], where option is one of"
       " {enabled, one_line}"
       " and val is one of {on, default}",
       SESSION_VAR(optimizer_trace), CMD_LINE(REQUIRED_ARG),
       Opt_trace_context::flag_names,
       DEFAULT(Opt_trace_context::FLAG_DEFAULT));
// @see set_var::is_var_optimizer_trace()
export sys_var *Sys_optimizer_trace_ptr= &Sys_optimizer_trace;

/**
  Note how "misc" is not here: it is not accessible to the user; disabling
  "misc" would disable the top object, which would make an empty trace.
*/
static Sys_var_flagset Sys_optimizer_trace_features(
       "optimizer_trace_features",
       "Enables/disables tracing of selected features of the Optimizer:"
       " optimizer_trace_features=option=val[,option=val...], where option is one of"
       " {greedy_search, range_optimizer, dynamic_range, repeated_subselect}"
       " and val is one of {on, off, default}",
       SESSION_VAR(optimizer_trace_features), CMD_LINE(REQUIRED_ARG),
       Opt_trace_context::feature_names,
       DEFAULT(Opt_trace_context::default_features));

/** Delete all old optimizer traces */
static bool optimizer_trace_update(sys_var *self, THD *thd,
                                   enum_var_type type)
{
  thd->opt_trace.reset();
  return false;
}

static Sys_var_long Sys_optimizer_trace_offset(
       "optimizer_trace_offset",
       "Offset of first optimizer trace to show; see manual",
       SESSION_VAR(optimizer_trace_offset), CMD_LINE(REQUIRED_ARG),
       VALID_RANGE(LONG_MIN, LONG_MAX), DEFAULT(-1), BLOCK_SIZE(1),
       NO_MUTEX_GUARD, NOT_IN_BINLOG, ON_CHECK(NULL),
       ON_UPDATE(optimizer_trace_update));

static Sys_var_long Sys_optimizer_trace_limit(
       "optimizer_trace_limit",
       "Maximum number of shown optimizer traces",
       SESSION_VAR(optimizer_trace_limit), CMD_LINE(REQUIRED_ARG),
       VALID_RANGE(0, LONG_MAX), DEFAULT(1), BLOCK_SIZE(1),
       NO_MUTEX_GUARD, NOT_IN_BINLOG, ON_CHECK(NULL),
       ON_UPDATE(optimizer_trace_update));

static Sys_var_ulong Sys_optimizer_trace_max_mem_size(
       "optimizer_trace_max_mem_size",
       "Maximum allowed cumulated size of stored optimizer traces",
       SESSION_VAR(optimizer_trace_max_mem_size), CMD_LINE(REQUIRED_ARG),
       VALID_RANGE(0, ULONG_MAX), DEFAULT(1024*16), BLOCK_SIZE(1));

#endif

static Sys_var_charptr Sys_pid_file(
       "pid_file", "Pid file used by safe_mysqld",
       READ_ONLY GLOBAL_VAR(pidfile_name_ptr), CMD_LINE(REQUIRED_ARG),
       IN_FS_CHARSET, DEFAULT(0));

static Sys_var_charptr Sys_plugin_dir(
       "plugin_dir", "Directory for plugins",
       READ_ONLY GLOBAL_VAR(opt_plugin_dir_ptr), CMD_LINE(REQUIRED_ARG),
       IN_FS_CHARSET, DEFAULT(0));

static Sys_var_uint Sys_port(
       "port",
       "Port number to use for connection or 0 to default to, "
       "my.cnf, $MYSQL_TCP_PORT, "
#if MYSQL_PORT_DEFAULT == 0
       "/etc/services, "
#endif
       "built-in default (" STRINGIFY_ARG(MYSQL_PORT) "), whatever comes first",
       READ_ONLY GLOBAL_VAR(mysqld_port), CMD_LINE(REQUIRED_ARG, 'P'),
       VALID_RANGE(0, 65535), DEFAULT(0), BLOCK_SIZE(1));

static Sys_var_ulong Sys_preload_buff_size(
       "preload_buffer_size",
       "The size of the buffer that is allocated when preloading indexes",
       SESSION_VAR(preload_buff_size), CMD_LINE(REQUIRED_ARG),
       VALID_RANGE(1024, 1024*1024*1024), DEFAULT(32768), BLOCK_SIZE(1));

static Sys_var_uint Sys_protocol_version(
       "protocol_version",
       "The version of the client/server protocol used by the MySQL server",
       READ_ONLY GLOBAL_VAR(protocol_version), NO_CMD_LINE,
       VALID_RANGE(0, ~0), DEFAULT(PROTOCOL_VERSION), BLOCK_SIZE(1));

static Sys_var_proxy_user Sys_proxy_user(
       "proxy_user", "The proxy user account name used when logging in",
       IN_SYSTEM_CHARSET);

static Sys_var_external_user Sys_external_user(
       "external_user", "The external user account used when logging in",
       IN_SYSTEM_CHARSET);

static Sys_var_ulong Sys_read_buff_size(
       "read_buffer_size",
       "Each thread that does a sequential scan allocates a buffer of "
       "this size for each table it scans. If you do many sequential scans, "
       "you may want to increase this value",
       SESSION_VAR(read_buff_size), CMD_LINE(REQUIRED_ARG),
       VALID_RANGE(IO_SIZE*2, INT_MAX32), DEFAULT(128*1024),
       BLOCK_SIZE(IO_SIZE));

static bool check_read_only(sys_var *self, THD *thd, set_var *var)
{
  /* Prevent self dead-lock */
  if (thd->locked_tables_mode || thd->in_active_multi_stmt_transaction())
  {
    my_error(ER_LOCK_OR_ACTIVE_TRANSACTION, MYF(0));
    return true;
  }
  return false;
}

#if !defined(EMBEDDED_LIBRARY)

static bool check_require_secure_transport(sys_var *self, THD *thd, set_var *var)
{

#if !defined (_WIN32)
  /*
    always allow require_secure_transport to be enabled on
    Linux, as socket is secure.
  */
  return false;
#else
  /*
    check whether SSL or shared memory transports are enabled before
    turning require_secure_transport ON, otherwise no connections will
    be allowed on Windows.
  */

  if (!var->save_result.ulonglong_value)
    return false;
  if ((have_ssl == SHOW_OPTION_YES) || opt_enable_shared_memory)
    return false;
  /* reject if SSL and shared memory are both disabled: */
  my_error(ER_NO_SECURE_TRANSPORTS_CONFIGURED, MYF(0));
  return true;

#endif
}

#endif

static bool fix_read_only(sys_var *self, THD *thd, enum_var_type type)
{
  bool result= true;
  my_bool new_read_only= read_only; // make a copy before releasing a mutex
  DBUG_ENTER("sys_var_opt_readonly::update");

  if (read_only == FALSE || read_only == opt_readonly)
  {
    if (opt_super_readonly && !read_only)
    {
      opt_super_readonly= FALSE;
      super_read_only= FALSE;
    }
    opt_readonly= read_only;
    DBUG_RETURN(false);
  }

  if (check_read_only(self, thd, 0)) // just in case
    goto end;

  if (thd->global_read_lock.is_acquired())
  {
    /*
      This connection already holds the global read lock.
      This can be the case with:
      - FLUSH TABLES WITH READ LOCK
      - SET GLOBAL READ_ONLY = 1
    */
    if (opt_super_readonly && !read_only)
    {
      opt_super_readonly= FALSE;
      super_read_only= FALSE;
    }
    opt_readonly= read_only;
    DBUG_RETURN(false);
  }

  /*
    READ_ONLY=1 prevents write locks from being taken on tables and
    blocks transactions from committing. We therefore should make sure
    that no such events occur while setting the read_only variable.
    This is a 2 step process:
    [1] lock_global_read_lock()
      Prevents connections from obtaining new write locks on
      tables. Note that we can still have active rw transactions.
    [2] make_global_read_lock_block_commit()
      Prevents transactions from committing.
  */

  read_only= opt_readonly;
  mysql_mutex_unlock(&LOCK_global_system_variables);

  if (thd->global_read_lock.lock_global_read_lock(thd))
    goto end_with_mutex_unlock;

  if ((result= thd->global_read_lock.make_global_read_lock_block_commit(thd)))
    goto end_with_read_lock;

  /* Change the opt_readonly system variable, safe because the lock is held */
  opt_readonly= new_read_only;

  result= false;

 end_with_read_lock:
  /* Release the lock */
  thd->global_read_lock.unlock_global_read_lock(thd);
 end_with_mutex_unlock:
  mysql_mutex_lock(&LOCK_global_system_variables);
 end:
  read_only= opt_readonly;
  DBUG_RETURN(result);
}

static bool fix_super_read_only(sys_var *self, THD *thd, enum_var_type type)
{
  DBUG_ENTER("sys_var_opt_super_readonly::update");

  /* return if no changes: */
  if (super_read_only == opt_super_readonly)
    DBUG_RETURN(false);

  /* return immediately if turning super_read_only OFF: */
  if (super_read_only == FALSE)
  {
    opt_super_readonly= FALSE;
    DBUG_RETURN(false);
  }
  bool result= true;
  my_bool new_super_read_only = super_read_only; /* make a copy before releasing a mutex */

  /* set read_only to ON if it is OFF, letting fix_read_only()
     handle its own locking needs
  */
  if (!opt_readonly)
  {
    read_only= TRUE;
    if ((result = fix_read_only(NULL, thd, type)))
      goto end;
  }

  /* if we already have global read lock, set super_read_only
     and return immediately:
  */
  if (thd->global_read_lock.is_acquired())
  {
    opt_super_readonly= super_read_only;
    DBUG_RETURN(false);
  }

  /* now we're turning ON super_read_only: */
  super_read_only = opt_super_readonly;
  mysql_mutex_unlock(&LOCK_global_system_variables);

  if (thd->global_read_lock.lock_global_read_lock(thd))
    goto end_with_mutex_unlock;

  if ((result = thd->global_read_lock.make_global_read_lock_block_commit(thd)))
    goto end_with_read_lock;
  opt_super_readonly= new_super_read_only;
  result= false;

  end_with_read_lock:
    /* Release the lock */
    thd->global_read_lock.unlock_global_read_lock(thd);
  end_with_mutex_unlock:
    mysql_mutex_lock(&LOCK_global_system_variables);
  end:
    super_read_only= opt_super_readonly;
    DBUG_RETURN(result);
}

#if !defined(EMBEDDED_LIBRARY)

static Sys_var_mybool Sys_require_secure_transport(
  "require_secure_transport",
  "When this option is enabled, connections attempted using insecure "
  "transport will be rejected.  Secure transports are SSL/TLS, "
  "Unix socket or Shared Memory (on Windows).",
  GLOBAL_VAR(opt_require_secure_transport),
  CMD_LINE(OPT_ARG),
  DEFAULT(FALSE),
  NO_MUTEX_GUARD, NOT_IN_BINLOG,
  ON_CHECK(check_require_secure_transport), ON_UPDATE(0));

#endif

/**
  The read_only boolean is always equal to the opt_readonly boolean except
  during fix_read_only(); when that function is entered, opt_readonly is
  the pre-update value and read_only is the post-update value.
  fix_read_only() compares them and runs needed operations for the
  transition (especially when transitioning from false to true) and
  synchronizes both booleans in the end.
*/
static Sys_var_mybool Sys_readonly(
       "read_only",
       "Make all non-temporary tables read-only, with the exception for "
       "replication (slave) threads and users with the SUPER privilege",
       GLOBAL_VAR(read_only), CMD_LINE(OPT_ARG), DEFAULT(FALSE),
       NO_MUTEX_GUARD, NOT_IN_BINLOG,
       ON_CHECK(check_read_only), ON_UPDATE(fix_read_only));

static Sys_var_mybool Sys_userstat(
       "userstat",
       "Control USER_STATISTICS, CLIENT_STATISTICS, THREAD_STATISTICS, "
       "INDEX_STATISTICS and TABLE_STATISTICS running",
       GLOBAL_VAR(opt_userstat), CMD_LINE(OPT_ARG), DEFAULT(FALSE));

static Sys_var_mybool Sys_thread_statistics(
       "thread_statistics",
       "Control TABLE_STATISTICS running, when userstat is enabled",
       GLOBAL_VAR(opt_thread_statistics), CMD_LINE(OPT_ARG), DEFAULT(FALSE));

/**
Setting super_read_only to ON triggers read_only to also be set to ON.
*/
static Sys_var_mybool Sys_super_readonly(
  "super_read_only",
  "Make all non-temporary tables read-only, with the exception for "
  "replication (slave) threads.  Users with the SUPER privilege are "
  "affected, unlike read_only.  Setting super_read_only to ON "
  "also sets read_only to ON.",
  GLOBAL_VAR(super_read_only), CMD_LINE(OPT_ARG), DEFAULT(FALSE),
  NO_MUTEX_GUARD, NOT_IN_BINLOG,
  ON_CHECK(0), ON_UPDATE(fix_super_read_only));



// Small lower limit to be able to test MRR
static Sys_var_ulong Sys_read_rnd_buff_size(
       "read_rnd_buffer_size",
       "When reading rows in sorted order after a sort, the rows are read "
       "through this buffer to avoid a disk seeks",
       SESSION_VAR(read_rnd_buff_size), CMD_LINE(REQUIRED_ARG),
       VALID_RANGE(1, INT_MAX32), DEFAULT(256*1024), BLOCK_SIZE(1));

static Sys_var_ulong Sys_div_precincrement(
       "div_precision_increment", "Precision of the result of '/' "
       "operator will be increased on that value",
       SESSION_VAR(div_precincrement), CMD_LINE(REQUIRED_ARG),
       VALID_RANGE(0, DECIMAL_MAX_SCALE), DEFAULT(4), BLOCK_SIZE(1));

static Sys_var_uint Sys_eq_range_index_dive_limit(
       "eq_range_index_dive_limit",
       "The optimizer will use existing index statistics instead of "
       "doing index dives for equality ranges if the number of equality "
       "ranges for the index is larger than or equal to this number. "
       "If set to 0, index dives are always used.",
       SESSION_VAR(eq_range_index_dive_limit), CMD_LINE(REQUIRED_ARG),
       VALID_RANGE(0, UINT_MAX32), DEFAULT(200), BLOCK_SIZE(1));

static Sys_var_ulong Sys_range_alloc_block_size(
       "range_alloc_block_size",
       "Allocation block size for storing ranges during optimization",
       SESSION_VAR(range_alloc_block_size), CMD_LINE(REQUIRED_ARG),
       VALID_RANGE(RANGE_ALLOC_BLOCK_SIZE, UINT32_MAX),
       DEFAULT(RANGE_ALLOC_BLOCK_SIZE), BLOCK_SIZE(1024));

static Sys_var_ulong Sys_multi_range_count(
       "multi_range_count",
       "Number of key ranges to request at once. "
       "This variable has no effect, and is deprecated. "
       "It will be removed in a future release.",
       SESSION_VAR(multi_range_count), CMD_LINE(REQUIRED_ARG),
       VALID_RANGE(1, ULONG_MAX), DEFAULT(256), BLOCK_SIZE(1),
       NO_MUTEX_GUARD, NOT_IN_BINLOG, ON_CHECK(0), ON_UPDATE(0),
       DEPRECATED_VAR(""));

static bool fix_thd_mem_root(sys_var *self, THD *thd, enum_var_type type)
{
  if (type != OPT_GLOBAL)
    reset_root_defaults(thd->mem_root,
                        thd->variables.query_alloc_block_size,
                        thd->variables.query_prealloc_size);
  return false;
}
static Sys_var_ulong Sys_query_alloc_block_size(
       "query_alloc_block_size",
       "Allocation block size for query parsing and execution",
       SESSION_VAR(query_alloc_block_size), CMD_LINE(REQUIRED_ARG),
       VALID_RANGE(1024, UINT_MAX32), DEFAULT(QUERY_ALLOC_BLOCK_SIZE),
       BLOCK_SIZE(1024), NO_MUTEX_GUARD, NOT_IN_BINLOG, ON_CHECK(0),
       ON_UPDATE(fix_thd_mem_root));

static Sys_var_ulong Sys_query_prealloc_size(
       "query_prealloc_size",
       "Persistent buffer for query parsing and execution",
       SESSION_VAR(query_prealloc_size), CMD_LINE(REQUIRED_ARG),
       VALID_RANGE(QUERY_ALLOC_PREALLOC_SIZE, ULONG_MAX),
       DEFAULT(QUERY_ALLOC_PREALLOC_SIZE),
       BLOCK_SIZE(1024), NO_MUTEX_GUARD, NOT_IN_BINLOG, ON_CHECK(0),
       ON_UPDATE(fix_thd_mem_root));

#if defined (_WIN32) && !defined (EMBEDDED_LIBRARY)
static Sys_var_mybool Sys_shared_memory(
       "shared_memory", "Enable the shared memory",
       READ_ONLY GLOBAL_VAR(opt_enable_shared_memory), CMD_LINE(OPT_ARG),
       DEFAULT(FALSE));

static Sys_var_charptr Sys_shared_memory_base_name(
       "shared_memory_base_name", "Base name of shared memory",
       READ_ONLY GLOBAL_VAR(shared_memory_base_name), CMD_LINE(REQUIRED_ARG),
       IN_FS_CHARSET, DEFAULT(0));
#endif

// this has to be NO_CMD_LINE as the command-line option has a different name
static Sys_var_mybool Sys_skip_external_locking(
       "skip_external_locking", "Don't use system (external) locking",
       READ_ONLY GLOBAL_VAR(my_disable_locking), NO_CMD_LINE, DEFAULT(TRUE));

static Sys_var_mybool Sys_skip_networking(
       "skip_networking", "Don't allow connection with TCP/IP",
       READ_ONLY GLOBAL_VAR(opt_disable_networking), CMD_LINE(OPT_ARG),
       DEFAULT(FALSE));

static Sys_var_mybool Sys_skip_name_resolve(
       "skip_name_resolve",
       "Don't resolve hostnames. All hostnames are IP's or 'localhost'.",
       READ_ONLY GLOBAL_VAR(opt_skip_name_resolve),
       CMD_LINE(OPT_ARG, OPT_SKIP_RESOLVE),
       DEFAULT(FALSE));

static Sys_var_mybool Sys_skip_show_database(
       "skip_show_database", "Don't allow 'SHOW DATABASE' commands",
       READ_ONLY GLOBAL_VAR(opt_skip_show_db), CMD_LINE(OPT_ARG),
       DEFAULT(FALSE));

static Sys_var_charptr Sys_socket(
       "socket", "Socket file to use for connection",
       READ_ONLY GLOBAL_VAR(mysqld_unix_port), CMD_LINE(REQUIRED_ARG),
       IN_FS_CHARSET, DEFAULT(0));

static Sys_var_ulong Sys_thread_stack(
       "thread_stack", "The stack size for each thread",
       READ_ONLY GLOBAL_VAR(my_thread_stack_size), CMD_LINE(REQUIRED_ARG),
       VALID_RANGE(128*1024, ULONG_MAX), DEFAULT(DEFAULT_THREAD_STACK),
       BLOCK_SIZE(1024));

static Sys_var_charptr Sys_tmpdir(
       "tmpdir", "Path for temporary files. Several paths may "
       "be specified, separated by a "
#if defined(_WIN32)
       "semicolon (;)"
#else
       "colon (:)"
#endif
       ", in this case they are used in a round-robin fashion",
       READ_ONLY GLOBAL_VAR(opt_mysql_tmpdir), CMD_LINE(REQUIRED_ARG, 't'),
       IN_FS_CHARSET, DEFAULT(0));

static bool fix_trans_mem_root(sys_var *self, THD *thd, enum_var_type type)
{
  if (type != OPT_GLOBAL)
    thd->get_transaction()->init_mem_root_defaults(
        thd->variables.trans_alloc_block_size,
        thd->variables.trans_prealloc_size);
  return false;
}
static Sys_var_ulong Sys_trans_alloc_block_size(
       "transaction_alloc_block_size",
       "Allocation block size for transactions to be stored in binary log",
       SESSION_VAR(trans_alloc_block_size), CMD_LINE(REQUIRED_ARG),
       VALID_RANGE(1024, 128 * 1024), DEFAULT(QUERY_ALLOC_BLOCK_SIZE),
       BLOCK_SIZE(1024), NO_MUTEX_GUARD, NOT_IN_BINLOG, ON_CHECK(0),
       ON_UPDATE(fix_trans_mem_root));

static Sys_var_ulong Sys_trans_prealloc_size(
       "transaction_prealloc_size",
       "Persistent buffer for transactions to be stored in binary log",
       SESSION_VAR(trans_prealloc_size), CMD_LINE(REQUIRED_ARG),
       VALID_RANGE(1024, 128 * 1024), DEFAULT(TRANS_ALLOC_PREALLOC_SIZE),
       BLOCK_SIZE(1024), NO_MUTEX_GUARD, NOT_IN_BINLOG, ON_CHECK(0),
       ON_UPDATE(fix_trans_mem_root));

#ifndef EMBEDDED_LIBRARY
static const char *thread_handling_names[]=
{
  "one-thread-per-connection", "no-threads",
#ifdef HAVE_POOL_OF_THREADS
  "pool-of-threads",
#endif
  0
};

#if defined (_WIN32) && defined (HAVE_POOL_OF_THREADS)
/* Windows is using OS threadpool, so we're pretty sure it works well */
#define DEFAULT_THREAD_HANDLING 2
#else
#define DEFAULT_THREAD_HANDLING 0
#endif

static Sys_var_enum Sys_thread_handling(
       "thread_handling",
       "Define threads usage for handling queries, one of "
       "one-thread-per-connection, no-threads"
#ifdef HAVE_POOL_OF_THREADS
       ", pool-of-threads"
#endif
       , READ_ONLY GLOBAL_VAR(Connection_handler_manager::thread_handling),
       CMD_LINE(REQUIRED_ARG), thread_handling_names, DEFAULT(0));
#endif // !EMBEDDED_LIBRARY

static bool fix_query_cache_size(sys_var *self, THD *thd, enum_var_type type)
{
  ulong new_cache_size= query_cache.resize(query_cache_size);
  /*
     Note: query_cache_size is a global variable reflecting the
     requested cache size. See also query_cache_size_arg
  */
  if (query_cache_size != new_cache_size)
    push_warning_printf(current_thd, Sql_condition::SL_WARNING,
                        ER_WARN_QC_RESIZE, ER(ER_WARN_QC_RESIZE),
                        query_cache_size, new_cache_size);

  query_cache_size= new_cache_size;
  return false;
}
static Sys_var_ulong Sys_query_cache_size(
       "query_cache_size",
       "The memory allocated to store results from old queries. "
       "This variable is deprecated and will be removed in a future release.",
       GLOBAL_VAR(query_cache_size), CMD_LINE(REQUIRED_ARG),
       VALID_RANGE(0, ULONG_MAX), DEFAULT(1024U*1024U), BLOCK_SIZE(1024),
       NO_MUTEX_GUARD, NOT_IN_BINLOG, ON_CHECK(0),
       ON_UPDATE(fix_query_cache_size), DEPRECATED_VAR(""));

static Sys_var_mybool Sys_query_cache_strip_comments(
       "query_cache_strip_comments", "Enable and disable optimisation \"strip comment for query cache\" - optimisation strip all comments from query while search query result in query cache",
       GLOBAL_VAR(opt_query_cache_strip_comments), CMD_LINE(OPT_ARG),
       DEFAULT(FALSE));

static Sys_var_ulong Sys_query_cache_limit(
       "query_cache_limit",
       "Don't cache results that are bigger than this. "
       "This variable is deprecated and will be removed in a future release.",
       GLOBAL_VAR(query_cache.query_cache_limit), CMD_LINE(REQUIRED_ARG),
       VALID_RANGE(0, ULONG_MAX), DEFAULT(1024*1024), BLOCK_SIZE(1),
       NO_MUTEX_GUARD, NOT_IN_BINLOG, ON_CHECK(NULL), ON_UPDATE(NULL),
       DEPRECATED_VAR(""));

static bool fix_qcache_min_res_unit(sys_var *self, THD *thd, enum_var_type type)
{
  query_cache_min_res_unit=
    query_cache.set_min_res_unit(query_cache_min_res_unit);
  return false;
}
static Sys_var_ulong Sys_query_cache_min_res_unit(
       "query_cache_min_res_unit",
       "The minimum size for blocks allocated by the query cache. "
       "This variable is deprecated and will be removed in a future release.",
       GLOBAL_VAR(query_cache_min_res_unit), CMD_LINE(REQUIRED_ARG),
       VALID_RANGE(0, ULONG_MAX), DEFAULT(QUERY_CACHE_MIN_RESULT_DATA_SIZE),
       BLOCK_SIZE(1), NO_MUTEX_GUARD, NOT_IN_BINLOG, ON_CHECK(0),
       ON_UPDATE(fix_qcache_min_res_unit), DEPRECATED_VAR(""));

static const char *query_cache_type_names[]= { "OFF", "ON", "DEMAND", 0 };
static bool check_query_cache_type(sys_var *self, THD *thd, set_var *var)
{
  /*
   Setting it to 0 (or OFF) is always OK, even if the query cache
   is disabled.
  */
  if (var->save_result.ulonglong_value == 0)
    return false;
  else if (query_cache.is_disabled())
  {
    my_error(ER_QUERY_CACHE_DISABLED, MYF(0));
    return true;
  }
  return false;
}
static Sys_var_enum Sys_query_cache_type(
       "query_cache_type",
       "OFF = Don't cache or retrieve results. ON = Cache all results "
       "except SELECT SQL_NO_CACHE ... queries. DEMAND = Cache only "
       "SELECT SQL_CACHE ... queries. "
       "This variable is deprecated and will be removed in a future release.",
       SESSION_VAR(query_cache_type), CMD_LINE(REQUIRED_ARG),
       query_cache_type_names, DEFAULT(0), NO_MUTEX_GUARD, NOT_IN_BINLOG,
       ON_CHECK(check_query_cache_type), ON_UPDATE(NULL), DEPRECATED_VAR(""));

static Sys_var_mybool Sys_query_cache_wlock_invalidate(
       "query_cache_wlock_invalidate",
       "Invalidate queries in query cache on LOCK for write. "
       "This variable is deprecated and will be removed in a future release.",
       SESSION_VAR(query_cache_wlock_invalidate), CMD_LINE(OPT_ARG),
       DEFAULT(FALSE), NO_MUTEX_GUARD, NOT_IN_BINLOG, ON_CHECK(NULL),
       ON_UPDATE(NULL), DEPRECATED_VAR(""));

static bool
on_check_opt_secure_auth(sys_var *self, THD *thd, set_var *var)
{
  push_deprecated_warn_no_replacement(thd, "--secure-auth");
  return (!var->save_result.ulonglong_value);
}

static Sys_var_mybool Sys_secure_auth(
       "secure_auth",
       "Disallow authentication for accounts that have old (pre-4.1) "
       "passwords. Deprecated. Always TRUE.",
       GLOBAL_VAR(opt_secure_auth), CMD_LINE(OPT_ARG, OPT_SECURE_AUTH),
       DEFAULT(TRUE),
       NO_MUTEX_GUARD, NOT_IN_BINLOG,
       ON_CHECK(on_check_opt_secure_auth)
       );

static Sys_var_charptr Sys_secure_file_priv(
       "secure_file_priv",
       "Limit LOAD DATA, SELECT ... OUTFILE, and LOAD_FILE() to files "
       "within specified directory",
       READ_ONLY GLOBAL_VAR(opt_secure_file_priv),
#ifndef EMBEDDED_LIBRARY
       CMD_LINE(REQUIRED_ARG), IN_FS_CHARSET, DEFAULT(DEFAULT_SECURE_FILE_PRIV_DIR));
#else
       CMD_LINE(REQUIRED_ARG), IN_FS_CHARSET, DEFAULT(DEFAULT_SECURE_FILE_PRIV_EMBEDDED_DIR));
#endif

static bool fix_server_id(sys_var *self, THD *thd, enum_var_type type)
{
  // server_id is 'MYSQL_PLUGIN_IMPORT ulong'
  // So we cast here, rather than change its type.
  server_id_supplied = 1;
  thd->server_id= thd->variables.pseudo_server_id != 0 ?
    thd->variables.pseudo_server_id : static_cast<uint32>(server_id);
  return false;
}
static Sys_var_ulong Sys_server_id(
       "server_id",
       "Uniquely identifies the server instance in the community of "
       "replication partners",
       GLOBAL_VAR(server_id), CMD_LINE(REQUIRED_ARG, OPT_SERVER_ID),
       VALID_RANGE(0, UINT_MAX32), DEFAULT(0), BLOCK_SIZE(1), NO_MUTEX_GUARD,
       NOT_IN_BINLOG, ON_CHECK(0), ON_UPDATE(fix_server_id));

static Sys_var_charptr Sys_server_uuid(
       "server_uuid",
       "Uniquely identifies the server instance in the universe",
       READ_ONLY GLOBAL_VAR(server_uuid_ptr),
       NO_CMD_LINE, IN_FS_CHARSET, DEFAULT(server_uuid));

static Sys_var_uint Sys_server_id_bits(
       "server_id_bits",
       "Set number of significant bits in server-id",
       GLOBAL_VAR(opt_server_id_bits), CMD_LINE(REQUIRED_ARG),
       VALID_RANGE(0, 32), DEFAULT(32), BLOCK_SIZE(1));

static Sys_var_mybool Sys_slave_compressed_protocol(
       "slave_compressed_protocol",
       "Use compression on master/slave protocol",
       GLOBAL_VAR(opt_slave_compressed_protocol), CMD_LINE(OPT_ARG),
       DEFAULT(FALSE));

#ifdef HAVE_REPLICATION
static const char *slave_exec_mode_names[]=
       {"STRICT", "IDEMPOTENT", 0};
static Sys_var_enum Slave_exec_mode(
       "slave_exec_mode",
       "Modes for how replication events should be executed. Legal values "
       "are STRICT (default) and IDEMPOTENT. In IDEMPOTENT mode, "
       "replication will not stop for operations that are idempotent. "
       "In STRICT mode, replication will stop on any unexpected difference "
       "between the master and the slave",
       GLOBAL_VAR(slave_exec_mode_options), CMD_LINE(REQUIRED_ARG),
       slave_exec_mode_names, DEFAULT(RBR_EXEC_MODE_STRICT));

const char *slave_type_conversions_name[]=
       {"ALL_LOSSY", "ALL_NON_LOSSY", "ALL_UNSIGNED", "ALL_SIGNED", 0};
static Sys_var_set Slave_type_conversions(
       "slave_type_conversions",
       "Set of slave type conversions that are enabled. Legal values are:"
       " ALL_LOSSY to enable lossy conversions,"
       " ALL_NON_LOSSY to enable non-lossy conversions,"
       " ALL_UNSIGNED to treat all integer column type data to be unsigned values, and"
       " ALL_SIGNED to treat all integer column type data to be signed values." 
       " Default treatment is ALL_SIGNED. If ALL_SIGNED and ALL_UNSIGNED both are"
       " specified, ALL_SIGNED will take higher priority than ALL_UNSIGNED."
       " If the variable is assigned the empty set, no conversions are"
       " allowed and it is expected that the types match exactly.",
       GLOBAL_VAR(slave_type_conversions_options), CMD_LINE(REQUIRED_ARG),
       slave_type_conversions_name,
       DEFAULT(0));

static Sys_var_mybool Sys_slave_sql_verify_checksum(
       "slave_sql_verify_checksum",
       "Force checksum verification of replication events after reading them "
       "from relay log. Note: Events are always checksum-verified by slave on "
       "receiving them from the network before writing them to the relay "
       "log. Enabled by default.",
       GLOBAL_VAR(opt_slave_sql_verify_checksum), CMD_LINE(OPT_ARG), DEFAULT(TRUE));

static bool check_not_null_not_empty(sys_var *self, THD *thd, set_var *var)
{
  String str, *res;
  /* null value is not allowed */
  if (check_not_null(self, thd, var))
    return true;

  /** empty value ('') is not allowed */
  res= var->value? var->value->val_str(&str) : NULL;
  if (res && res->is_empty())
    return true;

  return false;
}

static bool check_slave_stopped(sys_var *self, THD *thd, set_var *var)
{
  bool result= false;
  Master_info *mi= 0;

  if (check_not_null_not_empty(self, thd, var))
    return true;

  channel_map.wrlock();

  for (mi_map::iterator it= channel_map.begin(); it!= channel_map.end(); it++)
  {
    mi= it->second;
    if (mi)
    {
      mysql_mutex_lock(&mi->rli->run_lock);
      if (mi->rli->slave_running)
      {
        my_error(ER_SLAVE_SQL_THREAD_MUST_STOP, MYF(0));
        result= true;
      }
      mysql_mutex_unlock(&mi->rli->run_lock);
    }
  }
  channel_map.unlock();
  return result;
}

static const char *slave_rows_search_algorithms_names[]= {"TABLE_SCAN", "INDEX_SCAN", "HASH_SCAN", 0};
static Sys_var_set Slave_rows_search_algorithms(
       "slave_rows_search_algorithms", 
       "Set of searching algorithms that the slave will use while "
       "searching for records from the storage engine to either "
       "updated or deleted them. Possible values are: INDEX_SCAN, "
       "TABLE_SCAN and HASH_SCAN. Any combination is allowed, and "
       "the slave will always pick the most suitable algorithm for "
       "any given scenario. "
       "(Default: INDEX_SCAN, TABLE_SCAN).",
       GLOBAL_VAR(slave_rows_search_algorithms_options), CMD_LINE(REQUIRED_ARG),
       slave_rows_search_algorithms_names,
       DEFAULT(SLAVE_ROWS_INDEX_SCAN | SLAVE_ROWS_TABLE_SCAN),  NO_MUTEX_GUARD,
       NOT_IN_BINLOG, ON_CHECK(check_not_null_not_empty), ON_UPDATE(NULL));

static const char *mts_parallel_type_names[]= {"DATABASE", "LOGICAL_CLOCK", 0};
static Sys_var_enum Mts_parallel_type(
       "slave_parallel_type",
       "Specifies if the slave will use database partitioning "
       "or information from master to parallelize transactions."
       "(Default: DATABASE).",
       GLOBAL_VAR(mts_parallel_option), CMD_LINE(REQUIRED_ARG),
       mts_parallel_type_names,
       DEFAULT(MTS_PARALLEL_TYPE_DB_NAME),  NO_MUTEX_GUARD,
       NOT_IN_BINLOG, ON_CHECK(check_slave_stopped),
       ON_UPDATE(NULL));

static bool check_binlog_transaction_dependency_tracking(sys_var *self, THD *thd, set_var *var)
{
  if (global_system_variables.transaction_write_set_extraction == HASH_ALGORITHM_OFF
      && var->save_result.ulonglong_value != DEPENDENCY_TRACKING_COMMIT_ORDER)
  {
    my_error(ER_WRONG_USAGE, MYF(0),
             "binlog_transaction_dependency_tracking (!= COMMIT_ORDER)",
             "transaction_write_set_extraction (= OFF)");

    return true;
  }
  return false;
}

static bool update_binlog_transaction_dependency_tracking(sys_var* var, THD* thd, enum_var_type v)
{
  /*
    the writeset_history_start needs to be set to 0 whenever there is a
    change in the transaction dependency source so that WS and COMMIT
    transition smoothly.
  */
  mysql_bin_log.m_dependency_tracker.tracking_mode_changed();
  return false;
}

static PolyLock_mutex
PLock_slave_trans_dep_tracker(&LOCK_slave_trans_dep_tracker);
static const char *opt_binlog_transaction_dependency_tracking_names[]=
       {"COMMIT_ORDER", "WRITESET", "WRITESET_SESSION", NullS};
static Sys_var_enum Binlog_transaction_dependency_tracking(
       "binlog_transaction_dependency_tracking",
       "Selects the source of dependency information from which to "
       "assess which transactions can be executed in parallel by the "
       "slave's multi-threaded applier. "
       "Possible values are COMMIT_ORDER, WRITESET and WRITESET_SESSION.",
       GLOBAL_VAR(mysql_bin_log.m_dependency_tracker.m_opt_tracking_mode),
       CMD_LINE(REQUIRED_ARG), opt_binlog_transaction_dependency_tracking_names,
       DEFAULT(DEPENDENCY_TRACKING_COMMIT_ORDER),
       &PLock_slave_trans_dep_tracker,
       NOT_IN_BINLOG, ON_CHECK(check_binlog_transaction_dependency_tracking),
       ON_UPDATE(update_binlog_transaction_dependency_tracking));
static Sys_var_ulong Binlog_transaction_dependency_history_size(
       "binlog_transaction_dependency_history_size",
       "Maximum number of rows to keep in the writeset history.",
       GLOBAL_VAR(mysql_bin_log.m_dependency_tracker.get_writeset()->m_opt_max_history_size),
       CMD_LINE(REQUIRED_ARG, 0), VALID_RANGE(1, 1000000), DEFAULT(25000),
       BLOCK_SIZE(1), &PLock_slave_trans_dep_tracker, NOT_IN_BINLOG, ON_CHECK(NULL),
       ON_UPDATE(NULL));

static Sys_var_mybool Sys_slave_preserve_commit_order(
       "slave_preserve_commit_order",
       "Force slave workers to make commits in the same order as on the master. "
       "Disabled by default.",
       GLOBAL_VAR(opt_slave_preserve_commit_order), CMD_LINE(OPT_ARG),
       DEFAULT(FALSE), NO_MUTEX_GUARD, NOT_IN_BINLOG,
       ON_CHECK(check_slave_stopped),
       ON_UPDATE(NULL));
#endif

bool Sys_var_enum_binlog_checksum::global_update(THD *thd, set_var *var)
{
  bool check_purge= false;

  /*
    SET binlog_checksome command should ignore 'read-only' and 'super_read_only'
    options so that it can update 'mysql.gtid_executed' replication repository
    table.
  */
  thd->set_skip_readonly_check();
  mysql_mutex_lock(mysql_bin_log.get_log_lock());
  if(mysql_bin_log.is_open())
  {
    bool alg_changed=
      (binlog_checksum_options != (uint) var->save_result.ulonglong_value);
    if (alg_changed)
      mysql_bin_log.checksum_alg_reset= (uint8) var->save_result.ulonglong_value;
    mysql_bin_log.rotate(true, &check_purge);
    if (alg_changed)
      mysql_bin_log.checksum_alg_reset= binary_log::BINLOG_CHECKSUM_ALG_UNDEF; // done
  }
  else
  {
    binlog_checksum_options=
      static_cast<ulong>(var->save_result.ulonglong_value);
  }
  DBUG_ASSERT(binlog_checksum_options == var->save_result.ulonglong_value);
  DBUG_ASSERT(mysql_bin_log.checksum_alg_reset ==
              binary_log::BINLOG_CHECKSUM_ALG_UNDEF);
  mysql_mutex_unlock(mysql_bin_log.get_log_lock());
  
  if (check_purge)
    mysql_bin_log.purge();

  return 0;
}

static Sys_var_enum_binlog_checksum Binlog_checksum_enum(
       "binlog_checksum", "Type of BINLOG_CHECKSUM_ALG. Include checksum for "
       "log events in the binary log. Possible values are NONE and CRC32; "
       "default is CRC32.",
       GLOBAL_VAR(binlog_checksum_options), CMD_LINE(REQUIRED_ARG),
       binlog_checksum_type_names, DEFAULT(binary_log::BINLOG_CHECKSUM_ALG_CRC32),
       NO_MUTEX_GUARD, NOT_IN_BINLOG, ON_CHECK(check_outside_trx));

static Sys_var_mybool Sys_master_verify_checksum(
       "master_verify_checksum",
       "Force checksum verification of logged events in binary log before "
       "sending them to slaves or printing them in output of SHOW BINLOG EVENTS. "
       "Disabled by default.",
       GLOBAL_VAR(opt_master_verify_checksum), CMD_LINE(OPT_ARG), DEFAULT(FALSE));

static Sys_var_ulong Sys_slow_launch_time(
       "slow_launch_time",
       "If creating the thread takes longer than this value (in seconds), "
       "the Slow_launch_threads counter will be incremented",
       GLOBAL_VAR(slow_launch_time), CMD_LINE(REQUIRED_ARG),
       VALID_RANGE(0, LONG_TIMEOUT), DEFAULT(2), BLOCK_SIZE(1));

static Sys_var_ulong Sys_sort_buffer(
       "sort_buffer_size",
       "Each thread that needs to do a sort allocates a buffer of this size",
       SESSION_VAR(sortbuff_size), CMD_LINE(REQUIRED_ARG),
       VALID_RANGE(MIN_SORT_MEMORY, ULONG_MAX), DEFAULT(DEFAULT_SORT_MEMORY),
       BLOCK_SIZE(1));

/**
  Check sql modes strict_mode, 'NO_ZERO_DATE', 'NO_ZERO_IN_DATE' and
  'ERROR_FOR_DIVISION_BY_ZERO' are used together. If only subset of it
  is set then warning is reported.

  @param sql_mode sql mode.
*/
static void check_sub_modes_of_strict_mode(sql_mode_t &sql_mode, THD *thd)
{
  const sql_mode_t strict_modes= (MODE_STRICT_TRANS_TABLES |
                                  MODE_STRICT_ALL_TABLES);

  const sql_mode_t new_strict_submodes= (MODE_NO_ZERO_IN_DATE |
                                         MODE_NO_ZERO_DATE |
                                         MODE_ERROR_FOR_DIVISION_BY_ZERO);

  const sql_mode_t strict_modes_set= (sql_mode & strict_modes);
  const sql_mode_t new_strict_submodes_set= (sql_mode & new_strict_submodes);

  if (((strict_modes_set | new_strict_submodes_set) !=0) &&
      ((new_strict_submodes_set != new_strict_submodes) ||
       (strict_modes_set == 0)))
  {
    if (thd)
      push_warning(thd, Sql_condition::SL_WARNING,
                               ER_SQL_MODE_MERGED,
                               ER_THD(thd, ER_SQL_MODE_MERGED));
    else
      sql_print_warning("'NO_ZERO_DATE', 'NO_ZERO_IN_DATE' and "
                        "'ERROR_FOR_DIVISION_BY_ZERO' sql modes should be used "
                        "with strict mode. They will be merged with strict mode "
                        "in a future release.");
  }
}

export sql_mode_t expand_sql_mode(sql_mode_t sql_mode, THD *thd)
{
  if (sql_mode & MODE_ANSI)
  {
    /*
      Note that we dont set
      MODE_NO_KEY_OPTIONS | MODE_NO_TABLE_OPTIONS | MODE_NO_FIELD_OPTIONS
      to allow one to get full use of MySQL in this mode.
    */
    sql_mode|= (MODE_REAL_AS_FLOAT | MODE_PIPES_AS_CONCAT | MODE_ANSI_QUOTES |
                MODE_IGNORE_SPACE | MODE_ONLY_FULL_GROUP_BY);
  }
  if (sql_mode & MODE_ORACLE)
    sql_mode|= (MODE_PIPES_AS_CONCAT | MODE_ANSI_QUOTES |
                MODE_IGNORE_SPACE |
                MODE_NO_KEY_OPTIONS | MODE_NO_TABLE_OPTIONS |
                MODE_NO_FIELD_OPTIONS | MODE_NO_AUTO_CREATE_USER);
  if (sql_mode & MODE_MSSQL)
    sql_mode|= (MODE_PIPES_AS_CONCAT | MODE_ANSI_QUOTES |
                MODE_IGNORE_SPACE |
                MODE_NO_KEY_OPTIONS | MODE_NO_TABLE_OPTIONS |
                MODE_NO_FIELD_OPTIONS);
  if (sql_mode & MODE_POSTGRESQL)
    sql_mode|= (MODE_PIPES_AS_CONCAT | MODE_ANSI_QUOTES |
                MODE_IGNORE_SPACE |
                MODE_NO_KEY_OPTIONS | MODE_NO_TABLE_OPTIONS |
                MODE_NO_FIELD_OPTIONS);
  if (sql_mode & MODE_DB2)
    sql_mode|= (MODE_PIPES_AS_CONCAT | MODE_ANSI_QUOTES |
                MODE_IGNORE_SPACE |
                MODE_NO_KEY_OPTIONS | MODE_NO_TABLE_OPTIONS |
                MODE_NO_FIELD_OPTIONS);
  if (sql_mode & MODE_MAXDB)
    sql_mode|= (MODE_PIPES_AS_CONCAT | MODE_ANSI_QUOTES |
                MODE_IGNORE_SPACE |
                MODE_NO_KEY_OPTIONS | MODE_NO_TABLE_OPTIONS |
                MODE_NO_FIELD_OPTIONS | MODE_NO_AUTO_CREATE_USER);
  if (sql_mode & MODE_MYSQL40)
    sql_mode|= MODE_HIGH_NOT_PRECEDENCE;
  if (sql_mode & MODE_MYSQL323)
    sql_mode|= MODE_HIGH_NOT_PRECEDENCE;
  if (sql_mode & MODE_TRADITIONAL)
    sql_mode|= (MODE_STRICT_TRANS_TABLES | MODE_STRICT_ALL_TABLES |
                MODE_NO_ZERO_IN_DATE | MODE_NO_ZERO_DATE |
                MODE_ERROR_FOR_DIVISION_BY_ZERO | MODE_NO_AUTO_CREATE_USER |
                MODE_NO_ENGINE_SUBSTITUTION);

  check_sub_modes_of_strict_mode(sql_mode, thd);
  return sql_mode;
}
static bool check_sql_mode(sys_var *self, THD *thd, set_var *var)
{
  var->save_result.ulonglong_value=
    expand_sql_mode(var->save_result.ulonglong_value, thd);

  /* Warning displayed only if the non default sql_mode is specified. */
  if (var->value)
  {
    /* Check if the NO_AUTO_CREATE_USER flag has been swapped. */
    if ((thd->variables.sql_mode ^ var->save_result.ulonglong_value) &
        MODE_NO_AUTO_CREATE_USER)
    {
      push_warning_printf(thd, Sql_condition::SL_WARNING,
                          ER_WARN_DEPRECATED_SQLMODE,
                          ER_THD(thd, ER_WARN_DEPRECATED_SQLMODE),
                          "NO_AUTO_CREATE_USER");
    }
    static const sql_mode_t deprecated_mask= MODE_DB2 | MODE_MAXDB |
      MODE_MSSQL | MODE_MYSQL323 | MODE_MYSQL40 | MODE_ORACLE |
      MODE_POSTGRESQL | MODE_NO_FIELD_OPTIONS | MODE_NO_KEY_OPTIONS |
      MODE_NO_TABLE_OPTIONS;
    sql_mode_t deprecated_modes=
      var->save_result.ulonglong_value & deprecated_mask;
    if (deprecated_modes != 0)
    {
      LEX_STRING buf;
      if (sql_mode_string_representation(thd, deprecated_modes, &buf))
        return true; // OOM
      push_warning_printf(thd, Sql_condition::SL_WARNING,
                          ER_WARN_DEPRECATED_SQLMODE,
                          ER_THD(thd, ER_WARN_DEPRECATED_SQLMODE),
                          buf.str);
    }
  }

  return false;
}
static bool fix_sql_mode(sys_var *self, THD *thd, enum_var_type type)
{
  if (type != OPT_GLOBAL)
  {
    /* Update thd->server_status */
    if (thd->variables.sql_mode & MODE_NO_BACKSLASH_ESCAPES)
      thd->server_status|= SERVER_STATUS_NO_BACKSLASH_ESCAPES;
    else
      thd->server_status&= ~SERVER_STATUS_NO_BACKSLASH_ESCAPES;
  }
  return false;
}
/*
  WARNING: When adding new SQL modes don't forget to update the
  tables definitions that stores it's value (ie: mysql.event, mysql.proc)
*/
static const char *sql_mode_names[]=
{
  "REAL_AS_FLOAT", "PIPES_AS_CONCAT", "ANSI_QUOTES", "IGNORE_SPACE", ",",
  "ONLY_FULL_GROUP_BY", "NO_UNSIGNED_SUBTRACTION", "NO_DIR_IN_CREATE",
  "POSTGRESQL", "ORACLE", "MSSQL", "DB2", "MAXDB", "NO_KEY_OPTIONS",
  "NO_TABLE_OPTIONS", "NO_FIELD_OPTIONS", "MYSQL323", "MYSQL40", "ANSI",
  "NO_AUTO_VALUE_ON_ZERO", "NO_BACKSLASH_ESCAPES", "STRICT_TRANS_TABLES",
  "STRICT_ALL_TABLES", "NO_ZERO_IN_DATE", "NO_ZERO_DATE",
  "ALLOW_INVALID_DATES", "ERROR_FOR_DIVISION_BY_ZERO", "TRADITIONAL",
  "NO_AUTO_CREATE_USER", "HIGH_NOT_PRECEDENCE", "NO_ENGINE_SUBSTITUTION",
  "PAD_CHAR_TO_FULL_LENGTH",
  0
};
export bool sql_mode_string_representation(THD *thd, sql_mode_t sql_mode,
                                           LEX_STRING *ls)
{
  set_to_string(thd, ls, sql_mode, sql_mode_names);
  return ls->str == 0;
}
/*
  sql_mode should *not* be IN_BINLOG: even though it is written to the binlog,
  the slave ignores the MODE_NO_DIR_IN_CREATE variable, so slave's value
  differs from master's (see log_event.cc: Query_log_event::do_apply_event()).
*/
static Sys_var_set Sys_sql_mode(
       "sql_mode",
       "Syntax: sql-mode=mode[,mode[,mode...]]. See the manual for the "
       "complete list of valid sql modes",
       SESSION_VAR(sql_mode), CMD_LINE(REQUIRED_ARG),
       sql_mode_names,
       DEFAULT(MODE_NO_ENGINE_SUBSTITUTION |
               MODE_ONLY_FULL_GROUP_BY |
               MODE_STRICT_TRANS_TABLES |
               MODE_NO_ZERO_IN_DATE |
               MODE_NO_ZERO_DATE |
               MODE_ERROR_FOR_DIVISION_BY_ZERO |
               MODE_NO_AUTO_CREATE_USER),
       NO_MUTEX_GUARD,
       NOT_IN_BINLOG, ON_CHECK(check_sql_mode), ON_UPDATE(fix_sql_mode));

static Sys_var_ulong Sys_max_execution_time(
       "max_execution_time",
       "Kill SELECT statement that takes over the specified number of milliseconds",
       SESSION_VAR(max_execution_time), CMD_LINE(REQUIRED_ARG),
       VALID_RANGE(0, ULONG_MAX), DEFAULT(0), BLOCK_SIZE(1));

#if defined(HAVE_OPENSSL) && !defined(EMBEDDED_LIBRARY)
#define SSL_OPT(X) CMD_LINE(REQUIRED_ARG,X)
#else
#define SSL_OPT(X) NO_CMD_LINE
#endif

/*
  If you are adding new system variable for SSL communication, please take a
  look at do_auto_cert_generation() function in sql_authentication.cc and
  add new system variable in checks if required.
*/

static Sys_var_charptr Sys_ssl_ca(
       "ssl_ca",
       "CA file in PEM format (check OpenSSL docs, implies --ssl)",
       READ_ONLY GLOBAL_VAR(opt_ssl_ca), SSL_OPT(OPT_SSL_CA),
       IN_FS_CHARSET, DEFAULT(0));

static Sys_var_charptr Sys_ssl_capath(
       "ssl_capath",
       "CA directory (check OpenSSL docs, implies --ssl)",
       READ_ONLY GLOBAL_VAR(opt_ssl_capath), SSL_OPT(OPT_SSL_CAPATH),
       IN_FS_CHARSET, DEFAULT(0));

static Sys_var_charptr Sys_tls_version(
       "tls_version",
       "TLS version, permitted values are TLSv1, TLSv1.1, TLSv1.2(Only for openssl)",
       READ_ONLY GLOBAL_VAR(opt_tls_version), SSL_OPT(OPT_TLS_VERSION),
       IN_FS_CHARSET, "TLSv1,TLSv1.1,TLSv1.2");

static Sys_var_charptr Sys_ssl_cert(
       "ssl_cert", "X509 cert in PEM format (implies --ssl)",
       READ_ONLY GLOBAL_VAR(opt_ssl_cert), SSL_OPT(OPT_SSL_CERT),
       IN_FS_CHARSET, DEFAULT(0));

static Sys_var_charptr Sys_ssl_cipher(
       "ssl_cipher", "SSL cipher to use (implies --ssl)",
       READ_ONLY GLOBAL_VAR(opt_ssl_cipher), SSL_OPT(OPT_SSL_CIPHER),
       IN_FS_CHARSET, DEFAULT(0));

static Sys_var_charptr Sys_ssl_key(
       "ssl_key", "X509 key in PEM format (implies --ssl)",
       READ_ONLY GLOBAL_VAR(opt_ssl_key), SSL_OPT(OPT_SSL_KEY),
       IN_FS_CHARSET, DEFAULT(0));

static Sys_var_charptr Sys_ssl_crl(
       "ssl_crl",
       "CRL file in PEM format (check OpenSSL docs, implies --ssl)",
       READ_ONLY GLOBAL_VAR(opt_ssl_crl), SSL_OPT(OPT_SSL_CRL),
       IN_FS_CHARSET, DEFAULT(0));

static Sys_var_charptr Sys_ssl_crlpath(
       "ssl_crlpath",
       "CRL directory (check OpenSSL docs, implies --ssl)",
       READ_ONLY GLOBAL_VAR(opt_ssl_crlpath), SSL_OPT(OPT_SSL_CRLPATH),
       IN_FS_CHARSET, DEFAULT(0));

#if defined(HAVE_OPENSSL)
static Sys_var_mybool Sys_auto_generate_certs(
       "auto_generate_certs",
       "Auto generate SSL certificates at server startup if --ssl is set to "
       "ON and none of the other SSL system variables are specified and "
       "certificate/key files are not present in data directory.",
       READ_ONLY GLOBAL_VAR(opt_auto_generate_certs),
       CMD_LINE(OPT_ARG),
       DEFAULT(TRUE),
       NO_MUTEX_GUARD,
       NOT_IN_BINLOG,
       ON_CHECK(NULL),
       ON_UPDATE(NULL),
       NULL);
#endif /* HAVE_OPENSSL */

// why ENUM and not BOOL ?
static const char *updatable_views_with_limit_names[]= {"NO", "YES", 0};
static Sys_var_enum Sys_updatable_views_with_limit(
       "updatable_views_with_limit",
       "YES = Don't issue an error message (warning only) if a VIEW without "
       "presence of a key of the underlying table is used in queries with a "
       "LIMIT clause for updating. NO = Prohibit update of a VIEW, which "
       "does not contain a key of the underlying table and the query uses "
       "a LIMIT clause (usually get from GUI tools)",
       SESSION_VAR(updatable_views_with_limit), CMD_LINE(REQUIRED_ARG),
       updatable_views_with_limit_names, DEFAULT(TRUE));

static Sys_var_mybool Sys_sync_frm(
       "sync_frm", "Sync .frm files to disk on creation",
       GLOBAL_VAR(opt_sync_frm), CMD_LINE(OPT_ARG),
       DEFAULT(TRUE), NO_MUTEX_GUARD, NOT_IN_BINLOG,
       ON_CHECK(0), ON_UPDATE(0), DEPRECATED_VAR(""));

static char *system_time_zone_ptr;
static Sys_var_charptr Sys_system_time_zone(
       "system_time_zone", "The server system time zone",
       READ_ONLY GLOBAL_VAR(system_time_zone_ptr), NO_CMD_LINE,
       IN_FS_CHARSET, DEFAULT(system_time_zone));

static Sys_var_ulong Sys_table_def_size(
       "table_definition_cache",
       "The number of cached table definitions",
       GLOBAL_VAR(table_def_size),
       CMD_LINE(REQUIRED_ARG, OPT_TABLE_DEFINITION_CACHE),
       VALID_RANGE(TABLE_DEF_CACHE_MIN, 512*1024),
       DEFAULT(TABLE_DEF_CACHE_DEFAULT),
       BLOCK_SIZE(1),
       NO_MUTEX_GUARD,
       NOT_IN_BINLOG,
       ON_CHECK(NULL),
       ON_UPDATE(NULL),
       NULL,
       /* table_definition_cache is used as a sizing hint by the performance schema. */
       sys_var::PARSE_EARLY);

static bool fix_table_cache_size(sys_var *self, THD *thd, enum_var_type type)
{
  /*
    table_open_cache parameter is a soft limit for total number of objects
    in all table cache instances. Once this value is updated we need to
    update value of a per-instance soft limit on table cache size.
  */
  table_cache_size_per_instance= table_cache_size / table_cache_instances;
  return false;
}

static Sys_var_ulong Sys_table_cache_size(
       "table_open_cache", "The number of cached open tables "
       "(total for all table cache instances)",
       GLOBAL_VAR(table_cache_size), CMD_LINE(REQUIRED_ARG),
       VALID_RANGE(1, 512*1024), DEFAULT(TABLE_OPEN_CACHE_DEFAULT),
       BLOCK_SIZE(1), NO_MUTEX_GUARD, NOT_IN_BINLOG, ON_CHECK(NULL),
       ON_UPDATE(fix_table_cache_size),
       NULL,
       /* table_open_cache is used as a sizing hint by the performance schema. */
       sys_var::PARSE_EARLY);

static Sys_var_ulong Sys_table_cache_instances(
       "table_open_cache_instances", "The number of table cache instances",
       READ_ONLY GLOBAL_VAR(table_cache_instances), CMD_LINE(REQUIRED_ARG),
       VALID_RANGE(1, Table_cache_manager::MAX_TABLE_CACHES),
       DEFAULT(Table_cache_manager::DEFAULT_MAX_TABLE_CACHES),
       BLOCK_SIZE(1), NO_MUTEX_GUARD, NOT_IN_BINLOG, ON_CHECK(NULL),
       ON_UPDATE(NULL), NULL,
       /*
         table_open_cache is used as a sizing hint by the performance schema,
         and 'table_open_cache' is a prefix of 'table_open_cache_instances'.
         Is is better to keep these options together, to avoid confusing
         handle_options() with partial name matches.
       */
       sys_var::PARSE_EARLY);

#ifndef EMBEDDED_LIBRARY
static Sys_var_ulong Sys_thread_cache_size(
       "thread_cache_size",
       "How many threads we should keep in a cache for reuse",
       GLOBAL_VAR(Per_thread_connection_handler::max_blocked_pthreads),
       CMD_LINE(REQUIRED_ARG, OPT_THREAD_CACHE_SIZE),
       VALID_RANGE(0, 16384), DEFAULT(0), BLOCK_SIZE(1));
#endif // !EMBEDDED_LIBRARY

#ifdef HAVE_POOL_OF_THREADS

static bool fix_tp_max_threads(sys_var *, THD *, enum_var_type)
{
#ifdef _WIN32
  tp_set_max_threads(threadpool_max_threads);
#endif
  return false;
}


#ifdef _WIN32
static bool fix_tp_min_threads(sys_var *, THD *, enum_var_type)
{
  tp_set_min_threads(threadpool_min_threads);
  return false;
}
#endif


#ifndef  _WIN32
static bool fix_threadpool_size(sys_var*, THD*, enum_var_type)
{
  tp_set_threadpool_size(threadpool_size);
  return false;
}


static bool fix_threadpool_stall_limit(sys_var*, THD*, enum_var_type)
{
  tp_set_threadpool_stall_limit(threadpool_stall_limit);
  return false;
}
#endif

static inline int my_getncpus()
{
#ifdef _SC_NPROCESSORS_ONLN
  return sysconf(_SC_NPROCESSORS_ONLN);
#else
  return 2; /* The value returned by the old my_getncpus implementation */
#endif
}

#ifdef _WIN32
static Sys_var_uint Sys_threadpool_min_threads(
  "thread_pool_min_threads",
  "Minimum number of threads in the thread pool.",
  GLOBAL_VAR(threadpool_min_threads), CMD_LINE(REQUIRED_ARG),
  VALID_RANGE(1, 256), DEFAULT(1), BLOCK_SIZE(1),
  NO_MUTEX_GUARD, NOT_IN_BINLOG, ON_CHECK(0),
  ON_UPDATE(fix_tp_min_threads)
  );
#else
static Sys_var_uint Sys_threadpool_idle_thread_timeout(
  "thread_pool_idle_timeout",
  "Timeout in seconds for an idle thread in the thread pool."
  "Worker thread will be shut down after timeout",
  GLOBAL_VAR(threadpool_idle_timeout), CMD_LINE(REQUIRED_ARG),
  VALID_RANGE(1, UINT_MAX), DEFAULT(60), BLOCK_SIZE(1)
);
static Sys_var_uint Sys_threadpool_oversubscribe(
  "thread_pool_oversubscribe",
  "How many additional active worker threads in a group are allowed.",
  GLOBAL_VAR(threadpool_oversubscribe), CMD_LINE(REQUIRED_ARG),
  VALID_RANGE(1, 1000), DEFAULT(3), BLOCK_SIZE(1)
);
static Sys_var_uint Sys_threadpool_size(
 "thread_pool_size",
 "Number of thread groups in the pool. "
 "This parameter is roughly equivalent to maximum number of concurrently "
 "executing threads (threads in a waiting state do not count as executing).",
  GLOBAL_VAR(threadpool_size), CMD_LINE(REQUIRED_ARG),
  VALID_RANGE(1, MAX_THREAD_GROUPS), DEFAULT(my_getncpus()), BLOCK_SIZE(1),
  NO_MUTEX_GUARD, NOT_IN_BINLOG, ON_CHECK(0),
  ON_UPDATE(fix_threadpool_size)
);
static Sys_var_uint Sys_threadpool_stall_limit(
 "thread_pool_stall_limit",
 "Maximum query execution time in milliseconds,"
 "before an executing non-yielding thread is considered stalled."
 "If a worker thread is stalled, additional worker thread "
 "may be created to handle remaining clients.",
  GLOBAL_VAR(threadpool_stall_limit), CMD_LINE(REQUIRED_ARG),
  VALID_RANGE(10, UINT_MAX), DEFAULT(500), BLOCK_SIZE(1),
  NO_MUTEX_GUARD, NOT_IN_BINLOG, ON_CHECK(0), 
  ON_UPDATE(fix_threadpool_stall_limit)
);
static Sys_var_uint Sys_threadpool_high_prio_tickets(
  "thread_pool_high_prio_tickets",
  "Number of tickets to enter the high priority event queue for each "
  "transaction.",
  SESSION_VAR(threadpool_high_prio_tickets), CMD_LINE(REQUIRED_ARG),
  VALID_RANGE(0, UINT_MAX), DEFAULT(UINT_MAX), BLOCK_SIZE(1)
);

static Sys_var_enum Sys_threadpool_high_prio_mode(
  "thread_pool_high_prio_mode",
  "High priority queue mode: one of 'transactions', 'statements' or 'none'. "
  "In the 'transactions' mode the thread pool uses both high- and low-priority "
  "queues depending on whether an event is generated by an already started "
  "transaction or a connection holding a MDL, table, user, or a global read "
  "or backup lock and whether it has any high priority tickets (see "
  "thread_pool_high_prio_tickets). In the 'statements' mode all events (i.e. "
  "individual statements) always go to the high priority queue, regardless of "
  "the current transaction and lock state and high priority tickets. "
  "'none' is the opposite of 'statements', i.e. disables the high priority queue "
  "completely.",
  SESSION_VAR(threadpool_high_prio_mode), CMD_LINE(REQUIRED_ARG),
  threadpool_high_prio_mode_names, DEFAULT(TP_HIGH_PRIO_MODE_TRANSACTIONS));

#endif /* !WIN32 */
static Sys_var_uint Sys_threadpool_max_threads(
  "thread_pool_max_threads",
  "Maximum allowed number of worker threads in the thread pool",
   GLOBAL_VAR(threadpool_max_threads), CMD_LINE(REQUIRED_ARG),
   VALID_RANGE(1, MAX_CONNECTIONS), DEFAULT(MAX_CONNECTIONS), BLOCK_SIZE(1),
   NO_MUTEX_GUARD, NOT_IN_BINLOG, ON_CHECK(0), 
   ON_UPDATE(fix_tp_max_threads)
);
#endif /* HAVE_POOL_OF_THREADS */

/**
  Function to check if the 'next' transaction isolation level
  ('tx_isolation'/ its alternative 'transaction_isolation')
  can be changed.

  @param[in] self   A pointer to the sys_var.
  @param[in] thd    Thread handler.
  @param[in] var    A pointer to set_var holding the specified list of
                    system variable names.

  @retval   FALSE   Success.
  @retval   TRUE    Error.
*/
static bool check_transaction_isolation(sys_var *self, THD *thd, set_var *var)
{
  if (var->type == OPT_DEFAULT && (thd->in_active_multi_stmt_transaction() ||
                                   thd->in_sub_stmt))
  {
    DBUG_ASSERT(thd->in_multi_stmt_transaction_mode() || thd->in_sub_stmt);
    my_error(ER_CANT_CHANGE_TX_CHARACTERISTICS, MYF(0));
    return true;
  }
  return false;
}


/**
  This function sets the session variable thd->variables.tx_isolation/
  thd->variables.transaction_isolation to reflect changes
  to @@session.tx_isolation/@@session.transaction_isolation.
  'tx_isolation' is deprecated and 'transaction_isolation' is its
  alternative.

  @param[in] thd    Thread handler.
  @param[in] var    A pointer to the set_var.

  @retval   FALSE   Success.
  @retval   TRUE    Error.
*/

bool Sys_var_tx_isolation::session_update(THD *thd, set_var *var)
{
  if (var->type == OPT_SESSION && Sys_var_enum::session_update(thd, var))
    return TRUE;

  if (var->type == OPT_DEFAULT || !(thd->in_active_multi_stmt_transaction() ||
                                    thd->in_sub_stmt))
  {
    /*
      Update the isolation level of the next transaction.
      I.e. if one did:
      COMMIT;
      SET SESSION ISOLATION LEVEL ...
      BEGIN; <-- this transaction has the new isolation
      Note, that in case of:
      COMMIT;
      SET TRANSACTION ISOLATION LEVEL ...
      SET SESSION ISOLATION LEVEL ...
      BEGIN; <-- the session isolation level is used, not the
      result of SET TRANSACTION statement.

      When we are in a trigger/function the transaction is already
      started. Adhering to above behavior, the SET TRANSACTION would
      fail when run from within trigger/function. And SET SESSION
      TRANSACTION would always succeed making the characteristics
      effective for the next transaction that starts.
     */
    enum_tx_isolation tx_isol;
    tx_isol= (enum_tx_isolation) var->save_result.ulonglong_value;
    bool one_shot= (var->type == OPT_DEFAULT);
    return set_tx_isolation(thd, tx_isol, one_shot);
  }
  return FALSE;
}


/**
  This function updates the thd->variables.transaction_isolation
  to reflect the changes made to @@session.tx_isolation. 'tx_isolation' is
  deprecated and 'transaction_isolation' is its alternative.

  @param[in] self   A pointer to the sys_var.
  @param[in] thd    Thread handler.
  @param[in] type   The type SESSION, GLOBAL or DEFAULT.

  @retval   FALSE   Success.
  @retval   TRUE    Error.
*/
static bool update_transaction_isolation(sys_var *self, THD *thd,
                                         enum_var_type type)
{
  SV *sv= type == OPT_GLOBAL ? &global_system_variables : &thd->variables;
  sv->transaction_isolation= sv->tx_isolation;
  return false;
}


/**
  This function updates thd->variables.tx_isolation to reflect the
  changes to @@session.transaction_isolation. 'tx_isolation' is
  deprecated and 'transaction_isolation' is its alternative.

  @param[in] self   A pointer to the sys_var.
  @param[in] thd    Thread handler.
  @param[in] type   The type SESSION, GLOBAL or DEFAULT.

  @retval   FALSE   Success.
  @retval   TRUE    Error.
*/
static bool update_tx_isolation(sys_var *self, THD *thd,
                                enum_var_type type)
{
  SV *sv= type == OPT_GLOBAL ? &global_system_variables : &thd->variables;
  sv->tx_isolation= sv->transaction_isolation;
  return false;
}


// NO_CMD_LINE - different name of the option
static Sys_var_tx_isolation Sys_tx_isolation(
       "tx_isolation", "Default transaction isolation level."
       "This variable is deprecated and will be removed in a future release.",
       UNTRACKED_DEFAULT SESSION_VAR(tx_isolation), NO_CMD_LINE,
       tx_isolation_names, DEFAULT(ISO_REPEATABLE_READ),
       NO_MUTEX_GUARD, NOT_IN_BINLOG, ON_CHECK(check_transaction_isolation),
       ON_UPDATE(update_transaction_isolation),
       DEPRECATED_VAR("'@@transaction_isolation'"));


// NO_CMD_LINE
static Sys_var_tx_isolation Sys_transaction_isolation(
       "transaction_isolation", "Default transaction isolation level",
       UNTRACKED_DEFAULT SESSION_VAR(transaction_isolation), NO_CMD_LINE,
       tx_isolation_names, DEFAULT(ISO_REPEATABLE_READ),
       NO_MUTEX_GUARD, NOT_IN_BINLOG, ON_CHECK(check_transaction_isolation),
       ON_UPDATE(update_tx_isolation));


/**
  Function to check if the state of deprecated variable 'tx_read_only'/
  its alternative 'transaction_read_only' can be changed. The state cannot
  be changed if there is already a transaction in progress.

  @param[in] self   A pointer to the sys_var.
  @param[in] thd    Thread handler
  @param[in] var    A pointer to set_var holding the specified list of
                    system variable names.

  @retval   FALSE   Success.
  @retval   TRUE    Error.
*/

static bool check_transaction_read_only(sys_var *self, THD *thd, set_var *var)
{
  if (var->type == OPT_DEFAULT && (thd->in_active_multi_stmt_transaction() ||
                                   thd->in_sub_stmt))
  {
    DBUG_ASSERT(thd->in_multi_stmt_transaction_mode() || thd->in_sub_stmt);
    my_error(ER_CANT_CHANGE_TX_CHARACTERISTICS, MYF(0));
    return true;
  }
  return false;
}


/**
  This function sets the session variable thd->variables.tx_read_only/
  thd->variables.transaction_read_only to reflect changes to
  @@session.tx_read_only/@@session.transaction_read_only. 'tx_read_only'
  is deprecated and 'transaction_read_only' is its alternative.

  @param[in] thd    Thread handler.
  @param[in] var    A pointer to the set_var.

  @retval   FALSE   Success.
*/
bool Sys_var_tx_read_only::session_update(THD *thd, set_var *var)
{
  if (var->type == OPT_SESSION && Sys_var_mybool::session_update(thd, var))
    return true;

  if (var->type == OPT_DEFAULT || !(thd->in_active_multi_stmt_transaction() ||
                                    thd->in_sub_stmt))
  {
    // @see Sys_var_tx_isolation::session_update() above for the rules.
    thd->tx_read_only= var->save_result.ulonglong_value;

    if (thd->variables.session_track_transaction_info > TX_TRACK_NONE)
    {
      Transaction_state_tracker *tst= (Transaction_state_tracker *)
             thd->session_tracker.get_tracker(TRANSACTION_INFO_TRACKER);

      if (var->type == OPT_DEFAULT)
        tst->set_read_flags(thd,
                            thd->tx_read_only ? TX_READ_ONLY : TX_READ_WRITE);
      else
        tst->set_read_flags(thd, TX_READ_INHERIT);
    }
  }
  return false;
}


/**
  This function updates the session variable thd->variables.tx_read_only
  to reflect changes made to  @@session.transaction_read_only. The variable
  'tx_read_only' is deprecated and 'transaction_read_only' is its alternative.

  @param[in] self   A pointer to the sys_var.
  @param[in] thd    Thread handler.
  @param[in] type   The type SESSION, GLOBAL or DEFAULT.

  @retval   FALSE   Success.
*/
static bool update_tx_read_only(sys_var *self, THD *thd,
                                enum_var_type type)
{
  SV *sv= type == OPT_GLOBAL ? &global_system_variables : &thd->variables;
  sv->tx_read_only= sv->transaction_read_only;
  return false;
}


/**
  This function updates the session variable
  thd->variables.transaction_read_only to reflect changes made to
  @@session.tx_read_only. 'tx_read_only' is deprecated and
  'transaction_read_only' is its alternative.

  @param[in] self   A pointer to the sys_var.
  @param[in] thd    Thread handler.
  @param[in] type   The type SESSION, GLOBAL or DEFAULT.

  @retval   FALSE   Success.
*/
static bool update_transaction_read_only(sys_var *self, THD *thd,
                                         enum_var_type type)
{
  SV *sv= type == OPT_GLOBAL ? &global_system_variables : &thd->variables;
  sv->transaction_read_only= sv->tx_read_only;
  return false;
}


static Sys_var_tx_read_only Sys_tx_read_only(
       "tx_read_only", "Set default transaction access mode to read only."
       "This variable is deprecated and will be removed in a future release.",
       UNTRACKED_DEFAULT SESSION_VAR(tx_read_only), NO_CMD_LINE, DEFAULT(0),
       NO_MUTEX_GUARD, NOT_IN_BINLOG, ON_CHECK(check_transaction_read_only),
       ON_UPDATE(update_transaction_read_only),
       DEPRECATED_VAR("'@@transaction_read_only'"));


static Sys_var_tx_read_only Sys_transaction_read_only(
       "transaction_read_only",
       "Set default transaction access mode to read only.",
       UNTRACKED_DEFAULT SESSION_VAR(transaction_read_only), NO_CMD_LINE,
       DEFAULT(0), NO_MUTEX_GUARD, NOT_IN_BINLOG,
       ON_CHECK(check_transaction_read_only),
       ON_UPDATE(update_tx_read_only));


static Sys_var_ulonglong Sys_tmp_table_size(
       "tmp_table_size",
       "If an internal in-memory temporary table exceeds this size, MySQL "
       "will automatically convert it to an on-disk MyISAM table",
       SESSION_VAR(tmp_table_size), CMD_LINE(REQUIRED_ARG),
       VALID_RANGE(1024, (ulonglong)~(intptr)0), DEFAULT(16*1024*1024),
       BLOCK_SIZE(1));

static char *server_version_ptr;
static Sys_var_version Sys_version(
       "version", "Server version",
       READ_ONLY GLOBAL_VAR(server_version_ptr), NO_CMD_LINE,
       IN_SYSTEM_CHARSET, DEFAULT(MYSQL_SERVER_VERSION));

static char *server_version_suffix_ptr;
static Sys_var_charptr Sys_version_suffix(
       "version_suffix", "version_suffix",
       GLOBAL_VAR(server_version_suffix_ptr), NO_CMD_LINE,
       IN_SYSTEM_CHARSET, DEFAULT(server_version_suffix));

static char *server_version_comment_ptr;
static Sys_var_charptr Sys_version_comment(
       "version_comment", "version_comment",
       GLOBAL_VAR(server_version_comment_ptr), NO_CMD_LINE,
       IN_SYSTEM_CHARSET, DEFAULT(MYSQL_COMPILATION_COMMENT));

static char *server_version_compile_machine_ptr;
static Sys_var_charptr Sys_version_compile_machine(
       "version_compile_machine", "version_compile_machine",
       READ_ONLY GLOBAL_VAR(server_version_compile_machine_ptr), NO_CMD_LINE,
       IN_SYSTEM_CHARSET, DEFAULT(MACHINE_TYPE));

static char *server_version_compile_os_ptr;
static Sys_var_charptr Sys_version_compile_os(
       "version_compile_os", "version_compile_os",
       READ_ONLY GLOBAL_VAR(server_version_compile_os_ptr), NO_CMD_LINE,
       IN_SYSTEM_CHARSET, DEFAULT(SYSTEM_TYPE));

static Sys_var_ulong Sys_net_wait_timeout(
       "wait_timeout",
       "The number of seconds the server waits for activity on a "
       "connection before closing it",
       SESSION_VAR(net_wait_timeout), CMD_LINE(REQUIRED_ARG),
       VALID_RANGE(1, IF_WIN(INT_MAX32/1000, LONG_TIMEOUT)),
       DEFAULT(NET_WAIT_TIMEOUT), BLOCK_SIZE(1));

static Sys_var_plugin Sys_default_storage_engine(
       "default_storage_engine", "The default storage engine for new tables",
       SESSION_VAR(table_plugin), NO_CMD_LINE,
       MYSQL_STORAGE_ENGINE_PLUGIN, DEFAULT(&default_storage_engine),
       NO_MUTEX_GUARD, NOT_IN_BINLOG, ON_CHECK(check_storage_engine));

const char *internal_tmp_disk_storage_engine_names[] = { "MyISAM", "InnoDB", 0};
static Sys_var_enum Sys_internal_tmp_disk_storage_engine(
       "internal_tmp_disk_storage_engine",
       "The default storage engine for on-disk internal tmp table",
       GLOBAL_VAR(internal_tmp_disk_storage_engine), CMD_LINE(OPT_ARG),
       internal_tmp_disk_storage_engine_names, DEFAULT(TMP_TABLE_INNODB));

static Sys_var_plugin Sys_default_tmp_storage_engine(
       "default_tmp_storage_engine", "The default storage engine for new explicit temporary tables",
       SESSION_VAR(temp_table_plugin), NO_CMD_LINE,
       MYSQL_STORAGE_ENGINE_PLUGIN, DEFAULT(&default_tmp_storage_engine),
       NO_MUTEX_GUARD, NOT_IN_BINLOG, ON_CHECK(check_storage_engine));

static Sys_var_charptr Sys_enforce_storage_engine(
       "enforce_storage_engine", "Force the use of a storage engine for new "
       "tables",
       READ_ONLY GLOBAL_VAR(enforce_storage_engine),
       CMD_LINE(REQUIRED_ARG), IN_SYSTEM_CHARSET,
       DEFAULT(0));

#if defined(ENABLED_DEBUG_SYNC)
/*
  Variable can be set for the session only.

  This could be changed later. Then we need to have a global array of
  actions in addition to the thread local ones. SET GLOBAL would
  manage the global array, SET [SESSION] the local array. A sync point
  would need to look for a local and a global action. Setting and
  executing of global actions need to be protected by a mutex.

  The purpose of global actions could be to allow synchronizing with
  connectionless threads that cannot execute SET statements.
*/
static Sys_var_debug_sync Sys_debug_sync(
       "debug_sync", "Debug Sync Facility",
       sys_var::ONLY_SESSION, NO_CMD_LINE,
       DEFAULT(0), NO_MUTEX_GUARD, NOT_IN_BINLOG, ON_CHECK(check_has_super));
#endif /* defined(ENABLED_DEBUG_SYNC) */

/**
 "time_format" "date_format" "datetime_format"

  the following three variables are unused, and the source of confusion
  (bug reports like "I've changed date_format, but date format hasn't changed.
  I've made them read-only, to alleviate the situation somewhat.

  @todo make them NO_CMD_LINE ?
*/
static Sys_var_charptr Sys_date_format(
       "date_format", "The DATE format (ignored)",
       READ_ONLY GLOBAL_VAR(global_date_format.format.str),
       CMD_LINE(REQUIRED_ARG), IN_SYSTEM_CHARSET,
       DEFAULT(known_date_time_formats[ISO_FORMAT].date_format),
       NO_MUTEX_GUARD, NOT_IN_BINLOG, ON_CHECK(0), ON_UPDATE(0),
       DEPRECATED_VAR(""));

static Sys_var_charptr Sys_datetime_format(
       "datetime_format", "The DATETIME format (ignored)",
       READ_ONLY GLOBAL_VAR(global_datetime_format.format.str),
       CMD_LINE(REQUIRED_ARG), IN_SYSTEM_CHARSET,
       DEFAULT(known_date_time_formats[ISO_FORMAT].datetime_format),
       NO_MUTEX_GUARD, NOT_IN_BINLOG, ON_CHECK(0), ON_UPDATE(0),
       DEPRECATED_VAR(""));

static Sys_var_charptr Sys_time_format(
       "time_format", "The TIME format (ignored)",
       READ_ONLY GLOBAL_VAR(global_time_format.format.str),
       CMD_LINE(REQUIRED_ARG), IN_SYSTEM_CHARSET,
       DEFAULT(known_date_time_formats[ISO_FORMAT].time_format),
       NO_MUTEX_GUARD, NOT_IN_BINLOG, ON_CHECK(0), ON_UPDATE(0),
       DEPRECATED_VAR(""));

static bool fix_autocommit(sys_var *self, THD *thd, enum_var_type type)
{
  if (type == OPT_GLOBAL)
  {
    if (global_system_variables.option_bits & OPTION_AUTOCOMMIT)
      global_system_variables.option_bits&= ~OPTION_NOT_AUTOCOMMIT;
    else
      global_system_variables.option_bits|= OPTION_NOT_AUTOCOMMIT;
    return false;
  }

  if (thd->variables.option_bits & OPTION_AUTOCOMMIT &&
      thd->variables.option_bits & OPTION_NOT_AUTOCOMMIT)
  { // activating autocommit

    if (trans_commit_stmt(thd) || trans_commit(thd))
    {
      thd->variables.option_bits&= ~OPTION_AUTOCOMMIT;
      return true;
    }
    /*
      Don't close thread tables or release metadata locks: if we do so, we
      risk releasing locks/closing tables of expressions used to assign
      other variables, as in:
      set @var=my_stored_function1(), @@autocommit=1, @var2=(select max(a)
      from my_table), ...
      The locks will be released at statement end anyway, as SET
      statement that assigns autocommit is marked to commit
      transaction implicitly at the end (@sa stmt_causes_implicitcommit()).
    */
    thd->variables.option_bits&=
                 ~(OPTION_BEGIN | OPTION_NOT_AUTOCOMMIT);
    thd->get_transaction()->reset_unsafe_rollback_flags(
        Transaction_ctx::SESSION);
    thd->server_status|= SERVER_STATUS_AUTOCOMMIT;
    return false;
  }

  if (!(thd->variables.option_bits & OPTION_AUTOCOMMIT) &&
      !(thd->variables.option_bits & OPTION_NOT_AUTOCOMMIT))
  { // disabling autocommit

    thd->get_transaction()->reset_unsafe_rollback_flags(
        Transaction_ctx::SESSION);
    thd->server_status&= ~SERVER_STATUS_AUTOCOMMIT;
    thd->variables.option_bits|= OPTION_NOT_AUTOCOMMIT;
    return false;
  }

  return false; // autocommit value wasn't changed
}
static Sys_var_bit Sys_autocommit(
       "autocommit", "autocommit",
       SESSION_VAR(option_bits), NO_CMD_LINE, OPTION_AUTOCOMMIT, DEFAULT(TRUE),
       NO_MUTEX_GUARD, NOT_IN_BINLOG, ON_CHECK(0), ON_UPDATE(fix_autocommit));
export sys_var *Sys_autocommit_ptr= &Sys_autocommit; // for sql_yacc.yy

static Sys_var_mybool Sys_big_tables(
       "big_tables", "Allow big result sets by saving all "
       "temporary sets on file (Solves most 'table full' errors)",
       SESSION_VAR(big_tables), CMD_LINE(OPT_ARG), DEFAULT(FALSE));

static Sys_var_bit Sys_big_selects(
       "sql_big_selects", "sql_big_selects",
       SESSION_VAR(option_bits), NO_CMD_LINE, OPTION_BIG_SELECTS,
       DEFAULT(FALSE));

static Sys_var_bit Sys_log_off(
       "sql_log_off", "sql_log_off",
       SESSION_VAR(option_bits), NO_CMD_LINE, OPTION_LOG_OFF,
       DEFAULT(FALSE), NO_MUTEX_GUARD, NOT_IN_BINLOG, ON_CHECK(check_has_super));

/**
  This function sets the session variable thd->variables.sql_log_bin 
  to reflect changes to @@session.sql_log_bin.

  @param[in] self   A pointer to the sys_var, i.e. Sys_log_binlog.
  @param[in] type   The type either session or global.

  @return @c FALSE.
*/
static bool fix_sql_log_bin_after_update(sys_var *self, THD *thd,
                                         enum_var_type type)
{
  DBUG_ASSERT(type == OPT_SESSION);

  if (thd->variables.sql_log_bin)
    thd->variables.option_bits |= OPTION_BIN_LOG;
  else
    thd->variables.option_bits &= ~OPTION_BIN_LOG;

  return FALSE;
}

/**
  This function checks if the sql_log_bin can be changed,
  what is possible if:
    - the user is a super user;
    - the set is not called from within a function/trigger;
    - there is no on-going transaction.

  @param[in] self   A pointer to the sys_var, i.e. Sys_log_binlog.
  @param[in] var    A pointer to the set_var created by the parser.

  @return @c FALSE if the change is allowed, otherwise @c TRUE.
*/
static bool check_sql_log_bin(sys_var *self, THD *thd, set_var *var)
{
  if (check_has_super(self, thd, var))
    return TRUE;

  if (var->type == OPT_GLOBAL)
    return TRUE;

  /* If in a stored function/trigger, it's too late to change sql_log_bin. */
  if (thd->in_sub_stmt)
  {
    my_error(ER_STORED_FUNCTION_PREVENTS_SWITCH_SQL_LOG_BIN, MYF(0));
    return TRUE;
  }
  /* Make the session variable 'sql_log_bin' read-only inside a transaction. */
  if (thd->in_active_multi_stmt_transaction())
  {
    my_error(ER_INSIDE_TRANSACTION_PREVENTS_SWITCH_SQL_LOG_BIN, MYF(0));
    return TRUE;
  }

  return FALSE;
}

static Sys_var_sql_log_bin Sys_log_binlog(
       "sql_log_bin", "Controls whether logging to the binary log is done",
       SESSION_VAR(sql_log_bin), NO_CMD_LINE, DEFAULT(TRUE),
       NO_MUTEX_GUARD, NOT_IN_BINLOG, ON_CHECK(check_sql_log_bin),
       ON_UPDATE(fix_sql_log_bin_after_update));

static Sys_var_bit Sys_transaction_allow_batching(
       "transaction_allow_batching", "transaction_allow_batching",
       SESSION_ONLY(option_bits), NO_CMD_LINE, OPTION_ALLOW_BATCH,
       DEFAULT(FALSE));

static Sys_var_bit Sys_sql_warnings(
       "sql_warnings", "sql_warnings",
       SESSION_VAR(option_bits), NO_CMD_LINE, OPTION_WARNINGS,
       DEFAULT(FALSE));

static Sys_var_bit Sys_sql_notes(
       "sql_notes", "sql_notes",
       SESSION_VAR(option_bits), NO_CMD_LINE, OPTION_SQL_NOTES,
       DEFAULT(TRUE));

static Sys_var_bit Sys_auto_is_null(
       "sql_auto_is_null", "sql_auto_is_null",
       SESSION_VAR(option_bits), NO_CMD_LINE, OPTION_AUTO_IS_NULL,
       DEFAULT(FALSE), NO_MUTEX_GUARD, IN_BINLOG);

static Sys_var_bit Sys_safe_updates(
       "sql_safe_updates", "sql_safe_updates",
       SESSION_VAR(option_bits), NO_CMD_LINE, OPTION_SAFE_UPDATES,
       DEFAULT(FALSE));

static Sys_var_bit Sys_buffer_results(
       "sql_buffer_result", "sql_buffer_result",
       SESSION_VAR(option_bits), NO_CMD_LINE, OPTION_BUFFER_RESULT,
       DEFAULT(FALSE));

static Sys_var_bit Sys_quote_show_create(
       "sql_quote_show_create", "sql_quote_show_create",
       SESSION_VAR(option_bits), NO_CMD_LINE, OPTION_QUOTE_SHOW_CREATE,
       DEFAULT(TRUE));

static Sys_var_bit Sys_foreign_key_checks(
       "foreign_key_checks", "foreign_key_checks",
       SESSION_VAR(option_bits), NO_CMD_LINE,
       REVERSE(OPTION_NO_FOREIGN_KEY_CHECKS),
       DEFAULT(TRUE), NO_MUTEX_GUARD, IN_BINLOG);

static Sys_var_bit Sys_unique_checks(
       "unique_checks", "unique_checks",
       SESSION_VAR(option_bits), NO_CMD_LINE,
       REVERSE(OPTION_RELAXED_UNIQUE_CHECKS),
       DEFAULT(TRUE), NO_MUTEX_GUARD, IN_BINLOG);

#ifdef ENABLED_PROFILING
static Sys_var_bit Sys_profiling(
       "profiling", "profiling",
       SESSION_VAR(option_bits), NO_CMD_LINE, OPTION_PROFILING,
       DEFAULT(FALSE), NO_MUTEX_GUARD, NOT_IN_BINLOG, ON_CHECK(0),
       ON_UPDATE(0), DEPRECATED_VAR(""));

static Sys_var_ulong Sys_profiling_history_size(
       "profiling_history_size", "Limit of query profiling memory",
       SESSION_VAR(profiling_history_size), CMD_LINE(REQUIRED_ARG),
       VALID_RANGE(0, 100), DEFAULT(15), BLOCK_SIZE(1), NO_MUTEX_GUARD,
       NOT_IN_BINLOG, ON_CHECK(0), ON_UPDATE(0), DEPRECATED_VAR(""));
#endif

static Sys_var_harows Sys_select_limit(
       "sql_select_limit",
       "The maximum number of rows to return from SELECT statements",
       SESSION_VAR(select_limit), NO_CMD_LINE,
       VALID_RANGE(0, HA_POS_ERROR), DEFAULT(HA_POS_ERROR), BLOCK_SIZE(1));

static bool update_timestamp(THD *thd, set_var *var)
{
  if (var->value)
  {
    double fl= floor(var->save_result.double_value); // Truncate integer part
    struct timeval tmp;
    tmp.tv_sec= static_cast<long>(fl);
    /* Round nanoseconds to nearest microsecond */
    tmp.tv_usec=
      static_cast<long>(rint((var->save_result.double_value - fl) * 1000000));
    thd->set_time(&tmp);
  }
  else // SET timestamp=DEFAULT
  {
    thd->user_time.tv_sec= 0;
    thd->user_time.tv_usec= 0;
  }
  return false;
}
static double read_timestamp(THD *thd)
{
  return (double) thd->start_time.tv_sec +
         (double) thd->start_time.tv_usec / 1000000;
}


static bool check_timestamp(sys_var *self, THD *thd, set_var *var)
{
  double val;

  if (!var->value)
    return FALSE;

  val= var->save_result.double_value;
  if (val != 0 &&          // this is how you set the default value
      (val < TIMESTAMP_MIN_VALUE || val > TIMESTAMP_MAX_VALUE))
  {
    ErrConvString prm(val);
    my_error(ER_WRONG_VALUE_FOR_VAR, MYF(0), "timestamp", prm.ptr());
    return TRUE;
  }
  return FALSE;
}


static Sys_var_session_special_double Sys_timestamp(
       "timestamp", "Set the time for this client",
       sys_var::ONLY_SESSION, NO_CMD_LINE,
       VALID_RANGE(0, 0), BLOCK_SIZE(1),
       NO_MUTEX_GUARD, IN_BINLOG, ON_CHECK(check_timestamp), 
       ON_UPDATE(update_timestamp), ON_READ(read_timestamp));

static bool update_last_insert_id(THD *thd, set_var *var)
{
  if (!var->value)
  {
    my_error(ER_NO_DEFAULT, MYF(0), var->var->name.str);
    return true;
  }
  thd->first_successful_insert_id_in_prev_stmt=
    var->save_result.ulonglong_value;
  thd->substitute_null_with_insert_id= TRUE;
  return false;
}
static ulonglong read_last_insert_id(THD *thd)
{
  return thd->read_first_successful_insert_id_in_prev_stmt();
}
static Sys_var_session_special Sys_last_insert_id(
       "last_insert_id", "The value to be returned from LAST_INSERT_ID()",
       sys_var::ONLY_SESSION, NO_CMD_LINE,
       VALID_RANGE(0, ULLONG_MAX), BLOCK_SIZE(1),
       NO_MUTEX_GUARD, IN_BINLOG, ON_CHECK(0),
       ON_UPDATE(update_last_insert_id), ON_READ(read_last_insert_id));

// alias for last_insert_id(), Sybase-style
static Sys_var_session_special Sys_identity(
       "identity", "Synonym for the last_insert_id variable",
       sys_var::ONLY_SESSION, NO_CMD_LINE,
       VALID_RANGE(0, ULLONG_MAX), BLOCK_SIZE(1),
       NO_MUTEX_GUARD, IN_BINLOG, ON_CHECK(0),
       ON_UPDATE(update_last_insert_id), ON_READ(read_last_insert_id));

/*
  insert_id should *not* be marked as written to the binlog (i.e., it
  should *not* be IN_BINLOG), because we want any statement that
  refers to insert_id explicitly to be unsafe.  (By "explicitly", we
  mean using @@session.insert_id, whereas insert_id is used
  "implicitly" when NULL value is inserted into an auto_increment
  column).

  We want statements referring explicitly to @@session.insert_id to be
  unsafe, because insert_id is modified internally by the slave sql
  thread when NULL values are inserted in an AUTO_INCREMENT column.
  This modification interfers with the value of the
  @@session.insert_id variable if @@session.insert_id is referred
  explicitly by an insert statement (as is seen by executing "SET
  @@session.insert_id=0; CREATE TABLE t (a INT, b INT KEY
  AUTO_INCREMENT); INSERT INTO t(a) VALUES (@@session.insert_id);" in
  statement-based logging mode: t will be different on master and
  slave).
*/
static bool update_insert_id(THD *thd, set_var *var)
{
  if (!var->value)
  {
    my_error(ER_NO_DEFAULT, MYF(0), var->var->name.str);
    return true;
  }
  thd->force_one_auto_inc_interval(var->save_result.ulonglong_value);
  return false;
}

static ulonglong read_insert_id(THD *thd)
{
  return thd->auto_inc_intervals_forced.minimum();
}
static Sys_var_session_special Sys_insert_id(
       "insert_id", "The value to be used by the following INSERT "
       "or ALTER TABLE statement when inserting an AUTO_INCREMENT value",
       sys_var::ONLY_SESSION, NO_CMD_LINE,
       VALID_RANGE(0, ULLONG_MAX), BLOCK_SIZE(1),
       NO_MUTEX_GUARD, NOT_IN_BINLOG, ON_CHECK(0),
       ON_UPDATE(update_insert_id), ON_READ(read_insert_id));

static bool update_rand_seed1(THD *thd, set_var *var)
{
  if (!var->value)
  {
    my_error(ER_NO_DEFAULT, MYF(0), var->var->name.str);
    return true;
  }
  thd->rand.seed1= (ulong) var->save_result.ulonglong_value;
  return false;
}
static ulonglong read_rand_seed(THD *thd)
{
  return 0;
}
static Sys_var_session_special Sys_rand_seed1(
       "rand_seed1", "Sets the internal state of the RAND() "
       "generator for replication purposes",
       sys_var::ONLY_SESSION, NO_CMD_LINE,
       VALID_RANGE(0, ULONG_MAX), BLOCK_SIZE(1),
       NO_MUTEX_GUARD, IN_BINLOG, ON_CHECK(0),
       ON_UPDATE(update_rand_seed1), ON_READ(read_rand_seed));

static bool update_rand_seed2(THD *thd, set_var *var)
{
  if (!var->value)
  {
    my_error(ER_NO_DEFAULT, MYF(0), var->var->name.str);
    return true;
  }
  thd->rand.seed2= (ulong) var->save_result.ulonglong_value;
  return false;
}
static Sys_var_session_special Sys_rand_seed2(
       "rand_seed2", "Sets the internal state of the RAND() "
       "generator for replication purposes",
       sys_var::ONLY_SESSION, NO_CMD_LINE,
       VALID_RANGE(0, ULONG_MAX), BLOCK_SIZE(1),
       NO_MUTEX_GUARD, IN_BINLOG, ON_CHECK(0),
       ON_UPDATE(update_rand_seed2), ON_READ(read_rand_seed));

static ulonglong read_error_count(THD *thd)
{
  return thd->get_stmt_da()->error_count(thd);
}
// this really belongs to the SHOW STATUS
static Sys_var_session_special Sys_error_count(
       "error_count", "The number of errors that resulted from the "
       "last statement that generated messages",
       READ_ONLY sys_var::ONLY_SESSION, NO_CMD_LINE,
       VALID_RANGE(0, ULLONG_MAX), BLOCK_SIZE(1), NO_MUTEX_GUARD,
       NOT_IN_BINLOG, ON_CHECK(0), ON_UPDATE(0), ON_READ(read_error_count));

static ulonglong read_warning_count(THD *thd)
{
  return thd->get_stmt_da()->warn_count(thd);
}
// this really belongs to the SHOW STATUS
static Sys_var_session_special Sys_warning_count(
       "warning_count", "The number of errors, warnings, and notes "
       "that resulted from the last statement that generated messages",
       READ_ONLY sys_var::ONLY_SESSION, NO_CMD_LINE,
       VALID_RANGE(0, ULLONG_MAX), BLOCK_SIZE(1), NO_MUTEX_GUARD,
       NOT_IN_BINLOG, ON_CHECK(0), ON_UPDATE(0), ON_READ(read_warning_count));

static Sys_var_ulong Sys_default_week_format(
       "default_week_format",
       "The default week format used by WEEK() functions",
       SESSION_VAR(default_week_format), CMD_LINE(REQUIRED_ARG),
       VALID_RANGE(0, 7), DEFAULT(0), BLOCK_SIZE(1));

static Sys_var_ulong Sys_group_concat_max_len(
       "group_concat_max_len",
       "The maximum length of the result of function  GROUP_CONCAT()",
       SESSION_VAR(group_concat_max_len), CMD_LINE(REQUIRED_ARG),
       VALID_RANGE(4, ULONG_MAX), DEFAULT(1024), BLOCK_SIZE(1));

static char *glob_hostname_ptr;
static Sys_var_charptr Sys_hostname(
       "hostname", "Server host name",
       READ_ONLY GLOBAL_VAR(glob_hostname_ptr), NO_CMD_LINE,
       IN_FS_CHARSET, DEFAULT(glob_hostname));

#ifndef EMBEDDED_LIBRARY
static Sys_var_charptr Sys_repl_report_host(
       "report_host",
       "Hostname or IP of the slave to be reported to the master during "
       "slave registration. Will appear in the output of SHOW SLAVE HOSTS. "
       "Leave unset if you do not want the slave to register itself with the "
       "master. Note that it is not sufficient for the master to simply read "
       "the IP of the slave off the socket once the slave connects. Due to "
       "NAT and other routing issues, that IP may not be valid for connecting "
       "to the slave from the master or other hosts",
       READ_ONLY GLOBAL_VAR(report_host), CMD_LINE(REQUIRED_ARG),
       IN_FS_CHARSET, DEFAULT(0));

static Sys_var_charptr Sys_repl_report_user(
       "report_user",
       "The account user name of the slave to be reported to the master "
       "during slave registration",
       READ_ONLY GLOBAL_VAR(report_user), CMD_LINE(REQUIRED_ARG),
       IN_FS_CHARSET, DEFAULT(0));

static Sys_var_charptr Sys_repl_report_password(
       "report_password",
       "The account password of the slave to be reported to the master "
       "during slave registration",
       READ_ONLY GLOBAL_VAR(report_password), CMD_LINE(REQUIRED_ARG),
       IN_FS_CHARSET, DEFAULT(0));

static Sys_var_uint Sys_repl_report_port(
       "report_port",
       "Port for connecting to slave reported to the master during slave "
       "registration. Set it only if the slave is listening on a non-default "
       "port or if you have a special tunnel from the master or other clients "
       "to the slave. If not sure, leave this option unset",
       READ_ONLY GLOBAL_VAR(report_port), CMD_LINE(REQUIRED_ARG),
       VALID_RANGE(0, 65535), DEFAULT(0), BLOCK_SIZE(1));
#endif

static Sys_var_mybool Sys_keep_files_on_create(
       "keep_files_on_create",
       "Don't overwrite stale .MYD and .MYI even if no directory is specified",
       SESSION_VAR(keep_files_on_create), CMD_LINE(OPT_ARG),
       DEFAULT(FALSE));

static char *license;
static Sys_var_charptr Sys_license(
       "license", "The type of license the server has",
       READ_ONLY GLOBAL_VAR(license), NO_CMD_LINE, IN_SYSTEM_CHARSET,
       DEFAULT(STRINGIFY_ARG(LICENSE)));

static bool check_log_path(sys_var *self, THD *thd, set_var *var)
{
  if (!var->value)
    return false; // DEFAULT is ok

  if (!var->save_result.string_value.str)
    return true;

  if (!is_valid_log_name(var->save_result.string_value.str,
                         var->save_result.string_value.length))
  {
    my_error(ER_WRONG_VALUE_FOR_VAR, MYF(0),
             self->name.str, var->save_result.string_value.str);
    return true;
  }

  if (var->save_result.string_value.length > FN_REFLEN)
  { // path is too long
    my_error(ER_PATH_LENGTH, MYF(0), self->name.str);
    return true;
  }

  char path[FN_REFLEN];
  size_t path_length= unpack_filename(path, var->save_result.string_value.str);

  if (!path_length)
    return true;

  if (!is_filename_allowed(var->save_result.string_value.str, 
                           var->save_result.string_value.length, TRUE))
  {
     my_error(ER_WRONG_VALUE_FOR_VAR, MYF(0), 
              self->name.str, var->save_result.string_value.str);
     return true;
  }

  MY_STAT f_stat;

  if (my_stat(path, &f_stat, MYF(0)))
  {
    if (!MY_S_ISREG(f_stat.st_mode) || !(f_stat.st_mode & MY_S_IWRITE))
      return true; // not a regular writable file
    return false;
  }

  (void) dirname_part(path, var->save_result.string_value.str, &path_length);

  if (var->save_result.string_value.length - path_length >= FN_LEN)
  { // filename is too long
      my_error(ER_PATH_LENGTH, MYF(0), self->name.str);
      return true;
  }

  if (!path_length) // no path is good path (remember, relative to datadir)
    return false;

  if (my_access(path, (F_OK|W_OK)))
    return true; // directory is not writable

  return false;
}
static bool fix_general_log_file(sys_var *self, THD *thd, enum_var_type type)
{
  if (!opt_general_logname) // SET ... = DEFAULT
  {
    char buff[FN_REFLEN];
    opt_general_logname= my_strdup(key_memory_LOG_name,
                                   make_query_log_name(buff, QUERY_LOG_GENERAL),
                                   MYF(MY_FAE+MY_WME));
    if (!opt_general_logname)
      return true;
  }
  bool res= false;
  if (opt_general_log)
  {
    mysql_mutex_unlock(&LOCK_global_system_variables);
    res= query_logger.reopen_log_file(QUERY_LOG_GENERAL);
    mysql_mutex_lock(&LOCK_global_system_variables);
    if (res)
      opt_general_log= false;
  }
  return res;
}
static Sys_var_charptr Sys_general_log_path(
       "general_log_file", "Log connections and queries to given file",
       GLOBAL_VAR(opt_general_logname), CMD_LINE(REQUIRED_ARG),
       IN_FS_CHARSET, DEFAULT(0), NO_MUTEX_GUARD, NOT_IN_BINLOG,
       ON_CHECK(check_log_path), ON_UPDATE(fix_general_log_file));

static bool fix_slow_log_file(sys_var *self, THD *thd, enum_var_type type)
{
  if (!opt_slow_logname) // SET ... = DEFAULT
  {
    char buff[FN_REFLEN];
    opt_slow_logname= my_strdup(key_memory_LOG_name,
                                make_query_log_name(buff, QUERY_LOG_SLOW),
                                MYF(MY_FAE+MY_WME));
    if (!opt_slow_logname)
      return true;
  }
  bool res= false;
  if (opt_slow_log)
  {
    mysql_mutex_unlock(&LOCK_global_system_variables);
    res= query_logger.reopen_log_file(QUERY_LOG_SLOW);
    mysql_mutex_lock(&LOCK_global_system_variables);
    if (res)
      opt_slow_log= false;
  }
  return res;
}
static Sys_var_charptr Sys_slow_log_path(
       "slow_query_log_file", "Log slow queries to given log file. "
       "Defaults logging to hostname-slow.log. Must be enabled to activate "
       "other slow log options",
       GLOBAL_VAR(opt_slow_logname), CMD_LINE(REQUIRED_ARG),
       IN_FS_CHARSET, DEFAULT(0), NO_MUTEX_GUARD, NOT_IN_BINLOG,
       ON_CHECK(check_log_path), ON_UPDATE(fix_slow_log_file));

static Sys_var_have Sys_have_compress(
       "have_compress", "have_compress",
       READ_ONLY GLOBAL_VAR(have_compress), NO_CMD_LINE);

static Sys_var_have Sys_have_crypt(
       "have_crypt", "have_crypt",
       READ_ONLY GLOBAL_VAR(have_crypt), NO_CMD_LINE);

static Sys_var_have Sys_have_dlopen(
       "have_dynamic_loading", "have_dynamic_loading",
       READ_ONLY GLOBAL_VAR(have_dlopen), NO_CMD_LINE);

static Sys_var_have Sys_have_geometry(
       "have_geometry", "have_geometry",
       READ_ONLY GLOBAL_VAR(have_geometry), NO_CMD_LINE);

static Sys_var_have Sys_have_openssl(
       "have_openssl", "have_openssl",
       READ_ONLY GLOBAL_VAR(have_ssl), NO_CMD_LINE);

static Sys_var_have Sys_have_profiling(
       "have_profiling", "have_profiling",
       READ_ONLY GLOBAL_VAR(have_profiling), NO_CMD_LINE, NO_MUTEX_GUARD,
       NOT_IN_BINLOG, ON_CHECK(0), ON_UPDATE(0), DEPRECATED_VAR(""));

static Sys_var_have Sys_have_backup_locks(
       "have_backup_locks", "have_backup_locks",
       READ_ONLY GLOBAL_VAR(have_backup_locks), NO_CMD_LINE);

static Sys_var_have Sys_have_backup_safe_binlog_info(
       "have_backup_safe_binlog_info", "have_backup_safe_binlog_info",
       READ_ONLY GLOBAL_VAR(have_backup_safe_binlog_info), NO_CMD_LINE);

static Sys_var_have Sys_have_snapshot_cloning(
       "have_snapshot_cloning", "have_snapshot_cloning",
       READ_ONLY GLOBAL_VAR(have_snapshot_cloning), NO_CMD_LINE);

static Sys_var_have Sys_have_query_cache(
       "have_query_cache",
       "have_query_cache. "
       "This variable is deprecated and will be removed in a future release.",
       READ_ONLY GLOBAL_VAR(have_query_cache), NO_CMD_LINE,
       NO_MUTEX_GUARD, NOT_IN_BINLOG, ON_CHECK(NULL), ON_UPDATE(NULL),
       DEPRECATED_VAR(""));

static Sys_var_have Sys_have_rtree_keys(
       "have_rtree_keys", "have_rtree_keys",
       READ_ONLY GLOBAL_VAR(have_rtree_keys), NO_CMD_LINE);

static Sys_var_have Sys_have_ssl(
       "have_ssl", "have_ssl",
       READ_ONLY GLOBAL_VAR(have_ssl), NO_CMD_LINE);

static Sys_var_have Sys_have_symlink(
       "have_symlink", "have_symlink",
       READ_ONLY GLOBAL_VAR(have_symlink), NO_CMD_LINE);

static Sys_var_have Sys_have_statement_timeout(
       "have_statement_timeout", "have_statement_timeout",
       READ_ONLY GLOBAL_VAR(have_statement_timeout), NO_CMD_LINE);

static const char *log_slow_filter_name[]= { "qc_miss", "full_scan", "full_join",
                                             "tmp_table", "tmp_table_on_disk",
                                             "filesort", "filesort_on_disk", 0};
static Sys_var_set Sys_log_slow_filter(
       "log_slow_filter",
       "Log only the queries that followed certain execution plan. "
       "Multiple flags allowed in a comma-separated string. "
       "[qc_miss, full_scan, full_join, tmp_table, tmp_table_on_disk, "
       "filesort, filesort_on_disk]",
       SESSION_VAR(log_slow_filter), CMD_LINE(REQUIRED_ARG),
       log_slow_filter_name, DEFAULT(0));
static Sys_var_ulong sys_log_slow_rate_limit(
       "log_slow_rate_limit","Rate limit statement writes to slow log to only those from every (1/log_slow_rate_limit) session.",
       SESSION_VAR(log_slow_rate_limit), CMD_LINE(REQUIRED_ARG),
       VALID_RANGE(1, SLOG_SLOW_RATE_LIMIT_MAX), DEFAULT(1), BLOCK_SIZE(1));

static double opt_slow_query_log_always_write_time;
static bool update_slow_query_log_always_write_time(sys_var *self, THD *thd,
                                                    enum_var_type type)
{
  slow_query_log_always_write_time=
    double2ulonglong(opt_slow_query_log_always_write_time * 1e6);
  return false;
}
static Sys_var_double sys_slow_query_log_always_write_time(
       "slow_query_log_always_write_time",
       "Log queries which run longer than specified by this value regardless "
       "of the log_slow_rate_limit valiue.",
       GLOBAL_VAR(opt_slow_query_log_always_write_time), CMD_LINE(REQUIRED_ARG),
       VALID_RANGE(0, LONG_TIMEOUT), DEFAULT(10),
       NO_MUTEX_GUARD, NOT_IN_BINLOG, ON_CHECK(NULL),
       ON_UPDATE(update_slow_query_log_always_write_time));
static const char* log_slow_verbosity_name[] = {
  "microtime", "query_plan", "innodb", 
  "profiling", "profiling_use_getrusage", 
  "minimal", "standard", "full", 0
};
static ulonglong update_log_slow_verbosity_replace(ulonglong value, ulonglong what, ulonglong by)
{
  if((value & what) == what)
  {
    value = value & (~what);
    value = value | by;
  }
  return value;
}
static void update_log_slow_verbosity(ulonglong* value_ptr)
{
  ulonglong &value    = *value_ptr;
  static const ulonglong microtime= 1ULL << SLOG_V_MICROTIME;
  static const ulonglong query_plan= 1ULL << SLOG_V_QUERY_PLAN;
  static const ulonglong innodb= 1ULL << SLOG_V_INNODB;
  static const ulonglong minimal= 1ULL << SLOG_V_MINIMAL;
  static const ulonglong standard= 1ULL << SLOG_V_STANDARD;
  static const ulonglong full= 1ULL << SLOG_V_FULL;
  value= update_log_slow_verbosity_replace(value,minimal,microtime);
  value= update_log_slow_verbosity_replace(value,standard,microtime | query_plan);
  value= update_log_slow_verbosity_replace(value,full,microtime | query_plan | innodb);
}
static bool update_log_slow_verbosity_helper(sys_var */*self*/, THD *thd,
                                          enum_var_type type)
{
  if(type == OPT_SESSION)
  {
    update_log_slow_verbosity(&(thd->variables.log_slow_verbosity));
  }
  else
  {
    update_log_slow_verbosity(&(global_system_variables.log_slow_verbosity));
  }
  return false;
}
void init_slow_query_log_use_global_control()
{
  update_log_slow_verbosity(&(global_system_variables.log_slow_verbosity));
}
static Sys_var_set Sys_log_slow_verbosity(
        "log_slow_verbosity",
        "Choose how verbose the messages to your slow log will be. "
        "Multiple flags allowed in a comma-separated string. [microtime, query_plan, innodb, profiling, profiling_use_getrusage]",
        SESSION_VAR(log_slow_verbosity), CMD_LINE(REQUIRED_ARG),
        log_slow_verbosity_name, DEFAULT(SLOG_V_MICROTIME),
        NO_MUTEX_GUARD, NOT_IN_BINLOG, ON_CHECK(0),
        ON_UPDATE(update_log_slow_verbosity_helper));
static const char *log_slow_sp_statements_names[]=
  {"OFF", "ON", "OFF_NO_CALLS", "FALSE", "TRUE", "0", "1", 0};
static bool fix_log_slow_sp_statements(sys_var */*self*/, THD */*thd*/,
                                       enum_var_type /*type*/)
{
  if(opt_log_slow_sp_statements > 2)
  {
    opt_log_slow_sp_statements= (opt_log_slow_sp_statements - 3) % 2;
  }
  return false;
}
void init_log_slow_sp_statements()
{
  fix_log_slow_sp_statements(NULL, NULL, OPT_GLOBAL);
}
static Sys_var_enum Sys_log_slow_sp_statements(
       "log_slow_sp_statements",
       "Choice between logging slow CALL statements, logging individual slow "
       "statements inside stored procedures or skipping the logging of stored "
       "procedures into the slow log entirely. Values are OFF, ON and "
       "OFF_NO_CALLS respectively.",
       GLOBAL_VAR(opt_log_slow_sp_statements), CMD_LINE(OPT_ARG),
       log_slow_sp_statements_names, DEFAULT(1),
       NO_MUTEX_GUARD, NOT_IN_BINLOG, ON_CHECK(0),
       ON_UPDATE(fix_log_slow_sp_statements));
static const char *slow_query_log_use_global_control_name[]=
{ "log_slow_filter", "log_slow_rate_limit", "log_slow_verbosity",
  "long_query_time", "min_examined_row_limit", "all", 0};
static bool update_slow_query_log_use_global_control(sys_var */*self*/, THD */*thd*/,
                                               enum_var_type /*type*/)
{
  if(opt_slow_query_log_use_global_control & (1ULL << SLOG_UG_ALL))
  {
    opt_slow_query_log_use_global_control=
      (1ULL << SLOG_UG_LOG_SLOW_FILTER) | (1ULL << SLOG_UG_LOG_SLOW_RATE_LIMIT)
      | (1ULL << SLOG_UG_LOG_SLOW_VERBOSITY) | (1ULL << SLOG_UG_LONG_QUERY_TIME)
      | (1ULL << SLOG_UG_MIN_EXAMINED_ROW_LIMIT);
  }
  return false;
}
void init_log_slow_verbosity()
{
  update_slow_query_log_use_global_control(0,0,OPT_GLOBAL);
}

/**
  Specialized class that handles "none" value of
  slow_query_log_use_global_control_set variable.
  When "none" only value is detected, it is rewriten to empty
  causing set to be cleared.
*/
class Sys_var_set_none: public Sys_var_set {
public:
  Sys_var_set_none(const char *name_arg,
        const char *comment, int flag_args, ptrdiff_t off, size_t size,
        CMD_LINE getopt, const char *values[], ulonglong def_val, PolyLock *lock =
        0, enum binlog_status_enum binlog_status_arg = VARIABLE_NOT_IN_BINLOG,
        on_check_function on_check_func = 0,
        on_update_function on_update_func = 0, const char *substitute = 0)
    : Sys_var_set(name_arg, comment, flag_args, off, size, getopt, values,
          def_val, lock, binlog_status_arg, on_check_func, on_update_func,
          substitute)
  {
  }

  virtual bool do_check(THD *thd, set_var *var)
  {
    if (var->value->result_type() == STRING_RESULT) {
      char buff[STRING_BUFFER_USUAL_SIZE];
      String str(buff, sizeof(buff), system_charset_info);

      String *res = var->value->val_str(&str);
      if (res
          && (res->length() > 0)
          && (0 == my_strcasecmp(system_charset_info, res->ptr(), "none"))) {
        var->value = new Item_string("", 0, system_charset_info);
      }
    }
    return Sys_var_set::do_check(thd, var);
  }
};

static Sys_var_set_none Sys_slow_query_log_use_global_control(
       "slow_query_log_use_global_control",
       "Choose flags, wich always use the global variables. Multiple flags "
       "allowed in a comma-separated string. [none, log_slow_filter, "
       "log_slow_rate_limit, log_slow_verbosity, long_query_time, "
       "min_examined_row_limit, all]",
       GLOBAL_VAR(opt_slow_query_log_use_global_control),
       CMD_LINE(REQUIRED_ARG),
       slow_query_log_use_global_control_name, DEFAULT(0),
        NO_MUTEX_GUARD, NOT_IN_BINLOG, ON_CHECK(0),
       ON_UPDATE(update_slow_query_log_use_global_control));

static const char* slow_query_log_rate_name[]= {"session", "query", 0};
static Sys_var_enum Sys_slow_query_log_rate_type(
       "log_slow_rate_type",
       "Choose the log_slow_rate_limit behavior: session or query. "
       "When you choose 'session' - every %log_slow_rate_limit connection "
       "will be processed to slow query log. "
       "When you choose 'query' - every %log_slow_rate_limit query "
       "will be processed to slow query log. "
       "[session, query]",
       GLOBAL_VAR(opt_slow_query_log_rate_type), CMD_LINE(REQUIRED_ARG),
       slow_query_log_rate_name, DEFAULT(SLOG_RT_SESSION));

static bool fix_general_log_state(sys_var *self, THD *thd, enum_var_type type)
{
  if (query_logger.is_log_file_enabled(QUERY_LOG_GENERAL) == opt_general_log)
    return false;

  if (!opt_general_log)
  {
    mysql_mutex_unlock(&LOCK_global_system_variables);
    query_logger.deactivate_log_handler(QUERY_LOG_GENERAL);
    mysql_mutex_lock(&LOCK_global_system_variables);
    return false;
  }
  else
  {
    mysql_mutex_unlock(&LOCK_global_system_variables);
    bool res= query_logger.activate_log_handler(thd, QUERY_LOG_GENERAL);
    mysql_mutex_lock(&LOCK_global_system_variables);
    if (res)
      opt_general_log= false;
    return res;
  }
}
static Sys_var_mybool Sys_general_log(
       "general_log", "Log connections and queries to a table or log file. "
       "Defaults to logging to a file hostname.log, "
       "or if --log-output=TABLE is used, to a table mysql.general_log.",
       GLOBAL_VAR(opt_general_log), CMD_LINE(OPT_ARG),
       DEFAULT(FALSE), NO_MUTEX_GUARD, NOT_IN_BINLOG, ON_CHECK(0),
       ON_UPDATE(fix_general_log_state));

static bool fix_slow_log_state(sys_var *self, THD *thd, enum_var_type type)
{
  if (query_logger.is_log_file_enabled(QUERY_LOG_SLOW) == opt_slow_log)
    return false;

  if (!opt_slow_log)
  {
    mysql_mutex_unlock(&LOCK_global_system_variables);
    query_logger.deactivate_log_handler(QUERY_LOG_SLOW);
    mysql_mutex_lock(&LOCK_global_system_variables);
    return false;
  }
  else
  {
    mysql_mutex_unlock(&LOCK_global_system_variables);
    bool res= query_logger.activate_log_handler(thd, QUERY_LOG_SLOW);
    mysql_mutex_lock(&LOCK_global_system_variables);
    if (res)
      opt_slow_log= false;
    return res;
  }
}
static Sys_var_mybool Sys_slow_query_log(
       "slow_query_log",
       "Log slow queries to a table or log file. Defaults logging to a file "
       "hostname-slow.log or a table mysql.slow_log if --log-output=TABLE is "
       "used. Must be enabled to activate other slow log options",
       GLOBAL_VAR(opt_slow_log), CMD_LINE(OPT_ARG),
       DEFAULT(FALSE), NO_MUTEX_GUARD, NOT_IN_BINLOG, ON_CHECK(0),
       ON_UPDATE(fix_slow_log_state));

static bool check_not_empty_set(sys_var *self, THD *thd, set_var *var)
{
  return var->save_result.ulonglong_value == 0;
}
static bool fix_log_output(sys_var *self, THD *thd, enum_var_type type)
{
  query_logger.set_handlers(static_cast<uint>(log_output_options));
  return false;
}

static const char *log_output_names[] = { "NONE", "FILE", "TABLE", NULL};

static Sys_var_set Sys_log_output(
       "log_output", "Syntax: log-output=value[,value...], "
       "where \"value\" could be TABLE, FILE or NONE",
       GLOBAL_VAR(log_output_options), CMD_LINE(REQUIRED_ARG),
       log_output_names, DEFAULT(LOG_FILE), NO_MUTEX_GUARD, NOT_IN_BINLOG,
       ON_CHECK(check_not_empty_set), ON_UPDATE(fix_log_output));

#ifdef HAVE_REPLICATION
static Sys_var_mybool Sys_log_slave_updates(
       "log_slave_updates", "Tells the slave to log the updates from "
       "the slave thread to the binary log. You will need to turn it on if "
       "you plan to daisy-chain the slaves",
       READ_ONLY GLOBAL_VAR(opt_log_slave_updates), CMD_LINE(OPT_ARG),
       DEFAULT(0));

static Sys_var_charptr Sys_relay_log(
       "relay_log", "The location and name to use for relay logs",
       READ_ONLY GLOBAL_VAR(opt_relay_logname), CMD_LINE(REQUIRED_ARG),
       IN_FS_CHARSET, DEFAULT(0));

/*
  Uses NO_CMD_LINE since the --relay-log-index option set
  opt_relaylog_index_name variable and computes a value for the
  relay_log_index variable.
*/
static Sys_var_charptr Sys_relay_log_index(
       "relay_log_index", "The location and name to use for the file "
       "that keeps a list of the last relay logs",
       READ_ONLY GLOBAL_VAR(relay_log_index), NO_CMD_LINE,
       IN_FS_CHARSET, DEFAULT(0));

/*
  Uses NO_CMD_LINE since the --log-bin-index option set
  opt_binlog_index_name variable and computes a value for the
  log_bin_index variable.
*/
static Sys_var_charptr Sys_binlog_index(
       "log_bin_index", "File that holds the names for last binary log files.",
       READ_ONLY GLOBAL_VAR(log_bin_index), NO_CMD_LINE,
       IN_FS_CHARSET, DEFAULT(0));

static Sys_var_charptr Sys_relay_log_basename(
       "relay_log_basename",
       "The full path of the relay log file names, excluding the extension.",
       READ_ONLY GLOBAL_VAR(relay_log_basename), NO_CMD_LINE,
       IN_FS_CHARSET, DEFAULT(0));

static Sys_var_charptr Sys_log_bin_basename(
       "log_bin_basename",
       "The full path of the binary log file names, excluding the extension.",
       READ_ONLY GLOBAL_VAR(log_bin_basename), NO_CMD_LINE,
       IN_FS_CHARSET, DEFAULT(0));

static Sys_var_charptr Sys_relay_log_info_file(
       "relay_log_info_file", "The location and name of the file that "
       "remembers where the SQL replication thread is in the relay logs",
       READ_ONLY GLOBAL_VAR(relay_log_info_file), CMD_LINE(REQUIRED_ARG),
       IN_FS_CHARSET, DEFAULT(0));

static Sys_var_mybool Sys_relay_log_purge(
       "relay_log_purge", "if disabled - do not purge relay logs. "
       "if enabled - purge them as soon as they are no more needed",
       GLOBAL_VAR(relay_log_purge), CMD_LINE(OPT_ARG), DEFAULT(TRUE));

static Sys_var_mybool Sys_relay_log_recovery(
       "relay_log_recovery", "Enables automatic relay log recovery "
       "right after the database startup, which means that the IO Thread "
       "starts re-fetching from the master right after the last transaction "
       "processed",
        READ_ONLY GLOBAL_VAR(relay_log_recovery), CMD_LINE(OPT_ARG), DEFAULT(FALSE));

static Sys_var_mybool Sys_slave_allow_batching(
       "slave_allow_batching", "Allow slave to batch requests",
       GLOBAL_VAR(opt_slave_allow_batching),
       CMD_LINE(OPT_ARG), DEFAULT(FALSE));

static Sys_var_charptr Sys_slave_load_tmpdir(
       "slave_load_tmpdir", "The location where the slave should put "
       "its temporary files when replicating a LOAD DATA INFILE command",
       READ_ONLY GLOBAL_VAR(slave_load_tmpdir), CMD_LINE(REQUIRED_ARG),
       IN_FS_CHARSET, DEFAULT(0));

static bool fix_slave_net_timeout(sys_var *self, THD *thd, enum_var_type type)
{
  DEBUG_SYNC(thd, "fix_slave_net_timeout");
  Master_info *mi;


  /* @TODO: slave net timeout is for all channels, but does this make
           sense?
   */

  /*
   Here we have lock on LOCK_global_system_variables and we need
    lock on channel_map lock. In START_SLAVE handler, we take these
    two locks in different order. This can lead to DEADLOCKs. See
    BUG#14236151 for more details.
   So we release lock on LOCK_global_system_variables before acquiring
    lock on channel_map lock. But this could lead to isolation issues
    between multiple setters. Hence introducing secondary guard
    for this global variable and releasing the lock here and acquiring
    locks back again at the end of this function.
   */
  mysql_mutex_unlock(&LOCK_slave_net_timeout);
  mysql_mutex_unlock(&LOCK_global_system_variables);
  channel_map.wrlock();

  for (mi_map::iterator it=channel_map.begin(); it!=channel_map.end(); it++)
  {
    mi= it->second;

    DBUG_PRINT("info", ("slave_net_timeout=%u mi->heartbeat_period=%.3f",
                        slave_net_timeout,
                        (mi ? mi->heartbeat_period : 0.0)));
    if (mi != NULL && slave_net_timeout < mi->heartbeat_period)
      push_warning(thd, Sql_condition::SL_WARNING,
                   ER_SLAVE_HEARTBEAT_VALUE_OUT_OF_RANGE_MAX,
                   ER(ER_SLAVE_HEARTBEAT_VALUE_OUT_OF_RANGE_MAX));
  }

  channel_map.unlock();
  mysql_mutex_lock(&LOCK_global_system_variables);
  mysql_mutex_lock(&LOCK_slave_net_timeout);
  return false;
}
static PolyLock_mutex PLock_slave_net_timeout(&LOCK_slave_net_timeout);
static Sys_var_uint Sys_slave_net_timeout(
       "slave_net_timeout", "Number of seconds to wait for more data "
       "from a master/slave connection before aborting the read",
       GLOBAL_VAR(slave_net_timeout), CMD_LINE(REQUIRED_ARG),
       VALID_RANGE(1, LONG_TIMEOUT), DEFAULT(SLAVE_NET_TIMEOUT), BLOCK_SIZE(1),
       &PLock_slave_net_timeout, NOT_IN_BINLOG, ON_CHECK(0),
       ON_UPDATE(fix_slave_net_timeout));

static bool check_slave_skip_counter(sys_var *self, THD *thd, set_var *var)
{
  /*
    @todo: move this check into the set function and hold the lock on
    gtid_mode_lock until the operation has completed, so that we are
    sure a concurrent connection does not change gtid_mode between
    check and fix.
  */
  if (get_gtid_mode(GTID_MODE_LOCK_NONE) == GTID_MODE_ON)
  {
    my_message(ER_SQL_SLAVE_SKIP_COUNTER_NOT_SETTABLE_IN_GTID_MODE,
               ER(ER_SQL_SLAVE_SKIP_COUNTER_NOT_SETTABLE_IN_GTID_MODE),
               MYF(0));
    return true;
  }

  return false;
}

static PolyLock_mutex PLock_sql_slave_skip_counter(&LOCK_sql_slave_skip_counter);
static Sys_var_uint Sys_slave_skip_counter(
       "sql_slave_skip_counter", "sql_slave_skip_counter",
       GLOBAL_VAR(sql_slave_skip_counter), NO_CMD_LINE,
       VALID_RANGE(0, UINT_MAX), DEFAULT(0), BLOCK_SIZE(1),
       &PLock_sql_slave_skip_counter, NOT_IN_BINLOG,
       ON_CHECK(check_slave_skip_counter));

static Sys_var_charptr Sys_slave_skip_errors(
       "slave_skip_errors", "Tells the slave thread to continue "
       "replication when a query event returns an error from the "
       "provided list",
       READ_ONLY GLOBAL_VAR(opt_slave_skip_errors), CMD_LINE(REQUIRED_ARG),
       IN_SYSTEM_CHARSET, DEFAULT(0));

static Sys_var_ulonglong Sys_relay_log_space_limit(
       "relay_log_space_limit", "Maximum space to use for all relay logs",
       READ_ONLY GLOBAL_VAR(relay_log_space_limit), CMD_LINE(REQUIRED_ARG),
       VALID_RANGE(0, ULONG_MAX), DEFAULT(0), BLOCK_SIZE(1));

static Sys_var_uint Sys_sync_relaylog_period(
       "sync_relay_log", "Synchronously flush relay log to disk after "
       "every #th event. Use 0 to disable synchronous flushing",
       GLOBAL_VAR(sync_relaylog_period), CMD_LINE(REQUIRED_ARG),
       VALID_RANGE(0, UINT_MAX), DEFAULT(10000), BLOCK_SIZE(1));

static Sys_var_uint Sys_sync_relayloginfo_period(
       "sync_relay_log_info", "Synchronously flush relay log info "
       "to disk after every #th transaction. Use 0 to disable "
       "synchronous flushing",
       GLOBAL_VAR(sync_relayloginfo_period), CMD_LINE(REQUIRED_ARG),
       VALID_RANGE(0, UINT_MAX), DEFAULT(10000), BLOCK_SIZE(1));

static Sys_var_uint Sys_checkpoint_mts_period(
       "slave_checkpoint_period", "Gather workers' activities to "
       "Update progress status of Multi-threaded slave and flush "
       "the relay log info to disk after every #th milli-seconds.",
       GLOBAL_VAR(opt_mts_checkpoint_period), CMD_LINE(REQUIRED_ARG),
#ifndef DBUG_OFF
       VALID_RANGE(0, UINT_MAX), DEFAULT(300), BLOCK_SIZE(1));
#else
       VALID_RANGE(1, UINT_MAX), DEFAULT(300), BLOCK_SIZE(1));
#endif /* DBUG_OFF */

static Sys_var_uint Sys_checkpoint_mts_group(
       "slave_checkpoint_group",
       "Maximum number of processed transactions by Multi-threaded slave "
       "before a checkpoint operation is called to update progress status.",
       GLOBAL_VAR(opt_mts_checkpoint_group), CMD_LINE(REQUIRED_ARG),
#ifndef DBUG_OFF
       VALID_RANGE(1, MTS_MAX_BITS_IN_GROUP), DEFAULT(512), BLOCK_SIZE(1));
#else
       VALID_RANGE(32, MTS_MAX_BITS_IN_GROUP), DEFAULT(512), BLOCK_SIZE(8));
#endif /* DBUG_OFF */
#endif /* HAVE_REPLICATION */

static Sys_var_uint Sys_sync_binlog_period(
       "sync_binlog", "Synchronously flush binary log to disk after"
       " every #th write to the file. Use 0 to disable synchronous"
       " flushing",
       GLOBAL_VAR(sync_binlog_period), CMD_LINE(REQUIRED_ARG),
       VALID_RANGE(0, UINT_MAX), DEFAULT(1), BLOCK_SIZE(1));

static Sys_var_uint Sys_sync_masterinfo_period(
       "sync_master_info", "Synchronously flush master info to disk "
       "after every #th event. Use 0 to disable synchronous flushing",
       GLOBAL_VAR(sync_masterinfo_period), CMD_LINE(REQUIRED_ARG),
       VALID_RANGE(0, UINT_MAX), DEFAULT(10000), BLOCK_SIZE(1));

#ifdef HAVE_REPLICATION
static Sys_var_ulong Sys_slave_trans_retries(
       "slave_transaction_retries", "Number of times the slave SQL "
       "thread will retry a transaction in case it failed with a deadlock "
       "or elapsed lock wait timeout, before giving up and stopping",
       GLOBAL_VAR(slave_trans_retries), CMD_LINE(REQUIRED_ARG),
       VALID_RANGE(0, ULONG_MAX), DEFAULT(10), BLOCK_SIZE(1));

static Sys_var_ulong Sys_slave_parallel_workers(
       "slave_parallel_workers",
       "Number of worker threads for executing events in parallel ",
       GLOBAL_VAR(opt_mts_slave_parallel_workers), CMD_LINE(REQUIRED_ARG),
       VALID_RANGE(0, MTS_MAX_WORKERS), DEFAULT(0), BLOCK_SIZE(1));

static Sys_var_ulonglong Sys_mts_pending_jobs_size_max(
       "slave_pending_jobs_size_max",
       "Max size of Slave Worker queues holding yet not applied events."
       "The least possible value must be not less than the master side "
       "max_allowed_packet.",
       GLOBAL_VAR(opt_mts_pending_jobs_size_max), CMD_LINE(REQUIRED_ARG),
       VALID_RANGE(1024, (ulonglong)~(intptr)0), DEFAULT(16 * 1024*1024),
       BLOCK_SIZE(1024), ON_CHECK(0));
#endif

static bool check_locale(sys_var *self, THD *thd, set_var *var)
{
  if (!var->value)
    return false;

  MY_LOCALE *locale;
  char buff[STRING_BUFFER_USUAL_SIZE];
  if (var->value->result_type() == INT_RESULT)
  {
    int lcno= (int)var->value->val_int();
    if (!(locale= my_locale_by_number(lcno)))
    {
      my_error(ER_UNKNOWN_LOCALE, MYF(0), llstr(lcno, buff));
      return true;
    }
    if (check_not_null(self, thd, var))
      return true;
  }
  else // STRING_RESULT
  {
    String str(buff, sizeof(buff), system_charset_info), *res;
    if (!(res=var->value->val_str(&str)))
      return true;
    else if (!(locale= my_locale_by_name(res->c_ptr_safe())))
    {
      ErrConvString err(res);
      my_error(ER_UNKNOWN_LOCALE, MYF(0), err.ptr());
      return true;
    }
  }

  var->save_result.ptr= locale;

  if (!locale->errmsgs->is_loaded())
  {
    mysql_mutex_lock(&LOCK_error_messages);
    if (!locale->errmsgs->is_loaded() &&
        locale->errmsgs->read_texts())
    {
      push_warning_printf(thd, Sql_condition::SL_WARNING, ER_UNKNOWN_ERROR,
                          "Can't process error message file for locale '%s'",
                          locale->name);
      mysql_mutex_unlock(&LOCK_error_messages);
      return true;
    }
    mysql_mutex_unlock(&LOCK_error_messages);
  }
  return false;
}
static Sys_var_struct Sys_lc_messages(
       "lc_messages", "Set the language used for the error messages",
       SESSION_VAR(lc_messages), NO_CMD_LINE,
       my_offsetof(MY_LOCALE, name), DEFAULT(&my_default_lc_messages),
       NO_MUTEX_GUARD, NOT_IN_BINLOG, ON_CHECK(check_locale));

static Sys_var_struct Sys_lc_time_names(
       "lc_time_names", "Set the language used for the month "
       "names and the days of the week",
       SESSION_VAR(lc_time_names), NO_CMD_LINE,
       my_offsetof(MY_LOCALE, name), DEFAULT(&my_default_lc_time_names),
       NO_MUTEX_GUARD, IN_BINLOG, ON_CHECK(check_locale));

static Sys_var_tz Sys_time_zone(
       "time_zone", "time_zone",
       SESSION_VAR(time_zone), NO_CMD_LINE,
       DEFAULT(&default_tz), NO_MUTEX_GUARD, IN_BINLOG);

static bool fix_host_cache_size(sys_var *, THD *, enum_var_type)
{
  hostname_cache_resize(host_cache_size);
  return false;
}

static Sys_var_uint Sys_host_cache_size(
       "host_cache_size",
       "How many host names should be cached to avoid resolving.",
       GLOBAL_VAR(host_cache_size),
       CMD_LINE(REQUIRED_ARG, OPT_HOST_CACHE_SIZE), VALID_RANGE(0, 65536),
       DEFAULT(HOST_CACHE_SIZE),
       BLOCK_SIZE(1),
       NO_MUTEX_GUARD, NOT_IN_BINLOG, ON_CHECK(NULL),
       ON_UPDATE(fix_host_cache_size));

static Sys_var_charptr Sys_ignore_db_dirs(
       "ignore_db_dirs",
       "The list of directories to ignore when collecting database lists",
       READ_ONLY GLOBAL_VAR(opt_ignore_db_dirs), 
       NO_CMD_LINE,
       IN_FS_CHARSET, DEFAULT(0));

const Sys_var_multi_enum::ALIAS enforce_gtid_consistency_aliases[]=
{
  { "OFF", 0 },
  { "ON", 1 },
  { "WARN", 2 },
  { "FALSE", 0 },
  { "TRUE", 1 },
  { NULL, 0 }
};
static Sys_var_enforce_gtid_consistency Sys_enforce_gtid_consistency(
       "enforce_gtid_consistency",
       "Prevents execution of statements that would be impossible to log "
       "in a transactionally safe manner. Currently, the disallowed "
       "statements include CREATE TEMPORARY TABLE inside transactions, "
       "all updates to non-transactional tables, and CREATE TABLE ... SELECT.",
       GLOBAL_VAR(_gtid_consistency_mode),
       CMD_LINE(OPT_ARG, OPT_ENFORCE_GTID_CONSISTENCY),
       enforce_gtid_consistency_aliases, 3,
       DEFAULT(3/*position of "FALSE" in enforce_gtid_consistency_aliases*/),
       DEFAULT(GTID_CONSISTENCY_MODE_ON),
       NO_MUTEX_GUARD, NOT_IN_BINLOG,
       ON_CHECK(check_super_outside_trx_outside_sf_outside_sp));
const char *fixup_enforce_gtid_consistency_command_line(char *value_arg)
{
  return Sys_enforce_gtid_consistency.fixup_command_line(value_arg);
}

static Sys_var_mybool Sys_binlog_gtid_simple_recovery(
       "binlog_gtid_simple_recovery",
       "If this option is enabled, the server does not open more than "
       "two binary logs when initializing GTID_PURGED and "
       "GTID_EXECUTED, either during server restart or when binary "
       "logs are being purged. Enabling this option is useful when "
       "the server has already generated many binary logs without "
       "GTID events (e.g., having GTID_MODE = OFF). Note: If this "
       "option is enabled, GLOBAL.GTID_EXECUTED and "
       "GLOBAL.GTID_PURGED may be initialized wrongly in two cases: "
       "(1) All binary logs were generated by MySQL 5.7.5 or older, "
       "and GTID_MODE was ON for some binary logs but OFF for the "
       "newest binary log. (2) The oldest existing binary log was "
       "generated by MySQL 5.7.5 or older, and SET GTID_PURGED was "
       "issued after the oldest binary log was generated. If a wrong "
       "set is computed in one of case (1) or case (2), it will "
       "remain wrong even if the server is later restarted with this "
       "option disabled.",
       READ_ONLY GLOBAL_VAR(binlog_gtid_simple_recovery),
       CMD_LINE(OPT_ARG), DEFAULT(TRUE));

static Sys_var_ulong Sys_sp_cache_size(
       "stored_program_cache",
       "The soft upper limit for number of cached stored routines for "
       "one connection.",
       GLOBAL_VAR(stored_program_cache_size), CMD_LINE(REQUIRED_ARG),
       VALID_RANGE(16, 512 * 1024), DEFAULT(256), BLOCK_SIZE(1));

static Sys_var_mybool Sys_encrypt_tmp_files(
       "encrypt_tmp_files",
       "Encrypt temporary files "
       "(created for filesort, binary log cache, etc)",
       READ_ONLY GLOBAL_VAR(encrypt_tmp_files),
       CMD_LINE(OPT_ARG), DEFAULT(FALSE));

static bool check_pseudo_slave_mode(sys_var *self, THD *thd, set_var *var)
{
  if (check_outside_trx(self, thd, var))
    return true;
  longlong previous_val= thd->variables.pseudo_slave_mode;
  longlong val= (longlong) var->save_result.ulonglong_value;
  bool rli_fake= false;

#ifndef EMBEDDED_LIBRARY
  rli_fake= thd->rli_fake ? true : false;
#endif

  if (rli_fake)
  {
    if (!val)
    {
#ifndef EMBEDDED_LIBRARY
      thd->rli_fake->end_info();
      delete thd->rli_fake;
      thd->rli_fake= NULL;
#endif
    }
    else if (previous_val && val)
      goto ineffective;
    else if (!previous_val && val)
      push_warning(thd, Sql_condition::SL_WARNING,
                   ER_WRONG_VALUE_FOR_VAR,
                   "'pseudo_slave_mode' is already ON.");
  }
  else
  {
    if (!previous_val && !val)
      goto ineffective;
    else if (previous_val && !val)
      push_warning(thd, Sql_condition::SL_WARNING,
                   ER_WRONG_VALUE_FOR_VAR,
                   "Slave applier execution mode not active, "
                   "statement ineffective.");
  }
  goto end;

ineffective:
  push_warning(thd, Sql_condition::SL_WARNING,
               ER_WRONG_VALUE_FOR_VAR,
               "'pseudo_slave_mode' change was ineffective.");

end:
  return FALSE;
}
static Sys_var_mybool Sys_pseudo_slave_mode(
       "pseudo_slave_mode",
       "SET pseudo_slave_mode= 0,1 are commands that mysqlbinlog "
       "adds to beginning and end of binary log dumps. While zero "
       "value indeed disables, the actual enabling of the slave "
       "applier execution mode is done implicitly when a "
       "Format_description_event is sent through the session.",
       SESSION_ONLY(pseudo_slave_mode), NO_CMD_LINE, DEFAULT(FALSE),
       NO_MUTEX_GUARD, NOT_IN_BINLOG, ON_CHECK(check_pseudo_slave_mode));


#ifdef HAVE_REPLICATION
#ifdef HAVE_GTID_NEXT_LIST
static bool check_gtid_next_list(sys_var *self, THD *thd, set_var *var)
{
  DBUG_ENTER("check_gtid_next_list");
  my_error(ER_NOT_SUPPORTED_YET, MYF(0), "GTID_NEXT_LIST");
  if (check_super_outside_trx_outside_sf_outside_sp(self, thd, var))
    DBUG_RETURN(true);
  /*
    @todo: move this check into the set function and hold the lock on
    gtid_mode_lock until the operation has completed, so that we are
    sure a concurrent connection does not change gtid_mode between
    check and fix - if we ever implement this variable.
  */
  if (get_gtid_mode(GTID_MODE_LOCK_NONE) == GTID_MODE_OFF &&
      var->save_result.string_value.str != NULL)
    my_error(ER_CANT_SET_GTID_NEXT_LIST_TO_NON_NULL_WHEN_GTID_MODE_IS_OFF,
             MYF(0));
  DBUG_RETURN(false);
}

static bool update_gtid_next_list(sys_var *self, THD *thd, enum_var_type type)
{
  DBUG_ASSERT(type == OPT_SESSION);
  if (thd->get_gtid_next_list() != NULL)
    return gtid_acquire_ownership_multiple(thd) != 0 ? true : false;
  return false;
}

static Sys_var_gtid_set Sys_gtid_next_list(
       "gtid_next_list",
       "Before re-executing a transaction that contains multiple "
       "Global Transaction Identifiers, this variable must be set "
       "to the set of all re-executed transactions.",
       SESSION_ONLY(gtid_next_list), NO_CMD_LINE,
       DEFAULT(NULL), NO_MUTEX_GUARD,
       NOT_IN_BINLOG, ON_CHECK(check_gtid_next_list),
       ON_UPDATE(update_gtid_next_list)
);
export sys_var *Sys_gtid_next_list_ptr= &Sys_gtid_next_list;
#endif //HAVE_GTID_NEXT_LIST

static Sys_var_gtid_next Sys_gtid_next(
       "gtid_next",
       "Specifies the Global Transaction Identifier for the following "
       "transaction.",
       SESSION_ONLY(gtid_next), NO_CMD_LINE,
       DEFAULT("AUTOMATIC"), NO_MUTEX_GUARD,
       NOT_IN_BINLOG, ON_CHECK(check_gtid_next));
export sys_var *Sys_gtid_next_ptr= &Sys_gtid_next;

static Sys_var_gtid_executed Sys_gtid_executed(
       "gtid_executed",
       "The global variable contains the set of GTIDs in the "
       "binary log. The session variable contains the set of GTIDs "
       "in the current, ongoing transaction.");

static bool check_gtid_purged(sys_var *self, THD *thd, set_var *var)
{
  DBUG_ENTER("check_gtid_purged");

  if (!var->value ||
      check_super_outside_trx_outside_sf_outside_sp(self, thd, var))
    DBUG_RETURN(true);

  if (var->value->result_type() != STRING_RESULT ||
      !var->save_result.string_value.str)
    DBUG_RETURN(true);

  DBUG_RETURN(false);
}

bool Sys_var_gtid_purged::global_update(THD *thd, set_var *var)
{
  DBUG_ENTER("Sys_var_gtid_purged::global_update");
#ifdef HAVE_REPLICATION
  bool error= false;

  global_sid_lock->wrlock();

  /*
    ensures the commit of the transaction started when saving the
    purged gtid set in the table
  */
  thd->lex->autocommit= true;
  /*
    SET GITD_PURGED command should ignore 'read-only' and 'super_read_only'
    options so that it can update 'mysql.gtid_executed' replication repository
    table.
  */
  thd->set_skip_readonly_check();
  char *previous_gtid_executed= NULL, *previous_gtid_purged= NULL,
    *current_gtid_executed= NULL, *current_gtid_purged= NULL;
  gtid_state->get_executed_gtids()->to_string(&previous_gtid_executed);
  gtid_state->get_lost_gtids()->to_string(&previous_gtid_purged);
  enum_return_status ret;
  Gtid_set gtid_set(global_sid_map, var->save_result.string_value.str,
                    &ret, global_sid_lock);
  if (ret != RETURN_STATUS_OK)
  {
    global_sid_lock->unlock();
    error= true;
    goto end;
  }
  ret= gtid_state->add_lost_gtids(&gtid_set);
  if (ret != RETURN_STATUS_OK)
  {
    global_sid_lock->unlock();
    error= true;
    goto end;
  }
  gtid_state->get_executed_gtids()->to_string(&current_gtid_executed);
  gtid_state->get_lost_gtids()->to_string(&current_gtid_purged);
  global_sid_lock->unlock();

  // Log messages saying that GTID_PURGED and GTID_EXECUTED were changed.
  sql_print_information(ER(ER_GTID_PURGED_WAS_CHANGED),
                        previous_gtid_purged, current_gtid_purged);
  sql_print_information(ER(ER_GTID_EXECUTED_WAS_CHANGED),
                        previous_gtid_executed, current_gtid_executed);

end:
  my_free(previous_gtid_executed);
  my_free(previous_gtid_purged);
  my_free(current_gtid_executed);
  my_free(current_gtid_purged);
  DBUG_RETURN(error);
#else
  DBUG_RETURN(true);
#endif /* HAVE_REPLICATION */
}

Gtid_set *gtid_purged;
static Sys_var_gtid_purged Sys_gtid_purged(
       "gtid_purged",
       "The set of GTIDs that existed in previous, purged binary logs.",
       GLOBAL_VAR(gtid_purged), NO_CMD_LINE,
       DEFAULT(NULL), NO_MUTEX_GUARD,
       NOT_IN_BINLOG, ON_CHECK(check_gtid_purged));
export sys_var *Sys_gtid_purged_ptr= &Sys_gtid_purged;

static Sys_var_gtid_owned Sys_gtid_owned(
       "gtid_owned",
       "The global variable lists all GTIDs owned by all threads. "
       "The session variable lists all GTIDs owned by the current thread.");

static Sys_var_gtid_mode Sys_gtid_mode(
       "gtid_mode",
       "Controls whether Global Transaction Identifiers (GTIDs) are "
       "enabled. Can be OFF, OFF_PERMISSIVE, ON_PERMISSIVE, or ON. OFF "
       "means that no transaction has a GTID. OFF_PERMISSIVE means that "
       "new transactions (committed in a client session using "
       "GTID_NEXT='AUTOMATIC') are not assigned any GTID, and "
       "replicated transactions are allowed to have or not have a "
       "GTID. ON_PERMISSIVE means that new transactions are assigned a "
       "GTID, and replicated transactions are allowed to have or not "
       "have a GTID. ON means that all transactions have a GTID. "
       "ON is required on a master before any slave can use "
       "MASTER_AUTO_POSITION=1. To safely switch from OFF to ON, first "
       "set all servers to OFF_PERMISSIVE, then set all servers to "
       "ON_PERMISSIVE, then wait for all transactions without a GTID to "
       "be replicated and executed on all servers, and finally set all "
       "servers to GTID_MODE = ON.",
       GLOBAL_VAR(_gtid_mode), CMD_LINE(REQUIRED_ARG), gtid_mode_names,
       DEFAULT(GTID_MODE_OFF), NO_MUTEX_GUARD, NOT_IN_BINLOG,
       ON_CHECK(check_super_outside_trx_outside_sf_outside_sp));

#endif // HAVE_REPLICATION

static Sys_var_uint Sys_gtid_executed_compression_period(
       "gtid_executed_compression_period", "When binlog is disabled, "
       "a background thread wakes up to compress the gtid_executed table "
       "every gtid_executed_compression_period transactions, as a "
       "special case, if variable is 0, the thread never wakes up "
       "to compress the gtid_executed table.",
       GLOBAL_VAR(gtid_executed_compression_period),
       CMD_LINE(OPT_ARG), VALID_RANGE(0, UINT_MAX32), DEFAULT(1000),
       BLOCK_SIZE(1));

static Sys_var_mybool Sys_disconnect_on_expired_password(
       "disconnect_on_expired_password",
       "Give clients that don't signal password expiration support execution time error(s) instead of connection error",
       READ_ONLY GLOBAL_VAR(disconnect_on_expired_password),
       CMD_LINE(OPT_ARG), DEFAULT(TRUE));

#ifndef NO_EMBEDDED_ACCESS_CHECKS 
static Sys_var_mybool Sys_validate_user_plugins(
       "validate_user_plugins",
       "Turns on additional validation of authentication plugins assigned "
       "to user accounts. ",
       READ_ONLY NOT_VISIBLE GLOBAL_VAR(validate_user_plugins),
       CMD_LINE(OPT_ARG), DEFAULT(TRUE),
       NO_MUTEX_GUARD, NOT_IN_BINLOG);
#endif

static Sys_var_enum Sys_block_encryption_mode(
  "block_encryption_mode", "mode for AES_ENCRYPT/AES_DECRYPT",
  SESSION_VAR(my_aes_mode), CMD_LINE(REQUIRED_ARG),
  my_aes_opmode_names, DEFAULT(my_aes_128_ecb));

static bool check_track_session_sys_vars(sys_var *self, THD *thd, set_var *var)
{
  DBUG_ENTER("check_sysvar_change_reporter");
  DBUG_RETURN(thd->session_tracker.get_tracker(SESSION_SYSVARS_TRACKER)->check(thd, var));
  DBUG_RETURN(false);
}

static bool update_track_session_sys_vars(sys_var *self, THD *thd,
                                          enum_var_type type)
{
  DBUG_ENTER("check_sysvar_change_reporter");
  /* Populate map only for session variable. */
  if (type == OPT_SESSION)
    DBUG_RETURN(thd->session_tracker.get_tracker(SESSION_SYSVARS_TRACKER)->update(thd));
  DBUG_RETURN(false);
}

static Sys_var_charptr Sys_track_session_sys_vars(
       "session_track_system_variables",
       "Track changes in registered system variables.",
       SESSION_VAR(track_sysvars_ptr),
       CMD_LINE(REQUIRED_ARG),
       IN_FS_CHARSET,
       DEFAULT("time_zone,autocommit,character_set_client,character_set_results,"
               "character_set_connection"),
       NO_MUTEX_GUARD,
       NOT_IN_BINLOG,
       ON_CHECK(check_track_session_sys_vars),
       ON_UPDATE(update_track_session_sys_vars)
);

static bool update_session_track_schema(sys_var *self, THD *thd,
                                        enum_var_type type)
{
  DBUG_ENTER("update_session_track_schema");
  DBUG_RETURN(thd->session_tracker.get_tracker(CURRENT_SCHEMA_TRACKER)->update(thd));
}

static Sys_var_mybool Sys_session_track_schema(
       "session_track_schema",
       "Track changes to the 'default schema'.",
       SESSION_VAR(session_track_schema),
       CMD_LINE(OPT_ARG), DEFAULT(TRUE),
       NO_MUTEX_GUARD, NOT_IN_BINLOG,
       ON_CHECK(0),
       ON_UPDATE(update_session_track_schema));

static bool update_session_track_tx_info(sys_var *self, THD *thd,
                                         enum_var_type type)
{
  DBUG_ENTER("update_session_track_tx_info");
  DBUG_RETURN(thd->session_tracker.get_tracker(TRANSACTION_INFO_TRACKER)->update(thd));
}

static const char *session_track_transaction_info_names[]=
  { "OFF", "STATE", "CHARACTERISTICS", NullS };

static Sys_var_enum Sys_session_track_transaction_info(
       "session_track_transaction_info",
       "Track changes to the transaction attributes. OFF to disable; "
       "STATE to track just transaction state (Is there an active transaction? "
       "Does it have any data? etc.); CHARACTERISTICS to track transaction "
       "state "
       "and report all statements needed to start a transaction with the same "
       "characteristics (isolation level, read only/read write, snapshot - "
       "but not any work done / data modified within the transaction).",
       SESSION_VAR(session_track_transaction_info),
       CMD_LINE(REQUIRED_ARG), session_track_transaction_info_names,
       DEFAULT(OFF), NO_MUTEX_GUARD, NOT_IN_BINLOG, ON_CHECK(0),
       ON_UPDATE(update_session_track_tx_info));

static bool update_session_track_state_change(sys_var *self, THD *thd,
                                              enum_var_type type)
{
  DBUG_ENTER("update_session_track_state_change");
  DBUG_RETURN(thd->session_tracker.get_tracker(SESSION_STATE_CHANGE_TRACKER)->update(thd));
}

static Sys_var_mybool Sys_session_track_state_change(
       "session_track_state_change",
       "Track changes to the 'session state'.",
       SESSION_VAR(session_track_state_change),
       CMD_LINE(OPT_ARG), DEFAULT(FALSE),
       NO_MUTEX_GUARD, NOT_IN_BINLOG,
       ON_CHECK(0),
       ON_UPDATE(update_session_track_state_change));

static bool handle_offline_mode(sys_var *self, THD *thd, enum_var_type type)
{
  DBUG_ENTER("handle_offline_mode");
  if (offline_mode == TRUE)
    killall_non_super_threads(thd);
  DBUG_RETURN(false);
}

static PolyLock_mutex PLock_offline_mode(&LOCK_offline_mode);
static Sys_var_mybool Sys_offline_mode(
       "offline_mode",
       "Make the server into offline mode",
       GLOBAL_VAR(offline_mode), CMD_LINE(OPT_ARG), DEFAULT(FALSE),
       &PLock_offline_mode, NOT_IN_BINLOG,
       ON_CHECK(0), ON_UPDATE(handle_offline_mode));

static Sys_var_mybool Sys_log_builtin_as_identified_by_password(
       "log_builtin_as_identified_by_password",
       "Controls logging of CREATE/ALTER/GRANT and SET PASSWORD user statements "
       "in replication binlogs, general query logs and audit logs.",
       GLOBAL_VAR(opt_log_builtin_as_identified_by_password),
       CMD_LINE(OPT_ARG), DEFAULT(FALSE));

static Sys_var_mybool Sys_avoid_temporal_upgrade(
       "avoid_temporal_upgrade",
       "When this option is enabled, the pre-5.6.4 temporal types are "
       "not upgraded to the new format for ALTER TABLE requests ADD/CHANGE/MODIFY"
       " COLUMN, ADD INDEX or FORCE operation. "
       "This variable is deprecated and will be removed in a future release.",
        GLOBAL_VAR(avoid_temporal_upgrade),
        CMD_LINE(OPT_ARG, OPT_AVOID_TEMPORAL_UPGRADE),
        DEFAULT(FALSE), NO_MUTEX_GUARD, NOT_IN_BINLOG,
        ON_CHECK(0), ON_UPDATE(0),
        DEPRECATED_VAR(""));

static Sys_var_mybool Sys_show_old_temporals(
       "show_old_temporals",
       "When this option is enabled, the pre-5.6.4 temporal types will "
       "be marked in the 'SHOW CREATE TABLE' and 'INFORMATION_SCHEMA.COLUMNS' "
       "table as a comment in COLUMN_TYPE field. "
       "This variable is deprecated and will be removed in a future release.",
        SESSION_VAR(show_old_temporals),
        CMD_LINE(OPT_ARG, OPT_SHOW_OLD_TEMPORALS),
        DEFAULT(FALSE), NO_MUTEX_GUARD, NOT_IN_BINLOG,
        ON_CHECK(0), ON_UPDATE(0),
        DEPRECATED_VAR(""));

static Sys_var_charptr Sys_disabled_storage_engines(
       "disabled_storage_engines",
       "Limit CREATE TABLE for the storage engines listed",
       READ_ONLY GLOBAL_VAR(opt_disabled_storage_engines),
       CMD_LINE(REQUIRED_ARG), IN_SYSTEM_CHARSET,
       DEFAULT(""));

static Sys_var_mybool Sys_show_create_table_verbosity(
       "show_create_table_verbosity",
       "When this option is enabled, it increases the verbosity of "
       "'SHOW CREATE TABLE'.",
        SESSION_VAR(show_create_table_verbosity),
        CMD_LINE(OPT_ARG),
        DEFAULT(FALSE), NO_MUTEX_GUARD, NOT_IN_BINLOG,
        ON_CHECK(0), ON_UPDATE(0));

static bool check_keyring_access(sys_var*, THD* thd, set_var*)
{
  if (!(thd->security_context()->check_access(SUPER_ACL)))
  {
    my_error(ER_KEYRING_ACCESS_DENIED_ERROR, MYF(0),
             "SUPER");
    return true;
  }
  return false;
}

/**
  This is a mutex used to protect global variable @@keyring_operations.
*/
static PolyLock_mutex PLock_keyring_operations(&LOCK_keyring_operations);
/**
  This variable provides access to keyring service APIs. When this variable
  is disabled calls to keyring_key_generate(), keyring_key_store() and
  keyring_key_remove() will report error until this variable is enabled.
  This variable is protected under a mutex named PLock_keyring_operations.
  To access this variable you must first set this mutex.

  @sa PLock_keyring_operations
*/
static Sys_var_mybool Sys_keyring_operations(
       "keyring_operations",
       "This variable provides access to keyring service APIs. When this "
       "option is disabled calls to keyring_key_generate(), keyring_key_store() "
       "and keyring_key_remove() will report error until this variable is enabled.",
       GLOBAL_VAR(opt_keyring_operations),
       NO_CMD_LINE, DEFAULT(TRUE),
       &PLock_keyring_operations,
       NOT_IN_BINLOG,
       ON_CHECK(check_keyring_access),
       ON_UPDATE(0));<|MERGE_RESOLUTION|>--- conflicted
+++ resolved
@@ -3013,13 +3013,8 @@
   "block_nested_loop", "batched_key_access",
   "materialization", "semijoin", "loosescan", "firstmatch", "duplicateweedout",
   "subquery_materialization_cost_based",
-<<<<<<< HEAD
   "use_index_extensions", "condition_fanout_filter", "derived_merge",
-  "default", NullS
-=======
-#endif
-  "use_index_extensions", "favor_range_scan", "default", NullS
->>>>>>> 57aaf33a
+  "favor_range_scan", "default", NullS
 };
 static Sys_var_flagset Sys_optimizer_switch(
        "optimizer_switch",
@@ -3029,15 +3024,9 @@
        "index_condition_pushdown, mrr, mrr_cost_based"
        ", materialization, semijoin, loosescan, firstmatch, duplicateweedout,"
        " subquery_materialization_cost_based"
-<<<<<<< HEAD
        ", block_nested_loop, batched_key_access, use_index_extensions,"
-       " condition_fanout_filter, derived_merge} and val is one of "
-       "{on, off, default}",
-=======
-#endif
-       ", block_nested_loop, batched_key_access, use_index_extensions,"
-       " favor_range_scan} and val is one of {on, off, default}",
->>>>>>> 57aaf33a
+       " condition_fanout_filter, derived_merge, favor_range_scan}"
+       " and val is one of {on, off, default}",
        SESSION_VAR(optimizer_switch), CMD_LINE(REQUIRED_ARG),
        optimizer_switch_names, DEFAULT(OPTIMIZER_SWITCH_DEFAULT),
        NO_MUTEX_GUARD, NOT_IN_BINLOG, ON_CHECK(NULL), ON_UPDATE(NULL));
