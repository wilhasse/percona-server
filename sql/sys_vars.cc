--- conflicted
+++ resolved
@@ -770,7 +770,6 @@
        VALID_RANGE(0, 1000000 /* max 1 sec */), DEFAULT(0), BLOCK_SIZE(1),
        NO_MUTEX_GUARD, NOT_IN_BINLOG);
 
-<<<<<<< HEAD
 static Sys_var_ulong Sys_binlog_group_commit_sync_no_delay_count(
        "binlog_group_commit_sync_no_delay_count",
        "If there are this many transactions in the commit sync "
@@ -783,8 +782,6 @@
        DEFAULT(0), BLOCK_SIZE(1),
        NO_MUTEX_GUARD, NOT_IN_BINLOG);
 
-=======
->>>>>>> 3c42b0b2
 static bool check_has_super(sys_var *self, THD *thd, set_var *var)
 {
   DBUG_ASSERT(self->scope() != sys_var::GLOBAL);// don't abuse check_has_super()
@@ -5395,38 +5392,9 @@
        "have_statement_timeout", "have_statement_timeout",
        READ_ONLY GLOBAL_VAR(have_statement_timeout), NO_CMD_LINE);
 
-<<<<<<< HEAD
-const char *log_slow_filter_name[]= { "qc_miss", "full_scan", "full_join",
-=======
-static Sys_var_have Sys_have_tlsv1_2(
-       "have_tlsv1_2", "have_tlsv1_2",
-       READ_ONLY GLOBAL_VAR(have_tlsv1_2), NO_CMD_LINE);
-
-static Sys_var_have Sys_have_elliptic_curve_crypto(
-       "have_elliptic_curve_crypto", "have_elliptic_curve_crypto",
-       READ_ONLY GLOBAL_VAR(have_elliptic_curve_crypto), NO_CMD_LINE);
-
-static bool fix_log_state(sys_var *self, THD *thd, enum_var_type type);
-static Sys_var_mybool Sys_general_log(
-       "general_log", "Log connections and queries to a table or log file. "
-       "Defaults logging to a file hostname.log or a table mysql.general_log"
-       "if --log-output=TABLE is used",
-       GLOBAL_VAR(opt_log), CMD_LINE(OPT_ARG),
-       DEFAULT(FALSE), NO_MUTEX_GUARD, NOT_IN_BINLOG, ON_CHECK(0),
-       ON_UPDATE(fix_log_state));
-
-static Sys_var_mybool Sys_slow_query_log(
-       "slow_query_log",
-       "Log slow queries to a table or log file. Defaults logging to a file "
-       "hostname-slow.log or a table mysql.slow_log if --log-output=TABLE is "
-       "used. Must be enabled to activate other slow log options",
-       GLOBAL_VAR(opt_slow_log), CMD_LINE(OPT_ARG),
-       DEFAULT(FALSE), NO_MUTEX_GUARD, NOT_IN_BINLOG, ON_CHECK(0),
-       ON_UPDATE(fix_log_state));
-
 static const char *log_slow_filter_name[]= { "qc_miss", "full_scan", "full_join",
->>>>>>> 3c42b0b2
-                                      "tmp_table", "tmp_table_on_disk", "filesort", "filesort_on_disk", 0};
+                                             "tmp_table", "tmp_table_on_disk",
+                                             "filesort", "filesort_on_disk", 0};
 static Sys_var_set Sys_log_slow_filter(
        "log_slow_filter",
        "Log only the queries that followed certain execution plan. "
@@ -5473,21 +5441,12 @@
 static void update_log_slow_verbosity(ulonglong* value_ptr)
 {
   ulonglong &value    = *value_ptr;
-<<<<<<< HEAD
-  ulonglong microtime= 1ULL << SLOG_V_MICROTIME;
-  ulonglong query_plan= 1ULL << SLOG_V_QUERY_PLAN;
-  ulonglong innodb= 1ULL << SLOG_V_INNODB;
-  ulonglong minimal= 1ULL << SLOG_V_MINIMAL;
-  ulonglong standard= 1ULL << SLOG_V_STANDARD;
-  ulonglong full= 1ULL << SLOG_V_FULL;
-=======
-  static const ulonglong microtime= ULL(1) << SLOG_V_MICROTIME;
-  static const ulonglong query_plan= ULL(1) << SLOG_V_QUERY_PLAN;
-  static const ulonglong innodb= ULL(1) << SLOG_V_INNODB;
-  static const ulonglong minimal= ULL(1) << SLOG_V_MINIMAL;
-  static const ulonglong standard= ULL(1) << SLOG_V_STANDARD;
-  static const ulonglong full= ULL(1) << SLOG_V_FULL;
->>>>>>> 3c42b0b2
+  static const ulonglong microtime= 1ULL << SLOG_V_MICROTIME;
+  static const ulonglong query_plan= 1ULL << SLOG_V_QUERY_PLAN;
+  static const ulonglong innodb= 1ULL << SLOG_V_INNODB;
+  static const ulonglong minimal= 1ULL << SLOG_V_MINIMAL;
+  static const ulonglong standard= 1ULL << SLOG_V_STANDARD;
+  static const ulonglong full= 1ULL << SLOG_V_FULL;
   value= update_log_slow_verbosity_replace(value,minimal,microtime);
   value= update_log_slow_verbosity_replace(value,standard,microtime | query_plan);
   value= update_log_slow_verbosity_replace(value,full,microtime | query_plan | innodb);
@@ -5542,18 +5501,9 @@
        log_slow_sp_statements_names, DEFAULT(1),
        NO_MUTEX_GUARD, NOT_IN_BINLOG, ON_CHECK(0),
        ON_UPDATE(fix_log_slow_sp_statements));
-<<<<<<< HEAD
 static const char *slow_query_log_use_global_control_name[]=
 { "log_slow_filter", "log_slow_rate_limit", "log_slow_verbosity",
   "long_query_time", "min_examined_row_limit", "all", 0};
-=======
-static Sys_var_mybool Sys_slow_query_log_timestamp_always(
-       "slow_query_log_timestamp_always",
-       "Timestamp is printed for all records of the slow log even if they are same time.",
-       GLOBAL_VAR(opt_slow_query_log_timestamp_always), CMD_LINE(OPT_ARG),
-       DEFAULT(FALSE));
-static const char *slow_query_log_use_global_control_name[]= { "log_slow_filter", "log_slow_rate_limit", "log_slow_verbosity", "long_query_time", "min_examined_row_limit", "all", 0};
->>>>>>> 3c42b0b2
 static bool update_slow_query_log_use_global_control(sys_var */*self*/, THD */*thd*/,
                                                enum_var_type /*type*/)
 {
@@ -5581,16 +5531,6 @@
        slow_query_log_use_global_control_name, DEFAULT(0),
         NO_MUTEX_GUARD, NOT_IN_BINLOG, ON_CHECK(0),
        ON_UPDATE(update_slow_query_log_use_global_control));
-<<<<<<< HEAD
-=======
-static const char *slow_query_log_timestamp_precision_name[]= { "second", "microsecond", 0 };
-static Sys_var_enum Sys_slow_query_log_timestamp_precision(
-       "slow_query_log_timestamp_precision",
-       "Select the timestamp precision for use in the slow query log.  "
-       "[second, microsecond]",
-       GLOBAL_VAR(opt_slow_query_log_timestamp_precision), CMD_LINE(REQUIRED_ARG),
-       slow_query_log_timestamp_precision_name, DEFAULT(SLOG_SECOND));
->>>>>>> 3c42b0b2
 
 static const char* slow_query_log_rate_name[]= {"session", "query", 0};
 static Sys_var_enum Sys_slow_query_log_rate_type(
