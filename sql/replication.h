/* Copyright (c) 2008, 2019, Oracle and/or its affiliates. All rights reserved.

   This program is free software; you can redistribute it and/or modify
   it under the terms of the GNU General Public License, version 2.0,
   as published by the Free Software Foundation.

   This program is also distributed with certain software (including
   but not limited to OpenSSL) that is licensed under separate terms,
   as designated in a particular file or component or in included license
   documentation.  The authors of MySQL hereby grant you an additional
   permission to link the program and your derivative works with the
   separately licensed software that they have included with MySQL.

   This program is distributed in the hope that it will be useful,
   but WITHOUT ANY WARRANTY; without even the implied warranty of
   MERCHANTABILITY or FITNESS FOR A PARTICULAR PURPOSE.  See the
   GNU General Public License, version 2.0, for more details.

   You should have received a copy of the GNU General Public License
   along with this program; if not, write to the Free Software
   Foundation, Inc., 51 Franklin St, Fifth Floor, Boston, MA 02110-1301  USA */

#ifndef REPLICATION_H
#define REPLICATION_H

#include "my_thread_local.h"         // my_thread_id
#include "mysql/psi/mysql_thread.h"  // mysql_mutex_t
#include "rpl_context.h"
#include "sql/handler.h"  // enum_tx_isolation

struct MYSQL;

#ifdef __cplusplus
class THD;
#define MYSQL_THD THD *
#else
#define MYSQL_THD void *
#endif

#ifdef __cplusplus
extern "C" {
#endif

/**
  Struct to share server ssl variables
*/
struct st_server_ssl_variables {
  bool have_ssl_opt;
  char *ssl_ca;
  char *ssl_capath;
  char *tls_version;
  char *ssl_cert;
  char *ssl_cipher;
  char *ssl_key;
  char *ssl_crl;
  char *ssl_crlpath;
  unsigned int ssl_fips_mode;
<<<<<<< HEAD
=======

  void init();

  void deinit();
>>>>>>> 4869291f
};

/**
   Transaction observer flags.
*/
enum Trans_flags {
  /** Transaction is a real transaction */
  TRANS_IS_REAL_TRANS = 1
};

/**
 This represents table metadata involved in a transaction
 */
typedef struct Trans_table_info {
  const char *table_name;
  uint number_of_primary_keys;
  /// The db_type of the storage engine used by the table
  int db_type;
  /// information to store if the table has foreign key with 'CASCADE' clause.
  bool has_cascade_foreign_key;
} Trans_table_info;

/**
  This represents some of the context in which a transaction is running
  It summarizes all necessary requirements for Group Replication to work.

  These requirements might be extracted in two different moments in time, and,
  as such, with different contexts:
  - Startup verifications, that are extracted when Group Replication starts,
    and typically from global vars.
  - Runtime verifications, that are extracted when a transaction is running. It
    it typically from session THD vars or from mutable global vars.

  Please refer to the place where information is extracted for more details
  about it.
 */
typedef struct Trans_context_info {
  bool binlog_enabled;
  ulong gtid_mode;  // enum values in enum_gtid_mode
  bool log_slave_updates;
  ulong binlog_checksum_options;  // enum values in enum
                                  // enum_binlog_checksum_alg
  ulong binlog_format;            // enum values in enum enum_binlog_format
  // enum values in enum_transaction_write_set_hashing_algorithm
  ulong transaction_write_set_extraction;
  ulong mi_repository_type;   // enum values in enum_info_repository
  ulong rli_repository_type;  // enum values in enum_info_repository
  // enum values in enum_mts_parallel_type
  ulong parallel_applier_type;
  ulong parallel_applier_workers;
  bool parallel_applier_preserve_commit_order;
  enum_tx_isolation tx_isolation;  // enum values in enum_tx_isolation
  uint lower_case_table_names;
  bool default_table_encryption;
} Trans_context_info;

/**
  This represents the GTID context of the transaction.
 */
typedef struct Trans_gtid_info {
  ulong type;         // enum values in enum_gtid_type
  int sidno;          // transaction sidno
  long long int gno;  // transaction gno
} Trans_gtid_info;

class Binlog_cache_storage;
/**
   Transaction observer parameter
*/
typedef struct Trans_param {
  uint32 server_id;
  const char *server_uuid;
  my_thread_id thread_id;
  uint32 flags;

  /*
    The latest binary log file name and position written by current
    transaction, if binary log is disabled or no log event has been
    written into binary log file by current transaction (events
    written into transaction log cache are not counted), these two
    member will be zero.
  */
  const char *log_file;
  my_off_t log_pos;

  /*
    Transaction GTID information.
  */
  Trans_gtid_info gtid_info;

  /*
    Set on before_commit hook.
  */
  Binlog_cache_storage *trx_cache_log;
  Binlog_cache_storage *stmt_cache_log;
  ulonglong cache_log_max_size;
  /*
    The flag designates the transaction is a DDL contained is
    the transactional cache.
  */
  bool is_atomic_ddl;

  /*
   This is the list of tables that are involved in this transaction and its
   information
   */
  Trans_table_info *tables_info;
  uint number_of_tables;

  /*
   Context information about system variables in the transaction
   */
  Trans_context_info trans_ctx_info;

  /// pointer to the status var original_commit_timestamp
  uint64 *original_commit_timestamp;

  /** Replication channel info associated to this transaction/THD */
  enum_rpl_channel_type rpl_channel_type;

  /** contains the session value of group_replication_consistency */
  ulong group_replication_consistency;

  /** value of session wait_timeout, timeout to hold transaction */
  ulong hold_timeout;

  /// pointer to original_server_version
  uint32_t *original_server_version;

  /// pointer to immediate_server_version
  uint32_t *immediate_server_version;
} Trans_param;

/**
   Transaction observer parameter initialization.
*/
#define TRANS_PARAM_ZERO(trans_param_obj) \
  memset(&trans_param_obj, 0, sizeof(Trans_param));

typedef int (*before_dml_t)(Trans_param *param, int &out_val);

/**
  This callback is called before transaction commit

  This callback is called right before write binlog cache to
  binary log.

  @param param The parameter for transaction observers

  @retval 0 Success
  @retval 1 Failure
*/
typedef int (*before_commit_t)(Trans_param *param);

/**
  This callback is called before transaction rollback

  This callback is called before rollback to storage engines.

  @param param The parameter for transaction observers

  @retval 0 Success
  @retval 1 Failure
*/
typedef int (*before_rollback_t)(Trans_param *param);

/**
  This callback is called after transaction commit

  This callback is called right after commit to storage engines for
  transactional tables.

  For non-transactional tables, this is called at the end of the
  statement, before sending statement status, if the statement
  succeeded.

  @note The return value is currently ignored by the server.

  @param param The parameter for transaction observers

  @retval 0 Success
  @retval 1 Failure
*/
typedef int (*after_commit_t)(Trans_param *param);

/**
  This callback is called after transaction rollback

  This callback is called right after rollback to storage engines
  for transactional tables.

  For non-transactional tables, this is called at the end of the
  statement, before sending statement status, if the statement
  failed.

  @note The return value is currently ignored by the server.

  @param param The parameter for transaction observers

  @retval 0 Success
  @retval 1 Failure
*/
typedef int (*after_rollback_t)(Trans_param *param);

/**
  This callback is called before a sql command is executed.

  @param param   The parameter for transaction observers
  @param out_val Return value from observer execution

  @retval 0 Success
  @retval 1 Failure
*/
typedef int (*begin_t)(Trans_param *param, int &out_val);

/**
   Observes and extends transaction execution
*/
typedef struct Trans_observer {
  uint32 len;

  before_dml_t before_dml;
  before_commit_t before_commit;
  before_rollback_t before_rollback;
  after_commit_t after_commit;
  after_rollback_t after_rollback;
  begin_t begin;
} Trans_observer;

/**
   Binlog storage flags
*/
enum Binlog_storage_flags {
  /** Binary log was sync:ed */
  BINLOG_STORAGE_IS_SYNCED = 1
};

typedef struct Server_state_param {
  uint32 server_id;
} Server_state_param;

/**
  This is called just before the server is ready to accept the client
  connections to the Server/Node. It marks the possible point where the
  server can be said to be ready to serve client queries.

  @param[in]  param Observer common parameter

  @retval 0 Success
  @retval >0 Failure
*/
typedef int (*before_handle_connection_t)(Server_state_param *param);

/**
  This callback is called before the start of the recovery

  @param[in]  param Observer common parameter

  @retval 0 Success
  @retval >0 Failure
*/
typedef int (*before_recovery_t)(Server_state_param *param);

/**
  This callback is called after the end of the engine recovery.

  This is called before the start of the recovery procedure ie.
  the engine recovery.

  @param[in]  param Observer common parameter

  @retval 0 Success
  @retval >0 Failure
*/
typedef int (*after_engine_recovery_t)(Server_state_param *param);

/**
  This callback is called after the end of the recovery procedure.

  @param[in]  param Observer common parameter

  @retval 0 Success
  @retval >0 Failure
*/
typedef int (*after_recovery_t)(Server_state_param *param);

/**
  This callback is called before the start of the shutdown procedure.
  Can be useful to initiate some cleanup operations in some cases.

  @param[in]  param Observer common parameter
<<<<<<< HEAD

  @retval 0 Success
  @retval >0 Failure
*/
typedef int (*before_server_shutdown_t)(Server_state_param *param);

/**
  This callback is called after the end of the shutdown procedure.
  Can be used as a checkpoint of the proper cleanup operations in some cases.

  @param[in]  param Observer common parameter

  @retval 0 Success
  @retval >0 Failure
*/
typedef int (*after_server_shutdown_t)(Server_state_param *param);

/**
  Observer server state
 */
typedef struct Server_state_observer {
  uint32 len;

=======

  @retval 0 Success
  @retval >0 Failure
*/
typedef int (*before_server_shutdown_t)(Server_state_param *param);

/**
  This callback is called after the end of the shutdown procedure.
  Can be used as a checkpoint of the proper cleanup operations in some cases.

  @param[in]  param Observer common parameter

  @retval 0 Success
  @retval >0 Failure
*/
typedef int (*after_server_shutdown_t)(Server_state_param *param);

/**
  Observer server state
 */
typedef struct Server_state_observer {
  uint32 len;

>>>>>>> 4869291f
  before_handle_connection_t before_handle_connection;
  before_recovery_t before_recovery;
  after_engine_recovery_t after_engine_recovery;
  after_recovery_t after_recovery;
  before_server_shutdown_t before_server_shutdown;
  after_server_shutdown_t after_server_shutdown;
} Server_state_observer;

/**
   Binlog storage observer parameters
 */
typedef struct Binlog_storage_param {
  uint32 server_id;
} Binlog_storage_param;

/**
  This callback is called after binlog has been flushed

  This callback is called after cached events have been flushed to
  binary log file but not yet synced.

  @param param Observer common parameter
  @param log_file Binlog file name been updated
  @param log_pos Binlog position after update

  @retval 0 Success
  @retval 1 Failure
*/
typedef int (*after_flush_t)(Binlog_storage_param *param, const char *log_file,
                             my_off_t log_pos);
typedef int (*after_sync_t)(Binlog_storage_param *param, const char *log_file,
                            my_off_t log_pos);

/**
   Observe binlog logging storage
*/
typedef struct Binlog_storage_observer {
  uint32 len;

  after_flush_t after_flush;
  after_sync_t after_sync;
} Binlog_storage_observer;

/**
   Replication binlog transmitter (binlog dump) observer parameter.
*/
typedef struct Binlog_transmit_param {
  uint32 server_id;
  uint32 flags;
  /* Let us keep 1-16 as output flags and 17-32 as input flags */
  static const uint32 F_OBSERVE = 1;
  static const uint32 F_DONT_OBSERVE = 2;

  void set_observe_flag() { flags |= F_OBSERVE; }
  void set_dont_observe_flag() { flags |= F_DONT_OBSERVE; }
  /**
     If F_OBSERVE is set by any plugin, then it should observe binlog
     transmission, even F_DONT_OBSERVE is set by some plugins.

     If both F_OBSERVE and F_DONT_OBSERVE are not set, then it is an old
     plugin. In this case, it should always observe binlog transmission.
   */
  bool should_observe() {
    return (flags & F_OBSERVE) || !(flags & F_DONT_OBSERVE);
  }
} Binlog_transmit_param;

/**
  This callback is called when binlog dumping starts

  @param param Observer common parameter
  @param log_file Binlog file name to transmit from
  @param log_pos Binlog position to transmit from

  @retval 0 Success
  @retval 1 Failure
*/
typedef int (*transmit_start_t)(Binlog_transmit_param *param,
                                const char *log_file, my_off_t log_pos);

/**
  This callback is called when binlog dumping stops

  @param param Observer common parameter

  @retval 0 Success
  @retval 1 Failure
*/
typedef int (*transmit_stop_t)(Binlog_transmit_param *param);

/**
  This callback is called to reserve bytes in packet header for event
  transmission

  This callback is called when resetting transmit packet header to
  reserve bytes for this observer in packet header.

  The @a header buffer is allocated by the server code, and @a size
  is the size of the header buffer. Each observer can only reserve
  a maximum size of @a size in the header.

  @param param Observer common parameter
  @param header Pointer of the header buffer
  @param size Size of the header buffer
  @param len Header length reserved by this observer

  @retval 0 Success
  @retval 1 Failure
*/
typedef int (*reserve_header_t)(Binlog_transmit_param *param,
                                unsigned char *header, unsigned long size,
                                unsigned long *len);

/**
  This callback is called before sending an event packet to slave

  @param param Observer common parameter
  @param packet Binlog event packet to send
  @param len Length of the event packet
  @param log_file Binlog file name of the event packet to send
  @param log_pos Binlog position of the event packet to send

  @retval 0 Success
  @retval 1 Failure
*/
typedef int (*before_send_event_t)(Binlog_transmit_param *param,
                                   unsigned char *packet, unsigned long len,
                                   const char *log_file, my_off_t log_pos);

/**
  This callback is called after an event packet is sent to the
  slave or is skipped.

  @param param             Observer common parameter
  @param event_buf         Binlog event packet buffer sent
  @param len               length of the event packet buffer
  @param skipped_log_file  Binlog file name of the event that
                           was skipped in the master. This is
                           null if the position was not skipped
  @param skipped_log_pos   Binlog position of the event that
                           was skipped in the master. 0 if not
                           skipped
  @retval 0 Success
  @retval 1 Failure
*/
typedef int (*after_send_event_t)(Binlog_transmit_param *param,
                                  const char *event_buf, unsigned long len,
                                  const char *skipped_log_file,
                                  my_off_t skipped_log_pos);

/**
  This callback is called after resetting master status

  This is called when executing the command RESET MASTER, and is
  used to reset status variables added by observers.

  @param param Observer common parameter

  @retval 0 Success
  @retval 1 Failure
*/
typedef int (*after_reset_master_t)(Binlog_transmit_param *param);

/**
   Observe and extends the binlog dumping thread.
*/
typedef struct Binlog_transmit_observer {
  uint32 len;

  transmit_start_t transmit_start;
  transmit_stop_t transmit_stop;
  reserve_header_t reserve_header;
  before_send_event_t before_send_event;
  after_send_event_t after_send_event;
  after_reset_master_t after_reset_master;
} Binlog_transmit_observer;

/**
   Binlog relay IO flags
*/
enum Binlog_relay_IO_flags {
  /** Binary relay log was sync:ed */
  BINLOG_RELAY_IS_SYNCED = 1
};

/**
  Replication binlog relay IO observer parameter
*/
typedef struct Binlog_relay_IO_param {
  uint32 server_id;
  my_thread_id thread_id;

  /* Channel name */
  char *channel_name;

  /* Master host, user and port */
  char *host;
  char *user;
  unsigned int port;

  char *master_log_name;
  my_off_t master_log_pos;

  MYSQL *mysql; /* the connection to master */
} Binlog_relay_IO_param;

/**
  This callback is called when slave IO thread starts

  @param param Observer common parameter

  @retval 0 Success
  @retval 1 Failure
*/
typedef int (*thread_start_t)(Binlog_relay_IO_param *param);

/**
  This callback is called when slave IO thread stops

  @param param Observer common parameter

  @retval 0 Success
  @retval 1 Failure
*/
typedef int (*thread_stop_t)(Binlog_relay_IO_param *param);

/**
  This callback is called when a relay log consumer thread starts

  @param param Observer common parameter

  @retval 0 Sucess
  @retval 1 Failure
*/
typedef int (*applier_start_t)(Binlog_relay_IO_param *param);

/**
  This callback is called when a relay log consumer thread stops

  @param param   Observer common parameter
  @param aborted thread aborted or exited on error

  @retval 0 Success
  @retval 1 Failure
*/
typedef int (*applier_stop_t)(Binlog_relay_IO_param *param, bool aborted);

/**
  This callback is called before slave requesting binlog transmission from
  master

  This is called before slave issuing BINLOG_DUMP command to master
  to request binlog.

  @param param Observer common parameter
  @param flags binlog dump flags

  @retval 0 Success
  @retval 1 Failure
*/
typedef int (*before_request_transmit_t)(Binlog_relay_IO_param *param,
                                         uint32 flags);

/**
  This callback is called after read an event packet from master

  @param param Observer common parameter
  @param packet The event packet read from master
  @param len Length of the event packet read from master
  @param event_buf The event packet return after process
  @param event_len The length of event packet return after process

  @retval 0 Success
  @retval 1 Failure
*/
typedef int (*after_read_event_t)(Binlog_relay_IO_param *param,
                                  const char *packet, unsigned long len,
                                  const char **event_buf,
                                  unsigned long *event_len);

/**
  This callback is called after written an event packet to relay log

  @param param Observer common parameter
  @param event_buf Event packet written to relay log
  @param event_len Length of the event packet written to relay log
  @param flags flags for relay log

  @retval 0 Success
  @retval 1 Failure
*/
typedef int (*after_queue_event_t)(Binlog_relay_IO_param *param,
                                   const char *event_buf,
                                   unsigned long event_len, uint32 flags);

/**
  This callback is called after reset slave relay log IO status

  @param param Observer common parameter

  @retval 0 Success
  @retval 1 Failure
*/
typedef int (*after_reset_slave_t)(Binlog_relay_IO_param *param);

/**
  This callback is called before event gets applied

  @param param  Observer common parameter
  @param reason Event skip reason

  @retval 0 Success
  @retval 1 Failure
*/
typedef int (*applier_log_event_t)(Binlog_relay_IO_param *param,
                                   Trans_param *trans_param, int &out);

/**
   Observes and extends the service of slave IO thread.
*/
typedef struct Binlog_relay_IO_observer {
  uint32 len;

  thread_start_t thread_start;
  thread_stop_t thread_stop;
  applier_start_t applier_start;
  applier_stop_t applier_stop;
  before_request_transmit_t before_request_transmit;
  after_read_event_t after_read_event;
  after_queue_event_t after_queue_event;
  after_reset_slave_t after_reset_slave;
  applier_log_event_t applier_log_event;
} Binlog_relay_IO_observer;

/**
   Register a transaction observer

   @param observer The transaction observer to register
   @param p pointer to the internal plugin structure

   @retval 0 Sucess
   @retval 1 Observer already exists
*/
int register_trans_observer(Trans_observer *observer, void *p);

/**
   Unregister a transaction observer

   @param observer The transaction observer to unregister
   @param p pointer to the internal plugin structure

   @retval 0 Sucess
   @retval 1 Observer not exists
*/
int unregister_trans_observer(Trans_observer *observer, void *p);

/**
   Register a binlog storage observer

   @param observer The binlog storage observer to register
   @param p pointer to the internal plugin structure

   @retval 0 Sucess
   @retval 1 Observer already exists
*/
int register_binlog_storage_observer(Binlog_storage_observer *observer,
                                     void *p);

/**
   Unregister a binlog storage observer

   @param observer The binlog storage observer to unregister
   @param p pointer to the internal plugin structure

   @retval 0 Sucess
   @retval 1 Observer not exists
*/
int unregister_binlog_storage_observer(Binlog_storage_observer *observer,
                                       void *p);

/**
   Register a binlog transmit observer

   @param observer The binlog transmit observer to register
   @param p pointer to the internal plugin structure

   @retval 0 Sucess
   @retval 1 Observer already exists
*/
int register_binlog_transmit_observer(Binlog_transmit_observer *observer,
                                      void *p);

/**
   Unregister a binlog transmit observer

   @param observer The binlog transmit observer to unregister
   @param p pointer to the internal plugin structure

   @retval 0 Sucess
   @retval 1 Observer not exists
*/
int unregister_binlog_transmit_observer(Binlog_transmit_observer *observer,
                                        void *p);

/**
   Register a server state observer

   @param observer The server state observer to register
   @param p pointer to the internal plugin structure

   @retval 0 Success
   @retval 1 Observer already exists
*/
int register_server_state_observer(Server_state_observer *observer, void *p);

/**
   Unregister a server state observer

   @param observer The server state observer to unregister
   @param p pointer to the internal plugin structure

   @retval 0 Success
   @retval 1 Observer not exists
*/
int unregister_server_state_observer(Server_state_observer *observer, void *p);

/**
   Register a binlog relay IO (slave IO thread) observer

   @param observer The binlog relay IO observer to register
   @param p pointer to the internal plugin structure

   @retval 0 Sucess
   @retval 1 Observer already exists
*/
int register_binlog_relay_io_observer(Binlog_relay_IO_observer *observer,
                                      void *p);

/**
   Unregister a binlog relay IO (slave IO thread) observer

   @param observer The binlog relay IO observer to unregister
   @param p pointer to the internal plugin structure

   @retval 0 Sucess
   @retval 1 Observer not exists
*/
int unregister_binlog_relay_io_observer(Binlog_relay_IO_observer *observer,
                                        void *p);

/**
   Set thread entering a condition

   This function should be called before putting a thread to wait for
   a condition. @p mutex should be held before calling this
   function. After being waken up, @c thd_exit_cond should be called.

   @param opaque_thd      The thread entering the condition, NULL means current
   thread
   @param cond     The condition the thread is going to wait for
   @param mutex    The mutex associated with the condition, this must be
                   held before call this function
   @param stage    The new process message for the thread
   @param old_stage The old process message for the thread
   @param src_function The caller source function name
   @param src_file The caller source file name
   @param src_line The caller source line number
*/
void thd_enter_cond(void *opaque_thd, mysql_cond_t *cond, mysql_mutex_t *mutex,
                    const PSI_stage_info *stage, PSI_stage_info *old_stage,
                    const char *src_function, const char *src_file,
                    int src_line);

#define THD_ENTER_COND(P1, P2, P3, P4, P5) \
  thd_enter_cond(P1, P2, P3, P4, P5, __func__, __FILE__, __LINE__)

/**
   Set thread leaving a condition

   This function should be called after a thread being waken up for a
   condition.

   @param opaque_thd      The thread entering the condition, NULL means current
   thread
   @param stage    The process message, usually this should be the old process
                   message before calling @c thd_enter_cond
   @param src_function The caller source function name
   @param src_file The caller source file name
   @param src_line The caller source line number
*/
void thd_exit_cond(void *opaque_thd, const PSI_stage_info *stage,
                   const char *src_function, const char *src_file,
                   int src_line);

#define THD_EXIT_COND(P1, P2) \
  thd_exit_cond(P1, P2, __func__, __FILE__, __LINE__)

/**
   Get the value of user variable as an integer.

   This function will return the value of variable @a name as an
   integer. If the original value of the variable is not an integer,
   the value will be converted into an integer.

   @param name     user variable name
   @param value    pointer to return the value
   @param null_value if not NULL, the function will set it to true if
   the value of variable is null, set to false if not

   @retval 0 Success
   @retval 1 Variable not found
*/
int get_user_var_int(const char *name, long long int *value, int *null_value);

/**
   Get the value of user variable as a double precision float number.

   This function will return the value of variable @a name as real
   number. If the original value of the variable is not a real number,
   the value will be converted into a real number.

   @param name     user variable name
   @param value    pointer to return the value
   @param null_value if not NULL, the function will set it to true if
   the value of variable is null, set to false if not

   @retval 0 Success
   @retval 1 Variable not found
*/
int get_user_var_real(const char *name, double *value, int *null_value);

/**
   Get the value of user variable as a string.

   This function will return the value of variable @a name as
   string. If the original value of the variable is not a string,
   the value will be converted into a string.

   @param name     user variable name
   @param value    pointer to the value buffer
   @param len      length of the value buffer
   @param precision precision of the value if it is a float number
   @param null_value if not NULL, the function will set it to true if
   the value of variable is null, set to false if not

   @retval 0 Success
   @retval 1 Variable not found
*/
int get_user_var_str(const char *name, char *value, size_t len,
                     unsigned int precision, int *null_value);

#ifdef __cplusplus
}
#endif
#endif /* REPLICATION_H */<|MERGE_RESOLUTION|>--- conflicted
+++ resolved
@@ -55,13 +55,10 @@
   char *ssl_crl;
   char *ssl_crlpath;
   unsigned int ssl_fips_mode;
-<<<<<<< HEAD
-=======
 
   void init();
 
   void deinit();
->>>>>>> 4869291f
 };
 
 /**
@@ -353,7 +350,6 @@
   Can be useful to initiate some cleanup operations in some cases.
 
   @param[in]  param Observer common parameter
-<<<<<<< HEAD
 
   @retval 0 Success
   @retval >0 Failure
@@ -377,31 +373,6 @@
 typedef struct Server_state_observer {
   uint32 len;
 
-=======
-
-  @retval 0 Success
-  @retval >0 Failure
-*/
-typedef int (*before_server_shutdown_t)(Server_state_param *param);
-
-/**
-  This callback is called after the end of the shutdown procedure.
-  Can be used as a checkpoint of the proper cleanup operations in some cases.
-
-  @param[in]  param Observer common parameter
-
-  @retval 0 Success
-  @retval >0 Failure
-*/
-typedef int (*after_server_shutdown_t)(Server_state_param *param);
-
-/**
-  Observer server state
- */
-typedef struct Server_state_observer {
-  uint32 len;
-
->>>>>>> 4869291f
   before_handle_connection_t before_handle_connection;
   before_recovery_t before_recovery;
   after_engine_recovery_t after_engine_recovery;
