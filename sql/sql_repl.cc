--- conflicted
+++ resolved
@@ -1263,12 +1263,9 @@
     mi->connect_retry = lex_mi->connect_retry;
   if (lex_mi->heartbeat_opt != LEX_MASTER_INFO::LEX_MI_UNCHANGED)
     mi->heartbeat_period = lex_mi->heartbeat_period;
-<<<<<<< HEAD
-=======
   else
     mi->heartbeat_period= (float) min(SLAVE_MAX_HEARTBEAT_PERIOD,
                                       (slave_net_timeout/2.0));
->>>>>>> d89de0dd
   mi->received_heartbeats= LL(0); // counter lives until master is CHANGEd
   if (lex_mi->ssl != LEX_MASTER_INFO::LEX_MI_UNCHANGED)
     mi->ssl= (lex_mi->ssl == LEX_MASTER_INFO::LEX_MI_ENABLE);
