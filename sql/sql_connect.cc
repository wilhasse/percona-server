/*
   Copyright (c) 2007, 2019, Oracle and/or its affiliates. All rights reserved.

   This program is free software; you can redistribute it and/or modify
   it under the terms of the GNU General Public License, version 2.0,
   as published by the Free Software Foundation.

   This program is also distributed with certain software (including
   but not limited to OpenSSL) that is licensed under separate terms,
   as designated in a particular file or component or in included license
   documentation.  The authors of MySQL hereby grant you an additional
   permission to link the program and your derivative works with the
   separately licensed software that they have included with MySQL.

   This program is distributed in the hope that it will be useful,
   but WITHOUT ANY WARRANTY; without even the implied warranty of
   MERCHANTABILITY or FITNESS FOR A PARTICULAR PURPOSE.  See the
   GNU General Public License, version 2.0, for more details.

   You should have received a copy of the GNU General Public License
   along with this program; if not, write to the Free Software
   Foundation, Inc., 51 Franklin St, Fifth Floor, Boston, MA 02110-1301  USA
*/

/*
  Functions to authenticate and handle requests for a connection
*/

#include "sql/sql_connect.h"

#include "my_config.h"

#include "my_loglevel.h"
#include "my_psi_config.h"
#include "mysql/components/services/log_builtins.h"
#include "mysql/components/services/log_shared.h"
#include "pfs_thread_provider.h"
#include "sql/table.h"

#ifndef _WIN32
#include <netdb.h>
#endif
#ifdef HAVE_NETINET_IN_H
#include <netinet/in.h>
#endif
#include <stdint.h>
#include <string.h>
#ifdef HAVE_SYS_SOCKET_H
#include <sys/socket.h>
#endif
#include <algorithm>
#include <atomic>
#include <memory>
#include <string>
#include <unordered_map>
#include <utility>

#include "lex_string.h"
#include "m_ctype.h"
#include "m_string.h"  // my_stpcpy
#include "map_helpers.h"
#include "my_command.h"
#include "my_dbug.h"
#include "my_sqlcommand.h"
#include "my_sys.h"
#include "mysql/plugin_audit.h"
#include "mysql/psi/mysql_mutex.h"
#include "mysql/service_mysql_alloc.h"
#include "mysql_com.h"
#include "mysqld_error.h"
#include "sql/auth/auth_acls.h"
#include "sql/auth/auth_common.h"  // SUPER_ACL
#include "sql/auth/sql_security_ctx.h"
#include "sql/derror.h"     // ER_THD
#include "sql/hostname.h"   // Host_errors
#include "sql/item_func.h"  // mqh_used
#include "sql/log.h"
#include "sql/mysqld.h"  // LOCK_user_conn
#include "sql/net_ns.h"  // set_network_namespace
#include "sql/protocol.h"
#include "sql/protocol_classic.h"
#include "sql/psi_memory_key.h"
#include "sql/sql_audit.h"  // MYSQL_AUDIT_NOTIFY_CONNECTION_CONNECT
#include "sql/sql_class.h"  // THD
#include "sql/sql_error.h"
#include "sql/sql_lex.h"
#include "sql/sql_parse.h"   // sql_command_flags
#include "sql/sql_plugin.h"  // plugin_thdvar_cleanup
#include "sql/system_variables.h"
#include "sql_string.h"
#include "violite.h"

#ifdef HAVE_ARPA_INET_H
#include <arpa/inet.h>
#endif

using std::max;
using std::min;

#if defined(HAVE_OPENSSL)
/*
  Without SSL the handshake consists of one packet. This packet
  has both client capabilites and scrambled password.
  With SSL the handshake might consist of two packets. If the first
  packet (client capabilities) has CLIENT_SSL flag set, we have to
  switch to SSL and read the second packet. The scrambled password
  is in the second packet and client_capabilites field will be ignored.
  Maybe it is better to accept flags other than CLIENT_SSL from the
  second packet?
*/
#define SSL_HANDSHAKE_SIZE 2
#define NORMAL_HANDSHAKE_SIZE 6
#define MIN_HANDSHAKE_SIZE 2
#else
#define MIN_HANDSHAKE_SIZE 6
#endif /* HAVE_OPENSSL */

user_stats_t *global_user_stats;
user_stats_t *global_client_stats;
thread_stats_t *global_thread_stats;
table_stats_t *global_table_stats;
index_stats_t *global_index_stats;

/*
  Get structure for logging connection data for the current user
*/

static collation_unordered_map<std::string, unique_ptr_my_free<user_conn>>
    *hash_user_connections;

int get_or_create_user_conn(THD *thd, const char *user, const char *host,
                            const USER_RESOURCES *mqh) {
  int return_val = 0;
  size_t temp_len, user_len;
  char temp_user[USER_HOST_BUFF_SIZE];
  struct user_conn *uc = nullptr;

  DBUG_ASSERT(user != 0);
  DBUG_ASSERT(host != 0);

  user_len = strlen(user);
  temp_len = (my_stpcpy(my_stpcpy(temp_user, user) + 1, host) - temp_user) + 1;
  mysql_mutex_lock(&LOCK_user_conn);
  const auto it = hash_user_connections->find(std::string(temp_user, temp_len));
  if (it == hash_user_connections->end()) {
    /* First connection for user; Create a user connection object */
    if (!(uc = ((struct user_conn *)my_malloc(
              key_memory_user_conn, sizeof(struct user_conn) + temp_len + 1,
              MYF(MY_WME))))) {
      /* MY_WME ensures an error is set in THD. */
      return_val = 1;
      goto end;
    }
    uc->user = (char *)(uc + 1);
    memcpy(uc->user, temp_user, temp_len + 1);
    uc->host = uc->user + user_len + 1;
    uc->len = temp_len;
    uc->connections = uc->questions = uc->updates = uc->conn_per_hour = 0;
    uc->user_resources = *mqh;
    uc->reset_utime = thd->start_utime;
    hash_user_connections->emplace(std::string(temp_user, temp_len),
                                   unique_ptr_my_free<user_conn>(uc));
  } else {
    uc = it->second.get();
  }
  thd->set_user_connect(uc);
  thd->increment_user_connections_counter();
end:
  mysql_mutex_unlock(&LOCK_user_conn);
  return return_val;
<<<<<<< HEAD
=======

}

/* Lookup function for my_hash tables with USER_STATS entries */
static
uchar *get_key_user_stats(USER_STATS *user_stats, size_t *length,
			  my_bool not_used MY_ATTRIBUTE((unused)))
{
  *length= user_stats->user_len;
  return (uchar*) user_stats->user;
}

/* Lookup function for my_hash tables with THREAD_STATS entries */
static
uchar *get_key_thread_stats(THREAD_STATS *thread_stats, size_t *length,
			    my_bool not_used MY_ATTRIBUTE((unused)))
{
  *length= sizeof(my_thread_id);
  return (uchar *) &(thread_stats->id);
}

/* Free all memory for a my_hash table with USER_STATS entries */
static
void free_user_stats(USER_STATS* user_stats)
{
  my_free((char *) user_stats);
}

/* Free all memory for a my_hash table with THREAD_STATS entries */
static void free_thread_stats(THREAD_STATS* thread_stats)
{
  my_free((char *) thread_stats);
>>>>>>> 5d86602f
}

/* Intialize an instance of USER_STATS */
USER_STATS::USER_STATS(const char *priv_user_, uint total_ssl_connections_,
                       ulonglong denied_connections_) noexcept
    : total_ssl_connections(total_ssl_connections_),
      priv_user_len(strlen(priv_user_)),
      denied_connections(denied_connections_) {
  strncpy(priv_user, priv_user_, sizeof(priv_user));
}

void init_global_user_stats(void) {
  global_user_stats = new (std::nothrow)
      user_stats_t(system_charset_info, key_memory_userstat_user_stats);
  if (unlikely(!global_user_stats)) {
    sql_print_error("Initializing global_user_stats failed.");
    exit(1);
  }
}

void init_global_client_stats(void) {
  global_client_stats = new (std::nothrow)
      user_stats_t(system_charset_info, key_memory_userstat_client_stats);
  if (unlikely(!global_client_stats)) {
    sql_print_error("Initializing global_client_stats failed.");
    exit(1);
  }
}

<<<<<<< HEAD
void init_global_thread_stats(void) {
  global_thread_stats =
      new (std::nothrow) thread_stats_t(key_memory_userstat_thread_stats);
  if (unlikely(!global_thread_stats)) {
    sql_print_error("Initializing global_client_stats failed.");
=======
void init_global_thread_stats(void)
{
  if (my_hash_init(&global_thread_stats, &my_charset_bin, max_connections,
                0, 0, (my_hash_get_key) get_key_thread_stats,
		   (my_hash_free_key) free_thread_stats, 0,
		   key_memory_userstat_thread_stats))
  {
    sql_print_error("Initializing global_thread_stats failed.");
>>>>>>> 5d86602f
    exit(1);
  }
}

void init_global_table_stats(void) {
  global_table_stats = new (std::nothrow)
      table_stats_t(system_charset_info, key_memory_userstat_table_stats);
  if (unlikely(!global_table_stats)) {
    sql_print_error("Initializing global_table_stats failed.");
    exit(1);
  }
}

void init_global_index_stats(void) {
  global_index_stats = new (std::nothrow)
      index_stats_t(system_charset_info, key_memory_userstat_index_stats);
  if (unlikely(!global_index_stats)) {
    sql_print_error("Initializing global_index_stats failed.");
    exit(1);
  }
}

void free_global_user_stats(void) noexcept { delete global_user_stats; }

void free_global_thread_stats(void) noexcept { delete global_thread_stats; }

void free_global_table_stats(void) noexcept { delete global_table_stats; }

void free_global_index_stats(void) noexcept { delete global_index_stats; }

void free_global_client_stats(void) noexcept { delete global_client_stats; }

// 'mysql_system_user' is used for when the user is not defined for a THD.
static constexpr char mysql_system_user[] = "#mysql_system#";

// Returns 'user' if it's not NULL.  Returns 'mysql_system_user' otherwise.
static const char *get_valid_user_string(const char *user) {
  return user ? user : mysql_system_user;
}

// Increments the global stats connection count for an entry from
// global_client_stats or global_user_stats. Returns false on success
// and true on error.
static void increment_count_by_name(const std::string &name,
                                    const char *role_name,
                                    user_stats_t *users_or_clients,
                                    const THD &thd) {
  const auto ssl_connections = thd.is_ssl() ? 1 : 0;
  const auto &it = users_or_clients->find(name);
  if (it == users_or_clients->cend()) {
    // First connection for this user or client
    users_or_clients->emplace(
        std::piecewise_construct, std::forward_as_tuple(name),
        std::forward_as_tuple(role_name, ssl_connections,
                              thd.diff_denied_connections));
  } else {
    it->second.total_connections++;
    it->second.total_ssl_connections += ssl_connections;
  }
}

static void increment_count_by_id(my_thread_id id, thread_stats_t *thread_stats,
                                  const THD &thd) {
  const auto ssl_connections = thd.is_ssl() ? 1 : 0;
  const auto &it = thread_stats->find(id);
  if (it == thread_stats->cend()) {
    // First connection for this user or client
    thread_stats->emplace(std::piecewise_construct, std::forward_as_tuple(id),
                          std::forward_as_tuple(id, ssl_connections,
                                                thd.diff_denied_connections));
  } else {
    it->second.total_connections++;
    it->second.total_ssl_connections += ssl_connections;
  }
}

/* Increments the global user and client stats connection count.  If 'use_lock'
   is true, LOCK_global_user_client_stats will be locked/unlocked.  Returns
   0 on success, 1 on error.
*/
static void increment_connection_count(const THD &thd, bool use_lock) {
  const char *user_string =
      get_valid_user_string(thd.m_main_security_ctx.user().str);
  const char *client_string = get_client_host(thd);

  if (use_lock) mysql_mutex_lock(&LOCK_global_user_client_stats);

  increment_count_by_name(user_string, user_string, global_user_stats, thd);
  increment_count_by_name(client_string, user_string, global_client_stats, thd);
  if (opt_thread_statistics)
    increment_count_by_id(thd.thread_id(), global_thread_stats, thd);

  if (use_lock) mysql_mutex_unlock(&LOCK_global_user_client_stats);
}

// Used to update the global user and client stats.
static void update_global_user_stats_with_user(const THD &thd,
                                               USER_STATS *user_stats,
                                               ulonglong now) noexcept {
  user_stats->connected_time +=
      (now - thd.last_global_update_time) / 10000000.0;
  user_stats->busy_time += thd.diff_total_busy_time;
  user_stats->cpu_time += thd.diff_total_cpu_time;
  user_stats->bytes_received += thd.diff_total_bytes_received;
  user_stats->bytes_sent += thd.diff_total_bytes_sent;
  user_stats->binlog_bytes_written += thd.diff_total_binlog_bytes_written;
  user_stats->rows_fetched += thd.diff_total_sent_rows;
  user_stats->rows_updated += thd.diff_total_updated_rows;
  user_stats->rows_read += thd.diff_total_read_rows;
  user_stats->select_commands += thd.diff_select_commands;
  user_stats->update_commands += thd.diff_update_commands;
  user_stats->other_commands += thd.diff_other_commands;
  user_stats->commit_trans += thd.diff_commit_trans;
  user_stats->rollback_trans += thd.diff_rollback_trans;
  user_stats->denied_connections += thd.diff_denied_connections;
  user_stats->lost_connections += thd.diff_lost_connections;
  user_stats->access_denied_errors += thd.diff_access_denied_errors;
  user_stats->empty_queries += thd.diff_empty_queries;
}

static void update_global_thread_stats_with_thread(const THD &thd,
                                                   THREAD_STATS *thread_stats,
                                                   ulonglong now) noexcept {
  thread_stats->connected_time +=
      (now - thd.last_global_update_time) / 10000000.0;
  thread_stats->busy_time += thd.diff_total_busy_time;
  thread_stats->cpu_time += thd.diff_total_cpu_time;
  thread_stats->bytes_received += thd.diff_total_bytes_received;
  thread_stats->bytes_sent += thd.diff_total_bytes_sent;
  thread_stats->binlog_bytes_written += thd.diff_total_binlog_bytes_written;
  thread_stats->rows_fetched += thd.diff_total_sent_rows;
  thread_stats->rows_updated += thd.diff_total_updated_rows;
  thread_stats->rows_read += thd.diff_total_read_rows;
  thread_stats->select_commands += thd.diff_select_commands;
  thread_stats->update_commands += thd.diff_update_commands;
  thread_stats->other_commands += thd.diff_other_commands;
  thread_stats->commit_trans += thd.diff_commit_trans;
  thread_stats->rollback_trans += thd.diff_rollback_trans;
  thread_stats->denied_connections += thd.diff_denied_connections;
  thread_stats->lost_connections += thd.diff_lost_connections;
  thread_stats->access_denied_errors += thd.diff_access_denied_errors;
  thread_stats->empty_queries += thd.diff_empty_queries;
}

void update_global_user_stats(THD *thd, bool create_user, ulonglong now) {
  update_global_user_stats(
      thd, create_user, now,
      get_valid_user_string(thd->security_context()->user().str),
      get_client_host(*thd));
}

// Updates the global stats of a user or client
void update_global_user_stats(THD *thd, bool create_user, ulonglong now,
                              const char *user_string,
                              const char *client_string) {
  mysql_mutex_lock(&LOCK_global_user_client_stats);

  // Update by user name
  if (user_string) {
    const auto &user_it = global_user_stats->find(user_string);
    if (user_it != global_user_stats->cend())
      update_global_user_stats_with_user(*thd, &user_it->second, now);
    else if (create_user)
      increment_count_by_name(user_string, user_string, global_user_stats,
                              *thd);
  }

  // Update by client IP
  if (client_string) {
    const auto &client_it = global_client_stats->find(client_string);
    if (client_it != global_client_stats->cend())
      update_global_user_stats_with_user(*thd, &client_it->second, now);
    else if (create_user)
      increment_count_by_name(client_string, user_string, global_client_stats,
                              *thd);
  }

  if (opt_thread_statistics) {
    // Update by thread ID
    const my_thread_id thread_id = thd->thread_id();
    const auto &thread_it = global_thread_stats->find(thread_id);
    if (thread_it != global_thread_stats->cend())
      update_global_thread_stats_with_thread(*thd, &thread_it->second, now);
    else if (create_user)
      increment_count_by_id(thread_id, global_thread_stats, *thd);
  }

  thd->last_global_update_time = now;
  thd->reset_diff_stats();

  mysql_mutex_unlock(&LOCK_global_user_client_stats);
}

static void clear_stats_concurrent_connections(user_stats_t *stats) noexcept {
  for (auto &it : *stats) it.second.concurrent_connections = 0;
}

static void inc_stats_concurrent_conn(user_stats_t *stats,
                                      const std::string &user_string,
                                      int cnt) noexcept {
  auto it = stats->find(user_string);
  if (it != stats->end()) it->second.concurrent_connections += cnt;
}

/**
  Update number of concurrent connections for user_stats and client_stats
  based on account resource limits
*/
void refresh_concurrent_conn_stats() noexcept {
  mysql_mutex_lock(&LOCK_user_conn);

  mysql_mutex_lock(&LOCK_global_user_client_stats);
  clear_stats_concurrent_connections(global_user_stats);
  clear_stats_concurrent_connections(global_client_stats);
  mysql_mutex_unlock(&LOCK_global_user_client_stats);

  for (const auto &it : *hash_user_connections) {
    mysql_mutex_lock(&LOCK_global_user_client_stats);
    inc_stats_concurrent_conn(global_user_stats, it.second->user,
                              it.second->connections);
    inc_stats_concurrent_conn(global_client_stats, it.second->host,
                              it.second->connections);
    mysql_mutex_unlock(&LOCK_global_user_client_stats);
  }
  mysql_mutex_unlock(&LOCK_user_conn);
}

/*
  check if user has already too many connections

  SYNOPSIS
  check_for_max_user_connections()
  thd     Thread handle
  uc      User connect object

  NOTES
    If check fails, we decrease user connection count, which means one
    shouldn't call decrease_user_connections() after this function.

  RETURN
    0 ok
    1 error
*/

int check_for_max_user_connections(THD *thd, const USER_CONN *uc) {
  int error = 0;
  Host_errors errors;
  DBUG_ENTER("check_for_max_user_connections");

  mysql_mutex_lock(&LOCK_user_conn);
  if (global_system_variables.max_user_connections &&
      !uc->user_resources.user_conn &&
      global_system_variables.max_user_connections < (uint)uc->connections &&
      !thd->is_admin_connection()) {
    my_error(ER_TOO_MANY_USER_CONNECTIONS, MYF(0), uc->user);
    error = 1;
    errors.m_max_user_connection = 1;
    goto end;
  }
  thd->time_out_user_resource_limits();
  if (uc->user_resources.user_conn &&
      uc->user_resources.user_conn < uc->connections) {
    my_error(ER_USER_LIMIT_REACHED, MYF(0), uc->user, "max_user_connections",
             (long)uc->user_resources.user_conn);
    error = 1;
    errors.m_max_user_connection = 1;
    goto end;
  }
  if (uc->user_resources.conn_per_hour &&
      uc->user_resources.conn_per_hour <= uc->conn_per_hour) {
    my_error(ER_USER_LIMIT_REACHED, MYF(0), uc->user,
             "max_connections_per_hour",
             (long)uc->user_resources.conn_per_hour);
    error = 1;
    errors.m_max_user_connection_per_hour = 1;
    goto end;
  }
  thd->increment_con_per_hour_counter();

end:
  if (error) {
    ++denied_connections;
    thd->decrement_user_connections_counter();
    /*
      The thread may returned back to the pool and assigned to a user
      that doesn't have a limit. Ensure the user is not using resources
      of someone else.
    */
    thd->set_user_connect(NULL);
  }
  mysql_mutex_unlock(&LOCK_user_conn);
  if (error) {
    inc_host_errors(thd->m_main_security_ctx.ip().str, &errors);
  }
  DBUG_RETURN(error);
}

/*
  Decrease user connection count

  SYNOPSIS
    decrease_user_connections()
    uc      User connection object

  NOTES
    If there is a n user connection object for a connection
    (which only happens if 'max_user_connections' is defined or
    if someone has created a resource grant for a user), then
    the connection count is always incremented on connect.

    The user connect object is not freed if some users has
    'max connections per hour' defined as we need to be able to hold
    count over the lifetime of the connection.
*/

void decrease_user_connections(USER_CONN *uc) {
  DBUG_ENTER("decrease_user_connections");
  mysql_mutex_lock(&LOCK_user_conn);
  DBUG_ASSERT(uc->connections);
  if (!--uc->connections && !mqh_used) {
    /* Last connection for user; Delete it */
    hash_user_connections->erase(std::string(uc->user, uc->len));
  }
  mysql_mutex_unlock(&LOCK_user_conn);
  DBUG_VOID_RETURN;
}

/*
   Decrements user connections count from the USER_CONN held by THD
   And removes USER_CONN from the hash if no body else is using it.

   SYNOPSIS
     release_user_connection()
     THD  Thread context object.
 */
void release_user_connection(THD *thd) {
  const USER_CONN *uc = thd->get_user_connect();
  DBUG_ENTER("release_user_connection");

  if (uc) {
    mysql_mutex_lock(&LOCK_user_conn);
    DBUG_ASSERT(uc->connections > 0);
    thd->decrement_user_connections_counter();
    if (!uc->connections && !mqh_used) {
      /* Last connection for user; Delete it */
      hash_user_connections->erase(std::string(uc->user, uc->len));
    }
    mysql_mutex_unlock(&LOCK_user_conn);
    thd->set_user_connect(NULL);
  }

  DBUG_VOID_RETURN;
}

/*
  Check if maximum queries per hour limit has been reached
  returns 0 if OK.
*/

bool check_mqh(THD *thd, uint check_command) {
  bool error = 0;
  const USER_CONN *uc = thd->get_user_connect();
  DBUG_ENTER("check_mqh");
  DBUG_ASSERT(uc != 0);

  mysql_mutex_lock(&LOCK_user_conn);

  thd->time_out_user_resource_limits();

  /* Check that we have not done too many questions / hour */
  if (uc->user_resources.questions) {
    thd->increment_questions_counter();
    if ((uc->questions - 1) >= uc->user_resources.questions) {
      my_error(ER_USER_LIMIT_REACHED, MYF(0), uc->user, "max_questions",
               (long)uc->user_resources.questions);
      error = 1;
      goto end;
    }
  }
  if (check_command < (uint)SQLCOM_END) {
    /* Check that we have not done too many updates / hour */
    if (uc->user_resources.updates &&
        (sql_command_flags[check_command] & CF_CHANGES_DATA)) {
      thd->increment_updates_counter();
      if ((uc->updates - 1) >= uc->user_resources.updates) {
        my_error(ER_USER_LIMIT_REACHED, MYF(0), uc->user, "max_updates",
                 (long)uc->user_resources.updates);
        error = 1;
        goto end;
      }
    }
  }
end:
  mysql_mutex_unlock(&LOCK_user_conn);
  DBUG_RETURN(error);
}

void init_max_user_conn(void) {
  hash_user_connections =
      new collation_unordered_map<std::string, unique_ptr_my_free<user_conn>>(
          system_charset_info, key_memory_user_conn);
}

void free_max_user_conn(void) {
  delete hash_user_connections;
  hash_user_connections = nullptr;
}

void reset_mqh(THD *thd, LEX_USER *lu, bool get_them = 0) {
  mysql_mutex_lock(&LOCK_user_conn);
  if (lu)  // for GRANT
  {
    size_t temp_len = lu->user.length + lu->host.length + 2;
    char temp_user[USER_HOST_BUFF_SIZE];

    memcpy(temp_user, lu->user.str, lu->user.length);
    memcpy(temp_user + lu->user.length + 1, lu->host.str, lu->host.length);
    temp_user[lu->user.length] = '\0';
    temp_user[temp_len - 1] = 0;
    const auto it =
        hash_user_connections->find(std::string(temp_user, temp_len));
    if (it != hash_user_connections->end()) {
      USER_CONN *uc = it->second.get();
      uc->questions = 0;
      get_mqh(thd, temp_user, &temp_user[lu->user.length + 1], uc);
      uc->updates = 0;
      uc->conn_per_hour = 0;
    }
  } else {
    /* for FLUSH PRIVILEGES and FLUSH USER_RESOURCES */
    for (const auto &key_and_value : *hash_user_connections) {
      USER_CONN *uc = key_and_value.second.get();
      if (get_them) get_mqh(thd, uc->user, uc->host, uc);
      uc->questions = 0;
      uc->updates = 0;
      uc->conn_per_hour = 0;
    }
  }
  mysql_mutex_unlock(&LOCK_user_conn);
}

/**
  Set thread character set variables from the given ID

  @param  thd         thread handle
  @param  cs_number   character set and collation ID

  @retval  0  OK; character_set_client, collation_connection and
              character_set_results are set to the new value,
              or to the default global values.

  @retval  1  error, e.g. the given ID is not supported by parser.
              Corresponding SQL error is sent.
*/

bool thd_init_client_charset(THD *thd, uint cs_number) {
  CHARSET_INFO *cs;
  /*
   Use server character set and collation if
   - opt_character_set_client_handshake is not set
   - client has not specified a character set
   - client character set is the same as the servers
   - client character set doesn't exists in server
  */
  if (!opt_character_set_client_handshake ||
      !(cs = get_charset(cs_number, MYF(0))) ||
      !my_strcasecmp(&my_charset_latin1,
                     global_system_variables.character_set_client->name,
                     cs->name)) {
    if (!is_supported_parser_charset(
            global_system_variables.character_set_client)) {
      /* Disallow non-supported parser character sets: UCS2, UTF16, UTF32 */
      my_error(ER_WRONG_VALUE_FOR_VAR, MYF(0), "character_set_client",
               global_system_variables.character_set_client->csname);
      return true;
    }
    thd->variables.character_set_client =
        global_system_variables.character_set_client;
    thd->variables.collation_connection =
        global_system_variables.collation_connection;
    thd->variables.character_set_results =
        global_system_variables.character_set_results;
  } else {
    if (!is_supported_parser_charset(cs)) {
      /* Disallow non-supported parser character sets: UCS2, UTF16, UTF32 */
      my_error(ER_WRONG_VALUE_FOR_VAR, MYF(0), "character_set_client",
               cs->csname);
      return true;
    }
    thd->variables.character_set_results = thd->variables.collation_connection =
        thd->variables.character_set_client = cs;
  }
  return false;
}

/*
  Perform handshake, authorize client and update thd ACL variables.

  SYNOPSIS
    check_connection()
    thd  thread handle

  RETURN
     0  success, thd is updated.
     1  error
*/

static int check_connection(THD *thd) {
  uint connect_errors = 0;
  int auth_rc;
  NET *net = thd->get_protocol_classic()->get_net();
  char desc[VIO_DESCRIPTION_SIZE];
  vio_description(net->vio, desc);
  DBUG_PRINT("info", ("New connection received on %s", desc));

  thd->set_active_vio(net->vio);

  if (!thd->m_main_security_ctx.host().length)  // If TCP/IP connection
  {
    bool peer_rc;
    char ip[NI_MAXHOST];
    LEX_CSTRING main_sctx_ip;

    peer_rc = vio_peer_addr(net->vio, ip, &thd->peer_port, NI_MAXHOST);

    /*
    ===========================================================================
    DEBUG code only (begin)
    Simulate various output from vio_peer_addr().
    ===========================================================================
    */

    DBUG_EXECUTE_IF("vio_peer_addr_error", { peer_rc = 1; });
    DBUG_EXECUTE_IF("vio_peer_addr_fake_ipv4", {
      struct sockaddr *sa = (sockaddr *)&net->vio->remote;
      sa->sa_family = AF_INET;
      struct in_addr *ip4 = &((struct sockaddr_in *)sa)->sin_addr;
      /* See RFC 5737, 192.0.2.0/24 is reserved. */
      const char *fake = "192.0.2.4";
      ip4->s_addr = inet_addr(fake);
      strcpy(ip, fake);
      peer_rc = 0;
    });

    DBUG_EXECUTE_IF("vio_peer_addr_fake_ipv6", {
      struct sockaddr_in6 *sa = (sockaddr_in6 *)&net->vio->remote;
      sa->sin6_family = AF_INET6;
      struct in6_addr *ip6 = &sa->sin6_addr;
      /* See RFC 3849, ipv6 2001:DB8::/32 is reserved. */
      const char *fake = "2001:db8::6:6";
      /* inet_pton(AF_INET6, fake, ip6); not available on Windows XP. */
      ip6->s6_addr[0] = 0x20;
      ip6->s6_addr[1] = 0x01;
      ip6->s6_addr[2] = 0x0d;
      ip6->s6_addr[3] = 0xb8;
      ip6->s6_addr[4] = 0x00;
      ip6->s6_addr[5] = 0x00;
      ip6->s6_addr[6] = 0x00;
      ip6->s6_addr[7] = 0x00;
      ip6->s6_addr[8] = 0x00;
      ip6->s6_addr[9] = 0x00;
      ip6->s6_addr[10] = 0x00;
      ip6->s6_addr[11] = 0x00;
      ip6->s6_addr[12] = 0x00;
      ip6->s6_addr[13] = 0x06;
      ip6->s6_addr[14] = 0x00;
      ip6->s6_addr[15] = 0x06;
      strcpy(ip, fake);
      peer_rc = 0;
    });

    /*
    ===========================================================================
    DEBUG code only (end)
    ===========================================================================
    */

    if (peer_rc) {
      /*
        Since we can not even get the peer IP address,
        there is nothing to show in the host_cache,
        so increment the global status variable for peer address errors.
      */
      connection_errors_peer_addr++;
      my_error(ER_BAD_HOST_ERROR, MYF(0));
      return 1;
    }
    thd->m_main_security_ctx.assign_ip(ip, strlen(ip));
    main_sctx_ip = thd->m_main_security_ctx.ip();
    if (!(main_sctx_ip.length)) {
      /*
        No error accounting per IP in host_cache,
        this is treated as a global server OOM error.
        TODO: remove the need for my_strdup.
      */
      connection_errors_internal++;
      return 1; /* The error is set by my_strdup(). */
    }
    thd->m_main_security_ctx.set_host_or_ip_ptr(main_sctx_ip.str,
                                                main_sctx_ip.length);
    if (!(specialflag & SPECIAL_NO_RESOLVE)) {
      int rc;
      char *host;
      LEX_CSTRING main_sctx_host;

#ifdef HAVE_SETNS
      /*
        Check whether namespace is specified for a socket being handled.
        If it is specified then set the namespace as active before resolving
        ip address to host name. Restore original network namespace after
        address resolution finished.
      */

      std::string network_namespace(net->vio->network_namespace);
      if (!network_namespace.empty() &&
          set_network_namespace(network_namespace)) {
        return 1;
      }
#endif
      rc = ip_to_hostname(&net->vio->remote, main_sctx_ip.str, &host,
                          &connect_errors);
#ifdef HAVE_SETNS
      if (!network_namespace.empty() && restore_original_network_namespace()) {
        if (host && host != my_localhost) {
          my_free(host);
        }
        return 1;
      }
#endif
      thd->m_main_security_ctx.assign_host(host, host ? strlen(host) : 0);
      main_sctx_host = thd->m_main_security_ctx.host();
      if (host && host != my_localhost) {
        my_free(host);
        host = (char *)main_sctx_host.str;
      }

      /* Cut very long hostnames to avoid possible overflows */
      if (main_sctx_host.length) {
        if (main_sctx_host.str != my_localhost)
          thd->m_main_security_ctx.set_host_ptr(
              main_sctx_host.str,
              min<size_t>(main_sctx_host.length, HOSTNAME_LENGTH));
        thd->m_main_security_ctx.set_host_or_ip_ptr(main_sctx_host.str,
                                                    main_sctx_host.length);
      }

      if (rc == RC_BLOCKED_HOST) {
        /* HOST_CACHE stats updated by ip_to_hostname(). */
        my_error(ER_HOST_IS_BLOCKED, MYF(0),
                 thd->m_main_security_ctx.host_or_ip().str);
        return 1;
      }
    }
    DBUG_PRINT("info",
               ("Host: %s  ip: %s",
                (thd->m_main_security_ctx.host().length
                     ? thd->m_main_security_ctx.host().str
                     : "unknown host"),
                (main_sctx_ip.length ? main_sctx_ip.str : "unknown ip")));
    if (acl_check_host(thd, thd->m_main_security_ctx.host().str,
                       main_sctx_ip.str)) {
      /* HOST_CACHE stats updated by acl_check_host(). */
      my_error(ER_HOST_NOT_PRIVILEGED, MYF(0),
               thd->m_main_security_ctx.host_or_ip().str);
      return 1;
    }
  } else /* Hostname given means that the connection was on a socket */
  {
    LEX_CSTRING main_sctx_host = thd->m_main_security_ctx.host();
    DBUG_PRINT("info", ("Host: %s", main_sctx_host.str));
    thd->m_main_security_ctx.set_host_or_ip_ptr(main_sctx_host.str,
                                                main_sctx_host.length);
    thd->m_main_security_ctx.set_ip_ptr(STRING_WITH_LEN(""));
    /* Reset sin_addr */
    memset(&net->vio->remote, 0, sizeof(net->vio->remote));
  }
  vio_keepalive(net->vio, true);

  if (thd->get_protocol_classic()->get_output_packet()->alloc(
          thd->variables.net_buffer_length)) {
    /*
      Important note:
      net_buffer_length is a SESSION variable,
      so it may be tempting to account OOM conditions per IP in the HOST_CACHE,
      in case some clients are more demanding than others ...
      However, this session variable is *not* initialized with a per client
      value during the initial connection, it is initialized from the
      GLOBAL net_buffer_length variable from the server.
      Hence, there is no reason to account on OOM conditions per client IP,
      we count failures in the global server status instead.
    */
    connection_errors_internal++;
    return 1; /* The error is set by alloc(). */
  }

  if (mysql_audit_notify(
          thd, AUDIT_EVENT(MYSQL_AUDIT_CONNECTION_PRE_AUTHENTICATE))) {
    return 1;
  }

  auth_rc = acl_authenticate(thd, COM_CONNECT);

  if (mysql_audit_notify(thd, AUDIT_EVENT(MYSQL_AUDIT_CONNECTION_CONNECT))) {
    return 1;
  }

#ifdef HAVE_PSI_THREAD_INTERFACE
  PSI_THREAD_CALL(notify_session_connect)(thd->get_psi());
#endif /* HAVE_PSI_THREAD_INTERFACE */

  if (auth_rc == 0 && connect_errors != 0) {
    /*
      A client connection from this IP was successful,
      after some previous failures.
      Reset the connection error counter.
    */
    reset_host_connect_errors(thd->m_main_security_ctx.ip().str);
  }

  /*
    Now that acl_authenticate() is executed,
    the SSL info is available.
    Advertise it to THD, so SSL status variables
    can be inspected.
  */
  thd->set_ssl(net->vio);

  return auth_rc;
}

/*
  Autenticate user, with error reporting

  SYNOPSIS
   login_connection()
   thd        Thread handler

  NOTES
    Connection is not closed in case of errors

  RETURN
    0    ok
    1    error
*/

static bool login_connection(THD *thd) {
  int error;
  DBUG_ENTER("login_connection");
  DBUG_PRINT("info",
             ("login_connection called by thread %u", thd->thread_id()));

  /* Use "connect_timeout" value during connection phase */
  thd->get_protocol_classic()->set_read_timeout(connect_timeout);
  thd->get_protocol_classic()->set_write_timeout(connect_timeout);

  error = check_connection(thd);
  thd->send_statement_status();

  if (error) {  // Wrong permissions
#ifdef _WIN32
    if (vio_type(thd->get_protocol_classic()->get_vio()) == VIO_TYPE_NAMEDPIPE)
      my_sleep(1000); /* must wait after eof() */
#endif
    DBUG_RETURN(1);
  }
  /* Connect completed, set read/write timeouts back to default */
  thd->get_protocol_classic()->set_read_timeout(
      thd->variables.net_read_timeout);
  thd->get_protocol_classic()->set_write_timeout(
      thd->variables.net_write_timeout);

  if (unlikely(opt_userstat)) {
    thd->reset_stats();

    // Updates global user connection stats.
    increment_connection_count(*thd, true);
  }

  DBUG_RETURN(0);
}

/*
  Close an established connection

  NOTES
    This mainly updates status variables
*/

void end_connection(THD *thd) {
  NET *net = thd->get_protocol_classic()->get_net();

  mysql_audit_notify(thd, AUDIT_EVENT(MYSQL_AUDIT_CONNECTION_DISCONNECT), 0);

#ifdef HAVE_PSI_THREAD_INTERFACE
  PSI_THREAD_CALL(notify_session_disconnect)(thd->get_psi());
#endif /* HAVE_PSI_THREAD_INTERFACE */

  plugin_thdvar_cleanup(thd, thd->m_enable_plugins);

  /*
    The thread may returned back to the pool and assigned to a user
    that doesn't have a limit. Ensure the user is not using resources
    of someone else.
  */
  release_user_connection(thd);

  if (thd->killed || (net->error && net->vio != 0)) {
    aborted_threads++;
    thd->diff_lost_connections++;
  }

  if (net->error && net->vio != 0) {
    if (!thd->killed) {
      Security_context *sctx = thd->security_context();
      LEX_CSTRING sctx_user = sctx->user();
      LogErr(
          INFORMATION_LEVEL, ER_ABORTING_USER_CONNECTION, thd->thread_id(),
          (thd->db().str ? thd->db().str : "unconnected"),
          sctx_user.str ? sctx_user.str : "unauthenticated",
          sctx->host_or_ip().str,
          (thd->get_stmt_da()->is_error() ? thd->get_stmt_da()->message_text()
                                          : ER_DEFAULT(ER_UNKNOWN_ERROR)));
    }
  }
}

/*
  Initialize THD to handle queries
*/

static void prepare_new_connection_state(THD *thd) {
  NET *net = thd->get_protocol_classic()->get_net();
  Security_context *sctx = thd->security_context();

  if (thd->get_protocol()->has_client_capability(CLIENT_COMPRESS))
    net->compress = 1;  // Use compression

  // Initializing session system variables.
  alloc_and_copy_thd_dynamic_variables(thd, true);

  thd->proc_info = 0;
  thd->set_command(COM_SLEEP);
  thd->init_query_mem_roots();

  if (opt_init_connect.length &&
      !(sctx->check_access(SUPER_ACL) ||
        sctx->has_global_grant(STRING_WITH_LEN("CONNECTION_ADMIN")).first)) {
    if (sctx->password_expired()) {
      LogErr(WARNING_LEVEL, ER_CONN_INIT_CONNECT_IGNORED, sctx->priv_user().str,
             sctx->priv_host().str);
      return;
    }

    execute_init_command(thd, &opt_init_connect, &LOCK_sys_init_connect);
    if (thd->is_error()) {
      Host_errors errors;
      ulong packet_length;
      LEX_CSTRING sctx_user = sctx->user();
      Diagnostics_area *da = thd->get_stmt_da();
      const char *user = sctx_user.str ? sctx_user.str : "unauthenticated";
      const char *what = "init_connect command failed";

      LogEvent()
          .prio(WARNING_LEVEL)
          .subsys(LOG_SUBSYSTEM_TAG)
          .thread_id(thd->thread_id())
          .user(sctx_user)
          .host(sctx->host_or_ip())
          .source_file(MY_BASENAME)
          .errcode(ER_SERVER_NEW_ABORTING_CONNECTION)
          .sqlstate(da->returned_sqlstate())
          .string_value(LOG_TAG_DIAG, da->message_text())
          .string_value(LOG_TAG_AUX, what)
          .lookup(ER_SERVER_NEW_ABORTING_CONNECTION, thd->thread_id(),
                  thd->db().str ? thd->db().str : "unconnected", user,
                  sctx->host_or_ip().str, what, da->mysql_errno(),
                  da->message_text());

      thd->lex->set_current_select(0);
      my_net_set_read_timeout(net, thd->variables.net_wait_timeout);
      thd->clear_error();
      net_new_transaction(net);
      packet_length = my_net_read(net);
      /*
        If my_net_read() failed, my_error() has been already called,
        and the main Diagnostics Area contains an error condition.
      */
      if (packet_length != packet_error)
        my_error(ER_NEW_ABORTING_CONNECTION, MYF(0), thd->thread_id(),
                 thd->db().str ? thd->db().str : "unconnected",
                 sctx_user.str ? sctx_user.str : "unauthenticated",
                 sctx->host_or_ip().str, "init_connect command failed");

      thd->server_status &= ~SERVER_STATUS_CLEAR_SET;
      thd->send_statement_status();
      thd->killed = THD::KILL_CONNECTION;
      errors.m_init_connect = 1;
      inc_host_errors(thd->m_main_security_ctx.ip().str, &errors);
      return;
    }

    thd->proc_info = 0;
    thd->init_query_mem_roots();
  }
}

bool thd_prepare_connection(THD *thd) {
  bool rc;
  lex_start(thd);
  rc = login_connection(thd);

  if (rc) return rc;

  prepare_new_connection_state(thd);
  return false;
}

/**
  Close a connection.

  @param thd        Thread handle.
  @param sql_errno  The error code to send before disconnect.
  @param server_shutdown True for a server shutdown
  @param generate_event  Generate Audit API disconnect event.

  @note
    For the connection that is doing shutdown, this is called twice
*/

void close_connection(THD *thd, uint sql_errno, bool server_shutdown,
                      bool generate_event) {
  DBUG_ENTER("close_connection");

  if (sql_errno) net_send_error(thd, sql_errno, ER_DEFAULT(sql_errno));
  thd->disconnect(server_shutdown);

  if (generate_event) {
    mysql_audit_notify(thd, AUDIT_EVENT(MYSQL_AUDIT_CONNECTION_DISCONNECT),
                       sql_errno);
#ifdef HAVE_PSI_THREAD_INTERFACE
    PSI_THREAD_CALL(notify_session_disconnect)(thd->get_psi());
#endif /* HAVE_PSI_THREAD_INTERFACE */
  }

  thd->security_context()->logout();
  DBUG_VOID_RETURN;
}

bool thd_connection_alive(THD *thd) {
  NET *net = thd->get_protocol_classic()->get_net();
  if (!net->error && net->vio != 0 && !(thd->killed == THD::KILL_CONNECTION))
    return true;
  return false;
}<|MERGE_RESOLUTION|>--- conflicted
+++ resolved
@@ -168,41 +168,6 @@
 end:
   mysql_mutex_unlock(&LOCK_user_conn);
   return return_val;
-<<<<<<< HEAD
-=======
-
-}
-
-/* Lookup function for my_hash tables with USER_STATS entries */
-static
-uchar *get_key_user_stats(USER_STATS *user_stats, size_t *length,
-			  my_bool not_used MY_ATTRIBUTE((unused)))
-{
-  *length= user_stats->user_len;
-  return (uchar*) user_stats->user;
-}
-
-/* Lookup function for my_hash tables with THREAD_STATS entries */
-static
-uchar *get_key_thread_stats(THREAD_STATS *thread_stats, size_t *length,
-			    my_bool not_used MY_ATTRIBUTE((unused)))
-{
-  *length= sizeof(my_thread_id);
-  return (uchar *) &(thread_stats->id);
-}
-
-/* Free all memory for a my_hash table with USER_STATS entries */
-static
-void free_user_stats(USER_STATS* user_stats)
-{
-  my_free((char *) user_stats);
-}
-
-/* Free all memory for a my_hash table with THREAD_STATS entries */
-static void free_thread_stats(THREAD_STATS* thread_stats)
-{
-  my_free((char *) thread_stats);
->>>>>>> 5d86602f
 }
 
 /* Intialize an instance of USER_STATS */
@@ -232,22 +197,11 @@
   }
 }
 
-<<<<<<< HEAD
 void init_global_thread_stats(void) {
   global_thread_stats =
       new (std::nothrow) thread_stats_t(key_memory_userstat_thread_stats);
   if (unlikely(!global_thread_stats)) {
-    sql_print_error("Initializing global_client_stats failed.");
-=======
-void init_global_thread_stats(void)
-{
-  if (my_hash_init(&global_thread_stats, &my_charset_bin, max_connections,
-                0, 0, (my_hash_get_key) get_key_thread_stats,
-		   (my_hash_free_key) free_thread_stats, 0,
-		   key_memory_userstat_thread_stats))
-  {
     sql_print_error("Initializing global_thread_stats failed.");
->>>>>>> 5d86602f
     exit(1);
   }
 }
