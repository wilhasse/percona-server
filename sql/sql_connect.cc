/*
   Copyright (c) 2007, 2015, Oracle and/or its affiliates. All rights reserved.

   This program is free software; you can redistribute it and/or modify
   it under the terms of the GNU General Public License as published by
   the Free Software Foundation; version 2 of the License.

   This program is distributed in the hope that it will be useful,
   but WITHOUT ANY WARRANTY; without even the implied warranty of
   MERCHANTABILITY or FITNESS FOR A PARTICULAR PURPOSE.  See the
   GNU General Public License for more details.

   You should have received a copy of the GNU General Public License
   along with this program; if not, write to the Free Software
   Foundation, Inc., 51 Franklin St, Fifth Floor, Boston, MA 02110-1301  USA
*/

/*
  Functions to authenticate and handle requests for a connection
*/

#include "sql_connect.h"
<<<<<<< HEAD

#include "hash.h"                       // HASH
#include "m_string.h"                   // my_stpcpy
#include "probes_mysql.h"               // MYSQL_CONNECTION_START
#include "auth_common.h"                // SUPER_ACL
#include "hostname.h"                   // Host_errors
#include "log.h"                        // sql_print_information
#include "mysqld.h"                     // LOCK_user_conn
#include "sql_audit.h"                  // MYSQL_AUDIT_NOTIFY_CONNECTION_CONNECT
#include "sql_class.h"                  // THD
#include "sql_parse.h"                  // sql_command_flags
#include "sql_plugin.h"                 // plugin_thdvar_cleanup
=======
#include "my_global.h"
#include "probes_mysql.h"
#include "unireg.h"                    // REQUIRED: for other includes
#include "sql_parse.h"                          // sql_command_flags,
                                                // execute_init_command,
                                                // do_command
#include "sql_db.h"                             // mysql_change_db
#include "hostname.h" // inc_host_errors, ip_to_hostname,
                      // reset_host_errors
#include "sql_acl.h"  // acl_getroot, NO_ACCESS, SUPER_ACL
#include "sql_callback.h"
#include "debug_sync.h"
>>>>>>> 2071aeef

#include <algorithm>
#include <string.h>

#ifdef HAVE_ARPA_INET_H
#include <arpa/inet.h>
#endif

using std::min;
using std::max;

#if defined(HAVE_OPENSSL) && !defined(EMBEDDED_LIBRARY)
/*
  Without SSL the handshake consists of one packet. This packet
  has both client capabilites and scrambled password.
  With SSL the handshake might consist of two packets. If the first
  packet (client capabilities) has CLIENT_SSL flag set, we have to
  switch to SSL and read the second packet. The scrambled password
  is in the second packet and client_capabilites field will be ignored.
  Maybe it is better to accept flags other than CLIENT_SSL from the
  second packet?
*/
#define SSL_HANDSHAKE_SIZE      2
#define NORMAL_HANDSHAKE_SIZE   6
#define MIN_HANDSHAKE_SIZE      2
#else
#define MIN_HANDSHAKE_SIZE      6
#endif /* HAVE_OPENSSL && !EMBEDDED_LIBRARY */

#ifndef EMBEDDED_LIBRARY
// Increments connection count for user.
static int increment_connection_count(THD* thd, bool use_lock);
#endif

// Uses the THD to update the global stats by user name and client IP
void update_global_user_stats(THD* thd, bool create_user, time_t now);

HASH global_user_stats;
HASH global_client_stats;
HASH global_thread_stats;
// Protects global_user_stats and global_client_stats
extern mysql_mutex_t LOCK_global_user_client_stats;

HASH global_table_stats;
extern mysql_mutex_t LOCK_global_table_stats;

HASH global_index_stats;
extern mysql_mutex_t LOCK_global_index_stats;

/*
  Get structure for logging connection data for the current user
*/

#ifndef NO_EMBEDDED_ACCESS_CHECKS
static HASH hash_user_connections;

int get_or_create_user_conn(THD *thd, const char *user,
                            const char *host,
                            const USER_RESOURCES *mqh)
{
  int return_val= 0;
  size_t temp_len, user_len;
  char temp_user[USER_HOST_BUFF_SIZE];
  struct  user_conn *uc;

  DBUG_ASSERT(user != 0);
  DBUG_ASSERT(host != 0);

  user_len= strlen(user);
  temp_len= (my_stpcpy(my_stpcpy(temp_user, user)+1, host) - temp_user)+1;
  mysql_mutex_lock(&LOCK_user_conn);
  if (!(uc = (struct  user_conn *) my_hash_search(&hash_user_connections,
                 (uchar*) temp_user, temp_len)))
  {
    /* First connection for user; Create a user connection object */
    if (!(uc= ((struct user_conn*)
         my_malloc(key_memory_user_conn,
                   sizeof(struct user_conn) + temp_len+1,
       MYF(MY_WME)))))
    {
      /* MY_WME ensures an error is set in THD. */
      return_val= 1;
      goto end;
    }
    uc->user=(char*) (uc+1);
    memcpy(uc->user,temp_user,temp_len+1);
    uc->host= uc->user + user_len +  1;
    uc->len= temp_len;
    uc->connections= uc->questions= uc->updates= uc->conn_per_hour= 0;
    uc->user_resources= *mqh;
    uc->reset_utime= thd->thr_create_utime;
    if (my_hash_insert(&hash_user_connections, (uchar*) uc))
    {
      /* The only possible error is out of memory, MY_WME sets an error. */
      my_free(uc);
      return_val= 1;
      goto end;
    }
  }
  thd->set_user_connect(uc);
  thd->increment_user_connections_counter();
end:
  mysql_mutex_unlock(&LOCK_user_conn);
  return return_val;

}

extern "C" uchar *get_key_user_stats(USER_STATS *user_stats, size_t *length,
                         my_bool not_used __attribute__((unused)))
{
  *length= user_stats->user_len;
  return (uchar*) user_stats->user;
}

extern "C" uchar *get_key_thread_stats(THREAD_STATS *thread_stats, size_t *length,
                         my_bool not_used __attribute__((unused)))
{
  *length= sizeof(my_thread_id);
  return (uchar *) &(thread_stats->id);
}

void free_user_stats(USER_STATS* user_stats)
{
  my_free((char *) user_stats);
}

void free_thread_stats(THREAD_STATS* thread_stats)
{
  my_free((char *) thread_stats);
}

void init_user_stats(USER_STATS *user_stats,
                     const char *user,
                     const char *priv_user,
                     uint total_connections,
                     uint total_ssl_connections,
                     uint concurrent_connections,
                     time_t connected_time,
                     double busy_time,
                     double cpu_time,
                     ulonglong bytes_received,
                     ulonglong bytes_sent,
                     ulonglong binlog_bytes_written,
                     ha_rows rows_fetched,
                     ha_rows rows_updated,
                     ha_rows rows_read,
                     ulonglong select_commands,
                     ulonglong update_commands,
                     ulonglong other_commands,
                     ulonglong commit_trans,
                     ulonglong rollback_trans,
                     ulonglong denied_connections,
                     ulonglong lost_connections,
                     ulonglong access_denied_errors,
                     ulonglong empty_queries)
{
  DBUG_ENTER("init_user_stats");
  DBUG_PRINT("info",
             ("Add user_stats entry for user %s - priv_user %s",
              user, priv_user));
  strncpy(user_stats->user, user, sizeof(user_stats->user));
  strncpy(user_stats->priv_user, priv_user, sizeof(user_stats->priv_user));

  user_stats->user_len=               strlen(user_stats->user);
  user_stats->priv_user_len=          strlen(user_stats->priv_user);

  user_stats->total_connections=      total_connections;
  user_stats->total_ssl_connections=  total_ssl_connections;
  user_stats->concurrent_connections= concurrent_connections;
  user_stats->connected_time=         connected_time;
  user_stats->busy_time=              busy_time;
  user_stats->cpu_time=               cpu_time;
  user_stats->bytes_received=         bytes_received;
  user_stats->bytes_sent=             bytes_sent;
  user_stats->binlog_bytes_written=   binlog_bytes_written;
  user_stats->rows_fetched=           rows_fetched;
  user_stats->rows_updated=           rows_updated;
  user_stats->rows_read=              rows_read;
  user_stats->select_commands=        select_commands;
  user_stats->update_commands=        update_commands;
  user_stats->other_commands=         other_commands;
  user_stats->commit_trans=           commit_trans;
  user_stats->rollback_trans=         rollback_trans;
  user_stats->denied_connections=     denied_connections;
  user_stats->lost_connections=       lost_connections;
  user_stats->access_denied_errors=   access_denied_errors;
  user_stats->empty_queries=          empty_queries;
  DBUG_VOID_RETURN;
}

void init_thread_stats(THREAD_STATS *thread_stats,
                     my_thread_id id,
                     uint total_connections,
                     uint total_ssl_connections,
                     uint concurrent_connections,
                     time_t connected_time,
                     double busy_time,
                     double cpu_time,
                     ulonglong bytes_received,
                     ulonglong bytes_sent,
                     ulonglong binlog_bytes_written,
                     ha_rows rows_fetched,
                     ha_rows rows_updated,
                     ha_rows rows_read,
                     ulonglong select_commands,
                     ulonglong update_commands,
                     ulonglong other_commands,
                     ulonglong commit_trans,
                     ulonglong rollback_trans,
                     ulonglong denied_connections,
                     ulonglong lost_connections,
                     ulonglong access_denied_errors,
                     ulonglong empty_queries)
{
  DBUG_ENTER("init_thread_stats");
  DBUG_PRINT("info",
             ("Add thread_stats entry for thread %lu",
              id));
  thread_stats->id= id;

  thread_stats->total_connections=      total_connections;
  thread_stats->total_ssl_connections=  total_ssl_connections;
  thread_stats->concurrent_connections= concurrent_connections;
  thread_stats->connected_time=         connected_time;
  thread_stats->busy_time=              busy_time;
  thread_stats->cpu_time=               cpu_time;
  thread_stats->bytes_received=         bytes_received;
  thread_stats->bytes_sent=             bytes_sent;
  thread_stats->binlog_bytes_written=   binlog_bytes_written;
  thread_stats->rows_fetched=           rows_fetched;
  thread_stats->rows_updated=           rows_updated;
  thread_stats->rows_read=              rows_read;
  thread_stats->select_commands=        select_commands;
  thread_stats->update_commands=        update_commands;
  thread_stats->other_commands=         other_commands;
  thread_stats->commit_trans=           commit_trans;
  thread_stats->rollback_trans=         rollback_trans;
  thread_stats->denied_connections=     denied_connections;
  thread_stats->lost_connections=       lost_connections;
  thread_stats->access_denied_errors=   access_denied_errors;
  thread_stats->empty_queries=          empty_queries;
  DBUG_VOID_RETURN;
}

void init_global_user_stats(void)
{
  if (my_hash_init(&global_user_stats, system_charset_info, max_connections,
                0, 0, (my_hash_get_key)get_key_user_stats,
                (my_hash_free_key)free_user_stats, 0)) {
    sql_print_error("Initializing global_user_stats failed.");
    exit(1);
  }
}

void init_global_client_stats(void)
{
  if (my_hash_init(&global_client_stats, system_charset_info, max_connections,
                0, 0, (my_hash_get_key)get_key_user_stats,
                (my_hash_free_key)free_user_stats, 0)) {
    sql_print_error("Initializing global_client_stats failed.");
    exit(1);
  }
}

void init_global_thread_stats(void)
{
  if (my_hash_init(&global_thread_stats, &my_charset_bin, max_connections,
                0, 0, (my_hash_get_key) get_key_thread_stats,
                (my_hash_free_key) free_thread_stats, 0))
  {
    sql_print_error("Initializing global_client_stats failed.");
    exit(1);
  }
}

extern "C" uchar *get_key_table_stats(TABLE_STATS *table_stats, size_t *length,
                                     my_bool not_used __attribute__((unused)))
{
  *length= table_stats->table_len;
  return (uchar*) table_stats->table;
}

extern "C" void free_table_stats(TABLE_STATS* table_stats)
{
  my_free((char*) table_stats);
}

void init_global_table_stats(void)
{
  if (my_hash_init(&global_table_stats, system_charset_info, max_connections,
                0, 0, (my_hash_get_key)get_key_table_stats,
                (my_hash_free_key)free_table_stats, 0)) {
    sql_print_error("Initializing global_table_stats failed.");
    exit(1);
  }
}

extern "C" uchar *get_key_index_stats(INDEX_STATS *index_stats, size_t *length,
                                     my_bool not_used __attribute__((unused)))
{
  *length= index_stats->index_len;
  return (uchar*) index_stats->index;
}

extern "C" void free_index_stats(INDEX_STATS* index_stats)
{
  my_free((char*) index_stats);
}

void init_global_index_stats(void)
{
  if (my_hash_init(&global_index_stats, system_charset_info, max_connections,
                0, 0, (my_hash_get_key)get_key_index_stats,
                (my_hash_free_key)free_index_stats, 0)) {
    sql_print_error("Initializing global_index_stats failed.");
    exit(1);
  }
}

void free_global_user_stats(void)
{
  my_hash_free(&global_user_stats);
}

void free_global_thread_stats(void)
{
  my_hash_free(&global_thread_stats);
}

void free_global_table_stats(void)
{
  my_hash_free(&global_table_stats);
}

void free_global_index_stats(void)
{
  my_hash_free(&global_index_stats);
}

void free_global_client_stats(void)
{
  my_hash_free(&global_client_stats);
}

// 'mysql_system_user' is used for when the user is not defined for a THD.
static char mysql_system_user[] = "#mysql_system#";

// Returns 'user' if it's not NULL.  Returns 'mysql_system_user' otherwise.
static char* get_valid_user_string(char* user) {
  return user ? user : mysql_system_user;
}

// Increments the global stats connection count for an entry from
// global_client_stats or global_user_stats. Returns 0 on success
// and 1 on error.
static int increment_count_by_name(const char *name, const char *role_name,
                                   HASH *users_or_clients, THD *thd)
{
  USER_STATS* user_stats;

  if (!(user_stats = (USER_STATS *) my_hash_search(users_or_clients,
                                                   (uchar*) name,
                                                   strlen(name))))
  {
    if (acl_is_utility_user(thd->security_ctx->user,
                            thd->security_ctx->get_host()->ptr(),
                            thd->security_ctx->get_ip()->ptr()))
      return 0;

    // First connection for this user or client
    if (!(user_stats = ((USER_STATS *)
                        my_malloc(sizeof(USER_STATS), MYF(MY_WME | MY_ZEROFILL)))))
    {
      return 1; // Out of memory
    }

    init_user_stats(user_stats, name, role_name,
                    0, 0, 0,   // connections
                    0, 0, 0,   // time
                    0, 0, 0,   // bytes sent, received and written
                    0, 0, 0,   // rows fetched, updated and read
                    0, 0, 0,   // select, update and other commands
                    0, 0,      // commit and rollback trans
                    thd->diff_denied_connections,
                    0,         // lost connections
                    0,         // access denied errors
                    0);        // empty queries

    if (my_hash_insert(users_or_clients, (uchar *) user_stats))
    {
      my_free((char *) user_stats);
      return 1; // Out of memory
    }
  }
  user_stats->total_connections++;
  if (thd->net.vio &&  thd->net.vio->type == VIO_TYPE_SSL)
    user_stats->total_ssl_connections++;
  return 0;
}

static int increment_count_by_id(my_thread_id id,
                                 HASH *users_or_clients, THD *thd)
{
  THREAD_STATS* thread_stats;

  if (!(thread_stats = (THREAD_STATS *) my_hash_search(users_or_clients,
                                                       (uchar*) &id,
                                                       sizeof(my_thread_id))))
  {
    if (acl_is_utility_user(thd->security_ctx->user,
                            thd->security_ctx->get_host()->ptr(),
                            thd->security_ctx->get_ip()->ptr()))
      return 0;

    // First connection for this user or client
    if (!(thread_stats = ((THREAD_STATS *)
                        my_malloc(sizeof(THREAD_STATS), MYF(MY_WME | MY_ZEROFILL)))))
    {
      return 1; // Out of memory
    }

    init_thread_stats(thread_stats, id,
                    0, 0, 0,      // connections
                    0, 0, 0,   // time
                    0, 0, 0,   // bytes sent, received and written
                    0, 0, 0,   // rows fetched, updated and read
                    0, 0, 0,   // select, update and other commands
                    0, 0,      // commit and rollback trans
                    thd->diff_denied_connections,
                    0,         // lost connections
                    0,         // access denied errors
                    0);        // empty queries

    if (my_hash_insert(users_or_clients, (uchar *) thread_stats))
    {
      my_free((char *) thread_stats);
      return 1; // Out of memory
    }
  }
  thread_stats->total_connections++;
  if (thd->net.vio && thd->net.vio->type == VIO_TYPE_SSL)
    thread_stats->total_ssl_connections++;
  return 0;
}

/* Increments the global user and client stats connection count.  If 'use_lock'
   is true, LOCK_global_user_client_stats will be locked/unlocked.  Returns
   0 on success, 1 on error.
*/
static int increment_connection_count(THD* thd, bool use_lock)
{
  char* user_string=         get_valid_user_string(thd->main_security_ctx.user);
  const char* client_string= get_client_host(thd);
  int return_value=          0;

  if (acl_is_utility_user(thd->security_ctx->user,
                          thd->security_ctx->get_host()->ptr(),
                          thd->security_ctx->get_ip()->ptr()))
    return return_value;

  if (use_lock)
    mysql_mutex_lock(&LOCK_global_user_client_stats);

  if (increment_count_by_name(user_string, user_string,
                              &global_user_stats, thd))
  {
    return_value= 1;
    goto end;
  }
  if (increment_count_by_name(client_string,
                              user_string,
                              &global_client_stats, thd))
  {
    return_value= 1;
    goto end;
  }
  if (opt_thread_statistics)
  {
    if (increment_count_by_id(thd->thread_id, &global_thread_stats, thd))
    {
      return_value= 1;
      goto end;
    }
 }

end:
  if (use_lock)
    mysql_mutex_unlock(&LOCK_global_user_client_stats);
  return return_value;
}

// Used to update the global user and client stats.
static void update_global_user_stats_with_user(THD* thd,
                                               USER_STATS* user_stats,
                                               time_t now)
{
  user_stats->connected_time+=       now - thd->last_global_update_time;
//thd->last_global_update_time=      now;
  user_stats->busy_time+=            thd->diff_total_busy_time;
  user_stats->cpu_time+=             thd->diff_total_cpu_time;
  user_stats->bytes_received+=       thd->diff_total_bytes_received;
  user_stats->bytes_sent+=           thd->diff_total_bytes_sent;
  user_stats->binlog_bytes_written+= thd->diff_total_binlog_bytes_written;
  user_stats->rows_fetched+=         thd->diff_total_sent_rows;
  user_stats->rows_updated+=         thd->diff_total_updated_rows;
  user_stats->rows_read+=            thd->diff_total_read_rows;
  user_stats->select_commands+=      thd->diff_select_commands;
  user_stats->update_commands+=      thd->diff_update_commands;
  user_stats->other_commands+=       thd->diff_other_commands;
  user_stats->commit_trans+=         thd->diff_commit_trans;
  user_stats->rollback_trans+=       thd->diff_rollback_trans;
  user_stats->denied_connections+=   thd->diff_denied_connections;
  user_stats->lost_connections+=     thd->diff_lost_connections;
  user_stats->access_denied_errors+= thd->diff_access_denied_errors;
  user_stats->empty_queries+=        thd->diff_empty_queries;
}

static void update_global_thread_stats_with_thread(THD* thd,
                                               THREAD_STATS* thread_stats,
                                               time_t now)
{
  thread_stats->connected_time+=       now - thd->last_global_update_time;
//thd->last_global_update_time=        now;
  thread_stats->busy_time+=            thd->diff_total_busy_time;
  thread_stats->cpu_time+=             thd->diff_total_cpu_time;
  thread_stats->bytes_received+=       thd->diff_total_bytes_received;
  thread_stats->bytes_sent+=           thd->diff_total_bytes_sent;
  thread_stats->binlog_bytes_written+= thd->diff_total_binlog_bytes_written;
  thread_stats->rows_fetched+=         thd->diff_total_sent_rows;
  thread_stats->rows_updated+=         thd->diff_total_updated_rows;
  thread_stats->rows_read+=            thd->diff_total_read_rows;
  thread_stats->select_commands+=      thd->diff_select_commands;
  thread_stats->update_commands+=      thd->diff_update_commands;
  thread_stats->other_commands+=       thd->diff_other_commands;
  thread_stats->commit_trans+=         thd->diff_commit_trans;
  thread_stats->rollback_trans+=       thd->diff_rollback_trans;
  thread_stats->denied_connections+=   thd->diff_denied_connections;
  thread_stats->lost_connections+=     thd->diff_lost_connections;
  thread_stats->access_denied_errors+= thd->diff_access_denied_errors;
  thread_stats->empty_queries+=        thd->diff_empty_queries;
}

// Updates the global stats of a user or client
void update_global_user_stats(THD* thd, bool create_user, time_t now)
{
  char* user_string=         get_valid_user_string(thd->main_security_ctx.user);
  const char* client_string= get_client_host(thd);

  USER_STATS* user_stats;
  THREAD_STATS* thread_stats;

  if (acl_is_utility_user(thd->security_ctx->user,
                          thd->security_ctx->get_host()->ptr(),
                          thd->security_ctx->get_ip()->ptr()))
    return;

  mysql_mutex_lock(&LOCK_global_user_client_stats);

  // Update by user name
  if ((user_stats = (USER_STATS *) my_hash_search(&global_user_stats,
                                                  (uchar *) user_string,
                                                  strlen(user_string))))
  {
    // Found user.
    update_global_user_stats_with_user(thd, user_stats, now);
  }
  else
  {
    // Create the entry
    if (create_user)
    {
      increment_count_by_name(user_string, user_string,
                              &global_user_stats, thd);
    }
  }

  // Update by client IP
  if ((user_stats = (USER_STATS *) my_hash_search(&global_client_stats,
                                                  (uchar *) client_string,
                                                  strlen(client_string))))
  {
    // Found by client IP
    update_global_user_stats_with_user(thd, user_stats, now);
  }
  else
  {
    // Create the entry
    if (create_user)
    {
      increment_count_by_name(client_string,
                              user_string,
                              &global_client_stats, thd);
    }
  }

  if (opt_thread_statistics)
  {
    // Update by thread ID
    if ((thread_stats = (THREAD_STATS *) my_hash_search(&global_thread_stats,
                                                        (uchar *) &(thd->thread_id),
                                                        sizeof(my_thread_id))))
    {
      // Found by thread ID
      update_global_thread_stats_with_thread(thd, thread_stats, now);
    }
    else
    {
      // Create the entry
      if (create_user)
      {
        increment_count_by_id(thd->thread_id,
                              &global_thread_stats, thd);
      }
    }
  }

  thd->last_global_update_time = now;
  thd->reset_diff_stats();

  mysql_mutex_unlock(&LOCK_global_user_client_stats);
}

/*
  check if user has already too many connections

  SYNOPSIS
  check_for_max_user_connections()
  thd     Thread handle
  uc      User connect object

  NOTES
    If check fails, we decrease user connection count, which means one
    shouldn't call decrease_user_connections() after this function.

  RETURN
    0 ok
    1 error
*/

int check_for_max_user_connections(THD *thd, const USER_CONN *uc)
{
  int error=0;
  Host_errors errors;
  DBUG_ENTER("check_for_max_user_connections");

  mysql_mutex_lock(&LOCK_user_conn);
  if (global_system_variables.max_user_connections &&
      !uc->user_resources.user_conn &&
      global_system_variables.max_user_connections < (uint) uc->connections)
  {
    my_error(ER_TOO_MANY_USER_CONNECTIONS, MYF(0), uc->user);
    error=1;
    errors.m_max_user_connection= 1;
    goto end;
  }
  thd->time_out_user_resource_limits();
  if (uc->user_resources.user_conn &&
      uc->user_resources.user_conn < uc->connections)
  {
    my_error(ER_USER_LIMIT_REACHED, MYF(0), uc->user,
             "max_user_connections",
             (long) uc->user_resources.user_conn);
    error= 1;
    errors.m_max_user_connection= 1;
    goto end;
  }
  if (uc->user_resources.conn_per_hour &&
      uc->user_resources.conn_per_hour <= uc->conn_per_hour)
  {
    my_error(ER_USER_LIMIT_REACHED, MYF(0), uc->user,
             "max_connections_per_hour",
             (long) uc->user_resources.conn_per_hour);
    error=1;
    errors.m_max_user_connection_per_hour= 1;
    goto end;
  }
  thd->increment_con_per_hour_counter();

end:
  if (error)
  {
    statistic_increment(denied_connections, &LOCK_status);
    thd->decrement_user_connections_counter();
    /*
      The thread may returned back to the pool and assigned to a user
      that doesn't have a limit. Ensure the user is not using resources
      of someone else.
    */
    thd->set_user_connect(NULL);
  }
  mysql_mutex_unlock(&LOCK_user_conn);
  if (error)
  {
    inc_host_errors(thd->m_main_security_ctx.ip().str, &errors);
  }
  DBUG_RETURN(error);
}


/*
  Decrease user connection count

  SYNOPSIS
    decrease_user_connections()
    uc      User connection object

  NOTES
    If there is a n user connection object for a connection
    (which only happens if 'max_user_connections' is defined or
    if someone has created a resource grant for a user), then
    the connection count is always incremented on connect.

    The user connect object is not freed if some users has
    'max connections per hour' defined as we need to be able to hold
    count over the lifetime of the connection.
*/

void decrease_user_connections(USER_CONN *uc)
{
  DBUG_ENTER("decrease_user_connections");
  mysql_mutex_lock(&LOCK_user_conn);
  DBUG_ASSERT(uc->connections);
  if (!--uc->connections && !mqh_used)
  {
    /* Last connection for user; Delete it */
    (void) my_hash_delete(&hash_user_connections,(uchar*) uc);
  }
  mysql_mutex_unlock(&LOCK_user_conn);
  DBUG_VOID_RETURN;
}

/*
   Decrements user connections count from the USER_CONN held by THD
   And removes USER_CONN from the hash if no body else is using it.

   SYNOPSIS
     release_user_connection()
     THD  Thread context object.
 */
void release_user_connection(THD *thd)
{
  const USER_CONN *uc= thd->get_user_connect();
  DBUG_ENTER("release_user_connection");

  if (uc)
  {
    mysql_mutex_lock(&LOCK_user_conn);
    DBUG_ASSERT(uc->connections > 0);
    thd->decrement_user_connections_counter();
    if (!uc->connections && !mqh_used)
    {
      /* Last connection for user; Delete it */
      (void) my_hash_delete(&hash_user_connections,(uchar*) uc);
    }
    mysql_mutex_unlock(&LOCK_user_conn);
    thd->set_user_connect(NULL);
  }

  DBUG_VOID_RETURN;
}



/*
  Check if maximum queries per hour limit has been reached
  returns 0 if OK.
*/

bool check_mqh(THD *thd, uint check_command)
{
  bool error= 0;
  const USER_CONN *uc=thd->get_user_connect();
  DBUG_ENTER("check_mqh");
  DBUG_ASSERT(uc != 0);

  mysql_mutex_lock(&LOCK_user_conn);

  thd->time_out_user_resource_limits();

  /* Check that we have not done too many questions / hour */
  if (uc->user_resources.questions)
  {
    thd->increment_questions_counter();
    if ((uc->questions - 1) >= uc->user_resources.questions)
    {
      my_error(ER_USER_LIMIT_REACHED, MYF(0), uc->user, "max_questions",
               (long) uc->user_resources.questions);
      error=1;
      goto end;
    }
  }
  if (check_command < (uint) SQLCOM_END)
  {
    /* Check that we have not done too many updates / hour */
    if (uc->user_resources.updates &&
        (sql_command_flags[check_command] & CF_CHANGES_DATA))
    {
      thd->increment_updates_counter();
      if ((uc->updates - 1) >= uc->user_resources.updates)
      {
        my_error(ER_USER_LIMIT_REACHED, MYF(0), uc->user, "max_updates",
                 (long) uc->user_resources.updates);
        error=1;
        goto end;
      }
    }
  }
end:
  mysql_mutex_unlock(&LOCK_user_conn);
  DBUG_RETURN(error);
}
#else

int check_for_max_user_connections(THD *thd, const USER_CONN *uc)
{
  return 0;
}

void decrease_user_connections(USER_CONN *uc)
{
  return;
}

void release_user_connection(THD *thd)
{
  const USER_CONN *uc= thd->get_user_connect();
  DBUG_ENTER("release_user_connection");

  if (uc)
  {
    thd->set_user_connect(NULL);
  }

  DBUG_VOID_RETURN;
}

#endif /* NO_EMBEDDED_ACCESS_CHECKS */

/*
  Check for maximum allowable user connections, if the mysqld server is
  started with corresponding variable that is greater then 0.
*/

extern "C" uchar *get_key_conn(user_conn *buff, size_t *length,
            my_bool not_used __attribute__((unused)))
{
  *length= buff->len;
  return (uchar*) buff->user;
}


extern "C" void free_user(struct user_conn *uc)
{
  my_free(uc);
}


void init_max_user_conn(void)
{
#ifndef NO_EMBEDDED_ACCESS_CHECKS
  (void)
    my_hash_init(&hash_user_connections,system_charset_info,max_connections,
                 0,0, (my_hash_get_key) get_key_conn,
                 (my_hash_free_key) free_user, 0,
                 key_memory_user_conn);
#endif
}


void free_max_user_conn(void)
{
#ifndef NO_EMBEDDED_ACCESS_CHECKS
  my_hash_free(&hash_user_connections);
#endif /* NO_EMBEDDED_ACCESS_CHECKS */
}


void reset_mqh(LEX_USER *lu, bool get_them= 0)
{
#ifndef NO_EMBEDDED_ACCESS_CHECKS
  mysql_mutex_lock(&LOCK_user_conn);
  if (lu)  // for GRANT
  {
    USER_CONN *uc;
    size_t temp_len=lu->user.length+lu->host.length+2;
    char temp_user[USER_HOST_BUFF_SIZE];

    memcpy(temp_user,lu->user.str,lu->user.length);
    memcpy(temp_user+lu->user.length+1,lu->host.str,lu->host.length);
    temp_user[lu->user.length]='\0'; temp_user[temp_len-1]=0;
    if ((uc = (struct  user_conn *) my_hash_search(&hash_user_connections,
                                                   (uchar*) temp_user,
                                                   temp_len)))
    {
      uc->questions=0;
      get_mqh(temp_user,&temp_user[lu->user.length+1],uc);
      uc->updates=0;
      uc->conn_per_hour=0;
    }
  }
  else
  {
    /* for FLUSH PRIVILEGES and FLUSH USER_RESOURCES */
    for (uint idx=0;idx < hash_user_connections.records; idx++)
    {
      USER_CONN *uc=(struct user_conn *)
        my_hash_element(&hash_user_connections, idx);
      if (get_them)
  get_mqh(uc->user,uc->host,uc);
      uc->questions=0;
      uc->updates=0;
      uc->conn_per_hour=0;
    }
  }
  mysql_mutex_unlock(&LOCK_user_conn);
#endif /* NO_EMBEDDED_ACCESS_CHECKS */
}


/**
  Set thread character set variables from the given ID

  @param  thd         thread handle
  @param  cs_number   character set and collation ID

  @retval  0  OK; character_set_client, collation_connection and
              character_set_results are set to the new value,
              or to the default global values.

  @retval  1  error, e.g. the given ID is not supported by parser.
              Corresponding SQL error is sent.
*/

bool thd_init_client_charset(THD *thd, uint cs_number)
{
  CHARSET_INFO *cs;
  /*
   Use server character set and collation if
   - opt_character_set_client_handshake is not set
   - client has not specified a character set
   - client character set is the same as the servers
   - client character set doesn't exists in server
  */
  if (!opt_character_set_client_handshake ||
      !(cs= get_charset(cs_number, MYF(0))) ||
      !my_strcasecmp(&my_charset_latin1,
                     global_system_variables.character_set_client->name,
                     cs->name))
  {
    if (!is_supported_parser_charset(
      global_system_variables.character_set_client))
    {
      /* Disallow non-supported parser character sets: UCS2, UTF16, UTF32 */
      my_error(ER_WRONG_VALUE_FOR_VAR, MYF(0), "character_set_client",
               global_system_variables.character_set_client->csname);
      return true;
    }    
    thd->variables.character_set_client=
      global_system_variables.character_set_client;
    thd->variables.collation_connection=
      global_system_variables.collation_connection;
    thd->variables.character_set_results=
      global_system_variables.character_set_results;
  }
  else
  {
    if (!is_supported_parser_charset(cs))
    {
      /* Disallow non-supported parser character sets: UCS2, UTF16, UTF32 */
      my_error(ER_WRONG_VALUE_FOR_VAR, MYF(0), "character_set_client",
               cs->csname);
      return true;
    }
    thd->variables.character_set_results=
      thd->variables.collation_connection=
      thd->variables.character_set_client= cs;
  }
  return false;
}


#ifndef EMBEDDED_LIBRARY
/*
  Perform handshake, authorize client and update thd ACL variables.

  SYNOPSIS
    check_connection()
    thd  thread handle

  RETURN
     0  success, thd is updated.
     1  error
*/

static int check_connection(THD *thd)
{
  uint connect_errors= 0;
  int auth_rc;
  NET *net= thd->get_protocol_classic()->get_net();
  DBUG_PRINT("info",
             ("New connection received on %s", vio_description(net->vio)));

  thd->set_active_vio(net->vio);

  if (!thd->m_main_security_ctx.host().length)     // If TCP/IP connection
  {
    my_bool peer_rc;
    char ip[NI_MAXHOST];
    LEX_CSTRING main_sctx_ip;

    peer_rc= vio_peer_addr(net->vio, ip, &thd->peer_port, NI_MAXHOST);

    /*
    ===========================================================================
    DEBUG code only (begin)
    Simulate various output from vio_peer_addr().
    ===========================================================================
    */

    DBUG_EXECUTE_IF("vio_peer_addr_error",
                    {
                      peer_rc= 1;
                    }
                    );
    DBUG_EXECUTE_IF("vio_peer_addr_fake_ipv4",
                    {
                      struct sockaddr *sa= (sockaddr *) &net->vio->remote;
                      sa->sa_family= AF_INET;
                      struct in_addr *ip4= &((struct sockaddr_in *) sa)->sin_addr;
                      /* See RFC 5737, 192.0.2.0/24 is reserved. */
                      const char* fake= "192.0.2.4";
                      ip4->s_addr= inet_addr(fake);
                      strcpy(ip, fake);
                      peer_rc= 0;
                    }
                    );

#ifdef HAVE_IPV6
    DBUG_EXECUTE_IF("vio_peer_addr_fake_ipv6",
                    {
                      struct sockaddr_in6 *sa= (sockaddr_in6 *) &net->vio->remote;
                      sa->sin6_family= AF_INET6;
                      struct in6_addr *ip6= & sa->sin6_addr;
                      /* See RFC 3849, ipv6 2001:DB8::/32 is reserved. */
                      const char* fake= "2001:db8::6:6";
                      /* inet_pton(AF_INET6, fake, ip6); not available on Windows XP. */
                      ip6->s6_addr[ 0] = 0x20;
                      ip6->s6_addr[ 1] = 0x01;
                      ip6->s6_addr[ 2] = 0x0d;
                      ip6->s6_addr[ 3] = 0xb8;
                      ip6->s6_addr[ 4] = 0x00;
                      ip6->s6_addr[ 5] = 0x00;
                      ip6->s6_addr[ 6] = 0x00;
                      ip6->s6_addr[ 7] = 0x00;
                      ip6->s6_addr[ 8] = 0x00;
                      ip6->s6_addr[ 9] = 0x00;
                      ip6->s6_addr[10] = 0x00;
                      ip6->s6_addr[11] = 0x00;
                      ip6->s6_addr[12] = 0x00;
                      ip6->s6_addr[13] = 0x06;
                      ip6->s6_addr[14] = 0x00;
                      ip6->s6_addr[15] = 0x06;
                      strcpy(ip, fake);
                      peer_rc= 0;
                    }
                    );
#endif /* HAVE_IPV6 */

    /*
    ===========================================================================
    DEBUG code only (end)
    ===========================================================================
    */

    if (peer_rc)
    {
      /*
        Since we can not even get the peer IP address,
        there is nothing to show in the host_cache,
        so increment the global status variable for peer address errors.
      */
      connection_errors_peer_addr++;
      my_error(ER_BAD_HOST_ERROR, MYF(0));
      return 1;
    }
    thd->m_main_security_ctx.assign_ip(ip, strlen(ip));
    main_sctx_ip= thd->m_main_security_ctx.ip();
    if (!(main_sctx_ip.length))
    {
      /*
        No error accounting per IP in host_cache,
        this is treated as a global server OOM error.
        TODO: remove the need for my_strdup.
      */
      connection_errors_internal++;
      return 1; /* The error is set by my_strdup(). */
    }
    thd->m_main_security_ctx.set_host_or_ip_ptr(main_sctx_ip.str,
                                                main_sctx_ip.length);
    if (!(specialflag & SPECIAL_NO_RESOLVE))
    {
      int rc;
      char *host;
      LEX_CSTRING main_sctx_host;

      rc= ip_to_hostname(&net->vio->remote,
                         main_sctx_ip.str,
                         &host, &connect_errors);

      thd->m_main_security_ctx.assign_host(host, host? strlen(host) : 0);
      main_sctx_host= thd->m_main_security_ctx.host();
      if (host && host != my_localhost)
      {
        my_free(host);
        host= (char *) main_sctx_host.str;
      }

      /* Cut very long hostnames to avoid possible overflows */
      if (main_sctx_host.length)
      {
        if (main_sctx_host.str != my_localhost)
          thd->m_main_security_ctx.set_host_ptr(
            main_sctx_host.str,
            min<size_t>(main_sctx_host.length, HOSTNAME_LENGTH));
        thd->m_main_security_ctx.set_host_or_ip_ptr(main_sctx_host.str,
                                                    main_sctx_host.length);
      }

      if (rc == RC_BLOCKED_HOST)
      {
        /* HOST_CACHE stats updated by ip_to_hostname(). */
        my_error(ER_HOST_IS_BLOCKED, MYF(0),
                 thd->m_main_security_ctx.host_or_ip().str);
        return 1;
      }
    }
    DBUG_PRINT("info",("Host: %s  ip: %s",
           (thd->m_main_security_ctx.host().length ?
              thd->m_main_security_ctx.host().str : "unknown host"),
           (main_sctx_ip.length ? main_sctx_ip.str : "unknown ip")));
    if (acl_check_host(thd->m_main_security_ctx.host().str, main_sctx_ip.str))
    {
      /* HOST_CACHE stats updated by acl_check_host(). */
      my_error(ER_HOST_NOT_PRIVILEGED, MYF(0),
               thd->m_main_security_ctx.host_or_ip().str);
      return 1;
    }
  }
  else /* Hostname given means that the connection was on a socket */
  {
    LEX_CSTRING main_sctx_host= thd->m_main_security_ctx.host();
    DBUG_PRINT("info",("Host: %s", main_sctx_host.str));
    thd->m_main_security_ctx.set_host_or_ip_ptr(main_sctx_host.str,
                                                main_sctx_host.length);
    thd->m_main_security_ctx.set_ip_ptr(STRING_WITH_LEN(""));
    /* Reset sin_addr */
    memset(&net->vio->remote, 0, sizeof(net->vio->remote));
  }
  vio_keepalive(net->vio, TRUE);

  if (thd->get_protocol_classic()->get_packet()->alloc(
      thd->variables.net_buffer_length))
  {
    /*
      Important note:
      net_buffer_length is a SESSION variable,
      so it may be tempting to account OOM conditions per IP in the HOST_CACHE,
      in case some clients are more demanding than others ...
      However, this session variable is *not* initialized with a per client
      value during the initial connection, it is initialized from the
      GLOBAL net_buffer_length variable from the server.
      Hence, there is no reason to account on OOM conditions per client IP,
      we count failures in the global server status instead.
    */
    connection_errors_internal++;
    return 1; /* The error is set by alloc(). */
  }

  if (mysql_audit_notify(thd,
                        AUDIT_EVENT(MYSQL_AUDIT_CONNECTION_PRE_AUTHENTICATE)))
  {
    return 1;
  }

  auth_rc= acl_authenticate(thd, COM_CONNECT);

  if (mysql_audit_notify(thd, AUDIT_EVENT(MYSQL_AUDIT_CONNECTION_CONNECT)))
  {
    return 1;
  }

  if (auth_rc == 0 && connect_errors != 0)
  {
    /*
      A client connection from this IP was successful,
      after some previous failures.
      Reset the connection error counter.
    */
    reset_host_connect_errors(thd->m_main_security_ctx.ip().str);
  }

  return auth_rc;
}


/*
<<<<<<< HEAD
=======
  Setup thread to be used with the current thread

  SYNOPSIS
    bool setup_connection_thread_globals()
    thd    Thread/connection handler

  RETURN
    0   ok
    1   Error (out of memory)
        In this case we will close the connection and increment status
*/

bool setup_connection_thread_globals(THD *thd)
{
  if (thd->store_globals())
  {
    close_connection(thd, ER_OUT_OF_RESOURCES);
    statistic_increment(aborted_connects,&LOCK_status);
    MYSQL_CALLBACK(thd->scheduler, end_thread, (thd, 0));
    return 1;                                   // Error
  }

  return 0;
}


/*
>>>>>>> 2071aeef
  Autenticate user, with error reporting

  SYNOPSIS
   login_connection()
   thd        Thread handler

  NOTES
    Connection is not closed in case of errors

  RETURN
    0    ok
    1    error
*/


static bool login_connection(THD *thd)
{
  int error;
  DBUG_ENTER("login_connection");
  DBUG_PRINT("info", ("login_connection called by thread %u",
                      thd->thread_id()));

  /* Use "connect_timeout" value during connection phase */
  thd->get_protocol_classic()->set_read_timeout(connect_timeout);
  thd->get_protocol_classic()->set_write_timeout(connect_timeout);

  error= check_connection(thd);
  thd->send_statement_status();

  if (error)
  {           // Wrong permissions
#ifdef _WIN32
    if (vio_type(thd->get_protocol_classic()->get_vio()) ==
        VIO_TYPE_NAMEDPIPE)
      my_sleep(1000);       /* must wait after eof() */
#endif
<<<<<<< HEAD
    DBUG_RETURN(1);
  }
  /* Connect completed, set read/write timeouts back to default */
  thd->get_protocol_classic()->set_read_timeout(
    thd->variables.net_read_timeout);
  thd->get_protocol_classic()->set_write_timeout(
    thd->variables.net_write_timeout);
=======
    statistic_increment(aborted_connects,&LOCK_status);
    thd->diff_denied_connections++;
    DBUG_RETURN(1);
  }
  /* Connect completed, set read/write timeouts back to default */
  my_net_set_read_timeout(net, thd->variables.net_read_timeout);
  my_net_set_write_timeout(net, thd->variables.net_write_timeout);

  thd->reset_stats();

  // Updates global user connection stats.
  if (opt_userstat && increment_connection_count(thd, true))
    DBUG_RETURN(1);

>>>>>>> 2071aeef
  DBUG_RETURN(0);
}


/*
  Close an established connection

  NOTES
    This mainly updates status variables
*/

void end_connection(THD *thd)
{
  NET *net= thd->get_protocol_classic()->get_net();
  plugin_thdvar_cleanup(thd, thd->m_enable_plugins);

  /*
    The thread may returned back to the pool and assigned to a user
    that doesn't have a limit. Ensure the user is not using resources
    of someone else.
  */
  release_user_connection(thd);

  if (thd->killed || (net->error && net->vio != 0))
  {
<<<<<<< HEAD
    aborted_threads++;
=======
    statistic_increment(aborted_threads,&LOCK_status);
    thd->diff_lost_connections++;
>>>>>>> 2071aeef
  }

  if (net->error && net->vio != 0)
  {
    if (!thd->killed)
    {
      Security_context *sctx= thd->security_context();
      LEX_CSTRING sctx_user= sctx->user();
      sql_print_information(ER(ER_NEW_ABORTING_CONNECTION),
                            thd->thread_id(),
                            (thd->db().str ? thd->db().str : "unconnected"),
                            sctx_user.str ? sctx_user.str : "unauthenticated",
                            sctx->host_or_ip().str,
                            (thd->get_stmt_da()->is_error() ?
                             thd->get_stmt_da()->message_text() :
                             ER(ER_UNKNOWN_ERROR)));
    }
  }
}


/*
  Initialize THD to handle queries
*/

static void prepare_new_connection_state(THD* thd)
{
  NET *net= thd->get_protocol_classic()->get_net();
  Security_context *sctx= thd->security_context();

  if (thd->get_protocol()->has_client_capability(CLIENT_COMPRESS))
    net->compress=1;        // Use compression

  // Initializing session system variables.
  alloc_and_copy_thd_dynamic_variables(thd, true);

  /*
    Much of this is duplicated in create_embedded_thd() for the
    embedded server library.
    TODO: refactor this to avoid code duplication there
  */
  thd->proc_info= 0;
  thd->set_command(COM_SLEEP);
  thd->set_time();
  thd->init_for_queries();

  if (opt_init_connect.length && !(sctx->check_access(SUPER_ACL)))
  {
    execute_init_command(thd, &opt_init_connect, &LOCK_sys_init_connect);
    if (thd->is_error())
    {
      Host_errors errors;
      ulong packet_length;
      LEX_CSTRING sctx_user= sctx->user();

      sql_print_warning(ER(ER_NEW_ABORTING_CONNECTION),
                        thd->thread_id(),
                        thd->db().str ? thd->db().str : "unconnected",
                        sctx_user.str ? sctx_user.str : "unauthenticated",
                        sctx->host_or_ip().str, "init_connect command failed");
      sql_print_warning("%s", thd->get_stmt_da()->message_text());

      thd->lex->set_current_select(0);
      my_net_set_read_timeout(net, thd->variables.net_wait_timeout);
      thd->clear_error();
      net_new_transaction(net);
      packet_length= my_net_read(net);
      /*
        If my_net_read() failed, my_error() has been already called,
        and the main Diagnostics Area contains an error condition.
      */
      if (packet_length != packet_error)
        my_error(ER_NEW_ABORTING_CONNECTION, MYF(0),
                 thd->thread_id(),
                 thd->db().str ? thd->db().str : "unconnected",
                 sctx_user.str ? sctx_user.str : "unauthenticated",
                 sctx->host_or_ip().str, "init_connect command failed");

      thd->server_status&= ~SERVER_STATUS_CLEAR_SET;
      thd->send_statement_status();
      thd->killed = THD::KILL_CONNECTION;
      errors.m_init_connect= 1;
      inc_host_errors(thd->m_main_security_ctx.ip().str, &errors);
      return;
    }

    thd->proc_info=0;
    thd->set_time();
    thd->init_for_queries();
  }
}


bool thd_prepare_connection(THD *thd)
{
  bool rc;
  lex_start(thd);
  rc= login_connection(thd);

  if (rc)
    return rc;

  MYSQL_CONNECTION_START(thd->thread_id(),
                         (char *) &thd->security_context()->priv_user().str[0],
                         (char *) thd->security_context()->host_or_ip().str);

  prepare_new_connection_state(thd);
  return FALSE;
}


/**
  Close a connection.

  @param thd        Thread handle.
  @param sql_errno  The error code to send before disconnect.

<<<<<<< HEAD
  @note
    For the connection that is doing shutdown, this is called twice
*/
=======
  if (MYSQL_CALLBACK_ELSE(thd->scheduler, init_new_connection_thread, (), 0))
  {
    close_connection(thd, ER_OUT_OF_RESOURCES);
    statistic_increment(aborted_connects,&LOCK_status);
    MYSQL_CALLBACK(thd->scheduler, end_thread, (thd, 0));
    return;
  }
>>>>>>> 2071aeef

void close_connection(THD *thd, uint sql_errno, bool server_shutdown)
{
  DBUG_ENTER("close_connection");

  if (sql_errno)
    net_send_error(thd, sql_errno, ER_DEFAULT(sql_errno));

<<<<<<< HEAD
  thd->disconnect(server_shutdown);

  MYSQL_CONNECTION_DONE((int) sql_errno, thd->thread_id());

  if (MYSQL_CONNECTION_DONE_ENABLED())
  {
    sleep(0); /* Workaround to avoid tailcall optimisation */
  }
=======
  DBUG_EXECUTE_IF("after_thread_setup",
                  {
                  const char act[]=
                  "now signal thread_setup";
                  DBUG_ASSERT(!debug_sync_set_action(current_thd,
                                                     STRING_WITH_LEN(act)));
                  };);

  for (;;)
  {
	bool rc;

    bool create_user= TRUE;

    NET *net= &thd->net;
    mysql_socket_set_thread_owner(net->vio->mysql_socket);

    rc= thd_prepare_connection(thd);
    if (rc)
    {
      create_user= FALSE;
      goto end_thread;
    }
>>>>>>> 2071aeef

  mysql_audit_notify(thd, AUDIT_EVENT(MYSQL_AUDIT_CONNECTION_DISCONNECT),
                     sql_errno);
  DBUG_VOID_RETURN;
}

<<<<<<< HEAD
=======
end_thread:
    close_connection(thd);

    if (unlikely(opt_userstat))
    {
      thd->update_stats(false);
      update_global_user_stats(thd, create_user, time(NULL));
    }

    if (MYSQL_CALLBACK_ELSE(thd->scheduler, end_thread, (thd, 1), 0))
      return;                                 // Probably no-threads
>>>>>>> 2071aeef

bool thd_connection_alive(THD *thd)
{
  NET *net= thd->get_protocol_classic()->get_net();
  if (!net->error &&
      net->vio != 0 &&
      !(thd->killed == THD::KILL_CONNECTION))
    return true;
  return false;
}

#endif /* EMBEDDED_LIBRARY */<|MERGE_RESOLUTION|>--- conflicted
+++ resolved
@@ -20,7 +20,6 @@
 */
 
 #include "sql_connect.h"
-<<<<<<< HEAD
 
 #include "hash.h"                       // HASH
 #include "m_string.h"                   // my_stpcpy
@@ -33,20 +32,6 @@
 #include "sql_class.h"                  // THD
 #include "sql_parse.h"                  // sql_command_flags
 #include "sql_plugin.h"                 // plugin_thdvar_cleanup
-=======
-#include "my_global.h"
-#include "probes_mysql.h"
-#include "unireg.h"                    // REQUIRED: for other includes
-#include "sql_parse.h"                          // sql_command_flags,
-                                                // execute_init_command,
-                                                // do_command
-#include "sql_db.h"                             // mysql_change_db
-#include "hostname.h" // inc_host_errors, ip_to_hostname,
-                      // reset_host_errors
-#include "sql_acl.h"  // acl_getroot, NO_ACCESS, SUPER_ACL
-#include "sql_callback.h"
-#include "debug_sync.h"
->>>>>>> 2071aeef
 
 #include <algorithm>
 #include <string.h>
@@ -81,9 +66,6 @@
 static int increment_connection_count(THD* thd, bool use_lock);
 #endif
 
-// Uses the THD to update the global stats by user name and client IP
-void update_global_user_stats(THD* thd, bool create_user, time_t now);
-
 HASH global_user_stats;
 HASH global_client_stats;
 HASH global_thread_stats;
@@ -154,30 +136,39 @@
 
 }
 
-extern "C" uchar *get_key_user_stats(USER_STATS *user_stats, size_t *length,
-                         my_bool not_used __attribute__((unused)))
+/* Lookup function for my_hash tables with USER_STATS entries */
+static
+uchar *get_key_user_stats(USER_STATS *user_stats, size_t *length,
+			  my_bool not_used __attribute__((unused)))
 {
   *length= user_stats->user_len;
   return (uchar*) user_stats->user;
 }
 
-extern "C" uchar *get_key_thread_stats(THREAD_STATS *thread_stats, size_t *length,
-                         my_bool not_used __attribute__((unused)))
+/* Lookup function for my_hash tables with THREAD_STATS entries */
+static
+uchar *get_key_thread_stats(THREAD_STATS *thread_stats, size_t *length,
+			    my_bool not_used __attribute__((unused)))
 {
   *length= sizeof(my_thread_id);
   return (uchar *) &(thread_stats->id);
 }
 
+/* Free all memory for a my_hash table with USER_STATS entries */
+static
 void free_user_stats(USER_STATS* user_stats)
 {
   my_free((char *) user_stats);
 }
 
+/* Free all memory for a my_hash table with THREAD_STATS entries */
 void free_thread_stats(THREAD_STATS* thread_stats)
 {
   my_free((char *) thread_stats);
 }
 
+/* Intialize an instance of USER_STATS */
+static
 void init_user_stats(USER_STATS *user_stats,
                      const char *user,
                      const char *priv_user,
@@ -237,6 +228,8 @@
   DBUG_VOID_RETURN;
 }
 
+/* Intialize an instance of THREAD_STATS */
+static
 void init_thread_stats(THREAD_STATS *thread_stats,
                      my_thread_id id,
                      uint total_connections,
@@ -263,7 +256,7 @@
 {
   DBUG_ENTER("init_thread_stats");
   DBUG_PRINT("info",
-             ("Add thread_stats entry for thread %lu",
+             ("Add thread_stats entry for thread %u",
               id));
   thread_stats->id= id;
 
@@ -295,7 +288,8 @@
 {
   if (my_hash_init(&global_user_stats, system_charset_info, max_connections,
                 0, 0, (my_hash_get_key)get_key_user_stats,
-                (my_hash_free_key)free_user_stats, 0)) {
+		   (my_hash_free_key)free_user_stats, 0,
+		   key_memory_userstat_user_stats)) {
     sql_print_error("Initializing global_user_stats failed.");
     exit(1);
   }
@@ -305,7 +299,8 @@
 {
   if (my_hash_init(&global_client_stats, system_charset_info, max_connections,
                 0, 0, (my_hash_get_key)get_key_user_stats,
-                (my_hash_free_key)free_user_stats, 0)) {
+		   (my_hash_free_key)free_user_stats, 0,
+		   key_memory_userstat_client_stats)) {
     sql_print_error("Initializing global_client_stats failed.");
     exit(1);
   }
@@ -315,21 +310,24 @@
 {
   if (my_hash_init(&global_thread_stats, &my_charset_bin, max_connections,
                 0, 0, (my_hash_get_key) get_key_thread_stats,
-                (my_hash_free_key) free_thread_stats, 0))
+		   (my_hash_free_key) free_thread_stats, 0,
+		   key_memory_userstat_thread_stats))
   {
     sql_print_error("Initializing global_client_stats failed.");
     exit(1);
   }
 }
 
-extern "C" uchar *get_key_table_stats(TABLE_STATS *table_stats, size_t *length,
-                                     my_bool not_used __attribute__((unused)))
+static
+uchar *get_key_table_stats(TABLE_STATS *table_stats, size_t *length,
+			   my_bool not_used __attribute__((unused)))
 {
   *length= table_stats->table_len;
   return (uchar*) table_stats->table;
 }
 
-extern "C" void free_table_stats(TABLE_STATS* table_stats)
+static
+void free_table_stats(TABLE_STATS* table_stats)
 {
   my_free((char*) table_stats);
 }
@@ -338,20 +336,23 @@
 {
   if (my_hash_init(&global_table_stats, system_charset_info, max_connections,
                 0, 0, (my_hash_get_key)get_key_table_stats,
-                (my_hash_free_key)free_table_stats, 0)) {
+		   (my_hash_free_key)free_table_stats, 0,
+		   key_memory_userstat_table_stats)) {
     sql_print_error("Initializing global_table_stats failed.");
     exit(1);
   }
 }
 
-extern "C" uchar *get_key_index_stats(INDEX_STATS *index_stats, size_t *length,
-                                     my_bool not_used __attribute__((unused)))
+static
+uchar *get_key_index_stats(INDEX_STATS *index_stats, size_t *length,
+			   my_bool not_used __attribute__((unused)))
 {
   *length= index_stats->index_len;
   return (uchar*) index_stats->index;
 }
 
-extern "C" void free_index_stats(INDEX_STATS* index_stats)
+static
+void free_index_stats(INDEX_STATS* index_stats)
 {
   my_free((char*) index_stats);
 }
@@ -360,7 +361,8 @@
 {
   if (my_hash_init(&global_index_stats, system_charset_info, max_connections,
                 0, 0, (my_hash_get_key)get_key_index_stats,
-                (my_hash_free_key)free_index_stats, 0)) {
+		   (my_hash_free_key)free_index_stats, 0,
+		   key_memory_userstat_index_stats)) {
     sql_print_error("Initializing global_index_stats failed.");
     exit(1);
   }
@@ -395,7 +397,7 @@
 static char mysql_system_user[] = "#mysql_system#";
 
 // Returns 'user' if it's not NULL.  Returns 'mysql_system_user' otherwise.
-static char* get_valid_user_string(char* user) {
+static const char* get_valid_user_string(const char* user) {
   return user ? user : mysql_system_user;
 }
 
@@ -411,14 +413,16 @@
                                                    (uchar*) name,
                                                    strlen(name))))
   {
-    if (acl_is_utility_user(thd->security_ctx->user,
-                            thd->security_ctx->get_host()->ptr(),
-                            thd->security_ctx->get_ip()->ptr()))
+    if (acl_is_utility_user(thd->security_context()->user().str,
+			    thd->security_context()->host().str,
+			    thd->security_context()->ip().str))
       return 0;
 
     // First connection for this user or client
     if (!(user_stats = ((USER_STATS *)
-                        my_malloc(sizeof(USER_STATS), MYF(MY_WME | MY_ZEROFILL)))))
+                        my_malloc(key_memory_userstat_user_stats,
+                                  sizeof(USER_STATS),
+                                  MYF(MY_WME | MY_ZEROFILL)))))
     {
       return 1; // Out of memory
     }
@@ -442,7 +446,7 @@
     }
   }
   user_stats->total_connections++;
-  if (thd->net.vio &&  thd->net.vio->type == VIO_TYPE_SSL)
+  if (thd->get_protocol()->get_ssl())
     user_stats->total_ssl_connections++;
   return 0;
 }
@@ -456,14 +460,16 @@
                                                        (uchar*) &id,
                                                        sizeof(my_thread_id))))
   {
-    if (acl_is_utility_user(thd->security_ctx->user,
-                            thd->security_ctx->get_host()->ptr(),
-                            thd->security_ctx->get_ip()->ptr()))
+    if (acl_is_utility_user(thd->security_context()->user().str,
+			    thd->security_context()->host().str,
+			    thd->security_context()->ip().str))
       return 0;
 
     // First connection for this user or client
     if (!(thread_stats = ((THREAD_STATS *)
-                        my_malloc(sizeof(THREAD_STATS), MYF(MY_WME | MY_ZEROFILL)))))
+                          my_malloc(key_memory_userstat_thread_stats,
+                                    sizeof(THREAD_STATS),
+                                    MYF(MY_WME | MY_ZEROFILL)))))
     {
       return 1; // Out of memory
     }
@@ -487,7 +493,7 @@
     }
   }
   thread_stats->total_connections++;
-  if (thd->net.vio && thd->net.vio->type == VIO_TYPE_SSL)
+  if (thd->get_protocol()->get_ssl())
     thread_stats->total_ssl_connections++;
   return 0;
 }
@@ -498,13 +504,14 @@
 */
 static int increment_connection_count(THD* thd, bool use_lock)
 {
-  char* user_string=         get_valid_user_string(thd->main_security_ctx.user);
+  const char* user_string=
+    get_valid_user_string(thd->m_main_security_ctx.user().str);
   const char* client_string= get_client_host(thd);
   int return_value=          0;
 
-  if (acl_is_utility_user(thd->security_ctx->user,
-                          thd->security_ctx->get_host()->ptr(),
-                          thd->security_ctx->get_ip()->ptr()))
+  if (acl_is_utility_user(thd->security_context()->user().str,
+			  thd->security_context()->host().str,
+			  thd->security_context()->ip().str))
     return return_value;
 
   if (use_lock)
@@ -525,7 +532,7 @@
   }
   if (opt_thread_statistics)
   {
-    if (increment_count_by_id(thd->thread_id, &global_thread_stats, thd))
+    if (increment_count_by_id(thd->thread_id(), &global_thread_stats, thd))
     {
       return_value= 1;
       goto end;
@@ -592,15 +599,16 @@
 // Updates the global stats of a user or client
 void update_global_user_stats(THD* thd, bool create_user, time_t now)
 {
-  char* user_string=         get_valid_user_string(thd->main_security_ctx.user);
+  const char* user_string=
+    get_valid_user_string(thd->m_main_security_ctx.user().str);
   const char* client_string= get_client_host(thd);
 
   USER_STATS* user_stats;
   THREAD_STATS* thread_stats;
 
-  if (acl_is_utility_user(thd->security_ctx->user,
-                          thd->security_ctx->get_host()->ptr(),
-                          thd->security_ctx->get_ip()->ptr()))
+  if (acl_is_utility_user(thd->security_context()->user().str,
+			  thd->security_context()->host().str,
+			  thd->security_context()->ip().str))
     return;
 
   mysql_mutex_lock(&LOCK_global_user_client_stats);
@@ -645,8 +653,9 @@
   if (opt_thread_statistics)
   {
     // Update by thread ID
+    my_thread_id thread_id= thd->thread_id();
     if ((thread_stats = (THREAD_STATS *) my_hash_search(&global_thread_stats,
-                                                        (uchar *) &(thd->thread_id),
+                                                        (uchar *) &thread_id,
                                                         sizeof(my_thread_id))))
     {
       // Found by thread ID
@@ -657,8 +666,7 @@
       // Create the entry
       if (create_user)
       {
-        increment_count_by_id(thd->thread_id,
-                              &global_thread_stats, thd);
+        increment_count_by_id(thread_id, &global_thread_stats, thd);
       }
     }
   }
@@ -728,7 +736,7 @@
 end:
   if (error)
   {
-    statistic_increment(denied_connections, &LOCK_status);
+    ++denied_connections;
     thd->decrement_user_connections_counter();
     /*
       The thread may returned back to the pool and assigned to a user
@@ -1035,13 +1043,14 @@
   SYNOPSIS
     check_connection()
     thd  thread handle
+    extra_port_connection if true, the client is connecting on extra_port
 
   RETURN
      0  success, thd is updated.
      1  error
 */
 
-static int check_connection(THD *thd)
+static int check_connection(THD *thd, bool extra_port_connection)
 {
   uint connect_errors= 0;
   int auth_rc;
@@ -1231,7 +1240,7 @@
     return 1;
   }
 
-  auth_rc= acl_authenticate(thd, COM_CONNECT);
+  auth_rc= acl_authenticate(thd, COM_CONNECT, extra_port_connection);
 
   if (mysql_audit_notify(thd, AUDIT_EVENT(MYSQL_AUDIT_CONNECTION_CONNECT)))
   {
@@ -1253,41 +1262,12 @@
 
 
 /*
-<<<<<<< HEAD
-=======
-  Setup thread to be used with the current thread
-
-  SYNOPSIS
-    bool setup_connection_thread_globals()
-    thd    Thread/connection handler
-
-  RETURN
-    0   ok
-    1   Error (out of memory)
-        In this case we will close the connection and increment status
-*/
-
-bool setup_connection_thread_globals(THD *thd)
-{
-  if (thd->store_globals())
-  {
-    close_connection(thd, ER_OUT_OF_RESOURCES);
-    statistic_increment(aborted_connects,&LOCK_status);
-    MYSQL_CALLBACK(thd->scheduler, end_thread, (thd, 0));
-    return 1;                                   // Error
-  }
-
-  return 0;
-}
-
-
-/*
->>>>>>> 2071aeef
   Autenticate user, with error reporting
 
   SYNOPSIS
    login_connection()
    thd        Thread handler
+   extra_port_connection if true, the client is connecting on extra_port
 
   NOTES
     Connection is not closed in case of errors
@@ -1298,7 +1278,7 @@
 */
 
 
-static bool login_connection(THD *thd)
+static bool login_connection(THD *thd, bool extra_port_connection)
 {
   int error;
   DBUG_ENTER("login_connection");
@@ -1309,7 +1289,7 @@
   thd->get_protocol_classic()->set_read_timeout(connect_timeout);
   thd->get_protocol_classic()->set_write_timeout(connect_timeout);
 
-  error= check_connection(thd);
+  error= check_connection(thd, extra_port_connection);
   thd->send_statement_status();
 
   if (error)
@@ -1319,7 +1299,7 @@
         VIO_TYPE_NAMEDPIPE)
       my_sleep(1000);       /* must wait after eof() */
 #endif
-<<<<<<< HEAD
+    thd->diff_denied_connections++;
     DBUG_RETURN(1);
   }
   /* Connect completed, set read/write timeouts back to default */
@@ -1327,22 +1307,16 @@
     thd->variables.net_read_timeout);
   thd->get_protocol_classic()->set_write_timeout(
     thd->variables.net_write_timeout);
-=======
-    statistic_increment(aborted_connects,&LOCK_status);
-    thd->diff_denied_connections++;
-    DBUG_RETURN(1);
-  }
-  /* Connect completed, set read/write timeouts back to default */
-  my_net_set_read_timeout(net, thd->variables.net_read_timeout);
-  my_net_set_write_timeout(net, thd->variables.net_write_timeout);
-
-  thd->reset_stats();
-
-  // Updates global user connection stats.
-  if (opt_userstat && increment_connection_count(thd, true))
-    DBUG_RETURN(1);
-
->>>>>>> 2071aeef
+
+  if (unlikely(opt_userstat))
+  {
+    thd->reset_stats();
+
+    // Updates global user connection stats.
+    if (increment_connection_count(thd, true))
+      DBUG_RETURN(1);
+  }
+
   DBUG_RETURN(0);
 }
 
@@ -1368,12 +1342,8 @@
 
   if (thd->killed || (net->error && net->vio != 0))
   {
-<<<<<<< HEAD
     aborted_threads++;
-=======
-    statistic_increment(aborted_threads,&LOCK_status);
     thd->diff_lost_connections++;
->>>>>>> 2071aeef
   }
 
   if (net->error && net->vio != 0)
@@ -1467,11 +1437,11 @@
 }
 
 
-bool thd_prepare_connection(THD *thd)
+bool thd_prepare_connection(THD *thd, bool extra_port_connection)
 {
   bool rc;
   lex_start(thd);
-  rc= login_connection(thd);
+  rc= login_connection(thd, extra_port_connection);
 
   if (rc)
     return rc;
@@ -1491,19 +1461,9 @@
   @param thd        Thread handle.
   @param sql_errno  The error code to send before disconnect.
 
-<<<<<<< HEAD
   @note
     For the connection that is doing shutdown, this is called twice
 */
-=======
-  if (MYSQL_CALLBACK_ELSE(thd->scheduler, init_new_connection_thread, (), 0))
-  {
-    close_connection(thd, ER_OUT_OF_RESOURCES);
-    statistic_increment(aborted_connects,&LOCK_status);
-    MYSQL_CALLBACK(thd->scheduler, end_thread, (thd, 0));
-    return;
-  }
->>>>>>> 2071aeef
 
 void close_connection(THD *thd, uint sql_errno, bool server_shutdown)
 {
@@ -1512,7 +1472,6 @@
   if (sql_errno)
     net_send_error(thd, sql_errno, ER_DEFAULT(sql_errno));
 
-<<<<<<< HEAD
   thd->disconnect(server_shutdown);
 
   MYSQL_CONNECTION_DONE((int) sql_errno, thd->thread_id());
@@ -1521,51 +1480,12 @@
   {
     sleep(0); /* Workaround to avoid tailcall optimisation */
   }
-=======
-  DBUG_EXECUTE_IF("after_thread_setup",
-                  {
-                  const char act[]=
-                  "now signal thread_setup";
-                  DBUG_ASSERT(!debug_sync_set_action(current_thd,
-                                                     STRING_WITH_LEN(act)));
-                  };);
-
-  for (;;)
-  {
-	bool rc;
-
-    bool create_user= TRUE;
-
-    NET *net= &thd->net;
-    mysql_socket_set_thread_owner(net->vio->mysql_socket);
-
-    rc= thd_prepare_connection(thd);
-    if (rc)
-    {
-      create_user= FALSE;
-      goto end_thread;
-    }
->>>>>>> 2071aeef
 
   mysql_audit_notify(thd, AUDIT_EVENT(MYSQL_AUDIT_CONNECTION_DISCONNECT),
                      sql_errno);
   DBUG_VOID_RETURN;
 }
 
-<<<<<<< HEAD
-=======
-end_thread:
-    close_connection(thd);
-
-    if (unlikely(opt_userstat))
-    {
-      thd->update_stats(false);
-      update_global_user_stats(thd, create_user, time(NULL));
-    }
-
-    if (MYSQL_CALLBACK_ELSE(thd->scheduler, end_thread, (thd, 1), 0))
-      return;                                 // Probably no-threads
->>>>>>> 2071aeef
 
 bool thd_connection_alive(THD *thd)
 {
