--- conflicted
+++ resolved
@@ -1501,7 +1501,6 @@
         last_skip_group= skip_group;
       }
 
-<<<<<<< HEAD
       DBUG_EXECUTE_IF("master_xid_trigger",
       {
         Log_event_type event_type= (Log_event_type)
@@ -1512,7 +1511,7 @@
           DBUG_ASSERT(!debug_sync_set_action(current_thd,
                                              STRING_WITH_LEN(act)));
       }});
-=======
+
       if (skip_group == false)
       {
         if (my_net_write(net, (uchar*) packet->ptr(), packet->length()))
@@ -1523,7 +1522,6 @@
         }
         last_event_sent_ts= time(0);
       }
->>>>>>> cc89b19b
 
       DBUG_EXECUTE_IF("dump_thread_wait_before_send_xid",
                       {
