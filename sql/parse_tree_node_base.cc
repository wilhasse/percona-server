--- conflicted
+++ resolved
@@ -158,11 +158,7 @@
   Json_wrapper wrapper(m_root_obj.get(), /*alias=*/true);
   StringBuffer<STRING_BUFFER_USUAL_SIZE> jsonstring;
   if (wrapper.to_pretty_string(&jsonstring, "Show_parse_tree::get_parse_tree()",
-<<<<<<< HEAD
-                               JsonDocumentDefaultDepthHandler)) {
-=======
                                JsonDepthErrorHandler)) {
->>>>>>> 87307d4d
     return "";
   }
   return {jsonstring.ptr(), jsonstring.length()};
