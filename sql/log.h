--- conflicted
+++ resolved
@@ -77,44 +77,19 @@
 class Query_logger;
 class Log_to_file_event_handler;
 
-<<<<<<< HEAD
 /** Type of the log table */
 enum enum_log_table_type
 {
   QUERY_LOG_NONE = 0,
   QUERY_LOG_SLOW = 1,
   QUERY_LOG_GENERAL = 2
-=======
-     @return Error code on failure, zero on success.
-   */
-  virtual int prepare(THD *thd, bool all) = 0;
-
-  /**
-     Acquire an exclusive lock to block binary log updates and commits. This is
-     used by START TRANSACTION WITH CONSISTENT SNAPSHOT to create an atomic
-     snapshot.
-  */
-  virtual void xlock(void) = 0;
-
-  /** Release lock acquired with xlock(). */
-  virtual void xunlock(void) = 0;
-
-  /**
-     Acquire a shared lock to block commits. This is used when calling
-     ha_commit_low() to block commits if there's an exclusive lock acquired by
-     START TRANSACTION WITH CONSISTENT SNAPSHOT.
-  */
-  virtual void slock(void) = 0;
-
-  /** Release lock acquired with slock(). */
-  virtual void sunlock(void) = 0;
->>>>>>> 2071aeef
 };
 
 class File_query_log
 {
   File_query_log(enum_log_table_type log_type)
-  : m_log_type(log_type), name(NULL), write_error(false), log_open(false)
+    : m_log_type(log_type), name(NULL), write_error(false), log_open(false),
+      cur_log_ext(-1)
   {
     memset(&log_file, 0, sizeof(log_file));
     mysql_mutex_init(key_LOG_LOCK_log, &LOCK_log, MY_MUTEX_INIT_SLOW);
@@ -131,84 +106,14 @@
     DBUG_ASSERT(!is_open());
     mysql_mutex_destroy(&LOCK_log);
   }
-<<<<<<< HEAD
+  int rotate(ulong max_size, bool *need_purge);
+  int new_file();
 
   /** @return true if the file log is open, false otherwise. */
   bool is_open() const { return log_open; }
 
   /**
      Open a (new) log file.
-=======
-  void xlock(void) {}
-  void xunlock(void) {}
-  void slock(void) {}
-  void sunlock(void) {}
-};
-
-#ifdef HAVE_MMAP
-class TC_LOG_MMAP: public TC_LOG
-{
-  public:                // only to keep Sun Forte on sol9x86 happy
-  typedef enum {
-    PS_POOL,                 // page is in pool
-    PS_ERROR,                // last sync failed
-    PS_DIRTY                 // new xids added since last sync
-  } PAGE_STATE;
-
-  private:
-  typedef struct st_page {
-    struct st_page *next; // page a linked in a fifo queue
-    my_xid *start, *end;  // usable area of a page
-    my_xid *ptr;          // next xid will be written here
-    int size, free;       // max and current number of free xid slots on the page
-    int waiters;          // number of waiters on condition
-    PAGE_STATE state;     // see above
-    mysql_mutex_t lock; // to access page data or control structure
-    mysql_cond_t  cond; // to wait for a sync
-  } PAGE;
-
-  char logname[FN_REFLEN];
-  File fd;
-  my_off_t file_length;
-  uint npages, inited;
-  uchar *data;
-  struct st_page *pages, *syncing, *active, *pool, **pool_last_ptr;
-  /*
-    note that, e.g. LOCK_active is only used to protect
-    'active' pointer, to protect the content of the active page
-    one has to use active->lock.
-    Same for LOCK_pool and LOCK_sync
-  */
-  mysql_mutex_t LOCK_active, LOCK_pool, LOCK_sync;
-  mysql_cond_t COND_pool, COND_active;
-
-  public:
-  TC_LOG_MMAP(): inited(0) {}
-  int open(const char *opt_name);
-  void close();
-  enum_result commit(THD *thd, bool all);
-  int rollback(THD *thd, bool all)      { return ha_rollback_low(thd, all); }
-  int prepare(THD *thd, bool all)       { return ha_prepare_low(thd, all); }
-  void xlock(void) { mysql_rwlock_wrlock(&LOCK_consistent_snapshot); }
-  void xunlock(void) { mysql_rwlock_unlock(&LOCK_consistent_snapshot); }
-  void slock(void) { mysql_rwlock_rdlock(&LOCK_consistent_snapshot); }
-  void sunlock(void) { mysql_rwlock_unlock(&LOCK_consistent_snapshot); }
-  int recover();
-  uint size() const;
-
-private:
-  int log_xid(THD *thd, my_xid xid);
-  int unlog(ulong cookie, my_xid xid);
-  void get_active_from_pool();
-  int sync();
-  int overflow();
-
-  friend class TCLogMMapTest;
-};
-#else
-#define TC_LOG_MMAP TC_LOG_DUMMY
-#endif
->>>>>>> 2071aeef
 
      Open the logfile, init IO_CACHE and write startup messages.
 
@@ -275,6 +180,10 @@
                   ulonglong query_utime, ulonglong lock_utime, bool is_command,
                   const char *sql_text, size_t sql_text_len);
 
+public:
+  static bool generate_new_name(char *new_name, const char *log_name,
+                                bool unique);
+
 private:
   /** Type of log file. */
   const enum_log_table_type m_log_type;
@@ -284,26 +193,6 @@
 
   /** Log filename. */
   char *name;
-<<<<<<< HEAD
-=======
-  char log_file_name[FN_REFLEN];
-  char time_buff[20], db[NAME_LEN + 1];
-  bool write_error, inited;
-  IO_CACHE log_file;
-  enum_log_type log_type;
-  volatile enum_log_state log_state;
-  enum cache_type io_cache_type;
-  friend class Log_event;
-  ulong cur_log_ext;
-#ifdef HAVE_PSI_INTERFACE
-  /** Instrumentation key to use for file io in @c log_file */
-  PSI_file_key m_log_file_key;
-  /** The instrumentation key to use for @ LOCK_log. */
-  PSI_mutex_key m_key_LOCK_log;
-#endif
-  int purge_up_to(ulong to_ext, const char *log_name);
-};
->>>>>>> 2071aeef
 
   /** Path to log file. */
   char log_file_name[FN_REFLEN];
@@ -319,38 +208,14 @@
   /** True if the file log is open, false otherwise. */
   volatile bool log_open;
 
-<<<<<<< HEAD
-=======
-class MYSQL_QUERY_LOG: public MYSQL_LOG
-{
-public:
-  MYSQL_QUERY_LOG() : last_time(0) {}
-  void reopen_file();
-  bool write(time_t event_time, const char *user_host,
-             uint user_host_len, my_thread_id thread_id,
-             const char *command_type, uint command_type_len,
-             const char *sql_text, uint sql_text_len);
-  bool write(THD *thd, ulonglong current_time, time_t query_start_arg,
-             const char *user_host, uint user_host_len,
-             ulonglong query_utime, ulonglong lock_utime, bool is_command,
-             const char *sql_text, uint sql_text_len);
-  bool open_slow_log(const char *log_name)
-  {
-    char buf[FN_REFLEN];
-    return open(
->>>>>>> 2071aeef
+  ulong cur_log_ext;
+
 #ifdef HAVE_PSI_INTERFACE
   /** Instrumentation key to use for file io in @c log_file */
   PSI_file_key m_log_file_key;
 #endif
-<<<<<<< HEAD
-=======
-                generate_name(log_name, ".log", 0, buf),
-                LOG_NORMAL, 0, WRITE_CACHE);
-  }
-  int rotate(ulong max_size, bool *need_purge);
-  int new_file();
->>>>>>> 2071aeef
+
+  bool purge_up_to(ulong to_ext, const char *log_name);
 
   friend class Log_to_file_event_handler;
   friend class Query_logger;
@@ -367,7 +232,6 @@
   Log_event_handler() {}
   virtual ~Log_event_handler() {}
 
-<<<<<<< HEAD
   /**
      Log a query to the slow log.
 
@@ -392,11 +256,6 @@
   virtual bool log_slow(THD *thd, ulonglong current_utime,
                         ulonglong query_start_arg, const char *user_host,
                         size_t user_host_len, ulonglong query_utime,
-=======
-  virtual bool log_slow(THD *thd, ulonglong current_time,
-                        time_t query_start_arg, const char *user_host,
-                        uint user_host_len, ulonglong query_utime,
->>>>>>> 2071aeef
                         ulonglong lock_utime, bool is_command,
                         const char *sql_text, size_t sql_text_len)= 0;
 
@@ -438,21 +297,10 @@
 class Log_to_csv_event_handler: public Log_event_handler
 {
 public:
-<<<<<<< HEAD
   /** @see Log_event_handler::log_slow(). */
   virtual bool log_slow(THD *thd, ulonglong current_utime,
                         ulonglong query_start_arg, const char *user_host,
                         size_t user_host_len, ulonglong query_utime,
-=======
-  Log_to_csv_event_handler();
-  ~Log_to_csv_event_handler();
-  virtual bool init();
-  virtual void cleanup();
-
-  virtual bool log_slow(THD *thd, ulonglong current_utime,
-                        time_t query_start_arg, const char *user_host,
-                        uint user_host_len, ulonglong query_utime,
->>>>>>> 2071aeef
                         ulonglong lock_utime, bool is_command,
                         const char *sql_text, size_t sql_text_len);
 
@@ -487,7 +335,6 @@
   File_query_log mysql_general_log;
   File_query_log mysql_slow_log;
 
-<<<<<<< HEAD
 public:
   /**
      Wrapper around File_query_log::write_slow() for slow log.
@@ -496,11 +343,6 @@
   virtual bool log_slow(THD *thd, ulonglong current_utime,
                         ulonglong query_start_arg, const char *user_host,
                         size_t user_host_len, ulonglong query_utime,
-=======
-  virtual bool log_slow(THD *thd, ulonglong current_utime,
-                        time_t query_start_arg, const char *user_host,
-                        uint user_host_len, ulonglong query_utime,
->>>>>>> 2071aeef
                         ulonglong lock_utime, bool is_command,
                         const char *sql_text, size_t sql_text_len);
 
@@ -513,7 +355,6 @@
                            const char *command_type, size_t command_type_len,
                            const char *sql_text, size_t sql_text_len,
                            const CHARSET_INFO *client_cs);
-<<<<<<< HEAD
 
 private:
   Log_to_file_event_handler()
@@ -538,13 +379,6 @@
   }
 
   friend class Query_logger;
-=======
-  void flush();
-  void flush_slow_log();
-  void init_pthread_objects();
-  MYSQL_QUERY_LOG *get_mysql_slow_log() { return &mysql_slow_log; }
-  MYSQL_QUERY_LOG *get_mysql_log() { return &mysql_log; }
->>>>>>> 2071aeef
 };
 
 
