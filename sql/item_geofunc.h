#ifndef ITEM_GEOFUNC_INCLUDED
#define ITEM_GEOFUNC_INCLUDED

/* Copyright (c) 2000, 2011, Oracle and/or its affiliates. All rights reserved.

   This program is free software; you can redistribute it and/or modify
   it under the terms of the GNU General Public License as published by
   the Free Software Foundation; version 2 of the License.

   This program is distributed in the hope that it will be useful,
   but WITHOUT ANY WARRANTY; without even the implied warranty of
   MERCHANTABILITY or FITNESS FOR A PARTICULAR PURPOSE.  See the
   GNU General Public License for more details.

   You should have received a copy of the GNU General Public License
   along with this program; if not, write to the Free Software Foundation,
   51 Franklin Street, Suite 500, Boston, MA 02110-1335 USA */


/* This file defines all spatial functions */

#ifdef HAVE_SPATIAL

#include "gcalc_slicescan.h"

class Item_geometry_func: public Item_str_func
{
public:
  Item_geometry_func() :Item_str_func() {}
  Item_geometry_func(Item *a) :Item_str_func(a) {}
  Item_geometry_func(Item *a,Item *b) :Item_str_func(a,b) {}
  Item_geometry_func(Item *a,Item *b,Item *c) :Item_str_func(a,b,c) {}
  Item_geometry_func(List<Item> &list) :Item_str_func(list) {}
  void fix_length_and_dec();
  enum_field_types field_type() const  { return MYSQL_TYPE_GEOMETRY; }
  Field *tmp_table_field(TABLE *t_arg);
  bool is_null() { (void) val_int(); return null_value; }
};

class Item_func_geometry_from_text: public Item_geometry_func
{
public:
  Item_func_geometry_from_text(Item *a) :Item_geometry_func(a) {}
  Item_func_geometry_from_text(Item *a, Item *srid) :Item_geometry_func(a, srid) {}
  const char *func_name() const { return "st_geometryfromtext"; }
  String *val_str(String *);
};

class Item_func_geometry_from_wkb: public Item_geometry_func
{
  String tmp_value;
public:
  Item_func_geometry_from_wkb(Item *a): Item_geometry_func(a) {}
  Item_func_geometry_from_wkb(Item *a, Item *srid): Item_geometry_func(a, srid) {}
  const char *func_name() const { return "st_geometryfromwkb"; }
  String *val_str(String *);
};

class Item_func_as_wkt: public Item_str_ascii_func
{
public:
  Item_func_as_wkt(Item *a): Item_str_ascii_func(a) {}
  const char *func_name() const { return "st_astext"; }
  String *val_str_ascii(String *);
  void fix_length_and_dec();
};

class Item_func_as_wkb: public Item_geometry_func
{
public:
  Item_func_as_wkb(Item *a): Item_geometry_func(a) {}
  const char *func_name() const { return "st_aswkb"; }
  String *val_str(String *);
  enum_field_types field_type() const  { return MYSQL_TYPE_BLOB; }
};

class Item_func_geometry_type: public Item_str_ascii_func
{
public:
  Item_func_geometry_type(Item *a): Item_str_ascii_func(a) {}
  String *val_str_ascii(String *);
  const char *func_name() const { return "st_geometrytype"; }
  void fix_length_and_dec() 
  {
    // "GeometryCollection" is the longest
    fix_length_and_charset(20, default_charset());
    maybe_null= 1;
  };
};

class Item_func_centroid: public Item_geometry_func
{
public:
  Item_func_centroid(Item *a): Item_geometry_func(a) {}
  const char *func_name() const { return "st_centroid"; }
  String *val_str(String *);
  Field::geometry_type get_geometry_type() const;
};

class Item_func_envelope: public Item_geometry_func
{
public:
  Item_func_envelope(Item *a): Item_geometry_func(a) {}
  const char *func_name() const { return "st_envelope"; }
  String *val_str(String *);
  Field::geometry_type get_geometry_type() const;
};

class Item_func_point: public Item_geometry_func
{
public:
  Item_func_point(Item *a, Item *b): Item_geometry_func(a, b) {}
  Item_func_point(Item *a, Item *b, Item *srid): Item_geometry_func(a, b, srid) {}
  const char *func_name() const { return "st_point"; }
  String *val_str(String *);
  Field::geometry_type get_geometry_type() const;
};

class Item_func_spatial_decomp: public Item_geometry_func
{
  enum Functype decomp_func;
public:
  Item_func_spatial_decomp(Item *a, Item_func::Functype ft) :
  	Item_geometry_func(a) { decomp_func = ft; }
  const char *func_name() const 
  { 
    switch (decomp_func)
    {
      case SP_STARTPOINT:
        return "st_startpoint";
      case SP_ENDPOINT:
        return "st_endpoint";
      case SP_EXTERIORRING:
        return "st_exteriorring";
      default:
	DBUG_ASSERT(0);  // Should never happened
        return "spatial_decomp_unknown"; 
    }
  }
  String *val_str(String *);
};

class Item_func_spatial_decomp_n: public Item_geometry_func
{
  enum Functype decomp_func_n;
public:
  Item_func_spatial_decomp_n(Item *a, Item *b, Item_func::Functype ft):
  	Item_geometry_func(a, b) { decomp_func_n = ft; }
  const char *func_name() const 
  { 
    switch (decomp_func_n)
    {
      case SP_POINTN:
        return "st_pointn";
      case SP_GEOMETRYN:
        return "st_geometryn";
      case SP_INTERIORRINGN:
        return "st_interiorringn";
      default:
	DBUG_ASSERT(0);  // Should never happened
        return "spatial_decomp_n_unknown"; 
    }
  }
  String *val_str(String *);
};

class Item_func_spatial_collection: public Item_geometry_func
{
  String tmp_value;
  enum Geometry::wkbType coll_type; 
  enum Geometry::wkbType item_type;
public:
  Item_func_spatial_collection(
     List<Item> &list, enum Geometry::wkbType ct, enum Geometry::wkbType it):
  Item_geometry_func(list)
  {
    coll_type=ct;
    item_type=it;
  }
  String *val_str(String *);
  void fix_length_and_dec()
  {
    Item_geometry_func::fix_length_and_dec();
    for (unsigned int i= 0; i < arg_count; ++i)
    {
      if (args[i]->fixed && args[i]->field_type() != MYSQL_TYPE_GEOMETRY)
      {
        String str;
        args[i]->print(&str, QT_ORDINARY);
        str.append('\0');
        my_error(ER_ILLEGAL_VALUE_FOR_TYPE, MYF(0), "non geometric",
                 str.ptr());
      }
    }
  }
 
  const char *func_name() const { return "st_multipoint"; }
};


/*
  Spatial relations
*/

class Item_func_spatial_mbr_rel: public Item_bool_func2
{
  enum Functype spatial_rel;
public:
  Item_func_spatial_mbr_rel(Item *a,Item *b, enum Functype sp_rel) :
    Item_bool_func2(a,b) { spatial_rel = sp_rel; }
  longlong val_int();
  enum Functype functype() const 
  { 
    return spatial_rel;
<<<<<<< HEAD
  }
  enum Functype rev_functype() const { return spatial_rel; }
=======
  }
  enum Functype rev_functype() const
  {
    switch (spatial_rel)
    {
      case SP_CONTAINS_FUNC:
        return SP_WITHIN_FUNC;
      case SP_WITHIN_FUNC:
        return SP_CONTAINS_FUNC;
      default:
        return spatial_rel;
    }
  }

>>>>>>> 53d17a2f
  const char *func_name() const;
  virtual inline void print(String *str, enum_query_type query_type)
  {
    Item_func::print(str, query_type);
<<<<<<< HEAD
=======
  }
  void fix_length_and_dec() { maybe_null= 1; }
  bool is_null() { (void) val_int(); return null_value; }
};


class Item_func_spatial_rel: public Item_bool_func2
{
  enum Functype spatial_rel;
  Gcalc_heap collector;
  Gcalc_scan_iterator scan_it;
  Gcalc_function func;
  String tmp_value1,tmp_value2;
public:
  Item_func_spatial_rel(Item *a,Item *b, enum Functype sp_rel);
  virtual ~Item_func_spatial_rel();
  longlong val_int();
  enum Functype functype() const 
  { 
    return spatial_rel;
  }
  enum Functype rev_functype() const
  {
    switch (spatial_rel)
    {
      case SP_CONTAINS_FUNC:
        return SP_WITHIN_FUNC;
      case SP_WITHIN_FUNC:
        return SP_CONTAINS_FUNC;
      default:
        return spatial_rel;
    }
>>>>>>> 53d17a2f
  }
  void fix_length_and_dec() { maybe_null= 1; }
  bool is_null() { (void) val_int(); return null_value; }
};


<<<<<<< HEAD
class Item_func_spatial_rel: public Item_bool_func2
{
  enum Functype spatial_rel;
  Gcalc_heap collector;
  Gcalc_scan_iterator scan_it;
  Gcalc_function func;
  String tmp_value1,tmp_value2;
public:
  Item_func_spatial_rel(Item *a,Item *b, enum Functype sp_rel);
  virtual ~Item_func_spatial_rel();
  longlong val_int();
  enum Functype functype() const 
  { 
    return spatial_rel;
  }
  enum Functype rev_functype() const { return spatial_rel; }
=======
>>>>>>> 53d17a2f
  const char *func_name() const;
  virtual inline void print(String *str, enum_query_type query_type)
  {
    Item_func::print(str, query_type);
  }

  void fix_length_and_dec() { maybe_null= 1; }
  bool is_null() { (void) val_int(); return null_value; }
protected:
  int func_touches();
  int func_equals();
<<<<<<< HEAD
};


/*
  Spatial operations
*/

class Item_func_spatial_operation: public Item_geometry_func
{
public:
  Gcalc_function::op_type spatial_op;
  Gcalc_heap collector;
  Gcalc_function func;
  Gcalc_scan_iterator scan_it;

  Gcalc_result_receiver res_receiver;
  Gcalc_operation_reducer operation;
  String tmp_value1,tmp_value2;
public:
  Item_func_spatial_operation(Item *a,Item *b, Gcalc_function::op_type sp_op) :
    Item_geometry_func(a, b), spatial_op(sp_op)
  {}
  virtual ~Item_func_spatial_operation();
  String *val_str(String *);
  const char *func_name() const;
  virtual inline void print(String *str, enum_query_type query_type)
  {
    Item_func::print(str, query_type);
  }
};


=======
};


/*
  Spatial operations
*/

class Item_func_spatial_operation: public Item_geometry_func
{
public:
  Gcalc_function::op_type spatial_op;
  Gcalc_heap collector;
  Gcalc_function func;

  Gcalc_result_receiver res_receiver;
  Gcalc_operation_reducer operation;
  String tmp_value1,tmp_value2;
public:
  Item_func_spatial_operation(Item *a,Item *b, Gcalc_function::op_type sp_op) :
    Item_geometry_func(a, b), spatial_op(sp_op)
  {}
  virtual ~Item_func_spatial_operation();
  String *val_str(String *);
  const char *func_name() const;
  virtual inline void print(String *str, enum_query_type query_type)
  {
    Item_func::print(str, query_type);
  }
};


>>>>>>> 53d17a2f
class Item_func_buffer: public Item_geometry_func
{
protected:
  class Transporter : public Gcalc_operation_transporter
  {
    int m_npoints;
    double m_d;
<<<<<<< HEAD
    double x1,y1,x2,y2;
    double x00,y00,x01,y01;
    int add_edge_buffer(double x3, double y3, bool round_p1, bool round_p2);
    int add_last_edge_buffer();
    int add_point_buffer(double x, double y);
    int complete();
  public:
    int m_nshapes;
    Transporter(Gcalc_function *fn, Gcalc_heap *heap, double d) :
      Gcalc_operation_transporter(fn, heap), m_npoints(0), m_d(d), m_nshapes(0)
    {}
    int single_point(double x, double y);
    int start_line();
    int complete_line();
    int start_poly();
    int start_ring();
    int complete_ring();
    int add_point(double x, double y);
  };
  Gcalc_heap collector;
  Gcalc_function func;
  Gcalc_scan_iterator scan_it;
=======
    Gcalc_function::op_type m_buffer_op;
    double x1,y1,x2,y2;
    double x00,y00,x01,y01;
    int add_edge_buffer(Gcalc_shape_status *st,
                        double x3, double y3, bool round_p1, bool round_p2);
    int add_last_edge_buffer(Gcalc_shape_status *st);
    int add_point_buffer(Gcalc_shape_status *st, double x, double y);
    int complete(Gcalc_shape_status *st);
  public:
    Transporter(Gcalc_function *fn, Gcalc_heap *heap, double d) :
      Gcalc_operation_transporter(fn, heap), m_npoints(0), m_d(d)
    {
      m_buffer_op= d > 0.0 ? Gcalc_function::op_union :
                             Gcalc_function::op_difference;
    }
    int single_point(Gcalc_shape_status *st, double x, double y);
    int start_line(Gcalc_shape_status *st);
    int complete_line(Gcalc_shape_status *st);
    int start_poly(Gcalc_shape_status *st);
    int complete_poly(Gcalc_shape_status *st);
    int start_ring(Gcalc_shape_status *st);
    int complete_ring(Gcalc_shape_status *st);
    int add_point(Gcalc_shape_status *st, double x, double y);
    int start_collection(Gcalc_shape_status *st, int nshapes);
    int complete_collection(Gcalc_shape_status *st);
    int collection_add_item(Gcalc_shape_status *st_collection,
                            Gcalc_shape_status *st_item);

    bool skip_point() const
    { return m_buffer_op == Gcalc_function::op_difference; }
    bool skip_line_string() const
    { return m_buffer_op == Gcalc_function::op_difference; }
    bool skip_poly() const
    { return false; }
  };
  Gcalc_heap collector;
  Gcalc_function func;
>>>>>>> 53d17a2f

  Gcalc_result_receiver res_receiver;
  Gcalc_operation_reducer operation;
  String tmp_value;

public:
  Item_func_buffer(Item *obj, Item *distance):
    Item_geometry_func(obj, distance) {}
  const char *func_name() const { return "st_buffer"; }
  String *val_str(String *);
};


class Item_func_isempty: public Item_bool_func
{
public:
  Item_func_isempty(Item *a): Item_bool_func(a) {}
  longlong val_int();
  optimize_type select_optimize() const { return OPTIMIZE_NONE; }
  const char *func_name() const { return "st_isempty"; }
  void fix_length_and_dec() { maybe_null= 1; }
};

class Item_func_issimple: public Item_bool_func
{
  Gcalc_heap collector;
  Gcalc_function func;
  Gcalc_scan_iterator scan_it;
  String tmp;
public:
  Item_func_issimple(Item *a): Item_bool_func(a) {}
  longlong val_int();
  optimize_type select_optimize() const { return OPTIMIZE_NONE; }
  const char *func_name() const { return "st_issimple"; }
  void fix_length_and_dec() { maybe_null= 1; }
};

class Item_func_isclosed: public Item_bool_func
{
public:
  Item_func_isclosed(Item *a): Item_bool_func(a) {}
  longlong val_int();
  optimize_type select_optimize() const { return OPTIMIZE_NONE; }
  const char *func_name() const { return "st_isclosed"; }
  void fix_length_and_dec() { maybe_null= 1; }
};

class Item_func_dimension: public Item_int_func
{
  String value;
public:
  Item_func_dimension(Item *a): Item_int_func(a) {}
  longlong val_int();
  const char *func_name() const { return "st_dimension"; }
  void fix_length_and_dec() { max_length= 10; maybe_null= 1; }
};

class Item_func_x: public Item_real_func
{
  String value;
public:
  Item_func_x(Item *a): Item_real_func(a) {}
  double val_real();
  const char *func_name() const { return "st_x"; }
  void fix_length_and_dec() 
  { 
    Item_real_func::fix_length_and_dec();
    maybe_null= 1; 
  }
};


class Item_func_y: public Item_real_func
{
  String value;
public:
  Item_func_y(Item *a): Item_real_func(a) {}
  double val_real();
  const char *func_name() const { return "st_y"; }
  void fix_length_and_dec() 
  { 
    Item_real_func::fix_length_and_dec();
    maybe_null= 1; 
  }
};


class Item_func_numgeometries: public Item_int_func
{
  String value;
public:
  Item_func_numgeometries(Item *a): Item_int_func(a) {}
  longlong val_int();
  const char *func_name() const { return "st_numgeometries"; }
  void fix_length_and_dec() { max_length= 10; maybe_null= 1; }
};


class Item_func_numinteriorring: public Item_int_func
{
  String value;
public:
  Item_func_numinteriorring(Item *a): Item_int_func(a) {}
  longlong val_int();
  const char *func_name() const { return "st_numinteriorrings"; }
  void fix_length_and_dec() { max_length= 10; maybe_null= 1; }
};


class Item_func_numpoints: public Item_int_func
{
  String value;
public:
  Item_func_numpoints(Item *a): Item_int_func(a) {}
  longlong val_int();
  const char *func_name() const { return "st_numpoints"; }
  void fix_length_and_dec() { max_length= 10; maybe_null= 1; }
};


class Item_func_area: public Item_real_func
{
  String value;
public:
  Item_func_area(Item *a): Item_real_func(a) {}
  double val_real();
  const char *func_name() const { return "st_area"; }
  void fix_length_and_dec() 
  { 
    Item_real_func::fix_length_and_dec();
    maybe_null= 1; 
  }
};


class Item_func_glength: public Item_real_func
{
  String value;
public:
  Item_func_glength(Item *a): Item_real_func(a) {}
  double val_real();
  const char *func_name() const { return "st_length"; }
  void fix_length_and_dec() 
  { 
    Item_real_func::fix_length_and_dec();
    maybe_null= 1; 
  }
};


class Item_func_srid: public Item_int_func
{
  String value;
public:
  Item_func_srid(Item *a): Item_int_func(a) {}
  longlong val_int();
  const char *func_name() const { return "srid"; }
  void fix_length_and_dec() { max_length= 10; maybe_null= 1; }
};


class Item_func_distance: public Item_real_func
{
  String tmp_value1;
  String tmp_value2;
  Gcalc_heap collector;
  Gcalc_function func;
  Gcalc_scan_iterator scan_it;
public:
  Item_func_distance(Item *a, Item *b): Item_real_func(a, b) {}
  double val_real();
  const char *func_name() const { return "st_distance"; }
};

<<<<<<< HEAD
=======

#ifndef DBUG_OFF
class Item_func_gis_debug: public Item_int_func
{
public:
  Item_func_gis_debug(Item *a) :Item_int_func(a) { null_value= false; }
  const char *func_name() const  { return "st_gis_debug"; }
  longlong val_int();
};
#endif


>>>>>>> 53d17a2f
#define GEOM_NEW(thd, obj_constructor) new (thd->mem_root) obj_constructor

#else /*HAVE_SPATIAL*/

#define GEOM_NEW(thd, obj_constructor) NULL

#endif /*HAVE_SPATIAL*/
#endif /*ITEM_GEOFUNC_INCLUDED*/
<|MERGE_RESOLUTION|>--- conflicted
+++ resolved
@@ -212,10 +212,6 @@
   enum Functype functype() const 
   { 
     return spatial_rel;
-<<<<<<< HEAD
-  }
-  enum Functype rev_functype() const { return spatial_rel; }
-=======
   }
   enum Functype rev_functype() const
   {
@@ -230,13 +226,10 @@
     }
   }
 
->>>>>>> 53d17a2f
   const char *func_name() const;
   virtual inline void print(String *str, enum_query_type query_type)
   {
     Item_func::print(str, query_type);
-<<<<<<< HEAD
-=======
   }
   void fix_length_and_dec() { maybe_null= 1; }
   bool is_null() { (void) val_int(); return null_value; }
@@ -269,32 +262,8 @@
       default:
         return spatial_rel;
     }
->>>>>>> 53d17a2f
-  }
-  void fix_length_and_dec() { maybe_null= 1; }
-  bool is_null() { (void) val_int(); return null_value; }
-};
-
-
-<<<<<<< HEAD
-class Item_func_spatial_rel: public Item_bool_func2
-{
-  enum Functype spatial_rel;
-  Gcalc_heap collector;
-  Gcalc_scan_iterator scan_it;
-  Gcalc_function func;
-  String tmp_value1,tmp_value2;
-public:
-  Item_func_spatial_rel(Item *a,Item *b, enum Functype sp_rel);
-  virtual ~Item_func_spatial_rel();
-  longlong val_int();
-  enum Functype functype() const 
-  { 
-    return spatial_rel;
-  }
-  enum Functype rev_functype() const { return spatial_rel; }
-=======
->>>>>>> 53d17a2f
+  }
+
   const char *func_name() const;
   virtual inline void print(String *str, enum_query_type query_type)
   {
@@ -306,7 +275,6 @@
 protected:
   int func_touches();
   int func_equals();
-<<<<<<< HEAD
 };
 
 
@@ -320,7 +288,6 @@
   Gcalc_function::op_type spatial_op;
   Gcalc_heap collector;
   Gcalc_function func;
-  Gcalc_scan_iterator scan_it;
 
   Gcalc_result_receiver res_receiver;
   Gcalc_operation_reducer operation;
@@ -339,39 +306,6 @@
 };
 
 
-=======
-};
-
-
-/*
-  Spatial operations
-*/
-
-class Item_func_spatial_operation: public Item_geometry_func
-{
-public:
-  Gcalc_function::op_type spatial_op;
-  Gcalc_heap collector;
-  Gcalc_function func;
-
-  Gcalc_result_receiver res_receiver;
-  Gcalc_operation_reducer operation;
-  String tmp_value1,tmp_value2;
-public:
-  Item_func_spatial_operation(Item *a,Item *b, Gcalc_function::op_type sp_op) :
-    Item_geometry_func(a, b), spatial_op(sp_op)
-  {}
-  virtual ~Item_func_spatial_operation();
-  String *val_str(String *);
-  const char *func_name() const;
-  virtual inline void print(String *str, enum_query_type query_type)
-  {
-    Item_func::print(str, query_type);
-  }
-};
-
-
->>>>>>> 53d17a2f
 class Item_func_buffer: public Item_geometry_func
 {
 protected:
@@ -379,30 +313,6 @@
   {
     int m_npoints;
     double m_d;
-<<<<<<< HEAD
-    double x1,y1,x2,y2;
-    double x00,y00,x01,y01;
-    int add_edge_buffer(double x3, double y3, bool round_p1, bool round_p2);
-    int add_last_edge_buffer();
-    int add_point_buffer(double x, double y);
-    int complete();
-  public:
-    int m_nshapes;
-    Transporter(Gcalc_function *fn, Gcalc_heap *heap, double d) :
-      Gcalc_operation_transporter(fn, heap), m_npoints(0), m_d(d), m_nshapes(0)
-    {}
-    int single_point(double x, double y);
-    int start_line();
-    int complete_line();
-    int start_poly();
-    int start_ring();
-    int complete_ring();
-    int add_point(double x, double y);
-  };
-  Gcalc_heap collector;
-  Gcalc_function func;
-  Gcalc_scan_iterator scan_it;
-=======
     Gcalc_function::op_type m_buffer_op;
     double x1,y1,x2,y2;
     double x00,y00,x01,y01;
@@ -440,7 +350,6 @@
   };
   Gcalc_heap collector;
   Gcalc_function func;
->>>>>>> 53d17a2f
 
   Gcalc_result_receiver res_receiver;
   Gcalc_operation_reducer operation;
@@ -615,8 +524,6 @@
   const char *func_name() const { return "st_distance"; }
 };
 
-<<<<<<< HEAD
-=======
 
 #ifndef DBUG_OFF
 class Item_func_gis_debug: public Item_int_func
@@ -629,7 +536,6 @@
 #endif
 
 
->>>>>>> 53d17a2f
 #define GEOM_NEW(thd, obj_constructor) new (thd->mem_root) obj_constructor
 
 #else /*HAVE_SPATIAL*/
