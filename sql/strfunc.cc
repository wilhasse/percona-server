<<<<<<< HEAD
/* Copyright (c) 2003, 2018, Oracle and/or its affiliates. All rights reserved.
=======
/* Copyright (c) 2003, 2019, Oracle and/or its affiliates. All rights reserved.
>>>>>>> 4869291f

   This program is free software; you can redistribute it and/or modify
   it under the terms of the GNU General Public License, version 2.0,
   as published by the Free Software Foundation.

   This program is also distributed with certain software (including
   but not limited to OpenSSL) that is licensed under separate terms,
   as designated in a particular file or component or in included license
   documentation.  The authors of MySQL hereby grant you an additional
   permission to link the program and your derivative works with the
   separately licensed software that they have included with MySQL.

   This program is distributed in the hope that it will be useful,
   but WITHOUT ANY WARRANTY; without even the implied warranty of
   MERCHANTABILITY or FITNESS FOR A PARTICULAR PURPOSE.  See the
   GNU General Public License, version 2.0, for more details.

   You should have received a copy of the GNU General Public License
   along with this program; if not, write to the Free Software
   Foundation, Inc., 51 Franklin St, Fifth Floor, Boston, MA 02110-1301  USA */

/* Some useful string utility functions used by the MySQL server */

#include "sql/strfunc.h"

#include "m_ctype.h"  // my_charset_latin1
#include "my_dbug.h"
#include "sql/sql_class.h"
#include "sql/sql_const.h"
#include "sql_string.h"
#include "typelib.h"  // TYPELIB

/*
  Return bitmap for strings used in a set

  SYNOPSIS
  find_set()
  lib			Strings in set
  str			Strings of set-strings separated by ','
  err_pos		If error, set to point to start of wrong set string
  err_len		If error, set to the length of wrong set string
  set_warning		Set to 1 if some string in set couldn't be used

  NOTE
    We delete all end space from str before comparison

  RETURN
    bitmap of all sets found in x.
    set_warning is set to 1 if there was any sets that couldn't be set
*/

static const char field_separator = ',';

ulonglong find_set(const TYPELIB *lib, const char *str, size_t length,
                   const CHARSET_INFO *cs, char **err_pos, uint *err_len,
                   bool *set_warning) {
  const CHARSET_INFO *strip = cs ? cs : &my_charset_latin1;
  const char *end = str + strip->cset->lengthsp(strip, str, length);
  ulonglong found = 0;
  *err_pos = 0;  // No error yet
  *err_len = 0;
  if (str != end) {
    const char *start = str;
    for (;;) {
      const char *pos = start;
      uint var_len;
      int mblen = 1;

      if (cs && cs->mbminlen > 1) {
        for (; pos < end; pos += mblen) {
          my_wc_t wc;
          if ((mblen = cs->cset->mb_wc(cs, &wc, (const uchar *)pos,
                                       (const uchar *)end)) < 1)
            mblen = 1;  // Not to hang on a wrong multibyte sequence
          if (wc == (my_wc_t)field_separator) break;
        }
      } else
        for (; pos != end && *pos != field_separator; pos++)
          ;
      var_len = (uint)(pos - start);
      uint find = cs ? find_type2(lib, start, var_len, cs)
                     : find_type(lib, start, var_len, (bool)0);
      if (!find && *err_len == 0)  // report the first error with length > 0
      {
        *err_pos = (char *)start;
        *err_len = var_len;
        *set_warning = 1;
      } else if (find)  // avoid 1ULL << 4294967295
        found |= 1ULL << (find - 1);

      if (pos >= end) break;
      start = pos + mblen;
    }
  }
  return found;
}

/*
  Function to find a string in a TYPELIB
  (similar to find_type() of mysys/typelib.c)

  SYNOPSIS
   find_type()
   lib			TYPELIB (struct of pointer to values + count)
   find			String to find
   length		Length of string to find
   part_match		Allow part matching of value

 RETURN
  0 error
  > 0 position in TYPELIB->type_names +1
*/

uint find_type(const TYPELIB *lib, const char *find, size_t length,
               bool part_match) {
  uint found_count = 0, found_pos = 0;
  const char *end = find + length;
  const char *i;
  const char *j;
  for (uint pos = 0; (j = lib->type_names[pos++]);) {
    for (i = find; i != end && my_toupper(system_charset_info, *i) ==
                                   my_toupper(system_charset_info, *j);
         i++, j++)
      ;
    if (i == end) {
      if (!*j) return (pos);
      found_count++;
      found_pos = pos;
    }
  }
  return (found_count == 1 && part_match ? found_pos : 0);
}

/*
  Find a string in a list of strings according to collation

  SYNOPSIS
   find_type2()
   lib			TYPELIB (struct of pointer to values + count)
   x			String to find
   length               String length
   cs			Character set + collation to use for comparison

  NOTES

  RETURN
    0	No matching value
    >0  Offset+1 in typelib for matched string
*/

uint find_type2(const TYPELIB *typelib, const char *x, size_t length,
                const CHARSET_INFO *cs) {
  int pos;
  const char *j;
  DBUG_ENTER("find_type2");
  DBUG_PRINT("enter",
             ("x: '%.*s'  lib: 0x%p", static_cast<int>(length), x, typelib));

  if (!typelib->count) {
    DBUG_PRINT("exit", ("no count"));
    DBUG_RETURN(0);
  }

  for (pos = 0; (j = typelib->type_names[pos]); pos++) {
    if (!my_strnncoll(cs, (const uchar *)x, length, (const uchar *)j,
                      typelib->type_lengths[pos]))
      DBUG_RETURN(pos + 1);
  }
  DBUG_PRINT("exit", ("Couldn't find type"));
  DBUG_RETURN(0);
} /* find_type */

/*
  Check if the first word in a string is one of the ones in TYPELIB

  SYNOPSIS
    check_word()
    lib		TYPELIB
    val		String to check
    end		End of input
    end_of_word	Store value of last used byte here if we found word

  RETURN
    0	 No matching value
    > 1  lib->type_names[#-1] matched
         end_of_word will point to separator character/end in 'val'
*/

uint check_word(TYPELIB *lib, const char *val, const char *end,
                const char **end_of_word) {
  int res;
  const char *ptr;

  /* Fiend end of word */
  for (ptr = val; ptr < end && my_isalpha(&my_charset_latin1, *ptr); ptr++)
    ;
  if ((res = find_type(lib, val, (uint)(ptr - val), 1)) > 0) *end_of_word = ptr;
  return res;
}

/*
  Converts a string between character sets

  SYNOPSIS
    strconvert()
    from_cs       source character set
    from          source, a null terminated string
    to            destination buffer
    to_length     destination buffer length

  NOTES
    'to' is always terminated with a '\0' character.
    If there is no enough space to convert whole string,
    only prefix is converted, and terminated with '\0'.

  RETURN VALUES
    result string length
*/

size_t strconvert(const CHARSET_INFO *from_cs, const char *from,
                  CHARSET_INFO *to_cs, char *to, size_t to_length,
                  uint *errors) {
  int cnvres;
  my_wc_t wc;
  char *to_start = to;
  uchar *to_end = (uchar *)to + to_length - 1;
  my_charset_conv_mb_wc mb_wc = from_cs->cset->mb_wc;
  my_charset_conv_wc_mb wc_mb = to_cs->cset->wc_mb;
  uint error_count = 0;

  while (1) {
    /*
      Using 'from + 10' is safe:
      - it is enough to scan a single character in any character set.
      - if remaining string is shorter than 10, then mb_wc will return
        with error because of unexpected '\0' character.
    */
    if ((cnvres = (*mb_wc)(from_cs, &wc, (uchar *)from, (uchar *)from + 10)) >
        0) {
      if (!wc) break;
      from += cnvres;
    } else if (cnvres == MY_CS_ILSEQ) {
      error_count++;
      from++;
      wc = '?';
    } else
      break;  // Impossible char.

  outp:

    if ((cnvres = (*wc_mb)(to_cs, wc, (uchar *)to, to_end)) > 0)
      to += cnvres;
    else if (cnvres == MY_CS_ILUNI && wc != '?') {
      error_count++;
      wc = '?';
      goto outp;
    } else
      break;
  }
  *to = '\0';
  *errors = error_count;
  return static_cast<size_t>(to - to_start);
}

char *set_to_string(THD *thd, LEX_STRING *result, ulonglong set,
                    const char *lib[], bool quoted) {
  char buff[STRING_BUFFER_USUAL_SIZE * 8];
  String tmp(buff, sizeof(buff), &my_charset_latin1);
  LEX_STRING unused;

  if (!result) result = &unused;

  tmp.length(0);

  for (uint i = 0; set; i++, set >>= 1)
    if (set & 1) {
      if (quoted) tmp.append('\'');
      tmp.append(lib[i]);
      if (quoted) tmp.append('\'');
      tmp.append(',');
    }

  if (tmp.length()) {
    result->str = thd->strmake(tmp.ptr(), tmp.length() - 1);
    result->length = tmp.length() - 1;
  } else {
    result->str = const_cast<char *>("");
    result->length = 0;
  }
  return result->str;
}

char *set_to_string(THD *thd, LEX_STRING *result, ulonglong set,
                    const char *lib[]) {
  return set_to_string(thd, result, set, lib, false);
}

char *flagset_to_string(THD *thd, LEX_STRING *result, ulonglong set,
                        const char *lib[]) {
  char buff[STRING_BUFFER_USUAL_SIZE * 8];
  String tmp(buff, sizeof(buff), &my_charset_latin1);
  LEX_STRING unused;

  if (!result) result = &unused;

  tmp.length(0);

  // note that the last element is always "default", and it's ignored below
  for (uint i = 0; lib[i + 1]; i++, set >>= 1) {
    tmp.append(lib[i]);
    tmp.append(set & 1 ? "=on," : "=off,");
  }

  result->str = thd->strmake(tmp.ptr(), tmp.length() - 1);
  result->length = tmp.length() - 1;

  return result->str;
}

LEX_STRING *make_lex_string_root(MEM_ROOT *mem_root, const char *str,
                                 size_t length) {
  auto lex_str =
<<<<<<< HEAD
      reinterpret_cast<LEX_STRING *>(alloc_root(mem_root, sizeof(LEX_STRING)));
=======
      reinterpret_cast<LEX_STRING *>(mem_root->Alloc(sizeof(LEX_STRING)));
>>>>>>> 4869291f
  if (lex_str == nullptr || lex_string_strmake(mem_root, lex_str, str, length))
    return nullptr;
  return lex_str;
}

bool lex_string_strmake(MEM_ROOT *mem_root, LEX_STRING *lex_str,
                        const char *str, size_t length) {
  if (!(lex_str->str = strmake_root(mem_root, str, length))) return true;
  lex_str->length = length;
  return false;
}

bool lex_string_strmake(MEM_ROOT *mem_root, LEX_CSTRING *lex_str,
                        const char *str, size_t length) {
  if (!(lex_str->str = strmake_root(mem_root, str, length))) return true;
  lex_str->length = length;
  return false;
}<|MERGE_RESOLUTION|>--- conflicted
+++ resolved
@@ -1,8 +1,4 @@
-<<<<<<< HEAD
-/* Copyright (c) 2003, 2018, Oracle and/or its affiliates. All rights reserved.
-=======
 /* Copyright (c) 2003, 2019, Oracle and/or its affiliates. All rights reserved.
->>>>>>> 4869291f
 
    This program is free software; you can redistribute it and/or modify
    it under the terms of the GNU General Public License, version 2.0,
@@ -325,11 +321,7 @@
 LEX_STRING *make_lex_string_root(MEM_ROOT *mem_root, const char *str,
                                  size_t length) {
   auto lex_str =
-<<<<<<< HEAD
-      reinterpret_cast<LEX_STRING *>(alloc_root(mem_root, sizeof(LEX_STRING)));
-=======
       reinterpret_cast<LEX_STRING *>(mem_root->Alloc(sizeof(LEX_STRING)));
->>>>>>> 4869291f
   if (lex_str == nullptr || lex_string_strmake(mem_root, lex_str, str, length))
     return nullptr;
   return lex_str;
