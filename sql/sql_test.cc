--- conflicted
+++ resolved
@@ -459,11 +459,7 @@
 void mysql_print_status()
 {
   char current_dir[FN_REFLEN];
-<<<<<<< HEAD
-  System_status_var tmp;
-=======
-  STATUS_VAR current_global_status_var;
->>>>>>> 61ed7127
+  System_status_var current_global_status_var;
 
   printf("\nStatus information:\n\n");
   (void) my_getwd(current_dir, sizeof(current_dir),MYF(0));
