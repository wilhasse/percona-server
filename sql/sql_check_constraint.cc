--- conflicted
+++ resolved
@@ -22,17 +22,6 @@
 
 #include "sql/sql_check_constraint.h"
 
-<<<<<<< HEAD
-#include "libbinlogevents/include/binlog_event.h"  // UNDEFINED_SERVER_VERSION
-#include "my_inttypes.h"                           // MYF, uchar
-#include "my_sys.h"                                // my_error
-#include "mysql/strings/m_ctype.h"                 // CHARSET_INFO
-#include "mysql/thread_type.h"                     // SYSTEM_THREAD_SLAVE_*
-#include "mysql_com.h"                             // NAME_CHAR_LEN
-#include "mysqld_error.h"                          // ER_*
-#include "sql/create_field.h"                      // Create_field
-#include "sql/enum_query_type.h"                   // QT_*
-=======
 #include "my_inttypes.h"                      // MYF, uchar
 #include "my_sys.h"                           // my_error
 #include "mysql/binlog/event/binlog_event.h"  // UNDEFINED_SERVER_VERSION
@@ -42,7 +31,6 @@
 #include "mysqld_error.h"                     // ER_*
 #include "sql/create_field.h"                 // Create_field
 #include "sql/enum_query_type.h"              // QT_*
->>>>>>> 87307d4d
 #include "sql/field.h"             // pre_validate_value_generator_expr
 #include "sql/item.h"              // Item, Item_field
 #include "sql/sql_class.h"         // THD
