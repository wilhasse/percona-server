<<<<<<< HEAD
/* Copyright (c) 2013, 2017, Oracle and/or its affiliates. All rights reserved.
=======
/* Copyright (c) 2013, 2019, Oracle and/or its affiliates. All rights reserved.
>>>>>>> 4869291f

   This program is free software; you can redistribute it and/or modify
   it under the terms of the GNU General Public License, version 2.0,
   as published by the Free Software Foundation.

   This program is also distributed with certain software (including
   but not limited to OpenSSL) that is licensed under separate terms,
   as designated in a particular file or component or in included license
   documentation.  The authors of MySQL hereby grant you an additional
   permission to link the program and your derivative works with the
   separately licensed software that they have included with MySQL.

   This program is distributed in the hope that it will be useful,
   but WITHOUT ANY WARRANTY; without even the implied warranty of
   MERCHANTABILITY or FITNESS FOR A PARTICULAR PURPOSE.  See the
   GNU General Public License, version 2.0, for more details.

   You should have received a copy of the GNU General Public License
   along with this program; if not, write to the Free Software
   Foundation, Inc., 51 Franklin St, Fifth Floor, Boston, MA 02110-1301  USA */

#ifndef RPL_GROUP_REPLICATION_INCLUDED
#define RPL_GROUP_REPLICATION_INCLUDED

class View_change_log_event;
struct GROUP_REPLICATION_CONNECTION_STATUS_CALLBACKS;
struct GROUP_REPLICATION_GROUP_MEMBERS_CALLBACKS;
struct GROUP_REPLICATION_GROUP_MEMBER_STATS_CALLBACKS;

/*
  Group Replication plugin handler function accessors.
*/
bool is_group_replication_plugin_loaded();

int group_replication_start(char **error_message);
int group_replication_stop(char **error_message);
bool is_group_replication_running();
<<<<<<< HEAD
=======
bool is_group_replication_cloning();
>>>>>>> 4869291f
int set_group_replication_retrieved_certification_info(
    View_change_log_event *view_change_event);

bool get_group_replication_connection_status_info(
    const GROUP_REPLICATION_CONNECTION_STATUS_CALLBACKS &callbacks);
bool get_group_replication_group_members_info(
    unsigned int index,
    const GROUP_REPLICATION_GROUP_MEMBERS_CALLBACKS &callbacks);
bool get_group_replication_group_member_stats_info(
    unsigned int index,
    const GROUP_REPLICATION_GROUP_MEMBER_STATS_CALLBACKS &callbacks);
unsigned int get_group_replication_members_number_info();

#endif /* RPL_GROUP_REPLICATION_INCLUDED */<|MERGE_RESOLUTION|>--- conflicted
+++ resolved
@@ -1,8 +1,4 @@
-<<<<<<< HEAD
-/* Copyright (c) 2013, 2017, Oracle and/or its affiliates. All rights reserved.
-=======
 /* Copyright (c) 2013, 2019, Oracle and/or its affiliates. All rights reserved.
->>>>>>> 4869291f
 
    This program is free software; you can redistribute it and/or modify
    it under the terms of the GNU General Public License, version 2.0,
@@ -40,10 +36,7 @@
 int group_replication_start(char **error_message);
 int group_replication_stop(char **error_message);
 bool is_group_replication_running();
-<<<<<<< HEAD
-=======
 bool is_group_replication_cloning();
->>>>>>> 4869291f
 int set_group_replication_retrieved_certification_info(
     View_change_log_event *view_change_event);
 
