/*
   Copyright (c) 2013, 2019, Oracle and/or its affiliates. All rights reserved.

   This program is free software; you can redistribute it and/or modify
   it under the terms of the GNU General Public License, version 2.0,
   as published by the Free Software Foundation.

   This program is also distributed with certain software (including
   but not limited to OpenSSL) that is licensed under separate terms,
   as designated in a particular file or component or in included license
   documentation.  The authors of MySQL hereby grant you an additional
   permission to link the program and your derivative works with the
   separately licensed software that they have included with MySQL.

   This program is distributed in the hope that it will be useful,
   but WITHOUT ANY WARRANTY; without even the implied warranty of
   MERCHANTABILITY or FITNESS FOR A PARTICULAR PURPOSE.  See the
   GNU General Public License, version 2.0, for more details.

   You should have received a copy of the GNU General Public License
   along with this program; if not, write to the Free Software
   Foundation, Inc., 51 Franklin St, Fifth Floor, Boston, MA 02110-1301  USA */

#include "sql/trigger.h"

#include <stdio.h>
#include <atomic>

#include "lex_string.h"
#include "m_ctype.h"
#include "m_string.h"
#include "my_dbug.h"
#include "my_psi_config.h"
#include "mysql/components/services/psi_statement_bits.h"
#include "mysql/psi/mysql_sp.h"
#include "mysqld_error.h"
#include "mysys_err.h"          // EE_OUTOFMEMORY
#include "sql/derror.h"         // ER_THD
#include "sql/error_handler.h"  // Internal_error_handler
#include "sql/sp.h"             // sp_add_used_routine
#include "sql/sp_head.h"        // sp_name
#include "sql/sql_class.h"      // THD
#include "sql/sql_db.h"         // get_default_db_collation
#include "sql/sql_digest_stream.h"
#include "sql/sql_error.h"  // Sql_condition
#include "sql/sql_lex.h"
#include "sql/sql_parse.h"  // parse_sql
#include "sql/sql_show.h"   // append_identifier
#include "sql/strfunc.h"
#include "sql/system_variables.h"
#include "sql/trigger_creation_ctx.h"  // Trigger_creation_ctx
#include "sql_string.h"

class sp_rcontext;
struct MEM_ROOT;

///////////////////////////////////////////////////////////////////////////

/**
  An error handler that catches all non-OOM errors which can occur during
  parsing of trigger body. Such errors are ignored and corresponding error
  message is used to construct a more verbose error message which contains
  name of problematic trigger. This error message is later emitted when
  one tries to perform DML or some of DDL on this table.
  Also, if possible, grabs name of the trigger being parsed so it can be
  used to correctly drop problematic trigger.
*/
class Deprecated_trigger_syntax_handler : public Internal_error_handler {
 private:
  char m_message[MYSQL_ERRMSG_SIZE];
  LEX_STRING *m_trigger_name;

 public:
  Deprecated_trigger_syntax_handler() : m_trigger_name(NULL) {}

  virtual bool handle_condition(THD *thd, uint sql_errno, const char *,
                                Sql_condition::enum_severity_level *,
                                const char *message) {
    if (sql_errno != EE_OUTOFMEMORY && sql_errno != ER_OUT_OF_RESOURCES) {
      if (thd->lex->spname) m_trigger_name = &thd->lex->spname->m_name;
      if (m_trigger_name)
        snprintf(m_message, sizeof(m_message),
                 ER_THD(thd, ER_ERROR_IN_TRIGGER_BODY), m_trigger_name->str,
                 message);
      else
        snprintf(m_message, sizeof(m_message),
                 ER_THD(thd, ER_ERROR_IN_UNKNOWN_TRIGGER_BODY), message);
      return true;
    }
    return false;
  }

  LEX_STRING *get_trigger_name() { return m_trigger_name; }
  const char *get_error_message() { return m_message; }
};

///////////////////////////////////////////////////////////////////////////

/**
  Create a definer value from its user and host parts

  @param mem_root           mem-root where needed strings will be allocated
  @param[out] definer       pointer to LEX_CSTRING holder where to store a
                            constructed value of definer
  @param definer_user       user part of a definer value
  @param definer_host       host part of a definer value

  @return Operation status.
    @retval false Success
    @retval true  Failure
*/

static bool construct_definer_value(MEM_ROOT *mem_root, LEX_CSTRING *definer,
                                    const LEX_CSTRING &definer_user,
                                    const LEX_CSTRING &definer_host) {
  char definer_buf[USER_HOST_BUFF_SIZE];
  size_t definer_len =
      strxmov(definer_buf, definer_user.str, "@", definer_host.str, NullS) -
      definer_buf;

  return lex_string_strmake(mem_root, definer, definer_buf, definer_len);
}

/**
  Constructs CREATE TRIGGER statement taking into account a value of
  the DEFINER clause.

  The point of this method is to create canonical forms of CREATE TRIGGER
  statement for writing into the binlog.

  @note
  A statement for the binlog form must preserve FOLLOWS/PRECEDES clause
  if it was in the original statement. The reason for that difference is this:

    - the Data Dictionary preserves the trigger execution order (action_order),
      thus FOLLOWS/PRECEDES clause is not needed.

    - moreover, FOLLOWS/PRECEDES clause usually makes problem in mysqldump,
      because CREATE TRIGGER statement will have a reference to non-yet-existing
      trigger (which is about to be created right after this one).

    - thus, FOLLOWS/PRECEDES must not be stored in the Data Dictionary.

    - on the other hand, the binlog contains statements in the user order (as
      the user executes them). Thus, it is important to preserve
      FOLLOWS/PRECEDES clause if the user has specified it so that the trigger
      execution order on master and slave will be the same.

  @param thd                thread context
  @param[out] binlog_query  well-formed CREATE TRIGGER statement for putting
                            into binlog (after successful execution)
  @param def_user           user part of a definer value
  @param def_host           host part of a definer value

  @return Operation status.
    @retval false Success
    @retval true  Failure
*/

static bool construct_create_trigger_stmt_with_definer(
    THD *thd, String *binlog_query, const LEX_CSTRING &def_user,
    const LEX_CSTRING &def_host) {
  LEX *lex = thd->lex;

  if (binlog_query->append(STRING_WITH_LEN("CREATE "))) return true;  // OOM

  /*
    Append definer-clause if the trigger is SUID (a usual trigger in
    new MySQL versions).
  */

  append_definer(thd, binlog_query, def_user, def_host);

  return binlog_query->append(
      lex->stmt_definition_begin,
      lex->stmt_definition_end - lex->stmt_definition_begin);
}

static const LEX_CSTRING trg_action_time_type_names[] = {
    {C_STRING_WITH_LEN("BEFORE")}, {C_STRING_WITH_LEN("AFTER")}};

static const LEX_CSTRING trg_event_type_names[] = {
    {C_STRING_WITH_LEN("INSERT")},
    {C_STRING_WITH_LEN("UPDATE")},
    {C_STRING_WITH_LEN("DELETE")}};

const LEX_CSTRING &Trigger::get_action_time_as_string() const {
  return trg_action_time_type_names[m_action_time];
}

const LEX_CSTRING &Trigger::get_event_as_string() const {
  return trg_event_type_names[m_event];
}

///////////////////////////////////////////////////////////////////////////

/**
  Creates a new Trigger-instance with the state from the parser. This method is
  used to create a Trigger-object after CREATE TRIGGER statement is parsed.

  @see also Trigger::create_from_dd()

  @param thd                              Thread context with a valid LEX-tree
                                          of CREATE TRIGGER statement
  @param subject_table                    A valid (not fake!) subject
                                          TABLE-object
  @param [out] binlog_create_trigger_stmt Store CREATE TRIGGER appropriate to
                                          writing into the binlog. It should
                                          have DEFINER clause and should not
                                          have FOLLOWS/PRECEDES clause.

  @return Pointer to a new Trigger instance, NULL in case of error.
*/

Trigger *Trigger::create_from_parser(THD *thd, TABLE *subject_table,
                                     String *binlog_create_trigger_stmt) {
  LEX *lex = thd->lex;

  /*
    Fill character set information:
      - client character set contains charset info only;
      - connection collation contains pair {character set, collation};
      - database collation contains pair {character set, collation};

    NOTE: we must allocate strings on Trigger's mem-root.
  */

  LEX_CSTRING client_cs_name;
  LEX_CSTRING connection_cl_name;
  LEX_CSTRING db_cl_name;
  const CHARSET_INFO *default_db_cl = NULL;

  if (get_default_db_collation(thd, subject_table->s->db.str, &default_db_cl)) {
    DBUG_ASSERT(thd->is_error() || thd->killed);
    return nullptr;
  }

  default_db_cl = default_db_cl ? default_db_cl : thd->collation();

  if (lex_string_strmake(&subject_table->mem_root, &client_cs_name,
                         thd->charset()->csname,
                         strlen(thd->charset()->csname)) ||
      lex_string_strmake(&subject_table->mem_root, &connection_cl_name,
                         thd->variables.collation_connection->name,
                         strlen(thd->variables.collation_connection->name)) ||
      lex_string_strmake(&subject_table->mem_root, &db_cl_name,
                         default_db_cl->name, strlen(default_db_cl->name)))
    return nullptr;

  // Copy trigger name into the proper mem-root.

  LEX_CSTRING trigger_name;
  if (lex_string_strmake(&subject_table->mem_root, &trigger_name,
                         lex->spname->m_name.str, lex->spname->m_name.length))
    return nullptr;

  // Construct two CREATE TRIGGER statements, allocate DEFINER-clause.

  String dd_create_trigger_stmt;
  dd_create_trigger_stmt.set_charset(system_charset_info);

  LEX_CSTRING definer_user, definer_host;

  /* SUID trigger is only supported (DEFINER is specified by the user). */
  DBUG_ASSERT(lex->definer != nullptr);
  definer_user = lex->definer->user;
  definer_host = lex->definer->host;

  if (construct_create_trigger_stmt_with_definer(
          thd, binlog_create_trigger_stmt, definer_user, definer_host))
    return nullptr;

  // Copy CREATE TRIGGER statement for DD into the proper mem-root.

  LEX_CSTRING definition, definition_utf8;
  if (lex_string_strmake(&subject_table->mem_root, &definition,
                         lex->sphead->m_body.str, lex->sphead->m_body.length))
    return nullptr;

  if (lex_string_strmake(&subject_table->mem_root, &definition_utf8,
                         lex->sphead->m_body_utf8.str,
                         lex->sphead->m_body_utf8.length))
    return nullptr;

  // Create a new Trigger instance.

  timeval created_timestamp_not_set = {0, 0};
  Trigger *t = new (&subject_table->mem_root) Trigger(
<<<<<<< HEAD
      trigger_name, &subject_table->mem_root,
      to_lex_cstring(subject_table->s->db),
      to_lex_cstring(subject_table->s->table_name), definition, definition_utf8,
=======
      trigger_name, &subject_table->mem_root, subject_table->s->db,
      subject_table->s->table_name, definition, definition_utf8,
>>>>>>> 4869291f
      thd->variables.sql_mode, definer_user, definer_host, client_cs_name,
      connection_cl_name, db_cl_name, lex->sphead->m_trg_chistics.event,
      lex->sphead->m_trg_chistics.action_time,
      0,  // Unspecified action order. Actual value of action order
          // is maintained by data dictionary.
      created_timestamp_not_set);

  /*
    NOTE: sp-head is not set in the new trigger object. That's Ok since we're
    not going to execute it, but rather use it for store new trigger in the Data
    Dictionary.
  */

  return t;
}

/**
  Creates a new Trigger-instance with the state loaded from the Data Dictionary.

  @note the Data Dictionary currently stores not all needed information, so the
  complete state of Trigger-object can be obtained only after parsing the
  definition (CREATE TRIGGER) statement. In order to do that, Trigger::parse()
  should be called.

  @see also Trigger::create_from_parser()

  @param [in] mem_root             MEM_ROOT for memory allocation.
  @param [in] trigger_name         name of trigger
  @param [in] db_name              name of schema.
  @param [in] subject_table_name   subject table name.
  @param [in] definition           CREATE TRIGGER statement.
  @param [in] definition_utf8      CREATE TRIGGER statement in UTF8.
  @param [in] sql_mode             sql_mode value.
  @param [in] definer_user         user part of a 'definer' value.
  @param [in] definer_host         host part of a 'definer' value.
  @param [in] client_cs_name       client character set name.
  @param [in] connection_cl_name   connection collation name.
  @param [in] db_cl_name           database collation name.
  @param [in] trg_event_type       trigger event type
  @param [in] trg_time_type        trigger action timing
  @param [in] action_order         action order
  @param [in] created_timestamp    trigger creation time stamp.

  @return Pointer to a new Trigger instance, NULL in case of OOM error.
*/

Trigger *Trigger::create_from_dd(
    MEM_ROOT *mem_root, const LEX_CSTRING &trigger_name,
    const LEX_CSTRING &db_name, const LEX_CSTRING &subject_table_name,
    const LEX_CSTRING &definition, const LEX_CSTRING &definition_utf8,
    sql_mode_t sql_mode, const LEX_CSTRING &definer_user,
    const LEX_CSTRING &definer_host, const LEX_CSTRING &client_cs_name,
    const LEX_CSTRING &connection_cl_name, const LEX_CSTRING &db_cl_name,
    enum_trigger_event_type trg_event_type,
    enum_trigger_action_time_type trg_time_type, uint action_order,
    timeval created_timestamp) {
  return new (mem_root)
      Trigger(trigger_name, mem_root, db_name, subject_table_name, definition,
              definition_utf8, sql_mode, definer_user, definer_host,
              client_cs_name, connection_cl_name, db_cl_name, trg_event_type,
              trg_time_type, action_order, created_timestamp);
}

/**
  Trigger constructor.
*/
Trigger::Trigger(
    const LEX_CSTRING &trigger_name, MEM_ROOT *mem_root,
    const LEX_CSTRING &db_name, const LEX_CSTRING &subject_table_name,
    const LEX_CSTRING &definition, const LEX_CSTRING &definition_utf8,
    sql_mode_t sql_mode, const LEX_CSTRING &definer_user,
    const LEX_CSTRING &definer_host, const LEX_CSTRING &client_cs_name,
    const LEX_CSTRING &connection_cl_name, const LEX_CSTRING &db_cl_name,
    enum_trigger_event_type event_type,
    enum_trigger_action_time_type action_time, uint action_order,
    timeval created_timestamp)
    : m_mem_root(mem_root),
      m_db_name(db_name),
      m_subject_table_name(subject_table_name),
      m_definition(definition),
      m_definition_utf8(definition_utf8),
      m_sql_mode(sql_mode),
      m_definer_user(definer_user),
      m_definer_host(definer_host),
      m_client_cs_name(client_cs_name),
      m_connection_cl_name(connection_cl_name),
      m_db_cl_name(db_cl_name),
      m_event(event_type),
      m_action_time(action_time),
      m_action_order(action_order),
      m_trigger_name(trigger_name),
      m_sp(nullptr),
      m_has_parse_error(false) {
  m_created_timestamp = created_timestamp;

  m_parse_error_message[0] = 0;

  construct_definer_value(mem_root, &m_definer, definer_user, definer_host);
}

/**
  Destroy associated SP (if any).
*/
Trigger::~Trigger() { sp_head::destroy(m_sp); }

/**
  Execute trigger's body.

  @param [in] thd   Thread context

  @return Operation status
    @retval true   Trigger execution failed or trigger has compilation errors
    @retval false  Success
*/

bool Trigger::execute(THD *thd) {
  if (m_has_parse_error) return true;

  bool err_status;
  Sub_statement_state statement_state;
  SELECT_LEX *save_current_select;

  thd->reset_sub_statement_state(&statement_state, SUB_STMT_TRIGGER);

  /*
    Reset current_select before call execute_trigger() and
    restore it after return from one. This way error is set
    in case of failure during trigger execution.
  */
  save_current_select = thd->lex->current_select();
  thd->lex->set_current_select(NULL);
  err_status = m_sp->execute_trigger(thd, m_db_name, m_subject_table_name,
                                     &m_subject_table_grant);
  thd->lex->set_current_select(save_current_select);

  thd->restore_sub_statement_state(&statement_state);

  return err_status;
}

bool Trigger::create_full_trigger_definition(
    const THD *thd, String *full_trg_definition) const {
  bool ret = full_trg_definition->append(STRING_WITH_LEN("CREATE "));
  append_definer(thd, full_trg_definition, get_definer_user(),
                 get_definer_host());
  ret |= full_trg_definition->append(STRING_WITH_LEN("TRIGGER "));
  append_identifier(thd, full_trg_definition, get_trigger_name().str,
                    get_trigger_name().length);
  ret |= full_trg_definition->append(' ');
  ret |= full_trg_definition->append(get_action_time_as_string().str,
                                     get_action_time_as_string().length);
  ret |= full_trg_definition->append(' ');
  ret |= full_trg_definition->append(get_event_as_string().str,
                                     get_event_as_string().length);
  ret |= full_trg_definition->append(STRING_WITH_LEN(" ON "));
  append_identifier(thd, full_trg_definition, get_subject_table_name().str,
                    get_subject_table_name().length);
  ret |= full_trg_definition->append(STRING_WITH_LEN(" FOR EACH ROW "));
  ret |= full_trg_definition->append(get_definition().str,
                                     get_definition().length);
  return ret;
}

/**
  Parse CREATE TRIGGER statement.

  @param [in] thd         Thread context
  @param [in] is_upgrade  Flag to indicate that trigger being parsed is read
                          from .TRG file in case of upgrade.

  @return true if a fatal parse error happened (the parser failed to extract
  even the trigger name), false otherwise (Trigger::has_parse_error() might
  still return true in this case).
*/

bool Trigger::parse(THD *thd, bool is_upgrade) {
  sql_mode_t sql_mode_saved = thd->variables.sql_mode;
  thd->variables.sql_mode = m_sql_mode;

  Parser_state parser_state;
  String full_trigger_definition;

  // Trigger definition contains full trigger statement in .TRG file.
  if (is_upgrade) {
    if (full_trigger_definition.append(get_definition().str,
                                       get_definition().length)) {
      thd->variables.sql_mode = sql_mode_saved;
      return true;
    }
  } else if (create_full_trigger_definition(thd, &full_trigger_definition)) {
    thd->variables.sql_mode = sql_mode_saved;
    return true;
  }

  /*
    Allocate a memory buffer on the memroot and copy there a full trigger
    definition statement.
  */
  if (lex_string_strmake(m_mem_root, &m_full_trigger_definition,
                         full_trigger_definition.c_ptr_quick(),
                         full_trigger_definition.length()))
    return true;

  if (parser_state.init(thd, m_full_trigger_definition.str,
                        m_full_trigger_definition.length)) {
    thd->variables.sql_mode = sql_mode_saved;
    return true;
  }

  LEX *lex_saved = thd->lex;

  LEX lex;
  thd->lex = &lex;
  lex_start(thd);

  LEX_CSTRING current_db_name_saved = thd->db();
  thd->reset_db(m_db_name);

  Deprecated_trigger_syntax_handler error_handler;
  thd->push_internal_handler(&error_handler);

  sp_rcontext *sp_runtime_ctx_saved = thd->sp_runtime_ctx;
  thd->sp_runtime_ctx = NULL;

  sql_digest_state *digest_saved = thd->m_digest;
  PSI_statement_locker *statement_locker_saved = thd->m_statement_psi;
  thd->m_digest = NULL;
  thd->m_statement_psi = NULL;

  Trigger_creation_ctx *creation_ctx = Trigger_creation_ctx::create(
      thd, m_db_name, m_subject_table_name, m_client_cs_name,
      m_connection_cl_name, m_db_cl_name);
  bool parse_error = false;
  if (creation_ctx != NULL)
    parse_error = parse_sql(thd, &parser_state, creation_ctx);

  thd->m_digest = digest_saved;
  thd->m_statement_psi = statement_locker_saved;
  thd->sp_runtime_ctx = sp_runtime_ctx_saved;
  thd->variables.sql_mode = sql_mode_saved;

  thd->pop_internal_handler();

  bool fatal_error = false;
  if (creation_ctx == NULL) {
    fatal_error = true;
    goto cleanup;
  }
  /*
    Not strictly necessary to invoke this method here, since we know
    that we've parsed CREATE TRIGGER and not an
    UPDATE/DELETE/INSERT/REPLACE/LOAD/CREATE TABLE, but we try to
    maintain the invariant that this method is called for each
    distinct statement, in case its logic is extended with other
    types of analyses in future.
  */
  lex.set_trg_event_type_for_tables();

  // Ensure that lex.sp_head is NULL in case of parse errors.

  DBUG_ASSERT(!parse_error || (parse_error && lex.sphead == NULL));

  // That's it in case of parse error.

  if (parse_error) {
    // Remember parse error message.
    set_parse_error_message(error_handler.get_error_message());
    goto cleanup;
  }

  /*
    Set trigger name, event and action time for upgrade scenario.
    .TRG file does not contain these fields explicitly. Their value
    can be determined while parsing the trigger definition.
  */
  if (is_upgrade) {
    const LEX_STRING *trigger_name_ptr = NULL;
    const LEX_STRING *trigger_body_ptr = NULL;
    const LEX_STRING *trigger_body_utf8_ptr = NULL;

    trigger_name_ptr = &lex.spname->m_name;
    trigger_body_ptr = &lex.sphead->m_body;
    trigger_body_utf8_ptr = &lex.sphead->m_body_utf8;

    // Make a copy of trigger name and set it.
    LEX_STRING s, def, def_utf8;
    if (lex_string_strmake(m_mem_root, &s, trigger_name_ptr->str,
                           trigger_name_ptr->length)) {
      fatal_error = true;
      goto cleanup;
    }

    if (lex_string_strmake(m_mem_root, &def, trigger_body_ptr->str,
                           trigger_body_ptr->length)) {
      fatal_error = true;
      goto cleanup;
    }

    if (lex_string_strmake(m_mem_root, &def_utf8, trigger_body_utf8_ptr->str,
                           trigger_body_utf8_ptr->length)) {
      fatal_error = true;
      goto cleanup;
    }

    const LEX_CSTRING trigger_name = {s.str, s.length};
    const LEX_CSTRING trigger_def = {def.str, def.length};
    const LEX_CSTRING trigger_def_utf8 = {def_utf8.str, def_utf8.length};

    set_trigger_name(trigger_name);
    set_trigger_def(trigger_def);
    set_trigger_def_utf8(trigger_def_utf8);

    // Set correct m_event and m_action_time.
    DBUG_ASSERT(m_event == TRG_EVENT_MAX);
    DBUG_ASSERT(m_action_time == TRG_ACTION_MAX);

    m_event = lex.sphead->m_trg_chistics.event;
    m_action_time = lex.sphead->m_trg_chistics.action_time;
  }

  DBUG_ASSERT(m_event == lex.sphead->m_trg_chistics.event);
  DBUG_ASSERT(m_action_time == lex.sphead->m_trg_chistics.action_time);

  // Take ownership of SP object.

  DBUG_ASSERT(!m_sp);

  m_sp = lex.sphead;
  lex.sphead = NULL; /* Prevent double cleanup. */

  /*
    Set some SP attributes.

    NOTE: sp_head::set_info() is required on slave.
  */

  m_sp->set_info(0,  // CREATED timestamp (not used for triggers)
                 0,  // MODIFIED timestamp (not used for triggers)
                 &lex.sp_chistics, m_sql_mode);

  DBUG_ASSERT(!m_sp->get_creation_ctx());
  m_sp->set_creation_ctx(creation_ctx);

  /*
    construct_definer_value() that is called from the constructor of
    class Trigger guarantees that the definer has not empty value.
  */
  DBUG_ASSERT(m_definer.length);

  // Set the definer attribute in SP.
  m_sp->set_definer(m_definer.str, m_definer.length);

#ifdef HAVE_PSI_SP_INTERFACE
  m_sp->m_sp_share = MYSQL_GET_SP_SHARE(to_uint(enum_sp_type::TRIGGER),
                                        m_sp->m_db.str, m_sp->m_db.length,
                                        m_sp->m_name.str, m_sp->m_name.length);
#endif

cleanup:
  lex_end(&lex);
  thd->reset_db(current_db_name_saved);
  thd->lex = lex_saved;

  return fatal_error;
}

/**
  Add tables and routines used by trigger to the set of elements
  used by statement.

  @param [in]     thd               thread handle
  @param [in,out] prelocking_ctx    prelocking context of the statement
  @param [in]     table_list        TABLE_LIST for the table
*/

void Trigger::add_tables_and_routines(THD *thd,
                                      Query_tables_list *prelocking_ctx,
                                      TABLE_LIST *table_list) {
  if (has_parse_error()) return;

  if (sp_add_used_routine(prelocking_ctx, thd->stmt_arena,
                          Sroutine_hash_entry::TRIGGER, m_sp->m_db.str,
                          m_sp->m_db.length, m_sp->m_name.str,
                          m_sp->m_name.length,
                          /*
                            Db name should be already in lower case if
                            lower_case_table_name > 0.
                          */
                          false,
                          /*
                            Normalize(lowercase name and remove accent of)
                            trigger name to ensure that we can use binary
                            comparison for Sroutine_hash_entry key.

                            TODO: In 8.0 trigger names are always case and
                            accent insensitive. If we decide to return
                            to 5.7 behavior, where it is dependent on
                            lower-case-table-name value, then we need
                            to pass different value below.
                          */
                          Sp_name_normalize_type::UNACCENT_AND_LOWERCASE_NAME,
                          false,  // This is not "own", directly-used routine.
                          table_list->belong_to_view)) {
    m_sp->add_used_tables_to_table_list(thd, &prelocking_ctx->query_tables_last,
                                        prelocking_ctx->sql_command,
                                        table_list->belong_to_view);
    sp_update_stmt_used_routines(thd, prelocking_ctx, &m_sp->m_sroutines,
                                 table_list->belong_to_view);
    m_sp->propagate_attributes(prelocking_ctx);
  }
}

/**
  Print upgrade warnings (if any).

  @param [in]  thd        Thread handle.
*/

void Trigger::print_upgrade_warning(THD *thd) {
  if (!is_created_timestamp_null()) return;

  push_warning_printf(
      thd, Sql_condition::SL_WARNING, ER_WARN_TRIGGER_DOESNT_HAVE_CREATED,
      ER_THD(thd, ER_WARN_TRIGGER_DOESNT_HAVE_CREATED), get_db_name().str,
      get_subject_table_name().str, get_trigger_name().str);
}<|MERGE_RESOLUTION|>--- conflicted
+++ resolved
@@ -286,14 +286,8 @@
 
   timeval created_timestamp_not_set = {0, 0};
   Trigger *t = new (&subject_table->mem_root) Trigger(
-<<<<<<< HEAD
-      trigger_name, &subject_table->mem_root,
-      to_lex_cstring(subject_table->s->db),
-      to_lex_cstring(subject_table->s->table_name), definition, definition_utf8,
-=======
       trigger_name, &subject_table->mem_root, subject_table->s->db,
       subject_table->s->table_name, definition, definition_utf8,
->>>>>>> 4869291f
       thd->variables.sql_mode, definer_user, definer_host, client_cs_name,
       connection_cl_name, db_cl_name, lex->sphead->m_trg_chistics.event,
       lex->sphead->m_trg_chistics.action_time,
