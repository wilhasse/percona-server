/* Copyright (c) 2006, 2018, Oracle and/or its affiliates. All rights reserved.

   This program is free software; you can redistribute it and/or modify
   it under the terms of the GNU General Public License, version 2.0,
   as published by the Free Software Foundation.

   This program is also distributed with certain software (including
   but not limited to OpenSSL) that is licensed under separate terms,
   as designated in a particular file or component or in included license
   documentation.  The authors of MySQL hereby grant you an additional
   permission to link the program and your derivative works with the
   separately licensed software that they have included with MySQL.

   This program is distributed in the hope that it will be useful,
   but WITHOUT ANY WARRANTY; without even the implied warranty of
   MERCHANTABILITY or FITNESS FOR A PARTICULAR PURPOSE.  See the
   GNU General Public License, version 2.0, for more details.

   You should have received a copy of the GNU General Public License
   along with this program; if not, write to the Free Software
   Foundation, Inc., 51 Franklin St, Fifth Floor, Boston, MA 02110-1301  USA */

#ifndef KEY_INCLUDED
#define KEY_INCLUDED

#include <stddef.h>
#include <sys/types.h>

#include "lex_string.h"
#include "my_base.h" /* ha_rows, ha_key_alg */
#include "my_dbug.h"
#include "my_inttypes.h"
#include "sql/key_spec.h"       /* fk_option */
#include "sql/sql_plugin_ref.h" /* plugin_ref */

class Field;
class String;
struct MY_BITMAP;
struct TABLE;

class FOREIGN_KEY {
 public:
  const char *name;
  const char *unique_index_name;
  uint key_parts;
  LEX_CSTRING *key_part;
  LEX_CSTRING *fk_key_part;
  LEX_CSTRING ref_db;
  LEX_CSTRING ref_table;
  fk_option delete_opt;
  fk_option update_opt;
  fk_match_opt match_opt;
};

class KEY_PART_INFO { /* Info about a key part */
 public:
  Field *field;
  uint offset;      /* offset in record (from 0) */
  uint null_offset; /* Offset to null_bit in record */
  /* Length of key part in bytes, excluding NULL flag and length bytes */
  uint16 length;
  /*
    Number of bytes required to store the keypart value. This may be
    different from the "length" field as it also counts
     - possible NULL-flag byte (see HA_KEY_NULL_LENGTH)
     - possible HA_KEY_BLOB_LENGTH bytes needed to store actual value length.
  */
  uint16 store_length;
  uint16 fieldnr;          /* Fieldnum in UNIREG */
  uint16 key_part_flag{0}; /* 0 or HA_REVERSE_SORT */
  uint8 type;
  uint8 null_bit{0}; /* Position to null_bit */
  /**
    True - if key part allows trivial binary comparison,
    False - if charset collation function needs to be involved.

    @note Not set for KEY_PART_INFO which are used for creating tables,
          only set when table is opened or for internal temporary tables.

    This value is set a bit too optimistically and disregards the way
    in which value is stored in record (e.g. it is true for BLOB types).
    So in practice key_cmp_if_same() also has to check key_part_flag for
    presence of HA_BLOB_PART, HA_VAR_LENGTH_PART and HA_BIT_PART flags.
  */
  bool bin_cmp;
  void init_from_field(Field *fld); /** Fill data from given field */
  void init_flags();                /** Set key_part_flag from field */
};

/**
  Data type for records per key estimates that are stored in the
  KEY::rec_per_key_float[] array.
*/
typedef float rec_per_key_t;

/**
  If an entry for a key part in KEY::rec_per_key_float[] has this value,
  then the storage engine has not provided a value for it and the rec_per_key
  value for this key part is unknown.
*/
#define REC_PER_KEY_UNKNOWN -1.0f

/**
  If the "in memory estimate" for a table (in
  ha_statistics.table_in_mem_estimate) or index (in
  KEY::m_in_memory_estimate) is not known or not set by the storage
  engine, then it should have the following value.
*/
#define IN_MEMORY_ESTIMATE_UNKNOWN -1.0

class KEY {
 public:
  /** Tot length of key */
  uint key_length;
  /** dupp key and pack flags */
  ulong flags;
  /** dupp key and pack flags for actual key parts */
  ulong actual_flags;
  /** How many key_parts */
  uint user_defined_key_parts;
  /** How many key_parts including hidden parts */
  uint actual_key_parts;
  /**
     Key parts allocated for primary key parts extension but
     not used due to some reasons(no primary key, duplicated key parts)
  */
  uint unused_key_parts;
  /** Should normally be = actual_key_parts */
  uint usable_key_parts;
  uint block_size;
  enum ha_key_alg algorithm;
  /**
    A flag which indicates that index algorithm for this key was explicitly
    specified by user. So, for example, it should be mentioned in SHOW CREATE
    TABLE output.
  */
  bool is_algorithm_explicit;
  /**
    Note that parser is used when the table is opened for use, and
    parser_name is used when the table is being created.
  */
  /** Fulltext [pre]parser */
  plugin_ref parser;
  /** Fulltext [pre]parser name */
  LEX_CSTRING parser_name;

  KEY_PART_INFO *key_part;
  /** Name of key */
  const char *name;

  /**
    Array of AVG(number of records with the same field value) for 1st ... Nth
    key part. 0 means 'not known'. For internally created temporary tables this
    member is NULL.
  */
  ulong *rec_per_key;

 private:
  /**
    Estimate for how much of the index data that is currently
    available in a memory buffer. Valid range is [0..1]. This will be
    initialized to a IN_MEMORY_ESTIMATE_UNKNOWN. If it still has this
    value when used, it means that the storage engine has not supplied
    a value.
  */
  double m_in_memory_estimate;

  /**
    Array of AVG(number of records with the same field value) for 1st ... Nth
    key part. For internally created temporary tables this member is
    NULL. This is the same information as stored in the above
    rec_per_key array but using float values instead of integer
    values. If the storage engine has supplied values in this array,
    these will be used. Otherwise the value in rec_per_key will be
    used.  @todo In the next release the rec_per_key array above
    should be removed and only this should be used.
  */
  rec_per_key_t *rec_per_key_float;

 public:
  /**
    True if this index is visible to the query optimizer. The optimizer may
    only use visible indexes.
  */
  bool is_visible;

  TABLE *table;
  LEX_CSTRING comment;

  /**
    Check if records per key estimate is available for given key part.

    @param key_part_no key part number, must be in [0, KEY::actual_key_parts)

    @return true if records per key estimate is available, false otherwise
  */

  bool has_records_per_key(uint key_part_no) const {
    DBUG_ASSERT(key_part_no < actual_key_parts);

    return ((rec_per_key_float &&
             rec_per_key_float[key_part_no] != REC_PER_KEY_UNKNOWN) ||
            (rec_per_key && rec_per_key[key_part_no] != 0));
  }

  /**
    Retrieve an estimate for the average number of records per distinct value,
    when looking only at the first key_part_no+1 columns.

    If no record per key estimate is available for this key part,
    REC_PER_KEY_UNKNOWN is returned.

    @param key_part_no key part number, must be in [0, KEY::actual_key_parts)

    @return Number of records having the same key value
      @retval REC_PER_KEY_UNKNOWN    no records per key estimate available
      @retval != REC_PER_KEY_UNKNOWN record per key estimate
  */

  rec_per_key_t records_per_key(uint key_part_no) const {
    DBUG_ASSERT(key_part_no < actual_key_parts);

    /*
      If the storage engine has provided rec per key estimates as float
      then use this. If not, use the integer version.
    */
    if (rec_per_key_float[key_part_no] != REC_PER_KEY_UNKNOWN)
      return rec_per_key_float[key_part_no];

    return (rec_per_key[key_part_no] != 0)
               ? static_cast<rec_per_key_t>(rec_per_key[key_part_no])
               : REC_PER_KEY_UNKNOWN;
  }

  /**
    Set the records per key estimate for a key part.

    The records per key estimate must be in [1.0,..> or take the value
    REC_PER_KEY_UNKNOWN.

    @param key_part_no     the number of key parts that the estimate includes,
                           must be in [0, KEY::actual_key_parts)
    @param rec_per_key_est new records per key estimate
  */

  void set_records_per_key(uint key_part_no, rec_per_key_t rec_per_key_est) {
    DBUG_ASSERT(key_part_no < actual_key_parts);
    DBUG_ASSERT(rec_per_key_est == REC_PER_KEY_UNKNOWN ||
                rec_per_key_est >= 1.0);
    DBUG_ASSERT(rec_per_key_float != NULL);

    rec_per_key_float[key_part_no] = rec_per_key_est;
  }

  /**
    Check if this key supports storing records per key information.

    @return true if it has support for storing records per key information,
            false otherwise.
  */

  bool supports_records_per_key() const {
    if (rec_per_key_float != NULL && rec_per_key != NULL) return true;

    return false;
  }

  /**
    Assign storage for the rec per key arrays to the KEY object.

    This is used when allocating memory and creating KEY objects. The
    caller is responsible for allocating the correct size for the
    two arrays. If needed, the caller is also responsible for
    de-allocating the memory when the KEY object is no longer used.

    @param rec_per_key_arg       pointer to allocated array for storing
                                 records per key using ulong
    @param rec_per_key_float_arg pointer to allocated array for storing
                                 records per key using float
  */

  void set_rec_per_key_array(ulong *rec_per_key_arg,
                             rec_per_key_t *rec_per_key_float_arg) {
    rec_per_key = rec_per_key_arg;
    rec_per_key_float = rec_per_key_float_arg;
  }

  /**
    Retrieve the estimate for how much of the index data that is available
    in a memory buffer.

    The returned estimate will be in the interval [0..1].

    @return Estimate for how much of index data is available in memory buffer
      @retval IN_MEMORY_ESTIMATE_UNKNOWN no estimate available
      @retval != IN_MEMORY_ESTIMATE_UNKNOWN estimate
  */

  double in_memory_estimate() const {
    DBUG_ASSERT(m_in_memory_estimate == IN_MEMORY_ESTIMATE_UNKNOWN ||
                (m_in_memory_estimate >= 0.0 && m_in_memory_estimate <= 1.0));

    return m_in_memory_estimate;
  }

  /**
    Set the estimate for how much of this index that is currently in a
    memory buffer.

    The estimate must be in the interval [0..1] or take the value
    IN_MEMORY_ESTIMATE_UNKNOWN.
  */

  void set_in_memory_estimate(double in_memory_estimate) {
    DBUG_ASSERT(in_memory_estimate == IN_MEMORY_ESTIMATE_UNKNOWN ||
                (in_memory_estimate >= 0.0 && in_memory_estimate <= 1.0));

    m_in_memory_estimate = in_memory_estimate;
  }
};

int find_ref_key(KEY *key, uint key_count, uchar *record, Field *field,
                 uint *key_length, uint *keypart);
<<<<<<< HEAD
void key_copy(uchar *to_key, uchar *from_record, KEY *key_info,
              uint key_length);
void key_restore(uchar *to_record, uchar *from_key, KEY *key_info,
=======
void key_copy(uchar *to_key, uchar *from_record, KEY *key_info, uint key_length);
void key_restore(uchar *to_record, const uchar *from_key, const KEY *key_info,
>>>>>>> 333b4508
                 uint key_length);
bool key_cmp_if_same(TABLE *form, const uchar *key, uint index,
                     uint key_length);
void key_unpack(String *to, TABLE *table, KEY *key);
void field_unpack(String *to, Field *field, uint max_length, bool prefix_key);
bool is_key_used(TABLE *table, uint idx, const MY_BITMAP *fields);
int key_cmp(KEY_PART_INFO *key_part, const uchar *key, uint key_length);
int key_cmp2(KEY_PART_INFO *key_part, const uchar *key1, uint key1_length,
             const uchar *key2, uint key2_length);
int key_rec_cmp(KEY **key_info, uchar *a, uchar *b);

#endif /* KEY_INCLUDED */<|MERGE_RESOLUTION|>--- conflicted
+++ resolved
@@ -321,14 +321,9 @@
 
 int find_ref_key(KEY *key, uint key_count, uchar *record, Field *field,
                  uint *key_length, uint *keypart);
-<<<<<<< HEAD
 void key_copy(uchar *to_key, uchar *from_record, KEY *key_info,
               uint key_length);
-void key_restore(uchar *to_record, uchar *from_key, KEY *key_info,
-=======
-void key_copy(uchar *to_key, uchar *from_record, KEY *key_info, uint key_length);
 void key_restore(uchar *to_record, const uchar *from_key, const KEY *key_info,
->>>>>>> 333b4508
                  uint key_length);
 bool key_cmp_if_same(TABLE *form, const uchar *key, uint index,
                      uint key_length);
