--- conflicted
+++ resolved
@@ -22,144 +22,11 @@
 /*  Extra functions used by unireg library */
 
 typedef struct st_ha_create_information HA_CREATE_INFO;
-<<<<<<< HEAD
-
-/* These paths are converted to other systems (WIN95) before use */
-
-#define LANGUAGE	"english/"
-#define ERRMSG_FILE	"errmsg.sys"
-#define TEMP_PREFIX	"MY"
-#define LOG_PREFIX	"ML"
-#define PROGDIR		"bin/"
-#ifndef MYSQL_DATADIR
-#define MYSQL_DATADIR		"data/"
-#endif
-#ifndef SHAREDIR
-#define SHAREDIR	"share/"
-#endif
-#ifndef PLUGINDIR
-#define PLUGINDIR	"lib/plugin"
-#endif
-
-#define CURRENT_THD_ERRMSGS current_thd->variables.lc_messages->errmsgs->errmsgs
-#define DEFAULT_ERRMSGS     my_default_lc_messages->errmsgs->errmsgs
-
-#define ER(X)         CURRENT_THD_ERRMSGS[(X) - ER_ERROR_FIRST]
-#define ER_DEFAULT(X) DEFAULT_ERRMSGS[(X) - ER_ERROR_FIRST]
-#define ER_SAFE(X) (((X) >= ER_ERROR_FIRST && (X) <= ER_ERROR_LAST) ? ER(X) : "Invalid error code")
-#define ER_THD(thd,X) ((thd)->variables.lc_messages->errmsgs->errmsgs[(X) - \
-                       ER_ERROR_FIRST])
-#define ER_THD_OR_DEFAULT(thd,X) ((thd) ? ER_THD(thd, X) : ER_DEFAULT(X))
-
-
-#define MYF_RW MYF(MY_WME+MY_NABP)		/* Vid my_read & my_write */
-
-#define SPECIAL_USE_LOCKS	1		/* Lock used databases */
-#define SPECIAL_NO_NEW_FUNC	2		/* Skip new functions */
-#define SPECIAL_SKIP_SHOW_DB    4               /* Don't allow 'show db' */
-#define SPECIAL_WAIT_IF_LOCKED	8		/* Wait if locked database */
-#define SPECIAL_SAME_DB_NAME   16		/* form name = file name */
-#define SPECIAL_ENGLISH        32		/* English error messages */
-#define SPECIAL_NO_RESOLVE     64		/* Don't use gethostname */
-#define SPECIAL_NO_PRIOR	128		/* Obsolete */
-#define SPECIAL_BIG_SELECTS	256		/* Don't use heap tables */
-#define SPECIAL_NO_HOST_CACHE	512		/* Don't cache hosts */
-#define SPECIAL_SHORT_LOG_FORMAT 1024
-/* 2048 is no longer used */
-#define SPECIAL_LOG_QUERIES_NOT_USING_INDEXES 4096 /* Obsolete */
-
-	/* Extern defines */
-#define store_record(A,B) memcpy((A)->B,(A)->record[0],(size_t) (A)->s->reclength)
-#define restore_record(A,B) memcpy((A)->record[0],(A)->B,(size_t) (A)->s->reclength)
-#define cmp_record(A,B) memcmp((A)->record[0],(A)->B,(size_t) (A)->s->reclength)
-#define empty_record(A) { \
-                          restore_record((A),s->default_values); \
-                          memset((A)->null_flags, 255, (A)->s->null_bytes);\
-                        }
-
-	/* Defines for use with openfrm, openprt and openfrd */
-
-#define READ_ALL		1	/* openfrm: Read all parameters */
-#define CHANGE_FRM		2	/* openfrm: open .frm as O_RDWR */
-#define READ_KEYINFO		4	/* L{s nyckeldata fr}n filen */
-#define EXTRA_RECORD		8	/* Reservera plats f|r extra record */
-#define DONT_OPEN_TABLES	8	/* Don't open database-files (frd) */
-#define DONT_OPEN_MASTER_REG	16	/* Don't open first reg-file (prt) */
-#define EXTRA_LONG_RECORD	16	/* Plats f|r dubbel s|k-record */
-#define COMPUTE_TYPES		32	/* Kontrollera type f|r f{ltena */
-#define SEARCH_PRG		64	/* S|k efter registret i 'prg_dev' */
-#define READ_USED_NAMES		128	/* L{s anv{nda formul{rnamn */
-#define DONT_GIVE_ERROR		256	/* Don't do frm_error on openfrm  */
-#define READ_SCREENS		1024	/* Read screens, info and helpfile */
-#define DELAYED_OPEN		4096	/* Open table later */
-#define OPEN_VIEW		8192	/* Allow open on view */
-#define OPEN_VIEW_NO_PARSE     16384    /* Open frm only if it's a view,
-                                           but do not parse view itself */
-/**
-  This flag is used in function get_all_tables() which fills
-  I_S tables with data which are retrieved from frm files and storage engine
-  The flag means that we need to open FRM file only to get necessary data.
-*/
-#define OPEN_FRM_FILE_ONLY     32768
-/**
-  This flag is used in function get_all_tables() which fills
-  I_S tables with data which are retrieved from frm files and storage engine
-  The flag means that we need to process tables only to get necessary data.
-  Views are not processed.
-*/
-#define OPEN_TABLE_ONLY        OPEN_FRM_FILE_ONLY*2
-/**
-  This flag is used in function get_all_tables() which fills
-  I_S tables with data which are retrieved from frm files and storage engine
-  The flag means that we need to process views only to get necessary data.
-  Tables are not processed.
-*/
-#define OPEN_VIEW_ONLY         OPEN_TABLE_ONLY*2
-/**
-  This flag is used in function get_all_tables() which fills
-  I_S tables with data which are retrieved from frm files and storage engine.
-  The flag means that we need to open a view using
-  open_normal_and_derived_tables() function.
-*/
-#define OPEN_VIEW_FULL         OPEN_VIEW_ONLY*2
-/**
-  This flag is used in function get_all_tables() which fills
-  I_S tables with data which are retrieved from frm files and storage engine.
-  The flag means that I_S table uses optimization algorithm.
-*/
-#define OPTIMIZE_I_S_TABLE     OPEN_VIEW_FULL*2
-/**
-  The flag means that we need to process trigger files only.
-*/
-#define OPEN_TRIGGER_ONLY      OPTIMIZE_I_S_TABLE*2
-/**
-  This flag is used to instruct tdc_open_view() to check metadata version.
-*/
-#define CHECK_METADATA_VERSION OPEN_TRIGGER_ONLY*2
-
-#define SC_INFO_LENGTH 4		/* Form format constant */
-#define TE_INFO_LENGTH 3
-#define MTYP_NOEMPTY_BIT 128
-
-
-/*
-   Defines for binary logging.
-   Do not decrease the value of BIN_LOG_HEADER_SIZE.
-   Do not even increase it before checking code.
-*/
-
-#ifndef BIN_LOG_HEADER_SIZE
-#define BIN_LOG_HEADER_SIZE    4
-#endif
-
-#define DEFAULT_KEY_CACHE_NAME "default"
-=======
 typedef struct st_key KEY;
 class THD;
 class Create_field;
 class handler;
 template <class T> class List;
->>>>>>> 8c65c10c
 
 /* Include prototypes for unireg */
 
