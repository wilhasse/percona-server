/* Copyright (c) 2010, 2015, Oracle and/or its affiliates. All rights reserved.

   This program is free software; you can redistribute it and/or modify
   it under the terms of the GNU General Public License as published by
   the Free Software Foundation; version 2 of the License.

   This program is distributed in the hope that it will be useful,
   but WITHOUT ANY WARRANTY; without even the implied warranty of
   MERCHANTABILITY or FITNESS FOR A PARTICULAR PURPOSE.  See the
   GNU General Public License for more details.

   You should have received a copy of the GNU General Public License
   along with this program; if not, write to the Free Software
   Foundation, Inc., 51 Franklin St, Fifth Floor, Boston, MA 02110-1301  USA */

#include "sql_reload.h"
#include "mysqld.h"      // select_errors
#include "sql_class.h"   // THD
#include "auth_common.h" // acl_reload, grant_reload
#include "sql_servers.h" // servers_reload
#include "sql_connect.h" // reset_mqh
#include "sql_base.h"    // close_cached_tables
#include "sql_db.h"      // my_dbopt_cleanup
#include "hostname.h"    // hostname_cache_refresh
#include "rpl_master.h"  // reset_master
#include "rpl_slave.h"   // reset_slave
#include "rpl_rli.h"     // rotate_relay_log
#include "rpl_mi.h"
#include "rpl_msr.h"     /* multisource replication */
#include "debug_sync.h"
<<<<<<< HEAD
#include "connection_handler_impl.h"
#include "opt_costconstantcache.h"     // reload_optimizer_cost_constants
#include "log.h"         // query_logger
=======
#include "des_key_file.h"
>>>>>>> 57a431c0


/**
  Reload/resets privileges and the different caches.

  @param thd Thread handler (can be NULL!)
  @param options What should be reset/reloaded (tables, privileges, slave...)
  @param tables Tables to flush (if any)
  @param write_to_binlog < 0 if there was an error while interacting with the binary log inside
                         reload_acl_and_cache,
                         0 if we should not write to the binary log,
                         > 0 if we can write to the binlog.

               
  @note Depending on 'options', it may be very bad to write the
    query to the binlog (e.g. FLUSH SLAVE); this is a
    pointer where reload_acl_and_cache() will put 0 if
    it thinks we really should not write to the binlog.
    Otherwise it will put 1.

  @return Error status code
    @retval 0 Ok
    @retval !=0  Error; thd->killed is set or thd->is_error() is true
*/

bool reload_acl_and_cache(THD *thd, unsigned long options,
                          TABLE_LIST *tables, int *write_to_binlog)
{
  bool result=0;
  select_errors=0;				/* Write if more errors */
  int tmp_write_to_binlog= *write_to_binlog= 1;

  DBUG_ASSERT(!thd || !thd->in_sub_stmt);

#ifndef NO_EMBEDDED_ACCESS_CHECKS
  if (options & REFRESH_GRANT)
  {
    THD *tmp_thd= 0;
    /*
      If reload_acl_and_cache() is called from SIGHUP handler we have to
      allocate temporary THD for execution of acl_reload()/grant_reload().
    */
    if (!thd && (thd= (tmp_thd= new THD)))
    {
      thd->thread_stack= (char*) &tmp_thd;
      thd->store_globals();
    }

    if (thd)
    {
      bool reload_acl_failed= acl_reload(thd);
      bool reload_grants_failed= grant_reload(thd);
      bool reload_servers_failed= servers_reload(thd);

      if (reload_acl_failed || reload_grants_failed || reload_servers_failed)
      {
        result= 1;
        /*
          When an error is returned, my_message may have not been called and
          the client will hang waiting for a response.
        */
        my_error(ER_UNKNOWN_ERROR, MYF(0));
      }
    }

    if (tmp_thd)
    {
      delete tmp_thd;
      thd= 0;
    }
    reset_mqh((LEX_USER *)NULL, TRUE);
  }
#endif
  if (options & REFRESH_LOG)
  {
    /*
      Flush the normal query log, the update log, the binary log,
      the slow query log, the relay log (if it exists) and the log
      tables.
    */

    options|= REFRESH_BINARY_LOG;
    options|= REFRESH_RELAY_LOG;
    options|= REFRESH_SLOW_LOG;
    options|= REFRESH_GENERAL_LOG;
    options|= REFRESH_ENGINE_LOG;
    options|= REFRESH_ERROR_LOG;
  }

  if (options & REFRESH_ERROR_LOG)
    if (reopen_error_log())
      result= 1;

  if ((options & REFRESH_SLOW_LOG) && opt_slow_log)
    query_logger.reopen_log_file(QUERY_LOG_SLOW);

  if ((options & REFRESH_GENERAL_LOG) && opt_general_log)
    query_logger.reopen_log_file(QUERY_LOG_GENERAL);

  if (options & REFRESH_ENGINE_LOG)
    if (ha_flush_logs(NULL))
      result= 1;
  if ((options & REFRESH_BINARY_LOG) || (options & REFRESH_RELAY_LOG ))
  {
    /*
      If reload_acl_and_cache() is called from SIGHUP handler we have to
      allocate temporary THD for execution of binlog/relay log rotation.
     */
    THD *tmp_thd= 0;
    if (!thd && (thd= (tmp_thd= new THD)))
    {
      thd->thread_stack= (char *) (&tmp_thd);
      thd->store_globals();
    }

    if (options & REFRESH_BINARY_LOG)
    {
      /*
        Writing this command to the binlog may result in infinite loops
        when doing mysqlbinlog|mysql, and anyway it does not really make
        sense to log it automatically (would cause more trouble to users
        than it would help them)
       */
      tmp_write_to_binlog= 0;
      if (mysql_bin_log.is_open())
      {
        if (mysql_bin_log.rotate_and_purge(thd, true))
          *write_to_binlog= -1;
      }
    }
    if (options & REFRESH_RELAY_LOG)
    {
#ifdef HAVE_REPLICATION
      if (flush_relay_logs_cmd(thd))
        *write_to_binlog= -1;
#endif
    }
    if (tmp_thd)
    {
      delete tmp_thd;
      /* Remember that we don't have a THD */
      my_thread_set_THR_THD(NULL);
      thd= 0;
    }
  }
  if (options & REFRESH_QUERY_CACHE_FREE)
  {
    query_cache.pack();				// FLUSH QUERY CACHE
    options &= ~REFRESH_QUERY_CACHE;    // Don't flush cache, just free memory
  }
  if (options & (REFRESH_TABLES | REFRESH_QUERY_CACHE))
  {
    query_cache.flush();			// RESET QUERY CACHE
  }

  DBUG_ASSERT(!thd || thd->locked_tables_mode ||
              !thd->mdl_context.has_locks() ||
              thd->handler_tables_hash.records ||
              thd->mdl_context.has_locks(MDL_key::USER_LEVEL_LOCK) ||
              thd->mdl_context.has_locks(MDL_key::LOCKING_SERVICE) ||
              thd->global_read_lock.is_acquired());

  /*
    Note that if REFRESH_READ_LOCK bit is set then REFRESH_TABLES is set too
    (see sql_yacc.yy)
  */
  if (options & (REFRESH_TABLES | REFRESH_READ_LOCK)) 
  {
    if ((options & REFRESH_READ_LOCK) && thd)
    {
      /*
        On the first hand we need write lock on the tables to be flushed,
        on the other hand we must not try to aspire a global read lock
        if we have a write locked table as this would lead to a deadlock
        when trying to reopen (and re-lock) the table after the flush.
      */
      if (thd->locked_tables_mode)
      {
        my_error(ER_LOCK_OR_ACTIVE_TRANSACTION, MYF(0));
        return 1;
      }
      /*
	Writing to the binlog could cause deadlocks, as we don't log
	UNLOCK TABLES
      */
      tmp_write_to_binlog= 0;
      if (thd->global_read_lock.lock_global_read_lock(thd))
	return 1;                               // Killed
      if (close_cached_tables(thd, tables,
                              ((options & REFRESH_FAST) ?  FALSE : TRUE),
                              thd->variables.lock_wait_timeout))
      {
        /*
          NOTE: my_error() has been already called by reopen_tables() within
          close_cached_tables().
        */
        result= 1;
      }

      if (thd->global_read_lock.make_global_read_lock_block_commit(thd)) // Killed
      {
        /* Don't leave things in a half-locked state */
        thd->global_read_lock.unlock_global_read_lock(thd);
        return 1;
      }
    }
    else
    {
      if (thd && thd->locked_tables_mode)
      {
        /*
          If we are under LOCK TABLES we should have a write
          lock on tables which we are going to flush.
        */
        if (tables)
        {
          for (TABLE_LIST *t= tables; t; t= t->next_local)
            if (!find_table_for_mdl_upgrade(thd, t->db, t->table_name, false))
              return 1;
        }
        else
        {
          /*
            It is not safe to upgrade the metadata lock without GLOBAL IX lock.
            This can happen with FLUSH TABLES <list> WITH READ LOCK as we in these
            cases don't take a GLOBAL IX lock in order to be compatible with
            global read lock.
          */
          if (thd->open_tables &&
              !thd->mdl_context.owns_equal_or_stronger_lock(MDL_key::GLOBAL,
                                  "", "", MDL_INTENTION_EXCLUSIVE))
          {
            my_error(ER_TABLE_NOT_LOCKED_FOR_WRITE, MYF(0),
                     thd->open_tables->s->table_name.str);
            return true;
          }

          for (TABLE *tab= thd->open_tables; tab; tab= tab->next)
          {
            if (! tab->mdl_ticket->is_upgradable_or_exclusive())
            {
              my_error(ER_TABLE_NOT_LOCKED_FOR_WRITE, MYF(0),
                       tab->s->table_name.str);
              return 1;
            }
          }
        }
      }

      if (close_cached_tables(thd, tables,
                              ((options & REFRESH_FAST) ?  FALSE : TRUE),
                              (thd ? thd->variables.lock_wait_timeout :
                               LONG_TIMEOUT)))
      {
        /*
          NOTE: my_error() has been already called by reopen_tables() within
          close_cached_tables().
        */
        result= 1;
      }
    }
    my_dbopt_cleanup();
  }
  if (options & REFRESH_HOSTS)
    hostname_cache_refresh();
  if (thd && (options & REFRESH_STATUS))
    refresh_status(thd);
#ifndef EMBEDDED_LIBRARY
  if (options & REFRESH_THREADS)
    Per_thread_connection_handler::kill_blocked_pthreads();
#endif
#ifdef HAVE_REPLICATION
  if (options & REFRESH_MASTER)
  {
    DBUG_ASSERT(thd);
    tmp_write_to_binlog= 0;
    if (reset_master(thd))
    {
      /* NOTE: my_error() has been already called by reset_master(). */
      result= 1;
    }
  }
#endif
#ifdef HAVE_OPENSSL
   if (options & REFRESH_DES_KEY_FILE)
   {
     if (des_key_file && load_des_key_file(des_key_file))
     {
       /* NOTE: my_error() has been already called by load_des_key_file(). */
       result= 1;
     }
   }
#endif
  if (options & REFRESH_OPTIMIZER_COSTS)
    reload_optimizer_cost_constants();
#ifdef HAVE_REPLICATION
 if (options & REFRESH_SLAVE)
 {
   tmp_write_to_binlog= 0;
   if (reset_slave_cmd(thd))
   {
     /*NOTE: my_error() has been already called by reset_slave() */
     result= 1;
   }
 }
#endif
 if (options & REFRESH_USER_RESOURCES)
   reset_mqh((LEX_USER *) NULL, 0);             /* purecov: inspected */
 if (*write_to_binlog != -1)
   *write_to_binlog= tmp_write_to_binlog;
 /*
   If the query was killed then this function must fail.
 */
 return result || (thd ? thd->killed : 0);
}


/**
  Implementation of FLUSH TABLES <table_list> WITH READ LOCK.

  In brief: take exclusive locks, expel tables from the table
  cache, reopen the tables, enter the 'LOCKED TABLES' mode,
  downgrade the locks.
  Note: the function is written to be called from
  mysql_execute_command(), it is not reusable in arbitrary
  execution context.

  Required privileges
  -------------------
  Since the statement implicitly enters LOCK TABLES mode,
  it requires LOCK TABLES privilege on every table.
  But since the rest of FLUSH commands require
  the global RELOAD_ACL, it also requires RELOAD_ACL.

  Compatibility with the global read lock
  ---------------------------------------
  We don't wait for the GRL, since neither the
  5.1 combination that this new statement is intended to
  replace (LOCK TABLE <list> WRITE; FLUSH TABLES;),
  nor FLUSH TABLES WITH READ LOCK do.
  @todo: this is not implemented, Dmitry disagrees.
  Currently we wait for GRL in another connection,
  but are compatible with a GRL in our own connection.

  Behaviour under LOCK TABLES
  ---------------------------
  Bail out: i.e. don't perform an implicit UNLOCK TABLES.
  This is not consistent with LOCK TABLES statement, but is
  in line with behaviour of FLUSH TABLES WITH READ LOCK, and we
  try to not introduce any new statements with implicit
  semantics.

  Compatibility with parallel updates
  -----------------------------------
  As a result, we will wait for all open transactions
  against the tables to complete. After the lock downgrade,
  new transactions will be able to read the tables, but not
  write to them.

  Differences from FLUSH TABLES <list>
  -------------------------------------
  - you can't flush WITH READ LOCK a non-existent table
  - you can't flush WITH READ LOCK under LOCK TABLES

  Effect on views and temporary tables.
  ------------------------------------
  You can only apply this command to existing base tables.
  If a view with such name exists, ER_WRONG_OBJECT is returned.
  If a temporary table with such name exists, it's ignored:
  if there is a base table, it's used, otherwise ER_NO_SUCH_TABLE
  is returned.

  Handling of MERGE tables
  ------------------------
  For MERGE table this statement will open and lock child tables
  for read (it is impossible to lock parent table without it).
  Child tables won't be flushed unless they are explicitly present
  in the statement's table list.

  Implicit commit
  ---------------
  This statement causes an implicit commit before and
  after it.

  HANDLER SQL
  -----------
  If this connection has HANDLERs open against
  some of the tables being FLUSHed, these handlers
  are implicitly flushed (lose their position).
*/

bool flush_tables_with_read_lock(THD *thd, TABLE_LIST *all_tables)
{
  Lock_tables_prelocking_strategy lock_tables_prelocking_strategy;
  TABLE_LIST *table_list;

  /*
    This is called from SQLCOM_FLUSH, the transaction has
    been committed implicitly.
  */

  if (thd->locked_tables_mode)
  {
    my_error(ER_LOCK_OR_ACTIVE_TRANSACTION, MYF(0));
    goto error;
  }

  /*
    Acquire SNW locks on tables to be flushed. Don't acquire global
    IX and database-scope IX locks on the tables as this will make
    this statement incompatible with FLUSH TABLES WITH READ LOCK.
  */
  if (lock_table_names(thd, all_tables, NULL,
                       thd->variables.lock_wait_timeout,
                       MYSQL_OPEN_SKIP_SCOPED_MDL_LOCK))
    goto error;

  DEBUG_SYNC(thd,"flush_tables_with_read_lock_after_acquire_locks");

  for (table_list= all_tables; table_list;
       table_list= table_list->next_global)
  {
    /* Request removal of table from cache. */
    tdc_remove_table(thd, TDC_RT_REMOVE_UNUSED,
                     table_list->db,
                     table_list->table_name, FALSE);
    /* Reset ticket to satisfy asserts in open_tables(). */
    table_list->mdl_request.ticket= NULL;
  }

  /*
    Before opening and locking tables the below call also waits
    for old shares to go away, so the fact that we don't pass
    MYSQL_OPEN_IGNORE_FLUSH flag to it is important.
    Also we don't pass MYSQL_OPEN_HAS_MDL_LOCK flag as we want
    to open underlying tables if merge table is flushed.
    For underlying tables of the merge the below call has to
    acquire SNW locks to ensure that they can be locked for
    read without further waiting.
  */
  if (open_and_lock_tables(thd, all_tables, MYSQL_OPEN_SKIP_SCOPED_MDL_LOCK,
                           &lock_tables_prelocking_strategy) ||
      thd->locked_tables_list.init_locked_tables(thd))
  {
    goto error;
  }
  thd->variables.option_bits|= OPTION_TABLE_LOCK;

  /*
    We don't downgrade MDL_SHARED_NO_WRITE here as the intended
    post effect of this call is identical to LOCK TABLES <...> READ,
    and we didn't use thd->in_lock_talbes and
    thd->sql_command= SQLCOM_LOCK_TABLES hacks to enter the LTM.
  */

  return FALSE;

error:
  return TRUE;
}


/**
  Prepare tables for export (transportable tablespaces) by
  a) waiting until write transactions/DDL operations using these
     tables have completed.
  b) block new write operations/DDL operations on these tables.

  Once this is done, notify the storage engines using handler::extra().

  Finally, enter LOCK TABLES mode, so that locks are held
  until UNLOCK TABLES is executed.

  @param thd         Thread handler
  @param all_tables  TABLE_LIST for tables to be exported

  @retval false  Ok
  @retval true   Error
*/

bool flush_tables_for_export(THD *thd, TABLE_LIST *all_tables)
{
  Lock_tables_prelocking_strategy lock_tables_prelocking_strategy;

  /*
    This is called from SQLCOM_FLUSH, the transaction has
    been committed implicitly.
  */

  if (thd->locked_tables_mode)
  {
    my_error(ER_LOCK_OR_ACTIVE_TRANSACTION, MYF(0));
    return true;
  }

  /*
    Acquire SNW locks on tables to be exported. Don't acquire
    global IX as this will make this statement incompatible
    with FLUSH TABLES WITH READ LOCK.
    We can't acquire SRO locks instead of SNW locks as it will
    make two concurrent FLUSH TABLE ... FOR EXPORT statements
    for the same table possible, which creates race between
    creation/deletion of metadata file.
  */
  if (open_and_lock_tables(thd, all_tables, MYSQL_OPEN_SKIP_SCOPED_MDL_LOCK,
                           &lock_tables_prelocking_strategy))
  {
    return true;
  }

  // Check if all storage engines support FOR EXPORT.
  for (TABLE_LIST *table_list= all_tables; table_list;
       table_list= table_list->next_global)
  {
    if (!(table_list->table->file->ha_table_flags() & HA_CAN_EXPORT))
    {
      my_error(ER_ILLEGAL_HA, MYF(0), table_list->table_name);
      return true;
    }
  }

  // Notify the storage engines that the tables should be made ready for export.
  for (TABLE_LIST *table_list= all_tables; table_list;
       table_list= table_list->next_global)
  {
    handler *handler_file= table_list->table->file;
    int error= handler_file->extra(HA_EXTRA_EXPORT);
    if (error)
    {
      handler_file->print_error(error, MYF(0));
      return true;
    }
  }

  // Enter LOCKED TABLES mode.
  if (thd->locked_tables_list.init_locked_tables(thd))
    return true;
  thd->variables.option_bits|= OPTION_TABLE_LOCK;

  return false;
}<|MERGE_RESOLUTION|>--- conflicted
+++ resolved
@@ -28,13 +28,10 @@
 #include "rpl_mi.h"
 #include "rpl_msr.h"     /* multisource replication */
 #include "debug_sync.h"
-<<<<<<< HEAD
 #include "connection_handler_impl.h"
 #include "opt_costconstantcache.h"     // reload_optimizer_cost_constants
 #include "log.h"         // query_logger
-=======
 #include "des_key_file.h"
->>>>>>> 57a431c0
 
 
 /**
