/* Copyright (C) 2000-2003 MySQL AB

   This program is free software; you can redistribute it and/or modify
   it under the terms of the GNU General Public License as published by
   the Free Software Foundation; either version 2 of the License, or
   (at your option) any later version.

   This program is distributed in the hope that it will be useful,
   but WITHOUT ANY WARRANTY; without even the implied warranty of
   MERCHANTABILITY or FITNESS FOR A PARTICULAR PURPOSE.  See the
   GNU General Public License for more details.

   You should have received a copy of the GNU General Public License
   along with this program; if not, write to the Free Software
   Foundation, Inc., 59 Temple Place, Suite 330, Boston, MA  02111-1307  USA */

#include "mysql_priv.h"
#include <m_ctype.h>
#include <my_dir.h>
#include "slave.h"
#include "sql_repl.h"
#include "rpl_filter.h"
#include "repl_failsafe.h"
#include "stacktrace.h"
#include "mysqld_suffix.h"
#include "mysys_err.h"
#include "events.h"

#include "../storage/myisam/ha_myisam.h"

#ifdef HAVE_ROW_BASED_REPLICATION
#include "rpl_injector.h"
#endif

#ifdef WITH_INNOBASE_STORAGE_ENGINE
#define OPT_INNODB_DEFAULT 1
#else
#define OPT_INNODB_DEFAULT 0
#endif
#define OPT_BDB_DEFAULT 0
#ifdef WITH_NDBCLUSTER_STORAGE_ENGINE
#define OPT_NDBCLUSTER_DEFAULT 0
#if defined(NOT_ENOUGH_TESTED) \
  && defined(NDB_SHM_TRANSPORTER) && MYSQL_VERSION_ID >= 50000
#define OPT_NDB_SHM_DEFAULT 1
#else
#define OPT_NDB_SHM_DEFAULT 0
#endif
#else
#define OPT_NDBCLUSTER_DEFAULT 0
#endif

#include <thr_alarm.h>
#include <ft_global.h>
#include <errmsg.h>
#include "sp_rcontext.h"
#include "sp_cache.h"

#define mysqld_charset &my_charset_latin1

#ifndef DBUG_OFF
#define ONE_THREAD
#endif

#ifdef HAVE_purify
#define IF_PURIFY(A,B) (A)
#else
#define IF_PURIFY(A,B) (B)
#endif

/* stack traces are only supported on linux intel */
#if defined(__linux__)  && defined(__i386__) && defined(USE_PSTACK)
#define	HAVE_STACK_TRACE_ON_SEGV
#include "../pstack/pstack.h"
char pstack_file_name[80];
#endif /* __linux__ */

/* We have HAVE_purify below as this speeds up the shutdown of MySQL */

#if defined(HAVE_DEC_3_2_THREADS) || defined(SIGNALS_DONT_BREAK_READ) || defined(HAVE_purify) && defined(__linux__)
#define HAVE_CLOSE_SERVER_SOCK 1
#endif

extern "C" {					// Because of SCO 3.2V4.2
#include <errno.h>
#include <sys/stat.h>
#ifndef __GNU_LIBRARY__
#define __GNU_LIBRARY__				// Skip warnings in getopt.h
#endif
#include <my_getopt.h>
#ifdef HAVE_SYSENT_H
#include <sysent.h>
#endif
#ifdef HAVE_PWD_H
#include <pwd.h>				// For getpwent
#endif
#ifdef HAVE_GRP_H
#include <grp.h>
#endif
#include <my_net.h>

#if !defined(__WIN__)
#  ifndef __NETWARE__
#include <sys/resource.h>
#  endif /* __NETWARE__ */
#ifdef HAVE_SYS_UN_H
#  include <sys/un.h>
#endif
#include <netdb.h>
#ifdef HAVE_SELECT_H
#  include <select.h>
#endif
#ifdef HAVE_SYS_SELECT_H
#include <sys/select.h>
#endif
#include <sys/utsname.h>
#endif /* __WIN__ */

#include <my_libwrap.h>

#ifdef HAVE_SYS_MMAN_H
#include <sys/mman.h>
#endif

#ifdef __NETWARE__
#define zVOLSTATE_ACTIVE 6
#define zVOLSTATE_DEACTIVE 2
#define zVOLSTATE_MAINTENANCE 3

#undef __event_h__
#include <../include/event.h>
/*
  This #undef exists here because both libc of NetWare and MySQL have
  files named event.h which causes compilation errors.
*/

#include <nks/netware.h>
#include <nks/vm.h>
#include <library.h>
#include <monitor.h>
#include <zOmni.h>                              //For NEB
#include <neb.h>                                //For NEB
#include <nebpub.h>                             //For NEB
#include <zEvent.h>                             //For NSS event structures
#include <zPublics.h>

static void *neb_consumer_id= NULL;             //For storing NEB consumer id
static char datavolname[256]= {0};
static VolumeID_t datavolid;
static event_handle_t eh;
static Report_t ref;
static void *refneb= NULL;
my_bool event_flag= FALSE;
static int volumeid= -1;

  /* NEB event callback */
unsigned long neb_event_callback(struct EventBlock *eblock);
static void registerwithneb();
static void getvolumename();
static void getvolumeID(BYTE *volumeName);
#endif /* __NETWARE__ */
  

#ifdef _AIX41
int initgroups(const char *,unsigned int);
#endif

#if defined(__FreeBSD__) && defined(HAVE_IEEEFP_H)
#include <ieeefp.h>
#ifdef HAVE_FP_EXCEPT				// Fix type conflict
typedef fp_except fp_except_t;
#endif

  /* We can't handle floating point exceptions with threads, so disable
     this on freebsd
  */

inline void reset_floating_point_exceptions()
{
  /* Don't fall for overflow, underflow,divide-by-zero or loss of precision */
#if defined(__i386__)
  fpsetmask(~(FP_X_INV | FP_X_DNML | FP_X_OFL | FP_X_UFL | FP_X_DZ |
	      FP_X_IMP));
#else
 fpsetmask(~(FP_X_INV |             FP_X_OFL | FP_X_UFL | FP_X_DZ |
	     FP_X_IMP));
#endif
}
#else
#define reset_floating_point_exceptions()
#endif /* __FreeBSD__ && HAVE_IEEEFP_H */

} /* cplusplus */


#if defined(HAVE_LINUXTHREADS)
#define THR_KILL_SIGNAL SIGINT
#else
#define THR_KILL_SIGNAL SIGUSR2		// Can't use this with LinuxThreads
#endif
#define MYSQL_KILL_SIGNAL SIGTERM

#ifdef HAVE_GLIBC2_STYLE_GETHOSTBYNAME_R
#include <sys/types.h>
#else
#include <my_pthread.h>			// For thr_setconcurency()
#endif

#ifdef SOLARIS
extern "C" int gethostname(char *name, int namelen);
#endif


/* Constants */

const char *show_comp_option_name[]= {"YES", "NO", "DISABLED"};
static const char *sql_mode_names[]=
{
  "REAL_AS_FLOAT", "PIPES_AS_CONCAT", "ANSI_QUOTES", "IGNORE_SPACE",
  "?", "ONLY_FULL_GROUP_BY", "NO_UNSIGNED_SUBTRACTION",
  "NO_DIR_IN_CREATE",
  "POSTGRESQL", "ORACLE", "MSSQL", "DB2", "MAXDB", "NO_KEY_OPTIONS",
  "NO_TABLE_OPTIONS", "NO_FIELD_OPTIONS", "MYSQL323", "MYSQL40", "ANSI",
  "NO_AUTO_VALUE_ON_ZERO", "NO_BACKSLASH_ESCAPES", "STRICT_TRANS_TABLES",
  "STRICT_ALL_TABLES",
  "NO_ZERO_IN_DATE", "NO_ZERO_DATE", "ALLOW_INVALID_DATES",
  "ERROR_FOR_DIVISION_BY_ZERO",
  "TRADITIONAL", "NO_AUTO_CREATE_USER", "HIGH_NOT_PRECEDENCE",
  "NO_ENGINE_SUBSTITUTION",
  NullS
};
static const unsigned int sql_mode_names_len[]=
{
  /*REAL_AS_FLOAT*/               13,
  /*PIPES_AS_CONCAT*/             15,
  /*ANSI_QUOTES*/                 11,
  /*IGNORE_SPACE*/                12,
  /*?*/                           1,
  /*ONLY_FULL_GROUP_BY*/          18,
  /*NO_UNSIGNED_SUBTRACTION*/     23,
  /*NO_DIR_IN_CREATE*/            16,
  /*POSTGRESQL*/                  10,
  /*ORACLE*/                      6,
  /*MSSQL*/                       5,
  /*DB2*/                         3,
  /*MAXDB*/                       5,
  /*NO_KEY_OPTIONS*/              14,
  /*NO_TABLE_OPTIONS*/            16,
  /*NO_FIELD_OPTIONS*/            16,
  /*MYSQL323*/                    8,
  /*MYSQL40*/                     7,
  /*ANSI*/                        4,
  /*NO_AUTO_VALUE_ON_ZERO*/       21,
  /*NO_BACKSLASH_ESCAPES*/        20,
  /*STRICT_TRANS_TABLES*/         19,
  /*STRICT_ALL_TABLES*/           17,
  /*NO_ZERO_IN_DATE*/             15,
  /*NO_ZERO_DATE*/                12,
  /*ALLOW_INVALID_DATES*/         19,
  /*ERROR_FOR_DIVISION_BY_ZERO*/  26,
  /*TRADITIONAL*/                 11,
  /*NO_AUTO_CREATE_USER*/         19,
  /*HIGH_NOT_PRECEDENCE*/         19,
  /*NO_ENGINE_SUBSTITUTION*/      22
};
TYPELIB sql_mode_typelib= { array_elements(sql_mode_names)-1,"",
			    sql_mode_names,
                            (unsigned int *)sql_mode_names_len };
static const char *tc_heuristic_recover_names[]=
{
  "COMMIT", "ROLLBACK", NullS
};
static TYPELIB tc_heuristic_recover_typelib=
{
  array_elements(tc_heuristic_recover_names)-1,"",
  tc_heuristic_recover_names, NULL
};
const char *first_keyword= "first", *binary_keyword= "BINARY";
const char *my_localhost= "localhost", *delayed_user= "DELAYED";
#if SIZEOF_OFF_T > 4 && defined(BIG_TABLES)
#define GET_HA_ROWS GET_ULL
#else
#define GET_HA_ROWS GET_ULONG
#endif

bool opt_large_files= sizeof(my_off_t) > 4;

/*
  Used with --help for detailed option
*/
static my_bool opt_help= 0, opt_verbose= 0;

arg_cmp_func Arg_comparator::comparator_matrix[5][2] =
{{&Arg_comparator::compare_string,     &Arg_comparator::compare_e_string},
 {&Arg_comparator::compare_real,       &Arg_comparator::compare_e_real},
 {&Arg_comparator::compare_int_signed, &Arg_comparator::compare_e_int},
 {&Arg_comparator::compare_row,        &Arg_comparator::compare_e_row},
 {&Arg_comparator::compare_decimal,    &Arg_comparator::compare_e_decimal}};

const char *log_output_names[] = { "NONE", "FILE", "TABLE", NullS};
static const unsigned int log_output_names_len[]= { 4, 4, 5, 0 };
TYPELIB log_output_typelib= {array_elements(log_output_names)-1,"",
                             log_output_names, 
                             (unsigned int *) log_output_names_len};

/* static variables */

/* the default log output is log tables */
static bool lower_case_table_names_used= 0;
static bool volatile select_thread_in_use, signal_thread_in_use;
static bool volatile ready_to_exit;
static my_bool opt_debugging= 0, opt_external_locking= 0, opt_console= 0;
static my_bool opt_isam, opt_ndbcluster, opt_merge;
static my_bool opt_short_log_format= 0;
static uint kill_cached_threads, wake_thread;
static ulong killed_threads, thread_created;
static ulong max_used_connections;
static ulong my_bind_addr;			/* the address we bind to */
static volatile ulong cached_thread_count= 0;
static const char *sql_mode_str= "OFF";
static char *mysqld_user, *mysqld_chroot, *log_error_file_ptr;
static char *opt_init_slave, *language_ptr, *opt_init_connect;
static char *default_character_set_name;
static char *character_set_filesystem_name;
static char *my_bind_addr_str;
static char *default_collation_name; 
static char *default_storage_engine_str;
static char compiled_default_collation_name[]= MYSQL_DEFAULT_COLLATION_NAME;
static I_List<THD> thread_cache;

static pthread_cond_t COND_thread_cache, COND_flush_thread_cache;

/* Global variables */

bool opt_update_log, opt_bin_log;
my_bool opt_log, opt_slow_log;
ulong log_output_options;
my_bool opt_log_queries_not_using_indexes= 0;
bool opt_error_log= IF_WIN(1,0);
bool opt_disable_networking=0, opt_skip_show_db=0;
my_bool opt_character_set_client_handshake= 1;
bool server_id_supplied = 0;
bool opt_endinfo,using_udf_functions;
my_bool locked_in_memory;
bool opt_using_transactions, using_update_log;
bool volatile abort_loop;
bool volatile shutdown_in_progress, grant_option;

my_bool opt_skip_slave_start = 0; // If set, slave is not autostarted
my_bool opt_reckless_slave = 0;
my_bool opt_enable_named_pipe= 0;
my_bool opt_local_infile, opt_slave_compressed_protocol;
my_bool opt_safe_user_create = 0, opt_no_mix_types = 0;
my_bool opt_show_slave_auth_info, opt_sql_bin_update = 0;
my_bool opt_log_slave_updates= 0;
my_bool	opt_innodb;

/*
  Legacy global handlerton. These will be removed (please do not add more).
*/
handlerton *heap_hton;
handlerton *myisam_hton;
handlerton *partition_hton;

#ifdef WITH_INNOBASE_STORAGE_ENGINE
extern ulong innobase_fast_shutdown;
extern ulong innobase_large_page_size;
extern char *innobase_home, *innobase_tmpdir, *innobase_logdir;
extern long innobase_lock_scan_time;
extern long innobase_mirrored_log_groups, innobase_log_files_in_group;
extern longlong innobase_log_file_size;
extern long innobase_log_buffer_size;
extern longlong innobase_buffer_pool_size;
extern long innobase_additional_mem_pool_size;
extern long innobase_buffer_pool_awe_mem_mb;
extern long innobase_file_io_threads, innobase_lock_wait_timeout;
extern long innobase_force_recovery;
extern long innobase_open_files;
extern char *innobase_data_home_dir, *innobase_data_file_path;
extern char *innobase_log_group_home_dir, *innobase_log_arch_dir;
extern char *innobase_unix_file_flush_method;
/* The following variables have to be my_bool for SHOW VARIABLES to work */
extern my_bool innobase_log_archive,
               innobase_use_doublewrite,
               innobase_use_checksums,
               innobase_use_large_pages,
               innobase_use_native_aio,
               innobase_file_per_table, innobase_locks_unsafe_for_binlog,
               innobase_create_status_file;
extern "C" {
extern ulong srv_max_buf_pool_modified_pct;
extern ulong srv_max_purge_lag;
extern ulong srv_auto_extend_increment;
extern ulong srv_n_spin_wait_rounds;
extern ulong srv_n_free_tickets_to_enter;
extern ulong srv_thread_sleep_delay;
extern ulong srv_thread_concurrency;
extern ulong srv_commit_concurrency;
extern ulong srv_flush_log_at_trx_commit;
}
#endif

#ifdef WITH_NDBCLUSTER_STORAGE_ENGINE
const char *opt_ndbcluster_connectstring= 0;
const char *opt_ndb_connectstring= 0;
char opt_ndb_constrbuf[1024];
unsigned opt_ndb_constrbuf_len= 0;
my_bool	opt_ndb_shm, opt_ndb_optimized_node_selection;
ulong opt_ndb_cache_check_time;
const char *opt_ndb_mgmd;
ulong opt_ndb_nodeid;
ulong ndb_extra_logging;
#ifdef HAVE_NDB_BINLOG
ulong ndb_report_thresh_binlog_epoch_slip;
ulong ndb_report_thresh_binlog_mem_usage;
#endif

extern const char *ndb_distribution_names[];
extern TYPELIB ndb_distribution_typelib;
extern const char *opt_ndb_distribution;
extern enum ndb_distribution opt_ndb_distribution_id;
#endif
my_bool opt_readonly, use_temp_pool, relay_log_purge;
my_bool opt_sync_frm, opt_allow_suspicious_udfs;
my_bool opt_secure_auth= 0;
my_bool opt_log_slow_admin_statements= 0;
my_bool lower_case_file_system= 0;
my_bool opt_large_pages= 0;
my_bool opt_myisam_use_mmap= 0;
uint    opt_large_page_size= 0;
my_bool opt_old_style_user_limits= 0, trust_function_creators= 0;
/*
  True if there is at least one per-hour limit for some user, so we should
  check them before each query (and possibly reset counters when hour is
  changed). False otherwise.
*/
volatile bool mqh_used = 0;
my_bool opt_noacl;
my_bool sp_automatic_privileges= 1;

#ifdef HAVE_ROW_BASED_REPLICATION
ulong opt_binlog_rows_event_max_size;
const char *binlog_format_names[]= {"STATEMENT", "ROW", "MIXED", NullS};
#else
const char *binlog_format_names[]= {"STATEMENT", NullS};
#endif
TYPELIB binlog_format_typelib=
  { array_elements(binlog_format_names)-1,"",
    binlog_format_names, NULL };

#ifdef HAVE_INITGROUPS
static bool calling_initgroups= FALSE; /* Used in SIGSEGV handler. */
#endif
uint mysqld_port, test_flags, select_errors, dropping_tables, ha_open_options;
uint mysqld_port_timeout;
uint delay_key_write_options, protocol_version;
uint lower_case_table_names;
uint tc_heuristic_recover= 0;
uint volatile thread_count, thread_running;
ulonglong thd_startup_options;
ulong back_log, connect_timeout, concurrency, server_id;
ulong table_cache_size, table_def_size;
ulong thread_stack, what_to_log;
ulong query_buff_size, slow_launch_time, slave_open_temp_tables;
ulong open_files_limit, max_binlog_size, max_relay_log_size;
ulong slave_net_timeout, slave_trans_retries;
ulong thread_cache_size=0, binlog_cache_size=0, max_binlog_cache_size=0;
ulong query_cache_size=0;
ulong refresh_version, flush_version;	/* Increments on each reload */
query_id_t query_id;
ulong aborted_threads, aborted_connects;
ulong delayed_insert_timeout, delayed_insert_limit, delayed_queue_size;
ulong delayed_insert_threads, delayed_insert_writes, delayed_rows_in_use;
ulong delayed_insert_errors,flush_time;
ulong specialflag=0;
ulong binlog_cache_use= 0, binlog_cache_disk_use= 0;
ulong max_connections, max_connect_errors;
uint  max_user_connections= 0;
/*
  Limit of the total number of prepared statements in the server.
  Is necessary to protect the server against out-of-memory attacks.
*/
ulong max_prepared_stmt_count;
/*
  Current total number of prepared statements in the server. This number
  is exact, and therefore may not be equal to the difference between
  `com_stmt_prepare' and `com_stmt_close' (global status variables), as
  the latter ones account for all registered attempts to prepare
  a statement (including unsuccessful ones).  Prepared statements are
  currently connection-local: if the same SQL query text is prepared in
  two different connections, this counts as two distinct prepared
  statements.
*/
ulong prepared_stmt_count=0;
ulong thread_id=1L,current_pid;
ulong slow_launch_threads = 0, sync_binlog_period;
ulong expire_logs_days = 0;
ulong rpl_recovery_rank=0;
const char *log_output_str= "TABLE";

double log_10[32];			/* 10 potences */
time_t start_time;

char mysql_home[FN_REFLEN], pidfile_name[FN_REFLEN], system_time_zone[30];
char *default_tz_name;
char log_error_file[FN_REFLEN], glob_hostname[FN_REFLEN];
char mysql_real_data_home[FN_REFLEN],
     language[FN_REFLEN], reg_ext[FN_EXTLEN], mysql_charsets_dir[FN_REFLEN],
     *opt_init_file, *opt_tc_log_file,
     def_ft_boolean_syntax[sizeof(ft_boolean_syntax)];
uint reg_ext_length;
const key_map key_map_empty(0);
key_map key_map_full(0);                        // Will be initialized later

const char *opt_date_time_formats[3];

char mysql_data_home_buff[2], *mysql_data_home=mysql_real_data_home;
struct passwd *user_info;
char server_version[SERVER_VERSION_LENGTH];
char *mysqld_unix_port, *opt_mysql_tmpdir;
const char **errmesg;			/* Error messages */
const char *myisam_recover_options_str="OFF";
const char *myisam_stats_method_str="nulls_unequal";
/* name of reference on left espression in rewritten IN subquery */
const char *in_left_expr_name= "<left expr>";
/* name of additional condition */
const char *in_additional_cond= "<IN COND>";
my_decimal decimal_zero;
/* classes for comparation parsing/processing */
Eq_creator eq_creator;
Ne_creator ne_creator;
Gt_creator gt_creator;
Lt_creator lt_creator;
Ge_creator ge_creator;
Le_creator le_creator;


FILE *bootstrap_file;
int bootstrap_error;
FILE *stderror_file=0;

I_List<THD> threads;
I_List<NAMED_LIST> key_caches;
Rpl_filter* rpl_filter;
Rpl_filter* binlog_filter;

struct system_variables global_system_variables;
struct system_variables max_system_variables;
struct system_status_var global_status_var;

MY_TMPDIR mysql_tmpdir_list;
MY_BITMAP temp_pool;

CHARSET_INFO *system_charset_info, *files_charset_info ;
CHARSET_INFO *national_charset_info, *table_alias_charset;
CHARSET_INFO *character_set_filesystem;

SHOW_COMP_OPTION have_row_based_replication;
SHOW_COMP_OPTION have_openssl, have_symlink, have_dlopen, have_query_cache;
SHOW_COMP_OPTION have_geometry, have_rtree_keys;
SHOW_COMP_OPTION have_crypt, have_compress;

/* Thread specific variables */

pthread_key(MEM_ROOT**,THR_MALLOC);
pthread_key(THD*, THR_THD);
pthread_mutex_t LOCK_mysql_create_db, LOCK_Acl, LOCK_open, LOCK_thread_count,
		LOCK_mapped_file, LOCK_status, LOCK_global_read_lock,
		LOCK_error_log, LOCK_uuid_generator,
		LOCK_delayed_insert, LOCK_delayed_status, LOCK_delayed_create,
		LOCK_crypt, LOCK_bytes_sent, LOCK_bytes_received,
	        LOCK_global_system_variables,
		LOCK_user_conn, LOCK_slave_list, LOCK_active_mi;
/*
  The below lock protects access to two global server variables:
  max_prepared_stmt_count and prepared_stmt_count. These variables
  set the limit and hold the current total number of prepared statements
  in the server, respectively. As PREPARE/DEALLOCATE rate in a loaded
  server may be fairly high, we need a dedicated lock.
*/
pthread_mutex_t LOCK_prepared_stmt_count;
#ifdef HAVE_OPENSSL
pthread_mutex_t LOCK_des_key_file;
#endif
rw_lock_t	LOCK_grant, LOCK_sys_init_connect, LOCK_sys_init_slave;
pthread_cond_t COND_refresh, COND_thread_count, COND_global_read_lock;
pthread_t signal_thread;
pthread_attr_t connection_attrib;
pthread_mutex_t  LOCK_server_started;
pthread_cond_t  COND_server_started;

int mysqld_server_started= 0;

File_parser_dummy_hook file_parser_dummy_hook;

/* replication parameters, if master_host is not NULL, we are a slave */
uint master_port= MYSQL_PORT, master_connect_retry = 60;
uint report_port= MYSQL_PORT;
ulong master_retry_count=0;
char *master_user, *master_password, *master_host, *master_info_file;
char *relay_log_info_file, *report_user, *report_password, *report_host;
char *opt_relay_logname = 0, *opt_relaylog_index_name=0;
my_bool master_ssl;
char *master_ssl_key, *master_ssl_cert;
char *master_ssl_ca, *master_ssl_capath, *master_ssl_cipher;
char *opt_logname, *opt_slow_logname;

/* Static variables */

static bool kill_in_progress, segfaulted;
static my_bool opt_do_pstack, opt_bootstrap, opt_myisam_log;
static int cleanup_done;
static ulong opt_specialflag, opt_myisam_block_size;
static char *opt_update_logname, *opt_binlog_index_name;
static char *opt_tc_heuristic_recover;
static char *mysql_home_ptr, *pidfile_name_ptr;
static char **defaults_argv;
static char *opt_bin_logname;

static my_socket unix_sock,ip_sock;
static pthread_t select_thread;
struct rand_struct sql_rand; // used by sql_class.cc:THD::THD()

/* OS specific variables */

#ifdef __WIN__
#undef	 getpid
#include <process.h>

static pthread_cond_t COND_handler_count;
static uint handler_count;
static bool start_mode=0, use_opt_args;
static int opt_argc;
static char **opt_argv;

#if !defined(EMBEDDED_LIBRARY)
static HANDLE hEventShutdown;
static char shutdown_event_name[40];
#include "nt_servc.h"
static	 NTService  Service;	      // Service object for WinNT
#endif /* EMBEDDED_LIBRARY */
#endif /* __WIN__ */

#ifdef __NT__
static char pipe_name[512];
static SECURITY_ATTRIBUTES saPipeSecurity;
static SECURITY_DESCRIPTOR sdPipeDescriptor;
static HANDLE hPipe = INVALID_HANDLE_VALUE;
#endif

#ifndef EMBEDDED_LIBRARY
bool mysqld_embedded=0;
#else
bool mysqld_embedded=1;
#endif

#ifndef DBUG_OFF
static const char* default_dbug_option;
#endif
#ifdef HAVE_LIBWRAP
const char *libwrapName= NULL;
int allow_severity = LOG_INFO;
int deny_severity = LOG_WARNING;
#endif
#ifdef HAVE_QUERY_CACHE
static ulong query_cache_limit= 0;
ulong query_cache_min_res_unit= QUERY_CACHE_MIN_RESULT_DATA_SIZE;
Query_cache query_cache;
#endif
#ifdef HAVE_SMEM
char *shared_memory_base_name= default_shared_memory_base_name;
my_bool opt_enable_shared_memory;
HANDLE smem_event_connect_request= 0;
#endif

#define SSL_VARS_NOT_STATIC
#include "sslopt-vars.h"
#ifdef HAVE_OPENSSL
#include <openssl/crypto.h>
#ifndef HAVE_YASSL
typedef struct CRYPTO_dynlock_value
{
  rw_lock_t lock;
} openssl_lock_t;

static openssl_lock_t *openssl_stdlocks;
static openssl_lock_t *openssl_dynlock_create(const char *, int);
static void openssl_dynlock_destroy(openssl_lock_t *, const char *, int);
static void openssl_lock_function(int, int, const char *, int);
static void openssl_lock(int, openssl_lock_t *, const char *, int);
static unsigned long openssl_id_function();
#endif
char *des_key_file;
struct st_VioSSLFd *ssl_acceptor_fd;
#endif /* HAVE_OPENSSL */


/* Function declarations */

static void start_signal_handler(void);
pthread_handler_t signal_hand(void *arg);
static void mysql_init_variables(void);
static void get_options(int argc,char **argv);
static void set_server_version(void);
static int init_thread_environment();
static char *get_relative_path(const char *path);
static void fix_paths(void);
pthread_handler_t handle_connections_sockets(void *arg);
pthread_handler_t kill_server_thread(void *arg);
static void bootstrap(FILE *file);
static void close_server_sock();
static bool read_init_file(char *file_name);
#ifdef __NT__
pthread_handler_t handle_connections_namedpipes(void *arg);
#endif
#ifdef HAVE_SMEM
pthread_handler_t handle_connections_shared_memory(void *arg);
#endif
pthread_handler_t handle_slave(void *arg);
static ulong find_bit_type(const char *x, TYPELIB *bit_lib);
static void clean_up(bool print_message);
static void clean_up_mutexes(void);
static void wait_for_signal_thread_to_end(void);
static int test_if_case_insensitive(const char *dir_name);
static void create_pid_file();
static void end_ssl();

#ifndef EMBEDDED_LIBRARY
/****************************************************************************
** Code to end mysqld
****************************************************************************/

static void close_connections(void)
{
#ifdef EXTRA_DEBUG
  int count=0;
#endif
  DBUG_ENTER("close_connections");

  /* Clear thread cache */
  kill_cached_threads++;
  flush_thread_cache();

  /* kill flush thread */
  (void) pthread_mutex_lock(&LOCK_manager);
  if (manager_thread_in_use)
  {
    DBUG_PRINT("quit",("killing manager thread: 0x%lx",manager_thread));
   (void) pthread_cond_signal(&COND_manager);
  }
  (void) pthread_mutex_unlock(&LOCK_manager);

  /* kill connection thread */
#if !defined(__WIN__) && !defined(__NETWARE__)
  DBUG_PRINT("quit",("waiting for select thread: 0x%lx",select_thread));
  (void) pthread_mutex_lock(&LOCK_thread_count);

  while (select_thread_in_use)
  {
    struct timespec abstime;
    int error;
    LINT_INIT(error);
    DBUG_PRINT("info",("Waiting for select thread"));

#ifndef DONT_USE_THR_ALARM
    if (pthread_kill(select_thread,THR_CLIENT_ALARM))
      break;					// allready dead
#endif
    set_timespec(abstime, 2);
    for (uint tmp=0 ; tmp < 10 && select_thread_in_use; tmp++)
    {
      error=pthread_cond_timedwait(&COND_thread_count,&LOCK_thread_count,
				   &abstime);
      if (error != EINTR)
	break;
    }
#ifdef EXTRA_DEBUG
    if (error != 0 && !count++)
      sql_print_error("Got error %d from pthread_cond_timedwait",error);
#endif
    close_server_sock();
  }
  (void) pthread_mutex_unlock(&LOCK_thread_count);
#endif /* __WIN__ */


  /* Abort listening to new connections */
  DBUG_PRINT("quit",("Closing sockets"));
  if (!opt_disable_networking )
  {
    if (ip_sock != INVALID_SOCKET)
    {
      (void) shutdown(ip_sock, SHUT_RDWR);
      (void) closesocket(ip_sock);
      ip_sock= INVALID_SOCKET;
    }
  }
#ifdef __NT__
  if (hPipe != INVALID_HANDLE_VALUE && opt_enable_named_pipe)
  {
    HANDLE temp;
    DBUG_PRINT("quit", ("Closing named pipes") );

    /* Create connection to the handle named pipe handler to break the loop */
    if ((temp = CreateFile(pipe_name,
			   GENERIC_READ | GENERIC_WRITE,
			   0,
			   NULL,
			   OPEN_EXISTING,
			   0,
			   NULL )) != INVALID_HANDLE_VALUE)
    {
      WaitNamedPipe(pipe_name, 1000);
      DWORD dwMode = PIPE_READMODE_BYTE | PIPE_WAIT;
      SetNamedPipeHandleState(temp, &dwMode, NULL, NULL);
      CancelIo(temp);
      DisconnectNamedPipe(temp);
      CloseHandle(temp);
    }
  }
#endif
#ifdef HAVE_SYS_UN_H
  if (unix_sock != INVALID_SOCKET)
  {
    (void) shutdown(unix_sock, SHUT_RDWR);
    (void) closesocket(unix_sock);
    (void) unlink(mysqld_unix_port);
    unix_sock= INVALID_SOCKET;
  }
#endif
  end_thr_alarm(0);			 // Abort old alarms.

  /*
    First signal all threads that it's time to die
    This will give the threads some time to gracefully abort their
    statements and inform their clients that the server is about to die.
  */

  THD *tmp;
  (void) pthread_mutex_lock(&LOCK_thread_count); // For unlink from list

  I_List_iterator<THD> it(threads);
  while ((tmp=it++))
  {
    DBUG_PRINT("quit",("Informing thread %ld that it's time to die",
		       tmp->thread_id));
    /* We skip slave threads & scheduler on this first loop through. */
    if (tmp->slave_thread)
      continue;

    tmp->killed= THD::KILL_CONNECTION;
    if (tmp->mysys_var)
    {
      tmp->mysys_var->abort=1;
      pthread_mutex_lock(&tmp->mysys_var->mutex);
      if (tmp->mysys_var->current_cond)
      {
	pthread_mutex_lock(tmp->mysys_var->current_mutex);
	pthread_cond_broadcast(tmp->mysys_var->current_cond);
	pthread_mutex_unlock(tmp->mysys_var->current_mutex);
      }
      pthread_mutex_unlock(&tmp->mysys_var->mutex);
    }
  }
  (void) pthread_mutex_unlock(&LOCK_thread_count); // For unlink from list

  Events::get_instance()->deinit();
  end_slave();

  if (thread_count)
    sleep(2);					// Give threads time to die

  /*
    Force remaining threads to die by closing the connection to the client
    This will ensure that threads that are waiting for a command from the
    client on a blocking read call are aborted.
  */

  for (;;)
  {
    DBUG_PRINT("quit",("Locking LOCK_thread_count"));
    (void) pthread_mutex_lock(&LOCK_thread_count); // For unlink from list
    if (!(tmp=threads.get()))
    {
      DBUG_PRINT("quit",("Unlocking LOCK_thread_count"));
      (void) pthread_mutex_unlock(&LOCK_thread_count);
      break;
    }
#ifndef __bsdi__				// Bug in BSDI kernel
    if (tmp->vio_ok())
    {
      if (global_system_variables.log_warnings)
        sql_print_warning(ER(ER_FORCING_CLOSE),my_progname,
                          tmp->thread_id,
                          (tmp->main_security_ctx.user ?
                           tmp->main_security_ctx.user : ""));
      close_connection(tmp,0,0);
    }
#endif
    DBUG_PRINT("quit",("Unlocking LOCK_thread_count"));
    (void) pthread_mutex_unlock(&LOCK_thread_count);
  }
  /* All threads has now been aborted */
  DBUG_PRINT("quit",("Waiting for threads to die (count=%u)",thread_count));
  (void) pthread_mutex_lock(&LOCK_thread_count);
  while (thread_count)
  {
    (void) pthread_cond_wait(&COND_thread_count,&LOCK_thread_count);
    DBUG_PRINT("quit",("One thread died (count=%u)",thread_count));
  }
  (void) pthread_mutex_unlock(&LOCK_thread_count);

  DBUG_PRINT("quit",("close_connections thread"));
  DBUG_VOID_RETURN;
}
#endif /*EMBEDDED_LIBRARY*/


static void close_server_sock()
{
#ifdef HAVE_CLOSE_SERVER_SOCK
  DBUG_ENTER("close_server_sock");
  my_socket tmp_sock;
  tmp_sock=ip_sock;
  if (tmp_sock != INVALID_SOCKET)
  {
    ip_sock=INVALID_SOCKET;
    DBUG_PRINT("info",("calling shutdown on TCP/IP socket"));
    VOID(shutdown(tmp_sock, SHUT_RDWR));
#if defined(__NETWARE__)
    /*
      The following code is disabled for normal systems as it causes MySQL
      to hang on AIX 4.3 during shutdown
    */
    DBUG_PRINT("info",("calling closesocket on TCP/IP socket"));
    VOID(closesocket(tmp_sock));
#endif
  }
  tmp_sock=unix_sock;
  if (tmp_sock != INVALID_SOCKET)
  {
    unix_sock=INVALID_SOCKET;
    DBUG_PRINT("info",("calling shutdown on unix socket"));
    VOID(shutdown(tmp_sock, SHUT_RDWR));
#if defined(__NETWARE__)
    /*
      The following code is disabled for normal systems as it may cause MySQL
      to hang on AIX 4.3 during shutdown
    */
    DBUG_PRINT("info",("calling closesocket on unix/IP socket"));
    VOID(closesocket(tmp_sock));
#endif
    VOID(unlink(mysqld_unix_port));
  }
  DBUG_VOID_RETURN;
#endif
}


void kill_mysql(void)
{
  DBUG_ENTER("kill_mysql");

#ifdef SIGNALS_DONT_BREAK_READ
  abort_loop=1;					// Break connection loops
  close_server_sock();				// Force accept to wake up
#endif

#if defined(__WIN__)
#if !defined(EMBEDDED_LIBRARY)
  {
    if (!SetEvent(hEventShutdown))
    {
      DBUG_PRINT("error",("Got error: %ld from SetEvent",GetLastError()));
    }
    /*
      or:
      HANDLE hEvent=OpenEvent(0, FALSE, "MySqlShutdown");
      SetEvent(hEventShutdown);
      CloseHandle(hEvent);
    */
  }
#endif
#elif defined(HAVE_PTHREAD_KILL)
  if (pthread_kill(signal_thread, MYSQL_KILL_SIGNAL))
  {
    DBUG_PRINT("error",("Got error %d from pthread_kill",errno)); /* purecov: inspected */
  }
#elif !defined(SIGNALS_DONT_BREAK_READ)
  kill(current_pid, MYSQL_KILL_SIGNAL);
#endif
  DBUG_PRINT("quit",("After pthread_kill"));
  shutdown_in_progress=1;			// Safety if kill didn't work
#ifdef SIGNALS_DONT_BREAK_READ
  if (!kill_in_progress)
  {
    pthread_t tmp;
    abort_loop=1;
    if (pthread_create(&tmp,&connection_attrib, kill_server_thread,
			   (void*) 0))
      sql_print_error("Can't create thread to kill server");
  }
#endif
  DBUG_VOID_RETURN;
}

/*
  Force server down. Kill all connections and threads and exit

  SYNOPSIS
  kill_server

  sig_ptr       Signal number that caused kill_server to be called.

  NOTE!
    A signal number of 0 mean that the function was not called
    from a signal handler and there is thus no signal to block
    or stop, we just want to kill the server.

*/

#if defined(__NETWARE__)
extern "C" void kill_server(int sig_ptr)
#define RETURN_FROM_KILL_SERVER DBUG_VOID_RETURN
#elif !defined(__WIN__)
static void *kill_server(void *sig_ptr)
#define RETURN_FROM_KILL_SERVER DBUG_RETURN(0)
#else
static void __cdecl kill_server(int sig_ptr)
#define RETURN_FROM_KILL_SERVER DBUG_VOID_RETURN
#endif
{
  DBUG_ENTER("kill_server");
#ifndef EMBEDDED_LIBRARY
  int sig=(int) (long) sig_ptr;			// This is passed a int
  // if there is a signal during the kill in progress, ignore the other
  if (kill_in_progress)				// Safety
    RETURN_FROM_KILL_SERVER;
  kill_in_progress=TRUE;
  abort_loop=1;					// This should be set
  if (sig != 0) // 0 is not a valid signal number
    my_sigset(sig,SIG_IGN);
  if (sig == MYSQL_KILL_SIGNAL || sig == 0)
    sql_print_information(ER(ER_NORMAL_SHUTDOWN),my_progname);
  else
    sql_print_error(ER(ER_GOT_SIGNAL),my_progname,sig); /* purecov: inspected */

#if defined(HAVE_SMEM) && defined(__WIN__)    
  /*    
   Send event to smem_event_connect_request for aborting    
   */    
  if (!SetEvent(smem_event_connect_request))    
  {      
	  DBUG_PRINT("error",
		("Got error: %ld from SetEvent of smem_event_connect_request",
		 GetLastError()));    
  }
#endif  
  
#if defined(__NETWARE__) || (defined(USE_ONE_SIGNAL_HAND) && !defined(__WIN__))
  my_thread_init();				// If this is a new thread
#endif
  close_connections();
  if (sig != MYSQL_KILL_SIGNAL &&
#ifdef __WIN__
      sig != SIGINT &&				/* Bug#18235 */
#endif
      sig != 0)
    unireg_abort(1);				/* purecov: inspected */
  else
    unireg_end();

#ifdef __NETWARE__
  if (!event_flag)
    pthread_join(select_thread, NULL);		// wait for main thread
#endif /* __NETWARE__ */

#if defined(__NETWARE__) || (defined(USE_ONE_SIGNAL_HAND) && !defined(__WIN__) && !defined(OS2))
  my_thread_end();
#endif

  pthread_exit(0);				/* purecov: deadcode */

#endif /* EMBEDDED_LIBRARY */
  RETURN_FROM_KILL_SERVER;
}


#if defined(USE_ONE_SIGNAL_HAND) || (defined(__NETWARE__) && defined(SIGNALS_DONT_BREAK_READ))
pthread_handler_t kill_server_thread(void *arg __attribute__((unused)))
{
  my_thread_init();				// Initialize new thread
  kill_server(0);
  my_thread_end();				// Normally never reached
  return 0;
}
#endif

extern "C" sig_handler print_signal_warning(int sig)
{
  if (global_system_variables.log_warnings)
    sql_print_warning("Got signal %d from thread %ld", sig,my_thread_id());
#ifdef DONT_REMEMBER_SIGNAL
  my_sigset(sig,print_signal_warning);		/* int. thread system calls */
#endif
#if !defined(__WIN__) && !defined(__NETWARE__)
  if (sig == SIGALRM)
    alarm(2);					/* reschedule alarm */
#endif
}

/*
  cleanup all memory and end program nicely

  SYNOPSIS
    unireg_end()

  NOTES
    This function never returns.

    If SIGNALS_DONT_BREAK_READ is defined, this function is called
    by the main thread. To get MySQL to shut down nicely in this case
    (Mac OS X) we have to call exit() instead if pthread_exit().
*/

#ifndef EMBEDDED_LIBRARY
void unireg_end(void)
{
  clean_up(1);
  my_thread_end();
#if defined(SIGNALS_DONT_BREAK_READ) && !defined(__NETWARE__)
  exit(0);
#else
  pthread_exit(0);				// Exit is in main thread
#endif
}

extern "C" void unireg_abort(int exit_code)
{
  DBUG_ENTER("unireg_abort");
  if (exit_code)
    sql_print_error("Aborting\n");
  clean_up(exit_code || !opt_bootstrap); /* purecov: inspected */
  DBUG_PRINT("quit",("done with cleanup in unireg_abort"));
  wait_for_signal_thread_to_end();
  clean_up_mutexes();
  my_end(opt_endinfo ? MY_CHECK_ERROR | MY_GIVE_INFO : 0);
  exit(exit_code); /* purecov: inspected */
}
#endif


void clean_up(bool print_message)
{
  DBUG_PRINT("exit",("clean_up"));
  if (cleanup_done++)
    return; /* purecov: inspected */

  logger.cleanup_base();

  /*
    make sure that handlers finish up
    what they have that is dependent on the binlog
  */
  ha_binlog_end(current_thd);
#ifdef HAVE_ROW_BASED_REPLICATION
  injector::free_instance();
#endif
  mysql_bin_log.cleanup();

#ifdef HAVE_REPLICATION
  if (use_slave_mask)
    bitmap_free(&slave_error_mask);
#endif
  my_tz_free();
  my_database_names_free();
#ifndef NO_EMBEDDED_ACCESS_CHECKS
  acl_free(1);
  grant_free();
#endif
  query_cache_destroy();
  table_cache_free();
  table_def_free();
  hostname_cache_free();
  item_user_lock_free();
  lex_free();				/* Free some memory */
  set_var_free();
  free_charsets();
  (void) ha_panic(HA_PANIC_CLOSE);	/* close all tables and logs */
  if (!opt_noacl)
  {
#ifdef HAVE_DLOPEN
    udf_free();
#endif
  }
  plugin_shutdown();
  if (tc_log)
    tc_log->close();
  xid_cache_free();
  delete_elements(&key_caches, (void (*)(const char*, gptr)) free_key_cache);
  multi_keycache_free();
  free_status_vars();
  end_thr_alarm(1);			/* Free allocated memory */
  my_free_open_file_info();
  my_free((char*) global_system_variables.date_format,
	  MYF(MY_ALLOW_ZERO_PTR));
  my_free((char*) global_system_variables.time_format,
	  MYF(MY_ALLOW_ZERO_PTR));
  my_free((char*) global_system_variables.datetime_format,
	  MYF(MY_ALLOW_ZERO_PTR));
  if (defaults_argv)
    free_defaults(defaults_argv);
  my_free(sys_init_connect.value, MYF(MY_ALLOW_ZERO_PTR));
  my_free(sys_init_slave.value, MYF(MY_ALLOW_ZERO_PTR));
  my_free(sys_var_general_log_path.value, MYF(MY_ALLOW_ZERO_PTR));
  my_free(sys_var_slow_log_path.value, MYF(MY_ALLOW_ZERO_PTR));
  free_tmpdir(&mysql_tmpdir_list);
#ifdef HAVE_REPLICATION
  my_free(slave_load_tmpdir,MYF(MY_ALLOW_ZERO_PTR));
#endif
  x_free(opt_bin_logname);
  x_free(opt_relay_logname);
  bitmap_free(&temp_pool);
  free_max_user_conn();
#ifdef HAVE_REPLICATION
  end_slave_list();
#endif
  delete binlog_filter;
  delete rpl_filter;
  end_ssl();
  vio_end();
#ifdef USE_REGEX
  my_regex_end();
#endif

  if (print_message && errmesg)
    sql_print_information(ER(ER_SHUTDOWN_COMPLETE),my_progname);
#if !defined(EMBEDDED_LIBRARY)
  if (!opt_bootstrap)
    (void) my_delete(pidfile_name,MYF(0));	// This may not always exist
#endif
  finish_client_errs();
  my_free((gptr) my_error_unregister(ER_ERROR_FIRST, ER_ERROR_LAST),
          MYF(MY_WME | MY_FAE | MY_ALLOW_ZERO_PTR));
  DBUG_PRINT("quit", ("Error messages freed"));
  /* Tell main we are ready */
  logger.cleanup_end();
  (void) pthread_mutex_lock(&LOCK_thread_count);
  DBUG_PRINT("quit", ("got thread count lock"));
  ready_to_exit=1;
  /* do the broadcast inside the lock to ensure that my_end() is not called */
  (void) pthread_cond_broadcast(&COND_thread_count);
  (void) pthread_mutex_unlock(&LOCK_thread_count);

  /*
    The following lines may never be executed as the main thread may have
    killed us
  */
  DBUG_PRINT("quit", ("done with cleanup"));
} /* clean_up */


/*
  This is mainly needed when running with purify, but it's still nice to
  know that all child threads have died when mysqld exits
*/

static void wait_for_signal_thread_to_end()
{
#ifndef __NETWARE__
  uint i;
  /*
    Wait up to 10 seconds for signal thread to die. We use this mainly to
    avoid getting warnings that my_thread_end has not been called
  */
  for (i= 0 ; i < 100 && signal_thread_in_use; i++)
  {
    if (pthread_kill(signal_thread, MYSQL_KILL_SIGNAL))
      break;
    my_sleep(100);				// Give it time to die
  }
#endif
}


static void clean_up_mutexes()
{
  (void) pthread_mutex_destroy(&LOCK_mysql_create_db);
  (void) pthread_mutex_destroy(&LOCK_lock_db);
  (void) pthread_mutex_destroy(&LOCK_Acl);
  (void) rwlock_destroy(&LOCK_grant);
  (void) pthread_mutex_destroy(&LOCK_open);
  (void) pthread_mutex_destroy(&LOCK_thread_count);
  (void) pthread_mutex_destroy(&LOCK_mapped_file);
  (void) pthread_mutex_destroy(&LOCK_status);
  (void) pthread_mutex_destroy(&LOCK_error_log);
  (void) pthread_mutex_destroy(&LOCK_delayed_insert);
  (void) pthread_mutex_destroy(&LOCK_delayed_status);
  (void) pthread_mutex_destroy(&LOCK_delayed_create);
  (void) pthread_mutex_destroy(&LOCK_manager);
  (void) pthread_mutex_destroy(&LOCK_crypt);
  (void) pthread_mutex_destroy(&LOCK_bytes_sent);
  (void) pthread_mutex_destroy(&LOCK_bytes_received);
  (void) pthread_mutex_destroy(&LOCK_user_conn);
  Events::get_instance()->destroy_mutexes();
#ifdef HAVE_OPENSSL
  (void) pthread_mutex_destroy(&LOCK_des_key_file);
#ifndef HAVE_YASSL
  for (int i= 0; i < CRYPTO_num_locks(); ++i)
    (void) rwlock_destroy(&openssl_stdlocks[i].lock);
  OPENSSL_free(openssl_stdlocks);
#endif
#endif
#ifdef HAVE_REPLICATION
  (void) pthread_mutex_destroy(&LOCK_rpl_status);
  (void) pthread_cond_destroy(&COND_rpl_status);
#endif
  (void) pthread_mutex_destroy(&LOCK_active_mi);
  (void) rwlock_destroy(&LOCK_sys_init_connect);
  (void) rwlock_destroy(&LOCK_sys_init_slave);
  (void) pthread_mutex_destroy(&LOCK_global_system_variables);
  (void) pthread_mutex_destroy(&LOCK_global_read_lock);
  (void) pthread_mutex_destroy(&LOCK_uuid_generator);
  (void) pthread_mutex_destroy(&LOCK_prepared_stmt_count);
  (void) pthread_cond_destroy(&COND_thread_count);
  (void) pthread_cond_destroy(&COND_refresh);
  (void) pthread_cond_destroy(&COND_global_read_lock);
  (void) pthread_cond_destroy(&COND_thread_cache);
  (void) pthread_cond_destroy(&COND_flush_thread_cache);
  (void) pthread_cond_destroy(&COND_manager);
}

/****************************************************************************
** Init IP and UNIX socket
****************************************************************************/

static void set_ports()
{
  char	*env;
  if (!mysqld_port && !opt_disable_networking)
  {					// Get port if not from commandline
    struct  servent *serv_ptr;
    mysqld_port= MYSQL_PORT;
    if ((serv_ptr= getservbyname("mysql", "tcp")))
      mysqld_port= ntohs((u_short) serv_ptr->s_port); /* purecov: inspected */
    if ((env = getenv("MYSQL_TCP_PORT")))
      mysqld_port= (uint) atoi(env);		/* purecov: inspected */
  }
  if (!mysqld_unix_port)
  {
#ifdef __WIN__
    mysqld_unix_port= (char*) MYSQL_NAMEDPIPE;
#else
    mysqld_unix_port= (char*) MYSQL_UNIX_ADDR;
#endif
    if ((env = getenv("MYSQL_UNIX_PORT")))
      mysqld_unix_port= env;			/* purecov: inspected */
  }
}

#ifndef EMBEDDED_LIBRARY
/* Change to run as another user if started with --user */

static struct passwd *check_user(const char *user)
{
#if !defined(__WIN__) && !defined(__NETWARE__)
  struct passwd *user_info;
  uid_t user_id= geteuid();

  // Don't bother if we aren't superuser
  if (user_id)
  {
    if (user)
    {
      // Don't give a warning, if real user is same as given with --user
      user_info= getpwnam(user);
      if ((!user_info || user_id != user_info->pw_uid) &&
	  global_system_variables.log_warnings)
        sql_print_warning(
                    "One can only use the --user switch if running as root\n");
    }
    return NULL;
  }
  if (!user)
  {
    if (!opt_bootstrap)
    {
      sql_print_error("Fatal error: Please read \"Security\" section of the manual to find out how to run mysqld as root!\n");
      unireg_abort(1);
    }
    return NULL;
  }
  if (!strcmp(user,"root"))
    return NULL;                        // Avoid problem with dynamic libraries

  if (!(user_info= getpwnam(user)))
  {
    // Allow a numeric uid to be used
    const char *pos;
    for (pos= user; my_isdigit(mysqld_charset,*pos); pos++) ;
    if (*pos)                                   // Not numeric id
      goto err;
    if (!(user_info= getpwuid(atoi(user))))
      goto err;
    else
      return user_info;
  }
  else
    return user_info;

err:
  sql_print_error("Fatal error: Can't change to run as user '%s' ;  Please check that the user exists!\n",user);
  unireg_abort(1);
#endif
  return NULL;
}

static void set_user(const char *user, struct passwd *user_info)
{
#if !defined(__WIN__) && !defined(__NETWARE__)
  DBUG_ASSERT(user_info != 0);
#ifdef HAVE_INITGROUPS
  /*
    We can get a SIGSEGV when calling initgroups() on some systems when NSS
    is configured to use LDAP and the server is statically linked.  We set
    calling_initgroups as a flag to the SIGSEGV handler that is then used to
    output a specific message to help the user resolve this problem.
  */
  calling_initgroups= TRUE;
  initgroups((char*) user, user_info->pw_gid);
  calling_initgroups= FALSE;
#endif
  if (setgid(user_info->pw_gid) == -1)
  {
    sql_perror("setgid");
    unireg_abort(1);
  }
  if (setuid(user_info->pw_uid) == -1)
  {
    sql_perror("setuid");
    unireg_abort(1);
  }
#endif
}


static void set_effective_user(struct passwd *user_info)
{
#if !defined(__WIN__) && !defined(__NETWARE__)
  DBUG_ASSERT(user_info != 0);
  if (setregid((gid_t)-1, user_info->pw_gid) == -1)
  {
    sql_perror("setregid");
    unireg_abort(1);
  }
  if (setreuid((uid_t)-1, user_info->pw_uid) == -1)
  {
    sql_perror("setreuid");
    unireg_abort(1);
  }
#endif
}


/* Change root user if started with  --chroot */

static void set_root(const char *path)
{
#if !defined(__WIN__) && !defined(__NETWARE__)
  if (chroot(path) == -1)
  {
    sql_perror("chroot");
    unireg_abort(1);
  }
  my_setwd("/", MYF(0));
#endif
}

static void network_init(void)
{
  struct sockaddr_in	IPaddr;
#ifdef HAVE_SYS_UN_H
  struct sockaddr_un	UNIXaddr;
#endif
  int	arg=1;
  int   ret;
  uint  waited;
  uint  this_wait;
  uint  retry;
  DBUG_ENTER("network_init");
  LINT_INIT(ret);

  set_ports();

  if (mysqld_port != 0 && !opt_disable_networking && !opt_bootstrap)
  {
    DBUG_PRINT("general",("IP Socket is %d",mysqld_port));
    ip_sock = socket(AF_INET, SOCK_STREAM, 0);
    if (ip_sock == INVALID_SOCKET)
    {
      DBUG_PRINT("error",("Got error: %d from socket()",socket_errno));
      sql_perror(ER(ER_IPSOCK_ERROR));		/* purecov: tested */
      unireg_abort(1);				/* purecov: tested */
    }
    bzero((char*) &IPaddr, sizeof(IPaddr));
    IPaddr.sin_family = AF_INET;
    IPaddr.sin_addr.s_addr = my_bind_addr;
    IPaddr.sin_port = (unsigned short) htons((unsigned short) mysqld_port);

#ifndef __WIN__
    /*
      We should not use SO_REUSEADDR on windows as this would enable a
      user to open two mysqld servers with the same TCP/IP port.
    */
    (void) setsockopt(ip_sock,SOL_SOCKET,SO_REUSEADDR,(char*)&arg,sizeof(arg));
#endif /* __WIN__ */
    /*
      Sometimes the port is not released fast enough when stopping and
      restarting the server. This happens quite often with the test suite
      on busy Linux systems. Retry to bind the address at these intervals:
      Sleep intervals: 1, 2, 4,  6,  9, 13, 17, 22, ...
      Retry at second: 1, 3, 7, 13, 22, 35, 52, 74, ...
      Limit the sequence by mysqld_port_timeout (set --port-open-timeout=#).
    */
    for (waited= 0, retry= 1; ; retry++, waited+= this_wait)
    {
      if (((ret= bind(ip_sock, my_reinterpret_cast(struct sockaddr *) (&IPaddr),
                      sizeof(IPaddr))) >= 0) ||
          (socket_errno != SOCKET_EADDRINUSE) ||
          (waited >= mysqld_port_timeout))
        break;
      sql_print_information("Retrying bind on TCP/IP port %u", mysqld_port);
      this_wait= retry * retry / 3 + 1;
      sleep(this_wait);
    }
    if (ret < 0)
    {
      DBUG_PRINT("error",("Got error: %d from bind",socket_errno));
      sql_perror("Can't start server: Bind on TCP/IP port");
      sql_print_error("Do you already have another mysqld server running on port: %d ?",mysqld_port);
      unireg_abort(1);
    }
    if (listen(ip_sock,(int) back_log) < 0)
    {
      sql_perror("Can't start server: listen() on TCP/IP port");
      sql_print_error("listen() on TCP/IP failed with error %d",
		      socket_errno);
      unireg_abort(1);
    }
  }

#ifdef __NT__
  /* create named pipe */
  if (Service.IsNT() && mysqld_unix_port[0] && !opt_bootstrap &&
      opt_enable_named_pipe)
  {
    
    pipe_name[sizeof(pipe_name)-1]= 0;		/* Safety if too long string */
    strxnmov(pipe_name, sizeof(pipe_name)-1, "\\\\.\\pipe\\",
	     mysqld_unix_port, NullS);
    bzero((char*) &saPipeSecurity, sizeof(saPipeSecurity));
    bzero((char*) &sdPipeDescriptor, sizeof(sdPipeDescriptor));
    if (!InitializeSecurityDescriptor(&sdPipeDescriptor,
				      SECURITY_DESCRIPTOR_REVISION))
    {
      sql_perror("Can't start server : Initialize security descriptor");
      unireg_abort(1);
    }
    if (!SetSecurityDescriptorDacl(&sdPipeDescriptor, TRUE, NULL, FALSE))
    {
      sql_perror("Can't start server : Set security descriptor");
      unireg_abort(1);
    }
    saPipeSecurity.nLength = sizeof(SECURITY_ATTRIBUTES);
    saPipeSecurity.lpSecurityDescriptor = &sdPipeDescriptor;
    saPipeSecurity.bInheritHandle = FALSE;
    if ((hPipe= CreateNamedPipe(pipe_name,
				PIPE_ACCESS_DUPLEX,
				PIPE_TYPE_BYTE |
				PIPE_READMODE_BYTE |
				PIPE_WAIT,
				PIPE_UNLIMITED_INSTANCES,
				(int) global_system_variables.net_buffer_length,
				(int) global_system_variables.net_buffer_length,
				NMPWAIT_USE_DEFAULT_WAIT,
				&saPipeSecurity)) == INVALID_HANDLE_VALUE)
      {
	LPVOID lpMsgBuf;
	int error=GetLastError();
	FormatMessage(FORMAT_MESSAGE_ALLOCATE_BUFFER |
		      FORMAT_MESSAGE_FROM_SYSTEM,
		      NULL, error, MAKELANGID(LANG_NEUTRAL, SUBLANG_DEFAULT),
		      (LPTSTR) &lpMsgBuf, 0, NULL );
	MessageBox(NULL, (LPTSTR) lpMsgBuf, "Error from CreateNamedPipe",
		    MB_OK|MB_ICONINFORMATION);
	LocalFree(lpMsgBuf);
	unireg_abort(1);
      }
  }
#endif

#if defined(HAVE_SYS_UN_H)
  /*
  ** Create the UNIX socket
  */
  if (mysqld_unix_port[0] && !opt_bootstrap)
  {
    DBUG_PRINT("general",("UNIX Socket is %s",mysqld_unix_port));

    if (strlen(mysqld_unix_port) > (sizeof(UNIXaddr.sun_path) - 1))
    {
      sql_print_error("The socket file path is too long (> %lu): %s",
                      sizeof(UNIXaddr.sun_path) - 1, mysqld_unix_port);
      unireg_abort(1);
    }
    if ((unix_sock= socket(AF_UNIX, SOCK_STREAM, 0)) < 0)
    {
      sql_perror("Can't start server : UNIX Socket "); /* purecov: inspected */
      unireg_abort(1);				/* purecov: inspected */
    }
    bzero((char*) &UNIXaddr, sizeof(UNIXaddr));
    UNIXaddr.sun_family = AF_UNIX;
    strmov(UNIXaddr.sun_path, mysqld_unix_port);
    (void) unlink(mysqld_unix_port);
    (void) setsockopt(unix_sock,SOL_SOCKET,SO_REUSEADDR,(char*)&arg,
		      sizeof(arg));
    umask(0);
    if (bind(unix_sock, my_reinterpret_cast(struct sockaddr *) (&UNIXaddr),
	     sizeof(UNIXaddr)) < 0)
    {
      sql_perror("Can't start server : Bind on unix socket"); /* purecov: tested */
      sql_print_error("Do you already have another mysqld server running on socket: %s ?",mysqld_unix_port);
      unireg_abort(1);					/* purecov: tested */
    }
    umask(((~my_umask) & 0666));
#if defined(S_IFSOCK) && defined(SECURE_SOCKETS)
    (void) chmod(mysqld_unix_port,S_IFSOCK);	/* Fix solaris 2.6 bug */
#endif
    if (listen(unix_sock,(int) back_log) < 0)
      sql_print_warning("listen() on Unix socket failed with error %d",
		      socket_errno);
  }
#endif
  DBUG_PRINT("info",("server started"));
  DBUG_VOID_RETURN;
}

#endif /*!EMBEDDED_LIBRARY*/

void MYSQLerror(const char *s)
{
  THD *thd=current_thd;
  char *yytext= (char*) thd->lex->tok_start;
  /* "parse error" changed into "syntax error" between bison 1.75 and 1.875 */
  if (strcmp(s,"parse error") == 0 || strcmp(s,"syntax error") == 0)
    s=ER(ER_SYNTAX_ERROR);
  my_printf_error(ER_PARSE_ERROR,  ER(ER_PARSE_ERROR), MYF(0), s,
                  (yytext ? (char*) yytext : ""),
                  thd->lex->yylineno);
}


#ifndef EMBEDDED_LIBRARY
/*
  Close a connection

  SYNOPSIS
    close_connection()
    thd		Thread handle
    errcode	Error code to print to console
    lock	1 if we have have to lock LOCK_thread_count

  NOTES
    For the connection that is doing shutdown, this is called twice
*/

void close_connection(THD *thd, uint errcode, bool lock)
{
  st_vio *vio;
  DBUG_ENTER("close_connection");
  DBUG_PRINT("enter",("fd: %s  error: '%s'",
		      thd->net.vio ? vio_description(thd->net.vio) :
		      "(not connected)",
		      errcode ? ER(errcode) : ""));
  if (lock)
    (void) pthread_mutex_lock(&LOCK_thread_count);
  thd->killed= THD::KILL_CONNECTION;
  if ((vio= thd->net.vio) != 0)
  {
    if (errcode)
      net_send_error(thd, errcode, ER(errcode)); /* purecov: inspected */
    vio_close(vio);			/* vio is freed in delete thd */
  }
  if (lock)
    (void) pthread_mutex_unlock(&LOCK_thread_count);
  DBUG_VOID_RETURN;
}
#endif /* EMBEDDED_LIBRARY */


	/* Called when a thread is aborted */
	/* ARGSUSED */

extern "C" sig_handler end_thread_signal(int sig __attribute__((unused)))
{
  THD *thd=current_thd;
  DBUG_ENTER("end_thread_signal");
  if (thd && ! thd->bootstrap)
  {
    statistic_increment(killed_threads, &LOCK_status);
    end_thread(thd,0);
  }
  DBUG_VOID_RETURN;				/* purecov: deadcode */
}


void end_thread(THD *thd, bool put_in_cache)
{
  DBUG_ENTER("end_thread");
  thd->cleanup();
  (void) pthread_mutex_lock(&LOCK_thread_count);
  thread_count--;
  delete thd;

  if (put_in_cache && cached_thread_count < thread_cache_size &&
      ! abort_loop && !kill_cached_threads)
  {
    /* Don't kill the thread, just put it in cache for reuse */
    DBUG_PRINT("info", ("Adding thread to cache"));
    cached_thread_count++;
    while (!abort_loop && ! wake_thread && ! kill_cached_threads)
      (void) pthread_cond_wait(&COND_thread_cache, &LOCK_thread_count);
    cached_thread_count--;
    if (kill_cached_threads)
      pthread_cond_signal(&COND_flush_thread_cache);
    if (wake_thread)
    {
      wake_thread--;
      thd=thread_cache.get();
      thd->real_id=pthread_self();
      thd->thread_stack= (char*) &thd;          // For store_globals
      (void) thd->store_globals();
      thd->thr_create_time= time(NULL);
      threads.append(thd);
      pthread_mutex_unlock(&LOCK_thread_count);
      DBUG_VOID_RETURN;
    }
  }

  /* Tell main we are ready */
  (void) pthread_mutex_unlock(&LOCK_thread_count);
  /* It's safe to broadcast outside a lock (COND... is not deleted here) */
  DBUG_PRINT("signal", ("Broadcasting COND_thread_count"));
  (void) pthread_cond_broadcast(&COND_thread_count);
#ifdef ONE_THREAD
  if (!(test_flags & TEST_NO_THREADS))	// For debugging under Linux
#endif
  {
    my_thread_end();
    pthread_exit(0);
  }
  DBUG_VOID_RETURN;
}


void flush_thread_cache()
{
  (void) pthread_mutex_lock(&LOCK_thread_count);
  kill_cached_threads++;
  while (cached_thread_count)
  {
    pthread_cond_broadcast(&COND_thread_cache);
    pthread_cond_wait(&COND_flush_thread_cache,&LOCK_thread_count);
  }
  kill_cached_threads--;
  (void) pthread_mutex_unlock(&LOCK_thread_count);
}


/*
  Aborts a thread nicely. Commes here on SIGPIPE
  TODO: One should have to fix that thr_alarm know about this
  thread too.
*/

#ifdef THREAD_SPECIFIC_SIGPIPE
extern "C" sig_handler abort_thread(int sig __attribute__((unused)))
{
  THD *thd=current_thd;
  DBUG_ENTER("abort_thread");
  if (thd)
    thd->killed= THD::KILL_CONNECTION;
  DBUG_VOID_RETURN;
}
#endif

/******************************************************************************
  Setup a signal thread with handles all signals.
  Because Linux doesn't support schemas use a mutex to check that
  the signal thread is ready before continuing
******************************************************************************/

#if defined(__WIN__)
static void init_signals(void)
{
  int signals[] = {SIGINT,SIGILL,SIGFPE,SIGSEGV,SIGTERM,SIGABRT } ;
  for (uint i=0 ; i < sizeof(signals)/sizeof(int) ; i++)
    signal(signals[i], kill_server) ;
#if defined(__WIN__)
  signal(SIGBREAK,SIG_IGN);	//ignore SIGBREAK for NT
#else
  signal(SIGBREAK, kill_server);
#endif
}

static void start_signal_handler(void)
{
  // Save vm id of this process
  if (!opt_bootstrap)
    create_pid_file();
}

static void check_data_home(const char *path)
{}


#elif defined(__NETWARE__)

// down server event callback
void mysql_down_server_cb(void *, void *)
{
  event_flag= TRUE;
  kill_server(0);
}


// destroy callback resources
void mysql_cb_destroy(void *)
{
  UnRegisterEventNotification(eh);  // cleanup down event notification
  NX_UNWRAP_INTERFACE(ref);
  /* Deregister NSS volume deactivation event */
  NX_UNWRAP_INTERFACE(refneb);
  if (neb_consumer_id)
    UnRegisterConsumer(neb_consumer_id, NULL);
}


// initialize callbacks
void mysql_cb_init()
{
  // register for down server event
  void *handle = getnlmhandle();
  rtag_t rt= AllocateResourceTag(handle, "MySQL Down Server Callback",
                                 EventSignature);
  NX_WRAP_INTERFACE((void *)mysql_down_server_cb, 2, (void **)&ref);
  eh= RegisterForEventNotification(rt, EVENT_PRE_DOWN_SERVER,
                                   EVENT_PRIORITY_APPLICATION,
                                   NULL, ref, NULL);

  /*
    Register for volume deactivation event
    Wrap the callback function, as it is called by non-LibC thread
  */
  (void *) NX_WRAP_INTERFACE(neb_event_callback, 1, &refneb);
  registerwithneb();

  NXVmRegisterExitHandler(mysql_cb_destroy, NULL);  // clean-up
}


/* To get the name of the NetWare volume having MySQL data folder */

static void getvolumename()
{
  char *p;
  /*
    We assume that data path is already set.
    If not it won't come here. Terminate after volume name
  */
  if ((p= strchr(mysql_real_data_home, ':')))
    strmake(datavolname, mysql_real_data_home,
            (uint) (p - mysql_real_data_home));
}


/*
  Registering with NEB for NSS Volume Deactivation event
*/

static void registerwithneb()
{

  ConsumerRegistrationInfo reg_info;
    
  /* Clear NEB registration structure */
  bzero((char*) &reg_info, sizeof(struct ConsumerRegistrationInfo));

  /* Fill the NEB consumer information structure */
  reg_info.CRIVersion= 1;  	            // NEB version
  /* NEB Consumer name */
  reg_info.CRIConsumerName= (BYTE *) "MySQL Database Server";
  /* Event of interest */
  reg_info.CRIEventName= (BYTE *) "NSS.ChangeVolState.Enter";
  reg_info.CRIUserParameter= NULL;	    // Consumer Info
  reg_info.CRIEventFlags= 0;	            // Event flags
  /* Consumer NLM handle */
  reg_info.CRIOwnerID= (LoadDefinitionStructure *)getnlmhandle();
  reg_info.CRIConsumerESR= NULL;	    // No consumer ESR required
  reg_info.CRISecurityToken= 0;	            // No security token for the event
  reg_info.CRIConsumerFlags= 0;             // SMP_ENABLED_BIT;	
  reg_info.CRIFilterName= 0;	            // No event filtering
  reg_info.CRIFilterDataLength= 0;          // No filtering data
  reg_info.CRIFilterData= 0;	            // No filtering data
  /* Callback function for the event */
  (void *)reg_info.CRIConsumerCallback= (void *) refneb;
  reg_info.CRIOrder= 0;	                    // Event callback order
  reg_info.CRIConsumerType= CHECK_CONSUMER; // Consumer type

  /* Register for the event with NEB */
  if (RegisterConsumer(&reg_info))
  {
    consoleprintf("Failed to register for NSS Volume Deactivation event \n");
    return;
  }
  /* This ID is required for deregistration */
  neb_consumer_id= reg_info.CRIConsumerID;

  /* Get MySQL data volume name, stored in global variable datavolname */
  getvolumename();

  /*
    Get the NSS volume ID of the MySQL Data volume.
    Volume ID is stored in a global variable
  */
  getvolumeID((BYTE*) datavolname);	
}


/*
  Callback for NSS Volume Deactivation event
*/

ulong neb_event_callback(struct EventBlock *eblock)
{
  EventChangeVolStateEnter_s *voldata;
  extern bool nw_panic;

  voldata= (EventChangeVolStateEnter_s *)eblock->EBEventData;

  /* Deactivation of a volume */
  if ((voldata->oldState == zVOLSTATE_ACTIVE &&
       voldata->newState == zVOLSTATE_DEACTIVE ||
       voldata->newState == zVOLSTATE_MAINTENANCE))
  {
    /*
      Ensure that we bring down MySQL server only for MySQL data
      volume deactivation
    */
    if (!memcmp(&voldata->volID, &datavolid, sizeof(VolumeID_t)))
    {
      consoleprintf("MySQL data volume is deactivated, shutting down MySQL Server \n");
      event_flag= TRUE;
      nw_panic = TRUE;
      event_flag= TRUE;
      kill_server(0);
    }
  }
  return 0;
}


/*
  Function to get NSS volume ID of the MySQL data
*/

#define ADMIN_VOL_PATH					"_ADMIN:/Volumes/"

static void getvolumeID(BYTE *volumeName)
{
  char path[zMAX_FULL_NAME];
  Key_t rootKey= 0, fileKey= 0;
  QUAD getInfoMask;
  zInfo_s info;
  STATUS status;

  /* Get the root key */
  if ((status= zRootKey(0, &rootKey)) != zOK)
  {
    consoleprintf("\nGetNSSVolumeProperties - Failed to get root key, status: %d\n.", (int) status);
    goto exit;
  }

  /*
    Get the file key. This is the key to the volume object in the
    NSS admin volumes directory.
  */

  strxmov(path, (const char *) ADMIN_VOL_PATH, (const char *) volumeName,
          NullS);
  if ((status= zOpen(rootKey, zNSS_TASK, zNSPACE_LONG|zMODE_UTF8, 
                     (BYTE *) path, zRR_READ_ACCESS, &fileKey)) != zOK)
  {
    consoleprintf("\nGetNSSVolumeProperties - Failed to get file, status: %d\n.", (int) status);
    goto exit;
  }

  getInfoMask= zGET_IDS | zGET_VOLUME_INFO ;
  if ((status= zGetInfo(fileKey, getInfoMask, sizeof(info), 
                        zINFO_VERSION_A, &info)) != zOK)
  {
    consoleprintf("\nGetNSSVolumeProperties - Failed in zGetInfo, status: %d\n.", (int) status);
    goto exit;
  }

  /* Copy the data to global variable */
  datavolid.timeLow= info.vol.volumeID.timeLow;
  datavolid.timeMid= info.vol.volumeID.timeMid;
  datavolid.timeHighAndVersion= info.vol.volumeID.timeHighAndVersion;
  datavolid.clockSeqHighAndReserved= info.vol.volumeID.clockSeqHighAndReserved;
  datavolid.clockSeqLow= info.vol.volumeID.clockSeqLow;
  /* This is guranteed to be 6-byte length (but sizeof() would be better) */
  memcpy(datavolid.node, info.vol.volumeID.node, (unsigned int) 6);

exit:
  if (rootKey)
    zClose(rootKey);
  if (fileKey)
    zClose(fileKey);
}


static void init_signals(void)
{
  int signals[] = {SIGINT,SIGILL,SIGFPE,SIGSEGV,SIGTERM,SIGABRT};

  for (uint i=0 ; i < sizeof(signals)/sizeof(int) ; i++)
    signal(signals[i], kill_server);
  mysql_cb_init();  // initialize callbacks

}

static void start_signal_handler(void)
{
  // Save vm id of this process
  if (!opt_bootstrap)
    create_pid_file();
  // no signal handler
}


/*
  Warn if the data is on a Traditional volume

  NOTE
    Already done by mysqld_safe
*/

static void check_data_home(const char *path)
{
}

#else /* if ! __WIN__  */

#ifdef HAVE_LINUXTHREADS
#define UNSAFE_DEFAULT_LINUX_THREADS 200
#endif

extern "C" sig_handler handle_segfault(int sig)
{
  THD *thd=current_thd;
  /*
    Strictly speaking, one needs a mutex here
    but since we have got SIGSEGV already, things are a mess
    so not having the mutex is not as bad as possibly using a buggy
    mutex - so we keep things simple
  */
  if (segfaulted)
  {
    fprintf(stderr, "Fatal signal %d while backtracing\n", sig);
    exit(1);
  }

  segfaulted = 1;
  fprintf(stderr,"\
mysqld got signal %d;\n\
This could be because you hit a bug. It is also possible that this binary\n\
or one of the libraries it was linked against is corrupt, improperly built,\n\
or misconfigured. This error can also be caused by malfunctioning hardware.\n",
	  sig);
  fprintf(stderr, "\
We will try our best to scrape up some info that will hopefully help diagnose\n\
the problem, but since we have already crashed, something is definitely wrong\n\
and this may fail.\n\n");
  fprintf(stderr, "key_buffer_size=%lu\n", 
          (ulong) dflt_key_cache->key_cache_mem_size);
  fprintf(stderr, "read_buffer_size=%ld\n", (long) global_system_variables.read_buff_size);
  fprintf(stderr, "max_used_connections=%lu\n", max_used_connections);
  fprintf(stderr, "max_connections=%lu\n", max_connections);
  fprintf(stderr, "threads_connected=%u\n", thread_count);
  fprintf(stderr, "It is possible that mysqld could use up to \n\
key_buffer_size + (read_buffer_size + sort_buffer_size)*max_connections = %lu K\n\
bytes of memory\n", ((ulong) dflt_key_cache->key_cache_mem_size +
		     (global_system_variables.read_buff_size +
		      global_system_variables.sortbuff_size) *
		     max_connections)/ 1024);
  fprintf(stderr, "Hope that's ok; if not, decrease some variables in the equation.\n\n");

#if defined(HAVE_LINUXTHREADS)
  if (sizeof(char*) == 4 && thread_count > UNSAFE_DEFAULT_LINUX_THREADS)
  {
    fprintf(stderr, "\
You seem to be running 32-bit Linux and have %d concurrent connections.\n\
If you have not changed STACK_SIZE in LinuxThreads and built the binary \n\
yourself, LinuxThreads is quite likely to steal a part of the global heap for\n\
the thread stack. Please read http://www.mysql.com/doc/en/Linux.html\n\n",
	    thread_count);
  }
#endif /* HAVE_LINUXTHREADS */

#ifdef HAVE_STACKTRACE
  if (!(test_flags & TEST_NO_STACKTRACE))
  {
    fprintf(stderr,"thd=%p\n",thd);
    print_stacktrace(thd ? (gptr) thd->thread_stack : (gptr) 0,
		     thread_stack);
  }
  if (thd)
  {
    fprintf(stderr, "Trying to get some variables.\n\
Some pointers may be invalid and cause the dump to abort...\n");
    safe_print_str("thd->query", thd->query, 1024);
    fprintf(stderr, "thd->thread_id=%lu\n", (ulong) thd->thread_id);
  }
  fprintf(stderr, "\
The manual page at http://www.mysql.com/doc/en/Crashing.html contains\n\
information that should help you find out what is causing the crash.\n");
  fflush(stderr);
#endif /* HAVE_STACKTRACE */

#ifdef HAVE_INITGROUPS
  if (calling_initgroups)
    fprintf(stderr, "\n\
This crash occured while the server was calling initgroups(). This is\n\
often due to the use of a mysqld that is statically linked against glibc\n\
and configured to use LDAP in /etc/nsswitch.conf. You will need to either\n\
upgrade to a version of glibc that does not have this problem (2.3.4 or\n\
later when used with nscd), disable LDAP in your nsswitch.conf, or use a\n\
mysqld that is not statically linked.\n");
#endif

 if (test_flags & TEST_CORE_ON_SIGNAL)
 {
   fprintf(stderr, "Writing a core file\n");
   fflush(stderr);
   write_core(sig);
 }
 exit(1);
}

#ifndef SA_RESETHAND
#define SA_RESETHAND 0
#endif
#ifndef SA_NODEFER
#define SA_NODEFER 0
#endif

static void init_signals(void)
{
  sigset_t set;
  struct sigaction sa;
  DBUG_ENTER("init_signals");

  if (test_flags & TEST_SIGINT)
    my_sigset(THR_KILL_SIGNAL,end_thread_signal);
  my_sigset(THR_SERVER_ALARM,print_signal_warning); // Should never be called!

  if (!(test_flags & TEST_NO_STACKTRACE) || (test_flags & TEST_CORE_ON_SIGNAL))
  {
    sa.sa_flags = SA_RESETHAND | SA_NODEFER;
    sigemptyset(&sa.sa_mask);
    sigprocmask(SIG_SETMASK,&sa.sa_mask,NULL);

    init_stacktrace();
#if defined(__amiga__)
    sa.sa_handler=(void(*)())handle_segfault;
#else
    sa.sa_handler=handle_segfault;
#endif
    sigaction(SIGSEGV, &sa, NULL);
    sigaction(SIGABRT, &sa, NULL);
#ifdef SIGBUS
    sigaction(SIGBUS, &sa, NULL);
#endif
    sigaction(SIGILL, &sa, NULL);
    sigaction(SIGFPE, &sa, NULL);
  }

#ifdef HAVE_GETRLIMIT
  if (test_flags & TEST_CORE_ON_SIGNAL)
  {
    /* Change limits so that we will get a core file */
    STRUCT_RLIMIT rl;
    rl.rlim_cur = rl.rlim_max = RLIM_INFINITY;
    if (setrlimit(RLIMIT_CORE, &rl) && global_system_variables.log_warnings)
      sql_print_warning("setrlimit could not change the size of core files to 'infinity';  We may not be able to generate a core file on signals");
  }
#endif
  (void) sigemptyset(&set);
  my_sigset(SIGPIPE,SIG_IGN);
  sigaddset(&set,SIGPIPE);
  sigaddset(&set,SIGINT);
#ifndef IGNORE_SIGHUP_SIGQUIT
  sigaddset(&set,SIGQUIT);
  sigaddset(&set,SIGHUP);
#endif
  sigaddset(&set,SIGTERM);

  /* Fix signals if blocked by parents (can happen on Mac OS X) */
  sigemptyset(&sa.sa_mask);
  sa.sa_flags = 0;
  sa.sa_handler = print_signal_warning;
  sigaction(SIGTERM, &sa, (struct sigaction*) 0);
  sa.sa_flags = 0;
  sa.sa_handler = print_signal_warning;
  sigaction(SIGHUP, &sa, (struct sigaction*) 0);
#ifdef SIGTSTP
  sigaddset(&set,SIGTSTP);
#endif
  sigaddset(&set,THR_SERVER_ALARM);
  if (test_flags & TEST_SIGINT)
    sigdelset(&set,THR_KILL_SIGNAL);		// May be SIGINT
  sigdelset(&set,THR_CLIENT_ALARM);		// For alarms
  sigprocmask(SIG_SETMASK,&set,NULL);
  pthread_sigmask(SIG_SETMASK,&set,NULL);
  DBUG_VOID_RETURN;
}


#ifndef EMBEDDED_LIBRARY
static void start_signal_handler(void)
{
  int error;
  pthread_attr_t thr_attr;
  DBUG_ENTER("start_signal_handler");

  (void) pthread_attr_init(&thr_attr);
#if !defined(HAVE_DEC_3_2_THREADS)
  pthread_attr_setscope(&thr_attr,PTHREAD_SCOPE_SYSTEM);
  (void) pthread_attr_setdetachstate(&thr_attr,PTHREAD_CREATE_DETACHED);
  if (!(opt_specialflag & SPECIAL_NO_PRIOR))
    my_pthread_attr_setprio(&thr_attr,INTERRUPT_PRIOR);
#if defined(__ia64__) || defined(__ia64)
  /*
    Peculiar things with ia64 platforms - it seems we only have half the
    stack size in reality, so we have to double it here
  */
  pthread_attr_setstacksize(&thr_attr,thread_stack*2);
#else
  pthread_attr_setstacksize(&thr_attr,thread_stack);
#endif
#endif

  (void) pthread_mutex_lock(&LOCK_thread_count);
  if ((error=pthread_create(&signal_thread,&thr_attr,signal_hand,0)))
  {
    sql_print_error("Can't create interrupt-thread (error %d, errno: %d)",
		    error,errno);
    exit(1);
  }
  (void) pthread_cond_wait(&COND_thread_count,&LOCK_thread_count);
  pthread_mutex_unlock(&LOCK_thread_count);

  (void) pthread_attr_destroy(&thr_attr);
  DBUG_VOID_RETURN;
}


/* This threads handles all signals and alarms */

/* ARGSUSED */
pthread_handler_t signal_hand(void *arg __attribute__((unused)))
{
  sigset_t set;
  int sig;
  my_thread_init();				// Init new thread
  DBUG_ENTER("signal_hand");
  signal_thread_in_use= 1;

  /*
    Setup alarm handler
    This should actually be '+ max_number_of_slaves' instead of +10,
    but the +10 should be quite safe.
  */
  init_thr_alarm(max_connections +
		 global_system_variables.max_insert_delayed_threads + 10);
#if SIGINT != THR_KILL_SIGNAL
  if (test_flags & TEST_SIGINT)
  {
    (void) sigemptyset(&set);			// Setup up SIGINT for debug
    (void) sigaddset(&set,SIGINT);		// For debugging
    (void) pthread_sigmask(SIG_UNBLOCK,&set,NULL);
  }
#endif
  (void) sigemptyset(&set);			// Setup up SIGINT for debug
#ifdef USE_ONE_SIGNAL_HAND
  (void) sigaddset(&set,THR_SERVER_ALARM);	// For alarms
#endif
#ifndef IGNORE_SIGHUP_SIGQUIT
  (void) sigaddset(&set,SIGQUIT);
#if THR_CLIENT_ALARM != SIGHUP
  (void) sigaddset(&set,SIGHUP);
#endif
#endif
  (void) sigaddset(&set,SIGTERM);
  (void) sigaddset(&set,SIGTSTP);

  /* Save pid to this process (or thread on Linux) */
  if (!opt_bootstrap)
    create_pid_file();

#ifdef HAVE_STACK_TRACE_ON_SEGV
  if (opt_do_pstack)
  {
    sprintf(pstack_file_name,"mysqld-%lu-%%d-%%d.backtrace", (ulong)getpid());
    pstack_install_segv_action(pstack_file_name);
  }
#endif /* HAVE_STACK_TRACE_ON_SEGV */

  /*
    signal to start_signal_handler that we are ready
    This works by waiting for start_signal_handler to free mutex,
    after which we signal it that we are ready.
    At this pointer there is no other threads running, so there
    should not be any other pthread_cond_signal() calls.
  */
  (void) pthread_mutex_lock(&LOCK_thread_count);
  (void) pthread_mutex_unlock(&LOCK_thread_count);
  (void) pthread_cond_broadcast(&COND_thread_count);

  (void) pthread_sigmask(SIG_BLOCK,&set,NULL);
  for (;;)
  {
    int error;					// Used when debugging
    if (shutdown_in_progress && !abort_loop)
    {
      sig= SIGTERM;
      error=0;
    }
    else
      while ((error=my_sigwait(&set,&sig)) == EINTR) ;
    if (cleanup_done)
    {
      DBUG_PRINT("quit",("signal_handler: calling my_thread_end()"));
      my_thread_end();
      signal_thread_in_use= 0;
      pthread_exit(0);				// Safety
    }
    switch (sig) {
    case SIGTERM:
    case SIGQUIT:
    case SIGKILL:
#ifdef EXTRA_DEBUG
      sql_print_information("Got signal %d to shutdown mysqld",sig);
#endif
      /* switch to the old log message processing */
      logger.set_handlers(LOG_FILE, opt_slow_log ? LOG_FILE:LOG_NONE,
                          opt_log ? LOG_FILE:LOG_NONE);
      DBUG_PRINT("info",("Got signal: %d  abort_loop: %d",sig,abort_loop));
      if (!abort_loop)
      {
	abort_loop=1;				// mark abort for threads
#ifdef USE_ONE_SIGNAL_HAND
	pthread_t tmp;
	if (!(opt_specialflag & SPECIAL_NO_PRIOR))
	  my_pthread_attr_setprio(&connection_attrib,INTERRUPT_PRIOR);
	if (pthread_create(&tmp,&connection_attrib, kill_server_thread,
			   (void*) &sig))
	  sql_print_error("Can't create thread to kill server");
#else
	kill_server((void*) sig);	// MIT THREAD has a alarm thread
#endif
      }
      break;
    case SIGHUP:
      if (!abort_loop)
      {
        bool not_used;
	mysql_print_status();		// Print some debug info
	reload_acl_and_cache((THD*) 0,
			     (REFRESH_LOG | REFRESH_TABLES | REFRESH_FAST |
			      REFRESH_GRANT |
			      REFRESH_THREADS | REFRESH_HOSTS),
			     (TABLE_LIST*) 0, &not_used); // Flush logs
      }
      /* reenable logs after the options were reloaded */
      logger.set_handlers(LOG_FILE, opt_slow_log ? LOG_TABLE:LOG_NONE,
                          opt_log ? LOG_TABLE:LOG_NONE);
      break;
#ifdef USE_ONE_SIGNAL_HAND
    case THR_SERVER_ALARM:
      process_alarm(sig);			// Trigger alarms.
      break;
#endif
    default:
#ifdef EXTRA_DEBUG
      sql_print_warning("Got signal: %d  error: %d",sig,error); /* purecov: tested */
#endif
      break;					/* purecov: tested */
    }
  }
  return(0);					/* purecov: deadcode */
}
#endif /*!EMBEDDED_LIBRARY*/

static void check_data_home(const char *path)
{}

#endif	/* __WIN__*/


/*
  All global error messages are sent here where the first one is stored
  for the client
*/


/* ARGSUSED */
static int my_message_sql(uint error, const char *str, myf MyFlags)
{
  THD *thd;
  DBUG_ENTER("my_message_sql");
  DBUG_PRINT("error", ("error: %u  message: '%s'", error, str));
  /*
    Put here following assertion when situation with EE_* error codes
    will be fixed
    DBUG_ASSERT(error != 0);
  */
  if ((thd= current_thd))
  {
    if (thd->spcont &&
        thd->spcont->handle_error(error, MYSQL_ERROR::WARN_LEVEL_ERROR, thd))
    {
      DBUG_RETURN(0);
    }

    thd->query_error=  1; // needed to catch query errors during replication

    if (!thd->no_warnings_for_error)
      push_warning(thd, MYSQL_ERROR::WARN_LEVEL_ERROR, error, str);
    /*
      thd->lex->current_select == 0 if lex structure is not inited
      (not query command (COM_QUERY))
    */
    if (thd->lex->current_select &&
	thd->lex->current_select->no_error && !thd->is_fatal_error)
    {
      DBUG_PRINT("error",
                 ("Error converted to warning: current_select: no_error %d  "
                  "fatal_error: %d",
                  (thd->lex->current_select ?
                   thd->lex->current_select->no_error : 0),
                  (int) thd->is_fatal_error));
    }
    else
    {
      NET *net= &thd->net;
      net->report_error= 1;
      query_cache_abort(net);
      if (!net->last_error[0])			// Return only first message
      {
	strmake(net->last_error, str, sizeof(net->last_error)-1);
	net->last_errno= error ? error : ER_UNKNOWN_ERROR;
      }
    }
  }
  if (!thd || MyFlags & ME_NOREFRESH)
    sql_print_error("%s: %s",my_progname,str); /* purecov: inspected */
  DBUG_RETURN(0);
}


static void *my_str_malloc_mysqld(size_t size)
{
  return my_malloc(size, MYF(MY_FAE));
}


static void my_str_free_mysqld(void *ptr)
{
  my_free((gptr)ptr, MYF(MY_FAE));
}


#ifdef __WIN__

struct utsname
{
  char nodename[FN_REFLEN];
};


int uname(struct utsname *a)
{
  return -1;
}


pthread_handler_t handle_shutdown(void *arg)
{
  MSG msg;
  my_thread_init();

  /* this call should create the message queue for this thread */
  PeekMessage(&msg, NULL, 1, 65534,PM_NOREMOVE);
#if !defined(EMBEDDED_LIBRARY)
  if (WaitForSingleObject(hEventShutdown,INFINITE)==WAIT_OBJECT_0)
#endif /* EMBEDDED_LIBRARY */
     kill_server(MYSQL_KILL_SIGNAL);
  return 0;
}


int STDCALL handle_kill(ulong ctrl_type)
{
  if (ctrl_type == CTRL_CLOSE_EVENT ||
      ctrl_type == CTRL_SHUTDOWN_EVENT)
  {
    kill_server(MYSQL_KILL_SIGNAL);
    return TRUE;
  }
  return FALSE;
}
#endif

static const char *load_default_groups[]= {
#ifdef WITH_NDBCLUSTER_STORAGE_ENGINE
"mysql_cluster",
#endif
"mysqld","server", MYSQL_BASE_VERSION, 0, 0};

#if defined(__WIN__) && !defined(EMBEDDED_LIBRARY)
static const int load_default_groups_sz=
sizeof(load_default_groups)/sizeof(load_default_groups[0]);
#endif


/*
  Initialize one of the global date/time format variables

  SYNOPSIS
    init_global_datetime_format()
    format_type		What kind of format should be supported
    var_ptr		Pointer to variable that should be updated

  NOTES
    The default value is taken from either opt_date_time_formats[] or
    the ISO format (ANSI SQL)

  RETURN
    0 ok
    1 error
*/

static bool init_global_datetime_format(timestamp_type format_type,
                                        DATE_TIME_FORMAT **var_ptr)
{
  /* Get command line option */
  const char *str= opt_date_time_formats[format_type];

  if (!str)					// No specified format
  {
    str= get_date_time_format_str(&known_date_time_formats[ISO_FORMAT],
				  format_type);
    /*
      Set the "command line" option to point to the generated string so
      that we can set global formats back to default
    */
    opt_date_time_formats[format_type]= str;
  }
  if (!(*var_ptr= date_time_format_make(format_type, str, strlen(str))))
  {
    fprintf(stderr, "Wrong date/time format specifier: %s\n", str);
    return 1;
  }
  return 0;
}


static int init_common_variables(const char *conf_file_name, int argc,
				 char **argv, const char **groups)
{
  char buff[FN_REFLEN];
  umask(((~my_umask) & 0666));
  my_decimal_set_zero(&decimal_zero); // set decimal_zero constant;
  tzset();			// Set tzname

  max_system_variables.pseudo_thread_id= (ulong)~0;
  start_time=time((time_t*) 0);
  if (init_thread_environment())
    return 1;
  mysql_init_variables();

#ifdef HAVE_TZNAME
  {
    struct tm tm_tmp;
    localtime_r(&start_time,&tm_tmp);
    strmake(system_time_zone, tzname[tm_tmp.tm_isdst != 0 ? 1 : 0],
            sizeof(system_time_zone)-1);

 }
#endif
  /*
    We set SYSTEM time zone as reasonable default and 
    also for failure of my_tz_init() and bootstrap mode.
    If user explicitly set time zone with --default-time-zone
    option we will change this value in my_tz_init().
  */
  global_system_variables.time_zone= my_tz_SYSTEM;
  
  /*
    Init mutexes for the global MYSQL_BIN_LOG objects.
    As safe_mutex depends on what MY_INIT() does, we can't init the mutexes of
    global MYSQL_BIN_LOGs in their constructors, because then they would be
    inited before MY_INIT(). So we do it here.
  */
  mysql_bin_log.init_pthread_objects();

  if (gethostname(glob_hostname,sizeof(glob_hostname)-4) < 0)
    strmov(glob_hostname,"mysql");
  strmake(pidfile_name, glob_hostname, sizeof(pidfile_name)-5);
  strmov(fn_ext(pidfile_name),".pid");		// Add proper extension

  /*
    Add server status variables to the dynamic list of
    status variables that is shown by SHOW STATUS.
    Later, in plugin_init, and mysql_install_plugin
    new entries could be added to that list.
  */
  if (add_status_vars(status_vars))
    return 1; // an error was already reported

  load_defaults(conf_file_name, groups, &argc, &argv);
  defaults_argv=argv;
  get_options(argc,argv);
  set_server_version();

  DBUG_PRINT("info",("%s  Ver %s for %s on %s\n",my_progname,
		     server_version, SYSTEM_TYPE,MACHINE_TYPE));

#ifdef HAVE_LARGE_PAGES
  /* Initialize large page size */
  if (opt_large_pages && (opt_large_page_size= my_get_large_page_size()))
  {
      my_use_large_pages= 1;
      my_large_page_size= opt_large_page_size;
#ifdef WITH_INNOBASE_STORAGE_ENGINE
      innobase_use_large_pages= 1;
      innobase_large_page_size= opt_large_page_size;
#endif
  }
#endif /* HAVE_LARGE_PAGES */

  /* connections and databases needs lots of files */
  {
    uint files, wanted_files, max_open_files;

    /* MyISAM requires two file handles per table. */
    wanted_files= 10+max_connections+table_cache_size*2;
    /*
      We are trying to allocate no less than max_connections*5 file
      handles (i.e. we are trying to set the limit so that they will
      be available).  In addition, we allocate no less than how much
      was already allocated.  However below we report a warning and
      recompute values only if we got less file handles than were
      explicitly requested.  No warning and re-computation occur if we
      can't get max_connections*5 but still got no less than was
      requested (value of wanted_files).
    */
    max_open_files= max(max(wanted_files, max_connections*5),
                        open_files_limit);
    files= my_set_max_open_files(max_open_files);

    if (files < wanted_files)
    {
      if (!open_files_limit)
      {
        /*
          If we have requested too much file handles than we bring
          max_connections in supported bounds.
        */
        max_connections= (ulong) min(files-10-TABLE_OPEN_CACHE_MIN*2,
                                     max_connections);
        /*
          Decrease table_cache_size according to max_connections, but
          not below TABLE_OPEN_CACHE_MIN.  Outer min() ensures that we
          never increase table_cache_size automatically (that could
          happen if max_connections is decreased above).
        */
        table_cache_size= (ulong) min(max((files-10-max_connections)/2,
                                          TABLE_OPEN_CACHE_MIN),
                                      table_cache_size);    
	DBUG_PRINT("warning",
		   ("Changed limits: max_open_files: %u  max_connections: %ld  table_cache: %ld",
		    files, max_connections, table_cache_size));
	if (global_system_variables.log_warnings)
	  sql_print_warning("Changed limits: max_open_files: %u  max_connections: %ld  table_cache: %ld",
			files, max_connections, table_cache_size);
      }
      else if (global_system_variables.log_warnings)
	sql_print_warning("Could not increase number of max_open_files to more than %u (request: %u)", files, wanted_files);
    }
    open_files_limit= files;
  }
  unireg_init(opt_specialflag); /* Set up extern variabels */
  if (init_errmessage())	/* Read error messages from file */
    return 1;
  init_client_errs();
  lex_init();
  item_init();
  set_var_init();
  mysys_uses_curses=0;
#ifdef USE_REGEX
  my_regex_init(&my_charset_latin1);
#endif
  if (!(default_charset_info= get_charset_by_csname(default_character_set_name,
						    MY_CS_PRIMARY,
						    MYF(MY_WME))))
    return 1;
  if (default_collation_name)
  {
    CHARSET_INFO *default_collation;
    default_collation= get_charset_by_name(default_collation_name, MYF(0));
    if (!default_collation)
    {
      sql_print_error(ER(ER_UNKNOWN_COLLATION), default_collation_name);
      return 1;
    }
    if (!my_charset_same(default_charset_info, default_collation))
    {
      sql_print_error(ER(ER_COLLATION_CHARSET_MISMATCH),
		      default_collation_name,
		      default_charset_info->csname);
      return 1;
    }
    default_charset_info= default_collation;
  }
  /* Set collactions that depends on the default collation */
  global_system_variables.collation_server=	 default_charset_info;
  global_system_variables.collation_database=	 default_charset_info;
  global_system_variables.collation_connection=  default_charset_info;
  global_system_variables.character_set_results= default_charset_info;
  global_system_variables.character_set_client= default_charset_info;
  global_system_variables.collation_connection= default_charset_info;

  if (!(character_set_filesystem= 
        get_charset_by_csname(character_set_filesystem_name,
                              MY_CS_PRIMARY, MYF(MY_WME))))
    return 1;
  global_system_variables.character_set_filesystem= character_set_filesystem;

  sys_init_connect.value_length= 0;
  if ((sys_init_connect.value= opt_init_connect))
    sys_init_connect.value_length= strlen(opt_init_connect);
  else
    sys_init_connect.value=my_strdup("",MYF(0));

  sys_init_slave.value_length= 0;
  if ((sys_init_slave.value= opt_init_slave))
    sys_init_slave.value_length= strlen(opt_init_slave);
  else
    sys_init_slave.value=my_strdup("",MYF(0));

  /* check log options and issue warnings if needed */
  if (opt_log && opt_logname && !(log_output_options & LOG_FILE) &&
      !(log_output_options & LOG_NONE))
    sql_print_warning("Although a path was specified for the "
                      "--log option, log tables are used. "
                      "To enable logging to file use the --log-output option.");

  if (opt_slow_log && opt_slow_logname && !(log_output_options & LOG_FILE)
      && !(log_output_options & LOG_NONE))
    sql_print_warning("Although a path was specified for the "
                      "--log-slow-queries option, log tables are used. "
                      "To enable logging to file use the --log-output option.");

  if (!opt_logname)
    opt_logname= make_default_log_name(buff, ".log");
  sys_var_general_log_path.value= my_strdup(opt_logname, MYF(0));
  sys_var_general_log_path.value_length= strlen(opt_logname);

  if (!opt_slow_logname)
    opt_slow_logname= make_default_log_name(buff, "-slow.log");
  sys_var_slow_log_path.value= my_strdup(opt_slow_logname, MYF(0));
  sys_var_slow_log_path.value_length= strlen(opt_slow_logname);

  if (use_temp_pool && bitmap_init(&temp_pool,0,1024,1))
    return 1;
  if (my_database_names_init())
    return 1;

  /*
    Ensure that lower_case_table_names is set on system where we have case
    insensitive names.  If this is not done the users MyISAM tables will
    get corrupted if accesses with names of different case.
  */
  DBUG_PRINT("info", ("lower_case_table_names: %d", lower_case_table_names));
  lower_case_file_system= test_if_case_insensitive(mysql_real_data_home);
  if (!lower_case_table_names && lower_case_file_system == 1)
  {
    if (lower_case_table_names_used)
    {
      if (global_system_variables.log_warnings)
	sql_print_warning("\
You have forced lower_case_table_names to 0 through a command-line \
option, even though your file system '%s' is case insensitive.  This means \
that you can corrupt a MyISAM table by accessing it with different cases. \
You should consider changing lower_case_table_names to 1 or 2",
			mysql_real_data_home);
    }
    else
    {
      if (global_system_variables.log_warnings)
	sql_print_warning("Setting lower_case_table_names=2 because file system for %s is case insensitive", mysql_real_data_home);
      lower_case_table_names= 2;
    }
  }
  else if (lower_case_table_names == 2 &&
           !(lower_case_file_system=
             (test_if_case_insensitive(mysql_real_data_home) == 1)))
  {
    if (global_system_variables.log_warnings)
      sql_print_warning("lower_case_table_names was set to 2, even though your "
                        "the file system '%s' is case sensitive.  Now setting "
                        "lower_case_table_names to 0 to avoid future problems.",
			mysql_real_data_home);
    lower_case_table_names= 0;
  }
  else
  {
    lower_case_file_system=
      (test_if_case_insensitive(mysql_real_data_home) == 1);
  }

  /* Reset table_alias_charset, now that lower_case_table_names is set. */
  table_alias_charset= (lower_case_table_names ?
			files_charset_info :
			&my_charset_bin);

  return 0;
}


static int init_thread_environment()
{
  (void) pthread_mutex_init(&LOCK_mysql_create_db,MY_MUTEX_INIT_SLOW);
  (void) pthread_mutex_init(&LOCK_lock_db,MY_MUTEX_INIT_SLOW);
  (void) pthread_mutex_init(&LOCK_Acl,MY_MUTEX_INIT_SLOW);
  (void) pthread_mutex_init(&LOCK_open, NULL);
  (void) pthread_mutex_init(&LOCK_thread_count,MY_MUTEX_INIT_FAST);
  (void) pthread_mutex_init(&LOCK_mapped_file,MY_MUTEX_INIT_SLOW);
  (void) pthread_mutex_init(&LOCK_status,MY_MUTEX_INIT_FAST);
  (void) pthread_mutex_init(&LOCK_error_log,MY_MUTEX_INIT_FAST);
  (void) pthread_mutex_init(&LOCK_delayed_insert,MY_MUTEX_INIT_FAST);
  (void) pthread_mutex_init(&LOCK_delayed_status,MY_MUTEX_INIT_FAST);
  (void) pthread_mutex_init(&LOCK_delayed_create,MY_MUTEX_INIT_SLOW);
  (void) pthread_mutex_init(&LOCK_manager,MY_MUTEX_INIT_FAST);
  (void) pthread_mutex_init(&LOCK_crypt,MY_MUTEX_INIT_FAST);
  (void) pthread_mutex_init(&LOCK_bytes_sent,MY_MUTEX_INIT_FAST);
  (void) pthread_mutex_init(&LOCK_bytes_received,MY_MUTEX_INIT_FAST);
  (void) pthread_mutex_init(&LOCK_user_conn, MY_MUTEX_INIT_FAST);
  (void) pthread_mutex_init(&LOCK_active_mi, MY_MUTEX_INIT_FAST);
  (void) pthread_mutex_init(&LOCK_global_system_variables, MY_MUTEX_INIT_FAST);
  (void) pthread_mutex_init(&LOCK_global_read_lock, MY_MUTEX_INIT_FAST);
  (void) pthread_mutex_init(&LOCK_prepared_stmt_count, MY_MUTEX_INIT_FAST);
  (void) pthread_mutex_init(&LOCK_uuid_generator, MY_MUTEX_INIT_FAST);
#ifdef HAVE_OPENSSL
  (void) pthread_mutex_init(&LOCK_des_key_file,MY_MUTEX_INIT_FAST);
#ifndef HAVE_YASSL
  openssl_stdlocks= (openssl_lock_t*) OPENSSL_malloc(CRYPTO_num_locks() *
                                                     sizeof(openssl_lock_t));
  for (int i= 0; i < CRYPTO_num_locks(); ++i)
    (void) my_rwlock_init(&openssl_stdlocks[i].lock, NULL); 
  CRYPTO_set_dynlock_create_callback(openssl_dynlock_create);
  CRYPTO_set_dynlock_destroy_callback(openssl_dynlock_destroy);
  CRYPTO_set_dynlock_lock_callback(openssl_lock);
  CRYPTO_set_locking_callback(openssl_lock_function);
  CRYPTO_set_id_callback(openssl_id_function);
#endif
#endif
  (void) my_rwlock_init(&LOCK_sys_init_connect, NULL);
  (void) my_rwlock_init(&LOCK_sys_init_slave, NULL);
  (void) my_rwlock_init(&LOCK_grant, NULL);
  (void) pthread_cond_init(&COND_thread_count,NULL);
  (void) pthread_cond_init(&COND_refresh,NULL);
  (void) pthread_cond_init(&COND_global_read_lock,NULL);
  (void) pthread_cond_init(&COND_thread_cache,NULL);
  (void) pthread_cond_init(&COND_flush_thread_cache,NULL);
  (void) pthread_cond_init(&COND_manager,NULL);
#ifdef HAVE_REPLICATION
  (void) pthread_mutex_init(&LOCK_rpl_status, MY_MUTEX_INIT_FAST);
  (void) pthread_cond_init(&COND_rpl_status, NULL);
#endif
  (void) pthread_mutex_init(&LOCK_server_started, MY_MUTEX_INIT_FAST);
  (void) pthread_cond_init(&COND_server_started,NULL);
  sp_cache_init();
  Events::get_instance()->init_mutexes();
  /* Parameter for threads created for connections */
  (void) pthread_attr_init(&connection_attrib);
  (void) pthread_attr_setdetachstate(&connection_attrib,
				     PTHREAD_CREATE_DETACHED);
  pthread_attr_setscope(&connection_attrib, PTHREAD_SCOPE_SYSTEM);
  if (!(opt_specialflag & SPECIAL_NO_PRIOR))
    my_pthread_attr_setprio(&connection_attrib,WAIT_PRIOR);

  if (pthread_key_create(&THR_THD,NULL) ||
      pthread_key_create(&THR_MALLOC,NULL))
  {
    sql_print_error("Can't create thread-keys");
    return 1;
  }
  return 0;
}


#if defined(HAVE_OPENSSL) && !defined(HAVE_YASSL)
static unsigned long openssl_id_function()
{ 
  return (unsigned long) pthread_self();
} 


static openssl_lock_t *openssl_dynlock_create(const char *file, int line)
{ 
  openssl_lock_t *lock= new openssl_lock_t;
  my_rwlock_init(&lock->lock, NULL);
  return lock;
}


static void openssl_dynlock_destroy(openssl_lock_t *lock, const char *file, 
				    int line)
{
  rwlock_destroy(&lock->lock);
  delete lock;
}


static void openssl_lock_function(int mode, int n, const char *file, int line)
{
  if (n < 0 || n > CRYPTO_num_locks())
  {
    /* Lock number out of bounds. */
    sql_print_error("Fatal: OpenSSL interface problem (n = %d)", n);
    abort();
  }
  openssl_lock(mode, &openssl_stdlocks[n], file, line);
}


static void openssl_lock(int mode, openssl_lock_t *lock, const char *file, 
			 int line)
{
  int err;
  char const *what;

  switch (mode) {
  case CRYPTO_LOCK|CRYPTO_READ:
    what = "read lock";
    err = rw_rdlock(&lock->lock);
    break;
  case CRYPTO_LOCK|CRYPTO_WRITE:
    what = "write lock";
    err = rw_wrlock(&lock->lock);
    break;
  case CRYPTO_UNLOCK|CRYPTO_READ:
  case CRYPTO_UNLOCK|CRYPTO_WRITE:
    what = "unlock";
    err = rw_unlock(&lock->lock);
    break;
  default:
    /* Unknown locking mode. */
    sql_print_error("Fatal: OpenSSL interface problem (mode=0x%x)", mode);
    abort();
  }
  if (err) 
  {
    sql_print_error("Fatal: can't %s OpenSSL lock", what);
    abort();
  }
}
#endif /* HAVE_OPENSSL */


static void init_ssl()
{
#ifdef HAVE_OPENSSL
  if (opt_use_ssl)
  {
    /* having ssl_acceptor_fd != 0 signals the use of SSL */
    ssl_acceptor_fd= new_VioSSLAcceptorFd(opt_ssl_key, opt_ssl_cert,
					  opt_ssl_ca, opt_ssl_capath,
					  opt_ssl_cipher);
    DBUG_PRINT("info",("ssl_acceptor_fd: 0x%lx", (long) ssl_acceptor_fd));
    if (!ssl_acceptor_fd)
    {
      opt_use_ssl = 0;
      have_openssl= SHOW_OPTION_DISABLED;
    }
  }
  else
  {
    have_openssl= SHOW_OPTION_DISABLED;
  }
  if (des_key_file)
    load_des_key_file(des_key_file);
#endif /* HAVE_OPENSSL */
}


static void end_ssl()
{
#ifdef HAVE_OPENSSL
  if (ssl_acceptor_fd)
  {
    free_vio_ssl_acceptor_fd(ssl_acceptor_fd);
    ssl_acceptor_fd= 0;
  }
#endif /* HAVE_OPENSSL */
}


static int init_server_components()
{
  DBUG_ENTER("init_server_components");
  /*
    We need to call each of these following functions to ensure that
    all things are initialized so that unireg_abort() doesn't fail
  */
  if (table_cache_init() | table_def_init() | hostname_cache_init())
    unireg_abort(1);

  query_cache_result_size_limit(query_cache_limit);
  query_cache_set_min_res_unit(query_cache_min_res_unit);
  query_cache_init();
  query_cache_resize(query_cache_size);
  randominit(&sql_rand,(ulong) start_time,(ulong) start_time/2);
  reset_floating_point_exceptions();
  init_thr_lock();
#ifdef HAVE_REPLICATION
  init_slave_list();
#endif

  /* Setup logs */

  /* enable old-fashioned error log */
  if (opt_error_log)
  {
    if (!log_error_file_ptr[0])
      fn_format(log_error_file, glob_hostname, mysql_data_home, ".err",
                MY_REPLACE_EXT); /* replace '.<domain>' by '.err', bug#4997 */
    else
      fn_format(log_error_file, log_error_file_ptr, mysql_data_home, ".err",
                MY_UNPACK_FILENAME | MY_SAFE_PATH);
    if (!log_error_file[0])
      opt_error_log= 1;				// Too long file name
    else
    {
#ifndef EMBEDDED_LIBRARY
      if (freopen(log_error_file, "a+", stdout))
#endif
        freopen(log_error_file, "a+", stderr);
    }
  }

  if (xid_cache_init())
  {
    sql_print_error("Out of memory");
    unireg_abort(1);
  }

  /* need to configure logging before initializing storage engines */
  if (opt_update_log)
  {
    /*
      Update log is removed since 5.0. But we still accept the option.
      The idea is if the user already uses the binlog and the update log,
      we completely ignore any option/variable related to the update log, like
      if the update log did not exist. But if the user uses only the update
      log, then we translate everything into binlog for him (with warnings).
      Implementation of the above :
      - If mysqld is started with --log-update and --log-bin,
      ignore --log-update (print a warning), push a warning when SQL_LOG_UPDATE
      is used, and turn off --sql-bin-update-same.
      This will completely ignore SQL_LOG_UPDATE
      - If mysqld is started with --log-update only,
      change it to --log-bin (with the filename passed to log-update,
      plus '-bin') (print a warning), push a warning when SQL_LOG_UPDATE is
      used, and turn on --sql-bin-update-same.
      This will translate SQL_LOG_UPDATE to SQL_LOG_BIN.

      Note that we tell the user that --sql-bin-update-same is deprecated and
      does nothing, and we don't take into account if he used this option or
      not; but internally we give this variable a value to have the behaviour
      we want (i.e. have SQL_LOG_UPDATE influence SQL_LOG_BIN or not).
      As sql-bin-update-same, log-update and log-bin cannot be changed by the
      user after starting the server (they are not variables), the user will
      not later interfere with the settings we do here.
    */
    if (opt_bin_log)
    {
      opt_sql_bin_update= 0;
      sql_print_error("The update log is no longer supported by MySQL in \
version 5.0 and above. It is replaced by the binary log.");
    }
    else
    {
      opt_sql_bin_update= 1;
      opt_bin_log= 1;
      if (opt_update_logname)
      {
        /* as opt_bin_log==0, no need to free opt_bin_logname */
        if (!(opt_bin_logname= my_strdup(opt_update_logname, MYF(MY_WME))))
          exit(EXIT_OUT_OF_MEMORY);
        sql_print_error("The update log is no longer supported by MySQL in \
version 5.0 and above. It is replaced by the binary log. Now starting MySQL \
with --log-bin='%s' instead.",opt_bin_logname);
      }
      else
        sql_print_error("The update log is no longer supported by MySQL in \
version 5.0 and above. It is replaced by the binary log. Now starting MySQL \
with --log-bin instead.");
    }
  }
  if (opt_log_slave_updates && !opt_bin_log)
  {
    sql_print_warning("You need to use --log-bin to make "
                      "--log-slave-updates work.");
    unireg_abort(1);
  }

 if (!opt_bin_log && (global_system_variables.binlog_format != BINLOG_FORMAT_UNSPEC))
  {
    sql_print_warning("You need to use --log-bin to make "
                      "--binlog-format work.");
    unireg_abort(1);
  }
  if (global_system_variables.binlog_format == BINLOG_FORMAT_UNSPEC)
  {
#if defined(HAVE_NDB_BINLOG) && defined(HAVE_ROW_BASED_REPLICATION)
    if (opt_bin_log && have_ndbcluster == SHOW_OPTION_YES)
      global_system_variables.binlog_format= BINLOG_FORMAT_ROW;
    else
#endif
#if defined(HAVE_ROW_BASED_REPLICATION)
      global_system_variables.binlog_format= BINLOG_FORMAT_MIXED;
#else
      global_system_variables.binlog_format= BINLOG_FORMAT_STMT;
#endif
  }

  /* Check that we have not let the format to unspecified at this point */
  DBUG_ASSERT((uint)global_system_variables.binlog_format <=
              array_elements(binlog_format_names)-1);

#ifdef HAVE_REPLICATION
  if (opt_log_slave_updates && replicate_same_server_id)
  {
    sql_print_error("\
using --replicate-same-server-id in conjunction with \
--log-slave-updates is impossible, it would lead to infinite loops in this \
server.");
    unireg_abort(1);
  }
#endif

  if (opt_bin_log)
  {
    char buf[FN_REFLEN];
    const char *ln;
    ln= mysql_bin_log.generate_name(opt_bin_logname, "-bin", 1, buf);
    if (!opt_bin_logname && !opt_binlog_index_name)
    {
      /*
        User didn't give us info to name the binlog index file.
        Picking `hostname`-bin.index like did in 4.x, causes replication to
        fail if the hostname is changed later. So, we would like to instead
        require a name. But as we don't want to break many existing setups, we
        only give warning, not error.
      */
      sql_print_warning("No argument was provided to --log-bin, and "
                        "--log-bin-index was not used; so replication "
                        "may break when this MySQL server acts as a "
                        "master and has his hostname changed!! Please "
                        "use '--log-bin=%s' to avoid this problem.", ln);
    }
    if (ln == buf)
    {
      my_free(opt_bin_logname, MYF(MY_ALLOW_ZERO_PTR));
      opt_bin_logname=my_strdup(buf, MYF(0));
    }
    if (mysql_bin_log.open_index_file(opt_binlog_index_name, ln))
    {
      unireg_abort(1);
    }

    /*
      Used to specify which type of lock we need to use for queries of type
      INSERT ... SELECT. This will change when we have row level logging.
    */
    using_update_log=1;
  }

  if (plugin_init(0))
  {
    sql_print_error("Failed to init plugins.");
    return 1;
  }

  /* We have to initialize the storage engines before CSV logging */
  if (ha_init())
  {
    sql_print_error("Can't init databases");
    unireg_abort(1);
  }

#ifdef WITH_CSV_STORAGE_ENGINE
  if (opt_bootstrap)
    log_output_options= LOG_FILE;
  else
    logger.init_log_tables();

  if (log_output_options & LOG_NONE)
  {
    /*
      Issue a warining if there were specified additional options to the
      log-output along with NONE. Probably this wasn't what user wanted.
    */
    if ((log_output_options & LOG_NONE) && (log_output_options & ~LOG_NONE))
      sql_print_warning("There were other values specified to "
                        "log-output besides NONE. Disabling slow "
                        "and general logs anyway.");
    logger.set_handlers(LOG_FILE, LOG_NONE, LOG_NONE);
  }
  else
  {
    /* fall back to the log files if tables are not present */
    if (have_csv_db == SHOW_OPTION_NO)
    {
      /* purecov: begin inspected */
      sql_print_error("CSV engine is not present, falling back to the "
                      "log files");
      log_output_options= (log_output_options & ~LOG_TABLE) | LOG_FILE;
      /* purecov: end */
    }

    logger.set_handlers(LOG_FILE, opt_slow_log ? log_output_options:LOG_NONE,
                        opt_log ? log_output_options:LOG_NONE);
  }
#else
  logger.set_handlers(LOG_FILE, opt_slow_log ? LOG_FILE:LOG_NONE,
                      opt_log ? LOG_FILE:LOG_NONE);
#endif

  /*
    Check that the default storage engine is actually available.
  */
  {
    LEX_STRING name= { default_storage_engine_str,
                       strlen(default_storage_engine_str) };
    handlerton *hton= ha_resolve_by_name(0, &name);
    if (hton == NULL)
    {
      sql_print_error("Unknown/unsupported table type: %s",
                      default_storage_engine_str);
      unireg_abort(1);
    }
    if (!ha_storage_engine_is_enabled(hton))
    {
      if (!opt_bootstrap)
      {
        sql_print_error("Default storage engine (%s) is not available",
                        default_storage_engine_str);
        unireg_abort(1);
      }
      hton= myisam_hton;
    }
    global_system_variables.table_type= hton;
  }

  tc_log= (total_ha_2pc > 1 ? (opt_bin_log  ?
                               (TC_LOG *) &mysql_bin_log :
                               (TC_LOG *) &tc_log_mmap) :
           (TC_LOG *) &tc_log_dummy);

  if (tc_log->open(opt_bin_logname))
  {
    sql_print_error("Can't init tc log");
    unireg_abort(1);
  }

  if (ha_recover(0))
  {
    unireg_abort(1);
  }

  if (opt_bin_log && mysql_bin_log.open(opt_bin_logname, LOG_BIN, 0,
                                        WRITE_CACHE, 0, max_binlog_size, 0))
    unireg_abort(1);

#ifdef HAVE_REPLICATION
  if (opt_bin_log && expire_logs_days)
  {
    long purge_time= time(0) - expire_logs_days*24*60*60;
    if (purge_time >= 0)
      mysql_bin_log.purge_logs_before_date(purge_time);
  }
#endif
#ifdef __NETWARE__
  /* Increasing stacksize of threads on NetWare */
  pthread_attr_setstacksize(&connection_attrib, NW_THD_STACKSIZE);
#endif

  if (opt_myisam_log)
    (void) mi_log(1);

  /* call ha_init_key_cache() on all key caches to init them */
  process_key_caches(&ha_init_key_cache);

#if defined(HAVE_MLOCKALL) && defined(MCL_CURRENT) && !defined(EMBEDDED_LIBRARY)
  if (locked_in_memory && !getuid())
  {
    if (setreuid((uid_t)-1, 0) == -1)
    {                        // this should never happen
      sql_perror("setreuid");
      unireg_abort(1);
    }
    if (mlockall(MCL_CURRENT))
    {
      if (global_system_variables.log_warnings)
	sql_print_warning("Failed to lock memory. Errno: %d\n",errno);
      locked_in_memory= 0;
    }
    if (user_info)
      set_user(mysqld_user, user_info);
  }
  else
#endif
    locked_in_memory=0;

  ft_init_stopwords();

  init_max_user_conn();
  init_update_queries();
  DBUG_RETURN(0);
}


static void create_maintenance_thread()
{
  if (flush_time && flush_time != ~(ulong) 0L)
  {
    pthread_t hThread;
    if (pthread_create(&hThread,&connection_attrib,handle_manager,0))
      sql_print_warning("Can't create thread to manage maintenance");
  }
}


static void create_shutdown_thread()
{
#if !defined(EMBEDDED_LIBRARY)
#ifdef __WIN__
  hEventShutdown=CreateEvent(0, FALSE, FALSE, shutdown_event_name);
  pthread_t hThread;
  if (pthread_create(&hThread,&connection_attrib,handle_shutdown,0))
    sql_print_warning("Can't create thread to handle shutdown requests");

  // On "Stop Service" we have to do regular shutdown
  Service.SetShutdownEvent(hEventShutdown);
#endif
#endif // EMBEDDED_LIBRARY 
}


#if (defined(__NT__) || defined(HAVE_SMEM)) && !defined(EMBEDDED_LIBRARY)
static void handle_connections_methods()
{
  pthread_t hThread;
  DBUG_ENTER("handle_connections_methods");
#ifdef __NT__
  if (hPipe == INVALID_HANDLE_VALUE &&
      (!have_tcpip || opt_disable_networking) &&
      !opt_enable_shared_memory)
  {
    sql_print_error("TCP/IP, --shared-memory, or --named-pipe should be configured on NT OS");
    unireg_abort(1);				// Will not return
  }
#endif

  pthread_mutex_lock(&LOCK_thread_count);
  (void) pthread_cond_init(&COND_handler_count,NULL);
  handler_count=0;
#ifdef __NT__
  if (hPipe != INVALID_HANDLE_VALUE)
  {
    handler_count++;
    if (pthread_create(&hThread,&connection_attrib,
		       handle_connections_namedpipes, 0))
    {
      sql_print_warning("Can't create thread to handle named pipes");
      handler_count--;
    }
  }
#endif /* __NT__ */
  if (have_tcpip && !opt_disable_networking)
  {
    handler_count++;
    if (pthread_create(&hThread,&connection_attrib,
		       handle_connections_sockets, 0))
    {
      sql_print_warning("Can't create thread to handle TCP/IP");
      handler_count--;
    }
  }
#ifdef HAVE_SMEM
  if (opt_enable_shared_memory)
  {
    handler_count++;
    if (pthread_create(&hThread,&connection_attrib,
		       handle_connections_shared_memory, 0))
    {
      sql_print_warning("Can't create thread to handle shared memory");
      handler_count--;
    }
  }
#endif 

  while (handler_count > 0)
    pthread_cond_wait(&COND_handler_count,&LOCK_thread_count);
  pthread_mutex_unlock(&LOCK_thread_count);
  DBUG_VOID_RETURN;
}

void decrement_handler_count()
{
  pthread_mutex_lock(&LOCK_thread_count);
  handler_count--;
  pthread_mutex_unlock(&LOCK_thread_count);
  pthread_cond_signal(&COND_handler_count);
}
#else
#define decrement_handler_count()
#endif /* defined(__NT__) || defined(HAVE_SMEM) */


#ifndef EMBEDDED_LIBRARY
#ifdef __WIN__
int win_main(int argc, char **argv)
#else
int main(int argc, char **argv)
#endif
{
  rpl_filter= new Rpl_filter;
  binlog_filter= new Rpl_filter;
  if (!rpl_filter || !binlog_filter) 
  {
    sql_perror("Could not allocate replication and binlog filters");
    exit(1);
  }

  MY_INIT(argv[0]);		// init my_sys library & pthreads

  /*
    Perform basic logger initialization logger. Should be called after
    MY_INIT, as it initializes mutexes. Log tables are inited later.
  */
  logger.init_base();

#ifdef _CUSTOMSTARTUPCONFIG_
  if (_cust_check_startup())
  {
    / * _cust_check_startup will report startup failure error * /
    exit(1);
  }
#endif

#ifdef	__WIN__
  /*
    Before performing any socket operation (like retrieving hostname
    in init_common_variables we have to call WSAStartup
  */
  {
    WSADATA WsaData;
    if (SOCKET_ERROR == WSAStartup (0x0101, &WsaData))
    {
      /* errors are not read yet, so we use english text here */
      my_message(ER_WSAS_FAILED, "WSAStartup Failed", MYF(0));
      unireg_abort(1);
    }
  }
#endif /* __WIN__ */

  if (init_common_variables(MYSQL_CONFIG_NAME,
			    argc, argv, load_default_groups))
    unireg_abort(1);				// Will do exit

  init_signals();
  if (!(opt_specialflag & SPECIAL_NO_PRIOR))
    my_pthread_setprio(pthread_self(),CONNECT_PRIOR);
#if defined(__ia64__) || defined(__ia64)
  /*
    Peculiar things with ia64 platforms - it seems we only have half the
    stack size in reality, so we have to double it here
  */
  pthread_attr_setstacksize(&connection_attrib,thread_stack*2);
#else
  pthread_attr_setstacksize(&connection_attrib,thread_stack);
#endif
#ifdef HAVE_PTHREAD_ATTR_GETSTACKSIZE
  {
    /* Retrieve used stack size;  Needed for checking stack overflows */
    size_t stack_size= 0;
    pthread_attr_getstacksize(&connection_attrib, &stack_size);
#if defined(__ia64__) || defined(__ia64)
    stack_size/= 2;
#endif
    /* We must check if stack_size = 0 as Solaris 2.9 can return 0 here */
    if (stack_size && stack_size < thread_stack)
    {
      if (global_system_variables.log_warnings)
	sql_print_warning("Asked for %ld thread stack, but got %ld",
			  thread_stack, stack_size);
#if defined(__ia64__) || defined(__ia64)
      thread_stack= stack_size*2;
#else
      thread_stack= stack_size;
#endif
    }
  }
#endif
#ifdef __NETWARE__
  /* Increasing stacksize of threads on NetWare */
  pthread_attr_setstacksize(&connection_attrib, NW_THD_STACKSIZE);
#endif

  (void) thr_setconcurrency(concurrency);	// 10 by default

  select_thread=pthread_self();
  select_thread_in_use=1;
  init_ssl();

#ifdef HAVE_LIBWRAP
  libwrapName= my_progname+dirname_length(my_progname);
  openlog(libwrapName, LOG_PID, LOG_AUTH);
#endif

  /*
    We have enough space for fiddling with the argv, continue
  */
  check_data_home(mysql_real_data_home);
  if (my_setwd(mysql_real_data_home,MYF(MY_WME)))
    unireg_abort(1);				/* purecov: inspected */
  mysql_data_home= mysql_data_home_buff;
  mysql_data_home[0]=FN_CURLIB;		// all paths are relative from here
  mysql_data_home[1]=0;

  if ((user_info= check_user(mysqld_user)))
  {
#if defined(HAVE_MLOCKALL) && defined(MCL_CURRENT)
    if (locked_in_memory) // getuid() == 0 here
      set_effective_user(user_info);
    else
#endif
      set_user(mysqld_user, user_info);
  }

  if (opt_bin_log && !server_id)
  {
    server_id= !master_host ? 1 : 2;
#ifdef EXTRA_DEBUG
    switch (server_id) {
    case 1:
      sql_print_warning("\
You have enabled the binary log, but you haven't set server-id to \
a non-zero value: we force server id to 1; updates will be logged to the \
binary log, but connections from slaves will not be accepted.");
      break;
    case 2:
      sql_print_warning("\
You should set server-id to a non-0 value if master_host is set; \
we force server id to 2, but this MySQL server will not act as a slave.");
      break;
    }
#endif
  }

  if (init_server_components())
    unireg_abort(1);

  network_init();

#ifdef __WIN__
  if (!opt_console)
  {
    freopen(log_error_file,"a+",stdout);
    freopen(log_error_file,"a+",stderr);
    FreeConsole();				// Remove window
  }
#endif

  /*
   Initialize my_str_malloc() and my_str_free()
  */
  my_str_malloc= &my_str_malloc_mysqld;
  my_str_free= &my_str_free_mysqld;

  /*
    init signals & alarm
    After this we can't quit by a simple unireg_abort
  */
  error_handler_hook= my_message_sql;
  start_signal_handler();				// Creates pidfile

  if (acl_init(opt_noacl) ||
      my_tz_init((THD *)0, default_tz_name, opt_bootstrap))
  {
    abort_loop=1;
    select_thread_in_use=0;
#ifndef __NETWARE__
    (void) pthread_kill(signal_thread, MYSQL_KILL_SIGNAL);
#endif /* __NETWARE__ */

    if (!opt_bootstrap)
      (void) my_delete(pidfile_name,MYF(MY_WME));	// Not needed anymore

    if (unix_sock != INVALID_SOCKET)
      unlink(mysqld_unix_port);
    exit(1);
  }
  if (!opt_noacl)
    (void) grant_init();

  if (!opt_noacl)
  {
#ifdef HAVE_DLOPEN
    udf_init();
#endif
  }
  init_status_vars();
  if (opt_bootstrap) /* If running with bootstrap, do not start replication. */
    opt_skip_slave_start= 1;
  /*
    init_slave() must be called after the thread keys are created.
    Some parts of the code (e.g. SHOW STATUS LIKE 'slave_running' and other
    places) assume that active_mi != 0, so let's fail if it's 0 (out of
    memory); a message has already been printed.
  */
  if (init_slave() && !active_mi)
  {
    end_thr_alarm(1);				// Don't allow alarms
    unireg_abort(1);
  }

  if (opt_bootstrap)
  {
    select_thread_in_use= 0;                    // Allow 'kill' to work
    bootstrap(stdin);
    end_thr_alarm(1);				// Don't allow alarms
    unireg_abort(bootstrap_error ? 1 : 0);
  }
  if (opt_init_file)
  {
    if (read_init_file(opt_init_file))
    {
      end_thr_alarm(1);				// Don't allow alarms
      unireg_abort(1);
    }
  }
  execute_ddl_log_recovery();

  create_shutdown_thread();
  create_maintenance_thread();

  sql_print_information(ER(ER_STARTUP),my_progname,server_version,
                        ((unix_sock == INVALID_SOCKET) ? (char*) ""
                                                       : mysqld_unix_port),
                         mysqld_port,
                         MYSQL_COMPILATION_COMMENT);

  // Signal threads waiting for server to be started
  mysqld_server_started= 1;
  pthread_cond_signal(&COND_server_started);

  if (!opt_noacl)
  {
    if (Events::get_instance()->init())
      unireg_abort(1);
  }
#if defined(__NT__) || defined(HAVE_SMEM)
  handle_connections_methods();
#else
#ifdef __WIN__
  if (!have_tcpip || opt_disable_networking)
  {
    sql_print_error("TCP/IP unavailable or disabled with --skip-networking; no available interfaces");
    unireg_abort(1);
  }
#endif
  handle_connections_sockets(0);
#endif /* __NT__ */

  /* (void) pthread_attr_destroy(&connection_attrib); */
  
  DBUG_PRINT("quit",("Exiting main thread"));

#ifndef __WIN__
#ifdef EXTRA_DEBUG2
  sql_print_error("Before Lock_thread_count");
#endif
  (void) pthread_mutex_lock(&LOCK_thread_count);
  DBUG_PRINT("quit", ("Got thread_count mutex"));
  select_thread_in_use=0;			// For close_connections
  (void) pthread_mutex_unlock(&LOCK_thread_count);
  (void) pthread_cond_broadcast(&COND_thread_count);
#ifdef EXTRA_DEBUG2
  sql_print_error("After lock_thread_count");
#endif
#endif /* __WIN__ */

  /* Wait until cleanup is done */
  (void) pthread_mutex_lock(&LOCK_thread_count);
  while (!ready_to_exit)
    pthread_cond_wait(&COND_thread_count,&LOCK_thread_count);
  (void) pthread_mutex_unlock(&LOCK_thread_count);

  release_ddl_log();
#if defined(__WIN__) && !defined(EMBEDDED_LIBRARY)
  if (Service.IsNT() && start_mode)
    Service.Stop();
  else
  {
    Service.SetShutdownEvent(0);
    if (hEventShutdown)
      CloseHandle(hEventShutdown);
  }
#endif
  clean_up(1);
  wait_for_signal_thread_to_end();
  clean_up_mutexes();
  my_end(opt_endinfo ? MY_CHECK_ERROR | MY_GIVE_INFO : 0);

  exit(0);
  return(0);					/* purecov: deadcode */
}

#endif /* EMBEDDED_LIBRARY */


/****************************************************************************
  Main and thread entry function for Win32
  (all this is needed only to run mysqld as a service on WinNT)
****************************************************************************/

#if defined(__WIN__) && !defined(EMBEDDED_LIBRARY)
int mysql_service(void *p)
{
  if (use_opt_args)
    win_main(opt_argc, opt_argv);
  else
    win_main(Service.my_argc, Service.my_argv);
  return 0;
}


/* Quote string if it contains space, else copy */

static char *add_quoted_string(char *to, const char *from, char *to_end)
{
  uint length= (uint) (to_end-to);

  if (!strchr(from, ' '))
    return strmake(to, from, length-1);
  return strxnmov(to, length-1, "\"", from, "\"", NullS);
}


/*
  Handle basic handling of services, like installation and removal

  SYNOPSIS
    default_service_handling()
    argv		Pointer to argument list
    servicename		Internal name of service
    displayname		Display name of service (in taskbar ?)
    file_path		Path to this program
    startup_option	Startup option to mysqld

  RETURN VALUES
    0		option handled
    1		Could not handle option
 */

static bool
default_service_handling(char **argv,
			 const char *servicename,
			 const char *displayname,
			 const char *file_path,
			 const char *extra_opt,
			 const char *account_name)
{
  char path_and_service[FN_REFLEN+FN_REFLEN+32], *pos, *end;
  end= path_and_service + sizeof(path_and_service)-3;

  /* We have to quote filename if it contains spaces */
  pos= add_quoted_string(path_and_service, file_path, end);
  if (*extra_opt)
  {
    /* Add (possible quoted) option after file_path */
    *pos++= ' ';
    pos= add_quoted_string(pos, extra_opt, end);
  }
  /* We must have servicename last */
  *pos++= ' ';
  (void) add_quoted_string(pos, servicename, end);

  if (Service.got_service_option(argv, "install"))
  {
    Service.Install(1, servicename, displayname, path_and_service,
                    account_name);
    return 0;
  }
  if (Service.got_service_option(argv, "install-manual"))
  {
    Service.Install(0, servicename, displayname, path_and_service,
                    account_name);
    return 0;
  }
  if (Service.got_service_option(argv, "remove"))
  {
    Service.Remove(servicename);
    return 0;
  }
  return 1;
}


int main(int argc, char **argv)
{
  /*
    When several instances are running on the same machine, we
    need to have an  unique  named  hEventShudown  through the
    application PID e.g.: MySQLShutdown1890; MySQLShutdown2342
  */
  int10_to_str((int) GetCurrentProcessId(),strmov(shutdown_event_name,
                                                  "MySQLShutdown"), 10);

  /* Must be initialized early for comparison of service name */
  system_charset_info= &my_charset_utf8_general_ci;

  if (Service.GetOS())	/* true NT family */
  {
    char file_path[FN_REFLEN];
    my_path(file_path, argv[0], "");		      /* Find name in path */
    fn_format(file_path,argv[0],file_path,"",
	      MY_REPLACE_DIR | MY_UNPACK_FILENAME | MY_RESOLVE_SYMLINKS);

    if (argc == 2)
    {
      if (!default_service_handling(argv, MYSQL_SERVICENAME, MYSQL_SERVICENAME,
				   file_path, "", NULL))
	return 0;
      if (Service.IsService(argv[1]))        /* Start an optional service */
      {
	/*
	  Only add the service name to the groups read from the config file
	  if it's not "MySQL". (The default service name should be 'mysqld'
	  but we started a bad tradition by calling it MySQL from the start
	  and we are now stuck with it.
	*/
	if (my_strcasecmp(system_charset_info, argv[1],"mysql"))
	  load_default_groups[load_default_groups_sz-2]= argv[1];
        start_mode= 1;
        Service.Init(argv[1], mysql_service);
        return 0;
      }
    }
    else if (argc == 3) /* install or remove any optional service */
    {
      if (!default_service_handling(argv, argv[2], argv[2], file_path, "",
                                    NULL))
	return 0;
      if (Service.IsService(argv[2]))
      {
	/*
	  mysqld was started as
	  mysqld --defaults-file=my_path\my.ini service-name
	*/
	use_opt_args=1;
	opt_argc= 2;				// Skip service-name
	opt_argv=argv;
	start_mode= 1;
	if (my_strcasecmp(system_charset_info, argv[2],"mysql"))
	  load_default_groups[load_default_groups_sz-2]= argv[2];
	Service.Init(argv[2], mysql_service);
	return 0;
      }
    }
    else if (argc == 4 || argc == 5)
    {
      /*
        This may seem strange, because we handle --local-service while
        preserving 4.1's behavior of allowing any one other argument that is
        passed to the service on startup. (The assumption is that this is
        --defaults-file=file, but that was not enforced in 4.1, so we don't
        enforce it here.)
      */
      const char *extra_opt= NullS;
      const char *account_name = NullS;
      int index;
      for (index = 3; index < argc; index++)
      {
        if (!strcmp(argv[index], "--local-service"))
          account_name= "NT AUTHORITY\\LocalService";
        else
          extra_opt= argv[index];
      }

      if (argc == 4 || account_name)
        if (!default_service_handling(argv, argv[2], argv[2], file_path,
                                      extra_opt, account_name))
          return 0;
    }
    else if (argc == 1 && Service.IsService(MYSQL_SERVICENAME))
    {
      /* start the default service */
      start_mode= 1;
      Service.Init(MYSQL_SERVICENAME, mysql_service);
      return 0;
    }
  }
  /* Start as standalone server */
  Service.my_argc=argc;
  Service.my_argv=argv;
  mysql_service(NULL);
  return 0;
}
#endif


/*
  Execute all commands from a file. Used by the mysql_install_db script to
  create MySQL privilege tables without having to start a full MySQL server.
*/

static void bootstrap(FILE *file)
{
  DBUG_ENTER("bootstrap");

  THD *thd= new THD;
  thd->bootstrap=1;
  my_net_init(&thd->net,(st_vio*) 0);
  thd->max_client_packet_length= thd->net.max_packet;
  thd->security_ctx->master_access= ~(ulong)0;
  thd->thread_id=thread_id++;
  thread_count++;

  bootstrap_file=file;
#ifndef EMBEDDED_LIBRARY			// TODO:  Enable this
  if (pthread_create(&thd->real_id,&connection_attrib,handle_bootstrap,
		     (void*) thd))
  {
    sql_print_warning("Can't create thread to handle bootstrap");
    bootstrap_error=-1;
    DBUG_VOID_RETURN;
  }
  /* Wait for thread to die */
  (void) pthread_mutex_lock(&LOCK_thread_count);
  while (thread_count)
  {
    (void) pthread_cond_wait(&COND_thread_count,&LOCK_thread_count);
    DBUG_PRINT("quit",("One thread died (count=%u)",thread_count));
  }
  (void) pthread_mutex_unlock(&LOCK_thread_count);
#else
  thd->mysql= 0;
  handle_bootstrap((void *)thd);
#endif

  DBUG_VOID_RETURN;
}


static bool read_init_file(char *file_name)
{
  FILE *file;
  DBUG_ENTER("read_init_file");
  DBUG_PRINT("enter",("name: %s",file_name));
  if (!(file=my_fopen(file_name,O_RDONLY,MYF(MY_WME))))
    return(1);
  bootstrap(file);
  (void) my_fclose(file,MYF(MY_WME));
  return 0;
}


#ifndef EMBEDDED_LIBRARY
/*
  Create new thread to handle incoming connection.

  SYNOPSIS
    create_new_thread()
      thd in/out    Thread handle of future thread.

  DESCRIPTION
    This function will create new thread to handle the incoming
    connection.  If there are idle cached threads one will be used.
    'thd' will be pushed into 'threads'.

    In single-threaded mode (#define ONE_THREAD) connection will be
    handled inside this function.

  RETURN VALUE
    none
*/

static void create_new_thread(THD *thd)
{
  DBUG_ENTER("create_new_thread");

  NET *net=&thd->net;				// For easy ref
  net->read_timeout = (uint) connect_timeout;
  if (protocol_version > 9)
    net->return_errno=1;

  /* don't allow too many connections */
  if (thread_count - delayed_insert_threads >= max_connections+1 || abort_loop)
  {
    DBUG_PRINT("error",("Too many connections"));
    close_connection(thd, ER_CON_COUNT_ERROR, 1);
    delete thd;
    DBUG_VOID_RETURN;
  }
  pthread_mutex_lock(&LOCK_thread_count);
  thd->thread_id=thread_id++;

  thd->real_id=pthread_self();			// Keep purify happy

  /* Start a new thread to handle connection */
  thread_count++;

#ifdef ONE_THREAD
  if (test_flags & TEST_NO_THREADS)		// For debugging under Linux
  {
    thread_cache_size=0;			// Safety
    threads.append(thd);
    thd->real_id=pthread_self();
    (void) pthread_mutex_unlock(&LOCK_thread_count);
    handle_one_connection((void*) thd);
  }
  else
#endif
  {
    if (thread_count-delayed_insert_threads > max_used_connections)
      max_used_connections=thread_count-delayed_insert_threads;

    if (cached_thread_count > wake_thread)
    {
      thread_cache.append(thd);
      wake_thread++;
      pthread_cond_signal(&COND_thread_cache);
    }
    else
    {
      int error;
      thread_created++;
      threads.append(thd);
      DBUG_PRINT("info",(("creating thread %d"), thd->thread_id));
      thd->connect_time = time(NULL);
      if ((error=pthread_create(&thd->real_id,&connection_attrib,
				handle_one_connection,
				(void*) thd)))
      {
	DBUG_PRINT("error",
		   ("Can't create thread to handle request (error %d)",
		    error));
	thread_count--;
	thd->killed= THD::KILL_CONNECTION;			// Safety
	(void) pthread_mutex_unlock(&LOCK_thread_count);
	statistic_increment(aborted_connects,&LOCK_status);
	net_printf_error(thd, ER_CANT_CREATE_THREAD, error);
	(void) pthread_mutex_lock(&LOCK_thread_count);
	close_connection(thd,0,0);
	delete thd;
	(void) pthread_mutex_unlock(&LOCK_thread_count);
	DBUG_VOID_RETURN;
      }
    }
    (void) pthread_mutex_unlock(&LOCK_thread_count);

  }
  DBUG_PRINT("info",("Thread created"));
  DBUG_VOID_RETURN;
}
#endif /* EMBEDDED_LIBRARY */


#ifdef SIGNALS_DONT_BREAK_READ
inline void kill_broken_server()
{
  /* hack to get around signals ignored in syscalls for problem OS's */
  if (
#if !defined(__NETWARE__)
      unix_sock == INVALID_SOCKET ||
#endif
      (!opt_disable_networking && ip_sock == INVALID_SOCKET))
  {
    select_thread_in_use = 0;
    /* The following call will never return */
    kill_server(IF_NETWARE(MYSQL_KILL_SIGNAL, (void*) MYSQL_KILL_SIGNAL));
  }
}
#define MAYBE_BROKEN_SYSCALL kill_broken_server();
#else
#define MAYBE_BROKEN_SYSCALL
#endif

	/* Handle new connections and spawn new process to handle them */

#ifndef EMBEDDED_LIBRARY
pthread_handler_t handle_connections_sockets(void *arg __attribute__((unused)))
{
  my_socket sock,new_sock;
  uint error_count=0;
  uint max_used_connection= (uint) (max(ip_sock,unix_sock)+1);
  fd_set readFDs,clientFDs;
  THD *thd;
  struct sockaddr_in cAddr;
  int ip_flags=0,socket_flags=0,flags;
  st_vio *vio_tmp;
  DBUG_ENTER("handle_connections_sockets");

  LINT_INIT(new_sock);

  (void) my_pthread_getprio(pthread_self());		// For debugging

  FD_ZERO(&clientFDs);
  if (ip_sock != INVALID_SOCKET)
  {
    FD_SET(ip_sock,&clientFDs);
#ifdef HAVE_FCNTL
    ip_flags = fcntl(ip_sock, F_GETFL, 0);
#endif
  }
#ifdef HAVE_SYS_UN_H
  FD_SET(unix_sock,&clientFDs);
#ifdef HAVE_FCNTL
  socket_flags=fcntl(unix_sock, F_GETFL, 0);
#endif
#endif

  DBUG_PRINT("general",("Waiting for connections."));
  MAYBE_BROKEN_SYSCALL;
  while (!abort_loop)
  {
    readFDs=clientFDs;
#ifdef HPUX10
    if (select(max_used_connection,(int*) &readFDs,0,0,0) < 0)
      continue;
#else
    if (select((int) max_used_connection,&readFDs,0,0,0) < 0)
    {
      if (socket_errno != SOCKET_EINTR)
      {
	if (!select_errors++ && !abort_loop)	/* purecov: inspected */
	  sql_print_error("mysqld: Got error %d from select",socket_errno); /* purecov: inspected */
      }
      MAYBE_BROKEN_SYSCALL
      continue;
    }
#endif	/* HPUX10 */
    if (abort_loop)
    {
      MAYBE_BROKEN_SYSCALL;
      break;
    }

    /* Is this a new connection request ? */
#ifdef HAVE_SYS_UN_H
    if (FD_ISSET(unix_sock,&readFDs))
    {
      sock = unix_sock;
      flags= socket_flags;
    }
    else
#endif
    {
      sock = ip_sock;
      flags= ip_flags;
    }

#if !defined(NO_FCNTL_NONBLOCK)
    if (!(test_flags & TEST_BLOCKING))
    {
#if defined(O_NONBLOCK)
      fcntl(sock, F_SETFL, flags | O_NONBLOCK);
#elif defined(O_NDELAY)
      fcntl(sock, F_SETFL, flags | O_NDELAY);
#endif
    }
#endif /* NO_FCNTL_NONBLOCK */
    for (uint retry=0; retry < MAX_ACCEPT_RETRY; retry++)
    {
      size_socket length=sizeof(struct sockaddr_in);
      new_sock = accept(sock, my_reinterpret_cast(struct sockaddr *) (&cAddr),
			&length);
#ifdef __NETWARE__ 
      // TODO: temporary fix, waiting for TCP/IP fix - DEFECT000303149
      if ((new_sock == INVALID_SOCKET) && (socket_errno == EINVAL))
      {
        kill_server(SIGTERM);
      }
#endif
      if (new_sock != INVALID_SOCKET ||
	  (socket_errno != SOCKET_EINTR && socket_errno != SOCKET_EAGAIN))
	break;
      MAYBE_BROKEN_SYSCALL;
#if !defined(NO_FCNTL_NONBLOCK)
      if (!(test_flags & TEST_BLOCKING))
      {
	if (retry == MAX_ACCEPT_RETRY - 1)
	  fcntl(sock, F_SETFL, flags);		// Try without O_NONBLOCK
      }
#endif
    }
#if !defined(NO_FCNTL_NONBLOCK)
    if (!(test_flags & TEST_BLOCKING))
      fcntl(sock, F_SETFL, flags);
#endif
    if (new_sock == INVALID_SOCKET)
    {
      if ((error_count++ & 255) == 0)		// This can happen often
	sql_perror("Error in accept");
      MAYBE_BROKEN_SYSCALL;
      if (socket_errno == SOCKET_ENFILE || socket_errno == SOCKET_EMFILE)
	sleep(1);				// Give other threads some time
      continue;
    }

#ifdef HAVE_LIBWRAP
    {
      if (sock == ip_sock)
      {
	struct request_info req;
	signal(SIGCHLD, SIG_DFL);
	request_init(&req, RQ_DAEMON, libwrapName, RQ_FILE, new_sock, NULL);
	my_fromhost(&req);
	if (!my_hosts_access(&req))
	{
	  /*
	    This may be stupid but refuse() includes an exit(0)
	    which we surely don't want...
	    clean_exit() - same stupid thing ...
	  */
	  syslog(deny_severity, "refused connect from %s",
		 my_eval_client(&req));

	  /*
	    C++ sucks (the gibberish in front just translates the supplied
	    sink function pointer in the req structure from a void (*sink)();
	    to a void(*sink)(int) if you omit the cast, the C++ compiler
	    will cry...
	  */
	  if (req.sink)
	    ((void (*)(int))req.sink)(req.fd);

	  (void) shutdown(new_sock, SHUT_RDWR);
	  (void) closesocket(new_sock);
	  continue;
	}
      }
    }
#endif /* HAVE_LIBWRAP */

    {
      size_socket dummyLen;
      struct sockaddr dummy;
      dummyLen = sizeof(struct sockaddr);
      if (getsockname(new_sock,&dummy, &dummyLen) < 0)
      {
	sql_perror("Error on new connection socket");
	(void) shutdown(new_sock, SHUT_RDWR);
	(void) closesocket(new_sock);
	continue;
      }
    }

    /*
    ** Don't allow too many connections
    */

    if (!(thd= new THD))
    {
      (void) shutdown(new_sock, SHUT_RDWR);
      VOID(closesocket(new_sock));
      continue;
    }
    if (!(vio_tmp=vio_new(new_sock,
			  sock == unix_sock ? VIO_TYPE_SOCKET :
			  VIO_TYPE_TCPIP,
			  sock == unix_sock ? VIO_LOCALHOST: 0)) ||
	my_net_init(&thd->net,vio_tmp))
    {
      if (vio_tmp)
	vio_delete(vio_tmp);
      else
      {
	(void) shutdown(new_sock, SHUT_RDWR);
	(void) closesocket(new_sock);
      }
      delete thd;
      continue;
    }
    if (sock == unix_sock)
      thd->security_ctx->host=(char*) my_localhost;
#ifdef __WIN__
    /* Set default wait_timeout */
    ulong wait_timeout= global_system_variables.net_wait_timeout * 1000;
    (void) setsockopt(new_sock, SOL_SOCKET, SO_RCVTIMEO, (char*)&wait_timeout,
                    sizeof(wait_timeout));
#endif
    create_new_thread(thd);
  }

  decrement_handler_count();
  DBUG_RETURN(0);
}


#ifdef __NT__
pthread_handler_t handle_connections_namedpipes(void *arg)
{
  HANDLE hConnectedPipe;
  BOOL fConnected;
  THD *thd;
  my_thread_init();
  DBUG_ENTER("handle_connections_namedpipes");
  (void) my_pthread_getprio(pthread_self());		// For debugging

  DBUG_PRINT("general",("Waiting for named pipe connections."));
  while (!abort_loop)
  {
    /* wait for named pipe connection */
    fConnected = ConnectNamedPipe(hPipe, NULL);
    if (abort_loop)
      break;
    if (!fConnected)
      fConnected = GetLastError() == ERROR_PIPE_CONNECTED;
    if (!fConnected)
    {
      CloseHandle(hPipe);
      if ((hPipe= CreateNamedPipe(pipe_name,
                                  PIPE_ACCESS_DUPLEX,
                                  PIPE_TYPE_BYTE |
                                  PIPE_READMODE_BYTE |
                                  PIPE_WAIT,
                                  PIPE_UNLIMITED_INSTANCES,
                                  (int) global_system_variables.
                                  net_buffer_length,
                                  (int) global_system_variables.
                                  net_buffer_length,
                                  NMPWAIT_USE_DEFAULT_WAIT,
                                  &saPipeSecurity)) ==
	  INVALID_HANDLE_VALUE)
      {
	sql_perror("Can't create new named pipe!");
	break;					// Abort
      }
    }
    hConnectedPipe = hPipe;
    /* create new pipe for new connection */
    if ((hPipe = CreateNamedPipe(pipe_name,
				 PIPE_ACCESS_DUPLEX,
				 PIPE_TYPE_BYTE |
				 PIPE_READMODE_BYTE |
				 PIPE_WAIT,
				 PIPE_UNLIMITED_INSTANCES,
				 (int) global_system_variables.net_buffer_length,
				 (int) global_system_variables.net_buffer_length,
				 NMPWAIT_USE_DEFAULT_WAIT,
				 &saPipeSecurity)) ==
	INVALID_HANDLE_VALUE)
    {
      sql_perror("Can't create new named pipe!");
      hPipe=hConnectedPipe;
      continue;					// We have to try again
    }

    if (!(thd = new THD))
    {
      DisconnectNamedPipe(hConnectedPipe);
      CloseHandle(hConnectedPipe);
      continue;
    }
    if (!(thd->net.vio = vio_new_win32pipe(hConnectedPipe)) ||
	my_net_init(&thd->net, thd->net.vio))
    {
      close_connection(thd, ER_OUT_OF_RESOURCES, 1);
      delete thd;
      continue;
    }
    /* Host is unknown */
    thd->security_ctx->host= my_strdup(my_localhost, MYF(0));
    create_new_thread(thd);
  }

  decrement_handler_count();
  DBUG_RETURN(0);
}
#endif /* __NT__ */


/*
  Thread of shared memory's service

  SYNOPSIS
    handle_connections_shared_memory()
    arg                              Arguments of thread
*/

#ifdef HAVE_SMEM
pthread_handler_t handle_connections_shared_memory(void *arg)
{
  /* file-mapping object, use for create shared memory */
  HANDLE handle_connect_file_map= 0;
  char  *handle_connect_map= 0;                 // pointer on shared memory
  HANDLE event_connect_answer= 0;
  ulong smem_buffer_length= shared_memory_buffer_length + 4;
  ulong connect_number= 1;
  char tmp[63];
  char *suffix_pos;
  char connect_number_char[22], *p;
  const char *errmsg= 0;
  SECURITY_ATTRIBUTES *sa_event= 0, *sa_mapping= 0;
  my_thread_init();
  DBUG_ENTER("handle_connections_shared_memorys");
  DBUG_PRINT("general",("Waiting for allocated shared memory."));

  if (my_security_attr_create(&sa_event, &errmsg,
                              GENERIC_ALL, SYNCHRONIZE | EVENT_MODIFY_STATE))
    goto error;

  if (my_security_attr_create(&sa_mapping, &errmsg,
                             GENERIC_ALL, FILE_MAP_READ | FILE_MAP_WRITE))
    goto error;

  /*
    The name of event and file-mapping events create agree next rule:
      shared_memory_base_name+unique_part
    Where:
      shared_memory_base_name is unique value for each server
      unique_part is unique value for each object (events and file-mapping)
  */
  suffix_pos= strxmov(tmp,shared_memory_base_name,"_",NullS);
  strmov(suffix_pos, "CONNECT_REQUEST");
  if ((smem_event_connect_request= CreateEvent(sa_event,
                                               FALSE, FALSE, tmp)) == 0)
  {
    errmsg= "Could not create request event";
    goto error;
  }
  strmov(suffix_pos, "CONNECT_ANSWER");
  if ((event_connect_answer= CreateEvent(sa_event, FALSE, FALSE, tmp)) == 0)
  {
    errmsg="Could not create answer event";
    goto error;
  }
  strmov(suffix_pos, "CONNECT_DATA");
  if ((handle_connect_file_map=
       CreateFileMapping(INVALID_HANDLE_VALUE, sa_mapping,
                         PAGE_READWRITE, 0, sizeof(connect_number), tmp)) == 0)
  {
    errmsg= "Could not create file mapping";
    goto error;
  }
  if ((handle_connect_map= (char *)MapViewOfFile(handle_connect_file_map,
						  FILE_MAP_WRITE,0,0,
						  sizeof(DWORD))) == 0)
  {
    errmsg= "Could not create shared memory service";
    goto error;
  }

  while (!abort_loop)
  {
    /* Wait a request from client */
    WaitForSingleObject(smem_event_connect_request,INFINITE);

    /*
       it can be after shutdown command
    */
    if (abort_loop)
      goto error;

    HANDLE handle_client_file_map= 0;
    char  *handle_client_map= 0;
    HANDLE event_client_wrote= 0;
    HANDLE event_client_read= 0;    // for transfer data server <-> client
    HANDLE event_server_wrote= 0;
    HANDLE event_server_read= 0;
    HANDLE event_conn_closed= 0;
    THD *thd= 0;

    p= int10_to_str(connect_number, connect_number_char, 10);
    /*
      The name of event and file-mapping events create agree next rule:
        shared_memory_base_name+unique_part+number_of_connection
        Where:
	  shared_memory_base_name is uniquel value for each server
	  unique_part is unique value for each object (events and file-mapping)
	  number_of_connection is connection-number between server and client
    */
    suffix_pos= strxmov(tmp,shared_memory_base_name,"_",connect_number_char,
			 "_",NullS);
    strmov(suffix_pos, "DATA");
    if ((handle_client_file_map=
         CreateFileMapping(INVALID_HANDLE_VALUE, sa_mapping,
                           PAGE_READWRITE, 0, smem_buffer_length, tmp)) == 0)
    {
      errmsg= "Could not create file mapping";
      goto errorconn;
    }
    if ((handle_client_map= (char*)MapViewOfFile(handle_client_file_map,
						  FILE_MAP_WRITE,0,0,
						  smem_buffer_length)) == 0)
    {
      errmsg= "Could not create memory map";
      goto errorconn;
    }
    strmov(suffix_pos, "CLIENT_WROTE");
    if ((event_client_wrote= CreateEvent(sa_event, FALSE, FALSE, tmp)) == 0)
    {
      errmsg= "Could not create client write event";
      goto errorconn;
    }
    strmov(suffix_pos, "CLIENT_READ");
    if ((event_client_read= CreateEvent(sa_event, FALSE, FALSE, tmp)) == 0)
    {
      errmsg= "Could not create client read event";
      goto errorconn;
    }
    strmov(suffix_pos, "SERVER_READ");
    if ((event_server_read= CreateEvent(sa_event, FALSE, FALSE, tmp)) == 0)
    {
      errmsg= "Could not create server read event";
      goto errorconn;
    }
    strmov(suffix_pos, "SERVER_WROTE");
    if ((event_server_wrote= CreateEvent(sa_event,
                                         FALSE, FALSE, tmp)) == 0)
    {
      errmsg= "Could not create server write event";
      goto errorconn;
    }
    strmov(suffix_pos, "CONNECTION_CLOSED");
    if ((event_conn_closed= CreateEvent(sa_event,
                                        TRUE, FALSE, tmp)) == 0)
    {
      errmsg= "Could not create closed connection event";
      goto errorconn;
    }
    if (abort_loop)
      goto errorconn;
    if (!(thd= new THD))
      goto errorconn;
    /* Send number of connection to client */
    int4store(handle_connect_map, connect_number);
    if (!SetEvent(event_connect_answer))
    {
      errmsg= "Could not send answer event";
      goto errorconn;
    }
    /* Set event that client should receive data */
    if (!SetEvent(event_client_read))
    {
      errmsg= "Could not set client to read mode";
      goto errorconn;
    }
    if (!(thd->net.vio= vio_new_win32shared_memory(&thd->net,
                                                   handle_client_file_map,
                                                   handle_client_map,
                                                   event_client_wrote,
                                                   event_client_read,
                                                   event_server_wrote,
                                                   event_server_read,
                                                   event_conn_closed)) ||
                        my_net_init(&thd->net, thd->net.vio))
    {
      close_connection(thd, ER_OUT_OF_RESOURCES, 1);
      errmsg= 0;
      goto errorconn;
    }
    thd->security_ctx->host= my_strdup(my_localhost, MYF(0)); /* Host is unknown */
    create_new_thread(thd);
    connect_number++;
    continue;

errorconn:
    /* Could not form connection;  Free used handlers/memort and retry */
    if (errmsg)
    {
      char buff[180];
      strxmov(buff, "Can't create shared memory connection: ", errmsg, ".",
	      NullS);
      sql_perror(buff);
    }
    if (handle_client_file_map) 
      CloseHandle(handle_client_file_map);
    if (handle_client_map)
      UnmapViewOfFile(handle_client_map);
    if (event_server_wrote)
      CloseHandle(event_server_wrote);
    if (event_server_read)
      CloseHandle(event_server_read);
    if (event_client_wrote)
      CloseHandle(event_client_wrote);
    if (event_client_read)
      CloseHandle(event_client_read);
    if (event_conn_closed)
      CloseHandle(event_conn_closed);
    delete thd;
  }

  /* End shared memory handling */
error:
  if (errmsg)
  {
    char buff[180];
    strxmov(buff, "Can't create shared memory service: ", errmsg, ".", NullS);
    sql_perror(buff);
  }
  my_security_attr_free(sa_event);
  my_security_attr_free(sa_mapping);
  if (handle_connect_map)	UnmapViewOfFile(handle_connect_map);
  if (handle_connect_file_map)	CloseHandle(handle_connect_file_map);
  if (event_connect_answer)	CloseHandle(event_connect_answer);
  if (smem_event_connect_request) CloseHandle(smem_event_connect_request);

  decrement_handler_count();
  DBUG_RETURN(0);
}
#endif /* HAVE_SMEM */
#endif /* EMBEDDED_LIBRARY */


/****************************************************************************
  Handle start options
******************************************************************************/

enum options_mysqld
{
  OPT_ISAM_LOG=256,            OPT_SKIP_NEW, 
  OPT_SKIP_GRANT,              OPT_SKIP_LOCK, 
  OPT_ENABLE_LOCK,             OPT_USE_LOCKING,
  OPT_SOCKET,                  OPT_UPDATE_LOG,
  OPT_BIN_LOG,                 OPT_SKIP_RESOLVE,
  OPT_SKIP_NETWORKING,         OPT_BIN_LOG_INDEX,
  OPT_BIND_ADDRESS,            OPT_PID_FILE,
  OPT_SKIP_PRIOR,              OPT_BIG_TABLES,
  OPT_STANDALONE,              OPT_ONE_THREAD,
  OPT_CONSOLE,                 OPT_LOW_PRIORITY_UPDATES,
  OPT_SKIP_HOST_CACHE,         OPT_SHORT_LOG_FORMAT,
  OPT_FLUSH,                   OPT_SAFE,
  OPT_BOOTSTRAP,               OPT_SKIP_SHOW_DB,
  OPT_STORAGE_ENGINE,          OPT_INIT_FILE,
  OPT_DELAY_KEY_WRITE_ALL,     OPT_SLOW_QUERY_LOG,
  OPT_DELAY_KEY_WRITE,	       OPT_CHARSETS_DIR,
  OPT_BDB_HOME,                OPT_BDB_LOG,
  OPT_BDB_TMP,                 OPT_BDB_SYNC,
  OPT_BDB_LOCK,                OPT_BDB,
  OPT_BDB_NO_RECOVER,          OPT_BDB_SHARED,
  OPT_BDB_DATA_DIRECT,         OPT_BDB_LOG_DIRECT,
  OPT_MASTER_HOST,             OPT_MASTER_USER,
  OPT_MASTER_PASSWORD,         OPT_MASTER_PORT,
  OPT_MASTER_INFO_FILE,        OPT_MASTER_CONNECT_RETRY,
  OPT_MASTER_RETRY_COUNT,      OPT_LOG_TC, OPT_LOG_TC_SIZE,
  OPT_MASTER_SSL,              OPT_MASTER_SSL_KEY,
  OPT_MASTER_SSL_CERT,         OPT_MASTER_SSL_CAPATH,
  OPT_MASTER_SSL_CIPHER,       OPT_MASTER_SSL_CA,
  OPT_SQL_BIN_UPDATE_SAME,     OPT_REPLICATE_DO_DB,
  OPT_REPLICATE_IGNORE_DB,     OPT_LOG_SLAVE_UPDATES,
  OPT_BINLOG_DO_DB,            OPT_BINLOG_IGNORE_DB,
  OPT_BINLOG_FORMAT,
#ifndef DBUG_OFF
  OPT_BINLOG_SHOW_XID,
#endif
#ifdef HAVE_ROW_BASED_REPLICATION
  OPT_BINLOG_ROWS_EVENT_MAX_SIZE, 
#endif
  OPT_WANT_CORE,               OPT_CONCURRENT_INSERT,
  OPT_MEMLOCK,                 OPT_MYISAM_RECOVER,
  OPT_REPLICATE_REWRITE_DB,    OPT_SERVER_ID,
  OPT_SKIP_SLAVE_START,        OPT_SKIP_INNOBASE,
  OPT_SAFEMALLOC_MEM_LIMIT,    OPT_REPLICATE_DO_TABLE,
  OPT_REPLICATE_IGNORE_TABLE,  OPT_REPLICATE_WILD_DO_TABLE,
  OPT_REPLICATE_WILD_IGNORE_TABLE, OPT_REPLICATE_SAME_SERVER_ID,
  OPT_DISCONNECT_SLAVE_EVENT_COUNT, OPT_TC_HEURISTIC_RECOVER,
  OPT_ABORT_SLAVE_EVENT_COUNT,
  OPT_INNODB_DATA_HOME_DIR,
  OPT_INNODB_DATA_FILE_PATH,
  OPT_INNODB_LOG_GROUP_HOME_DIR,
  OPT_INNODB_LOG_ARCH_DIR,
  OPT_INNODB_LOG_ARCHIVE,
  OPT_INNODB_FLUSH_LOG_AT_TRX_COMMIT,
  OPT_INNODB_FLUSH_METHOD,
  OPT_INNODB_DOUBLEWRITE,
  OPT_INNODB_CHECKSUMS,
  OPT_INNODB_FAST_SHUTDOWN,
  OPT_INNODB_FILE_PER_TABLE, OPT_CRASH_BINLOG_INNODB,
  OPT_INNODB_LOCKS_UNSAFE_FOR_BINLOG,
  OPT_LOG_BIN_TRUST_FUNCTION_CREATORS,
  OPT_SAFE_SHOW_DB, OPT_INNODB_SAFE_BINLOG,
  OPT_INNODB, OPT_ISAM,
  OPT_ENGINE_CONDITION_PUSHDOWN,
  OPT_NDBCLUSTER, OPT_NDB_CONNECTSTRING, OPT_NDB_USE_EXACT_COUNT,
  OPT_NDB_FORCE_SEND, OPT_NDB_AUTOINCREMENT_PREFETCH_SZ,
  OPT_NDB_SHM, OPT_NDB_OPTIMIZED_NODE_SELECTION, OPT_NDB_CACHE_CHECK_TIME,
  OPT_NDB_MGMD, OPT_NDB_NODEID,
  OPT_NDB_DISTRIBUTION,
  OPT_NDB_INDEX_STAT_ENABLE,
  OPT_NDB_INDEX_STAT_CACHE_ENTRIES, OPT_NDB_INDEX_STAT_UPDATE_FREQ,
  OPT_NDB_EXTRA_LOGGING,
  OPT_NDB_REPORT_THRESH_BINLOG_EPOCH_SLIP,
  OPT_NDB_REPORT_THRESH_BINLOG_MEM_USAGE,
  OPT_NDB_USE_COPYING_ALTER_TABLE,
  OPT_SKIP_SAFEMALLOC,
  OPT_TEMP_POOL, OPT_TX_ISOLATION, OPT_COMPLETION_TYPE,
  OPT_SKIP_STACK_TRACE, OPT_SKIP_SYMLINKS,
  OPT_MAX_BINLOG_DUMP_EVENTS, OPT_SPORADIC_BINLOG_DUMP_FAIL,
  OPT_SAFE_USER_CREATE, OPT_SQL_MODE,
  OPT_HAVE_NAMED_PIPE,
  OPT_DO_PSTACK, OPT_EVENT_SCHEDULER, OPT_REPORT_HOST,
  OPT_REPORT_USER, OPT_REPORT_PASSWORD, OPT_REPORT_PORT,
  OPT_SHOW_SLAVE_AUTH_INFO,
  OPT_SLAVE_LOAD_TMPDIR, OPT_NO_MIX_TYPE,
  OPT_RPL_RECOVERY_RANK,OPT_INIT_RPL_ROLE,
  OPT_RELAY_LOG, OPT_RELAY_LOG_INDEX, OPT_RELAY_LOG_INFO_FILE,
  OPT_SLAVE_SKIP_ERRORS, OPT_DES_KEY_FILE, OPT_LOCAL_INFILE,
  OPT_SSL_SSL, OPT_SSL_KEY, OPT_SSL_CERT, OPT_SSL_CA,
  OPT_SSL_CAPATH, OPT_SSL_CIPHER,
  OPT_BACK_LOG, OPT_BINLOG_CACHE_SIZE,
  OPT_CONNECT_TIMEOUT, OPT_DELAYED_INSERT_TIMEOUT,
  OPT_DELAYED_INSERT_LIMIT, OPT_DELAYED_QUEUE_SIZE,
  OPT_FLUSH_TIME, OPT_FT_MIN_WORD_LEN, OPT_FT_BOOLEAN_SYNTAX,
  OPT_FT_MAX_WORD_LEN, OPT_FT_QUERY_EXPANSION_LIMIT, OPT_FT_STOPWORD_FILE,
  OPT_INTERACTIVE_TIMEOUT, OPT_JOIN_BUFF_SIZE,
  OPT_KEY_BUFFER_SIZE, OPT_KEY_CACHE_BLOCK_SIZE,
  OPT_KEY_CACHE_DIVISION_LIMIT, OPT_KEY_CACHE_AGE_THRESHOLD,
  OPT_LONG_QUERY_TIME,
  OPT_LOWER_CASE_TABLE_NAMES, OPT_MAX_ALLOWED_PACKET,
  OPT_MAX_BINLOG_CACHE_SIZE, OPT_MAX_BINLOG_SIZE,
  OPT_MAX_CONNECTIONS, OPT_MAX_CONNECT_ERRORS,
  OPT_MAX_DELAYED_THREADS, OPT_MAX_HEP_TABLE_SIZE,
  OPT_MAX_JOIN_SIZE, OPT_MAX_PREPARED_STMT_COUNT,
  OPT_MAX_RELAY_LOG_SIZE, OPT_MAX_SORT_LENGTH,
  OPT_MAX_SEEKS_FOR_KEY, OPT_MAX_TMP_TABLES, OPT_MAX_USER_CONNECTIONS,
  OPT_MAX_LENGTH_FOR_SORT_DATA,
  OPT_MAX_WRITE_LOCK_COUNT, OPT_BULK_INSERT_BUFFER_SIZE,
  OPT_MAX_ERROR_COUNT, OPT_MULTI_RANGE_COUNT, OPT_MYISAM_DATA_POINTER_SIZE,
  OPT_MYISAM_BLOCK_SIZE, OPT_MYISAM_MAX_EXTRA_SORT_FILE_SIZE,
  OPT_MYISAM_MAX_SORT_FILE_SIZE, OPT_MYISAM_SORT_BUFFER_SIZE,
  OPT_MYISAM_USE_MMAP,
  OPT_MYISAM_STATS_METHOD,
  OPT_NET_BUFFER_LENGTH, OPT_NET_RETRY_COUNT,
  OPT_NET_READ_TIMEOUT, OPT_NET_WRITE_TIMEOUT,
  OPT_OPEN_FILES_LIMIT,
  OPT_PRELOAD_BUFFER_SIZE,
  OPT_QUERY_CACHE_LIMIT, OPT_QUERY_CACHE_MIN_RES_UNIT, OPT_QUERY_CACHE_SIZE,
  OPT_QUERY_CACHE_TYPE, OPT_QUERY_CACHE_WLOCK_INVALIDATE, OPT_RECORD_BUFFER,
  OPT_RECORD_RND_BUFFER, OPT_DIV_PRECINCREMENT, OPT_RELAY_LOG_SPACE_LIMIT,
  OPT_RELAY_LOG_PURGE,
  OPT_SLAVE_NET_TIMEOUT, OPT_SLAVE_COMPRESSED_PROTOCOL, OPT_SLOW_LAUNCH_TIME,
  OPT_SLAVE_TRANS_RETRIES, OPT_READONLY, OPT_DEBUGGING,
  OPT_SORT_BUFFER, OPT_TABLE_OPEN_CACHE, OPT_TABLE_DEF_CACHE,
  OPT_THREAD_CONCURRENCY, OPT_THREAD_CACHE_SIZE,
  OPT_TMP_TABLE_SIZE, OPT_THREAD_STACK,
  OPT_WAIT_TIMEOUT, OPT_MYISAM_REPAIR_THREADS,
  OPT_INNODB_MIRRORED_LOG_GROUPS,
  OPT_INNODB_LOG_FILES_IN_GROUP,
  OPT_INNODB_LOG_FILE_SIZE,
  OPT_INNODB_LOG_BUFFER_SIZE,
  OPT_INNODB_BUFFER_POOL_SIZE,
  OPT_INNODB_BUFFER_POOL_AWE_MEM_MB,
  OPT_INNODB_ADDITIONAL_MEM_POOL_SIZE,
  OPT_INNODB_MAX_PURGE_LAG,
  OPT_INNODB_FILE_IO_THREADS,
  OPT_INNODB_LOCK_WAIT_TIMEOUT,
  OPT_INNODB_THREAD_CONCURRENCY,
  OPT_INNODB_COMMIT_CONCURRENCY,
  OPT_INNODB_FORCE_RECOVERY,
  OPT_INNODB_STATUS_FILE,
  OPT_INNODB_MAX_DIRTY_PAGES_PCT,
  OPT_INNODB_TABLE_LOCKS,
  OPT_INNODB_SUPPORT_XA,
  OPT_INNODB_OPEN_FILES,
  OPT_INNODB_AUTOEXTEND_INCREMENT,
  OPT_INNODB_SYNC_SPIN_LOOPS,
  OPT_INNODB_CONCURRENCY_TICKETS,
  OPT_INNODB_THREAD_SLEEP_DELAY,
  OPT_BDB_CACHE_SIZE,
  OPT_BDB_CACHE_PARTS,
  OPT_BDB_LOG_BUFFER_SIZE,
  OPT_BDB_MAX_LOCK,
  OPT_BDB_REGION_SIZE,
  OPT_ERROR_LOG_FILE,
  OPT_DEFAULT_WEEK_FORMAT,
  OPT_RANGE_ALLOC_BLOCK_SIZE, OPT_ALLOW_SUSPICIOUS_UDFS,
  OPT_QUERY_ALLOC_BLOCK_SIZE, OPT_QUERY_PREALLOC_SIZE,
  OPT_TRANS_ALLOC_BLOCK_SIZE, OPT_TRANS_PREALLOC_SIZE,
  OPT_SYNC_FRM, OPT_SYNC_BINLOG,
  OPT_SYNC_REPLICATION,
  OPT_SYNC_REPLICATION_SLAVE_ID,
  OPT_SYNC_REPLICATION_TIMEOUT,
  OPT_BDB_NOSYNC,
  OPT_ENABLE_SHARED_MEMORY,
  OPT_SHARED_MEMORY_BASE_NAME,
  OPT_OLD_PASSWORDS,
  OPT_OLD_ALTER_TABLE,
  OPT_EXPIRE_LOGS_DAYS,
  OPT_GROUP_CONCAT_MAX_LEN,
  OPT_DEFAULT_COLLATION,
  OPT_CHARACTER_SET_CLIENT_HANDSHAKE,
  OPT_CHARACTER_SET_FILESYSTEM,
  OPT_INIT_CONNECT,
  OPT_INIT_SLAVE,
  OPT_SECURE_AUTH,
  OPT_DATE_FORMAT,
  OPT_TIME_FORMAT,
  OPT_DATETIME_FORMAT,
  OPT_LOG_QUERIES_NOT_USING_INDEXES,
  OPT_DEFAULT_TIME_ZONE,
  OPT_SYSDATE_IS_NOW,
  OPT_OPTIMIZER_SEARCH_DEPTH,
  OPT_OPTIMIZER_PRUNE_LEVEL,
  OPT_UPDATABLE_VIEWS_WITH_LIMIT,
  OPT_SP_AUTOMATIC_PRIVILEGES,
  OPT_MAX_SP_RECURSION_DEPTH,
  OPT_AUTO_INCREMENT, OPT_AUTO_INCREMENT_OFFSET,
  OPT_ENABLE_LARGE_PAGES,
  OPT_TIMED_MUTEXES,
  OPT_OLD_STYLE_USER_LIMITS,
  OPT_LOG_SLOW_ADMIN_STATEMENTS,
  OPT_TABLE_LOCK_WAIT_TIMEOUT,
  OPT_PLUGIN_DIR,
  OPT_LOG_OUTPUT,
  OPT_PORT_OPEN_TIMEOUT,
  OPT_GENERAL_LOG,
  OPT_SLOW_LOG,
  OPT_MERGE
};


#define LONG_TIMEOUT ((ulong) 3600L*24L*365L)

struct my_option my_long_options[] =
{
  {"help", '?', "Display this help and exit.", 
   (gptr*) &opt_help, (gptr*) &opt_help, 0, GET_BOOL, NO_ARG, 0, 0, 0, 0,
   0, 0},
#ifdef HAVE_REPLICATION
  {"abort-slave-event-count", OPT_ABORT_SLAVE_EVENT_COUNT,
   "Option used by mysql-test for debugging and testing of replication.",
   (gptr*) &abort_slave_event_count,  (gptr*) &abort_slave_event_count,
   0, GET_INT, REQUIRED_ARG, 0, 0, 0, 0, 0, 0},
#endif /* HAVE_REPLICATION */
  {"allow-suspicious-udfs", OPT_ALLOW_SUSPICIOUS_UDFS,
   "Allows use of UDFs consisting of only one symbol xxx() "
   "without corresponding xxx_init() or xxx_deinit(). That also means "
   "that one can load any function from any library, for example exit() "
   "from libc.so",
   (gptr*) &opt_allow_suspicious_udfs, (gptr*) &opt_allow_suspicious_udfs,
   0, GET_BOOL, NO_ARG, 0, 0, 0, 0, 0, 0},
  {"ansi", 'a', "Use ANSI SQL syntax instead of MySQL syntax. This mode will also set transaction isolation level 'serializable'.", 0, 0, 0,
   GET_NO_ARG, NO_ARG, 0, 0, 0, 0, 0, 0},
  {"auto-increment-increment", OPT_AUTO_INCREMENT,
   "Auto-increment columns are incremented by this",
   (gptr*) &global_system_variables.auto_increment_increment,
   (gptr*) &max_system_variables.auto_increment_increment, 0, GET_ULONG,
   OPT_ARG, 1, 1, 65535, 0, 1, 0 },
  {"auto-increment-offset", OPT_AUTO_INCREMENT_OFFSET,
   "Offset added to Auto-increment columns. Used when auto-increment-increment != 1",
   (gptr*) &global_system_variables.auto_increment_offset,
   (gptr*) &max_system_variables.auto_increment_offset, 0, GET_ULONG, OPT_ARG,
   1, 1, 65535, 0, 1, 0 },
  {"automatic-sp-privileges", OPT_SP_AUTOMATIC_PRIVILEGES,
   "Creating and dropping stored procedures alters ACLs. Disable with --skip-automatic-sp-privileges.",
   (gptr*) &sp_automatic_privileges, (gptr*) &sp_automatic_privileges,
   0, GET_BOOL, NO_ARG, 1, 0, 0, 0, 0, 0},
  {"basedir", 'b',
   "Path to installation directory. All paths are usually resolved relative to this.",
   (gptr*) &mysql_home_ptr, (gptr*) &mysql_home_ptr, 0, GET_STR, REQUIRED_ARG,
   0, 0, 0, 0, 0, 0},
  {"big-tables", OPT_BIG_TABLES,
   "Allow big result sets by saving all temporary sets on file (Solves most 'table full' errors).",
   0, 0, 0, GET_NO_ARG, NO_ARG, 0, 0, 0, 0, 0, 0},
  {"bind-address", OPT_BIND_ADDRESS, "IP address to bind to.",
   (gptr*) &my_bind_addr_str, (gptr*) &my_bind_addr_str, 0, GET_STR,
   REQUIRED_ARG, 0, 0, 0, 0, 0, 0},
  {"binlog_format", OPT_BINLOG_FORMAT,
#ifdef HAVE_ROW_BASED_REPLICATION
   "Tell the master the form of binary logging to use: either 'row' for "
   "row-based binary logging, or 'statement' for statement-based binary "
   "logging, or 'mixed'. 'mixed' is statement-based binary logging except "
   "for those statements where only row-based is correct: those which "
   "involve user-defined functions (i.e. UDFs) or the UUID() function; for "
   "those, row-based binary logging is automatically used. "
#ifdef HAVE_NDB_BINLOG
   "If ndbcluster is enabled, the default is 'row'."
#endif
#else
   "Tell the master the form of binary logging to use: this build "
   "supports only statement-based binary logging, so only 'statement' is "
   "a legal value."
#endif
   , 0, 0, 0, GET_STR, REQUIRED_ARG,
#ifdef HAVE_ROW_BASED_REPLICATION
   BINLOG_FORMAT_MIXED
#else
   BINLOG_FORMAT_STMT
#endif
   , 0, 0, 0, 0, 0 },
  {"binlog-do-db", OPT_BINLOG_DO_DB,
   "Tells the master it should log updates for the specified database, and exclude all others not explicitly mentioned.",
   0, 0, 0, GET_STR, REQUIRED_ARG, 0, 0, 0, 0, 0, 0},
  {"binlog-ignore-db", OPT_BINLOG_IGNORE_DB,
   "Tells the master that updates to the given database should not be logged tothe binary log.",
   0, 0, 0, GET_STR, REQUIRED_ARG, 0, 0, 0, 0, 0, 0},
#ifdef HAVE_ROW_BASED_REPLICATION
  {"binlog-row-event-max-size", OPT_BINLOG_ROWS_EVENT_MAX_SIZE,
   "The maximum size of a row-based binary log event in bytes. Rows will be "
   "grouped into events smaller than this size if possible. "
   "The value has to be a multiple of 256.",
   (gptr*) &opt_binlog_rows_event_max_size, 
   (gptr*) &opt_binlog_rows_event_max_size, 0, 
   GET_ULONG, REQUIRED_ARG, 
   /* def_value */ 1024, /* min_value */  256, /* max_value */ ULONG_MAX, 
   /* sub_size */     0, /* block_size */ 256, 
   /* app_type */ 0
  },
#endif
  {"bootstrap", OPT_BOOTSTRAP, "Used by mysql installation scripts.", 0, 0, 0,
   GET_NO_ARG, NO_ARG, 0, 0, 0, 0, 0, 0},
  {"character-set-client-handshake", OPT_CHARACTER_SET_CLIENT_HANDSHAKE,
   "Don't ignore client side character set value sent during handshake.",
   (gptr*) &opt_character_set_client_handshake,
   (gptr*) &opt_character_set_client_handshake,
    0, GET_BOOL, NO_ARG, 1, 0, 0, 0, 0, 0},
  {"character-set-filesystem", OPT_CHARACTER_SET_FILESYSTEM,
   "Set the filesystem character set.",
   (gptr*) &character_set_filesystem_name,
   (gptr*) &character_set_filesystem_name,
   0, GET_STR, REQUIRED_ARG, 0, 0, 0, 0, 0, 0 },
  {"character-set-server", 'C', "Set the default character set.",
   (gptr*) &default_character_set_name, (gptr*) &default_character_set_name,
   0, GET_STR, REQUIRED_ARG, 0, 0, 0, 0, 0, 0 },
  {"character-sets-dir", OPT_CHARSETS_DIR,
   "Directory where character sets are.", (gptr*) &charsets_dir,
   (gptr*) &charsets_dir, 0, GET_STR, REQUIRED_ARG, 0, 0, 0, 0, 0, 0},
  {"chroot", 'r', "Chroot mysqld daemon during startup.",
   (gptr*) &mysqld_chroot, (gptr*) &mysqld_chroot, 0, GET_STR, REQUIRED_ARG,
   0, 0, 0, 0, 0, 0},
  {"collation-server", OPT_DEFAULT_COLLATION, "Set the default collation.",
   (gptr*) &default_collation_name, (gptr*) &default_collation_name,
   0, GET_STR, REQUIRED_ARG, 0, 0, 0, 0, 0, 0 },
  {"completion-type", OPT_COMPLETION_TYPE, "Default completion type.",
   (gptr*) &global_system_variables.completion_type,
   (gptr*) &max_system_variables.completion_type, 0, GET_ULONG,
   REQUIRED_ARG, 0, 0, 2, 0, 1, 0},
  {"concurrent-insert", OPT_CONCURRENT_INSERT,
   "Use concurrent insert with MyISAM. Disable with --concurrent-insert=0",
   (gptr*) &myisam_concurrent_insert, (gptr*) &myisam_concurrent_insert,
   0, GET_LONG, OPT_ARG, 1, 0, 2, 0, 0, 0},
  {"console", OPT_CONSOLE, "Write error output on screen; Don't remove the console window on windows.",
   (gptr*) &opt_console, (gptr*) &opt_console, 0, GET_BOOL, NO_ARG, 0, 0, 0,
   0, 0, 0},
  {"core-file", OPT_WANT_CORE, "Write core on errors.", 0, 0, 0, GET_NO_ARG,
   NO_ARG, 0, 0, 0, 0, 0, 0},
  {"datadir", 'h', "Path to the database root.", (gptr*) &mysql_data_home,
   (gptr*) &mysql_data_home, 0, GET_STR, REQUIRED_ARG, 0, 0, 0, 0, 0, 0},
#ifndef DBUG_OFF
  {"debug", '#', "Debug log.", (gptr*) &default_dbug_option,
   (gptr*) &default_dbug_option, 0, GET_STR, OPT_ARG, 0, 0, 0, 0, 0, 0},
#endif
  {"default-character-set", 'C', "Set the default character set (deprecated option, use --character-set-server instead).",
   (gptr*) &default_character_set_name, (gptr*) &default_character_set_name,
   0, GET_STR, REQUIRED_ARG, 0, 0, 0, 0, 0, 0 },
  {"default-collation", OPT_DEFAULT_COLLATION, "Set the default collation (deprecated option, use --collation-server instead).",
   (gptr*) &default_collation_name, (gptr*) &default_collation_name,
   0, GET_STR, REQUIRED_ARG, 0, 0, 0, 0, 0, 0 },
  {"default-storage-engine", OPT_STORAGE_ENGINE,
   "Set the default storage engine (table type) for tables.",
   (gptr*)&default_storage_engine_str, (gptr*)&default_storage_engine_str,
   0, GET_STR, REQUIRED_ARG, 0, 0, 0, 0, 0, 0},
  {"default-table-type", OPT_STORAGE_ENGINE,
   "(deprecated) Use --default-storage-engine.",
   (gptr*)&default_storage_engine_str, (gptr*)&default_storage_engine_str,
   0, GET_STR, REQUIRED_ARG, 0, 0, 0, 0, 0, 0},
  {"default-time-zone", OPT_DEFAULT_TIME_ZONE, "Set the default time zone.",
   (gptr*) &default_tz_name, (gptr*) &default_tz_name,
   0, GET_STR, REQUIRED_ARG, 0, 0, 0, 0, 0, 0 },
  {"delay-key-write", OPT_DELAY_KEY_WRITE, "Type of DELAY_KEY_WRITE.",
   0,0,0, GET_STR, OPT_ARG, 0, 0, 0, 0, 0, 0},
  {"delay-key-write-for-all-tables", OPT_DELAY_KEY_WRITE_ALL,
   "Don't flush key buffers between writes for any MyISAM table (Deprecated option, use --delay-key-write=all instead).",
   0, 0, 0, GET_NO_ARG, NO_ARG, 0, 0, 0, 0, 0, 0},
#ifdef HAVE_OPENSSL
  {"des-key-file", OPT_DES_KEY_FILE,
   "Load keys for des_encrypt() and des_encrypt from given file.",
   (gptr*) &des_key_file, (gptr*) &des_key_file, 0, GET_STR, REQUIRED_ARG,
   0, 0, 0, 0, 0, 0},
#endif /* HAVE_OPENSSL */
#ifdef HAVE_REPLICATION
  {"disconnect-slave-event-count", OPT_DISCONNECT_SLAVE_EVENT_COUNT,
   "Option used by mysql-test for debugging and testing of replication.",
   (gptr*) &disconnect_slave_event_count,
   (gptr*) &disconnect_slave_event_count, 0, GET_INT, REQUIRED_ARG, 0, 0, 0,
   0, 0, 0},
#endif /* HAVE_REPLICATION */
  {"enable-locking", OPT_ENABLE_LOCK,
   "Deprecated option, use --external-locking instead.",
   (gptr*) &opt_external_locking, (gptr*) &opt_external_locking,
   0, GET_BOOL, NO_ARG, 0, 0, 0, 0, 0, 0},
#ifdef __NT__
  {"enable-named-pipe", OPT_HAVE_NAMED_PIPE, "Enable the named pipe (NT).",
   (gptr*) &opt_enable_named_pipe, (gptr*) &opt_enable_named_pipe, 0, GET_BOOL,
   NO_ARG, 0, 0, 0, 0, 0, 0},
#endif
  {"enable-pstack", OPT_DO_PSTACK, "Print a symbolic stack trace on failure.",
   (gptr*) &opt_do_pstack, (gptr*) &opt_do_pstack, 0, GET_BOOL, NO_ARG, 0, 0,
   0, 0, 0, 0},
  {"engine-condition-pushdown",
   OPT_ENGINE_CONDITION_PUSHDOWN,
   "Push supported query conditions to the storage engine.",
   (gptr*) &global_system_variables.engine_condition_pushdown,
   (gptr*) &global_system_variables.engine_condition_pushdown,
   0, GET_BOOL, NO_ARG, 0, 0, 0, 0, 0, 0},
  /* See how it's handled in get_one_option() */
  {"event-scheduler", OPT_EVENT_SCHEDULER, "Enable/disable the event scheduler.",
   NULL,  NULL, 0, GET_STR, OPT_ARG, 0, 0, 0, 0, 0, 0},
  {"exit-info", 'T', "Used for debugging;  Use at your own risk!", 0, 0, 0,
   GET_LONG, OPT_ARG, 0, 0, 0, 0, 0, 0},
  {"external-locking", OPT_USE_LOCKING, "Use system (external) locking (disabled by default).  With this option enabled you can run myisamchk to test (not repair) tables while the MySQL server is running. Disable with --skip-external-locking.",
   (gptr*) &opt_external_locking, (gptr*) &opt_external_locking,
   0, GET_BOOL, NO_ARG, 0, 0, 0, 0, 0, 0},
  {"flush", OPT_FLUSH, "Flush tables to disk between SQL commands.", 0, 0, 0,
   GET_NO_ARG, NO_ARG, 0, 0, 0, 0, 0, 0},
  /* We must always support the next option to make scripts like mysqltest
     easier to do */
  {"gdb", OPT_DEBUGGING,
   "Set up signals usable for debugging",
   (gptr*) &opt_debugging, (gptr*) &opt_debugging,
   0, GET_BOOL, NO_ARG, 0, 0, 0, 0, 0, 0},
  {"general-log", OPT_GENERAL_LOG,
   "Enable|disable general log", (gptr*) &opt_log,
   (gptr*) &opt_log, 0, GET_BOOL, OPT_ARG, 0, 0, 0, 0, 0, 0},
#ifdef HAVE_LARGE_PAGES
  {"large-pages", OPT_ENABLE_LARGE_PAGES, "Enable support for large pages. \
Disable with --skip-large-pages.",
   (gptr*) &opt_large_pages, (gptr*) &opt_large_pages, 0, GET_BOOL, NO_ARG, 0, 0, 0,
   0, 0, 0},
#endif
  {"init-connect", OPT_INIT_CONNECT, "Command(s) that are executed for each new connection",
   (gptr*) &opt_init_connect, (gptr*) &opt_init_connect, 0, GET_STR_ALLOC,
   REQUIRED_ARG, 0, 0, 0, 0, 0, 0},
  {"init-file", OPT_INIT_FILE, "Read SQL commands from this file at startup.",
   (gptr*) &opt_init_file, (gptr*) &opt_init_file, 0, GET_STR, REQUIRED_ARG,
   0, 0, 0, 0, 0, 0},
  {"init-rpl-role", OPT_INIT_RPL_ROLE, "Set the replication role.", 0, 0, 0,
   GET_STR, REQUIRED_ARG, 0, 0, 0, 0, 0, 0},
  {"init-slave", OPT_INIT_SLAVE, "Command(s) that are executed when a slave connects to this master",
   (gptr*) &opt_init_slave, (gptr*) &opt_init_slave, 0, GET_STR_ALLOC,
   REQUIRED_ARG, 0, 0, 0, 0, 0, 0},
  {"innodb", OPT_INNODB, "Enable InnoDB (if this version of MySQL supports it). \
Disable with --skip-innodb (will save memory).",
   (gptr*) &opt_innodb, (gptr*) &opt_innodb, 0, GET_BOOL, NO_ARG, OPT_INNODB_DEFAULT, 0, 0,
   0, 0, 0},
#ifdef WITH_INNOBASE_STORAGE_ENGINE
  {"innodb_checksums", OPT_INNODB_CHECKSUMS, "Enable InnoDB checksums validation (enabled by default). \
Disable with --skip-innodb-checksums.", (gptr*) &innobase_use_checksums,
   (gptr*) &innobase_use_checksums, 0, GET_BOOL, NO_ARG, 1, 0, 0, 0, 0, 0},
#endif
  {"innodb_data_file_path", OPT_INNODB_DATA_FILE_PATH,
   "Path to individual files and their sizes.",
   0, 0, 0, GET_STR, REQUIRED_ARG, 0, 0, 0, 0, 0, 0},
#ifdef WITH_INNOBASE_STORAGE_ENGINE
  {"innodb_data_home_dir", OPT_INNODB_DATA_HOME_DIR,
   "The common part for InnoDB table spaces.", (gptr*) &innobase_data_home_dir,
   (gptr*) &innobase_data_home_dir, 0, GET_STR, REQUIRED_ARG, 0, 0, 0, 0, 0,
   0},
  {"innodb_doublewrite", OPT_INNODB_DOUBLEWRITE, "Enable InnoDB doublewrite buffer (enabled by default). \
Disable with --skip-innodb-doublewrite.", (gptr*) &innobase_use_doublewrite,
   (gptr*) &innobase_use_doublewrite, 0, GET_BOOL, NO_ARG, 1, 0, 0, 0, 0, 0},
  {"innodb_fast_shutdown", OPT_INNODB_FAST_SHUTDOWN,
   "Speeds up the shutdown process of the InnoDB storage engine. Possible "
   "values are 0, 1 (faster)"
   /*
     NetWare can't close unclosed files, can't automatically kill remaining
     threads, etc, so on this OS we disable the crash-like InnoDB shutdown.
   */
#ifndef __NETWARE__
   " or 2 (fastest - crash-like)"
#endif
   ".",
   (gptr*) &innobase_fast_shutdown,
   (gptr*) &innobase_fast_shutdown, 0, GET_ULONG, OPT_ARG, 1, 0,
   IF_NETWARE(1,2), 0, 0, 0},
  {"innodb_file_per_table", OPT_INNODB_FILE_PER_TABLE,
   "Stores each InnoDB table to an .ibd file in the database dir.",
   (gptr*) &innobase_file_per_table,
   (gptr*) &innobase_file_per_table, 0, GET_BOOL, NO_ARG, 0, 0, 0, 0, 0, 0},
  {"innodb_flush_log_at_trx_commit", OPT_INNODB_FLUSH_LOG_AT_TRX_COMMIT,
   "Set to 0 (write and flush once per second), 1 (write and flush at each commit) or 2 (write at commit, flush once per second).",
   (gptr*) &srv_flush_log_at_trx_commit,
   (gptr*) &srv_flush_log_at_trx_commit,
   0, GET_ULONG, OPT_ARG,  1, 0, 2, 0, 0, 0},
  {"innodb_flush_method", OPT_INNODB_FLUSH_METHOD,
   "With which method to flush data.", (gptr*) &innobase_unix_file_flush_method,
   (gptr*) &innobase_unix_file_flush_method, 0, GET_STR, REQUIRED_ARG, 0, 0, 0,
   0, 0, 0},
  {"innodb_locks_unsafe_for_binlog", OPT_INNODB_LOCKS_UNSAFE_FOR_BINLOG,
   "Force InnoDB to not use next-key locking, to use only row-level locking.",
   (gptr*) &innobase_locks_unsafe_for_binlog,
   (gptr*) &innobase_locks_unsafe_for_binlog, 0, GET_BOOL, NO_ARG, 0, 0, 0, 0, 0, 0},
  {"innodb_log_arch_dir", OPT_INNODB_LOG_ARCH_DIR,
   "Where full logs should be archived.", (gptr*) &innobase_log_arch_dir,
   (gptr*) &innobase_log_arch_dir, 0, GET_STR, REQUIRED_ARG, 0, 0, 0, 0, 0, 0},
  {"innodb_log_archive", OPT_INNODB_LOG_ARCHIVE,
   "Set to 1 if you want to have logs archived.", 0, 0, 0, GET_LONG, OPT_ARG,
   0, 0, 0, 0, 0, 0},
  {"innodb_log_group_home_dir", OPT_INNODB_LOG_GROUP_HOME_DIR,
   "Path to InnoDB log files.", (gptr*) &innobase_log_group_home_dir,
   (gptr*) &innobase_log_group_home_dir, 0, GET_STR, REQUIRED_ARG, 0, 0, 0, 0,
   0, 0},
  {"innodb_max_dirty_pages_pct", OPT_INNODB_MAX_DIRTY_PAGES_PCT,
   "Percentage of dirty pages allowed in bufferpool.", (gptr*) &srv_max_buf_pool_modified_pct,
   (gptr*) &srv_max_buf_pool_modified_pct, 0, GET_ULONG, REQUIRED_ARG, 90, 0, 100, 0, 0, 0},
  {"innodb_max_purge_lag", OPT_INNODB_MAX_PURGE_LAG,
   "Desired maximum length of the purge queue (0 = no limit)",
   (gptr*) &srv_max_purge_lag,
   (gptr*) &srv_max_purge_lag, 0, GET_LONG, REQUIRED_ARG, 0, 0, ~0L,
   0, 1L, 0},
  {"innodb_status_file", OPT_INNODB_STATUS_FILE,
   "Enable SHOW INNODB STATUS output in the innodb_status.<pid> file",
   (gptr*) &innobase_create_status_file, (gptr*) &innobase_create_status_file,
   0, GET_BOOL, OPT_ARG, 0, 0, 0, 0, 0, 0},
  {"innodb_support_xa", OPT_INNODB_SUPPORT_XA,
   "Enable InnoDB support for the XA two-phase commit",
   (gptr*) &global_system_variables.innodb_support_xa,
   (gptr*) &global_system_variables.innodb_support_xa,
   0, GET_BOOL, OPT_ARG, 1, 0, 0, 0, 0, 0},
  {"innodb_table_locks", OPT_INNODB_TABLE_LOCKS,
   "Enable InnoDB locking in LOCK TABLES",
   (gptr*) &global_system_variables.innodb_table_locks,
   (gptr*) &global_system_variables.innodb_table_locks,
   0, GET_BOOL, OPT_ARG, 1, 0, 0, 0, 0, 0},
#endif /* End WITH_INNOBASE_STORAGE_ENGINE */
  {"isam", OPT_ISAM, "Obsolete. ISAM storage engine is no longer supported.",
   (gptr*) &opt_isam, (gptr*) &opt_isam, 0, GET_BOOL, NO_ARG, 0, 0, 0,
   0, 0, 0},
   {"language", 'L',
   "Client error messages in given language. May be given as a full path.",
   (gptr*) &language_ptr, (gptr*) &language_ptr, 0, GET_STR, REQUIRED_ARG,
   0, 0, 0, 0, 0, 0},
  {"local-infile", OPT_LOCAL_INFILE,
   "Enable/disable LOAD DATA LOCAL INFILE (takes values 1|0).",
   (gptr*) &opt_local_infile,
   (gptr*) &opt_local_infile, 0, GET_BOOL, OPT_ARG,
   1, 0, 0, 0, 0, 0},
  {"log", 'l', "Log connections and queries to file.", (gptr*) &opt_logname,
   (gptr*) &opt_logname, 0, GET_STR, OPT_ARG, 0, 0, 0, 0, 0, 0},
  {"log-bin", OPT_BIN_LOG,
   "Log update queries in binary format. Optional (but strongly recommended "
   "to avoid replication problems if server's hostname changes) argument "
   "should be the chosen location for the binary log files.",
   (gptr*) &opt_bin_logname, (gptr*) &opt_bin_logname, 0, GET_STR_ALLOC,
   OPT_ARG, 0, 0, 0, 0, 0, 0},
  {"log-bin-index", OPT_BIN_LOG_INDEX,
   "File that holds the names for last binary log files.",
   (gptr*) &opt_binlog_index_name, (gptr*) &opt_binlog_index_name, 0, GET_STR,
   REQUIRED_ARG, 0, 0, 0, 0, 0, 0},
#ifndef TO_BE_REMOVED_IN_5_1_OR_6_0
  /*
    In 5.0.6 we introduced the below option, then in 5.0.16 we renamed it to
    log-bin-trust-function-creators but kept also the old name for
    compatibility; the behaviour was also changed to apply only to functions
    (and triggers). In a future release this old name could be removed.
  */
  {"log-bin-trust-routine-creators", OPT_LOG_BIN_TRUST_FUNCTION_CREATORS,
   "(deprecated) Use log-bin-trust-function-creators.",
   (gptr*) &trust_function_creators, (gptr*) &trust_function_creators, 0,
   GET_BOOL, NO_ARG, 0, 0, 0, 0, 0, 0},
#endif
  /*
    This option starts with "log-bin" to emphasize that it is specific of
    binary logging.
  */
  {"log-bin-trust-function-creators", OPT_LOG_BIN_TRUST_FUNCTION_CREATORS,
   "If equal to 0 (the default), then when --log-bin is used, creation of "
   "a stored function (or trigger) is allowed only to users having the SUPER privilege "
   "and only if this stored function (trigger) may not break binary logging."
#ifdef HAVE_ROW_BASED_REPLICATION
   "Note that if ALL connections to this server ALWAYS use row-based binary "
   "logging, the security issues do not exist and the binary logging cannot "
   "break, so you can safely set this to 1."
#endif
   ,(gptr*) &trust_function_creators, (gptr*) &trust_function_creators, 0,
   GET_BOOL, NO_ARG, 0, 0, 0, 0, 0, 0},
  {"log-error", OPT_ERROR_LOG_FILE, "Error log file.",
   (gptr*) &log_error_file_ptr, (gptr*) &log_error_file_ptr, 0, GET_STR,
   OPT_ARG, 0, 0, 0, 0, 0, 0},
  {"log-isam", OPT_ISAM_LOG, "Log all MyISAM changes to file.",
   (gptr*) &myisam_log_filename, (gptr*) &myisam_log_filename, 0, GET_STR,
   OPT_ARG, 0, 0, 0, 0, 0, 0},
  {"log-long-format", '0',
   "Log some extra information to update log. Please note that this option is deprecated; see --log-short-format option.", 
   0, 0, 0, GET_NO_ARG, NO_ARG, 0, 0, 0, 0, 0, 0},
#ifdef WITH_CSV_STORAGE_ENGINE
  {"log-output", OPT_LOG_OUTPUT,
   "Syntax: log-output[=value[,value...]], where \"value\" could be TABLE, "
   "FILE or NONE.",
   (gptr*) &log_output_str, (gptr*) &log_output_str, 0,
   GET_STR, OPT_ARG, 0, 0, 0, 0, 0, 0},
#endif
  {"log-queries-not-using-indexes", OPT_LOG_QUERIES_NOT_USING_INDEXES,
   "Log queries that are executed without benefit of any index to the slow log if it is open.",
   (gptr*) &opt_log_queries_not_using_indexes, (gptr*) &opt_log_queries_not_using_indexes,
   0, GET_BOOL, NO_ARG, 0, 0, 0, 0, 0, 0},
  {"log-short-format", OPT_SHORT_LOG_FORMAT,
   "Don't log extra information to update and slow-query logs.",
   (gptr*) &opt_short_log_format, (gptr*) &opt_short_log_format,
   0, GET_BOOL, NO_ARG, 0, 0, 0, 0, 0, 0},
  {"log-slave-updates", OPT_LOG_SLAVE_UPDATES,
   "Tells the slave to log the updates from the slave thread to the binary log. You will need to turn it on if you plan to daisy-chain the slaves.",
   (gptr*) &opt_log_slave_updates, (gptr*) &opt_log_slave_updates, 0, GET_BOOL,
   NO_ARG, 0, 0, 0, 0, 0, 0},
  {"log-slow-admin-statements", OPT_LOG_SLOW_ADMIN_STATEMENTS,
   "Log slow OPTIMIZE, ANALYZE, ALTER and other administrative statements to the slow log if it is open.",
   (gptr*) &opt_log_slow_admin_statements,
   (gptr*) &opt_log_slow_admin_statements,
   0, GET_BOOL, NO_ARG, 0, 0, 0, 0, 0, 0},
  {"log-slow-queries", OPT_SLOW_QUERY_LOG,
    "Log slow queries to this log file. Defaults logging to hostname-slow.log file. Must be enabled to activate other slow log options.",
   (gptr*) &opt_slow_logname, (gptr*) &opt_slow_logname, 0, GET_STR, OPT_ARG,
   0, 0, 0, 0, 0, 0},
  {"log-tc", OPT_LOG_TC,
   "Path to transaction coordinator log (used for transactions that affect "
   "more than one storage engine, when binary log is disabled)",
   (gptr*) &opt_tc_log_file, (gptr*) &opt_tc_log_file, 0, GET_STR,
   REQUIRED_ARG, 0, 0, 0, 0, 0, 0},
#ifdef HAVE_MMAP
  {"log-tc-size", OPT_LOG_TC_SIZE, "Size of transaction coordinator log.",
   (gptr*) &opt_tc_log_size, (gptr*) &opt_tc_log_size, 0, GET_ULONG,
   REQUIRED_ARG, TC_LOG_MIN_SIZE, TC_LOG_MIN_SIZE, ~0L, 0, TC_LOG_PAGE_SIZE, 0},
#endif
  {"log-update", OPT_UPDATE_LOG,
   "The update log is deprecated since version 5.0, is replaced by the binary \
log and this option justs turns on --log-bin instead.",
   (gptr*) &opt_update_logname, (gptr*) &opt_update_logname, 0, GET_STR,
   OPT_ARG, 0, 0, 0, 0, 0, 0},
  {"log-warnings", 'W', "Log some not critical warnings to the log file.",
   (gptr*) &global_system_variables.log_warnings,
   (gptr*) &max_system_variables.log_warnings, 0, GET_ULONG, OPT_ARG, 1, 0, 0,
   0, 0, 0},
  {"low-priority-updates", OPT_LOW_PRIORITY_UPDATES,
   "INSERT/DELETE/UPDATE has lower priority than selects.",
   (gptr*) &global_system_variables.low_priority_updates,
   (gptr*) &max_system_variables.low_priority_updates,
   0, GET_BOOL, NO_ARG, 0, 0, 0, 0, 0, 0},
  {"master-connect-retry", OPT_MASTER_CONNECT_RETRY,
   "The number of seconds the slave thread will sleep before retrying to connect to the master in case the master goes down or the connection is lost.",
   (gptr*) &master_connect_retry, (gptr*) &master_connect_retry, 0, GET_UINT,
   REQUIRED_ARG, 60, 0, 0, 0, 0, 0},
  {"master-host", OPT_MASTER_HOST,
   "Master hostname or IP address for replication. If not set, the slave thread will not be started. Note that the setting of master-host will be ignored if there exists a valid master.info file.",
   (gptr*) &master_host, (gptr*) &master_host, 0, GET_STR, REQUIRED_ARG, 0, 0,
   0, 0, 0, 0},
  {"master-info-file", OPT_MASTER_INFO_FILE,
   "The location and name of the file that remembers the master and where the I/O replication \
thread is in the master's binlogs.",
   (gptr*) &master_info_file, (gptr*) &master_info_file, 0, GET_STR,
   REQUIRED_ARG, 0, 0, 0, 0, 0, 0},
  {"master-password", OPT_MASTER_PASSWORD,
   "The password the slave thread will authenticate with when connecting to the master. If not set, an empty password is assumed.The value in master.info will take precedence if it can be read.",
   (gptr*)&master_password, (gptr*)&master_password, 0,
   GET_STR, REQUIRED_ARG, 0, 0, 0, 0, 0, 0},
  {"master-port", OPT_MASTER_PORT,
   "The port the master is listening on. If not set, the compiled setting of MYSQL_PORT is assumed. If you have not tinkered with configure options, this should be 3306. The value in master.info will take precedence if it can be read.",
   (gptr*) &master_port, (gptr*) &master_port, 0, GET_UINT, REQUIRED_ARG,
   MYSQL_PORT, 0, 0, 0, 0, 0},
  {"master-retry-count", OPT_MASTER_RETRY_COUNT,
   "The number of tries the slave will make to connect to the master before giving up.",
   (gptr*) &master_retry_count, (gptr*) &master_retry_count, 0, GET_ULONG,
   REQUIRED_ARG, 3600*24, 0, 0, 0, 0, 0},
  {"master-ssl", OPT_MASTER_SSL,
   "Enable the slave to connect to the master using SSL.",
   (gptr*) &master_ssl, (gptr*) &master_ssl, 0, GET_BOOL, NO_ARG, 0, 0, 0, 0,
   0, 0},
  {"master-ssl-ca", OPT_MASTER_SSL_CA,
   "Master SSL CA file. Only applies if you have enabled master-ssl.",
   (gptr*) &master_ssl_ca, (gptr*) &master_ssl_ca, 0, GET_STR, OPT_ARG,
   0, 0, 0, 0, 0, 0},
  {"master-ssl-capath", OPT_MASTER_SSL_CAPATH,
   "Master SSL CA path. Only applies if you have enabled master-ssl.",
   (gptr*) &master_ssl_capath, (gptr*) &master_ssl_capath, 0, GET_STR, OPT_ARG,
   0, 0, 0, 0, 0, 0},
  {"master-ssl-cert", OPT_MASTER_SSL_CERT,
   "Master SSL certificate file name. Only applies if you have enabled \
master-ssl",
   (gptr*) &master_ssl_cert, (gptr*) &master_ssl_cert, 0, GET_STR, OPT_ARG,
   0, 0, 0, 0, 0, 0},
  {"master-ssl-cipher", OPT_MASTER_SSL_CIPHER,
   "Master SSL cipher. Only applies if you have enabled master-ssl.",
   (gptr*) &master_ssl_cipher, (gptr*) &master_ssl_capath, 0, GET_STR, OPT_ARG,
   0, 0, 0, 0, 0, 0},
  {"master-ssl-key", OPT_MASTER_SSL_KEY,
   "Master SSL keyfile name. Only applies if you have enabled master-ssl.",
   (gptr*) &master_ssl_key, (gptr*) &master_ssl_key, 0, GET_STR, OPT_ARG,
   0, 0, 0, 0, 0, 0},
  {"master-user", OPT_MASTER_USER,
   "The username the slave thread will use for authentication when connecting to the master. The user must have FILE privilege. If the master user is not set, user test is assumed. The value in master.info will take precedence if it can be read.",
   (gptr*) &master_user, (gptr*) &master_user, 0, GET_STR, REQUIRED_ARG, 0, 0,
   0, 0, 0, 0},
#ifdef HAVE_REPLICATION
  {"max-binlog-dump-events", OPT_MAX_BINLOG_DUMP_EVENTS,
   "Option used by mysql-test for debugging and testing of replication.",
   (gptr*) &max_binlog_dump_events, (gptr*) &max_binlog_dump_events, 0,
   GET_INT, REQUIRED_ARG, 0, 0, 0, 0, 0, 0},
#endif /* HAVE_REPLICATION */
  {"memlock", OPT_MEMLOCK, "Lock mysqld in memory.", (gptr*) &locked_in_memory,
   (gptr*) &locked_in_memory, 0, GET_BOOL, NO_ARG, 0, 0, 0, 0, 0, 0},
  {"merge", OPT_MERGE, "Enable Merge storage engine. Disable with \
--skip-merge.",
   (gptr*) &opt_merge, (gptr*) &opt_merge, 0, GET_BOOL, NO_ARG, 1, 0, 0, 0, 0},
  {"myisam-recover", OPT_MYISAM_RECOVER,
   "Syntax: myisam-recover[=option[,option...]], where option can be DEFAULT, BACKUP, FORCE or QUICK.",
   (gptr*) &myisam_recover_options_str, (gptr*) &myisam_recover_options_str, 0,
   GET_STR, OPT_ARG, 0, 0, 0, 0, 0, 0},
  {"ndbcluster", OPT_NDBCLUSTER, "Enable NDB Cluster (if this version of MySQL supports it). \
Disable with --skip-ndbcluster (will save memory).",
   (gptr*) &opt_ndbcluster, (gptr*) &opt_ndbcluster, 0, GET_BOOL, NO_ARG,
   OPT_NDBCLUSTER_DEFAULT, 0, 0, 0, 0, 0},
#ifdef WITH_NDBCLUSTER_STORAGE_ENGINE
  {"ndb-connectstring", OPT_NDB_CONNECTSTRING,
   "Connect string for ndbcluster.",
   (gptr*) &opt_ndb_connectstring,
   (gptr*) &opt_ndb_connectstring,
   0, GET_STR, REQUIRED_ARG, 0, 0, 0, 0, 0, 0},
  {"ndb-mgmd-host", OPT_NDB_MGMD,
   "Set host and port for ndb_mgmd. Syntax: hostname[:port]",
   (gptr*) &opt_ndb_mgmd,
   (gptr*) &opt_ndb_mgmd,
   0, GET_STR, REQUIRED_ARG, 0, 0, 0, 0, 0, 0},
  {"ndb-nodeid", OPT_NDB_NODEID,
   "Nodeid for this mysqlserver in the cluster.",
   (gptr*) &opt_ndb_nodeid,
   (gptr*) &opt_ndb_nodeid,
   0, GET_INT, REQUIRED_ARG, 0, 0, 0, 0, 0, 0},
  {"ndb-autoincrement-prefetch-sz", OPT_NDB_AUTOINCREMENT_PREFETCH_SZ,
   "Specify number of autoincrement values that are prefetched.",
   (gptr*) &global_system_variables.ndb_autoincrement_prefetch_sz,
   (gptr*) &global_system_variables.ndb_autoincrement_prefetch_sz,
   0, GET_ULONG, REQUIRED_ARG, 32, 1, 256, 0, 0, 0},
  {"ndb-distribution", OPT_NDB_DISTRIBUTION,
   "Default distribution for new tables in ndb",
   (gptr*) &opt_ndb_distribution,
   (gptr*) &opt_ndb_distribution,
   0, GET_STR, REQUIRED_ARG, 0, 0, 0, 0, 0, 0},
  {"ndb-force-send", OPT_NDB_FORCE_SEND,
   "Force send of buffers to ndb immediately without waiting for "
   "other threads.",
   (gptr*) &global_system_variables.ndb_force_send,
   (gptr*) &global_system_variables.ndb_force_send,
   0, GET_BOOL, OPT_ARG, 1, 0, 0, 0, 0, 0},
  {"ndb_force_send", OPT_NDB_FORCE_SEND,
   "same as --ndb-force-send.",
   (gptr*) &global_system_variables.ndb_force_send,
   (gptr*) &global_system_variables.ndb_force_send,
   0, GET_BOOL, OPT_ARG, 1, 0, 0, 0, 0, 0},
  {"ndb-extra-logging", OPT_NDB_EXTRA_LOGGING,
   "Turn on more logging in the error log.",
   (gptr*) &ndb_extra_logging,
   (gptr*) &ndb_extra_logging,
   0, GET_INT, OPT_ARG, 0, 0, 0, 0, 0, 0},
#ifdef HAVE_NDB_BINLOG
  {"ndb-report-thresh-binlog-epoch-slip", OPT_NDB_REPORT_THRESH_BINLOG_EPOCH_SLIP,
   "Threshold on number of epochs to be behind before reporting binlog status. "
   "E.g. 3 means that if the difference between what epoch has been received "
   "from the storage nodes and what has been applied to the binlog is 3 or more, "
   "a status message will be sent to the cluster log.",
   (gptr*) &ndb_report_thresh_binlog_epoch_slip,
   (gptr*) &ndb_report_thresh_binlog_epoch_slip,
   0, GET_ULONG, REQUIRED_ARG, 3, 0, 256, 0, 0, 0},
  {"ndb-report-thresh-binlog-mem-usage", OPT_NDB_REPORT_THRESH_BINLOG_MEM_USAGE,
   "Threshold on percentage of free memory before reporting binlog status. E.g. "
   "10 means that if amount of available memory for receiving binlog data from "
   "the storage nodes goes below 10%, "
   "a status message will be sent to the cluster log.",
   (gptr*) &ndb_report_thresh_binlog_mem_usage,
   (gptr*) &ndb_report_thresh_binlog_mem_usage,
   0, GET_ULONG, REQUIRED_ARG, 10, 0, 100, 0, 0, 0},
#endif
  {"ndb-use-exact-count", OPT_NDB_USE_EXACT_COUNT,
   "Use exact records count during query planning and for fast "
   "select count(*), disable for faster queries.",
   (gptr*) &global_system_variables.ndb_use_exact_count,
   (gptr*) &global_system_variables.ndb_use_exact_count,
   0, GET_BOOL, OPT_ARG, 1, 0, 0, 0, 0, 0},
  {"ndb_use_exact_count", OPT_NDB_USE_EXACT_COUNT,
   "same as --ndb-use-exact-count.",
   (gptr*) &global_system_variables.ndb_use_exact_count,
   (gptr*) &global_system_variables.ndb_use_exact_count,
   0, GET_BOOL, OPT_ARG, 1, 0, 0, 0, 0, 0},
  {"ndb-shm", OPT_NDB_SHM,
   "Use shared memory connections when available.",
   (gptr*) &opt_ndb_shm,
   (gptr*) &opt_ndb_shm,
   0, GET_BOOL, OPT_ARG, OPT_NDB_SHM_DEFAULT, 0, 0, 0, 0, 0},
  {"ndb-optimized-node-selection", OPT_NDB_OPTIMIZED_NODE_SELECTION,
   "Select nodes for transactions in a more optimal way.",
   (gptr*) &opt_ndb_optimized_node_selection,
   (gptr*) &opt_ndb_optimized_node_selection,
   0, GET_BOOL, OPT_ARG, 1, 0, 0, 0, 0, 0},
  { "ndb-cache-check-time", OPT_NDB_CACHE_CHECK_TIME,
    "A dedicated thread is created to, at the given millisecons interval, invalidate the query cache if another MySQL server in the cluster has changed the data in the database.",
    (gptr*) &opt_ndb_cache_check_time, (gptr*) &opt_ndb_cache_check_time, 0, GET_ULONG, REQUIRED_ARG,
    0, 0, LONG_TIMEOUT, 0, 1, 0},
  {"ndb-index-stat-enable", OPT_NDB_INDEX_STAT_ENABLE,
   "Use ndb index statistics in query optimization.",
   (gptr*) &global_system_variables.ndb_index_stat_enable,
   (gptr*) &max_system_variables.ndb_index_stat_enable,
   0, GET_BOOL, OPT_ARG, 1, 0, 1, 0, 0, 0},
  {"ndb-index-stat-cache-entries", OPT_NDB_INDEX_STAT_CACHE_ENTRIES,
   "Number of start/end keys to store in statistics memory cache."
    " Zero means no cache and forces query of db nodes always.",
   (gptr*) &global_system_variables.ndb_index_stat_cache_entries,
   (gptr*) &max_system_variables.ndb_index_stat_cache_entries,
   0, GET_ULONG, OPT_ARG, 32, 0, ~0L, 0, 0, 0},
  {"ndb-index-stat-update-freq", OPT_NDB_INDEX_STAT_UPDATE_FREQ,
   "How often, in the long run, to query db nodes instead of statistics cache."
   " For example 20 means every 20th time.",
   (gptr*) &global_system_variables.ndb_index_stat_update_freq,
   (gptr*) &max_system_variables.ndb_index_stat_update_freq,
   0, GET_ULONG, OPT_ARG, 20, 0, ~0L, 0, 0, 0},
#endif
  {"ndb-use-copying-alter-table",
   OPT_NDB_USE_COPYING_ALTER_TABLE,
   "Force ndbcluster to always copy tables at alter table (should only be used if on-line alter table fails).",
   (gptr*) &global_system_variables.ndb_use_copying_alter_table,
   (gptr*) &global_system_variables.ndb_use_copying_alter_table,
   0, GET_BOOL, NO_ARG, 0, 0, 0, 0, 0, 0},  
  {"new", 'n', "Use very new possible 'unsafe' functions.",
   (gptr*) &global_system_variables.new_mode,
   (gptr*) &max_system_variables.new_mode,
   0, GET_BOOL, NO_ARG, 0, 0, 0, 0, 0, 0},
#ifdef NOT_YET
  {"no-mix-table-types", OPT_NO_MIX_TYPE, "Don't allow commands with uses two different table types.",
   (gptr*) &opt_no_mix_types, (gptr*) &opt_no_mix_types, 0, GET_BOOL, NO_ARG,
   0, 0, 0, 0, 0, 0},
#endif
  {"old-alter-table", OPT_OLD_ALTER_TABLE,
   "Use old, non-optimized alter table.",
   (gptr*) &global_system_variables.old_alter_table,
   (gptr*) &max_system_variables.old_alter_table, 0, GET_BOOL, NO_ARG,
   0, 0, 0, 0, 0, 0},
  {"old-passwords", OPT_OLD_PASSWORDS, "Use old password encryption method (needed for 4.0 and older clients).",
   (gptr*) &global_system_variables.old_passwords,
   (gptr*) &max_system_variables.old_passwords, 0, GET_BOOL, NO_ARG,
   0, 0, 0, 0, 0, 0},
#ifdef ONE_THREAD
  {"one-thread", OPT_ONE_THREAD,
   "Only use one thread (for debugging under Linux).", 0, 0, 0, GET_NO_ARG,
   NO_ARG, 0, 0, 0, 0, 0, 0},
#endif
  {"old-style-user-limits", OPT_OLD_STYLE_USER_LIMITS,
   "Enable old-style user limits (before 5.0.3 user resources were counted per each user+host vs. per account)",
   (gptr*) &opt_old_style_user_limits, (gptr*) &opt_old_style_user_limits,
   0, GET_BOOL, NO_ARG, 0, 0, 0, 0, 0, 0},
  {"pid-file", OPT_PID_FILE, "Pid file used by safe_mysqld.",
   (gptr*) &pidfile_name_ptr, (gptr*) &pidfile_name_ptr, 0, GET_STR,
   REQUIRED_ARG, 0, 0, 0, 0, 0, 0},
  {"port", 'P', "Port number to use for connection.", (gptr*) &mysqld_port,
   (gptr*) &mysqld_port, 0, GET_UINT, REQUIRED_ARG, 0, 0, 0, 0, 0, 0},
  {"port-open-timeout", OPT_PORT_OPEN_TIMEOUT,
   "Maximum time in seconds to wait for the port to become free. "
   "(Default: no wait)", (gptr*) &mysqld_port_timeout,
   (gptr*) &mysqld_port_timeout, 0, GET_UINT, REQUIRED_ARG, 0, 0, 0, 0, 0, 0},
  {"relay-log", OPT_RELAY_LOG,
   "The location and name to use for relay logs.",
   (gptr*) &opt_relay_logname, (gptr*) &opt_relay_logname, 0,
   GET_STR_ALLOC, REQUIRED_ARG, 0, 0, 0, 0, 0, 0},
  {"relay-log-index", OPT_RELAY_LOG_INDEX,
   "The location and name to use for the file that keeps a list of the last \
relay logs.",
   (gptr*) &opt_relaylog_index_name, (gptr*) &opt_relaylog_index_name, 0,
   GET_STR, REQUIRED_ARG, 0, 0, 0, 0, 0, 0},
  {"relay-log-info-file", OPT_RELAY_LOG_INFO_FILE,
   "The location and name of the file that remembers where the SQL replication \
thread is in the relay logs.",
   (gptr*) &relay_log_info_file, (gptr*) &relay_log_info_file, 0, GET_STR,
   REQUIRED_ARG, 0, 0, 0, 0, 0, 0},
  {"replicate-do-db", OPT_REPLICATE_DO_DB,
   "Tells the slave thread to restrict replication to the specified database. To specify more than one database, use the directive multiple times, once for each database. Note that this will only work if you do not use cross-database queries such as UPDATE some_db.some_table SET foo='bar' while having selected a different or no database. If you need cross database updates to work, make sure you have 3.23.28 or later, and use replicate-wild-do-table=db_name.%.",
   0, 0, 0, GET_STR, REQUIRED_ARG, 0, 0, 0, 0, 0, 0},
  {"replicate-do-table", OPT_REPLICATE_DO_TABLE,
   "Tells the slave thread to restrict replication to the specified table. To specify more than one table, use the directive multiple times, once for each table. This will work for cross-database updates, in contrast to replicate-do-db.",
   0, 0, 0, GET_STR, REQUIRED_ARG, 0, 0, 0, 0, 0, 0},
  {"replicate-ignore-db", OPT_REPLICATE_IGNORE_DB,
   "Tells the slave thread to not replicate to the specified database. To specify more than one database to ignore, use the directive multiple times, once for each database. This option will not work if you use cross database updates. If you need cross database updates to work, make sure you have 3.23.28 or later, and use replicate-wild-ignore-table=db_name.%. ",
   0, 0, 0, GET_STR, REQUIRED_ARG, 0, 0, 0, 0, 0, 0},
  {"replicate-ignore-table", OPT_REPLICATE_IGNORE_TABLE,
   "Tells the slave thread to not replicate to the specified table. To specify more than one table to ignore, use the directive multiple times, once for each table. This will work for cross-datbase updates, in contrast to replicate-ignore-db.",
   0, 0, 0, GET_STR, REQUIRED_ARG, 0, 0, 0, 0, 0, 0},
  {"replicate-rewrite-db", OPT_REPLICATE_REWRITE_DB,
   "Updates to a database with a different name than the original. Example: replicate-rewrite-db=master_db_name->slave_db_name.",
   0, 0, 0, GET_STR, REQUIRED_ARG, 0, 0, 0, 0, 0, 0},
#ifdef HAVE_REPLICATION
  {"replicate-same-server-id", OPT_REPLICATE_SAME_SERVER_ID,
   "In replication, if set to 1, do not skip events having our server id. \
Default value is 0 (to break infinite loops in circular replication). \
Can't be set to 1 if --log-slave-updates is used.",
   (gptr*) &replicate_same_server_id,
   (gptr*) &replicate_same_server_id,
   0, GET_BOOL, NO_ARG, 0, 0, 0, 0, 0, 0},
#endif
  {"replicate-wild-do-table", OPT_REPLICATE_WILD_DO_TABLE,
   "Tells the slave thread to restrict replication to the tables that match the specified wildcard pattern. To specify more than one table, use the directive multiple times, once for each table. This will work for cross-database updates. Example: replicate-wild-do-table=foo%.bar% will replicate only updates to tables in all databases that start with foo and whose table names start with bar.",
   0, 0, 0, GET_STR, REQUIRED_ARG, 0, 0, 0, 0, 0, 0},
  {"replicate-wild-ignore-table", OPT_REPLICATE_WILD_IGNORE_TABLE,
   "Tells the slave thread to not replicate to the tables that match the given wildcard pattern. To specify more than one table to ignore, use the directive multiple times, once for each table. This will work for cross-database updates. Example: replicate-wild-ignore-table=foo%.bar% will not do updates to tables in databases that start with foo and whose table names start with bar.",
   0, 0, 0, GET_STR, REQUIRED_ARG, 0, 0, 0, 0, 0, 0},
  // In replication, we may need to tell the other servers how to connect
  {"report-host", OPT_REPORT_HOST,
   "Hostname or IP of the slave to be reported to to the master during slave registration. Will appear in the output of SHOW SLAVE HOSTS. Leave unset if you do not want the slave to register itself with the master. Note that it is not sufficient for the master to simply read the IP of the slave off the socket once the slave connects. Due to NAT and other routing issues, that IP may not be valid for connecting to the slave from the master or other hosts.",
   (gptr*) &report_host, (gptr*) &report_host, 0, GET_STR, REQUIRED_ARG, 0, 0,
   0, 0, 0, 0},
  {"report-password", OPT_REPORT_PASSWORD, "Undocumented.",
   (gptr*) &report_password, (gptr*) &report_password, 0, GET_STR,
   REQUIRED_ARG, 0, 0, 0, 0, 0, 0},
  {"report-port", OPT_REPORT_PORT,
   "Port for connecting to slave reported to the master during slave registration. Set it only if the slave is listening on a non-default port or if you have a special tunnel from the master or other clients to the slave. If not sure, leave this option unset.",
   (gptr*) &report_port, (gptr*) &report_port, 0, GET_UINT, REQUIRED_ARG,
   MYSQL_PORT, 0, 0, 0, 0, 0},
  {"report-user", OPT_REPORT_USER, "Undocumented.", (gptr*) &report_user,
   (gptr*) &report_user, 0, GET_STR, REQUIRED_ARG, 0, 0, 0, 0, 0, 0},
  {"rpl-recovery-rank", OPT_RPL_RECOVERY_RANK, "Undocumented.",
   (gptr*) &rpl_recovery_rank, (gptr*) &rpl_recovery_rank, 0, GET_ULONG,
   REQUIRED_ARG, 0, 0, 0, 0, 0, 0},
  {"safe-mode", OPT_SAFE, "Skip some optimize stages (for testing).",
   0, 0, 0, GET_NO_ARG, NO_ARG, 0, 0, 0, 0, 0, 0},
#ifndef TO_BE_DELETED
  {"safe-show-database", OPT_SAFE_SHOW_DB,
   "Deprecated option; use GRANT SHOW DATABASES instead...",
   0, 0, 0, GET_NO_ARG, NO_ARG, 0, 0, 0, 0, 0, 0},
#endif
  {"safe-user-create", OPT_SAFE_USER_CREATE,
   "Don't allow new user creation by the user who has no write privileges to the mysql.user table.",
   (gptr*) &opt_safe_user_create, (gptr*) &opt_safe_user_create, 0, GET_BOOL,
   NO_ARG, 0, 0, 0, 0, 0, 0},
  {"safemalloc-mem-limit", OPT_SAFEMALLOC_MEM_LIMIT,
   "Simulate memory shortage when compiled with the --with-debug=full option.",
   0, 0, 0, GET_ULL, REQUIRED_ARG, 0, 0, 0, 0, 0, 0},
  {"secure-auth", OPT_SECURE_AUTH, "Disallow authentication for accounts that have old (pre-4.1) passwords.",
   (gptr*) &opt_secure_auth, (gptr*) &opt_secure_auth, 0, GET_BOOL, NO_ARG,
   my_bool(0), 0, 0, 0, 0, 0},
  {"server-id",	OPT_SERVER_ID,
   "Uniquely identifies the server instance in the community of replication partners.",
   (gptr*) &server_id, (gptr*) &server_id, 0, GET_ULONG, REQUIRED_ARG, 0, 0, 0,
   0, 0, 0},
  {"set-variable", 'O',
   "Change the value of a variable. Please note that this option is deprecated;you can set variables directly with --variable-name=value.",
   0, 0, 0, GET_STR, REQUIRED_ARG, 0, 0, 0, 0, 0, 0},
#ifdef HAVE_SMEM
  {"shared-memory", OPT_ENABLE_SHARED_MEMORY,
   "Enable the shared memory.",(gptr*) &opt_enable_shared_memory, (gptr*) &opt_enable_shared_memory,
   0, GET_BOOL, NO_ARG, 0, 0, 0, 0, 0, 0},
#endif
#ifdef HAVE_SMEM
  {"shared-memory-base-name",OPT_SHARED_MEMORY_BASE_NAME,
   "Base name of shared memory.", (gptr*) &shared_memory_base_name, (gptr*) &shared_memory_base_name,
   0, GET_STR, REQUIRED_ARG, 0, 0, 0, 0, 0, 0},
#endif
  {"show-slave-auth-info", OPT_SHOW_SLAVE_AUTH_INFO,
   "Show user and password in SHOW SLAVE HOSTS on this master",
   (gptr*) &opt_show_slave_auth_info, (gptr*) &opt_show_slave_auth_info, 0,
   GET_BOOL, NO_ARG, 0, 0, 0, 0, 0, 0},
  {"skip-grant-tables", OPT_SKIP_GRANT,
   "Start without grant tables. This gives all users FULL ACCESS to all tables!",
   (gptr*) &opt_noacl, (gptr*) &opt_noacl, 0, GET_BOOL, NO_ARG, 0, 0, 0, 0, 0,
   0},
  {"skip-host-cache", OPT_SKIP_HOST_CACHE, "Don't cache host names.", 0, 0, 0,
   GET_NO_ARG, NO_ARG, 0, 0, 0, 0, 0, 0},
  {"skip-locking", OPT_SKIP_LOCK,
   "Deprecated option, use --skip-external-locking instead.",
   0, 0, 0, GET_NO_ARG, NO_ARG, 0, 0, 0, 0, 0, 0},
  {"skip-name-resolve", OPT_SKIP_RESOLVE,
   "Don't resolve hostnames. All hostnames are IP's or 'localhost'.",
   0, 0, 0, GET_NO_ARG, NO_ARG, 0, 0, 0, 0, 0, 0},
  {"skip-networking", OPT_SKIP_NETWORKING,
   "Don't allow connection with TCP/IP.", 0, 0, 0, GET_NO_ARG, NO_ARG, 0, 0, 0,
   0, 0, 0},
  {"skip-new", OPT_SKIP_NEW, "Don't use new, possible wrong routines.",
   0, 0, 0, GET_NO_ARG, NO_ARG, 0, 0, 0, 0, 0, 0},
#ifndef DBUG_OFF
#ifdef SAFEMALLOC
  {"skip-safemalloc", OPT_SKIP_SAFEMALLOC,
   "Don't use the memory allocation checking.", 0, 0, 0, GET_NO_ARG, NO_ARG,
   0, 0, 0, 0, 0, 0},
#endif
#endif
  {"skip-show-database", OPT_SKIP_SHOW_DB,
   "Don't allow 'SHOW DATABASE' commands.", 0, 0, 0, GET_NO_ARG, NO_ARG, 0, 0,
   0, 0, 0, 0},
  {"skip-slave-start", OPT_SKIP_SLAVE_START,
   "If set, slave is not autostarted.", (gptr*) &opt_skip_slave_start,
   (gptr*) &opt_skip_slave_start, 0, GET_BOOL, NO_ARG, 0, 0, 0, 0, 0, 0},
  {"skip-stack-trace", OPT_SKIP_STACK_TRACE,
   "Don't print a stack trace on failure.", 0, 0, 0, GET_NO_ARG, NO_ARG, 0, 0,
   0, 0, 0, 0},
  {"skip-symlink", OPT_SKIP_SYMLINKS, "Don't allow symlinking of tables. Deprecated option.  Use --skip-symbolic-links instead.",
   0, 0, 0, GET_NO_ARG, NO_ARG, 0, 0, 0, 0, 0, 0},
  {"skip-thread-priority", OPT_SKIP_PRIOR,
   "Don't give threads different priorities.", 0, 0, 0, GET_NO_ARG, NO_ARG, 0,
   0, 0, 0, 0, 0},
#ifdef HAVE_REPLICATION
  {"slave-load-tmpdir", OPT_SLAVE_LOAD_TMPDIR,
   "The location where the slave should put its temporary files when \
replicating a LOAD DATA INFILE command.",
   (gptr*) &slave_load_tmpdir, (gptr*) &slave_load_tmpdir, 0, GET_STR_ALLOC,
   REQUIRED_ARG, 0, 0, 0, 0, 0, 0},
  {"slave-skip-errors", OPT_SLAVE_SKIP_ERRORS,
   "Tells the slave thread to continue replication when a query returns an error from the provided list.",
   0, 0, 0, GET_STR, REQUIRED_ARG, 0, 0, 0, 0, 0, 0},
#endif
  {"slow-query-log", OPT_SLOW_LOG,
   "Enable|disable slow query log", (gptr*) &opt_slow_log,
   (gptr*) &opt_slow_log, 0, GET_BOOL, OPT_ARG, 0, 0, 0, 0, 0, 0},
  {"socket", OPT_SOCKET, "Socket file to use for connection.",
   (gptr*) &mysqld_unix_port, (gptr*) &mysqld_unix_port, 0, GET_STR,
   REQUIRED_ARG, 0, 0, 0, 0, 0, 0},
#ifdef HAVE_REPLICATION
  {"sporadic-binlog-dump-fail", OPT_SPORADIC_BINLOG_DUMP_FAIL,
   "Option used by mysql-test for debugging and testing of replication.",
   (gptr*) &opt_sporadic_binlog_dump_fail,
   (gptr*) &opt_sporadic_binlog_dump_fail, 0, GET_BOOL, NO_ARG, 0, 0, 0, 0, 0,
   0},
#endif /* HAVE_REPLICATION */
  {"sql-bin-update-same", OPT_SQL_BIN_UPDATE_SAME,
   "The update log is deprecated since version 5.0, is replaced by the binary \
log and this option does nothing anymore.",
   0, 0, 0, GET_DISABLED, NO_ARG, 0, 0, 0, 0, 0, 0},
  {"sql-mode", OPT_SQL_MODE,
   "Syntax: sql-mode=option[,option[,option...]] where option can be one of: REAL_AS_FLOAT, PIPES_AS_CONCAT, ANSI_QUOTES, IGNORE_SPACE, ONLY_FULL_GROUP_BY, NO_UNSIGNED_SUBTRACTION.",
   (gptr*) &sql_mode_str, (gptr*) &sql_mode_str, 0, GET_STR, REQUIRED_ARG, 0,
   0, 0, 0, 0, 0},
#ifdef HAVE_OPENSSL
#include "sslopt-longopts.h"
#endif
#ifdef __WIN__
  {"standalone", OPT_STANDALONE,
  "Dummy option to start as a standalone program (NT).", 0, 0, 0, GET_NO_ARG,
   NO_ARG, 0, 0, 0, 0, 0, 0},
#endif
  {"symbolic-links", 's', "Enable symbolic link support.",
   (gptr*) &my_use_symdir, (gptr*) &my_use_symdir, 0, GET_BOOL, NO_ARG,
   IF_PURIFY(0,1), 0, 0, 0, 0, 0},
  {"sysdate-is-now", OPT_SYSDATE_IS_NOW,
   "Non-default option to alias SYSDATE() to NOW() to make it safe-replicable. Since 5.0, SYSDATE() returns a `dynamic' value different for different invocations, even within the same statement.",
   (gptr*) &global_system_variables.sysdate_is_now,
   0, 0, GET_BOOL, NO_ARG, 0, 0, 1, 0, 1, 0},
  {"tc-heuristic-recover", OPT_TC_HEURISTIC_RECOVER,
   "Decision to use in heuristic recover process. Possible values are COMMIT or ROLLBACK.",
   (gptr*) &opt_tc_heuristic_recover, (gptr*) &opt_tc_heuristic_recover,
   0, GET_STR, REQUIRED_ARG, 0, 0, 0, 0, 0, 0},
  {"temp-pool", OPT_TEMP_POOL,
   "Using this option will cause most temporary files created to use a small set of names, rather than a unique name for each new file.",
   (gptr*) &use_temp_pool, (gptr*) &use_temp_pool, 0, GET_BOOL, NO_ARG, 1,
   0, 0, 0, 0, 0},
  {"timed_mutexes", OPT_TIMED_MUTEXES,
   "Specify whether to time mutexes (only InnoDB mutexes are currently supported)",
   (gptr*) &timed_mutexes, (gptr*) &timed_mutexes, 0, GET_BOOL, NO_ARG, 0, 
    0, 0, 0, 0, 0},
  {"tmpdir", 't',
   "Path for temporary files. Several paths may be specified, separated by a "
#if defined(__WIN__) || defined(__NETWARE__)
   "semicolon (;)"
#else
   "colon (:)"
#endif
   ", in this case they are used in a round-robin fashion.",
   (gptr*) &opt_mysql_tmpdir,
   (gptr*) &opt_mysql_tmpdir, 0, GET_STR, REQUIRED_ARG, 0, 0, 0, 0, 0, 0},
  {"transaction-isolation", OPT_TX_ISOLATION,
   "Default transaction isolation level.", 0, 0, 0, GET_STR, REQUIRED_ARG, 0,
   0, 0, 0, 0, 0},
  {"use-symbolic-links", 's', "Enable symbolic link support. Deprecated option; use --symbolic-links instead.",
   (gptr*) &my_use_symdir, (gptr*) &my_use_symdir, 0, GET_BOOL, NO_ARG,
   IF_PURIFY(0,1), 0, 0, 0, 0, 0},
  {"user", 'u', "Run mysqld daemon as user.", 0, 0, 0, GET_STR, REQUIRED_ARG,
   0, 0, 0, 0, 0, 0},
  {"verbose", 'v', "Used with --help option for detailed help",
   (gptr*) &opt_verbose, (gptr*) &opt_verbose, 0, GET_BOOL, NO_ARG, 0, 0, 0, 0,
   0, 0},
  {"version", 'V', "Output version information and exit.", 0, 0, 0, GET_NO_ARG,
   NO_ARG, 0, 0, 0, 0, 0, 0},
  {"warnings", 'W', "Deprecated; use --log-warnings instead.",
   (gptr*) &global_system_variables.log_warnings,
   (gptr*) &max_system_variables.log_warnings, 0, GET_ULONG, OPT_ARG, 1, 0, ~0L,
   0, 0, 0},
  { "back_log", OPT_BACK_LOG,
    "The number of outstanding connection requests MySQL can have. This comes into play when the main MySQL thread gets very many connection requests in a very short time.",
    (gptr*) &back_log, (gptr*) &back_log, 0, GET_ULONG,
    REQUIRED_ARG, 50, 1, 65535, 0, 1, 0 },
  {"binlog_cache_size", OPT_BINLOG_CACHE_SIZE,
   "The size of the cache to hold the SQL statements for the binary log during a transaction. If you often use big, multi-statement transactions you can increase this to get more performance.",
   (gptr*) &binlog_cache_size, (gptr*) &binlog_cache_size, 0, GET_ULONG,
   REQUIRED_ARG, 32*1024L, IO_SIZE, ~0L, 0, IO_SIZE, 0},
  {"bulk_insert_buffer_size", OPT_BULK_INSERT_BUFFER_SIZE,
   "Size of tree cache used in bulk insert optimisation. Note that this is a limit per thread!",
   (gptr*) &global_system_variables.bulk_insert_buff_size,
   (gptr*) &max_system_variables.bulk_insert_buff_size,
   0, GET_ULONG, REQUIRED_ARG, 8192*1024, 0, ~0L, 0, 1, 0},
  {"connect_timeout", OPT_CONNECT_TIMEOUT,
   "The number of seconds the mysqld server is waiting for a connect packet before responding with 'Bad handshake'.",
    (gptr*) &connect_timeout, (gptr*) &connect_timeout,
   0, GET_ULONG, REQUIRED_ARG, CONNECT_TIMEOUT, 2, LONG_TIMEOUT, 0, 1, 0 },
  { "date_format", OPT_DATE_FORMAT,
    "The DATE format (For future).",
    (gptr*) &opt_date_time_formats[MYSQL_TIMESTAMP_DATE],
    (gptr*) &opt_date_time_formats[MYSQL_TIMESTAMP_DATE],
    0, GET_STR, REQUIRED_ARG, 0, 0, 0, 0, 0, 0},
  { "datetime_format", OPT_DATETIME_FORMAT,
    "The DATETIME/TIMESTAMP format (for future).",
    (gptr*) &opt_date_time_formats[MYSQL_TIMESTAMP_DATETIME],
    (gptr*) &opt_date_time_formats[MYSQL_TIMESTAMP_DATETIME],
    0, GET_STR, REQUIRED_ARG, 0, 0, 0, 0, 0, 0},
  { "default_week_format", OPT_DEFAULT_WEEK_FORMAT,
    "The default week format used by WEEK() functions.",
    (gptr*) &global_system_variables.default_week_format,
    (gptr*) &max_system_variables.default_week_format,
    0, GET_ULONG, REQUIRED_ARG, 0, 0, 7L, 0, 1, 0},
  {"delayed_insert_limit", OPT_DELAYED_INSERT_LIMIT,
   "After inserting delayed_insert_limit rows, the INSERT DELAYED handler will check if there are any SELECT statements pending. If so, it allows these to execute before continuing.",
    (gptr*) &delayed_insert_limit, (gptr*) &delayed_insert_limit, 0, GET_ULONG,
    REQUIRED_ARG, DELAYED_LIMIT, 1, ~0L, 0, 1, 0},
  {"delayed_insert_timeout", OPT_DELAYED_INSERT_TIMEOUT,
   "How long a INSERT DELAYED thread should wait for INSERT statements before terminating.",
   (gptr*) &delayed_insert_timeout, (gptr*) &delayed_insert_timeout, 0,
   GET_ULONG, REQUIRED_ARG, DELAYED_WAIT_TIMEOUT, 1, LONG_TIMEOUT, 0, 1, 0},
  { "delayed_queue_size", OPT_DELAYED_QUEUE_SIZE,
    "What size queue (in rows) should be allocated for handling INSERT DELAYED. If the queue becomes full, any client that does INSERT DELAYED will wait until there is room in the queue again.",
    (gptr*) &delayed_queue_size, (gptr*) &delayed_queue_size, 0, GET_ULONG,
    REQUIRED_ARG, DELAYED_QUEUE_SIZE, 1, ~0L, 0, 1, 0},
  {"div_precision_increment", OPT_DIV_PRECINCREMENT,
   "Precision of the result of '/' operator will be increased on that value.",
   (gptr*) &global_system_variables.div_precincrement,
   (gptr*) &max_system_variables.div_precincrement, 0, GET_ULONG,
   REQUIRED_ARG, 4, 0, DECIMAL_MAX_SCALE, 0, 0, 0},
  {"expire_logs_days", OPT_EXPIRE_LOGS_DAYS,
   "If non-zero, binary logs will be purged after expire_logs_days "
   "days; possible purges happen at startup and at binary log rotation.",
   (gptr*) &expire_logs_days,
   (gptr*) &expire_logs_days, 0, GET_ULONG,
   REQUIRED_ARG, 0, 0, 99, 0, 1, 0},
  { "flush_time", OPT_FLUSH_TIME,
    "A dedicated thread is created to flush all tables at the given interval.",
    (gptr*) &flush_time, (gptr*) &flush_time, 0, GET_ULONG, REQUIRED_ARG,
    FLUSH_TIME, 0, LONG_TIMEOUT, 0, 1, 0},
  { "ft_boolean_syntax", OPT_FT_BOOLEAN_SYNTAX,
    "List of operators for MATCH ... AGAINST ( ... IN BOOLEAN MODE)",
    0, 0, 0, GET_STR,
    REQUIRED_ARG, 0, 0, 0, 0, 0, 0},
  { "ft_max_word_len", OPT_FT_MAX_WORD_LEN,
    "The maximum length of the word to be included in a FULLTEXT index. Note: FULLTEXT indexes must be rebuilt after changing this variable.",
    (gptr*) &ft_max_word_len, (gptr*) &ft_max_word_len, 0, GET_ULONG,
    REQUIRED_ARG, HA_FT_MAXCHARLEN, 10, HA_FT_MAXCHARLEN, 0, 1, 0},
  { "ft_min_word_len", OPT_FT_MIN_WORD_LEN,
    "The minimum length of the word to be included in a FULLTEXT index. Note: FULLTEXT indexes must be rebuilt after changing this variable.",
    (gptr*) &ft_min_word_len, (gptr*) &ft_min_word_len, 0, GET_ULONG,
    REQUIRED_ARG, 4, 1, HA_FT_MAXCHARLEN, 0, 1, 0},
  { "ft_query_expansion_limit", OPT_FT_QUERY_EXPANSION_LIMIT,
    "Number of best matches to use for query expansion",
    (gptr*) &ft_query_expansion_limit, (gptr*) &ft_query_expansion_limit, 0, GET_ULONG,
    REQUIRED_ARG, 20, 0, 1000, 0, 1, 0},
  { "ft_stopword_file", OPT_FT_STOPWORD_FILE,
    "Use stopwords from this file instead of built-in list.",
    (gptr*) &ft_stopword_file, (gptr*) &ft_stopword_file, 0, GET_STR,
    REQUIRED_ARG, 0, 0, 0, 0, 0, 0},
  { "group_concat_max_len", OPT_GROUP_CONCAT_MAX_LEN,
    "The maximum length of the result of function  group_concat.",
    (gptr*) &global_system_variables.group_concat_max_len,
    (gptr*) &max_system_variables.group_concat_max_len, 0, GET_ULONG,
    REQUIRED_ARG, 1024, 4, (long) ~0, 0, 1, 0},
#ifdef WITH_INNOBASE_STORAGE_ENGINE
  {"innodb_additional_mem_pool_size", OPT_INNODB_ADDITIONAL_MEM_POOL_SIZE,
   "Size of a memory pool InnoDB uses to store data dictionary information and other internal data structures.",
   (gptr*) &innobase_additional_mem_pool_size,
   (gptr*) &innobase_additional_mem_pool_size, 0, GET_LONG, REQUIRED_ARG,
   1*1024*1024L, 512*1024L, ~0L, 0, 1024, 0},
  {"innodb_autoextend_increment", OPT_INNODB_AUTOEXTEND_INCREMENT,
   "Data file autoextend increment in megabytes",
   (gptr*) &srv_auto_extend_increment,
   (gptr*) &srv_auto_extend_increment,
   0, GET_LONG, REQUIRED_ARG, 8L, 1L, 1000L, 0, 1L, 0},
  {"innodb_buffer_pool_awe_mem_mb", OPT_INNODB_BUFFER_POOL_AWE_MEM_MB,
   "If Windows AWE is used, the size of InnoDB buffer pool allocated from the AWE memory.",
   (gptr*) &innobase_buffer_pool_awe_mem_mb, (gptr*) &innobase_buffer_pool_awe_mem_mb, 0,
   GET_LONG, REQUIRED_ARG, 0, 0, 63000, 0, 1, 0},
  {"innodb_buffer_pool_size", OPT_INNODB_BUFFER_POOL_SIZE,
   "The size of the memory buffer InnoDB uses to cache data and indexes of its tables.",
   (gptr*) &innobase_buffer_pool_size, (gptr*) &innobase_buffer_pool_size, 0,
   GET_LL, REQUIRED_ARG, 8*1024*1024L, 1024*1024L, LONGLONG_MAX, 0,
   1024*1024L, 0},
  {"innodb_commit_concurrency", OPT_INNODB_COMMIT_CONCURRENCY,
   "Helps in performance tuning in heavily concurrent environments.",
   (gptr*) &srv_commit_concurrency, (gptr*) &srv_commit_concurrency,
   0, GET_LONG, REQUIRED_ARG, 0, 0, 1000, 0, 1, 0},
  {"innodb_concurrency_tickets", OPT_INNODB_CONCURRENCY_TICKETS,
   "Number of times a thread is allowed to enter InnoDB within the same \
    SQL query after it has once got the ticket",
   (gptr*) &srv_n_free_tickets_to_enter,
   (gptr*) &srv_n_free_tickets_to_enter,
   0, GET_LONG, REQUIRED_ARG, 500L, 1L, ~0L, 0, 1L, 0},
  {"innodb_file_io_threads", OPT_INNODB_FILE_IO_THREADS,
   "Number of file I/O threads in InnoDB.", (gptr*) &innobase_file_io_threads,
   (gptr*) &innobase_file_io_threads, 0, GET_LONG, REQUIRED_ARG, 4, 4, 64, 0,
   1, 0},
  {"innodb_force_recovery", OPT_INNODB_FORCE_RECOVERY,
   "Helps to save your data in case the disk image of the database becomes corrupt.",
   (gptr*) &innobase_force_recovery, (gptr*) &innobase_force_recovery, 0,
   GET_LONG, REQUIRED_ARG, 0, 0, 6, 0, 1, 0},
  {"innodb_lock_wait_timeout", OPT_INNODB_LOCK_WAIT_TIMEOUT,
   "Timeout in seconds an InnoDB transaction may wait for a lock before being rolled back.",
   (gptr*) &innobase_lock_wait_timeout, (gptr*) &innobase_lock_wait_timeout,
   0, GET_LONG, REQUIRED_ARG, 50, 1, 1024 * 1024 * 1024, 0, 1, 0},
  {"innodb_log_buffer_size", OPT_INNODB_LOG_BUFFER_SIZE,
   "The size of the buffer which InnoDB uses to write log to the log files on disk.",
   (gptr*) &innobase_log_buffer_size, (gptr*) &innobase_log_buffer_size, 0,
   GET_LONG, REQUIRED_ARG, 1024*1024L, 256*1024L, ~0L, 0, 1024, 0},
  {"innodb_log_file_size", OPT_INNODB_LOG_FILE_SIZE,
   "Size of each log file in a log group.",
   (gptr*) &innobase_log_file_size, (gptr*) &innobase_log_file_size, 0,
   GET_LL, REQUIRED_ARG, 5*1024*1024L, 1*1024*1024L, LONGLONG_MAX, 0,
   1024*1024L, 0},
  {"innodb_log_files_in_group", OPT_INNODB_LOG_FILES_IN_GROUP,
   "Number of log files in the log group. InnoDB writes to the files in a circular fashion. Value 3 is recommended here.",
   (gptr*) &innobase_log_files_in_group, (gptr*) &innobase_log_files_in_group,
   0, GET_LONG, REQUIRED_ARG, 2, 2, 100, 0, 1, 0},
  {"innodb_mirrored_log_groups", OPT_INNODB_MIRRORED_LOG_GROUPS,
   "Number of identical copies of log groups we keep for the database. Currently this should be set to 1.",
   (gptr*) &innobase_mirrored_log_groups,
   (gptr*) &innobase_mirrored_log_groups, 0, GET_LONG, REQUIRED_ARG, 1, 1, 10,
   0, 1, 0},
  {"innodb_open_files", OPT_INNODB_OPEN_FILES,
   "How many files at the maximum InnoDB keeps open at the same time.",
   (gptr*) &innobase_open_files, (gptr*) &innobase_open_files, 0,
   GET_LONG, REQUIRED_ARG, 300L, 10L, ~0L, 0, 1L, 0},
  {"innodb_sync_spin_loops", OPT_INNODB_SYNC_SPIN_LOOPS,
   "Count of spin-loop rounds in InnoDB mutexes",
   (gptr*) &srv_n_spin_wait_rounds,
   (gptr*) &srv_n_spin_wait_rounds,
   0, GET_LONG, REQUIRED_ARG, 20L, 0L, ~0L, 0, 1L, 0},
  {"innodb_thread_concurrency", OPT_INNODB_THREAD_CONCURRENCY,
   "Helps in performance tuning in heavily concurrent environments. "
   "Sets the maximum number of threads allowed inside InnoDB. Value 0"
   " will disable the thread throttling.",
   (gptr*) &srv_thread_concurrency, (gptr*) &srv_thread_concurrency,
   0, GET_LONG, REQUIRED_ARG, 8, 0, 1000, 0, 1, 0},
  {"innodb_thread_sleep_delay", OPT_INNODB_THREAD_SLEEP_DELAY,
   "Time of innodb thread sleeping before joining InnoDB queue (usec). Value 0"
    " disable a sleep",
   (gptr*) &srv_thread_sleep_delay,
   (gptr*) &srv_thread_sleep_delay,
   0, GET_LONG, REQUIRED_ARG, 10000L, 0L, ~0L, 0, 1L, 0},
#endif /* WITH_INNOBASE_STORAGE_ENGINE */
  {"interactive_timeout", OPT_INTERACTIVE_TIMEOUT,
   "The number of seconds the server waits for activity on an interactive connection before closing it.",
   (gptr*) &global_system_variables.net_interactive_timeout,
   (gptr*) &max_system_variables.net_interactive_timeout, 0,
   GET_ULONG, REQUIRED_ARG, NET_WAIT_TIMEOUT, 1, LONG_TIMEOUT, 0, 1, 0},
  {"join_buffer_size", OPT_JOIN_BUFF_SIZE,
   "The size of the buffer that is used for full joins.",
   (gptr*) &global_system_variables.join_buff_size,
   (gptr*) &max_system_variables.join_buff_size, 0, GET_ULONG,
   REQUIRED_ARG, 128*1024L, IO_SIZE*2+MALLOC_OVERHEAD, ~0L, MALLOC_OVERHEAD,
   IO_SIZE, 0},
  {"key_buffer_size", OPT_KEY_BUFFER_SIZE,
   "The size of the buffer used for index blocks for MyISAM tables. Increase this to get better index handling (for all reads and multiple writes) to as much as you can afford; 64M on a 256M machine that mainly runs MySQL is quite common.",
   (gptr*) &dflt_key_cache_var.param_buff_size,
   (gptr*) 0,
   0, (GET_ULL | GET_ASK_ADDR),
   REQUIRED_ARG, KEY_CACHE_SIZE, MALLOC_OVERHEAD, ~(ulong) 0, MALLOC_OVERHEAD,
   IO_SIZE, 0},
  {"key_cache_age_threshold", OPT_KEY_CACHE_AGE_THRESHOLD,
   "This characterizes the number of hits a hot block has to be untouched until it is considered aged enough to be downgraded to a warm block. This specifies the percentage ratio of that number of hits to the total number of blocks in key cache",
   (gptr*) &dflt_key_cache_var.param_age_threshold,
   (gptr*) 0,
   0, (GET_ULONG | GET_ASK_ADDR), REQUIRED_ARG, 
   300, 100, ~0L, 0, 100, 0},
  {"key_cache_block_size", OPT_KEY_CACHE_BLOCK_SIZE,
   "The default size of key cache blocks",
   (gptr*) &dflt_key_cache_var.param_block_size,
   (gptr*) 0,
   0, (GET_ULONG | GET_ASK_ADDR), REQUIRED_ARG,
   KEY_CACHE_BLOCK_SIZE , 512, 1024*16, MALLOC_OVERHEAD, 512, 0},
  {"key_cache_division_limit", OPT_KEY_CACHE_DIVISION_LIMIT,
   "The minimum percentage of warm blocks in key cache",
   (gptr*) &dflt_key_cache_var.param_division_limit,
   (gptr*) 0,
   0, (GET_ULONG | GET_ASK_ADDR) , REQUIRED_ARG, 100,
   1, 100, 0, 1, 0},
  {"long_query_time", OPT_LONG_QUERY_TIME,
   "Log all queries that have taken more than long_query_time seconds to execute to file.",
   (gptr*) &global_system_variables.long_query_time,
   (gptr*) &max_system_variables.long_query_time, 0, GET_ULONG,
   REQUIRED_ARG, 10, 1, LONG_TIMEOUT, 0, 1, 0},
  {"lower_case_table_names", OPT_LOWER_CASE_TABLE_NAMES,
   "If set to 1 table names are stored in lowercase on disk and table names will be case-insensitive.  Should be set to 2 if you are using a case insensitive file system",
   (gptr*) &lower_case_table_names,
   (gptr*) &lower_case_table_names, 0, GET_UINT, OPT_ARG,
#ifdef FN_NO_CASE_SENCE
    1
#else
    0
#endif
   , 0, 2, 0, 1, 0},
  {"max_allowed_packet", OPT_MAX_ALLOWED_PACKET,
   "Max packetlength to send/receive from to server.",
   (gptr*) &global_system_variables.max_allowed_packet,
   (gptr*) &max_system_variables.max_allowed_packet, 0, GET_ULONG,
   REQUIRED_ARG, 1024*1024L, 1024, 1024L*1024L*1024L, MALLOC_OVERHEAD, 1024, 0},
  {"max_binlog_cache_size", OPT_MAX_BINLOG_CACHE_SIZE,
   "Can be used to restrict the total size used to cache a multi-transaction query.",
   (gptr*) &max_binlog_cache_size, (gptr*) &max_binlog_cache_size, 0,
   GET_ULONG, REQUIRED_ARG, ~0L, IO_SIZE, ~0L, 0, IO_SIZE, 0},
  {"max_binlog_size", OPT_MAX_BINLOG_SIZE,
   "Binary log will be rotated automatically when the size exceeds this \
value. Will also apply to relay logs if max_relay_log_size is 0. \
The minimum value for this variable is 4096.",
   (gptr*) &max_binlog_size, (gptr*) &max_binlog_size, 0, GET_ULONG,
   REQUIRED_ARG, 1024*1024L*1024L, IO_SIZE, 1024*1024L*1024L, 0, IO_SIZE, 0},
  {"max_connect_errors", OPT_MAX_CONNECT_ERRORS,
   "If there is more than this number of interrupted connections from a host this host will be blocked from further connections.",
   (gptr*) &max_connect_errors, (gptr*) &max_connect_errors, 0, GET_ULONG,
    REQUIRED_ARG, MAX_CONNECT_ERRORS, 1, ~0L, 0, 1, 0},
  {"max_connections", OPT_MAX_CONNECTIONS,
   "The number of simultaneous clients allowed.", (gptr*) &max_connections,
   (gptr*) &max_connections, 0, GET_ULONG, REQUIRED_ARG, 100, 1, 16384, 0, 1,
   0},
  {"max_delayed_threads", OPT_MAX_DELAYED_THREADS,
   "Don't start more than this number of threads to handle INSERT DELAYED statements. If set to zero, which means INSERT DELAYED is not used.",
   (gptr*) &global_system_variables.max_insert_delayed_threads,
   (gptr*) &max_system_variables.max_insert_delayed_threads,
   0, GET_ULONG, REQUIRED_ARG, 20, 0, 16384, 0, 1, 0},
  {"max_error_count", OPT_MAX_ERROR_COUNT,
   "Max number of errors/warnings to store for a statement.",
   (gptr*) &global_system_variables.max_error_count,
   (gptr*) &max_system_variables.max_error_count,
   0, GET_ULONG, REQUIRED_ARG, DEFAULT_ERROR_COUNT, 0, 65535, 0, 1, 0},
  {"max_heap_table_size", OPT_MAX_HEP_TABLE_SIZE,
   "Don't allow creation of heap tables bigger than this.",
   (gptr*) &global_system_variables.max_heap_table_size,
   (gptr*) &max_system_variables.max_heap_table_size, 0, GET_ULONG,
   REQUIRED_ARG, 16*1024*1024L, 16384, ~0L, MALLOC_OVERHEAD, 1024, 0},
  {"max_join_size", OPT_MAX_JOIN_SIZE,
   "Joins that are probably going to read more than max_join_size records return an error.",
   (gptr*) &global_system_variables.max_join_size,
   (gptr*) &max_system_variables.max_join_size, 0, GET_HA_ROWS, REQUIRED_ARG,
   ~0L, 1, ~0L, 0, 1, 0},
   {"max_length_for_sort_data", OPT_MAX_LENGTH_FOR_SORT_DATA,
    "Max number of bytes in sorted records.",
    (gptr*) &global_system_variables.max_length_for_sort_data,
    (gptr*) &max_system_variables.max_length_for_sort_data, 0, GET_ULONG,
    REQUIRED_ARG, 1024, 4, 8192*1024L, 0, 1, 0},
  {"max_prepared_stmt_count", OPT_MAX_PREPARED_STMT_COUNT,
   "Maximum number of prepared statements in the server.",
   (gptr*) &max_prepared_stmt_count, (gptr*) &max_prepared_stmt_count,
   0, GET_ULONG, REQUIRED_ARG, 16382, 0, 1*1024*1024, 0, 1, 0},
  {"max_relay_log_size", OPT_MAX_RELAY_LOG_SIZE,
   "If non-zero: relay log will be rotated automatically when the size exceeds this value; if zero (the default): when the size exceeds max_binlog_size. 0 excepted, the minimum value for this variable is 4096.",
   (gptr*) &max_relay_log_size, (gptr*) &max_relay_log_size, 0, GET_ULONG,
   REQUIRED_ARG, 0L, 0L, 1024*1024L*1024L, 0, IO_SIZE, 0},
  { "max_seeks_for_key", OPT_MAX_SEEKS_FOR_KEY,
    "Limit assumed max number of seeks when looking up rows based on a key",
    (gptr*) &global_system_variables.max_seeks_for_key,
    (gptr*) &max_system_variables.max_seeks_for_key, 0, GET_ULONG,
    REQUIRED_ARG, ~0L, 1, ~0L, 0, 1, 0 },
  {"max_sort_length", OPT_MAX_SORT_LENGTH,
   "The number of bytes to use when sorting BLOB or TEXT values (only the first max_sort_length bytes of each value are used; the rest are ignored).",
   (gptr*) &global_system_variables.max_sort_length,
   (gptr*) &max_system_variables.max_sort_length, 0, GET_ULONG,
   REQUIRED_ARG, 1024, 4, 8192*1024L, 0, 1, 0},
  {"max_sp_recursion_depth", OPT_MAX_SP_RECURSION_DEPTH,
   "Maximum stored procedure recursion depth. (discussed with docs).",
   (gptr*) &global_system_variables.max_sp_recursion_depth,
   (gptr*) &max_system_variables.max_sp_recursion_depth, 0, GET_ULONG,
   OPT_ARG, 0, 0, 255, 0, 1, 0 },
  {"max_tmp_tables", OPT_MAX_TMP_TABLES,
   "Maximum number of temporary tables a client can keep open at a time.",
   (gptr*) &global_system_variables.max_tmp_tables,
   (gptr*) &max_system_variables.max_tmp_tables, 0, GET_ULONG,
   REQUIRED_ARG, 32, 1, ~0L, 0, 1, 0},
  {"max_user_connections", OPT_MAX_USER_CONNECTIONS,
   "The maximum number of active connections for a single user (0 = no limit).",
   (gptr*) &max_user_connections, (gptr*) &max_user_connections, 0, GET_UINT,
   REQUIRED_ARG, 0, 1, ~0, 0, 1, 0},
  {"max_write_lock_count", OPT_MAX_WRITE_LOCK_COUNT,
   "After this many write locks, allow some read locks to run in between.",
   (gptr*) &max_write_lock_count, (gptr*) &max_write_lock_count, 0, GET_ULONG,
   REQUIRED_ARG, ~0L, 1, ~0L, 0, 1, 0},
  {"multi_range_count", OPT_MULTI_RANGE_COUNT,
   "Number of key ranges to request at once.",
   (gptr*) &global_system_variables.multi_range_count,
   (gptr*) &max_system_variables.multi_range_count, 0,
   GET_ULONG, REQUIRED_ARG, 256, 1, ~0L, 0, 1, 0},
  {"myisam_block_size", OPT_MYISAM_BLOCK_SIZE,
   "Block size to be used for MyISAM index pages.",
   (gptr*) &opt_myisam_block_size,
   (gptr*) &opt_myisam_block_size, 0, GET_ULONG, REQUIRED_ARG,
   MI_KEY_BLOCK_LENGTH, MI_MIN_KEY_BLOCK_LENGTH, MI_MAX_KEY_BLOCK_LENGTH,
   0, MI_MIN_KEY_BLOCK_LENGTH, 0},
  {"myisam_data_pointer_size", OPT_MYISAM_DATA_POINTER_SIZE,
   "Default pointer size to be used for MyISAM tables.",
   (gptr*) &myisam_data_pointer_size,
   (gptr*) &myisam_data_pointer_size, 0, GET_ULONG, REQUIRED_ARG,
   6, 2, 7, 0, 1, 0},
  {"myisam_max_extra_sort_file_size", OPT_MYISAM_MAX_EXTRA_SORT_FILE_SIZE,
   "Deprecated option",
   (gptr*) &global_system_variables.myisam_max_extra_sort_file_size,
   (gptr*) &max_system_variables.myisam_max_extra_sort_file_size,
   0, GET_ULL, REQUIRED_ARG, (ulonglong) MI_MAX_TEMP_LENGTH,
   0, (ulonglong) MAX_FILE_SIZE, 0, 1, 0},
  {"myisam_max_sort_file_size", OPT_MYISAM_MAX_SORT_FILE_SIZE,
   "Don't use the fast sort index method to created index if the temporary file would get bigger than this.",
   (gptr*) &global_system_variables.myisam_max_sort_file_size,
   (gptr*) &max_system_variables.myisam_max_sort_file_size, 0,
   GET_ULL, REQUIRED_ARG, (longlong) LONG_MAX, 0, (ulonglong) MAX_FILE_SIZE,
   0, 1024*1024, 0},
  {"myisam_repair_threads", OPT_MYISAM_REPAIR_THREADS,
   "Number of threads to use when repairing MyISAM tables. The value of 1 disables parallel repair.",
   (gptr*) &global_system_variables.myisam_repair_threads,
   (gptr*) &max_system_variables.myisam_repair_threads, 0,
   GET_ULONG, REQUIRED_ARG, 1, 1, ~0L, 0, 1, 0},
  {"myisam_sort_buffer_size", OPT_MYISAM_SORT_BUFFER_SIZE,
   "The buffer that is allocated when sorting the index when doing a REPAIR or when creating indexes with CREATE INDEX or ALTER TABLE.",
   (gptr*) &global_system_variables.myisam_sort_buff_size,
   (gptr*) &max_system_variables.myisam_sort_buff_size, 0,
   GET_ULONG, REQUIRED_ARG, 8192*1024, 4, ~0L, 0, 1, 0},
  {"myisam_use_mmap", OPT_MYISAM_USE_MMAP,
   "Use memory mapping for reading and writing MyISAM tables",
   (gptr*) &opt_myisam_use_mmap,
   (gptr*) &opt_myisam_use_mmap, 0, GET_BOOL, NO_ARG, 0, 
    0, 0, 0, 0, 0},
  {"myisam_stats_method", OPT_MYISAM_STATS_METHOD,
   "Specifies how MyISAM index statistics collection code should threat NULLs. "
   "Possible values of name are \"nulls_unequal\" (default behavior for 4.1/5.0), "
   "\"nulls_equal\" (emulate 4.0 behavior), and \"nulls_ignored\".",
   (gptr*) &myisam_stats_method_str, (gptr*) &myisam_stats_method_str, 0,
    GET_STR, REQUIRED_ARG, 0, 0, 0, 0, 0, 0},
  {"net_buffer_length", OPT_NET_BUFFER_LENGTH,
   "Buffer length for TCP/IP and socket communication.",
   (gptr*) &global_system_variables.net_buffer_length,
   (gptr*) &max_system_variables.net_buffer_length, 0, GET_ULONG,
   REQUIRED_ARG, 16384, 1024, 1024*1024L, 0, 1024, 0},
  {"net_read_timeout", OPT_NET_READ_TIMEOUT,
   "Number of seconds to wait for more data from a connection before aborting the read.",
   (gptr*) &global_system_variables.net_read_timeout,
   (gptr*) &max_system_variables.net_read_timeout, 0, GET_ULONG,
   REQUIRED_ARG, NET_READ_TIMEOUT, 1, LONG_TIMEOUT, 0, 1, 0},
  {"net_retry_count", OPT_NET_RETRY_COUNT,
   "If a read on a communication port is interrupted, retry this many times before giving up.",
   (gptr*) &global_system_variables.net_retry_count,
   (gptr*) &max_system_variables.net_retry_count,0,
   GET_ULONG, REQUIRED_ARG, MYSQLD_NET_RETRY_COUNT, 1, ~0L, 0, 1, 0},
  {"net_write_timeout", OPT_NET_WRITE_TIMEOUT,
   "Number of seconds to wait for a block to be written to a connection  before aborting the write.",
   (gptr*) &global_system_variables.net_write_timeout,
   (gptr*) &max_system_variables.net_write_timeout, 0, GET_ULONG,
   REQUIRED_ARG, NET_WRITE_TIMEOUT, 1, LONG_TIMEOUT, 0, 1, 0},
  {"open_files_limit", OPT_OPEN_FILES_LIMIT,
   "If this is not 0, then mysqld will use this value to reserve file descriptors to use with setrlimit(). If this value is 0 then mysqld will reserve max_connections*5 or max_connections + table_cache*2 (whichever is larger) number of files.",
   (gptr*) &open_files_limit, (gptr*) &open_files_limit, 0, GET_ULONG,
   REQUIRED_ARG, 0, 0, OS_FILE_LIMIT, 0, 1, 0},
  {"optimizer_prune_level", OPT_OPTIMIZER_PRUNE_LEVEL,
   "Controls the heuristic(s) applied during query optimization to prune less-promising partial plans from the optimizer search space. Meaning: 0 - do not apply any heuristic, thus perform exhaustive search; 1 - prune plans based on number of retrieved rows.",
   (gptr*) &global_system_variables.optimizer_prune_level,
   (gptr*) &max_system_variables.optimizer_prune_level,
   0, GET_ULONG, OPT_ARG, 1, 0, 1, 0, 1, 0},
  {"optimizer_search_depth", OPT_OPTIMIZER_SEARCH_DEPTH,
   "Maximum depth of search performed by the query optimizer. Values larger than the number of relations in a query result in better query plans, but take longer to compile a query. Smaller values than the number of tables in a relation result in faster optimization, but may produce very bad query plans. If set to 0, the system will automatically pick a reasonable value; if set to MAX_TABLES+2, the optimizer will switch to the original find_best (used for testing/comparison).",
   (gptr*) &global_system_variables.optimizer_search_depth,
   (gptr*) &max_system_variables.optimizer_search_depth,
   0, GET_ULONG, OPT_ARG, MAX_TABLES+1, 0, MAX_TABLES+2, 0, 1, 0},
  {"plugin_dir", OPT_PLUGIN_DIR,
   "Directory for plugins.",
   (gptr*) &opt_plugin_dir_ptr, (gptr*) &opt_plugin_dir_ptr, 0,
   GET_STR, REQUIRED_ARG, 0, 0, 0, 0, 0, 0},
   {"preload_buffer_size", OPT_PRELOAD_BUFFER_SIZE,
    "The size of the buffer that is allocated when preloading indexes",
    (gptr*) &global_system_variables.preload_buff_size,
    (gptr*) &max_system_variables.preload_buff_size, 0, GET_ULONG,
    REQUIRED_ARG, 32*1024L, 1024, 1024*1024*1024L, 0, 1, 0},
  {"query_alloc_block_size", OPT_QUERY_ALLOC_BLOCK_SIZE,
   "Allocation block size for query parsing and execution",
   (gptr*) &global_system_variables.query_alloc_block_size,
   (gptr*) &max_system_variables.query_alloc_block_size, 0, GET_ULONG,
   REQUIRED_ARG, QUERY_ALLOC_BLOCK_SIZE, 1024, ~0L, 0, 1024, 0},
#ifdef HAVE_QUERY_CACHE
  {"query_cache_limit", OPT_QUERY_CACHE_LIMIT,
   "Don't cache results that are bigger than this.",
   (gptr*) &query_cache_limit, (gptr*) &query_cache_limit, 0, GET_ULONG,
   REQUIRED_ARG, 1024*1024L, 0, (longlong) ULONG_MAX, 0, 1, 0},
  {"query_cache_min_res_unit", OPT_QUERY_CACHE_MIN_RES_UNIT,
   "minimal size of unit in wich space for results is allocated (last unit will be trimed after writing all result data.",
   (gptr*) &query_cache_min_res_unit, (gptr*) &query_cache_min_res_unit,
   0, GET_ULONG, REQUIRED_ARG, QUERY_CACHE_MIN_RESULT_DATA_SIZE,
   0, (longlong) ULONG_MAX, 0, 1, 0},
#endif /*HAVE_QUERY_CACHE*/
  {"query_cache_size", OPT_QUERY_CACHE_SIZE,
   "The memory allocated to store results from old queries.",
   (gptr*) &query_cache_size, (gptr*) &query_cache_size, 0, GET_ULONG,
   REQUIRED_ARG, 0, 0, (longlong) ULONG_MAX, 0, 1024, 0},
#ifdef HAVE_QUERY_CACHE
  {"query_cache_type", OPT_QUERY_CACHE_TYPE,
   "0 = OFF = Don't cache or retrieve results. 1 = ON = Cache all results except SELECT SQL_NO_CACHE ... queries. 2 = DEMAND = Cache only SELECT SQL_CACHE ... queries.",
   (gptr*) &global_system_variables.query_cache_type,
   (gptr*) &max_system_variables.query_cache_type,
   0, GET_ULONG, REQUIRED_ARG, 1, 0, 2, 0, 1, 0},
  {"query_cache_wlock_invalidate", OPT_QUERY_CACHE_WLOCK_INVALIDATE,
   "Invalidate queries in query cache on LOCK for write",
   (gptr*) &global_system_variables.query_cache_wlock_invalidate,
   (gptr*) &max_system_variables.query_cache_wlock_invalidate,
   0, GET_BOOL, NO_ARG, 0, 0, 1, 0, 1, 0},
#endif /*HAVE_QUERY_CACHE*/
  {"query_prealloc_size", OPT_QUERY_PREALLOC_SIZE,
   "Persistent buffer for query parsing and execution",
   (gptr*) &global_system_variables.query_prealloc_size,
   (gptr*) &max_system_variables.query_prealloc_size, 0, GET_ULONG,
   REQUIRED_ARG, QUERY_ALLOC_PREALLOC_SIZE, QUERY_ALLOC_PREALLOC_SIZE,
   ~0L, 0, 1024, 0},
  {"range_alloc_block_size", OPT_RANGE_ALLOC_BLOCK_SIZE,
   "Allocation block size for storing ranges during optimization",
   (gptr*) &global_system_variables.range_alloc_block_size,
   (gptr*) &max_system_variables.range_alloc_block_size, 0, GET_ULONG,
   REQUIRED_ARG, RANGE_ALLOC_BLOCK_SIZE, 4096, ~0L, 0, 1024, 0},
  {"read_buffer_size", OPT_RECORD_BUFFER,
   "Each thread that does a sequential scan allocates a buffer of this size for each table it scans. If you do many sequential scans, you may want to increase this value.",
   (gptr*) &global_system_variables.read_buff_size,
   (gptr*) &max_system_variables.read_buff_size,0, GET_ULONG, REQUIRED_ARG,
   128*1024L, IO_SIZE*2+MALLOC_OVERHEAD, SSIZE_MAX, MALLOC_OVERHEAD, IO_SIZE,
   0},
  {"read_only", OPT_READONLY,
   "Make all non-temporary tables read-only, with the exception for replication (slave) threads and users with the SUPER privilege",
   (gptr*) &opt_readonly,
   (gptr*) &opt_readonly,
   0, GET_BOOL, NO_ARG, 0, 0, 1, 0, 1, 0},
  {"read_rnd_buffer_size", OPT_RECORD_RND_BUFFER,
   "When reading rows in sorted order after a sort, the rows are read through this buffer to avoid a disk seeks. If not set, then it's set to the value of record_buffer.",
   (gptr*) &global_system_variables.read_rnd_buff_size,
   (gptr*) &max_system_variables.read_rnd_buff_size, 0,
   GET_ULONG, REQUIRED_ARG, 256*1024L, IO_SIZE*2+MALLOC_OVERHEAD,
   SSIZE_MAX, MALLOC_OVERHEAD, IO_SIZE, 0},
  {"record_buffer", OPT_RECORD_BUFFER,
   "Alias for read_buffer_size",
   (gptr*) &global_system_variables.read_buff_size,
   (gptr*) &max_system_variables.read_buff_size,0, GET_ULONG, REQUIRED_ARG,
   128*1024L, IO_SIZE*2+MALLOC_OVERHEAD, SSIZE_MAX, MALLOC_OVERHEAD, IO_SIZE, 0},
#ifdef HAVE_REPLICATION
  {"relay_log_purge", OPT_RELAY_LOG_PURGE,
   "0 = do not purge relay logs. 1 = purge them as soon as they are no more needed.",
   (gptr*) &relay_log_purge,
   (gptr*) &relay_log_purge, 0, GET_BOOL, NO_ARG,
   1, 0, 1, 0, 1, 0},
  {"relay_log_space_limit", OPT_RELAY_LOG_SPACE_LIMIT,
   "Maximum space to use for all relay logs.",
   (gptr*) &relay_log_space_limit,
   (gptr*) &relay_log_space_limit, 0, GET_ULL, REQUIRED_ARG, 0L, 0L,
   (longlong) ULONG_MAX, 0, 1, 0},
  {"slave_compressed_protocol", OPT_SLAVE_COMPRESSED_PROTOCOL,
   "Use compression on master/slave protocol.",
   (gptr*) &opt_slave_compressed_protocol,
   (gptr*) &opt_slave_compressed_protocol,
   0, GET_BOOL, NO_ARG, 0, 0, 1, 0, 1, 0},
  {"slave_net_timeout", OPT_SLAVE_NET_TIMEOUT,
   "Number of seconds to wait for more data from a master/slave connection before aborting the read.",
   (gptr*) &slave_net_timeout, (gptr*) &slave_net_timeout, 0,
   GET_ULONG, REQUIRED_ARG, SLAVE_NET_TIMEOUT, 1, LONG_TIMEOUT, 0, 1, 0},
  {"slave_transaction_retries", OPT_SLAVE_TRANS_RETRIES,
   "Number of times the slave SQL thread will retry a transaction in case "
   "it failed with a deadlock or elapsed lock wait timeout, "
   "before giving up and stopping.",
   (gptr*) &slave_trans_retries, (gptr*) &slave_trans_retries, 0,
   GET_ULONG, REQUIRED_ARG, 10L, 0L, (longlong) ULONG_MAX, 0, 1, 0},
#endif /* HAVE_REPLICATION */
  {"slow_launch_time", OPT_SLOW_LAUNCH_TIME,
   "If creating the thread takes longer than this value (in seconds), the Slow_launch_threads counter will be incremented.",
   (gptr*) &slow_launch_time, (gptr*) &slow_launch_time, 0, GET_ULONG,
   REQUIRED_ARG, 2L, 0L, LONG_TIMEOUT, 0, 1, 0},
  {"sort_buffer_size", OPT_SORT_BUFFER,
   "Each thread that needs to do a sort allocates a buffer of this size.",
   (gptr*) &global_system_variables.sortbuff_size,
   (gptr*) &max_system_variables.sortbuff_size, 0, GET_ULONG, REQUIRED_ARG,
   MAX_SORT_MEMORY, MIN_SORT_MEMORY+MALLOC_OVERHEAD*2, ~0L, MALLOC_OVERHEAD,
   1, 0},
  {"sync-binlog", OPT_SYNC_BINLOG,
   "Synchronously flush binary log to disk after every #th event. "
   "Use 0 (default) to disable synchronous flushing.",
   (gptr*) &sync_binlog_period, (gptr*) &sync_binlog_period, 0, GET_ULONG,
   REQUIRED_ARG, 0, 0, ~0L, 0, 1, 0},
  {"sync-frm", OPT_SYNC_FRM, "Sync .frm to disk on create. Enabled by default.",
   (gptr*) &opt_sync_frm, (gptr*) &opt_sync_frm, 0, GET_BOOL, NO_ARG, 1, 0,
   0, 0, 0, 0},
<<<<<<< HEAD
  {"table_cache", OPT_TABLE_OPEN_CACHE,
   "Deprecated; use --table_open_cache instead.",
   (gptr*) &table_cache_size, (gptr*) &table_cache_size, 0, GET_ULONG,
   REQUIRED_ARG, 64, 1, 512*1024L, 0, 1, 0},
  {"table_definition_cache", OPT_TABLE_DEF_CACHE,
   "The number of cached table definitions.",
   (gptr*) &table_def_size, (gptr*) &table_def_size,
   0, GET_ULONG, REQUIRED_ARG, 128, 1, 512*1024L, 0, 1, 0},
  {"table_open_cache", OPT_TABLE_OPEN_CACHE,
   "The number of cached open tables.",
   (gptr*) &table_cache_size, (gptr*) &table_cache_size,
   0, GET_ULONG, REQUIRED_ARG, 64, 1, 512*1024L, 0, 1, 0},
  {"table_lock_wait_timeout", OPT_TABLE_LOCK_WAIT_TIMEOUT,
   "Timeout in seconds to wait for a table level lock before returning an "
   "error. Used only if the connection has active cursors.",
=======
  {"table_cache", OPT_TABLE_CACHE,
   "The number of open tables for all threads.", (gptr*) &table_cache_size,
   (gptr*) &table_cache_size, 0, GET_ULONG, REQUIRED_ARG,
   TABLE_OPEN_CACHE_DEFAULT, 1, 512*1024L, 0, 1, 0},
  {"table_lock_wait_timeout", OPT_TABLE_LOCK_WAIT_TIMEOUT, "Timeout in "
    "seconds to wait for a table level lock before returning an error. Used"
     " only if the connection has active cursors.",
>>>>>>> ab080c5b
   (gptr*) &table_lock_wait_timeout, (gptr*) &table_lock_wait_timeout,
   0, GET_ULONG, REQUIRED_ARG, 50, 1, 1024 * 1024 * 1024, 0, 1, 0},
  {"thread_cache_size", OPT_THREAD_CACHE_SIZE,
   "How many threads we should keep in a cache for reuse.",
   (gptr*) &thread_cache_size, (gptr*) &thread_cache_size, 0, GET_ULONG,
   REQUIRED_ARG, 0, 0, 16384, 0, 1, 0},
  {"thread_concurrency", OPT_THREAD_CONCURRENCY,
   "Permits the application to give the threads system a hint for the desired number of threads that should be run at the same time.",
   (gptr*) &concurrency, (gptr*) &concurrency, 0, GET_ULONG, REQUIRED_ARG,
   DEFAULT_CONCURRENCY, 1, 512, 0, 1, 0},
  {"thread_stack", OPT_THREAD_STACK,
   "The stack size for each thread.", (gptr*) &thread_stack,
   (gptr*) &thread_stack, 0, GET_ULONG, REQUIRED_ARG,DEFAULT_THREAD_STACK,
   1024L*128L, ~0L, 0, 1024, 0},
  { "time_format", OPT_TIME_FORMAT,
    "The TIME format (for future).",
    (gptr*) &opt_date_time_formats[MYSQL_TIMESTAMP_TIME],
    (gptr*) &opt_date_time_formats[MYSQL_TIMESTAMP_TIME],
    0, GET_STR, REQUIRED_ARG, 0, 0, 0, 0, 0, 0},
  {"tmp_table_size", OPT_TMP_TABLE_SIZE,
   "If an in-memory temporary table exceeds this size, MySQL will automatically convert it to an on-disk MyISAM table.",
   (gptr*) &global_system_variables.tmp_table_size,
   (gptr*) &max_system_variables.tmp_table_size, 0, GET_ULONG,
   REQUIRED_ARG, 16*1024*1024L, 1024, ~0L, 0, 1, 0},  /* See  max_heap_table_size . */
  {"transaction_alloc_block_size", OPT_TRANS_ALLOC_BLOCK_SIZE,
   "Allocation block size for transactions to be stored in binary log",
   (gptr*) &global_system_variables.trans_alloc_block_size,
   (gptr*) &max_system_variables.trans_alloc_block_size, 0, GET_ULONG,
   REQUIRED_ARG, QUERY_ALLOC_BLOCK_SIZE, 1024, ~0L, 0, 1024, 0},
  {"transaction_prealloc_size", OPT_TRANS_PREALLOC_SIZE,
   "Persistent buffer for transactions to be stored in binary log",
   (gptr*) &global_system_variables.trans_prealloc_size,
   (gptr*) &max_system_variables.trans_prealloc_size, 0, GET_ULONG,
   REQUIRED_ARG, TRANS_ALLOC_PREALLOC_SIZE, 1024, ~0L, 0, 1024, 0},
  {"updatable_views_with_limit", OPT_UPDATABLE_VIEWS_WITH_LIMIT,
   "1 = YES = Don't issue an error message (warning only) if a VIEW without presence of a key of the underlying table is used in queries with a LIMIT clause for updating. 0 = NO = Prohibit update of a VIEW, which does not contain a key of the underlying table and the query uses a LIMIT clause (usually get from GUI tools).",
   (gptr*) &global_system_variables.updatable_views_with_limit,
   (gptr*) &max_system_variables.updatable_views_with_limit,
   0, GET_ULONG, REQUIRED_ARG, 1, 0, 1, 0, 1, 0},
  {"wait_timeout", OPT_WAIT_TIMEOUT,
   "The number of seconds the server waits for activity on a connection before closing it.",
   (gptr*) &global_system_variables.net_wait_timeout,
   (gptr*) &max_system_variables.net_wait_timeout, 0, GET_ULONG,
   REQUIRED_ARG, NET_WAIT_TIMEOUT, 1, IF_WIN(INT_MAX32/1000, LONG_TIMEOUT),
   0, 1, 0},
  {0, 0, 0, 0, 0, 0, GET_NO_ARG, NO_ARG, 0, 0, 0, 0, 0, 0}
};

static int show_question(THD *thd, SHOW_VAR *var, char *buff)
{
  var->type= SHOW_LONGLONG;
  var->value= (char *)&thd->query_id;
  return 0;
}

static int show_net_compression(THD *thd, SHOW_VAR *var, char *buff)
{
  var->type= SHOW_MY_BOOL;
  var->value= (char *)&thd->net.compress;
  return 0;
}

static int show_starttime(THD *thd, SHOW_VAR *var, char *buff)
{
  var->type= SHOW_LONG;
  var->value= buff;
  *((long *)buff)= (long) (thd->query_start() - start_time);
  return 0;
}

#ifdef HAVE_REPLICATION
static int show_rpl_status(THD *thd, SHOW_VAR *var, char *buff)
{
  var->type= SHOW_CHAR;
  var->value= const_cast<char*>(rpl_status_type[(int)rpl_status]);
  return 0;
}

static int show_slave_running(THD *thd, SHOW_VAR *var, char *buff)
{
  var->type= SHOW_CHAR;
  pthread_mutex_lock(&LOCK_active_mi);
  var->value= const_cast<char*>((active_mi && active_mi->slave_running &&
               active_mi->rli.slave_running) ? "ON" : "OFF");
  pthread_mutex_unlock(&LOCK_active_mi);
  return 0;
}

static int show_slave_retried_trans(THD *thd, SHOW_VAR *var, char *buff)
{
  /*
    TODO: with multimaster, have one such counter per line in
    SHOW SLAVE STATUS, and have the sum over all lines here.
  */
  pthread_mutex_lock(&LOCK_active_mi);
  if (active_mi)
  {
    var->type= SHOW_LONG;
    var->value= buff;
    pthread_mutex_lock(&active_mi->rli.data_lock);
    *((long *)buff)= (long)active_mi->rli.retried_trans;
    pthread_mutex_unlock(&active_mi->rli.data_lock);
  }
  else
    var->type= SHOW_UNDEF;
  pthread_mutex_unlock(&LOCK_active_mi);
  return 0;
}
#endif /* HAVE_REPLICATION */

static int show_open_tables(THD *thd, SHOW_VAR *var, char *buff)
{
  var->type= SHOW_LONG;
  var->value= buff;
  *((long *)buff)= (long)cached_open_tables();
  return 0;
}

static int show_table_definitions(THD *thd, SHOW_VAR *var, char *buff)
{
  var->type= SHOW_LONG;
  var->value= buff;
  *((long *)buff)= (long)cached_table_definitions();
  return 0;
}

#ifdef HAVE_OPENSSL
/* Functions relying on CTX */
static int show_ssl_ctx_sess_accept(THD *thd, SHOW_VAR *var, char *buff)
{
  var->type= SHOW_LONG;
  var->value= buff;
  *((long *)buff)= (!ssl_acceptor_fd ? 0 :
                     SSL_CTX_sess_accept(ssl_acceptor_fd->ssl_context));
  return 0;
}

static int show_ssl_ctx_sess_accept_good(THD *thd, SHOW_VAR *var, char *buff)
{
  var->type= SHOW_LONG;
  var->value= buff;
  *((long *)buff)= (!ssl_acceptor_fd ? 0 :
                     SSL_CTX_sess_accept_good(ssl_acceptor_fd->ssl_context));
  return 0;
}

static int show_ssl_ctx_sess_connect_good(THD *thd, SHOW_VAR *var, char *buff)
{
  var->type= SHOW_LONG;
  var->value= buff;
  *((long *)buff)= (!ssl_acceptor_fd ? 0 :
                     SSL_CTX_sess_connect_good(ssl_acceptor_fd->ssl_context));
  return 0;
}

static int show_ssl_ctx_sess_accept_renegotiate(THD *thd, SHOW_VAR *var, char *buff)
{
  var->type= SHOW_LONG;
  var->value= buff;
  *((long *)buff)= (!ssl_acceptor_fd ? 0 :
                     SSL_CTX_sess_accept_renegotiate(ssl_acceptor_fd->ssl_context));
  return 0;
}

static int show_ssl_ctx_sess_connect_renegotiate(THD *thd, SHOW_VAR *var, char *buff)
{
  var->type= SHOW_LONG;
  var->value= buff;
  *((long *)buff)= (!ssl_acceptor_fd ? 0 :
                     SSL_CTX_sess_connect_renegotiate(ssl_acceptor_fd->ssl_context));
  return 0;
}

static int show_ssl_ctx_sess_cb_hits(THD *thd, SHOW_VAR *var, char *buff)
{
  var->type= SHOW_LONG;
  var->value= buff;
  *((long *)buff)= (!ssl_acceptor_fd ? 0 :
                     SSL_CTX_sess_cb_hits(ssl_acceptor_fd->ssl_context));
  return 0;
}

static int show_ssl_ctx_sess_hits(THD *thd, SHOW_VAR *var, char *buff)
{
  var->type= SHOW_LONG;
  var->value= buff;
  *((long *)buff)= (!ssl_acceptor_fd ? 0 :
                     SSL_CTX_sess_hits(ssl_acceptor_fd->ssl_context));
  return 0;
}

static int show_ssl_ctx_sess_cache_full(THD *thd, SHOW_VAR *var, char *buff)
{
  var->type= SHOW_LONG;
  var->value= buff;
  *((long *)buff)= (!ssl_acceptor_fd ? 0 :
                     SSL_CTX_sess_cache_full(ssl_acceptor_fd->ssl_context));
  return 0;
}

static int show_ssl_ctx_sess_misses(THD *thd, SHOW_VAR *var, char *buff)
{
  var->type= SHOW_LONG;
  var->value= buff;
  *((long *)buff)= (!ssl_acceptor_fd ? 0 :
                     SSL_CTX_sess_misses(ssl_acceptor_fd->ssl_context));
  return 0;
}

static int show_ssl_ctx_sess_timeouts(THD *thd, SHOW_VAR *var, char *buff)
{
  var->type= SHOW_LONG;
  var->value= buff;
  *((long *)buff)= (!ssl_acceptor_fd ? 0 :
                     SSL_CTX_sess_timeouts(ssl_acceptor_fd->ssl_context));
  return 0;
}

static int show_ssl_ctx_sess_number(THD *thd, SHOW_VAR *var, char *buff)
{
  var->type= SHOW_LONG;
  var->value= buff;
  *((long *)buff)= (!ssl_acceptor_fd ? 0 :
                     SSL_CTX_sess_number(ssl_acceptor_fd->ssl_context));
  return 0;
}

static int show_ssl_ctx_sess_connect(THD *thd, SHOW_VAR *var, char *buff)
{
  var->type= SHOW_LONG;
  var->value= buff;
  *((long *)buff)= (!ssl_acceptor_fd ? 0 :
                     SSL_CTX_sess_connect(ssl_acceptor_fd->ssl_context));
  return 0;
}

static int show_ssl_ctx_sess_get_cache_size(THD *thd, SHOW_VAR *var, char *buff)
{
  var->type= SHOW_LONG;
  var->value= buff;
  *((long *)buff)= (!ssl_acceptor_fd ? 0 :
                     SSL_CTX_sess_get_cache_size(ssl_acceptor_fd->ssl_context));
  return 0;
}

static int show_ssl_ctx_get_verify_mode(THD *thd, SHOW_VAR *var, char *buff)
{
  var->type= SHOW_LONG;
  var->value= buff;
  *((long *)buff)= (!ssl_acceptor_fd ? 0 :
                     SSL_CTX_get_verify_mode(ssl_acceptor_fd->ssl_context));
  return 0;
}

static int show_ssl_ctx_get_verify_depth(THD *thd, SHOW_VAR *var, char *buff)
{
  var->type= SHOW_LONG;
  var->value= buff;
  *((long *)buff)= (!ssl_acceptor_fd ? 0 :
                     SSL_CTX_get_verify_depth(ssl_acceptor_fd->ssl_context));
  return 0;
}

static int show_ssl_ctx_get_session_cache_mode(THD *thd, SHOW_VAR *var, char *buff)
{
  var->type= SHOW_CHAR;
  if (!ssl_acceptor_fd)
    var->value= const_cast<char*>("NONE");
  else
    switch (SSL_CTX_get_session_cache_mode(ssl_acceptor_fd->ssl_context))
    {
    case SSL_SESS_CACHE_OFF:
      var->value= const_cast<char*>("OFF"); break;
    case SSL_SESS_CACHE_CLIENT:
      var->value= const_cast<char*>("CLIENT"); break;
    case SSL_SESS_CACHE_SERVER:
      var->value= const_cast<char*>("SERVER"); break;
    case SSL_SESS_CACHE_BOTH:
      var->value= const_cast<char*>("BOTH"); break;
    case SSL_SESS_CACHE_NO_AUTO_CLEAR:
      var->value= const_cast<char*>("NO_AUTO_CLEAR"); break;
    case SSL_SESS_CACHE_NO_INTERNAL_LOOKUP:
      var->value= const_cast<char*>("NO_INTERNAL_LOOKUP"); break;
    default:
      var->value= const_cast<char*>("Unknown"); break;
    }
  return 0;
}

/* Functions relying on SSL */
static int show_ssl_get_version(THD *thd, SHOW_VAR *var, char *buff)
{
  var->type= SHOW_CHAR;
  var->value= const_cast<char*>(thd->net.vio->ssl_arg ?
        SSL_get_version((SSL*) thd->net.vio->ssl_arg) : "");
  return 0;
}

static int show_ssl_session_reused(THD *thd, SHOW_VAR *var, char *buff)
{
  var->type= SHOW_LONG;
  var->value= buff;
  *((long *)buff)= (long)thd->net.vio->ssl_arg ?
                         SSL_session_reused((SSL*) thd->net.vio->ssl_arg) :
                         0;
  return 0;
}

static int show_ssl_get_default_timeout(THD *thd, SHOW_VAR *var, char *buff)
{
  var->type= SHOW_LONG;
  var->value= buff;
  *((long *)buff)= (long)thd->net.vio->ssl_arg ?
                         SSL_get_default_timeout((SSL*)thd->net.vio->ssl_arg) :
                         0;
  return 0;
}

static int show_ssl_get_verify_mode(THD *thd, SHOW_VAR *var, char *buff)
{
  var->type= SHOW_LONG;
  var->value= buff;
  *((long *)buff)= (long)thd->net.vio->ssl_arg ?
                         SSL_get_verify_mode((SSL*)thd->net.vio->ssl_arg) :
                         0;
  return 0;
}

static int show_ssl_get_verify_depth(THD *thd, SHOW_VAR *var, char *buff)
{
  var->type= SHOW_LONG;
  var->value= buff;
  *((long *)buff)= (long)thd->net.vio->ssl_arg ?
                         SSL_get_verify_depth((SSL*)thd->net.vio->ssl_arg) :
                         0;
  return 0;
}

static int show_ssl_get_cipher(THD *thd, SHOW_VAR *var, char *buff)
{
  var->type= SHOW_CHAR;
  var->value= const_cast<char*>(thd->net.vio->ssl_arg ?
              SSL_get_cipher((SSL*) thd->net.vio->ssl_arg) : "");
  return 0;
}

static int show_ssl_get_cipher_list(THD *thd, SHOW_VAR *var, char *buff)
{
  var->type= SHOW_CHAR;
  var->value= buff;
  if (thd->net.vio->ssl_arg)
  {
    int i;
    const char *p;
    char *end= buff + SHOW_VAR_FUNC_BUFF_SIZE;
    for (i=0; (p= SSL_get_cipher_list((SSL*) thd->net.vio->ssl_arg,i)) &&
               buff < end; i++)
    {
      buff= strnmov(buff, p, end-buff-1);
      *buff++= ':';
    }
    if (i)
      buff--;
  }
  *buff=0;
  return 0;
}

#endif /* HAVE_OPENSSL */


SHOW_VAR status_vars[]= {
  {"Aborted_clients",          (char*) &aborted_threads,        SHOW_LONG},
  {"Aborted_connects",         (char*) &aborted_connects,       SHOW_LONG},
  {"Binlog_cache_disk_use",    (char*) &binlog_cache_disk_use,  SHOW_LONG},
  {"Binlog_cache_use",         (char*) &binlog_cache_use,       SHOW_LONG},
  {"Bytes_received",           (char*) offsetof(STATUS_VAR, bytes_received), SHOW_LONG_STATUS},
  {"Bytes_sent",               (char*) offsetof(STATUS_VAR, bytes_sent), SHOW_LONG_STATUS},
  {"Com_admin_commands",       (char*) offsetof(STATUS_VAR, com_other), SHOW_LONG_STATUS},
  {"Com_alter_db",	       (char*) offsetof(STATUS_VAR, com_stat[(uint) SQLCOM_ALTER_DB]), SHOW_LONG_STATUS},
  {"Com_alter_event",	       (char*) offsetof(STATUS_VAR, com_stat[(uint) SQLCOM_ALTER_EVENT]), SHOW_LONG_STATUS},
  {"Com_alter_table",	       (char*) offsetof(STATUS_VAR, com_stat[(uint) SQLCOM_ALTER_TABLE]), SHOW_LONG_STATUS},
  {"Com_analyze",	       (char*) offsetof(STATUS_VAR, com_stat[(uint) SQLCOM_ANALYZE]), SHOW_LONG_STATUS},
  {"Com_backup_table",	       (char*) offsetof(STATUS_VAR, com_stat[(uint) SQLCOM_BACKUP_TABLE]), SHOW_LONG_STATUS},
  {"Com_begin",		       (char*) offsetof(STATUS_VAR, com_stat[(uint) SQLCOM_BEGIN]), SHOW_LONG_STATUS},
  {"Com_change_db",	       (char*) offsetof(STATUS_VAR, com_stat[(uint) SQLCOM_CHANGE_DB]), SHOW_LONG_STATUS},
  {"Com_change_master",	       (char*) offsetof(STATUS_VAR, com_stat[(uint) SQLCOM_CHANGE_MASTER]), SHOW_LONG_STATUS},
  {"Com_check",		       (char*) offsetof(STATUS_VAR, com_stat[(uint) SQLCOM_CHECK]), SHOW_LONG_STATUS},
  {"Com_checksum",	       (char*) offsetof(STATUS_VAR, com_stat[(uint) SQLCOM_CHECKSUM]), SHOW_LONG_STATUS},
  {"Com_commit",	       (char*) offsetof(STATUS_VAR, com_stat[(uint) SQLCOM_COMMIT]), SHOW_LONG_STATUS},
  {"Com_create_db",	       (char*) offsetof(STATUS_VAR, com_stat[(uint) SQLCOM_CREATE_DB]), SHOW_LONG_STATUS},
  {"Com_create_event",	       (char*) offsetof(STATUS_VAR, com_stat[(uint) SQLCOM_CREATE_EVENT]), SHOW_LONG_STATUS},
  {"Com_create_function",      (char*) offsetof(STATUS_VAR, com_stat[(uint) SQLCOM_CREATE_FUNCTION]), SHOW_LONG_STATUS},
  {"Com_create_index",	       (char*) offsetof(STATUS_VAR, com_stat[(uint) SQLCOM_CREATE_INDEX]), SHOW_LONG_STATUS},
  {"Com_create_table",	       (char*) offsetof(STATUS_VAR, com_stat[(uint) SQLCOM_CREATE_TABLE]), SHOW_LONG_STATUS},
  {"Com_dealloc_sql",          (char*) offsetof(STATUS_VAR, com_stat[(uint) SQLCOM_DEALLOCATE_PREPARE]), SHOW_LONG_STATUS},
  {"Com_delete",	       (char*) offsetof(STATUS_VAR, com_stat[(uint) SQLCOM_DELETE]), SHOW_LONG_STATUS},
  {"Com_delete_multi",	       (char*) offsetof(STATUS_VAR, com_stat[(uint) SQLCOM_DELETE_MULTI]), SHOW_LONG_STATUS},
  {"Com_do",                   (char*) offsetof(STATUS_VAR, com_stat[(uint) SQLCOM_DO]), SHOW_LONG_STATUS},
  {"Com_drop_db",	       (char*) offsetof(STATUS_VAR, com_stat[(uint) SQLCOM_DROP_DB]), SHOW_LONG_STATUS},
  {"Com_drop_event",	       (char*) offsetof(STATUS_VAR, com_stat[(uint) SQLCOM_DROP_EVENT]), SHOW_LONG_STATUS},
  {"Com_drop_function",	       (char*) offsetof(STATUS_VAR, com_stat[(uint) SQLCOM_DROP_FUNCTION]), SHOW_LONG_STATUS},
  {"Com_drop_index",	       (char*) offsetof(STATUS_VAR, com_stat[(uint) SQLCOM_DROP_INDEX]), SHOW_LONG_STATUS},
  {"Com_drop_table",	       (char*) offsetof(STATUS_VAR, com_stat[(uint) SQLCOM_DROP_TABLE]), SHOW_LONG_STATUS},
  {"Com_drop_user",	       (char*) offsetof(STATUS_VAR, com_stat[(uint) SQLCOM_DROP_USER]), SHOW_LONG_STATUS},
  {"Com_execute_sql",          (char*) offsetof(STATUS_VAR, com_stat[(uint) SQLCOM_EXECUTE]), SHOW_LONG_STATUS},
  {"Com_flush",		       (char*) offsetof(STATUS_VAR, com_stat[(uint) SQLCOM_FLUSH]), SHOW_LONG_STATUS},
  {"Com_grant",		       (char*) offsetof(STATUS_VAR, com_stat[(uint) SQLCOM_GRANT]), SHOW_LONG_STATUS},
  {"Com_ha_close",	       (char*) offsetof(STATUS_VAR, com_stat[(uint) SQLCOM_HA_CLOSE]), SHOW_LONG_STATUS},
  {"Com_ha_open",	       (char*) offsetof(STATUS_VAR, com_stat[(uint) SQLCOM_HA_OPEN]), SHOW_LONG_STATUS},
  {"Com_ha_read",	       (char*) offsetof(STATUS_VAR, com_stat[(uint) SQLCOM_HA_READ]), SHOW_LONG_STATUS},
  {"Com_help",                 (char*) offsetof(STATUS_VAR, com_stat[(uint) SQLCOM_HELP]), SHOW_LONG_STATUS},
  {"Com_insert",	       (char*) offsetof(STATUS_VAR, com_stat[(uint) SQLCOM_INSERT]), SHOW_LONG_STATUS},
  {"Com_insert_select",	       (char*) offsetof(STATUS_VAR, com_stat[(uint) SQLCOM_INSERT_SELECT]), SHOW_LONG_STATUS},
  {"Com_kill",		       (char*) offsetof(STATUS_VAR, com_stat[(uint) SQLCOM_KILL]), SHOW_LONG_STATUS},
  {"Com_load",		       (char*) offsetof(STATUS_VAR, com_stat[(uint) SQLCOM_LOAD]), SHOW_LONG_STATUS},
  {"Com_load_master_data",     (char*) offsetof(STATUS_VAR, com_stat[(uint) SQLCOM_LOAD_MASTER_DATA]), SHOW_LONG_STATUS},
  {"Com_load_master_table",    (char*) offsetof(STATUS_VAR, com_stat[(uint) SQLCOM_LOAD_MASTER_TABLE]), SHOW_LONG_STATUS},
  {"Com_lock_tables",	       (char*) offsetof(STATUS_VAR, com_stat[(uint) SQLCOM_LOCK_TABLES]), SHOW_LONG_STATUS},
  {"Com_optimize",	       (char*) offsetof(STATUS_VAR, com_stat[(uint) SQLCOM_OPTIMIZE]), SHOW_LONG_STATUS},
  {"Com_preload_keys",	       (char*) offsetof(STATUS_VAR, com_stat[(uint) SQLCOM_PRELOAD_KEYS]), SHOW_LONG_STATUS},
  {"Com_prepare_sql",          (char*) offsetof(STATUS_VAR, com_stat[(uint) SQLCOM_PREPARE]), SHOW_LONG_STATUS},
  {"Com_purge",		       (char*) offsetof(STATUS_VAR, com_stat[(uint) SQLCOM_PURGE]), SHOW_LONG_STATUS},
  {"Com_purge_before_date",    (char*) offsetof(STATUS_VAR, com_stat[(uint) SQLCOM_PURGE_BEFORE]), SHOW_LONG_STATUS},
  {"Com_rename_table",	       (char*) offsetof(STATUS_VAR, com_stat[(uint) SQLCOM_RENAME_TABLE]), SHOW_LONG_STATUS},
  {"Com_repair",	       (char*) offsetof(STATUS_VAR, com_stat[(uint) SQLCOM_REPAIR]), SHOW_LONG_STATUS},
  {"Com_replace",	       (char*) offsetof(STATUS_VAR, com_stat[(uint) SQLCOM_REPLACE]), SHOW_LONG_STATUS},
  {"Com_replace_select",       (char*) offsetof(STATUS_VAR, com_stat[(uint) SQLCOM_REPLACE_SELECT]), SHOW_LONG_STATUS},
  {"Com_reset",		       (char*) offsetof(STATUS_VAR, com_stat[(uint) SQLCOM_RESET]), SHOW_LONG_STATUS},
  {"Com_restore_table",	       (char*) offsetof(STATUS_VAR, com_stat[(uint) SQLCOM_RESTORE_TABLE]), SHOW_LONG_STATUS},
  {"Com_revoke",	       (char*) offsetof(STATUS_VAR, com_stat[(uint) SQLCOM_REVOKE]), SHOW_LONG_STATUS},
  {"Com_revoke_all",	       (char*) offsetof(STATUS_VAR, com_stat[(uint) SQLCOM_REVOKE_ALL]), SHOW_LONG_STATUS},
  {"Com_rollback",	       (char*) offsetof(STATUS_VAR, com_stat[(uint) SQLCOM_ROLLBACK]), SHOW_LONG_STATUS},
  {"Com_savepoint",	       (char*) offsetof(STATUS_VAR, com_stat[(uint) SQLCOM_SAVEPOINT]), SHOW_LONG_STATUS},
  {"Com_select",	       (char*) offsetof(STATUS_VAR, com_stat[(uint) SQLCOM_SELECT]), SHOW_LONG_STATUS},
  {"Com_set_option",	       (char*) offsetof(STATUS_VAR, com_stat[(uint) SQLCOM_SET_OPTION]), SHOW_LONG_STATUS},
  {"Com_show_binlog_events",   (char*) offsetof(STATUS_VAR, com_stat[(uint) SQLCOM_SHOW_BINLOG_EVENTS]), SHOW_LONG_STATUS},
  {"Com_show_binlogs",	       (char*) offsetof(STATUS_VAR, com_stat[(uint) SQLCOM_SHOW_BINLOGS]), SHOW_LONG_STATUS},
  {"Com_show_charsets",	       (char*) offsetof(STATUS_VAR, com_stat[(uint) SQLCOM_SHOW_CHARSETS]), SHOW_LONG_STATUS},
  {"Com_show_collations",      (char*) offsetof(STATUS_VAR, com_stat[(uint) SQLCOM_SHOW_COLLATIONS]), SHOW_LONG_STATUS},
  {"Com_show_column_types",    (char*) offsetof(STATUS_VAR, com_stat[(uint) SQLCOM_SHOW_COLUMN_TYPES]), SHOW_LONG_STATUS},
  {"Com_show_create_db",       (char*) offsetof(STATUS_VAR, com_stat[(uint) SQLCOM_SHOW_CREATE_DB]), SHOW_LONG_STATUS},
  {"Com_show_create_event",    (char*) offsetof(STATUS_VAR, com_stat[(uint) SQLCOM_SHOW_CREATE_EVENT]), SHOW_LONG_STATUS},
  {"Com_show_create_table",    (char*) offsetof(STATUS_VAR, com_stat[(uint) SQLCOM_SHOW_CREATE]), SHOW_LONG_STATUS},
  {"Com_show_databases",       (char*) offsetof(STATUS_VAR, com_stat[(uint) SQLCOM_SHOW_DATABASES]), SHOW_LONG_STATUS},
  {"Com_show_engine_logs",     (char*) offsetof(STATUS_VAR, com_stat[(uint) SQLCOM_SHOW_ENGINE_LOGS]), SHOW_LONG_STATUS},
  {"Com_show_engine_mutex",    (char*) offsetof(STATUS_VAR, com_stat[(uint) SQLCOM_SHOW_ENGINE_MUTEX]), SHOW_LONG_STATUS},
  {"Com_show_engine_status",   (char*) offsetof(STATUS_VAR, com_stat[(uint) SQLCOM_SHOW_ENGINE_STATUS]), SHOW_LONG_STATUS},
  {"Com_show_events",          (char*) offsetof(STATUS_VAR, com_stat[(uint) SQLCOM_SHOW_EVENTS]), SHOW_LONG_STATUS},
  {"Com_show_errors",	       (char*) offsetof(STATUS_VAR, com_stat[(uint) SQLCOM_SHOW_ERRORS]), SHOW_LONG_STATUS},
  {"Com_show_fields",	       (char*) offsetof(STATUS_VAR, com_stat[(uint) SQLCOM_SHOW_FIELDS]), SHOW_LONG_STATUS},
  {"Com_show_grants",	       (char*) offsetof(STATUS_VAR, com_stat[(uint) SQLCOM_SHOW_GRANTS]), SHOW_LONG_STATUS},
  {"Com_show_keys",	       (char*) offsetof(STATUS_VAR, com_stat[(uint) SQLCOM_SHOW_KEYS]), SHOW_LONG_STATUS},
  {"Com_show_master_status",   (char*) offsetof(STATUS_VAR, com_stat[(uint) SQLCOM_SHOW_MASTER_STAT]), SHOW_LONG_STATUS},
  {"Com_show_new_master",      (char*) offsetof(STATUS_VAR, com_stat[(uint) SQLCOM_SHOW_NEW_MASTER]), SHOW_LONG_STATUS},
  {"Com_show_open_tables",     (char*) offsetof(STATUS_VAR, com_stat[(uint) SQLCOM_SHOW_OPEN_TABLES]), SHOW_LONG_STATUS},
  {"Com_show_plugins",         (char*) offsetof(STATUS_VAR, com_stat[(uint) SQLCOM_SHOW_PLUGINS]), SHOW_LONG_STATUS},
  {"Com_show_privileges",      (char*) offsetof(STATUS_VAR, com_stat[(uint) SQLCOM_SHOW_PRIVILEGES]), SHOW_LONG_STATUS},
  {"Com_show_processlist",     (char*) offsetof(STATUS_VAR, com_stat[(uint) SQLCOM_SHOW_PROCESSLIST]), SHOW_LONG_STATUS},
  {"Com_show_slave_hosts",     (char*) offsetof(STATUS_VAR, com_stat[(uint) SQLCOM_SHOW_SLAVE_HOSTS]), SHOW_LONG_STATUS},
  {"Com_show_slave_status",    (char*) offsetof(STATUS_VAR, com_stat[(uint) SQLCOM_SHOW_SLAVE_STAT]), SHOW_LONG_STATUS},
  {"Com_show_status",	       (char*) offsetof(STATUS_VAR, com_stat[(uint) SQLCOM_SHOW_STATUS]), SHOW_LONG_STATUS},
  {"Com_show_storage_engines", (char*) offsetof(STATUS_VAR, com_stat[(uint) SQLCOM_SHOW_STORAGE_ENGINES]), SHOW_LONG_STATUS},
  {"Com_show_tables",	       (char*) offsetof(STATUS_VAR, com_stat[(uint) SQLCOM_SHOW_TABLES]), SHOW_LONG_STATUS},
  {"Com_show_triggers",	       (char*) offsetof(STATUS_VAR, com_stat[(uint) SQLCOM_SHOW_TRIGGERS]), SHOW_LONG_STATUS},
  {"Com_show_variables",       (char*) offsetof(STATUS_VAR, com_stat[(uint) SQLCOM_SHOW_VARIABLES]), SHOW_LONG_STATUS},
  {"Com_show_warnings",        (char*) offsetof(STATUS_VAR, com_stat[(uint) SQLCOM_SHOW_WARNS]), SHOW_LONG_STATUS},
  {"Com_slave_start",	       (char*) offsetof(STATUS_VAR, com_stat[(uint) SQLCOM_SLAVE_START]), SHOW_LONG_STATUS},
  {"Com_slave_stop",	       (char*) offsetof(STATUS_VAR, com_stat[(uint) SQLCOM_SLAVE_STOP]), SHOW_LONG_STATUS},
  {"Com_stmt_close",           (char*) offsetof(STATUS_VAR, com_stmt_close), SHOW_LONG_STATUS},
  {"Com_stmt_execute",         (char*) offsetof(STATUS_VAR, com_stmt_execute), SHOW_LONG_STATUS},
  {"Com_stmt_fetch",           (char*) offsetof(STATUS_VAR, com_stmt_fetch), SHOW_LONG_STATUS},
  {"Com_stmt_prepare",         (char*) offsetof(STATUS_VAR, com_stmt_prepare), SHOW_LONG_STATUS},
  {"Com_stmt_reset",           (char*) offsetof(STATUS_VAR, com_stmt_reset), SHOW_LONG_STATUS},
  {"Com_stmt_send_long_data",  (char*) offsetof(STATUS_VAR, com_stmt_send_long_data), SHOW_LONG_STATUS},
  {"Com_truncate",	       (char*) offsetof(STATUS_VAR, com_stat[(uint) SQLCOM_TRUNCATE]), SHOW_LONG_STATUS},
  {"Com_unlock_tables",	       (char*) offsetof(STATUS_VAR, com_stat[(uint) SQLCOM_UNLOCK_TABLES]), SHOW_LONG_STATUS},
  {"Com_update",	       (char*) offsetof(STATUS_VAR, com_stat[(uint) SQLCOM_UPDATE]), SHOW_LONG_STATUS},
  {"Com_update_multi",	       (char*) offsetof(STATUS_VAR, com_stat[(uint) SQLCOM_UPDATE_MULTI]), SHOW_LONG_STATUS},
  {"Com_xa_commit",            (char*) offsetof(STATUS_VAR, com_stat[(uint) SQLCOM_XA_COMMIT]),SHOW_LONG_STATUS},
  {"Com_xa_end",               (char*) offsetof(STATUS_VAR, com_stat[(uint) SQLCOM_XA_END]),SHOW_LONG_STATUS},
  {"Com_xa_prepare",           (char*) offsetof(STATUS_VAR, com_stat[(uint) SQLCOM_XA_PREPARE]),SHOW_LONG_STATUS},
  {"Com_xa_recover",           (char*) offsetof(STATUS_VAR, com_stat[(uint) SQLCOM_XA_RECOVER]),SHOW_LONG_STATUS},
  {"Com_xa_rollback",          (char*) offsetof(STATUS_VAR, com_stat[(uint) SQLCOM_XA_ROLLBACK]),SHOW_LONG_STATUS},
  {"Com_xa_start",             (char*) offsetof(STATUS_VAR, com_stat[(uint) SQLCOM_XA_START]),SHOW_LONG_STATUS},
  {"Compression",              (char*) &show_net_compression, SHOW_FUNC},
  {"Connections",              (char*) &thread_id,              SHOW_LONG_NOFLUSH},
  {"Created_tmp_disk_tables",  (char*) offsetof(STATUS_VAR, created_tmp_disk_tables), SHOW_LONG_STATUS},
  {"Created_tmp_files",	       (char*) &my_tmp_file_created,	SHOW_LONG},
  {"Created_tmp_tables",       (char*) offsetof(STATUS_VAR, created_tmp_tables), SHOW_LONG_STATUS},
  {"Delayed_errors",           (char*) &delayed_insert_errors,  SHOW_LONG},
  {"Delayed_insert_threads",   (char*) &delayed_insert_threads, SHOW_LONG_NOFLUSH},
  {"Delayed_writes",           (char*) &delayed_insert_writes,  SHOW_LONG},
  {"Flush_commands",           (char*) &refresh_version,        SHOW_LONG_NOFLUSH},
  {"Handler_commit",           (char*) offsetof(STATUS_VAR, ha_commit_count), SHOW_LONG_STATUS},
  {"Handler_delete",           (char*) offsetof(STATUS_VAR, ha_delete_count), SHOW_LONG_STATUS},
  {"Handler_discover",         (char*) offsetof(STATUS_VAR, ha_discover_count), SHOW_LONG_STATUS},
  {"Handler_prepare",          (char*) offsetof(STATUS_VAR, ha_prepare_count),  SHOW_LONG_STATUS},
  {"Handler_read_first",       (char*) offsetof(STATUS_VAR, ha_read_first_count), SHOW_LONG_STATUS},
  {"Handler_read_key",         (char*) offsetof(STATUS_VAR, ha_read_key_count), SHOW_LONG_STATUS},
  {"Handler_read_next",        (char*) offsetof(STATUS_VAR, ha_read_next_count), SHOW_LONG_STATUS},
  {"Handler_read_prev",        (char*) offsetof(STATUS_VAR, ha_read_prev_count), SHOW_LONG_STATUS},
  {"Handler_read_rnd",         (char*) offsetof(STATUS_VAR, ha_read_rnd_count), SHOW_LONG_STATUS},
  {"Handler_read_rnd_next",    (char*) offsetof(STATUS_VAR, ha_read_rnd_next_count), SHOW_LONG_STATUS},
  {"Handler_rollback",         (char*) offsetof(STATUS_VAR, ha_rollback_count), SHOW_LONG_STATUS},
  {"Handler_savepoint",        (char*) offsetof(STATUS_VAR, ha_savepoint_count), SHOW_LONG_STATUS},
  {"Handler_savepoint_rollback",(char*) offsetof(STATUS_VAR, ha_savepoint_rollback_count), SHOW_LONG_STATUS},
  {"Handler_update",           (char*) offsetof(STATUS_VAR, ha_update_count), SHOW_LONG_STATUS},
  {"Handler_write",            (char*) offsetof(STATUS_VAR, ha_write_count), SHOW_LONG_STATUS},
  {"Key_blocks_not_flushed",   (char*) offsetof(KEY_CACHE, global_blocks_changed), SHOW_KEY_CACHE_LONG},
  {"Key_blocks_unused",        (char*) offsetof(KEY_CACHE, blocks_unused), SHOW_KEY_CACHE_LONG},
  {"Key_blocks_used",          (char*) offsetof(KEY_CACHE, blocks_used), SHOW_KEY_CACHE_LONG},
  {"Key_read_requests",        (char*) offsetof(KEY_CACHE, global_cache_r_requests), SHOW_KEY_CACHE_LONGLONG},
  {"Key_reads",                (char*) offsetof(KEY_CACHE, global_cache_read), SHOW_KEY_CACHE_LONGLONG},
  {"Key_write_requests",       (char*) offsetof(KEY_CACHE, global_cache_w_requests), SHOW_KEY_CACHE_LONGLONG},
  {"Key_writes",               (char*) offsetof(KEY_CACHE, global_cache_write), SHOW_KEY_CACHE_LONGLONG},
  {"Last_query_cost",          (char*) offsetof(STATUS_VAR, last_query_cost), SHOW_DOUBLE_STATUS},
  {"Max_used_connections",     (char*) &max_used_connections,  SHOW_LONG},
  {"Not_flushed_delayed_rows", (char*) &delayed_rows_in_use,    SHOW_LONG_NOFLUSH},
  {"Open_files",               (char*) &my_file_opened,         SHOW_LONG_NOFLUSH},
  {"Open_streams",             (char*) &my_stream_opened,       SHOW_LONG_NOFLUSH},
  {"Open_table_definitions",   (char*) &show_table_definitions, SHOW_FUNC},
  {"Open_tables",              (char*) &show_open_tables,       SHOW_FUNC},
  {"Opened_tables",            (char*) offsetof(STATUS_VAR, opened_tables), SHOW_LONG_STATUS},
#ifdef HAVE_QUERY_CACHE
  {"Qcache_free_blocks",       (char*) &query_cache.free_memory_blocks, SHOW_LONG_NOFLUSH},
  {"Qcache_free_memory",       (char*) &query_cache.free_memory, SHOW_LONG_NOFLUSH},
  {"Qcache_hits",              (char*) &query_cache.hits,       SHOW_LONG},
  {"Qcache_inserts",           (char*) &query_cache.inserts,    SHOW_LONG},
  {"Qcache_lowmem_prunes",     (char*) &query_cache.lowmem_prunes, SHOW_LONG},
  {"Qcache_not_cached",        (char*) &query_cache.refused,    SHOW_LONG},
  {"Qcache_queries_in_cache",  (char*) &query_cache.queries_in_cache, SHOW_LONG_NOFLUSH},
  {"Qcache_total_blocks",      (char*) &query_cache.total_blocks, SHOW_LONG_NOFLUSH},
#endif /*HAVE_QUERY_CACHE*/
  {"Questions",                (char*) &show_question,            SHOW_FUNC},
#ifdef HAVE_REPLICATION
  {"Rpl_status",               (char*) &show_rpl_status,          SHOW_FUNC},
#endif
  {"Select_full_join",         (char*) offsetof(STATUS_VAR, select_full_join_count), SHOW_LONG_STATUS},
  {"Select_full_range_join",   (char*) offsetof(STATUS_VAR, select_full_range_join_count), SHOW_LONG_STATUS},
  {"Select_range",             (char*) offsetof(STATUS_VAR, select_range_count), SHOW_LONG_STATUS},
  {"Select_range_check",       (char*) offsetof(STATUS_VAR, select_range_check_count), SHOW_LONG_STATUS},
  {"Select_scan",	       (char*) offsetof(STATUS_VAR, select_scan_count), SHOW_LONG_STATUS},
  {"Slave_open_temp_tables",   (char*) &slave_open_temp_tables, SHOW_LONG},
#ifdef HAVE_REPLICATION
  {"Slave_retried_transactions",(char*) &show_slave_retried_trans, SHOW_FUNC},
  {"Slave_running",            (char*) &show_slave_running,     SHOW_FUNC},
#endif
  {"Slow_launch_threads",      (char*) &slow_launch_threads,    SHOW_LONG},
  {"Slow_queries",             (char*) offsetof(STATUS_VAR, long_query_count), SHOW_LONG_STATUS},
  {"Sort_merge_passes",	       (char*) offsetof(STATUS_VAR, filesort_merge_passes), SHOW_LONG_STATUS},
  {"Sort_range",	       (char*) offsetof(STATUS_VAR, filesort_range_count), SHOW_LONG_STATUS},
  {"Sort_rows",		       (char*) offsetof(STATUS_VAR, filesort_rows), SHOW_LONG_STATUS},
  {"Sort_scan",		       (char*) offsetof(STATUS_VAR, filesort_scan_count), SHOW_LONG_STATUS},
#ifdef HAVE_OPENSSL
  {"Ssl_accept_renegotiates",  (char*) &show_ssl_ctx_sess_accept_renegotiate, SHOW_FUNC},
  {"Ssl_accepts",              (char*) &show_ssl_ctx_sess_accept, SHOW_FUNC},
  {"Ssl_callback_cache_hits",  (char*) &show_ssl_ctx_sess_cb_hits, SHOW_FUNC},
  {"Ssl_cipher",               (char*) &show_ssl_get_cipher, SHOW_FUNC},
  {"Ssl_cipher_list",          (char*) &show_ssl_get_cipher_list, SHOW_FUNC},
  {"Ssl_client_connects",      (char*) &show_ssl_ctx_sess_connect, SHOW_FUNC},
  {"Ssl_connect_renegotiates", (char*) &show_ssl_ctx_sess_connect_renegotiate, SHOW_FUNC},
  {"Ssl_ctx_verify_depth",     (char*) &show_ssl_ctx_get_verify_depth, SHOW_FUNC},
  {"Ssl_ctx_verify_mode",      (char*) &show_ssl_ctx_get_verify_mode, SHOW_FUNC},
  {"Ssl_default_timeout",      (char*) &show_ssl_get_default_timeout, SHOW_FUNC},
  {"Ssl_finished_accepts",     (char*) &show_ssl_ctx_sess_accept_good, SHOW_FUNC},
  {"Ssl_finished_connects",    (char*) &show_ssl_ctx_sess_connect_good, SHOW_FUNC},
  {"Ssl_session_cache_hits",   (char*) &show_ssl_ctx_sess_hits, SHOW_FUNC},
  {"Ssl_session_cache_misses", (char*) &show_ssl_ctx_sess_misses, SHOW_FUNC},
  {"Ssl_session_cache_mode",   (char*) &show_ssl_ctx_get_session_cache_mode, SHOW_FUNC},
  {"Ssl_session_cache_overflows", (char*) &show_ssl_ctx_sess_cache_full, SHOW_FUNC},
  {"Ssl_session_cache_size",   (char*) &show_ssl_ctx_sess_get_cache_size, SHOW_FUNC},
  {"Ssl_session_cache_timeouts", (char*) &show_ssl_ctx_sess_timeouts, SHOW_FUNC},
  {"Ssl_sessions_reused",      (char*) &show_ssl_session_reused, SHOW_FUNC},
  {"Ssl_used_session_cache_entries",(char*) &show_ssl_ctx_sess_number, SHOW_FUNC},
  {"Ssl_verify_depth",         (char*) &show_ssl_get_verify_depth, SHOW_FUNC},
  {"Ssl_verify_mode",          (char*) &show_ssl_get_verify_mode, SHOW_FUNC},
  {"Ssl_version",              (char*) &show_ssl_get_version, SHOW_FUNC},
#endif /* HAVE_OPENSSL */
  {"Table_locks_immediate",    (char*) &locks_immediate,        SHOW_LONG},
  {"Table_locks_waited",       (char*) &locks_waited,           SHOW_LONG},
#ifdef HAVE_MMAP
  {"Tc_log_max_pages_used",    (char*) &tc_log_max_pages_used,  SHOW_LONG},
  {"Tc_log_page_size",         (char*) &tc_log_page_size,       SHOW_LONG},
  {"Tc_log_page_waits",        (char*) &tc_log_page_waits,      SHOW_LONG},
#endif
  {"Threads_cached",           (char*) &cached_thread_count,    SHOW_LONG_NOFLUSH},
  {"Threads_connected",        (char*) &thread_count,           SHOW_INT},
  {"Threads_created",	       (char*) &thread_created,		SHOW_LONG_NOFLUSH},
  {"Threads_running",          (char*) &thread_running,         SHOW_INT},
  {"Uptime",                   (char*) &show_starttime,         SHOW_FUNC},
  {NullS, NullS, SHOW_LONG}
};

static void print_version(void)
{
  set_server_version();
  /*
    Note: the instance manager keys off the string 'Ver' so it can find the
    version from the output of 'mysqld --version', so don't change it!
  */
  printf("%s  Ver %s for %s on %s (%s)\n",my_progname,
	 server_version,SYSTEM_TYPE,MACHINE_TYPE, MYSQL_COMPILATION_COMMENT);
}

static void usage(void)
{
  if (!(default_charset_info= get_charset_by_csname(default_character_set_name,
					           MY_CS_PRIMARY,
						   MYF(MY_WME))))
    exit(1);
  if (!default_collation_name)
    default_collation_name= (char*) default_charset_info->name;
  print_version();
  puts("\
Copyright (C) 2000 MySQL AB, by Monty and others\n\
This software comes with ABSOLUTELY NO WARRANTY. This is free software,\n\
and you are welcome to modify and redistribute it under the GPL license\n\n\
Starts the MySQL database server\n");

  printf("Usage: %s [OPTIONS]\n", my_progname);
  if (!opt_verbose)
    puts("\nFor more help options (several pages), use mysqld --verbose --help\n");
  else
  {
#ifdef __WIN__
  puts("NT and Win32 specific options:\n\
  --install                     Install the default service (NT)\n\
  --install-manual              Install the default service started manually (NT)\n\
  --install service_name        Install an optional service (NT)\n\
  --install-manual service_name Install an optional service started manually (NT)\n\
  --remove                      Remove the default service from the service list (NT)\n\
  --remove service_name         Remove the service_name from the service list (NT)\n\
  --enable-named-pipe           Only to be used for the	default server (NT)\n\
  --standalone                  Dummy option to start as a standalone server (NT)\
");
  puts("");
#endif
  print_defaults(MYSQL_CONFIG_NAME,load_default_groups);
  puts("");
  fix_paths();
  set_ports();

  my_print_help(my_long_options);
  my_print_variables(my_long_options);

  puts("\n\
To see what values a running MySQL server is using, type\n\
'mysqladmin variables' instead of 'mysqld --verbose --help'.\n");
  }
}


/*
  Initialize all MySQL global variables to default values

  SYNOPSIS
    mysql_init_variables()

  NOTES
    The reason to set a lot of global variables to zero is to allow one to
    restart the embedded server with a clean environment
    It's also needed on some exotic platforms where global variables are
    not set to 0 when a program starts.

    We don't need to set numeric variables refered to in my_long_options
    as these are initialized by my_getopt.
*/

static void mysql_init_variables(void)
{
  /* Things reset to zero */
  opt_skip_slave_start= opt_reckless_slave = 0;
  mysql_home[0]= pidfile_name[0]= log_error_file[0]= 0;
  opt_log= opt_slow_log= 0;
  opt_update_log= 0;
  log_output_options= find_bit_type(log_output_str, &log_output_typelib);
  opt_bin_log= 0;
  opt_disable_networking= opt_skip_show_db=0;
  opt_logname= opt_update_logname= opt_binlog_index_name= opt_slow_logname= 0;
  opt_tc_log_file= (char *)"tc.log";      // no hostname in tc_log file name !
  opt_secure_auth= 0;
  opt_bootstrap= opt_myisam_log= 0;
  mqh_used= 0;
  segfaulted= kill_in_progress= 0;
  cleanup_done= 0;
  defaults_argv= 0;
  server_id_supplied= 0;
  test_flags= select_errors= dropping_tables= ha_open_options=0;
  thread_count= thread_running= kill_cached_threads= wake_thread=0;
  slave_open_temp_tables= 0;
  cached_thread_count= 0;
  opt_endinfo= using_udf_functions= 0;
  opt_using_transactions= using_update_log= 0;
  abort_loop= select_thread_in_use= signal_thread_in_use= 0;
  ready_to_exit= shutdown_in_progress= grant_option= 0;
  aborted_threads= aborted_connects= 0;
  delayed_insert_threads= delayed_insert_writes= delayed_rows_in_use= 0;
  delayed_insert_errors= thread_created= 0;
  specialflag= 0;
  binlog_cache_use=  binlog_cache_disk_use= 0;
  max_used_connections= slow_launch_threads = 0;
  mysqld_user= mysqld_chroot= opt_init_file= opt_bin_logname = 0;
  errmesg= 0;
  mysqld_unix_port= opt_mysql_tmpdir= my_bind_addr_str= NullS;
  bzero((gptr) &mysql_tmpdir_list, sizeof(mysql_tmpdir_list));
  bzero((char *) &global_status_var, sizeof(global_status_var));
  opt_large_pages= 0;
  key_map_full.set_all();

  /* Character sets */
  system_charset_info= &my_charset_utf8_general_ci;
  files_charset_info= &my_charset_utf8_general_ci;
  national_charset_info= &my_charset_utf8_general_ci;
  table_alias_charset= &my_charset_bin;
  character_set_filesystem= &my_charset_bin;

  opt_date_time_formats[0]= opt_date_time_formats[1]= opt_date_time_formats[2]= 0;

  /* Things with default values that are not zero */
  delay_key_write_options= (uint) DELAY_KEY_WRITE_ON;
  opt_specialflag= SPECIAL_ENGLISH;
  unix_sock= ip_sock= INVALID_SOCKET;
  mysql_home_ptr= mysql_home;
  pidfile_name_ptr= pidfile_name;
  log_error_file_ptr= log_error_file;
  language_ptr= language;
  mysql_data_home= mysql_real_data_home;
  thd_startup_options= (OPTION_AUTO_IS_NULL | OPTION_BIN_LOG |
                        OPTION_QUOTE_SHOW_CREATE | OPTION_SQL_NOTES);
  protocol_version= PROTOCOL_VERSION;
  what_to_log= ~ (1L << (uint) COM_TIME);
  refresh_version= flush_version= 1L;	/* Increments on each reload */
  query_id= thread_id= 1L;
  strmov(server_version, MYSQL_SERVER_VERSION);
  myisam_recover_options_str= sql_mode_str= "OFF";
  myisam_stats_method_str= "nulls_unequal";
  my_bind_addr = htonl(INADDR_ANY);
  threads.empty();
  thread_cache.empty();
  key_caches.empty();
  if (!(dflt_key_cache= get_or_create_key_cache(default_key_cache_base.str,
					       default_key_cache_base.length)))
    exit(1);
  multi_keycache_init(); /* set key_cache_hash.default_value = dflt_key_cache */

  /* Set directory paths */
  strmake(language, LANGUAGE, sizeof(language)-1);
  strmake(mysql_real_data_home, get_relative_path(DATADIR),
	  sizeof(mysql_real_data_home)-1);
  mysql_data_home_buff[0]=FN_CURLIB;	// all paths are relative from here
  mysql_data_home_buff[1]=0;

  /* Replication parameters */
  master_user= (char*) "test";
  master_password= master_host= 0;
  master_info_file= (char*) "master.info",
    relay_log_info_file= (char*) "relay-log.info";
  master_ssl_key= master_ssl_cert= master_ssl_ca= 
    master_ssl_capath= master_ssl_cipher= 0;
  report_user= report_password = report_host= 0;	/* TO BE DELETED */
  opt_relay_logname= opt_relaylog_index_name= 0;

  /* Variables in libraries */
  charsets_dir= 0;
  default_character_set_name= (char*) MYSQL_DEFAULT_CHARSET_NAME;
  default_collation_name= compiled_default_collation_name;
  sys_charset_system.value= (char*) system_charset_info->csname;
  character_set_filesystem_name= (char*) "binary";

  /* Set default values for some option variables */
  default_storage_engine_str= (char*) "MyISAM";
  global_system_variables.table_type= myisam_hton;
  global_system_variables.tx_isolation= ISO_REPEATABLE_READ;
  global_system_variables.select_limit= (ulonglong) HA_POS_ERROR;
  max_system_variables.select_limit=    (ulonglong) HA_POS_ERROR;
  global_system_variables.max_join_size= (ulonglong) HA_POS_ERROR;
  max_system_variables.max_join_size=   (ulonglong) HA_POS_ERROR;
  global_system_variables.old_passwords= 0;
  global_system_variables.old_alter_table= 0;
  global_system_variables.binlog_format= BINLOG_FORMAT_UNSPEC;
  /*
    Default behavior for 4.1 and 5.0 is to treat NULL values as unequal
    when collecting index statistics for MyISAM tables.
  */
  global_system_variables.myisam_stats_method= MI_STATS_METHOD_NULLS_NOT_EQUAL;

  /* Variables that depends on compile options */
#ifndef DBUG_OFF
  default_dbug_option=IF_WIN("d:t:i:O,\\mysqld.trace",
			     "d:t:i:o,/tmp/mysqld.trace");
#endif
  opt_error_log= IF_WIN(1,0);
#ifdef WITH_MYISAMMRG_STORAGE_ENGINE
  have_merge_db= SHOW_OPTION_YES;
#else
  have_merge_db= SHOW_OPTION_NO;
#endif
#ifdef WITH_INNOBASE_STORAGE_ENGINE
  have_innodb= SHOW_OPTION_YES;
#else
  have_innodb= SHOW_OPTION_NO;
#endif
#ifdef WITH_EXAMPLE_STORAGE_ENGINE
  have_example_db= SHOW_OPTION_YES;
#else
  have_example_db= SHOW_OPTION_NO;
#endif
#ifdef WITH_ARCHIVE_STORAGE_ENGINE
  have_archive_db= SHOW_OPTION_YES;
#else
  have_archive_db= SHOW_OPTION_NO;
#endif
#ifdef WITH_BLACKHOLE_STORAGE_ENGINE
  have_blackhole_db= SHOW_OPTION_YES;
#else
  have_blackhole_db= SHOW_OPTION_NO;
#endif
#ifdef WITH_FEDERATED_STORAGE_ENGINE
  have_federated_db= SHOW_OPTION_YES;
#else
  have_federated_db= SHOW_OPTION_NO;
#endif
#ifdef WITH_CSV_STORAGE_ENGINE
  have_csv_db= SHOW_OPTION_YES;
#else
  have_csv_db= SHOW_OPTION_NO;
#endif
#ifdef WITH_NDBCLUSTER_STORAGE_ENGINE
    have_ndbcluster= SHOW_OPTION_DISABLED;
#else
    have_ndbcluster= SHOW_OPTION_NO;
#endif
#ifdef WITH_PARTITION_STORAGE_ENGINE
    have_partition_db= SHOW_OPTION_YES;
#else
    have_partition_db= SHOW_OPTION_NO;
#endif
#ifdef HAVE_ROW_BASED_REPLICATION
  have_row_based_replication= SHOW_OPTION_YES;
#else
  have_row_based_replication= SHOW_OPTION_NO;
#endif
#ifdef WITH_NDBCLUSTER_STORAGE_ENGINE
  have_ndbcluster=SHOW_OPTION_DISABLED;
  global_system_variables.ndb_index_stat_enable=TRUE;
  max_system_variables.ndb_index_stat_enable=TRUE;
  global_system_variables.ndb_index_stat_cache_entries=32;
  max_system_variables.ndb_index_stat_cache_entries=~0L;
  global_system_variables.ndb_index_stat_update_freq=20;
  max_system_variables.ndb_index_stat_update_freq=~0L;
#else
  have_ndbcluster=SHOW_OPTION_NO;
#endif
#ifdef HAVE_OPENSSL
  have_openssl=SHOW_OPTION_YES;
#else
  have_openssl=SHOW_OPTION_NO;
#endif
#ifdef HAVE_BROKEN_REALPATH
  have_symlink=SHOW_OPTION_NO;
#else
  have_symlink=SHOW_OPTION_YES;
#endif
#ifdef HAVE_DLOPEN
  have_dlopen=SHOW_OPTION_YES;
#else
  have_dlopen=SHOW_OPTION_NO;
#endif
#ifdef HAVE_QUERY_CACHE
  have_query_cache=SHOW_OPTION_YES;
#else
  have_query_cache=SHOW_OPTION_NO;
#endif
#ifdef HAVE_SPATIAL
  have_geometry=SHOW_OPTION_YES;
#else
  have_geometry=SHOW_OPTION_NO;
#endif
#ifdef HAVE_RTREE_KEYS
  have_rtree_keys=SHOW_OPTION_YES;
#else
  have_rtree_keys=SHOW_OPTION_NO;
#endif
#ifdef HAVE_CRYPT
  have_crypt=SHOW_OPTION_YES;
#else
  have_crypt=SHOW_OPTION_NO;
#endif
#ifdef HAVE_COMPRESS
  have_compress= SHOW_OPTION_YES;
#else
  have_compress= SHOW_OPTION_NO;
#endif
#ifdef HAVE_LIBWRAP
  libwrapName= NullS;
#endif
#ifdef HAVE_OPENSSL
  des_key_file = 0;
  ssl_acceptor_fd= 0;
#endif
#ifdef HAVE_SMEM
  shared_memory_base_name= default_shared_memory_base_name;
#endif
#if !defined(my_pthread_setprio) && !defined(HAVE_PTHREAD_SETSCHEDPARAM)
  opt_specialflag |= SPECIAL_NO_PRIOR;
#endif

#if defined(__WIN__) || defined(__NETWARE__)
  /* Allow Win32 and NetWare users to move MySQL anywhere */
  {
    char prg_dev[LIBLEN];
    my_path(prg_dev,my_progname,"mysql/bin");
    strcat(prg_dev,"/../");			// Remove 'bin' to get base dir
    cleanup_dirname(mysql_home,prg_dev);
  }
#else
  const char *tmpenv;
  if (!(tmpenv = getenv("MY_BASEDIR_VERSION")))
    tmpenv = DEFAULT_MYSQL_HOME;
  (void) strmake(mysql_home, tmpenv, sizeof(mysql_home)-1);
#endif
}


static my_bool
get_one_option(int optid, const struct my_option *opt __attribute__((unused)),
	       char *argument)
{
  switch(optid) {
  case '#':
#ifndef DBUG_OFF
    DBUG_SET(argument ? argument : default_dbug_option);
    DBUG_SET_INITIAL(argument ? argument : default_dbug_option);
#endif
    opt_endinfo=1;				/* unireg: memory allocation */
    break;
  case 'a':
    global_system_variables.sql_mode= fix_sql_mode(MODE_ANSI);
    global_system_variables.tx_isolation= ISO_SERIALIZABLE;
    break;
  case 'b':
    strmake(mysql_home,argument,sizeof(mysql_home)-1);
    break;
  case 'C':
    if (default_collation_name == compiled_default_collation_name)
      default_collation_name= 0;
    break;
  case 'l':
    opt_log=1;
    break;
  case 'h':
    strmake(mysql_real_data_home,argument, sizeof(mysql_real_data_home)-1);
    /* Correct pointer set by my_getopt (for embedded library) */
    mysql_data_home= mysql_real_data_home;
    break;
  case 'u':
    if (!mysqld_user || !strcmp(mysqld_user, argument))
      mysqld_user= argument;
    else
      sql_print_warning("Ignoring user change to '%s' because the user was set to '%s' earlier on the command line\n", argument, mysqld_user);
    break;
  case 'L':
    strmake(language, argument, sizeof(language)-1);
    break;
#ifdef HAVE_REPLICATION
  case OPT_SLAVE_SKIP_ERRORS:
    init_slave_skip_errors(argument);
    break;
#endif
  case OPT_SAFEMALLOC_MEM_LIMIT:
#if !defined(DBUG_OFF) && defined(SAFEMALLOC)
    sf_malloc_mem_limit = atoi(argument);
#endif
    break;
#include <sslopt-case.h>
  case 'V':
    print_version();
    exit(0);
  case 'W':
    if (!argument)
      global_system_variables.log_warnings++;
    else if (argument == disabled_my_option)
      global_system_variables.log_warnings= 0L;
    else
      global_system_variables.log_warnings= atoi(argument);
    break;
  case 'T':
    test_flags= argument ? (uint) atoi(argument) : 0;
    test_flags&= ~TEST_NO_THREADS;
    opt_endinfo=1;
    break;
  case (int) OPT_BIG_TABLES:
    thd_startup_options|=OPTION_BIG_TABLES;
    break;
  case (int) OPT_ISAM_LOG:
    opt_myisam_log=1;
    break;
  case (int) OPT_UPDATE_LOG:
    opt_update_log=1;
    break;
  case (int) OPT_BIN_LOG:
    opt_bin_log= test(argument != disabled_my_option);
    break;
  case (int) OPT_ERROR_LOG_FILE:
    opt_error_log= 1;
    break;
#ifdef HAVE_REPLICATION
  case (int) OPT_INIT_RPL_ROLE:
  {
    int role;
    if ((role=find_type(argument, &rpl_role_typelib, 2)) <= 0)
    {
      fprintf(stderr, "Unknown replication role: %s\n", argument);
      exit(1);
    }
    rpl_status = (role == 1) ?  RPL_AUTH_MASTER : RPL_IDLE_SLAVE;
    break;
  }
  case (int)OPT_REPLICATE_IGNORE_DB:
  {
    rpl_filter->add_ignore_db(argument);
    break;
  }
  case (int)OPT_REPLICATE_DO_DB:
  {
    rpl_filter->add_do_db(argument);
    break;
  }
  case (int)OPT_REPLICATE_REWRITE_DB:
  {
    char* key = argument,*p, *val;

    if (!(p= strstr(argument, "->")))
    {
      fprintf(stderr,
	      "Bad syntax in replicate-rewrite-db - missing '->'!\n");
      exit(1);
    }
    val= p--;
    while (my_isspace(mysqld_charset, *p) && p > argument)
      *p-- = 0;
    if (p == argument)
    {
      fprintf(stderr,
	      "Bad syntax in replicate-rewrite-db - empty FROM db!\n");
      exit(1);
    }
    *val= 0;
    val+= 2;
    while (*val && my_isspace(mysqld_charset, *val))
      *val++;
    if (!*val)
    {
      fprintf(stderr,
	      "Bad syntax in replicate-rewrite-db - empty TO db!\n");
      exit(1);
    }

    rpl_filter->add_db_rewrite(key, val);
    break;
  }

  case (int)OPT_BINLOG_IGNORE_DB:
  {
    binlog_filter->add_ignore_db(argument);
    break;
  }
  case OPT_BINLOG_FORMAT:
  {
    int id;
    if ((id= find_type(argument, &binlog_format_typelib, 2)) <= 0)
    {
#ifdef HAVE_ROW_BASED_REPLICATION
      fprintf(stderr, 
	      "Unknown binary log format: '%s' "
	      "(should be one of '%s', '%s', '%s')\n", 
	      argument,
              binlog_format_names[BINLOG_FORMAT_STMT],
              binlog_format_names[BINLOG_FORMAT_ROW],
              binlog_format_names[BINLOG_FORMAT_MIXED]);
#else
      fprintf(stderr, 
	      "Unknown binary log format: '%s' (only legal value is '%s')\n", 
	      argument, binlog_format_names[BINLOG_FORMAT_STMT]);
#endif
      exit(1);
    }
    global_system_variables.binlog_format= id-1;
    break;
  }
  case (int)OPT_BINLOG_DO_DB:
  {
    binlog_filter->add_do_db(argument);
    break;
  }
  case (int)OPT_REPLICATE_DO_TABLE:
  {
    if (rpl_filter->add_do_table(argument))
    {
      fprintf(stderr, "Could not add do table rule '%s'!\n", argument);
      exit(1);
    }
    break;
  }
  case (int)OPT_REPLICATE_WILD_DO_TABLE:
  {
    if (rpl_filter->add_wild_do_table(argument))
    {
      fprintf(stderr, "Could not add do table rule '%s'!\n", argument);
      exit(1);
    }
    break;
  }
  case (int)OPT_REPLICATE_WILD_IGNORE_TABLE:
  {
    if (rpl_filter->add_wild_ignore_table(argument))
    {
      fprintf(stderr, "Could not add ignore table rule '%s'!\n", argument);
      exit(1);
    }
    break;
  }
  case (int)OPT_REPLICATE_IGNORE_TABLE:
  {
    if (rpl_filter->add_ignore_table(argument))
    {
      fprintf(stderr, "Could not add ignore table rule '%s'!\n", argument);
      exit(1);
    }
    break;
  }
#endif /* HAVE_REPLICATION */
  case (int) OPT_SLOW_QUERY_LOG:
    opt_slow_log= 1;
    break;
#ifdef WITH_CSV_STORAGE_ENGINE
  case  OPT_LOG_OUTPUT:
  {
    if (!argument || !argument[0])
    {
      log_output_options= LOG_TABLE;
      log_output_str= log_output_typelib.type_names[1];
    }
    else
    {
      log_output_str= argument;
      if ((log_output_options=
           find_bit_type(argument, &log_output_typelib)) == ~(ulong) 0)
      {
        fprintf(stderr, "Unknown option to log-output: %s\n", argument);
        exit(1);
      }
    }
    break;
  }
#endif
  case OPT_EVENT_SCHEDULER:
    if (!argument)
      Events::opt_event_scheduler= Events::EVENTS_DISABLED;
    else
    {
      int type;
      /* 
        type=     5          1   2      3   4
             (DISABLE ) - (OFF | ON) - (0 | 1)
      */
      switch ((type=find_type(argument, &Events::opt_typelib, 1))) {
      case 0:
	fprintf(stderr, "Unknown option to event-scheduler: %s\n",argument);
	exit(1);
      case 5: /* OPT_DISABLED */
        Events::opt_event_scheduler= Events::EVENTS_DISABLED;
        break;
      case 2: /* OPT_ON  */
      case 4: /* 1   */
        Events::opt_event_scheduler= Events::EVENTS_ON;
        break;
      case 1: /* OPT_OFF */
      case 3: /*  0  */
        Events::opt_event_scheduler= Events::EVENTS_OFF;
        break;
      }
    }
    break;
  case (int) OPT_SKIP_NEW:
    opt_specialflag|= SPECIAL_NO_NEW_FUNC;
    delay_key_write_options= (uint) DELAY_KEY_WRITE_NONE;
    myisam_concurrent_insert=0;
    myisam_recover_options= HA_RECOVER_NONE;
    sp_automatic_privileges=0;
    my_use_symdir=0;
    ha_open_options&= ~(HA_OPEN_ABORT_IF_CRASHED | HA_OPEN_DELAY_KEY_WRITE);
#ifdef HAVE_QUERY_CACHE
    query_cache_size=0;
#endif
    break;
  case (int) OPT_SAFE:
    opt_specialflag|= SPECIAL_SAFE_MODE;
    delay_key_write_options= (uint) DELAY_KEY_WRITE_NONE;
    myisam_recover_options= HA_RECOVER_DEFAULT;
    ha_open_options&= ~(HA_OPEN_DELAY_KEY_WRITE);
    break;
  case (int) OPT_SKIP_PRIOR:
    opt_specialflag|= SPECIAL_NO_PRIOR;
    break;
  case (int) OPT_SKIP_LOCK:
    opt_external_locking=0;
    break;
  case (int) OPT_SKIP_HOST_CACHE:
    opt_specialflag|= SPECIAL_NO_HOST_CACHE;
    break;
  case (int) OPT_SKIP_RESOLVE:
    opt_specialflag|=SPECIAL_NO_RESOLVE;
    break;
  case (int) OPT_SKIP_NETWORKING:
#if defined(__NETWARE__)
    sql_perror("Can't start server: skip-networking option is currently not supported on NetWare");
    exit(1);
#endif
    opt_disable_networking=1;
    mysqld_port=0;
    break;
  case (int) OPT_SKIP_SHOW_DB:
    opt_skip_show_db=1;
    opt_specialflag|=SPECIAL_SKIP_SHOW_DB;
    break;
#ifdef ONE_THREAD
  case (int) OPT_ONE_THREAD:
    test_flags |= TEST_NO_THREADS;
#endif
    break;
  case (int) OPT_WANT_CORE:
    test_flags |= TEST_CORE_ON_SIGNAL;
    break;
  case (int) OPT_SKIP_STACK_TRACE:
    test_flags|=TEST_NO_STACKTRACE;
    break;
  case (int) OPT_SKIP_SYMLINKS:
    my_use_symdir=0;
    break;
  case (int) OPT_BIND_ADDRESS:
    if ((my_bind_addr= (ulong) inet_addr(argument)) == INADDR_NONE)
    {
      struct hostent *ent;
      if (argument[0])
	ent=gethostbyname(argument);
      else
      {
	char myhostname[255];
	if (gethostname(myhostname,sizeof(myhostname)) < 0)
	{
	  sql_perror("Can't start server: cannot get my own hostname!");
	  exit(1);
	}
	ent=gethostbyname(myhostname);
      }
      if (!ent)
      {
	sql_perror("Can't start server: cannot resolve hostname!");
	exit(1);
      }
      my_bind_addr = (ulong) ((in_addr*)ent->h_addr_list[0])->s_addr;
    }
    break;
  case (int) OPT_PID_FILE:
    strmake(pidfile_name, argument, sizeof(pidfile_name)-1);
    break;
#ifdef __WIN__
  case (int) OPT_STANDALONE:		/* Dummy option for NT */
    break;
#endif
  case OPT_CONSOLE:
    if (opt_console)
      opt_error_log= 0;			// Force logs to stdout
    break;
  case (int) OPT_FLUSH:
    myisam_flush=1;
    flush_time=0;			// No auto flush
    break;
  case OPT_LOW_PRIORITY_UPDATES:
    thr_upgraded_concurrent_insert_lock= TL_WRITE_LOW_PRIORITY;
    global_system_variables.low_priority_updates=1;
    break;
  case OPT_BOOTSTRAP:
    opt_noacl=opt_bootstrap=1;
    break;
  case OPT_SERVER_ID:
    server_id_supplied = 1;
    break;
  case OPT_DELAY_KEY_WRITE_ALL:
    if (argument != disabled_my_option)
      argument= (char*) "ALL";
    /* Fall through */
  case OPT_DELAY_KEY_WRITE:
    if (argument == disabled_my_option)
      delay_key_write_options= (uint) DELAY_KEY_WRITE_NONE;
    else if (! argument)
      delay_key_write_options= (uint) DELAY_KEY_WRITE_ON;
    else
    {
      int type;
      if ((type=find_type(argument, &delay_key_write_typelib, 2)) <= 0)
      {
	fprintf(stderr,"Unknown delay_key_write type: %s\n",argument);
	exit(1);
      }
      delay_key_write_options= (uint) type-1;
    }
    break;
  case OPT_CHARSETS_DIR:
    strmake(mysql_charsets_dir, argument, sizeof(mysql_charsets_dir)-1);
    charsets_dir = mysql_charsets_dir;
    break;
  case OPT_TX_ISOLATION:
  {
    int type;
    if ((type=find_type(argument, &tx_isolation_typelib, 2)) <= 0)
    {
      fprintf(stderr,"Unknown transaction isolation type: %s\n",argument);
      exit(1);
    }
    global_system_variables.tx_isolation= (type-1);
    break;
  }
  case OPT_MERGE:
    if (opt_merge)
      have_merge_db= SHOW_OPTION_YES;
    else
      have_merge_db= SHOW_OPTION_DISABLED;
  case OPT_BDB:
    break;
  case OPT_NDBCLUSTER:
#ifdef WITH_NDBCLUSTER_STORAGE_ENGINE
    if (opt_ndbcluster)
      have_ndbcluster= SHOW_OPTION_YES;
    else
      have_ndbcluster= SHOW_OPTION_DISABLED;
#endif
    break;
#ifdef WITH_NDBCLUSTER_STORAGE_ENGINE
  case OPT_NDB_MGMD:
  case OPT_NDB_NODEID:
  {
    int len= my_snprintf(opt_ndb_constrbuf+opt_ndb_constrbuf_len,
			 sizeof(opt_ndb_constrbuf)-opt_ndb_constrbuf_len,
			 "%s%s%s",opt_ndb_constrbuf_len > 0 ? ",":"",
			 optid == OPT_NDB_NODEID ? "nodeid=" : "",
			 argument);
    opt_ndb_constrbuf_len+= len;
  }
  /* fall through to add the connectstring to the end
   * and set opt_ndbcluster_connectstring
   */
  case OPT_NDB_CONNECTSTRING:
    if (opt_ndb_connectstring && opt_ndb_connectstring[0])
      my_snprintf(opt_ndb_constrbuf+opt_ndb_constrbuf_len,
		  sizeof(opt_ndb_constrbuf)-opt_ndb_constrbuf_len,
		  "%s%s", opt_ndb_constrbuf_len > 0 ? ",":"",
		  opt_ndb_connectstring);
    else
      opt_ndb_constrbuf[opt_ndb_constrbuf_len]= 0;
    opt_ndbcluster_connectstring= opt_ndb_constrbuf;
    break;
  case OPT_NDB_DISTRIBUTION:
    int id;
    if ((id= find_type(argument, &ndb_distribution_typelib, 2)) <= 0)
    {
      fprintf(stderr, 
	      "Unknown ndb distribution type: '%s' "
	      "(should be '%s' or '%s')\n", 
	      argument,
              ndb_distribution_names[ND_KEYHASH],
              ndb_distribution_names[ND_LINHASH]);
      exit(1);
    }
    opt_ndb_distribution_id= (enum ndb_distribution)(id-1);
    break;
  case OPT_NDB_EXTRA_LOGGING:
    if (!argument)
      ndb_extra_logging++;
    else if (argument == disabled_my_option)
      ndb_extra_logging= 0L;
    else
      ndb_extra_logging= atoi(argument);
    break;
#endif
  case OPT_INNODB:
#ifdef WITH_INNOBASE_STORAGE_ENGINE
    if (opt_innodb)
      have_innodb= SHOW_OPTION_YES;
    else
      have_innodb= SHOW_OPTION_DISABLED;
#endif
    break;
  case OPT_INNODB_DATA_FILE_PATH:
#ifdef WITH_INNOBASE_STORAGE_ENGINE
    innobase_data_file_path= argument;
#endif
    break;
#ifdef WITH_INNOBASE_STORAGE_ENGINE
  case OPT_INNODB_LOG_ARCHIVE:
    innobase_log_archive= argument ? test(atoi(argument)) : 1;
    break;
#endif /* WITH_INNOBASE_STORAGE_ENGINE */
  case OPT_MYISAM_RECOVER:
  {
    if (!argument || !argument[0])
    {
      myisam_recover_options=    HA_RECOVER_DEFAULT;
      myisam_recover_options_str= myisam_recover_typelib.type_names[0];
    }
    else
    {
      myisam_recover_options_str=argument;
      if ((myisam_recover_options=
	   find_bit_type(argument, &myisam_recover_typelib)) == ~(ulong) 0)
      {
	fprintf(stderr, "Unknown option to myisam-recover: %s\n",argument);
	exit(1);
      }
    }
    ha_open_options|=HA_OPEN_ABORT_IF_CRASHED;
    break;
  }
  case OPT_CONCURRENT_INSERT:
    /* The following code is mainly here to emulate old behavior */
    if (!argument)                      /* --concurrent-insert */
      myisam_concurrent_insert= 1;
    else if (argument == disabled_my_option)
      myisam_concurrent_insert= 0;      /* --skip-concurrent-insert */
    break;
  case OPT_TC_HEURISTIC_RECOVER:
  {
    if ((tc_heuristic_recover=find_type(argument,
                                        &tc_heuristic_recover_typelib, 2)) <=0)
    {
      fprintf(stderr, "Unknown option to tc-heuristic-recover: %s\n",argument);
      exit(1);
    }
  }
  case OPT_MYISAM_STATS_METHOD:
  {
    ulong method_conv;
    int method;
    LINT_INIT(method_conv);

    myisam_stats_method_str= argument;
    if ((method=find_type(argument, &myisam_stats_method_typelib, 2)) <= 0)
    {
      fprintf(stderr, "Invalid value of myisam_stats_method: %s.\n", argument);
      exit(1);
    }
    switch (method-1) {
    case 2:
      method_conv= MI_STATS_METHOD_IGNORE_NULLS;
      break;
    case 1:
      method_conv= MI_STATS_METHOD_NULLS_EQUAL;
      break;
    case 0:
    default:
      method_conv= MI_STATS_METHOD_NULLS_NOT_EQUAL;
      break;
    }
    global_system_variables.myisam_stats_method= method_conv;
    break;
  }
  case OPT_SQL_MODE:
  {
    sql_mode_str= argument;
    if ((global_system_variables.sql_mode=
         find_bit_type(argument, &sql_mode_typelib)) == ~(ulong) 0)
    {
      fprintf(stderr, "Unknown option to sql-mode: %s\n", argument);
      exit(1);
    }
    global_system_variables.sql_mode= fix_sql_mode(global_system_variables.
						   sql_mode);
    break;
  }
  case OPT_FT_BOOLEAN_SYNTAX:
    if (ft_boolean_check_syntax_string((byte*) argument))
    {
      fprintf(stderr, "Invalid ft-boolean-syntax string: %s\n", argument);
      exit(1);
    }
    strmake(ft_boolean_syntax, argument, sizeof(ft_boolean_syntax)-1);
    break;
  case OPT_SKIP_SAFEMALLOC:
#ifdef SAFEMALLOC
    sf_malloc_quick=1;
#endif
    break;
  case OPT_LOWER_CASE_TABLE_NAMES:
    lower_case_table_names= argument ? atoi(argument) : 1;
    lower_case_table_names_used= 1;
    break;
  }
  return 0;
}
	/* Initiates DEBUG - but no debugging here ! */

static gptr *
mysql_getopt_value(const char *keyname, uint key_length,
		   const struct my_option *option)
{
  switch (option->id) {
  case OPT_KEY_BUFFER_SIZE:
  case OPT_KEY_CACHE_BLOCK_SIZE:
  case OPT_KEY_CACHE_DIVISION_LIMIT:
  case OPT_KEY_CACHE_AGE_THRESHOLD:
  {
    KEY_CACHE *key_cache;
    if (!(key_cache= get_or_create_key_cache(keyname, key_length)))
      exit(1);
    switch (option->id) {
    case OPT_KEY_BUFFER_SIZE:
      return (gptr*) &key_cache->param_buff_size;
    case OPT_KEY_CACHE_BLOCK_SIZE:
      return (gptr*) &key_cache->param_block_size;
    case OPT_KEY_CACHE_DIVISION_LIMIT:
      return (gptr*) &key_cache->param_division_limit;
    case OPT_KEY_CACHE_AGE_THRESHOLD:
      return (gptr*) &key_cache->param_age_threshold;
    }
  }
  }
 return option->value;
}


static void option_error_reporter(enum loglevel level, const char *format, ...)
{
  va_list args;
  va_start(args, format);
  vprint_msg_to_log(level, format, args);
  va_end(args);
}


static void get_options(int argc,char **argv)
{
  int ho_error;

  my_getopt_register_get_addr(mysql_getopt_value);
  strmake(def_ft_boolean_syntax, ft_boolean_syntax,
	  sizeof(ft_boolean_syntax)-1);
  my_getopt_error_reporter= option_error_reporter;
  if ((ho_error= handle_options(&argc, &argv, my_long_options,
                                get_one_option)))
    exit(ho_error);

#ifndef WITH_NDBCLUSTER_STORAGE_ENGINE
  if (opt_ndbcluster)
    sql_print_warning("this binary does not contain NDBCLUSTER storage engine");
#endif
#ifndef WITH_INNOBASE_STORAGE_ENGINE
  if (opt_innodb)
    sql_print_warning("this binary does not contain INNODB storage engine");
#endif
#ifndef WITH_ISAM_STORAGE_ENGINE
  if (opt_isam)
    sql_print_warning("this binary does not contain ISAM storage engine");
#endif
  if ((opt_log_slow_admin_statements || opt_log_queries_not_using_indexes) &&
      !opt_slow_log)
    sql_print_warning("options --log-slow-admin-statements and --log-queries-not-using-indexes have no effect if --log-slow-queries is not set");

  if (argc > 0)
  {
    fprintf(stderr, "%s: Too many arguments (first extra is '%s').\nUse --help to get a list of available options\n", my_progname, *argv);
    /* FIXME add EXIT_TOO_MANY_ARGUMENTS to "mysys_err.h" and return that code? */
    exit(1);
  }

  if (opt_help)
  {
    usage();
    exit(0);
  }
#if defined(HAVE_BROKEN_REALPATH)
  my_use_symdir=0;
  my_disable_symlinks=1;
  have_symlink=SHOW_OPTION_NO;
#else
  if (!my_use_symdir)
  {
    my_disable_symlinks=1;
    have_symlink=SHOW_OPTION_DISABLED;
  }
#endif
  if (opt_debugging)
  {
    /* Allow break with SIGINT, no core or stack trace */
    test_flags|= TEST_SIGINT | TEST_NO_STACKTRACE;
    test_flags&= ~TEST_CORE_ON_SIGNAL;
  }
  /* Set global MyISAM variables from delay_key_write_options */
  fix_delay_key_write((THD*) 0, OPT_GLOBAL);

#ifndef EMBEDDED_LIBRARY
  if (mysqld_chroot)
    set_root(mysqld_chroot);
#else
  max_allowed_packet= global_system_variables.max_allowed_packet;
  net_buffer_length= global_system_variables.net_buffer_length;
#endif
  fix_paths();

  /*
    Set some global variables from the global_system_variables
    In most cases the global variables will not be used
  */
  my_disable_locking= myisam_single_user= test(opt_external_locking == 0);
  my_default_record_cache_size=global_system_variables.read_buff_size;
  myisam_max_temp_length=
    (my_off_t) global_system_variables.myisam_max_sort_file_size;

  /* Set global variables based on startup options */
  myisam_block_size=(uint) 1 << my_bit_log2(opt_myisam_block_size);

  if (opt_short_log_format)
    opt_specialflag|= SPECIAL_SHORT_LOG_FORMAT;
  if (opt_log_queries_not_using_indexes)
    opt_specialflag|= SPECIAL_LOG_QUERIES_NOT_USING_INDEXES;

  if (init_global_datetime_format(MYSQL_TIMESTAMP_DATE,
				  &global_system_variables.date_format) ||
      init_global_datetime_format(MYSQL_TIMESTAMP_TIME,
				  &global_system_variables.time_format) ||
      init_global_datetime_format(MYSQL_TIMESTAMP_DATETIME,
				  &global_system_variables.datetime_format))
    exit(1);

}


/*
  Create version name for running mysqld version
  We automaticly add suffixes -debug, -embedded and -log to the version
  name to make the version more descriptive.
  (MYSQL_SERVER_SUFFIX is set by the compilation environment)
*/

static void set_server_version(void)
{
  char *end= strxmov(server_version, MYSQL_SERVER_VERSION,
                     MYSQL_SERVER_SUFFIX_STR, NullS);
#ifdef EMBEDDED_LIBRARY
  end= strmov(end, "-embedded");
#endif
#ifndef DBUG_OFF
  if (!strstr(MYSQL_SERVER_SUFFIX_STR, "-debug"))
    end= strmov(end, "-debug");
#endif
  if (opt_log || opt_update_log || opt_slow_log || opt_bin_log)
    strmov(end, "-log");                        // This may slow down system
}


static char *get_relative_path(const char *path)
{
  if (test_if_hard_path(path) &&
      is_prefix(path,DEFAULT_MYSQL_HOME) &&
      strcmp(DEFAULT_MYSQL_HOME,FN_ROOTDIR))
  {
    path+=(uint) strlen(DEFAULT_MYSQL_HOME);
    while (*path == FN_LIBCHAR)
      path++;
  }
  return (char*) path;
}


/*
  Fix filename and replace extension where 'dir' is relative to
  mysql_real_data_home.
  Return 1 if len(path) > FN_REFLEN
*/

bool
fn_format_relative_to_data_home(my_string to, const char *name,
				const char *dir, const char *extension)
{
  char tmp_path[FN_REFLEN];
  if (!test_if_hard_path(dir))
  {
    strxnmov(tmp_path,sizeof(tmp_path)-1, mysql_real_data_home,
	     dir, NullS);
    dir=tmp_path;
  }
  return !fn_format(to, name, dir, extension,
		    MY_APPEND_EXT | MY_UNPACK_FILENAME | MY_SAFE_PATH);
}


static void fix_paths(void)
{
  char buff[FN_REFLEN],*pos;
  convert_dirname(mysql_home,mysql_home,NullS);
  /* Resolve symlinks to allow 'mysql_home' to be a relative symlink */
  my_realpath(mysql_home,mysql_home,MYF(0));
  /* Ensure that mysql_home ends in FN_LIBCHAR */
  pos=strend(mysql_home);
  if (pos[-1] != FN_LIBCHAR)
  {
    pos[0]= FN_LIBCHAR;
    pos[1]= 0;
  }
  convert_dirname(mysql_real_data_home,mysql_real_data_home,NullS);
  convert_dirname(language,language,NullS);
  (void) my_load_path(mysql_home,mysql_home,""); // Resolve current dir
  (void) my_load_path(mysql_real_data_home,mysql_real_data_home,mysql_home);
  (void) my_load_path(pidfile_name,pidfile_name,mysql_real_data_home);
  (void) my_load_path(opt_plugin_dir, opt_plugin_dir_ptr ? opt_plugin_dir_ptr :
                                      get_relative_path(LIBDIR), mysql_home);
  opt_plugin_dir_ptr= opt_plugin_dir;

  char *sharedir=get_relative_path(SHAREDIR);
  if (test_if_hard_path(sharedir))
    strmake(buff,sharedir,sizeof(buff)-1);		/* purecov: tested */
  else
    strxnmov(buff,sizeof(buff)-1,mysql_home,sharedir,NullS);
  convert_dirname(buff,buff,NullS);
  (void) my_load_path(language,language,buff);

  /* If --character-sets-dir isn't given, use shared library dir */
  if (charsets_dir != mysql_charsets_dir)
  {
    strxnmov(mysql_charsets_dir, sizeof(mysql_charsets_dir)-1, buff,
	     CHARSET_DIR, NullS);
  }
  (void) my_load_path(mysql_charsets_dir, mysql_charsets_dir, buff);
  convert_dirname(mysql_charsets_dir, mysql_charsets_dir, NullS);
  charsets_dir=mysql_charsets_dir;

  if (init_tmpdir(&mysql_tmpdir_list, opt_mysql_tmpdir))
    exit(1);
#ifdef HAVE_REPLICATION
  if (!slave_load_tmpdir)
  {
    if (!(slave_load_tmpdir = (char*) my_strdup(mysql_tmpdir, MYF(MY_FAE))))
      exit(1);
  }
#endif /* HAVE_REPLICATION */
}


/*
  Return a bitfield from a string of substrings separated by ','
  returns ~(ulong) 0 on error.
*/

static ulong find_bit_type(const char *x, TYPELIB *bit_lib)
{
  bool found_end;
  int  found_count;
  const char *end,*i,*j;
  const char **array, *pos;
  ulong found,found_int,bit;
  DBUG_ENTER("find_bit_type");
  DBUG_PRINT("enter",("x: '%s'",x));

  found=0;
  found_end= 0;
  pos=(my_string) x;
  while (*pos == ' ') pos++;
  found_end= *pos == 0;
  while (!found_end)
  {
    if (!*(end=strcend(pos,',')))		/* Let end point at fieldend */
    {
      while (end > pos && end[-1] == ' ')
	end--;					/* Skip end-space */
      found_end=1;
    }
    found_int=0; found_count=0;
    for (array=bit_lib->type_names, bit=1 ; (i= *array++) ; bit<<=1)
    {
      j=pos;
      while (j != end)
      {
	if (my_toupper(mysqld_charset,*i++) !=
            my_toupper(mysqld_charset,*j++))
	  goto skip;
      }
      found_int=bit;
      if (! *i)
      {
	found_count=1;
	break;
      }
      else if (j != pos)			// Half field found
      {
	found_count++;				// Could be one of two values
      }
skip: ;
    }
    if (found_count != 1)
      DBUG_RETURN(~(ulong) 0);				// No unique value
    found|=found_int;
    pos=end+1;
  }

  DBUG_PRINT("exit",("bit-field: %ld",(ulong) found));
  DBUG_RETURN(found);
} /* find_bit_type */


/*
  Check if file system used for databases is case insensitive

  SYNOPSIS
    test_if_case_sensitive()
    dir_name			Directory to test

  RETURN
    -1  Don't know (Test failed)
    0   File system is case sensitive
    1   File system is case insensitive
*/

static int test_if_case_insensitive(const char *dir_name)
{
  int result= 0;
  File file;
  char buff[FN_REFLEN], buff2[FN_REFLEN];
  MY_STAT stat_info;
  DBUG_ENTER("test_if_case_insensitive");

  fn_format(buff, glob_hostname, dir_name, ".lower-test",
	    MY_UNPACK_FILENAME | MY_REPLACE_EXT | MY_REPLACE_DIR);
  fn_format(buff2, glob_hostname, dir_name, ".LOWER-TEST",
	    MY_UNPACK_FILENAME | MY_REPLACE_EXT | MY_REPLACE_DIR);
  (void) my_delete(buff2, MYF(0));
  if ((file= my_create(buff, 0666, O_RDWR, MYF(0))) < 0)
  {
    sql_print_warning("Can't create test file %s", buff);
    DBUG_RETURN(-1);
  }
  my_close(file, MYF(0));
  if (my_stat(buff2, &stat_info, MYF(0)))
    result= 1;					// Can access file
  (void) my_delete(buff, MYF(MY_WME));
  DBUG_PRINT("exit", ("result: %d", result));
  DBUG_RETURN(result);
}


/* Create file to store pid number */

static void create_pid_file()
{
  File file;
  if ((file = my_create(pidfile_name,0664,
			O_WRONLY | O_TRUNC, MYF(MY_WME))) >= 0)
  {
    char buff[21], *end;
    end= int10_to_str((long) getpid(), buff, 10);
    *end++= '\n';
    if (!my_write(file, (byte*) buff, (uint) (end-buff), MYF(MY_WME | MY_NABP)))
    {
      (void) my_close(file, MYF(0));
      return;
    }
    (void) my_close(file, MYF(0));
  }
  sql_perror("Can't start server: can't create PID file");
  exit(1);
}


/* Clear most status variables */
void refresh_status(THD *thd)
{
  pthread_mutex_lock(&LOCK_status);

  /* We must update the global status before cleaning up the thread */
  add_to_status(&global_status_var, &thd->status_var);
  bzero((char*) &thd->status_var, sizeof(thd->status_var));

  for (SHOW_VAR *ptr= status_vars; ptr->name; ptr++)
  {
    /* Note that SHOW_LONG_NOFLUSH variables are not reset */
    if (ptr->type == SHOW_LONG)
      *(ulong*) ptr->value= 0;
  }
  /* Reset the counters of all key caches (default and named). */
  process_key_caches(reset_key_cache_counters);
  pthread_mutex_unlock(&LOCK_status);

  /*
    Set max_used_connections to the number of currently open
    connections.  Lock LOCK_thread_count out of LOCK_status to avoid
    deadlocks.  Status reset becomes not atomic, but status data is
    not exact anyway.
  */
  pthread_mutex_lock(&LOCK_thread_count);
  max_used_connections= thread_count-delayed_insert_threads;
  pthread_mutex_unlock(&LOCK_thread_count);
}


/*****************************************************************************
  Instantiate have_xyx for missing storage engines
*****************************************************************************/
#undef have_innodb
#undef have_ndbcluster
#undef have_example_db
#undef have_archive_db
#undef have_csv_db
#undef have_federated_db
#undef have_partition_db
#undef have_blackhole_db
#undef have_merge_db

SHOW_COMP_OPTION have_innodb= SHOW_OPTION_NO;
SHOW_COMP_OPTION have_ndbcluster= SHOW_OPTION_NO;
SHOW_COMP_OPTION have_example_db= SHOW_OPTION_NO;
SHOW_COMP_OPTION have_archive_db= SHOW_OPTION_NO;
SHOW_COMP_OPTION have_csv_db= SHOW_OPTION_NO;
SHOW_COMP_OPTION have_federated_db= SHOW_OPTION_NO;
SHOW_COMP_OPTION have_partition_db= SHOW_OPTION_NO;
SHOW_COMP_OPTION have_blackhole_db= SHOW_OPTION_NO;
SHOW_COMP_OPTION have_merge_db= SHOW_OPTION_NO;

#ifndef WITH_INNOBASE_STORAGE_ENGINE
uint innobase_flush_log_at_trx_commit;
ulong innobase_fast_shutdown;
long innobase_mirrored_log_groups, innobase_log_files_in_group;
longlong innobase_log_file_size;
long innobase_log_buffer_size;
longlong innobase_buffer_pool_size;
long innobase_additional_mem_pool_size;
long innobase_buffer_pool_awe_mem_mb;
long innobase_file_io_threads, innobase_lock_wait_timeout;
long innobase_force_recovery;
long innobase_open_files;
char *innobase_data_home_dir, *innobase_data_file_path;
char *innobase_log_group_home_dir, *innobase_log_arch_dir;
char *innobase_unix_file_flush_method;
my_bool innobase_log_archive,
        innobase_use_doublewrite,
        innobase_use_checksums,
        innobase_file_per_table,
        innobase_locks_unsafe_for_binlog;

extern "C" {
ulong srv_max_buf_pool_modified_pct;
ulong srv_max_purge_lag;
ulong srv_auto_extend_increment;
ulong srv_n_spin_wait_rounds;
ulong srv_n_free_tickets_to_enter;
ulong srv_thread_sleep_delay;
ulong srv_thread_concurrency;
ulong srv_commit_concurrency;
}

#endif

#ifndef WITH_NDBCLUSTER_STORAGE_ENGINE
ulong ndb_cache_check_time;
ulong ndb_extra_logging;
#endif

/*****************************************************************************
  Instantiate templates
*****************************************************************************/

#ifdef HAVE_EXPLICIT_TEMPLATE_INSTANTIATION
/* Used templates */
template class I_List<THD>;
template class I_List_iterator<THD>;
template class I_List<i_string>;
template class I_List<i_string_pair>;
template class I_List<NAMED_LIST>;
template class I_List<Statement>;
template class I_List_iterator<Statement>;
#endif

<|MERGE_RESOLUTION|>--- conflicted
+++ resolved
@@ -6219,31 +6219,21 @@
   {"sync-frm", OPT_SYNC_FRM, "Sync .frm to disk on create. Enabled by default.",
    (gptr*) &opt_sync_frm, (gptr*) &opt_sync_frm, 0, GET_BOOL, NO_ARG, 1, 0,
    0, 0, 0, 0},
-<<<<<<< HEAD
   {"table_cache", OPT_TABLE_OPEN_CACHE,
    "Deprecated; use --table_open_cache instead.",
    (gptr*) &table_cache_size, (gptr*) &table_cache_size, 0, GET_ULONG,
-   REQUIRED_ARG, 64, 1, 512*1024L, 0, 1, 0},
+   REQUIRED_ARG, TABLE_OPEN_CACHE_DEFAULT, 1, 512*1024L, 0, 1, 0},
   {"table_definition_cache", OPT_TABLE_DEF_CACHE,
    "The number of cached table definitions.",
    (gptr*) &table_def_size, (gptr*) &table_def_size,
    0, GET_ULONG, REQUIRED_ARG, 128, 1, 512*1024L, 0, 1, 0},
   {"table_open_cache", OPT_TABLE_OPEN_CACHE,
    "The number of cached open tables.",
-   (gptr*) &table_cache_size, (gptr*) &table_cache_size,
-   0, GET_ULONG, REQUIRED_ARG, 64, 1, 512*1024L, 0, 1, 0},
+   (gptr*) &table_cache_size, (gptr*) &table_cache_size, 0, GET_ULONG,
+   REQUIRED_ARG, TABLE_OPEN_CACHE_DEFAULT, 1, 512*1024L, 0, 1, 0},
   {"table_lock_wait_timeout", OPT_TABLE_LOCK_WAIT_TIMEOUT,
    "Timeout in seconds to wait for a table level lock before returning an "
    "error. Used only if the connection has active cursors.",
-=======
-  {"table_cache", OPT_TABLE_CACHE,
-   "The number of open tables for all threads.", (gptr*) &table_cache_size,
-   (gptr*) &table_cache_size, 0, GET_ULONG, REQUIRED_ARG,
-   TABLE_OPEN_CACHE_DEFAULT, 1, 512*1024L, 0, 1, 0},
-  {"table_lock_wait_timeout", OPT_TABLE_LOCK_WAIT_TIMEOUT, "Timeout in "
-    "seconds to wait for a table level lock before returning an error. Used"
-     " only if the connection has active cursors.",
->>>>>>> ab080c5b
    (gptr*) &table_lock_wait_timeout, (gptr*) &table_lock_wait_timeout,
    0, GET_ULONG, REQUIRED_ARG, 50, 1, 1024 * 1024 * 1024, 0, 1, 0},
   {"thread_cache_size", OPT_THREAD_CACHE_SIZE,
