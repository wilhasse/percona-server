/* Copyright (c) 2000, 2019, Oracle and/or its affiliates. All rights reserved.

   This program is free software; you can redistribute it and/or modify
   it under the terms of the GNU General Public License, version 2.0,
   as published by the Free Software Foundation.

   This program is also distributed with certain software (including
   but not limited to OpenSSL) that is licensed under separate terms,
   as designated in a particular file or component or in included license
   documentation.  The authors of MySQL hereby grant you an additional
   permission to link the program and your derivative works with the
   separately licensed software that they have included with MySQL.

   This program is distributed in the hope that it will be useful,
   but WITHOUT ANY WARRANTY; without even the implied warranty of
   MERCHANTABILITY or FITNESS FOR A PARTICULAR PURPOSE.  See the
   GNU General Public License, version 2.0, for more details.

   You should have received a copy of the GNU General Public License
   along with this program; if not, write to the Free Software
   Foundation, Inc., 51 Franklin St, Fifth Floor, Boston, MA 02110-1301  USA */

/**
  @file sql/mysqld.cc
  MySQL server daemon.
*/

/* clang-format off */
/**
  @mainpage Welcome

  Welcome to the MySQL source code documentation.

  The order chosen to present the content is to start with low level components,
  and build upon previous sections, so that code is presented in a logical order.

  For some sections, a full article (Doxygen 'page') presents the component in detail.

  For other sections, only links are provided, as a starting point into the component.

  For the user manual, see http://dev.mysql.com/doc/refman/8.0/en/

  For the internals manual, see https://dev.mysql.com/doc/internals/en/index.html

  Document generated on: ${DOXYGEN_GENERATION_DATE},
  branch: ${DOXYGEN_GENERATION_BRANCH},
  revision: ${DOXYGEN_GENERATION_REVISION}
*/

/**
  @page PAGE_GET_STARTED Getting Started

  - @ref start_source
  - @subpage PAGE_CODING_GUIDELINES
  - @ref start_debug

  @section start_source Build from source

  See https://dev.mysql.com/doc/refman/8.0/en/source-installation.html

  @section start_debug Debugging

  The easiest way to install a server, and attach a debugger to it,
  is to start the mysql-test-run (MTR) tool with debugging options

  @verbatim
  cd mysql-test
  ./mtr --ddd main.parser
  @endverbatim

  The following functions are good candidates for breakpoints:
  - #my_message_sql
  - #dispatch_command

  Replace 'main.parser' with another test script, or write your own, to debug a specific area.
*/

/**
  @page PAGE_CODING_GUIDELINES Coding Guidelines

  This section shows the guidelines that MySQL developers
  follow when writing new code.

  New MySQL code uses the Google C++ coding style
  (https://google.github.io/styleguide/cppguide.html), with one
  exception:

  - Member variable names: Do not use foo_. Instead, use
    m_foo (non-static) or s_foo (static).

  Old projects and modifications to old code use an older MySQL-specific
  style for the time being. Since 8.0, MySQL style uses the same formatting
  rules as Google coding style (e.g., brace placement, indentation, line
  lengths, etc.), but differs in a few important aspects:

  - Class names: Do not use MyClass. Instead, use My_class.

  - Function names: Use snake_case().

  - Comment Style: Use either the // or <em>/</em>* *<em>/</em> syntax. // is
    much more common but both syntaxes are permitted for the time being.

  - Doxygen comments: Use <em>/</em>** ... *<em>/</em> syntax and not ///.

  - Doxygen commands: Use '@' and not '\' for doxygen commands.

  - You may see structs starting with st_ and being typedef-ed to some
    UPPERCASE (e.g. typedef struct st_foo { ... } FOO). However,
    this is legacy from when the codebase contained C. Do not make such new
    typedefs nor structs with st_ prefixes, and feel free to remove those that
    already exist, except in public header files that are part of libmysql
    (which need to be parseable as C99).


  Code formatting is enforced by use of clang-format throughout the code
  base. However, note that formatting is only one part of coding style;
  you are required to take care of non-formatting issues yourself, such as
  following naming conventions, having clear ownership of code or minimizing
  the use of macros. See the Google coding style guide for the entire list.

  Consistent style is important for us, because everyone must know what to
  expect. Knowing our rules, you'll find it easier to read our code, and when
  you decide to contribute (which we hope you'll consider!) we'll find it
  easier to read and review your code.

  - @subpage GENERAL_DEVELOPMENT_GUIDELINES
  - @subpage CPP_CODING_GUIDELINES_FOR_NDB_SE
  - @subpage DBUG_TAGS

*/

/**
  @page PAGE_INFRASTRUCTURE Infrastructure

  @section infra_basic Basic classes and templates

  @subsection infra_basic_container Container

  See #DYNAMIC_ARRAY, #List, #I_P_List, #LF_HASH.

  @subsection infra_basic_syncho Synchronization

  See #native_mutex_t, #native_rw_lock_t, #native_cond_t.

  @subsection infra_basic_fileio File IO

  See #my_open, #my_dir.

  @section infra_server_blocks Server building blocs

  @subsection infra_server_blocks_vio Virtual Input Output

  See #Vio, #vio_init.

  @section deployment Deployment

  @subsection deploy_install Installation

  See #opt_initialize, #bootstrap::run_bootstrap_thread.

  @subsection deploy_startup Startup

  See #mysqld_main.

  @subsection deploy_shutdown Shutdown

  See #handle_fatal_signal, #signal_hand.

  @subsection deploy_upgrade Upgrade

  See #Mysql::Tools::Upgrade::Program.

*/

/**
  @page PAGE_PROTOCOL Client/Server Protocol

  @section protocol_overview Overview

  The MySQL protocol is used between MySQL Clients and a MySQL Server.
  It is implemented by:
    - Connectors (Connector/C, Connector/J, and so forth)
    - MySQL Proxy
    - Communication between master and slave replication servers

  The protocol supports these features:
    - Transparent encryption using SSL
    - Transparent compression
    - A @ref page_protocol_connection_phase where capabilities and
      authentication data are exchanged
    - A @ref page_protocol_command_phase which accepts commands
      from the client and executes them

  Further reading:
    - @subpage page_protocol_basics
    - @subpage page_protocol_connection_lifecycle
*/


/** @page mysqlx_protocol X %Protocol

@par Topics in this section:

- @subpage mysqlx_protocol_lifecycle
- @subpage mysqlx_protocol_authentication
- @subpage mysqlx_protocol_messages
- @subpage mysqlx_protocol_expectations
- @subpage mysqlx_protocol_notices
- @subpage mysqlx_protocol_xplugin
- @subpage mysqlx_protocol_use_cases
- @subpage mysqlx_protocol_implementation
- @subpage mysqlx_protocol_comparison


The X %Protocol is implemented by the X Plugin and the following
MySQL clients support the protocol:

-  MYSQLXSHELL

-  MySQL for Visual Studio 2.0.2 or higher

-  MySQL Connector/J 6.0.2 or higher

-  MySQL Connector/Net 7.0.2 or higher

-  MySQL Connector/Node.js

@section xprotocol_community_connector How to build a Community Connector

MySQL provides a set of official MySQL Connectors for several popular
development frameworks and languages like Node.js, .Net, Python, Java, C,
C++ and more. At the same time, we also encourage community developers to
create native connectors for their favorite languages. To improve the process
and encourage creating a community connector going forward, and allow for more
rapid new feature support within the MySQL communications protocol, we created
a new protocol called the MySQL X Protocol.

The new X Protocol leverages current industry standards. One of those standards
in use is protobuf (more formally know as Google Protobuffers).
The .proto formatted files provide the complete message definitions of the
X Protocol. Another feature of protobuf is the automatic code generation based
on those .proto files across a variety of languages for use in community
developed connectors for MySQL.

These language specific generated files can be used with no restrictions under
your own terms.

The X Protocol use of .proto makes our protocol design clear and concise,
no longer requiring the efforts previously required – no longer will you need
to directly analyze our message format. In addition to the layout of
the message format, the .proto also defines and documents message sequence
and flow between the connectors and the MySQL server. The information defined
in the .proto file makes it easy to implement X protocol support in connector
code. As those who have written a MySQL connector know, coding the protocol
is only a small part of the effort required.

Finally, you can focus on the big task of creating a MySQL community
connector - designing apis, coding, testing, selecting your license, packaging,
documentation. And, promoting and speaking about your work.

@section xprotocol_mysqlxshell_example X Protocol example

The following figure shows usage of the X %Protocol between MYSQLXSHELL and
MySQL Server 5.7.12 or higher with the X %Plugin enabled.
The object _X %Protocol_ on this figure represents rather some concept
than an implementation object. The aim is to show its role in the process
of information exchange between the client and the server.

@startuml "X Protocol Overview"
actor "User"
box "MySQLx Shell"
participant "X DevAPI" as devapi
participant "X Protocol" as xclproto
end box

box "MySQL Server"
participant "X Plugin" as xpl
participant "X Protocol" as xplproto
participant "Server" as serv
end box

User -> devapi: Request
activate devapi
devapi -> xclproto: Encode request
activate xclproto

xclproto --> devapi
deactivate xclproto

devapi -> xpl: Receive request << Network (TCP) >>
activate xpl

xpl -> xplproto: Decode request
activate xplproto

xplproto --> xpl
deactivate xplproto

xpl -> serv: Execute request
activate serv

serv --> xpl
deactivate serv

xpl --> devapi: << Network (TCP) >>
deactivate xpl

devapi --> User
deactivate devapi
...
@enduml

The documentation is based on the source files such as:

-  [``mysqlx.proto``](https://github.com/mysql/mysql-server/tree/5.7/rapid/plugin/x/protocol/mysqlx.proto)
-  [``mysqlx_connection.proto``](https://github.com/mysql/mysql-server/tree/5.7/rapid/plugin/x/protocol/mysqlx_connection.proto)
-  [``mysqlx_session.proto``](https://github.com/mysql/mysql-server/tree/5.7/rapid/plugin/x/protocol/mysqlx_session.proto>)
-  [``mysqlx_crud.proto``](https://github.com/mysql/mysql-server/tree/5.7/rapid/plugin/x/protocol/mysqlx_crud.proto>)
-  [``mysqlx_sql.proto``](https://github.com/mysql/mysql-server/tree/5.7/rapid/plugin/x/protocol/mysqlx_sql.proto>)
-  [``mysqlx_resultset.proto``](https://github.com/mysql/mysql-server/tree/5.7/rapid/plugin/x/protocol/mysqlx_resultset.proto>)
-  [``mysqlx_expr.proto``](https://github.com/mysql/mysql-server/tree/5.7/rapid/plugin/x/protocol/mysqlx_expr.proto>)
-  [``mysqlx_datatypes.proto``](https://github.com/mysql/mysql-server/tree/5.7/rapid/plugin/x/protocol/mysqlx_datatypes.proto>)
-  [``mysqlx_expect.proto``](https://github.com/mysql/mysql-server/tree/5.7/rapid/plugin/x/protocol/mysqlx_expect.proto>)
-  [``mysqlx_notice.proto``](https://github.com/mysql/mysql-server/tree/5.7/rapid/plugin/x/protocol/mysqlx_notice.proto>)

*/


/**
  @page PAGE_SQL_EXECUTION SQL Query Execution

  @section sql_query_exec_parsing SQL Parsing

  The parser processes SQL strings and builds a tree representation of them.

  See @ref GROUP_PARSER.

  @subpage PAGE_SQL_Optimizer

  @subpage stored_programs

  @section sql_query_exec_prepared Prepared statements

  See #mysql_stmt_prepare

  @section func_stored_proc Stored procedures

  See #sp_head, #sp_instr.

  @section sql_query_exec_sql_functions SQL Functions

  See #Item_func

  @section sql_query_exec_error_handling Error handling

  See #my_message, #my_error

  @subpage PAGE_TXN

*/

/**
  @page PAGE_STORAGE Data Storage

  @section storage_innodb Innodb

  See #ha_innobase or read details about InnoDB internals:
  - @subpage PAGE_INNODB_PFS
  - @subpage PAGE_INNODB_REDO_LOG
  - @subpage PAGE_INNODB_UTILS

  @section storage_temptable Temp table

  Before 8.0, temporary tables were handled by heap engine.
  The heap engine had no feature to store bigger tables on disk.

  Since 8.0, there is a brand new temptable engine, which
  is written from scratch using c++11. It has following advantages:
  - it is able to store bigger tables on disk (in temporary files),
  - it uses row format with variable size (can save memory for varchars),
  - it is better designed (easier to maintain).

  @subpage PAGE_TEMPTABLE

*/


/**
  @page PAGE_REPLICATION Replication

  @subpage PAGE_RPL_FIELD_METADATA

*/

/**
  @page PAGE_TXN Transactions

  See #trans_begin, #trans_commit, #trans_rollback.
*/

/**
  @page PAGE_SECURITY Security

  @subpage AUTHORIZATION_PAGE
*/


/**
  @page PAGE_MONITORING Monitoring

  @subpage PAGE_PFS
*/

/**
  @page PAGE_EXTENDING Extending MySQL

  Components
  ----------

  MySQL 8.0 introduces support for extending the server through components.
  Components can communicate with other components through service APIs.
  And can provide implementations of service APIs for other components to use.
  All components are equal and can communicate with all other components.
  Service implementations can be found by name via a registry service handle
  which is passed to the component initialization function.
  There can be multiple service API implementations for a single service API.
  One of them is the default implementation.
  Service API are stateless by definition. If they need to handle state or
  object instances they need to do so by using factory methods and instance
  handles.

  To ease up transition to the component model the current server
  functionality (server proper and plugins) is contained within
  a dedicated built in server component. The server component currently
  contains all of the functionality provided by the server and
  classical server plugins.

  More components can be installed via the "INSTALL COMPONENT" SQL command.

  The component infrastructure is designed as a replacement for the classical
  MySQL plugin system as it does not suffer from some of the limitations of it
  and provides better isolation for the component code.

  See @subpage PAGE_COMPONENTS.

  Plugins and Services
  --------------------

  As of MySQL 5.1 the server functionality can be extended through
  installing (dynamically or statically linked) extra code modules
  called plugins.

  The server defines a set of well known plugin APIs that the modules
  can implement.

  To allow plugins to reuse server code the server exposes a pre-defined
  set of functions to plugins called plugin services.

  See the following for more details:
  - @subpage page_ext_plugins
  - @subpage page_ext_plugin_services


  User Defined Functions
  ----------------------

  Native code user defined functions can be added to MySQL server using
  the CREATE FUNCTION ... SONAME syntax.

  These can co-exit with @ref page_ext_plugins or reside in their own
  separate binaries.

  To learn how to create these user defined functions see @subpage page_ext_udf
*/


/**
  @page PAGE_CLIENT_TOOLS Client tools

  See mysqldump.cc mysql.cc
*/


/**
  @page PAGE_TESTING_TOOLS Testing Tools

  - @subpage PAGE_MYSQL_TEST_RUN
*/


/**
  @page PAGE_SQL_Optimizer SQL Optimizer

  The task of query optimizer is to determine the most efficient means for
  executing queries. The query optimizer consists of the following
  sub-modules:

  - @ref Query_Resolver
  - @ref Query_Optimizer
  - @ref Query_Planner
  - @ref Query_Executor

  @subpage PAGE_OPT_TRACE

  Additional articles about the query optimizer:

  - @ref PAGE_OPT_TRACE
  - @ref AGGREGATE_CHECKS
*/
/* clang-format on */

#include "sql/mysqld.h"

#include "my_config.h"

#include "binlog_event.h"
#include "control_events.h"
#include "errmsg.h"  // init_client_errs
#include "ft_global.h"
#include "keycache.h"  // KEY_CACHE
#include "m_string.h"
#include "migrate_keyring.h"  // Migrate_keyring
#include "my_alloc.h"
#include "my_base.h"
#include "my_bitmap.h"  // MY_BITMAP
#include "my_command.h"
#include "my_dbug.h"
#include "my_default.h"  // print_defaults
#include "my_dir.h"
#include "my_loglevel.h"
#include "my_macros.h"
#include "my_shm_defaults.h"  // IWYU pragma: keep
#include "my_stacktrace.h"    // my_set_exception_pointers
#include "my_thread_local.h"
#include "my_time.h"
#include "my_timer.h"  // my_timer_initialize
#include "myisam.h"
#include "mysql/components/services/log_builtins.h"
#include "mysql/components/services/log_shared.h"
#include "mysql/plugin.h"
#include "mysql/plugin_audit.h"
#include "mysql/psi/mysql_cond.h"
#include "mysql/psi/mysql_file.h"
#include "mysql/psi/mysql_memory.h"  // mysql_memory_init
#include "mysql/psi/mysql_mutex.h"
#include "mysql/psi/mysql_rwlock.h"
#include "mysql/psi/mysql_socket.h"
#include "mysql/psi/mysql_stage.h"
#include "mysql/psi/mysql_statement.h"
#include "mysql/psi/mysql_thread.h"
#include "mysql/psi/psi_base.h"
#include "mysql/psi/psi_cond.h"
#include "mysql/psi/psi_data_lock.h"
#include "mysql/psi/psi_error.h"
#include "mysql/psi/psi_file.h"
#include "mysql/psi/psi_idle.h"
#include "mysql/psi/psi_mdl.h"
#include "mysql/psi/psi_memory.h"
#include "mysql/psi/psi_mutex.h"
#include "mysql/psi/psi_rwlock.h"
#include "mysql/psi/psi_socket.h"
#include "mysql/psi/psi_stage.h"
#include "mysql/psi/psi_statement.h"
#include "mysql/psi/psi_system.h"
#include "mysql/psi/psi_table.h"
#include "mysql/psi/psi_thread.h"
#include "mysql/psi/psi_transaction.h"
#include "mysql/service_mysql_alloc.h"
#include "mysql/thread_type.h"
#include "mysql_com.h"
#include "mysql_time.h"
#include "mysql_version.h"
#include "mysqld_error.h"
#include "mysys_err.h"  // EXIT_OUT_OF_MEMORY
#include "pfs_thread_provider.h"
#include "print_version.h"
#ifdef _WIN32
#include <shellapi.h>
#endif
#include "sql/auth/auth_common.h"         // grant_init
#include "sql/auth/sql_authentication.h"  // init_rsa_keys
#include "sql/auth/sql_security_ctx.h"
#include "sql/auto_thd.h"   // Auto_THD
#include "sql/binlog.h"     // mysql_bin_log
#include "sql/bootstrap.h"  // bootstrap
#include "sql/check_stack.h"
#include "sql/conn_handler/connection_acceptor.h"  // Connection_acceptor
#include "sql/conn_handler/connection_handler_impl.h"  // Per_thread_connection_handler
#include "sql/conn_handler/connection_handler_manager.h"  // Connection_handler_manager
#include "sql/conn_handler/socket_connection.h"  // stmt_info_new_packet
#include "sql/current_thd.h"                     // current_thd
#include "sql/dd/cache/dictionary_client.h"
#include "sql/debug_sync.h"  // debug_sync_end
#include "sql/derror.h"
#include "sql/event_data_objects.h"  // init_scheduler_psi_keys
#include "sql/events.h"              // Events
#include "sql/handler.h"
#include "sql/hostname.h"  // hostname_cache_init
#include "sql/init.h"      // unireg_init
#include "sql/item.h"
#include "sql/item_cmpfunc.h"  // Arg_comparator
#include "sql/item_create.h"
#include "sql/item_func.h"
#include "sql/item_strfunc.h"  // Item_func_uuid
#include "sql/keycaches.h"     // get_or_create_key_cache
#include "sql/log.h"
#include "sql/log_event.h"  // Rows_log_event
#include "sql/log_resource.h"
#include "sql/mdl.h"
#include "sql/mdl_context_backup.h"  // mdl_context_backup_manager
#include "sql/my_decimal.h"
#include "sql/mysqld_daemon.h"
#include "sql/mysqld_thd_manager.h"              // Global_THD_manager
#include "sql/opt_costconstantcache.h"           // delete_optimizer_cost_module
#include "sql/opt_range.h"                       // range_optimizer_init
#include "sql/options_mysqld.h"                  // OPT_THREAD_CACHE_SIZE
#include "sql/partitioning/partition_handler.h"  // partitioning_init
#include "sql/persisted_variable.h"              // Persisted_variables_cache
#include "sql/plugin_table.h"
#include "sql/protocol.h"
#include "sql/psi_memory_key.h"  // key_memory_MYSQL_RELAY_LOG_index
#include "sql/query_options.h"
#include "sql/replication.h"                        // thd_enter_cond
#include "sql/resourcegroups/resource_group_mgr.h"  // init, post_init
#ifdef _WIN32
#include "sql/restart_monitor_win.h"
#endif
#include "sql/rpl_filter.h"
#include "sql/rpl_gtid.h"
#include "sql/rpl_gtid_persist.h"  // Gtid_table_persistor
#include "sql/rpl_handler.h"       // RUN_HOOK
#include "sql/rpl_info_factory.h"
#include "sql/rpl_info_handler.h"
#include "sql/rpl_injector.h"  // injector
#include "sql/rpl_log_encryption.h"
#include "sql/rpl_master.h"  // max_binlog_dump_events
#include "sql/rpl_mi.h"
#include "sql/rpl_msr.h"    // Multisource_info
#include "sql/rpl_rli.h"    // Relay_log_info
#include "sql/rpl_slave.h"  // slave_load_tmpdir
#include "sql/rpl_trx_tracking.h"
#include "sql/sd_notify.h"  // sd_notify_connect
#include "sql/session_tracker.h"
#include "sql/set_var.h"
#include "sql/sp_head.h"    // init_sp_psi_keys
#include "sql/sql_audit.h"  // mysql_audit_general
#include "sql/sql_base.h"
#include "sql/sql_callback.h"  // MUSQL_CALLBACK
#include "sql/sql_class.h"     // THD
#include "sql/sql_connect.h"
#include "sql/sql_error.h"
#include "sql/sql_initialize.h"  // opt_initialize_insecure
#include "sql/sql_lex.h"
#include "sql/sql_list.h"
#include "sql/sql_locale.h"   // MY_LOCALE
#include "sql/sql_manager.h"  // start_handle_manager
#include "sql/sql_parse.h"    // check_stack_overrun
#include "sql/sql_plugin.h"   // opt_plugin_dir
#include "sql/sql_plugin_ref.h"
#include "sql/sql_reload.h"          // handle_reload_request
#include "sql/sql_restart_server.h"  // is_mysqld_managed
#include "sql/sql_servers.h"
#include "sql/sql_show.h"
#include "sql/sql_table.h"  // build_table_filename
#include "sql/sql_test.h"   // mysql_print_status
#include "sql/sql_udf.h"
#include "sql/ssl_acceptor_context.h"
#include "sql/sys_vars.h"         // fixup_enforce_gtid_consistency_...
#include "sql/sys_vars_shared.h"  // intern_find_sys_var
#include "sql/table_cache.h"      // table_cache_manager
#include "sql/tc_log.h"           // tc_log
#include "sql/thd_raii.h"
#include "sql/thr_malloc.h"
#include "sql/threadpool.h"
#include "sql/transaction.h"
#include "sql/tztime.h"  // Time_zone
#include "sql/xa.h"
#include "sql_common.h"  // mysql_client_plugin_init
#include "sql_string.h"
#include "storage/myisam/ha_myisam.h"  // HA_RECOVER_OFF
#include "storage/perfschema/pfs_services.h"
#include "thr_lock.h"
#include "thr_mutex.h"
#include "typelib.h"
#include "violite.h"

#ifdef WITH_PERFSCHEMA_STORAGE_ENGINE
#include "storage/perfschema/pfs_server.h"
#endif /* WITH_PERFSCHEMA_STORAGE_ENGINE */

#ifdef _WIN32
#include "sql/conn_handler/named_pipe_connection.h"
#include "sql/conn_handler/shared_memory_connection.h"
#include "sql/named_pipe.h"
#endif

#ifdef HAVE_ARPA_INET_H
#include <arpa/inet.h>
#endif
#ifdef MY_MSCRT_DEBUG
#include <crtdbg.h>
#endif
#include <errno.h>
#include <fcntl.h>
#include <fenv.h>
#include <limits.h>
#ifdef HAVE_GRP_H
#include <grp.h>
#endif
#ifndef _WIN32
#include <netdb.h>
#endif
#ifdef HAVE_NETINET_IN_H
#include <netinet/in.h>
#endif
#ifdef HAVE_PWD_H
#include <pwd.h>
#endif
#include <signal.h>
#include <stdarg.h>
#include <stddef.h>
#include <stdio.h>
#include <stdlib.h>
#include <string.h>
#ifdef HAVE_SYS_MMAN_H
#include <sys/mman.h>
#endif
#ifdef HAVE_SYS_PRCTL_H
#include <sys/prctl.h>
#endif
#ifdef HAVE_SYS_RESOURCE_H
#include <sys/resource.h>
#endif
#include <sys/stat.h>
#ifdef HAVE_UNISTD_H
#include <unistd.h>
#endif
#ifdef _WIN32
#include <crtdbg.h>
#include <process.h>
#endif
#include "unicode/uclean.h"  // u_cleanup()

#include <algorithm>
#include <atomic>
#include <functional>
#include <new>
#include <string>
#include <vector>

#include "../components/mysql_server/log_builtins_filter_imp.h"
#include "../components/mysql_server/server_component.h"
#include "sql/auth/dynamic_privileges_impl.h"
#include "sql/dd/dd.h"                       // dd::shutdown
#include "sql/dd/dd_kill_immunizer.h"        // dd::DD_kill_immunizer
#include "sql/dd/dictionary.h"               // dd::get_dictionary
#include "sql/dd/performance_schema/init.h"  // performance_schema::init
#include "sql/dd/upgrade/server.h"      // dd::upgrade::upgrade_system_schemas
#include "sql/dd/upgrade_57/upgrade.h"  // dd::upgrade_57::in_progress
#include "sql/srv_session.h"

using std::max;
using std::min;
using std::vector;

#define mysqld_charset &my_charset_latin1
#define mysqld_default_locale_name "en_US"

#if defined(HAVE_SOLARIS_LARGE_PAGES) && defined(__GNUC__)
extern "C" int getpagesizes(size_t *, int);
extern "C" int memcntl(caddr_t, size_t, int, caddr_t, int, int);
#endif

#ifdef HAVE_FPU_CONTROL_H
#include <fpu_control.h>  // IWYU pragma: keep
#elif defined(__i386__)
#define fpu_control_t unsigned int
#define _FPU_EXTENDED 0x300
#define _FPU_DOUBLE 0x200
#if defined(__GNUC__) || defined(__SUNPRO_CC)
#define _FPU_GETCW(cw) asm volatile("fnstcw %0" : "=m"(*&cw))
#define _FPU_SETCW(cw) asm volatile("fldcw %0" : : "m"(*&cw))
#else
#define _FPU_GETCW(cw) (cw = 0)
#define _FPU_SETCW(cw)
#endif
#endif
inline void setup_fpu() {
#ifdef HAVE_FEDISABLEEXCEPT
  fedisableexcept(FE_ALL_EXCEPT);
#endif

  /* Set FPU rounding mode to "round-to-nearest" */
  fesetround(FE_TONEAREST);

  /*
    x86 (32-bit) requires FPU precision to be explicitly set to 64 bit
    (double precision) for portable results of floating point operations.
    However, there is no need to do so if compiler is using SSE2 for floating
    point, double values will be stored and processed in 64 bits anyway.
  */
#if defined(__i386__) && !defined(__SSE2_MATH__)
#if !defined(_WIN32)
  fpu_control_t cw;
  _FPU_GETCW(cw);
  cw = (cw & ~_FPU_EXTENDED) | _FPU_DOUBLE;
  _FPU_SETCW(cw);
#endif /* _WIN32 && */
#endif /* __i386__ */
}

extern "C" void handle_fatal_signal(int sig);

/* Constants */

#include "welcome_copyright_notice.h"  // ORACLE_WELCOME_COPYRIGHT_NOTICE

const char *show_comp_option_name[] = {"YES", "NO", "DISABLED"};

static const char *tc_heuristic_recover_names[] = {"OFF", "COMMIT", "ROLLBACK",
                                                   NullS};
static TYPELIB tc_heuristic_recover_typelib = {
    array_elements(tc_heuristic_recover_names) - 1, "",
    tc_heuristic_recover_names, NULL};

const char *first_keyword = "first", *binary_keyword = "BINARY";
const char *my_localhost = "localhost";

bool opt_large_files = sizeof(my_off_t) > 4;
static bool opt_autocommit;  ///< for --autocommit command-line option
static get_opt_arg_source source_autocommit;

/*
  Used with --help for detailed option
*/
bool opt_help = false, opt_verbose = false, opt_validate_config = false;

arg_cmp_func Arg_comparator::comparator_matrix[5] = {
    &Arg_comparator::compare_string,      // Compare strings
    &Arg_comparator::compare_real,        // Compare float values
    &Arg_comparator::compare_int_signed,  // Compare signed int values
    &Arg_comparator::compare_row,         // Compare row values
    &Arg_comparator::compare_decimal};    // Compare decimal values

PSI_file_key key_file_binlog_cache;
PSI_file_key key_file_binlog_index_cache;

#ifdef HAVE_PSI_INTERFACE
static PSI_mutex_key key_LOCK_status;
static PSI_mutex_key key_LOCK_manager;
static PSI_mutex_key key_LOCK_crypt;
static PSI_mutex_key key_LOCK_user_conn;
static PSI_mutex_key key_LOCK_global_system_variables;
static PSI_mutex_key key_LOCK_prepared_stmt_count;
static PSI_mutex_key key_LOCK_sql_slave_skip_counter;
static PSI_mutex_key key_LOCK_slave_net_timeout;
static PSI_mutex_key key_LOCK_slave_trans_dep_tracker;
static PSI_mutex_key key_LOCK_uuid_generator;
static PSI_mutex_key key_LOCK_error_messages;
static PSI_mutex_key key_LOCK_default_password_lifetime;
static PSI_mutex_key key_LOCK_mandatory_roles;
static PSI_mutex_key key_LOCK_password_history;
static PSI_mutex_key key_LOCK_password_reuse_interval;
static PSI_mutex_key key_LOCK_sql_rand;
static PSI_mutex_key key_LOCK_log_throttle_qni;
static PSI_mutex_key key_LOCK_reset_gtid_table;
static PSI_mutex_key key_LOCK_compress_gtid_table;
static PSI_mutex_key key_LOCK_collect_instance_log;
static PSI_mutex_key key_BINLOG_LOCK_commit;
static PSI_mutex_key key_BINLOG_LOCK_commit_queue;
static PSI_mutex_key key_BINLOG_LOCK_done;
static PSI_mutex_key key_BINLOG_LOCK_flush_queue;
static PSI_mutex_key key_BINLOG_LOCK_index;
static PSI_mutex_key key_BINLOG_LOCK_log;
static PSI_mutex_key key_BINLOG_LOCK_binlog_end_pos;
static PSI_mutex_key key_BINLOG_LOCK_sync;
static PSI_mutex_key key_BINLOG_LOCK_sync_queue;
static PSI_mutex_key key_BINLOG_LOCK_xids;
static PSI_rwlock_key key_rwlock_global_sid_lock;
static PSI_rwlock_key key_rwlock_gtid_mode_lock;
static PSI_rwlock_key key_rwlock_LOCK_system_variables_hash;
static PSI_rwlock_key key_rwlock_LOCK_sys_init_connect;
static PSI_rwlock_key key_rwlock_LOCK_sys_init_slave;
static PSI_cond_key key_BINLOG_COND_done;
static PSI_cond_key key_BINLOG_update_cond;
static PSI_cond_key key_BINLOG_prep_xids_cond;
static PSI_cond_key key_COND_manager;
static PSI_cond_key key_COND_compress_gtid_table;
static PSI_thread_key key_thread_signal_hand;
static PSI_thread_key key_thread_main;
static PSI_file_key key_file_casetest;
static PSI_file_key key_file_pid;
#if defined(_WIN32)
static PSI_thread_key key_thread_handle_con_namedpipes;
static PSI_thread_key key_thread_handle_con_sharedmem;
static PSI_thread_key key_thread_handle_con_sockets;
static PSI_mutex_key key_LOCK_handler_count;
static PSI_cond_key key_COND_handler_count;
static PSI_thread_key key_thread_handle_shutdown_restart;
static PSI_rwlock_key key_rwlock_LOCK_named_pipe_full_access_group;
#else
static PSI_mutex_key key_LOCK_socket_listener_active;
static PSI_cond_key key_COND_socket_listener_active;
static PSI_mutex_key key_LOCK_start_signal_handler;
static PSI_cond_key key_COND_start_signal_handler;
#endif  // _WIN32
static PSI_mutex_key key_LOCK_server_started;
static PSI_cond_key key_COND_server_started;
static PSI_mutex_key key_LOCK_keyring_operations;
static PSI_mutex_key key_LOCK_tls_ctx_options;
static PSI_mutex_key key_LOCK_rotate_binlog_master_key;
#endif /* HAVE_PSI_INTERFACE */

/**
  Statement instrumentation key for replication.
*/
#ifdef HAVE_PSI_STATEMENT_INTERFACE
PSI_statement_info stmt_info_rpl;
#endif

/* the default log output is log tables */
static bool lower_case_table_names_used = 0;
#if !defined(_WIN32)
static bool socket_listener_active = false;
static int pipe_write_fd = -1;
static bool opt_daemonize = 0;
#endif
bool opt_debugging = false;
static bool opt_external_locking = 0, opt_console = 0;
static bool opt_short_log_format = 0;
static char *mysqld_user, *mysqld_chroot;
static char *default_character_set_name;
static char *character_set_filesystem_name;
static char *lc_messages;
static char *lc_time_names_name;
char *my_bind_addr_str;
char *my_admin_bind_addr_str;
uint mysqld_admin_port;
bool listen_admin_interface_in_separate_thread;
char *my_proxy_protocol_networks;
static char *default_collation_name;
char *default_storage_engine;
char *default_tmp_storage_engine;
ulonglong temptable_max_ram;
bool temptable_use_mmap;
static char compiled_default_collation_name[] = MYSQL_DEFAULT_COLLATION_NAME;
static bool binlog_format_used = false;

LEX_STRING opt_init_connect, opt_init_slave;

/* Global variables */

LEX_STRING opt_mandatory_roles;
bool opt_mandatory_roles_cache = false;
bool opt_always_activate_granted_roles = false;
bool opt_bin_log;
bool opt_general_log, opt_slow_log, opt_general_log_raw;
ulonglong slow_query_log_always_write_time = 10000000;
ulonglong log_output_options;
bool opt_log_queries_not_using_indexes = 0;
ulong opt_log_throttle_queries_not_using_indexes = 0;
bool opt_log_slow_extra = false;
bool opt_disable_networking = 0, opt_skip_show_db = 0;
bool opt_skip_name_resolve = 0;
bool opt_character_set_client_handshake = 1;
bool server_id_supplied = false;
static bool opt_endinfo;
bool using_udf_functions;
bool locked_in_memory;
bool opt_using_transactions;
ulong opt_tc_log_size;
std::atomic<int32> connection_events_loop_aborted_flag;
static std::atomic<enum_server_operational_state> server_operational_state{
    SERVER_BOOTING};
char *opt_log_error_suppression_list;
char *opt_log_error_services;
char *opt_keyring_migration_user = NULL;
char *opt_keyring_migration_host = NULL;
char *opt_keyring_migration_password = NULL;
char *opt_keyring_migration_socket = NULL;
char *opt_keyring_migration_source = NULL;
char *opt_keyring_migration_destination = NULL;
ulong opt_keyring_migration_port = 0;
bool migrate_connect_options = 0;
uint host_cache_size;
ulong log_error_verbosity = 3;  // have a non-zero value during early start-up

#if defined(_WIN32)
/*
  Thread handle of shutdown event handler thread.
  It is used as argument during thread join.
*/
my_thread_handle shutdown_restart_thr_handle;

ulong slow_start_timeout;
bool opt_no_monitor = false;
#endif

bool opt_no_dd_upgrade = false;
long opt_upgrade_mode = UPGRADE_AUTO;
bool opt_initialize = 0;
bool opt_skip_slave_start = 0;  ///< If set, slave is not autostarted
bool opt_enable_named_pipe = 0;
bool opt_local_infile, opt_slave_compressed_protocol;
bool opt_safe_user_create = 0;
bool opt_show_slave_auth_info;
bool opt_log_slave_updates = 0;
char *opt_slave_skip_errors;
bool opt_slave_allow_batching = 0;

/**
  compatibility option:
    - index usage hints (USE INDEX without a FOR clause) behave as in 5.0
*/
bool old_mode;

/*
  Legacy global handlerton. These will be removed (please do not add more).
*/
handlerton *heap_hton;
handlerton *temptable_hton;
handlerton *myisam_hton;
handlerton *innodb_hton;

char *opt_disabled_storage_engines;
uint opt_server_id_bits = 0;
ulong opt_server_id_mask = 0;
bool read_only = 0, opt_readonly = 0;
bool super_read_only = 0, opt_super_readonly = 0;
bool opt_require_secure_transport = 0;
bool relay_log_purge;
bool relay_log_recovery;
bool opt_allow_suspicious_udfs;
char *opt_secure_file_priv;
bool opt_log_slow_slave_statements = 0;
bool lower_case_file_system = 0;
bool opt_large_pages = 0;
bool opt_super_large_pages = 0;
bool opt_myisam_use_mmap = 0;
std::atomic<bool> offline_mode;
uint opt_large_page_size = 0;
uint default_password_lifetime = 0;
ulonglong opt_slow_query_log_use_global_control = 0;
ulong opt_slow_query_log_rate_type = 0;
volatile bool password_require_current = false;
std::atomic<bool> partial_revokes;
bool opt_partial_revokes;

mysql_mutex_t LOCK_default_password_lifetime;
mysql_mutex_t LOCK_mandatory_roles;
mysql_mutex_t LOCK_password_history;
mysql_mutex_t LOCK_password_reuse_interval;
mysql_mutex_t LOCK_tls_ctx_options;

#if defined(ENABLED_DEBUG_SYNC)
MYSQL_PLUGIN_IMPORT uint opt_debug_sync_timeout = 0;
#endif /* defined(ENABLED_DEBUG_SYNC) */
bool opt_old_style_user_limits = 0, trust_function_creators = 0;
bool check_proxy_users = 0, mysql_native_password_proxy_users = 0,
     sha256_password_proxy_users = 0;
bool opt_userstat = false;
bool opt_thread_statistics = false;
/*
  True if there is at least one per-hour limit for some user, so we should
  check them before each query (and possibly reset counters when hour is
  changed). False otherwise.
*/
volatile bool mqh_used = 0;
bool opt_noacl = 0;
bool sp_automatic_privileges = 1;

int32_t opt_regexp_time_limit;
int32_t opt_regexp_stack_limit;

ulong binlog_row_event_max_size;
ulong binlog_checksum_options;
ulong binlog_row_metadata;
bool opt_master_verify_checksum = 0;
bool opt_slave_sql_verify_checksum = 1;
const char *binlog_format_names[] = {"MIXED", "STATEMENT", "ROW", NullS};
bool binlog_gtid_simple_recovery;
ulong binlog_error_action;
const char *binlog_error_action_list[] = {"IGNORE_ERROR", "ABORT_SERVER",
                                          NullS};
bool opt_binlog_skip_flush_commands = false;
uint32 gtid_executed_compression_period = 0;
bool opt_log_unsafe_statements;

const char *timestamp_type_names[] = {"UTC", "SYSTEM", NullS};
ulong opt_log_timestamps;
uint mysqld_port, test_flags = 0, select_errors, ha_open_options;
uint mysqld_port_timeout;
ulong delay_key_write_options;
uint protocol_version;
uint lower_case_table_names;
long tc_heuristic_recover;
ulong back_log, connect_timeout, server_id;
ulong table_cache_size;
ulong table_cache_instances;
ulong table_cache_size_per_instance;
ulong schema_def_size;
ulong stored_program_def_size;
ulong table_def_size;
ulong tablespace_def_size;
ulong what_to_log;
ulong slow_launch_time;
std::atomic<int32> atomic_slave_open_temp_tables{0};
ulong open_files_limit, max_binlog_size, max_relay_log_size;
ulong slave_trans_retries;
uint slave_net_timeout;
ulong slave_exec_mode_options;
ulonglong slave_type_conversions_options;
ulong opt_mts_slave_parallel_workers;
ulonglong opt_mts_pending_jobs_size_max;
ulonglong slave_rows_search_algorithms_options;
bool opt_slave_preserve_commit_order;
#ifndef DBUG_OFF
uint slave_rows_last_search_algorithm_used;
#endif
ulong mts_parallel_option;
ulong binlog_cache_size = 0;
ulonglong max_binlog_cache_size = 0;
ulong slave_max_allowed_packet = 0;
ulong binlog_stmt_cache_size = 0;
int32 opt_binlog_max_flush_queue_time = 0;
long opt_binlog_group_commit_sync_delay = 0;
ulong opt_binlog_group_commit_sync_no_delay_count = 0;
ulonglong max_binlog_stmt_cache_size = 0;
ulong refresh_version; /* Increments on each reload */
std::atomic<query_id_t> atomic_global_query_id{1};
ulong aborted_threads;
ulong delayed_insert_timeout, delayed_insert_limit, delayed_queue_size;
ulong delayed_insert_threads, delayed_insert_writes, delayed_rows_in_use;
ulong delayed_insert_errors, flush_time;
ulong specialflag = 0;
ulong binlog_cache_use = 0, binlog_cache_disk_use = 0;
ulong binlog_stmt_cache_use = 0, binlog_stmt_cache_disk_use = 0;
ulong max_connections, max_connect_errors;
ulong rpl_stop_slave_timeout = LONG_TIMEOUT;
bool log_bin_use_v1_row_events = 0;
bool thread_cache_size_specified = false;
bool host_cache_size_specified = false;
bool table_definition_cache_specified = false;
ulong locked_account_connection_count = 0;

ulonglong denied_connections = 0;

/**
  Limit of the total number of prepared statements in the server.
  Is necessary to protect the server against out-of-memory attacks.
*/
ulong max_prepared_stmt_count;
/**
  Current total number of prepared statements in the server. This number
  is exact, and therefore may not be equal to the difference between
  `com_stmt_prepare' and `com_stmt_close' (global status variables), as
  the latter ones account for all registered attempts to prepare
  a statement (including unsuccessful ones).  Prepared statements are
  currently connection-local: if the same SQL query text is prepared in
  two different connections, this counts as two distinct prepared
  statements.
*/
ulong prepared_stmt_count = 0;
ulong current_pid;
uint sync_binlog_period = 0, sync_relaylog_period = 0,
     sync_relayloginfo_period = 0, sync_masterinfo_period = 0,
     opt_mts_checkpoint_period, opt_mts_checkpoint_group;
ulong expire_logs_days = 0;
ulong binlog_expire_logs_seconds = 0;
/**
  Soft upper limit for number of sp_head objects that can be stored
  in the sp_cache for one connection.
*/
ulong stored_program_cache_size = 0;
/**
  Compatibility option to prevent auto upgrade of old temporals
  during certain ALTER TABLE operations.
*/
bool avoid_temporal_upgrade;

bool persisted_globals_load = true;

bool opt_keyring_operations = true;

bool opt_table_encryption_privilege_check = false;

const double log_10[] = {
    1e000, 1e001, 1e002, 1e003, 1e004, 1e005, 1e006, 1e007, 1e008, 1e009, 1e010,
    1e011, 1e012, 1e013, 1e014, 1e015, 1e016, 1e017, 1e018, 1e019, 1e020, 1e021,
    1e022, 1e023, 1e024, 1e025, 1e026, 1e027, 1e028, 1e029, 1e030, 1e031, 1e032,
    1e033, 1e034, 1e035, 1e036, 1e037, 1e038, 1e039, 1e040, 1e041, 1e042, 1e043,
    1e044, 1e045, 1e046, 1e047, 1e048, 1e049, 1e050, 1e051, 1e052, 1e053, 1e054,
    1e055, 1e056, 1e057, 1e058, 1e059, 1e060, 1e061, 1e062, 1e063, 1e064, 1e065,
    1e066, 1e067, 1e068, 1e069, 1e070, 1e071, 1e072, 1e073, 1e074, 1e075, 1e076,
    1e077, 1e078, 1e079, 1e080, 1e081, 1e082, 1e083, 1e084, 1e085, 1e086, 1e087,
    1e088, 1e089, 1e090, 1e091, 1e092, 1e093, 1e094, 1e095, 1e096, 1e097, 1e098,
    1e099, 1e100, 1e101, 1e102, 1e103, 1e104, 1e105, 1e106, 1e107, 1e108, 1e109,
    1e110, 1e111, 1e112, 1e113, 1e114, 1e115, 1e116, 1e117, 1e118, 1e119, 1e120,
    1e121, 1e122, 1e123, 1e124, 1e125, 1e126, 1e127, 1e128, 1e129, 1e130, 1e131,
    1e132, 1e133, 1e134, 1e135, 1e136, 1e137, 1e138, 1e139, 1e140, 1e141, 1e142,
    1e143, 1e144, 1e145, 1e146, 1e147, 1e148, 1e149, 1e150, 1e151, 1e152, 1e153,
    1e154, 1e155, 1e156, 1e157, 1e158, 1e159, 1e160, 1e161, 1e162, 1e163, 1e164,
    1e165, 1e166, 1e167, 1e168, 1e169, 1e170, 1e171, 1e172, 1e173, 1e174, 1e175,
    1e176, 1e177, 1e178, 1e179, 1e180, 1e181, 1e182, 1e183, 1e184, 1e185, 1e186,
    1e187, 1e188, 1e189, 1e190, 1e191, 1e192, 1e193, 1e194, 1e195, 1e196, 1e197,
    1e198, 1e199, 1e200, 1e201, 1e202, 1e203, 1e204, 1e205, 1e206, 1e207, 1e208,
    1e209, 1e210, 1e211, 1e212, 1e213, 1e214, 1e215, 1e216, 1e217, 1e218, 1e219,
    1e220, 1e221, 1e222, 1e223, 1e224, 1e225, 1e226, 1e227, 1e228, 1e229, 1e230,
    1e231, 1e232, 1e233, 1e234, 1e235, 1e236, 1e237, 1e238, 1e239, 1e240, 1e241,
    1e242, 1e243, 1e244, 1e245, 1e246, 1e247, 1e248, 1e249, 1e250, 1e251, 1e252,
    1e253, 1e254, 1e255, 1e256, 1e257, 1e258, 1e259, 1e260, 1e261, 1e262, 1e263,
    1e264, 1e265, 1e266, 1e267, 1e268, 1e269, 1e270, 1e271, 1e272, 1e273, 1e274,
    1e275, 1e276, 1e277, 1e278, 1e279, 1e280, 1e281, 1e282, 1e283, 1e284, 1e285,
    1e286, 1e287, 1e288, 1e289, 1e290, 1e291, 1e292, 1e293, 1e294, 1e295, 1e296,
    1e297, 1e298, 1e299, 1e300, 1e301, 1e302, 1e303, 1e304, 1e305, 1e306, 1e307,
    1e308};

/* Index extention. */
const int index_ext_length = 6;
const char *index_ext = ".index";
const int relay_ext_length = 10;
const char *relay_ext = "-relay-bin";
/* True if --log-bin option is used. */
bool log_bin_supplied = false;

time_t server_start_time, flush_status_time;

char server_uuid[UUID_LENGTH + 1];
const char *server_uuid_ptr;
char mysql_home[FN_REFLEN], pidfile_name[FN_REFLEN], system_time_zone[30];
char default_logfile_name[FN_REFLEN];
char default_binlogfile_name[FN_REFLEN];
char default_binlog_index_name[FN_REFLEN + index_ext_length];
char default_relaylogfile_name[FN_REFLEN + relay_ext_length];
char default_relaylog_index_name[FN_REFLEN + relay_ext_length +
                                 index_ext_length];
char *default_tz_name;
static char errorlog_filename_buff[FN_REFLEN];
const char *log_error_dest;
const char *my_share_dir[FN_REFLEN];
char glob_hostname[FN_REFLEN];
char mysql_real_data_home[FN_REFLEN], lc_messages_dir[FN_REFLEN],
    reg_ext[FN_EXTLEN], mysql_charsets_dir[FN_REFLEN], *opt_init_file,
    *opt_tc_log_file;
char *lc_messages_dir_ptr;
char mysql_unpacked_real_data_home[FN_REFLEN];
size_t mysql_unpacked_real_data_home_len;
size_t mysql_data_home_len = 1;
uint reg_ext_length;
char logname_path[FN_REFLEN];
char slow_logname_path[FN_REFLEN];
char secure_file_real_path[FN_REFLEN];
Time_zone *default_tz;
char *mysql_data_home = const_cast<char *>(".");
const char *mysql_real_data_home_ptr = mysql_real_data_home;
char server_version[SERVER_VERSION_LENGTH];
char server_version_suffix[SERVER_VERSION_LENGTH];
char *mysqld_unix_port, *opt_mysql_tmpdir;

bool encrypt_tmp_files;

/** name of reference on left expression in rewritten IN subquery */
const char *in_left_expr_name = "<left expr>";

my_decimal decimal_zero;
/** Number of connection errors from internal server errors. */
ulong connection_errors_internal = 0;
/** Number of errors when reading the peer address. */
ulong connection_errors_peer_addr = 0;

/* classes for comparation parsing/processing */
Eq_creator eq_creator;
Ne_creator ne_creator;
Equal_creator equal_creator;
Gt_creator gt_creator;
Lt_creator lt_creator;
Ge_creator ge_creator;
Le_creator le_creator;

Rpl_global_filter rpl_global_filter;
Rpl_filter *binlog_filter;

struct System_variables global_system_variables;
struct System_variables max_system_variables;
struct System_status_var global_status_var;

MY_TMPDIR mysql_tmpdir_list;

CHARSET_INFO *system_charset_info, *files_charset_info;
CHARSET_INFO *national_charset_info, *table_alias_charset;
CHARSET_INFO *character_set_filesystem;

MY_LOCALE *my_default_lc_messages;
MY_LOCALE *my_default_lc_time_names;

SHOW_COMP_OPTION have_symlink, have_dlopen, have_query_cache;
SHOW_COMP_OPTION have_geometry, have_rtree_keys;
SHOW_COMP_OPTION have_compress;
SHOW_COMP_OPTION have_profiling;
SHOW_COMP_OPTION have_statement_timeout = SHOW_OPTION_DISABLED;
SHOW_COMP_OPTION have_backup_locks;
SHOW_COMP_OPTION have_backup_safe_binlog_info;
SHOW_COMP_OPTION have_snapshot_cloning;

char *enforce_storage_engine = nullptr;

/* Thread specific variables */

thread_local MEM_ROOT **THR_MALLOC = nullptr;

mysql_mutex_t LOCK_status, LOCK_uuid_generator, LOCK_crypt,
    LOCK_global_system_variables, LOCK_user_conn, LOCK_error_messages;
mysql_mutex_t LOCK_sql_rand;

mysql_mutex_t LOCK_global_user_client_stats, LOCK_global_table_stats,
    LOCK_global_index_stats;
/**
  The below lock protects access to two global server variables:
  max_prepared_stmt_count and prepared_stmt_count. These variables
  set the limit and hold the current total number of prepared statements
  in the server, respectively. As PREPARE/DEALLOCATE rate in a loaded
  server may be fairly high, we need a dedicated lock.
*/
mysql_mutex_t LOCK_prepared_stmt_count;

/*
 The below two locks are introduced as guards (second mutex) for
  the global variables sql_slave_skip_counter and slave_net_timeout
  respectively. See fix_slave_skip_counter/fix_slave_net_timeout
  for more details
*/
mysql_mutex_t LOCK_sql_slave_skip_counter;
mysql_mutex_t LOCK_slave_net_timeout;
mysql_mutex_t LOCK_slave_trans_dep_tracker;
mysql_mutex_t LOCK_log_throttle_qni;
mysql_rwlock_t LOCK_sys_init_connect, LOCK_sys_init_slave;
mysql_rwlock_t LOCK_system_variables_hash;
my_thread_handle signal_thread_id;
sigset_t mysqld_signal_mask;
my_thread_attr_t connection_attrib;
mysql_mutex_t LOCK_server_started;
mysql_cond_t COND_server_started;
mysql_mutex_t LOCK_reset_gtid_table;
mysql_mutex_t LOCK_compress_gtid_table;
mysql_cond_t COND_compress_gtid_table;
mysql_mutex_t LOCK_collect_instance_log;
#if !defined(_WIN32)
mysql_mutex_t LOCK_socket_listener_active;
mysql_cond_t COND_socket_listener_active;
mysql_mutex_t LOCK_start_signal_handler;
mysql_cond_t COND_start_signal_handler;
#endif
mysql_rwlock_t LOCK_consistent_snapshot;

/*
  The below lock protects access to global server variable
  keyring_operations.
*/
mysql_mutex_t LOCK_keyring_operations;
/*
  The below lock protects to execute commands 'ALTER INSTANCE ROTATE BINLOG
  MASTER KEY' and 'SET @@GLOBAL.binlog_encryption=ON/OFF' in parallel.
*/
mysql_mutex_t LOCK_rotate_binlog_master_key;

bool mysqld_server_started = false;
/**
  Set to true to signal at startup if the process must die.

  Needed because kill_mysql() will not do anything before
  the server is fully initialized. Thus it now just sets this
  flag to on and exits. And then mysqld_main() will check if
  the flag is on at the right place and exit the process if it
  is.
*/
static bool mysqld_process_must_end_at_startup = false;

/* replication parameters, if master_host is not NULL, we are a slave */
uint report_port = 0;
ulong master_retry_count = 0;
char *master_info_file;
char *relay_log_info_file, *report_user, *report_password, *report_host;
char *opt_relay_logname = 0, *opt_relaylog_index_name = 0;
/*
  True if the --relay-log-index is set by users from
  config file or command line.
*/
bool opt_relaylog_index_name_supplied = false;
/*
  True if the --relay-log is set by users from
  config file or command line.
*/
bool opt_relay_logname_supplied = false;
/*
  True if --log-slave-updates option is set explicitly
  on command line or configuration file.
*/
bool log_slave_updates_supplied = false;

/*
  True if --slave-preserve-commit-order-supplied option is set explicitly
  on command line or configuration file.
*/
bool slave_preserve_commit_order_supplied = false;
char *opt_general_logname, *opt_slow_logname, *opt_bin_logname;

/*
  True if expire_logs_days and binlog_expire_logs_seconds is set
  explictly.
*/
bool expire_logs_days_supplied = false;
bool binlog_expire_logs_seconds_supplied = false;
/* Static variables */

static bool opt_myisam_log;
static int cleanup_done;
static ulong opt_specialflag;
char *opt_binlog_index_name;
char *mysql_home_ptr, *pidfile_name_ptr;
char *default_auth_plugin;
/**
  Memory for allocating command line arguments, after load_defaults().
*/
static MEM_ROOT argv_alloc{PSI_NOT_INSTRUMENTED, 512};
/** Remaining command line arguments (count), filtered by handle_options().*/
static int remaining_argc;
/** Remaining command line arguments (arguments), filtered by
 * handle_options().*/
static char **remaining_argv;

int orig_argc;
char **orig_argv;
namespace {
FILE *nstdout = nullptr;
char my_progpath[FN_REFLEN];
const char *my_orig_progname = nullptr;

/**
  This variable holds the exit value of the signal handler thread.
*/
std::atomic<int> signal_hand_thr_exit_code(MYSQLD_SUCCESS_EXIT);

/**
  Inspects the program name in argv[0] and substitutes the full path
  of the executable.

  @param argv argument vector (array) for executable.
 */
void substitute_progpath(char **argv) {
  if (test_if_hard_path(argv[0])) return;

#if defined(_WIN32)
  if (GetModuleFileName(NULL, my_progpath, sizeof(my_progpath))) {
    my_orig_progname = argv[0];
    argv[0] = my_progpath;
  }
#else
  /* If the path has a directory component, use my_realpath()
     (implicitly relative to cwd) */
  if (strchr(argv[0], FN_LIBCHAR) != nullptr &&
      !my_realpath(my_progpath, argv[0], MYF(0))) {
    my_orig_progname = argv[0];
    argv[0] = my_progpath;
    return;
  }

  // my_realpath() cannot resolve it, it must be a bare executable
  // name in path
  DBUG_ASSERT(strchr(argv[0], FN_LIBCHAR) == nullptr);

  const char *spbegin = getenv("PATH");
  if (spbegin == nullptr) spbegin = "";
  const char *spend = spbegin + strlen(spbegin);

  while (true) {
    const char *colonend = std::find(spbegin, spend, ':');
    std::string cand{spbegin, colonend};
    spbegin = colonend + 1;

    cand.append(1, '/');
    cand.append(argv[0]);

    if (my_access(cand.c_str(), X_OK) == 0) {
      if (my_realpath(my_progpath, cand.c_str(), MYF(0))) {
        // Fallback to raw cand
        DBUG_ASSERT(cand.length() < FN_REFLEN);
        std::copy(cand.begin(), cand.end(), my_progpath);
        my_progpath[cand.length()] = '\0';
      }
      my_orig_progname = argv[0];
      argv[0] = my_progpath;
      break;
    }
    if (colonend == spend) {
      DBUG_ASSERT(false);
      break;
    }
  }  // while (true)
#endif  // defined(_WIN32)
  if (my_orig_progname == nullptr) {
    LogErr(WARNING_LEVEL, ER_FAILED_TO_GET_ABSOLUTE_PATH, argv[0]);
  }
}
}  // namespace

static Connection_acceptor<Mysqld_socket_listener> *mysqld_socket_acceptor =
    NULL;
#ifdef _WIN32
static Named_pipe_listener *named_pipe_listener = NULL;
Connection_acceptor<Named_pipe_listener> *named_pipe_acceptor = NULL;
Connection_acceptor<Shared_mem_listener> *shared_mem_acceptor = NULL;
mysql_rwlock_t LOCK_named_pipe_full_access_group;
char *named_pipe_full_access_group;
#endif

Checkable_rwlock *global_sid_lock = NULL;
Sid_map *global_sid_map = NULL;
Gtid_state *gtid_state = NULL;
Gtid_table_persistor *gtid_table_persistor = NULL;

/* cache for persisted variables */
static Persisted_variables_cache persisted_variables_cache;

void set_remaining_args(int argc, char **argv) {
  remaining_argc = argc;
  remaining_argv = argv;
}

int *get_remaining_argc() { return &remaining_argc; }

char ***get_remaining_argv() { return &remaining_argv; }

/*
  Multiple threads of execution use the random state maintained in global
  sql_rand to generate random numbers. sql_rnd_with_mutex use mutex
  LOCK_sql_rand to protect sql_rand across multiple instantiations that use
  sql_rand to generate random numbers.
 */
ulong sql_rnd_with_mutex() {
  mysql_mutex_lock(&LOCK_sql_rand);
  ulong tmp =
      (ulong)(my_rnd(&sql_rand) * 0xffffffff); /* make all bits random */
  mysql_mutex_unlock(&LOCK_sql_rand);
  return tmp;
}

<<<<<<< HEAD
std::pair<struct System_status_var *, bool> get_thd_status_var(THD *thd) {
  return std::make_pair(&thd->status_var, thd->status_var_aggregated);
=======
struct System_status_var *get_thd_status_var(THD *thd, bool *aggregated) {
  *aggregated = thd->status_var_aggregated;
  return &thd->status_var;
>>>>>>> 124c7ab1
}

static void option_error_reporter(enum loglevel level, uint ecode, ...) {
  va_list args;
  va_start(args, ecode);

  /*
    Don't print warnings for --loose options during initialize.
  */
  if (level == ERROR_LEVEL || !opt_initialize || (log_error_verbosity > 1)) {
    error_log_print(level, ecode, args);
  }
  va_end(args);
}

/**
  Character set and collation error reporter that prints to sql error log.
  @param level          log message level
  @param ecode          Error code of the error message.

  This routine is used to print character set and collation
  warnings and errors inside an already running mysqld server,
  e.g. when a character set or collation is requested for the very first time
  and its initialization does not go well for some reasons.
*/

static void charset_error_reporter(enum loglevel level, uint ecode, ...) {
  va_list args;
  va_start(args, ecode);
  error_log_print(level, ecode, args);
  va_end(args);
}

struct rand_struct sql_rand;  ///< used by sql_class.cc:THD::THD()

struct passwd *user_info = NULL;
#ifndef _WIN32
static my_thread_t main_thread_id;
#endif  // !_WIN32

/* OS specific variables */

#ifdef _WIN32
static bool mysqld_early_option = false;
static bool windows_service = false;
static bool use_opt_args;
static int opt_argc;
static char **opt_argv;
static char **my_global_argv = nullptr;
static int my_global_argc;

static mysql_mutex_t LOCK_handler_count;
static mysql_cond_t COND_handler_count;
static HANDLE hEventShutdown;
static HANDLE hEventRestart;
const char *shared_memory_base_name = default_shared_memory_base_name;
bool opt_enable_shared_memory;
static char shutdown_event_name[40];
static char restart_event_name[40];
static NTService Service;  ///< Service object for WinNT
#endif                     /* _WIN32 */

static bool dynamic_plugins_are_initialized = false;

#ifndef DBUG_OFF
static const char *default_dbug_option;
#endif

bool opt_use_ssl = true;
ulong opt_ssl_fips_mode = SSL_FIPS_MODE_OFF;

/* Function declarations */

static int mysql_init_variables();
static int get_options(int *argc_ptr, char ***argv_ptr);
static void add_terminator(vector<my_option> *options);
extern "C" bool mysqld_get_one_option(int, const struct my_option *, char *);
static void set_server_version(void);
static int init_thread_environment();
static char *get_relative_path(const char *path);
static int fix_paths(void);
static int test_if_case_insensitive(const char *dir_name);
static void end_ssl();
static void delete_dictionary_tablespace();

extern "C" void *signal_hand(void *arg);
static bool pid_file_created = false;
static void usage(void);
static void clean_up_mutexes(void);
static bool create_pid_file();
static void mysqld_exit(int exit_code) MY_ATTRIBUTE((noreturn));
static void delete_pid_file(myf flags);
static void clean_up(bool print_message);
static int handle_early_options();
static void adjust_related_options(ulong *requested_open_files);
static bool read_init_file(char *file_name);
#ifdef HAVE_PSI_INTERFACE
static void init_server_psi_keys();
#endif

/**
  Notify any waiters that the server components have been initialized.
  Used by the signal handler thread and by Cluster.

  @see signal_hand
*/

static void server_components_initialized() {
  mysql_mutex_lock(&LOCK_server_started);
  mysqld_server_started = true;
  mysql_cond_broadcast(&COND_server_started);
  mysql_mutex_unlock(&LOCK_server_started);
}

/**
  Initializes component infrastructure by bootstrapping core component
  subsystem.

  @return Status of performed operation
  @retval false success
  @retval true failure
*/
static bool component_infrastructure_init() {
  if (mysql_services_bootstrap(NULL)) {
    LogErr(ERROR_LEVEL, ER_COMPONENTS_INFRASTRUCTURE_BOOTSTRAP);
    return true;
  }
  if (pfs_init_services(&imp_mysql_server_registry_registration)) {
    LogErr(ERROR_LEVEL, ER_PERFSCHEMA_COMPONENTS_INFRASTRUCTURE_BOOTSTRAP);
    return true;
  }
  return false;
}

/**
  This function is used to initialize the mysql_server component services.
  Most of the init functions are dummy functions, to solve the linker issues.
*/
static void server_component_init() {
  mysql_comp_sys_var_services_init();
  /*
    Below are dummy initialization functions. Else linker, is cutting out (as
    library optimization) all the below services code. This is because of
    libsql code is not calling any functions of them.
  */
  mysql_string_services_init();
  mysql_comp_status_var_services_init();
  mysql_comp_system_variable_source_init();
  mysql_backup_lock_service_init();
  clone_protocol_service_init();
  page_track_service_init();
  mysql_security_context_init();
  mysql_server_ongoing_transactions_query_init();
  host_application_signal_imp_init();
  mysql_audit_api_service_init();
}

/**
  Initializes MySQL Server component infrastructure part by initialize of
  dynamic loader persistence.

  @return Status of performed operation
  @retval false success
  @retval true failure
*/

static bool mysql_component_infrastructure_init() {
  /* We need a temporary THD during boot */
  Auto_THD thd;
  Disable_autocommit_guard autocommit_guard(thd.thd);
  dd::cache::Dictionary_client::Auto_releaser scope_releaser(
      thd.thd->dd_client());
  if (persistent_dynamic_loader_init(thd.thd)) {
    LogErr(ERROR_LEVEL, ER_COMPONENTS_PERSIST_LOADER_BOOTSTRAP);
    trans_rollback_stmt(thd.thd);
    // Full rollback in case we have THD::transaction_rollback_request.
    trans_rollback(thd.thd);
    return true;
  }
  server_component_init();
  return trans_commit_stmt(thd.thd) || trans_commit(thd.thd);
}

/**
  De-initializes Component infrastructure by de-initialization of the MySQL
  Server services (persistent dynamic loader) followed by de-initailization of
  the core Components infrostructure.

  @return Status of performed operation
  @retval false success
  @retval true failure
*/
static bool component_infrastructure_deinit() {
  persistent_dynamic_loader_deinit();
  shutdown_dynamic_loader();

  if (pfs_deinit_services(&imp_mysql_server_registry_registration)) {
    LogErr(ERROR_LEVEL, ER_PERFSCHEMA_COMPONENTS_INFRASTRUCTURE_SHUTDOWN);
    return true;
  }
  if (mysql_services_shutdown()) {
    LogErr(ERROR_LEVEL, ER_COMPONENTS_INFRASTRUCTURE_SHUTDOWN);
    return true;
  }
  return false;
}

/**
  Block and wait until server components have been initialized.
*/

static void server_components_init_wait() {
  mysql_mutex_lock(&LOCK_server_started);
  while (!mysqld_server_started)
    mysql_cond_wait(&COND_server_started, &LOCK_server_started);
  mysql_mutex_unlock(&LOCK_server_started);
}

/****************************************************************************
** Code to end mysqld
****************************************************************************/

/**
  This class implements callback function used by close_connections()
  to set KILL_CONNECTION flag on all thds in thd list.
  If m_kill_dump_thread_flag is not set it kills all other threads
  except dump threads. If this flag is set, it kills dump threads.
*/
class Set_kill_conn : public Do_THD_Impl {
 private:
  int m_dump_thread_count;
  bool m_kill_dump_threads_flag;

 public:
  Set_kill_conn() : m_dump_thread_count(0), m_kill_dump_threads_flag(false) {}

  void set_dump_thread_flag() { m_kill_dump_threads_flag = true; }

  int get_dump_thread_count() const { return m_dump_thread_count; }

  virtual void operator()(THD *killing_thd) {
    DBUG_PRINT("quit", ("Informing thread %u that it's time to die",
                        killing_thd->thread_id()));
    if (!m_kill_dump_threads_flag) {
      // We skip slave threads & scheduler on this first loop through.
      if (killing_thd->slave_thread) return;

      if (killing_thd->get_command() == COM_BINLOG_DUMP ||
          killing_thd->get_command() == COM_BINLOG_DUMP_GTID) {
        ++m_dump_thread_count;
        return;
      }
      DBUG_EXECUTE_IF("Check_dump_thread_is_alive", {
        DBUG_ASSERT(killing_thd->get_command() != COM_BINLOG_DUMP &&
                    killing_thd->get_command() != COM_BINLOG_DUMP_GTID);
      };);
    }
    mysql_mutex_lock(&killing_thd->LOCK_thd_data);

    if (killing_thd->kill_immunizer) {
      /*
        If killing_thd is in kill immune mode (i.e. operation on new DD tables
        is in progress) then just save state_to_set with THD::kill_immunizer
        object.

        While exiting kill immune mode, awake() is called again with the killed
        state saved in THD::kill_immunizer object.
      */
      killing_thd->kill_immunizer->save_killed_state(THD::KILL_CONNECTION);
    } else {
      killing_thd->killed = THD::KILL_CONNECTION;

      MYSQL_CALLBACK(killing_thd->scheduler, post_kill_notification,
                     (killing_thd));
    }

    if (killing_thd->is_killable && killing_thd->kill_immunizer == NULL) {
      mysql_mutex_lock(&killing_thd->LOCK_current_cond);
      if (killing_thd->current_cond.load()) {
        mysql_mutex_lock(killing_thd->current_mutex);
        mysql_cond_broadcast(killing_thd->current_cond);
        mysql_mutex_unlock(killing_thd->current_mutex);
      }
      mysql_mutex_unlock(&killing_thd->LOCK_current_cond);
    }
    mysql_mutex_unlock(&killing_thd->LOCK_thd_data);
  }
};

/**
  This class implements callback function used by close_connections()
  to close vio connection for all thds in thd list
*/
class Call_close_conn : public Do_THD_Impl {
 public:
  Call_close_conn(bool server_shutdown) : is_server_shutdown(server_shutdown) {}

  virtual void operator()(THD *closing_thd) {
    if (closing_thd->get_protocol()->connection_alive()) {
      LEX_CSTRING main_sctx_user = closing_thd->m_main_security_ctx.user();
      LogErr(WARNING_LEVEL, ER_FORCE_CLOSE_THREAD, my_progname,
             (long)closing_thd->thread_id(),
             (main_sctx_user.length ? main_sctx_user.str : ""));
      /*
        Do not generate MYSQL_AUDIT_CONNECTION_DISCONNECT event, when closing
        thread close sessions. Each session will generate DISCONNECT event by
        itself.
      */
      close_connection(closing_thd, 0, is_server_shutdown, false);
    }
  }

 private:
  bool is_server_shutdown;
};

static void close_connections(void) {
  DBUG_ENTER("close_connections");
  (void)RUN_HOOK(server_state, before_server_shutdown, (NULL));

  Per_thread_connection_handler::kill_blocked_pthreads();

  uint dump_thread_count = 0;
  uint dump_thread_kill_retries = 8;

  // Close listeners.
  if (mysqld_socket_acceptor != NULL) mysqld_socket_acceptor->close_listener();
#ifdef _WIN32
  if (named_pipe_acceptor != NULL) named_pipe_acceptor->close_listener();

  if (shared_mem_acceptor != NULL) shared_mem_acceptor->close_listener();
#endif

  /*
    First signal all threads that it's time to die
    This will give the threads some time to gracefully abort their
    statements and inform their clients that the server is about to die.
  */

  Global_THD_manager *thd_manager = Global_THD_manager::get_instance();
  LogErr(INFORMATION_LEVEL, ER_DEPART_WITH_GRACE,
         static_cast<int>(thd_manager->get_thd_count()));

  Set_kill_conn set_kill_conn;
  thd_manager->do_for_all_thd(&set_kill_conn);
  LogErr(INFORMATION_LEVEL, ER_SHUTTING_DOWN_SLAVE_THREADS);
  end_slave();

  if (set_kill_conn.get_dump_thread_count()) {
    /*
      Replication dump thread should be terminated after the clients are
      terminated. Wait for few more seconds for other sessions to end.
     */
    while (thd_manager->get_thd_count() > dump_thread_count &&
           dump_thread_kill_retries) {
      sleep(1);
      dump_thread_kill_retries--;
    }
    set_kill_conn.set_dump_thread_flag();
    thd_manager->do_for_all_thd(&set_kill_conn);
  }

  // Disable the event scheduler
  Events::stop();

  if (thd_manager->get_thd_count() > 0) sleep(2);  // Give threads time to die

  /*
    Force remaining threads to die by closing the connection to the client
    This will ensure that threads that are waiting for a command from the
    client on a blocking read call are aborted.
  */

  LogErr(INFORMATION_LEVEL, ER_DISCONNECTING_REMAINING_CLIENTS,
         static_cast<int>(thd_manager->get_thd_count()));

  Call_close_conn call_close_conn(true);
  thd_manager->do_for_all_thd(&call_close_conn);

  (void)RUN_HOOK(server_state, after_server_shutdown, (NULL));

  /*
    All threads have now been aborted. Stop event scheduler thread
    after aborting all client connections, otherwise user may
    start/stop event scheduler after Events::deinit() deallocates
    scheduler object(static member in Events class)
  */
  Events::deinit();
  DBUG_PRINT("quit", ("Waiting for threads to die (count=%u)",
                      thd_manager->get_thd_count()));
  thd_manager->wait_till_no_thd();
  /*
    Connection threads might take a little while to go down after removing from
    global thread list. Give it some time.
  */
  Connection_handler_manager::wait_till_no_connection();

  delete_slave_info_objects();
  DBUG_PRINT("quit", ("close_connections thread"));

  DBUG_VOID_RETURN;
}

bool signal_restart_server() {
  if (!is_mysqld_managed()) {
    my_error(ER_RESTART_SERVER_FAILED, MYF(0),
             "mysqld is not managed by supervisor process");
    return true;
  }

#ifdef _WIN32
  if (!SetEvent(hEventRestart)) {
    LogErr(ERROR_LEVEL, ER_SET_EVENT_FAILED, GetLastError());
    my_error(ER_RESTART_SERVER_FAILED, MYF(0), "Internal operation failure");
    return true;
  }
#else

  if (pthread_kill(signal_thread_id.thread, SIGUSR2)) {
    DBUG_PRINT("error", ("Got error %d from pthread_kill", errno));
    my_error(ER_RESTART_SERVER_FAILED, MYF(0), "Internal operation failure");
    return true;
  }
#endif
  return false;
}

void kill_mysql(void) {
  DBUG_ENTER("kill_mysql");

  if (!mysqld_server_started) {
    mysqld_process_must_end_at_startup = true;
    DBUG_VOID_RETURN;
  }
#if defined(_WIN32)
  {
    if (!SetEvent(hEventShutdown)) {
      DBUG_PRINT("error", ("Got error: %ld from SetEvent", GetLastError()));
    }
    /*
      or:
      HANDLE hEvent=OpenEvent(0, false, "MySqlShutdown");
      SetEvent(hEventShutdown);
      CloseHandle(hEvent);
    */
  }
#else
  if (pthread_kill(signal_thread_id.thread, SIGTERM)) {
    DBUG_PRINT("error", ("Got error %d from pthread_kill",
                         errno)); /* purecov: inspected */
  }
#endif
  DBUG_PRINT("quit", ("After pthread_kill"));
  DBUG_VOID_RETURN;
}

static void unireg_abort(int exit_code) {
  DBUG_ENTER("unireg_abort");

  if (errno) {
    sysd::notify("ERRNO=", errno, "\n");
  }

  if (opt_initialize && exit_code && !opt_validate_config)
    LogErr(ERROR_LEVEL, ER_DATA_DIRECTORY_UNUSABLE, mysql_real_data_home);

  // At this point it does not make sense to buffer more messages.
  // Just flush what we have and write directly to stderr.
  flush_error_log_messages();

  if (opt_help) usage();

  bool daemon_launcher_quiet =
      (IF_WIN(false, opt_daemonize) && !mysqld::runtime::is_daemon() &&
       !is_help_or_validate_option());

  if (!daemon_launcher_quiet && exit_code) LogErr(ERROR_LEVEL, ER_ABORTING);

  mysql_audit_notify(MYSQL_AUDIT_SERVER_SHUTDOWN_SHUTDOWN,
                     MYSQL_AUDIT_SERVER_SHUTDOWN_REASON_ABORT, exit_code);
#ifndef _WIN32
  if (signal_thread_id.thread != 0) {
    // Make sure the signal thread isn't blocked when we are trying to exit.
    server_components_initialized();

    pthread_kill(signal_thread_id.thread, SIGTERM);
    my_thread_join(&signal_thread_id, NULL);
  }
  signal_thread_id.thread = 0;

  if (mysqld::runtime::is_daemon()) {
    mysqld::runtime::signal_parent(pipe_write_fd, 0);
  }
#endif
  clean_up(!is_help_or_validate_option() && !daemon_launcher_quiet &&
           (exit_code || !opt_initialize)); /* purecov: inspected */
  DBUG_PRINT("quit", ("done with cleanup in unireg_abort"));
  mysqld_exit(exit_code);
}

void clean_up_mysqld_mutexes() { clean_up_mutexes(); }

static void mysqld_exit(int exit_code) {
  DBUG_ASSERT(
      (exit_code >= MYSQLD_SUCCESS_EXIT && exit_code <= MYSQLD_ABORT_EXIT) ||
      exit_code == MYSQLD_RESTART_EXIT);
  mysql_audit_finalize();
  Srv_session::module_deinit();
  delete_optimizer_cost_module();
  clean_up_mutexes();
  my_end(opt_endinfo ? MY_CHECK_ERROR | MY_GIVE_INFO : 0);
  destroy_error_log();
#ifdef WITH_PERFSCHEMA_STORAGE_ENGINE
  shutdown_performance_schema();
#endif

#if defined(_WIN32)
  if (hEventShutdown) CloseHandle(hEventShutdown);
  close_service_status_pipe_in_mysqld();
#endif  // _WIN32

  exit(exit_code); /* purecov: inspected */
}

/**
   GTID cleanup destroys objects and reset their pointer.
   Function is reentrant.
*/
void gtid_server_cleanup() {
  if (gtid_state != NULL) {
    delete gtid_state;
    gtid_state = NULL;
  }
  if (global_sid_map != NULL) {
    delete global_sid_map;
    global_sid_map = NULL;
  }
  if (global_sid_lock != NULL) {
    delete global_sid_lock;
    global_sid_lock = NULL;
  }
  if (gtid_table_persistor != NULL) {
    delete gtid_table_persistor;
    gtid_table_persistor = NULL;
  }
  if (gtid_mode_lock) {
    delete gtid_mode_lock;
    gtid_mode_lock = NULL;
  }
}

/**
   GTID initialization.

   @return true if allocation does not succeed
           false if OK
*/
bool gtid_server_init() {
  bool res = (!(global_sid_lock = new Checkable_rwlock(
#ifdef HAVE_PSI_INTERFACE
                    key_rwlock_global_sid_lock
#endif
                    )) ||
              !(gtid_mode_lock = new Checkable_rwlock(
#ifdef HAVE_PSI_INTERFACE
                    key_rwlock_gtid_mode_lock
#endif
                    )) ||
              !(global_sid_map = new Sid_map(global_sid_lock)) ||
              !(gtid_state = new Gtid_state(global_sid_lock, global_sid_map)) ||
              !(gtid_table_persistor = new Gtid_table_persistor()));

  gtid_mode_counter = 1;

  if (res) {
    gtid_server_cleanup();
  }
  return res;
}

// Free connection acceptors
static void free_connection_acceptors() {
  delete mysqld_socket_acceptor;
  mysqld_socket_acceptor = NULL;

#ifdef _WIN32
  delete named_pipe_acceptor;
  named_pipe_acceptor = NULL;
  delete shared_mem_acceptor;
  shared_mem_acceptor = NULL;
#endif
}

static void clean_up(bool print_message) {
  DBUG_PRINT("exit", ("clean_up"));
  if (cleanup_done++) return; /* purecov: inspected */

  ha_pre_dd_shutdown();
  dd::shutdown();

  Events::deinit();
  stop_handle_manager();

  memcached_shutdown();

  /*
    make sure that handlers finish up
    what they have that is dependent on the binlog
  */
  if (print_message && (!is_help_or_validate_option() || opt_verbose))
    LogErr(INFORMATION_LEVEL, ER_BINLOG_END);
  ha_binlog_end(current_thd);

  injector::free_instance();
  mysql_bin_log.cleanup();

  if (use_slave_mask) bitmap_free(&slave_error_mask);
  my_tz_free();
  servers_free(true);
  acl_free(true);
  grant_free();
  hostname_cache_free();
  range_optimizer_free();
  item_func_sleep_free();
  lex_free(); /* Free some memory */
  item_create_cleanup();
  if (!opt_noacl) udf_unload_udfs();
  table_def_start_shutdown();
  plugin_shutdown();
  gtid_server_cleanup();  // after plugin_shutdown
  delete_optimizer_cost_module();
  ha_end();
  if (tc_log) {
    tc_log->close();
    tc_log = NULL;
  }

  if (dd::upgrade_57::in_progress()) delete_dictionary_tablespace();

  Recovered_xa_transactions::destroy();
  delegates_destroy();
  transaction_cache_free();
  MDL_context_backup_manager::destroy();
  table_def_free();
  mdl_destroy();
  key_caches.delete_elements();
  multi_keycache_free();
  query_logger.cleanup();
  my_free_open_file_info();
  free_tmpdir(&mysql_tmpdir_list);
  my_free(opt_bin_logname);
  free_max_user_conn();
  free_global_user_stats();
  free_global_client_stats();
  free_global_thread_stats();
  free_global_table_stats();
  free_global_index_stats();
  end_slave_list();
  delete binlog_filter;
  rpl_channel_filters.clean_up();
  end_ssl();
  vio_end();
  u_cleanup();
#if defined(ENABLED_DEBUG_SYNC)
  /* End the debug sync facility. See debug_sync.cc. */
  debug_sync_end();
#endif /* defined(ENABLED_DEBUG_SYNC) */

  delete_pid_file(MYF(0));

  if (print_message && my_default_lc_messages && server_start_time)
    LogErr(SYSTEM_LEVEL, ER_SERVER_SHUTDOWN_COMPLETE, my_progname,
           server_version, MYSQL_COMPILATION_COMMENT_SERVER);
  cleanup_errmsgs();

  free_connection_acceptors();
  Connection_handler_manager::destroy_instance();

  if (!is_help_or_validate_option() && !opt_initialize)
    resourcegroups::Resource_group_mgr::destroy_instance();
  mysql_client_plugin_deinit();
  finish_client_errs();
  deinit_errmessage();  // finish server errs
  DBUG_PRINT("quit", ("Error messages freed"));

  Global_THD_manager::destroy_instance();

  my_free(const_cast<char *>(log_bin_basename));
  my_free(const_cast<char *>(log_bin_index));
  my_free(const_cast<char *>(relay_log_basename));
  my_free(const_cast<char *>(relay_log_index));
  free_list(opt_early_plugin_load_list_ptr);
  free_list(opt_plugin_load_list_ptr);

  /*
    Is this the best place for components deinit? It may be changed when new
    dependencies are discovered, possibly being divided into separate points
    where all dependencies are still ok.
  */
  log_builtins_error_stack("log_filter_internal; log_sink_internal", false,
                           nullptr);
#ifdef HAVE_PSI_THREAD_INTERFACE
  if (!is_help_or_validate_option() && !opt_initialize) {
    unregister_pfs_notification_service();
    unregister_pfs_resource_group_service();
  }
#endif
  component_infrastructure_deinit();
  /*
    component unregister_variable() api depends on system_variable_hash.
    component_infrastructure_deinit() interns calls the deinit funtion
    of components which are loaded, and the deinit functions can have
    the component system unregister_ variable()  api's, hence we need
    to call the sys_var_end() after component_infrastructure_deinit()
  */
  sys_var_end();
  free_status_vars();

  if (have_statement_timeout == SHOW_OPTION_YES) my_timer_deinitialize();

  have_statement_timeout = SHOW_OPTION_DISABLED;

  persisted_variables_cache.cleanup();

  udf_deinit_globals();
  /*
    The following lines may never be executed as the main thread may have
    killed us
  */
  DBUG_PRINT("quit", ("done with cleanup"));
} /* clean_up */

static void clean_up_mutexes() {
  mysql_mutex_destroy(&LOCK_log_throttle_qni);
  mysql_mutex_destroy(&LOCK_status);
  mysql_mutex_destroy(&LOCK_manager);
  mysql_mutex_destroy(&LOCK_crypt);
  mysql_mutex_destroy(&LOCK_user_conn);
  mysql_rwlock_destroy(&LOCK_sys_init_connect);
  mysql_rwlock_destroy(&LOCK_sys_init_slave);
  mysql_mutex_destroy(&LOCK_global_system_variables);
  mysql_rwlock_destroy(&LOCK_system_variables_hash);
  mysql_mutex_destroy(&LOCK_uuid_generator);
  mysql_mutex_destroy(&LOCK_sql_rand);
  mysql_mutex_destroy(&LOCK_prepared_stmt_count);
  mysql_mutex_destroy(&LOCK_sql_slave_skip_counter);
  mysql_mutex_destroy(&LOCK_slave_net_timeout);
  mysql_mutex_destroy(&LOCK_slave_trans_dep_tracker);
  mysql_mutex_destroy(&LOCK_error_messages);
  mysql_mutex_destroy(&LOCK_default_password_lifetime);
  mysql_mutex_destroy(&LOCK_mandatory_roles);
  mysql_mutex_destroy(&LOCK_server_started);
  mysql_cond_destroy(&COND_server_started);
  mysql_mutex_destroy(&LOCK_reset_gtid_table);
  mysql_mutex_destroy(&LOCK_compress_gtid_table);
  mysql_cond_destroy(&COND_compress_gtid_table);
  mysql_mutex_destroy(&LOCK_collect_instance_log);
  mysql_mutex_destroy(&LOCK_password_history);
  mysql_mutex_destroy(&LOCK_password_reuse_interval);
  mysql_cond_destroy(&COND_manager);
#ifdef _WIN32
  mysql_cond_destroy(&COND_handler_count);
  mysql_mutex_destroy(&LOCK_handler_count);
  mysql_rwlock_destroy(&LOCK_named_pipe_full_access_group);
#endif
#ifndef _WIN32
  mysql_cond_destroy(&COND_socket_listener_active);
  mysql_mutex_destroy(&LOCK_socket_listener_active);
  mysql_cond_destroy(&COND_start_signal_handler);
  mysql_mutex_destroy(&LOCK_start_signal_handler);
#endif
  mysql_mutex_destroy(&LOCK_keyring_operations);
<<<<<<< HEAD
  mysql_mutex_destroy(&LOCK_global_user_client_stats);
  mysql_mutex_destroy(&LOCK_global_table_stats);
  mysql_mutex_destroy(&LOCK_global_index_stats);
  mysql_rwlock_destroy(&LOCK_consistent_snapshot);
=======
  mysql_mutex_destroy(&LOCK_tls_ctx_options);
  mysql_mutex_destroy(&LOCK_rotate_binlog_master_key);
>>>>>>> 124c7ab1
}

/****************************************************************************
** Init IP and UNIX socket
****************************************************************************/

/* Initialise proxy protocol. */
static void set_proxy() {
  if (opt_disable_networking) return;

  struct st_vio_network net;

  /* Check for special case '*'. */
  if (strcmp(my_proxy_protocol_networks, "*") == 0) {
    memset(&net, 0, sizeof(net));
    net.family = AF_INET;
    vio_proxy_protocol_add(net);
    net.family = AF_INET6;
    vio_proxy_protocol_add(net);
    return;
  }

  const char *p = my_proxy_protocol_networks;

  while (1) {
    /* jump spaces. */
    while (*p == ' ') p++;
    if (*p == '\0') break;
    const char *start = p;

    /* look for separator */
    while (*p != ',' && *p != '/' && *p != ' ' && *p != '\0') p++;
    if (p - start > INET6_ADDRSTRLEN) {
      sql_print_error(
          "Too long network in 'proxy_protocol_networks' "
          "directive.");
      unireg_abort(1);
    }
    char buffer[INET6_ADDRSTRLEN + 1 + 3 + 1];
    memcpy(buffer, start, p - start);
    buffer[p - start] = '\0';

    /* Try to convert to ipv4. */
    if (inet_pton(AF_INET, buffer, &net.addr.in)) net.family = AF_INET;

    /* Try to convert to ipv6. */
    else if (inet_pton(AF_INET6, buffer, &net.addr.in6))
      net.family = AF_INET6;

    else {
      sql_print_error(
          "Bad network '%s' in 'proxy_protocol_networks' "
          "directive.",
          buffer);
      unireg_abort(1);
    }

    /* Look for network. */
    unsigned bits;
    if (*p == '/') {
      if (!my_isdigit(&my_charset_bin, *++p)) {
        sql_print_error(
            "Missing network prefix in 'proxy_protocol_networks' "
            "directive.");
        unireg_abort(1);
      }
      start = p;
      bits = 0;
      while (my_isdigit(&my_charset_bin, *p) && p - start < 3)
        bits = bits * 10 + *p++ - '0';

      /* Check bits value. */
      if (net.family == AF_INET && bits > 32) {
        sql_print_error(
            "Bad IPv4 mask in 'proxy_protocol_networks' "
            "directive.");
        unireg_abort(1);
      }
      if (net.family == AF_INET6 && bits > 128) {
        sql_print_error(
            "Bad IPv6 mask in 'proxy_protocol_networks' "
            "directive.");
        unireg_abort(1);
      }
    } else {
      if (net.family == AF_INET)
        bits = 32;
      else {
        DBUG_ASSERT(net.family == AF_INET6);
        bits = 128;
      }
    }

    /* Build binary mask. */
    if (net.family == AF_INET) {
      /* Process IPv4 mask. */
      if (bits == 0)
        net.mask.in.s_addr = 0x00000000;
      else if (bits == 32)
        net.mask.in.s_addr = 0xffffffff;
      else
        net.mask.in.s_addr = ~((0x80000000 >> (bits - 1)) - 1);
      net.mask.in.s_addr = htonl(net.mask.in.s_addr);

      /* Apply mask */
      struct in_addr check = net.addr.in;
      check.s_addr &= net.mask.in.s_addr;

      /* Check network. */
      if (check.s_addr != net.addr.in.s_addr)
        sql_print_warning(
            "The network mask hides a part of the address for "
            "'%s/%d' in 'proxy_protocol_networks' directive.",
            buffer, bits);
    } else {
      /* Process IPv6 mask */
      memset(&net.mask.in6, 0, sizeof(net.mask.in6));
      if (bits > 0 && bits < 32) {
        net.mask.in6.s6_addr32[0] = ~((0x80000000 >> (bits - 1)) - 1);
      } else if (bits == 32) {
        net.mask.in6.s6_addr32[0] = 0xffffffff;
      } else if (bits > 32 && bits <= 64) {
        net.mask.in6.s6_addr32[0] = 0xffffffff;
        net.mask.in6.s6_addr32[1] =
            (bits == 64) ? 0xffffffff : ~((0x80000000 >> (bits - 32 - 1)) - 1);
      } else if (bits > 64 && bits <= 96) {
        net.mask.in6.s6_addr32[0] = 0xffffffff;
        net.mask.in6.s6_addr32[1] = 0xffffffff;
        net.mask.in6.s6_addr32[2] =
            (bits == 96) ? 0xffffffff : ~((0x80000000 >> (bits - 64 - 1)) - 1);
      } else if (bits > 96) {
        DBUG_ASSERT(bits <= 128);
        net.mask.in6.s6_addr32[0] = 0xffffffff;
        net.mask.in6.s6_addr32[1] = 0xffffffff;
        net.mask.in6.s6_addr32[2] = 0xffffffff;
        net.mask.in6.s6_addr32[3] =
            (bits == 128) ? 0xffffffff : ~((0x80000000 >> (bits - 96 - 1)) - 1);
      }

      net.mask.in6.s6_addr32[0] = htonl(net.mask.in6.s6_addr32[0]);
      net.mask.in6.s6_addr32[1] = htonl(net.mask.in6.s6_addr32[1]);
      net.mask.in6.s6_addr32[2] = htonl(net.mask.in6.s6_addr32[2]);
      net.mask.in6.s6_addr32[3] = htonl(net.mask.in6.s6_addr32[3]);

      /* Apply mask */
      struct in6_addr check = net.addr.in6;
      check.s6_addr32[0] &= net.mask.in6.s6_addr32[0];
      check.s6_addr32[1] &= net.mask.in6.s6_addr32[1];
      check.s6_addr32[2] &= net.mask.in6.s6_addr32[2];
      check.s6_addr32[3] &= net.mask.in6.s6_addr32[3];

      /* Check network. */
      if (memcmp(check.s6_addr, net.addr.in6.s6_addr, 16)) {
        sql_print_warning(
            "The network mask hides a part of the address for "
            "'%s/%d' in 'proxy_protocol_networks' directive.",
            buffer, bits);
      }
    }

    if (*p != '\0' && *p != ',') {
      sql_print_error("Bad syntax in 'proxy_protocol_networks' directive.");
      unireg_abort(1);
    }

    /* add network. */
    vio_proxy_protocol_add(net);

    /* stop the parsing. */
    if (*p == '\0') break;
    p++;
  }
}

static void set_ports() {
  char *env;
  if (!mysqld_port &&
      !opt_disable_networking) {  // Get port if not from commandline
    mysqld_port = MYSQL_PORT;

    /*
      if builder specifically requested a default port, use that
      (even if it coincides with our factory default).
      only if they didn't do we check /etc/services (and, failing
      on that, fall back to the factory default of 3306).
      either default can be overridden by the environment variable
      MYSQL_TCP_PORT, which in turn can be overridden with command
      line options.
    */

#if MYSQL_PORT_DEFAULT == 0
    struct servent *serv_ptr;
    if ((serv_ptr = getservbyname("mysql", "tcp")))
      mysqld_port = ntohs((u_short)serv_ptr->s_port); /* purecov: inspected */
#endif
    if ((env = getenv("MYSQL_TCP_PORT")))
      mysqld_port = (uint)atoi(env); /* purecov: inspected */
  }
  if (!mysqld_unix_port) {
#ifdef _WIN32
    mysqld_unix_port = (char *)MYSQL_NAMEDPIPE;
#else
    mysqld_unix_port = (char *)MYSQL_UNIX_ADDR;
#endif
    if ((env = getenv("MYSQL_UNIX_PORT")))
      mysqld_unix_port = env; /* purecov: inspected */
  }
}

#if !defined(_WIN32)
/* Change to run as another user if started with --user */

static struct passwd *check_user(const char *user) {
  struct passwd *tmp_user_info;
  uid_t user_id = geteuid();

  // Don't bother if we aren't superuser
  if (user_id) {
    if (user) {
      /* Don't give a warning, if real user is same as given with --user */
      tmp_user_info = getpwnam(user);
      if ((!tmp_user_info || user_id != tmp_user_info->pw_uid))
        LogErr(WARNING_LEVEL, ER_USER_REQUIRES_ROOT);
    }
    return NULL;
  }
  if (!user) {
    if (!opt_initialize && !is_help_or_validate_option()) {
      LogErr(ERROR_LEVEL, ER_REALLY_RUN_AS_ROOT);
      unireg_abort(MYSQLD_ABORT_EXIT);
    }
    return NULL;
  }
  /* purecov: begin tested */
  if (!strcmp(user, "root"))
    return NULL;  // Avoid problem with dynamic libraries

  if (!(tmp_user_info = getpwnam(user))) {
    // Allow a numeric uid to be used
    const char *pos;
    for (pos = user; my_isdigit(mysqld_charset, *pos); pos++)
      ;
    if (*pos)  // Not numeric id
      goto err;
    if (!(tmp_user_info = getpwuid(atoi(user)))) goto err;
  }
  return tmp_user_info;
  /* purecov: end */

err:
  LogErr(ERROR_LEVEL, ER_USER_WHAT_USER, user);
  unireg_abort(MYSQLD_ABORT_EXIT);

  return NULL;
}

static void set_user(const char *user, struct passwd *user_info_arg) {
  /* purecov: begin tested */
  DBUG_ASSERT(user_info_arg != 0);
#ifdef HAVE_INITGROUPS
  initgroups((char *)user, user_info_arg->pw_gid);
#endif
  if (setgid(user_info_arg->pw_gid) == -1) {
    LogErr(ERROR_LEVEL, ER_FAIL_SETGID, strerror(errno));
    unireg_abort(MYSQLD_ABORT_EXIT);
  }
  if (setuid(user_info_arg->pw_uid) == -1) {
    LogErr(ERROR_LEVEL, ER_FAIL_SETUID, strerror(errno));
    unireg_abort(MYSQLD_ABORT_EXIT);
  }

#ifdef HAVE_SYS_PRCTL_H
  if (test_flags & TEST_CORE_ON_SIGNAL) {
    /* inform kernel that process is dumpable */
    (void)prctl(PR_SET_DUMPABLE, 1);
  }
#endif

  /* purecov: end */
}

static void set_effective_user(struct passwd *user_info_arg) {
  DBUG_ASSERT(user_info_arg != 0);
  if (setregid((gid_t)-1, user_info_arg->pw_gid) == -1) {
    LogErr(ERROR_LEVEL, ER_FAIL_SETREGID, strerror(errno));
    unireg_abort(MYSQLD_ABORT_EXIT);
  }
  if (setreuid((uid_t)-1, user_info_arg->pw_uid) == -1) {
    LogErr(ERROR_LEVEL, ER_FAIL_SETREUID, strerror(errno));
    unireg_abort(MYSQLD_ABORT_EXIT);
  }
}

/** Change root user if started with @c --chroot . */
static void set_root(const char *path) {
  if (chroot(path) == -1) {
    LogErr(ERROR_LEVEL, ER_FAIL_CHROOT, strerror(errno));
    unireg_abort(MYSQLD_ABORT_EXIT);
  }
  my_setwd("/", MYF(0));
}
#endif  // !_WIN32

/**
  Check that an address value is a wildcard IP value,
  that is it has either the value 0.0.0.0 for IPv4 or the value ::1 in
  case IPv6, or has the specially treated symbol * as its value.

  @param address_value   Address value to check
  @param address_length  Address length

  @return true in case the address value is a wildcard value, else false.
*/
bool check_address_is_wildcard(const char *address_value,
                               size_t address_length) {
  return
      // Wildcard is not allowed in case a comma separated list of
      // addresses is specified
      native_strncasecmp(address_value, MY_BIND_ALL_ADDRESSES,
                         address_length) == 0 ||
      // The specially treated address :: is not allowed in case
      // a comma separated list of addresses is specified
      native_strncasecmp(address_value, ipv6_all_addresses, address_length) ==
          0 ||
      // The specially treated address 0.0.0.0 is not allowed in case
      // a comma separated list of addresses is specified
      native_strncasecmp(address_value, ipv4_all_addresses, address_length) ==
          0;
}

/**
  Take a string representing host or ip address followed by
  optional delimiter '/' and namespace name and put address part
  and namespace part into corresponding output parameters.

  @param begin_address_value  start of a string containing an address value
  @param end_address_value  pointer to an end of string containing
                            an address value. Has the value nullptr in case
                            address value not continue
  @param [out] address_value  address value extracted from address string
  @param [out] network_namespace  network namespace extracted from
                                  the address string value if any

  @return false on success, true on address format error
*/
static bool parse_address_string(const char *begin_address_value,
                                 const char *end_address_value,
                                 std::string *address_value,
                                 std::string *network_namespace) {
  const char *namespace_separator = strchr(begin_address_value, '/');

  if (namespace_separator != nullptr) {
    if (begin_address_value == namespace_separator)
      /*
        Parse error: there is no character before '/',
        that is missed address value
      */
      return true;

    if (namespace_separator < end_address_value) {
      if (end_address_value - namespace_separator == 1)
        /*
          Parse error: there is no character immediately after '/',
          that is missed namespace name.
        */
        return true;

      /*
        Found namespace delimiter. Extract namespace and address values
      */
      *address_value = std::string(begin_address_value, namespace_separator);
      *network_namespace =
          std::string(namespace_separator + 1, end_address_value);
    } else if (end_address_value != nullptr)
      /*
        This branch corresponds to the case when namespace separator is located
        after the last character of the address subvalue being processed.
        For example, if the following string '192.168.1.1,172.1.1.1/red'
        passed into the function create_bind_address_info_from_string(),
        then during handling of the address 192.168.1.1 search of '/'
        will return a position after the end of the sub string 192.168.1.1
        (in the next sub string 172.1.1.1/red) that should be ignored.
      */
      *address_value = std::string(begin_address_value, end_address_value);
    else {
      /*
        This branch corresponds to the case when namespace separator is located
        at the last part of address values. For example,
        this branch is executed during handling of the following value
        192.168.1.1,::1,::1/greeen for the option --bind-address.
      */
      *address_value = std::string(begin_address_value, namespace_separator);
      *network_namespace = std::string(namespace_separator + 1);
      if (*(namespace_separator + 1) == 0)
        /*
          Parse error: there is no character immediately
          after '/' - a namespace name missed.
        */
        return true;
    }
  } else {
    /*
      Regular address without network namespace found.
    */
    *address_value = end_address_value != nullptr
                         ? std::string(begin_address_value, end_address_value)
                         : std::string(begin_address_value);
  }

  return false;
}

/**
  Parse a value of address sub string with checking of address string format,
  extract address part and namespace part of the address value, and store
  their values into the argument valid_bind_addresses.

  @return false on success, true on address format error
*/
static bool create_bind_address_info_from_string(
    const char *begin_address_value, const char *end_address_value,
    std::list<Bind_address_info> *valid_bind_addresses) {
  Bind_address_info bind_address_info;
  std::string address_value, network_namespace;

  if (parse_address_string(begin_address_value, end_address_value,
                           &address_value, &network_namespace))
    return true;

  if (network_namespace.empty())
    bind_address_info = Bind_address_info(address_value);
  else {
    /*
      Wildcard value is not allowed in case network namespace specified
      for address value in the option bind-address.
    */
    if (check_address_is_wildcard(address_value.c_str(),
                                  address_value.length())) {
      LogErr(ERROR_LEVEL,
             ER_NETWORK_NAMESPACE_NOT_ALLOWED_FOR_WILDCARD_ADDRESS);
      return true;
    }

    bind_address_info = Bind_address_info(address_value, network_namespace);
  }

  valid_bind_addresses->emplace_back(bind_address_info);

  return false;
}

/**
  Check acceptable value(s) of parameter bind-address

  @param      bind_address          Value of the parameter bind-address
  @param[out] valid_bind_addresses  List of addresses to listen and their
                                    corresponding network namespaces if set.

  @return false on success, true on failure
*/
static bool check_bind_address_has_valid_value(
    const char *bind_address,
    std::list<Bind_address_info> *valid_bind_addresses) {
  if (strlen(bind_address) == 0)
    // Empty value for bind_address is an error
    return true;

  const char *comma_separator = strchr(bind_address, ',');
  const char *begin_of_value = bind_address;
  const bool multiple_bind_addresses = (comma_separator != nullptr);

  if (comma_separator == begin_of_value)
    // Return an error if a value of bind_address begins with comma
    return true;

  while (comma_separator != nullptr) {
    Bind_address_info bind_address_info;
    std::string address_value, network_namespace;
    /*
      Wildcard value is not allowed in case multi-addresses value specified
      for the option bind-address.
    */
    if (check_address_is_wildcard(begin_of_value,
                                  comma_separator - begin_of_value)) {
      LogErr(ERROR_LEVEL, ER_WILDCARD_NOT_ALLOWED_FOR_MULTIADDRESS_BIND);

      return true;
    }

    if (create_bind_address_info_from_string(begin_of_value, comma_separator,
                                             valid_bind_addresses))
      return true;

    begin_of_value = comma_separator + 1;
    comma_separator = strchr(begin_of_value, ',');
    if (comma_separator == begin_of_value)
      // Return an error if a value of bind_address has two adjacent commas
      return true;
  }

  /*
    Wildcard value is not allowed in case multi-addresses value specified
    for the option bind-address.
  */
  if (multiple_bind_addresses &&
      (check_address_is_wildcard(begin_of_value, strlen(begin_of_value)) ||
       strlen(begin_of_value) == 0))
    return true;

  if (create_bind_address_info_from_string(begin_of_value, comma_separator,
                                           valid_bind_addresses))
    return true;

  return false;
}

/**
  Check acceptable value(s) of the parameter admin-address

  @param      admin_bind_addr_str   Value of the parameter admin-address
  @param[out] admin_address_info    List of addresses to listen and their
                                    corresponding network namespaces if set.

  @return false on success, true on failure
*/
static bool check_admin_address_has_valid_value(
    const char *admin_bind_addr_str, Bind_address_info *admin_address_info) {
  std::string address_value, network_namespace;

  if (parse_address_string(admin_bind_addr_str, nullptr, &address_value,
                           &network_namespace))
    return true;

  if (check_address_is_wildcard(address_value.c_str(),
                                address_value.length())) {
    if (!network_namespace.empty())
      LogErr(ERROR_LEVEL,
             ER_NETWORK_NAMESPACE_NOT_ALLOWED_FOR_WILDCARD_ADDRESS);

    return true;
  }

  if (network_namespace.empty())
    *admin_address_info = Bind_address_info(address_value);
  else
    *admin_address_info = Bind_address_info(address_value, network_namespace);

  return false;
}

static bool network_init(void) {
  if (opt_initialize) return false;

  set_ports();

  set_proxy();
#ifdef HAVE_SYS_UN_H
  std::string const unix_sock_name(mysqld_unix_port ? mysqld_unix_port : "");
#else
  std::string const unix_sock_name("");
#endif

  std::list<Bind_address_info> bind_addresses_info;

  if (!opt_disable_networking || unix_sock_name != "") {
    if (my_bind_addr_str != nullptr &&
        check_bind_address_has_valid_value(my_bind_addr_str,
                                           &bind_addresses_info)) {
      LogErr(ERROR_LEVEL, ER_INVALID_VALUE_OF_BIND_ADDRESSES, my_bind_addr_str);
      return true;
    }

    Bind_address_info admin_address_info;
    if (!opt_disable_networking) {
      if (my_admin_bind_addr_str != nullptr &&
          check_admin_address_has_valid_value(my_admin_bind_addr_str,
                                              &admin_address_info)) {
        LogErr(ERROR_LEVEL, ER_INVALID_ADMIN_ADDRESS, my_admin_bind_addr_str);
        return true;
      }
      /*
        Port 0 is interpreted by implementations of TCP protocol
        as a hint to find a first free port value to use and bind to it.
        On the other hand, the option mysqld_admin_port can be assigned
        the value 0 if a user specified a value that is out of allowable
        range of values. Therefore, to avoid a case when an operating
        system binds admin interface to am arbitrary selected port value,
        set it explicitly to the value MYSQL_ADMIN_PORT in case it has value 0.
      */
      if (mysqld_admin_port == 0) mysqld_admin_port = MYSQL_ADMIN_PORT;
    }
    Mysqld_socket_listener *mysqld_socket_listener = new (std::nothrow)
        Mysqld_socket_listener(bind_addresses_info, mysqld_port,
                               admin_address_info, mysqld_admin_port,
                               listen_admin_interface_in_separate_thread,
                               back_log, mysqld_port_timeout, unix_sock_name);
    if (mysqld_socket_listener == NULL) return true;

    mysqld_socket_acceptor = new (std::nothrow)
        Connection_acceptor<Mysqld_socket_listener>(mysqld_socket_listener);
    if (mysqld_socket_acceptor == NULL) {
      delete mysqld_socket_listener;
      mysqld_socket_listener = NULL;
      return true;
    }

    if (mysqld_socket_acceptor->init_connection_acceptor())
      return true;  // mysqld_socket_acceptor would be freed in unireg_abort.

    if (report_port == 0) report_port = mysqld_port;

    if (!opt_disable_networking) DBUG_ASSERT(report_port != 0);
  }
#ifdef _WIN32
  // Create named pipe
  if (opt_enable_named_pipe) {
    std::string pipe_name = mysqld_unix_port ? mysqld_unix_port : "";

    named_pipe_listener = new (std::nothrow) Named_pipe_listener(&pipe_name);
    if (named_pipe_listener == NULL) return true;

    named_pipe_acceptor = new (std::nothrow)
        Connection_acceptor<Named_pipe_listener>(named_pipe_listener);
    if (named_pipe_acceptor == NULL) {
      delete named_pipe_listener;
      named_pipe_listener = NULL;
      return true;
    }

    if (named_pipe_acceptor->init_connection_acceptor())
      return true;  // named_pipe_acceptor would be freed in unireg_abort.
  }

  // Setup shared_memory acceptor
  if (opt_enable_shared_memory) {
    std::string shared_mem_base_name =
        shared_memory_base_name ? shared_memory_base_name : "";

    Shared_mem_listener *shared_mem_listener =
        new (std::nothrow) Shared_mem_listener(&shared_mem_base_name);
    if (shared_mem_listener == NULL) return true;

    shared_mem_acceptor = new (std::nothrow)
        Connection_acceptor<Shared_mem_listener>(shared_mem_listener);
    if (shared_mem_acceptor == NULL) {
      delete shared_mem_listener;
      shared_mem_listener = NULL;
      return true;
    }

    if (shared_mem_acceptor->init_connection_acceptor())
      return true;  // shared_mem_acceptor would be freed in unireg_abort.
  }
#endif  // _WIN32
  return false;
}

#ifdef _WIN32
static uint handler_count = 0;

static inline void decrement_handler_count() {
  mysql_mutex_lock(&LOCK_handler_count);
  handler_count--;
  mysql_cond_signal(&COND_handler_count);
  mysql_mutex_unlock(&LOCK_handler_count);
}

extern "C" void *socket_conn_event_handler(void *arg) {
  my_thread_init();

  Connection_acceptor<Mysqld_socket_listener> *conn_acceptor =
      static_cast<Connection_acceptor<Mysqld_socket_listener> *>(arg);
  conn_acceptor->connection_event_loop();

  decrement_handler_count();
  my_thread_end();
  return 0;
}

extern "C" void *named_pipe_conn_event_handler(void *arg) {
  my_thread_init();

  Connection_acceptor<Named_pipe_listener> *conn_acceptor =
      static_cast<Connection_acceptor<Named_pipe_listener> *>(arg);
  conn_acceptor->connection_event_loop();

  decrement_handler_count();
  my_thread_end();
  return 0;
}

extern "C" void *shared_mem_conn_event_handler(void *arg) {
  my_thread_init();

  Connection_acceptor<Shared_mem_listener> *conn_acceptor =
      static_cast<Connection_acceptor<Shared_mem_listener> *>(arg);
  conn_acceptor->connection_event_loop();

  decrement_handler_count();
  my_thread_end();
  return 0;
}

void setup_conn_event_handler_threads() {
  my_thread_handle hThread;

  DBUG_ENTER("handle_connections_methods");

  if ((!have_tcpip || opt_disable_networking) && !opt_enable_shared_memory &&
      !opt_enable_named_pipe) {
    LogErr(ERROR_LEVEL, ER_WIN_LISTEN_BUT_HOW);
    unireg_abort(MYSQLD_ABORT_EXIT);  // Will not return
  }

  mysql_mutex_lock(&LOCK_handler_count);
  handler_count = 0;

  if (opt_enable_named_pipe) {
    int error = mysql_thread_create(
        key_thread_handle_con_namedpipes, &hThread, &connection_attrib,
        named_pipe_conn_event_handler, named_pipe_acceptor);
    if (!error)
      handler_count++;
    else
      LogErr(WARNING_LEVEL, ER_CANT_CREATE_NAMED_PIPES_THREAD, error);
  }

  if (have_tcpip && !opt_disable_networking) {
    int error = mysql_thread_create(
        key_thread_handle_con_sockets, &hThread, &connection_attrib,
        socket_conn_event_handler, mysqld_socket_acceptor);
    if (!error)
      handler_count++;
    else
      LogErr(WARNING_LEVEL, ER_CANT_CREATE_TCPIP_THREAD, error);
  }

  if (opt_enable_shared_memory) {
    int error = mysql_thread_create(
        key_thread_handle_con_sharedmem, &hThread, &connection_attrib,
        shared_mem_conn_event_handler, shared_mem_acceptor);
    if (!error)
      handler_count++;
    else
      LogErr(WARNING_LEVEL, ER_CANT_CREATE_SHM_THREAD, error);
  }

  // Block until all connection listener threads have exited.
  while (handler_count > 0)
    mysql_cond_wait(&COND_handler_count, &LOCK_handler_count);
  mysql_mutex_unlock(&LOCK_handler_count);
  DBUG_VOID_RETURN;
}

/*
  On Windows, we use native SetConsoleCtrlHandler for handle events like Ctrl-C
  with graceful shutdown.
  Also, we do not use signal(), but SetUnhandledExceptionFilter instead - as it
  provides possibility to pass the exception to just-in-time debugger, collect
  dumps and potentially also the exception and thread context used to output
  callstack.
*/

static BOOL WINAPI console_event_handler(DWORD type) {
  DBUG_ENTER("console_event_handler");
  if (type == CTRL_C_EVENT) {
    /*
      Do not shutdown before startup is finished and shutdown
      thread is initialized. Otherwise there is a race condition
      between main thread doing initialization and CTRL-C thread doing
      cleanup, which can result into crash.
    */
    if (hEventShutdown)
      kill_mysql();
    else
      LogErr(WARNING_LEVEL, ER_NOT_RIGHT_NOW);
    DBUG_RETURN(true);
  }
  DBUG_RETURN(false);
}

#ifdef DEBUG_UNHANDLED_EXCEPTION_FILTER
#define DEBUGGER_ATTACH_TIMEOUT 120
/*
  Wait for debugger to attach and break into debugger. If debugger is not
  attached, resume after timeout.
*/
static void wait_for_debugger(int timeout_sec) {
  if (!IsDebuggerPresent()) {
    int i;
    printf("Waiting for debugger to attach, pid=%u\n", GetCurrentProcessId());
    fflush(stdout);
    for (i = 0; i < timeout_sec; i++) {
      Sleep(1000);
      if (IsDebuggerPresent()) {
        /* Break into debugger */
        __debugbreak();
        return;
      }
    }
    printf("pid=%u, debugger not attached after %d seconds, resuming\n",
           GetCurrentProcessId(), timeout_sec);
    fflush(stdout);
  }
}
#endif /* DEBUG_UNHANDLED_EXCEPTION_FILTER */

LONG WINAPI my_unhandler_exception_filter(EXCEPTION_POINTERS *ex_pointers) {
  static BOOL first_time = true;
  if (!first_time) {
    /*
      This routine can be called twice, typically
      when detaching in JIT debugger.
      Return EXCEPTION_EXECUTE_HANDLER to terminate process.
    */
    return EXCEPTION_EXECUTE_HANDLER;
  }
  first_time = false;
#ifdef DEBUG_UNHANDLED_EXCEPTION_FILTER
  /*
   Unfortunately there is no clean way to debug unhandled exception filters,
   as debugger does not stop there(also documented in MSDN)
   To overcome, one could put a MessageBox, but this will not work in service.
   Better solution is to print error message and sleep some minutes
   until debugger is attached
 */
  wait_for_debugger(DEBUGGER_ATTACH_TIMEOUT);
#endif /* DEBUG_UNHANDLED_EXCEPTION_FILTER */
  __try {
    my_set_exception_pointers(ex_pointers);
    handle_fatal_signal(ex_pointers->ExceptionRecord->ExceptionCode);
  } __except (EXCEPTION_EXECUTE_HANDLER) {
    DWORD written;
    const char msg[] = "Got exception in exception handler!\n";
    WriteFile(GetStdHandle(STD_OUTPUT_HANDLE), msg, sizeof(msg) - 1, &written,
              NULL);
  }
  /*
    Return EXCEPTION_CONTINUE_SEARCH to give JIT debugger
    (drwtsn32 or vsjitdebugger) possibility to attach,
    if JIT debugger is configured.
    Windows Error reporting might generate a dump here.
  */
  return EXCEPTION_CONTINUE_SEARCH;
}

void my_init_signals() {
  if (opt_console) SetConsoleCtrlHandler(console_event_handler, true);

  /* Avoid MessageBox()es*/
  _CrtSetReportMode(_CRT_WARN, _CRTDBG_MODE_FILE);
  _CrtSetReportFile(_CRT_WARN, _CRTDBG_FILE_STDERR);
  _CrtSetReportMode(_CRT_ERROR, _CRTDBG_MODE_FILE);
  _CrtSetReportFile(_CRT_ERROR, _CRTDBG_FILE_STDERR);
  _CrtSetReportMode(_CRT_ASSERT, _CRTDBG_MODE_FILE);
  _CrtSetReportFile(_CRT_ASSERT, _CRTDBG_FILE_STDERR);

  /*
    Do not use SEM_NOGPFAULTERRORBOX in the following SetErrorMode (),
    because it would prevent JIT debugger and Windows error reporting
    from working. We need WER or JIT-debugging, since our own unhandled
    exception filter is not guaranteed to work in all situation
    (like heap corruption or stack overflow)
  */
  SetErrorMode(SetErrorMode(0) | SEM_FAILCRITICALERRORS |
               SEM_NOOPENFILEERRORBOX);
  SetUnhandledExceptionFilter(my_unhandler_exception_filter);
}

#else  // !_WIN32

extern "C" {
static void empty_signal_handler(int sig MY_ATTRIBUTE((unused))) {}
}

void my_init_signals() {
  DBUG_ENTER("my_init_signals");
  struct sigaction sa;
  (void)sigemptyset(&sa.sa_mask);

  if (!(test_flags & TEST_NO_STACKTRACE) ||
      (test_flags & TEST_CORE_ON_SIGNAL)) {
#ifdef HAVE_STACKTRACE
    my_init_stacktrace();
#endif

    if (test_flags & TEST_CORE_ON_SIGNAL) {
      // Change limits so that we will get a core file.
      struct rlimit rl;
      rl.rlim_cur = rl.rlim_max = RLIM_INFINITY;
      if (setrlimit(RLIMIT_CORE, &rl)) LogErr(WARNING_LEVEL, ER_CORE_VALUES);
    }

    /*
      SA_RESETHAND resets handler action to default when entering handler.
      SA_NODEFER allows receiving the same signal during handler.
      E.g. SIGABRT during our signal handler will dump core (default action).
    */
    sa.sa_flags = SA_RESETHAND | SA_NODEFER;
    sa.sa_handler = handle_fatal_signal;
    // Treat all these as fatal and handle them.
    (void)sigaction(SIGSEGV, &sa, NULL);
    (void)sigaction(SIGABRT, &sa, NULL);
    (void)sigaction(SIGBUS, &sa, NULL);
    (void)sigaction(SIGILL, &sa, NULL);
    (void)sigaction(SIGFPE, &sa, NULL);
  }

  // Ignore SIGPIPE and SIGALRM
  sa.sa_flags = 0;
  sa.sa_handler = SIG_IGN;
  (void)sigaction(SIGPIPE, &sa, NULL);
  (void)sigaction(SIGALRM, &sa, NULL);

  // SIGUSR1 is used to interrupt the socket listener.
  sa.sa_handler = empty_signal_handler;
  (void)sigaction(SIGUSR1, &sa, NULL);

  // Fix signals if ignored by parents (can happen on Mac OS X).
  sa.sa_handler = SIG_DFL;
  (void)sigaction(SIGTERM, &sa, NULL);
  (void)sigaction(SIGHUP, &sa, NULL);

  (void)sigemptyset(&mysqld_signal_mask);
  /*
    Block SIGQUIT, SIGHUP, SIGTERM and SIGUSR2.
    The signal handler thread does sigwait() on these.
  */
  (void)sigaddset(&mysqld_signal_mask, SIGQUIT);
  (void)sigaddset(&mysqld_signal_mask, SIGHUP);
  (void)sigaddset(&mysqld_signal_mask, SIGTERM);
  (void)sigaddset(&mysqld_signal_mask, SIGTSTP);
  (void)sigaddset(&mysqld_signal_mask, SIGUSR2);
  /*
    Block SIGINT unless debugging to prevent Ctrl+C from causing
    unclean shutdown of the server.
  */
  if (!(test_flags & TEST_SIGINT)) (void)sigaddset(&mysqld_signal_mask, SIGINT);
  pthread_sigmask(SIG_SETMASK, &mysqld_signal_mask, NULL);
  DBUG_VOID_RETURN;
}

static void start_signal_handler() {
  int error;
  my_thread_attr_t thr_attr;
  DBUG_ENTER("start_signal_handler");

  (void)my_thread_attr_init(&thr_attr);
  (void)pthread_attr_setscope(&thr_attr, PTHREAD_SCOPE_SYSTEM);
  (void)my_thread_attr_setdetachstate(&thr_attr, MY_THREAD_CREATE_JOINABLE);

  size_t guardize = 0;
  (void)pthread_attr_getguardsize(&thr_attr, &guardize);
#if defined(__ia64__) || defined(__ia64)
  /*
    Peculiar things with ia64 platforms - it seems we only have half the
    stack size in reality, so we have to double it here
  */
  guardize = my_thread_stack_size;
#endif
  if (0 !=
      my_thread_attr_setstacksize(&thr_attr, my_thread_stack_size + guardize)) {
    DBUG_ASSERT(false);
  }

  /*
    Set main_thread_id so that SIGTERM/SIGQUIT/SIGKILL/SIGUSR2 can interrupt
    the socket listener successfully.
  */
  main_thread_id = my_thread_self();

  mysql_mutex_lock(&LOCK_start_signal_handler);
  if ((error = mysql_thread_create(key_thread_signal_hand, &signal_thread_id,
                                   &thr_attr, signal_hand, 0))) {
    LogErr(ERROR_LEVEL, ER_CANT_CREATE_INTERRUPT_THREAD, error, errno);
    flush_error_log_messages();
    exit(MYSQLD_ABORT_EXIT);
  }
  mysql_cond_wait(&COND_start_signal_handler, &LOCK_start_signal_handler);
  mysql_mutex_unlock(&LOCK_start_signal_handler);

  (void)my_thread_attr_destroy(&thr_attr);
  DBUG_VOID_RETURN;
}

/** This thread handles SIGTERM, SIGQUIT and SIGHUP signals. */
/* ARGSUSED */
extern "C" void *signal_hand(void *arg MY_ATTRIBUTE((unused))) {
  my_thread_init();

  sigset_t set;
  (void)sigemptyset(&set);
  (void)sigaddset(&set, SIGTERM);
  (void)sigaddset(&set, SIGQUIT);
  (void)sigaddset(&set, SIGHUP);
  (void)sigaddset(&set, SIGUSR2);

  /*
    Signal to start_signal_handler that we are ready.
    This works by waiting for start_signal_handler to free mutex,
    after which we signal it that we are ready.
  */
  mysql_mutex_lock(&LOCK_start_signal_handler);
  mysql_cond_broadcast(&COND_start_signal_handler);
  mysql_mutex_unlock(&LOCK_start_signal_handler);

  /*
    Wait until that all server components have been successfully initialized.
    This step is mandatory since signal processing can be done safely only when
    all server components have been initialized.
  */
  server_components_init_wait();
  for (;;) {
    int sig = 0;
    int rc;
    bool error;
#ifdef __APPLE__
    while ((rc = sigwait(&set, &sig)) == EINTR) {
    }
    error = rc != 0;
#else
    siginfo_t sig_info;
    while ((rc = sigwaitinfo(&set, &sig_info)) == -1 && errno == EINTR) {
    }
    error = rc == -1;
    if (!error) sig = sig_info.si_signo;
#endif             // __APPLE__
    if (error)
      sql_print_error(
          "Fatal error in signal handling thread. sigwait/sigwaitinfo returned "
          "error  %d\n. Exiting signal handler "
          "thread.",
          errno);

    if (error || cleanup_done) {
      my_thread_end();
      my_thread_exit(0);  // Safety
      return NULL;        // Avoid compiler warnings
    }
    switch (sig) {
      case SIGUSR2:
        signal_hand_thr_exit_code = MYSQLD_RESTART_EXIT;
#ifndef __APPLE__  // Mac OS doesn't have sigwaitinfo.
        //  Log a note if mysqld is restarted via kill command.
        if (sig_info.si_pid != getpid()) {
          sql_print_information(
              "Received signal SIGUSR2."
              " Restarting mysqld (Version %s)",
              server_version);
        }
#endif             // __APPLE__
        // fall through
      case SIGTERM:
      case SIGQUIT:
        // Switch to the file log message processing.
        query_logger.set_handlers((log_output_options != LOG_NONE) ? LOG_FILE
                                                                   : LOG_NONE);
        DBUG_PRINT("info",
                   ("Got signal: %d  connection_events_loop_aborted: %d", sig,
                    connection_events_loop_aborted()));
        if (!connection_events_loop_aborted()) {
          // Mark abort for threads.
          set_connection_events_loop_aborted(true);
#ifdef HAVE_PSI_THREAD_INTERFACE
          // Delete the instrumentation for the signal thread.
          PSI_THREAD_CALL(delete_current_thread)();
#endif /* HAVE_PSI_THREAD_INTERFACE */
          /*
            Kill the socket listener.
            The main thread will then set socket_listener_active= false,
            and wait for us to finish all the cleanup below.
          */
          mysql_mutex_lock(&LOCK_socket_listener_active);
          while (socket_listener_active) {
            DBUG_PRINT("info", ("Killing socket listener"));
            if (pthread_kill(main_thread_id, SIGUSR1)) {
              DBUG_ASSERT(false);
              break;
            }
            mysql_cond_wait(&COND_socket_listener_active,
                            &LOCK_socket_listener_active);
          }
          mysql_mutex_unlock(&LOCK_socket_listener_active);

          close_connections();
        }
        my_thread_end();
        my_thread_exit(nullptr);
        return NULL;  // Avoid compiler warnings
        break;
      case SIGHUP:
        if (!connection_events_loop_aborted()) {
          int not_used;
          mysql_print_status();  // Print some debug info
          handle_reload_request(
              NULL,
              (REFRESH_LOG | REFRESH_TABLES | REFRESH_FAST | REFRESH_GRANT |
               REFRESH_THREADS | REFRESH_HOSTS),
              NULL, &not_used);  // Flush logs
          // Reenable query logs after the options were reloaded.
          query_logger.set_handlers(log_output_options);
        }
        break;
      default:
        break; /* purecov: tested */
    }
  }
  return NULL; /* purecov: deadcode */
}

#endif  // !_WIN32

/**
  All global error messages are sent here where the first one is stored
  for the client.
*/
/* ARGSUSED */
extern "C" void my_message_sql(uint error, const char *str, myf MyFlags);

void my_message_sql(uint error, const char *str, myf MyFlags) {
  THD *thd = current_thd;
  DBUG_ENTER("my_message_sql");
  DBUG_PRINT("error", ("error: %u  message: '%s'", error, str));

  DBUG_ASSERT(str != NULL);
  /*
    An error should have a valid error number (!= 0), so it can be caught
    in stored procedures by SQL exception handlers.
    Calling my_error() with error == 0 is a bug.
    Remaining known places to fix:
    - storage/myisam/mi_create.c, my_printf_error()
    TODO:
    DBUG_ASSERT(error != 0);
  */

  if (error == 0) {
    /* At least, prevent new abuse ... */
    DBUG_ASSERT(strncmp(str, "MyISAM table", 12) == 0);
    error = ER_UNKNOWN_ERROR;
  }

  if (thd) {
    (void)thd->raise_condition(error, NULL, Sql_condition::SL_ERROR, str,
                               MyFlags & ME_FATALERROR);

    /*
      Only error-codes from the client range should be seen here.
      We'll assert this here (rather than in raise_condition) as
      SQL's SIGNAL command calls that as well, and is currently
      allowed to set any error-code. Those values will be handled
      in a uniform way, that is to say, SIGNALing an error-code
      from the error-log range will not result in writing to that
      log to prevent abuse.
      We're bailing after rather than before printing to make the
      culprit easier to track down.)
    */
    DBUG_ASSERT(errno < ER_SERVER_RANGE_START);
  }

  /* When simulating OOM, skip writing to error log to avoid mtr errors */
  DBUG_EXECUTE_IF("simulate_out_of_memory", DBUG_VOID_RETURN;);

  /*
    Caller wishes to send to both the client and the error-log.
    This is legacy behaviour that is no longer legal as errors flagged
    to a client and those sent to the error-log are in different
    numeric ranges now. If you own code that does this, see about
    updating it by splitting it into two calls, one sending status
    to the client, the other sending it to the error-log using
    LogErr() and friends.
  */
  if (MyFlags & ME_ERRORLOG) {
    /*
      We've removed most uses of ME_ERRORLOG in the server.
      This leaves three possible cases:

      - EE_OUTOFMEMORY: Correct to ER_SERVER_OUT_OF_RESOURCES so
                        mysys can remain logger-agnostic.
      - HA_* range:     Correct to catch-all ER_SERVER_HANDLER_ERROR.
      - otherwise:      Flag as using info from the diagnostics area
                        (ER_ERROR_INFO_FROM_DA). This is a failsafe;
                        if your code triggers it, your code is probably
                        wrong.
    */
    if ((error == EE_OUTOFMEMORY) || (error == HA_ERR_OUT_OF_MEM))
      error = ER_SERVER_OUT_OF_RESOURCES;
    else if (error <= HA_ERR_LAST)
      error = ER_SERVER_HANDLER_ERROR;

    if (error < ER_SERVER_RANGE_START)
      LogEvent()
          .type(LOG_TYPE_ERROR)
          .prio(ERROR_LEVEL)
          .errcode(ER_ERROR_INFO_FROM_DA)
          .lookup(ER_ERROR_INFO_FROM_DA, error, str);
    else
      LogEvent()
          .type(LOG_TYPE_ERROR)
          .prio(ERROR_LEVEL)
          .errcode(error)
          .verbatim(str);

    /*
      This is no longer supported behaviour except for the cases
      outlined above, so flag anything else in debug builds!
      (We're bailing after rather than before printing to make the
      culprit easier to track down.)
    */
    DBUG_ASSERT((error == ER_FEATURE_NOT_AVAILABLE) ||
                (error >= ER_SERVER_RANGE_START));
  }

  /*
    Caller wishes to send to client, but none is attached, so we send
    to error-log instead.
  */
  else if (!thd) {
    LogEvent()
        .type(LOG_TYPE_ERROR)
        .subsys(LOG_SUBSYSTEM_TAG)
        .prio(ERROR_LEVEL)
        .errcode((error < ER_SERVER_RANGE_START)
                     ? ER_SERVER_NO_SESSION_TO_SEND_TO
                     : error)
        .lookup(ER_SERVER_NO_SESSION_TO_SEND_TO, error, str);
  }

  DBUG_VOID_RETURN;
}

extern "C" void *my_str_malloc_mysqld(size_t size);
extern "C" void my_str_free_mysqld(void *ptr);
extern "C" void *my_str_realloc_mysqld(void *ptr, size_t size);

void *my_str_malloc_mysqld(size_t size) {
  return my_malloc(key_memory_my_str_malloc, size, MYF(MY_FAE));
}

void my_str_free_mysqld(void *ptr) { my_free(ptr); }

void *my_str_realloc_mysqld(void *ptr, size_t size) {
  return my_realloc(key_memory_my_str_malloc, ptr, size, MYF(MY_FAE));
}

const char *load_default_groups[] = {
#ifdef WITH_NDBCLUSTER_STORAGE_ENGINE
    "mysql_cluster",
#endif
    "mysqld",        "server", MYSQL_BASE_VERSION, 0, 0};

#if defined(_WIN32)
static const int load_default_groups_sz =
    sizeof(load_default_groups) / sizeof(load_default_groups[0]);
#endif

/**
  This function is used to check for stack overrun for pathological
  cases of regular expressions and 'like' expressions.
  The call to current_thd is quite expensive, so we try to avoid it
  for the normal cases.
  The size of each stack frame for the wildcmp() routines is ~128 bytes,
  so checking *every* recursive call is not necessary.
 */
extern "C" {
static int check_enough_stack_size(int recurse_level) {
  uchar stack_top;
  if (recurse_level % 16 != 0) return 0;

  THD *my_thd = current_thd;
  if (my_thd != NULL)
    return check_stack_overrun(my_thd, STACK_MIN_SIZE * 4, &stack_top);
  return 0;
}
}  // extern "C"

/**
  Initialize one of the global date/time format variables.

  @param format_type    What kind of format should be supported
  @param [in,out] format Format variable to initialize

  @retval
    0 ok
  @retval
    1 error
*/

SHOW_VAR com_status_vars[] = {
    {"admin_commands", (char *)offsetof(System_status_var, com_other),
     SHOW_LONG_STATUS, SHOW_SCOPE_ALL},
    {"assign_to_keycache",
     (char *)offsetof(System_status_var,
                      com_stat[(uint)SQLCOM_ASSIGN_TO_KEYCACHE]),
     SHOW_LONG_STATUS, SHOW_SCOPE_ALL},
    {"alter_db",
     (char *)offsetof(System_status_var, com_stat[(uint)SQLCOM_ALTER_DB]),
     SHOW_LONG_STATUS, SHOW_SCOPE_ALL},
    {"alter_event",
     (char *)offsetof(System_status_var, com_stat[(uint)SQLCOM_ALTER_EVENT]),
     SHOW_LONG_STATUS, SHOW_SCOPE_ALL},
    {"alter_function",
     (char *)offsetof(System_status_var, com_stat[(uint)SQLCOM_ALTER_FUNCTION]),
     SHOW_LONG_STATUS, SHOW_SCOPE_ALL},
    {"alter_instance",
     (char *)offsetof(System_status_var, com_stat[(uint)SQLCOM_ALTER_INSTANCE]),
     SHOW_LONG_STATUS, SHOW_SCOPE_ALL},
    {"alter_procedure",
     (char *)offsetof(System_status_var,
                      com_stat[(uint)SQLCOM_ALTER_PROCEDURE]),
     SHOW_LONG_STATUS, SHOW_SCOPE_ALL},
    {"alter_resource_group",
     (char *)offsetof(System_status_var,
                      com_stat[(uint)SQLCOM_ALTER_RESOURCE_GROUP]),
     SHOW_LONG_STATUS, SHOW_SCOPE_ALL},
    {"alter_server",
     (char *)offsetof(System_status_var, com_stat[(uint)SQLCOM_ALTER_SERVER]),
     SHOW_LONG_STATUS, SHOW_SCOPE_ALL},
    {"alter_table",
     (char *)offsetof(System_status_var, com_stat[(uint)SQLCOM_ALTER_TABLE]),
     SHOW_LONG_STATUS, SHOW_SCOPE_ALL},
    {"alter_tablespace",
     (char *)offsetof(System_status_var,
                      com_stat[(uint)SQLCOM_ALTER_TABLESPACE]),
     SHOW_LONG_STATUS, SHOW_SCOPE_ALL},
    {"alter_user",
     (char *)offsetof(System_status_var, com_stat[(uint)SQLCOM_ALTER_USER]),
     SHOW_LONG_STATUS, SHOW_SCOPE_ALL},
    {"alter_user_default_role",
     (char *)offsetof(System_status_var,
                      com_stat[(uint)SQLCOM_ALTER_USER_DEFAULT_ROLE]),
     SHOW_LONG_STATUS, SHOW_SCOPE_ALL},
    {"analyze",
     (char *)offsetof(System_status_var, com_stat[(uint)SQLCOM_ANALYZE]),
     SHOW_LONG_STATUS, SHOW_SCOPE_ALL},
    {"begin", (char *)offsetof(System_status_var, com_stat[(uint)SQLCOM_BEGIN]),
     SHOW_LONG_STATUS, SHOW_SCOPE_ALL},
    {"binlog",
     (char *)offsetof(System_status_var,
                      com_stat[(uint)SQLCOM_BINLOG_BASE64_EVENT]),
     SHOW_LONG_STATUS, SHOW_SCOPE_ALL},
    {"call_procedure",
     (char *)offsetof(System_status_var, com_stat[(uint)SQLCOM_CALL]),
     SHOW_LONG_STATUS, SHOW_SCOPE_ALL},
    {"change_db",
     (char *)offsetof(System_status_var, com_stat[(uint)SQLCOM_CHANGE_DB]),
     SHOW_LONG_STATUS, SHOW_SCOPE_ALL},
    {"change_master",
     (char *)offsetof(System_status_var, com_stat[(uint)SQLCOM_CHANGE_MASTER]),
     SHOW_LONG_STATUS, SHOW_SCOPE_ALL},
    {"change_repl_filter",
     (char *)offsetof(System_status_var,
                      com_stat[(uint)SQLCOM_CHANGE_REPLICATION_FILTER]),
     SHOW_LONG_STATUS, SHOW_SCOPE_ALL},
    {"check", (char *)offsetof(System_status_var, com_stat[(uint)SQLCOM_CHECK]),
     SHOW_LONG_STATUS, SHOW_SCOPE_ALL},
    {"checksum",
     (char *)offsetof(System_status_var, com_stat[(uint)SQLCOM_CHECKSUM]),
     SHOW_LONG_STATUS, SHOW_SCOPE_ALL},
    {"clone", (char *)offsetof(System_status_var, com_stat[(uint)SQLCOM_CLONE]),
     SHOW_LONG_STATUS, SHOW_SCOPE_ALL},
    {"commit",
     (char *)offsetof(System_status_var, com_stat[(uint)SQLCOM_COMMIT]),
     SHOW_LONG_STATUS, SHOW_SCOPE_ALL},
    {"create_compression_dictionary",
     (char *)offsetof(System_status_var,
                      com_stat[(uint)SQLCOM_CREATE_COMPRESSION_DICTIONARY]),
     SHOW_LONG_STATUS, SHOW_SCOPE_ALL},
    {"create_db",
     (char *)offsetof(System_status_var, com_stat[(uint)SQLCOM_CREATE_DB]),
     SHOW_LONG_STATUS, SHOW_SCOPE_ALL},
    {"create_event",
     (char *)offsetof(System_status_var, com_stat[(uint)SQLCOM_CREATE_EVENT]),
     SHOW_LONG_STATUS, SHOW_SCOPE_ALL},
    {"create_function",
     (char *)offsetof(System_status_var,
                      com_stat[(uint)SQLCOM_CREATE_SPFUNCTION]),
     SHOW_LONG_STATUS, SHOW_SCOPE_ALL},
    {"create_index",
     (char *)offsetof(System_status_var, com_stat[(uint)SQLCOM_CREATE_INDEX]),
     SHOW_LONG_STATUS, SHOW_SCOPE_ALL},
    {"create_procedure",
     (char *)offsetof(System_status_var,
                      com_stat[(uint)SQLCOM_CREATE_PROCEDURE]),
     SHOW_LONG_STATUS, SHOW_SCOPE_ALL},
    {"create_role",
     (char *)offsetof(System_status_var, com_stat[(uint)SQLCOM_CREATE_ROLE]),
     SHOW_LONG_STATUS, SHOW_SCOPE_ALL},
    {"create_server",
     (char *)offsetof(System_status_var, com_stat[(uint)SQLCOM_CREATE_SERVER]),
     SHOW_LONG_STATUS, SHOW_SCOPE_ALL},
    {"create_table",
     (char *)offsetof(System_status_var, com_stat[(uint)SQLCOM_CREATE_TABLE]),
     SHOW_LONG_STATUS, SHOW_SCOPE_ALL},
    {"create_resource_group",
     (char *)offsetof(System_status_var,
                      com_stat[(uint)SQLCOM_CREATE_RESOURCE_GROUP]),
     SHOW_LONG_STATUS, SHOW_SCOPE_ALL},
    {"create_trigger",
     (char *)offsetof(System_status_var, com_stat[(uint)SQLCOM_CREATE_TRIGGER]),
     SHOW_LONG_STATUS, SHOW_SCOPE_ALL},
    {"create_udf",
     (char *)offsetof(System_status_var,
                      com_stat[(uint)SQLCOM_CREATE_FUNCTION]),
     SHOW_LONG_STATUS, SHOW_SCOPE_ALL},
    {"create_user",
     (char *)offsetof(System_status_var, com_stat[(uint)SQLCOM_CREATE_USER]),
     SHOW_LONG_STATUS, SHOW_SCOPE_ALL},
    {"create_view",
     (char *)offsetof(System_status_var, com_stat[(uint)SQLCOM_CREATE_VIEW]),
     SHOW_LONG_STATUS, SHOW_SCOPE_ALL},
    {"create_spatial_reference_system",
     (char *)offsetof(System_status_var, com_stat[(uint)SQLCOM_CREATE_SRS]),
     SHOW_LONG_STATUS, SHOW_SCOPE_ALL},
    {"dealloc_sql",
     (char *)offsetof(System_status_var,
                      com_stat[(uint)SQLCOM_DEALLOCATE_PREPARE]),
     SHOW_LONG_STATUS, SHOW_SCOPE_ALL},
    {"delete",
     (char *)offsetof(System_status_var, com_stat[(uint)SQLCOM_DELETE]),
     SHOW_LONG_STATUS, SHOW_SCOPE_ALL},
    {"delete_multi",
     (char *)offsetof(System_status_var, com_stat[(uint)SQLCOM_DELETE_MULTI]),
     SHOW_LONG_STATUS, SHOW_SCOPE_ALL},
    {"do", (char *)offsetof(System_status_var, com_stat[(uint)SQLCOM_DO]),
     SHOW_LONG_STATUS, SHOW_SCOPE_ALL},
    {"drop_compression_dictionary",
     (char *)offsetof(System_status_var,
                      com_stat[(uint)SQLCOM_DROP_COMPRESSION_DICTIONARY]),
     SHOW_LONG_STATUS, SHOW_SCOPE_ALL},
    {"drop_db",
     (char *)offsetof(System_status_var, com_stat[(uint)SQLCOM_DROP_DB]),
     SHOW_LONG_STATUS, SHOW_SCOPE_ALL},
    {"drop_event",
     (char *)offsetof(System_status_var, com_stat[(uint)SQLCOM_DROP_EVENT]),
     SHOW_LONG_STATUS, SHOW_SCOPE_ALL},
    {"drop_function",
     (char *)offsetof(System_status_var, com_stat[(uint)SQLCOM_DROP_FUNCTION]),
     SHOW_LONG_STATUS, SHOW_SCOPE_ALL},
    {"drop_index",
     (char *)offsetof(System_status_var, com_stat[(uint)SQLCOM_DROP_INDEX]),
     SHOW_LONG_STATUS, SHOW_SCOPE_ALL},
    {"drop_procedure",
     (char *)offsetof(System_status_var, com_stat[(uint)SQLCOM_DROP_PROCEDURE]),
     SHOW_LONG_STATUS, SHOW_SCOPE_ALL},
    {"drop_resource_group",
     (char *)offsetof(System_status_var,
                      com_stat[(uint)SQLCOM_DROP_RESOURCE_GROUP]),
     SHOW_LONG_STATUS, SHOW_SCOPE_ALL},
    {"drop_role",
     (char *)offsetof(System_status_var, com_stat[(uint)SQLCOM_DROP_ROLE]),
     SHOW_LONG_STATUS, SHOW_SCOPE_ALL},
    {"drop_server",
     (char *)offsetof(System_status_var, com_stat[(uint)SQLCOM_DROP_SERVER]),
     SHOW_LONG_STATUS, SHOW_SCOPE_ALL},
    {"drop_spatial_reference_system",
     (char *)offsetof(System_status_var, com_stat[(uint)SQLCOM_DROP_SRS]),
     SHOW_LONG_STATUS, SHOW_SCOPE_ALL},
    {"drop_table",
     (char *)offsetof(System_status_var, com_stat[(uint)SQLCOM_DROP_TABLE]),
     SHOW_LONG_STATUS, SHOW_SCOPE_ALL},
    {"drop_trigger",
     (char *)offsetof(System_status_var, com_stat[(uint)SQLCOM_DROP_TRIGGER]),
     SHOW_LONG_STATUS, SHOW_SCOPE_ALL},
    {"drop_user",
     (char *)offsetof(System_status_var, com_stat[(uint)SQLCOM_DROP_USER]),
     SHOW_LONG_STATUS, SHOW_SCOPE_ALL},
    {"drop_view",
     (char *)offsetof(System_status_var, com_stat[(uint)SQLCOM_DROP_VIEW]),
     SHOW_LONG_STATUS, SHOW_SCOPE_ALL},
    {"empty_query",
     (char *)offsetof(System_status_var, com_stat[(uint)SQLCOM_EMPTY_QUERY]),
     SHOW_LONG_STATUS, SHOW_SCOPE_ALL},
    {"execute_sql",
     (char *)offsetof(System_status_var, com_stat[(uint)SQLCOM_EXECUTE]),
     SHOW_LONG_STATUS, SHOW_SCOPE_ALL},
    {"explain_other",
     (char *)offsetof(System_status_var, com_stat[(uint)SQLCOM_EXPLAIN_OTHER]),
     SHOW_LONG_STATUS, SHOW_SCOPE_ALL},
    {"flush", (char *)offsetof(System_status_var, com_stat[(uint)SQLCOM_FLUSH]),
     SHOW_LONG_STATUS, SHOW_SCOPE_ALL},
    {"get_diagnostics",
     (char *)offsetof(System_status_var,
                      com_stat[(uint)SQLCOM_GET_DIAGNOSTICS]),
     SHOW_LONG_STATUS, SHOW_SCOPE_ALL},
    {"grant", (char *)offsetof(System_status_var, com_stat[(uint)SQLCOM_GRANT]),
     SHOW_LONG_STATUS, SHOW_SCOPE_ALL},
    {"grant_roles",
     (char *)offsetof(System_status_var, com_stat[(uint)SQLCOM_GRANT_ROLE]),
     SHOW_LONG_STATUS, SHOW_SCOPE_ALL},
    {"ha_close",
     (char *)offsetof(System_status_var, com_stat[(uint)SQLCOM_HA_CLOSE]),
     SHOW_LONG_STATUS, SHOW_SCOPE_ALL},
    {"ha_open",
     (char *)offsetof(System_status_var, com_stat[(uint)SQLCOM_HA_OPEN]),
     SHOW_LONG_STATUS, SHOW_SCOPE_ALL},
    {"ha_read",
     (char *)offsetof(System_status_var, com_stat[(uint)SQLCOM_HA_READ]),
     SHOW_LONG_STATUS, SHOW_SCOPE_ALL},
    {"help", (char *)offsetof(System_status_var, com_stat[(uint)SQLCOM_HELP]),
     SHOW_LONG_STATUS, SHOW_SCOPE_ALL},
    {"import",
     (char *)offsetof(System_status_var, com_stat[(uint)SQLCOM_IMPORT]),
     SHOW_LONG_STATUS, SHOW_SCOPE_ALL},
    {"insert",
     (char *)offsetof(System_status_var, com_stat[(uint)SQLCOM_INSERT]),
     SHOW_LONG_STATUS, SHOW_SCOPE_ALL},
    {"insert_select",
     (char *)offsetof(System_status_var, com_stat[(uint)SQLCOM_INSERT_SELECT]),
     SHOW_LONG_STATUS, SHOW_SCOPE_ALL},
    {"install_component",
     (char *)offsetof(System_status_var,
                      com_stat[(uint)SQLCOM_INSTALL_COMPONENT]),
     SHOW_LONG_STATUS, SHOW_SCOPE_ALL},
    {"install_plugin",
     (char *)offsetof(System_status_var, com_stat[(uint)SQLCOM_INSTALL_PLUGIN]),
     SHOW_LONG_STATUS, SHOW_SCOPE_ALL},
    {"kill", (char *)offsetof(System_status_var, com_stat[(uint)SQLCOM_KILL]),
     SHOW_LONG_STATUS, SHOW_SCOPE_ALL},
    {"load", (char *)offsetof(System_status_var, com_stat[(uint)SQLCOM_LOAD]),
     SHOW_LONG_STATUS, SHOW_SCOPE_ALL},
    {"lock_instance",
     (char *)offsetof(System_status_var, com_stat[(uint)SQLCOM_LOCK_INSTANCE]),
     SHOW_LONG_STATUS, SHOW_SCOPE_ALL},
    {"lock_tables",
     (char *)offsetof(System_status_var, com_stat[(uint)SQLCOM_LOCK_TABLES]),
     SHOW_LONG_STATUS, SHOW_SCOPE_ALL},
    {"lock_tables_for_backup",
     (char *)offsetof(System_status_var,
                      com_stat[(uint)SQLCOM_LOCK_TABLES_FOR_BACKUP]),
     SHOW_LONG_STATUS, SHOW_SCOPE_ALL},
    {"optimize",
     (char *)offsetof(System_status_var, com_stat[(uint)SQLCOM_OPTIMIZE]),
     SHOW_LONG_STATUS, SHOW_SCOPE_ALL},
    {"preload_keys",
     (char *)offsetof(System_status_var, com_stat[(uint)SQLCOM_PRELOAD_KEYS]),
     SHOW_LONG_STATUS, SHOW_SCOPE_ALL},
    {"prepare_sql",
     (char *)offsetof(System_status_var, com_stat[(uint)SQLCOM_PREPARE]),
     SHOW_LONG_STATUS, SHOW_SCOPE_ALL},
    {"purge", (char *)offsetof(System_status_var, com_stat[(uint)SQLCOM_PURGE]),
     SHOW_LONG_STATUS, SHOW_SCOPE_ALL},
    {"purge_before_date",
     (char *)offsetof(System_status_var, com_stat[(uint)SQLCOM_PURGE_BEFORE]),
     SHOW_LONG_STATUS, SHOW_SCOPE_ALL},
    {"release_savepoint",
     (char *)offsetof(System_status_var,
                      com_stat[(uint)SQLCOM_RELEASE_SAVEPOINT]),
     SHOW_LONG_STATUS, SHOW_SCOPE_ALL},
    {"rename_table",
     (char *)offsetof(System_status_var, com_stat[(uint)SQLCOM_RENAME_TABLE]),
     SHOW_LONG_STATUS, SHOW_SCOPE_ALL},
    {"rename_user",
     (char *)offsetof(System_status_var, com_stat[(uint)SQLCOM_RENAME_USER]),
     SHOW_LONG_STATUS, SHOW_SCOPE_ALL},
    {"repair",
     (char *)offsetof(System_status_var, com_stat[(uint)SQLCOM_REPAIR]),
     SHOW_LONG_STATUS, SHOW_SCOPE_ALL},
    {"replace",
     (char *)offsetof(System_status_var, com_stat[(uint)SQLCOM_REPLACE]),
     SHOW_LONG_STATUS, SHOW_SCOPE_ALL},
    {"replace_select",
     (char *)offsetof(System_status_var, com_stat[(uint)SQLCOM_REPLACE_SELECT]),
     SHOW_LONG_STATUS, SHOW_SCOPE_ALL},
    {"reset", (char *)offsetof(System_status_var, com_stat[(uint)SQLCOM_RESET]),
     SHOW_LONG_STATUS, SHOW_SCOPE_ALL},
    {"resignal",
     (char *)offsetof(System_status_var, com_stat[(uint)SQLCOM_RESIGNAL]),
     SHOW_LONG_STATUS, SHOW_SCOPE_ALL},
    {"restart",
     (char *)offsetof(System_status_var, com_stat[(uint)SQLCOM_RESTART_SERVER]),
     SHOW_LONG_STATUS, SHOW_SCOPE_ALL},
    {"revoke",
     (char *)offsetof(System_status_var, com_stat[(uint)SQLCOM_REVOKE]),
     SHOW_LONG_STATUS, SHOW_SCOPE_ALL},
    {"revoke_all",
     (char *)offsetof(System_status_var, com_stat[(uint)SQLCOM_REVOKE_ALL]),
     SHOW_LONG_STATUS, SHOW_SCOPE_ALL},
    {"revoke_roles",
     (char *)offsetof(System_status_var, com_stat[(uint)SQLCOM_REVOKE_ROLE]),
     SHOW_LONG_STATUS, SHOW_SCOPE_ALL},
    {"rollback",
     (char *)offsetof(System_status_var, com_stat[(uint)SQLCOM_ROLLBACK]),
     SHOW_LONG_STATUS, SHOW_SCOPE_ALL},
    {"rollback_to_savepoint",
     (char *)offsetof(System_status_var,
                      com_stat[(uint)SQLCOM_ROLLBACK_TO_SAVEPOINT]),
     SHOW_LONG_STATUS, SHOW_SCOPE_ALL},
    {"savepoint",
     (char *)offsetof(System_status_var, com_stat[(uint)SQLCOM_SAVEPOINT]),
     SHOW_LONG_STATUS, SHOW_SCOPE_ALL},
    {"select",
     (char *)offsetof(System_status_var, com_stat[(uint)SQLCOM_SELECT]),
     SHOW_LONG_STATUS, SHOW_SCOPE_ALL},
    {"set_option",
     (char *)offsetof(System_status_var, com_stat[(uint)SQLCOM_SET_OPTION]),
     SHOW_LONG_STATUS, SHOW_SCOPE_ALL},
    {"set_password",
     (char *)offsetof(System_status_var, com_stat[(uint)SQLCOM_SET_PASSWORD]),
     SHOW_LONG_STATUS, SHOW_SCOPE_ALL},
    {"set_resource_group",
     (char *)offsetof(System_status_var,
                      com_stat[(uint)SQLCOM_SET_RESOURCE_GROUP]),
     SHOW_LONG_STATUS, SHOW_SCOPE_ALL},
    {"set_role",
     (char *)offsetof(System_status_var, com_stat[(uint)SQLCOM_SET_ROLE]),
     SHOW_LONG_STATUS, SHOW_SCOPE_ALL},
    {"signal",
     (char *)offsetof(System_status_var, com_stat[(uint)SQLCOM_SIGNAL]),
     SHOW_LONG_STATUS, SHOW_SCOPE_ALL},
    {"show_binlog_events",
     (char *)offsetof(System_status_var,
                      com_stat[(uint)SQLCOM_SHOW_BINLOG_EVENTS]),
     SHOW_LONG_STATUS, SHOW_SCOPE_ALL},
    {"show_binlogs",
     (char *)offsetof(System_status_var, com_stat[(uint)SQLCOM_SHOW_BINLOGS]),
     SHOW_LONG_STATUS, SHOW_SCOPE_ALL},
    {"show_charsets",
     (char *)offsetof(System_status_var, com_stat[(uint)SQLCOM_SHOW_CHARSETS]),
     SHOW_LONG_STATUS, SHOW_SCOPE_ALL},
    {"show_client_statistics",
     (char *)offsetof(System_status_var,
                      com_stat[(uint)SQLCOM_SHOW_CLIENT_STATS]),
     SHOW_LONG_STATUS, SHOW_SCOPE_ALL},
    {"show_collations",
     (char *)offsetof(System_status_var,
                      com_stat[(uint)SQLCOM_SHOW_COLLATIONS]),
     SHOW_LONG_STATUS, SHOW_SCOPE_ALL},
    {"show_create_db",
     (char *)offsetof(System_status_var, com_stat[(uint)SQLCOM_SHOW_CREATE_DB]),
     SHOW_LONG_STATUS, SHOW_SCOPE_ALL},
    {"show_create_event",
     (char *)offsetof(System_status_var,
                      com_stat[(uint)SQLCOM_SHOW_CREATE_EVENT]),
     SHOW_LONG_STATUS, SHOW_SCOPE_ALL},
    {"show_create_func",
     (char *)offsetof(System_status_var,
                      com_stat[(uint)SQLCOM_SHOW_CREATE_FUNC]),
     SHOW_LONG_STATUS, SHOW_SCOPE_ALL},
    {"show_create_proc",
     (char *)offsetof(System_status_var,
                      com_stat[(uint)SQLCOM_SHOW_CREATE_PROC]),
     SHOW_LONG_STATUS, SHOW_SCOPE_ALL},
    {"show_create_table",
     (char *)offsetof(System_status_var, com_stat[(uint)SQLCOM_SHOW_CREATE]),
     SHOW_LONG_STATUS, SHOW_SCOPE_ALL},
    {"show_create_trigger",
     (char *)offsetof(System_status_var,
                      com_stat[(uint)SQLCOM_SHOW_CREATE_TRIGGER]),
     SHOW_LONG_STATUS, SHOW_SCOPE_ALL},
    {"show_databases",
     (char *)offsetof(System_status_var, com_stat[(uint)SQLCOM_SHOW_DATABASES]),
     SHOW_LONG_STATUS, SHOW_SCOPE_ALL},
    {"show_engine_logs",
     (char *)offsetof(System_status_var,
                      com_stat[(uint)SQLCOM_SHOW_ENGINE_LOGS]),
     SHOW_LONG_STATUS, SHOW_SCOPE_ALL},
    {"show_engine_mutex",
     (char *)offsetof(System_status_var,
                      com_stat[(uint)SQLCOM_SHOW_ENGINE_MUTEX]),
     SHOW_LONG_STATUS, SHOW_SCOPE_ALL},
    {"show_engine_status",
     (char *)offsetof(System_status_var,
                      com_stat[(uint)SQLCOM_SHOW_ENGINE_STATUS]),
     SHOW_LONG_STATUS, SHOW_SCOPE_ALL},
    {"show_events",
     (char *)offsetof(System_status_var, com_stat[(uint)SQLCOM_SHOW_EVENTS]),
     SHOW_LONG_STATUS, SHOW_SCOPE_ALL},
    {"show_errors",
     (char *)offsetof(System_status_var, com_stat[(uint)SQLCOM_SHOW_ERRORS]),
     SHOW_LONG_STATUS, SHOW_SCOPE_ALL},
    {"show_fields",
     (char *)offsetof(System_status_var, com_stat[(uint)SQLCOM_SHOW_FIELDS]),
     SHOW_LONG_STATUS, SHOW_SCOPE_ALL},
    {"show_function_code",
     (char *)offsetof(System_status_var, com_stat[(uint)SQLCOM_SHOW_FUNC_CODE]),
     SHOW_LONG_STATUS, SHOW_SCOPE_ALL},
    {"show_function_status",
     (char *)offsetof(System_status_var,
                      com_stat[(uint)SQLCOM_SHOW_STATUS_FUNC]),
     SHOW_LONG_STATUS, SHOW_SCOPE_ALL},
    {"show_grants",
     (char *)offsetof(System_status_var, com_stat[(uint)SQLCOM_SHOW_GRANTS]),
     SHOW_LONG_STATUS, SHOW_SCOPE_ALL},
    {"show_index_statistics",
     (char *)offsetof(System_status_var,
                      com_stat[(uint)SQLCOM_SHOW_INDEX_STATS]),
     SHOW_LONG_STATUS, SHOW_SCOPE_ALL},
    {"show_keys",
     (char *)offsetof(System_status_var, com_stat[(uint)SQLCOM_SHOW_KEYS]),
     SHOW_LONG_STATUS, SHOW_SCOPE_ALL},
    {"show_master_status",
     (char *)offsetof(System_status_var,
                      com_stat[(uint)SQLCOM_SHOW_MASTER_STAT]),
     SHOW_LONG_STATUS, SHOW_SCOPE_ALL},
    {"show_open_tables",
     (char *)offsetof(System_status_var,
                      com_stat[(uint)SQLCOM_SHOW_OPEN_TABLES]),
     SHOW_LONG_STATUS, SHOW_SCOPE_ALL},
    {"show_plugins",
     (char *)offsetof(System_status_var, com_stat[(uint)SQLCOM_SHOW_PLUGINS]),
     SHOW_LONG_STATUS, SHOW_SCOPE_ALL},
    {"show_privileges",
     (char *)offsetof(System_status_var,
                      com_stat[(uint)SQLCOM_SHOW_PRIVILEGES]),
     SHOW_LONG_STATUS, SHOW_SCOPE_ALL},
    {"show_procedure_code",
     (char *)offsetof(System_status_var, com_stat[(uint)SQLCOM_SHOW_PROC_CODE]),
     SHOW_LONG_STATUS, SHOW_SCOPE_ALL},
    {"show_procedure_status",
     (char *)offsetof(System_status_var,
                      com_stat[(uint)SQLCOM_SHOW_STATUS_PROC]),
     SHOW_LONG_STATUS, SHOW_SCOPE_ALL},
    {"show_processlist",
     (char *)offsetof(System_status_var,
                      com_stat[(uint)SQLCOM_SHOW_PROCESSLIST]),
     SHOW_LONG_STATUS, SHOW_SCOPE_ALL},
    {"show_profile",
     (char *)offsetof(System_status_var, com_stat[(uint)SQLCOM_SHOW_PROFILE]),
     SHOW_LONG_STATUS, SHOW_SCOPE_ALL},
    {"show_profiles",
     (char *)offsetof(System_status_var, com_stat[(uint)SQLCOM_SHOW_PROFILES]),
     SHOW_LONG_STATUS, SHOW_SCOPE_ALL},
    {"show_relaylog_events",
     (char *)offsetof(System_status_var,
                      com_stat[(uint)SQLCOM_SHOW_RELAYLOG_EVENTS]),
     SHOW_LONG_STATUS, SHOW_SCOPE_ALL},
    {"show_slave_hosts",
     (char *)offsetof(System_status_var,
                      com_stat[(uint)SQLCOM_SHOW_SLAVE_HOSTS]),
     SHOW_LONG_STATUS, SHOW_SCOPE_ALL},
    {"show_slave_status",
     (char *)offsetof(System_status_var,
                      com_stat[(uint)SQLCOM_SHOW_SLAVE_STAT]),
     SHOW_LONG_STATUS, SHOW_SCOPE_ALL},
    {"show_status",
     (char *)offsetof(System_status_var, com_stat[(uint)SQLCOM_SHOW_STATUS]),
     SHOW_LONG_STATUS, SHOW_SCOPE_ALL},
    {"show_storage_engines",
     (char *)offsetof(System_status_var,
                      com_stat[(uint)SQLCOM_SHOW_STORAGE_ENGINES]),
     SHOW_LONG_STATUS, SHOW_SCOPE_ALL},
    {"show_table_statistics",
     (char *)offsetof(System_status_var,
                      com_stat[(uint)SQLCOM_SHOW_TABLE_STATS]),
     SHOW_LONG_STATUS, SHOW_SCOPE_ALL},
    {"show_table_status",
     (char *)offsetof(System_status_var,
                      com_stat[(uint)SQLCOM_SHOW_TABLE_STATUS]),
     SHOW_LONG_STATUS, SHOW_SCOPE_ALL},
    {"show_tables",
     (char *)offsetof(System_status_var, com_stat[(uint)SQLCOM_SHOW_TABLES]),
     SHOW_LONG_STATUS, SHOW_SCOPE_ALL},
    {"show_thread_statistics",
     (char *)offsetof(System_status_var,
                      com_stat[(uint)SQLCOM_SHOW_THREAD_STATS]),
     SHOW_LONG_STATUS, SHOW_SCOPE_ALL},
    {"show_triggers",
     (char *)offsetof(System_status_var, com_stat[(uint)SQLCOM_SHOW_TRIGGERS]),
     SHOW_LONG_STATUS, SHOW_SCOPE_ALL},
    {"show_user_statistics",
     (char *)offsetof(System_status_var,
                      com_stat[(uint)SQLCOM_SHOW_USER_STATS]),
     SHOW_LONG_STATUS, SHOW_SCOPE_ALL},
    {"show_variables",
     (char *)offsetof(System_status_var, com_stat[(uint)SQLCOM_SHOW_VARIABLES]),
     SHOW_LONG_STATUS, SHOW_SCOPE_ALL},
    {"show_warnings",
     (char *)offsetof(System_status_var, com_stat[(uint)SQLCOM_SHOW_WARNS]),
     SHOW_LONG_STATUS, SHOW_SCOPE_ALL},
    {"show_create_user",
     (char *)offsetof(System_status_var,
                      com_stat[(uint)SQLCOM_SHOW_CREATE_USER]),
     SHOW_LONG_STATUS, SHOW_SCOPE_ALL},
    {"shutdown",
     (char *)offsetof(System_status_var, com_stat[(uint)SQLCOM_SHUTDOWN]),
     SHOW_LONG_STATUS, SHOW_SCOPE_ALL},
    {"slave_start",
     (char *)offsetof(System_status_var, com_stat[(uint)SQLCOM_SLAVE_START]),
     SHOW_LONG_STATUS, SHOW_SCOPE_ALL},
    {"slave_stop",
     (char *)offsetof(System_status_var, com_stat[(uint)SQLCOM_SLAVE_STOP]),
     SHOW_LONG_STATUS, SHOW_SCOPE_ALL},
    {"group_replication_start",
     (char *)offsetof(System_status_var,
                      com_stat[(uint)SQLCOM_START_GROUP_REPLICATION]),
     SHOW_LONG_STATUS, SHOW_SCOPE_ALL},
    {"group_replication_stop",
     (char *)offsetof(System_status_var,
                      com_stat[(uint)SQLCOM_STOP_GROUP_REPLICATION]),
     SHOW_LONG_STATUS, SHOW_SCOPE_ALL},
    {"stmt_execute", (char *)offsetof(System_status_var, com_stmt_execute),
     SHOW_LONG_STATUS, SHOW_SCOPE_ALL},
    {"stmt_close", (char *)offsetof(System_status_var, com_stmt_close),
     SHOW_LONG_STATUS, SHOW_SCOPE_ALL},
    {"stmt_fetch", (char *)offsetof(System_status_var, com_stmt_fetch),
     SHOW_LONG_STATUS, SHOW_SCOPE_ALL},
    {"stmt_prepare", (char *)offsetof(System_status_var, com_stmt_prepare),
     SHOW_LONG_STATUS, SHOW_SCOPE_ALL},
    {"stmt_reset", (char *)offsetof(System_status_var, com_stmt_reset),
     SHOW_LONG_STATUS, SHOW_SCOPE_ALL},
    {"stmt_send_long_data",
     (char *)offsetof(System_status_var, com_stmt_send_long_data),
     SHOW_LONG_STATUS, SHOW_SCOPE_ALL},
    {"truncate",
     (char *)offsetof(System_status_var, com_stat[(uint)SQLCOM_TRUNCATE]),
     SHOW_LONG_STATUS, SHOW_SCOPE_ALL},
    {"uninstall_component",
     (char *)offsetof(System_status_var,
                      com_stat[(uint)SQLCOM_UNINSTALL_COMPONENT]),
     SHOW_LONG_STATUS, SHOW_SCOPE_ALL},
    {"uninstall_plugin",
     (char *)offsetof(System_status_var,
                      com_stat[(uint)SQLCOM_UNINSTALL_PLUGIN]),
     SHOW_LONG_STATUS, SHOW_SCOPE_ALL},
    {"unlock_instance",
     (char *)offsetof(System_status_var,
                      com_stat[(uint)SQLCOM_UNLOCK_INSTANCE]),
     SHOW_LONG_STATUS, SHOW_SCOPE_ALL},
    {"unlock_tables",
     (char *)offsetof(System_status_var, com_stat[(uint)SQLCOM_UNLOCK_TABLES]),
     SHOW_LONG_STATUS, SHOW_SCOPE_ALL},
    {"update",
     (char *)offsetof(System_status_var, com_stat[(uint)SQLCOM_UPDATE]),
     SHOW_LONG_STATUS, SHOW_SCOPE_ALL},
    {"update_multi",
     (char *)offsetof(System_status_var, com_stat[(uint)SQLCOM_UPDATE_MULTI]),
     SHOW_LONG_STATUS, SHOW_SCOPE_ALL},
    {"xa_commit",
     (char *)offsetof(System_status_var, com_stat[(uint)SQLCOM_XA_COMMIT]),
     SHOW_LONG_STATUS, SHOW_SCOPE_ALL},
    {"xa_end",
     (char *)offsetof(System_status_var, com_stat[(uint)SQLCOM_XA_END]),
     SHOW_LONG_STATUS, SHOW_SCOPE_ALL},
    {"xa_prepare",
     (char *)offsetof(System_status_var, com_stat[(uint)SQLCOM_XA_PREPARE]),
     SHOW_LONG_STATUS, SHOW_SCOPE_ALL},
    {"xa_recover",
     (char *)offsetof(System_status_var, com_stat[(uint)SQLCOM_XA_RECOVER]),
     SHOW_LONG_STATUS, SHOW_SCOPE_ALL},
    {"xa_rollback",
     (char *)offsetof(System_status_var, com_stat[(uint)SQLCOM_XA_ROLLBACK]),
     SHOW_LONG_STATUS, SHOW_SCOPE_ALL},
    {"xa_start",
     (char *)offsetof(System_status_var, com_stat[(uint)SQLCOM_XA_START]),
     SHOW_LONG_STATUS, SHOW_SCOPE_ALL},
    {NullS, NullS, SHOW_LONG, SHOW_SCOPE_ALL}};

LEX_CSTRING sql_statement_names[(uint)SQLCOM_END + 1];

static void init_sql_statement_names() {
  static LEX_CSTRING empty = {C_STRING_WITH_LEN("")};

  char *first_com = (char *)offsetof(System_status_var, com_stat[0]);
  char *last_com =
      (char *)offsetof(System_status_var, com_stat[(uint)SQLCOM_END]);
  int record_size = (char *)offsetof(System_status_var, com_stat[1]) -
                    (char *)offsetof(System_status_var, com_stat[0]);
  char *ptr;
  uint i;
  uint com_index;

  for (i = 0; i < ((uint)SQLCOM_END + 1); i++) sql_statement_names[i] = empty;

  SHOW_VAR *var = &com_status_vars[0];
  while (var->name != NULL) {
    ptr = var->value;
    if ((first_com <= ptr) && (ptr <= last_com)) {
      com_index = ((int)(ptr - first_com)) / record_size;
      DBUG_ASSERT(com_index < (uint)SQLCOM_END);
      sql_statement_names[com_index].str = var->name;
      /* TODO: Change SHOW_VAR::name to a LEX_STRING, to avoid strlen() */
      sql_statement_names[com_index].length = strlen(var->name);
    }
    var++;
  }

  DBUG_ASSERT(strcmp(sql_statement_names[(uint)SQLCOM_SELECT].str, "select") ==
              0);
  DBUG_ASSERT(strcmp(sql_statement_names[(uint)SQLCOM_SIGNAL].str, "signal") ==
              0);

  sql_statement_names[(uint)SQLCOM_END].str = "error";
}

#ifdef HAVE_PSI_STATEMENT_INTERFACE
PSI_statement_info sql_statement_info[(uint)SQLCOM_END + 1];
PSI_statement_info com_statement_info[(uint)COM_END + 1];

/**
  Initialize the command names array.
  Since we do not want to maintain a separate array,
  this is populated from data mined in com_status_vars,
  which already has one name for each command.
*/
static void init_sql_statement_info() {
  uint i;

  for (i = 0; i < ((uint)SQLCOM_END + 1); i++) {
    sql_statement_info[i].m_name = sql_statement_names[i].str;
    sql_statement_info[i].m_flags = 0;
    sql_statement_info[i].m_documentation = PSI_DOCUMENT_ME;
  }

  /* "statement/sql/error" represents broken queries (syntax error). */
  sql_statement_info[(uint)SQLCOM_END].m_name = "error";
  sql_statement_info[(uint)SQLCOM_END].m_flags = 0;
  sql_statement_info[(uint)SQLCOM_END].m_documentation =
      "Invalid SQL queries (syntax error).";

  /* "statement/sql/clone" will mutate to clone plugin statement */
  sql_statement_info[(uint)SQLCOM_CLONE].m_flags = PSI_FLAG_MUTABLE;
}

static void init_com_statement_info() {
  uint index;

  for (index = 0; index < (uint)COM_END + 1; index++) {
    com_statement_info[index].m_name = command_name[index].str;
    com_statement_info[index].m_flags = 0;
    com_statement_info[index].m_documentation = PSI_DOCUMENT_ME;
  }

  /* "statement/abstract/query" can mutate into "statement/sql/..." */
  com_statement_info[(uint)COM_QUERY].m_flags = PSI_FLAG_MUTABLE;
  com_statement_info[(uint)COM_QUERY].m_documentation =
      "SQL query just received from the network. "
      "At this point, the real statement type is unknown, "
      "the type will be refined after SQL parsing.";

  /* "statement/com/clone" will mutate to clone plugin statement */
  com_statement_info[(uint)COM_CLONE].m_flags = PSI_FLAG_MUTABLE;
}
#endif

/**
  Create a replication file name or base for file names.

  @param     key Instrumentation key used to track allocations
  @param[in] opt Value of option, or NULL
  @param[in] def Default value if option value is not set.
  @param[in] ext Extension to use for the path

  @returns Pointer to string containing the full file path, or NULL if
  it was not possible to create the path.
 */
static inline const char *rpl_make_log_name(PSI_memory_key key, const char *opt,
                                            const char *def, const char *ext) {
  DBUG_ENTER("rpl_make_log_name");
  DBUG_PRINT("enter", ("opt: %s, def: %s, ext: %s", (opt && opt[0]) ? opt : "",
                       def, ext));
  char buff[FN_REFLEN];
  /*
    opt[0] needs to be checked to make sure opt name is not an empty
    string, incase it is an empty string default name will be considered
  */
  const char *base = (opt && opt[0]) ? opt : def;
  unsigned int options = MY_REPLACE_EXT | MY_UNPACK_FILENAME | MY_SAFE_PATH;

  /* mysql_real_data_home_ptr may be null if no value of datadir has been
     specified through command-line or througha cnf file. If that is the
     case we make mysql_real_data_home_ptr point to mysql_real_data_home
     which, in that case holds the default path for data-dir.
  */

  DBUG_EXECUTE_IF("emulate_empty_datadir_param",
                  { mysql_real_data_home_ptr = NULL; };);

  if (mysql_real_data_home_ptr == NULL)
    mysql_real_data_home_ptr = mysql_real_data_home;

  if (fn_format(buff, base, mysql_real_data_home_ptr, ext, options))
    DBUG_RETURN(my_strdup(key, buff, MYF(0)));
  else
    DBUG_RETURN(NULL);
}

int init_common_variables() {
  umask(((~my_umask) & 0666));
  my_decimal_set_zero(&decimal_zero);  // set decimal_zero constant;
  tzset();                             // Set tzname

  max_system_variables.pseudo_thread_id = (my_thread_id)~0;
  server_start_time = flush_status_time = my_time(0);

  binlog_filter = new Rpl_filter;
  if (!binlog_filter) {
    LogErr(ERROR_LEVEL, ER_RPL_BINLOG_FILTERS_OOM, strerror(errno));
    return 1;
  }

  if (init_thread_environment() || mysql_init_variables()) return 1;

  {
    struct tm tm_tmp;
    localtime_r(&server_start_time, &tm_tmp);
#ifdef _WIN32
    strmake(system_time_zone, _tzname[tm_tmp.tm_isdst != 0 ? 1 : 0],
            sizeof(system_time_zone) - 1);
#else
    strmake(system_time_zone, tzname[tm_tmp.tm_isdst != 0 ? 1 : 0],
            sizeof(system_time_zone) - 1);
#endif
  }
  /*
    We set SYSTEM time zone as reasonable default and
    also for failure of my_tz_init() and bootstrap mode.
    If user explicitly set time zone with --default-time-zone
    option we will change this value in my_tz_init().
  */
  global_system_variables.time_zone = my_tz_SYSTEM;

#ifdef HAVE_PSI_INTERFACE
  /*
    Complete the mysql_bin_log initialization.
    Instrumentation keys are known only after the performance schema
    initialization, and can not be set in the MYSQL_BIN_LOG constructor (called
    before main()).
  */
  mysql_bin_log.set_psi_keys(
      key_BINLOG_LOCK_index, key_BINLOG_LOCK_commit,
      key_BINLOG_LOCK_commit_queue, key_BINLOG_LOCK_done,
      key_BINLOG_LOCK_flush_queue, key_BINLOG_LOCK_log,
      key_BINLOG_LOCK_binlog_end_pos, key_BINLOG_LOCK_sync,
      key_BINLOG_LOCK_sync_queue, key_BINLOG_LOCK_xids, key_BINLOG_COND_done,
      key_BINLOG_update_cond, key_BINLOG_prep_xids_cond, key_file_binlog,
      key_file_binlog_index, key_file_binlog_cache,
      key_file_binlog_index_cache);
#endif

  /*
    Init mutexes for the global MYSQL_BIN_LOG objects.
    As safe_mutex depends on what MY_INIT() does, we can't init the mutexes of
    global MYSQL_BIN_LOGs in their constructors, because then they would be
    inited before MY_INIT(). So we do it here.
  */
  mysql_bin_log.init_pthread_objects();

  /* TODO: remove this when my_time_t is 64 bit compatible */
  if (!is_time_t_valid_for_timestamp(server_start_time)) {
    LogErr(ERROR_LEVEL, ER_UNSUPPORTED_DATE);
    return 1;
  }

  if (gethostname(glob_hostname, sizeof(glob_hostname)) < 0) {
    strmake(glob_hostname, STRING_WITH_LEN("localhost"));
    LogErr(WARNING_LEVEL, ER_CALL_ME_LOCALHOST, glob_hostname);
    strmake(default_logfile_name, STRING_WITH_LEN("mysql"));
  } else
    strmake(default_logfile_name, glob_hostname,
            sizeof(default_logfile_name) - 5);

  strmake(default_binlogfile_name, STRING_WITH_LEN("binlog"));
  if (opt_initialize || opt_initialize_insecure) {
    /*
      System tables initialization are not binary logged (regardless
      --log-bin option).

      Disable binary log while executing any user script sourced while
      initializing system except if explicitly requested.
    */
    opt_bin_log = false;
  }

  strmake(pidfile_name, default_logfile_name, sizeof(pidfile_name) - 5);
  my_stpcpy(fn_ext(pidfile_name), ".pid");  // Add proper extension

  /*
    The default-storage-engine entry in my_long_options should have a
    non-null default value. It was earlier intialized as
    (longlong)"MyISAM" in my_long_options but this triggered a
    compiler error in the Sun Studio 12 compiler. As a work-around we
    set the def_value member to 0 in my_long_options and initialize it
    to the correct value here.

    From MySQL 5.5 onwards, the default storage engine is InnoDB.
  */
  default_storage_engine = const_cast<char *>("InnoDB");
  default_tmp_storage_engine = default_storage_engine;

  /*
    Add server status variables to the dynamic list of
    status variables that is shown by SHOW STATUS.
    Later, in plugin_register_builtin_and_init_core_se(),
    plugin_register_dynamic_and_init_all() and
    mysql_install_plugin(), new entries could be added
    to that list.
  */
  if (add_status_vars(status_vars)) return 1;  // an error was already reported

#ifndef DBUG_OFF
  /*
    We have few debug-only commands in com_status_vars, only visible in debug
    builds. for simplicity we enable the assert only in debug builds

    There are 8 Com_ variables which don't have corresponding SQLCOM_ values:
    (TODO strictly speaking they shouldn't be here, should not have Com_ prefix
    that is. Perhaps Stmt_ ? Comstmt_ ? Prepstmt_ ?)

      Com_admin_commands       => com_other
      Com_stmt_close           => com_stmt_close
      Com_stmt_execute         => com_stmt_execute
      Com_stmt_fetch           => com_stmt_fetch
      Com_stmt_prepare         => com_stmt_prepare
      Com_stmt_reprepare       => com_stmt_reprepare
      Com_stmt_reset           => com_stmt_reset
      Com_stmt_send_long_data  => com_stmt_send_long_data

    With this correction the number of Com_ variables (number of elements in
    the array, excluding the last element - terminator) must match the number
    of SQLCOM_ constants.
  */
  static_assert(sizeof(com_status_vars) / sizeof(com_status_vars[0]) - 1 ==
                    SQLCOM_END + 7,
                "");
#endif

  if (get_options(&remaining_argc, &remaining_argv)) return 1;

  /*
    The opt_bin_log can be false (binary log is disabled) only if
    --skip-log-bin/--disable-log-bin is configured or while the
    system is initializing.
  */
  if (!opt_bin_log) {
    /*
      The log-slave-updates should be disabled if binary log is disabled
      and --log-slave-updates option is not set explicitly on command
      line or configuration file.
    */
    if (!log_slave_updates_supplied) opt_log_slave_updates = false;
    /*
      The slave-preserve-commit-order should be disabled if binary log is
      disabled and --slave-preserve-commit-order option is not set
      explicitly on command line or configuration file.
    */
    if (!slave_preserve_commit_order_supplied)
      opt_slave_preserve_commit_order = false;
  }

  update_parser_max_mem_size();

  if (set_default_auth_plugin(default_auth_plugin,
                              strlen(default_auth_plugin))) {
    LogErr(ERROR_LEVEL, ER_AUTH_CANT_SET_DEFAULT_PLUGIN);
    return 1;
  }
  set_server_version();

  if (!is_help_or_validate_option()) {
    LogErr(INFORMATION_LEVEL, ER_BASEDIR_SET_TO, mysql_home);
  }

  if (!opt_validate_config && (opt_initialize || opt_initialize_insecure)) {
    LogErr(SYSTEM_LEVEL, ER_STARTING_INIT, my_progname, server_version,
           (ulong)getpid());
  } else if (!is_help_or_validate_option()) {
    LogErr(SYSTEM_LEVEL, ER_STARTING_AS, my_progname, server_version,
           (ulong)getpid());
  }
  if (opt_help && !opt_verbose) unireg_abort(MYSQLD_SUCCESS_EXIT);

  DBUG_PRINT("info", ("%s  Ver %s for %s on %s\n", my_progname, server_version,
                      SYSTEM_TYPE, MACHINE_TYPE));

#ifdef HAVE_LINUX_LARGE_PAGES
  /* Initialize large page size */
  if (opt_large_pages && (opt_large_page_size = my_get_large_page_size())) {
    DBUG_PRINT("info",
               ("Large page set, large_page_size = %d", opt_large_page_size));
  } else {
    opt_large_pages = 0;
    /*
       Either not configured to use large pages or Linux haven't
       been compiled with large page support
    */
  }
#endif /* HAVE_LINUX_LARGE_PAGES */
#ifdef HAVE_SOLARIS_LARGE_PAGES
#define LARGE_PAGESIZE (4 * 1024 * 1024)         /* 4MB */
#define SUPER_LARGE_PAGESIZE (256 * 1024 * 1024) /* 256MB */
  if (opt_large_pages) {
    /*
      tell the kernel that we want to use 4/256MB page for heap storage
      and also for the stack. We use 4 MByte as default and if the
      super-large-page is set we increase it to 256 MByte. 256 MByte
      is for server installations with GBytes of RAM memory where
      the MySQL Server will have page caches and other memory regions
      measured in a number of GBytes.
      We use as big pages as possible which isn't bigger than the above
      desired page sizes.
    */
    int nelem;
    size_t max_desired_page_size;
    if (opt_super_large_pages)
      max_desired_page_size = SUPER_LARGE_PAGESIZE;
    else
      max_desired_page_size = LARGE_PAGESIZE;
    nelem = getpagesizes(NULL, 0);
    if (nelem > 0) {
      size_t *pagesize = (size_t *)malloc(sizeof(size_t) * nelem);
      if (pagesize != NULL && getpagesizes(pagesize, nelem) > 0) {
        size_t max_page_size = 0;
        for (int i = 0; i < nelem; i++) {
          if (pagesize[i] > max_page_size &&
              pagesize[i] <= max_desired_page_size)
            max_page_size = pagesize[i];
        }
        free(pagesize);
        if (max_page_size > 0) {
          struct memcntl_mha mpss;

          mpss.mha_cmd = MHA_MAPSIZE_BSSBRK;
          mpss.mha_pagesize = max_page_size;
          mpss.mha_flags = 0;
          memcntl(NULL, 0, MC_HAT_ADVISE, (caddr_t)&mpss, 0, 0);
          mpss.mha_cmd = MHA_MAPSIZE_STACK;
          memcntl(NULL, 0, MC_HAT_ADVISE, (caddr_t)&mpss, 0, 0);
        }
      }
    }
  }
#endif /* HAVE_SOLARIS_LARGE_PAGES */

  longlong default_value;
  sys_var *var;
  /* Calculate and update default value for thread_cache_size. */
  if ((default_value = 8 + max_connections / 100) > 100) default_value = 100;
  var = intern_find_sys_var(STRING_WITH_LEN("thread_cache_size"));
  var->update_default(default_value);

  /* Calculate and update default value for host_cache_size. */
  if ((default_value = 128 + max_connections) > 628 &&
      (default_value = 628 + ((max_connections - 500) / 20)) > 2000)
    default_value = 2000;
  var = intern_find_sys_var(STRING_WITH_LEN("host_cache_size"));
  var->update_default(default_value);

  /* Fix thread_cache_size. */
  if (!thread_cache_size_specified &&
      (Per_thread_connection_handler::max_blocked_pthreads =
           8 + max_connections / 100) > 100)
    Per_thread_connection_handler::max_blocked_pthreads = 100;

  /* Fix host_cache_size. */
  if (!host_cache_size_specified &&
      (host_cache_size = 128 + max_connections) > 628 &&
      (host_cache_size = 628 + ((max_connections - 500) / 20)) > 2000)
    host_cache_size = 2000;

  /* Fix back_log */
  if (back_log == 0 && (back_log = max_connections) > 65535) back_log = 65535;

  unireg_init(opt_specialflag); /* Set up extern variables */
  while (!(my_default_lc_messages =
               my_locale_by_name(NULL, lc_messages, strlen(lc_messages)))) {
    LogErr(ERROR_LEVEL, ER_FAILED_TO_FIND_LOCALE_NAME, lc_messages);
    if (!my_strcasecmp(&my_charset_latin1, lc_messages,
                       mysqld_default_locale_name))
      return 1;
    lc_messages = (char *)mysqld_default_locale_name;
  }
  global_system_variables.lc_messages = my_default_lc_messages;
  if (init_errmessage()) /* Read error messages from file */
    return 1;
  init_client_errs();

  mysql_client_plugin_init();
  if (item_create_init()) return 1;
  item_init();
  range_optimizer_init();
  my_string_stack_guard = check_enough_stack_size;
  /*
    Process a comma-separated character set list and choose
    the first available character set. This is mostly for
    test purposes, to be able to start "mysqld" even if
    the requested character set is not available (see bug#18743).
  */
  for (;;) {
    char *next_character_set_name = strchr(default_character_set_name, ',');
    if (next_character_set_name) *next_character_set_name++ = '\0';
    if (!(default_charset_info = get_charset_by_csname(
              default_character_set_name, MY_CS_PRIMARY, MYF(MY_WME)))) {
      if (next_character_set_name) {
        default_character_set_name = next_character_set_name;
        default_collation_name = 0;  // Ignore collation
      } else
        return 1;  // Eof of the list
    } else {
      warn_on_deprecated_charset(nullptr, default_charset_info,
                                 default_character_set_name,
                                 "--character-set-server");
      break;
    }
  }

  if (default_collation_name) {
    CHARSET_INFO *default_collation;
    default_collation = get_charset_by_name(default_collation_name, MYF(0));
    if (!default_collation) {
      LogErr(ERROR_LEVEL, ER_FAILED_TO_FIND_COLLATION_NAME,
             default_collation_name);
      return 1;
    }
    if (!my_charset_same(default_charset_info, default_collation)) {
      LogErr(ERROR_LEVEL, ER_INVALID_COLLATION_FOR_CHARSET,
             default_collation_name, default_charset_info->csname);
      return 1;
    }
    warn_on_deprecated_collation(nullptr, default_collation,
                                 "--collation-server");
    default_charset_info = default_collation;
  }
  /* Set collactions that depends on the default collation */
  global_system_variables.collation_server = default_charset_info;
  global_system_variables.collation_database = default_charset_info;
  global_system_variables.default_collation_for_utf8mb4 =
      &my_charset_utf8mb4_0900_ai_ci;

  if (is_supported_parser_charset(default_charset_info)) {
    global_system_variables.collation_connection = default_charset_info;
    global_system_variables.character_set_results = default_charset_info;
    global_system_variables.character_set_client = default_charset_info;
  } else {
    LogErr(INFORMATION_LEVEL, ER_FIXING_CLIENT_CHARSET,
           default_charset_info->csname, my_charset_latin1.csname);
    global_system_variables.collation_connection = &my_charset_latin1;
    global_system_variables.character_set_results = &my_charset_latin1;
    global_system_variables.character_set_client = &my_charset_latin1;
  }

  if (!(character_set_filesystem = get_charset_by_csname(
            character_set_filesystem_name, MY_CS_PRIMARY, MYF(MY_WME))))
    return 1;
  else
    warn_on_deprecated_charset(nullptr, character_set_filesystem,
                               character_set_filesystem_name,
                               "--character-set-filesystem");
  global_system_variables.character_set_filesystem = character_set_filesystem;

  if (lex_init()) {
    LogErr(ERROR_LEVEL, ER_OOM);
    return 1;
  }

  while (!(my_default_lc_time_names = my_locale_by_name(
               NULL, lc_time_names_name, strlen(lc_time_names_name)))) {
    LogErr(ERROR_LEVEL, ER_FAILED_TO_FIND_LOCALE_NAME, lc_time_names_name);
    if (!my_strcasecmp(&my_charset_latin1, lc_time_names_name,
                       mysqld_default_locale_name))
      return 1;
    lc_time_names_name = (char *)mysqld_default_locale_name;
  }
  global_system_variables.lc_time_names = my_default_lc_time_names;

  /* check log options and issue warnings if needed */
  if (opt_general_log && opt_general_logname &&
      !(log_output_options & LOG_FILE) && !(log_output_options & LOG_NONE))
    LogErr(WARNING_LEVEL, ER_LOG_FILES_GIVEN_LOG_OUTPUT_IS_TABLE,
           "--general-log-file option");

  if (opt_slow_log && opt_slow_logname && !(log_output_options & LOG_FILE) &&
      !(log_output_options & LOG_NONE))
    LogErr(WARNING_LEVEL, ER_LOG_FILES_GIVEN_LOG_OUTPUT_IS_TABLE,
           "--slow-query-log-file option");

  if (opt_general_logname &&
      !is_valid_log_name(opt_general_logname, strlen(opt_general_logname))) {
    LogErr(ERROR_LEVEL, ER_LOG_FILE_INVALID, "--general_log_file",
           opt_general_logname);
    return 1;
  }

  if (opt_slow_logname &&
      !is_valid_log_name(opt_slow_logname, strlen(opt_slow_logname))) {
    LogErr(ERROR_LEVEL, ER_LOG_FILE_INVALID, "--slow_query_log_file",
           opt_slow_logname);
    return 1;
  }

  if (global_system_variables.transaction_write_set_extraction ==
          HASH_ALGORITHM_OFF &&
      mysql_bin_log.m_dependency_tracker.m_opt_tracking_mode !=
          DEPENDENCY_TRACKING_COMMIT_ORDER) {
    LogErr(ERROR_LEVEL,
           ER_TX_EXTRACTION_ALGORITHM_FOR_BINLOG_TX_DEPEDENCY_TRACKING,
           "XXHASH64 or MURMUR32", "WRITESET or WRITESET_SESSION");
    return 1;
  } else
    mysql_bin_log.m_dependency_tracker.tracking_mode_changed();

#define FIX_LOG_VAR(VAR, ALT) \
  if (!VAR || !*VAR) VAR = ALT;

  FIX_LOG_VAR(opt_general_logname,
              make_query_log_name(logname_path, QUERY_LOG_GENERAL));
  FIX_LOG_VAR(opt_slow_logname,
              make_query_log_name(slow_logname_path, QUERY_LOG_SLOW));

#if defined(ENABLED_DEBUG_SYNC)
  /* Initialize the debug sync facility. See debug_sync.cc. */
  if (debug_sync_init()) return 1; /* purecov: tested */
#endif                             /* defined(ENABLED_DEBUG_SYNC) */

  if (opt_validate_config) return 0;

  /* create the data directory if requested */
  if (unlikely(opt_initialize) &&
      initialize_create_data_directory(mysql_real_data_home))
    return 1;

  /*
    Ensure that lower_case_table_names is set on system where we have case
    insensitive names.  If this is not done the users MyISAM tables will
    get corrupted if accesses with names of different case.
  */
  DBUG_PRINT("info", ("lower_case_table_names: %d", lower_case_table_names));
  lower_case_file_system = test_if_case_insensitive(mysql_real_data_home);
  if (!lower_case_table_names && lower_case_file_system == 1) {
    if (lower_case_table_names_used) {
      LogErr(ERROR_LEVEL, ER_LOWER_CASE_TABLE_NAMES_CS_DD_ON_CI_FS_UNSUPPORTED);
      return 1;
    } else {
      LogErr(WARNING_LEVEL, ER_LOWER_CASE_TABLE_NAMES_USING_2,
             mysql_real_data_home);
      lower_case_table_names = 2;
    }
  } else if (lower_case_table_names == 2 &&
             !(lower_case_file_system =
                   (test_if_case_insensitive(mysql_real_data_home) == 1))) {
    LogErr(WARNING_LEVEL, ER_LOWER_CASE_TABLE_NAMES_USING_0,
           mysql_real_data_home);
    lower_case_table_names = 0;
  } else {
    lower_case_file_system =
        (test_if_case_insensitive(mysql_real_data_home) == 1);
  }

  /* Reset table_alias_charset, now that lower_case_table_names is set. */
  table_alias_charset =
      (lower_case_table_names ? &my_charset_utf8_tolower_ci : &my_charset_bin);

  /*
    Build do_table and ignore_table rules to hashes
    after the resetting of table_alias_charset.
  */
  if (rpl_global_filter.build_do_table_hash() ||
      rpl_global_filter.build_ignore_table_hash()) {
    LogErr(ERROR_LEVEL, ER_CANT_HASH_DO_AND_IGNORE_RULES);
    return 1;
  }

    /*
      Reset the P_S view for global replication filter at
      the end of server startup.
    */
#ifdef WITH_PERFSCHEMA_STORAGE_ENGINE
  rpl_global_filter.wrlock();
  rpl_global_filter.reset_pfs_view();
  rpl_global_filter.unlock();
#endif /* WITH_PERFSCHEMA_STORAGE_ENGINE */

  if (rpl_channel_filters.build_do_and_ignore_table_hashes()) return 1;

  return 0;
}

static int init_thread_environment() {
  mysql_mutex_init(key_LOCK_status, &LOCK_status, MY_MUTEX_INIT_FAST);
  mysql_mutex_init(key_LOCK_manager, &LOCK_manager, MY_MUTEX_INIT_FAST);
  mysql_mutex_init(key_LOCK_crypt, &LOCK_crypt, MY_MUTEX_INIT_FAST);
  mysql_mutex_init(key_LOCK_user_conn, &LOCK_user_conn, MY_MUTEX_INIT_FAST);
  mysql_mutex_init(key_LOCK_global_system_variables,
                   &LOCK_global_system_variables, MY_MUTEX_INIT_FAST);
  mysql_rwlock_init(key_rwlock_LOCK_system_variables_hash,
                    &LOCK_system_variables_hash);
  mysql_mutex_init(key_LOCK_prepared_stmt_count, &LOCK_prepared_stmt_count,
                   MY_MUTEX_INIT_FAST);
  mysql_mutex_init(key_LOCK_sql_slave_skip_counter,
                   &LOCK_sql_slave_skip_counter, MY_MUTEX_INIT_FAST);
  mysql_mutex_init(key_LOCK_slave_net_timeout, &LOCK_slave_net_timeout,
                   MY_MUTEX_INIT_FAST);
  mysql_mutex_init(key_LOCK_slave_trans_dep_tracker,
                   &LOCK_slave_trans_dep_tracker, MY_MUTEX_INIT_FAST);
  mysql_mutex_init(key_LOCK_error_messages, &LOCK_error_messages,
                   MY_MUTEX_INIT_FAST);
  mysql_mutex_init(key_LOCK_uuid_generator, &LOCK_uuid_generator,
                   MY_MUTEX_INIT_FAST);
  mysql_mutex_init(key_LOCK_sql_rand, &LOCK_sql_rand, MY_MUTEX_INIT_FAST);
  mysql_mutex_init(key_LOCK_log_throttle_qni, &LOCK_log_throttle_qni,
                   MY_MUTEX_INIT_FAST);
  mysql_mutex_init(key_LOCK_default_password_lifetime,
                   &LOCK_default_password_lifetime, MY_MUTEX_INIT_FAST);
  mysql_mutex_init(key_LOCK_mandatory_roles, &LOCK_mandatory_roles,
                   MY_MUTEX_INIT_FAST);
  mysql_mutex_init(key_LOCK_password_history, &LOCK_password_history,
                   MY_MUTEX_INIT_FAST);
  mysql_mutex_init(key_LOCK_password_reuse_interval,
                   &LOCK_password_reuse_interval, MY_MUTEX_INIT_FAST);
  mysql_rwlock_init(key_rwlock_LOCK_sys_init_connect, &LOCK_sys_init_connect);
  mysql_rwlock_init(key_rwlock_LOCK_sys_init_slave, &LOCK_sys_init_slave);
  mysql_cond_init(key_COND_manager, &COND_manager);
  mysql_mutex_init(key_LOCK_server_started, &LOCK_server_started,
                   MY_MUTEX_INIT_FAST);
  mysql_cond_init(key_COND_server_started, &COND_server_started);
  mysql_mutex_init(key_LOCK_reset_gtid_table, &LOCK_reset_gtid_table,
                   MY_MUTEX_INIT_FAST);
  mysql_mutex_init(key_LOCK_compress_gtid_table, &LOCK_compress_gtid_table,
                   MY_MUTEX_INIT_FAST);
  mysql_mutex_init(key_LOCK_collect_instance_log, &LOCK_collect_instance_log,
                   MY_MUTEX_INIT_FAST);
  mysql_cond_init(key_COND_compress_gtid_table, &COND_compress_gtid_table);

  mysql_mutex_init(key_LOCK_global_user_client_stats,
                   &LOCK_global_user_client_stats, MY_MUTEX_INIT_FAST);
  mysql_mutex_init(key_LOCK_global_table_stats, &LOCK_global_table_stats,
                   MY_MUTEX_INIT_FAST);
  mysql_mutex_init(key_LOCK_global_index_stats, &LOCK_global_index_stats,
                   MY_MUTEX_INIT_FAST);

  Events::init_mutexes();
#if defined(_WIN32)
  mysql_mutex_init(key_LOCK_handler_count, &LOCK_handler_count,
                   MY_MUTEX_INIT_FAST);
  mysql_cond_init(key_COND_handler_count, &COND_handler_count);
  mysql_rwlock_init(key_rwlock_LOCK_named_pipe_full_access_group,
                    &LOCK_named_pipe_full_access_group);
#else
  mysql_mutex_init(key_LOCK_socket_listener_active,
                   &LOCK_socket_listener_active, MY_MUTEX_INIT_FAST);
  mysql_cond_init(key_COND_socket_listener_active,
                  &COND_socket_listener_active);
  mysql_mutex_init(key_LOCK_start_signal_handler, &LOCK_start_signal_handler,
                   MY_MUTEX_INIT_FAST);
  mysql_cond_init(key_COND_start_signal_handler, &COND_start_signal_handler);
#endif  // _WIN32
  /* Parameter for threads created for connections */
  (void)my_thread_attr_init(&connection_attrib);
  my_thread_attr_setdetachstate(&connection_attrib, MY_THREAD_CREATE_DETACHED);
#ifndef _WIN32
  pthread_attr_setscope(&connection_attrib, PTHREAD_SCOPE_SYSTEM);
#endif

  mysql_mutex_init(key_LOCK_keyring_operations, &LOCK_keyring_operations,
                   MY_MUTEX_INIT_FAST);
  mysql_mutex_init(key_LOCK_tls_ctx_options, &LOCK_tls_ctx_options,
                   MY_MUTEX_INIT_FAST);
  mysql_mutex_init(key_LOCK_rotate_binlog_master_key,
                   &LOCK_rotate_binlog_master_key, MY_MUTEX_INIT_FAST);
  return 0;
}

#if !defined(HAVE_WOLFSSL) && defined(HAVE_OPENSSL) && !defined(__sun)
/* TODO: remove the !defined(__sun) when bug 23285559 is out of the picture */

static PSI_memory_key key_memory_openssl = PSI_NOT_INSTRUMENTED;

#if OPENSSL_VERSION_NUMBER < 0x10100000L
#define FILE_LINE_ARGS
#else
#define FILE_LINE_ARGS , const char *, int
#endif

static void *my_openssl_malloc(size_t size FILE_LINE_ARGS) {
  return my_malloc(key_memory_openssl, size, MYF(MY_WME));
}
static void *my_openssl_realloc(void *ptr, size_t size FILE_LINE_ARGS) {
  return my_realloc(key_memory_openssl, ptr, size, MYF(MY_WME));
}
static void my_openssl_free(void *ptr FILE_LINE_ARGS) { return my_free(ptr); }
#endif /* !defined(HAVE_WOLFSSL) && defined(HAVE_OPENSSL) */

static void init_ssl() {
#ifdef HAVE_OPENSSL
#if !defined(HAVE_WOLFSSL) && !defined(__sun)
#if defined(HAVE_PSI_MEMORY_INTERFACE)
  static PSI_memory_info all_openssl_memory[] = {
      {&key_memory_openssl, "openssl_malloc", 0, 0,
       "All memory used by openSSL"}};
  mysql_memory_register("mysqld_openssl", all_openssl_memory,
                        (int)array_elements(all_openssl_memory));
#endif /* defined(HAVE_PSI_MEMORY_INTERFACE) */
  int ret = CRYPTO_set_mem_functions(my_openssl_malloc, my_openssl_realloc,
                                     my_openssl_free);
  if (ret == 0)
    LogErr(WARNING_LEVEL, ER_SSL_MEMORY_INSTRUMENTATION_INIT_FAILED,
           "CRYPTO_set_mem_functions");
#endif /* HAVE_WOLFSSL */
  ssl_start();
#endif /* HAVE_OPENSSL */
}

static int init_ssl_communication() {
#ifndef HAVE_WOLFSSL
  char ssl_err_string[OPENSSL_ERROR_LENGTH] = {'\0'};
  int ret_fips_mode = set_fips_mode(opt_ssl_fips_mode, ssl_err_string);
  if (ret_fips_mode != 1) {
    LogErr(ERROR_LEVEL, ER_SSL_FIPS_MODE_ERROR, ssl_err_string);
    return 1;
  }
#endif
  if (SslAcceptorContext::singleton_init(opt_use_ssl)) return 1;

#ifndef HAVE_WOLFSSL
#if OPENSSL_VERSION_NUMBER < 0x10100000L
  ERR_remove_thread_state(0);
#endif /* OPENSSL_VERSION_NUMBER < 0x10100000L */
#endif

  if (init_rsa_keys()) return 1;
  return 0;
}

static void end_ssl() {
  SslAcceptorContext::singleton_deinit();
  deinit_rsa_keys();
}

/**
  Generate a UUID and save it into server_uuid variable.

  @return Retur 0 or 1 if an error occurred.
 */
static int generate_server_uuid() {
  THD *thd;
  Item_func_uuid *func_uuid;
  String uuid;

  /*
    To be able to run this from boot, we allocate a temporary THD
   */
  if (!(thd = new THD)) {
    LogErr(ERROR_LEVEL, ER_NO_THD_NO_UUID);
    return 1;
  }
  thd->thread_stack = (char *)&thd;
  thd->store_globals();

  /*
    Initialize the variables which are used during "uuid generator
    initialization" with values that should normally differ between
    mysqlds on the same host. This avoids that another mysqld started
    at the same time on the same host get the same "server_uuid".
  */

  const time_t save_server_start_time = server_start_time;
  server_start_time += ((ulonglong)current_pid << 48) + current_pid;
  thd->status_var.bytes_sent = (ulonglong)thd;

  lex_start(thd);
  func_uuid = new (thd->mem_root) Item_func_uuid();
  func_uuid->fixed = 1;
  func_uuid->val_str(&uuid);

  // Restore global variables used for salting
  server_start_time = save_server_start_time;

  delete thd;

  strncpy(server_uuid, uuid.c_ptr(), sizeof(server_uuid));
  DBUG_EXECUTE_IF("server_uuid_deterministic",
                  memcpy(server_uuid, "00000000-1111-0000-1111-000000000000",
                         UUID_LENGTH););
  server_uuid[UUID_LENGTH] = '\0';
  return 0;
}

/**
  Save all options which was auto-generated by server-self into the given file.

  @param fname The name of the file in which the auto-generated options will b
  e saved.

  @return Return 0 or 1 if an error occurred.
 */
static int flush_auto_options(const char *fname) {
  File fd;
  IO_CACHE io_cache;
  int result = 0;

  if ((fd = my_open(fname, O_CREAT | O_RDWR, MYF(MY_WME))) < 0) {
    LogErr(ERROR_LEVEL, ER_AUTO_OPTIONS_FAILED, "file", fname, my_errno());
    return 1;
  }

  if (init_io_cache(&io_cache, fd, IO_SIZE * 2, WRITE_CACHE, 0L, 0,
                    MYF(MY_WME))) {
    LogErr(ERROR_LEVEL, ER_AUTO_OPTIONS_FAILED, "a cache on ", fname,
           my_errno());
    my_close(fd, MYF(MY_WME));
    return 1;
  }

  my_b_seek(&io_cache, 0L);
  my_b_printf(&io_cache, "%s\n", "[auto]");
  my_b_printf(&io_cache, "server-uuid=%s\n", server_uuid);

  if (flush_io_cache(&io_cache) || my_sync(fd, MYF(MY_WME))) result = 1;

  my_close(fd, MYF(MY_WME));
  end_io_cache(&io_cache);
  return result;
}

/**
  File 'auto.cnf' resides in the data directory to hold values of options that
  server evaluates itself and that needs to be durable to sustain the server
  restart. There is only a section ['auto'] in the file. All these options are
  in the section. Only one option exists now, it is server_uuid.
  Note, the user may not supply any literal value to these auto-options, and
  only allowed to trigger (re)evaluation.
  For instance, 'server_uuid' value will be evaluated and stored if there is
  no corresponding line in the file.
  Because of the specifics of the auto-options, they need a seperate storage.
  Meanwhile, it is the 'auto.cnf' that has the same structure as 'my.cnf'.

  @todo consider to implement sql-query-able persistent storage by WL#5279.
  @return Return 0 or 1 if an error occurred.
 */
static int init_server_auto_options() {
  bool flush = false;
  char fname[FN_REFLEN];
  char *name = (char *)"auto";
  const char *groups[] = {"auto", NULL};
  char *uuid = 0;
  my_option auto_options[] = {
      {"server-uuid", 0, "", &uuid, &uuid, 0, GET_STR, REQUIRED_ARG, 0, 0, 0, 0,
       0, 0},
      {0, 0, 0, 0, 0, 0, GET_NO_ARG, NO_ARG, 0, 0, 0, 0, 0, 0}};

  DBUG_ENTER("init_server_auto_options");

  if (NULL == fn_format(fname, "auto.cnf", mysql_data_home, "",
                        MY_UNPACK_FILENAME | MY_SAFE_PATH))
    DBUG_RETURN(1);

  /* load_defaults require argv[0] is not null */
  char **argv = &name;
  int argc = 1;
  if (!check_file_permissions(fname, false)) {
    /*
      Found a world writable file hence removing it as it is dangerous to write
      a new UUID into the same file.
     */
    my_delete(fname, MYF(MY_WME));
    LogErr(WARNING_LEVEL, ER_WRITABLE_CONFIG_REMOVED, fname);
  }

  /* load all options in 'auto.cnf'. */
  MEM_ROOT alloc{PSI_NOT_INSTRUMENTED, 512};
  if (my_load_defaults(fname, groups, &argc, &argv, &alloc, NULL))
    DBUG_RETURN(1);

  if (handle_options(&argc, &argv, auto_options, mysqld_get_one_option))
    DBUG_RETURN(1);

  DBUG_PRINT("info", ("uuid=%p=%s server_uuid=%s", uuid, uuid, server_uuid));
  if (uuid) {
    if (!binary_log::Uuid::is_valid(uuid, binary_log::Uuid::TEXT_LENGTH)) {
      LogErr(ERROR_LEVEL, ER_UUID_INVALID);
      goto err;
    }
    /*
      Uuid::is_valid() cannot do strict check on the length as it will be
      called by GTID::is_valid() as well (GTID = UUID:seq_no). We should
      explicitly add the *length check* here in this function.

      If UUID length is less than '36' (UUID_LENGTH), that error case would have
      got caught in above is_valid check. The below check is to make sure that
      length is not greater than UUID_LENGTH i.e., there are no extra characters
      (Garbage) at the end of the valid UUID.
    */
    if (strlen(uuid) > UUID_LENGTH) {
      LogErr(ERROR_LEVEL, ER_UUID_SCRUB, UUID_LENGTH);
      goto err;
    }
    strcpy(server_uuid, uuid);
  } else {
    DBUG_PRINT("info", ("generating server_uuid"));
    flush = true;
    /* server_uuid will be set in the function */
    if (generate_server_uuid()) goto err;
    DBUG_PRINT("info", ("generated server_uuid=%s", server_uuid));
    if (opt_initialize || opt_initialize_insecure) {
      LogErr(INFORMATION_LEVEL, ER_CREATING_NEW_UUID_FIRST_START, server_uuid);

    } else {
      LogErr(WARNING_LEVEL, ER_CREATING_NEW_UUID, server_uuid);
    }
  }

  if (flush) DBUG_RETURN(flush_auto_options(fname));
  DBUG_RETURN(0);
err:
  DBUG_RETURN(1);
}

static bool initialize_storage_engine(char *se_name, const char *se_kind,
                                      plugin_ref *dest_plugin) {
  LEX_STRING name = {se_name, strlen(se_name)};
  plugin_ref plugin;
  handlerton *hton;
  if ((plugin = ha_resolve_by_name(0, &name, false)))
    hton = plugin_data<handlerton *>(plugin);
  else {
    LogErr(ERROR_LEVEL, ER_UNKNOWN_UNSUPPORTED_STORAGE_ENGINE, se_name);
    return true;
  }
  if (!ha_storage_engine_is_enabled(hton)) {
    if (!opt_initialize) {
      LogErr(ERROR_LEVEL, ER_DEFAULT_SE_UNAVAILABLE, se_kind, se_name);
      return true;
    }
    DBUG_ASSERT(*dest_plugin);
  } else {
    /*
      Need to unlock as global_system_variables.table_plugin
      was acquired during plugin_register_builtin_and_init_core_se()
    */
    plugin_unlock(0, *dest_plugin);
    *dest_plugin = plugin;
  }
  return false;
}

static void setup_error_log() {
/* Setup logs */

/*
  Enable old-fashioned error log, except when the user has requested
  help information. Since the implementation of plugin server
  variables the help output is now written much later.

  log_error_dest can be:
  disabled_my_option     --log-error was not used or --log-error=
  ""                     --log-error without arguments (no '=')
  filename               --log-error=filename
*/
#ifdef _WIN32
  /*
    Enable the error log file only if console option is not specified
    and --help is not used.
  */
  bool log_errors_to_file = !is_help_or_validate_option() && !opt_console;
#else
  /*
    Enable the error log file only if --log-error=filename or --log-error
    was used. Logging to file is disabled by default unlike on Windows.
  */
  bool log_errors_to_file =
      !is_help_or_validate_option() && (log_error_dest != disabled_my_option);
#endif

  if (log_errors_to_file) {
    // Construct filename if no filename was given by the user.
    if (!log_error_dest[0] || log_error_dest == disabled_my_option) {
#ifdef _WIN32
      const char *filename = pidfile_name;
#else
      const char *filename = default_logfile_name;
#endif
      fn_format(errorlog_filename_buff, filename, mysql_real_data_home, ".err",
                MY_REPLACE_EXT | /* replace '.<domain>' by '.err', bug#4997 */
                    MY_REPLACE_DIR);
    } else
      fn_format(errorlog_filename_buff, log_error_dest, mysql_data_home, ".err",
                MY_UNPACK_FILENAME);
    /*
      log_error_dest may have been set to disabled_my_option or "" if no
      argument was passed, but we need to show the real name in SHOW VARIABLES.
    */
    log_error_dest = errorlog_filename_buff;

#ifndef _WIN32
    // Create backup stream to stdout if deamonizing and connected to tty
    if (opt_daemonize && isatty(STDOUT_FILENO)) {
      nstdout = fdopen(dup(STDOUT_FILENO), "a");
      if (nstdout == nullptr) {
        LogErr(ERROR_LEVEL, ER_DUP_FD_OPEN_FAILED, "stdout", strerror(errno));
        unireg_abort(MYSQLD_ABORT_EXIT);
      }
      // Display location of error log file on stdout if connected to tty
      fprintf(nstdout, "mysqld will log errors to %s\n",
              errorlog_filename_buff);
    }
#endif /* ndef _WIN32 */

    if (open_error_log(errorlog_filename_buff, false))
      unireg_abort(MYSQLD_ABORT_EXIT);

#ifdef _WIN32
      // FreeConsole();        // Remove window
#endif /* _WIN32 */
  } else {
    // We are logging to stderr and SHOW VARIABLES should reflect that.
    log_error_dest = "stderr";
  }
}

static int init_server_components() {
  DBUG_ENTER("init_server_components");
  /*
    We need to call each of these following functions to ensure that
    all things are initialized so that unireg_abort() doesn't fail
  */
  mdl_init();
  partitioning_init();
  if (table_def_init() | hostname_cache_init(host_cache_size))
    unireg_abort(MYSQLD_ABORT_EXIT);

  /*
    Timers not needed if only starting with --help.
  */
  if (!is_help_or_validate_option()) {
    if (my_timer_initialize())
      LogErr(ERROR_LEVEL, ER_CANT_INIT_TIMER, errno);
    else
      have_statement_timeout = SHOW_OPTION_YES;
  }

  randominit(&sql_rand, (ulong)server_start_time, (ulong)server_start_time / 2);
  setup_fpu();
  init_slave_list();

  init_global_table_stats();
  init_global_index_stats();

  setup_error_log();

  enter_cond_hook = thd_enter_cond;
  exit_cond_hook = thd_exit_cond;
  enter_stage_hook = thd_enter_stage;
  set_waiting_for_disk_space_hook = thd_set_waiting_for_disk_space;
  is_killed_hook = thd_killed;

  if (transaction_cache_init()) {
    LogErr(ERROR_LEVEL, ER_OOM);
    unireg_abort(MYSQLD_ABORT_EXIT);
  }

  if (MDL_context_backup_manager::init()) {
    LogErr(ERROR_LEVEL, ER_OOM);
    unireg_abort(MYSQLD_ABORT_EXIT);
  }

  /*
    initialize delegates for extension observers, errors have already
    been reported in the function
  */
  if (delegates_init()) unireg_abort(MYSQLD_ABORT_EXIT);

  /* need to configure logging before initializing storage engines */
  if (opt_log_slave_updates && !opt_bin_log) {
    LogErr(WARNING_LEVEL, ER_NEED_LOG_BIN, "--log-slave-updates");
  }
  if (binlog_format_used && !opt_bin_log)
    LogErr(WARNING_LEVEL, ER_NEED_LOG_BIN, "--binlog-format");

  /* Check that we have not let the format to unspecified at this point */
  DBUG_ASSERT((uint)global_system_variables.binlog_format <=
              array_elements(binlog_format_names) - 1);

  if (opt_log_slave_updates && replicate_same_server_id) {
    if (opt_bin_log) {
      LogErr(ERROR_LEVEL, ER_RPL_INFINITY_DENIED);
      unireg_abort(MYSQLD_ABORT_EXIT);
    } else
      LogErr(WARNING_LEVEL, ER_RPL_INFINITY_IGNORED);
  }

  opt_server_id_mask = ~ulong(0);
  opt_server_id_mask =
      (opt_server_id_bits == 32) ? ~ulong(0) : (1 << opt_server_id_bits) - 1;
  if (server_id != (server_id & opt_server_id_mask)) {
    LogErr(ERROR_LEVEL, ER_SERVERID_TOO_LARGE);
    unireg_abort(MYSQLD_ABORT_EXIT);
  }

  if (opt_bin_log) {
    /* Reports an error and aborts, if the --log-bin's path
       is a directory.*/
    if (opt_bin_logname &&
        opt_bin_logname[strlen(opt_bin_logname) - 1] == FN_LIBCHAR) {
      LogErr(ERROR_LEVEL, ER_NEED_FILE_INSTEAD_OF_DIR, "--log-bin",
             opt_bin_logname);
      unireg_abort(MYSQLD_ABORT_EXIT);
    }

    /* Reports an error and aborts, if the --log-bin-index's path
       is a directory.*/
    if (opt_binlog_index_name &&
        opt_binlog_index_name[strlen(opt_binlog_index_name) - 1] ==
            FN_LIBCHAR) {
      LogErr(ERROR_LEVEL, ER_NEED_FILE_INSTEAD_OF_DIR, "--log-bin-index",
             opt_binlog_index_name);
      unireg_abort(MYSQLD_ABORT_EXIT);
    }

    char buf[FN_REFLEN];
    const char *ln;
    if (log_bin_supplied) {
      /*
        Binary log basename defaults to "`hostname`-bin" name prefix
        if --log-bin is used without argument.
      */
      ln = mysql_bin_log.generate_name(opt_bin_logname, "-bin", buf);
    } else {
      /*
        Binary log basename defaults to "binlog" name prefix
        if --log-bin is not used.
      */
      ln = mysql_bin_log.generate_name(opt_bin_logname, "", buf);
    }

    if (!opt_bin_logname && !opt_binlog_index_name && log_bin_supplied) {
      /*
        User didn't give us info to name the binlog index file.
        Picking `hostname`-bin.index like did in 4.x, causes replication to
        fail if the hostname is changed later. So, we would like to instead
        require a name. But as we don't want to break many existing setups, we
        only give warning, not error.
      */
      LogErr(INFORMATION_LEVEL, ER_LOG_BIN_BETTER_WITH_NAME, ln);
    }
    if (ln == buf) {
      my_free(opt_bin_logname);
      opt_bin_logname = my_strdup(key_memory_opt_bin_logname, buf, MYF(0));
    }

    /*
      Skip opening the index file if we start with --help. This is necessary
      to avoid creating the file in an otherwise empty datadir, which will
      cause a succeeding 'mysqld --initialize' to fail.
    */
    if (!is_help_or_validate_option() &&
        mysql_bin_log.open_index_file(opt_binlog_index_name, ln, true)) {
      unireg_abort(MYSQLD_ABORT_EXIT);
    }
  }

  if (opt_bin_log) {
    /*
      opt_bin_logname[0] needs to be checked to make sure opt binlog name is
      not an empty string, incase it is an empty string default file
      extension will be passed
     */
    if (log_bin_supplied) {
      log_bin_basename = rpl_make_log_name(
          key_memory_MYSQL_BIN_LOG_basename, opt_bin_logname,
          default_logfile_name,
          (opt_bin_logname && opt_bin_logname[0]) ? "" : "-bin");
    } else {
      log_bin_basename =
          rpl_make_log_name(key_memory_MYSQL_BIN_LOG_basename, opt_bin_logname,
                            default_binlogfile_name, "");
    }

    log_bin_index =
        rpl_make_log_name(key_memory_MYSQL_BIN_LOG_index, opt_binlog_index_name,
                          log_bin_basename, ".index");

    if ((!opt_binlog_index_name || !opt_binlog_index_name[0]) &&
        log_bin_index) {
      strmake(default_binlog_index_name,
              log_bin_index + dirname_length(log_bin_index),
              FN_REFLEN + index_ext_length - 1);
      opt_binlog_index_name = default_binlog_index_name;
    }

    if (log_bin_basename == NULL || log_bin_index == NULL) {
      LogErr(ERROR_LEVEL, ER_RPL_CANT_MAKE_PATHS, (int)FN_REFLEN, (int)FN_LEN);
      unireg_abort(MYSQLD_ABORT_EXIT);
    }
  }

  DBUG_PRINT("debug",
             ("opt_bin_logname: %s, opt_relay_logname: %s, pidfile_name: %s",
              opt_bin_logname, opt_relay_logname, pidfile_name));

  /*
    opt_relay_logname[0] needs to be checked to make sure opt relaylog name is
    not an empty string, incase it is an empty string default file
    extension will be passed
   */
  relay_log_basename = rpl_make_log_name(
      key_memory_MYSQL_RELAY_LOG_basename, opt_relay_logname,
      default_logfile_name,
      (opt_relay_logname && opt_relay_logname[0]) ? "" : relay_ext);

  if (!opt_relay_logname || !opt_relay_logname[0]) {
    if (relay_log_basename) {
      strmake(default_relaylogfile_name,
              relay_log_basename + dirname_length(relay_log_basename),
              FN_REFLEN + relay_ext_length - 1);
      opt_relay_logname = default_relaylogfile_name;
    }
  } else
    opt_relay_logname_supplied = true;

  if (relay_log_basename != NULL)
    relay_log_index = rpl_make_log_name(key_memory_MYSQL_RELAY_LOG_index,
                                        opt_relaylog_index_name,
                                        relay_log_basename, ".index");

  if (!opt_relaylog_index_name || !opt_relaylog_index_name[0]) {
    if (relay_log_index) {
      strmake(default_relaylog_index_name,
              relay_log_index + dirname_length(relay_log_index),
              FN_REFLEN + relay_ext_length + index_ext_length - 1);
      opt_relaylog_index_name = default_relaylog_index_name;
    }
  } else
    opt_relaylog_index_name_supplied = true;

  if (relay_log_basename == NULL || relay_log_index == NULL) {
    LogErr(ERROR_LEVEL, ER_RPL_CANT_MAKE_PATHS, (int)FN_REFLEN, (int)FN_LEN);
    unireg_abort(MYSQLD_ABORT_EXIT);
  }

  if (log_bin_basename != NULL &&
      !strcmp(log_bin_basename, relay_log_basename)) {
    const int bin_ext_length = 4;
    char default_binlogfile_name_from_hostname[FN_REFLEN + bin_ext_length];
    /* Generate default bin log file name. */
    strmake(default_binlogfile_name_from_hostname, default_logfile_name,
            FN_REFLEN - 1);
    strcat(default_binlogfile_name_from_hostname, "-bin");

    if (!default_relaylogfile_name[0]) {
      /* Generate default relay log file name. */
      strmake(default_relaylogfile_name, default_logfile_name, FN_REFLEN - 1);
      strcat(default_relaylogfile_name, relay_ext);
    }
    /*
      Reports an error and aborts, if the same base name is specified
      for both binary and relay logs.
    */
    LogErr(ERROR_LEVEL, ER_RPL_CANT_HAVE_SAME_BASENAME, log_bin_basename,
           "--log-bin", default_binlogfile_name,
           default_binlogfile_name_from_hostname, "--relay-log",
           default_relaylogfile_name);
    unireg_abort(MYSQLD_ABORT_EXIT);
  }

  if (global_system_variables.binlog_row_value_options != 0) {
    const char *msg = NULL;
    longlong err = ER_BINLOG_ROW_VALUE_OPTION_IGNORED;
    if (!opt_bin_log)
      msg = "the binary log is disabled";
    else if (global_system_variables.binlog_format == BINLOG_FORMAT_STMT)
      msg = "binlog_format=STATEMENT";
    else if (log_bin_use_v1_row_events) {
      msg = "binlog_row_value_options=PARTIAL_JSON";
      err = ER_BINLOG_USE_V1_ROW_EVENTS_IGNORED;
    } else if (global_system_variables.binlog_row_image ==
               BINLOG_ROW_IMAGE_FULL) {
      msg = "binlog_row_image=FULL";
      err = ER_BINLOG_ROW_VALUE_OPTION_USED_ONLY_FOR_AFTER_IMAGES;
    }
    if (msg) {
      switch (err) {
        case ER_BINLOG_ROW_VALUE_OPTION_IGNORED:
        case ER_BINLOG_ROW_VALUE_OPTION_USED_ONLY_FOR_AFTER_IMAGES:
          LogErr(WARNING_LEVEL, err, msg, "PARTIAL_JSON");
          break;
        case ER_BINLOG_USE_V1_ROW_EVENTS_IGNORED:
          LogErr(WARNING_LEVEL, err, msg);
          break;
        default:
          DBUG_ASSERT(0); /* purecov: deadcode */
      }
    }
  }

  /* call ha_init_key_cache() on all key caches to init them */
  process_key_caches(&ha_init_key_cache);

  /* Allow storage engine to give real error messages */
  if (ha_init_errors()) DBUG_RETURN(1);

  if (gtid_server_init()) {
    LogErr(ERROR_LEVEL, ER_CANT_INITIALIZE_GTID);
    unireg_abort(MYSQLD_ABORT_EXIT);
  }

  {
  /*
    We have to call a function in log_resource.cc, or its references
    won't be visible to plugins.
  */
#ifndef DBUG_OFF
    int dummy =
#endif
        Log_resource::dummy_function_to_ensure_we_are_linked_into_the_server();
    DBUG_ASSERT(dummy == 1);
  }

  /*
    We need to initialize the UDF globals early before reading the proc table
    and before the server component initialization to allow other components
    to register their UDFs at init time and de-register them at deinit time.
  */
  udf_init_globals();

  /*
    Set tc_log to point to TC_LOG_DUMMY early in order to allow plugin_init()
    to commit attachable transaction after reading from mysql.plugin table.
    If necessary tc_log will be adjusted to point to correct TC_LOG instance
    later.
  */
  tc_log = &tc_log_dummy;

  /* This limits ability to configure SSL library through config options */
  init_ssl();

  /*Load early plugins */
  if (plugin_register_early_plugins(&remaining_argc, remaining_argv,
                                    (is_help_or_validate_option())
                                        ? PLUGIN_INIT_SKIP_INITIALIZATION
                                        : 0)) {
    LogErr(ERROR_LEVEL, ER_CANT_INITIALIZE_EARLY_PLUGINS);
    unireg_abort(1);
  }

  /* Load builtin plugins, initialize MyISAM, CSV and InnoDB */
  if (plugin_register_builtin_and_init_core_se(&remaining_argc,
                                               remaining_argv)) {
    if (!opt_validate_config)
      LogErr(ERROR_LEVEL, ER_CANT_INITIALIZE_BUILTIN_PLUGINS);
    unireg_abort(1);
  }

  /*
    Needs to be done before dd::init() which runs DDL commands (for real)
    during instance initialization.
  */
  init_sql_command_flags();

  /*
    plugin_register_dynamic_and_init_all() needs DD initialized.
    Initialize DD to create data directory using current server.
  */
  if (opt_initialize) {
    if (!is_help_or_validate_option()) {
      if (dd::init(dd::enum_dd_init_type::DD_INITIALIZE)) {
        LogErr(ERROR_LEVEL, ER_DD_INIT_FAILED);
        unireg_abort(1);
      }

      if (dd::init(dd::enum_dd_init_type::DD_INITIALIZE_SYSTEM_VIEWS)) {
        LogErr(ERROR_LEVEL, ER_SYSTEM_VIEW_INIT_FAILED);
        unireg_abort(1);
      }
    }
  } else {
    /*
      Initialize DD in case of upgrade and normal normal server restart.
      It is detected if we are starting on old data directory or current
      data directory. If it is old data directory, DD tables are created.
      If server is starting on data directory with DD tables, DD is initialized.
    */
    if (!is_help_or_validate_option() &&
        dd::init(dd::enum_dd_init_type::DD_RESTART_OR_UPGRADE)) {
      LogErr(ERROR_LEVEL, ER_DD_INIT_FAILED);
      unireg_abort(1);
    }
  }

  /*
    Skip reading the plugin table when starting with --help in order
    to also skip initializing InnoDB. This provides a simpler and more
    uniform handling of various startup use cases, e.g. when the data
    directory does not exist, exists but is empty, exists with InnoDB
    system tablespaces present etc.
  */
  if (plugin_register_dynamic_and_init_all(
          &remaining_argc, remaining_argv,
          (opt_noacl ? PLUGIN_INIT_SKIP_PLUGIN_TABLE : 0) |
              ((is_help_or_validate_option())
                   ? (PLUGIN_INIT_SKIP_INITIALIZATION |
                      PLUGIN_INIT_SKIP_PLUGIN_TABLE)
                   : 0))) {
    // Delete all DD tables in case of error in initializing plugins.
    if (dd::upgrade_57::in_progress())
      (void)dd::init(dd::enum_dd_init_type::DD_DELETE);

    if (!opt_validate_config)
      LogErr(ERROR_LEVEL, ER_CANT_INITIALIZE_DYNAMIC_PLUGINS);
    unireg_abort(MYSQLD_ABORT_EXIT);
  }
  dynamic_plugins_are_initialized =
      true; /* Don't separate from init function */

  LEX_CSTRING plugin_name = {C_STRING_WITH_LEN("thread_pool")};
  if (Connection_handler_manager::thread_handling !=
          Connection_handler_manager::SCHEDULER_ONE_THREAD_PER_CONNECTION ||
      plugin_is_ready(plugin_name, MYSQL_DAEMON_PLUGIN)) {
    auto res_grp_mgr = resourcegroups::Resource_group_mgr::instance();
    res_grp_mgr->disable_resource_group();
    res_grp_mgr->set_unsupport_reason("Thread pool plugin enabled");
  }

#ifdef WITH_PERFSCHEMA_STORAGE_ENGINE
  /*
    A value of the variable dd_upgrade_flag is reset after
    dd::init(dd::enum_dd_init_type::DD_POPULATE_UPGRADE) returned.
    So make its copy to call init_pfs_tables() with right argument value later.
  */
  bool dd_upgrade_was_initiated = dd::upgrade_57::in_progress();
#endif
  // Populate DD tables with meta data from 5.7 in case of upgrade
  if (!is_help_or_validate_option() && dd::upgrade_57::in_progress() &&
      dd::init(dd::enum_dd_init_type::DD_POPULATE_UPGRADE)) {
    LogErr(ERROR_LEVEL, ER_DD_POPULATING_TABLES_FAILED);
    unireg_abort(1);
  }

  /*
    Store server and plugin IS tables metadata into new DD.
    This is done after all the plugins are registered.
  */
  if (!is_help_or_validate_option() && !opt_initialize &&
      !dd::upgrade_57::in_progress() &&
      dd::init(dd::enum_dd_init_type::DD_UPDATE_I_S_METADATA)) {
    LogErr(ERROR_LEVEL, ER_DD_UPDATING_PLUGIN_MD_FAILED);
    unireg_abort(MYSQLD_ABORT_EXIT);
  }

#ifdef WITH_PERFSCHEMA_STORAGE_ENGINE
  if (!is_help_or_validate_option()) {
    /*
      Initialize the cost model, but delete it after the pfs is initialized.
      Cost model is needed while dropping and creating pfs tables to
      update metadata of referencing views (if there are any).
    */
    init_optimizer_cost_module(true);

    bool st;
    if (opt_initialize || dd_upgrade_was_initiated)
      st = dd::performance_schema::init_pfs_tables(
          dd::enum_dd_init_type::DD_INITIALIZE);
    else
      st = dd::performance_schema::init_pfs_tables(
          dd::enum_dd_init_type::DD_RESTART_OR_UPGRADE);

    /* Now that the pfs is initialized, delete the cost model. */
    delete_optimizer_cost_module();

    if (st) {
      LogErr(ERROR_LEVEL, ER_PERFSCHEMA_TABLES_INIT_FAILED);
      unireg_abort(1);
    }
  }
#endif

  if (!is_help_or_validate_option() && !opt_initialize &&
      !dd::upgrade::no_server_upgrade_required()) {
    if (opt_upgrade_mode == UPGRADE_MINIMAL)
      LogErr(WARNING_LEVEL, ER_SERVER_UPGRADE_SKIP);
    else {
      init_optimizer_cost_module(true);
      if (bootstrap::run_bootstrap_thread(NULL,
                                          &dd::upgrade::upgrade_system_schemas,
                                          SYSTEM_THREAD_SERVER_UPGRADE)) {
        LogErr(ERROR_LEVEL, ER_SERVER_UPGRADE_FAILED);
        unireg_abort(1);
      }
      delete_optimizer_cost_module();
    }
  }

  auto res_grp_mgr = resourcegroups::Resource_group_mgr::instance();
  // Initialize the Resource group subsystem.
  if (!is_help_or_validate_option() && !opt_initialize) {
    if (res_grp_mgr->post_init()) {
      LogErr(ERROR_LEVEL, ER_RESOURCE_GROUP_POST_INIT_FAILED);
      unireg_abort(MYSQLD_ABORT_EXIT);
    }
  }

  Session_tracker session_track_system_variables_check;
  LEX_STRING var_list;
  char *tmp_str;
  size_t len = strlen(global_system_variables.track_sysvars_ptr);
  tmp_str = (char *)my_malloc(PSI_NOT_INSTRUMENTED, len * sizeof(char) + 2,
                              MYF(MY_WME));
  strcpy(tmp_str, global_system_variables.track_sysvars_ptr);
  var_list.length = len;
  var_list.str = tmp_str;
  if (session_track_system_variables_check.server_boot_verify(
          system_charset_info, var_list)) {
    LogErr(ERROR_LEVEL, ER_TRACK_VARIABLES_BOGUS);
    if (tmp_str) my_free(tmp_str);
    unireg_abort(MYSQLD_ABORT_EXIT);
  }
  if (tmp_str) my_free(tmp_str);

  // Validate the configuration if --validate-config was specified.
  if (opt_validate_config && (remaining_argc > 1)) {
    bool saved_getopt_skip_unknown = my_getopt_skip_unknown;
    struct my_option no_opts[] = {
        {0, 0, 0, 0, 0, 0, GET_NO_ARG, NO_ARG, 0, 0, 0, 0, 0, 0}};

    my_getopt_skip_unknown = false;

    if (handle_options(&remaining_argc, &remaining_argv, no_opts,
                       mysqld_get_one_option))
      unireg_abort(MYSQLD_ABORT_EXIT);
    my_getopt_skip_unknown = saved_getopt_skip_unknown;
  }

  if (is_help_or_validate_option()) unireg_abort(MYSQLD_SUCCESS_EXIT);

  /* if the errmsg.sys is not loaded, terminate to maintain behaviour */
  if (!my_default_lc_messages->errmsgs->is_loaded()) {
    LogErr(ERROR_LEVEL, ER_CANT_READ_ERRMSGS);
    unireg_abort(MYSQLD_ABORT_EXIT);
  }

  /* We have to initialize the storage engines before CSV logging */
  if (ha_init()) {
    LogErr(ERROR_LEVEL, ER_CANT_INIT_DBS);
    unireg_abort(MYSQLD_ABORT_EXIT);
  }

  if (opt_initialize) log_output_options = LOG_FILE;

  /*
    Issue a warning if there were specified additional options to the
    log-output along with NONE. Probably this wasn't what user wanted.
  */
  if ((log_output_options & LOG_NONE) && (log_output_options & ~LOG_NONE))
    LogErr(WARNING_LEVEL, ER_LOG_OUTPUT_CONTRADICTORY);

  if (log_output_options & LOG_TABLE) {
    /* Fall back to log files if the csv engine is not loaded. */
    LEX_CSTRING csv_name = {C_STRING_WITH_LEN("csv")};
    if (!plugin_is_ready(csv_name, MYSQL_STORAGE_ENGINE_PLUGIN)) {
      LogErr(ERROR_LEVEL, ER_NO_CSV_NO_LOG_TABLES);
      log_output_options = (log_output_options & ~LOG_TABLE) | LOG_FILE;
    }
  }

  query_logger.set_handlers(log_output_options);

  // Open slow log file if enabled.
  query_logger.set_log_file(QUERY_LOG_SLOW);
  if (opt_slow_log && query_logger.reopen_log_file(QUERY_LOG_SLOW))
    opt_slow_log = false;

  // Open general log file if enabled.
  query_logger.set_log_file(QUERY_LOG_GENERAL);
  if (opt_general_log && query_logger.reopen_log_file(QUERY_LOG_GENERAL))
    opt_general_log = false;

  /*
    Set the default storage engines
  */
  if (initialize_storage_engine(default_storage_engine, "",
                                &global_system_variables.table_plugin))
    unireg_abort(MYSQLD_ABORT_EXIT);
  if (initialize_storage_engine(default_tmp_storage_engine, " temp",
                                &global_system_variables.temp_table_plugin))
    unireg_abort(MYSQLD_ABORT_EXIT);

  if (!opt_initialize && !opt_noacl) {
    std::string disabled_se_str(opt_disabled_storage_engines);
    ha_set_normalized_disabled_se_str(disabled_se_str);

    // Log warning if default_storage_engine is a disabled storage engine.
    handlerton *default_se_handle =
        plugin_data<handlerton *>(global_system_variables.table_plugin);
    if (ha_is_storage_engine_disabled(default_se_handle))
      LogErr(WARNING_LEVEL, ER_DISABLED_STORAGE_ENGINE_AS_DEFAULT,
             "default_storage_engine", default_storage_engine);

    // Log warning if default_tmp_storage_engine is a disabled storage engine.
    handlerton *default_tmp_se_handle =
        plugin_data<handlerton *>(global_system_variables.temp_table_plugin);
    if (ha_is_storage_engine_disabled(default_tmp_se_handle))
      LogErr(WARNING_LEVEL, ER_DISABLED_STORAGE_ENGINE_AS_DEFAULT,
             "default_tmp_storage_engine", default_tmp_storage_engine);
  }

  /*
    Validate any enforced storage engine
  */
  if (enforce_storage_engine && !opt_initialize && !opt_noacl) {
    LEX_STRING name = {enforce_storage_engine, strlen(enforce_storage_engine)};
    plugin_ref plugin;
    if ((plugin = ha_resolve_by_name(nullptr, &name, false))) {
      handlerton *hton = plugin_data<handlerton *>(plugin);
      LEX_STRING defname = {default_storage_engine,
                            strlen(default_storage_engine)};
      plugin_ref defplugin;
      handlerton *defhton;
      if ((defplugin = ha_resolve_by_name(nullptr, &defname, false))) {
        defhton = plugin_data<handlerton *>(defplugin);
        if (defhton != hton) {
          sql_print_warning(
              "Default storage engine (%s)"
              " is not the same as enforced storage engine (%s)",
              default_storage_engine, enforce_storage_engine);
        }
      }
      if (ha_is_storage_engine_disabled(hton)) {
        sql_print_error(
            "enforced storage engine %s is among disabled storage "
            "engines",
            enforce_storage_engine);
        unireg_abort(MYSQLD_ABORT_EXIT);
      }
      plugin_unlock(nullptr, defplugin);
      plugin_unlock(nullptr, plugin);
    } else {
      sql_print_error("Unknown/unsupported storage engine: %s",
                      enforce_storage_engine);
      unireg_abort(MYSQLD_ABORT_EXIT);
    }
  }

  if (total_ha_2pc > 1 || (1 == total_ha_2pc && opt_bin_log)) {
    if (opt_bin_log)
      tc_log = &mysql_bin_log;
    else
      tc_log = &tc_log_mmap;
  }

  if (Recovered_xa_transactions::init()) {
    LogErr(ERROR_LEVEL, ER_OOM);
    unireg_abort(MYSQLD_ABORT_EXIT);
  }

  if (tc_log->open(opt_bin_log ? opt_bin_logname : opt_tc_log_file)) {
    LogErr(ERROR_LEVEL, ER_CANT_INIT_TC_LOG);
    unireg_abort(MYSQLD_ABORT_EXIT);
  }
  (void)RUN_HOOK(server_state, before_recovery, (NULL));

  if (ha_recover(0)) {
    unireg_abort(MYSQLD_ABORT_EXIT);
  }

  if (dd::reset_tables_and_tablespaces()) {
    unireg_abort(MYSQLD_ABORT_EXIT);
  }
  ha_post_recover();

  /*
    Add prepared XA transactions into the cache of XA transactions and acquire
    mdl lock for every table involved in any of these prepared XA transactions.
    This step moved away from the function ha_recover() in order to avoid
    possible suspending on acquiring EXLUSIVE mdl lock on tables inside the
    function dd::reset_tables_and_tablespaces() when table cache being reset.
  */
  if (Recovered_xa_transactions::instance()
          .recover_prepared_xa_transactions()) {
    unireg_abort(MYSQLD_ABORT_EXIT);
  }

  /// @todo: this looks suspicious, revisit this /sven
  enum_gtid_mode gtid_mode = get_gtid_mode(GTID_MODE_LOCK_NONE);

  if (gtid_mode == GTID_MODE_ON &&
      _gtid_consistency_mode != GTID_CONSISTENCY_MODE_ON) {
    LogErr(ERROR_LEVEL, ER_RPL_GTID_MODE_REQUIRES_ENFORCE_GTID_CONSISTENCY_ON);
    unireg_abort(MYSQLD_ABORT_EXIT);
  }

  /*
    Each server should have one UUID. We will create it automatically, if it
    does not exist. It should be initialized before opening binlog file. Because
    server's uuid will be stored into the new binlog file.
  */
  if (init_server_auto_options()) {
    LogErr(ERROR_LEVEL, ER_CANT_CREATE_UUID);
    unireg_abort(MYSQLD_ABORT_EXIT);
  }

  if (rpl_encryption.initialize()) {
    LogErr(ERROR_LEVEL, ER_SERVER_RPL_ENCRYPTION_UNABLE_TO_INITIALIZE);
    unireg_abort(MYSQLD_ABORT_EXIT);
  }

  if (rpl_encryption.is_enabled() && !opt_bin_log) {
    sql_print_information(
        "binlog and relay log encryption enabled without binary logging being "
        "enabled. "
        "If relay logs are in use, they will be encrypted.");
  }

  if (opt_bin_log) {
    /*
      Configures what object is used by the current log to store processed
      gtid(s). This is necessary in the MYSQL_BIN_LOG::MYSQL_BIN_LOG to
      corretly compute the set of previous gtids.
    */
    DBUG_ASSERT(!mysql_bin_log.is_relay_log);
    mysql_mutex_t *log_lock = mysql_bin_log.get_log_lock();
    mysql_mutex_lock(log_lock);

    if (mysql_bin_log.open_binlog(opt_bin_logname, 0, max_binlog_size, false,
                                  true /*need_lock_index=true*/,
                                  true /*need_sid_lock=true*/, NULL)) {
      mysql_mutex_unlock(log_lock);
      unireg_abort(MYSQLD_ABORT_EXIT);
    }
    mysql_mutex_unlock(log_lock);
  }

  /*
    When we pass non-zero values for both expire_logs_days and
    binlog_expire_logs_seconds at the server start-up, the value of
    expire_logs_days will be ignored and only binlog_expire_logs_seconds
    will be used.
  */
  if (binlog_expire_logs_seconds_supplied && expire_logs_days_supplied) {
    if (binlog_expire_logs_seconds != 0 && expire_logs_days != 0) {
      LogErr(WARNING_LEVEL, ER_EXPIRE_LOGS_DAYS_IGNORED);
      expire_logs_days = 0;
    }
  } else if (expire_logs_days_supplied)
    binlog_expire_logs_seconds = 0;
  DBUG_ASSERT(expire_logs_days == 0 || binlog_expire_logs_seconds == 0);

  if (opt_bin_log) {
    if (expire_logs_days > 0 || binlog_expire_logs_seconds > 0) {
      time_t purge_time = my_time(0) - binlog_expire_logs_seconds -
                          expire_logs_days * 24 * 60 * 60;
      DBUG_EXECUTE_IF("expire_logs_always_at_start",
                      { purge_time = my_time(0); });
      mysql_bin_log.purge_logs_before_date(purge_time, true);
    }
    if (binlog_space_limit) mysql_bin_log.purge_logs_by_size(true);
  } else {
    if (binlog_expire_logs_seconds_supplied)
      LogErr(WARNING_LEVEL, ER_NEED_LOG_BIN, "--binlog-expire-logs-seconds");
    if (expire_logs_days_supplied)
      LogErr(WARNING_LEVEL, ER_NEED_LOG_BIN, "--expire_logs_days");
    if (binlog_space_limit)
      LogErr(WARNING_LEVEL, ER_NEED_LOG_BIN, "--binlog-space-limit");
  }

  if (opt_myisam_log) (void)mi_log(1);

#if defined(HAVE_MLOCKALL) && defined(MCL_CURRENT)
  if (locked_in_memory && !getuid()) {
    if (setreuid((uid_t)-1, 0) == -1) {  // this should never happen
      LogErr(ERROR_LEVEL, ER_FAIL_SETREUID, strerror(errno));
      unireg_abort(MYSQLD_ABORT_EXIT);
    }
    if (mlockall(MCL_CURRENT)) {
      LogErr(WARNING_LEVEL, ER_FAILED_TO_LOCK_MEM,
             errno); /* purecov: inspected */
      locked_in_memory = 0;
    }
#ifndef _WIN32
    if (user_info) set_user(mysqld_user, user_info);
#endif
  } else
#endif
    locked_in_memory = 0;

  /* Initialize the optimizer cost module */
  init_optimizer_cost_module(true);
  ft_init_stopwords();

  init_max_user_conn();

  init_global_user_stats();
  init_global_client_stats();
  init_global_thread_stats();
  DBUG_RETURN(0);
}

#ifdef _WIN32

extern "C" void *handle_shutdown_and_restart(void *arg) {
  MSG msg;
  HANDLE event_handles[2];
  event_handles[0] = hEventShutdown;
  event_handles[1] = hEventRestart;

  my_thread_init();
  /* This call should create the message queue for this thread. */
  PeekMessage(&msg, NULL, 1, 65534, PM_NOREMOVE);
  DWORD ret_code = WaitForMultipleObjects(
      2, static_cast<HANDLE *>(event_handles), FALSE, INFINITE);

  if (ret_code == WAIT_OBJECT_0 || ret_code == WAIT_OBJECT_0 + 1) {
    if (ret_code == WAIT_OBJECT_0)
      LogErr(SYSTEM_LEVEL, ER_NORMAL_SERVER_SHUTDOWN, my_progname);
    else
      signal_hand_thr_exit_code = MYSQLD_RESTART_EXIT;

    set_connection_events_loop_aborted(true);
    close_connections();
    my_thread_end();
    my_thread_exit(0);
  }
  return 0;
}

static void create_shutdown_and_restart_thread() {
  DBUG_ENTER("create_shutdown_and_restart_thread");

  const char *errmsg;
  my_thread_attr_t thr_attr;
  SECURITY_ATTRIBUTES *shutdown_sec_attr;

  my_security_attr_create(&shutdown_sec_attr, &errmsg, GENERIC_ALL,
                          SYNCHRONIZE | EVENT_MODIFY_STATE);

  if (!opt_no_monitor) {
    snprintf(shutdown_event_name, sizeof(shutdown_event_name),
             "mysqld%s_shutdown", get_monitor_pid());
  }

  hEventShutdown =
      CreateEvent(shutdown_sec_attr, FALSE, FALSE, shutdown_event_name);
  hEventRestart = CreateEvent(0, FALSE, FALSE, restart_event_name);

  my_thread_attr_init(&thr_attr);

  if (my_thread_create(&shutdown_restart_thr_handle, &thr_attr,
                       handle_shutdown_and_restart, 0))
    LogErr(WARNING_LEVEL, ER_CANT_CREATE_SHUTDOWN_THREAD, errno);

  my_security_attr_free(shutdown_sec_attr);
  my_thread_attr_destroy(&thr_attr);
}
#endif /* _WIN32 */

#ifndef DBUG_OFF
/*
  Debugging helper function to keep the locale database
  (see sql_locale.cc) and max_month_name_length and
  max_day_name_length variable values in consistent state.
*/
static void test_lc_time_sz() {
  DBUG_ENTER("test_lc_time_sz");
  for (MY_LOCALE **loc = my_locales; *loc; loc++) {
    size_t max_month_len = 0;
    size_t max_day_len = 0;
    for (const char **month = (*loc)->month_names->type_names; *month;
         month++) {
      set_if_bigger(max_month_len,
                    my_numchars_mb(&my_charset_utf8_general_ci, *month,
                                   *month + strlen(*month)));
    }
    for (const char **day = (*loc)->day_names->type_names; *day; day++) {
      set_if_bigger(max_day_len, my_numchars_mb(&my_charset_utf8_general_ci,
                                                *day, *day + strlen(*day)));
    }
    if ((*loc)->max_month_name_length != max_month_len ||
        (*loc)->max_day_name_length != max_day_len) {
      DBUG_PRINT("Wrong max day name(or month name) length for locale:",
                 ("%s", (*loc)->name));
      DBUG_ASSERT(0);
    }
  }
  DBUG_VOID_RETURN;
}
#endif  // DBUG_OFF

/*
  @brief : Set opt_super_readonly to user supplied value before
           enabling communication channels to accept user connections
*/

static void set_super_read_only_post_init() {
  opt_super_readonly = super_read_only;
}

#ifdef _WIN32
int win_main(int argc, char **argv)
#else
int mysqld_main(int argc, char **argv)
#endif
{
  // Substitute the full path to the executable in argv[0]
  substitute_progpath(argv);
  sysd::notify_connect();
  sysd::notify("STATUS=SERVER_BOOTING\n");

  /*
    Perform basic thread library and malloc initialization,
    to be able to read defaults files and parse options.
  */
  my_progname = argv[0];

#ifndef _WIN32
#ifdef WITH_PERFSCHEMA_STORAGE_ENGINE
  pre_initialize_performance_schema();
#endif /*WITH_PERFSCHEMA_STORAGE_ENGINE */
  // For windows, my_init() is called from the win specific mysqld_main
  if (my_init())  // init my_sys library & pthreads
  {
    LogErr(ERROR_LEVEL, ER_MYINIT_FAILED);
    flush_error_log_messages();
    return 1;
  }
#endif /* _WIN32 */

  orig_argc = argc;
  orig_argv = argv;
  my_getopt_use_args_separator = true;
  my_defaults_read_login_file = false;
  if (load_defaults(MYSQL_CONFIG_NAME, load_default_groups, &argc, &argv,
                    &argv_alloc)) {
    flush_error_log_messages();
    return 1;
  }

  /* Set data dir directory paths */
  strmake(mysql_real_data_home, get_relative_path(MYSQL_DATADIR),
          sizeof(mysql_real_data_home) - 1);

  /*
   Initialize variables cache for persisted variables, load persisted
   config file and append read only persisted variables to command line
   options if present.
  */
  if (persisted_variables_cache.init(&argc, &argv) ||
      persisted_variables_cache.load_persist_file() ||
      persisted_variables_cache.append_read_only_variables(&argc, &argv))
    return 1;
  my_getopt_use_args_separator = false;
  remaining_argc = argc;
  remaining_argv = argv;

  init_variable_default_paths();

  /* Must be initialized early for comparison of options name */
  system_charset_info = &my_charset_utf8_general_ci;

  /* Write mysys error messages to the error log. */
  local_message_hook = error_log_print;

  int ho_error;

#ifdef WITH_PERFSCHEMA_STORAGE_ENGINE
  /*
    Initialize the array of performance schema instrument configurations.
  */
  init_pfs_instrument_array();
#endif /* WITH_PERFSCHEMA_STORAGE_ENGINE */

  /* init_error_log() is required by error_log_printf() in
     option_error_reporter() */
  if (init_error_log()) unireg_abort(MYSQLD_ABORT_EXIT);
  ho_error = handle_early_options();

  init_sql_statement_names();
  sys_var_init();
<<<<<<< HEAD
  ulong requested_open_files;
  adjust_related_options(&requested_open_files);
  // moved signal initialization here so that PFS thread inherited signal mask
  my_init_signals();
=======
  ulong requested_open_files = 0;
  if (init_error_log()) unireg_abort(MYSQLD_ABORT_EXIT);
  if (!opt_validate_config) adjust_related_options(&requested_open_files);
>>>>>>> 124c7ab1

#ifdef WITH_PERFSCHEMA_STORAGE_ENGINE
  if (ho_error == 0) {
    if (!is_help_or_validate_option() && !opt_initialize) {
      int pfs_rc;
      /* Add sizing hints from the server sizing parameters. */
      pfs_param.m_hints.m_table_definition_cache = table_def_size;
      pfs_param.m_hints.m_table_open_cache = table_cache_size;
      pfs_param.m_hints.m_max_connections = max_connections;
      pfs_param.m_hints.m_open_files_limit = requested_open_files;
      pfs_param.m_hints.m_max_prepared_stmt_count = max_prepared_stmt_count;

      pfs_rc = initialize_performance_schema(
          &pfs_param, &psi_thread_hook, &psi_mutex_hook, &psi_rwlock_hook,
          &psi_cond_hook, &psi_file_hook, &psi_socket_hook, &psi_table_hook,
          &psi_mdl_hook, &psi_idle_hook, &psi_stage_hook, &psi_statement_hook,
          &psi_transaction_hook, &psi_memory_hook, &psi_error_hook,
          &psi_data_lock_hook, &psi_system_hook);
      if ((pfs_rc != 0) && pfs_param.m_enabled) {
        pfs_param.m_enabled = false;
        LogErr(WARNING_LEVEL, ER_PERFSCHEMA_INIT_FAILED);
      }
    }
  }
#else
    /*
      Other provider of the instrumentation interface should
      initialize PSI_hook here:
      - HAVE_PSI_INTERFACE is for the instrumentation interface
      - WITH_PERFSCHEMA_STORAGE_ENGINE is for one implementation
        of the interface,
      but there could be alternate implementations, which is why
      these two defines are kept separate.
    */
#endif /* WITH_PERFSCHEMA_STORAGE_ENGINE */

#ifdef HAVE_PSI_INTERFACE
  /*
    Obtain the current performance schema instrumentation interface,
    if available.
  */

  void *service;

  if (psi_thread_hook != NULL) {
    service = psi_thread_hook->get_interface(PSI_CURRENT_THREAD_VERSION);
    if (service != NULL) {
      set_psi_thread_service(service);
    }
  }

  if (psi_mutex_hook != NULL) {
    service = psi_mutex_hook->get_interface(PSI_CURRENT_MUTEX_VERSION);
    if (service != NULL) {
      set_psi_mutex_service(service);
    }
  }

  if (psi_rwlock_hook != NULL) {
    service = psi_rwlock_hook->get_interface(PSI_CURRENT_RWLOCK_VERSION);
    if (service != NULL) {
      set_psi_rwlock_service(service);
    }
  }

  if (psi_cond_hook != NULL) {
    service = psi_cond_hook->get_interface(PSI_CURRENT_COND_VERSION);
    if (service != NULL) {
      set_psi_cond_service(service);
    }
  }

  if (psi_file_hook != NULL) {
    service = psi_file_hook->get_interface(PSI_CURRENT_FILE_VERSION);
    if (service != NULL) {
      set_psi_file_service(service);
    }
  }

  if (psi_socket_hook != NULL) {
    service = psi_socket_hook->get_interface(PSI_CURRENT_SOCKET_VERSION);
    if (service != NULL) {
      set_psi_socket_service(service);
    }
  }

  if (psi_table_hook != NULL) {
    service = psi_table_hook->get_interface(PSI_CURRENT_TABLE_VERSION);
    if (service != NULL) {
      set_psi_table_service(service);
    }
  }

  if (psi_mdl_hook != NULL) {
    service = psi_mdl_hook->get_interface(PSI_CURRENT_MDL_VERSION);
    if (service != NULL) {
      set_psi_mdl_service(service);
    }
  }

  if (psi_idle_hook != NULL) {
    service = psi_idle_hook->get_interface(PSI_CURRENT_IDLE_VERSION);
    if (service != NULL) {
      set_psi_idle_service(service);
    }
  }

  if (psi_stage_hook != NULL) {
    service = psi_stage_hook->get_interface(PSI_CURRENT_STAGE_VERSION);
    if (service != NULL) {
      set_psi_stage_service(service);
    }
  }

  if (psi_statement_hook != NULL) {
    service = psi_statement_hook->get_interface(PSI_CURRENT_STATEMENT_VERSION);
    if (service != NULL) {
      set_psi_statement_service(service);
    }
  }

  if (psi_transaction_hook != NULL) {
    service =
        psi_transaction_hook->get_interface(PSI_CURRENT_TRANSACTION_VERSION);
    if (service != NULL) {
      set_psi_transaction_service(service);
    }
  }

  if (psi_memory_hook != NULL) {
    service = psi_memory_hook->get_interface(PSI_CURRENT_MEMORY_VERSION);
    if (service != NULL) {
      set_psi_memory_service(service);
    }
  }

  if (psi_error_hook != NULL) {
    service = psi_error_hook->get_interface(PSI_CURRENT_ERROR_VERSION);
    if (service != NULL) {
      set_psi_error_service(service);
    }
  }

  if (psi_data_lock_hook != NULL) {
    service = psi_data_lock_hook->get_interface(PSI_CURRENT_DATA_LOCK_VERSION);
    if (service != NULL) {
      set_psi_data_lock_service(service);
    }
  }

  if (psi_system_hook != NULL) {
    service = psi_system_hook->get_interface(PSI_CURRENT_SYSTEM_VERSION);
    if (service != NULL) {
      set_psi_system_service(service);
    }
  }

  /*
    Now that we have parsed the command line arguments, and have initialized
    the performance schema itself, the next step is to register all the
    server instruments.
  */
  init_server_psi_keys();

  /*
    Now that some instrumentation is in place,
    recreate objects which were initialised early,
    so that they are instrumented as well.
  */
  my_thread_global_reinit();
#endif /* HAVE_PSI_INTERFACE */

  /*
    Initialize Components core subsystem early on, once we have PSI, which it
    uses. This part doesn't use any more MySQL-specific functionalities but
    error logging and PFS.
  */
  if (component_infrastructure_init()) unireg_abort(MYSQLD_ABORT_EXIT);

    /*
      Initialize Performance Schema component services.
    */
#ifdef HAVE_PSI_THREAD_INTERFACE
  if (!is_help_or_validate_option() && !opt_initialize) {
    register_pfs_notification_service();
    register_pfs_resource_group_service();
  }
#endif

  // Initialize the resource group subsystem.
  auto res_grp_mgr = resourcegroups::Resource_group_mgr::instance();
  if (!is_help_or_validate_option() && !opt_initialize) {
    if (res_grp_mgr->init()) {
      LogErr(ERROR_LEVEL, ER_RESOURCE_GROUP_SUBSYSTEM_INIT_FAILED);
      unireg_abort(MYSQLD_ABORT_EXIT);
    }
  }

#ifdef HAVE_PSI_THREAD_INTERFACE
  /* Instrument the main thread */
  PSI_thread *psi = PSI_THREAD_CALL(new_thread)(key_thread_main, NULL, 0);
  PSI_THREAD_CALL(set_thread_os_id)(psi);
  PSI_THREAD_CALL(set_thread)(psi);
#endif /* HAVE_PSI_THREAD_INTERFACE */

  /* Initialize audit interface globals. Audit plugins are inited later. */
  mysql_audit_initialize();

  Srv_session::module_init();

  /*
    Perform basic query log initialization. Should be called after
    MY_INIT, as it initializes mutexes.
  */
  query_logger.init();

  if (ho_error) {
    /*
      Parsing command line option failed,
      Since we don't have a workable remaining_argc/remaining_argv
      to continue the server initialization, this is as far as this
      code can go.
      This is the best effort to log meaningful messages:
      - messages will be printed to stderr, which is not redirected yet,
      - messages will be printed in the NT event log, for windows.
    */
    flush_error_log_messages();
    /*
      Not enough initializations for unireg_abort()
      Using exit() for windows.
    */
    exit(MYSQLD_ABORT_EXIT);
  }

  if (init_common_variables()) {
    setup_error_log();
    unireg_abort(MYSQLD_ABORT_EXIT);  // Will do exit
  }

  size_t guardize = 0;
#ifndef _WIN32
  int retval = pthread_attr_getguardsize(&connection_attrib, &guardize);
  DBUG_ASSERT(retval == 0);
  if (retval != 0) guardize = my_thread_stack_size;
#endif

#if defined(__ia64__) || defined(__ia64)
  /*
    Peculiar things with ia64 platforms - it seems we only have half the
    stack size in reality, so we have to double it here
  */
  guardize = my_thread_stack_size;
#endif

  if (0 != my_thread_attr_setstacksize(&connection_attrib,
                                       my_thread_stack_size + guardize)) {
    DBUG_ASSERT(false);
  }

  {
    /* Retrieve used stack size;  Needed for checking stack overflows */
    size_t stack_size = 0;
    my_thread_attr_getstacksize(&connection_attrib, &stack_size);

    /* We must check if stack_size = 0 as Solaris 2.9 can return 0 here */
    if (stack_size && stack_size < (my_thread_stack_size + guardize)) {
      LogErr(WARNING_LEVEL, ER_STACKSIZE_UNEXPECTED,
             my_thread_stack_size + guardize, (long)stack_size);
#if defined(__ia64__) || defined(__ia64)
      my_thread_stack_size = stack_size / 2;
#else
      my_thread_stack_size = static_cast<ulong>(stack_size - guardize);
#endif
    }
  }

#ifndef DBUG_OFF
  test_lc_time_sz();
  srand(static_cast<uint>(time(NULL)));
#endif

#if !defined(_WIN32)

  if (opt_initialize && opt_daemonize) {
    fprintf(stderr, "Initialize and daemon options are incompatible.\n");
    unireg_abort(MYSQLD_ABORT_EXIT);
  }

  if (opt_daemonize && log_error_dest == disabled_my_option &&
      (isatty(STDOUT_FILENO) || isatty(STDERR_FILENO))) {
    // Just use the default in this case.
    log_error_dest = "";
  }

  if (opt_daemonize && !opt_validate_config) {
    if (chdir("/") < 0) {
      LogErr(ERROR_LEVEL, ER_CANNOT_CHANGE_TO_ROOT_DIR, strerror(errno));
      unireg_abort(MYSQLD_ABORT_EXIT);
    }

    if ((pipe_write_fd = mysqld::runtime::mysqld_daemonize()) < -1) {
      LogErr(ERROR_LEVEL, ER_FAILED_START_MYSQLD_DAEMON);
      unireg_abort(MYSQLD_ABORT_EXIT);
    }

    if (pipe_write_fd < 0) {
      // This is the launching process and the daemon appears to have
      // started ok (Need to call unireg_abort with success here to
      // clean up resources in the lauching process.
      unireg_abort(MYSQLD_SUCCESS_EXIT);
    }

    // Need to update the value of current_pid so that it reflects the
    // pid of the daemon (the previous value was set by unireg_init()
    // while still in the launcher process.
    current_pid = static_cast<ulong>(getpid());
  }
#endif

#ifndef _WIN32
  if ((user_info = check_user(mysqld_user))) {
#if HAVE_CHOWN
    if (unlikely(opt_initialize)) {
      /* need to change the owner of the freshly created data directory */
      MY_STAT stat;
      char errbuf[MYSYS_STRERROR_SIZE];
      bool must_chown = true;

      /* fetch the directory's owner */
      if (!my_stat(mysql_real_data_home, &stat, MYF(0))) {
        LogErr(INFORMATION_LEVEL, ER_CANT_STAT_DATADIR, my_errno(),
               my_strerror(errbuf, sizeof(errbuf), my_errno()));
      }
      /* Don't change it if it's already the same as SElinux stops this */
      else if (stat.st_uid == user_info->pw_uid &&
               stat.st_gid == user_info->pw_gid)
        must_chown = false;

      if (must_chown &&
          chown(mysql_real_data_home, user_info->pw_uid, user_info->pw_gid)) {
        LogErr(ERROR_LEVEL, ER_CANT_CHOWN_DATADIR, mysqld_user);
        unireg_abort(1);
      }
    }
#endif

#if defined(HAVE_MLOCKALL) && defined(MCL_CURRENT)
    if (locked_in_memory)  // getuid() == 0 here
      set_effective_user(user_info);
    else
#endif
      set_user(mysqld_user, user_info);
  }
#endif  // !_WIN32

  /*
   initiate key migration if any one of the migration specific
   options are provided.
  */
  if (opt_keyring_migration_source || opt_keyring_migration_destination ||
      migrate_connect_options) {
    Migrate_keyring mk;
    my_getopt_skip_unknown = TRUE;
    if (mk.init(remaining_argc, remaining_argv, opt_keyring_migration_source,
                opt_keyring_migration_destination, opt_keyring_migration_user,
                opt_keyring_migration_host, opt_keyring_migration_password,
                opt_keyring_migration_socket, opt_keyring_migration_port)) {
      LogErr(ERROR_LEVEL, ER_KEYRING_MIGRATION_FAILED);
      log_error_dest = "stderr";
      flush_error_log_messages();
      unireg_abort(MYSQLD_ABORT_EXIT);
    }

    if (mk.execute()) {
      LogErr(ERROR_LEVEL, ER_KEYRING_MIGRATION_FAILED);
      log_error_dest = "stderr";
      flush_error_log_messages();
      unireg_abort(MYSQLD_ABORT_EXIT);
    }

    my_getopt_skip_unknown = 0;
    LogErr(INFORMATION_LEVEL, ER_KEYRING_MIGRATION_SUCCESSFUL);
    log_error_dest = "stderr";
    flush_error_log_messages();
    unireg_abort(MYSQLD_SUCCESS_EXIT);
  }

  /*
   We have enough space for fiddling with the argv, continue
  */
  if (!(is_help_or_validate_option()) &&
      my_setwd(mysql_real_data_home, MYF(0))) {
    char errbuf[MYSYS_STRERROR_SIZE];

    LogErr(ERROR_LEVEL, ER_CANT_SET_DATA_DIR, mysql_real_data_home, errno,
           my_strerror(errbuf, sizeof(errbuf), errno));
    unireg_abort(MYSQLD_ABORT_EXIT); /* purecov: inspected */
  }

    /*
     The subsequent calls may take a long time : e.g. innodb log read.
     Thus set the long running service control manager timeout
    */
#if defined(_WIN32)
  if (windows_service) {
    if (setup_service_status_cmd_processed_handle())
      unireg_abort(MYSQLD_ABORT_EXIT);

    char buf[32];
    snprintf(buf, sizeof(buf), "T %lu", slow_start_timeout);
    Service_status_msg msg(buf);
    send_service_status(msg);
  }
#endif

  if (init_server_components()) unireg_abort(MYSQLD_ABORT_EXIT);

  if (!server_id_supplied)
    LogErr(INFORMATION_LEVEL, ER_WARN_NO_SERVERID_SPECIFIED);

  /* Server generates uuid after innodb is initialized. But during
  initialization, if tablespaces like system, redo, temporary are encrypted,
  they are initialized with "empty" UUID. Now UUID is available, fix the
  empty UUID of such tablespaces now */
  if (innodb_hton != nullptr &&
      innodb_hton->fix_tablespaces_empty_uuid != nullptr) {
    if (innodb_hton->fix_tablespaces_empty_uuid()) {
      sql_print_error(
          "Fixing empty UUID with InnoDB Engine failed. Please"
          " check if keyring plugin is loaded and execute"
          " \"ALTER INSTANCE ROTATE INNODB MASTER KEY\"");
    }
  }

  /*
    Add server_uuid to the sid_map.  This must be done after
    server_uuid has been initialized in init_server_auto_options and
    after the binary log (and sid_map file) has been initialized in
    init_server_components().

    No error message is needed: init_sid_map() prints a message.

    Strictly speaking, this is not currently needed when
    opt_bin_log==0, since the variables that gtid_state->init
    initializes are not currently used in that case.  But we call it
    regardless to avoid possible future bugs if gtid_state ever
    needs to do anything else.
  */
  global_sid_lock->wrlock();
  int gtid_ret = gtid_state->init();
  global_sid_lock->unlock();

  if (gtid_ret) unireg_abort(MYSQLD_ABORT_EXIT);

  if (!opt_initialize && !opt_initialize_insecure) {
    // Initialize executed_gtids from mysql.gtid_executed table.
    if (gtid_state->read_gtid_executed_from_table() == -1) unireg_abort(1);
  }

  if (opt_bin_log) {
    /*
      Initialize GLOBAL.GTID_EXECUTED and GLOBAL.GTID_PURGED from
      gtid_executed table and binlog files during server startup.
    */
    Gtid_set *executed_gtids =
        const_cast<Gtid_set *>(gtid_state->get_executed_gtids());
    Gtid_set *lost_gtids = const_cast<Gtid_set *>(gtid_state->get_lost_gtids());
    Gtid_set *gtids_only_in_table =
        const_cast<Gtid_set *>(gtid_state->get_gtids_only_in_table());
    Gtid_set *previous_gtids_logged =
        const_cast<Gtid_set *>(gtid_state->get_previous_gtids_logged());

    Gtid_set purged_gtids_from_binlog(global_sid_map, global_sid_lock);
    Gtid_set gtids_in_binlog(global_sid_map, global_sid_lock);
    Gtid_set gtids_in_binlog_not_in_table(global_sid_map, global_sid_lock);

    if (mysql_bin_log.init_gtid_sets(
            &gtids_in_binlog, &purged_gtids_from_binlog,
            opt_master_verify_checksum, true /*true=need lock*/,
            NULL /*trx_parser*/, NULL /*partial_trx*/,
            true /*is_server_starting*/))
      unireg_abort(MYSQLD_ABORT_EXIT);

    global_sid_lock->wrlock();

    purged_gtids_from_binlog.dbug_print("purged_gtids_from_binlog");
    gtids_in_binlog.dbug_print("gtids_in_binlog");

    if (!gtids_in_binlog.is_empty() &&
        !gtids_in_binlog.is_subset(executed_gtids)) {
      gtids_in_binlog_not_in_table.add_gtid_set(&gtids_in_binlog);
      if (!executed_gtids->is_empty())
        gtids_in_binlog_not_in_table.remove_gtid_set(executed_gtids);
      /*
        Save unsaved GTIDs into gtid_executed table, in the following
        four cases:
          1. the upgrade case.
          2. the case that a slave is provisioned from a backup of
             the master and the slave is cleaned by RESET MASTER
             and RESET SLAVE before this.
          3. the case that no binlog rotation happened from the
             last RESET MASTER on the server before it crashes.
          4. The set of GTIDs of the last binlog is not saved into the
             gtid_executed table if server crashes, so we save it into
             gtid_executed table and executed_gtids during recovery
             from the crash.
      */
      if (gtid_state->save(&gtids_in_binlog_not_in_table) == -1) {
        global_sid_lock->unlock();
        unireg_abort(MYSQLD_ABORT_EXIT);
      }
      executed_gtids->add_gtid_set(&gtids_in_binlog_not_in_table);
    }

    /* gtids_only_in_table= executed_gtids - gtids_in_binlog */
    if (gtids_only_in_table->add_gtid_set(executed_gtids) != RETURN_STATUS_OK) {
      global_sid_lock->unlock();
      unireg_abort(MYSQLD_ABORT_EXIT);
    }
    gtids_only_in_table->remove_gtid_set(&gtids_in_binlog);
    /*
      lost_gtids = executed_gtids -
                   (gtids_in_binlog - purged_gtids_from_binlog)
                 = gtids_only_in_table + purged_gtids_from_binlog;
    */
    DBUG_ASSERT(lost_gtids->is_empty());
    if (lost_gtids->add_gtid_set(gtids_only_in_table) != RETURN_STATUS_OK ||
        lost_gtids->add_gtid_set(&purged_gtids_from_binlog) !=
            RETURN_STATUS_OK) {
      global_sid_lock->unlock();
      unireg_abort(MYSQLD_ABORT_EXIT);
    }

    /* Prepare previous_gtids_logged for next binlog */
    if (previous_gtids_logged->add_gtid_set(&gtids_in_binlog) !=
        RETURN_STATUS_OK) {
      global_sid_lock->unlock();
      unireg_abort(MYSQLD_ABORT_EXIT);
    }

    /*
      Write the previous set of gtids at this point because during
      the creation of the binary log this is not done as we cannot
      move the init_gtid_sets() to a place before openning the binary
      log. This requires some investigation.

      /Alfranio
    */
    Previous_gtids_log_event prev_gtids_ev(&gtids_in_binlog);

    global_sid_lock->unlock();

    (prev_gtids_ev.common_footer)->checksum_alg =
        static_cast<enum_binlog_checksum_alg>(binlog_checksum_options);

    if (mysql_bin_log.write_event_to_binlog_and_sync(&prev_gtids_ev))
      unireg_abort(MYSQLD_ABORT_EXIT);

    (void)RUN_HOOK(server_state, after_engine_recovery, (NULL));
  }

  if (init_ssl_communication()) unireg_abort(MYSQLD_ABORT_EXIT);
  if (network_init()) unireg_abort(MYSQLD_ABORT_EXIT);

  init_io_cache_encryption(encrypt_tmp_files);

#ifdef _WIN32
  if (opt_require_secure_transport && !opt_enable_shared_memory &&
      !SslAcceptorContext::have_ssl() && !opt_initialize) {
    LogErr(ERROR_LEVEL, ER_TRANSPORTS_WHAT_TRANSPORTS);
    unireg_abort(MYSQLD_ABORT_EXIT);
  }
#endif

  /*
   Initialize my_str_malloc(), my_str_realloc() and my_str_free()
  */
  my_str_malloc = &my_str_malloc_mysqld;
  my_str_free = &my_str_free_mysqld;
  my_str_realloc = &my_str_realloc_mysqld;

  error_handler_hook = my_message_sql;

  bool abort = false;

  /* Save pid of this process in a file */
  if (!opt_initialize) {
    if (create_pid_file()) abort = true;
  }

  /* Read the optimizer cost model configuration tables */
  if (!opt_initialize) reload_optimizer_cost_constants();

  if (
      /*
        Read components table to restore previously installed components. This
        requires read access to mysql.component table.
      */
      (!opt_initialize && mysql_component_infrastructure_init()) ||
      mysql_rm_tmp_tables()) {
    abort = true;
  }

  /* we do want to exit if there are any other unknown options */
  if (remaining_argc > 1) {
    int ho_error;
    struct my_option no_opts[] = {
        {0, 0, 0, 0, 0, 0, GET_NO_ARG, NO_ARG, 0, 0, 0, 0, 0, 0}};
    /*
      We need to eat any 'loose' arguments first before we conclude
      that there are unprocessed options.
    */
    my_getopt_skip_unknown = 0;

    if ((ho_error = handle_options(&remaining_argc, &remaining_argv, no_opts,
                                   mysqld_get_one_option)))
      abort = true;
    else {
      /* Add back the program name handle_options removes */
      remaining_argc++;
      remaining_argv--;
      my_getopt_skip_unknown = true;

      if (remaining_argc > 1) {
        LogErr(ERROR_LEVEL, ER_EXCESS_ARGUMENTS, remaining_argv[1]);
        LogErr(INFORMATION_LEVEL, ER_VERBOSE_HINT);
        abort = true;
      }
    }
  }

  if (abort || acl_init(opt_noacl)) {
    if (!abort) LogErr(ERROR_LEVEL, ER_PRIVILEGE_SYSTEM_INIT_FAILED);
    abort = true;
    opt_noacl = true;
  }

  /*
   if running with --initialize, explicitly allocate the memory
   to be used by ACL objects.
  */
  if (opt_initialize) init_acl_memory();

  /*
    Turn ON the system variable '@@partial_revokes' during server
    start in case there exist at least one restrictions instance.
  */
  if (mysqld_partial_revokes() == false && is_partial_revoke_exists(nullptr)) {
    set_mysqld_partial_revokes(true);
    LogErr(WARNING_LEVEL, ER_TURNING_ON_PARTIAL_REVOKES);
  }

  if (abort || my_tz_init((THD *)0, default_tz_name, opt_initialize) ||
      grant_init(opt_noacl)) {
    set_connection_events_loop_aborted(true);

    delete_pid_file(MYF(MY_WME));

    unireg_abort(MYSQLD_ABORT_EXIT);
  }

  /*
    Bootstrap the dynamic privilege service implementation
  */
  if (dynamic_privilege_init()) {
    LogErr(WARNING_LEVEL, ER_PERSISTENT_PRIVILEGES_BOOTSTRAP);
  }

  if (!opt_initialize) servers_init(0);

  if (!opt_noacl) {
    udf_read_functions_table();
  }

  init_status_vars();
  /* If running with --initialize, do not start replication. */
  if (opt_initialize) opt_skip_slave_start = 1;

  check_binlog_cache_size(NULL);
  check_binlog_stmt_cache_size(NULL);

  binlog_unsafe_map_init();

  /* If running with --initialize, do not start replication. */
  if (!opt_initialize) {
    // Make @@slave_skip_errors show the nice human-readable value.
    set_slave_skip_errors(&opt_slave_skip_errors);
    /*
      Group replication filters should be discarded before init_slave(),
      otherwise the pre-configured filters will be referenced by group
      replication channels.
    */
    rpl_channel_filters.discard_group_replication_filters();

    /*
      init_slave() must be called after the thread keys are created.
    */
    if (server_id != 0)
      init_slave(); /* Ignoring errors while configuring replication. */

    /*
      If the user specifies a per-channel replication filter through a
      command-line option (or in a configuration file) for a slave
      replication channel which does not exist as of now (i.e not
      present in slave info tables yet), then the per-channel
      replication filter is discarded with a warning.
      If the user specifies a per-channel replication filter through
      a command-line option (or in a configuration file) for group
      replication channels 'group_replication_recovery' and
      'group_replication_applier' which is disallowed, then the
      per-channel replication filter is discarded with a warning.
    */
    rpl_channel_filters.discard_all_unattached_filters();
  }

#ifdef WITH_PERFSCHEMA_STORAGE_ENGINE
  initialize_performance_schema_acl(opt_initialize);
#endif

  initialize_information_schema_acl();

  (void)RUN_HOOK(server_state, after_recovery, (NULL));

  if (Events::init(opt_noacl || opt_initialize))
    unireg_abort(MYSQLD_ABORT_EXIT);

#ifndef _WIN32
  //  Start signal handler thread.
  start_signal_handler();
#endif

  /* set all persistent options */
  if (persisted_variables_cache.set_persist_options()) {
    LogErr(ERROR_LEVEL, ER_CANT_SET_UP_PERSISTED_VALUES);
    flush_error_log_messages();
    return 1;
  }

  /*
    Activate loadable error logging components, if any.
  */
  if (log_builtins_error_stack(opt_log_error_services, true, nullptr) == 0) {
    // Syntax is OK and services exist; let's try to initialize them:
    size_t pos;

    if (log_builtins_error_stack(opt_log_error_services, false, &pos) < 0) {
      char *problem = opt_log_error_services; /* purecov: begin inspected */
      const char *var_name = "log_error_services";

      if (pos < strlen(opt_log_error_services))
        problem = &((char *)opt_log_error_services)[pos];

      flush_error_log_messages();

      /*
        Try to fall back to default error logging stack.
        If that's possible, print diagnostics there, then exit.
      */
      sys_var *var = intern_find_sys_var(var_name, strlen(var_name));

      if (var != nullptr) {
        opt_log_error_services = (char *)var->get_default();
        if (log_builtins_error_stack(opt_log_error_services, false, nullptr) >=
            0) {
          // We found the sys_var, but somehow couldn't set the default!?
          LogErr(ERROR_LEVEL, ER_CANT_START_ERROR_LOG_SERVICE, var_name,
                 problem);
          unireg_abort(MYSQLD_ABORT_EXIT);
        }
      }

      /*
        We failed to set the default error logging stack. At this point,
        we don't know whether ANY of the requested sinks work,
        so our best bet is to write directly to the error stream.
        Then, we abort.
      */
      {
        char buff[512];
        size_t len;

        len = snprintf(buff, sizeof(buff),
                       ER_DEFAULT(ER_CANT_START_ERROR_LOG_SERVICE), var_name,
                       problem);
        len = std::min(len, sizeof(buff) - 1);

        log_write_errstream(buff, len);

        unireg_abort(MYSQLD_ABORT_EXIT);
      } /* purecov: end */
    }
  } else {
    /*
      We were given an illegal value at start-up, so the default was
      used instead. We have reported the problem (and the dodgy value);
      let's now point our variable back at the default (i.e. the value
      actually used) so SELECT @@GLOBAL.log_error_services will render
      correct results.
    */
    sys_var *var = intern_find_sys_var(STRING_WITH_LEN("log_error_services"));
    char *default_services = nullptr;

    if ((var != nullptr) &&
        ((default_services = (char *)var->get_default()) != nullptr))
      log_builtins_error_stack(default_services, false, nullptr);

    LogErr(WARNING_LEVEL, ER_CANNOT_SET_LOG_ERROR_SERVICES,
           opt_log_error_services);

    if (default_services != nullptr) opt_log_error_services = default_services;
  }

  /*
    Now that the error-logging stack is fully set up, loadable components
    and all, flush any buffered log-events!
  */
  flush_error_log_messages();

  if (opt_initialize) {
    // Make sure we can process SIGHUP during bootstrap.
    server_components_initialized();

    int error = bootstrap::run_bootstrap_thread(
        mysql_stdin, NULL, SYSTEM_THREAD_SERVER_INITIALIZE);
    if (error == 0) {
      LogErr(SYSTEM_LEVEL, ER_ENDING_INIT, my_progname, server_version);
    }
    unireg_abort(error ? MYSQLD_ABORT_EXIT : MYSQLD_SUCCESS_EXIT);
  }

  if (opt_init_file && *opt_init_file) {
    if (read_init_file(opt_init_file)) unireg_abort(MYSQLD_ABORT_EXIT);
  }

  /*
    Event must be invoked after error_handler_hook is assigned to
    my_message_sql, otherwise my_message will not cause the event to abort.
  */
  if (mysql_audit_notify(AUDIT_EVENT(MYSQL_AUDIT_SERVER_STARTUP_STARTUP),
                         (const char **)argv, argc))
    unireg_abort(MYSQLD_ABORT_EXIT);

#ifdef _WIN32
  create_shutdown_and_restart_thread();
#endif
  if (mysqld_process_must_end_at_startup) {
#if !defined(_WIN32)
    if (opt_daemonize) mysqld::runtime::signal_parent(pipe_write_fd, 1);
#endif
    unireg_abort(MYSQLD_SUCCESS_EXIT);
  }

  start_handle_manager();

  create_compress_gtid_table_thread();

  LogEvent()
      .type(LOG_TYPE_ERROR)
      .subsys(LOG_SUBSYSTEM_TAG)
      .prio(SYSTEM_LEVEL)
      .lookup(ER_SERVER_STARTUP_MSG, my_progname, server_version,
#ifdef HAVE_SYS_UN_H
              (opt_initialize ? (char *)"" : mysqld_unix_port),
#else
              (char *)"",
#endif
              mysqld_port, MYSQL_COMPILATION_COMMENT_SERVER);

  if (!opt_disable_networking && my_admin_bind_addr_str)
    LogEvent()
        .type(LOG_TYPE_ERROR)
        .subsys(LOG_SUBSYSTEM_TAG)
        .prio(SYSTEM_LEVEL)
        .lookup(ER_SERVER_STARTUP_ADMIN_INTERFACE, my_admin_bind_addr_str,
                mysqld_admin_port, MYSQL_COMPILATION_COMMENT);

#if defined(_WIN32)
  if (windows_service) {
    Service_status_msg s("R");
    send_service_status(s);
  }
#endif

  server_components_initialized();

  /*
    Set opt_super_readonly here because if opt_super_readonly is set
    in get_option, it will create problem while setting up event scheduler.
  */
  set_super_read_only_post_init();

  DBUG_PRINT("info", ("Block, listening for incoming connections"));

  (void)MYSQL_SET_STAGE(0, __FILE__, __LINE__);

  server_operational_state = SERVER_OPERATING;
  sysd::notify("READY=1\nSTATUS=SERVER_OPERATING\nMAIN_PID=", getpid(), "\n");

  (void)RUN_HOOK(server_state, before_handle_connection, (NULL));

#if defined(_WIN32)
  setup_conn_event_handler_threads();
#else
  mysql_mutex_lock(&LOCK_socket_listener_active);
  // Make it possible for the signal handler to kill the listener.
  socket_listener_active = true;
  mysql_mutex_unlock(&LOCK_socket_listener_active);

  if (opt_daemonize) {
    if (nstdout != nullptr) {
      // Show the pid on stdout if deamonizing and connected to tty
      fprintf(nstdout, "mysqld is running as pid %lu\n", current_pid);
      fclose(nstdout);
      nstdout = nullptr;
    }

    mysqld::runtime::signal_parent(pipe_write_fd, 1);
  }

  mysqld_socket_acceptor->connection_event_loop();
#endif /* _WIN32 */
  server_operational_state = SERVER_SHUTTING_DOWN;
  sysd::notify("STOPPING=1\nSTATUS=SERVER_SHUTTING_DOWN\n");

  DBUG_PRINT("info", ("No longer listening for incoming connections"));

  mysql_audit_notify(MYSQL_AUDIT_SERVER_SHUTDOWN_SHUTDOWN,
                     MYSQL_AUDIT_SERVER_SHUTDOWN_REASON_SHUTDOWN,
                     MYSQLD_SUCCESS_EXIT);

  terminate_compress_gtid_table_thread();
  /*
    Save set of GTIDs of the last binlog into gtid_executed table
    on server shutdown.
  */
  if (opt_bin_log)
    if (gtid_state->save_gtids_of_last_binlog_into_table(false))
      LogErr(WARNING_LEVEL, ER_CANT_SAVE_GTIDS);

#ifndef _WIN32
  mysql_mutex_lock(&LOCK_socket_listener_active);
  // Notify the signal handler that we have stopped listening for connections.
  socket_listener_active = false;
  mysql_cond_broadcast(&COND_socket_listener_active);
  mysql_mutex_unlock(&LOCK_socket_listener_active);
#endif  // !_WIN32

#ifdef HAVE_PSI_THREAD_INTERFACE
  /*
    Disable the main thread instrumentation,
    to avoid recording events during the shutdown.
  */
  PSI_THREAD_CALL(delete_current_thread)();
#endif /* HAVE_PSI_THREAD_INTERFACE */

  DBUG_PRINT("info", ("Waiting for shutdown proceed"));
  int ret = 0;
#ifdef _WIN32
  if (shutdown_restart_thr_handle.handle)
    ret = my_thread_join(&shutdown_restart_thr_handle, NULL);
  shutdown_restart_thr_handle.handle = NULL;
  if (0 != ret)
    LogErr(WARNING_LEVEL, ER_CANT_JOIN_SHUTDOWN_THREAD, "shutdown ", ret);
#else
  if (signal_thread_id.thread != 0)
    ret = my_thread_join(&signal_thread_id, nullptr);
  signal_thread_id.thread = 0;
  if (0 != ret)
    LogErr(WARNING_LEVEL, ER_CANT_JOIN_SHUTDOWN_THREAD, "signal_", ret);
#endif  // _WIN32

  clean_up(1);
  mysqld_exit(signal_hand_thr_exit_code);
}

  /****************************************************************************
    Main and thread entry function for Win32
    (all this is needed only to run mysqld as a service on WinNT)
  ****************************************************************************/

#if defined(_WIN32)

bool is_windows_service() { return windows_service; }

NTService *get_win_service_ptr() { return &Service; }

int mysql_service(void *p) {
  int my_argc;
  char **my_argv;

  if (use_opt_args) {
    my_argc = opt_argc;
    my_argv = opt_argv;
  } else if (is_mysqld_monitor()) {
    my_argc = Service.my_argc;
    my_argv = Service.my_argv;
  } else {
    my_argc = my_global_argc;
    my_argv = my_global_argv;
  }

  if (!mysqld_early_option) {
    int res = start_monitor();
    if (res != -1) {
      deinitialize_mysqld_monitor();
      return res;
    }
  }

  if (my_thread_init()) {
    flush_error_log_messages();
    return 1;
  }

  win_main(my_argc, my_argv);

  my_thread_end();
  return 0;
}

/* Quote string if it contains space, else copy */

static char *add_quoted_string(char *to, const char *from, char *to_end) {
  uint length = (uint)(to_end - to);

  if (!strchr(from, ' ')) return strmake(to, from, length - 1);
  return strxnmov(to, length - 1, "\"", from, "\"", NullS);
}

/**
  Handle basic handling of services, like installation and removal.

  @param argv             Pointer to argument list
  @param servicename    Internal name of service
  @param displayname    Display name of service (in taskbar ?)
  @param file_path    Path to this program
  @param startup_option Startup option to mysqld

  @retval
    0   option handled
  @retval
    1   Could not handle option
*/

static bool default_service_handling(char **argv, const char *servicename,
                                     const char *displayname,
                                     const char *file_path,
                                     const char *extra_opt,
                                     const char *account_name) {
  char path_and_service[FN_REFLEN + FN_REFLEN + 32], *pos, *end;
  const char *opt_delim;
  end = path_and_service + sizeof(path_and_service) - 3;

  /* We have to quote filename if it contains spaces */
  pos = add_quoted_string(path_and_service, file_path, end);
  if (extra_opt && *extra_opt) {
    /*
     Add option after file_path. There will be zero or one extra option.  It's
     assumed to be --defaults-file=file but isn't checked.  The variable (not
     the option name) should be quoted if it contains a string.
    */
    *pos++ = ' ';
    if (opt_delim = strchr(extra_opt, '=')) {
      size_t length = ++opt_delim - extra_opt;
      pos = my_stpnmov(pos, extra_opt, length);
    } else
      opt_delim = extra_opt;

    pos = add_quoted_string(pos, opt_delim, end);
  }
  /* We must have servicename last */
  *pos++ = ' ';
  (void)add_quoted_string(pos, servicename, end);

  if (Service.got_service_option(argv, "install")) {
    Service.Install(1, servicename, displayname, path_and_service,
                    account_name);
    return 0;
  }
  if (Service.got_service_option(argv, "install-manual")) {
    Service.Install(0, servicename, displayname, path_and_service,
                    account_name);
    return 0;
  }
  if (Service.got_service_option(argv, "remove")) {
    Service.Remove(servicename);
    return 0;
  }
  return 1;
}

int mysqld_main(int argc, char **argv) {
  bool mysqld_monitor = false;
  mysqld_early_option = is_early_option(argc, argv);

  if (!mysqld_early_option) {
    initialize_mysqld_monitor();
    mysqld_monitor = is_mysqld_monitor();
  }

  if (mysqld_early_option || !mysqld_monitor) {
    /*
      When several instances are running on the same machine, we
      need to have an  unique  named  hEventShudown  through the
      application PID e.g.: MySQLShutdown1890; MySQLShutdown2342
    */

    int10_to_str((int)GetCurrentProcessId(),
                 my_stpcpy(shutdown_event_name, "MYSQLShutdown"), 10);
    int10_to_str((int)GetCurrentProcessId(),
                 my_stpcpy(restart_event_name, "MYSQLRestart"), 10);
  }

  /* Must be initialized early for comparison of service name */
  system_charset_info = &my_charset_utf8_general_ci;

  if (mysqld_early_option || !mysqld_monitor) {
#ifdef WITH_PERFSCHEMA_STORAGE_ENGINE
    pre_initialize_performance_schema();
#endif /*WITH_PERFSCHEMA_STORAGE_ENGINE */

    if (my_init()) {
      LogErr(ERROR_LEVEL, ER_MYINIT_FAILED);
      flush_error_log_messages();
      return 1;
    }
  }

  if (Service.GetOS() && mysqld_monitor) /* true NT family */
  {
    char file_path[FN_REFLEN];
    my_path(file_path, argv[0], ""); /* Find name in path */
    fn_format(file_path, argv[0], file_path, "",
              MY_REPLACE_DIR | MY_UNPACK_FILENAME | MY_RESOLVE_SYMLINKS);

    if (argc == 2) {
      if (!default_service_handling(argv, MYSQL_SERVICENAME, MYSQL_SERVICENAME,
                                    file_path, "", NULL))
        return 0;
      if (Service.IsService(argv[1])) /* Start an optional service */
      {
        /*
          Only add the service name to the groups read from the config file
          if it's not "MySQL". (The default service name should be 'mysqld'
          but we started a bad tradition by calling it MySQL from the start
          and we are now stuck with it.
        */
        if (my_strcasecmp(system_charset_info, argv[1], "mysql"))
          load_default_groups[load_default_groups_sz - 2] = argv[1];
        windows_service = true;

        Service.Init(argv[1], mysql_service);
        return 0;
      }
    } else if (argc == 3) /* install or remove any optional service */
    {
      if (!default_service_handling(argv, argv[2], argv[2], file_path, "",
                                    NULL))
        return 0;
      if (Service.IsService(argv[2])) {
        /*
          mysqld was started as
          mysqld --defaults-file=my_path\my.ini service-name
        */
        use_opt_args = 1;
        opt_argc = 2;  // Skip service-name
        opt_argv = argv;
        windows_service = true;
        if (my_strcasecmp(system_charset_info, argv[2], "mysql"))
          load_default_groups[load_default_groups_sz - 2] = argv[2];
        Service.Init(argv[2], mysql_service);
        return 0;
      }
    } else if (argc == 4 || argc == 5) {
      /*
        This may seem strange, because we handle --local-service while
        preserving 4.1's behavior of allowing any one other argument that is
        passed to the service on startup. (The assumption is that this is
        --defaults-file=file, but that was not enforced in 4.1, so we don't
        enforce it here.)
      */
      const char *extra_opt = NullS;
      const char *account_name = NullS;
      int index;
      for (index = 3; index < argc; index++) {
        if (!strcmp(argv[index], "--local-service"))
          account_name = "NT AUTHORITY\\LocalService";
        else
          extra_opt = argv[index];
      }

      if (argc == 4 || account_name)
        if (!default_service_handling(argv, argv[2], argv[2], file_path,
                                      extra_opt, account_name))
          return 0;
    } else if (argc == 1 && Service.IsService(MYSQL_SERVICENAME)) {
      /* start the default service */
      windows_service = true;
      Service.Init(MYSQL_SERVICENAME, mysql_service);
      return 0;
    }
  }

  // Set windows_service value in mysqld
  if (!mysqld_monitor) {
    windows_service = is_monitor_win_service();

    if (windows_service) {
      if (argc == 2 && Service.IsService(argv[1])) {
        if (my_strcasecmp(system_charset_info, argv[1], "mysql"))
          load_default_groups[load_default_groups_sz - 2] = argv[1];
        argc--;

      } else if (argc == 3 && Service.IsService(argv[2])) {
        /*
        mysqld was started as
        mysqld --defaults-file=my_path\my.ini service-name
        */
        if (my_strcasecmp(system_charset_info, argv[2], "mysql"))
          load_default_groups[load_default_groups_sz - 2] = argv[2];
        argc--;
      }
    }

    my_global_argc = argc;
    my_global_argv = argv;
  } else {
    Service.my_argc = argc;
    Service.my_argv = argv;
  }

  return mysql_service(NULL);
}
#endif  // _WIN32

static bool read_init_file(char *file_name) {
  MYSQL_FILE *file;
  DBUG_ENTER("read_init_file");
  DBUG_PRINT("enter", ("name: %s", file_name));

  LogErr(INFORMATION_LEVEL, ER_BEG_INITFILE, file_name);

  if (!(file =
            mysql_file_fopen(key_file_init, file_name, O_RDONLY, MYF(MY_WME))))
    DBUG_RETURN(true);
  (void)bootstrap::run_bootstrap_thread(file, NULL, SYSTEM_THREAD_INIT_FILE);
  mysql_file_fclose(file, MYF(MY_WME));

  LogErr(INFORMATION_LEVEL, ER_END_INITFILE, file_name);

  DBUG_RETURN(false);
}

/****************************************************************************
  Handle start options
******************************************************************************/

/**
  Process command line options but use only "help", "initialize",
  "initialize-insecure". If one of these options exists then change default
  value of log_error_verbosity.
*/
static void adjust_log_error_verbosity(vector<my_option> *all_early_options) {
  if (remaining_argc <= 1) return;

  /* create a copy of remaining_argv */
  int copy_argc = remaining_argc;
  vector<char *> copy_argv;
  copy_argv.reserve(copy_argc + 1);
  for (int i = 0; i < copy_argc; i++) copy_argv.push_back(remaining_argv[i]);
  copy_argv.push_back(nullptr);

  /* select only "help", "initialize", "initialize-insecure" options */
  vector<my_option> init_options;
  static const vector<const char *> opt_names{"help", "initialize",
                                              "initialize-insecure"};
  for (my_option *opt = my_long_early_options; opt->name != nullptr; opt++)
    if (std::find(opt_names.cbegin(), opt_names.cend(), opt->name) !=
        opt_names.cend())
      init_options.push_back(*opt);
  add_terminator(&init_options);

  char **copy_argv_ptr = &copy_argv[0];
  int ho_error = handle_options(&copy_argc, &copy_argv_ptr, &init_options[0],
                                mysqld_get_one_option);

  if ((ho_error == 0) &&
      (opt_help || opt_initialize || opt_initialize_insecure)) {
    /*
      Show errors during --help, but mute everything else so the info the
      user actually wants isn't lost in the spam.  (For --help --verbose,
      we need to set up far enough to be able to print variables provided
      by plugins, so a good number of warnings/notes might get printed.)
      Likewise for --initialize.
    */
    for (my_option *opt = &(*all_early_options)[0]; opt->name; opt++)
      if (!strcmp("log_error_verbosity", opt->name)) {
        opt->def_value = (opt_initialize || opt_initialize_insecure) ? 2 : 1;
      }
  }
}

/**
  Process command line options flagged as 'early'.
  Some components needs to be initialized as early as possible,
  because the rest of the server initialization depends on them.
  Options that needs to be parsed early includes:
  - the performance schema, when compiled in,
  - options related to the help,
  - options related to the bootstrap
  The performance schema needs to be initialized as early as possible,
  before to-be-instrumented objects of the server are initialized.
*/
static int handle_early_options() {
  int ho_error;
  vector<my_option> all_early_options;
  all_early_options.reserve(100);

  my_getopt_register_get_addr(NULL);
  /* Skip unknown options so that they may be processed later */
  my_getopt_skip_unknown = true;

  /* Add the system variables parsed early */
  sys_var_add_options(&all_early_options, sys_var::PARSE_EARLY);

  /* Add the command line options parsed early */
  for (my_option *opt = my_long_early_options; opt->name != NULL; opt++)
    all_early_options.push_back(*opt);

  add_terminator(&all_early_options);

  my_getopt_error_reporter = option_error_reporter;
  my_charset_error_reporter = charset_error_reporter;

  adjust_log_error_verbosity(&all_early_options);

  ho_error = handle_options(&remaining_argc, &remaining_argv,
                            &all_early_options[0], mysqld_get_one_option);

  if (ho_error == 0) {
    /* update verbosity in filter engine, if needed */
    log_builtins_filter_update_verbosity(log_error_verbosity);

    /* Add back the program name handle_options removes */
    remaining_argc++;
    remaining_argv--;

    if (opt_initialize_insecure) opt_initialize = true;

    if (opt_debugging) {
      /* Allow break with SIGINT, no core or stack trace */
      test_flags |= TEST_SIGINT | TEST_NO_STACKTRACE;
      test_flags &= ~TEST_CORE_ON_SIGNAL;
    }
  }

  // Swap with an empty vector, i.e. delete elements and free allocated space.
  vector<my_option>().swap(all_early_options);

  return ho_error;
}

/**
  Adjust @c open_files_limit.
  Computation is  based on:
  - @c max_connections,
  - @c table_cache_size,
  - the platform max open file limit.
*/
static void adjust_open_files_limit(ulong *requested_open_files) {
  ulong limit_1;
  ulong limit_2;
  ulong limit_3;
  ulong request_open_files;
  ulong effective_open_files;

  /* MyISAM requires two file handles per table. */
  limit_1 = 10 + max_connections + table_cache_size * 2;

  /*
    We are trying to allocate no less than max_connections*5 file
    handles (i.e. we are trying to set the limit so that they will
    be available).
  */
  limit_2 = max_connections * 5;

  /* Try to allocate no less than 5000 by default. */
  limit_3 = open_files_limit ? open_files_limit : 5000;

  request_open_files = max<ulong>(max<ulong>(limit_1, limit_2), limit_3);

  /* Notice: my_set_max_open_files() may return more than requested. */
  effective_open_files = my_set_max_open_files(request_open_files);

  if (effective_open_files < request_open_files) {
    if (open_files_limit == 0) {
      LogErr(WARNING_LEVEL, ER_CHANGED_MAX_OPEN_FILES, effective_open_files,
             request_open_files);
    } else {
      LogErr(WARNING_LEVEL, ER_CANT_INCREASE_MAX_OPEN_FILES,
             effective_open_files, request_open_files);
    }
  }

  open_files_limit = effective_open_files;
  if (requested_open_files)
    *requested_open_files =
        min<ulong>(effective_open_files, request_open_files);
}

static void adjust_max_connections(ulong requested_open_files) {
  ulong limit;

  limit = requested_open_files - 10 - TABLE_OPEN_CACHE_MIN * 2;

  if (limit < max_connections) {
    LogErr(WARNING_LEVEL, ER_CHANGED_MAX_CONNECTIONS, limit, max_connections);

    // This can be done unprotected since it is only called on startup.
    max_connections = limit;
  }
}

static void adjust_table_cache_size(ulong requested_open_files) {
  ulong limit;

  limit = max<ulong>((requested_open_files - 10 - max_connections) / 2,
                     TABLE_OPEN_CACHE_MIN);

  if (limit < table_cache_size) {
    LogErr(WARNING_LEVEL, ER_CHANGED_TABLE_OPEN_CACHE, limit, table_cache_size);

    table_cache_size = limit;
  }

  table_cache_size_per_instance = table_cache_size / table_cache_instances;
}

static void adjust_table_def_size() {
  ulong default_value;
  sys_var *var;

  default_value = min<ulong>(400 + table_cache_size / 2, 2000);
  var = intern_find_sys_var(STRING_WITH_LEN("table_definition_cache"));
  DBUG_ASSERT(var != NULL);
  var->update_default(default_value);

  if (!table_definition_cache_specified) table_def_size = default_value;
}

static void adjust_related_options(ulong *requested_open_files) {
  /*
    In bootstrap, disable grant tables (about to be created)
  */
  if (opt_initialize) opt_noacl = 1;

  /* The order is critical here, because of dependencies. */
  adjust_open_files_limit(requested_open_files);
  adjust_max_connections(*requested_open_files);
  adjust_table_cache_size(*requested_open_files);
  adjust_table_def_size();
}

vector<my_option> all_options;

struct my_option my_long_early_options[] = {
#if !defined(_WIN32)
    {"daemonize", 'D', "Run mysqld as sysv daemon", &opt_daemonize,
     &opt_daemonize, 0, GET_BOOL, NO_ARG, 0, 0, 0, 0, 0, 0},
#endif
    {"skip-grant-tables", 0,
     "Start without grant tables. This gives all users FULL ACCESS to all "
     "tables.",
     &opt_noacl, &opt_noacl, 0, GET_BOOL, NO_ARG, 0, 0, 0, 0, 0, 0},
    {"help", '?', "Display this help and exit.", &opt_help, &opt_help, 0,
     GET_BOOL, NO_ARG, 0, 0, 0, 0, 0, 0},
    {"verbose", 'v', "Used with --help option for detailed help.", &opt_verbose,
     &opt_verbose, 0, GET_BOOL, NO_ARG, 0, 0, 0, 0, 0, 0},
    {"version", 'V', "Output version information and exit.", 0, 0, 0,
     GET_NO_ARG, NO_ARG, 0, 0, 0, 0, 0, 0},
    {"initialize", 'I',
     "Create the default database and exit."
     " Create a super user with a random expired password and store it into "
     "the log.",
     &opt_initialize, &opt_initialize, 0, GET_BOOL, NO_ARG, 0, 0, 0, 0, 0, 0},
    {"initialize-insecure", 0,
     "Create the default database and exit."
     " Create a super user with empty password.",
     &opt_initialize_insecure, &opt_initialize_insecure, 0, GET_BOOL, NO_ARG, 0,
     0, 0, 0, 0, 0},
    {"keyring-migration-source", OPT_KEYRING_MIGRATION_SOURCE,
     "Keyring plugin from where the keys needs to "
     "be migrated to. This option must be specified along with "
     "--keyring-migration-destination.",
     &opt_keyring_migration_source, &opt_keyring_migration_source, 0, GET_STR,
     REQUIRED_ARG, 0, 0, 0, 0, 0, 0},
    {"keyring-migration-destination", OPT_KEYRING_MIGRATION_DESTINATION,
     "Keyring plugin to which the keys are "
     "migrated to. This option must be specified along with "
     "--keyring-migration-source.",
     &opt_keyring_migration_destination, &opt_keyring_migration_destination, 0,
     GET_STR, REQUIRED_ARG, 0, 0, 0, 0, 0, 0},
    {"keyring-migration-user", OPT_KEYRING_MIGRATION_USER,
     "User to login to server.", &opt_keyring_migration_user,
     &opt_keyring_migration_user, 0, GET_STR, REQUIRED_ARG, 0, 0, 0, 0, 0, 0},
    {"keyring-migration-host", OPT_KEYRING_MIGRATION_HOST, "Connect to host.",
     &opt_keyring_migration_host, &opt_keyring_migration_host, 0, GET_STR,
     REQUIRED_ARG, 0, 0, 0, 0, 0, 0},
    {"keyring-migration-password", 'p',
     "Password to use when connecting to server during keyring migration. "
     "If password value is not specified then it will be asked from the tty.",
     0, 0, 0, GET_PASSWORD, OPT_ARG, 0, 0, 0, 0, 0, 0},
    {"keyring-migration-socket", OPT_KEYRING_MIGRATION_SOCKET,
     "The socket file to use for connection.", &opt_keyring_migration_socket,
     &opt_keyring_migration_socket, 0, GET_STR, REQUIRED_ARG, 0, 0, 0, 0, 0, 0},
    {"keyring-migration-port", OPT_KEYRING_MIGRATION_PORT,
     "Port number to use for connection.", &opt_keyring_migration_port,
     &opt_keyring_migration_port, 0, GET_ULONG, REQUIRED_ARG, 0, 0, 0, 0, 0, 0},
    {"no-dd-upgrade", 0,
     "Abort restart if automatic upgrade or downgrade of the data dictionary "
     "is needed. Deprecated option. Use --upgrade=NONE instead.",
     &opt_no_dd_upgrade, &opt_no_dd_upgrade, 0, GET_BOOL, NO_ARG, 0, 0, 0, 0, 0,
     0},
<<<<<<< HEAD
    {"core-file", OPT_WANT_CORE, "Write core on errors.", 0, 0, 0, GET_NO_ARG,
     NO_ARG, 0, 0, 0, 0, 0, 0},
    {"skip-stack-trace", OPT_SKIP_STACK_TRACE,
     "Don't print a stack trace on failure.", 0, 0, 0, GET_NO_ARG, NO_ARG, 0, 0,
     0, 0, 0, 0},
    /* We must always support the next option to make scripts like mysqltest
       easier to do */
    {"gdb", 0, "Set up signals usable for debugging.", &opt_debugging,
     &opt_debugging, 0, GET_BOOL, NO_ARG, 0, 0, 0, 0, 0, 0},
=======
    {"validate-config", 0,
     "Validate the server configuration specified by the user.",
     &opt_validate_config, &opt_validate_config, 0, GET_BOOL, NO_ARG, 0, 0, 0,
     0, 0, 0},
>>>>>>> 124c7ab1
    {0, 0, 0, 0, 0, 0, GET_NO_ARG, NO_ARG, 0, 0, 0, 0, 0, 0}};

/**
  System variables are automatically command-line options (few
  exceptions are documented in sys_var.h), so don't need
  to be listed here.
*/

struct my_option my_long_options[] = {
    {"abort-slave-event-count", 0,
     "Option used by mysql-test for debugging and testing of replication.",
     &abort_slave_event_count, &abort_slave_event_count, 0, GET_INT,
     REQUIRED_ARG, 0, 0, 0, 0, 0, 0},
    {"allow-suspicious-udfs", 0,
     "Allows use of UDFs consisting of only one symbol xxx() "
     "without corresponding xxx_init() or xxx_deinit(). That also means "
     "that one can load any function from any library, for example exit() "
     "from libc.so",
     &opt_allow_suspicious_udfs, &opt_allow_suspicious_udfs, 0, GET_BOOL,
     NO_ARG, 0, 0, 0, 0, 0, 0},
    {"ansi", 'a',
     "Use ANSI SQL syntax instead of MySQL syntax. This mode "
     "will also set transaction isolation level 'serializable'.",
     0, 0, 0, GET_NO_ARG, NO_ARG, 0, 0, 0, 0, 0, 0},
    /*
      Because Sys_var_bit does not support command-line options, we need to
      explicitly add one for --autocommit
    */
    {"autocommit", 0, "Set default value for autocommit (0 or 1)",
     &opt_autocommit, &opt_autocommit, 0, GET_BOOL, OPT_ARG, 1, 0, 0,
     &source_autocommit, /* arg_source, to be copied to Sys_var */
     0, NULL},
    {"binlog-do-db", OPT_BINLOG_DO_DB,
     "Tells the master it should log updates for the specified database, "
     "and exclude all others not explicitly mentioned.",
     0, 0, 0, GET_STR, REQUIRED_ARG, 0, 0, 0, 0, 0, 0},
    {"binlog-ignore-db", OPT_BINLOG_IGNORE_DB,
     "Tells the master that updates to the given database should not be logged "
     "to the binary log.",
     0, 0, 0, GET_STR, REQUIRED_ARG, 0, 0, 0, 0, 0, 0},
    {"character-set-client-handshake", 0,
     "Don't ignore client side character set value sent during handshake.",
     &opt_character_set_client_handshake, &opt_character_set_client_handshake,
     0, GET_BOOL, NO_ARG, 1, 0, 0, 0, 0, 0},
    {"character-set-filesystem", 0, "Set the filesystem character set.",
     &character_set_filesystem_name, &character_set_filesystem_name, 0, GET_STR,
     REQUIRED_ARG, 0, 0, 0, 0, 0, 0},
    {"character-set-server", 'C', "Set the default character set.",
     &default_character_set_name, &default_character_set_name, 0, GET_STR,
     REQUIRED_ARG, 0, 0, 0, 0, 0, 0},
    {"chroot", 'r', "Chroot mysqld daemon during startup.", &mysqld_chroot,
     &mysqld_chroot, 0, GET_STR, REQUIRED_ARG, 0, 0, 0, 0, 0, 0},
    {"collation-server", 0, "Set the default collation.",
     &default_collation_name, &default_collation_name, 0, GET_STR, REQUIRED_ARG,
     0, 0, 0, 0, 0, 0},
    {"console", OPT_CONSOLE,
     "Write error output on screen; don't remove the console window on "
     "windows.",
     &opt_console, &opt_console, 0, GET_BOOL, NO_ARG, 0, 0, 0, 0, 0, 0},
    /* default-storage-engine should have "MyISAM" as def_value. Instead
       of initializing it here it is done in init_common_variables() due
       to a compiler bug in Sun Studio compiler. */
    {"default-storage-engine", 0, "The default storage engine for new tables",
     &default_storage_engine, 0, 0, GET_STR, REQUIRED_ARG, 0, 0, 0, 0, 0, 0},
    {"default-tmp-storage-engine", 0,
     "The default storage engine for new explict temporary tables",
     &default_tmp_storage_engine, 0, 0, GET_STR, REQUIRED_ARG, 0, 0, 0, 0, 0,
     0},
    {"default-time-zone", 0, "Set the default time zone.", &default_tz_name,
     &default_tz_name, 0, GET_STR, REQUIRED_ARG, 0, 0, 0, 0, 0, 0},
    {"disconnect-slave-event-count", 0,
     "Option used by mysql-test for debugging and testing of replication.",
     &disconnect_slave_event_count, &disconnect_slave_event_count, 0, GET_INT,
     REQUIRED_ARG, 0, 0, 0, 0, 0, 0},
    {"exit-info", 'T', "Used for debugging. Use at your own risk.", 0, 0, 0,
     GET_LONG, OPT_ARG, 0, 0, 0, 0, 0, 0},

    {"external-locking", 0,
     "Use system (external) locking (disabled by "
     "default).  With this option enabled you can run myisamchk to test "
     "(not repair) tables while the MySQL server is running. Disable with "
     "--skip-external-locking.",
     &opt_external_locking, &opt_external_locking, 0, GET_BOOL, NO_ARG, 0, 0, 0,
     0, 0, 0},
#if defined(HAVE_LINUX_LARGE_PAGES) || defined(HAVE_SOLARIS_LARGE_PAGES)
    {"super-large-pages", 0, "Enable support for super large pages.",
     &opt_super_large_pages, &opt_super_large_pages, 0, GET_BOOL, OPT_ARG, 0, 0,
     1, 0, 1, 0},
#endif
    {"language", 'L',
     "Client error messages in given language. May be given as a full path. "
     "Deprecated. Use --lc-messages-dir instead.",
     &lc_messages_dir_ptr, &lc_messages_dir_ptr, 0, GET_STR, REQUIRED_ARG, 0, 0,
     0, 0, 0, 0},
    {"lc-messages", 0, "Set the language used for the error messages.",
     &lc_messages, &lc_messages, 0, GET_STR, REQUIRED_ARG, 0, 0, 0, 0, 0, 0},
    {"lc-time-names", 0,
     "Set the language used for the month names and the days of the week.",
     &lc_time_names_name, &lc_time_names_name, 0, GET_STR, REQUIRED_ARG, 0, 0,
     0, 0, 0, 0},
    {"log-bin", OPT_BIN_LOG,
     "Configures the name prefix to use for binary log files. If the --log-bin "
     "option is not supplied, the name prefix defaults to \"binlog\". If the "
     "--log-bin option is supplied without argument, the name prefix defaults "
     "to \"HOSTNAME-bin\", where HOSTNAME is the machine's hostname. To set a "
     "different name prefix for binary log files, use --log-bin=name. To "
     "disable "
     "binary logging, use the --skip-log-bin or --disable-log-bin option.",
     &opt_bin_logname, &opt_bin_logname, 0, GET_STR_ALLOC, OPT_ARG, 0, 0, 0, 0,
     0, 0},
    {"log-bin-index", 0, "File that holds the names for binary log files.",
     &opt_binlog_index_name, &opt_binlog_index_name, 0, GET_STR, REQUIRED_ARG,
     0, 0, 0, 0, 0, 0},
    {"relay-log-index", 0, "File that holds the names for relay log files.",
     &opt_relaylog_index_name, &opt_relaylog_index_name, 0, GET_STR,
     REQUIRED_ARG, 0, 0, 0, 0, 0, 0},
    {"log-isam", OPT_ISAM_LOG, "Log all MyISAM changes to file.",
     &myisam_log_filename, &myisam_log_filename, 0, GET_STR, OPT_ARG, 0, 0, 0,
     0, 0, 0},
    {"log-raw", 0,
     "Log to general log before any rewriting of the query. For use in "
     "debugging, not production as "
     "sensitive information may be logged.",
     &opt_general_log_raw, &opt_general_log_raw, 0, GET_BOOL, NO_ARG, 0, 0, 1,
     0, 1, 0},
    {"log-short-format", 0,
     "Don't log extra information to update and slow-query logs.",
     &opt_short_log_format, &opt_short_log_format, 0, GET_BOOL, NO_ARG, 0, 0, 0,
     0, 0, 0},
    {"log-tc", 0,
     "Path to transaction coordinator log (used for transactions that affect "
     "more than one storage engine, when binary log is disabled).",
     &opt_tc_log_file, &opt_tc_log_file, 0, GET_STR, REQUIRED_ARG, 0, 0, 0, 0,
     0, 0},
    {"log-tc-size", 0, "Size of transaction coordinator log.", &opt_tc_log_size,
     &opt_tc_log_size, 0, GET_ULONG, REQUIRED_ARG,
     TC_LOG_MIN_PAGES *my_getpagesize(), TC_LOG_MIN_PAGES *my_getpagesize(),
     ULONG_MAX, 0, my_getpagesize(), 0},
    {"master-info-file", 0,
     "The location and name of the file that remembers the master and where "
     "the I/O replication thread is in the master's binlogs.",
     &master_info_file, &master_info_file, 0, GET_STR, REQUIRED_ARG, 0, 0, 0, 0,
     0, 0},
    {"master-retry-count", OPT_MASTER_RETRY_COUNT,
     "The number of tries the slave will make to connect to the master before "
     "giving up. "
     "Deprecated option, use 'CHANGE MASTER TO master_retry_count = <num>' "
     "instead.",
     &master_retry_count, &master_retry_count, 0, GET_ULONG, REQUIRED_ARG,
     3600 * 24, 0, 0, 0, 0, 0},
    {"max-binlog-dump-events", 0,
     "Option used by mysql-test for debugging and testing of replication.",
     &max_binlog_dump_events, &max_binlog_dump_events, 0, GET_INT, REQUIRED_ARG,
     0, 0, 0, 0, 0, 0},
    {"memlock", 0, "Lock mysqld in memory.", &locked_in_memory,
     &locked_in_memory, 0, GET_BOOL, NO_ARG, 0, 0, 0, 0, 0, 0},
    {"old-style-user-limits", 0,
     "Enable old-style user limits (before 5.0.3, user resources were counted "
     "per each user+host vs. per account).",
     &opt_old_style_user_limits, &opt_old_style_user_limits, 0, GET_BOOL,
     NO_ARG, 0, 0, 0, 0, 0, 0},
    {"port-open-timeout", 0,
     "Maximum time in seconds to wait for the port to become free. "
     "(Default: No wait).",
     &mysqld_port_timeout, &mysqld_port_timeout, 0, GET_UINT, REQUIRED_ARG, 0,
     0, 0, 0, 0, 0},
    {"replicate-do-db", OPT_REPLICATE_DO_DB,
     "Tells the slave thread to restrict replication to the specified "
     "database. "
     "To specify more than one database, use the directive multiple times, "
     "once for each database. Note that this will only work if you do not use "
     "cross-database queries such as UPDATE some_db.some_table SET foo='bar' "
     "while having selected a different or no database. If you need cross "
     "database updates to work, make sure you have 3.23.28 or later, and use "
     "replicate-wild-do-table=db_name.%.",
     0, 0, 0, GET_STR, REQUIRED_ARG, 0, 0, 0, 0, 0, 0},
    {"replicate-do-table", OPT_REPLICATE_DO_TABLE,
     "Tells the slave thread to restrict replication to the specified table. "
     "To specify more than one table, use the directive multiple times, once "
     "for each table. This will work for cross-database updates, in contrast "
     "to replicate-do-db.",
     0, 0, 0, GET_STR, REQUIRED_ARG, 0, 0, 0, 0, 0, 0},
    {"replicate-ignore-db", OPT_REPLICATE_IGNORE_DB,
     "Tells the slave thread to not replicate to the specified database. To "
     "specify more than one database to ignore, use the directive multiple "
     "times, once for each database. This option will not work if you use "
     "cross database updates. If you need cross database updates to work, "
     "make sure you have 3.23.28 or later, and use replicate-wild-ignore-"
     "table=db_name.%. ",
     0, 0, 0, GET_STR, REQUIRED_ARG, 0, 0, 0, 0, 0, 0},
    {"replicate-ignore-table", OPT_REPLICATE_IGNORE_TABLE,
     "Tells the slave thread to not replicate to the specified table. To "
     "specify "
     "more than one table to ignore, use the directive multiple times, once "
     "for "
     "each table. This will work for cross-database updates, in contrast to "
     "replicate-ignore-db.",
     0, 0, 0, GET_STR, REQUIRED_ARG, 0, 0, 0, 0, 0, 0},
    {"replicate-rewrite-db", OPT_REPLICATE_REWRITE_DB,
     "Updates to a database with a different name than the original. Example: "
     "replicate-rewrite-db=master_db_name->slave_db_name.",
     0, 0, 0, GET_STR, REQUIRED_ARG, 0, 0, 0, 0, 0, 0},
    {"replicate-same-server-id", 0,
     "In replication, if set to 1, do not skip events having our server id. "
     "Default value is 0 (to break infinite loops in circular replication). "
     "Can't be set to 1 if --log-slave-updates is used.",
     &replicate_same_server_id, &replicate_same_server_id, 0, GET_BOOL, NO_ARG,
     0, 0, 0, 0, 0, 0},
    {"replicate-wild-do-table", OPT_REPLICATE_WILD_DO_TABLE,
     "Tells the slave thread to restrict replication to the tables that match "
     "the specified wildcard pattern. To specify more than one table, use the "
     "directive multiple times, once for each table. This will work for cross-"
     "database updates. Example: replicate-wild-do-table=foo%.bar% will "
     "replicate only updates to tables in all databases that start with foo "
     "and whose table names start with bar.",
     0, 0, 0, GET_STR, REQUIRED_ARG, 0, 0, 0, 0, 0, 0},
    {"replicate-wild-ignore-table", OPT_REPLICATE_WILD_IGNORE_TABLE,
     "Tells the slave thread to not replicate to the tables that match the "
     "given wildcard pattern. To specify more than one table to ignore, use "
     "the directive multiple times, once for each table. This will work for "
     "cross-database updates. Example: replicate-wild-ignore-table=foo%.bar% "
     "will not do updates to tables in databases that start with foo and whose "
     "table names start with bar.",
     0, 0, 0, GET_STR, REQUIRED_ARG, 0, 0, 0, 0, 0, 0},
    {"safe-user-create", 0,
     "Don't allow new user creation by the user who has no write privileges to "
     "the mysql.user table.",
     &opt_safe_user_create, &opt_safe_user_create, 0, GET_BOOL, NO_ARG, 0, 0, 0,
     0, 0, 0},
    {"show-slave-auth-info", 0,
     "Show user and password in SHOW SLAVE HOSTS on this master.",
     &opt_show_slave_auth_info, &opt_show_slave_auth_info, 0, GET_BOOL, NO_ARG,
     0, 0, 0, 0, 0, 0},
    {"skip-host-cache", OPT_SKIP_HOST_CACHE, "Don't cache host names.", 0, 0, 0,
     GET_NO_ARG, NO_ARG, 0, 0, 0, 0, 0, 0},
    {"skip-new", OPT_SKIP_NEW, "Don't use new, possibly wrong routines.", 0, 0,
     0, GET_NO_ARG, NO_ARG, 0, 0, 0, 0, 0, 0},
    {"skip-slave-start", 0, "If set, slave is not autostarted.",
     &opt_skip_slave_start, &opt_skip_slave_start, 0, GET_BOOL, NO_ARG, 0, 0, 0,
     0, 0, 0},
#if defined(_WIN32)
    {"slow-start-timeout", 0,
     "Maximum number of milliseconds that the service control manager should "
     "wait "
     "before trying to kill the windows service during startup"
     "(Default: 15000).",
     &slow_start_timeout, &slow_start_timeout, 0, GET_ULONG, REQUIRED_ARG,
     15000, 0, 0, 0, 0, 0},
#endif
    {"sporadic-binlog-dump-fail", 0,
     "Option used by mysql-test for debugging and testing of replication.",
     &opt_sporadic_binlog_dump_fail, &opt_sporadic_binlog_dump_fail, 0,
     GET_BOOL, NO_ARG, 0, 0, 0, 0, 0, 0},
    {"ssl", 0,
     "Enable SSL for connection (automatically enabled with other flags).",
     &opt_use_ssl, &opt_use_ssl, 0, GET_BOOL, OPT_ARG, 1, 0, 0, 0, 0, 0},
#ifdef _WIN32
    {"standalone", 0, "Dummy option to start as a standalone program (NT).", 0,
     0, 0, GET_NO_ARG, NO_ARG, 0, 0, 0, 0, 0, 0},
    {"no-monitor", 0, "Disable monitor process.", &opt_no_monitor,
     &opt_no_monitor, 0, GET_BOOL, NO_ARG, 0, 0, 0, 0, 0, 0},
#endif
    {"symbolic-links", 's',
     "Enable symbolic link support (deprecated and will be  removed in a future"
     " release).",
     &my_enable_symlinks, &my_enable_symlinks, 0, GET_BOOL, NO_ARG, 0, 0, 0, 0,
     0, 0},
    {"sysdate-is-now", 0,
     "Non-default option to alias SYSDATE() to NOW() to make it "
     "safe-replicable. "
     "Since 5.0, SYSDATE() returns a `dynamic' value different for different "
     "invocations, even within the same statement.",
     &global_system_variables.sysdate_is_now, 0, 0, GET_BOOL, NO_ARG, 0, 0, 1,
     0, 1, 0},
    {"tc-heuristic-recover", 0,
     "Decision to use in heuristic recover process. Possible values are OFF, "
     "COMMIT or ROLLBACK.",
     &tc_heuristic_recover, &tc_heuristic_recover,
     &tc_heuristic_recover_typelib, GET_ENUM, REQUIRED_ARG,
     TC_HEURISTIC_NOT_USED, 0, 0, 0, 0, 0},
#if defined(ENABLED_DEBUG_SYNC)
    {"debug-sync-timeout", OPT_DEBUG_SYNC_TIMEOUT,
     "Enable the debug sync facility "
     "and optionally specify a default wait timeout in seconds. "
     "A zero value keeps the facility disabled.",
     &opt_debug_sync_timeout, 0, 0, GET_UINT, OPT_ARG, 0, 0, UINT_MAX, 0, 0, 0},
#endif /* defined(ENABLED_DEBUG_SYNC) */
    {"transaction-isolation", 0, "Default transaction isolation level.",
     &global_system_variables.transaction_isolation,
     &global_system_variables.transaction_isolation, &tx_isolation_typelib,
     GET_ENUM, REQUIRED_ARG, ISO_REPEATABLE_READ, 0, 0, 0, 0, 0},
    {"transaction-read-only", 0,
     "Default transaction access mode. "
     "True if transactions are read-only.",
     &global_system_variables.transaction_read_only,
     &global_system_variables.transaction_read_only, 0, GET_BOOL, OPT_ARG, 0, 0,
     0, 0, 0, 0},
    {"user", 'u', "Run mysqld daemon as user.", 0, 0, 0, GET_STR, REQUIRED_ARG,
     0, 0, 0, 0, 0, 0},
    {"early-plugin-load", OPT_EARLY_PLUGIN_LOAD,
     "Optional semicolon-separated list of plugins to load before storage "
     "engine "
     "initialization, where each plugin is identified as name=library, where "
     "name is the plugin name and library is the plugin library in plugin_dir.",
     0, 0, 0, GET_STR, REQUIRED_ARG, 0, 0, 0, 0, 0, 0},
    {"plugin-load", OPT_PLUGIN_LOAD,
     "Optional semicolon-separated list of plugins to load, where each plugin "
     "is "
     "identified as name=library, where name is the plugin name and library "
     "is the plugin library in plugin_dir.",
     0, 0, 0, GET_STR, REQUIRED_ARG, 0, 0, 0, 0, 0, 0},
    {"plugin-load-add", OPT_PLUGIN_LOAD_ADD,
     "Optional semicolon-separated list of plugins to load, where each plugin "
     "is "
     "identified as name=library, where name is the plugin name and library "
     "is the plugin library in plugin_dir. This option adds to the list "
     "specified by --plugin-load in an incremental way. "
     "Multiple --plugin-load-add are supported.",
     0, 0, 0, GET_STR, REQUIRED_ARG, 0, 0, 0, 0, 0, 0},

    {"innodb", OPT_SKIP_INNODB,
     "Deprecated option. Provided for backward compatibility only. "
     "The option has no effect on the server behaviour. InnoDB is always "
     "enabled. "
     "The option will be removed in a future release.",
     0, 0, 0, GET_BOOL, OPT_ARG, 0, 0, 0, 0, 0, 0},

    {"upgrade", 0,
     "Set server upgrade mode. NONE to abort server if automatic upgrade of "
     "the server is needed; MINIMAL to start the server, but skip upgrade "
     "steps that are not absolutely necessary; AUTO (default) to upgrade the "
     "server if required; FORCE to force upgrade server.",
     &opt_upgrade_mode, &opt_upgrade_mode, &upgrade_mode_typelib, GET_ENUM,
     REQUIRED_ARG, UPGRADE_AUTO, 0, 0, 0, 0, 0},

    {0, 0, 0, 0, 0, 0, GET_NO_ARG, NO_ARG, 0, 0, 0, 0, 0, 0}};

static int show_queries(THD *thd, SHOW_VAR *var, char *) {
  var->type = SHOW_LONGLONG;
  var->value = (char *)&thd->query_id;
  return 0;
}

static int show_net_compression(THD *thd, SHOW_VAR *var, char *buff) {
  var->type = SHOW_MY_BOOL;
  var->value = buff;
  *((bool *)buff) = thd->get_protocol()->get_compression();
  return 0;
}

static int show_starttime(THD *thd, SHOW_VAR *var, char *buff) {
  var->type = SHOW_LONGLONG;
  var->value = buff;
  *((longlong *)buff) =
      (longlong)(thd->query_start_in_secs() - server_start_time);
  return 0;
}

static int show_max_used_connections_time(THD *thd, SHOW_VAR *var, char *buff) {
  MYSQL_TIME max_used_connections_time;
  var->type = SHOW_CHAR;
  var->value = buff;
  thd->variables.time_zone->gmt_sec_to_TIME(
      &max_used_connections_time,
      Connection_handler_manager::max_used_connections_time);
  my_datetime_to_str(max_used_connections_time, buff, 0);
  return 0;
}

static int show_num_thread_running(THD *, SHOW_VAR *var, char *buff) {
  var->type = SHOW_LONGLONG;
  var->value = buff;
  long long *value = reinterpret_cast<long long *>(buff);
  *value = static_cast<long long>(
      Global_THD_manager::get_instance()->get_num_thread_running());
  return 0;
}

static int show_num_thread_created(THD *, SHOW_VAR *var, char *buff) {
  var->type = SHOW_LONG;
  var->value = buff;
  long *value = reinterpret_cast<long *>(buff);
  *value = static_cast<long>(
      Global_THD_manager::get_instance()->get_num_thread_created());
  return 0;
}

static int show_thread_id_count(THD *, SHOW_VAR *var, char *buff) {
  var->type = SHOW_LONG;
  var->value = buff;
  long *value = reinterpret_cast<long *>(buff);
  *value = static_cast<long>(
      Global_THD_manager::get_instance()->get_thread_id() - 1);
  return 0;
}

static int show_aborted_connects(THD *, SHOW_VAR *var, char *buff) {
  var->type = SHOW_LONG;
  var->value = buff;
  long *value = reinterpret_cast<long *>(buff);
  *value = static_cast<long>(
      Connection_handler_manager::get_instance()->aborted_connects());
  return 0;
}

static int show_acl_cache_items_count(THD *, SHOW_VAR *var, char *buff) {
  var->type = SHOW_LONG;
  var->value = buff;
  long *value = reinterpret_cast<long *>(buff);
  *value = static_cast<long>(get_global_acl_cache_size());
  return 0;
}

static int show_connection_errors_max_connection(THD *, SHOW_VAR *var,
                                                 char *buff) {
  var->type = SHOW_LONG;
  var->value = buff;
  long *value = reinterpret_cast<long *>(buff);
  *value = static_cast<long>(Connection_handler_manager::get_instance()
                                 ->connection_errors_max_connection());
  return 0;
}

static int show_connection_errors_select(THD *, SHOW_VAR *var, char *buff) {
  var->type = SHOW_LONG;
  var->value = buff;
  long *value = reinterpret_cast<long *>(buff);
  *value = static_cast<long>(get_connection_errors_select());
  return 0;
}

static int show_connection_errors_accept(THD *, SHOW_VAR *var, char *buff) {
  var->type = SHOW_LONG;
  var->value = buff;
  long *value = reinterpret_cast<long *>(buff);
  *value = static_cast<long>(get_connection_errors_accept());
  return 0;
}

static int show_connection_errors_tcpwrap(THD *, SHOW_VAR *var, char *buff) {
  var->type = SHOW_LONG;
  var->value = buff;
  long *value = reinterpret_cast<long *>(buff);
  *value = static_cast<long>(get_connection_errors_tcpwrap());
  return 0;
}

#ifdef ENABLED_PROFILING
static int show_flushstatustime(THD *thd, SHOW_VAR *var, char *buff) {
  var->type = SHOW_LONGLONG;
  var->value = buff;
  *((longlong *)buff) =
      (longlong)(thd->query_start_in_secs() - flush_status_time);
  return 0;
}
#endif

/**
  After Multisource replication, this function only shows the value
  of default channel.

  To know the status of other channels, performance schema replication
  tables comes to the rescue.

  @todo  Any warning needed if multiple channels exist to request
         the users to start using replication performance schema
         tables.
*/
static int show_slave_running(THD *, SHOW_VAR *var, char *buff) {
  channel_map.rdlock();
  Master_info *mi = channel_map.get_default_channel_mi();

  if (mi) {
    var->type = SHOW_MY_BOOL;
    var->value = buff;
    *((bool *)buff) =
        (bool)(mi && mi->slave_running == MYSQL_SLAVE_RUN_CONNECT &&
               mi->rli->slave_running);
  } else
    var->type = SHOW_UNDEF;

  channel_map.unlock();
  return 0;
}

/**
  This status variable is also exclusively (look comments on
  show_slave_running()) for default channel.
*/
static int show_slave_retried_trans(THD *, SHOW_VAR *var, char *buff) {
  channel_map.rdlock();
  Master_info *mi = channel_map.get_default_channel_mi();

  if (mi) {
    var->type = SHOW_LONG;
    var->value = buff;
    *((long *)buff) = (long)mi->rli->retried_trans;
  } else
    var->type = SHOW_UNDEF;

  channel_map.unlock();
  return 0;
}

/**
  Only for default channel. Refer to comments on show_slave_running()
*/
static int show_slave_received_heartbeats(THD *, SHOW_VAR *var, char *buff) {
  channel_map.rdlock();
  Master_info *mi = channel_map.get_default_channel_mi();

  if (mi) {
    var->type = SHOW_LONGLONG;
    var->value = buff;
    *((longlong *)buff) = mi->received_heartbeats;
  } else
    var->type = SHOW_UNDEF;

  channel_map.unlock();
  return 0;
}

/**
  Only for default channel. Refer to comments on show_slave_running()
*/
static int show_slave_last_heartbeat(THD *thd, SHOW_VAR *var, char *buff) {
  MYSQL_TIME received_heartbeat_time;

  channel_map.rdlock();
  Master_info *mi = channel_map.get_default_channel_mi();

  if (mi) {
    var->type = SHOW_CHAR;
    var->value = buff;
    if (mi->last_heartbeat == 0)
      buff[0] = '\0';
    else {
      thd->variables.time_zone->gmt_sec_to_TIME(
          &received_heartbeat_time,
          static_cast<my_time_t>(mi->last_heartbeat / 1000000));
      my_datetime_to_str(received_heartbeat_time, buff, 0);
    }
  } else
    var->type = SHOW_UNDEF;

  channel_map.unlock();
  return 0;
}

/**
  Only for default channel. For details, refer to show_slave_running()
*/
static int show_heartbeat_period(THD *, SHOW_VAR *var, char *buff) {
  channel_map.rdlock();
  Master_info *mi = channel_map.get_default_channel_mi();

  if (mi) {
    var->type = SHOW_CHAR;
    var->value = buff;
    sprintf(buff, "%.3f", mi->heartbeat_period);
  } else
    var->type = SHOW_UNDEF;

  channel_map.unlock();
  return 0;
}

#ifndef DBUG_OFF
static int show_slave_rows_last_search_algorithm_used(THD *, SHOW_VAR *var,
                                                      char *buff) {
  uint res = slave_rows_last_search_algorithm_used;
  const char *s =
      ((res == Rows_log_event::ROW_LOOKUP_TABLE_SCAN)
           ? "TABLE_SCAN"
           : ((res == Rows_log_event::ROW_LOOKUP_HASH_SCAN) ? "HASH_SCAN"
                                                            : "INDEX_SCAN"));

  var->type = SHOW_CHAR;
  var->value = buff;
  sprintf(buff, "%s", s);

  return 0;
}

static int show_ongoing_automatic_gtid_violating_transaction_count(
    THD *, SHOW_VAR *var, char *buf) {
  var->type = SHOW_CHAR;
  var->value = buf;
  sprintf(buf, "%d",
          gtid_state->get_automatic_gtid_violating_transaction_count());
  return 0;
}

static int show_ongoing_anonymous_gtid_violating_transaction_count(
    THD *, SHOW_VAR *var, char *buf) {
  var->type = SHOW_CHAR;
  var->value = buf;
  sprintf(buf, "%d",
          gtid_state->get_anonymous_gtid_violating_transaction_count());
  return 0;
}

#endif

static int show_ongoing_anonymous_transaction_count(THD *, SHOW_VAR *var,
                                                    char *buf) {
  var->type = SHOW_CHAR;
  var->value = buf;
  sprintf(buf, "%d", gtid_state->get_anonymous_ownership_count());
  return 0;
}

static int show_open_tables(THD *, SHOW_VAR *var, char *buff) {
  var->type = SHOW_LONG;
  var->value = buff;
  *((long *)buff) = (long)table_cache_manager.cached_tables();
  return 0;
}

static int show_prepared_stmt_count(THD *, SHOW_VAR *var, char *buff) {
  var->type = SHOW_LONG;
  var->value = buff;
  mysql_mutex_lock(&LOCK_prepared_stmt_count);
  *((long *)buff) = (long)prepared_stmt_count;
  mysql_mutex_unlock(&LOCK_prepared_stmt_count);
  return 0;
}

static int show_table_definitions(THD *, SHOW_VAR *var, char *buff) {
  var->type = SHOW_LONG;
  var->value = buff;
  *((long *)buff) = (long)cached_table_definitions();
  return 0;
}

/*
   Functions relying on SSL
   Note: In the show_ssl_* functions, we need to check if we have a
         valid vio-object since this isn't always true, specifically
         when session_status or global_status is requested from
         inside an Event.
 */
static int show_ssl_get_version(THD *thd, SHOW_VAR *var, char *) {
  SSL_handle ssl = thd->get_ssl();
  var->type = SHOW_CHAR;
  if (ssl)
    var->value = const_cast<char *>(SSL_get_version(ssl));
  else
    var->value = (char *)"";
  return 0;
}

static int show_ssl_session_reused(THD *thd, SHOW_VAR *var, char *buff) {
  SSL_handle ssl = thd->get_ssl();
  var->type = SHOW_LONG;
  var->value = buff;
  if (ssl)
    *((long *)buff) = (long)SSL_session_reused(ssl);
  else
    *((long *)buff) = 0;
  return 0;
}

static int show_ssl_get_default_timeout(THD *thd, SHOW_VAR *var, char *buff) {
  SSL_handle ssl = thd->get_ssl();
  var->type = SHOW_LONG;
  var->value = buff;
  if (ssl)
    *((long *)buff) = (long)SSL_get_default_timeout(ssl);
  else
    *((long *)buff) = 0;
  return 0;
}

static int show_ssl_get_verify_mode(THD *thd, SHOW_VAR *var, char *buff) {
  SSL_handle ssl = thd->get_ssl();
  var->type = SHOW_LONG;
  var->value = buff;
  if (ssl)
    *((long *)buff) = (long)SSL_get_verify_mode(ssl);
  else
    *((long *)buff) = 0;
  return 0;
}

static int show_ssl_get_verify_depth(THD *thd, SHOW_VAR *var, char *buff) {
  SSL_handle ssl = thd->get_ssl();
  var->type = SHOW_LONG;
  var->value = buff;
  if (ssl)
    *((long *)buff) = (long)SSL_get_verify_depth(ssl);
  else
    *((long *)buff) = 0;
  return 0;
}

static int show_ssl_get_cipher(THD *thd, SHOW_VAR *var, char *) {
  SSL_handle ssl = thd->get_ssl();
  var->type = SHOW_CHAR;
  if (ssl)
    var->value = const_cast<char *>(SSL_get_cipher(ssl));
  else
    var->value = (char *)"";
  return 0;
}

static int show_ssl_get_cipher_list(THD *thd, SHOW_VAR *var, char *buff) {
  SSL_handle ssl = thd->get_ssl();
  var->type = SHOW_CHAR;
  var->value = buff;
  if (ssl) {
    int i;
    const char *p;
    char *end = buff + SHOW_VAR_FUNC_BUFF_SIZE;
    for (i = 0; (p = SSL_get_cipher_list(ssl, i)) && buff < end; i++) {
      buff = my_stpnmov(buff, p, end - buff - 1);
      *buff++ = ':';
    }
    if (i) buff--;
  }
  *buff = 0;
  return 0;
}

<<<<<<< HEAD
static char *my_asn1_time_to_string(ASN1_TIME *time, char *buf, int len) {
  int n_read;
  char *res = NULL;
  BIO *bio = BIO_new(BIO_s_mem());

  if (bio == NULL) return NULL;

  if (!ASN1_TIME_print(bio, time)) goto end;

  n_read = BIO_read(bio, buf, len - 1);

  if (n_read > 0) {
    buf[n_read] = 0;
    res = buf;
  }

end:
  BIO_free(bio);
  return res;
}

/**
  Handler function for the 'ssl_get_server_not_before' variable

  @param      var  the data for the variable
  @param[out] buf  the string to put the value of the variable into

  @return          status
  @retval     0    success
*/

static int show_ssl_get_server_not_before(THD *, SHOW_VAR *var, char *buff) {
  var->type = SHOW_CHAR;
  if (ssl_acceptor_fd) {
    X509 *cert = SSL_get_certificate(ssl_acceptor);
    ASN1_TIME *not_before = X509_get_notBefore(cert);

    if (not_before == NULL) {
      var->value = empty_c_string;
      return 0;
    }

    var->value =
        my_asn1_time_to_string(not_before, buff, SHOW_VAR_FUNC_BUFF_SIZE);
    if (var->value == NULL) {
      var->value = empty_c_string;
      return 1;
    }
  } else
    var->value = empty_c_string;
  return 0;
}

/**
  Handler function for the 'ssl_get_server_not_after' variable

  @param      var  the data for the variable
  @param[out] buf  the string to put the value of the variable into

  @return          status
  @retval     0    success
*/

static int show_ssl_get_server_not_after(THD *, SHOW_VAR *var, char *buff) {
  var->type = SHOW_CHAR;
  if (ssl_acceptor_fd) {
    X509 *cert = SSL_get_certificate(ssl_acceptor);
    ASN1_TIME *not_after = X509_get_notAfter(cert);

    if (not_after == NULL) {
      var->value = empty_c_string;
      return 0;
    }

    var->value =
        my_asn1_time_to_string(not_after, buff, SHOW_VAR_FUNC_BUFF_SIZE);
    if (var->value == NULL) {
      var->value = empty_c_string;
      return 1;
    }
  } else
    var->value = empty_c_string;
  return 0;
}

#endif /* HAVE_OPENSSL */

#ifdef HAVE_POOL_OF_THREADS
static int show_threadpool_idle_threads(THD *thd MY_ATTRIBUTE((unused)),
                                        SHOW_VAR *var, char *buff) {
  var->type = SHOW_INT;
  var->value = buff;
  *(int *)buff = tp_get_idle_thread_count();
  return 0;
}
#endif

=======
>>>>>>> 124c7ab1
static int show_slave_open_temp_tables(THD *, SHOW_VAR *var, char *buf) {
  var->type = SHOW_INT;
  var->value = buf;
  *((int *)buf) = atomic_slave_open_temp_tables;
  return 0;
}

/*
  Variables shown by SHOW STATUS in alphabetical order
*/

SHOW_VAR status_vars[] = {
    {"Aborted_clients", (char *)&aborted_threads, SHOW_LONG, SHOW_SCOPE_GLOBAL},
    {"Aborted_connects", (char *)&show_aborted_connects, SHOW_FUNC,
     SHOW_SCOPE_GLOBAL},
    {"Acl_cache_items_count", (char *)&show_acl_cache_items_count, SHOW_FUNC,
     SHOW_SCOPE_GLOBAL},
#ifndef DBUG_OFF
    {"Ongoing_anonymous_gtid_violating_transaction_count",
     (char *)&show_ongoing_anonymous_gtid_violating_transaction_count,
     SHOW_FUNC, SHOW_SCOPE_GLOBAL},
#endif  //! DBUG_OFF
    {"Ongoing_anonymous_transaction_count",
     (char *)&show_ongoing_anonymous_transaction_count, SHOW_FUNC,
     SHOW_SCOPE_GLOBAL},
#ifndef DBUG_OFF
    {"Ongoing_automatic_gtid_violating_transaction_count",
     (char *)&show_ongoing_automatic_gtid_violating_transaction_count,
     SHOW_FUNC, SHOW_SCOPE_GLOBAL},
#endif  //! DBUG_OFF
    {"Binlog_cache_disk_use", (char *)&binlog_cache_disk_use, SHOW_LONG,
     SHOW_SCOPE_GLOBAL},
    {"Binlog_cache_use", (char *)&binlog_cache_use, SHOW_LONG,
     SHOW_SCOPE_GLOBAL},
    {"Binlog_stmt_cache_disk_use", (char *)&binlog_stmt_cache_disk_use,
     SHOW_LONG, SHOW_SCOPE_GLOBAL},
    {"Binlog_stmt_cache_use", (char *)&binlog_stmt_cache_use, SHOW_LONG,
     SHOW_SCOPE_GLOBAL},
    {"Bytes_received", (char *)offsetof(System_status_var, bytes_received),
     SHOW_LONGLONG_STATUS, SHOW_SCOPE_ALL},
    {"Bytes_sent", (char *)offsetof(System_status_var, bytes_sent),
     SHOW_LONGLONG_STATUS, SHOW_SCOPE_ALL},
    {"Com", (char *)com_status_vars, SHOW_ARRAY, SHOW_SCOPE_ALL},
    {"Com_stmt_reprepare",
     (char *)offsetof(System_status_var, com_stmt_reprepare), SHOW_LONG_STATUS,
     SHOW_SCOPE_ALL},
    {"Compression", (char *)&show_net_compression, SHOW_FUNC,
     SHOW_SCOPE_SESSION},
    {"Connections", (char *)&show_thread_id_count, SHOW_FUNC,
     SHOW_SCOPE_GLOBAL},
    {"Connection_errors_accept", (char *)&show_connection_errors_accept,
     SHOW_FUNC, SHOW_SCOPE_GLOBAL},
    {"Connection_errors_internal", (char *)&connection_errors_internal,
     SHOW_LONG, SHOW_SCOPE_GLOBAL},
    {"Connection_errors_max_connections",
     (char *)&show_connection_errors_max_connection, SHOW_FUNC,
     SHOW_SCOPE_GLOBAL},
    {"Connection_errors_peer_address", (char *)&connection_errors_peer_addr,
     SHOW_LONG, SHOW_SCOPE_GLOBAL},
    {"Connection_errors_select", (char *)&show_connection_errors_select,
     SHOW_FUNC, SHOW_SCOPE_GLOBAL},
    {"Connection_errors_tcpwrap", (char *)&show_connection_errors_tcpwrap,
     SHOW_FUNC, SHOW_SCOPE_GLOBAL},
    {"Created_tmp_disk_tables",
     (char *)offsetof(System_status_var, created_tmp_disk_tables),
     SHOW_LONGLONG_STATUS, SHOW_SCOPE_ALL},
    {"Created_tmp_files", (char *)&my_tmp_file_created, SHOW_LONG,
     SHOW_SCOPE_GLOBAL},
    {"Created_tmp_tables",
     (char *)offsetof(System_status_var, created_tmp_tables),
     SHOW_LONGLONG_STATUS, SHOW_SCOPE_ALL},
    {"Delayed_errors", (char *)&delayed_insert_errors, SHOW_LONG,
     SHOW_SCOPE_GLOBAL},
    {"Delayed_insert_threads", (char *)&delayed_insert_threads,
     SHOW_LONG_NOFLUSH, SHOW_SCOPE_GLOBAL},
    {"Delayed_writes", (char *)&delayed_insert_writes, SHOW_LONG,
     SHOW_SCOPE_GLOBAL},
    {"Flush_commands", (char *)&refresh_version, SHOW_LONG_NOFLUSH,
     SHOW_SCOPE_GLOBAL},
    {"Handler_commit", (char *)offsetof(System_status_var, ha_commit_count),
     SHOW_LONGLONG_STATUS, SHOW_SCOPE_ALL},
    {"Handler_delete", (char *)offsetof(System_status_var, ha_delete_count),
     SHOW_LONGLONG_STATUS, SHOW_SCOPE_ALL},
    {"Handler_discover", (char *)offsetof(System_status_var, ha_discover_count),
     SHOW_LONGLONG_STATUS, SHOW_SCOPE_ALL},
    {"Handler_external_lock",
     (char *)offsetof(System_status_var, ha_external_lock_count),
     SHOW_LONGLONG_STATUS, SHOW_SCOPE_ALL},
    {"Handler_mrr_init",
     (char *)offsetof(System_status_var, ha_multi_range_read_init_count),
     SHOW_LONGLONG_STATUS, SHOW_SCOPE_ALL},
    {"Handler_prepare", (char *)offsetof(System_status_var, ha_prepare_count),
     SHOW_LONGLONG_STATUS, SHOW_SCOPE_ALL},
    {"Handler_read_first",
     (char *)offsetof(System_status_var, ha_read_first_count),
     SHOW_LONGLONG_STATUS, SHOW_SCOPE_ALL},
    {"Handler_read_key", (char *)offsetof(System_status_var, ha_read_key_count),
     SHOW_LONGLONG_STATUS, SHOW_SCOPE_ALL},
    {"Handler_read_last",
     (char *)offsetof(System_status_var, ha_read_last_count),
     SHOW_LONGLONG_STATUS, SHOW_SCOPE_ALL},
    {"Handler_read_next",
     (char *)offsetof(System_status_var, ha_read_next_count),
     SHOW_LONGLONG_STATUS, SHOW_SCOPE_ALL},
    {"Handler_read_prev",
     (char *)offsetof(System_status_var, ha_read_prev_count),
     SHOW_LONGLONG_STATUS, SHOW_SCOPE_ALL},
    {"Handler_read_rnd", (char *)offsetof(System_status_var, ha_read_rnd_count),
     SHOW_LONGLONG_STATUS, SHOW_SCOPE_ALL},
    {"Handler_read_rnd_next",
     (char *)offsetof(System_status_var, ha_read_rnd_next_count),
     SHOW_LONGLONG_STATUS, SHOW_SCOPE_ALL},
    {"Handler_rollback", (char *)offsetof(System_status_var, ha_rollback_count),
     SHOW_LONGLONG_STATUS, SHOW_SCOPE_ALL},
    {"Handler_savepoint",
     (char *)offsetof(System_status_var, ha_savepoint_count),
     SHOW_LONGLONG_STATUS, SHOW_SCOPE_ALL},
    {"Handler_savepoint_rollback",
     (char *)offsetof(System_status_var, ha_savepoint_rollback_count),
     SHOW_LONGLONG_STATUS, SHOW_SCOPE_ALL},
    {"Handler_update", (char *)offsetof(System_status_var, ha_update_count),
     SHOW_LONGLONG_STATUS, SHOW_SCOPE_ALL},
    {"Handler_write", (char *)offsetof(System_status_var, ha_write_count),
     SHOW_LONGLONG_STATUS, SHOW_SCOPE_ALL},
    {"Key_blocks_not_flushed",
     (char *)offsetof(KEY_CACHE, global_blocks_changed), SHOW_KEY_CACHE_LONG,
     SHOW_SCOPE_GLOBAL},
    {"Key_blocks_unused", (char *)offsetof(KEY_CACHE, blocks_unused),
     SHOW_KEY_CACHE_LONG, SHOW_SCOPE_GLOBAL},
    {"Key_blocks_used", (char *)offsetof(KEY_CACHE, blocks_used),
     SHOW_KEY_CACHE_LONG, SHOW_SCOPE_GLOBAL},
    {"Key_read_requests", (char *)offsetof(KEY_CACHE, global_cache_r_requests),
     SHOW_KEY_CACHE_LONGLONG, SHOW_SCOPE_GLOBAL},
    {"Key_reads", (char *)offsetof(KEY_CACHE, global_cache_read),
     SHOW_KEY_CACHE_LONGLONG, SHOW_SCOPE_GLOBAL},
    {"Key_write_requests", (char *)offsetof(KEY_CACHE, global_cache_w_requests),
     SHOW_KEY_CACHE_LONGLONG, SHOW_SCOPE_GLOBAL},
    {"Key_writes", (char *)offsetof(KEY_CACHE, global_cache_write),
     SHOW_KEY_CACHE_LONGLONG, SHOW_SCOPE_GLOBAL},
    {"Last_query_cost", (char *)offsetof(System_status_var, last_query_cost),
     SHOW_DOUBLE_STATUS, SHOW_SCOPE_SESSION},
    {"Last_query_partial_plans",
     (char *)offsetof(System_status_var, last_query_partial_plans),
     SHOW_LONGLONG_STATUS, SHOW_SCOPE_SESSION},
    {"Locked_connects", (char *)&locked_account_connection_count, SHOW_LONG,
     SHOW_SCOPE_GLOBAL},
    {"Max_execution_time_exceeded",
     (char *)offsetof(System_status_var, max_execution_time_exceeded),
     SHOW_LONGLONG_STATUS, SHOW_SCOPE_ALL},
    {"Max_execution_time_set",
     (char *)offsetof(System_status_var, max_execution_time_set),
     SHOW_LONGLONG_STATUS, SHOW_SCOPE_ALL},
    {"Max_execution_time_set_failed",
     (char *)offsetof(System_status_var, max_execution_time_set_failed),
     SHOW_LONGLONG_STATUS, SHOW_SCOPE_ALL},
    {"Max_used_connections",
     (char *)&Connection_handler_manager::max_used_connections, SHOW_LONG,
     SHOW_SCOPE_GLOBAL},
    {"Max_used_connections_time", (char *)&show_max_used_connections_time,
     SHOW_FUNC, SHOW_SCOPE_GLOBAL},
    {"Not_flushed_delayed_rows", (char *)&delayed_rows_in_use,
     SHOW_LONG_NOFLUSH, SHOW_SCOPE_GLOBAL},
    {"Open_files", (char *)&my_file_opened, SHOW_LONG_NOFLUSH,
     SHOW_SCOPE_GLOBAL},
    {"Open_streams", (char *)&my_stream_opened, SHOW_LONG_NOFLUSH,
     SHOW_SCOPE_GLOBAL},
    {"Open_table_definitions", (char *)&show_table_definitions, SHOW_FUNC,
     SHOW_SCOPE_GLOBAL},
    {"Open_tables", (char *)&show_open_tables, SHOW_FUNC, SHOW_SCOPE_ALL},
    {"Opened_files", (char *)&my_file_total_opened, SHOW_LONG_NOFLUSH,
     SHOW_SCOPE_GLOBAL},
    {"Opened_tables", (char *)offsetof(System_status_var, opened_tables),
     SHOW_LONGLONG_STATUS, SHOW_SCOPE_ALL},
    {"Opened_table_definitions",
     (char *)offsetof(System_status_var, opened_shares), SHOW_LONGLONG_STATUS,
     SHOW_SCOPE_ALL},
    {"Prepared_stmt_count", (char *)&show_prepared_stmt_count, SHOW_FUNC,
     SHOW_SCOPE_GLOBAL},
    {"Queries", (char *)&show_queries, SHOW_FUNC, SHOW_SCOPE_ALL},
    {"Questions", (char *)offsetof(System_status_var, questions),
     SHOW_LONGLONG_STATUS, SHOW_SCOPE_ALL},
    {"Secondary_engine_execution_count",
     (char *)offsetof(System_status_var, secondary_engine_execution_count),
     SHOW_LONGLONG_STATUS, SHOW_SCOPE_ALL},
    {"Select_full_join",
     (char *)offsetof(System_status_var, select_full_join_count),
     SHOW_LONGLONG_STATUS, SHOW_SCOPE_ALL},
    {"Select_full_range_join",
     (char *)offsetof(System_status_var, select_full_range_join_count),
     SHOW_LONGLONG_STATUS, SHOW_SCOPE_ALL},
    {"Select_range", (char *)offsetof(System_status_var, select_range_count),
     SHOW_LONGLONG_STATUS, SHOW_SCOPE_ALL},
    {"Select_range_check",
     (char *)offsetof(System_status_var, select_range_check_count),
     SHOW_LONGLONG_STATUS, SHOW_SCOPE_ALL},
    {"Select_scan", (char *)offsetof(System_status_var, select_scan_count),
     SHOW_LONGLONG_STATUS, SHOW_SCOPE_ALL},
    {"Slave_open_temp_tables", (char *)&show_slave_open_temp_tables, SHOW_FUNC,
     SHOW_SCOPE_GLOBAL},
    {"Slave_retried_transactions", (char *)&show_slave_retried_trans, SHOW_FUNC,
     SHOW_SCOPE_GLOBAL},
    {"Slave_heartbeat_period", (char *)&show_heartbeat_period, SHOW_FUNC,
     SHOW_SCOPE_GLOBAL},
    {"Slave_received_heartbeats", (char *)&show_slave_received_heartbeats,
     SHOW_FUNC, SHOW_SCOPE_GLOBAL},
    {"Slave_last_heartbeat", (char *)&show_slave_last_heartbeat, SHOW_FUNC,
     SHOW_SCOPE_GLOBAL},
#ifndef DBUG_OFF
    {"Slave_rows_last_search_algorithm_used",
     (char *)&show_slave_rows_last_search_algorithm_used, SHOW_FUNC,
     SHOW_SCOPE_GLOBAL},
#endif
    {"Slave_running", (char *)&show_slave_running, SHOW_FUNC,
     SHOW_SCOPE_GLOBAL},
    {"Slow_launch_threads",
     (char *)&Per_thread_connection_handler::slow_launch_threads, SHOW_LONG,
     SHOW_SCOPE_ALL},
    {"Slow_queries", (char *)offsetof(System_status_var, long_query_count),
     SHOW_LONGLONG_STATUS, SHOW_SCOPE_ALL},
    {"Sort_merge_passes",
     (char *)offsetof(System_status_var, filesort_merge_passes),
     SHOW_LONGLONG_STATUS, SHOW_SCOPE_ALL},
    {"Sort_range", (char *)offsetof(System_status_var, filesort_range_count),
     SHOW_LONGLONG_STATUS, SHOW_SCOPE_ALL},
    {"Sort_rows", (char *)offsetof(System_status_var, filesort_rows),
     SHOW_LONGLONG_STATUS, SHOW_SCOPE_ALL},
    {"Sort_scan", (char *)offsetof(System_status_var, filesort_scan_count),
     SHOW_LONGLONG_STATUS, SHOW_SCOPE_ALL},
#ifdef HAVE_OPENSSL
    {"Ssl_accept_renegotiates",
     (char *)&SslAcceptorContext::show_ssl_ctx_sess_accept_renegotiate,
     SHOW_FUNC, SHOW_SCOPE_GLOBAL},
    {"Ssl_accepts", (char *)&SslAcceptorContext::show_ssl_ctx_sess_accept,
     SHOW_FUNC, SHOW_SCOPE_GLOBAL},
    {"Ssl_callback_cache_hits",
     (char *)&SslAcceptorContext::show_ssl_ctx_sess_cb_hits, SHOW_FUNC,
     SHOW_SCOPE_GLOBAL},
    {"Ssl_cipher", (char *)&show_ssl_get_cipher, SHOW_FUNC, SHOW_SCOPE_ALL},
    {"Ssl_cipher_list", (char *)&show_ssl_get_cipher_list, SHOW_FUNC,
     SHOW_SCOPE_ALL},
    {"Ssl_client_connects",
     (char *)&SslAcceptorContext::show_ssl_ctx_sess_connect, SHOW_FUNC,
     SHOW_SCOPE_GLOBAL},
    {"Ssl_connect_renegotiates",
     (char *)&SslAcceptorContext::show_ssl_ctx_sess_connect_renegotiate,
     SHOW_FUNC, SHOW_SCOPE_GLOBAL},
    {"Ssl_ctx_verify_depth",
     (char *)&SslAcceptorContext::show_ssl_ctx_get_verify_depth, SHOW_FUNC,
     SHOW_SCOPE_GLOBAL},
    {"Ssl_ctx_verify_mode",
     (char *)&SslAcceptorContext::show_ssl_ctx_get_verify_mode, SHOW_FUNC,
     SHOW_SCOPE_GLOBAL},
    {"Ssl_default_timeout", (char *)&show_ssl_get_default_timeout, SHOW_FUNC,
     SHOW_SCOPE_ALL},
    {"Ssl_finished_accepts",
     (char *)&SslAcceptorContext::show_ssl_ctx_sess_accept_good, SHOW_FUNC,
     SHOW_SCOPE_GLOBAL},
    {"Ssl_finished_connects",
     (char *)&SslAcceptorContext::show_ssl_ctx_sess_connect_good, SHOW_FUNC,
     SHOW_SCOPE_GLOBAL},
    {"Ssl_session_cache_hits",
     (char *)&SslAcceptorContext::show_ssl_ctx_sess_hits, SHOW_FUNC,
     SHOW_SCOPE_GLOBAL},
    {"Ssl_session_cache_misses",
     (char *)&SslAcceptorContext::show_ssl_ctx_sess_misses, SHOW_FUNC,
     SHOW_SCOPE_GLOBAL},
    {"Ssl_session_cache_mode",
     (char *)&SslAcceptorContext::show_ssl_ctx_get_session_cache_mode,
     SHOW_FUNC, SHOW_SCOPE_GLOBAL},
    {"Ssl_session_cache_overflows",
     (char *)&SslAcceptorContext::show_ssl_ctx_sess_cache_full, SHOW_FUNC,
     SHOW_SCOPE_GLOBAL},
    {"Ssl_session_cache_size",
     (char *)&SslAcceptorContext::show_ssl_ctx_sess_get_cache_size, SHOW_FUNC,
     SHOW_SCOPE_GLOBAL},
    {"Ssl_session_cache_timeouts",
     (char *)&SslAcceptorContext::show_ssl_ctx_sess_timeouts, SHOW_FUNC,
     SHOW_SCOPE_GLOBAL},
    {"Ssl_sessions_reused", (char *)&show_ssl_session_reused, SHOW_FUNC,
     SHOW_SCOPE_ALL},
    {"Ssl_used_session_cache_entries",
     (char *)&SslAcceptorContext::show_ssl_ctx_sess_number, SHOW_FUNC,
     SHOW_SCOPE_GLOBAL},
    {"Ssl_verify_depth", (char *)&show_ssl_get_verify_depth, SHOW_FUNC,
     SHOW_SCOPE_ALL},
    {"Ssl_verify_mode", (char *)&show_ssl_get_verify_mode, SHOW_FUNC,
     SHOW_SCOPE_ALL},
    {"Ssl_version", (char *)&show_ssl_get_version, SHOW_FUNC, SHOW_SCOPE_ALL},
    {"Ssl_server_not_before",
     (char *)&SslAcceptorContext::show_ssl_get_server_not_before, SHOW_FUNC,
     SHOW_SCOPE_ALL},
    {"Ssl_server_not_after",
     (char *)&SslAcceptorContext::show_ssl_get_server_not_after, SHOW_FUNC,
     SHOW_SCOPE_ALL},
    {"Current_tls_ca", (char *)&SslAcceptorContext::show_ssl_get_ssl_ca,
     SHOW_FUNC, SHOW_SCOPE_GLOBAL},
    {"Current_tls_capath", (char *)&SslAcceptorContext::show_ssl_get_ssl_capath,
     SHOW_FUNC, SHOW_SCOPE_GLOBAL},
    {"Current_tls_cert", (char *)&SslAcceptorContext::show_ssl_get_ssl_cert,
     SHOW_FUNC, SHOW_SCOPE_GLOBAL},
    {"Current_tls_key", (char *)&SslAcceptorContext::show_ssl_get_ssl_key,
     SHOW_FUNC, SHOW_SCOPE_GLOBAL},
    {"Current_tls_version",
     (char *)&SslAcceptorContext::show_ssl_get_tls_version, SHOW_FUNC,
     SHOW_SCOPE_GLOBAL},
    {"Current_tls_cipher", (char *)&SslAcceptorContext::show_ssl_get_ssl_cipher,
     SHOW_FUNC, SHOW_SCOPE_GLOBAL},
    {"Current_tls_ciphersuites",
     (char *)&SslAcceptorContext::show_ssl_get_tls_ciphersuites, SHOW_FUNC,
     SHOW_SCOPE_GLOBAL},
    {"Current_tls_crl", (char *)&SslAcceptorContext::show_ssl_get_ssl_crl,
     SHOW_FUNC, SHOW_SCOPE_GLOBAL},
    {"Current_tls_crlpath",
     (char *)&SslAcceptorContext::show_ssl_get_ssl_crlpath, SHOW_FUNC,
     SHOW_SCOPE_GLOBAL},
#ifndef HAVE_WOLFSSL
    {"Rsa_public_key", (char *)&show_rsa_public_key, SHOW_FUNC,
     SHOW_SCOPE_GLOBAL},
#endif
#endif /* HAVE_OPENSSL */
    {"Table_locks_immediate", (char *)&locks_immediate, SHOW_LONG,
     SHOW_SCOPE_GLOBAL},
    {"Table_locks_waited", (char *)&locks_waited, SHOW_LONG, SHOW_SCOPE_GLOBAL},
    {"Table_open_cache_hits",
     (char *)offsetof(System_status_var, table_open_cache_hits),
     SHOW_LONGLONG_STATUS, SHOW_SCOPE_ALL},
    {"Table_open_cache_misses",
     (char *)offsetof(System_status_var, table_open_cache_misses),
     SHOW_LONGLONG_STATUS, SHOW_SCOPE_ALL},
    {"Table_open_cache_overflows",
     (char *)offsetof(System_status_var, table_open_cache_overflows),
     SHOW_LONGLONG_STATUS, SHOW_SCOPE_ALL},
    {"Tc_log_max_pages_used", (char *)&tc_log_max_pages_used, SHOW_LONG,
     SHOW_SCOPE_GLOBAL},
    {"Tc_log_page_size", (char *)&tc_log_page_size, SHOW_LONG_NOFLUSH,
     SHOW_SCOPE_GLOBAL},
    {"Tc_log_page_waits", (char *)&tc_log_page_waits, SHOW_LONG,
     SHOW_SCOPE_GLOBAL},
#ifdef HAVE_POOL_OF_THREADS
    {"Threadpool_idle_threads", (char *)&show_threadpool_idle_threads,
     SHOW_FUNC, SHOW_SCOPE_GLOBAL},
    {"Threadpool_threads", (char *)&tp_stats.num_worker_threads, SHOW_INT,
     SHOW_SCOPE_GLOBAL},
#endif
    {"Threads_cached",
     (char *)&Per_thread_connection_handler::blocked_pthread_count,
     SHOW_LONG_NOFLUSH, SHOW_SCOPE_GLOBAL},
    {"Threads_connected", (char *)&Connection_handler_manager::connection_count,
     SHOW_INT, SHOW_SCOPE_GLOBAL},
    {"Threads_created", (char *)&show_num_thread_created, SHOW_FUNC,
     SHOW_SCOPE_GLOBAL},
    {"Threads_running", (char *)&show_num_thread_running, SHOW_FUNC,
     SHOW_SCOPE_GLOBAL},
    {"Uptime", (char *)&show_starttime, SHOW_FUNC, SHOW_SCOPE_GLOBAL},
#ifdef ENABLED_PROFILING
    {"Uptime_since_flush_status", (char *)&show_flushstatustime, SHOW_FUNC,
     SHOW_SCOPE_GLOBAL},
#endif
    {NullS, NullS, SHOW_LONG, SHOW_SCOPE_ALL}};

void add_terminator(vector<my_option> *options) {
  my_option empty_element = {0,      0, 0, 0, 0, 0, GET_NO_ARG,
                             NO_ARG, 0, 0, 0, 0, 0, 0};
  options->push_back(empty_element);
}

static void print_server_version(void) {
  set_server_version();

  print_explicit_version(server_version);
}

/** Compares two options' names, treats - and _ the same */
static bool operator<(const my_option &a, const my_option &b) {
  const char *sa = a.name;
  const char *sb = b.name;
  for (; *sa || *sb; sa++, sb++) {
    if (*sa < *sb) {
      if (*sa == '-' && *sb == '_')
        continue;
      else
        return true;
    }
    if (*sa > *sb) {
      if (*sa == '_' && *sb == '-')
        continue;
      else
        return false;
    }
  }
  DBUG_ASSERT(a.name == b.name);
  return false;
}

static void print_help() {
  MEM_ROOT mem_root;
  init_alloc_root(key_memory_help, &mem_root, 4096, 4096);

  all_options.pop_back();
  sys_var_add_options(&all_options, sys_var::PARSE_EARLY);
  for (my_option *opt = my_long_early_options; opt->name != NULL; opt++) {
    all_options.push_back(*opt);
  }
  add_plugin_options(&all_options, &mem_root);
  std::sort(all_options.begin(), all_options.end(), std::less<my_option>());
  add_terminator(&all_options);

  my_print_help(&all_options[0]);
  my_print_variables(&all_options[0]);

  free_root(&mem_root, MYF(0));
  vector<my_option>().swap(all_options);  // Deletes the vector contents.
}

static void usage(void) {
  DBUG_ENTER("usage");
  if (!(default_charset_info = get_charset_by_csname(
            default_character_set_name, MY_CS_PRIMARY, MYF(MY_WME))))
    exit(MYSQLD_ABORT_EXIT);
  if (!default_collation_name)
    default_collation_name = (char *)default_charset_info->name;
  if (is_help_or_validate_option() || opt_verbose) {
    my_progname = my_progname + dirname_length(my_progname);
  }
  print_server_version();
  puts(ORACLE_WELCOME_COPYRIGHT_NOTICE("2000"));
  puts("Starts the MySQL database server.\n");
  printf("Usage: %s [OPTIONS]\n", my_progname);
  if (!opt_verbose)
    puts(
        "\nFor more help options (several pages), use mysqld --verbose "
        "--help.");
  else {
#ifdef _WIN32
    puts(
        "NT and Win32 specific options:\n\
  --install                     Install the default service (NT).\n\
  --install-manual              Install the default service started manually (NT).\n\
  --install service_name        Install an optional service (NT).\n\
  --install-manual service_name Install an optional service started manually (NT).\n\
  --remove                      Remove the default service from the service list (NT).\n\
  --remove service_name         Remove the service_name from the service list (NT).\n\
  --enable-named-pipe           Only to be used for the default server (NT).\n\
  --standalone                  Dummy option to start as a standalone server (NT).\
");
    puts("");
#endif
    print_defaults(MYSQL_CONFIG_NAME, load_default_groups);
    puts("");
    set_ports();

    /* Print out all the options including plugin supplied options */
    print_help();

    if (!dynamic_plugins_are_initialized) {
      puts(
          "\n\
Plugins have parameters that are not reflected in this list\n\
because execution stopped before plugins were initialized.");
    }

    puts(
        "\n\
To see what values a running MySQL server is using, type\n\
'mysqladmin variables' instead of 'mysqld --verbose --help'.");
  }
  DBUG_VOID_RETURN;
}

/**
  Initialize MySQL global variables to default values.

  @note
    The reason to set a lot of global variables to zero is that
    on some exotic platforms global variables are
    not set to 0 when a program starts.

    We don't need to set variables refered to in my_long_options
    as these are initialized by my_getopt.
*/

static int mysql_init_variables() {
  /* Things reset to zero */
  opt_skip_slave_start = 0;
  mysql_home[0] = pidfile_name[0] = 0;
  myisam_test_invalid_symlink = test_if_data_home_dir;
  opt_general_log = opt_slow_log = false;
  opt_disable_networking = opt_skip_show_db = 0;
  opt_skip_name_resolve = 0;
  opt_general_logname = opt_binlog_index_name = opt_slow_logname = NULL;
  opt_tc_log_file = (char *)"tc.log";  // no hostname in tc_log file name !
  opt_myisam_log = 0;
  mqh_used = 0;
  cleanup_done = 0;
  server_id_supplied = false;
  select_errors = ha_open_options = 0;
  atomic_slave_open_temp_tables = 0;
  opt_endinfo = using_udf_functions = 0;
  opt_using_transactions = 0;
  set_connection_events_loop_aborted(false);
  set_mysqld_offline_mode(false);
  set_mysqld_partial_revokes(opt_partial_revokes);
  server_operational_state = SERVER_BOOTING;
  aborted_threads = 0;
  delayed_insert_threads = delayed_insert_writes = delayed_rows_in_use = 0;
  delayed_insert_errors = 0;
  specialflag = 0;
  binlog_cache_use = binlog_cache_disk_use = 0;
  mysqld_user = mysqld_chroot = opt_init_file = opt_bin_logname = 0;
  prepared_stmt_count = 0;
  mysqld_unix_port = opt_mysql_tmpdir = my_bind_addr_str = NullS;
  new (&mysql_tmpdir_list) MY_TMPDIR;
  memset(&global_status_var, 0, sizeof(global_status_var));
  opt_large_pages = 0;
  opt_super_large_pages = 0;
#if defined(ENABLED_DEBUG_SYNC)
  opt_debug_sync_timeout = 0;
#endif /* defined(ENABLED_DEBUG_SYNC) */
  server_uuid[0] = 0;

  /* Character sets */
  system_charset_info = &my_charset_utf8_general_ci;
  files_charset_info = &my_charset_utf8_general_ci;
  national_charset_info = &my_charset_utf8_general_ci;
  table_alias_charset = &my_charset_bin;
  character_set_filesystem = &my_charset_bin;

  opt_specialflag = 0;
  mysql_home_ptr = mysql_home;
  pidfile_name_ptr = pidfile_name;
  lc_messages_dir_ptr = lc_messages_dir;
  protocol_version = PROTOCOL_VERSION;
  what_to_log = ~(1L << (uint)COM_TIME);
  refresh_version = 1L; /* Increments on each reload */
  my_stpcpy(server_version, MYSQL_SERVER_VERSION);
  key_caches.empty();
  if (!(dflt_key_cache = get_or_create_key_cache(
            default_key_cache_base.str, default_key_cache_base.length))) {
    LogErr(ERROR_LEVEL, ER_KEYCACHE_OOM);
    return 1;
  }
  /* set key_cache_hash.default_value = dflt_key_cache */
  multi_keycache_init();

  /* Replication parameters */
  master_info_file = (char *)"master.info",
  relay_log_info_file = (char *)"relay-log.info";
  report_user = report_password = report_host = 0; /* TO BE DELETED */
  opt_relay_logname = opt_relaylog_index_name = 0;
  opt_relaylog_index_name_supplied = false;
  opt_relay_logname_supplied = false;
  log_bin_basename = NULL;
  log_bin_index = NULL;

  /* Handler variables */
  total_ha_2pc = 0;
  /* Variables in libraries */
  charsets_dir = 0;
  default_character_set_name = (char *)MYSQL_DEFAULT_CHARSET_NAME;
  default_collation_name = compiled_default_collation_name;
  character_set_filesystem_name = (char *)"binary";
  lc_messages = (char *)mysqld_default_locale_name;
  lc_time_names_name = (char *)mysqld_default_locale_name;

  /* Variables that depends on compile options */
#ifndef DBUG_OFF
  default_dbug_option =
      IF_WIN("d:t:i:O,\\mysqld.trace", "d:t:i:o,/tmp/mysqld.trace");
#endif
#ifdef ENABLED_PROFILING
  have_profiling = SHOW_OPTION_YES;
#else
  have_profiling = SHOW_OPTION_NO;
#endif

  have_symlink = SHOW_OPTION_YES;

  have_dlopen = SHOW_OPTION_YES;

  have_query_cache = SHOW_OPTION_NO;

  have_geometry = SHOW_OPTION_YES;

  have_rtree_keys = SHOW_OPTION_YES;

  /* Always true */
  have_compress = SHOW_OPTION_YES;
#if defined(_WIN32)
  shared_memory_base_name = default_shared_memory_base_name;
#endif

  have_backup_locks = SHOW_OPTION_YES;
  have_backup_safe_binlog_info = SHOW_OPTION_YES;
  have_snapshot_cloning = SHOW_OPTION_YES;

#if defined(_WIN32) || defined(APPLE_XCODE)
  /* Allow Win32 users to move MySQL anywhere */
  char prg_dev[LIBLEN];
  my_path(prg_dev, my_progname, nullptr);

  // On windows or Xcode the basedir will always be one level up from where
  // the executable is located. E.g. <basedir>/bin/mysqld.exe in a
  // package, or <basedir>/runtime_output_directory/<buildconfig>/mysqld.exe
  // for a sandbox build.
  strcat(prg_dev, "/../");  // Remove containing directory to get base dir
  cleanup_dirname(mysql_home, prg_dev);

  // New layout: <cmake_binary_dir>/runtime_output_directory/<buildconfig>/
  char cmake_binary_dir[FN_REFLEN];
  size_t dlen = 0;
  dirname_part(cmake_binary_dir, mysql_home, &dlen);
  if (dlen > 26U &&
      (!strcmp(cmake_binary_dir + (dlen - 26), "/runtime_output_directory/") ||
       !strcmp(cmake_binary_dir + (dlen - 26),
               "\\runtime_output_directory\\"))) {
    mysql_home[strlen(mysql_home) - 1] = '\0';  // remove trailing
    dirname_part(cmake_binary_dir, mysql_home, &dlen);
    strmake(mysql_home, cmake_binary_dir, sizeof(mysql_home) - 1);
  }
    // The sql_print_information below outputs nothing ??
    // fprintf(stderr, "mysql_home %s\n", mysql_home);
    // fflush(stderr);
#else
  const char *tmpenv = getenv("MY_BASEDIR_VERSION");
  if (tmpenv != nullptr) {
    strmake(mysql_home, tmpenv, sizeof(mysql_home) - 1);
  } else {
    char progdir[FN_REFLEN];
    size_t dlen = 0;
    dirname_part(progdir, my_progname, &dlen);
    if (dlen > 26U &&
        !strcmp(progdir + (dlen - 26), "/runtime_output_directory/")) {
      char cmake_binary_dir[FN_REFLEN];
      progdir[strlen(progdir) - 1] = '\0';  // remove trailing "/"
      dirname_part(cmake_binary_dir, progdir, &dlen);
      strmake(mysql_home, cmake_binary_dir, sizeof(mysql_home) - 1);
    } else {
      strcat(progdir, "/../");
      cleanup_dirname(mysql_home, progdir);
    }
  }
#endif

  return 0;
}

/**
  Check if it is a global replication filter setting.

  @param argument The setting of startup option --replicate-*.

  @retval
    0    OK
  @retval
    1    Error
*/
static bool is_rpl_global_filter_setting(char *argument) {
  DBUG_ENTER("is_rpl_global_filter_setting");

  bool res = false;
  char *p = strchr(argument, ':');
  if (p == NULL) res = true;

  DBUG_RETURN(res);
}

/**
  Extract channel name and filter value from argument.

  @param [out] channel_name The name of the channel.
  @param [out] filter_val The value of filter.
  @param argument The setting of startup option --replicate-*.
*/
void parse_filter_arg(char **channel_name, char **filter_val, char *argument) {
  DBUG_ENTER("parse_filter_arg");

  char *p = strchr(argument, ':');

  DBUG_ASSERT(p != NULL);

  /*
    If argument='channel_1:db1', then channel_name='channel_1'
    and filter_val='db1'; If argument=':db1', then channel_name=''
    and filter_val='db1'.
  */
  *channel_name = argument;
  *filter_val = p + 1;
  *p = 0;

  DBUG_VOID_RETURN;
}

/**
  Extract channel name and filter value from argument.

  @param [out] key The db is rewritten from.
  @param [out] val The db is rewritten to.
  @param argument The value of filter.

  @retval
    0    OK
  @retval
    1    Error
*/
static int parse_replicate_rewrite_db(char **key, char **val, char *argument) {
  DBUG_ENTER("parse_replicate_rewrite_db");
  char *p;
  *key = argument;

  if (!(p = strstr(argument, "->"))) {
    LogErr(ERROR_LEVEL, ER_RPL_REWRITEDB_MISSING_ARROW);
    DBUG_RETURN(1);
  }
  *val = p + 2;

  while (p > argument && my_isspace(mysqld_charset, p[-1])) p--;
  *p = 0;

  if (!**key) {
    LogErr(ERROR_LEVEL, ER_RPL_REWRITEDB_EMPTY_FROM);
    DBUG_RETURN(1);
  }
  while (**val && my_isspace(mysqld_charset, **val)) (*val)++;
  if (!**val) {
    LogErr(ERROR_LEVEL, ER_RPL_REWRITEDB_EMPTY_TO);
    DBUG_RETURN(1);
  }

  DBUG_RETURN(0);
}

bool mysqld_get_one_option(int optid,
                           const struct my_option *opt MY_ATTRIBUTE((unused)),
                           char *argument) {
  Rpl_filter *rpl_filter = NULL;
  char *filter_val;
  char *channel_name;

  switch (optid) {
    case '#':
#ifndef DBUG_OFF
      DBUG_SET_INITIAL(argument ? argument : default_dbug_option);
#endif
      opt_endinfo = 1; /* unireg: memory allocation */
      break;
    case 'a':
      global_system_variables.sql_mode = MODE_ANSI;
      global_system_variables.transaction_isolation = ISO_SERIALIZABLE;
      break;
    case 'b':
      strmake(mysql_home, argument, sizeof(mysql_home) - 1);
      mysql_home_ptr = mysql_home;
      break;
    case 'C':
      if (default_collation_name == compiled_default_collation_name)
        default_collation_name = 0;
      break;
    case 'h':
      strmake(mysql_real_data_home, argument, sizeof(mysql_real_data_home) - 1);
      /* Correct pointer set by my_getopt */
      mysql_real_data_home_ptr = mysql_real_data_home;
      break;
    case 'u':
      if (!mysqld_user || !strcmp(mysqld_user, argument))
        mysqld_user = argument;
      else
        LogErr(WARNING_LEVEL, ER_THE_USER_ABIDES, argument, mysqld_user);
      break;
    case 's':
      if (argument && argument[0] == '0') {
        LogErr(WARNING_LEVEL, ER_DEPRECATE_MSG_NO_REPLACEMENT,
               "Disabling symbolic links using --skip-symbolic-links"
               " (or equivalent) is the default. Consider not using"
               " this option as it");
      } else {
        LogErr(WARNING_LEVEL, ER_DEPRECATE_MSG_NO_REPLACEMENT,
               "Enabling symbolic using --symbolic-links/-s (or equivalent)");
      }
      break;
    case 'L':
      push_deprecated_warn(NULL, "--language/-l", "'--lc-messages-dir'");
    // fallthrough
    case OPT_LC_MESSAGES_DIRECTORY:
      strmake(lc_messages_dir, argument, sizeof(lc_messages_dir) - 1);
      lc_messages_dir_ptr = lc_messages_dir;
      break;
    case OPT_BINLOG_FORMAT:
      binlog_format_used = true;
      break;
    case OPT_BINLOG_MAX_FLUSH_QUEUE_TIME:
      push_deprecated_warn_no_replacement(NULL,
                                          "--binlog_max_flush_queue_time");
      break;
    case OPT_EXPIRE_LOGS_DAYS:
      push_deprecated_warn(NULL, "expire-logs-days",
                           "binlog_expire_logs_seconds");
      expire_logs_days_supplied = true;
      break;
    case OPT_BINLOG_EXPIRE_LOGS_SECONDS:
      binlog_expire_logs_seconds_supplied = true;
      break;
    case OPT_SSL_KEY:
    case OPT_SSL_CERT:
    case OPT_SSL_CA:
    case OPT_SSL_CAPATH:
    case OPT_SSL_CIPHER:
    case OPT_TLS_CIPHERSUITES:
    case OPT_SSL_CRL:
    case OPT_SSL_CRLPATH:
    case OPT_TLS_VERSION:
      /*
        Enable use of SSL if we are using any ssl option.
        One can disable SSL later by using --skip-ssl or --ssl=0.
      */
      opt_use_ssl = true;
      break;
    case 'V':
      print_server_version();
      exit(MYSQLD_SUCCESS_EXIT);
    case 'T':
      test_flags = argument ? (uint)atoi(argument) : 0;
      opt_endinfo = 1;
      break;
    case (int)OPT_ISAM_LOG:
      opt_myisam_log = 1;
      break;
    case (int)OPT_BIN_LOG:
      opt_bin_log = (argument != disabled_my_option);
      if (!opt_bin_log) {
        // Clear the binlog basename used by any previous --log-bin
        if (opt_bin_logname) {
          my_free(opt_bin_logname);
          opt_bin_logname = NULL;
        }
      }
      log_bin_supplied = true;
      break;
    case (int)OPT_REPLICATE_IGNORE_DB: {
      if (is_rpl_global_filter_setting(argument)) {
        rpl_global_filter.add_ignore_db(argument);
        rpl_global_filter.ignore_db_statistics.set_all(
            CONFIGURED_BY_STARTUP_OPTIONS);
      } else {
        parse_filter_arg(&channel_name, &filter_val, argument);
        rpl_filter = rpl_channel_filters.get_channel_filter(channel_name);
        rpl_filter->add_ignore_db(filter_val);
        rpl_filter->ignore_db_statistics.set_all(
            CONFIGURED_BY_STARTUP_OPTIONS_FOR_CHANNEL);
      }
      break;
    }
    case (int)OPT_REPLICATE_DO_DB: {
      if (is_rpl_global_filter_setting(argument)) {
        rpl_global_filter.add_do_db(argument);
        rpl_global_filter.do_db_statistics.set_all(
            CONFIGURED_BY_STARTUP_OPTIONS);
      } else {
        parse_filter_arg(&channel_name, &filter_val, argument);
        rpl_filter = rpl_channel_filters.get_channel_filter(channel_name);
        rpl_filter->add_do_db(filter_val);
        rpl_filter->do_db_statistics.set_all(
            CONFIGURED_BY_STARTUP_OPTIONS_FOR_CHANNEL);
      }
      break;
    }
    case (int)OPT_REPLICATE_REWRITE_DB: {
      char *key, *val;
      if (is_rpl_global_filter_setting(argument)) {
        if (parse_replicate_rewrite_db(&key, &val, argument)) return 1;
        rpl_global_filter.add_db_rewrite(key, val);
        rpl_global_filter.rewrite_db_statistics.set_all(
            CONFIGURED_BY_STARTUP_OPTIONS);
      } else {
        parse_filter_arg(&channel_name, &filter_val, argument);
        rpl_filter = rpl_channel_filters.get_channel_filter(channel_name);
        if (parse_replicate_rewrite_db(&key, &val, filter_val)) return 1;
        rpl_filter->add_db_rewrite(key, val);
        rpl_filter->rewrite_db_statistics.set_all(
            CONFIGURED_BY_STARTUP_OPTIONS_FOR_CHANNEL);
      }
      break;
    }

    case (int)OPT_BINLOG_IGNORE_DB: {
      binlog_filter->add_ignore_db(argument);
      break;
    }
    case (int)OPT_BINLOG_DO_DB: {
      binlog_filter->add_do_db(argument);
      break;
    }
    case (int)OPT_REPLICATE_DO_TABLE: {
      if (is_rpl_global_filter_setting(argument)) {
        if (rpl_global_filter.add_do_table_array(argument)) {
          LogErr(ERROR_LEVEL, ER_RPL_CANT_ADD_DO_TABLE, argument);
          return 1;
        }
        rpl_global_filter.do_table_statistics.set_all(
            CONFIGURED_BY_STARTUP_OPTIONS);
      } else {
        parse_filter_arg(&channel_name, &filter_val, argument);
        rpl_filter = rpl_channel_filters.get_channel_filter(channel_name);
        if (rpl_filter->add_do_table_array(filter_val)) {
          LogErr(ERROR_LEVEL, ER_RPL_CANT_ADD_DO_TABLE, argument);
          return 1;
        }
        rpl_filter->do_table_statistics.set_all(
            CONFIGURED_BY_STARTUP_OPTIONS_FOR_CHANNEL);
      }
      break;
    }
    case (int)OPT_REPLICATE_WILD_DO_TABLE: {
      if (is_rpl_global_filter_setting(argument)) {
        if (rpl_global_filter.add_wild_do_table(argument)) {
          LogErr(ERROR_LEVEL, ER_RPL_FILTER_ADD_WILD_DO_TABLE_FAILED, argument);
          return 1;
        }
        rpl_global_filter.wild_do_table_statistics.set_all(
            CONFIGURED_BY_STARTUP_OPTIONS);
      } else {
        parse_filter_arg(&channel_name, &filter_val, argument);
        rpl_filter = rpl_channel_filters.get_channel_filter(channel_name);
        if (rpl_filter->add_wild_do_table(filter_val)) {
          LogErr(ERROR_LEVEL, ER_RPL_FILTER_ADD_WILD_DO_TABLE_FAILED, argument);
          return 1;
        }
        rpl_filter->wild_do_table_statistics.set_all(
            CONFIGURED_BY_STARTUP_OPTIONS_FOR_CHANNEL);
      }
      break;
    }
    case (int)OPT_REPLICATE_WILD_IGNORE_TABLE: {
      if (is_rpl_global_filter_setting(argument)) {
        if (rpl_global_filter.add_wild_ignore_table(argument)) {
          LogErr(ERROR_LEVEL, ER_RPL_FILTER_ADD_WILD_IGNORE_TABLE_FAILED,
                 argument);
          return 1;
        }
        rpl_global_filter.wild_ignore_table_statistics.set_all(
            CONFIGURED_BY_STARTUP_OPTIONS);
      } else {
        parse_filter_arg(&channel_name, &filter_val, argument);
        rpl_filter = rpl_channel_filters.get_channel_filter(channel_name);
        if (rpl_filter->add_wild_ignore_table(filter_val)) {
          LogErr(ERROR_LEVEL, ER_RPL_FILTER_ADD_WILD_IGNORE_TABLE_FAILED,
                 argument);
          return 1;
        }
        rpl_filter->wild_ignore_table_statistics.set_all(
            CONFIGURED_BY_STARTUP_OPTIONS_FOR_CHANNEL);
      }
      break;
    }
    case (int)OPT_REPLICATE_IGNORE_TABLE: {
      if (is_rpl_global_filter_setting(argument)) {
        if (rpl_global_filter.add_ignore_table_array(argument)) {
          LogErr(ERROR_LEVEL, ER_RPL_CANT_ADD_IGNORE_TABLE, argument);
          return 1;
        }
        rpl_global_filter.ignore_table_statistics.set_all(
            CONFIGURED_BY_STARTUP_OPTIONS);
      } else {
        parse_filter_arg(&channel_name, &filter_val, argument);
        rpl_filter = rpl_channel_filters.get_channel_filter(channel_name);
        if (rpl_filter->add_ignore_table_array(filter_val)) {
          LogErr(ERROR_LEVEL, ER_RPL_CANT_ADD_IGNORE_TABLE, argument);
          return 1;
        }
        rpl_filter->ignore_table_statistics.set_all(
            CONFIGURED_BY_STARTUP_OPTIONS_FOR_CHANNEL);
      }
      break;
    }
    case (int)OPT_MASTER_RETRY_COUNT:
      push_deprecated_warn(NULL, "--master-retry-count",
                           "'CHANGE MASTER TO master_retry_count = <num>'");
      break;
    case (int)OPT_SKIP_NEW:
      opt_specialflag |= SPECIAL_NO_NEW_FUNC;
      delay_key_write_options = DELAY_KEY_WRITE_NONE;
      myisam_concurrent_insert = 0;
      myisam_recover_options = HA_RECOVER_OFF;
      sp_automatic_privileges = 0;
      my_enable_symlinks = 0;
      ha_open_options &= ~(HA_OPEN_ABORT_IF_CRASHED | HA_OPEN_DELAY_KEY_WRITE);
      break;
    case (int)OPT_SKIP_HOST_CACHE:
      opt_specialflag |= SPECIAL_NO_HOST_CACHE;
      break;
    case (int)OPT_SKIP_RESOLVE:
      if (argument && argument[0] == '0')
        opt_skip_name_resolve = 0;
      else {
        opt_skip_name_resolve = 1;
        opt_specialflag |= SPECIAL_NO_RESOLVE;
      }
      break;
    case (int)OPT_WANT_CORE:
      test_flags |= TEST_CORE_ON_SIGNAL;
      break;
    case (int)OPT_SKIP_STACK_TRACE:
      test_flags |= TEST_NO_STACKTRACE;
      break;
    case OPT_SERVER_ID:
      /*
       Consider that one received a Server Id when 2 conditions are present:
       1) The argument is on the list
       2) There is a value present
      */
      server_id_supplied = (*argument != 0);
      break;
    case OPT_LOWER_CASE_TABLE_NAMES:
      lower_case_table_names_used = 1;
      break;
#if defined(ENABLED_DEBUG_SYNC)
    case OPT_DEBUG_SYNC_TIMEOUT:
      /*
        Debug Sync Facility. See debug_sync.cc.
        Default timeout for WAIT_FOR action.
        Default value is zero (facility disabled).
        If option is given without an argument, supply a non-zero value.
      */
      if (!argument) {
        /* purecov: begin tested */
        opt_debug_sync_timeout = DEBUG_SYNC_DEFAULT_WAIT_TIMEOUT;
        /* purecov: end */
      }
      break;
#endif /* defined(ENABLED_DEBUG_SYNC) */
    case OPT_LOG_ERROR:
      /*
        "No --log-error" == "write errors to stderr",
        "--log-error without argument" == "write errors to a file".
      */
      if (argument == NULL) /* no argument */
        log_error_dest = "";
      break;

    case OPT_EARLY_PLUGIN_LOAD:
      free_list(opt_early_plugin_load_list_ptr);
      opt_early_plugin_load_list_ptr->push_back(new i_string(argument));
      break;
    case OPT_PLUGIN_LOAD:
      free_list(opt_plugin_load_list_ptr);
      /* fall through */
    case OPT_PLUGIN_LOAD_ADD:
      opt_plugin_load_list_ptr->push_back(new i_string(argument));
      break;
    case OPT_PFS_INSTRUMENT: {
#ifdef WITH_PERFSCHEMA_STORAGE_ENGINE
      /*
        Parse instrument name and value from argument string. Handle leading
        and trailing spaces. Also handle single quotes.

        Acceptable:
          performance_schema_instrument = ' foo/%/bar/  =  ON  '
          performance_schema_instrument = '%=OFF'
        Not acceptable:
          performance_schema_instrument = '' foo/%/bar = ON ''
          performance_schema_instrument = '%='OFF''
      */
      char *name = argument, *p = NULL, *val = NULL;
      bool quote = false; /* true if quote detected */
      bool error = true;  /* false if no errors detected */
      const int PFS_BUFFER_SIZE = 128;
      char orig_argument[PFS_BUFFER_SIZE + 1];
      orig_argument[0] = 0;

      if (!argument) goto pfs_error;

      /* Save original argument string for error reporting */
      strncpy(orig_argument, argument, PFS_BUFFER_SIZE);

      /* Split instrument name and value at the equal sign */
      if (!(p = strchr(argument, '='))) goto pfs_error;

      /* Get option value */
      val = p + 1;
      if (!*val) goto pfs_error;

      /* Trim leading spaces and quote from the instrument name */
      while (*name && (my_isspace(mysqld_charset, *name) || (*name == '\''))) {
        /* One quote allowed */
        if (*name == '\'') {
          if (!quote)
            quote = true;
          else
            goto pfs_error;
        }
        name++;
      }

      /* Trim trailing spaces from instrument name */
      while ((p > name) && my_isspace(mysqld_charset, p[-1])) p--;
      *p = 0;

      /* Remove trailing slash from instrument name */
      if (p > name && (p[-1] == '/')) p[-1] = 0;

      if (!*name) goto pfs_error;

      /* Trim leading spaces from option value */
      while (*val && my_isspace(mysqld_charset, *val)) val++;

      /* Trim trailing spaces and matching quote from value */
      p = val + strlen(val);
      while (p > val && (my_isspace(mysqld_charset, p[-1]) || p[-1] == '\'')) {
        /* One matching quote allowed */
        if (p[-1] == '\'') {
          if (quote)
            quote = false;
          else
            goto pfs_error;
        }
        p--;
      }

      *p = 0;

      if (!*val) goto pfs_error;

      /* Add instrument name and value to array of configuration options */
      if (add_pfs_instr_to_array(name, val)) goto pfs_error;

      error = false;

    pfs_error:
      if (error) {
        LogErr(WARNING_LEVEL, ER_INVALID_INSTRUMENT, orig_argument);
        return 0;
      }
#endif /* WITH_PERFSCHEMA_STORAGE_ENGINE */
      break;
    }
    case OPT_THREAD_CACHE_SIZE:
      thread_cache_size_specified = true;
      break;
    case OPT_HOST_CACHE_SIZE:
      host_cache_size_specified = true;
      break;
    case OPT_TABLE_DEFINITION_CACHE:
      table_definition_cache_specified = true;
      break;
    case OPT_SKIP_INNODB:
      LogErr(WARNING_LEVEL, ER_INNODB_MANDATORY);
      break;
    case OPT_AVOID_TEMPORAL_UPGRADE:
      push_deprecated_warn_no_replacement(NULL, "avoid_temporal_upgrade");
      break;
    case OPT_SHOW_OLD_TEMPORALS:
      push_deprecated_warn_no_replacement(NULL, "show_old_temporals");
      break;
    case 'p':
      if (argument) {
        char *start = argument;
        my_free(opt_keyring_migration_password);
        opt_keyring_migration_password =
            my_strdup(PSI_NOT_INSTRUMENTED, argument, MYF(MY_FAE));
        while (*argument) *argument++ = 'x';
        if (*start) start[1] = 0;
      } else
        opt_keyring_migration_password = get_tty_password(NullS);
      migrate_connect_options = 1;
      break;
    case OPT_KEYRING_MIGRATION_USER:
    case OPT_KEYRING_MIGRATION_HOST:
    case OPT_KEYRING_MIGRATION_SOCKET:
    case OPT_KEYRING_MIGRATION_PORT:
      migrate_connect_options = 1;
      break;
    case OPT_LOG_SLAVE_UPDATES:
      log_slave_updates_supplied = true;
      break;
    case OPT_SLAVE_PRESERVE_COMMIT_ORDER:
      slave_preserve_commit_order_supplied = true;
      break;
    case OPT_ENFORCE_GTID_CONSISTENCY: {
      const char *wrong_value =
          fixup_enforce_gtid_consistency_command_line(argument);
      if (wrong_value != NULL)
        LogErr(WARNING_LEVEL, ER_INVALID_VALUE_FOR_ENFORCE_GTID_CONSISTENCY,
               wrong_value);
    } break;
    case OPT_NAMED_PIPE_FULL_ACCESS_GROUP:
#ifdef _WIN32
      if (!is_valid_named_pipe_full_access_group(argument)) {
        LogErr(ERROR_LEVEL, ER_INVALID_NAMED_PIPE_FULL_ACCESS_GROUP);
        return 1;
      }
#endif  // _WIN32
      break;
  }
  return 0;
}

/** Handle arguments for multiple key caches. */

C_MODE_START

static void *mysql_getopt_value(const char *keyname, size_t key_length,
                                const struct my_option *option, int *error) {
  if (error) *error = 0;
  switch (option->id) {
    case OPT_KEY_BUFFER_SIZE:
    case OPT_KEY_CACHE_BLOCK_SIZE:
    case OPT_KEY_CACHE_DIVISION_LIMIT:
    case OPT_KEY_CACHE_AGE_THRESHOLD: {
      KEY_CACHE *key_cache;
      if (!(key_cache = get_or_create_key_cache(keyname, key_length))) {
        if (error) *error = EXIT_OUT_OF_MEMORY;
        return 0;
      }
      switch (option->id) {
        case OPT_KEY_BUFFER_SIZE:
          return &key_cache->param_buff_size;
        case OPT_KEY_CACHE_BLOCK_SIZE:
          return &key_cache->param_block_size;
        case OPT_KEY_CACHE_DIVISION_LIMIT:
          return &key_cache->param_division_limit;
        case OPT_KEY_CACHE_AGE_THRESHOLD:
          return &key_cache->param_age_threshold;
      }
    }
  }
  return option->value;
}

C_MODE_END

/**
  Get server options from the command line,
  and perform related server initializations.
  @param [in, out] argc_ptr       command line options (count)
  @param [in, out] argv_ptr       command line options (values)
  @return 0 on success

  @todo
  - FIXME add EXIT_TOO_MANY_ARGUMENTS to "mysys_err.h" and return that code?
*/
static int get_options(int *argc_ptr, char ***argv_ptr) {
  int ho_error;

  my_getopt_register_get_addr(mysql_getopt_value);

  /* prepare all_options array */
  all_options.reserve(array_elements(my_long_options));
  for (my_option *opt = my_long_options;
       opt < my_long_options + array_elements(my_long_options) - 1; opt++) {
    all_options.push_back(*opt);
  }
  sys_var_add_options(&all_options, sys_var::PARSE_NORMAL);
  add_terminator(&all_options);

<<<<<<< HEAD
=======
  if (is_help_or_validate_option() || opt_initialize) {
    /*
      Show errors during --help, but mute everything else so the info the
      user actually wants isn't lost in the spam.  (For --help --verbose,
      we need to set up far enough to be able to print variables provided
      by plugins, so a good number of warnings/notes might get printed.)
      Likewise for --initialize.
    */
    struct my_option *opt = &all_options[0];
    for (; opt->name; opt++)
      if (!strcmp("log_error_verbosity", opt->name))
        opt->def_value = opt_initialize ? 2 : 1;
  }

>>>>>>> 124c7ab1
  /* Skip unknown options so that they may be processed later by plugins */
  my_getopt_skip_unknown = true;

  if ((ho_error = handle_options(argc_ptr, argv_ptr, &all_options[0],
                                 mysqld_get_one_option)))
    return ho_error;

  // update suppression list in filter engine
  {
    int rr;
    // try to set the list
    if (((rr = log_builtins_filter_parse_suppression_list(
              opt_log_error_suppression_list, false)) != 0) ||
        ((rr = log_builtins_filter_parse_suppression_list(
              opt_log_error_suppression_list, true)) != 0)) {
      rr = -(rr + 1);
      LogErr(ERROR_LEVEL, ER_CANT_SET_ERROR_SUPPRESSION_LIST_FROM_COMMAND_LINE,
             "log_error_suppression_list", &opt_log_error_suppression_list[rr]);

      /*
        We were given an illegal value at start-up, so the default will be
        used instead. We have reported the problem (and the dodgy value);
        let's now point our variable back at the default (i.e. the value
        actually used) so SELECT @@GLOBAL.log_error_suppression_list will
        render correct results.
      */
      sys_var *var =
          intern_find_sys_var(STRING_WITH_LEN("log_error_suppression_list"));
      if (var != nullptr) {
        opt_log_error_suppression_list = (char *)var->get_default();
        /*
          During unit-testing, the log subsystem is not initialized,
          so while the default should always check out as a valid
          argument, actually setting it will still fail in this
          particular case as we cannot acquire the rule-set or its
          lock.
        */
        if (log_builtins_filter_parse_suppression_list(
                opt_log_error_suppression_list, false) == 0) {
          log_builtins_filter_parse_suppression_list(
              opt_log_error_suppression_list, true);
        } else {
          DBUG_ASSERT(false); /* purecov: inspected */
        }
      }
    }
  }

  if (!is_help_or_validate_option())
    vector<my_option>().swap(all_options);  // Deletes the vector contents.

  /* Add back the program name handle_options removes */
  (*argc_ptr)++;
  (*argv_ptr)--;

  /*
    Options have been parsed. Now some of them need additional special
    handling, like custom value checking, checking of incompatibilites
    between options, setting of multiple variables, etc.
    Do them here.
  */

  if (!opt_help && opt_verbose) LogErr(ERROR_LEVEL, ER_VERBOSE_REQUIRES_HELP);

  if ((opt_log_slow_admin_statements || opt_log_queries_not_using_indexes ||
       opt_log_slow_slave_statements) &&
      !opt_slow_log)
    LogErr(WARNING_LEVEL, ER_POINTLESS_WITHOUT_SLOWLOG);

  if (global_system_variables.net_buffer_length >
      global_system_variables.max_allowed_packet) {
    LogErr(WARNING_LEVEL, ER_WASTEFUL_NET_BUFFER_SIZE,
           global_system_variables.net_buffer_length,
           global_system_variables.max_allowed_packet);
  }

  /*
    TIMESTAMP columns get implicit DEFAULT values when
    --explicit_defaults_for_timestamp is not set.
    This behavior is deprecated now.
  */
  if (!is_help_or_validate_option() &&
      !global_system_variables.explicit_defaults_for_timestamp)
    LogErr(WARNING_LEVEL, ER_DEPRECATED_TIMESTAMP_IMPLICIT_DEFAULTS);

  if (!is_help_or_validate_option() &&
      opt_mi_repository_id == INFO_REPOSITORY_FILE)
    push_deprecated_warn(NULL, "--master-info-repository=FILE",
                         "'--master-info-repository=TABLE'");

  if (!is_help_or_validate_option() &&
      opt_rli_repository_id == INFO_REPOSITORY_FILE)
    push_deprecated_warn(NULL, "--relay-log-info-repository=FILE",
                         "'--relay-log-info-repository=TABLE'");

  opt_init_connect.length = strlen(opt_init_connect.str);
  opt_init_slave.length = strlen(opt_init_slave.str);
  opt_mandatory_roles.length = strlen(opt_mandatory_roles.str);

  if (global_system_variables.low_priority_updates)
    thr_upgraded_concurrent_insert_lock = TL_WRITE_LOW_PRIORITY;

  if (ft_boolean_check_syntax_string((uchar *)ft_boolean_syntax)) {
    LogErr(ERROR_LEVEL, ER_FT_BOOL_SYNTAX_INVALID, ft_boolean_syntax);
    return 1;
  }

  if (opt_noacl && !is_help_or_validate_option()) opt_disable_networking = true;

  if (opt_disable_networking) mysqld_port = 0;

  if (opt_skip_show_db) opt_specialflag |= SPECIAL_SKIP_SHOW_DB;

  if (myisam_flush) flush_time = 0;

  if (opt_slave_skip_errors) add_slave_skip_errors(opt_slave_skip_errors);

  if (global_system_variables.max_join_size == HA_POS_ERROR)
    global_system_variables.option_bits |= OPTION_BIG_SELECTS;
  else
    global_system_variables.option_bits &= ~OPTION_BIG_SELECTS;

  // Synchronize @@global.autocommit value on --autocommit
  const ulonglong turn_bit_on =
      opt_autocommit ? OPTION_AUTOCOMMIT : OPTION_NOT_AUTOCOMMIT;
  global_system_variables.option_bits =
      (global_system_variables.option_bits &
       ~(OPTION_NOT_AUTOCOMMIT | OPTION_AUTOCOMMIT)) |
      turn_bit_on;

  // Synchronize @@global.autocommit metadata on --autocommit
  my_option *opt = &my_long_options[3];
  DBUG_ASSERT(strcmp(opt->name, "autocommit") == 0);
  DBUG_ASSERT(opt->arg_source != NULL);
  Sys_autocommit_ptr->set_source_name(opt->arg_source->m_path_name);
  Sys_autocommit_ptr->set_source(opt->arg_source->m_source);

  global_system_variables.sql_mode =
      expand_sql_mode(global_system_variables.sql_mode, NULL);

  if (!my_enable_symlinks) have_symlink = SHOW_OPTION_DISABLED;

  /* Set global MyISAM variables from delay_key_write_options */
  fix_delay_key_write(0, 0, OPT_GLOBAL);

#ifndef _WIN32
  if (mysqld_chroot) set_root(mysqld_chroot);
#endif
  if (fix_paths()) return 1;

  /*
    Set some global variables from the global_system_variables
    In most cases the global variables will not be used
  */
  my_disable_locking = myisam_single_user = (opt_external_locking == 0);
  my_default_record_cache_size = global_system_variables.read_buff_size;

  global_system_variables.long_query_time =
      (ulonglong)(global_system_variables.long_query_time_double * 1e6);

  init_log_slow_verbosity();
  init_slow_query_log_use_global_control();
  init_log_slow_sp_statements();

  if (opt_short_log_format) opt_specialflag |= SPECIAL_SHORT_LOG_FORMAT;

  if (Connection_handler_manager::init()) {
    LogErr(ERROR_LEVEL, ER_CONNECTION_HANDLING_OOM);
    return 1;
  }
  if (Global_THD_manager::create_instance()) {
    LogErr(ERROR_LEVEL, ER_THREAD_HANDLING_OOM);
    return 1;
  }

  /* If --super-read-only was specified, set read_only to 1 */
  read_only = super_read_only ? super_read_only : read_only;
  opt_readonly = read_only;

  return 0;
}

/*
  Create version name for running mysqld version
  We automaticly add suffixes -debug, -valgrind, -asan, -ubsan
  to the version name to make the version more descriptive.
  (MYSQL_SERVER_SUFFIX is set by the compilation environment)
*/

/*
  The following code is quite ugly as there is no portable way to easily set a
  string to the value of a macro
*/
#ifdef MYSQL_SERVER_SUFFIX
#define MYSQL_SERVER_SUFFIX_STR STRINGIFY_ARG(MYSQL_SERVER_SUFFIX)
#else
#define MYSQL_SERVER_SUFFIX_STR MYSQL_SERVER_SUFFIX_DEF
#endif

static void set_server_version(void) {
  char *end MY_ATTRIBUTE((unused)) = strxmov(
      server_version, MYSQL_SERVER_VERSION, MYSQL_SERVER_SUFFIX_STR, NullS);
#ifndef DBUG_OFF
  if (!strstr(MYSQL_SERVER_SUFFIX_STR, "-debug"))
    end = my_stpcpy(end, "-debug");
#endif
#ifdef HAVE_VALGRIND
  if (SERVER_VERSION_LENGTH - (end - server_version) >
      static_cast<int>(sizeof("-valgrind")))
    end = my_stpcpy(end, "-valgrind");
#endif
#ifdef HAVE_ASAN
  if (SERVER_VERSION_LENGTH - (end - server_version) >
      static_cast<int>(sizeof("-asan")))
    end = my_stpcpy(end, "-asan");
#endif
#ifdef HAVE_LSAN
  if (SERVER_VERSION_LENGTH - (end - server_version) >
      static_cast<int>(sizeof("-lsan")))
    end = my_stpcpy(end, "-lsan");
#endif
#ifdef HAVE_UBSAN
  if (SERVER_VERSION_LENGTH - (end - server_version) >
      static_cast<int>(sizeof("-ubsan")))
    end = my_stpcpy(end, "-ubsan");
#endif
#ifdef HAVE_TSAN
  if (SERVER_VERSION_LENGTH - (end - server_version) >
      static_cast<int>(sizeof("-tsan")))
    end = my_stpcpy(end, "-tsan");
#endif

  DBUG_ASSERT(end < server_version + SERVER_VERSION_LENGTH);
  my_stpcpy(server_version_suffix,
            server_version + strlen(MYSQL_SERVER_VERSION));
}

static char *get_relative_path(const char *path) {
  if (test_if_hard_path(path) && is_prefix(path, DEFAULT_MYSQL_HOME) &&
      strcmp(DEFAULT_MYSQL_HOME, FN_ROOTDIR)) {
    path += strlen(DEFAULT_MYSQL_HOME);
    while (is_directory_separator(*path)) path++;
  }
  return (char *)path;
}

/**
  Test a file path to determine if the path is compatible with the secure file
  path restriction.

  @param path null terminated character string

  @return
    @retval true The path is secure
    @retval false The path isn't secure
*/

bool is_secure_file_path(const char *path) {
  char buff1[FN_REFLEN], buff2[FN_REFLEN];
  size_t opt_secure_file_priv_len;
  /*
    All paths are secure if opt_secure_file_priv is 0
  */
  if (!opt_secure_file_priv[0]) return true;

  opt_secure_file_priv_len = strlen(opt_secure_file_priv);

  if (strlen(path) >= FN_REFLEN) return false;

  if (!my_strcasecmp(system_charset_info, opt_secure_file_priv, "NULL"))
    return false;

  if (my_realpath(buff1, path, 0)) {
    /*
      The supplied file path might have been a file and not a directory.
    */
    int length = (int)dirname_length(path);
    if (length >= FN_REFLEN) return false;
    memcpy(buff2, path, length);
    buff2[length] = '\0';
    if (length == 0 || my_realpath(buff1, buff2, 0)) return false;
  }
  convert_dirname(buff2, buff1, NullS);
  if (!lower_case_file_system) {
    if (strncmp(opt_secure_file_priv, buff2, opt_secure_file_priv_len))
      return false;
  } else {
    if (files_charset_info->coll->strnncoll(
            files_charset_info, (uchar *)buff2, strlen(buff2),
            (uchar *)opt_secure_file_priv, opt_secure_file_priv_len, true))
      return false;
  }
  return true;
}

/**
  check_secure_file_priv_path : Checks path specified through
  --secure-file-priv and raises warning in following cases:
  1. If path is empty string or NULL and mysqld is not running
     with --initialize (bootstrap mode).
  2. If path can access data directory
  3. If path points to a directory which is accessible by
     all OS users (non-Windows build only)

  It throws error in following cases:

  1. If path normalization fails
  2. If it can not get stats of the directory

  Assumptions :
  1. Data directory path has been normalized
  2. opt_secure_file_priv has been normalized unless it is set
     to "NULL".

  @returns Status of validation
    @retval true : Validation is successful with/without warnings
    @retval false : Validation failed. Error is raised.
*/

static bool check_secure_file_priv_path() {
  char datadir_buffer[FN_REFLEN + 1] = {0};
  char plugindir_buffer[FN_REFLEN + 1] = {0};
  char whichdir[20] = {0};
  size_t opt_plugindir_len = 0;
  size_t opt_datadir_len = 0;
  size_t opt_secure_file_priv_len = 0;
  bool warn = false;
  bool case_insensitive_fs;
#ifndef _WIN32
  MY_STAT dir_stat;
#endif

  if (!opt_secure_file_priv[0]) {
    if (opt_initialize) {
      /*
        Do not impose --secure-file-priv restriction
        in bootstrap mode
      */
      LogErr(INFORMATION_LEVEL, ER_SEC_FILE_PRIV_IGNORED);
    } else {
      LogErr(WARNING_LEVEL, ER_SEC_FILE_PRIV_EMPTY);
    }
    return true;
  }

  /*
    Setting --secure-file-priv to NULL would disable
    reading/writing from/to file
  */
  if (!my_strcasecmp(system_charset_info, opt_secure_file_priv, "NULL")) {
    LogErr(INFORMATION_LEVEL, ER_SEC_FILE_PRIV_NULL);
    return true;
  }

  /*
    Check if --secure-file-priv can access data directory
  */
  opt_secure_file_priv_len = strlen(opt_secure_file_priv);

  /*
    Adds dir seperator at the end.
    This is required in subsequent comparison
  */
  convert_dirname(datadir_buffer, mysql_unpacked_real_data_home, NullS);
  opt_datadir_len = strlen(datadir_buffer);

  case_insensitive_fs = (test_if_case_insensitive(datadir_buffer) == 1);

  if (!case_insensitive_fs) {
    if (!strncmp(datadir_buffer, opt_secure_file_priv,
                 opt_datadir_len < opt_secure_file_priv_len
                     ? opt_datadir_len
                     : opt_secure_file_priv_len)) {
      warn = true;
      strcpy(whichdir, "Data directory");
    }
  } else {
    if (!files_charset_info->coll->strnncoll(
            files_charset_info, (uchar *)datadir_buffer, opt_datadir_len,
            (uchar *)opt_secure_file_priv, opt_secure_file_priv_len, true)) {
      warn = true;
      strcpy(whichdir, "Data directory");
    }
  }

  /*
    Don't bother comparing --secure-file-priv with --plugin-dir
    if we already have a match against --datdir or
    --plugin-dir is not pointing to a valid directory.
  */
  if (!warn && !my_realpath(plugindir_buffer, opt_plugin_dir, 0)) {
    convert_dirname(plugindir_buffer, plugindir_buffer, NullS);
    opt_plugindir_len = strlen(plugindir_buffer);

    if (!case_insensitive_fs) {
      if (!strncmp(plugindir_buffer, opt_secure_file_priv,
                   opt_plugindir_len < opt_secure_file_priv_len
                       ? opt_plugindir_len
                       : opt_secure_file_priv_len)) {
        warn = true;
        strcpy(whichdir, "Plugin directory");
      }
    } else {
      if (!files_charset_info->coll->strnncoll(
              files_charset_info, (uchar *)plugindir_buffer, opt_plugindir_len,
              (uchar *)opt_secure_file_priv, opt_secure_file_priv_len, true)) {
        warn = true;
        strcpy(whichdir, "Plugin directory");
      }
    }
  }

  if (warn)
    LogErr(WARNING_LEVEL, ER_SEC_FILE_PRIV_DIRECTORY_INSECURE, whichdir);

#ifndef _WIN32
  /*
     Check for --secure-file-priv directory's permission
  */
  if (!(my_stat(opt_secure_file_priv, &dir_stat, MYF(0)))) {
    LogErr(ERROR_LEVEL, ER_SEC_FILE_PRIV_CANT_STAT);
    return false;
  }

  if (dir_stat.st_mode & S_IRWXO)
    LogErr(WARNING_LEVEL, ER_SEC_FILE_PRIV_DIRECTORY_PERMISSIONS);
#endif
  return true;
}

static int fix_paths(void) {
  char buff[FN_REFLEN];
  bool secure_file_priv_nonempty = false;
  convert_dirname(mysql_home, mysql_home, NullS);
  /* Resolve symlinks to allow 'mysql_home' to be a relative symlink */
  my_realpath(mysql_home, mysql_home, MYF(0));
  /* Ensure that mysql_home ends in FN_LIBCHAR */
  char *pos = strend(mysql_home);
  if (pos == mysql_home || pos[-1] != FN_LIBCHAR) {
    pos[0] = FN_LIBCHAR;
    pos[1] = 0;
  }
  convert_dirname(lc_messages_dir, lc_messages_dir, NullS);
  convert_dirname(mysql_real_data_home, mysql_real_data_home, NullS);
  (void)my_load_path(mysql_home, mysql_home, "");  // Resolve current dir
  (void)my_load_path(mysql_real_data_home, mysql_real_data_home, mysql_home);
  (void)my_load_path(pidfile_name, pidfile_name_ptr, mysql_real_data_home);

  convert_dirname(
      opt_plugin_dir,
      opt_plugin_dir_ptr ? opt_plugin_dir_ptr : get_relative_path(PLUGINDIR),
      NullS);
  (void)my_load_path(opt_plugin_dir, opt_plugin_dir, mysql_home);
  opt_plugin_dir_ptr = opt_plugin_dir;

  my_realpath(mysql_unpacked_real_data_home, mysql_real_data_home, MYF(0));
  mysql_unpacked_real_data_home_len = strlen(mysql_unpacked_real_data_home);
  if (mysql_unpacked_real_data_home[mysql_unpacked_real_data_home_len - 1] ==
      FN_LIBCHAR)
    --mysql_unpacked_real_data_home_len;

  char *sharedir = get_relative_path(SHAREDIR);
  if (test_if_hard_path(sharedir))
    strmake(buff, sharedir, sizeof(buff) - 1); /* purecov: tested */
  else
    strxnmov(buff, sizeof(buff) - 1, mysql_home, sharedir, NullS);
  convert_dirname(buff, buff, NullS);
  (void)my_load_path(lc_messages_dir, lc_messages_dir, buff);

  /* If --character-sets-dir isn't given, use shared library dir */
  if (charsets_dir)
    strmake(mysql_charsets_dir, charsets_dir, sizeof(mysql_charsets_dir) - 1);
  else
    strxnmov(mysql_charsets_dir, sizeof(mysql_charsets_dir) - 1, buff,
             CHARSET_DIR, NullS);
  (void)my_load_path(mysql_charsets_dir, mysql_charsets_dir, buff);
  convert_dirname(mysql_charsets_dir, mysql_charsets_dir, NullS);
  charsets_dir = mysql_charsets_dir;

  if (init_tmpdir(&mysql_tmpdir_list, opt_mysql_tmpdir)) return 1;
  if (!opt_mysql_tmpdir) opt_mysql_tmpdir = mysql_tmpdir;
  if (!slave_load_tmpdir) slave_load_tmpdir = mysql_tmpdir;
  /*
    Convert the secure-file-priv option to system format, allowing
    a quick strcmp to check if read or write is in an allowed dir
  */
  if (opt_initialize) opt_secure_file_priv = EMPTY_STR.str;
  secure_file_priv_nonempty = opt_secure_file_priv[0] ? true : false;

  if (secure_file_priv_nonempty && strlen(opt_secure_file_priv) > FN_REFLEN) {
    LogErr(WARNING_LEVEL, ER_SEC_FILE_PRIV_ARGUMENT_TOO_LONG, FN_REFLEN - 1);
    return 1;
  }

  memset(buff, 0, sizeof(buff));
  if (secure_file_priv_nonempty &&
      my_strcasecmp(system_charset_info, opt_secure_file_priv, "NULL")) {
    int retval = my_realpath(buff, opt_secure_file_priv, MYF(MY_WME));
    if (!retval) {
      convert_dirname(secure_file_real_path, buff, NullS);
#ifdef WIN32
      MY_DIR *dir = my_dir(secure_file_real_path, MYF(MY_DONT_SORT + MY_WME));
      if (!dir) {
        retval = 1;
      } else {
        my_dirend(dir);
      }
#endif
    }

    if (retval) {
      LogErr(ERROR_LEVEL, ER_SEC_FILE_PRIV_CANT_ACCESS_DIR,
             opt_secure_file_priv);
      return 1;
    }
    opt_secure_file_priv = secure_file_real_path;
  }

  if (!check_secure_file_priv_path()) return 1;

  return 0;
}

/**
  Check if file system used for databases is case insensitive.

  @param dir_name     Directory to test

  @retval
    -1  Don't know (Test failed)
  @retval
    0   File system is case sensitive
  @retval
    1   File system is case insensitive
*/

static int test_if_case_insensitive(const char *dir_name) {
  int result = 0;
  File file;
  char buff[FN_REFLEN], buff2[FN_REFLEN];
  MY_STAT stat_info;
  DBUG_ENTER("test_if_case_insensitive");

  fn_format(buff, glob_hostname, dir_name, ".lower-test",
            MY_UNPACK_FILENAME | MY_REPLACE_EXT | MY_REPLACE_DIR);
  fn_format(buff2, glob_hostname, dir_name, ".LOWER-TEST",
            MY_UNPACK_FILENAME | MY_REPLACE_EXT | MY_REPLACE_DIR);
  mysql_file_delete(key_file_casetest, buff2, MYF(0));
  if ((file = mysql_file_create(key_file_casetest, buff, 0666, O_RDWR,
                                MYF(0))) < 0) {
    LogErr(WARNING_LEVEL, ER_CANT_CREATE_TEST_FILE, buff);
    DBUG_RETURN(-1);
  }
  mysql_file_close(file, MYF(0));
  if (mysql_file_stat(key_file_casetest, buff2, &stat_info, MYF(0)))
    result = 1;  // Can access file
  mysql_file_delete(key_file_casetest, buff, MYF(MY_WME));
  DBUG_PRINT("exit", ("result: %d", result));
  DBUG_RETURN(result);
}

/**
  Create file to store pid number.
*/
static bool create_pid_file() {
  File file;
  bool check_parent_path = 1, is_path_accessible = 1;
  char pid_filepath[FN_REFLEN], *pos = NULL;
  /* Copy pid file name to get pid file path */
  strcpy(pid_filepath, pidfile_name);

  /* Iterate through the entire path to check if even one of the sub-dirs
     is world-writable */
  while (check_parent_path && (pos = strrchr(pid_filepath, FN_LIBCHAR)) &&
         (pos != pid_filepath)) /* shouldn't check root */
  {
    *pos = '\0'; /* Trim the inner-most dir */
    switch (is_file_or_dir_world_writable(pid_filepath)) {
      case -2:
        is_path_accessible = 0;
        break;
      case -1:
        LogErr(ERROR_LEVEL, ER_CANT_CHECK_PID_PATH, strerror(errno));
        exit(MYSQLD_ABORT_EXIT);
      case 1:
        LogErr(WARNING_LEVEL, ER_PID_FILE_PRIV_DIRECTORY_INSECURE,
               pid_filepath);
        check_parent_path = 0;
        break;
      case 0:
        continue; /* Keep checking the parent dir */
    }
  }
  if (!is_path_accessible) {
    LogErr(WARNING_LEVEL, ER_PID_FILEPATH_LOCATIONS_INACCESSIBLE);
  }
  if ((file = mysql_file_create(key_file_pid, pidfile_name, 0664,
                                O_WRONLY | O_TRUNC, MYF(MY_WME))) >= 0) {
    char buff[MAX_BIGINT_WIDTH + 1], *end;
    end = int10_to_str((long)getpid(), buff, 10);
    *end++ = '\n';
    if (!mysql_file_write(file, (uchar *)buff, (uint)(end - buff),
                          MYF(MY_WME | MY_NABP))) {
      mysql_file_close(file, MYF(0));
      pid_file_created = true;
      return false;
    }
    mysql_file_close(file, MYF(0));
  }
  LogErr(ERROR_LEVEL, ER_CANT_CREATE_PID_FILE, strerror(errno));
  return true;
}

/**
  Remove the process' pid file.

  @param  flags  file operation flags
*/

static void delete_pid_file(myf flags) {
  File file;
  if (opt_initialize || !pid_file_created ||
      !(file = mysql_file_open(key_file_pid, pidfile_name, O_RDONLY, flags)))
    return;

  if (file == -1) {
    LogErr(INFORMATION_LEVEL, ER_CANT_REMOVE_PID_FILE, strerror(errno));
    return;
  }

  uchar buff[MAX_BIGINT_WIDTH + 1];
  /* Make sure that the pid file was created by the same process. */
  size_t error = mysql_file_read(file, buff, sizeof(buff), flags);
  mysql_file_close(file, flags);
  buff[sizeof(buff) - 1] = '\0';
  if (error != MY_FILE_ERROR && atol((char *)buff) == (long)getpid()) {
    mysql_file_delete(key_file_pid, pidfile_name, flags);
    pid_file_created = false;
  }
  return;
}

/**
  Delete mysql.ibd after aborting upgrade.
*/
static void delete_dictionary_tablespace() {
  char path[FN_REFLEN + 1];
  bool not_used;

  build_table_filename(path, sizeof(path) - 1, "", "mysql", ".ibd", 0,
                       &not_used);
  (void)mysql_file_delete(key_file_misc, path, MYF(MY_WME));

  // Drop file which tracks progress of upgrade.
  dd::upgrade_57::Upgrade_status().remove();
}

/**
  Returns the current state of the server : booting, operational or shutting
  down.

  @return
    SERVER_BOOTING        Server is not operational. It is starting.
    SERVER_OPERATING      Server is fully initialized and operating.
    SERVER_SHUTTING_DOWN  Server is shutting down.
*/
enum_server_operational_state get_server_state() {
  return server_operational_state;
}

/**
  Reset status for all threads.
*/
class Reset_thd_status : public Do_THD_Impl {
 public:
  Reset_thd_status() {}
  virtual void operator()(THD *thd) {
    /* Update the global status if not done so already. */
    if (!thd->status_var_aggregated) {
      add_to_status(&global_status_var, &thd->status_var);
    }
    reset_system_status_vars(&thd->status_var);
  }
};

/**
  Reset global and session status variables.
*/
void refresh_status() {
  mysql_mutex_lock(&LOCK_status);

  /* For all threads, add status to global status and then reset. */
  Reset_thd_status reset_thd_status;
  Global_THD_manager::get_instance()->do_for_all_thd_copy(&reset_thd_status);
#ifdef WITH_PERFSCHEMA_STORAGE_ENGINE
  /* Reset aggregated status counters. */
  reset_pfs_status_stats();
#endif

  /* Reset some global variables. */
  reset_status_vars();

  /* Reset the counters of all key caches (default and named). */
  process_key_caches(reset_key_cache_counters);
  flush_status_time = time((time_t *)0);
  mysql_mutex_unlock(&LOCK_status);

  /*
    Set max_used_connections to the number of currently open
    connections.  Do this out of LOCK_status to avoid deadlocks.
    Status reset becomes not atomic, but status data is not exact anyway.
  */
  Connection_handler_manager::reset_max_used_connections();
}

  /*****************************************************************************
    Instantiate variables for missing storage engines
    This section should go away soon
  *****************************************************************************/

#ifdef HAVE_PSI_INTERFACE
PSI_mutex_key key_LOCK_tc;
PSI_mutex_key key_hash_filo_lock;
PSI_mutex_key key_LOCK_error_log;
PSI_mutex_key key_LOCK_thd_data;
PSI_mutex_key key_LOCK_thd_sysvar;
PSI_mutex_key key_LOCK_thd_protocol;
PSI_mutex_key key_LOG_LOCK_log;
PSI_mutex_key key_master_info_data_lock;
PSI_mutex_key key_master_info_run_lock;
PSI_mutex_key key_master_info_sleep_lock;
PSI_mutex_key key_master_info_thd_lock;
PSI_mutex_key key_master_info_rotate_lock;
PSI_mutex_key key_mutex_slave_reporting_capability_err_lock;
PSI_mutex_key key_relay_log_info_data_lock;
PSI_mutex_key key_relay_log_info_sleep_lock;
PSI_mutex_key key_relay_log_info_thd_lock;
PSI_mutex_key key_relay_log_info_log_space_lock;
PSI_mutex_key key_relay_log_info_run_lock;
PSI_mutex_key key_mutex_slave_parallel_pend_jobs;
PSI_mutex_key key_mutex_slave_parallel_worker_count;
PSI_mutex_key key_mutex_slave_parallel_worker;
PSI_mutex_key key_structure_guard_mutex;
PSI_mutex_key key_TABLE_SHARE_LOCK_ha_data;
PSI_mutex_key key_LOCK_query_plan;
PSI_mutex_key key_LOCK_thd_query;
PSI_mutex_key key_LOCK_cost_const;
PSI_mutex_key key_LOCK_current_cond;
PSI_mutex_key key_LOCK_temporary_tables;
PSI_mutex_key key_LOCK_global_user_client_stats;
PSI_mutex_key key_LOCK_global_table_stats;
PSI_mutex_key key_LOCK_global_index_stats;
PSI_mutex_key key_RELAYLOG_LOCK_commit;
PSI_mutex_key key_RELAYLOG_LOCK_commit_queue;
PSI_mutex_key key_RELAYLOG_LOCK_done;
PSI_mutex_key key_RELAYLOG_LOCK_flush_queue;
PSI_mutex_key key_RELAYLOG_LOCK_index;
PSI_mutex_key key_RELAYLOG_LOCK_log;
PSI_mutex_key key_RELAYLOG_LOCK_log_end_pos;
PSI_mutex_key key_RELAYLOG_LOCK_sync;
PSI_mutex_key key_RELAYLOG_LOCK_sync_queue;
PSI_mutex_key key_RELAYLOG_LOCK_xids;
PSI_mutex_key key_gtid_ensure_index_mutex;
PSI_mutex_key key_object_cache_mutex;  // TODO need to initialize
PSI_cond_key key_object_loading_cond;  // TODO need to initialize
PSI_mutex_key key_mts_temp_table_LOCK;
PSI_mutex_key key_mts_gaq_LOCK;
PSI_mutex_key key_thd_timer_mutex;
PSI_mutex_key key_commit_order_manager_mutex;
PSI_mutex_key key_mutex_slave_worker_hash;

/* clang-format off */
static PSI_mutex_info all_server_mutexes[]=
{
  { &key_LOCK_tc, "TC_LOG_MMAP::LOCK_tc", 0, 0, PSI_DOCUMENT_ME},
  { &key_BINLOG_LOCK_commit, "MYSQL_BIN_LOG::LOCK_commit", 0, 0, PSI_DOCUMENT_ME},
  { &key_BINLOG_LOCK_commit_queue, "MYSQL_BIN_LOG::LOCK_commit_queue", 0, 0, PSI_DOCUMENT_ME},
  { &key_BINLOG_LOCK_done, "MYSQL_BIN_LOG::LOCK_done", 0, 0, PSI_DOCUMENT_ME},
  { &key_BINLOG_LOCK_flush_queue, "MYSQL_BIN_LOG::LOCK_flush_queue", 0, 0, PSI_DOCUMENT_ME},
  { &key_BINLOG_LOCK_index, "MYSQL_BIN_LOG::LOCK_index", 0, 0, PSI_DOCUMENT_ME},
  { &key_BINLOG_LOCK_log, "MYSQL_BIN_LOG::LOCK_log", 0, 0, PSI_DOCUMENT_ME},
  { &key_BINLOG_LOCK_binlog_end_pos, "MYSQL_BIN_LOG::LOCK_binlog_end_pos", 0, 0, PSI_DOCUMENT_ME},
  { &key_BINLOG_LOCK_sync, "MYSQL_BIN_LOG::LOCK_sync", 0, 0, PSI_DOCUMENT_ME},
  { &key_BINLOG_LOCK_sync_queue, "MYSQL_BIN_LOG::LOCK_sync_queue", 0, 0, PSI_DOCUMENT_ME},
  { &key_BINLOG_LOCK_xids, "MYSQL_BIN_LOG::LOCK_xids", 0, 0, PSI_DOCUMENT_ME},
  { &key_RELAYLOG_LOCK_commit, "MYSQL_RELAY_LOG::LOCK_commit", 0, 0, PSI_DOCUMENT_ME},
  { &key_RELAYLOG_LOCK_commit_queue, "MYSQL_RELAY_LOG::LOCK_commit_queue", 0, 0, PSI_DOCUMENT_ME},
  { &key_RELAYLOG_LOCK_done, "MYSQL_RELAY_LOG::LOCK_done", 0, 0, PSI_DOCUMENT_ME},
  { &key_RELAYLOG_LOCK_flush_queue, "MYSQL_RELAY_LOG::LOCK_flush_queue", 0, 0, PSI_DOCUMENT_ME},
  { &key_RELAYLOG_LOCK_index, "MYSQL_RELAY_LOG::LOCK_index", 0, 0, PSI_DOCUMENT_ME},
  { &key_RELAYLOG_LOCK_log, "MYSQL_RELAY_LOG::LOCK_log", 0, 0, PSI_DOCUMENT_ME},
  { &key_RELAYLOG_LOCK_log_end_pos, "MYSQL_RELAY_LOG::LOCK_log_end_pos", 0, 0, PSI_DOCUMENT_ME},
  { &key_RELAYLOG_LOCK_sync, "MYSQL_RELAY_LOG::LOCK_sync", 0, 0, PSI_DOCUMENT_ME},
  { &key_RELAYLOG_LOCK_sync_queue, "MYSQL_RELAY_LOG::LOCK_sync_queue", 0, 0, PSI_DOCUMENT_ME},
  { &key_RELAYLOG_LOCK_xids, "MYSQL_RELAY_LOG::LOCK_xids", 0, 0, PSI_DOCUMENT_ME},
  { &key_hash_filo_lock, "hash_filo::lock", 0, 0, PSI_DOCUMENT_ME},
  { &Gtid_set::key_gtid_executed_free_intervals_mutex, "Gtid_set::gtid_executed::free_intervals_mutex", 0, 0, PSI_DOCUMENT_ME},
  { &key_LOCK_crypt, "LOCK_crypt", PSI_FLAG_SINGLETON, 0, PSI_DOCUMENT_ME},
  { &key_LOCK_error_log, "LOCK_error_log", PSI_FLAG_SINGLETON, 0, PSI_DOCUMENT_ME},
  { &key_LOCK_global_system_variables, "LOCK_global_system_variables", PSI_FLAG_SINGLETON, 0, PSI_DOCUMENT_ME},
#if defined(_WIN32)
  { &key_LOCK_handler_count, "LOCK_handler_count", PSI_FLAG_SINGLETON, 0, PSI_DOCUMENT_ME},
  { &key_LOCK_global_user_client_stats,
    "LOCK_global_user_client_stats", PSI_FLAG_SINGLETON, 0, PSI_DOCUMENT_ME},
  { &key_LOCK_global_table_stats,
    "LOCK_global_table_stats", PSI_FLAG_SINGLETON, 0, PSI_DOCUMENT_ME},
  { &key_LOCK_global_index_stats,
    "LOCK_global_index_stats", PSI_FLAG_SINGLETON, 0, PSI_DOCUMENT_ME},
#endif
  { &key_LOCK_manager, "LOCK_manager", PSI_FLAG_SINGLETON, 0, PSI_DOCUMENT_ME},
  { &key_LOCK_prepared_stmt_count, "LOCK_prepared_stmt_count", PSI_FLAG_SINGLETON, 0, PSI_DOCUMENT_ME},
  { &key_LOCK_sql_slave_skip_counter, "LOCK_sql_slave_skip_counter", PSI_FLAG_SINGLETON, 0, PSI_DOCUMENT_ME},
  { &key_LOCK_slave_net_timeout, "LOCK_slave_net_timeout", PSI_FLAG_SINGLETON, 0, PSI_DOCUMENT_ME},
  { &key_LOCK_slave_trans_dep_tracker, "LOCK_slave_trans_dep_tracker", PSI_FLAG_SINGLETON, 0, PSI_DOCUMENT_ME},
  { &key_LOCK_server_started, "LOCK_server_started", PSI_FLAG_SINGLETON, 0, PSI_DOCUMENT_ME},
#if !defined(_WIN32)
  { &key_LOCK_socket_listener_active, "LOCK_socket_listener_active", PSI_FLAG_SINGLETON, 0, PSI_DOCUMENT_ME},
  { &key_LOCK_start_signal_handler, "LOCK_start_signal_handler", PSI_FLAG_SINGLETON, 0, PSI_DOCUMENT_ME},
#endif
  { &key_LOCK_status, "LOCK_status", PSI_FLAG_SINGLETON, 0, PSI_DOCUMENT_ME},
  { &key_LOCK_thd_data, "THD::LOCK_thd_data", 0, PSI_VOLATILITY_SESSION, PSI_DOCUMENT_ME},
  { &key_LOCK_thd_query, "THD::LOCK_thd_query", 0, PSI_VOLATILITY_SESSION, PSI_DOCUMENT_ME},
  { &key_LOCK_thd_sysvar, "THD::LOCK_thd_sysvar", 0, PSI_VOLATILITY_SESSION, PSI_DOCUMENT_ME},
  { &key_LOCK_thd_protocol, "THD::LOCK_thd_protocol", 0, PSI_VOLATILITY_SESSION, PSI_DOCUMENT_ME},
  { &key_LOCK_user_conn, "LOCK_user_conn", PSI_FLAG_SINGLETON, 0, PSI_DOCUMENT_ME},
  { &key_LOCK_uuid_generator, "LOCK_uuid_generator", PSI_FLAG_SINGLETON, 0, PSI_DOCUMENT_ME},
  { &key_LOCK_sql_rand, "LOCK_sql_rand", PSI_FLAG_SINGLETON, 0, PSI_DOCUMENT_ME},
  { &key_LOG_LOCK_log, "LOG::LOCK_log", 0, 0, PSI_DOCUMENT_ME},
  { &key_master_info_data_lock, "Master_info::data_lock", 0, 0, PSI_DOCUMENT_ME},
  { &key_master_info_run_lock, "Master_info::run_lock", 0, 0, PSI_DOCUMENT_ME},
  { &key_master_info_sleep_lock, "Master_info::sleep_lock", 0, 0, PSI_DOCUMENT_ME},
  { &key_master_info_thd_lock, "Master_info::info_thd_lock", 0, 0, PSI_DOCUMENT_ME},
  { &key_master_info_rotate_lock, "Master_info::rotate_lock", 0, 0, PSI_DOCUMENT_ME},
  { &key_mutex_slave_reporting_capability_err_lock, "Slave_reporting_capability::err_lock", 0, 0, PSI_DOCUMENT_ME},
  { &key_relay_log_info_data_lock, "Relay_log_info::data_lock", 0, 0, PSI_DOCUMENT_ME},
  { &key_relay_log_info_sleep_lock, "Relay_log_info::sleep_lock", 0, 0, PSI_DOCUMENT_ME},
  { &key_relay_log_info_thd_lock, "Relay_log_info::info_thd_lock", 0, 0, PSI_DOCUMENT_ME},
  { &key_relay_log_info_log_space_lock, "Relay_log_info::log_space_lock", 0, 0, PSI_DOCUMENT_ME},
  { &key_relay_log_info_run_lock, "Relay_log_info::run_lock", 0, 0, PSI_DOCUMENT_ME},
  { &key_mutex_slave_parallel_pend_jobs, "Relay_log_info::pending_jobs_lock", 0, 0, PSI_DOCUMENT_ME},
  { &key_mutex_slave_parallel_worker_count, "Relay_log_info::exit_count_lock", 0, 0, PSI_DOCUMENT_ME},
  { &key_mutex_slave_parallel_worker, "Worker_info::jobs_lock", 0, 0, PSI_DOCUMENT_ME},
  { &key_TABLE_SHARE_LOCK_ha_data, "TABLE_SHARE::LOCK_ha_data", 0, 0, PSI_DOCUMENT_ME},
  { &key_LOCK_error_messages, "LOCK_error_messages", PSI_FLAG_SINGLETON, 0, PSI_DOCUMENT_ME},
  { &key_LOCK_log_throttle_qni, "LOCK_log_throttle_qni", PSI_FLAG_SINGLETON, 0, PSI_DOCUMENT_ME},
  { &key_gtid_ensure_index_mutex, "Gtid_state", PSI_FLAG_SINGLETON, 0, PSI_DOCUMENT_ME},
  { &key_LOCK_query_plan, "THD::LOCK_query_plan", 0, PSI_VOLATILITY_SESSION, PSI_DOCUMENT_ME},
  { &key_LOCK_cost_const, "Cost_constant_cache::LOCK_cost_const", PSI_FLAG_SINGLETON, 0, PSI_DOCUMENT_ME},
  { &key_LOCK_current_cond, "THD::LOCK_current_cond", 0, PSI_VOLATILITY_SESSION, PSI_DOCUMENT_ME},
  { &key_mts_temp_table_LOCK, "key_mts_temp_table_LOCK", 0, 0, PSI_DOCUMENT_ME},
  { &key_LOCK_reset_gtid_table, "LOCK_reset_gtid_table", PSI_FLAG_SINGLETON, 0, PSI_DOCUMENT_ME},
  { &key_LOCK_compress_gtid_table, "LOCK_compress_gtid_table", PSI_FLAG_SINGLETON, 0, PSI_DOCUMENT_ME},
  { &key_LOCK_collect_instance_log, "LOCK_collect_instance_log", PSI_FLAG_SINGLETON, 0, PSI_DOCUMENT_ME},
  { &key_mts_gaq_LOCK, "key_mts_gaq_LOCK", 0, 0, PSI_DOCUMENT_ME},
  { &key_thd_timer_mutex, "thd_timer_mutex", 0, 0, PSI_DOCUMENT_ME},
  { &key_commit_order_manager_mutex, "Commit_order_manager::m_mutex", 0, 0, PSI_DOCUMENT_ME},
  { &key_mutex_slave_worker_hash, "Relay_log_info::slave_worker_hash_lock", 0, 0, PSI_DOCUMENT_ME},
  { &key_LOCK_default_password_lifetime, "LOCK_default_password_lifetime", PSI_FLAG_SINGLETON, 0, PSI_DOCUMENT_ME},
  { &key_LOCK_mandatory_roles, "LOCK_mandatory_roles", PSI_FLAG_SINGLETON, 0, PSI_DOCUMENT_ME},
  { &key_LOCK_password_history, "LOCK_password_history", PSI_FLAG_SINGLETON, 0, PSI_DOCUMENT_ME},
  { &key_LOCK_password_reuse_interval, "LOCK_password_reuse_interval", PSI_FLAG_SINGLETON, 0, PSI_DOCUMENT_ME},
  { &key_LOCK_keyring_operations, "LOCK_keyring_operations", PSI_FLAG_SINGLETON, 0, PSI_DOCUMENT_ME},
  { &key_LOCK_tls_ctx_options, "LOCK_tls_ctx_options", 0, 0, "A lock to control all of the --ssl-* CTX related command line options"},
  { &key_LOCK_rotate_binlog_master_key, "LOCK_rotate_binlog_master_key", PSI_FLAG_SINGLETON, 0, PSI_DOCUMENT_ME}
};
/* clang-format on */

PSI_rwlock_key key_rwlock_LOCK_logger;
PSI_rwlock_key key_rwlock_channel_map_lock;
PSI_rwlock_key key_rwlock_channel_lock;
PSI_rwlock_key key_rwlock_receiver_sid_lock;
PSI_rwlock_key key_rwlock_rpl_filter_lock;
PSI_rwlock_key key_rwlock_channel_to_filter_lock;
PSI_rwlock_key key_rwlock_LOCK_consistent_snapshot;
PSI_rwlock_key key_rwlock_Trans_delegate_lock;
PSI_rwlock_key key_rwlock_Server_state_delegate_lock;
PSI_rwlock_key key_rwlock_Binlog_storage_delegate_lock;
PSI_rwlock_key key_rwlock_Binlog_transmit_delegate_lock;
PSI_rwlock_key key_rwlock_Binlog_relay_IO_delegate_lock;
PSI_rwlock_key key_rwlock_resource_group_mgr_map_lock;

/* clang-format off */
static PSI_rwlock_info all_server_rwlocks[]=
{
  { &key_rwlock_Binlog_transmit_delegate_lock, "Binlog_transmit_delegate::lock", PSI_FLAG_SINGLETON, 0, PSI_DOCUMENT_ME},
  { &key_rwlock_Binlog_relay_IO_delegate_lock, "Binlog_relay_IO_delegate::lock", PSI_FLAG_SINGLETON, 0, PSI_DOCUMENT_ME},
  { &key_rwlock_LOCK_logger, "LOGGER::LOCK_logger", 0, 0, PSI_DOCUMENT_ME},
  { &key_rwlock_LOCK_sys_init_connect, "LOCK_sys_init_connect", PSI_FLAG_SINGLETON, 0, PSI_DOCUMENT_ME},
  { &key_rwlock_LOCK_sys_init_slave, "LOCK_sys_init_slave", PSI_FLAG_SINGLETON, 0, PSI_DOCUMENT_ME},
  { &key_rwlock_LOCK_system_variables_hash, "LOCK_system_variables_hash", PSI_FLAG_SINGLETON, 0, PSI_DOCUMENT_ME},
  { &key_rwlock_global_sid_lock, "gtid_commit_rollback", PSI_FLAG_SINGLETON, 0, PSI_DOCUMENT_ME},
  { &key_rwlock_gtid_mode_lock, "gtid_mode_lock", PSI_FLAG_SINGLETON, 0, PSI_DOCUMENT_ME},
  { &key_rwlock_channel_map_lock, "channel_map_lock", 0, 0, PSI_DOCUMENT_ME},
  { &key_rwlock_channel_lock, "channel_lock", 0, 0, PSI_DOCUMENT_ME},
  { &key_rwlock_Trans_delegate_lock, "Trans_delegate::lock", PSI_FLAG_SINGLETON, 0, PSI_DOCUMENT_ME},
  { &key_rwlock_Server_state_delegate_lock, "Server_state_delegate::lock", PSI_FLAG_SINGLETON, 0, PSI_DOCUMENT_ME},
  { &key_rwlock_Binlog_storage_delegate_lock, "Binlog_storage_delegate::lock", PSI_FLAG_SINGLETON, 0, PSI_DOCUMENT_ME},
  { &key_rwlock_receiver_sid_lock, "gtid_retrieved", PSI_FLAG_SINGLETON, 0, PSI_DOCUMENT_ME},
  { &key_rwlock_rpl_filter_lock, "rpl_filter_lock", 0, 0, PSI_DOCUMENT_ME},
  { &key_rwlock_channel_to_filter_lock, "channel_to_filter_lock", 0, 0, PSI_DOCUMENT_ME},
  { &key_rwlock_resource_group_mgr_map_lock, "Resource_group_mgr::m_map_rwlock", 0, 0, PSI_DOCUMENT_ME},
#ifdef _WIN32
  { &key_rwlock_LOCK_named_pipe_full_access_group, "LOCK_named_pipe_full_access_group", PSI_FLAG_SINGLETON, 0,
    "This lock protects named pipe security attributes, preventing their "
    "simultaneous application and modification."},
#endif // _WIN32
  { &key_rwlock_LOCK_consistent_snapshot, "LOCK_consistent_snapshot", PSI_FLAG_SINGLETON, 0, PSI_DOCUMENT_ME}
};
/* clang-format on */

PSI_cond_key key_PAGE_cond;
PSI_cond_key key_COND_active;
PSI_cond_key key_COND_pool;
PSI_cond_key key_COND_cache_status_changed;
PSI_cond_key key_item_func_sleep_cond;
PSI_cond_key key_master_info_data_cond;
PSI_cond_key key_master_info_start_cond;
PSI_cond_key key_master_info_stop_cond;
PSI_cond_key key_master_info_sleep_cond;
PSI_cond_key key_master_info_rotate_cond;
PSI_cond_key key_relay_log_info_data_cond;
PSI_cond_key key_relay_log_info_log_space_cond;
PSI_cond_key key_relay_log_info_start_cond;
PSI_cond_key key_relay_log_info_stop_cond;
PSI_cond_key key_relay_log_info_sleep_cond;
PSI_cond_key key_cond_slave_parallel_pend_jobs;
PSI_cond_key key_cond_slave_parallel_worker;
PSI_cond_key key_cond_mts_gaq;
PSI_cond_key key_RELAYLOG_update_cond;
PSI_cond_key key_RELAYLOG_COND_done;
PSI_cond_key key_RELAYLOG_prep_xids_cond;
PSI_cond_key key_gtid_ensure_index_cond;
PSI_cond_key key_COND_thr_lock;
PSI_cond_key key_commit_order_manager_cond;
PSI_cond_key key_cond_slave_worker_hash;

/* clang-format off */
static PSI_cond_info all_server_conds[]=
{
  { &key_PAGE_cond, "PAGE::cond", 0, 0, PSI_DOCUMENT_ME},
  { &key_COND_active, "TC_LOG_MMAP::COND_active", 0, 0, PSI_DOCUMENT_ME},
  { &key_COND_pool, "TC_LOG_MMAP::COND_pool", 0, 0, PSI_DOCUMENT_ME},
  { &key_BINLOG_COND_done, "MYSQL_BIN_LOG::COND_done", 0, 0, PSI_DOCUMENT_ME},
  { &key_BINLOG_update_cond, "MYSQL_BIN_LOG::update_cond", 0, 0, PSI_DOCUMENT_ME},
  { &key_BINLOG_prep_xids_cond, "MYSQL_BIN_LOG::prep_xids_cond", 0, 0, PSI_DOCUMENT_ME},
  { &key_RELAYLOG_COND_done, "MYSQL_RELAY_LOG::COND_done", 0, 0, PSI_DOCUMENT_ME},
  { &key_RELAYLOG_update_cond, "MYSQL_RELAY_LOG::update_cond", 0, 0, PSI_DOCUMENT_ME},
  { &key_RELAYLOG_prep_xids_cond, "MYSQL_RELAY_LOG::prep_xids_cond", 0, 0, PSI_DOCUMENT_ME},
#if defined(_WIN32)
  { &key_COND_handler_count, "COND_handler_count", PSI_FLAG_SINGLETON, 0, PSI_DOCUMENT_ME},
#endif
  { &key_COND_manager, "COND_manager", PSI_FLAG_SINGLETON, 0, PSI_DOCUMENT_ME},
  { &key_COND_server_started, "COND_server_started", PSI_FLAG_SINGLETON, 0, PSI_DOCUMENT_ME},
#if !defined(_WIN32)
  { &key_COND_socket_listener_active, "COND_socket_listener_active", PSI_FLAG_SINGLETON, 0, PSI_DOCUMENT_ME},
  { &key_COND_start_signal_handler, "COND_start_signal_handler", PSI_FLAG_SINGLETON, 0, PSI_DOCUMENT_ME},
#endif
  { &key_COND_thr_lock, "COND_thr_lock", 0, 0, PSI_DOCUMENT_ME},
  { &key_item_func_sleep_cond, "Item_func_sleep::cond", 0, 0, PSI_DOCUMENT_ME},
  { &key_master_info_data_cond, "Master_info::data_cond", 0, 0, PSI_DOCUMENT_ME},
  { &key_master_info_start_cond, "Master_info::start_cond", 0, 0, PSI_DOCUMENT_ME},
  { &key_master_info_stop_cond, "Master_info::stop_cond", 0, 0, PSI_DOCUMENT_ME},
  { &key_master_info_sleep_cond, "Master_info::sleep_cond", 0, 0, PSI_DOCUMENT_ME},
  { &key_master_info_rotate_cond, "Master_info::rotate_cond", 0, 0, PSI_DOCUMENT_ME},
  { &key_relay_log_info_data_cond, "Relay_log_info::data_cond", 0, 0, PSI_DOCUMENT_ME},
  { &key_relay_log_info_log_space_cond, "Relay_log_info::log_space_cond", 0, 0, PSI_DOCUMENT_ME},
  { &key_relay_log_info_start_cond, "Relay_log_info::start_cond", 0, 0, PSI_DOCUMENT_ME},
  { &key_relay_log_info_stop_cond, "Relay_log_info::stop_cond", 0, 0, PSI_DOCUMENT_ME},
  { &key_relay_log_info_sleep_cond, "Relay_log_info::sleep_cond", 0, 0, PSI_DOCUMENT_ME},
  { &key_cond_slave_parallel_pend_jobs, "Relay_log_info::pending_jobs_cond", 0, 0, PSI_DOCUMENT_ME},
  { &key_cond_slave_parallel_worker, "Worker_info::jobs_cond", 0, 0, PSI_DOCUMENT_ME},
  { &key_cond_mts_gaq, "Relay_log_info::mts_gaq_cond", 0, 0, PSI_DOCUMENT_ME},
  { &key_gtid_ensure_index_cond, "Gtid_state", PSI_FLAG_SINGLETON, 0, PSI_DOCUMENT_ME},
  { &key_COND_compress_gtid_table, "COND_compress_gtid_table", PSI_FLAG_SINGLETON, 0, PSI_DOCUMENT_ME},
  { &key_commit_order_manager_cond, "Commit_order_manager::m_workers.cond", 0, 0, PSI_DOCUMENT_ME},
  { &key_cond_slave_worker_hash, "Relay_log_info::slave_worker_hash_lock", 0, 0, PSI_DOCUMENT_ME}
};
/* clang-format on */

PSI_thread_key key_thread_bootstrap;
PSI_thread_key key_thread_handle_manager;
PSI_thread_key key_thread_one_connection;
PSI_thread_key key_thread_compress_gtid_table;
PSI_thread_key key_thread_parser_service;
PSI_thread_key key_thread_handle_con_admin_sockets;

/* clang-format off */
static PSI_thread_info all_server_threads[]=
{
#if defined (_WIN32)
  { &key_thread_handle_con_namedpipes, "con_named_pipes", PSI_FLAG_SINGLETON, 0, PSI_DOCUMENT_ME},
  { &key_thread_handle_con_sharedmem, "con_shared_mem", PSI_FLAG_SINGLETON, 0, PSI_DOCUMENT_ME},
  { &key_thread_handle_con_sockets, "con_sockets", PSI_FLAG_SINGLETON, 0, PSI_DOCUMENT_ME},
  { &key_thread_handle_shutdown_restart, "shutdown_restart", PSI_FLAG_SINGLETON, 0, PSI_DOCUMENT_ME},
#endif /* _WIN32 */
  { &key_thread_bootstrap, "bootstrap", PSI_FLAG_SINGLETON, 0, PSI_DOCUMENT_ME},
  { &key_thread_handle_manager, "manager", PSI_FLAG_SINGLETON, 0, PSI_DOCUMENT_ME},
  { &key_thread_main, "main", PSI_FLAG_SINGLETON, 0, PSI_DOCUMENT_ME},
  { &key_thread_one_connection, "one_connection", PSI_FLAG_USER, 0, PSI_DOCUMENT_ME},
  { &key_thread_signal_hand, "signal_handler", PSI_FLAG_SINGLETON, 0, PSI_DOCUMENT_ME},
  { &key_thread_compress_gtid_table, "compress_gtid_table", PSI_FLAG_SINGLETON, 0, PSI_DOCUMENT_ME},
  { &key_thread_parser_service, "parser_service", PSI_FLAG_SINGLETON, 0, PSI_DOCUMENT_ME},
  { &key_thread_handle_con_admin_sockets, "admin_interface", PSI_FLAG_USER, 0, PSI_DOCUMENT_ME},
};
/* clang-format on */

PSI_file_key key_file_binlog;
PSI_file_key key_file_binlog_index;
PSI_file_key key_file_dbopt;
PSI_file_key key_file_ERRMSG;
PSI_file_key key_select_to_file;
PSI_file_key key_file_fileparser;
PSI_file_key key_file_frm;
PSI_file_key key_file_load;
PSI_file_key key_file_loadfile;
PSI_file_key key_file_log_event_data;
PSI_file_key key_file_log_event_info;
PSI_file_key key_file_misc;
PSI_file_key key_file_tclog;
PSI_file_key key_file_trg;
PSI_file_key key_file_trn;
PSI_file_key key_file_init;
PSI_file_key key_file_general_log;
PSI_file_key key_file_slow_log;
PSI_file_key key_file_relaylog;
PSI_file_key key_file_relaylog_cache;
PSI_file_key key_file_relaylog_index;
PSI_file_key key_file_relaylog_index_cache;
PSI_file_key key_file_sdi;

/* clang-format off */
static PSI_file_info all_server_files[]=
{
  { &key_file_binlog, "binlog", 0, 0, PSI_DOCUMENT_ME},
  { &key_file_binlog_cache, "binlog_cache", 0, 0, PSI_DOCUMENT_ME},
  { &key_file_binlog_index, "binlog_index", 0, 0, PSI_DOCUMENT_ME},
  { &key_file_binlog_index_cache, "binlog_index_cache", 0, 0, PSI_DOCUMENT_ME},
  { &key_file_relaylog, "relaylog", 0, 0, PSI_DOCUMENT_ME},
  { &key_file_relaylog_cache, "relaylog_cache", 0, 0, PSI_DOCUMENT_ME},
  { &key_file_relaylog_index, "relaylog_index", 0, 0, PSI_DOCUMENT_ME},
  { &key_file_relaylog_index_cache, "relaylog_index_cache", 0, 0, PSI_DOCUMENT_ME},
  { &key_file_io_cache, "io_cache", 0, 0, PSI_DOCUMENT_ME},
  { &key_file_casetest, "casetest", 0, 0, PSI_DOCUMENT_ME},
  { &key_file_dbopt, "dbopt", 0, 0, PSI_DOCUMENT_ME},
  { &key_file_ERRMSG, "ERRMSG", 0, 0, PSI_DOCUMENT_ME},
  { &key_select_to_file, "select_to_file", 0, 0, PSI_DOCUMENT_ME},
  { &key_file_fileparser, "file_parser", 0, 0, PSI_DOCUMENT_ME},
  { &key_file_frm, "FRM", 0, 0, PSI_DOCUMENT_ME},
  { &key_file_load, "load", 0, 0, PSI_DOCUMENT_ME},
  { &key_file_loadfile, "LOAD_FILE", 0, 0, PSI_DOCUMENT_ME},
  { &key_file_log_event_data, "log_event_data", 0, 0, PSI_DOCUMENT_ME},
  { &key_file_log_event_info, "log_event_info", 0, 0, PSI_DOCUMENT_ME},
  { &key_file_misc, "misc", 0, 0, PSI_DOCUMENT_ME},
  { &key_file_pid, "pid", 0, 0, PSI_DOCUMENT_ME},
  { &key_file_general_log, "query_log", 0, 0, PSI_DOCUMENT_ME},
  { &key_file_slow_log, "slow_log", 0, 0, PSI_DOCUMENT_ME},
  { &key_file_tclog, "tclog", 0, 0, PSI_DOCUMENT_ME},
  { &key_file_trg, "trigger_name", 0, 0, PSI_DOCUMENT_ME},
  { &key_file_trn, "trigger", 0, 0, PSI_DOCUMENT_ME},
  { &key_file_init, "init", 0, 0, PSI_DOCUMENT_ME},
  { &key_file_sdi, "SDI", 0, 0, PSI_DOCUMENT_ME}
};
/* clang-format on */
#endif /* HAVE_PSI_INTERFACE */

/* clang-format off */
PSI_stage_info stage_after_create= { 0, "After create", 0, PSI_DOCUMENT_ME};
PSI_stage_info stage_alter_inplace_prepare= { 0, "preparing for alter table", 0, PSI_DOCUMENT_ME};
PSI_stage_info stage_alter_inplace= { 0, "altering table", 0, PSI_DOCUMENT_ME};
PSI_stage_info stage_alter_inplace_commit= { 0, "committing alter table to storage engine", 0, PSI_DOCUMENT_ME};
PSI_stage_info stage_changing_master= { 0, "Changing master", 0, PSI_DOCUMENT_ME};
PSI_stage_info stage_checking_master_version= { 0, "Checking master version", 0, PSI_DOCUMENT_ME};
PSI_stage_info stage_checking_permissions= { 0, "checking permissions", 0, PSI_DOCUMENT_ME};
PSI_stage_info stage_cleaning_up= { 0, "cleaning up", 0, PSI_DOCUMENT_ME};
PSI_stage_info stage_closing_tables= { 0, "closing tables", 0, PSI_DOCUMENT_ME};
PSI_stage_info stage_compressing_gtid_table= { 0, "Compressing gtid_executed table", 0, PSI_DOCUMENT_ME};
PSI_stage_info stage_connecting_to_master= { 0, "Connecting to master", 0, PSI_DOCUMENT_ME};
PSI_stage_info stage_converting_heap_to_ondisk= { 0, "converting HEAP to ondisk", 0, PSI_DOCUMENT_ME};
PSI_stage_info stage_copy_to_tmp_table= { 0, "copy to tmp table", PSI_FLAG_STAGE_PROGRESS, PSI_DOCUMENT_ME};
PSI_stage_info stage_creating_sort_index= { 0, "Creating sort index", 0, PSI_DOCUMENT_ME};
PSI_stage_info stage_creating_table= { 0, "creating table", 0, PSI_DOCUMENT_ME};
PSI_stage_info stage_creating_tmp_table= { 0, "Creating tmp table", 0, PSI_DOCUMENT_ME};
PSI_stage_info stage_deleting_from_main_table= { 0, "deleting from main table", 0, PSI_DOCUMENT_ME};
PSI_stage_info stage_deleting_from_reference_tables= { 0, "deleting from reference tables", 0, PSI_DOCUMENT_ME};
PSI_stage_info stage_discard_or_import_tablespace= { 0, "discard_or_import_tablespace", 0, PSI_DOCUMENT_ME};
PSI_stage_info stage_end= { 0, "end", 0, PSI_DOCUMENT_ME};
PSI_stage_info stage_executing= { 0, "executing", 0, PSI_DOCUMENT_ME};
PSI_stage_info stage_execution_of_init_command= { 0, "Execution of init_command", 0, PSI_DOCUMENT_ME};
PSI_stage_info stage_explaining= { 0, "explaining", 0, PSI_DOCUMENT_ME};
PSI_stage_info stage_finished_reading_one_binlog_switching_to_next_binlog= { 0, "Finished reading one binlog; switching to next binlog", 0, PSI_DOCUMENT_ME};
PSI_stage_info stage_flushing_relay_log_and_master_info_repository= { 0, "Flushing relay log and master info repository.", 0, PSI_DOCUMENT_ME};
PSI_stage_info stage_flushing_relay_log_info_file= { 0, "Flushing relay-log info file.", 0, PSI_DOCUMENT_ME};
PSI_stage_info stage_freeing_items= { 0, "freeing items", 0, PSI_DOCUMENT_ME};
PSI_stage_info stage_fulltext_initialization= { 0, "FULLTEXT initialization", 0, PSI_DOCUMENT_ME};
PSI_stage_info stage_init= { 0, "init", 0, PSI_DOCUMENT_ME};
PSI_stage_info stage_killing_slave= { 0, "Killing slave", 0, PSI_DOCUMENT_ME};
PSI_stage_info stage_logging_slow_query= { 0, "logging slow query", 0, PSI_DOCUMENT_ME};
PSI_stage_info stage_making_temp_file_append_before_load_data= { 0, "Making temporary file (append) before replaying LOAD DATA INFILE", 0, PSI_DOCUMENT_ME};
PSI_stage_info stage_manage_keys= { 0, "manage keys", 0, PSI_DOCUMENT_ME};
PSI_stage_info stage_master_has_sent_all_binlog_to_slave= { 0, "Master has sent all binlog to slave; waiting for more updates", 0, PSI_DOCUMENT_ME};
PSI_stage_info stage_opening_tables= { 0, "Opening tables", 0, PSI_DOCUMENT_ME};
PSI_stage_info stage_optimizing= { 0, "optimizing", 0, PSI_DOCUMENT_ME};
PSI_stage_info stage_preparing= { 0, "preparing", 0, PSI_DOCUMENT_ME};
PSI_stage_info stage_purging_old_relay_logs= { 0, "Purging old relay logs", 0, PSI_DOCUMENT_ME};
PSI_stage_info stage_query_end= { 0, "query end", 0, PSI_DOCUMENT_ME};
PSI_stage_info stage_queueing_master_event_to_the_relay_log= { 0, "Queueing master event to the relay log", 0, PSI_DOCUMENT_ME};
PSI_stage_info stage_reading_event_from_the_relay_log= { 0, "Reading event from the relay log", 0, PSI_DOCUMENT_ME};
PSI_stage_info stage_registering_slave_on_master= { 0, "Registering slave on master", 0, PSI_DOCUMENT_ME};
PSI_stage_info stage_removing_duplicates= { 0, "Removing duplicates", 0, PSI_DOCUMENT_ME};
PSI_stage_info stage_removing_tmp_table= { 0, "removing tmp table", 0, PSI_DOCUMENT_ME};
PSI_stage_info stage_rename= { 0, "rename", 0, PSI_DOCUMENT_ME};
PSI_stage_info stage_rename_result_table= { 0, "rename result table", 0, PSI_DOCUMENT_ME};
PSI_stage_info stage_requesting_binlog_dump= { 0, "Requesting binlog dump", 0, PSI_DOCUMENT_ME};
PSI_stage_info stage_searching_rows_for_update= { 0, "Searching rows for update", 0, PSI_DOCUMENT_ME};
PSI_stage_info stage_sending_binlog_event_to_slave= { 0, "Sending binlog event to slave", 0, PSI_DOCUMENT_ME};
PSI_stage_info stage_sending_data= { 0, "Sending data", 0, PSI_DOCUMENT_ME};
PSI_stage_info stage_setup= { 0, "setup", 0, PSI_DOCUMENT_ME};
PSI_stage_info stage_slave_has_read_all_relay_log= { 0, "Slave has read all relay log; waiting for more updates", 0, PSI_DOCUMENT_ME};
PSI_stage_info stage_slave_waiting_event_from_coordinator= { 0, "Waiting for an event from Coordinator", 0, PSI_DOCUMENT_ME};
PSI_stage_info stage_slave_waiting_for_workers_to_process_queue= { 0, "Waiting for slave workers to process their queues", 0, PSI_DOCUMENT_ME};
PSI_stage_info stage_slave_waiting_worker_queue= { 0, "Waiting for Slave Worker queue", 0, PSI_DOCUMENT_ME};
PSI_stage_info stage_slave_waiting_worker_to_free_events= { 0, "Waiting for Slave Workers to free pending events", 0, PSI_DOCUMENT_ME};
PSI_stage_info stage_slave_waiting_worker_to_release_partition= { 0, "Waiting for Slave Worker to release partition", 0, PSI_DOCUMENT_ME};
PSI_stage_info stage_slave_waiting_workers_to_exit= { 0, "Waiting for workers to exit", 0, PSI_DOCUMENT_ME};
PSI_stage_info stage_rpl_apply_row_evt_write= { 0, "Applying batch of row changes (write)", PSI_FLAG_STAGE_PROGRESS, PSI_DOCUMENT_ME};
PSI_stage_info stage_rpl_apply_row_evt_update= { 0, "Applying batch of row changes (update)", PSI_FLAG_STAGE_PROGRESS, PSI_DOCUMENT_ME};
PSI_stage_info stage_rpl_apply_row_evt_delete= { 0, "Applying batch of row changes (delete)", PSI_FLAG_STAGE_PROGRESS, PSI_DOCUMENT_ME};
PSI_stage_info stage_sorting_for_group= { 0, "Sorting for group", 0, PSI_DOCUMENT_ME};
PSI_stage_info stage_sorting_for_order= { 0, "Sorting for order", 0, PSI_DOCUMENT_ME};
PSI_stage_info stage_sorting_result= { 0, "Sorting result", 0, PSI_DOCUMENT_ME};
PSI_stage_info stage_statistics= { 0, "statistics", 0, PSI_DOCUMENT_ME};
PSI_stage_info stage_sql_thd_waiting_until_delay= { 0, "Waiting until MASTER_DELAY seconds after master executed event", 0, PSI_DOCUMENT_ME};
PSI_stage_info stage_system_lock= { 0, "System lock", 0, PSI_DOCUMENT_ME};
PSI_stage_info stage_update= { 0, "update", 0, PSI_DOCUMENT_ME};
PSI_stage_info stage_updating= { 0, "updating", 0, PSI_DOCUMENT_ME};
PSI_stage_info stage_updating_main_table= { 0, "updating main table", 0, PSI_DOCUMENT_ME};
PSI_stage_info stage_updating_reference_tables= { 0, "updating reference tables", 0, PSI_DOCUMENT_ME};
PSI_stage_info stage_user_sleep= { 0, "User sleep", 0, PSI_DOCUMENT_ME};
PSI_stage_info stage_verifying_table= { 0, "verifying table", 0, PSI_DOCUMENT_ME};
PSI_stage_info stage_waiting_for_gtid_to_be_committed= { 0, "Waiting for GTID to be committed", 0, PSI_DOCUMENT_ME};
PSI_stage_info stage_waiting_for_handler_commit= { 0, "waiting for handler commit", 0, PSI_DOCUMENT_ME};
PSI_stage_info stage_waiting_for_master_to_send_event= { 0, "Waiting for master to send event", 0, PSI_DOCUMENT_ME};
PSI_stage_info stage_waiting_for_master_update= { 0, "Waiting for master update", 0, PSI_DOCUMENT_ME};
PSI_stage_info stage_waiting_for_relay_log_space= { 0, "Waiting for the slave SQL thread to free enough relay log space", 0, PSI_DOCUMENT_ME};
PSI_stage_info stage_waiting_for_slave_mutex_on_exit= { 0, "Waiting for slave mutex on exit", 0, PSI_DOCUMENT_ME};
PSI_stage_info stage_waiting_for_slave_thread_to_start= { 0, "Waiting for slave thread to start", 0, PSI_DOCUMENT_ME};
PSI_stage_info stage_waiting_for_table_flush= { 0, "Waiting for table flush", 0, PSI_DOCUMENT_ME};
PSI_stage_info stage_waiting_for_the_next_event_in_relay_log= { 0, "Waiting for the next event in relay log", 0, PSI_DOCUMENT_ME};
PSI_stage_info stage_waiting_for_the_slave_thread_to_advance_position= { 0, "Waiting for the slave SQL thread to advance position", 0, PSI_DOCUMENT_ME};
PSI_stage_info stage_waiting_to_finalize_termination= { 0, "Waiting to finalize termination", 0, PSI_DOCUMENT_ME};
PSI_stage_info stage_worker_waiting_for_its_turn_to_commit= { 0, "Waiting for preceding transaction to commit", 0, PSI_DOCUMENT_ME};
PSI_stage_info stage_worker_waiting_for_commit_parent= { 0, "Waiting for dependent transaction to commit", 0, PSI_DOCUMENT_ME};
PSI_stage_info stage_suspending= { 0, "Suspending", 0, PSI_DOCUMENT_ME};
PSI_stage_info stage_starting= { 0, "starting", 0, PSI_DOCUMENT_ME};
PSI_stage_info stage_waiting_for_no_channel_reference= { 0, "Waiting for no channel reference.", 0, PSI_DOCUMENT_ME};
PSI_stage_info stage_hook_begin_trans= { 0, "Executing hook on transaction begin.", 0, PSI_DOCUMENT_ME};
PSI_stage_info stage_restoring_secondary_keys= { 0, "restoring secondary keys", 0, PSI_DOCUMENT_ME};
/* clang-format on */

extern PSI_stage_info stage_waiting_for_disk_space;

#ifdef HAVE_PSI_INTERFACE

PSI_stage_info *all_server_stages[] = {
    &stage_after_create,
    &stage_alter_inplace_prepare,
    &stage_alter_inplace,
    &stage_alter_inplace_commit,
    &stage_changing_master,
    &stage_checking_master_version,
    &stage_checking_permissions,
    &stage_cleaning_up,
    &stage_closing_tables,
    &stage_compressing_gtid_table,
    &stage_connecting_to_master,
    &stage_converting_heap_to_ondisk,
    &stage_copy_to_tmp_table,
    &stage_creating_sort_index,
    &stage_creating_table,
    &stage_creating_tmp_table,
    &stage_deleting_from_main_table,
    &stage_deleting_from_reference_tables,
    &stage_discard_or_import_tablespace,
    &stage_end,
    &stage_executing,
    &stage_execution_of_init_command,
    &stage_explaining,
    &stage_finished_reading_one_binlog_switching_to_next_binlog,
    &stage_flushing_relay_log_and_master_info_repository,
    &stage_flushing_relay_log_info_file,
    &stage_freeing_items,
    &stage_fulltext_initialization,
    &stage_init,
    &stage_killing_slave,
    &stage_logging_slow_query,
    &stage_making_temp_file_append_before_load_data,
    &stage_manage_keys,
    &stage_master_has_sent_all_binlog_to_slave,
    &stage_opening_tables,
    &stage_optimizing,
    &stage_preparing,
    &stage_purging_old_relay_logs,
    &stage_query_end,
    &stage_queueing_master_event_to_the_relay_log,
    &stage_reading_event_from_the_relay_log,
    &stage_registering_slave_on_master,
    &stage_removing_duplicates,
    &stage_removing_tmp_table,
    &stage_rename,
    &stage_rename_result_table,
    &stage_requesting_binlog_dump,
    &stage_searching_rows_for_update,
    &stage_sending_binlog_event_to_slave,
    &stage_sending_data,
    &stage_setup,
    &stage_slave_has_read_all_relay_log,
    &stage_slave_waiting_event_from_coordinator,
    &stage_slave_waiting_for_workers_to_process_queue,
    &stage_slave_waiting_worker_queue,
    &stage_slave_waiting_worker_to_free_events,
    &stage_slave_waiting_worker_to_release_partition,
    &stage_slave_waiting_workers_to_exit,
    &stage_rpl_apply_row_evt_write,
    &stage_rpl_apply_row_evt_update,
    &stage_rpl_apply_row_evt_delete,
    &stage_sorting_for_group,
    &stage_sorting_for_order,
    &stage_sorting_result,
    &stage_sql_thd_waiting_until_delay,
    &stage_statistics,
    &stage_system_lock,
    &stage_update,
    &stage_updating,
    &stage_updating_main_table,
    &stage_updating_reference_tables,
    &stage_user_sleep,
    &stage_verifying_table,
    &stage_waiting_for_gtid_to_be_committed,
    &stage_waiting_for_handler_commit,
    &stage_waiting_for_master_to_send_event,
    &stage_waiting_for_master_update,
    &stage_waiting_for_relay_log_space,
    &stage_waiting_for_slave_mutex_on_exit,
    &stage_waiting_for_slave_thread_to_start,
    &stage_waiting_for_table_flush,
    &stage_waiting_for_the_next_event_in_relay_log,
    &stage_waiting_for_the_slave_thread_to_advance_position,
    &stage_waiting_to_finalize_termination,
    &stage_worker_waiting_for_its_turn_to_commit,
    &stage_worker_waiting_for_commit_parent,
    &stage_suspending,
    &stage_starting,
    &stage_waiting_for_no_channel_reference,
    &stage_hook_begin_trans,
    &stage_waiting_for_disk_space,
    &stage_restoring_secondary_keys};

PSI_socket_key key_socket_tcpip;
PSI_socket_key key_socket_unix;
PSI_socket_key key_socket_client_connection;

/* clang-format off */
static PSI_socket_info all_server_sockets[]=
{
  { &key_socket_tcpip, "server_tcpip_socket", PSI_FLAG_SINGLETON, 0, PSI_DOCUMENT_ME},
  { &key_socket_unix, "server_unix_socket", PSI_FLAG_SINGLETON, 0, PSI_DOCUMENT_ME},
  { &key_socket_client_connection, "client_connection", PSI_FLAG_USER, 0, PSI_DOCUMENT_ME}
};
/* clang-format on */

/* TODO: find a good header */
void init_client_psi_keys(void);

/**
  Initialise all the performance schema instrumentation points
  used by the server.
*/
static void init_server_psi_keys(void) {
  const char *category = "sql";
  int count;

  count = static_cast<int>(array_elements(all_server_mutexes));
  mysql_mutex_register(category, all_server_mutexes, count);

  count = static_cast<int>(array_elements(all_server_rwlocks));
  mysql_rwlock_register(category, all_server_rwlocks, count);

  count = static_cast<int>(array_elements(all_server_conds));
  mysql_cond_register(category, all_server_conds, count);

  count = static_cast<int>(array_elements(all_server_threads));
  mysql_thread_register(category, all_server_threads, count);

  count = static_cast<int>(array_elements(all_server_files));
  mysql_file_register(category, all_server_files, count);

  count = static_cast<int>(array_elements(all_server_stages));
  mysql_stage_register(category, all_server_stages, count);

  count = static_cast<int>(array_elements(all_server_sockets));
  mysql_socket_register(category, all_server_sockets, count);

  register_server_memory_keys();

#ifdef HAVE_PSI_STATEMENT_INTERFACE
  init_sql_statement_info();

  /* Register [0 .. SQLCOM_CLONE - 1] as "statement/sql/..." */
  count = (int)SQLCOM_CLONE;
  mysql_statement_register(category, sql_statement_info, count);

  /* Exclude SQLCOM_CLONE as it mutates and is registered as abstract. */
  count = (int)SQLCOM_END - (int)SQLCOM_CLONE;
  mysql_statement_register(category, &sql_statement_info[(int)SQLCOM_CLONE + 1],
                           count);
  category = "abstract";
  mysql_statement_register(category, &sql_statement_info[(int)SQLCOM_CLONE], 1);

  init_sp_psi_keys();

  init_scheduler_psi_keys();

  category = "com";
  init_com_statement_info();

  /*
    Register [0 .. COM_QUERY - 1] as "statement/com/..."
  */
  count = (int)COM_QUERY;
  mysql_statement_register(category, com_statement_info, count);

  /* Exclude COM_CLONE as it would mutate */
  count = (int)COM_CLONE - (int)COM_QUERY - 1;
  mysql_statement_register(category, &com_statement_info[(int)COM_QUERY + 1],
                           count);
  /*
    Register [COM_CLONE + 1 .. COM_END] as "statement/com/..."
  */
  count = (int)COM_END - (int)COM_CLONE;
  mysql_statement_register(category, &com_statement_info[(int)COM_CLONE + 1],
                           count);
  category = "abstract";
  /*
    Register [COM_QUERY] as "statement/abstract/com_query"
  */
  mysql_statement_register(category, &com_statement_info[(int)COM_QUERY], 1);
  mysql_statement_register(category, &com_statement_info[(int)COM_CLONE], 1);

  /*
    When a new packet is received,
    it is instrumented as "statement/abstract/new_packet".
    Based on the packet type found, it later mutates to the
    proper narrow type, for example
    "statement/abstract/query" or "statement/com/ping".
    In cases of "statement/abstract/query", SQL queries are given to
    the parser, which mutates the statement type to an even more
    narrow classification, for example "statement/sql/select".
  */
  stmt_info_new_packet.m_key = 0;
  stmt_info_new_packet.m_name = "new_packet";
  stmt_info_new_packet.m_flags = PSI_FLAG_MUTABLE;
  stmt_info_new_packet.m_documentation =
      "New packet just received from the network. "
      "At this point, the real command type is unknown, "
      "the type will be refined after reading the packet header.";
  mysql_statement_register(category, &stmt_info_new_packet, 1);

  /*
    Statements processed from the relay log are initially instrumented as
    "statement/abstract/relay_log". The parser will mutate the statement type to
    a more specific classification, for example "statement/sql/insert".
  */
  stmt_info_rpl.m_key = 0;
  stmt_info_rpl.m_name = "relay_log";
  stmt_info_rpl.m_flags = PSI_FLAG_MUTABLE;
  stmt_info_rpl.m_documentation =
      "New event just read from the relay log. "
      "At this point, the real statement type is unknown, "
      "the type will be refined after parsing the event.";
  mysql_statement_register(category, &stmt_info_rpl, 1);
#endif

  /* Common client and server code. */
  init_client_psi_keys();
  /* Vio */
  init_vio_psi_keys();
}
#endif /* HAVE_PSI_INTERFACE */

bool do_create_native_table_for_pfs(THD *thd, const Plugin_table *t) {
  const char *schema_name = t->get_schema_name();
  const char *table_name = t->get_name();
  MDL_request table_request;
  MDL_REQUEST_INIT(&table_request, MDL_key::TABLE, schema_name, table_name,
                   MDL_EXCLUSIVE, MDL_TRANSACTION);

  if (thd->mdl_context.acquire_lock(&table_request,
                                    thd->variables.lock_wait_timeout)) {
    /* Error, failed to get MDL lock. */
    return true;
  }

  tdc_remove_table(thd, TDC_RT_REMOVE_ALL, schema_name, table_name, false);

  if (dd::create_native_table(thd, t)) {
    /* Error, failed to create DD table. */
    return true;
  }

  return false;
}

bool create_native_table_for_pfs(const Plugin_table *t) {
  /* If InnoDB is not initialized yet, return error */
  if (!is_builtin_and_core_se_initialized()) return true;

  THD *thd = current_thd;
  DBUG_ASSERT(thd);
  return do_create_native_table_for_pfs(thd, t);
}

static bool do_drop_native_table_for_pfs(THD *thd, const char *schema_name,
                                         const char *table_name) {
  MDL_request table_request;
  MDL_REQUEST_INIT(&table_request, MDL_key::TABLE, schema_name, table_name,
                   MDL_EXCLUSIVE, MDL_TRANSACTION);

  if (thd->mdl_context.acquire_lock(&table_request,
                                    thd->variables.lock_wait_timeout)) {
    /* Error, failed to get MDL lock. */
    return true;
  }

  tdc_remove_table(thd, TDC_RT_REMOVE_ALL, schema_name, table_name, false);

  if (dd::drop_native_table(thd, schema_name, table_name)) {
    /* Error, failed to destroy DD table. */
    return true;
  }

  return false;
}

bool drop_native_table_for_pfs(const char *schema_name,
                               const char *table_name) {
  /* If server is shutting down, by the time control reaches here, DD would have
   * already been shut down. Therefore return success and tables won't be
   * deleted and would be available at next server start.
   */
  if (get_server_state() == SERVER_SHUTTING_DOWN) {
    return false;
  }

  THD *thd = current_thd;
  DBUG_ASSERT(thd);
  return do_drop_native_table_for_pfs(thd, schema_name, table_name);
}

#ifdef _WIN32
// update_named_pipe_full_access_group returns false on success, true on failure
bool update_named_pipe_full_access_group(const char *new_group_name) {
  if (named_pipe_acceptor) {
    return named_pipe_listener->update_named_pipe_full_access_group(
        new_group_name);
  }
  return true;
}

#endif  // _WIN32

/**
  Get status partial_revokes on server

  @return a bool indicating partial_revokes status of the server.
    @retval true  Parital revokes is ON
    @retval flase Partial revokes is OFF
*/
bool mysqld_partial_revokes() {
  return partial_revokes.load(std::memory_order_relaxed);
}

/**
  Set partial_revokes with a given value

  @param value true or false indicating the status of partial revokes
               turned ON/OFF on server.
*/
void set_mysqld_partial_revokes(bool value) {
  partial_revokes.store(value, std::memory_order_relaxed);
}<|MERGE_RESOLUTION|>--- conflicted
+++ resolved
@@ -1544,14 +1544,9 @@
   return tmp;
 }
 
-<<<<<<< HEAD
-std::pair<struct System_status_var *, bool> get_thd_status_var(THD *thd) {
-  return std::make_pair(&thd->status_var, thd->status_var_aggregated);
-=======
 struct System_status_var *get_thd_status_var(THD *thd, bool *aggregated) {
   *aggregated = thd->status_var_aggregated;
   return &thd->status_var;
->>>>>>> 124c7ab1
 }
 
 static void option_error_reporter(enum loglevel level, uint ecode, ...) {
@@ -2324,15 +2319,12 @@
   mysql_mutex_destroy(&LOCK_start_signal_handler);
 #endif
   mysql_mutex_destroy(&LOCK_keyring_operations);
-<<<<<<< HEAD
+  mysql_mutex_destroy(&LOCK_tls_ctx_options);
+  mysql_mutex_destroy(&LOCK_rotate_binlog_master_key);
   mysql_mutex_destroy(&LOCK_global_user_client_stats);
   mysql_mutex_destroy(&LOCK_global_table_stats);
   mysql_mutex_destroy(&LOCK_global_index_stats);
   mysql_rwlock_destroy(&LOCK_consistent_snapshot);
-=======
-  mysql_mutex_destroy(&LOCK_tls_ctx_options);
-  mysql_mutex_destroy(&LOCK_rotate_binlog_master_key);
->>>>>>> 124c7ab1
 }
 
 /****************************************************************************
@@ -6187,16 +6179,10 @@
 
   init_sql_statement_names();
   sys_var_init();
-<<<<<<< HEAD
-  ulong requested_open_files;
-  adjust_related_options(&requested_open_files);
+  ulong requested_open_files = 0;
+  if (!opt_validate_config) adjust_related_options(&requested_open_files);
   // moved signal initialization here so that PFS thread inherited signal mask
   my_init_signals();
-=======
-  ulong requested_open_files = 0;
-  if (init_error_log()) unireg_abort(MYSQLD_ABORT_EXIT);
-  if (!opt_validate_config) adjust_related_options(&requested_open_files);
->>>>>>> 124c7ab1
 
 #ifdef WITH_PERFSCHEMA_STORAGE_ENGINE
   if (ho_error == 0) {
@@ -6222,15 +6208,15 @@
     }
   }
 #else
-    /*
-      Other provider of the instrumentation interface should
-      initialize PSI_hook here:
-      - HAVE_PSI_INTERFACE is for the instrumentation interface
-      - WITH_PERFSCHEMA_STORAGE_ENGINE is for one implementation
-        of the interface,
-      but there could be alternate implementations, which is why
-      these two defines are kept separate.
-    */
+  /*
+    Other provider of the instrumentation interface should
+    initialize PSI_hook here:
+    - HAVE_PSI_INTERFACE is for the instrumentation interface
+    - WITH_PERFSCHEMA_STORAGE_ENGINE is for one implementation
+      of the interface,
+    but there could be alternate implementations, which is why
+    these two defines are kept separate.
+  */
 #endif /* WITH_PERFSCHEMA_STORAGE_ENGINE */
 
 #ifdef HAVE_PSI_INTERFACE
@@ -7720,7 +7706,10 @@
      "is needed. Deprecated option. Use --upgrade=NONE instead.",
      &opt_no_dd_upgrade, &opt_no_dd_upgrade, 0, GET_BOOL, NO_ARG, 0, 0, 0, 0, 0,
      0},
-<<<<<<< HEAD
+    {"validate-config", 0,
+     "Validate the server configuration specified by the user.",
+     &opt_validate_config, &opt_validate_config, 0, GET_BOOL, NO_ARG, 0, 0, 0,
+     0, 0, 0},
     {"core-file", OPT_WANT_CORE, "Write core on errors.", 0, 0, 0, GET_NO_ARG,
      NO_ARG, 0, 0, 0, 0, 0, 0},
     {"skip-stack-trace", OPT_SKIP_STACK_TRACE,
@@ -7730,12 +7719,6 @@
        easier to do */
     {"gdb", 0, "Set up signals usable for debugging.", &opt_debugging,
      &opt_debugging, 0, GET_BOOL, NO_ARG, 0, 0, 0, 0, 0, 0},
-=======
-    {"validate-config", 0,
-     "Validate the server configuration specified by the user.",
-     &opt_validate_config, &opt_validate_config, 0, GET_BOOL, NO_ARG, 0, 0, 0,
-     0, 0, 0},
->>>>>>> 124c7ab1
     {0, 0, 0, 0, 0, 0, GET_NO_ARG, NO_ARG, 0, 0, 0, 0, 0, 0}};
 
 /**
@@ -8460,94 +8443,6 @@
   return 0;
 }
 
-<<<<<<< HEAD
-static char *my_asn1_time_to_string(ASN1_TIME *time, char *buf, int len) {
-  int n_read;
-  char *res = NULL;
-  BIO *bio = BIO_new(BIO_s_mem());
-
-  if (bio == NULL) return NULL;
-
-  if (!ASN1_TIME_print(bio, time)) goto end;
-
-  n_read = BIO_read(bio, buf, len - 1);
-
-  if (n_read > 0) {
-    buf[n_read] = 0;
-    res = buf;
-  }
-
-end:
-  BIO_free(bio);
-  return res;
-}
-
-/**
-  Handler function for the 'ssl_get_server_not_before' variable
-
-  @param      var  the data for the variable
-  @param[out] buf  the string to put the value of the variable into
-
-  @return          status
-  @retval     0    success
-*/
-
-static int show_ssl_get_server_not_before(THD *, SHOW_VAR *var, char *buff) {
-  var->type = SHOW_CHAR;
-  if (ssl_acceptor_fd) {
-    X509 *cert = SSL_get_certificate(ssl_acceptor);
-    ASN1_TIME *not_before = X509_get_notBefore(cert);
-
-    if (not_before == NULL) {
-      var->value = empty_c_string;
-      return 0;
-    }
-
-    var->value =
-        my_asn1_time_to_string(not_before, buff, SHOW_VAR_FUNC_BUFF_SIZE);
-    if (var->value == NULL) {
-      var->value = empty_c_string;
-      return 1;
-    }
-  } else
-    var->value = empty_c_string;
-  return 0;
-}
-
-/**
-  Handler function for the 'ssl_get_server_not_after' variable
-
-  @param      var  the data for the variable
-  @param[out] buf  the string to put the value of the variable into
-
-  @return          status
-  @retval     0    success
-*/
-
-static int show_ssl_get_server_not_after(THD *, SHOW_VAR *var, char *buff) {
-  var->type = SHOW_CHAR;
-  if (ssl_acceptor_fd) {
-    X509 *cert = SSL_get_certificate(ssl_acceptor);
-    ASN1_TIME *not_after = X509_get_notAfter(cert);
-
-    if (not_after == NULL) {
-      var->value = empty_c_string;
-      return 0;
-    }
-
-    var->value =
-        my_asn1_time_to_string(not_after, buff, SHOW_VAR_FUNC_BUFF_SIZE);
-    if (var->value == NULL) {
-      var->value = empty_c_string;
-      return 1;
-    }
-  } else
-    var->value = empty_c_string;
-  return 0;
-}
-
-#endif /* HAVE_OPENSSL */
-
 #ifdef HAVE_POOL_OF_THREADS
 static int show_threadpool_idle_threads(THD *thd MY_ATTRIBUTE((unused)),
                                         SHOW_VAR *var, char *buff) {
@@ -8558,8 +8453,6 @@
 }
 #endif
 
-=======
->>>>>>> 124c7ab1
 static int show_slave_open_temp_tables(THD *, SHOW_VAR *var, char *buf) {
   var->type = SHOW_INT;
   var->value = buf;
@@ -9813,23 +9706,6 @@
   sys_var_add_options(&all_options, sys_var::PARSE_NORMAL);
   add_terminator(&all_options);
 
-<<<<<<< HEAD
-=======
-  if (is_help_or_validate_option() || opt_initialize) {
-    /*
-      Show errors during --help, but mute everything else so the info the
-      user actually wants isn't lost in the spam.  (For --help --verbose,
-      we need to set up far enough to be able to print variables provided
-      by plugins, so a good number of warnings/notes might get printed.)
-      Likewise for --initialize.
-    */
-    struct my_option *opt = &all_options[0];
-    for (; opt->name; opt++)
-      if (!strcmp("log_error_verbosity", opt->name))
-        opt->def_value = opt_initialize ? 2 : 1;
-  }
-
->>>>>>> 124c7ab1
   /* Skip unknown options so that they may be processed later by plugins */
   my_getopt_skip_unknown = true;
 
