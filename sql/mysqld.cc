--- conflicted
+++ resolved
@@ -488,18 +488,15 @@
 ulong binlog_cache_use= 0, binlog_cache_disk_use= 0;
 ulong binlog_stmt_cache_use= 0, binlog_stmt_cache_disk_use= 0;
 ulong max_connections, max_connect_errors;
-<<<<<<< HEAD
 /*
   Maximum length of parameter value which can be set through
   mysql_send_long_data() call.
 */
 ulong max_long_data_size;
-=======
-uint  max_user_connections= 0;
 #ifndef MCP_WL5353
 my_bool log_bin_use_v1_row_events= 0;
 #endif
->>>>>>> a4653cea
+
 /**
   Limit of the total number of prepared statements in the server.
   Is necessary to protect the server against out-of-memory attacks.
@@ -5773,183 +5770,7 @@
   Handle start options
 ******************************************************************************/
 
-<<<<<<< HEAD
 DYNAMIC_ARRAY all_options;
-=======
-enum options_mysqld
-{
-  OPT_ISAM_LOG=256,            OPT_SKIP_NEW, 
-  OPT_SKIP_GRANT,              OPT_SKIP_LOCK, 
-  OPT_ENABLE_LOCK,             OPT_USE_LOCKING,
-  OPT_SOCKET,                  OPT_UPDATE_LOG,
-  OPT_BIN_LOG,                 OPT_SKIP_RESOLVE,
-  OPT_SKIP_NETWORKING,         OPT_BIN_LOG_INDEX,
-  OPT_BIND_ADDRESS,            OPT_PID_FILE,
-  OPT_SKIP_PRIOR,              OPT_BIG_TABLES,
-  OPT_STANDALONE,              OPT_ONE_THREAD,
-  OPT_CONSOLE,                 OPT_LOW_PRIORITY_UPDATES,
-  OPT_SKIP_HOST_CACHE,         OPT_SHORT_LOG_FORMAT,
-  OPT_FLUSH,                   OPT_SAFE,
-  OPT_BOOTSTRAP,               OPT_SKIP_SHOW_DB,
-  OPT_STORAGE_ENGINE,          OPT_INIT_FILE,
-  OPT_DELAY_KEY_WRITE_ALL,     OPT_SLOW_QUERY_LOG,
-  OPT_DELAY_KEY_WRITE,	       OPT_CHARSETS_DIR,
-  OPT_MASTER_HOST,             OPT_MASTER_USER,
-  OPT_MASTER_PASSWORD,         OPT_MASTER_PORT,
-  OPT_MASTER_INFO_FILE,        OPT_MASTER_CONNECT_RETRY,
-  OPT_MASTER_RETRY_COUNT,      OPT_LOG_TC, OPT_LOG_TC_SIZE,
-  OPT_MASTER_SSL,              OPT_MASTER_SSL_KEY,
-  OPT_MASTER_SSL_CERT,         OPT_MASTER_SSL_CAPATH,
-  OPT_MASTER_SSL_CIPHER,       OPT_MASTER_SSL_CA,
-  OPT_SQL_BIN_UPDATE_SAME,     OPT_REPLICATE_DO_DB,
-  OPT_REPLICATE_IGNORE_DB,     OPT_LOG_SLAVE_UPDATES,
-  OPT_BINLOG_DO_DB,            OPT_BINLOG_IGNORE_DB,
-  OPT_BINLOG_FORMAT,
-#ifndef DBUG_OFF
-  OPT_BINLOG_SHOW_XID,
-#endif
-  OPT_BINLOG_ROWS_EVENT_MAX_SIZE, 
-  OPT_WANT_CORE,               OPT_CONCURRENT_INSERT,
-  OPT_MEMLOCK,                 OPT_MYISAM_RECOVER,
-  OPT_REPLICATE_REWRITE_DB,    OPT_SERVER_ID,
-  OPT_SKIP_SLAVE_START,        OPT_SAFE_SHOW_DB, 
-  OPT_SAFEMALLOC_MEM_LIMIT,    OPT_REPLICATE_DO_TABLE,
-  OPT_REPLICATE_IGNORE_TABLE,  OPT_REPLICATE_WILD_DO_TABLE,
-  OPT_REPLICATE_WILD_IGNORE_TABLE, OPT_REPLICATE_SAME_SERVER_ID,
-  OPT_DISCONNECT_SLAVE_EVENT_COUNT, OPT_TC_HEURISTIC_RECOVER,
-  OPT_ABORT_SLAVE_EVENT_COUNT,
-  OPT_LOG_BIN_TRUST_FUNCTION_CREATORS,
-  OPT_LOG_BIN_TRUST_FUNCTION_CREATORS_OLD,
-  OPT_ENGINE_CONDITION_PUSHDOWN,
-  OPT_SKIP_SAFEMALLOC,
-  OPT_TEMP_POOL, OPT_TX_ISOLATION, OPT_COMPLETION_TYPE,
-  OPT_SKIP_STACK_TRACE, OPT_SKIP_SYMLINKS,
-  OPT_MAX_BINLOG_DUMP_EVENTS, OPT_SPORADIC_BINLOG_DUMP_FAIL,
-  OPT_SAFE_USER_CREATE, OPT_SQL_MODE,
-  OPT_HAVE_NAMED_PIPE,
-  OPT_DO_PSTACK, OPT_EVENT_SCHEDULER, OPT_REPORT_HOST,
-  OPT_REPORT_USER, OPT_REPORT_PASSWORD, OPT_REPORT_PORT,
-  OPT_SHOW_SLAVE_AUTH_INFO,
-  OPT_SLAVE_LOAD_TMPDIR, OPT_NO_MIX_TYPE,
-  OPT_RPL_RECOVERY_RANK,OPT_INIT_RPL_ROLE,
-  OPT_RELAY_LOG, OPT_RELAY_LOG_INDEX, OPT_RELAY_LOG_INFO_FILE,
-  OPT_SLAVE_SKIP_ERRORS, OPT_DES_KEY_FILE, OPT_LOCAL_INFILE,
-  OPT_SSL_SSL, OPT_SSL_KEY, OPT_SSL_CERT, OPT_SSL_CA,
-  OPT_SSL_CAPATH, OPT_SSL_CIPHER,
-  OPT_BACK_LOG, OPT_BINLOG_CACHE_SIZE,
-  OPT_CONNECT_TIMEOUT, OPT_DELAYED_INSERT_TIMEOUT,
-  OPT_DELAYED_INSERT_LIMIT, OPT_DELAYED_QUEUE_SIZE,
-  OPT_FLUSH_TIME, OPT_FT_MIN_WORD_LEN, OPT_FT_BOOLEAN_SYNTAX,
-  OPT_FT_MAX_WORD_LEN, OPT_FT_QUERY_EXPANSION_LIMIT, OPT_FT_STOPWORD_FILE,
-  OPT_INTERACTIVE_TIMEOUT, OPT_JOIN_BUFF_SIZE,
-  OPT_KEY_BUFFER_SIZE, OPT_KEY_CACHE_BLOCK_SIZE,
-  OPT_KEY_CACHE_DIVISION_LIMIT, OPT_KEY_CACHE_AGE_THRESHOLD,
-  OPT_LONG_QUERY_TIME,
-  OPT_LOWER_CASE_TABLE_NAMES, OPT_MAX_ALLOWED_PACKET,
-  OPT_MAX_BINLOG_CACHE_SIZE, OPT_MAX_BINLOG_SIZE,
-  OPT_MAX_CONNECTIONS, OPT_MAX_CONNECT_ERRORS,
-  OPT_MAX_DELAYED_THREADS, OPT_MAX_HEP_TABLE_SIZE,
-  OPT_MAX_JOIN_SIZE, OPT_MAX_PREPARED_STMT_COUNT,
-  OPT_MAX_RELAY_LOG_SIZE, OPT_MAX_SORT_LENGTH,
-  OPT_MAX_SEEKS_FOR_KEY, OPT_MAX_TMP_TABLES, OPT_MAX_USER_CONNECTIONS,
-  OPT_MAX_LENGTH_FOR_SORT_DATA,
-  OPT_MAX_WRITE_LOCK_COUNT, OPT_BULK_INSERT_BUFFER_SIZE,
-  OPT_MAX_ERROR_COUNT, OPT_MULTI_RANGE_COUNT, OPT_MYISAM_DATA_POINTER_SIZE,
-  OPT_MYISAM_BLOCK_SIZE, OPT_MYISAM_MAX_EXTRA_SORT_FILE_SIZE,
-  OPT_MYISAM_MAX_SORT_FILE_SIZE, OPT_MYISAM_SORT_BUFFER_SIZE,
-  OPT_MYISAM_USE_MMAP, OPT_MYISAM_REPAIR_THREADS,
-  OPT_MYISAM_MMAP_SIZE,
-  OPT_MYISAM_STATS_METHOD,
-  OPT_NET_BUFFER_LENGTH, OPT_NET_RETRY_COUNT,
-  OPT_NET_READ_TIMEOUT, OPT_NET_WRITE_TIMEOUT,
-  OPT_OPEN_FILES_LIMIT,
-  OPT_PRELOAD_BUFFER_SIZE,
-  OPT_QUERY_CACHE_LIMIT, OPT_QUERY_CACHE_MIN_RES_UNIT, OPT_QUERY_CACHE_SIZE,
-  OPT_QUERY_CACHE_TYPE, OPT_QUERY_CACHE_WLOCK_INVALIDATE, OPT_RECORD_BUFFER,
-  OPT_RECORD_RND_BUFFER, OPT_DIV_PRECINCREMENT, OPT_RELAY_LOG_SPACE_LIMIT,
-  OPT_RELAY_LOG_PURGE,
-  OPT_SLAVE_NET_TIMEOUT, OPT_SLAVE_COMPRESSED_PROTOCOL, OPT_SLOW_LAUNCH_TIME,
-  OPT_SLAVE_TRANS_RETRIES, OPT_READONLY, OPT_DEBUGGING,
-  OPT_SORT_BUFFER, OPT_TABLE_OPEN_CACHE, OPT_TABLE_DEF_CACHE,
-  OPT_THREAD_CONCURRENCY, OPT_THREAD_CACHE_SIZE,
-  OPT_TMP_TABLE_SIZE, OPT_THREAD_STACK,
-  OPT_WAIT_TIMEOUT,
-  OPT_ERROR_LOG_FILE,
-  OPT_DEFAULT_WEEK_FORMAT,
-  OPT_RANGE_ALLOC_BLOCK_SIZE, OPT_ALLOW_SUSPICIOUS_UDFS,
-  OPT_QUERY_ALLOC_BLOCK_SIZE, OPT_QUERY_PREALLOC_SIZE,
-  OPT_TRANS_ALLOC_BLOCK_SIZE, OPT_TRANS_PREALLOC_SIZE,
-  OPT_SYNC_FRM, OPT_SYNC_BINLOG,
-  OPT_SYNC_REPLICATION,
-  OPT_SYNC_REPLICATION_SLAVE_ID,
-  OPT_SYNC_REPLICATION_TIMEOUT,
-  OPT_ENABLE_SHARED_MEMORY,
-  OPT_SHARED_MEMORY_BASE_NAME,
-  OPT_OLD_PASSWORDS,
-  OPT_OLD_ALTER_TABLE,
-  OPT_EXPIRE_LOGS_DAYS,
-  OPT_GROUP_CONCAT_MAX_LEN,
-  OPT_DEFAULT_COLLATION,
-  OPT_DEFAULT_COLLATION_OLD,
-  OPT_CHARACTER_SET_CLIENT_HANDSHAKE,
-  OPT_CHARACTER_SET_FILESYSTEM,
-  OPT_LC_TIME_NAMES,
-  OPT_INIT_CONNECT,
-  OPT_INIT_SLAVE,
-  OPT_SECURE_AUTH,
-  OPT_DATE_FORMAT,
-  OPT_TIME_FORMAT,
-  OPT_DATETIME_FORMAT,
-  OPT_LOG_QUERIES_NOT_USING_INDEXES,
-  OPT_DEFAULT_TIME_ZONE,
-  OPT_SYSDATE_IS_NOW,
-  OPT_OPTIMIZER_SEARCH_DEPTH,
-  OPT_OPTIMIZER_PRUNE_LEVEL,
-  OPT_OPTIMIZER_SWITCH,
-  OPT_UPDATABLE_VIEWS_WITH_LIMIT,
-  OPT_SP_AUTOMATIC_PRIVILEGES,
-  OPT_MAX_SP_RECURSION_DEPTH,
-  OPT_AUTO_INCREMENT, OPT_AUTO_INCREMENT_OFFSET,
-  OPT_ENABLE_LARGE_PAGES,
-  OPT_TIMED_MUTEXES,
-  OPT_OLD_STYLE_USER_LIMITS,
-  OPT_LOG_SLOW_ADMIN_STATEMENTS,
-  OPT_TABLE_LOCK_WAIT_TIMEOUT,
-  OPT_PLUGIN_LOAD,
-  OPT_PLUGIN_DIR,
-  OPT_SYMBOLIC_LINKS,
-  OPT_WARNINGS,
-  OPT_RECORD_BUFFER_OLD,
-  OPT_LOG_OUTPUT,
-  OPT_PORT_OPEN_TIMEOUT,
-  OPT_PROFILING,
-  OPT_KEEP_FILES_ON_CREATE,
-  OPT_GENERAL_LOG,
-  OPT_SLOW_LOG,
-  OPT_THREAD_HANDLING,
-  OPT_INNODB_ROLLBACK_ON_TIMEOUT,
-  OPT_SECURE_FILE_PRIV,
-  OPT_MIN_EXAMINED_ROW_LIMIT,
-  OPT_LOG_SLOW_SLAVE_STATEMENTS,
-#if defined(ENABLED_DEBUG_SYNC)
-  OPT_DEBUG_SYNC_TIMEOUT,
-#endif /* defined(ENABLED_DEBUG_SYNC) */
-  OPT_OLD_MODE,
-  OPT_SLAVE_EXEC_MODE,
-#ifndef MCP_WL5151
-  OPT_SLAVE_TYPE_CONVERSIONS,
-#endif
-  OPT_GENERAL_LOG_FILE,
-  OPT_SLOW_QUERY_LOG_FILE,
-  OPT_IGNORE_BUILTIN_INNODB,
-  OPT_BINLOG_DIRECT_NON_TRANS_UPDATE,
-  OPT_DEFAULT_CHARACTER_SET_OLD
-#ifndef MCP_WL5353
-  ,OPT_LOG_BIN_USE_V1_ROW_EVENTS
-#endif
-};
-
->>>>>>> a4653cea
 
 /**
   System variables are automatically command-line options (few
@@ -6099,47 +5920,15 @@
    "File that holds the names for last binary log files.",
    &opt_binlog_index_name, &opt_binlog_index_name, 0, GET_STR,
    REQUIRED_ARG, 0, 0, 0, 0, 0, 0},
-<<<<<<< HEAD
-=======
-#ifndef TO_BE_REMOVED_IN_5_1_OR_6_0
-  /*
-    In 5.0.6 we introduced the below option, then in 5.0.16 we renamed it to
-    log-bin-trust-function-creators but kept also the old name for
-    compatibility; the behaviour was also changed to apply only to functions
-    (and triggers). In a future release this old name could be removed.
-  */
-  {"log-bin-trust-routine-creators", OPT_LOG_BIN_TRUST_FUNCTION_CREATORS_OLD,
-   "(deprecated) Use log-bin-trust-function-creators.",
-   &trust_function_creators, &trust_function_creators, 0,
-   GET_BOOL, NO_ARG, 0, 0, 0, 0, 0, 0},
-#endif
-  /*
-    This option starts with "log-bin" to emphasize that it is specific of
-    binary logging.
-  */
-  {"log-bin-trust-function-creators", OPT_LOG_BIN_TRUST_FUNCTION_CREATORS,
-   "If equal to 0 (the default), then when --log-bin is used, creation of "
-   "a stored function (or trigger) is allowed only to users having the SUPER "
-   "privilege, and only if this stored function (trigger) may not break "
-   "binary logging."
-   "Note that if ALL connections to this server ALWAYS use row-based binary "
-   "logging, the security issues do not exist and the binary logging cannot "
-   "break, so you can safely set this to 1."
-   ,&trust_function_creators, &trust_function_creators, 0,
-   GET_BOOL, NO_ARG, 0, 0, 0, 0, 0, 0},
 #ifndef MCP_WL5353
-  {"log-bin-use-v1-row-events", OPT_LOG_BIN_USE_V1_ROW_EVENTS,
+  {"log-bin-use-v1-row-events", 0,
    "If equal to 1 then version 1 row events are written to a row based "
    "binary log.  If equal to 0, then the latest version of events are "
    "written.  "
    "This option is useful during some upgrades.",
    &log_bin_use_v1_row_events, &log_bin_use_v1_row_events, 0,
-   GET_BOOL, NO_ARG, 1, 0, 0, 0, 0, 0},
-#endif
-  {"log-error", OPT_ERROR_LOG_FILE, "Error log file.",
-   &log_error_file_ptr, &log_error_file_ptr, 0, GET_STR,
-   OPT_ARG, 0, 0, 0, 0, 0, 0},
->>>>>>> a4653cea
+   GET_BOOL, NO_ARG, 0, 0, 0, 0, 0, 0},
+#endif
   {"log-isam", OPT_ISAM_LOG, "Log all MyISAM changes to file.",
    &myisam_log_filename, &myisam_log_filename, 0, GET_STR,
    OPT_ARG, 0, 0, 0, 0, 0, 0},
