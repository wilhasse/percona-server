/* Copyright (c) 2000, 2011, Oracle and/or its affiliates. All rights reserved.

   This program is free software; you can redistribute it and/or modify
   it under the terms of the GNU General Public License as published by
   the Free Software Foundation; version 2 of the License.

   This program is distributed in the hope that it will be useful,
   but WITHOUT ANY WARRANTY; without even the implied warranty of
   MERCHANTABILITY or FITNESS FOR A PARTICULAR PURPOSE.  See the
   GNU General Public License for more details.

   You should have received a copy of the GNU General Public License
   along with this program; if not, write to the Free Software
   Foundation, Inc., 51 Franklin St, Fifth Floor, Boston, MA 02110-1301  USA */

#include "my_global.h"                          /* NO_EMBEDDED_ACCESS_CHECKS */
#include "sql_priv.h"
#include "unireg.h"
#include <signal.h>
#include "sql_parse.h"    // test_if_data_home_dir
#include "sql_cache.h"    // query_cache, query_cache_*
#include "sql_locale.h"   // MY_LOCALES, my_locales, my_locale_by_name
#include "sql_show.h"     // free_status_vars, add_status_vars,
                          // reset_status_vars
#include "strfunc.h"      // find_set_from_flags
#include "parse_file.h"   // File_parser_dummy_hook
#include "sql_db.h"       // my_dboptions_cache_free
                          // my_dboptions_cache_init
#include "sql_table.h"    // release_ddl_log, execute_ddl_log_recovery
#include "sql_connect.h"  // free_max_user_conn, init_max_user_conn,
                          // handle_one_connection
#include "sql_time.h"     // known_date_time_formats,
                          // get_date_time_format_str,
                          // date_time_format_make
#include "tztime.h"       // my_tz_free, my_tz_init, my_tz_SYSTEM
#include "hostname.h"     // hostname_cache_free, hostname_cache_init
#include "sql_acl.h"      // acl_free, grant_free, acl_init,
                          // grant_init
#include "sql_base.h"     // table_def_free, table_def_init,
                          // cached_open_tables,
                          // cached_table_definitions
#include "sql_test.h"     // mysql_print_status
#include "item_create.h"  // item_create_cleanup, item_create_init
#include "sql_servers.h"  // servers_free, servers_init
#include "init.h"         // unireg_init
#include "derror.h"       // init_errmessage
#include "derror.h"       // init_errmessage
#include "des_key_file.h" // load_des_key_file
#include "sql_manager.h"  // stop_handle_manager, start_handle_manager
#include <m_ctype.h>
#include <my_dir.h>
#include <my_bit.h>
#include "rpl_slave.h"
#include "rpl_master.h"
#include "rpl_mi.h"
#include "rpl_filter.h"
#include <sql_common.h>
#include <my_stacktrace.h>
#include "mysqld_suffix.h"
#include "mysys_err.h"
#include "events.h"
#include "sql_audit.h"
#include "probes_mysql.h"
#include "scheduler.h"
#include "debug_sync.h"
#include "sql_callback.h"
#include "opt_trace_context.h"

#ifdef WITH_PERFSCHEMA_STORAGE_ENGINE
#include "../storage/perfschema/pfs_server.h"
#endif /* WITH_PERFSCHEMA_STORAGE_ENGINE */
#include <mysql/psi/mysql_socket.h>

#include "keycaches.h"
#include "../storage/myisam/ha_myisam.h"
#include "set_var.h"

#include "rpl_injector.h"

#include "rpl_handler.h"

#ifdef HAVE_SYS_PRCTL_H
#include <sys/prctl.h>
#endif

#include <thr_alarm.h>
#include <ft_global.h>
#include <errmsg.h>
#include "sp_rcontext.h"
#include "sp_cache.h"
#include "sql_reload.h"  // reload_acl_and_cache

#ifdef HAVE_POLL_H
#include <poll.h>
#endif

#define mysqld_charset &my_charset_latin1

/* We have HAVE_purify below as this speeds up the shutdown of MySQL */

#if defined(HAVE_DEC_3_2_THREADS) || defined(SIGNALS_DONT_BREAK_READ) || defined(HAVE_purify) && defined(__linux__)
#define HAVE_CLOSE_SERVER_SOCK 1
#endif

extern "C" {          // Because of SCO 3.2V4.2
#include <errno.h>
#include <sys/stat.h>
#ifndef __GNU_LIBRARY__
#define __GNU_LIBRARY__       // Skip warnings in getopt.h
#endif
#include <my_getopt.h>
#ifdef HAVE_SYSENT_H
#include <sysent.h>
#endif
#ifdef HAVE_PWD_H
#include <pwd.h>        // For getpwent
#endif
#ifdef HAVE_GRP_H
#include <grp.h>
#endif
#include <my_net.h>

#if !defined(__WIN__)
#include <sys/resource.h>
#ifdef HAVE_SYS_UN_H
#include <sys/un.h>
#endif
#ifdef HAVE_SELECT_H
#include <select.h>
#endif
#ifdef HAVE_SYS_SELECT_H
#include <sys/select.h>
#endif
#include <sys/utsname.h>
#endif /* __WIN__ */

#include <my_libwrap.h>

#ifdef HAVE_SYS_MMAN_H
#include <sys/mman.h>
#endif

#ifdef __WIN__
#include <crtdbg.h>
#define SIGNAL_FMT "exception 0x%x"
#else
#define SIGNAL_FMT "signal %d"
#endif

#ifdef HAVE_SOLARIS_LARGE_PAGES
#include <sys/mman.h>
#if defined(__sun__) && defined(__GNUC__) && defined(__cplusplus) \
    && defined(_XOPEN_SOURCE)
extern int getpagesizes(size_t *, int);
extern int getpagesizes2(size_t *, int);
extern int memcntl(caddr_t, size_t, int, caddr_t, int, int);
#endif /* __sun__ ... */
#endif /* HAVE_SOLARIS_LARGE_PAGES */

#ifdef _AIX41
int initgroups(const char *,unsigned int);
#endif

#if defined(__FreeBSD__) && defined(HAVE_IEEEFP_H) && !defined(HAVE_FEDISABLEEXCEPT)
#include <ieeefp.h>
#ifdef HAVE_FP_EXCEPT       // Fix type conflict
typedef fp_except fp_except_t;
#endif
#endif /* __FreeBSD__ && HAVE_IEEEFP_H && !HAVE_FEDISABLEEXCEPT */
#ifdef HAVE_SYS_FPU_H
/* for IRIX to use set_fpc_csr() */
#include <sys/fpu.h>
#endif
#ifdef HAVE_FPU_CONTROL_H
#include <fpu_control.h>
#endif
#if defined(__i386__) && !defined(HAVE_FPU_CONTROL_H)
# define fpu_control_t unsigned int
# define _FPU_EXTENDED 0x300
# define _FPU_DOUBLE 0x200
# if defined(__GNUC__) || (defined(__SUNPRO_CC) && __SUNPRO_CC >= 0x590)
#  define _FPU_GETCW(cw) asm volatile ("fnstcw %0" : "=m" (*&cw))
#  define _FPU_SETCW(cw) asm volatile ("fldcw %0" : : "m" (*&cw))
# else
#  define _FPU_GETCW(cw) (cw= 0)
#  define _FPU_SETCW(cw)
# endif
#endif

extern "C" my_bool reopen_fstreams(const char *filename,
                                   FILE *outstream, FILE *errstream);

inline void setup_fpu()
{
#if defined(__FreeBSD__) && defined(HAVE_IEEEFP_H) && !defined(HAVE_FEDISABLEEXCEPT)
  /* We can't handle floating point exceptions with threads, so disable
     this on freebsd
     Don't fall for overflow, underflow,divide-by-zero or loss of precision.
     fpsetmask() is deprecated in favor of fedisableexcept() in C99.
  */
#if defined(FP_X_DNML)
  fpsetmask(~(FP_X_INV | FP_X_DNML | FP_X_OFL | FP_X_UFL | FP_X_DZ |
        FP_X_IMP));
#else
  fpsetmask(~(FP_X_INV |             FP_X_OFL | FP_X_UFL | FP_X_DZ |
              FP_X_IMP));
#endif /* FP_X_DNML */
#endif /* __FreeBSD__ && HAVE_IEEEFP_H && !HAVE_FEDISABLEEXCEPT */

#ifdef HAVE_FEDISABLEEXCEPT
  fedisableexcept(FE_ALL_EXCEPT);
#endif

#ifdef HAVE_FESETROUND
    /* Set FPU rounding mode to "round-to-nearest" */
  fesetround(FE_TONEAREST);
#endif /* HAVE_FESETROUND */

  /*
    x86 (32-bit) requires FPU precision to be explicitly set to 64 bit
    (double precision) for portable results of floating point operations.
    However, there is no need to do so if compiler is using SSE2 for floating
    point, double values will be stored and processed in 64 bits anyway.
  */
#if defined(__i386__) && !defined(__SSE2_MATH__)
#if defined(_WIN32)
#if !defined(_WIN64)
  _control87(_PC_53, MCW_PC);
#endif /* !_WIN64 */
#else /* !_WIN32 */
  fpu_control_t cw;
  _FPU_GETCW(cw);
  cw= (cw & ~_FPU_EXTENDED) | _FPU_DOUBLE;
  _FPU_SETCW(cw);
#endif /* _WIN32 && */
#endif /* __i386__ */

#if defined(__sgi) && defined(HAVE_SYS_FPU_H)
  /* Enable denormalized DOUBLE values support for IRIX */
  union fpc_csr n;
  n.fc_word = get_fpc_csr();
  n.fc_struct.flush = 0;
  set_fpc_csr(n.fc_word);
#endif
}

} /* cplusplus */

#define MYSQL_KILL_SIGNAL SIGTERM

#include <my_pthread.h>     // For thr_setconcurency()

#ifdef SOLARIS
extern "C" int gethostname(char *name, int namelen);
#endif

extern "C" sig_handler handle_segfault(int sig);

#if defined(__linux__)
#define ENABLE_TEMP_POOL 1
#else
#define ENABLE_TEMP_POOL 0
#endif

/* Constants */

#include <welcome_copyright_notice.h> // ORACLE_WELCOME_COPYRIGHT_NOTICE

const char *show_comp_option_name[]= {"YES", "NO", "DISABLED"};

static const char *tc_heuristic_recover_names[]=
{
  "COMMIT", "ROLLBACK", NullS
};
static TYPELIB tc_heuristic_recover_typelib=
{
  array_elements(tc_heuristic_recover_names)-1,"",
  tc_heuristic_recover_names, NULL
};

const char *first_keyword= "first", *binary_keyword= "BINARY";
const char *my_localhost= "localhost", *delayed_user= "DELAYED";

bool opt_large_files= sizeof(my_off_t) > 4;
static my_bool opt_autocommit; ///< for --autocommit command-line option

/*
  Used with --help for detailed option
*/
static my_bool opt_help= 0, opt_verbose= 0;

arg_cmp_func Arg_comparator::comparator_matrix[5][2] =
{{&Arg_comparator::compare_string,     &Arg_comparator::compare_e_string},
 {&Arg_comparator::compare_real,       &Arg_comparator::compare_e_real},
 {&Arg_comparator::compare_int_signed, &Arg_comparator::compare_e_int},
 {&Arg_comparator::compare_row,        &Arg_comparator::compare_e_row},
 {&Arg_comparator::compare_decimal,    &Arg_comparator::compare_e_decimal}};

/* static variables */

#ifdef HAVE_PSI_INTERFACE
#if (defined(_WIN32) || defined(HAVE_SMEM)) && !defined(EMBEDDED_LIBRARY)
static PSI_thread_key key_thread_handle_con_namedpipes;
static PSI_cond_key key_COND_handler_count;
#endif /* _WIN32 || HAVE_SMEM && !EMBEDDED_LIBRARY */

#if defined(HAVE_SMEM) && !defined(EMBEDDED_LIBRARY)
static PSI_thread_key key_thread_handle_con_sharedmem;
#endif /* HAVE_SMEM && !EMBEDDED_LIBRARY */

#if (defined(_WIN32) || defined(HAVE_SMEM)) && !defined(EMBEDDED_LIBRARY)
static PSI_thread_key key_thread_handle_con_sockets;
#endif /* _WIN32 || HAVE_SMEM && !EMBEDDED_LIBRARY */

#ifdef __WIN__
static PSI_thread_key key_thread_handle_shutdown;
#endif /* __WIN__ */

#if defined (HAVE_OPENSSL) && !defined(HAVE_YASSL)
static PSI_rwlock_key key_rwlock_openssl;
#endif
#endif /* HAVE_PSI_INTERFACE */

/* the default log output is log tables */
static bool lower_case_table_names_used= 0;
static bool volatile select_thread_in_use, signal_thread_in_use;
/* See Bug#56666 and Bug#56760 */;
volatile bool ready_to_exit;
static my_bool opt_debugging= 0, opt_external_locking= 0, opt_console= 0;
static my_bool opt_short_log_format= 0;
static uint kill_cached_threads, wake_thread;
static ulong killed_threads;
static ulong max_used_connections;
static volatile ulong cached_thread_count= 0;
static char *mysqld_user, *mysqld_chroot;
static char *default_character_set_name;
static char *character_set_filesystem_name;
static char *lc_messages;
static char *lc_time_names_name;
char *my_bind_addr_str;
static char *default_collation_name;
char *default_storage_engine;
char *default_tmp_storage_engine;
static char compiled_default_collation_name[]= MYSQL_DEFAULT_COLLATION_NAME;
static I_List<THD> thread_cache;
static bool binlog_format_used= false;

LEX_STRING opt_init_connect, opt_init_slave;

static mysql_cond_t COND_thread_cache, COND_flush_thread_cache;

/* Global variables */

bool opt_bin_log, opt_ignore_builtin_innodb= 0;
my_bool opt_log, opt_slow_log;
ulonglong log_output_options;
my_bool opt_log_queries_not_using_indexes= 0;
bool opt_error_log= IF_WIN(1,0);
bool opt_disable_networking=0, opt_skip_show_db=0;
bool opt_skip_name_resolve=0;
my_bool opt_character_set_client_handshake= 1;
bool server_id_supplied = 0;
bool opt_endinfo, using_udf_functions;
my_bool locked_in_memory;
bool opt_using_transactions;
bool volatile abort_loop;
bool volatile shutdown_in_progress;
/*
  True if the bootstrap thread is running. Protected by LOCK_thread_count,
  just like thread_count.
  Used in bootstrap() function to determine if the bootstrap thread
  has completed. Note, that we can't use 'thread_count' instead,
  since in 5.1, in presence of the Event Scheduler, there may be
  event threads running in parallel, so it's impossible to know
  what value of 'thread_count' is a sign of completion of the
  bootstrap thread.

  At the same time, we can't start the event scheduler after
  bootstrap either, since we want to be able to process event-related
  SQL commands in the init file and in --bootstrap mode.
*/
bool in_bootstrap= FALSE;
/**
   @brief 'grant_option' is used to indicate if privileges needs
   to be checked, in which case the lock, LOCK_grant, is used
   to protect access to the grant table.
   @note This flag is dropped in 5.1
   @see grant_init()
 */
bool volatile grant_option;

my_bool opt_skip_slave_start = 0; ///< If set, slave is not autostarted
my_bool opt_reckless_slave = 0;
my_bool opt_enable_named_pipe= 0;
my_bool opt_local_infile, opt_slave_compressed_protocol;
my_bool opt_safe_user_create = 0;
my_bool opt_show_slave_auth_info;
my_bool opt_log_slave_updates= 0;
char *opt_slave_skip_errors;

/**
  compatibility option:
    - index usage hints (USE INDEX without a FOR clause) behave as in 5.0
*/
my_bool old_mode;

/*
  Legacy global handlerton. These will be removed (please do not add more).
*/
handlerton *heap_hton;
handlerton *myisam_hton;
handlerton *partition_hton;

my_bool read_only= 0, opt_readonly= 0;
my_bool use_temp_pool, relay_log_purge;
my_bool relay_log_recovery;
my_bool opt_sync_frm, opt_allow_suspicious_udfs;
my_bool opt_secure_auth= 0;
char* opt_secure_file_priv;
my_bool opt_log_slow_admin_statements= 0;
my_bool opt_log_slow_slave_statements= 0;
my_bool lower_case_file_system= 0;
my_bool opt_large_pages= 0;
my_bool opt_super_large_pages= 0;
my_bool opt_myisam_use_mmap= 0;
uint   opt_large_page_size= 0;
#if defined(ENABLED_DEBUG_SYNC)
MYSQL_PLUGIN_IMPORT uint    opt_debug_sync_timeout= 0;
#endif /* defined(ENABLED_DEBUG_SYNC) */
my_bool opt_old_style_user_limits= 0, trust_function_creators= 0;
/*
  True if there is at least one per-hour limit for some user, so we should
  check them before each query (and possibly reset counters when hour is
  changed). False otherwise.
*/
volatile bool mqh_used = 0;
my_bool opt_noacl;
my_bool sp_automatic_privileges= 1;

ulong opt_binlog_rows_event_max_size;
const char *binlog_checksum_default= "NONE";
ulong binlog_checksum_options;
my_bool opt_master_verify_checksum= 0;
my_bool opt_slave_sql_verify_checksum= 1;
const char *binlog_format_names[]= {"MIXED", "STATEMENT", "ROW", NullS};
#ifdef HAVE_INITGROUPS
static bool calling_initgroups= FALSE; /**< Used in SIGSEGV handler. */
#endif
uint mysqld_port, test_flags, select_errors, dropping_tables, ha_open_options;
uint mysqld_port_timeout;
ulong delay_key_write_options;
uint protocol_version;
uint lower_case_table_names;
ulong tc_heuristic_recover= 0;
uint volatile thread_count;
int32 thread_running;
ulong thread_created;
ulong back_log, connect_timeout, concurrency, server_id;
ulong table_cache_size, table_def_size;
ulong what_to_log;
ulong slow_launch_time, slave_open_temp_tables;
ulong open_files_limit, max_binlog_size, max_relay_log_size;
ulong slave_trans_retries;
uint  slave_net_timeout;
ulong slave_exec_mode_options;
ulonglong slave_type_conversions_options;
ulong thread_cache_size=0;
ulong binlog_cache_size=0;
ulonglong  max_binlog_cache_size=0;
ulong binlog_stmt_cache_size=0;
ulonglong  max_binlog_stmt_cache_size=0;
ulong query_cache_size=0;
ulong refresh_version;  /* Increments on each reload */
query_id_t global_query_id;
my_atomic_rwlock_t global_query_id_lock;
my_atomic_rwlock_t thread_running_lock;
ulong aborted_threads, aborted_connects;
ulong delayed_insert_timeout, delayed_insert_limit, delayed_queue_size;
ulong delayed_insert_threads, delayed_insert_writes, delayed_rows_in_use;
ulong delayed_insert_errors,flush_time;
ulong specialflag=0;
ulong binlog_cache_use= 0, binlog_cache_disk_use= 0;
ulong binlog_stmt_cache_use= 0, binlog_stmt_cache_disk_use= 0;
ulong max_connections, max_connect_errors;
/**
  Limit of the total number of prepared statements in the server.
  Is necessary to protect the server against out-of-memory attacks.
*/
ulong max_prepared_stmt_count;
/**
  Current total number of prepared statements in the server. This number
  is exact, and therefore may not be equal to the difference between
  `com_stmt_prepare' and `com_stmt_close' (global status variables), as
  the latter ones account for all registered attempts to prepare
  a statement (including unsuccessful ones).  Prepared statements are
  currently connection-local: if the same SQL query text is prepared in
  two different connections, this counts as two distinct prepared
  statements.
*/
ulong prepared_stmt_count=0;
ulong thread_id=1L,current_pid;
ulong slow_launch_threads = 0;
uint sync_binlog_period= 0, sync_relaylog_period= 0,
     sync_relayloginfo_period= 0, sync_masterinfo_period= 0;
ulong expire_logs_days = 0;

const double log_10[] = {
  1e000, 1e001, 1e002, 1e003, 1e004, 1e005, 1e006, 1e007, 1e008, 1e009,
  1e010, 1e011, 1e012, 1e013, 1e014, 1e015, 1e016, 1e017, 1e018, 1e019,
  1e020, 1e021, 1e022, 1e023, 1e024, 1e025, 1e026, 1e027, 1e028, 1e029,
  1e030, 1e031, 1e032, 1e033, 1e034, 1e035, 1e036, 1e037, 1e038, 1e039,
  1e040, 1e041, 1e042, 1e043, 1e044, 1e045, 1e046, 1e047, 1e048, 1e049,
  1e050, 1e051, 1e052, 1e053, 1e054, 1e055, 1e056, 1e057, 1e058, 1e059,
  1e060, 1e061, 1e062, 1e063, 1e064, 1e065, 1e066, 1e067, 1e068, 1e069,
  1e070, 1e071, 1e072, 1e073, 1e074, 1e075, 1e076, 1e077, 1e078, 1e079,
  1e080, 1e081, 1e082, 1e083, 1e084, 1e085, 1e086, 1e087, 1e088, 1e089,
  1e090, 1e091, 1e092, 1e093, 1e094, 1e095, 1e096, 1e097, 1e098, 1e099,
  1e100, 1e101, 1e102, 1e103, 1e104, 1e105, 1e106, 1e107, 1e108, 1e109,
  1e110, 1e111, 1e112, 1e113, 1e114, 1e115, 1e116, 1e117, 1e118, 1e119,
  1e120, 1e121, 1e122, 1e123, 1e124, 1e125, 1e126, 1e127, 1e128, 1e129,
  1e130, 1e131, 1e132, 1e133, 1e134, 1e135, 1e136, 1e137, 1e138, 1e139,
  1e140, 1e141, 1e142, 1e143, 1e144, 1e145, 1e146, 1e147, 1e148, 1e149,
  1e150, 1e151, 1e152, 1e153, 1e154, 1e155, 1e156, 1e157, 1e158, 1e159,
  1e160, 1e161, 1e162, 1e163, 1e164, 1e165, 1e166, 1e167, 1e168, 1e169,
  1e170, 1e171, 1e172, 1e173, 1e174, 1e175, 1e176, 1e177, 1e178, 1e179,
  1e180, 1e181, 1e182, 1e183, 1e184, 1e185, 1e186, 1e187, 1e188, 1e189,
  1e190, 1e191, 1e192, 1e193, 1e194, 1e195, 1e196, 1e197, 1e198, 1e199,
  1e200, 1e201, 1e202, 1e203, 1e204, 1e205, 1e206, 1e207, 1e208, 1e209,
  1e210, 1e211, 1e212, 1e213, 1e214, 1e215, 1e216, 1e217, 1e218, 1e219,
  1e220, 1e221, 1e222, 1e223, 1e224, 1e225, 1e226, 1e227, 1e228, 1e229,
  1e230, 1e231, 1e232, 1e233, 1e234, 1e235, 1e236, 1e237, 1e238, 1e239,
  1e240, 1e241, 1e242, 1e243, 1e244, 1e245, 1e246, 1e247, 1e248, 1e249,
  1e250, 1e251, 1e252, 1e253, 1e254, 1e255, 1e256, 1e257, 1e258, 1e259,
  1e260, 1e261, 1e262, 1e263, 1e264, 1e265, 1e266, 1e267, 1e268, 1e269,
  1e270, 1e271, 1e272, 1e273, 1e274, 1e275, 1e276, 1e277, 1e278, 1e279,
  1e280, 1e281, 1e282, 1e283, 1e284, 1e285, 1e286, 1e287, 1e288, 1e289,
  1e290, 1e291, 1e292, 1e293, 1e294, 1e295, 1e296, 1e297, 1e298, 1e299,
  1e300, 1e301, 1e302, 1e303, 1e304, 1e305, 1e306, 1e307, 1e308
};

time_t server_start_time, flush_status_time;

char server_uuid[UUID_LENGTH+1];
const char *server_uuid_ptr;
char mysql_home[FN_REFLEN], pidfile_name[FN_REFLEN], system_time_zone[30];
char default_logfile_name[FN_REFLEN];
char *default_tz_name;
char log_error_file[FN_REFLEN], glob_hostname[FN_REFLEN];
char mysql_real_data_home[FN_REFLEN],
     lc_messages_dir[FN_REFLEN], reg_ext[FN_EXTLEN],
     mysql_charsets_dir[FN_REFLEN],
     *opt_init_file, *opt_tc_log_file;
char *lc_messages_dir_ptr, *log_error_file_ptr;
char mysql_unpacked_real_data_home[FN_REFLEN];
int mysql_unpacked_real_data_home_len;
uint mysql_real_data_home_len, mysql_data_home_len= 1;
uint reg_ext_length;
const key_map key_map_empty(0);
key_map key_map_full(0);                        // Will be initialized later

DATE_TIME_FORMAT global_date_format, global_datetime_format, global_time_format;
Time_zone *default_tz;

char *mysql_data_home= const_cast<char*>(".");
const char *mysql_real_data_home_ptr= mysql_real_data_home;
char server_version[SERVER_VERSION_LENGTH];
char *mysqld_unix_port, *opt_mysql_tmpdir;
ulong thread_handling;

/** name of reference on left expression in rewritten IN subquery */
const char *in_left_expr_name= "<left expr>";
/** name of additional condition */
const char *in_additional_cond= "<IN COND>";
const char *in_having_cond= "<IN HAVING>";

my_decimal decimal_zero;
/* classes for comparation parsing/processing */
Eq_creator eq_creator;
Ne_creator ne_creator;
Gt_creator gt_creator;
Lt_creator lt_creator;
Ge_creator ge_creator;
Le_creator le_creator;

MYSQL_FILE *bootstrap_file;
int bootstrap_error;

I_List<THD> threads;
Rpl_filter* rpl_filter;
Rpl_filter* binlog_filter;

struct system_variables global_system_variables;
struct system_variables max_system_variables;
struct system_status_var global_status_var;

MY_TMPDIR mysql_tmpdir_list;
MY_BITMAP temp_pool;

CHARSET_INFO *system_charset_info, *files_charset_info ;
CHARSET_INFO *national_charset_info, *table_alias_charset;
CHARSET_INFO *character_set_filesystem;
CHARSET_INFO *error_message_charset_info;

MY_LOCALE *my_default_lc_messages;
MY_LOCALE *my_default_lc_time_names;

SHOW_COMP_OPTION have_ssl, have_symlink, have_dlopen, have_query_cache;
SHOW_COMP_OPTION have_geometry, have_rtree_keys;
SHOW_COMP_OPTION have_crypt, have_compress;
SHOW_COMP_OPTION have_profiling;

/* Thread specific variables */

pthread_key(MEM_ROOT**,THR_MALLOC);
pthread_key(THD*, THR_THD);
mysql_mutex_t LOCK_thread_count;
mysql_mutex_t
  LOCK_status, LOCK_error_log, LOCK_uuid_generator,
  LOCK_delayed_insert, LOCK_delayed_status, LOCK_delayed_create,
  LOCK_crypt,
  LOCK_global_system_variables,
  LOCK_user_conn, LOCK_slave_list, LOCK_active_mi,
  LOCK_connection_count, LOCK_error_messages;
/**
  The below lock protects access to two global server variables:
  max_prepared_stmt_count and prepared_stmt_count. These variables
  set the limit and hold the current total number of prepared statements
  in the server, respectively. As PREPARE/DEALLOCATE rate in a loaded
  server may be fairly high, we need a dedicated lock.
*/
mysql_mutex_t LOCK_prepared_stmt_count;
#ifdef HAVE_OPENSSL
mysql_mutex_t LOCK_des_key_file;
#endif
mysql_rwlock_t LOCK_grant, LOCK_sys_init_connect, LOCK_sys_init_slave;
mysql_rwlock_t LOCK_system_variables_hash;
mysql_cond_t COND_thread_count;
pthread_t signal_thread;
pthread_attr_t connection_attrib;
mysql_mutex_t LOCK_server_started;
mysql_cond_t COND_server_started;

int mysqld_server_started= 0;

File_parser_dummy_hook file_parser_dummy_hook;

/* replication parameters, if master_host is not NULL, we are a slave */
uint report_port= MYSQL_PORT;
ulong master_retry_count=0;
char *master_info_file;
char *relay_log_info_file, *report_user, *report_password, *report_host;
char *opt_relay_logname = 0, *opt_relaylog_index_name=0;
char *opt_logname, *opt_slow_logname;

/* Static variables */

static bool kill_in_progress, segfaulted;
static my_bool opt_bootstrap, opt_myisam_log;
static int cleanup_done;
static ulong opt_specialflag;
static char *opt_update_logname;
char *opt_binlog_index_name;
char *mysql_home_ptr, *pidfile_name_ptr;
/** Initial command line arguments (count), after load_defaults().*/
static int defaults_argc;
/**
  Initial command line arguments (arguments), after load_defaults().
  This memory is allocated by @c load_defaults() and should be freed
  using @c free_defaults().
  Do not modify defaults_argc / defaults_argv,
  use remaining_argc / remaining_argv instead to parse the command
  line arguments in multiple steps.
*/
static char **defaults_argv;
/** Remaining command line arguments (count), filtered by handle_options().*/
static int remaining_argc;
/** Remaining command line arguments (arguments), filtered by handle_options().*/
static char **remaining_argv;
static char *opt_bin_logname;

int orig_argc;
char **orig_argv;

void set_remaining_args(int argc, char **argv)
{
  remaining_argc= argc;
  remaining_argv= argv;
}

/*
  Since buffered_option_error_reporter is only used currently
  for parsing performance schema options, this code is not needed
  when the performance schema is not compiled in.
*/
#ifdef WITH_PERFSCHEMA_STORAGE_ENGINE
/**
  A log message for the error log, buffered in memory.
  Log messages are temporarily buffered when generated before the error log
  is initialized, and then printed once the error log is ready.
*/
class Buffered_log : public Sql_alloc
{
public:
  Buffered_log(enum loglevel level, const char *message);

  ~Buffered_log()
  {}

  void print(void);

private:
  /** Log message level. */
  enum loglevel m_level;
  /** Log message text. */
  String m_message;
};

/**
  Constructor.
  @param level          the message log level
  @param message        the message text
*/
Buffered_log::Buffered_log(enum loglevel level, const char *message)
  : m_level(level), m_message()
{
  m_message.copy(message, strlen(message), &my_charset_latin1);
}

/**
  Print a buffered log to the real log file.
*/
void Buffered_log::print()
{
  /*
    Since messages are buffered, they can be printed out
    of order with other entries in the log.
    Add "Buffered xxx" to the message text to prevent confusion.
  */
  switch(m_level)
  {
  case ERROR_LEVEL:
    sql_print_error("Buffered error: %s\n", m_message.c_ptr_safe());
    break;
  case WARNING_LEVEL:
    sql_print_warning("Buffered warning: %s\n", m_message.c_ptr_safe());
    break;
  case INFORMATION_LEVEL:
    /*
      Messages printed as "information" still end up in the mysqld *error* log,
      but with a [Note] tag instead of an [ERROR] tag.
      While this is probably fine for a human reading the log,
      it is upsetting existing automated scripts used to parse logs,
      because such scripts are likely to not already handle [Note] properly.
      INFORMATION_LEVEL messages are simply silenced, on purpose,
      to avoid un needed verbosity.
    */
    break;
  }
}

/**
  Collection of all the buffered log messages.
*/
class Buffered_logs
{
public:
  Buffered_logs()
  {}

  ~Buffered_logs()
  {}

  void init();
  void cleanup();

  void buffer(enum loglevel m_level, const char *msg);
  void print();
private:
  /**
    Memory root to use to store buffered logs.
    This memory root lifespan is between init and cleanup.
    Once the buffered logs are printed, they are not needed anymore,
    and all the memory used is reclaimed.
  */
  MEM_ROOT m_root;
  /** List of buffered log messages. */
  List<Buffered_log> m_list;
};

void Buffered_logs::init()
{
  init_alloc_root(&m_root, 1024, 0);
}

void Buffered_logs::cleanup()
{
  m_list.delete_elements();
  free_root(&m_root, MYF(0));
}

/**
  Add a log message to the buffer.
*/
void Buffered_logs::buffer(enum loglevel level, const char *msg)
{
  /*
    Do not let Sql_alloc::operator new(size_t) allocate memory,
    there is no memory root associated with the main() thread.
    Give explicitly the proper memory root to use to
    Sql_alloc::operator new(size_t, MEM_ROOT *) instead.
  */
  Buffered_log *log= new (&m_root) Buffered_log(level, msg);
  if (log)
    m_list.push_back(log, &m_root);
}

/**
  Print buffered log messages.
*/
void Buffered_logs::print()
{
  Buffered_log *log;
  List_iterator_fast<Buffered_log> it(m_list);
  while ((log= it++))
    log->print();
}

/** Logs reported before a logger is available. */
static Buffered_logs buffered_logs;

#ifndef EMBEDDED_LIBRARY
/**
  Error reporter that buffer log messages.
  @param level          log message level
  @param format         log message format string
*/
C_MODE_START
static void buffered_option_error_reporter(enum loglevel level,
                                           const char *format, ...)
{
  va_list args;
  char buffer[1024];

  va_start(args, format);
  my_vsnprintf(buffer, sizeof(buffer), format, args);
  va_end(args);
  buffered_logs.buffer(level, buffer);
}
C_MODE_END
#endif /* !EMBEDDED_LIBRARY */
#endif /* WITH_PERFSCHEMA_STORAGE_ENGINE */

static MYSQL_SOCKET unix_sock, ip_sock;
struct rand_struct sql_rand; ///< used by sql_class.cc:THD::THD()

#ifndef EMBEDDED_LIBRARY
struct passwd *user_info;
static pthread_t select_thread;
static uint thr_kill_signal;
#endif

/* OS specific variables */

#ifdef __WIN__
#undef   getpid
#include <process.h>

static mysql_cond_t COND_handler_count;
static uint handler_count;
static bool start_mode=0, use_opt_args;
static int opt_argc;
static char **opt_argv;

#if !defined(EMBEDDED_LIBRARY)
static HANDLE hEventShutdown;
static char shutdown_event_name[40];
#include "nt_servc.h"
static   NTService  Service;        ///< Service object for WinNT
#endif /* EMBEDDED_LIBRARY */
#endif /* __WIN__ */

#ifdef _WIN32
static char pipe_name[512];
static SECURITY_ATTRIBUTES saPipeSecurity;
static SECURITY_DESCRIPTOR sdPipeDescriptor;
static HANDLE hPipe = INVALID_HANDLE_VALUE;
#endif

#ifndef EMBEDDED_LIBRARY
bool mysqld_embedded=0;
#else
bool mysqld_embedded=1;
#endif

static my_bool plugins_are_initialized= FALSE;

#ifndef DBUG_OFF
static const char* default_dbug_option;
#endif
#ifdef HAVE_LIBWRAP
const char *libwrapName= NULL;
int allow_severity = LOG_INFO;
int deny_severity = LOG_WARNING;
#endif
#ifdef HAVE_QUERY_CACHE
ulong query_cache_min_res_unit= QUERY_CACHE_MIN_RESULT_DATA_SIZE;
Query_cache query_cache;
#endif
#ifdef HAVE_SMEM
char *shared_memory_base_name= default_shared_memory_base_name;
my_bool opt_enable_shared_memory;
HANDLE smem_event_connect_request= 0;
#endif

my_bool opt_use_ssl  = 0;
char *opt_ssl_ca= NULL, *opt_ssl_capath= NULL, *opt_ssl_cert= NULL,
     *opt_ssl_cipher= NULL, *opt_ssl_key= NULL;

#ifdef HAVE_OPENSSL
#include <openssl/crypto.h>
#ifndef HAVE_YASSL
typedef struct CRYPTO_dynlock_value
{
  mysql_rwlock_t lock;
} openssl_lock_t;

static openssl_lock_t *openssl_stdlocks;
static openssl_lock_t *openssl_dynlock_create(const char *, int);
static void openssl_dynlock_destroy(openssl_lock_t *, const char *, int);
static void openssl_lock_function(int, int, const char *, int);
static void openssl_lock(int, openssl_lock_t *, const char *, int);
static unsigned long openssl_id_function();
#endif
char *des_key_file;
#ifndef EMBEDDED_LIBRARY
struct st_VioSSLFd *ssl_acceptor_fd;
#endif
#endif /* HAVE_OPENSSL */

/**
  Number of currently active user connections. The variable is protected by
  LOCK_connection_count.
*/
uint connection_count= 0;

/* Function declarations */

pthread_handler_t signal_hand(void *arg);
static int mysql_init_variables(void);
static int get_options(int *argc_ptr, char ***argv_ptr);
static bool add_terminator(DYNAMIC_ARRAY *options);
extern "C" my_bool mysqld_get_one_option(int, const struct my_option *, char *);
static void set_server_version(void);
static int init_thread_environment();
static char *get_relative_path(const char *path);
static int fix_paths(void);
void handle_connections_sockets();
#ifdef _WIN32
pthread_handler_t handle_connections_sockets_thread(void *arg);
#endif
pthread_handler_t kill_server_thread(void *arg);
static void bootstrap(MYSQL_FILE *file);
static bool read_init_file(char *file_name);
#ifdef _WIN32
pthread_handler_t handle_connections_namedpipes(void *arg);
#endif
#ifdef HAVE_SMEM
pthread_handler_t handle_connections_shared_memory(void *arg);
#endif
pthread_handler_t handle_slave(void *arg);
static void clean_up(bool print_message);
static int test_if_case_insensitive(const char *dir_name);

#ifndef EMBEDDED_LIBRARY
static void usage(void);
static void start_signal_handler(void);
static void close_server_sock();
static void clean_up_mutexes(void);
static void wait_for_signal_thread_to_end(void);
static void create_pid_file();
static void mysqld_exit(int exit_code) __attribute__((noreturn));
#endif
static void end_ssl();


#ifndef EMBEDDED_LIBRARY
/****************************************************************************
** Code to end mysqld
****************************************************************************/

static void close_connections(void)
{
#ifdef EXTRA_DEBUG
  int count=0;
#endif
  DBUG_ENTER("close_connections");

  /* Clear thread cache */
  kill_cached_threads++;
  flush_thread_cache();

  /* kill connection thread */
#if !defined(__WIN__)
  DBUG_PRINT("quit", ("waiting for select thread: 0x%lx",
                      (ulong) select_thread));
  mysql_mutex_lock(&LOCK_thread_count);

  while (select_thread_in_use)
  {
    struct timespec abstime;
    int error;
    LINT_INIT(error);
    DBUG_PRINT("info",("Waiting for select thread"));

#ifndef DONT_USE_THR_ALARM
    if (pthread_kill(select_thread, thr_client_alarm))
      break;          // allready dead
#endif
    set_timespec(abstime, 2);
    for (uint tmp=0 ; tmp < 10 && select_thread_in_use; tmp++)
    {
      error= mysql_cond_timedwait(&COND_thread_count, &LOCK_thread_count,
                                  &abstime);
      if (error != EINTR)
  break;
    }
#ifdef EXTRA_DEBUG
    if (error != 0 && !count++)
      sql_print_error("Got error %d from mysql_cond_timedwait", error);
#endif
    close_server_sock();
  }
  mysql_mutex_unlock(&LOCK_thread_count);
#endif /* __WIN__ */


  /* Abort listening to new connections */
  DBUG_PRINT("quit",("Closing sockets"));
  if (!opt_disable_networking )
  {
    if (mysql_socket_getfd(ip_sock) != INVALID_SOCKET)
    {
      (void) mysql_socket_shutdown(ip_sock, SHUT_RDWR);
      (void) mysql_socket_close(ip_sock);
      ip_sock= MYSQL_INVALID_SOCKET;
    }
  }
#ifdef _WIN32
  if (hPipe != INVALID_HANDLE_VALUE && opt_enable_named_pipe)
  {
    HANDLE temp;
    DBUG_PRINT("quit", ("Closing named pipes") );

    /* Create connection to the handle named pipe handler to break the loop */
    if ((temp = CreateFile(pipe_name,
         GENERIC_READ | GENERIC_WRITE,
         0,
         NULL,
         OPEN_EXISTING,
         0,
         NULL )) != INVALID_HANDLE_VALUE)
    {
      WaitNamedPipe(pipe_name, 1000);
      DWORD dwMode = PIPE_READMODE_BYTE | PIPE_WAIT;
      SetNamedPipeHandleState(temp, &dwMode, NULL, NULL);
      CancelIo(temp);
      DisconnectNamedPipe(temp);
      CloseHandle(temp);
    }
  }
#endif
#ifdef HAVE_SYS_UN_H
  if (mysql_socket_getfd(unix_sock) != INVALID_SOCKET)
  {
    (void) mysql_socket_shutdown(unix_sock, SHUT_RDWR);
    (void) mysql_socket_close(unix_sock);
    (void) unlink(mysqld_unix_port);
    unix_sock= MYSQL_INVALID_SOCKET;
  }
#endif
  end_thr_alarm(0);      // Abort old alarms.

  /*
    First signal all threads that it's time to die
    This will give the threads some time to gracefully abort their
    statements and inform their clients that the server is about to die.
  */

  sql_print_information("Giving client threads a chance to die gracefully");

  THD *tmp;
  mysql_mutex_lock(&LOCK_thread_count); // For unlink from list

  I_List_iterator<THD> it(threads);
  while ((tmp=it++))
  {
    DBUG_PRINT("quit",("Informing thread %ld that it's time to die",
           tmp->thread_id));
    /* We skip slave threads & scheduler on this first loop through. */
    if (tmp->slave_thread)
      continue;

    tmp->killed= THD::KILL_CONNECTION;
    MYSQL_CALLBACK(thread_scheduler, post_kill_notification, (tmp));
    mysql_mutex_lock(&tmp->LOCK_thd_data);
    if (tmp->mysys_var)
    {
      tmp->mysys_var->abort=1;
      mysql_mutex_lock(&tmp->mysys_var->mutex);
      if (tmp->mysys_var->current_cond)
      {
        mysql_mutex_lock(tmp->mysys_var->current_mutex);
        mysql_cond_broadcast(tmp->mysys_var->current_cond);
        mysql_mutex_unlock(tmp->mysys_var->current_mutex);
      }
      mysql_mutex_unlock(&tmp->mysys_var->mutex);
    }
    mysql_mutex_unlock(&tmp->LOCK_thd_data);
  }
  mysql_mutex_unlock(&LOCK_thread_count); // For unlink from list

  Events::deinit();

  sql_print_information("Shutting down slave threads");
  end_slave();

  if (thread_count)
    sleep(2);         // Give threads time to die

  /*
    Force remaining threads to die by closing the connection to the client
    This will ensure that threads that are waiting for a command from the
    client on a blocking read call are aborted.
  */

  sql_print_information("Forcefully disconnecting remaining clients");
  for (;;)
  {
    DBUG_PRINT("quit",("Locking LOCK_thread_count"));
    mysql_mutex_lock(&LOCK_thread_count); // For unlink from list
    if (!(tmp=threads.get()))
    {
      DBUG_PRINT("quit",("Unlocking LOCK_thread_count"));
      mysql_mutex_unlock(&LOCK_thread_count);
      break;
    }
#ifndef __bsdi__        // Bug in BSDI kernel
    if (tmp->vio_ok())
    {
      if (global_system_variables.log_warnings)
        sql_print_warning(ER_DEFAULT(ER_FORCING_CLOSE),my_progname,
                          tmp->thread_id,
                          (tmp->main_security_ctx.user ?
                           tmp->main_security_ctx.user : ""));
      close_connection(tmp);
    }
#endif
    DBUG_PRINT("quit",("Unlocking LOCK_thread_count"));
    mysql_mutex_unlock(&LOCK_thread_count);
  }
  /* All threads has now been aborted */
  DBUG_PRINT("quit",("Waiting for threads to die (count=%u)",thread_count));
  mysql_mutex_lock(&LOCK_thread_count);
  while (thread_count)
  {
    mysql_cond_wait(&COND_thread_count, &LOCK_thread_count);
    DBUG_PRINT("quit",("One thread died (count=%u)",thread_count));
  }
  mysql_mutex_unlock(&LOCK_thread_count);

  close_active_mi();
  DBUG_PRINT("quit",("close_connections thread"));
  DBUG_VOID_RETURN;
}


static void close_server_sock()
{
#ifdef HAVE_CLOSE_SERVER_SOCK
  DBUG_ENTER("close_server_sock");
  MYSQL_SOCKET tmp_sock;
  tmp_sock=ip_sock;
  if (mysql_socket_getfd(tmp_sock) != INVALID_SOCKET)
  {
    ip_sock= MYSQL_INVALID_SOCKET;
    DBUG_PRINT("info",("calling shutdown on TCP/IP socket"));
    (void) mysql_socket_shutdown(tmp_sock, SHUT_RDWR);
  }
  tmp_sock=unix_sock;
  if (mysql_socket_getfd(tmp_sock) != INVALID_SOCKET)
  {
    unix_sock= MYSQL_INVALID_SOCKET;
    DBUG_PRINT("info",("calling shutdown on unix socket"));
    (void) mysql_socket_shutdown(tmp_sock, SHUT_RDWR);
    (void) unlink(mysqld_unix_port);
  }
  DBUG_VOID_RETURN;
#endif
}

#endif /*EMBEDDED_LIBRARY*/


void kill_mysql(void)
{
  DBUG_ENTER("kill_mysql");

#if defined(SIGNALS_DONT_BREAK_READ) && !defined(EMBEDDED_LIBRARY)
  abort_loop=1;         // Break connection loops
  close_server_sock();        // Force accept to wake up
#endif

#if defined(__WIN__)
#if !defined(EMBEDDED_LIBRARY)
  {
    if (!SetEvent(hEventShutdown))
    {
      DBUG_PRINT("error",("Got error: %ld from SetEvent",GetLastError()));
    }
    /*
      or:
      HANDLE hEvent=OpenEvent(0, FALSE, "MySqlShutdown");
      SetEvent(hEventShutdown);
      CloseHandle(hEvent);
    */
  }
#endif
#elif defined(HAVE_PTHREAD_KILL)
  if (pthread_kill(signal_thread, MYSQL_KILL_SIGNAL))
  {
    DBUG_PRINT("error",("Got error %d from pthread_kill",errno)); /* purecov: inspected */
  }
#elif !defined(SIGNALS_DONT_BREAK_READ)
  kill(current_pid, MYSQL_KILL_SIGNAL);
#endif
  DBUG_PRINT("quit",("After pthread_kill"));
  shutdown_in_progress=1;     // Safety if kill didn't work
#ifdef SIGNALS_DONT_BREAK_READ
  if (!kill_in_progress)
  {
    pthread_t tmp;
    abort_loop=1;
    if (mysql_thread_create(0, /* Not instrumented */
                            &tmp, &connection_attrib, kill_server_thread,
                            (void*) 0))
      sql_print_error("Can't create thread to kill server");
  }
#endif
  DBUG_VOID_RETURN;
}

/**
  Force server down. Kill all connections and threads and exit.

  @param  sig_ptr       Signal number that caused kill_server to be called.

  @note
    A signal number of 0 mean that the function was not called
    from a signal handler and there is thus no signal to block
    or stop, we just want to kill the server.
*/

#if !defined(__WIN__)
static void *kill_server(void *sig_ptr)
#define RETURN_FROM_KILL_SERVER return 0
#else
static void __cdecl kill_server(int sig_ptr)
#define RETURN_FROM_KILL_SERVER return
#endif
{
  DBUG_ENTER("kill_server");
#ifndef EMBEDDED_LIBRARY
  int sig=(int) (long) sig_ptr;     // This is passed a int
  // if there is a signal during the kill in progress, ignore the other
  if (kill_in_progress)       // Safety
  {
    DBUG_LEAVE;
    RETURN_FROM_KILL_SERVER;
  }
  kill_in_progress=TRUE;
  abort_loop=1;         // This should be set
  if (sig != 0) // 0 is not a valid signal number
    my_sigset(sig, SIG_IGN);                    /* purify inspected */
  if (sig == MYSQL_KILL_SIGNAL || sig == 0)
    sql_print_information(ER_DEFAULT(ER_NORMAL_SHUTDOWN),my_progname);
  else
    sql_print_error(ER_DEFAULT(ER_GOT_SIGNAL),my_progname,sig); /* purecov: inspected */

#if defined(HAVE_SMEM) && defined(__WIN__)
  /*
   Send event to smem_event_connect_request for aborting
   */
  if (opt_enable_shared_memory)
  {
    if (!SetEvent(smem_event_connect_request))
    {
      DBUG_PRINT("error",
                 ("Got error: %ld from SetEvent of smem_event_connect_request",
                  GetLastError()));
    }
  }
#endif

  close_connections();
  if (sig != MYSQL_KILL_SIGNAL &&
      sig != 0)
    unireg_abort(1);        /* purecov: inspected */
  else
    unireg_end();

  /* purecov: begin deadcode */
  DBUG_LEAVE;                                   // Must match DBUG_ENTER()
  my_thread_end();
  pthread_exit(0);
  /* purecov: end */

  RETURN_FROM_KILL_SERVER;                      // Avoid compiler warnings

#else /* EMBEDDED_LIBRARY*/

  DBUG_LEAVE;
  RETURN_FROM_KILL_SERVER;

#endif /* EMBEDDED_LIBRARY */
}


#if defined(USE_ONE_SIGNAL_HAND)
pthread_handler_t kill_server_thread(void *arg __attribute__((unused)))
{
  my_thread_init();       // Initialize new thread
  kill_server(0);
  /* purecov: begin deadcode */
  my_thread_end();
  pthread_exit(0);
  return 0;
  /* purecov: end */
}
#endif


extern "C" sig_handler print_signal_warning(int sig)
{
  if (global_system_variables.log_warnings)
    sql_print_warning("Got signal %d from thread %ld", sig,my_thread_id());
#ifdef SIGNAL_HANDLER_RESET_ON_DELIVERY
  my_sigset(sig,print_signal_warning);    /* int. thread system calls */
#endif
#if !defined(__WIN__)
  if (sig == SIGALRM)
    alarm(2);         /* reschedule alarm */
#endif
}

#ifndef EMBEDDED_LIBRARY

static void init_error_log_mutex()
{
  mysql_mutex_init(key_LOCK_error_log, &LOCK_error_log, MY_MUTEX_INIT_FAST);
}


static void clean_up_error_log_mutex()
{
  mysql_mutex_destroy(&LOCK_error_log);
}


/**
  cleanup all memory and end program nicely.

    If SIGNALS_DONT_BREAK_READ is defined, this function is called
    by the main thread. To get MySQL to shut down nicely in this case
    (Mac OS X) we have to call exit() instead if pthread_exit().

  @note
    This function never returns.
*/
void unireg_end(void)
{
  clean_up(1);
  my_thread_end();
#if defined(SIGNALS_DONT_BREAK_READ)
  exit(0);
#else
  pthread_exit(0);        // Exit is in main thread
#endif
}


extern "C" void unireg_abort(int exit_code)
{
  DBUG_ENTER("unireg_abort");

  if (opt_help)
    usage();
  if (exit_code)
    sql_print_error("Aborting\n");
  clean_up(!opt_help && (exit_code || !opt_bootstrap)); /* purecov: inspected */
  DBUG_PRINT("quit",("done with cleanup in unireg_abort"));
  mysqld_exit(exit_code);
}

static void mysqld_exit(int exit_code)
{
  /*
    Important note: we wait for the signal thread to end,
    but if a kill -15 signal was sent, the signal thread did
    spawn the kill_server_thread thread, which is running concurrently.
  */
  wait_for_signal_thread_to_end();
  mysql_audit_finalize();
  clean_up_mutexes();
  clean_up_error_log_mutex();
#ifdef WITH_PERFSCHEMA_STORAGE_ENGINE
  /*
    Bug#56666 needs to be fixed before calling:
    shutdown_performance_schema();
  */
#endif
  my_end(opt_endinfo ? MY_CHECK_ERROR | MY_GIVE_INFO : 0);
  exit(exit_code); /* purecov: inspected */
}

#endif /* !EMBEDDED_LIBRARY */

void clean_up(bool print_message)
{
  DBUG_PRINT("exit",("clean_up"));
  if (cleanup_done++)
    return; /* purecov: inspected */

  stop_handle_manager();
  release_ddl_log();

  /*
    make sure that handlers finish up
    what they have that is dependent on the binlog
  */
  sql_print_information("Binlog end");
  ha_binlog_end(current_thd);

  logger.cleanup_base();

  injector::free_instance();
  mysql_bin_log.cleanup();

#ifdef HAVE_REPLICATION
  if (use_slave_mask)
    bitmap_free(&slave_error_mask);
#endif
  my_tz_free();
  my_dboptions_cache_free();
#ifndef NO_EMBEDDED_ACCESS_CHECKS
  servers_free(1);
  acl_free(1);
  grant_free();
#endif
  query_cache_destroy();
  hostname_cache_free();
  item_user_lock_free();
  lex_free();       /* Free some memory */
  item_create_cleanup();
  free_charsets();
  if (!opt_noacl)
  {
#ifdef HAVE_DLOPEN
    udf_free();
#endif
  }
  table_def_start_shutdown();
  plugin_shutdown();
  ha_end();
  if (tc_log)
    tc_log->close();
  delegates_destroy();
  xid_cache_free();
  table_def_free();
  mdl_destroy();
  key_caches.delete_elements((void (*)(const char*, uchar*)) free_key_cache);
  multi_keycache_free();
  free_status_vars();
  end_thr_alarm(1);     /* Free allocated memory */
  my_free_open_file_info();
  if (defaults_argv)
    free_defaults(defaults_argv);
  free_tmpdir(&mysql_tmpdir_list);
  my_free(opt_bin_logname);
  bitmap_free(&temp_pool);
  free_max_user_conn();
#ifdef HAVE_REPLICATION
  end_slave_list();
#endif
  delete binlog_filter;
  delete rpl_filter;
  end_ssl();
  vio_end();
  my_regex_end();
#if defined(ENABLED_DEBUG_SYNC)
  /* End the debug sync facility. See debug_sync.cc. */
  debug_sync_end();
#endif /* defined(ENABLED_DEBUG_SYNC) */

#if !defined(EMBEDDED_LIBRARY)
  if (!opt_bootstrap)
    mysql_file_delete(key_file_pid, pidfile_name, MYF(0)); // This may not always exist
#endif
  if (print_message && my_default_lc_messages && server_start_time)
    sql_print_information(ER_DEFAULT(ER_SHUTDOWN_COMPLETE),my_progname);
  cleanup_errmsgs();
  MYSQL_CALLBACK(thread_scheduler, end, ());
  mysql_client_plugin_deinit();
  finish_client_errs();
  (void) my_error_unregister(ER_ERROR_FIRST, ER_ERROR_LAST); // finish server errs
  DBUG_PRINT("quit", ("Error messages freed"));
  /* Tell main we are ready */
  logger.cleanup_end();
  my_atomic_rwlock_destroy(&global_query_id_lock);
  my_atomic_rwlock_destroy(&thread_running_lock);
  mysql_mutex_lock(&LOCK_thread_count);
  DBUG_PRINT("quit", ("got thread count lock"));
  ready_to_exit=1;
  /* do the broadcast inside the lock to ensure that my_end() is not called */
  mysql_cond_broadcast(&COND_thread_count);
  mysql_mutex_unlock(&LOCK_thread_count);
  sys_var_end();

  my_free(const_cast<char*>(log_bin_basename));
  my_free(const_cast<char*>(log_bin_index));
#ifndef EMBEDDED_LIBRARY
  my_free(const_cast<char*>(relay_log_basename));
  my_free(const_cast<char*>(relay_log_index));
#endif

  /*
    The following lines may never be executed as the main thread may have
    killed us
  */
  DBUG_PRINT("quit", ("done with cleanup"));
} /* clean_up */


#ifndef EMBEDDED_LIBRARY

/**
  This is mainly needed when running with purify, but it's still nice to
  know that all child threads have died when mysqld exits.
*/
static void wait_for_signal_thread_to_end()
{
  uint i;
  /*
    Wait up to 10 seconds for signal thread to die. We use this mainly to
    avoid getting warnings that my_thread_end has not been called
  */
  for (i= 0 ; i < 100 && signal_thread_in_use; i++)
  {
    if (pthread_kill(signal_thread, MYSQL_KILL_SIGNAL) != ESRCH)
      break;
    my_sleep(100);        // Give it time to die
  }
}


static void clean_up_mutexes()
{
  mysql_rwlock_destroy(&LOCK_grant);
  mysql_mutex_destroy(&LOCK_thread_count);
  mysql_mutex_destroy(&LOCK_status);
  mysql_mutex_destroy(&LOCK_delayed_insert);
  mysql_mutex_destroy(&LOCK_delayed_status);
  mysql_mutex_destroy(&LOCK_delayed_create);
  mysql_mutex_destroy(&LOCK_manager);
  mysql_mutex_destroy(&LOCK_crypt);
  mysql_mutex_destroy(&LOCK_user_conn);
  mysql_mutex_destroy(&LOCK_connection_count);
#ifdef HAVE_OPENSSL
  mysql_mutex_destroy(&LOCK_des_key_file);
#ifndef HAVE_YASSL
  for (int i= 0; i < CRYPTO_num_locks(); ++i)
    mysql_rwlock_destroy(&openssl_stdlocks[i].lock);
  OPENSSL_free(openssl_stdlocks);
#endif
#endif
  mysql_mutex_destroy(&LOCK_active_mi);
  mysql_rwlock_destroy(&LOCK_sys_init_connect);
  mysql_rwlock_destroy(&LOCK_sys_init_slave);
  mysql_mutex_destroy(&LOCK_global_system_variables);
  mysql_rwlock_destroy(&LOCK_system_variables_hash);
  mysql_mutex_destroy(&LOCK_uuid_generator);
  mysql_mutex_destroy(&LOCK_prepared_stmt_count);
  mysql_mutex_destroy(&LOCK_error_messages);
  mysql_cond_destroy(&COND_thread_count);
  mysql_cond_destroy(&COND_thread_cache);
  mysql_cond_destroy(&COND_flush_thread_cache);
  mysql_cond_destroy(&COND_manager);
}
#endif /*EMBEDDED_LIBRARY*/


/****************************************************************************
** Init IP and UNIX socket
****************************************************************************/

#ifndef EMBEDDED_LIBRARY
static void set_ports()
{
  char  *env;
  if (!mysqld_port && !opt_disable_networking)
  {         // Get port if not from commandline
    mysqld_port= MYSQL_PORT;

    /*
      if builder specifically requested a default port, use that
      (even if it coincides with our factory default).
      only if they didn't do we check /etc/services (and, failing
      on that, fall back to the factory default of 3306).
      either default can be overridden by the environment variable
      MYSQL_TCP_PORT, which in turn can be overridden with command
      line options.
    */

#if MYSQL_PORT_DEFAULT == 0
    struct  servent *serv_ptr;
    if ((serv_ptr= getservbyname("mysql", "tcp")))
      mysqld_port= ntohs((u_short) serv_ptr->s_port); /* purecov: inspected */
#endif
    if ((env = getenv("MYSQL_TCP_PORT")))
      mysqld_port= (uint) atoi(env);    /* purecov: inspected */
  }
  if (!mysqld_unix_port)
  {
#ifdef __WIN__
    mysqld_unix_port= (char*) MYSQL_NAMEDPIPE;
#else
    mysqld_unix_port= (char*) MYSQL_UNIX_ADDR;
#endif
    if ((env = getenv("MYSQL_UNIX_PORT")))
      mysqld_unix_port= env;      /* purecov: inspected */
  }
}

/* Change to run as another user if started with --user */

static struct passwd *check_user(const char *user)
{
#if !defined(__WIN__)
  struct passwd *tmp_user_info;
  uid_t user_id= geteuid();

  // Don't bother if we aren't superuser
  if (user_id)
  {
    if (user)
    {
      /* Don't give a warning, if real user is same as given with --user */
      /* purecov: begin tested */
      tmp_user_info= getpwnam(user);
      if ((!tmp_user_info || user_id != tmp_user_info->pw_uid) &&
    global_system_variables.log_warnings)
        sql_print_warning(
                    "One can only use the --user switch if running as root\n");
      /* purecov: end */
    }
    return NULL;
  }
  if (!user)
  {
    if (!opt_bootstrap)
    {
      sql_print_error("Fatal error: Please read \"Security\" section of the manual to find out how to run mysqld as root!\n");
      unireg_abort(1);
    }
    return NULL;
  }
  /* purecov: begin tested */
  if (!strcmp(user,"root"))
    return NULL;                        // Avoid problem with dynamic libraries

  if (!(tmp_user_info= getpwnam(user)))
  {
    // Allow a numeric uid to be used
    const char *pos;
    for (pos= user; my_isdigit(mysqld_charset,*pos); pos++) ;
    if (*pos)                                   // Not numeric id
      goto err;
    if (!(tmp_user_info= getpwuid(atoi(user))))
      goto err;
  }
  return tmp_user_info;
  /* purecov: end */

err:
  sql_print_error("Fatal error: Can't change to run as user '%s' ;  Please check that the user exists!\n",user);
  unireg_abort(1);

#ifdef PR_SET_DUMPABLE
  if (test_flags & TEST_CORE_ON_SIGNAL)
  {
    /* inform kernel that process is dumpable */
    (void) prctl(PR_SET_DUMPABLE, 1);
  }
#endif

#endif
  return NULL;
}

static void set_user(const char *user, struct passwd *user_info_arg)
{
  /* purecov: begin tested */
#if !defined(__WIN__)
  DBUG_ASSERT(user_info_arg != 0);
#ifdef HAVE_INITGROUPS
  /*
    We can get a SIGSEGV when calling initgroups() on some systems when NSS
    is configured to use LDAP and the server is statically linked.  We set
    calling_initgroups as a flag to the SIGSEGV handler that is then used to
    output a specific message to help the user resolve this problem.
  */
  calling_initgroups= TRUE;
  initgroups((char*) user, user_info_arg->pw_gid);
  calling_initgroups= FALSE;
#endif
  if (setgid(user_info_arg->pw_gid) == -1)
  {
    sql_perror("setgid");
    unireg_abort(1);
  }
  if (setuid(user_info_arg->pw_uid) == -1)
  {
    sql_perror("setuid");
    unireg_abort(1);
  }
#endif
  /* purecov: end */
}


static void set_effective_user(struct passwd *user_info_arg)
{
#if !defined(__WIN__)
  DBUG_ASSERT(user_info_arg != 0);
  if (setregid((gid_t)-1, user_info_arg->pw_gid) == -1)
  {
    sql_perror("setregid");
    unireg_abort(1);
  }
  if (setreuid((uid_t)-1, user_info_arg->pw_uid) == -1)
  {
    sql_perror("setreuid");
    unireg_abort(1);
  }
#endif
}


/** Change root user if started with @c --chroot . */
static void set_root(const char *path)
{
#if !defined(__WIN__)
  if (chroot(path) == -1)
  {
    sql_perror("chroot");
    unireg_abort(1);
  }
  my_setwd("/", MYF(0));
#endif
}


static void network_init(void)
{
#ifdef HAVE_SYS_UN_H
  struct sockaddr_un  UNIXaddr;
#endif
  int arg;
  int   ret;
  uint  waited;
  uint  this_wait;
  uint  retry;
  char port_buf[NI_MAXSERV];
  DBUG_ENTER("network_init");
  LINT_INIT(ret);

  if (MYSQL_CALLBACK_ELSE(thread_scheduler, init, (), 0))
    unireg_abort(1);      /* purecov: inspected */

  set_ports();

  if (mysqld_port != 0 && !opt_disable_networking && !opt_bootstrap)
  {
    struct addrinfo *ai, *a;
    struct addrinfo hints;
    int error;
    DBUG_PRINT("general",("IP Socket is %d",mysqld_port));

    memset(&hints, 0, sizeof (hints));
    hints.ai_flags= AI_PASSIVE;
    hints.ai_socktype= SOCK_STREAM;
    hints.ai_family= AF_UNSPEC;

    my_snprintf(port_buf, NI_MAXSERV, "%d", mysqld_port);
    error= getaddrinfo(my_bind_addr_str, port_buf, &hints, &ai);
    if (error != 0)
    {
      DBUG_PRINT("error",("Got error: %d from getaddrinfo()", error));
      sql_perror(ER_DEFAULT(ER_IPSOCK_ERROR));  /* purecov: tested */
      unireg_abort(1);        /* purecov: tested */
    }

    for (a= ai; a != NULL; a= a->ai_next)
    {
      ip_sock= mysql_socket_socket(key_socket_tcpip, a->ai_family, a->ai_socktype, a->ai_protocol);
      if (mysql_socket_getfd(ip_sock) != INVALID_SOCKET)
        break;
    }

    if (mysql_socket_getfd(ip_sock) == INVALID_SOCKET)
    {
      DBUG_PRINT("error",("Got error: %d from socket()",socket_errno));
      sql_perror(ER_DEFAULT(ER_IPSOCK_ERROR));  /* purecov: tested */
      unireg_abort(1);        /* purecov: tested */
    }

    mysql_socket_set_thread_owner(ip_sock);

#ifndef __WIN__
    /*
      We should not use SO_REUSEADDR on windows as this would enable a
      user to open two mysqld servers with the same TCP/IP port.
    */
    arg= 1;
    (void) mysql_socket_setsockopt(ip_sock, SOL_SOCKET, SO_REUSEADDR, (char*)&arg,sizeof(arg));
#endif /* __WIN__ */

#ifdef IPV6_V6ONLY
     /*
       For interoperability with older clients, IPv6 socket should
       listen on both IPv6 and IPv4 wildcard addresses.
       Turn off IPV6_V6ONLY option.

       NOTE: this will work starting from Windows Vista only.
       On Windows XP dual stack is not available, so it will not
       listen on the corresponding IPv4-address.
     */
    if (a->ai_family == AF_INET6)
    {
      arg= 0;
      (void) mysql_socket_setsockopt(ip_sock, IPPROTO_IPV6, IPV6_V6ONLY, (char*)&arg,
                sizeof(arg));
    }
#endif
    /*
      Sometimes the port is not released fast enough when stopping and
      restarting the server. This happens quite often with the test suite
      on busy Linux systems. Retry to bind the address at these intervals:
      Sleep intervals: 1, 2, 4,  6,  9, 13, 17, 22, ...
      Retry at second: 1, 3, 7, 13, 22, 35, 52, 74, ...
      Limit the sequence by mysqld_port_timeout (set --port-open-timeout=#).
    */
    for (waited= 0, retry= 1; ; retry++, waited+= this_wait)
    {
      if (((ret= mysql_socket_bind(ip_sock, a->ai_addr, a->ai_addrlen)) >= 0 ) ||
          (socket_errno != SOCKET_EADDRINUSE) ||
          (waited >= mysqld_port_timeout))
        break;
      sql_print_information("Retrying bind on TCP/IP port %u", mysqld_port);
      this_wait= retry * retry / 3 + 1;
      sleep(this_wait);
    }
    freeaddrinfo(ai);
    if (ret < 0)
    {
      DBUG_PRINT("error",("Got error: %d from bind",socket_errno));
      sql_perror("Can't start server: Bind on TCP/IP port");
      sql_print_error("Do you already have another mysqld server running on port: %d ?",mysqld_port);
      unireg_abort(1);
    }
    if (mysql_socket_listen(ip_sock, (int)back_log) < 0)
    {
      sql_perror("Can't start server: listen() on TCP/IP port");
      sql_print_error("listen() on TCP/IP failed with error %d",
          socket_errno);
      unireg_abort(1);
    }
  }

#ifdef _WIN32
  /* create named pipe */
  if (Service.IsNT() && mysqld_unix_port[0] && !opt_bootstrap &&
      opt_enable_named_pipe)
  {
    strxnmov(pipe_name, sizeof(pipe_name)-1, "\\\\.\\pipe\\",
       mysqld_unix_port, NullS);
    memset(&saPipeSecurity, 0, sizeof(saPipeSecurity));
    memset(&sdPipeDescriptor, 0, sizeof(sdPipeDescriptor));
    if (!InitializeSecurityDescriptor(&sdPipeDescriptor,
              SECURITY_DESCRIPTOR_REVISION))
    {
      sql_perror("Can't start server : Initialize security descriptor");
      unireg_abort(1);
    }
    if (!SetSecurityDescriptorDacl(&sdPipeDescriptor, TRUE, NULL, FALSE))
    {
      sql_perror("Can't start server : Set security descriptor");
      unireg_abort(1);
    }
    saPipeSecurity.nLength = sizeof(SECURITY_ATTRIBUTES);
    saPipeSecurity.lpSecurityDescriptor = &sdPipeDescriptor;
    saPipeSecurity.bInheritHandle = FALSE;
    if ((hPipe= CreateNamedPipe(pipe_name,
        PIPE_ACCESS_DUPLEX|FILE_FLAG_OVERLAPPED,
        PIPE_TYPE_BYTE |
        PIPE_READMODE_BYTE |
        PIPE_WAIT,
        PIPE_UNLIMITED_INSTANCES,
        (int) global_system_variables.net_buffer_length,
        (int) global_system_variables.net_buffer_length,
        NMPWAIT_USE_DEFAULT_WAIT,
        &saPipeSecurity)) == INVALID_HANDLE_VALUE)
      {
  LPVOID lpMsgBuf;
  int error=GetLastError();
  FormatMessage(FORMAT_MESSAGE_ALLOCATE_BUFFER |
          FORMAT_MESSAGE_FROM_SYSTEM,
          NULL, error, MAKELANGID(LANG_NEUTRAL, SUBLANG_DEFAULT),
          (LPTSTR) &lpMsgBuf, 0, NULL );
  sql_perror((char *)lpMsgBuf);
  LocalFree(lpMsgBuf);
  unireg_abort(1);
      }
  }
#endif

#if defined(HAVE_SYS_UN_H)
  /*
  ** Create the UNIX socket
  */
  if (mysqld_unix_port[0] && !opt_bootstrap)
  {
    DBUG_PRINT("general",("UNIX Socket is %s",mysqld_unix_port));

    if (strlen(mysqld_unix_port) > (sizeof(UNIXaddr.sun_path) - 1))
    {
      sql_print_error("The socket file path is too long (> %u): %s",
                      (uint) sizeof(UNIXaddr.sun_path) - 1, mysqld_unix_port);
      unireg_abort(1);
    }

    unix_sock= mysql_socket_socket(key_socket_unix, AF_UNIX, SOCK_STREAM, 0);

    if (mysql_socket_getfd(unix_sock) < 0)
    {
      sql_perror("Can't start server : UNIX Socket "); /* purecov: inspected */
      unireg_abort(1);        /* purecov: inspected */
    }

    mysql_socket_set_thread_owner(unix_sock);

    memset(&UNIXaddr, 0, sizeof(UNIXaddr));
    UNIXaddr.sun_family = AF_UNIX;
    strmov(UNIXaddr.sun_path, mysqld_unix_port);
    (void) unlink(mysqld_unix_port);
    arg= 1;
    (void) mysql_socket_setsockopt(unix_sock, SOL_SOCKET, SO_REUSEADDR, (char*)&arg,
          sizeof(arg));
    umask(0);
    if (mysql_socket_bind(unix_sock, reinterpret_cast<struct sockaddr *> (&UNIXaddr),
                          sizeof(UNIXaddr)) < 0)
    {
      sql_perror("Can't start server : Bind on unix socket"); /* purecov: tested */
      sql_print_error("Do you already have another mysqld server running on socket: %s ?",mysqld_unix_port);
      unireg_abort(1);          /* purecov: tested */
    }
    umask(((~my_umask) & 0666));
#if defined(S_IFSOCK) && defined(SECURE_SOCKETS)
    (void) chmod(mysqld_unix_port,S_IFSOCK);  /* Fix solaris 2.6 bug */
#endif
    if (mysql_socket_listen(unix_sock, (int)back_log) < 0)
      sql_print_warning("listen() on Unix socket failed with error %d",
          socket_errno);
  }
#endif
  DBUG_PRINT("info",("server started"));
  DBUG_VOID_RETURN;
}

#endif /*!EMBEDDED_LIBRARY*/


#ifndef EMBEDDED_LIBRARY
/**
  Close a connection.

  @param thd        Thread handle.
  @param sql_errno  The error code to send before disconnect.

  @note
    For the connection that is doing shutdown, this is called twice
*/
void close_connection(THD *thd, uint sql_errno)
{
  DBUG_ENTER("close_connection");

  if (sql_errno)
    net_send_error(thd, sql_errno, ER_DEFAULT(sql_errno), NULL);

  thd->disconnect();

  MYSQL_CONNECTION_DONE((int) sql_errno, thd->thread_id);

  if (MYSQL_CONNECTION_DONE_ENABLED())
  {
    sleep(0); /* Workaround to avoid tailcall optimisation */
  }
  MYSQL_AUDIT_NOTIFY_CONNECTION_DISCONNECT(thd, sql_errno);
  DBUG_VOID_RETURN;
}
#endif /* EMBEDDED_LIBRARY */


/** Called when a thread is aborted. */
/* ARGSUSED */
extern "C" sig_handler end_thread_signal(int sig __attribute__((unused)))
{
  THD *thd=current_thd;
  DBUG_ENTER("end_thread_signal");
  if (thd && ! thd->bootstrap)
  {
    statistic_increment(killed_threads, &LOCK_status);
    MYSQL_CALLBACK(thread_scheduler, end_thread, (thd,0)); /* purecov: inspected */
  }
  DBUG_VOID_RETURN;       /* purecov: deadcode */
}


/*
  Cleanup THD object

  SYNOPSIS
    thd_cleanup()
    thd    Thread handler
*/

void thd_cleanup(THD *thd)
{
  thd->cleanup();
}

/*
  Decrease number of connections

  SYNOPSIS
    dec_connection_count()
*/

void dec_connection_count()
{
  mysql_mutex_lock(&LOCK_connection_count);
  --connection_count;
  mysql_mutex_unlock(&LOCK_connection_count);
}


/*
  Delete the THD object and decrease number of threads

  SYNOPSIS
    delete_thd()
    thd    Thread handler
*/

void delete_thd(THD *thd)
{
  thread_count--;
  delete thd;
}


/*
  Unlink thd from global list of available connections and free thd

  SYNOPSIS
    unlink_thd()
    thd    Thread handler

  NOTES
    LOCK_thread_count is locked and left locked
*/

void unlink_thd(THD *thd)
{
  DBUG_ENTER("unlink_thd");
  DBUG_PRINT("enter", ("thd: 0x%lx", (long) thd));

  thd_cleanup(thd);
  dec_connection_count();
  mysql_mutex_lock(&LOCK_thread_count);
  /*
    Used by binlog_reset_master.  It would be cleaner to use
    DEBUG_SYNC here, but that's not possible because the THD's debug
    sync feature has been shut down at this point.
  */
  DBUG_EXECUTE_IF("sleep_after_lock_thread_count_before_delete_thd", sleep(5););
  delete_thd(thd);
  DBUG_VOID_RETURN;
}


/*
  Store thread in cache for reuse by new connections

  SYNOPSIS
    cache_thread()

  NOTES
    LOCK_thread_count has to be locked

  RETURN
    0  Thread was not put in cache
    1  Thread is to be reused by new connection.
       (ie, caller should return, not abort with pthread_exit())
*/


static bool cache_thread()
{
  mysql_mutex_assert_owner(&LOCK_thread_count);
  if (cached_thread_count < thread_cache_size &&
      ! abort_loop && !kill_cached_threads)
  {
    /* Don't kill the thread, just put it in cache for reuse */
    DBUG_PRINT("info", ("Adding thread to cache"));
    cached_thread_count++;

#ifdef HAVE_PSI_THREAD_INTERFACE
    /*
      Delete the instrumentation for the job that just completed,
      before parking this pthread in the cache (blocked on COND_thread_cache).
    */
    PSI_CALL(delete_current_thread)();
#endif

    while (!abort_loop && ! wake_thread && ! kill_cached_threads)
      mysql_cond_wait(&COND_thread_cache, &LOCK_thread_count);
    cached_thread_count--;
    if (kill_cached_threads)
      mysql_cond_signal(&COND_flush_thread_cache);
    if (wake_thread)
    {
      THD *thd;
      wake_thread--;
      thd= thread_cache.get();
      thd->thread_stack= (char*) &thd;          // For store_globals
      (void) thd->store_globals();

#ifdef HAVE_PSI_THREAD_INTERFACE
      /*
        Create new instrumentation for the new THD job,
        and attach it to this running pthread.
      */
      PSI_thread *psi= PSI_CALL(new_thread)(key_thread_one_connection,
                                            thd, thd->thread_id);
      PSI_CALL(set_thread)(psi);
#endif

      /*
        THD::mysys_var::abort is associated with physical thread rather
        than with THD object. So we need to reset this flag before using
        this thread for handling of new THD object/connection.
      */
      thd->mysys_var->abort= 0;
      thd->thr_create_utime= my_micro_time();
      threads.append(thd);
      return(1);
    }
  }
  return(0);
}


/*
  End thread for the current connection

  SYNOPSIS
    one_thread_per_connection_end()
    thd     Thread handler
    put_in_cache  Store thread in cache, if there is room in it
                  Normally this is true in all cases except when we got
                  out of resources initializing the current thread

  NOTES
    If thread is cached, we will wait until thread is scheduled to be
    reused and then we will return.
    If thread is not cached, we end the thread.

  RETURN
    0    Signal to handle_one_connection to reuse connection
*/

bool one_thread_per_connection_end(THD *thd, bool put_in_cache)
{
  DBUG_ENTER("one_thread_per_connection_end");
  unlink_thd(thd);
  if (put_in_cache)
    put_in_cache= cache_thread();
  mysql_mutex_unlock(&LOCK_thread_count);
  if (put_in_cache)
    DBUG_RETURN(0);                             // Thread is reused

  /* It's safe to broadcast outside a lock (COND... is not deleted here) */
  DBUG_PRINT("signal", ("Broadcasting COND_thread_count"));
  DBUG_LEAVE;                                   // Must match DBUG_ENTER()
  my_thread_end();
  mysql_cond_broadcast(&COND_thread_count);

  pthread_exit(0);
  return 0;                                     // Avoid compiler warnings
}


void flush_thread_cache()
{
  mysql_mutex_lock(&LOCK_thread_count);
  kill_cached_threads++;
  while (cached_thread_count)
  {
    mysql_cond_broadcast(&COND_thread_cache);
    mysql_cond_wait(&COND_flush_thread_cache, &LOCK_thread_count);
  }
  kill_cached_threads--;
  mysql_mutex_unlock(&LOCK_thread_count);
}


#ifdef THREAD_SPECIFIC_SIGPIPE
/**
  Aborts a thread nicely. Comes here on SIGPIPE.

  @todo
    One should have to fix that thr_alarm know about this thread too.
*/
extern "C" sig_handler abort_thread(int sig __attribute__((unused)))
{
  THD *thd=current_thd;
  DBUG_ENTER("abort_thread");
  if (thd)
    thd->killed= THD::KILL_CONNECTION;
  DBUG_VOID_RETURN;
}
#endif


/******************************************************************************
  Setup a signal thread with handles all signals.
  Because Linux doesn't support schemas use a mutex to check that
  the signal thread is ready before continuing
******************************************************************************/

#if defined(__WIN__)


/*
  On Windows, we use native SetConsoleCtrlHandler for handle events like Ctrl-C
  with graceful shutdown.
  Also, we do not use signal(), but SetUnhandledExceptionFilter instead - as it
  provides possibility to pass the exception to just-in-time debugger, collect
  dumps and potentially also the exception and thread context used to output
  callstack.
*/

static BOOL WINAPI console_event_handler( DWORD type )
{
  DBUG_ENTER("console_event_handler");
#ifndef EMBEDDED_LIBRARY
  if(type == CTRL_C_EVENT)
  {
     /*
       Do not shutdown before startup is finished and shutdown
       thread is initialized. Otherwise there is a race condition
       between main thread doing initialization and CTRL-C thread doing
       cleanup, which can result into crash.
     */
#ifndef EMBEDDED_LIBRARY
     if(hEventShutdown)
       kill_mysql();
     else
#endif
       sql_print_warning("CTRL-C ignored during startup");
     DBUG_RETURN(TRUE);
  }
#endif
  DBUG_RETURN(FALSE);
}




#ifdef DEBUG_UNHANDLED_EXCEPTION_FILTER
#define DEBUGGER_ATTACH_TIMEOUT 120
/*
  Wait for debugger to attach and break into debugger. If debugger is not attached,
  resume after timeout.
*/
static void wait_for_debugger(int timeout_sec)
{
   if(!IsDebuggerPresent())
   {
     int i;
     printf("Waiting for debugger to attach, pid=%u\n",GetCurrentProcessId());
     fflush(stdout);
     for(i= 0; i < timeout_sec; i++)
     {
       Sleep(1000);
       if(IsDebuggerPresent())
       {
         /* Break into debugger */
         __debugbreak();
         return;
       }
     }
     printf("pid=%u, debugger not attached after %d seconds, resuming\n",GetCurrentProcessId(),
       timeout_sec);
     fflush(stdout);
   }
}
#endif /* DEBUG_UNHANDLED_EXCEPTION_FILTER */

LONG WINAPI my_unhandler_exception_filter(EXCEPTION_POINTERS *ex_pointers)
{
   static BOOL first_time= TRUE;
   if(!first_time)
   {
     /*
       This routine can be called twice, typically
       when detaching in JIT debugger.
       Return EXCEPTION_EXECUTE_HANDLER to terminate process.
     */
     return EXCEPTION_EXECUTE_HANDLER;
   }
   first_time= FALSE;
#ifdef DEBUG_UNHANDLED_EXCEPTION_FILTER
   /*
    Unfortunately there is no clean way to debug unhandled exception filters,
    as debugger does not stop there(also documented in MSDN)
    To overcome, one could put a MessageBox, but this will not work in service.
    Better solution is to print error message and sleep some minutes
    until debugger is attached
  */
  wait_for_debugger(DEBUGGER_ATTACH_TIMEOUT);
#endif /* DEBUG_UNHANDLED_EXCEPTION_FILTER */
  __try
  {
    my_set_exception_pointers(ex_pointers);
    handle_segfault(ex_pointers->ExceptionRecord->ExceptionCode);
  }
  __except(EXCEPTION_EXECUTE_HANDLER)
  {
    DWORD written;
    const char msg[] = "Got exception in exception handler!\n";
    WriteFile(GetStdHandle(STD_OUTPUT_HANDLE),msg, sizeof(msg)-1,
      &written,NULL);
  }
  /*
    Return EXCEPTION_CONTINUE_SEARCH to give JIT debugger
    (drwtsn32 or vsjitdebugger) possibility to attach,
    if JIT debugger is configured.
    Windows Error reporting might generate a dump here.
  */
  return EXCEPTION_CONTINUE_SEARCH;
}


void my_init_signals(void)
{
  if(opt_console)
    SetConsoleCtrlHandler(console_event_handler,TRUE);

    /* Avoid MessageBox()es*/
  _CrtSetReportMode(_CRT_WARN, _CRTDBG_MODE_FILE);
  _CrtSetReportFile(_CRT_WARN, _CRTDBG_FILE_STDERR);
  _CrtSetReportMode(_CRT_ERROR, _CRTDBG_MODE_FILE);
  _CrtSetReportFile(_CRT_ERROR, _CRTDBG_FILE_STDERR);
  _CrtSetReportMode(_CRT_ASSERT, _CRTDBG_MODE_FILE);
  _CrtSetReportFile(_CRT_ASSERT, _CRTDBG_FILE_STDERR);

   /*
     Do not use SEM_NOGPFAULTERRORBOX in the following SetErrorMode (),
     because it would prevent JIT debugger and Windows error reporting
     from working. We need WER or JIT-debugging, since our own unhandled
     exception filter is not guaranteed to work in all situation
     (like heap corruption or stack overflow)
   */
  SetErrorMode(SetErrorMode(0) | SEM_FAILCRITICALERRORS
                               | SEM_NOOPENFILEERRORBOX);
  SetUnhandledExceptionFilter(my_unhandler_exception_filter);
}


static void start_signal_handler(void)
{
#ifndef EMBEDDED_LIBRARY
  // Save vm id of this process
  if (!opt_bootstrap)
    create_pid_file();
#endif /* EMBEDDED_LIBRARY */
}


static void check_data_home(const char *path)
{}

#endif /* __WIN__ */

#ifdef HAVE_LINUXTHREADS
#define UNSAFE_DEFAULT_LINUX_THREADS 200
#endif


#if BACKTRACE_DEMANGLE
#include <cxxabi.h>
extern "C" char *my_demangle(const char *mangled_name, int *status)
{
  return abi::__cxa_demangle(mangled_name, NULL, NULL, status);
}
#endif


extern "C" sig_handler handle_segfault(int sig)
{
  time_t curr_time;
  struct tm tm;

  /*
    Strictly speaking, one needs a mutex here
    but since we have got SIGSEGV already, things are a mess
    so not having the mutex is not as bad as possibly using a buggy
    mutex - so we keep things simple
  */
  if (segfaulted)
  {
    fprintf(stderr, "Fatal " SIGNAL_FMT " while backtracing\n", sig);
    exit(1);
  }

  segfaulted = 1;

  curr_time= my_time(0);
  localtime_r(&curr_time, &tm);

  fprintf(stderr,"\
%02d%02d%02d %2d:%02d:%02d - mysqld got " SIGNAL_FMT " ;\n\
This could be because you hit a bug. It is also possible that this binary\n\
or one of the libraries it was linked against is corrupt, improperly built,\n\
or misconfigured. This error can also be caused by malfunctioning hardware.\n",
          tm.tm_year % 100, tm.tm_mon+1, tm.tm_mday,
          tm.tm_hour, tm.tm_min, tm.tm_sec,
    sig);
  fprintf(stderr, "\
We will try our best to scrape up some info that will hopefully help diagnose\n\
the problem, but since we have already crashed, something is definitely wrong\n\
and this may fail.\n\n");
  fprintf(stderr, "key_buffer_size=%lu\n",
          (ulong) dflt_key_cache->key_cache_mem_size);
  fprintf(stderr, "read_buffer_size=%ld\n", (long) global_system_variables.read_buff_size);
  fprintf(stderr, "max_used_connections=%lu\n", max_used_connections);
  fprintf(stderr, "max_threads=%u\n", thread_scheduler->max_threads);
  fprintf(stderr, "thread_count=%u\n", thread_count);
  fprintf(stderr, "connection_count=%u\n", connection_count);
  fprintf(stderr, "It is possible that mysqld could use up to \n\
key_buffer_size + (read_buffer_size + sort_buffer_size)*max_threads = %lu K\n\
bytes of memory\n", ((ulong) dflt_key_cache->key_cache_mem_size +
         (global_system_variables.read_buff_size +
          global_system_variables.sortbuff_size) *
         thread_scheduler->max_threads +
                     max_connections * sizeof(THD)) / 1024);
  fprintf(stderr, "Hope that's ok; if not, decrease some variables in the equation.\n\n");

#if defined(HAVE_LINUXTHREADS)
  if (sizeof(char*) == 4 && thread_count > UNSAFE_DEFAULT_LINUX_THREADS)
  {
    fprintf(stderr, "\
You seem to be running 32-bit Linux and have %d concurrent connections.\n\
If you have not changed STACK_SIZE in LinuxThreads and built the binary \n\
yourself, LinuxThreads is quite likely to steal a part of the global heap for\n\
the thread stack. Please read http://dev.mysql.com/doc/mysql/en/linux.html\n\n",
      thread_count);
  }
#endif /* HAVE_LINUXTHREADS */

#ifdef HAVE_STACKTRACE
  THD *thd=current_thd;

  if (!(test_flags & TEST_NO_STACKTRACE))
  {
    fprintf(stderr, "Thread pointer: 0x%lx\n", (long) thd);
    fprintf(stderr, "Attempting backtrace. You can use the following "
                    "information to find out\nwhere mysqld died. If "
                    "you see no messages after this, something went\n"
                    "terribly wrong...\n");
    my_print_stacktrace(thd ? (uchar*) thd->thread_stack : NULL,
                        my_thread_stack_size);
  }
  if (thd)
  {
    const char *kreason= "UNKNOWN";
    switch (thd->killed) {
    case THD::NOT_KILLED:
      kreason= "NOT_KILLED";
      break;
    case THD::KILL_BAD_DATA:
      kreason= "KILL_BAD_DATA";
      break;
    case THD::KILL_CONNECTION:
      kreason= "KILL_CONNECTION";
      break;
    case THD::KILL_QUERY:
      kreason= "KILL_QUERY";
      break;
    case THD::KILLED_NO_VALUE:
      kreason= "KILLED_NO_VALUE";
      break;
    }
    fprintf(stderr, "\nTrying to get some variables.\n"
                    "Some pointers may be invalid and cause the dump to abort.\n");
    fprintf(stderr, "Query (%p): ", thd->query());
    my_safe_print_str(thd->query(), min(1024, thd->query_length()));
    fprintf(stderr, "Connection ID (thread ID): %lu\n", (ulong) thd->thread_id);
    fprintf(stderr, "Status: %s\n", kreason);
#ifdef OPTIMIZER_TRACE
    if (thd->opt_trace.is_started())
    {
      const size_t max_print_len= 4096; // print those final bytes
      const char *tail= thd->opt_trace.get_tail(max_print_len);
      fprintf(stderr, "Tail of Optimizer trace (%p): ", tail);
      my_safe_print_str(tail, max_print_len);
    }
#endif
    fputc('\n', stderr);
  }
  fprintf(stderr, "\
The manual page at http://dev.mysql.com/doc/mysql/en/crashing.html contains\n\
information that should help you find out what is causing the crash.\n");
  fflush(stderr);
#endif /* HAVE_STACKTRACE */

#ifdef HAVE_INITGROUPS
  if (calling_initgroups)
    fprintf(stderr, "\n\
This crash occured while the server was calling initgroups(). This is\n\
often due to the use of a mysqld that is statically linked against glibc\n\
and configured to use LDAP in /etc/nsswitch.conf. You will need to either\n\
upgrade to a version of glibc that does not have this problem (2.3.4 or\n\
later when used with nscd), disable LDAP in your nsswitch.conf, or use a\n\
mysqld that is not statically linked.\n");
#endif

#ifdef HAVE_NPTL
  if (thd_lib_detected == THD_LIB_LT && !getenv("LD_ASSUME_KERNEL"))
    fprintf(stderr,"\n\
You are running a statically-linked LinuxThreads binary on an NPTL system.\n\
This can result in crashes on some distributions due to LT/NPTL conflicts.\n\
You should either build a dynamically-linked binary, or force LinuxThreads\n\
to be used with the LD_ASSUME_KERNEL environment variable. Please consult\n\
the documentation for your distribution on how to do that.\n");
#endif

  if (locked_in_memory)
  {
    fprintf(stderr, "\n\
The \"--memlock\" argument, which was enabled, uses system calls that are\n\
unreliable and unstable on some operating systems and operating-system\n\
versions (notably, some versions of Linux).  This crash could be due to use\n\
of those buggy OS calls.  You should consider whether you really need the\n\
\"--memlock\" parameter and/or consult the OS distributer about \"mlockall\"\n\
bugs.\n");
  }

#ifdef HAVE_WRITE_CORE
  if (test_flags & TEST_CORE_ON_SIGNAL)
  {
    fprintf(stderr, "Writing a core file\n");
    fflush(stderr);
    my_write_core(sig);
  }
#endif

#ifndef __WIN__
  /* On Windows, do not terminate, but pass control to exception filter */
  exit(1);
#endif
}

#if !defined(__WIN__)
#ifndef SA_RESETHAND
#define SA_RESETHAND 0
#endif
#ifndef SA_NODEFER
#define SA_NODEFER 0
#endif

#ifndef EMBEDDED_LIBRARY

void my_init_signals(void)
{
  sigset_t set;
  struct sigaction sa;
  DBUG_ENTER("my_init_signals");

  my_sigset(THR_SERVER_ALARM,print_signal_warning); // Should never be called!

  if (!(test_flags & TEST_NO_STACKTRACE) || (test_flags & TEST_CORE_ON_SIGNAL))
  {
    sa.sa_flags = SA_RESETHAND | SA_NODEFER;
    sigemptyset(&sa.sa_mask);
    sigprocmask(SIG_SETMASK,&sa.sa_mask,NULL);

#ifdef HAVE_STACKTRACE
    my_init_stacktrace();
#endif
#if defined(__amiga__)
    sa.sa_handler=(void(*)())handle_segfault;
#else
    sa.sa_handler=handle_segfault;
#endif
    sigaction(SIGSEGV, &sa, NULL);
    sigaction(SIGABRT, &sa, NULL);
#ifdef SIGBUS
    sigaction(SIGBUS, &sa, NULL);
#endif
    sigaction(SIGILL, &sa, NULL);
    sigaction(SIGFPE, &sa, NULL);
  }

#ifdef HAVE_GETRLIMIT
  if (test_flags & TEST_CORE_ON_SIGNAL)
  {
    /* Change limits so that we will get a core file */
    STRUCT_RLIMIT rl;
    rl.rlim_cur = rl.rlim_max = RLIM_INFINITY;
    if (setrlimit(RLIMIT_CORE, &rl) && global_system_variables.log_warnings)
      sql_print_warning("setrlimit could not change the size of core files to 'infinity';  We may not be able to generate a core file on signals");
  }
#endif
  (void) sigemptyset(&set);
  my_sigset(SIGPIPE,SIG_IGN);
  sigaddset(&set,SIGPIPE);
#ifndef IGNORE_SIGHUP_SIGQUIT
  sigaddset(&set,SIGQUIT);
  sigaddset(&set,SIGHUP);
#endif
  sigaddset(&set,SIGTERM);

  /* Fix signals if blocked by parents (can happen on Mac OS X) */
  sigemptyset(&sa.sa_mask);
  sa.sa_flags = 0;
  sa.sa_handler = print_signal_warning;
  sigaction(SIGTERM, &sa, (struct sigaction*) 0);
  sa.sa_flags = 0;
  sa.sa_handler = print_signal_warning;
  sigaction(SIGHUP, &sa, (struct sigaction*) 0);
#ifdef SIGTSTP
  sigaddset(&set,SIGTSTP);
#endif
  if (thd_lib_detected != THD_LIB_LT)
    sigaddset(&set,THR_SERVER_ALARM);
  if (test_flags & TEST_SIGINT)
  {
    my_sigset(thr_kill_signal, end_thread_signal);
    // May be SIGINT
    sigdelset(&set, thr_kill_signal);
  }
  else
    sigaddset(&set,SIGINT);
  sigprocmask(SIG_SETMASK,&set,NULL);
  pthread_sigmask(SIG_SETMASK,&set,NULL);
  DBUG_VOID_RETURN;
}


static void start_signal_handler(void)
{
  int error;
  pthread_attr_t thr_attr;
  DBUG_ENTER("start_signal_handler");

  (void) pthread_attr_init(&thr_attr);
#if !defined(HAVE_DEC_3_2_THREADS)
  pthread_attr_setscope(&thr_attr,PTHREAD_SCOPE_SYSTEM);
  (void) pthread_attr_setdetachstate(&thr_attr,PTHREAD_CREATE_DETACHED);
#if defined(__ia64__) || defined(__ia64)
  /*
    Peculiar things with ia64 platforms - it seems we only have half the
    stack size in reality, so we have to double it here
  */
  pthread_attr_setstacksize(&thr_attr,my_thread_stack_size*2);
#else
  pthread_attr_setstacksize(&thr_attr,my_thread_stack_size);
#endif
#endif

  mysql_mutex_lock(&LOCK_thread_count);
  if ((error= mysql_thread_create(key_thread_signal_hand,
                                  &signal_thread, &thr_attr, signal_hand, 0)))
  {
    sql_print_error("Can't create interrupt-thread (error %d, errno: %d)",
        error,errno);
    exit(1);
  }
  mysql_cond_wait(&COND_thread_count, &LOCK_thread_count);
  mysql_mutex_unlock(&LOCK_thread_count);

  (void) pthread_attr_destroy(&thr_attr);
  DBUG_VOID_RETURN;
}


/** This threads handles all signals and alarms. */
/* ARGSUSED */
pthread_handler_t signal_hand(void *arg __attribute__((unused)))
{
  sigset_t set;
  int sig;
  my_thread_init();       // Init new thread
  DBUG_ENTER("signal_hand");
  signal_thread_in_use= 1;

  /*
    Setup alarm handler
    This should actually be '+ max_number_of_slaves' instead of +10,
    but the +10 should be quite safe.
  */
  init_thr_alarm(thread_scheduler->max_threads +
     global_system_variables.max_insert_delayed_threads + 10);
  if (thd_lib_detected != THD_LIB_LT && (test_flags & TEST_SIGINT))
  {
    (void) sigemptyset(&set);     // Setup up SIGINT for debug
    (void) sigaddset(&set,SIGINT);    // For debugging
    (void) pthread_sigmask(SIG_UNBLOCK,&set,NULL);
  }
  (void) sigemptyset(&set);     // Setup up SIGINT for debug
#ifdef USE_ONE_SIGNAL_HAND
  (void) sigaddset(&set,THR_SERVER_ALARM);  // For alarms
#endif
#ifndef IGNORE_SIGHUP_SIGQUIT
  (void) sigaddset(&set,SIGQUIT);
  (void) sigaddset(&set,SIGHUP);
#endif
  (void) sigaddset(&set,SIGTERM);
  (void) sigaddset(&set,SIGTSTP);

  /* Save pid to this process (or thread on Linux) */
  if (!opt_bootstrap)
    create_pid_file();

  /*
    signal to start_signal_handler that we are ready
    This works by waiting for start_signal_handler to free mutex,
    after which we signal it that we are ready.
    At this pointer there is no other threads running, so there
    should not be any other mysql_cond_signal() calls.
  */
  mysql_mutex_lock(&LOCK_thread_count);
  mysql_mutex_unlock(&LOCK_thread_count);
  mysql_cond_broadcast(&COND_thread_count);

  (void) pthread_sigmask(SIG_BLOCK,&set,NULL);
  for (;;)
  {
    int error;          // Used when debugging
    if (shutdown_in_progress && !abort_loop)
    {
      sig= SIGTERM;
      error=0;
    }
    else
      while ((error=my_sigwait(&set,&sig)) == EINTR) ;
    if (cleanup_done)
    {
      DBUG_PRINT("quit",("signal_handler: calling my_thread_end()"));
      my_thread_end();
      signal_thread_in_use= 0;
      DBUG_LEAVE;                               // Must match DBUG_ENTER()
      pthread_exit(0);        // Safety
      return 0;                                 // Avoid compiler warnings
    }
    switch (sig) {
    case SIGTERM:
    case SIGQUIT:
    case SIGKILL:
#ifdef EXTRA_DEBUG
      sql_print_information("Got signal %d to shutdown mysqld",sig);
#endif
      /* switch to the old log message processing */
      logger.set_handlers(LOG_FILE, opt_slow_log ? LOG_FILE:LOG_NONE,
                          opt_log ? LOG_FILE:LOG_NONE);
      DBUG_PRINT("info",("Got signal: %d  abort_loop: %d",sig,abort_loop));
      if (!abort_loop)
      {
  abort_loop=1;       // mark abort for threads
#ifdef HAVE_PSI_THREAD_INTERFACE
        /* Delete the instrumentation for the signal thread */
        PSI_CALL(delete_current_thread)();
#endif
#ifdef USE_ONE_SIGNAL_HAND
  pthread_t tmp;
        if (mysql_thread_create(0, /* Not instrumented */
                                &tmp, &connection_attrib, kill_server_thread,
                                (void*) &sig))
    sql_print_error("Can't create thread to kill server");
#else
  kill_server((void*) sig); // MIT THREAD has a alarm thread
#endif
      }
      break;
    case SIGHUP:
      if (!abort_loop)
      {
        int not_used;
  mysql_print_status();   // Print some debug info
  reload_acl_and_cache((THD*) 0,
           (REFRESH_LOG | REFRESH_TABLES | REFRESH_FAST |
            REFRESH_GRANT |
            REFRESH_THREADS | REFRESH_HOSTS),
           (TABLE_LIST*) 0, &not_used); // Flush logs
      }
      /* reenable logs after the options were reloaded */
      if (log_output_options & LOG_NONE)
      {
        logger.set_handlers(LOG_FILE,
                            opt_slow_log ? LOG_TABLE : LOG_NONE,
                            opt_log ? LOG_TABLE : LOG_NONE);
      }
      else
      {
        logger.set_handlers(LOG_FILE,
                            opt_slow_log ? log_output_options : LOG_NONE,
                            opt_log ? log_output_options : LOG_NONE);
      }
      break;
#ifdef USE_ONE_SIGNAL_HAND
    case THR_SERVER_ALARM:
      process_alarm(sig);     // Trigger alarms.
      break;
#endif
    default:
#ifdef EXTRA_DEBUG
      sql_print_warning("Got signal: %d  error: %d",sig,error); /* purecov: tested */
#endif
      break;          /* purecov: tested */
    }
  }
  return(0);          /* purecov: deadcode */
}

static void check_data_home(const char *path)
{}

#endif /*!EMBEDDED_LIBRARY*/
#endif  /* __WIN__*/


/**
  All global error messages are sent here where the first one is stored
  for the client.
*/
/* ARGSUSED */
extern "C" void my_message_sql(uint error, const char *str, myf MyFlags);

void my_message_sql(uint error, const char *str, myf MyFlags)
{
  THD *thd= current_thd;
  DBUG_ENTER("my_message_sql");
  DBUG_PRINT("error", ("error: %u  message: '%s'", error, str));

  DBUG_ASSERT(str != NULL);
  /*
    An error should have a valid error number (!= 0), so it can be caught
    in stored procedures by SQL exception handlers.
    Calling my_error() with error == 0 is a bug.
    Remaining known places to fix:
    - storage/myisam/mi_create.c, my_printf_error()
    TODO:
    DBUG_ASSERT(error != 0);
  */

  if (error == 0)
  {
    /* At least, prevent new abuse ... */
    DBUG_ASSERT(strncmp(str, "MyISAM table", 12) == 0);
    error= ER_UNKNOWN_ERROR;
  }

  mysql_audit_general(thd, MYSQL_AUDIT_GENERAL_ERROR, error, str);

  if (thd)
  {
    if (MyFlags & ME_FATALERROR)
      thd->is_fatal_error= 1;
    (void) thd->raise_condition(error,
                                NULL,
                                Sql_condition::WARN_LEVEL_ERROR,
                                str);
  }

  /* When simulating OOM, skip writing to error log to avoid mtr errors */
  DBUG_EXECUTE_IF("simulate_out_of_memory", DBUG_VOID_RETURN;);

  if (!thd || MyFlags & ME_NOREFRESH)
    sql_print_error("%s: %s",my_progname,str); /* purecov: inspected */
  DBUG_VOID_RETURN;
}


#ifndef EMBEDDED_LIBRARY
extern "C" void *my_str_malloc_mysqld(size_t size);
extern "C" void my_str_free_mysqld(void *ptr);

void *my_str_malloc_mysqld(size_t size)
{
  return my_malloc(size, MYF(MY_FAE));
}


void my_str_free_mysqld(void *ptr)
{
  my_free(ptr);
}
#endif /* EMBEDDED_LIBRARY */


#ifdef __WIN__

pthread_handler_t handle_shutdown(void *arg)
{
  MSG msg;
  my_thread_init();

  /* this call should create the message queue for this thread */
  PeekMessage(&msg, NULL, 1, 65534,PM_NOREMOVE);
#if !defined(EMBEDDED_LIBRARY)
  if (WaitForSingleObject(hEventShutdown,INFINITE)==WAIT_OBJECT_0)
#endif /* EMBEDDED_LIBRARY */
     kill_server(MYSQL_KILL_SIGNAL);
  return 0;
}
#endif

const char *load_default_groups[]= {
#ifdef WITH_NDBCLUSTER_STORAGE_ENGINE
"mysql_cluster",
#endif
"mysqld","server", MYSQL_BASE_VERSION, 0, 0};

#if defined(__WIN__) && !defined(EMBEDDED_LIBRARY)
static const int load_default_groups_sz=
sizeof(load_default_groups)/sizeof(load_default_groups[0]);
#endif


#ifndef EMBEDDED_LIBRARY
namespace {
extern "C"
int
check_enough_stack_size()
{
  uchar stack_top;

  return check_stack_overrun(current_thd, STACK_MIN_SIZE,
                             &stack_top);
}
}
#endif


/**
  Initialize one of the global date/time format variables.

  @param format_type    What kind of format should be supported
  @param var_ptr    Pointer to variable that should be updated

  @retval
    0 ok
  @retval
    1 error
*/

static bool init_global_datetime_format(timestamp_type format_type,
                                        DATE_TIME_FORMAT *format)
{
  /*
    Get command line option
    format->format.str is already set by my_getopt
  */
  format->format.length= strlen(format->format.str);

  if (parse_date_time_format(format_type, format))
  {
    fprintf(stderr, "Wrong date/time format specifier: %s\n",
            format->format.str);
    return true;
  }
  return false;
}

SHOW_VAR com_status_vars[]= {
  {"admin_commands",       (char*) offsetof(STATUS_VAR, com_other), SHOW_LONG_STATUS},
  {"assign_to_keycache",   (char*) offsetof(STATUS_VAR, com_stat[(uint) SQLCOM_ASSIGN_TO_KEYCACHE]), SHOW_LONG_STATUS},
  {"alter_db",             (char*) offsetof(STATUS_VAR, com_stat[(uint) SQLCOM_ALTER_DB]), SHOW_LONG_STATUS},
  {"alter_db_upgrade",     (char*) offsetof(STATUS_VAR, com_stat[(uint) SQLCOM_ALTER_DB_UPGRADE]), SHOW_LONG_STATUS},
  {"alter_event",          (char*) offsetof(STATUS_VAR, com_stat[(uint) SQLCOM_ALTER_EVENT]), SHOW_LONG_STATUS},
  {"alter_function",       (char*) offsetof(STATUS_VAR, com_stat[(uint) SQLCOM_ALTER_FUNCTION]), SHOW_LONG_STATUS},
  {"alter_procedure",      (char*) offsetof(STATUS_VAR, com_stat[(uint) SQLCOM_ALTER_PROCEDURE]), SHOW_LONG_STATUS},
  {"alter_server",         (char*) offsetof(STATUS_VAR, com_stat[(uint) SQLCOM_ALTER_SERVER]), SHOW_LONG_STATUS},
  {"alter_table",          (char*) offsetof(STATUS_VAR, com_stat[(uint) SQLCOM_ALTER_TABLE]), SHOW_LONG_STATUS},
  {"alter_tablespace",     (char*) offsetof(STATUS_VAR, com_stat[(uint) SQLCOM_ALTER_TABLESPACE]), SHOW_LONG_STATUS},
  {"analyze",              (char*) offsetof(STATUS_VAR, com_stat[(uint) SQLCOM_ANALYZE]), SHOW_LONG_STATUS},
  {"begin",                (char*) offsetof(STATUS_VAR, com_stat[(uint) SQLCOM_BEGIN]), SHOW_LONG_STATUS},
  {"binlog",               (char*) offsetof(STATUS_VAR, com_stat[(uint) SQLCOM_BINLOG_BASE64_EVENT]), SHOW_LONG_STATUS},
  {"call_procedure",       (char*) offsetof(STATUS_VAR, com_stat[(uint) SQLCOM_CALL]), SHOW_LONG_STATUS},
  {"change_db",            (char*) offsetof(STATUS_VAR, com_stat[(uint) SQLCOM_CHANGE_DB]), SHOW_LONG_STATUS},
  {"change_master",        (char*) offsetof(STATUS_VAR, com_stat[(uint) SQLCOM_CHANGE_MASTER]), SHOW_LONG_STATUS},
  {"check",                (char*) offsetof(STATUS_VAR, com_stat[(uint) SQLCOM_CHECK]), SHOW_LONG_STATUS},
  {"checksum",             (char*) offsetof(STATUS_VAR, com_stat[(uint) SQLCOM_CHECKSUM]), SHOW_LONG_STATUS},
  {"commit",               (char*) offsetof(STATUS_VAR, com_stat[(uint) SQLCOM_COMMIT]), SHOW_LONG_STATUS},
  {"create_db",            (char*) offsetof(STATUS_VAR, com_stat[(uint) SQLCOM_CREATE_DB]), SHOW_LONG_STATUS},
  {"create_event",         (char*) offsetof(STATUS_VAR, com_stat[(uint) SQLCOM_CREATE_EVENT]), SHOW_LONG_STATUS},
  {"create_function",      (char*) offsetof(STATUS_VAR, com_stat[(uint) SQLCOM_CREATE_SPFUNCTION]), SHOW_LONG_STATUS},
  {"create_index",         (char*) offsetof(STATUS_VAR, com_stat[(uint) SQLCOM_CREATE_INDEX]), SHOW_LONG_STATUS},
  {"create_procedure",     (char*) offsetof(STATUS_VAR, com_stat[(uint) SQLCOM_CREATE_PROCEDURE]), SHOW_LONG_STATUS},
  {"create_server",        (char*) offsetof(STATUS_VAR, com_stat[(uint) SQLCOM_CREATE_SERVER]), SHOW_LONG_STATUS},
  {"create_table",         (char*) offsetof(STATUS_VAR, com_stat[(uint) SQLCOM_CREATE_TABLE]), SHOW_LONG_STATUS},
  {"create_trigger",       (char*) offsetof(STATUS_VAR, com_stat[(uint) SQLCOM_CREATE_TRIGGER]), SHOW_LONG_STATUS},
  {"create_udf",           (char*) offsetof(STATUS_VAR, com_stat[(uint) SQLCOM_CREATE_FUNCTION]), SHOW_LONG_STATUS},
  {"create_user",          (char*) offsetof(STATUS_VAR, com_stat[(uint) SQLCOM_CREATE_USER]), SHOW_LONG_STATUS},
  {"create_view",          (char*) offsetof(STATUS_VAR, com_stat[(uint) SQLCOM_CREATE_VIEW]), SHOW_LONG_STATUS},
  {"dealloc_sql",          (char*) offsetof(STATUS_VAR, com_stat[(uint) SQLCOM_DEALLOCATE_PREPARE]), SHOW_LONG_STATUS},
  {"delete",               (char*) offsetof(STATUS_VAR, com_stat[(uint) SQLCOM_DELETE]), SHOW_LONG_STATUS},
  {"delete_multi",         (char*) offsetof(STATUS_VAR, com_stat[(uint) SQLCOM_DELETE_MULTI]), SHOW_LONG_STATUS},
  {"do",                   (char*) offsetof(STATUS_VAR, com_stat[(uint) SQLCOM_DO]), SHOW_LONG_STATUS},
  {"drop_db",              (char*) offsetof(STATUS_VAR, com_stat[(uint) SQLCOM_DROP_DB]), SHOW_LONG_STATUS},
  {"drop_event",           (char*) offsetof(STATUS_VAR, com_stat[(uint) SQLCOM_DROP_EVENT]), SHOW_LONG_STATUS},
  {"drop_function",        (char*) offsetof(STATUS_VAR, com_stat[(uint) SQLCOM_DROP_FUNCTION]), SHOW_LONG_STATUS},
  {"drop_index",           (char*) offsetof(STATUS_VAR, com_stat[(uint) SQLCOM_DROP_INDEX]), SHOW_LONG_STATUS},
  {"drop_procedure",       (char*) offsetof(STATUS_VAR, com_stat[(uint) SQLCOM_DROP_PROCEDURE]), SHOW_LONG_STATUS},
  {"drop_server",          (char*) offsetof(STATUS_VAR, com_stat[(uint) SQLCOM_DROP_SERVER]), SHOW_LONG_STATUS},
  {"drop_table",           (char*) offsetof(STATUS_VAR, com_stat[(uint) SQLCOM_DROP_TABLE]), SHOW_LONG_STATUS},
  {"drop_trigger",         (char*) offsetof(STATUS_VAR, com_stat[(uint) SQLCOM_DROP_TRIGGER]), SHOW_LONG_STATUS},
  {"drop_user",            (char*) offsetof(STATUS_VAR, com_stat[(uint) SQLCOM_DROP_USER]), SHOW_LONG_STATUS},
  {"drop_view",            (char*) offsetof(STATUS_VAR, com_stat[(uint) SQLCOM_DROP_VIEW]), SHOW_LONG_STATUS},
  {"empty_query",          (char*) offsetof(STATUS_VAR, com_stat[(uint) SQLCOM_EMPTY_QUERY]), SHOW_LONG_STATUS},
  {"execute_sql",          (char*) offsetof(STATUS_VAR, com_stat[(uint) SQLCOM_EXECUTE]), SHOW_LONG_STATUS},
  {"flush",                (char*) offsetof(STATUS_VAR, com_stat[(uint) SQLCOM_FLUSH]), SHOW_LONG_STATUS},
  {"grant",                (char*) offsetof(STATUS_VAR, com_stat[(uint) SQLCOM_GRANT]), SHOW_LONG_STATUS},
  {"ha_close",             (char*) offsetof(STATUS_VAR, com_stat[(uint) SQLCOM_HA_CLOSE]), SHOW_LONG_STATUS},
  {"ha_open",              (char*) offsetof(STATUS_VAR, com_stat[(uint) SQLCOM_HA_OPEN]), SHOW_LONG_STATUS},
  {"ha_read",              (char*) offsetof(STATUS_VAR, com_stat[(uint) SQLCOM_HA_READ]), SHOW_LONG_STATUS},
  {"help",                 (char*) offsetof(STATUS_VAR, com_stat[(uint) SQLCOM_HELP]), SHOW_LONG_STATUS},
  {"insert",               (char*) offsetof(STATUS_VAR, com_stat[(uint) SQLCOM_INSERT]), SHOW_LONG_STATUS},
  {"insert_select",        (char*) offsetof(STATUS_VAR, com_stat[(uint) SQLCOM_INSERT_SELECT]), SHOW_LONG_STATUS},
  {"install_plugin",       (char*) offsetof(STATUS_VAR, com_stat[(uint) SQLCOM_INSTALL_PLUGIN]), SHOW_LONG_STATUS},
  {"kill",                 (char*) offsetof(STATUS_VAR, com_stat[(uint) SQLCOM_KILL]), SHOW_LONG_STATUS},
  {"load",                 (char*) offsetof(STATUS_VAR, com_stat[(uint) SQLCOM_LOAD]), SHOW_LONG_STATUS},
  {"lock_tables",          (char*) offsetof(STATUS_VAR, com_stat[(uint) SQLCOM_LOCK_TABLES]), SHOW_LONG_STATUS},
  {"optimize",             (char*) offsetof(STATUS_VAR, com_stat[(uint) SQLCOM_OPTIMIZE]), SHOW_LONG_STATUS},
  {"preload_keys",         (char*) offsetof(STATUS_VAR, com_stat[(uint) SQLCOM_PRELOAD_KEYS]), SHOW_LONG_STATUS},
  {"prepare_sql",          (char*) offsetof(STATUS_VAR, com_stat[(uint) SQLCOM_PREPARE]), SHOW_LONG_STATUS},
  {"purge",                (char*) offsetof(STATUS_VAR, com_stat[(uint) SQLCOM_PURGE]), SHOW_LONG_STATUS},
  {"purge_before_date",    (char*) offsetof(STATUS_VAR, com_stat[(uint) SQLCOM_PURGE_BEFORE]), SHOW_LONG_STATUS},
  {"release_savepoint",    (char*) offsetof(STATUS_VAR, com_stat[(uint) SQLCOM_RELEASE_SAVEPOINT]), SHOW_LONG_STATUS},
  {"rename_table",         (char*) offsetof(STATUS_VAR, com_stat[(uint) SQLCOM_RENAME_TABLE]), SHOW_LONG_STATUS},
  {"rename_user",          (char*) offsetof(STATUS_VAR, com_stat[(uint) SQLCOM_RENAME_USER]), SHOW_LONG_STATUS},
  {"repair",               (char*) offsetof(STATUS_VAR, com_stat[(uint) SQLCOM_REPAIR]), SHOW_LONG_STATUS},
  {"replace",              (char*) offsetof(STATUS_VAR, com_stat[(uint) SQLCOM_REPLACE]), SHOW_LONG_STATUS},
  {"replace_select",       (char*) offsetof(STATUS_VAR, com_stat[(uint) SQLCOM_REPLACE_SELECT]), SHOW_LONG_STATUS},
  {"reset",                (char*) offsetof(STATUS_VAR, com_stat[(uint) SQLCOM_RESET]), SHOW_LONG_STATUS},
  {"resignal",             (char*) offsetof(STATUS_VAR, com_stat[(uint) SQLCOM_RESIGNAL]), SHOW_LONG_STATUS},
  {"revoke",               (char*) offsetof(STATUS_VAR, com_stat[(uint) SQLCOM_REVOKE]), SHOW_LONG_STATUS},
  {"revoke_all",           (char*) offsetof(STATUS_VAR, com_stat[(uint) SQLCOM_REVOKE_ALL]), SHOW_LONG_STATUS},
  {"rollback",             (char*) offsetof(STATUS_VAR, com_stat[(uint) SQLCOM_ROLLBACK]), SHOW_LONG_STATUS},
  {"rollback_to_savepoint",(char*) offsetof(STATUS_VAR, com_stat[(uint) SQLCOM_ROLLBACK_TO_SAVEPOINT]), SHOW_LONG_STATUS},
  {"savepoint",            (char*) offsetof(STATUS_VAR, com_stat[(uint) SQLCOM_SAVEPOINT]), SHOW_LONG_STATUS},
  {"select",               (char*) offsetof(STATUS_VAR, com_stat[(uint) SQLCOM_SELECT]), SHOW_LONG_STATUS},
  {"set_option",           (char*) offsetof(STATUS_VAR, com_stat[(uint) SQLCOM_SET_OPTION]), SHOW_LONG_STATUS},
  {"signal",               (char*) offsetof(STATUS_VAR, com_stat[(uint) SQLCOM_SIGNAL]), SHOW_LONG_STATUS},
  {"show_authors",         (char*) offsetof(STATUS_VAR, com_stat[(uint) SQLCOM_SHOW_AUTHORS]), SHOW_LONG_STATUS},
  {"show_binlog_events",   (char*) offsetof(STATUS_VAR, com_stat[(uint) SQLCOM_SHOW_BINLOG_EVENTS]), SHOW_LONG_STATUS},
  {"show_binlogs",         (char*) offsetof(STATUS_VAR, com_stat[(uint) SQLCOM_SHOW_BINLOGS]), SHOW_LONG_STATUS},
  {"show_charsets",        (char*) offsetof(STATUS_VAR, com_stat[(uint) SQLCOM_SHOW_CHARSETS]), SHOW_LONG_STATUS},
  {"show_collations",      (char*) offsetof(STATUS_VAR, com_stat[(uint) SQLCOM_SHOW_COLLATIONS]), SHOW_LONG_STATUS},
  {"show_contributors",    (char*) offsetof(STATUS_VAR, com_stat[(uint) SQLCOM_SHOW_CONTRIBUTORS]), SHOW_LONG_STATUS},
  {"show_create_db",       (char*) offsetof(STATUS_VAR, com_stat[(uint) SQLCOM_SHOW_CREATE_DB]), SHOW_LONG_STATUS},
  {"show_create_event",    (char*) offsetof(STATUS_VAR, com_stat[(uint) SQLCOM_SHOW_CREATE_EVENT]), SHOW_LONG_STATUS},
  {"show_create_func",     (char*) offsetof(STATUS_VAR, com_stat[(uint) SQLCOM_SHOW_CREATE_FUNC]), SHOW_LONG_STATUS},
  {"show_create_proc",     (char*) offsetof(STATUS_VAR, com_stat[(uint) SQLCOM_SHOW_CREATE_PROC]), SHOW_LONG_STATUS},
  {"show_create_table",    (char*) offsetof(STATUS_VAR, com_stat[(uint) SQLCOM_SHOW_CREATE]), SHOW_LONG_STATUS},
  {"show_create_trigger",  (char*) offsetof(STATUS_VAR, com_stat[(uint) SQLCOM_SHOW_CREATE_TRIGGER]), SHOW_LONG_STATUS},
  {"show_databases",       (char*) offsetof(STATUS_VAR, com_stat[(uint) SQLCOM_SHOW_DATABASES]), SHOW_LONG_STATUS},
  {"show_engine_logs",     (char*) offsetof(STATUS_VAR, com_stat[(uint) SQLCOM_SHOW_ENGINE_LOGS]), SHOW_LONG_STATUS},
  {"show_engine_mutex",    (char*) offsetof(STATUS_VAR, com_stat[(uint) SQLCOM_SHOW_ENGINE_MUTEX]), SHOW_LONG_STATUS},
  {"show_engine_status",   (char*) offsetof(STATUS_VAR, com_stat[(uint) SQLCOM_SHOW_ENGINE_STATUS]), SHOW_LONG_STATUS},
  {"show_events",          (char*) offsetof(STATUS_VAR, com_stat[(uint) SQLCOM_SHOW_EVENTS]), SHOW_LONG_STATUS},
  {"show_errors",          (char*) offsetof(STATUS_VAR, com_stat[(uint) SQLCOM_SHOW_ERRORS]), SHOW_LONG_STATUS},
  {"show_fields",          (char*) offsetof(STATUS_VAR, com_stat[(uint) SQLCOM_SHOW_FIELDS]), SHOW_LONG_STATUS},
#ifndef DBUG_OFF
  {"show_function_code",   (char*) offsetof(STATUS_VAR, com_stat[(uint) SQLCOM_SHOW_FUNC_CODE]), SHOW_LONG_STATUS},
#endif
  {"show_function_status", (char*) offsetof(STATUS_VAR, com_stat[(uint) SQLCOM_SHOW_STATUS_FUNC]), SHOW_LONG_STATUS},
  {"show_grants",          (char*) offsetof(STATUS_VAR, com_stat[(uint) SQLCOM_SHOW_GRANTS]), SHOW_LONG_STATUS},
  {"show_keys",            (char*) offsetof(STATUS_VAR, com_stat[(uint) SQLCOM_SHOW_KEYS]), SHOW_LONG_STATUS},
  {"show_master_status",   (char*) offsetof(STATUS_VAR, com_stat[(uint) SQLCOM_SHOW_MASTER_STAT]), SHOW_LONG_STATUS},
  {"show_open_tables",     (char*) offsetof(STATUS_VAR, com_stat[(uint) SQLCOM_SHOW_OPEN_TABLES]), SHOW_LONG_STATUS},
  {"show_plugins",         (char*) offsetof(STATUS_VAR, com_stat[(uint) SQLCOM_SHOW_PLUGINS]), SHOW_LONG_STATUS},
  {"show_privileges",      (char*) offsetof(STATUS_VAR, com_stat[(uint) SQLCOM_SHOW_PRIVILEGES]), SHOW_LONG_STATUS},
#ifndef DBUG_OFF
  {"show_procedure_code",  (char*) offsetof(STATUS_VAR, com_stat[(uint) SQLCOM_SHOW_PROC_CODE]), SHOW_LONG_STATUS},
#endif
  {"show_procedure_status",(char*) offsetof(STATUS_VAR, com_stat[(uint) SQLCOM_SHOW_STATUS_PROC]), SHOW_LONG_STATUS},
  {"show_processlist",     (char*) offsetof(STATUS_VAR, com_stat[(uint) SQLCOM_SHOW_PROCESSLIST]), SHOW_LONG_STATUS},
  {"show_profile",         (char*) offsetof(STATUS_VAR, com_stat[(uint) SQLCOM_SHOW_PROFILE]), SHOW_LONG_STATUS},
  {"show_profiles",        (char*) offsetof(STATUS_VAR, com_stat[(uint) SQLCOM_SHOW_PROFILES]), SHOW_LONG_STATUS},
  {"show_relaylog_events", (char*) offsetof(STATUS_VAR, com_stat[(uint) SQLCOM_SHOW_RELAYLOG_EVENTS]), SHOW_LONG_STATUS},
  {"show_slave_hosts",     (char*) offsetof(STATUS_VAR, com_stat[(uint) SQLCOM_SHOW_SLAVE_HOSTS]), SHOW_LONG_STATUS},
  {"show_slave_status",    (char*) offsetof(STATUS_VAR, com_stat[(uint) SQLCOM_SHOW_SLAVE_STAT]), SHOW_LONG_STATUS},
  {"show_status",          (char*) offsetof(STATUS_VAR, com_stat[(uint) SQLCOM_SHOW_STATUS]), SHOW_LONG_STATUS},
  {"show_storage_engines", (char*) offsetof(STATUS_VAR, com_stat[(uint) SQLCOM_SHOW_STORAGE_ENGINES]), SHOW_LONG_STATUS},
  {"show_table_status",    (char*) offsetof(STATUS_VAR, com_stat[(uint) SQLCOM_SHOW_TABLE_STATUS]), SHOW_LONG_STATUS},
  {"show_tables",          (char*) offsetof(STATUS_VAR, com_stat[(uint) SQLCOM_SHOW_TABLES]), SHOW_LONG_STATUS},
  {"show_triggers",        (char*) offsetof(STATUS_VAR, com_stat[(uint) SQLCOM_SHOW_TRIGGERS]), SHOW_LONG_STATUS},
  {"show_variables",       (char*) offsetof(STATUS_VAR, com_stat[(uint) SQLCOM_SHOW_VARIABLES]), SHOW_LONG_STATUS},
  {"show_warnings",        (char*) offsetof(STATUS_VAR, com_stat[(uint) SQLCOM_SHOW_WARNS]), SHOW_LONG_STATUS},
  {"slave_start",          (char*) offsetof(STATUS_VAR, com_stat[(uint) SQLCOM_SLAVE_START]), SHOW_LONG_STATUS},
  {"slave_stop",           (char*) offsetof(STATUS_VAR, com_stat[(uint) SQLCOM_SLAVE_STOP]), SHOW_LONG_STATUS},
  {"stmt_close",           (char*) offsetof(STATUS_VAR, com_stmt_close), SHOW_LONG_STATUS},
  {"stmt_execute",         (char*) offsetof(STATUS_VAR, com_stmt_execute), SHOW_LONG_STATUS},
  {"stmt_fetch",           (char*) offsetof(STATUS_VAR, com_stmt_fetch), SHOW_LONG_STATUS},
  {"stmt_prepare",         (char*) offsetof(STATUS_VAR, com_stmt_prepare), SHOW_LONG_STATUS},
  {"stmt_reprepare",       (char*) offsetof(STATUS_VAR, com_stmt_reprepare), SHOW_LONG_STATUS},
  {"stmt_reset",           (char*) offsetof(STATUS_VAR, com_stmt_reset), SHOW_LONG_STATUS},
  {"stmt_send_long_data",  (char*) offsetof(STATUS_VAR, com_stmt_send_long_data), SHOW_LONG_STATUS},
  {"truncate",             (char*) offsetof(STATUS_VAR, com_stat[(uint) SQLCOM_TRUNCATE]), SHOW_LONG_STATUS},
  {"uninstall_plugin",     (char*) offsetof(STATUS_VAR, com_stat[(uint) SQLCOM_UNINSTALL_PLUGIN]), SHOW_LONG_STATUS},
  {"unlock_tables",        (char*) offsetof(STATUS_VAR, com_stat[(uint) SQLCOM_UNLOCK_TABLES]), SHOW_LONG_STATUS},
  {"update",               (char*) offsetof(STATUS_VAR, com_stat[(uint) SQLCOM_UPDATE]), SHOW_LONG_STATUS},
  {"update_multi",         (char*) offsetof(STATUS_VAR, com_stat[(uint) SQLCOM_UPDATE_MULTI]), SHOW_LONG_STATUS},
  {"xa_commit",            (char*) offsetof(STATUS_VAR, com_stat[(uint) SQLCOM_XA_COMMIT]),SHOW_LONG_STATUS},
  {"xa_end",               (char*) offsetof(STATUS_VAR, com_stat[(uint) SQLCOM_XA_END]),SHOW_LONG_STATUS},
  {"xa_prepare",           (char*) offsetof(STATUS_VAR, com_stat[(uint) SQLCOM_XA_PREPARE]),SHOW_LONG_STATUS},
  {"xa_recover",           (char*) offsetof(STATUS_VAR, com_stat[(uint) SQLCOM_XA_RECOVER]),SHOW_LONG_STATUS},
  {"xa_rollback",          (char*) offsetof(STATUS_VAR, com_stat[(uint) SQLCOM_XA_ROLLBACK]),SHOW_LONG_STATUS},
  {"xa_start",             (char*) offsetof(STATUS_VAR, com_stat[(uint) SQLCOM_XA_START]),SHOW_LONG_STATUS},
  {NullS, NullS, SHOW_LONG}
};

#ifdef HAVE_PSI_INTERFACE
PSI_statement_info sql_statement_info[(uint) SQLCOM_END + 1];
PSI_statement_info com_statement_info[(uint) COM_END + 1];

/**
  Initialize the command names array.
  Since we do not want to maintain a separate array,
  this is populated from data mined in com_status_vars,
  which already has one name for each command.
*/
void init_sql_statement_info()
{
  char *first_com= (char*) offsetof(STATUS_VAR, com_stat[0]);
  char *last_com= (char*) offsetof(STATUS_VAR, com_stat[(uint) SQLCOM_END]);
  int record_size= (char*) offsetof(STATUS_VAR, com_stat[1])
                   - (char*) offsetof(STATUS_VAR, com_stat[0]);
  char *ptr;
  uint i;
  uint com_index;

  static const char* dummy= "";
  for (i= 0; i < ((uint) SQLCOM_END + 1); i++)
  {
    sql_statement_info[i].m_name= dummy;
    sql_statement_info[i].m_flags= 0;
  }

  SHOW_VAR *var= &com_status_vars[0];
  while (var->name != NULL)
  {
    ptr= var->value;
    if ((first_com <= ptr) && (ptr <= last_com))
    {
      com_index= ((int)(ptr - first_com))/record_size;
      DBUG_ASSERT(com_index < (uint) SQLCOM_END);
      sql_statement_info[com_index].m_name= var->name;
    }
    var++;
  }

  DBUG_ASSERT(strcmp(sql_statement_info[(uint) SQLCOM_SELECT].m_name, "select") == 0);
  DBUG_ASSERT(strcmp(sql_statement_info[(uint) SQLCOM_SIGNAL].m_name, "signal") == 0);

  sql_statement_info[(uint) SQLCOM_END].m_name= "error";
}

void init_com_statement_info()
{
  uint index;

  for (index= 0; index < (uint) COM_END + 1; index++)
  {
    com_statement_info[index].m_name= command_name[index].str;
    com_statement_info[index].m_flags= 0;
  }

  /* "statement/com/query" can mutate into "statement/sql/..." */
  com_statement_info[(uint) COM_QUERY].m_flags= PSI_FLAG_MUTABLE;
}
#endif

/**
  Create the name of the default general log file

  @param[IN] buff    Location for building new string.
  @param[IN] log_ext The extension for the file (e.g .log)
  @returns Pointer to a new string containing the name
*/
static inline char *make_default_log_name(char *buff,const char* log_ext)
{
  return make_log_name(buff, default_logfile_name, log_ext);
}

/**
  Create a replication file name or base for file names.

  @param[in] opt Value of option, or NULL
  @param[in] def Default value if option value is not set.
  @param[in] ext Extension to use for the path

  @returns Pointer to string containing the full file path, or NULL if
  it was not possible to create the path.
 */
static inline const char *
rpl_make_log_name(const char *opt,
                  const char *def,
                  const char *ext)
{
  DBUG_ENTER("rpl_make_log_name");
  DBUG_PRINT("enter", ("opt: %s, def: %s, ext: %s", opt, def, ext));
  char buff[FN_REFLEN];
  const char *base= opt ? opt : def;
  unsigned int options=
    MY_REPLACE_EXT | MY_UNPACK_FILENAME | MY_SAFE_PATH;
  if (fn_format(buff, base, mysql_real_data_home_ptr, ext, options))
    DBUG_RETURN(strdup(buff));
  else
    DBUG_RETURN(NULL);
}


int init_common_variables()
{
  char buff[FN_REFLEN];
  umask(((~my_umask) & 0666));
  my_decimal_set_zero(&decimal_zero); // set decimal_zero constant;
  tzset();      // Set tzname

  max_system_variables.pseudo_thread_id= (ulong)~0;
  server_start_time= flush_status_time= my_time(0);

  rpl_filter= new Rpl_filter;
  binlog_filter= new Rpl_filter;
  if (!rpl_filter || !binlog_filter)
  {
    sql_perror("Could not allocate replication and binlog filters");
    return 1;
  }

  if (init_thread_environment() ||
      mysql_init_variables())
    return 1;

#ifdef HAVE_TZNAME
  {
    struct tm tm_tmp;
    localtime_r(&server_start_time,&tm_tmp);
    strmake(system_time_zone, tzname[tm_tmp.tm_isdst != 0 ? 1 : 0],
            sizeof(system_time_zone)-1);

 }
#endif
  /*
    We set SYSTEM time zone as reasonable default and
    also for failure of my_tz_init() and bootstrap mode.
    If user explicitly set time zone with --default-time-zone
    option we will change this value in my_tz_init().
  */
  global_system_variables.time_zone= my_tz_SYSTEM;

#ifdef HAVE_PSI_INTERFACE
  /*
    Complete the mysql_bin_log initialization.
    Instrumentation keys are known only after the performance schema initialization,
    and can not be set in the MYSQL_BIN_LOG constructor (called before main()).
  */
  mysql_bin_log.set_psi_keys(key_BINLOG_LOCK_index,
                             key_BINLOG_update_cond,
                             key_file_binlog,
                             key_file_binlog_index);
#endif

  /*
    Init mutexes for the global MYSQL_BIN_LOG objects.
    As safe_mutex depends on what MY_INIT() does, we can't init the mutexes of
    global MYSQL_BIN_LOGs in their constructors, because then they would be
    inited before MY_INIT(). So we do it here.
  */
  mysql_bin_log.init_pthread_objects();

  /* TODO: remove this when my_time_t is 64 bit compatible */
  if (!IS_TIME_T_VALID_FOR_TIMESTAMP(server_start_time))
  {
    sql_print_error("This MySQL server doesn't support dates later then 2038");
    return 1;
  }

  if (gethostname(glob_hostname,sizeof(glob_hostname)) < 0)
  {
    strmake(glob_hostname, STRING_WITH_LEN("localhost"));
    sql_print_warning("gethostname failed, using '%s' as hostname",
                      glob_hostname);
    strmake(default_logfile_name, STRING_WITH_LEN("mysql"));
  }
  else
    strmake(default_logfile_name, glob_hostname,
      sizeof(default_logfile_name)-5);

  strmake(pidfile_name, default_logfile_name, sizeof(pidfile_name)-5);
  strmov(fn_ext(pidfile_name),".pid");    // Add proper extension


  /*
    The default-storage-engine entry in my_long_options should have a
    non-null default value. It was earlier intialized as
    (longlong)"MyISAM" in my_long_options but this triggered a
    compiler error in the Sun Studio 12 compiler. As a work-around we
    set the def_value member to 0 in my_long_options and initialize it
    to the correct value here.

    From MySQL 5.5 onwards, the default storage engine is InnoDB
    (except in the embedded server, where the default continues to
    be MyISAM)
  */
#ifdef EMBEDDED_LIBRARY
  default_storage_engine= const_cast<char *>("MyISAM");
#else
  default_storage_engine= const_cast<char *>("InnoDB");
#endif
  default_tmp_storage_engine= default_storage_engine;

  /*
    Add server status variables to the dynamic list of
    status variables that is shown by SHOW STATUS.
    Later, in plugin_init, and mysql_install_plugin
    new entries could be added to that list.
  */
  if (add_status_vars(status_vars))
    return 1; // an error was already reported

#ifndef DBUG_OFF
  /*
    We have few debug-only commands in com_status_vars, only visible in debug
    builds. for simplicity we enable the assert only in debug builds

    There are 8 Com_ variables which don't have corresponding SQLCOM_ values:
    (TODO strictly speaking they shouldn't be here, should not have Com_ prefix
    that is. Perhaps Stmt_ ? Comstmt_ ? Prepstmt_ ?)

      Com_admin_commands       => com_other
      Com_stmt_close           => com_stmt_close
      Com_stmt_execute         => com_stmt_execute
      Com_stmt_fetch           => com_stmt_fetch
      Com_stmt_prepare         => com_stmt_prepare
      Com_stmt_reprepare       => com_stmt_reprepare
      Com_stmt_reset           => com_stmt_reset
      Com_stmt_send_long_data  => com_stmt_send_long_data

    With this correction the number of Com_ variables (number of elements in
    the array, excluding the last element - terminator) must match the number
    of SQLCOM_ constants.
  */
  compile_time_assert(sizeof(com_status_vars)/sizeof(com_status_vars[0]) - 1 ==
                     SQLCOM_END + 8);
#endif

  if (get_options(&remaining_argc, &remaining_argv))
    return 1;
  set_server_version();

#ifndef EMBEDDED_LIBRARY
  if (opt_help && !opt_verbose)
    unireg_abort(0);
#endif /*!EMBEDDED_LIBRARY*/

  DBUG_PRINT("info",("%s  Ver %s for %s on %s\n",my_progname,
         server_version, SYSTEM_TYPE,MACHINE_TYPE));

#ifdef HAVE_LARGE_PAGES
  /* Initialize large page size */
  if (opt_large_pages && (opt_large_page_size= my_get_large_page_size()))
  {
      DBUG_PRINT("info", ("Large page set, large_page_size = %d",
                 opt_large_page_size));
      my_use_large_pages= 1;
      my_large_page_size= opt_large_page_size;
  }
  else
  {
    opt_large_pages= 0;
    /*
       Either not configured to use large pages or Linux haven't
       been compiled with large page support
    */
  }
#endif /* HAVE_LARGE_PAGES */
#ifdef HAVE_SOLARIS_LARGE_PAGES
#define LARGE_PAGESIZE (4*1024*1024)  /* 4MB */
#define SUPER_LARGE_PAGESIZE (256*1024*1024)  /* 256MB */
  if (opt_large_pages)
  {
  /*
    tell the kernel that we want to use 4/256MB page for heap storage
    and also for the stack. We use 4 MByte as default and if the
    super-large-page is set we increase it to 256 MByte. 256 MByte
    is for server installations with GBytes of RAM memory where
    the MySQL Server will have page caches and other memory regions
    measured in a number of GBytes.
    We use as big pages as possible which isn't bigger than the above
    desired page sizes.
  */
   int nelem;
   size_t max_desired_page_size;
   if (opt_super_large_pages)
     max_desired_page_size= SUPER_LARGE_PAGESIZE;
   else
     max_desired_page_size= LARGE_PAGESIZE;
   nelem = getpagesizes(NULL, 0);
   if (nelem > 0)
   {
     size_t *pagesize = (size_t *) malloc(sizeof(size_t) * nelem);
     if (pagesize != NULL && getpagesizes(pagesize, nelem) > 0)
     {
       size_t max_page_size= 0;
       for (int i= 0; i < nelem; i++)
       {
         if (pagesize[i] > max_page_size &&
             pagesize[i] <= max_desired_page_size)
            max_page_size= pagesize[i];
       }
       free(pagesize);
       if (max_page_size > 0)
       {
         struct memcntl_mha mpss;

         mpss.mha_cmd= MHA_MAPSIZE_BSSBRK;
         mpss.mha_pagesize= max_page_size;
         mpss.mha_flags= 0;
         memcntl(NULL, 0, MC_HAT_ADVISE, (caddr_t)&mpss, 0, 0);
         mpss.mha_cmd= MHA_MAPSIZE_STACK;
         memcntl(NULL, 0, MC_HAT_ADVISE, (caddr_t)&mpss, 0, 0);
       }
     }
   }
  }
#endif /* HAVE_SOLARIS_LARGE_PAGES */

  /* connections and databases needs lots of files */
  {
    uint files, wanted_files, max_open_files;

    /* MyISAM requires two file handles per table. */
    wanted_files= 10+max_connections+table_cache_size*2;
    /*
      We are trying to allocate no less than max_connections*5 file
      handles (i.e. we are trying to set the limit so that they will
      be available).  In addition, we allocate no less than how much
      was already allocated.  However below we report a warning and
      recompute values only if we got less file handles than were
      explicitly requested.  No warning and re-computation occur if we
      can't get max_connections*5 but still got no less than was
      requested (value of wanted_files).
    */
    max_open_files= max(max(wanted_files, max_connections*5),
                        open_files_limit);
    files= my_set_max_open_files(max_open_files);

    if (files < wanted_files)
    {
      if (!open_files_limit)
      {
        /*
          If we have requested too much file handles than we bring
          max_connections in supported bounds.
        */
        max_connections= (ulong) min(files-10-TABLE_OPEN_CACHE_MIN*2,
                                     max_connections);
        /*
          Decrease table_cache_size according to max_connections, but
          not below TABLE_OPEN_CACHE_MIN.  Outer min() ensures that we
          never increase table_cache_size automatically (that could
          happen if max_connections is decreased above).
        */
        table_cache_size= (ulong) min(max((files-10-max_connections)/2,
                                          TABLE_OPEN_CACHE_MIN),
                                      table_cache_size);
  DBUG_PRINT("warning",
       ("Changed limits: max_open_files: %u  max_connections: %ld  table_cache: %ld",
        files, max_connections, table_cache_size));
  if (global_system_variables.log_warnings)
    sql_print_warning("Changed limits: max_open_files: %u  max_connections: %ld  table_cache: %ld",
      files, max_connections, table_cache_size);
      }
      else if (global_system_variables.log_warnings)
  sql_print_warning("Could not increase number of max_open_files to more than %u (request: %u)", files, wanted_files);
    }
    open_files_limit= files;
  }
  unireg_init(opt_specialflag); /* Set up extern variabels */
  if (!(my_default_lc_messages=
        my_locale_by_name(lc_messages)))
  {
    sql_print_error("Unknown locale: '%s'", lc_messages);
    return 1;
  }
  global_system_variables.lc_messages= my_default_lc_messages;
  if (init_errmessage())  /* Read error messages from file */
    return 1;
  init_client_errs();
  mysql_client_plugin_init();
  lex_init();
  if (item_create_init())
    return 1;
  item_init();
#ifndef EMBEDDED_LIBRARY
  my_regex_init(&my_charset_latin1, check_enough_stack_size);
#else
  my_regex_init(&my_charset_latin1, NULL);
#endif
  /*
    Process a comma-separated character set list and choose
    the first available character set. This is mostly for
    test purposes, to be able to start "mysqld" even if
    the requested character set is not available (see bug#18743).
  */
  for (;;)
  {
    char *next_character_set_name= strchr(default_character_set_name, ',');
    if (next_character_set_name)
      *next_character_set_name++= '\0';
    if (!(default_charset_info=
          get_charset_by_csname(default_character_set_name,
                                MY_CS_PRIMARY, MYF(MY_WME))))
    {
      if (next_character_set_name)
      {
        default_character_set_name= next_character_set_name;
        default_collation_name= 0;          // Ignore collation
      }
      else
        return 1;                           // Eof of the list
    }
    else
      break;
  }

  if (default_collation_name)
  {
    CHARSET_INFO *default_collation;
    default_collation= get_charset_by_name(default_collation_name, MYF(0));
    if (!default_collation)
    {
#ifdef WITH_PERFSCHEMA_STORAGE_ENGINE
      buffered_logs.print();
      buffered_logs.cleanup();
#endif
      sql_print_error(ER_DEFAULT(ER_UNKNOWN_COLLATION), default_collation_name);
      return 1;
    }
    if (!my_charset_same(default_charset_info, default_collation))
    {
      sql_print_error(ER_DEFAULT(ER_COLLATION_CHARSET_MISMATCH),
          default_collation_name,
          default_charset_info->csname);
      return 1;
    }
    default_charset_info= default_collation;
  }
  /* Set collactions that depends on the default collation */
  global_system_variables.collation_server=  default_charset_info;
  global_system_variables.collation_database=  default_charset_info;
  global_system_variables.collation_connection=  default_charset_info;
  global_system_variables.character_set_results= default_charset_info;
  global_system_variables.character_set_client=  default_charset_info;
  if (!(character_set_filesystem=
        get_charset_by_csname(character_set_filesystem_name,
                              MY_CS_PRIMARY, MYF(MY_WME))))
    return 1;
  global_system_variables.character_set_filesystem= character_set_filesystem;

  if (!(my_default_lc_time_names=
        my_locale_by_name(lc_time_names_name)))
  {
    sql_print_error("Unknown locale: '%s'", lc_time_names_name);
    return 1;
  }
  global_system_variables.lc_time_names= my_default_lc_time_names;

  /* check log options and issue warnings if needed */
  if (opt_log && opt_logname && !(log_output_options & LOG_FILE) &&
      !(log_output_options & LOG_NONE))
    sql_print_warning("Although a path was specified for the "
                      "--log option, log tables are used. "
                      "To enable logging to files use the --log-output option.");

  if (opt_slow_log && opt_slow_logname && !(log_output_options & LOG_FILE)
      && !(log_output_options & LOG_NONE))
    sql_print_warning("Although a path was specified for the "
                      "--log-slow-queries option, log tables are used. "
                      "To enable logging to files use the --log-output=file option.");

#define FIX_LOG_VAR(VAR, ALT)                                   \
  if (!VAR || !*VAR)                                            \
  {                                                             \
    my_free(VAR); /* it could be an allocated empty string "" */ \
    VAR= my_strdup(ALT, MYF(0));                                \
  }

  FIX_LOG_VAR(opt_logname,
              make_default_log_name(buff, ".log"));
  FIX_LOG_VAR(opt_slow_logname,
              make_default_log_name(buff, "-slow.log"));

#if defined(ENABLED_DEBUG_SYNC)
  /* Initialize the debug sync facility. See debug_sync.cc. */
  if (debug_sync_init())
    return 1; /* purecov: tested */
#endif /* defined(ENABLED_DEBUG_SYNC) */

#if (ENABLE_TEMP_POOL)
  if (use_temp_pool && bitmap_init(&temp_pool,0,1024,1))
    return 1;
#else
  use_temp_pool= 0;
#endif

  if (my_dboptions_cache_init())
    return 1;

  /*
    Ensure that lower_case_table_names is set on system where we have case
    insensitive names.  If this is not done the users MyISAM tables will
    get corrupted if accesses with names of different case.
  */
  DBUG_PRINT("info", ("lower_case_table_names: %d", lower_case_table_names));
  lower_case_file_system= test_if_case_insensitive(mysql_real_data_home);
  if (!lower_case_table_names && lower_case_file_system == 1)
  {
    if (lower_case_table_names_used)
    {
      if (global_system_variables.log_warnings)
  sql_print_warning("\
You have forced lower_case_table_names to 0 through a command-line \
option, even though your file system '%s' is case insensitive.  This means \
that you can corrupt a MyISAM table by accessing it with different cases. \
You should consider changing lower_case_table_names to 1 or 2",
      mysql_real_data_home);
    }
    else
    {
      if (global_system_variables.log_warnings)
  sql_print_warning("Setting lower_case_table_names=2 because file system for %s is case insensitive", mysql_real_data_home);
      lower_case_table_names= 2;
    }
  }
  else if (lower_case_table_names == 2 &&
           !(lower_case_file_system=
             (test_if_case_insensitive(mysql_real_data_home) == 1)))
  {
    if (global_system_variables.log_warnings)
      sql_print_warning("lower_case_table_names was set to 2, even though your "
                        "the file system '%s' is case sensitive.  Now setting "
                        "lower_case_table_names to 0 to avoid future problems.",
      mysql_real_data_home);
    lower_case_table_names= 0;
  }
  else
  {
    lower_case_file_system=
      (test_if_case_insensitive(mysql_real_data_home) == 1);
  }

  /* Reset table_alias_charset, now that lower_case_table_names is set. */
  table_alias_charset= (lower_case_table_names ?
      &my_charset_utf8_tolower_ci :
      &my_charset_bin);

  /*
    Build do_table and ignore_table rules to hush
    after the resetting of table_alias_charset
  */
  if (rpl_filter->build_do_table_hash() ||
      rpl_filter->build_ignore_table_hash())
  {
    sql_print_error("An error occurred while building do_table"
                    "and ignore_table rules to hush.");
    return 1;
  }

  return 0;
}


static int init_thread_environment()
{
  mysql_mutex_init(key_LOCK_thread_count, &LOCK_thread_count, MY_MUTEX_INIT_FAST);
  mysql_mutex_init(key_LOCK_status, &LOCK_status, MY_MUTEX_INIT_FAST);
  mysql_mutex_init(key_LOCK_delayed_insert,
                   &LOCK_delayed_insert, MY_MUTEX_INIT_FAST);
  mysql_mutex_init(key_LOCK_delayed_status,
                   &LOCK_delayed_status, MY_MUTEX_INIT_FAST);
  mysql_mutex_init(key_LOCK_delayed_create,
                   &LOCK_delayed_create, MY_MUTEX_INIT_SLOW);
  mysql_mutex_init(key_LOCK_manager,
                   &LOCK_manager, MY_MUTEX_INIT_FAST);
  mysql_mutex_init(key_LOCK_crypt, &LOCK_crypt, MY_MUTEX_INIT_FAST);
  mysql_mutex_init(key_LOCK_user_conn, &LOCK_user_conn, MY_MUTEX_INIT_FAST);
  mysql_mutex_init(key_LOCK_active_mi, &LOCK_active_mi, MY_MUTEX_INIT_FAST);
  mysql_mutex_init(key_LOCK_global_system_variables,
                   &LOCK_global_system_variables, MY_MUTEX_INIT_FAST);
  mysql_rwlock_init(key_rwlock_LOCK_system_variables_hash,
                    &LOCK_system_variables_hash);
  mysql_mutex_init(key_LOCK_prepared_stmt_count,
                   &LOCK_prepared_stmt_count, MY_MUTEX_INIT_FAST);
  mysql_mutex_init(key_LOCK_error_messages,
                   &LOCK_error_messages, MY_MUTEX_INIT_FAST);
  mysql_mutex_init(key_LOCK_uuid_generator,
                   &LOCK_uuid_generator, MY_MUTEX_INIT_FAST);
  mysql_mutex_init(key_LOCK_connection_count,
                   &LOCK_connection_count, MY_MUTEX_INIT_FAST);
#ifdef HAVE_OPENSSL
  mysql_mutex_init(key_LOCK_des_key_file,
                   &LOCK_des_key_file, MY_MUTEX_INIT_FAST);
#ifndef HAVE_YASSL
  openssl_stdlocks= (openssl_lock_t*) OPENSSL_malloc(CRYPTO_num_locks() *
                                                     sizeof(openssl_lock_t));
  for (int i= 0; i < CRYPTO_num_locks(); ++i)
    mysql_rwlock_init(key_rwlock_openssl, &openssl_stdlocks[i].lock);
  CRYPTO_set_dynlock_create_callback(openssl_dynlock_create);
  CRYPTO_set_dynlock_destroy_callback(openssl_dynlock_destroy);
  CRYPTO_set_dynlock_lock_callback(openssl_lock);
  CRYPTO_set_locking_callback(openssl_lock_function);
  CRYPTO_set_id_callback(openssl_id_function);
#endif
#endif
  mysql_rwlock_init(key_rwlock_LOCK_sys_init_connect, &LOCK_sys_init_connect);
  mysql_rwlock_init(key_rwlock_LOCK_sys_init_slave, &LOCK_sys_init_slave);
  mysql_rwlock_init(key_rwlock_LOCK_grant, &LOCK_grant);
  mysql_cond_init(key_COND_thread_count, &COND_thread_count, NULL);
  mysql_cond_init(key_COND_thread_cache, &COND_thread_cache, NULL);
  mysql_cond_init(key_COND_flush_thread_cache, &COND_flush_thread_cache, NULL);
  mysql_cond_init(key_COND_manager, &COND_manager, NULL);
  mysql_mutex_init(key_LOCK_server_started,
                   &LOCK_server_started, MY_MUTEX_INIT_FAST);
  mysql_cond_init(key_COND_server_started, &COND_server_started, NULL);
  sp_cache_init();
#ifdef HAVE_EVENT_SCHEDULER
  Events::init_mutexes();
#endif
  /* Parameter for threads created for connections */
  (void) pthread_attr_init(&connection_attrib);
  (void) pthread_attr_setdetachstate(&connection_attrib,
             PTHREAD_CREATE_DETACHED);
  pthread_attr_setscope(&connection_attrib, PTHREAD_SCOPE_SYSTEM);

  if (pthread_key_create(&THR_THD,NULL) ||
      pthread_key_create(&THR_MALLOC,NULL))
  {
    sql_print_error("Can't create thread-keys");
    return 1;
  }
  return 0;
}


#if defined(HAVE_OPENSSL) && !defined(HAVE_YASSL)
static unsigned long openssl_id_function()
{
  return (unsigned long) pthread_self();
}


static openssl_lock_t *openssl_dynlock_create(const char *file, int line)
{
  openssl_lock_t *lock= new openssl_lock_t;
  mysql_rwlock_init(key_rwlock_openssl, &lock->lock);
  return lock;
}


static void openssl_dynlock_destroy(openssl_lock_t *lock, const char *file,
            int line)
{
  mysql_rwlock_destroy(&lock->lock);
  delete lock;
}


static void openssl_lock_function(int mode, int n, const char *file, int line)
{
  if (n < 0 || n > CRYPTO_num_locks())
  {
    /* Lock number out of bounds. */
    sql_print_error("Fatal: OpenSSL interface problem (n = %d)", n);
    abort();
  }
  openssl_lock(mode, &openssl_stdlocks[n], file, line);
}


static void openssl_lock(int mode, openssl_lock_t *lock, const char *file,
       int line)
{
  int err;
  char const *what;

  switch (mode) {
  case CRYPTO_LOCK|CRYPTO_READ:
    what = "read lock";
    err= mysql_rwlock_rdlock(&lock->lock);
    break;
  case CRYPTO_LOCK|CRYPTO_WRITE:
    what = "write lock";
    err= mysql_rwlock_wrlock(&lock->lock);
    break;
  case CRYPTO_UNLOCK|CRYPTO_READ:
  case CRYPTO_UNLOCK|CRYPTO_WRITE:
    what = "unlock";
    err= mysql_rwlock_unlock(&lock->lock);
    break;
  default:
    /* Unknown locking mode. */
    sql_print_error("Fatal: OpenSSL interface problem (mode=0x%x)", mode);
    abort();
  }
  if (err)
  {
    sql_print_error("Fatal: can't %s OpenSSL lock", what);
    abort();
  }
}
#endif /* HAVE_OPENSSL */


static void init_ssl()
{
#ifdef HAVE_OPENSSL
#ifndef EMBEDDED_LIBRARY
  if (opt_use_ssl)
  {
    enum enum_ssl_init_error error= SSL_INITERR_NOERROR;

    /* having ssl_acceptor_fd != 0 signals the use of SSL */
    ssl_acceptor_fd= new_VioSSLAcceptorFd(opt_ssl_key, opt_ssl_cert,
            opt_ssl_ca, opt_ssl_capath,
            opt_ssl_cipher, &error);
    DBUG_PRINT("info",("ssl_acceptor_fd: 0x%lx", (long) ssl_acceptor_fd));
    if (!ssl_acceptor_fd)
    {
      sql_print_warning("Failed to setup SSL");
      sql_print_warning("SSL error: %s", sslGetErrString(error));
      opt_use_ssl = 0;
      have_ssl= SHOW_OPTION_DISABLED;
    }
  }
  else
  {
    have_ssl= SHOW_OPTION_DISABLED;
  }
#else
  have_ssl= SHOW_OPTION_DISABLED;
#endif /* ! EMBEDDED_LIBRARY */
  if (des_key_file)
    load_des_key_file(des_key_file);
#endif /* HAVE_OPENSSL */
}


static void end_ssl()
{
#ifdef HAVE_OPENSSL
#ifndef EMBEDDED_LIBRARY
  if (ssl_acceptor_fd)
  {
    free_vio_ssl_acceptor_fd(ssl_acceptor_fd);
    ssl_acceptor_fd= 0;
  }
#endif /* ! EMBEDDED_LIBRARY */
#endif /* HAVE_OPENSSL */
}

/**
  Generate a UUID and save it into server_uuid variable.

  @return Retur 0 or 1 if an error occurred.
 */
static int generate_server_uuid()
{
  THD *thd;
  Item_func_uuid *func_uuid;
  String uuid;

  /*
    To be able to run this from boot, we allocate a temporary THD
   */
  if (!(thd=new THD))
  {
    sql_print_error("Failed to generate a server UUID because it is failed"
                    " to allocate the THD.");
    return 1;
  }
  thd->thread_stack= (char*) &thd;
  thd->store_globals();
  lex_start(thd);
  func_uuid= new (thd->mem_root) Item_func_uuid();
  func_uuid->fixed= 1;
  func_uuid->val_str(&uuid);
  delete thd;
  /* Remember that we don't have a THD */
  my_pthread_setspecific_ptr(THR_THD,  0);

  strncpy(server_uuid, uuid.c_ptr(), UUID_LENGTH);
  server_uuid[UUID_LENGTH]= '\0';
  return 0;
}

/**
  Save all options which was auto-generated by server-self into the given file.

  @param fname The name of the file in which the auto-generated options will b
  e saved.

  @return Return 0 or 1 if an error occurred.
 */
int flush_auto_options(const char* fname)
{
  File fd;
  IO_CACHE io_cache;
  int result= 0;

  if ((fd= my_open((const char *)fname, O_CREAT|O_RDWR, MYF(MY_WME))) < 0)
  {
    sql_print_error("Failed to create file(file: '%s', errno %d)", fname, my_errno);
    return 1;
  }

  if (init_io_cache(&io_cache, fd, IO_SIZE*2, WRITE_CACHE, 0L, 0, MYF(MY_WME)))
  {
    sql_print_error("Failed to create a cache on (file: %s', errno %d)", fname, my_errno);
    my_close(fd, MYF(MY_WME));
    return 1;
  }

  my_b_seek(&io_cache, 0L);
  my_b_printf(&io_cache, "%s\n", "[auto]");
  my_b_printf(&io_cache, "server-uuid=%s\n", server_uuid);

  if (flush_io_cache(&io_cache) || my_sync(fd, MYF(MY_WME)))
    result= 1;

  my_close(fd, MYF(MY_WME));
  end_io_cache(&io_cache);
  return result;
}

/**
  File 'auto.cnf' resides in the data directory to hold values of options that
  server evaluates itself and that needs to be durable to sustain the server
  restart. There is only a section ['auto'] in the file. All these options are
  in the section. Only one option exists now, it is server_uuid.
  Note, the user may not supply any literal value to these auto-options, and
  only allowed to trigger (re)evaluation.
  For instance, 'server_uuid' value will be evaluated and stored if there is
  no corresponding line in the file.
  Because of the specifics of the auto-options, they need a seperate storage.
  Meanwhile, it is the 'auto.cnf' that has the same structure as 'my.cnf'.

  @todo consider to implement sql-query-able persistent storage by WL#5279.
  @return Return 0 or 1 if an error occurred.
 */
static int init_server_auto_options()
{
  bool flush= false;
  char fname[FN_REFLEN];
  char *name= (char *)"auto";
  const char *groups[]= {"auto", NULL};
  char *uuid= 0;
  my_option auto_options[]= {
    {"server-uuid", 0, "", &uuid, &uuid,
      0, GET_STR, REQUIRED_ARG, 0, 0, 0, 0, 0, 0},
    {0, 0, 0, 0, 0, 0, GET_NO_ARG, NO_ARG, 0, 0, 0, 0, 0, 0}
  };

  DBUG_ENTER("init_server_auto_options");

  if (NULL == fn_format(fname, "auto.cnf", mysql_data_home, "",
                        MY_UNPACK_FILENAME | MY_SAFE_PATH))
    DBUG_RETURN(1);

  /* load_defaults require argv[0] is not null */
  char **argv= &name;
  int argc= 1;
  /* load all options in 'auto.cnf'. */
  if (my_load_defaults(fname, groups, &argc, &argv, NULL))
    DBUG_RETURN(1);

  /*
    Record the origial pointer allocated by my_load_defaults for free,
    because argv will be changed by handle_options
   */
  char **old_argv= argv;
  if (handle_options(&argc, &argv, auto_options, mysqld_get_one_option))
    DBUG_RETURN(1);

  if (uuid)
  {
    if (strlen(uuid) != UUID_LENGTH)
    {
      sql_print_error("The UUID stored in auto.cnf file is the wrong length.");
      goto err;
    }
    strcpy(server_uuid, uuid);
  }
  else
  {
    flush= TRUE;
    /* server_uuid will be set in the function */
    if (generate_server_uuid())
      goto err;
    sql_print_warning("No existing UUID has been found, so we assume that this"
                      " is the first time that this server has been started."
                      " Generating a new UUID: %s.",
                      server_uuid);
  }
  /*
    The uuid has been copied to server_uuid, so the memory allocated by
    my_load_defaults can be freed now.
   */
  free_defaults(old_argv);

  if (flush)
    DBUG_RETURN(flush_auto_options(fname));
  DBUG_RETURN(0);
err:
  free_defaults(argv);
  DBUG_RETURN(1);
}


static bool
initialize_storage_engine(char *se_name, const char *se_kind,
                          plugin_ref *dest_plugin)
{
  LEX_STRING name= { se_name, strlen(se_name) };
  plugin_ref plugin;
  handlerton *hton;
  if ((plugin= ha_resolve_by_name(0, &name, FALSE)))
    hton= plugin_data(plugin, handlerton*);
  else
  {
    sql_print_error("Unknown/unsupported storage engine: %s", se_name);
    return true;
  }
  if (!ha_storage_engine_is_enabled(hton))
  {
    if (!opt_bootstrap)
    {
      sql_print_error("Default%s storage engine (%s) is not available",
                      se_kind, se_name);
      return true;
    }
    DBUG_ASSERT(*dest_plugin);
  }
  else
  {
    /*
      Need to unlock as global_system_variables.table_plugin
      was acquired during plugin_init()
    */
    plugin_unlock(0, *dest_plugin);
    *dest_plugin= plugin;
  }
  return false;
}


static int init_server_components()
{
  DBUG_ENTER("init_server_components");
  /*
    We need to call each of these following functions to ensure that
    all things are initialized so that unireg_abort() doesn't fail
  */
  mdl_init();
  if (table_def_init() | hostname_cache_init())
    unireg_abort(1);

  query_cache_set_min_res_unit(query_cache_min_res_unit);
  query_cache_init();
  query_cache_resize(query_cache_size);
  randominit(&sql_rand,(ulong) server_start_time,(ulong) server_start_time/2);
  setup_fpu();
  init_thr_lock();
#ifdef HAVE_REPLICATION
  init_slave_list();
#endif

  /* Setup logs */

  /*
    Enable old-fashioned error log, except when the user has requested
    help information. Since the implementation of plugin server
    variables the help output is now written much later.
  */
  if (opt_error_log && !opt_help)
  {
    if (!log_error_file_ptr[0])
      fn_format(log_error_file, pidfile_name, mysql_data_home, ".err",
                MY_REPLACE_EXT); /* replace '.<domain>' by '.err', bug#4997 */
    else
      fn_format(log_error_file, log_error_file_ptr, mysql_data_home, ".err",
                MY_UNPACK_FILENAME | MY_SAFE_PATH);
    /*
      _ptr may have been set to my_disabled_option or "" if no argument was
      passed, but we need to show the real name in SHOW VARIABLES:
    */
    log_error_file_ptr= log_error_file;
    if (!log_error_file[0])
      opt_error_log= 0;                         // Too long file name
    else
    {
      my_bool res;
#ifndef EMBEDDED_LIBRARY
      res= reopen_fstreams(log_error_file, stdout, stderr);
#else
      res= reopen_fstreams(log_error_file, NULL, stderr);
#endif

      if (!res)
        setbuf(stderr, NULL);
    }
  }

  proc_info_hook= set_thd_stage_info;

#ifdef WITH_PERFSCHEMA_STORAGE_ENGINE
  /*
    Parsing the performance schema command line option may have reported
    warnings/information messages.
    Now that the logger is finally available, and redirected
    to the proper file when the --log--error option is used,
    print the buffered messages to the log.
  */
  buffered_logs.print();
  buffered_logs.cleanup();
#endif /* WITH_PERFSCHEMA_STORAGE_ENGINE */

  if (xid_cache_init())
  {
    sql_print_error("Out of memory");
    unireg_abort(1);
  }

  /*
    initialize delegates for extension observers, errors have already
    been reported in the function
  */
  if (delegates_init())
    unireg_abort(1);

  /* need to configure logging before initializing storage engines */
  if (opt_log_slave_updates && !opt_bin_log)
  {
    sql_print_warning("You need to use --log-bin to make "
                    "--log-slave-updates work.");
  }
  if (!opt_bin_log && binlog_format_used)
    sql_print_warning("You need to use --log-bin to make "
                      "--binlog-format work.");

  /* Check that we have not let the format to unspecified at this point */
  DBUG_ASSERT((uint)global_system_variables.binlog_format <=
              array_elements(binlog_format_names)-1);

#ifdef HAVE_REPLICATION
  if (opt_log_slave_updates && replicate_same_server_id)
  {
    if (opt_bin_log)
    {
      sql_print_error("using --replicate-same-server-id in conjunction with \
--log-slave-updates is impossible, it would lead to infinite loops in this \
server.");
      unireg_abort(1);
    }
    else
      sql_print_warning("using --replicate-same-server-id in conjunction with \
--log-slave-updates would lead to infinite loops in this server. However this \
will be ignored as the --log-bin option is not defined.");
  }
#endif

  if (opt_bin_log)
  {
    /* Reports an error and aborts, if the --log-bin's path
       is a directory.*/
    if (opt_bin_logname &&
        opt_bin_logname[strlen(opt_bin_logname) - 1] == FN_LIBCHAR)
    {
      sql_print_error("Path '%s' is a directory name, please specify \
a file name for --log-bin option", opt_bin_logname);
      unireg_abort(1);
    }

    /* Reports an error and aborts, if the --log-bin-index's path
       is a directory.*/
    if (opt_binlog_index_name &&
        opt_binlog_index_name[strlen(opt_binlog_index_name) - 1]
        == FN_LIBCHAR)
    {
      sql_print_error("Path '%s' is a directory name, please specify \
a file name for --log-bin-index option", opt_binlog_index_name);
      unireg_abort(1);
    }

    char buf[FN_REFLEN];
    const char *ln;
    ln= mysql_bin_log.generate_name(opt_bin_logname, "-bin", 1, buf);
    if (!opt_bin_logname && !opt_binlog_index_name)
    {
      /*
        User didn't give us info to name the binlog index file.
        Picking `hostname`-bin.index like did in 4.x, causes replication to
        fail if the hostname is changed later. So, we would like to instead
        require a name. But as we don't want to break many existing setups, we
        only give warning, not error.
      */
      sql_print_warning("No argument was provided to --log-bin, and "
                        "--log-bin-index was not used; so replication "
                        "may break when this MySQL server acts as a "
                        "master and has his hostname changed!! Please "
                        "use '--log-bin=%s' to avoid this problem.", ln);
    }
    if (ln == buf)
    {
      my_free(opt_bin_logname);
      opt_bin_logname=my_strdup(buf, MYF(0));
    }
    if (mysql_bin_log.open_index_file(opt_binlog_index_name, ln, TRUE))
    {
      unireg_abort(1);
    }
  }

  if (opt_bin_log)
  {
    log_bin_basename=
      rpl_make_log_name(opt_bin_logname, pidfile_name,
                        opt_bin_logname ? "" : "-bin");
    log_bin_index=
      rpl_make_log_name(opt_binlog_index_name, log_bin_basename, ".index");
    if (log_bin_basename == NULL || log_bin_index == NULL)
    {
      sql_print_error("Unable to create replication path names:"
                      " out of memory or path names too long"
                      " (path name exceeds " STRINGIFY_ARG(FN_REFLEN)
                      " or file name exceeds " STRINGIFY_ARG(FN_LEN) ").");
      unireg_abort(1);
    }
  }

#ifndef EMBEDDED_LIBRARY
  DBUG_PRINT("debug",
             ("opt_bin_logname: %s, opt_relay_logname: %s, pidfile_name: %s",
              opt_bin_logname, opt_relay_logname, pidfile_name));
  if (opt_relay_logname)
  {
    relay_log_basename=
      rpl_make_log_name(opt_relay_logname, pidfile_name,
                        opt_relay_logname ? "" : "-relay-bin");
    relay_log_index=
      rpl_make_log_name(opt_relaylog_index_name, relay_log_basename, ".index");
    if (relay_log_basename == NULL || relay_log_index == NULL)
    {
      sql_print_error("Unable to create replication path names:"
                      " out of memory or path names too long"
                      " (path name exceeds " STRINGIFY_ARG(FN_REFLEN)
                      " or file name exceeds " STRINGIFY_ARG(FN_LEN) ").");
      unireg_abort(1);
    }
  }
#endif /* !EMBEDDED_LIBRARY */

  /* call ha_init_key_cache() on all key caches to init them */
  process_key_caches(&ha_init_key_cache);

  /* Allow storage engine to give real error messages */
  if (ha_init_errors())
    DBUG_RETURN(1);

  if (plugin_init(&remaining_argc, remaining_argv,
                  (opt_noacl ? PLUGIN_INIT_SKIP_PLUGIN_TABLE : 0) |
                  (opt_help ? PLUGIN_INIT_SKIP_INITIALIZATION : 0)))
  {
    sql_print_error("Failed to initialize plugins.");
    unireg_abort(1);
  }
  plugins_are_initialized= TRUE;  /* Don't separate from init function */

  /* we do want to exit if there are any other unknown options */
  if (remaining_argc > 1)
  {
    int ho_error;
    struct my_option no_opts[]=
    {
      {0, 0, 0, 0, 0, 0, GET_NO_ARG, NO_ARG, 0, 0, 0, 0, 0, 0}
    };
    /*
      We need to eat any 'loose' arguments first before we conclude
      that there are unprocessed options.
    */
    my_getopt_skip_unknown= 0;

    if ((ho_error= handle_options(&remaining_argc, &remaining_argv, no_opts,
                                  mysqld_get_one_option)))
      unireg_abort(ho_error);
    /* Add back the program name handle_options removes */
    remaining_argc++;
    remaining_argv--;
    my_getopt_skip_unknown= TRUE;

    if (remaining_argc > 1)
    {
      fprintf(stderr, "%s: Too many arguments (first extra is '%s').\n"
              "Use --verbose --help to get a list of available options\n",
              my_progname, remaining_argv[1]);
      unireg_abort(1);
    }
  }

  if (opt_help)
    unireg_abort(0);

  /* if the errmsg.sys is not loaded, terminate to maintain behaviour */
  if (!DEFAULT_ERRMSGS[0][0])
    unireg_abort(1);

  /* We have to initialize the storage engines before CSV logging */
  if (ha_init())
  {
    sql_print_error("Can't init databases");
    unireg_abort(1);
  }

#ifdef WITH_CSV_STORAGE_ENGINE
  if (opt_bootstrap)
    log_output_options= LOG_FILE;
  else
    logger.init_log_tables();

  if (log_output_options & LOG_NONE)
  {
    /*
      Issue a warining if there were specified additional options to the
      log-output along with NONE. Probably this wasn't what user wanted.
    */
    if ((log_output_options & LOG_NONE) && (log_output_options & ~LOG_NONE))
      sql_print_warning("There were other values specified to "
                        "log-output besides NONE. Disabling slow "
                        "and general logs anyway.");
    logger.set_handlers(LOG_FILE, LOG_NONE, LOG_NONE);
  }
  else
  {
    /* fall back to the log files if tables are not present */
    LEX_STRING csv_name={C_STRING_WITH_LEN("csv")};
    if (!plugin_is_ready(&csv_name, MYSQL_STORAGE_ENGINE_PLUGIN))
    {
      /* purecov: begin inspected */
      sql_print_error("CSV engine is not present, falling back to the "
                      "log files");
      log_output_options= (log_output_options & ~LOG_TABLE) | LOG_FILE;
      /* purecov: end */
    }

    logger.set_handlers(LOG_FILE, opt_slow_log ? log_output_options:LOG_NONE,
                        opt_log ? log_output_options:LOG_NONE);
  }
#else
  logger.set_handlers(LOG_FILE, opt_slow_log ? LOG_FILE:LOG_NONE,
                      opt_log ? LOG_FILE:LOG_NONE);
#endif

  /*
    Set the default storage engines
  */
  if (initialize_storage_engine(default_storage_engine, "",
                                &global_system_variables.table_plugin))
    unireg_abort(1);
  if (initialize_storage_engine(default_tmp_storage_engine, " temp",
                                &global_system_variables.temp_table_plugin))
    unireg_abort(1);

  tc_log= (total_ha_2pc > 1 ? (opt_bin_log  ?
                               (TC_LOG *) &mysql_bin_log :
                               (TC_LOG *) &tc_log_mmap) :
           (TC_LOG *) &tc_log_dummy);

  if (tc_log->open(opt_bin_log ? opt_bin_logname : opt_tc_log_file))
  {
    sql_print_error("Can't init tc log");
    unireg_abort(1);
  }

  if (ha_recover(0))
  {
    unireg_abort(1);
  }

  if (opt_bin_log && mysql_bin_log.open(opt_bin_logname, LOG_BIN, 0,
                                        WRITE_CACHE, 0, max_binlog_size, 0, TRUE))
    unireg_abort(1);

#ifdef HAVE_REPLICATION
  if (opt_bin_log && expire_logs_days)
  {
    time_t purge_time= server_start_time - expire_logs_days*24*60*60;
    if (purge_time >= 0)
      mysql_bin_log.purge_logs_before_date(purge_time);
  }
#endif

  if (opt_myisam_log)
    (void) mi_log(1);

#if defined(HAVE_MLOCKALL) && defined(MCL_CURRENT) && !defined(EMBEDDED_LIBRARY)
  if (locked_in_memory && !getuid())
  {
    if (setreuid((uid_t)-1, 0) == -1)
    {                        // this should never happen
      sql_perror("setreuid");
      unireg_abort(1);
    }
    if (mlockall(MCL_CURRENT))
    {
      if (global_system_variables.log_warnings)
  sql_print_warning("Failed to lock memory. Errno: %d\n",errno);
      locked_in_memory= 0;
    }
    if (user_info)
      set_user(mysqld_user, user_info);
  }
  else
#endif
    locked_in_memory=0;

  ft_init_stopwords();

  init_max_user_conn();
  init_update_queries();
  DBUG_RETURN(0);
}


#ifndef EMBEDDED_LIBRARY

static void create_shutdown_thread()
{
#ifdef __WIN__
  hEventShutdown=CreateEvent(0, FALSE, FALSE, shutdown_event_name);
  pthread_t hThread;
  if (mysql_thread_create(key_thread_handle_shutdown,
                          &hThread, &connection_attrib, handle_shutdown, 0))
    sql_print_warning("Can't create thread to handle shutdown requests");

  // On "Stop Service" we have to do regular shutdown
  Service.SetShutdownEvent(hEventShutdown);
#endif /* __WIN__ */
}

#endif /* EMBEDDED_LIBRARY */


#if (defined(_WIN32) || defined(HAVE_SMEM)) && !defined(EMBEDDED_LIBRARY)
static void handle_connections_methods()
{
  pthread_t hThread;
  DBUG_ENTER("handle_connections_methods");
  if (hPipe == INVALID_HANDLE_VALUE &&
      (!have_tcpip || opt_disable_networking) &&
      !opt_enable_shared_memory)
  {
    sql_print_error("TCP/IP, --shared-memory, or --named-pipe should be configured on NT OS");
    unireg_abort(1);        // Will not return
  }

  mysql_mutex_lock(&LOCK_thread_count);
  mysql_cond_init(key_COND_handler_count, &COND_handler_count, NULL);
  handler_count=0;
  if (hPipe != INVALID_HANDLE_VALUE)
  {
    handler_count++;
    if (mysql_thread_create(key_thread_handle_con_namedpipes,
                            &hThread, &connection_attrib,
                            handle_connections_namedpipes, 0))
    {
      sql_print_warning("Can't create thread to handle named pipes");
      handler_count--;
    }
  }
  if (have_tcpip && !opt_disable_networking)
  {
    handler_count++;
    if (mysql_thread_create(key_thread_handle_con_sockets,
                            &hThread, &connection_attrib,
                            handle_connections_sockets_thread, 0))
    {
      sql_print_warning("Can't create thread to handle TCP/IP");
      handler_count--;
    }
  }
#ifdef HAVE_SMEM
  if (opt_enable_shared_memory)
  {
    handler_count++;
    if (mysql_thread_create(key_thread_handle_con_sharedmem,
                            &hThread, &connection_attrib,
                            handle_connections_shared_memory, 0))
    {
      sql_print_warning("Can't create thread to handle shared memory");
      handler_count--;
    }
  }
#endif

  while (handler_count > 0)
    mysql_cond_wait(&COND_handler_count, &LOCK_thread_count);
  mysql_mutex_unlock(&LOCK_thread_count);
  DBUG_VOID_RETURN;
}

void decrement_handler_count()
{
  mysql_mutex_lock(&LOCK_thread_count);
  handler_count--;
  mysql_cond_signal(&COND_handler_count);
  mysql_mutex_unlock(&LOCK_thread_count);
  my_thread_end();
}
#else
#define decrement_handler_count()
#endif /* defined(_WIN32) || defined(HAVE_SMEM) */


#ifndef EMBEDDED_LIBRARY
#ifndef DBUG_OFF
/*
  Debugging helper function to keep the locale database
  (see sql_locale.cc) and max_month_name_length and
  max_day_name_length variable values in consistent state.
*/
static void test_lc_time_sz()
{
  DBUG_ENTER("test_lc_time_sz");
  for (MY_LOCALE **loc= my_locales; *loc; loc++)
  {
    uint max_month_len= 0;
    uint max_day_len = 0;
    for (const char **month= (*loc)->month_names->type_names; *month; month++)
    {
      set_if_bigger(max_month_len,
                    my_numchars_mb(&my_charset_utf8_general_ci,
                                   *month, *month + strlen(*month)));
    }
    for (const char **day= (*loc)->day_names->type_names; *day; day++)
    {
      set_if_bigger(max_day_len,
                    my_numchars_mb(&my_charset_utf8_general_ci,
                                   *day, *day + strlen(*day)));
    }
    if ((*loc)->max_month_name_length != max_month_len ||
        (*loc)->max_day_name_length != max_day_len)
    {
      DBUG_PRINT("Wrong max day name(or month name) length for locale:",
                 ("%s", (*loc)->name));
      DBUG_ASSERT(0);
    }
  }
  DBUG_VOID_RETURN;
}
#endif//DBUG_OFF

#ifdef __WIN__
int win_main(int argc, char **argv)
#else
int mysqld_main(int argc, char **argv)
#endif
{
  /*
    Perform basic thread library and malloc initialization,
    to be able to read defaults files and parse options.
  */
  my_progname= argv[0];
#ifndef _WIN32
  // For windows, my_init() is called from the win specific mysqld_main
  if (my_init())                 // init my_sys library & pthreads
  {
    fprintf(stderr, "my_init() failed.");
    return 1;
  }
#endif

  orig_argc= argc;
  orig_argv= argv;
  my_getopt_use_args_separator= TRUE;
  if (load_defaults(MYSQL_CONFIG_NAME, load_default_groups, &argc, &argv))
    return 1;
  my_getopt_use_args_separator= FALSE;
  defaults_argc= argc;
  defaults_argv= argv;
  remaining_argc= argc;
  remaining_argv= argv;

  /* Must be initialized early for comparison of options name */
  system_charset_info= &my_charset_utf8_general_ci;

  sys_var_init();

#ifdef WITH_PERFSCHEMA_STORAGE_ENGINE
  /*
    The performance schema needs to be initialized as early as possible,
    before to-be-instrumented objects of the server are initialized.
  */
  int ho_error;
  DYNAMIC_ARRAY all_early_options;

  my_getopt_register_get_addr(NULL);
  /* Skip unknown options so that they may be processed later */
  my_getopt_skip_unknown= TRUE;

  /* prepare all_early_options array */
  my_init_dynamic_array(&all_early_options, sizeof(my_option), 100, 25);
  sys_var_add_options(&all_early_options, sys_var::PARSE_EARLY);
  add_terminator(&all_early_options);

  /*
    Logs generated while parsing the command line
    options are buffered and printed later.
  */
  buffered_logs.init();
  my_getopt_error_reporter= buffered_option_error_reporter;
  my_charset_error_reporter= buffered_option_error_reporter;

  ho_error= handle_options(&remaining_argc, &remaining_argv,
                           (my_option*)(all_early_options.buffer), NULL);
  delete_dynamic(&all_early_options);
  if (ho_error == 0)
  {
    /* Add back the program name handle_options removes */
    remaining_argc++;
    remaining_argv--;
    if (pfs_param.m_enabled)
    {
      PSI_hook= initialize_performance_schema(&pfs_param);
      if (PSI_hook == NULL)
      {
        pfs_param.m_enabled= false;
        buffered_logs.buffer(WARNING_LEVEL,
                             "Performance schema disabled (reason: init failed).");
      }
    }
  }
#else
  /*
    Other provider of the instrumentation interface should
    initialize PSI_hook here:
    - HAVE_PSI_INTERFACE is for the instrumentation interface
    - WITH_PERFSCHEMA_STORAGE_ENGINE is for one implementation
      of the interface,
    but there could be alternate implementations, which is why
    these two defines are kept separate.
  */
#endif /* WITH_PERFSCHEMA_STORAGE_ENGINE */

#ifdef HAVE_PSI_INTERFACE
  /*
    Obtain the current performance schema instrumentation interface,
    if available.
  */
  if (PSI_hook)
  {
    PSI *psi_server= (PSI*) PSI_hook->get_interface(PSI_CURRENT_VERSION);
    if (likely(psi_server != NULL))
    {
      set_psi_server(psi_server);

      /*
        Now that we have parsed the command line arguments, and have initialized
        the performance schema itself, the next step is to register all the
        server instruments.
      */
      init_server_psi_keys();
      /* Instrument the main thread */
      PSI_thread *psi= PSI_CALL(new_thread)(key_thread_main, NULL, 0);
      PSI_CALL(set_thread)(psi);

      /*
        Now that some instrumentation is in place,
        recreate objects which were initialised early,
        so that they are instrumented as well.
      */
      my_thread_global_reinit();
    }
  }
#endif /* HAVE_PSI_INTERFACE */

  init_error_log_mutex();

  /* Set signal used to kill MySQL */
#if defined(SIGUSR2)
  thr_kill_signal= thd_lib_detected == THD_LIB_LT ? SIGINT : SIGUSR2;
#else
  thr_kill_signal= SIGINT;
#endif

  /* Initialize audit interface globals. Audit plugins are inited later. */
  mysql_audit_initialize();

  /*
    Perform basic logger initialization logger. Should be called after
    MY_INIT, as it initializes mutexes. Log tables are inited later.
  */
  logger.init_base();

#ifdef WITH_PERFSCHEMA_STORAGE_ENGINE
  if (ho_error)
  {
    /*
      Parsing command line option failed,
      Since we don't have a workable remaining_argc/remaining_argv
      to continue the server initialization, this is as far as this
      code can go.
      This is the best effort to log meaningful messages:
      - messages will be printed to stderr, which is not redirected yet,
      - messages will be printed in the NT event log, for windows.
    */
    buffered_logs.print();
    buffered_logs.cleanup();
    /*
      Not enough initializations for unireg_abort()
      Using exit() for windows.
    */
    exit (ho_error);
  }
#endif /* WITH_PERFSCHEMA_STORAGE_ENGINE */

#ifdef _CUSTOMSTARTUPCONFIG_
  if (_cust_check_startup())
  {
    / * _cust_check_startup will report startup failure error * /
    exit(1);
  }
#endif

  if (init_common_variables())
    unireg_abort(1);        // Will do exit

  my_init_signals();
#if defined(__ia64__) || defined(__ia64)
  /*
    Peculiar things with ia64 platforms - it seems we only have half the
    stack size in reality, so we have to double it here
  */
  pthread_attr_setstacksize(&connection_attrib,my_thread_stack_size*2);
#else
  pthread_attr_setstacksize(&connection_attrib,my_thread_stack_size);
#endif
#ifdef HAVE_PTHREAD_ATTR_GETSTACKSIZE
  {
    /* Retrieve used stack size;  Needed for checking stack overflows */
    size_t stack_size= 0;
    pthread_attr_getstacksize(&connection_attrib, &stack_size);
#if defined(__ia64__) || defined(__ia64)
    stack_size/= 2;
#endif
    /* We must check if stack_size = 0 as Solaris 2.9 can return 0 here */
    if (stack_size && stack_size < my_thread_stack_size)
    {
      if (global_system_variables.log_warnings)
  sql_print_warning("Asked for %lu thread stack, but got %ld",
        my_thread_stack_size, (long) stack_size);
#if defined(__ia64__) || defined(__ia64)
      my_thread_stack_size= stack_size*2;
#else
      my_thread_stack_size= stack_size;
#endif
    }
  }
#endif

  (void) thr_setconcurrency(concurrency); // 10 by default

  select_thread=pthread_self();
  select_thread_in_use=1;

#ifdef HAVE_LIBWRAP
  libwrapName= my_progname+dirname_length(my_progname);
  openlog(libwrapName, LOG_PID, LOG_AUTH);
#endif

#ifndef DBUG_OFF
  test_lc_time_sz();
  srand(time(NULL));
#endif

  /*
    We have enough space for fiddling with the argv, continue
  */
  check_data_home(mysql_real_data_home);
  if (my_setwd(mysql_real_data_home,MYF(MY_WME)) && !opt_help)
    unireg_abort(1);        /* purecov: inspected */

  if ((user_info= check_user(mysqld_user)))
  {
#if defined(HAVE_MLOCKALL) && defined(MCL_CURRENT)
    if (locked_in_memory) // getuid() == 0 here
      set_effective_user(user_info);
    else
#endif
      set_user(mysqld_user, user_info);
  }

  if (opt_bin_log && !server_id)
  {
    server_id= 1;
#ifdef EXTRA_DEBUG
    sql_print_warning("You have enabled the binary log, but you haven't set "
                      "server-id to a non-zero value: we force server id to 1; "
                      "updates will be logged to the binary log, but "
                      "connections from slaves will not be accepted.");
#endif
  }

  if (init_server_components())
    unireg_abort(1);

  /*
    Each server should have one UUID. We will create it automatically, if it
    does not exist.
   */
  if (!opt_bootstrap && init_server_auto_options())
  {
    sql_print_error("Initialzation of the server's UUID failed because it could"
                    " not be read from the auto.cnf file. If this is a new"
                    " server, the initialization failed because it was not"
                    " possible to generate a new UUID.");
    unireg_abort(1);
  }

  init_ssl();
  network_init();

#ifdef __WIN__
  if (!opt_console)
  {
    if (reopen_fstreams(log_error_file, stdout, stderr))
      unireg_abort(1);
    setbuf(stderr, NULL);
    FreeConsole();        // Remove window
  }
#endif

  /*
   Initialize my_str_malloc() and my_str_free()
  */
  my_str_malloc= &my_str_malloc_mysqld;
  my_str_free= &my_str_free_mysqld;

  /*
    init signals & alarm
    After this we can't quit by a simple unireg_abort
  */
  error_handler_hook= my_message_sql;
  start_signal_handler();       // Creates pidfile

  if (mysql_rm_tmp_tables() || acl_init(opt_noacl) ||
      my_tz_init((THD *)0, default_tz_name, opt_bootstrap))
  {
    abort_loop=1;
    select_thread_in_use=0;

    (void) pthread_kill(signal_thread, MYSQL_KILL_SIGNAL);


    if (!opt_bootstrap)
      mysql_file_delete(key_file_pid, pidfile_name, MYF(MY_WME)); // Not needed anymore

    if (mysql_socket_getfd(unix_sock) != INVALID_SOCKET)
      unlink(mysqld_unix_port);
    exit(1);
  }

  if (!opt_noacl)
    (void) grant_init();

  if (!opt_bootstrap)
    servers_init(0);

  if (!opt_noacl)
  {
#ifdef HAVE_DLOPEN
    udf_init();
#endif
  }

  init_status_vars();
  if (opt_bootstrap) /* If running with bootstrap, do not start replication. */
    opt_skip_slave_start= 1;

  check_binlog_cache_size(NULL);
  check_binlog_stmt_cache_size(NULL);

  binlog_unsafe_map_init();
  /*
    init_slave() must be called after the thread keys are created.
    Some parts of the code (e.g. SHOW STATUS LIKE 'slave_running' and other
    places) assume that active_mi != 0, so let's fail if it's 0 (out of
    memory); a message has already been printed.
  */
  if (init_slave() && !active_mi)
  {
    unireg_abort(1);
  }

#ifdef WITH_PERFSCHEMA_STORAGE_ENGINE
  initialize_performance_schema_acl(opt_bootstrap);
  /*
    Do not check the structure of the performance schema tables
    during bootstrap:
    - the tables are not supposed to exist yet, bootstrap will create them
    - a check would print spurious error messages
  */
  if (! opt_bootstrap)
    check_performance_schema();
#endif

  initialize_information_schema_acl();

  execute_ddl_log_recovery();

  if (Events::init(opt_noacl || opt_bootstrap))
    unireg_abort(1);

  if (opt_bootstrap)
  {
    select_thread_in_use= 0;                    // Allow 'kill' to work
    bootstrap(mysql_stdin);
    unireg_abort(bootstrap_error ? 1 : 0);
  }
  if (opt_init_file && *opt_init_file)
  {
    if (read_init_file(opt_init_file))
      unireg_abort(1);
  }

  create_shutdown_thread();
  start_handle_manager();

  sql_print_information(ER_DEFAULT(ER_STARTUP),my_progname,server_version,
                        ((mysql_socket_getfd(unix_sock) == INVALID_SOCKET) ? (char*) ""
                                                       : mysqld_unix_port),
                         mysqld_port,
                         MYSQL_COMPILATION_COMMENT);
#if defined(_WIN32) && !defined(EMBEDDED_LIBRARY)
  Service.SetRunning();
#endif


  /* Signal threads waiting for server to be started */
  mysql_mutex_lock(&LOCK_server_started);
  mysqld_server_started= 1;
  mysql_cond_signal(&COND_server_started);
  mysql_mutex_unlock(&LOCK_server_started);

#if defined(_WIN32) || defined(HAVE_SMEM)
  handle_connections_methods();
#else
  handle_connections_sockets();
#endif /* _WIN32 || HAVE_SMEM */

  /* (void) pthread_attr_destroy(&connection_attrib); */

  DBUG_PRINT("quit",("Exiting main thread"));

#ifndef __WIN__
#ifdef EXTRA_DEBUG2
  sql_print_error("Before Lock_thread_count");
#endif
  mysql_mutex_lock(&LOCK_thread_count);
  DBUG_PRINT("quit", ("Got thread_count mutex"));
  select_thread_in_use=0;     // For close_connections
  mysql_mutex_unlock(&LOCK_thread_count);
  mysql_cond_broadcast(&COND_thread_count);
#ifdef EXTRA_DEBUG2
  sql_print_error("After lock_thread_count");
#endif
#endif /* __WIN__ */

#ifdef HAVE_PSI_THREAD_INTERFACE
  /*
    Disable the main thread instrumentation,
    to avoid recording events during the shutdown.
  */
  PSI_CALL(delete_current_thread)();
#endif

  /* Wait until cleanup is done */
  mysql_mutex_lock(&LOCK_thread_count);
  while (!ready_to_exit)
    mysql_cond_wait(&COND_thread_count, &LOCK_thread_count);
  mysql_mutex_unlock(&LOCK_thread_count);

#if defined(__WIN__) && !defined(EMBEDDED_LIBRARY)
  if (Service.IsNT() && start_mode)
    Service.Stop();
  else
  {
    Service.SetShutdownEvent(0);
    if (hEventShutdown)
      CloseHandle(hEventShutdown);
  }
#endif
  clean_up(1);
  mysqld_exit(0);
}

#endif /* !EMBEDDED_LIBRARY */


/****************************************************************************
  Main and thread entry function for Win32
  (all this is needed only to run mysqld as a service on WinNT)
****************************************************************************/

#if defined(__WIN__) && !defined(EMBEDDED_LIBRARY)
int mysql_service(void *p)
{
  if (my_thread_init())
    return 1;

  if (use_opt_args)
    win_main(opt_argc, opt_argv);
  else
    win_main(Service.my_argc, Service.my_argv);

  my_thread_end();
  return 0;
}


/* Quote string if it contains space, else copy */

static char *add_quoted_string(char *to, const char *from, char *to_end)
{
  uint length= (uint) (to_end-to);

  if (!strchr(from, ' '))
    return strmake(to, from, length-1);
  return strxnmov(to, length-1, "\"", from, "\"", NullS);
}


/**
  Handle basic handling of services, like installation and removal.

  @param argv             Pointer to argument list
  @param servicename    Internal name of service
  @param displayname    Display name of service (in taskbar ?)
  @param file_path    Path to this program
  @param startup_option Startup option to mysqld

  @retval
    0   option handled
  @retval
    1   Could not handle option
*/

static bool
default_service_handling(char **argv,
       const char *servicename,
       const char *displayname,
       const char *file_path,
       const char *extra_opt,
       const char *account_name)
{
  char path_and_service[FN_REFLEN+FN_REFLEN+32], *pos, *end;
  const char *opt_delim;
  end= path_and_service + sizeof(path_and_service)-3;

  /* We have to quote filename if it contains spaces */
  pos= add_quoted_string(path_and_service, file_path, end);
  if (*extra_opt)
  {
    /*
     Add option after file_path. There will be zero or one extra option.  It's
     assumed to be --defaults-file=file but isn't checked.  The variable (not
     the option name) should be quoted if it contains a string.
    */
    *pos++= ' ';
    if (opt_delim= strchr(extra_opt, '='))
    {
      size_t length= ++opt_delim - extra_opt;
      pos= strnmov(pos, extra_opt, length);
    }
    else
      opt_delim= extra_opt;

    pos= add_quoted_string(pos, opt_delim, end);
  }
  /* We must have servicename last */
  *pos++= ' ';
  (void) add_quoted_string(pos, servicename, end);

  if (Service.got_service_option(argv, "install"))
  {
    Service.Install(1, servicename, displayname, path_and_service,
                    account_name);
    return 0;
  }
  if (Service.got_service_option(argv, "install-manual"))
  {
    Service.Install(0, servicename, displayname, path_and_service,
                    account_name);
    return 0;
  }
  if (Service.got_service_option(argv, "remove"))
  {
    Service.Remove(servicename);
    return 0;
  }
  return 1;
}


int mysqld_main(int argc, char **argv)
{
  /*
    When several instances are running on the same machine, we
    need to have an  unique  named  hEventShudown  through the
    application PID e.g.: MySQLShutdown1890; MySQLShutdown2342
  */
  int10_to_str((int) GetCurrentProcessId(),strmov(shutdown_event_name,
                                                  "MySQLShutdown"), 10);

  /* Must be initialized early for comparison of service name */
  system_charset_info= &my_charset_utf8_general_ci;

  if (my_init())
  {
    fprintf(stderr, "my_init() failed.");
    return 1;
  }

  if (Service.GetOS())  /* true NT family */
  {
    char file_path[FN_REFLEN];
    my_path(file_path, argv[0], "");          /* Find name in path */
    fn_format(file_path,argv[0],file_path,"",
        MY_REPLACE_DIR | MY_UNPACK_FILENAME | MY_RESOLVE_SYMLINKS);

    if (argc == 2)
    {
      if (!default_service_handling(argv, MYSQL_SERVICENAME, MYSQL_SERVICENAME,
           file_path, "", NULL))
  return 0;
      if (Service.IsService(argv[1]))        /* Start an optional service */
      {
  /*
    Only add the service name to the groups read from the config file
    if it's not "MySQL". (The default service name should be 'mysqld'
    but we started a bad tradition by calling it MySQL from the start
    and we are now stuck with it.
  */
  if (my_strcasecmp(system_charset_info, argv[1],"mysql"))
    load_default_groups[load_default_groups_sz-2]= argv[1];
        start_mode= 1;
        Service.Init(argv[1], mysql_service);
        return 0;
      }
    }
    else if (argc == 3) /* install or remove any optional service */
    {
      if (!default_service_handling(argv, argv[2], argv[2], file_path, "",
                                    NULL))
  return 0;
      if (Service.IsService(argv[2]))
      {
  /*
    mysqld was started as
    mysqld --defaults-file=my_path\my.ini service-name
  */
  use_opt_args=1;
  opt_argc= 2;        // Skip service-name
  opt_argv=argv;
  start_mode= 1;
  if (my_strcasecmp(system_charset_info, argv[2],"mysql"))
    load_default_groups[load_default_groups_sz-2]= argv[2];
  Service.Init(argv[2], mysql_service);
  return 0;
      }
    }
    else if (argc == 4 || argc == 5)
    {
      /*
        This may seem strange, because we handle --local-service while
        preserving 4.1's behavior of allowing any one other argument that is
        passed to the service on startup. (The assumption is that this is
        --defaults-file=file, but that was not enforced in 4.1, so we don't
        enforce it here.)
      */
      const char *extra_opt= NullS;
      const char *account_name = NullS;
      int index;
      for (index = 3; index < argc; index++)
      {
        if (!strcmp(argv[index], "--local-service"))
          account_name= "NT AUTHORITY\\LocalService";
        else
          extra_opt= argv[index];
      }

      if (argc == 4 || account_name)
        if (!default_service_handling(argv, argv[2], argv[2], file_path,
                                      extra_opt, account_name))
          return 0;
    }
    else if (argc == 1 && Service.IsService(MYSQL_SERVICENAME))
    {
      /* start the default service */
      start_mode= 1;
      Service.Init(MYSQL_SERVICENAME, mysql_service);
      return 0;
    }
  }
  /* Start as standalone server */
  Service.my_argc=argc;
  Service.my_argv=argv;
  mysql_service(NULL);
  return 0;
}
#endif


/**
  Execute all commands from a file. Used by the mysql_install_db script to
  create MySQL privilege tables without having to start a full MySQL server.
*/

static void bootstrap(MYSQL_FILE *file)
{
  DBUG_ENTER("bootstrap");

  THD *thd= new THD;
  thd->bootstrap=1;
  my_net_init(&thd->net,(st_vio*) 0);
  thd->max_client_packet_length= thd->net.max_packet;
  thd->security_ctx->master_access= ~(ulong)0;
  thd->thread_id= thd->variables.pseudo_thread_id= thread_id++;
  thread_count++;
  in_bootstrap= TRUE;

  bootstrap_file=file;
#ifndef EMBEDDED_LIBRARY      // TODO:  Enable this
  if (mysql_thread_create(key_thread_bootstrap,
                          &thd->real_id, &connection_attrib, handle_bootstrap,
                          (void*) thd))
  {
    sql_print_warning("Can't create thread to handle bootstrap");
    bootstrap_error=-1;
    DBUG_VOID_RETURN;
  }
  /* Wait for thread to die */
  mysql_mutex_lock(&LOCK_thread_count);
  while (in_bootstrap)
  {
    mysql_cond_wait(&COND_thread_count, &LOCK_thread_count);
    DBUG_PRINT("quit",("One thread died (count=%u)",thread_count));
  }
  mysql_mutex_unlock(&LOCK_thread_count);
#else
  thd->mysql= 0;
  do_handle_bootstrap(thd);
#endif

  DBUG_VOID_RETURN;
}


static bool read_init_file(char *file_name)
{
  MYSQL_FILE *file;
  DBUG_ENTER("read_init_file");
  DBUG_PRINT("enter",("name: %s",file_name));

  sql_print_information("Execution of init_file \'%s\' started.", file_name);

  if (!(file= mysql_file_fopen(key_file_init, file_name,
                               O_RDONLY, MYF(MY_WME))))
    DBUG_RETURN(TRUE);
  bootstrap(file);
  mysql_file_fclose(file, MYF(MY_WME));

  sql_print_information("Execution of init_file \'%s\' ended.", file_name);

  DBUG_RETURN(FALSE);
}


/**
  Increment number of created threads
*/
void inc_thread_created(void)
{
  thread_created++;
}

#ifndef EMBEDDED_LIBRARY

/*
   Simple scheduler that use the main thread to handle the request

   NOTES
     This is only used for debugging, when starting mysqld with
     --thread-handling=no-threads or --one-thread

     When we enter this function, LOCK_thread_count is hold!
*/

void handle_connection_in_main_thread(THD *thd)
{
  mysql_mutex_assert_owner(&LOCK_thread_count);
  thread_cache_size=0;      // Safety
  threads.append(thd);
  mysql_mutex_unlock(&LOCK_thread_count);
  thd->start_utime= my_micro_time();
  do_handle_one_connection(thd);
}


/*
  Scheduler that uses one thread per connection
*/

void create_thread_to_handle_connection(THD *thd)
{
  if (cached_thread_count > wake_thread)
  {
    /* Get thread from cache */
    thread_cache.append(thd);
    wake_thread++;
    mysql_cond_signal(&COND_thread_cache);
  }
  else
  {
    char error_message_buff[MYSQL_ERRMSG_SIZE];
    /* Create new thread to handle connection */
    int error;
    thread_created++;
    threads.append(thd);
    DBUG_PRINT("info",(("creating thread %lu"), thd->thread_id));
    thd->prior_thr_create_utime= thd->start_utime= my_micro_time();
    if ((error= mysql_thread_create(key_thread_one_connection,
                                    &thd->real_id, &connection_attrib,
                                    handle_one_connection,
                                    (void*) thd)))
    {
      /* purecov: begin inspected */
      DBUG_PRINT("error",
                 ("Can't create thread to handle request (error %d)",
                  error));
      thread_count--;
      thd->killed= THD::KILL_CONNECTION;      // Safety
      mysql_mutex_unlock(&LOCK_thread_count);

      mysql_mutex_lock(&LOCK_connection_count);
      --connection_count;
      mysql_mutex_unlock(&LOCK_connection_count);

      statistic_increment(aborted_connects,&LOCK_status);
      /* Can't use my_error() since store_globals has not been called. */
      my_snprintf(error_message_buff, sizeof(error_message_buff),
                  ER_THD(thd, ER_CANT_CREATE_THREAD), error);
      net_send_error(thd, ER_CANT_CREATE_THREAD, error_message_buff, NULL);
      close_connection(thd);
      mysql_mutex_lock(&LOCK_thread_count);
      delete thd;
      mysql_mutex_unlock(&LOCK_thread_count);
      return;
      /* purecov: end */
    }
  }
  mysql_mutex_unlock(&LOCK_thread_count);
  DBUG_PRINT("info",("Thread created"));
}


/**
  Create new thread to handle incoming connection.

    This function will create new thread to handle the incoming
    connection.  If there are idle cached threads one will be used.
    'thd' will be pushed into 'threads'.

    In single-threaded mode (\#define ONE_THREAD) connection will be
    handled inside this function.

  @param[in,out] thd    Thread handle of future thread.
*/

static void create_new_thread(THD *thd)
{
  DBUG_ENTER("create_new_thread");

  /*
    Don't allow too many connections. We roughly check here that we allow
    only (max_connections + 1) connections.
  */

  mysql_mutex_lock(&LOCK_connection_count);

  if (connection_count >= max_connections + 1 || abort_loop)
  {
    mysql_mutex_unlock(&LOCK_connection_count);

    DBUG_PRINT("error",("Too many connections"));
    close_connection(thd, ER_CON_COUNT_ERROR);
    delete thd;
    DBUG_VOID_RETURN;
  }

  ++connection_count;

  if (connection_count > max_used_connections)
    max_used_connections= connection_count;

  mysql_mutex_unlock(&LOCK_connection_count);

  /* Start a new thread to handle connection. */

  mysql_mutex_lock(&LOCK_thread_count);

  /*
    The initialization of thread_id is done in create_embedded_thd() for
    the embedded library.
    TODO: refactor this to avoid code duplication there
  */
  thd->thread_id= thd->variables.pseudo_thread_id= thread_id++;

  thread_count++;

  MYSQL_CALLBACK(thread_scheduler, add_connection, (thd));

  DBUG_VOID_RETURN;
}
#endif /* EMBEDDED_LIBRARY */


#ifdef SIGNALS_DONT_BREAK_READ
inline void kill_broken_server()
{
  /* hack to get around signals ignored in syscalls for problem OS's */
  if (mysql_get_fd(unix_sock) == INVALID_SOCKET ||
      (!opt_disable_networking && mysql_socket_getfd(ip_sock) == INVALID_SOCKET))
  {
    select_thread_in_use = 0;
    /* The following call will never return */
    kill_server((void*) MYSQL_KILL_SIGNAL);
  }
}
#define MAYBE_BROKEN_SYSCALL kill_broken_server();
#else
#define MAYBE_BROKEN_SYSCALL
#endif

  /* Handle new connections and spawn new process to handle them */

#ifndef EMBEDDED_LIBRARY

void handle_connections_sockets()
{
  MYSQL_SOCKET sock= mysql_socket_invalid();
  MYSQL_SOCKET new_sock= mysql_socket_invalid();
  uint error_count=0;
  THD *thd;
  struct sockaddr_storage cAddr;
  int ip_flags=0,socket_flags=0,flags=0,retval;
  st_vio *vio_tmp;
#ifdef HAVE_POLL
  int socket_count= 0;
  struct pollfd fds[2]; // for ip_sock and unix_sock
  MYSQL_SOCKET pfs_fds[2]; // for performance schema
#else
  fd_set readFDs,clientFDs;
  uint max_used_connection= (uint)(max(mysql_socket_getfd(ip_sock), mysql_socket_getfd(unix_sock))+1);
#endif

  DBUG_ENTER("handle_connections_sockets");

  (void) ip_flags;
  (void) socket_flags;

#ifndef HAVE_POLL
  FD_ZERO(&clientFDs);
#endif

  if (mysql_socket_getfd(ip_sock) != INVALID_SOCKET)
  {
    mysql_socket_set_thread_owner(ip_sock);
#ifdef HAVE_POLL
    fds[socket_count].fd= mysql_socket_getfd(ip_sock);
    fds[socket_count].events= POLLIN;
    pfs_fds[socket_count]= ip_sock;
    socket_count++;
#else
    FD_SET(mysql_socket_getfd(ip_sock), &clientFDs);
#endif
#ifdef HAVE_FCNTL
    ip_flags = fcntl(mysql_socket_getfd(ip_sock), F_GETFL, 0);
#endif
  }
#ifdef HAVE_SYS_UN_H
  mysql_socket_set_thread_owner(unix_sock);
#ifdef HAVE_POLL
  fds[socket_count].fd= mysql_socket_getfd(unix_sock);
  fds[socket_count].events= POLLIN;
  pfs_fds[socket_count]= unix_sock;
  socket_count++;
#else
  FD_SET(mysql_socket_getfd(unix_sock), &clientFDs);
#endif
#ifdef HAVE_FCNTL
  socket_flags=fcntl(mysql_socket_getfd(unix_sock), F_GETFL, 0);
#endif
#endif

  DBUG_PRINT("general",("Waiting for connections."));
  MAYBE_BROKEN_SYSCALL;
  while (!abort_loop)
  {
#ifdef HAVE_POLL
    retval= poll(fds, socket_count, -1);
#else
    readFDs=clientFDs;

    retval= select((int) max_used_connection,&readFDs,0,0,0);
#endif

    if (retval < 0)
    {
      if (socket_errno != SOCKET_EINTR)
      {
        if (!select_errors++ && !abort_loop)  /* purecov: inspected */
          sql_print_error("mysqld: Got error %d from select",socket_errno); /* purecov: inspected */
      }
      MAYBE_BROKEN_SYSCALL
      continue;
    }

    if (abort_loop)
    {
      MAYBE_BROKEN_SYSCALL;
      break;
    }

    /* Is this a new connection request ? */
#ifdef HAVE_POLL
    for (int i= 0; i < socket_count; ++i)
    {
      if (fds[i].revents & POLLIN)
      {
        sock= pfs_fds[i];
#ifdef HAVE_FCNTL
        flags= fcntl(mysql_socket_getfd(sock), F_GETFL, 0);
#else
        flags= 0;
#endif // HAVE_FCNTL
        break;
      }
    }
#else  // HAVE_POLL
#ifdef HAVE_SYS_UN_H
    if (FD_ISSET(mysql_socket_getfd(unix_sock), &readFDs))
    {
      sock = unix_sock;
      flags= socket_flags;
    }
    else
#endif // HAVE_SYS_UN_H
    {
      sock = ip_sock;
      flags= ip_flags;
    }
#endif // HAVE_POLL

#if !defined(NO_FCNTL_NONBLOCK)
    if (!(test_flags & TEST_BLOCKING))
    {
#if defined(O_NONBLOCK)
      fcntl(mysql_socket_getfd(sock), F_SETFL, flags | O_NONBLOCK);
#elif defined(O_NDELAY)
      fcntl(mysql_socket_getfd(sock), F_SETFL, flags | O_NDELAY);
#endif
    }
#endif /* NO_FCNTL_NONBLOCK */
    for (uint retry=0; retry < MAX_ACCEPT_RETRY; retry++)
    {
      size_socket length= sizeof(struct sockaddr_storage);
      new_sock= mysql_socket_accept(key_socket_client_connection, sock,
                                    (struct sockaddr *)(&cAddr), &length);
      if (mysql_socket_getfd(new_sock) != INVALID_SOCKET ||
          (socket_errno != SOCKET_EINTR && socket_errno != SOCKET_EAGAIN))
        break;
      MAYBE_BROKEN_SYSCALL;
#if !defined(NO_FCNTL_NONBLOCK)
      if (!(test_flags & TEST_BLOCKING))
      {
        if (retry == MAX_ACCEPT_RETRY - 1)
          fcntl(mysql_socket_getfd(sock), F_SETFL, flags);    // Try without O_NONBLOCK
      }
#endif
    }
#if !defined(NO_FCNTL_NONBLOCK)
    if (!(test_flags & TEST_BLOCKING))
      fcntl(mysql_socket_getfd(sock), F_SETFL, flags);
#endif
    if (mysql_socket_getfd(new_sock) == INVALID_SOCKET)
    {
      if ((error_count++ & 255) == 0)   // This can happen often
        sql_perror("Error in accept");
      MAYBE_BROKEN_SYSCALL;
      if (socket_errno == SOCKET_ENFILE || socket_errno == SOCKET_EMFILE)
        sleep(1);       // Give other threads some time
      continue;
    }

#ifdef HAVE_LIBWRAP
    {
      if (mysql_socket_getfd(sock) == mysql_socket_getfd(ip_sock))
      {
        struct request_info req;
        signal(SIGCHLD, SIG_DFL);
        request_init(&req, RQ_DAEMON, libwrapName, RQ_FILE, mysql_socket_getfd(new_sock), NULL); //TBD cwp
        my_fromhost(&req);

  if (!my_hosts_access(&req))
  {
    /*
      This may be stupid but refuse() includes an exit(0)
      which we surely don't want...
      clean_exit() - same stupid thing ...
    */
    syslog(deny_severity, "refused connect from %s",
     my_eval_client(&req));

    /*
      C++ sucks (the gibberish in front just translates the supplied
      sink function pointer in the req structure from a void (*sink)();
      to a void(*sink)(int) if you omit the cast, the C++ compiler
      will cry...
    */
    if (req.sink)
      ((void (*)(int))req.sink)(req.fd);

          (void) mysql_socket_shutdown(new_sock, SHUT_RDWR);
          (void) mysql_socket_close(new_sock);
          continue;
        }
      }
    }
#endif /* HAVE_LIBWRAP */

    {
      size_socket dummyLen;
      struct sockaddr_storage dummy;
      dummyLen = sizeof(dummy);
      if (  mysql_socket_getsockname(new_sock, (struct sockaddr *)&dummy,
                  (SOCKET_SIZE_TYPE *)&dummyLen) < 0  )
      {
        sql_perror("Error on new connection socket");
        (void) mysql_socket_shutdown(new_sock, SHUT_RDWR);
        (void) mysql_socket_close(new_sock);
        continue;
      }
    }

    /*
    ** Don't allow too many connections
    */

    if (!(thd= new THD))
    {
      (void) mysql_socket_shutdown(new_sock, SHUT_RDWR);
      (void) mysql_socket_close(new_sock);
      continue;
    }

    bool is_unix_sock= (mysql_socket_getfd(sock) == mysql_socket_getfd(unix_sock));
    enum_vio_type vio_type= (is_unix_sock ? VIO_TYPE_SOCKET : VIO_TYPE_TCPIP);
    uint vio_flags= (is_unix_sock ? VIO_LOCALHOST : 0);

    vio_tmp= mysql_socket_vio_new(new_sock, vio_type, vio_flags);

    if (!vio_tmp || my_net_init(&thd->net, vio_tmp))
    {
      /*
        Only delete the temporary vio if we didn't already attach it to the
        NET object. The destructor in THD will delete any initialized net
        structure.
      */
      if (vio_tmp && thd->net.vio != vio_tmp)
        vio_delete(vio_tmp);
      else
      {
        (void) mysql_socket_shutdown(new_sock, SHUT_RDWR);
        (void) mysql_socket_close(new_sock);
      }
      delete thd;
      continue;
    }
    if (mysql_socket_getfd(sock) == mysql_socket_getfd(unix_sock))
      thd->security_ctx->host=(char*) my_localhost;

    create_new_thread(thd);
  }
  DBUG_VOID_RETURN;
}


#ifdef _WIN32
pthread_handler_t handle_connections_sockets_thread(void *arg)
{
  my_thread_init();
  handle_connections_sockets();
  decrement_handler_count();
  return 0;
}

pthread_handler_t handle_connections_namedpipes(void *arg)
{
  HANDLE hConnectedPipe;
  OVERLAPPED connectOverlapped= {0};
  THD *thd;
  my_thread_init();
  DBUG_ENTER("handle_connections_namedpipes");
  connectOverlapped.hEvent= CreateEvent(NULL, TRUE, FALSE, NULL);
  if (!connectOverlapped.hEvent)
  {
    sql_print_error("Can't create event, last error=%u", GetLastError());
    unireg_abort(1);
  }
  DBUG_PRINT("general",("Waiting for named pipe connections."));
  while (!abort_loop)
  {
    /* wait for named pipe connection */
    BOOL fConnected= ConnectNamedPipe(hPipe, &connectOverlapped);
    if (!fConnected && (GetLastError() == ERROR_IO_PENDING))
    {
        /*
          ERROR_IO_PENDING says async IO has started but not yet finished.
          GetOverlappedResult will wait for completion.
        */
        DWORD bytes;
        fConnected= GetOverlappedResult(hPipe, &connectOverlapped,&bytes, TRUE);
    }
    if (abort_loop)
      break;
    if (!fConnected)
      fConnected = GetLastError() == ERROR_PIPE_CONNECTED;
    if (!fConnected)
    {
      CloseHandle(hPipe);
      if ((hPipe= CreateNamedPipe(pipe_name,
                                  PIPE_ACCESS_DUPLEX |
                                  FILE_FLAG_OVERLAPPED,
                                  PIPE_TYPE_BYTE |
                                  PIPE_READMODE_BYTE |
                                  PIPE_WAIT,
                                  PIPE_UNLIMITED_INSTANCES,
                                  (int) global_system_variables.
                                  net_buffer_length,
                                  (int) global_system_variables.
                                  net_buffer_length,
                                  NMPWAIT_USE_DEFAULT_WAIT,
                                  &saPipeSecurity)) ==
    INVALID_HANDLE_VALUE)
      {
  sql_perror("Can't create new named pipe!");
  break;          // Abort
      }
    }
    hConnectedPipe = hPipe;
    /* create new pipe for new connection */
    if ((hPipe = CreateNamedPipe(pipe_name,
                 PIPE_ACCESS_DUPLEX |
                 FILE_FLAG_OVERLAPPED,
         PIPE_TYPE_BYTE |
         PIPE_READMODE_BYTE |
         PIPE_WAIT,
         PIPE_UNLIMITED_INSTANCES,
         (int) global_system_variables.net_buffer_length,
         (int) global_system_variables.net_buffer_length,
         NMPWAIT_USE_DEFAULT_WAIT,
         &saPipeSecurity)) ==
  INVALID_HANDLE_VALUE)
    {
      sql_perror("Can't create new named pipe!");
      hPipe=hConnectedPipe;
      continue;         // We have to try again
    }

    if (!(thd = new THD))
    {
      DisconnectNamedPipe(hConnectedPipe);
      CloseHandle(hConnectedPipe);
      continue;
    }
    if (!(thd->net.vio= vio_new_win32pipe(hConnectedPipe)) ||
  my_net_init(&thd->net, thd->net.vio))
    {
      close_connection(thd, ER_OUT_OF_RESOURCES);
      delete thd;
      continue;
    }
    /* Host is unknown */
    thd->security_ctx->host= my_strdup(my_localhost, MYF(0));
    create_new_thread(thd);
  }
  CloseHandle(connectOverlapped.hEvent);
  DBUG_LEAVE;
  decrement_handler_count();
  return 0;
}
#endif /* _WIN32 */


#ifdef HAVE_SMEM

/**
  Thread of shared memory's service.

  @param arg                              Arguments of thread
*/
pthread_handler_t handle_connections_shared_memory(void *arg)
{
  /* file-mapping object, use for create shared memory */
  HANDLE handle_connect_file_map= 0;
  char  *handle_connect_map= 0;                 // pointer on shared memory
  HANDLE event_connect_answer= 0;
  ulong smem_buffer_length= shared_memory_buffer_length + 4;
  ulong connect_number= 1;
  char *tmp= NULL;
  char *suffix_pos;
  char connect_number_char[22], *p;
  const char *errmsg= 0;
  SECURITY_ATTRIBUTES *sa_event= 0, *sa_mapping= 0;
  my_thread_init();
  DBUG_ENTER("handle_connections_shared_memorys");
  DBUG_PRINT("general",("Waiting for allocated shared memory."));

  /*
     get enough space base-name + '_' + longest suffix we might ever send
   */
  if (!(tmp= (char *)my_malloc(strlen(shared_memory_base_name) + 32L, MYF(MY_FAE))))
    goto error;

  if (my_security_attr_create(&sa_event, &errmsg,
                              GENERIC_ALL, SYNCHRONIZE | EVENT_MODIFY_STATE))
    goto error;

  if (my_security_attr_create(&sa_mapping, &errmsg,
                             GENERIC_ALL, FILE_MAP_READ | FILE_MAP_WRITE))
    goto error;

  /*
    The name of event and file-mapping events create agree next rule:
      shared_memory_base_name+unique_part
    Where:
      shared_memory_base_name is unique value for each server
      unique_part is unique value for each object (events and file-mapping)
  */
  suffix_pos= strxmov(tmp,shared_memory_base_name,"_",NullS);
  strmov(suffix_pos, "CONNECT_REQUEST");
  if ((smem_event_connect_request= CreateEvent(sa_event,
                                               FALSE, FALSE, tmp)) == 0)
  {
    errmsg= "Could not create request event";
    goto error;
  }
  strmov(suffix_pos, "CONNECT_ANSWER");
  if ((event_connect_answer= CreateEvent(sa_event, FALSE, FALSE, tmp)) == 0)
  {
    errmsg="Could not create answer event";
    goto error;
  }
  strmov(suffix_pos, "CONNECT_DATA");
  if ((handle_connect_file_map=
       CreateFileMapping(INVALID_HANDLE_VALUE, sa_mapping,
                         PAGE_READWRITE, 0, sizeof(connect_number), tmp)) == 0)
  {
    errmsg= "Could not create file mapping";
    goto error;
  }
  if ((handle_connect_map= (char *)MapViewOfFile(handle_connect_file_map,
              FILE_MAP_WRITE,0,0,
              sizeof(DWORD))) == 0)
  {
    errmsg= "Could not create shared memory service";
    goto error;
  }

  while (!abort_loop)
  {
    /* Wait a request from client */
    WaitForSingleObject(smem_event_connect_request,INFINITE);

    /*
       it can be after shutdown command
    */
    if (abort_loop)
      goto error;

    HANDLE handle_client_file_map= 0;
    char  *handle_client_map= 0;
    HANDLE event_client_wrote= 0;
    HANDLE event_client_read= 0;    // for transfer data server <-> client
    HANDLE event_server_wrote= 0;
    HANDLE event_server_read= 0;
    HANDLE event_conn_closed= 0;
    THD *thd= 0;

    p= int10_to_str(connect_number, connect_number_char, 10);
    /*
      The name of event and file-mapping events create agree next rule:
        shared_memory_base_name+unique_part+number_of_connection
        Where:
    shared_memory_base_name is uniquel value for each server
    unique_part is unique value for each object (events and file-mapping)
    number_of_connection is connection-number between server and client
    */
    suffix_pos= strxmov(tmp,shared_memory_base_name,"_",connect_number_char,
       "_",NullS);
    strmov(suffix_pos, "DATA");
    if ((handle_client_file_map=
         CreateFileMapping(INVALID_HANDLE_VALUE, sa_mapping,
                           PAGE_READWRITE, 0, smem_buffer_length, tmp)) == 0)
    {
      errmsg= "Could not create file mapping";
      goto errorconn;
    }
    if ((handle_client_map= (char*)MapViewOfFile(handle_client_file_map,
              FILE_MAP_WRITE,0,0,
              smem_buffer_length)) == 0)
    {
      errmsg= "Could not create memory map";
      goto errorconn;
    }
    strmov(suffix_pos, "CLIENT_WROTE");
    if ((event_client_wrote= CreateEvent(sa_event, FALSE, FALSE, tmp)) == 0)
    {
      errmsg= "Could not create client write event";
      goto errorconn;
    }
    strmov(suffix_pos, "CLIENT_READ");
    if ((event_client_read= CreateEvent(sa_event, FALSE, FALSE, tmp)) == 0)
    {
      errmsg= "Could not create client read event";
      goto errorconn;
    }
    strmov(suffix_pos, "SERVER_READ");
    if ((event_server_read= CreateEvent(sa_event, FALSE, FALSE, tmp)) == 0)
    {
      errmsg= "Could not create server read event";
      goto errorconn;
    }
    strmov(suffix_pos, "SERVER_WROTE");
    if ((event_server_wrote= CreateEvent(sa_event,
                                         FALSE, FALSE, tmp)) == 0)
    {
      errmsg= "Could not create server write event";
      goto errorconn;
    }
    strmov(suffix_pos, "CONNECTION_CLOSED");
    if ((event_conn_closed= CreateEvent(sa_event,
                                        TRUE, FALSE, tmp)) == 0)
    {
      errmsg= "Could not create closed connection event";
      goto errorconn;
    }
    if (abort_loop)
      goto errorconn;
    if (!(thd= new THD))
      goto errorconn;
    /* Send number of connection to client */
    int4store(handle_connect_map, connect_number);
    if (!SetEvent(event_connect_answer))
    {
      errmsg= "Could not send answer event";
      goto errorconn;
    }
    /* Set event that client should receive data */
    if (!SetEvent(event_client_read))
    {
      errmsg= "Could not set client to read mode";
      goto errorconn;
    }
    if (!(thd->net.vio= vio_new_win32shared_memory(handle_client_file_map,
                                                   handle_client_map,
                                                   event_client_wrote,
                                                   event_client_read,
                                                   event_server_wrote,
                                                   event_server_read,
                                                   event_conn_closed)) ||
                        my_net_init(&thd->net, thd->net.vio))
    {
      close_connection(thd, ER_OUT_OF_RESOURCES);
      errmsg= 0;
      goto errorconn;
    }
    thd->security_ctx->host= my_strdup(my_localhost, MYF(0)); /* Host is unknown */
    create_new_thread(thd);
    connect_number++;
    continue;

errorconn:
    /* Could not form connection;  Free used handlers/memort and retry */
    if (errmsg)
    {
      char buff[180];
      strxmov(buff, "Can't create shared memory connection: ", errmsg, ".",
        NullS);
      sql_perror(buff);
    }
    if (handle_client_file_map)
      CloseHandle(handle_client_file_map);
    if (handle_client_map)
      UnmapViewOfFile(handle_client_map);
    if (event_server_wrote)
      CloseHandle(event_server_wrote);
    if (event_server_read)
      CloseHandle(event_server_read);
    if (event_client_wrote)
      CloseHandle(event_client_wrote);
    if (event_client_read)
      CloseHandle(event_client_read);
    if (event_conn_closed)
      CloseHandle(event_conn_closed);
    delete thd;
  }

  /* End shared memory handling */
error:
  if (tmp)
    my_free(tmp);

  if (errmsg)
  {
    char buff[180];
    strxmov(buff, "Can't create shared memory service: ", errmsg, ".", NullS);
    sql_perror(buff);
  }
  my_security_attr_free(sa_event);
  my_security_attr_free(sa_mapping);
  if (handle_connect_map) UnmapViewOfFile(handle_connect_map);
  if (handle_connect_file_map)  CloseHandle(handle_connect_file_map);
  if (event_connect_answer) CloseHandle(event_connect_answer);
  if (smem_event_connect_request) CloseHandle(smem_event_connect_request);
  DBUG_LEAVE;
  decrement_handler_count();
  return 0;
}
#endif /* HAVE_SMEM */
#endif /* EMBEDDED_LIBRARY */


/****************************************************************************
  Handle start options
******************************************************************************/

DYNAMIC_ARRAY all_options;

/**
  System variables are automatically command-line options (few
  exceptions are documented in sys_var.h), so don't need
  to be listed here.
*/

struct my_option my_long_options[]=
{
  {"help", '?', "Display this help and exit.",
   &opt_help, &opt_help, 0, GET_BOOL, NO_ARG, 0, 0, 0, 0,
   0, 0},
#ifdef HAVE_REPLICATION
  {"abort-slave-event-count", 0,
   "Option used by mysql-test for debugging and testing of replication.",
   &abort_slave_event_count,  &abort_slave_event_count,
   0, GET_INT, REQUIRED_ARG, 0, 0, 0, 0, 0, 0},
#endif /* HAVE_REPLICATION */
  {"allow-suspicious-udfs", 0,
   "Allows use of UDFs consisting of only one symbol xxx() "
   "without corresponding xxx_init() or xxx_deinit(). That also means "
   "that one can load any function from any library, for example exit() "
   "from libc.so",
   &opt_allow_suspicious_udfs, &opt_allow_suspicious_udfs,
   0, GET_BOOL, NO_ARG, 0, 0, 0, 0, 0, 0},
  {"ansi", 'a', "Use ANSI SQL syntax instead of MySQL syntax. This mode "
   "will also set transaction isolation level 'serializable'.", 0, 0, 0,
   GET_NO_ARG, NO_ARG, 0, 0, 0, 0, 0, 0},
  /*
    Because Sys_var_bit does not support command-line options, we need to
    explicitely add one for --autocommit
  */
  {"autocommit", 0, "Set default value for autocommit (0 or 1)",
   &opt_autocommit, &opt_autocommit, 0,
   GET_BOOL, OPT_ARG, 1, 0, 0, 0, 0, NULL},
  {"binlog-do-db", OPT_BINLOG_DO_DB,
   "Tells the master it should log updates for the specified database, "
   "and exclude all others not explicitly mentioned.",
   0, 0, 0, GET_STR, REQUIRED_ARG, 0, 0, 0, 0, 0, 0},
  {"binlog-ignore-db", OPT_BINLOG_IGNORE_DB,
   "Tells the master that updates to the given database should not be logged to the binary log.",
   0, 0, 0, GET_STR, REQUIRED_ARG, 0, 0, 0, 0, 0, 0},
  {"binlog-row-event-max-size", 0,
   "The maximum size of a row-based binary log event in bytes. Rows will be "
   "grouped into events smaller than this size if possible. "
   "The value has to be a multiple of 256.",
   &opt_binlog_rows_event_max_size, &opt_binlog_rows_event_max_size,
   0, GET_ULONG, REQUIRED_ARG,
   /* def_value */ 1024, /* min_value */  256, /* max_value */ ULONG_MAX,
   /* sub_size */     0, /* block_size */ 256,
   /* app_type */ 0
  },
#ifndef DISABLE_GRANT_OPTIONS
  {"bootstrap", OPT_BOOTSTRAP, "Used by mysql installation scripts.", 0, 0, 0,
   GET_NO_ARG, NO_ARG, 0, 0, 0, 0, 0, 0},
#endif
  {"character-set-client-handshake", 0,
   "Don't ignore client side character set value sent during handshake.",
   &opt_character_set_client_handshake,
   &opt_character_set_client_handshake,
    0, GET_BOOL, NO_ARG, 1, 0, 0, 0, 0, 0},
  {"character-set-filesystem", 0,
   "Set the filesystem character set.",
   &character_set_filesystem_name,
   &character_set_filesystem_name,
   0, GET_STR, REQUIRED_ARG, 0, 0, 0, 0, 0, 0 },
  {"character-set-server", 'C', "Set the default character set.",
   &default_character_set_name, &default_character_set_name,
   0, GET_STR, REQUIRED_ARG, 0, 0, 0, 0, 0, 0 },
  {"chroot", 'r', "Chroot mysqld daemon during startup.",
   &mysqld_chroot, &mysqld_chroot, 0, GET_STR, REQUIRED_ARG,
   0, 0, 0, 0, 0, 0},
  {"collation-server", 0, "Set the default collation.",
   &default_collation_name, &default_collation_name,
   0, GET_STR, REQUIRED_ARG, 0, 0, 0, 0, 0, 0 },
  {"console", OPT_CONSOLE, "Write error output on screen; don't remove the console window on windows.",
   &opt_console, &opt_console, 0, GET_BOOL, NO_ARG, 0, 0, 0,
   0, 0, 0},
  {"core-file", OPT_WANT_CORE, "Write core on errors.", 0, 0, 0, GET_NO_ARG,
   NO_ARG, 0, 0, 0, 0, 0, 0},
  /* default-storage-engine should have "MyISAM" as def_value. Instead
     of initializing it here it is done in init_common_variables() due
     to a compiler bug in Sun Studio compiler. */
  {"default-storage-engine", 0, "The default storage engine for new tables",
   &default_storage_engine, 0, 0, GET_STR, REQUIRED_ARG,
   0, 0, 0, 0, 0, 0 },
  {"default-tmp-storage-engine", 0, 
    "The default storage engine for new explict temporary tables",
   &default_tmp_storage_engine, 0, 0, GET_STR, REQUIRED_ARG,
   0, 0, 0, 0, 0, 0 },
  {"default-time-zone", 0, "Set the default time zone.",
   &default_tz_name, &default_tz_name,
   0, GET_STR, REQUIRED_ARG, 0, 0, 0, 0, 0, 0 },
#ifdef HAVE_OPENSSL
  {"des-key-file", 0,
   "Load keys for des_encrypt() and des_encrypt from given file.",
   &des_key_file, &des_key_file, 0, GET_STR, REQUIRED_ARG,
   0, 0, 0, 0, 0, 0},
#endif /* HAVE_OPENSSL */
#ifdef HAVE_REPLICATION
  {"disconnect-slave-event-count", 0,
   "Option used by mysql-test for debugging and testing of replication.",
   &disconnect_slave_event_count, &disconnect_slave_event_count,
   0, GET_INT, REQUIRED_ARG, 0, 0, 0, 0, 0, 0},
#endif /* HAVE_REPLICATION */
  {"exit-info", 'T', "Used for debugging. Use at your own risk.", 0, 0, 0,
   GET_LONG, OPT_ARG, 0, 0, 0, 0, 0, 0},

  {"external-locking", 0, "Use system (external) locking (disabled by "
   "default).  With this option enabled you can run myisamchk to test "
   "(not repair) tables while the MySQL server is running. Disable with "
   "--skip-external-locking.", &opt_external_locking, &opt_external_locking,
   0, GET_BOOL, NO_ARG, 0, 0, 0, 0, 0, 0},
  /* We must always support the next option to make scripts like mysqltest
     easier to do */
  {"gdb", 0,
   "Set up signals usable for debugging.",
   &opt_debugging, &opt_debugging,
   0, GET_BOOL, NO_ARG, 0, 0, 0, 0, 0, 0},
#ifdef HAVE_LARGE_PAGE_OPTION
  {"super-large-pages", 0, "Enable support for super large pages.",
   &opt_super_large_pages, &opt_super_large_pages, 0,
   GET_BOOL, OPT_ARG, 0, 0, 1, 0, 1, 0},
#endif
  {"language", 'L',
   "Client error messages in given language. May be given as a full path. "
   "Deprecated. Use --lc-messages-dir instead.",
   &lc_messages_dir_ptr, &lc_messages_dir_ptr, 0,
   GET_STR, REQUIRED_ARG, 0, 0, 0, 0, 0, 0},
  {"lc-messages", 0,
   "Set the language used for the error messages.",
   &lc_messages, &lc_messages, 0, GET_STR, REQUIRED_ARG,
   0, 0, 0, 0, 0, 0 },
  {"lc-time-names", 0,
   "Set the language used for the month names and the days of the week.",
   &lc_time_names_name, &lc_time_names_name,
   0, GET_STR, REQUIRED_ARG, 0, 0, 0, 0, 0, 0 },
  {"log-bin", OPT_BIN_LOG,
   "Log update queries in binary format. Optional (but strongly recommended "
   "to avoid replication problems if server's hostname changes) argument "
   "should be the chosen location for the binary log files.",
   &opt_bin_logname, &opt_bin_logname, 0, GET_STR_ALLOC,
   OPT_ARG, 0, 0, 0, 0, 0, 0},
  {"log-bin-index", 0,
   "File that holds the names for binary log files.",
   &opt_binlog_index_name, &opt_binlog_index_name, 0, GET_STR,
   REQUIRED_ARG, 0, 0, 0, 0, 0, 0},
  {"relay-log-index", 0,
   "File that holds the names for relay log files.",
   &opt_relaylog_index_name, &opt_relaylog_index_name, 0, GET_STR,
   REQUIRED_ARG, 0, 0, 0, 0, 0, 0},
  {"log-isam", OPT_ISAM_LOG, "Log all MyISAM changes to file.",
   &myisam_log_filename, &myisam_log_filename, 0, GET_STR,
   OPT_ARG, 0, 0, 0, 0, 0, 0},
  {"log-short-format", 0,
   "Don't log extra information to update and slow-query logs.",
   &opt_short_log_format, &opt_short_log_format,
   0, GET_BOOL, NO_ARG, 0, 0, 0, 0, 0, 0},
  {"log-slow-admin-statements", 0,
   "Log slow OPTIMIZE, ANALYZE, ALTER and other administrative statements to "
   "the slow log if it is open.", &opt_log_slow_admin_statements,
   &opt_log_slow_admin_statements, 0, GET_BOOL, NO_ARG, 0, 0, 0, 0, 0, 0},
 {"log-slow-slave-statements", 0,
  "Log slow statements executed by slave thread to the slow log if it is open.",
  &opt_log_slow_slave_statements, &opt_log_slow_slave_statements,
  0, GET_BOOL, NO_ARG, 0, 0, 0, 0, 0, 0},
  {"log-tc", 0,
   "Path to transaction coordinator log (used for transactions that affect "
   "more than one storage engine, when binary log is disabled).",
   &opt_tc_log_file, &opt_tc_log_file, 0, GET_STR,
   REQUIRED_ARG, 0, 0, 0, 0, 0, 0},
#ifdef HAVE_MMAP
  {"log-tc-size", 0, "Size of transaction coordinator log.",
   &opt_tc_log_size, &opt_tc_log_size, 0, GET_ULONG,
   REQUIRED_ARG, TC_LOG_MIN_SIZE, TC_LOG_MIN_SIZE, ULONG_MAX, 0,
   TC_LOG_PAGE_SIZE, 0},
#endif
  {"master-info-file", 0,
   "The location and name of the file that remembers the master and where "
   "the I/O replication thread is in the master's binlogs.",
   &master_info_file, &master_info_file, 0, GET_STR,
   REQUIRED_ARG, 0, 0, 0, 0, 0, 0},
  {"master-retry-count", OPT_MASTER_RETRY_COUNT,
   "The number of tries the slave will make to connect to the master before giving up. "
   "Deprecated option, use 'CHANGE MASTER TO master_retry_count = <num>' instead.",
   &master_retry_count, &master_retry_count, 0, GET_ULONG,
   REQUIRED_ARG, 3600*24, 0, 0, 0, 0, 0},
#ifdef HAVE_REPLICATION
  {"max-binlog-dump-events", 0,
   "Option used by mysql-test for debugging and testing of replication.",
   &max_binlog_dump_events, &max_binlog_dump_events, 0,
   GET_INT, REQUIRED_ARG, 0, 0, 0, 0, 0, 0},
#endif /* HAVE_REPLICATION */
  {"memlock", 0, "Lock mysqld in memory.", &locked_in_memory,
   &locked_in_memory, 0, GET_BOOL, NO_ARG, 0, 0, 0, 0, 0, 0},
  {"old-style-user-limits", 0,
   "Enable old-style user limits (before 5.0.3, user resources were counted "
   "per each user+host vs. per account).",
   &opt_old_style_user_limits, &opt_old_style_user_limits,
   0, GET_BOOL, NO_ARG, 0, 0, 0, 0, 0, 0},
  {"port-open-timeout", 0,
   "Maximum time in seconds to wait for the port to become free. "
   "(Default: No wait).", &mysqld_port_timeout, &mysqld_port_timeout, 0,
   GET_UINT, REQUIRED_ARG, 0, 0, 0, 0, 0, 0},
  {"replicate-do-db", OPT_REPLICATE_DO_DB,
   "Tells the slave thread to restrict replication to the specified database. "
   "To specify more than one database, use the directive multiple times, "
   "once for each database. Note that this will only work if you do not use "
   "cross-database queries such as UPDATE some_db.some_table SET foo='bar' "
   "while having selected a different or no database. If you need cross "
   "database updates to work, make sure you have 3.23.28 or later, and use "
   "replicate-wild-do-table=db_name.%.",
   0, 0, 0, GET_STR, REQUIRED_ARG, 0, 0, 0, 0, 0, 0},
  {"replicate-do-table", OPT_REPLICATE_DO_TABLE,
   "Tells the slave thread to restrict replication to the specified table. "
   "To specify more than one table, use the directive multiple times, once "
   "for each table. This will work for cross-database updates, in contrast "
   "to replicate-do-db.", 0, 0, 0, GET_STR, REQUIRED_ARG, 0, 0, 0, 0, 0, 0},
  {"replicate-ignore-db", OPT_REPLICATE_IGNORE_DB,
   "Tells the slave thread to not replicate to the specified database. To "
   "specify more than one database to ignore, use the directive multiple "
   "times, once for each database. This option will not work if you use "
   "cross database updates. If you need cross database updates to work, "
   "make sure you have 3.23.28 or later, and use replicate-wild-ignore-"
   "table=db_name.%. ", 0, 0, 0, GET_STR, REQUIRED_ARG, 0, 0, 0, 0, 0, 0},
  {"replicate-ignore-table", OPT_REPLICATE_IGNORE_TABLE,
   "Tells the slave thread to not replicate to the specified table. To specify "
   "more than one table to ignore, use the directive multiple times, once for "
   "each table. This will work for cross-database updates, in contrast to "
   "replicate-ignore-db.", 0, 0, 0, GET_STR, REQUIRED_ARG, 0, 0, 0, 0, 0, 0},
  {"replicate-rewrite-db", OPT_REPLICATE_REWRITE_DB,
   "Updates to a database with a different name than the original. Example: "
   "replicate-rewrite-db=master_db_name->slave_db_name.",
   0, 0, 0, GET_STR, REQUIRED_ARG, 0, 0, 0, 0, 0, 0},
#ifdef HAVE_REPLICATION
  {"replicate-same-server-id", 0,
   "In replication, if set to 1, do not skip events having our server id. "
   "Default value is 0 (to break infinite loops in circular replication). "
   "Can't be set to 1 if --log-slave-updates is used.",
   &replicate_same_server_id, &replicate_same_server_id,
   0, GET_BOOL, NO_ARG, 0, 0, 0, 0, 0, 0},
#endif
  {"replicate-wild-do-table", OPT_REPLICATE_WILD_DO_TABLE,
   "Tells the slave thread to restrict replication to the tables that match "
   "the specified wildcard pattern. To specify more than one table, use the "
   "directive multiple times, once for each table. This will work for cross-"
   "database updates. Example: replicate-wild-do-table=foo%.bar% will "
   "replicate only updates to tables in all databases that start with foo "
   "and whose table names start with bar.",
   0, 0, 0, GET_STR, REQUIRED_ARG, 0, 0, 0, 0, 0, 0},
  {"replicate-wild-ignore-table", OPT_REPLICATE_WILD_IGNORE_TABLE,
   "Tells the slave thread to not replicate to the tables that match the "
   "given wildcard pattern. To specify more than one table to ignore, use "
   "the directive multiple times, once for each table. This will work for "
   "cross-database updates. Example: replicate-wild-ignore-table=foo%.bar% "
   "will not do updates to tables in databases that start with foo and whose "
   "table names start with bar.",
   0, 0, 0, GET_STR, REQUIRED_ARG, 0, 0, 0, 0, 0, 0},
  {"safe-mode", OPT_SAFE, "Skip some optimize stages (for testing).",
   0, 0, 0, GET_NO_ARG, NO_ARG, 0, 0, 0, 0, 0, 0},
  {"safe-user-create", 0,
   "Don't allow new user creation by the user who has no write privileges to the mysql.user table.",
   &opt_safe_user_create, &opt_safe_user_create, 0, GET_BOOL,
   NO_ARG, 0, 0, 0, 0, 0, 0},
  {"show-slave-auth-info", 0,
   "Show user and password in SHOW SLAVE HOSTS on this master.",
   &opt_show_slave_auth_info, &opt_show_slave_auth_info, 0,
   GET_BOOL, NO_ARG, 0, 0, 0, 0, 0, 0},
#ifndef DISABLE_GRANT_OPTIONS
  {"skip-grant-tables", 0,
   "Start without grant tables. This gives all users FULL ACCESS to all tables.",
   &opt_noacl, &opt_noacl, 0, GET_BOOL, NO_ARG, 0, 0, 0, 0, 0,
   0},
#endif
  {"skip-host-cache", OPT_SKIP_HOST_CACHE, "Don't cache host names.", 0, 0, 0,
   GET_NO_ARG, NO_ARG, 0, 0, 0, 0, 0, 0},
  {"skip-new", OPT_SKIP_NEW, "Don't use new, possibly wrong routines.",
   0, 0, 0, GET_NO_ARG, NO_ARG, 0, 0, 0, 0, 0, 0},
  {"skip-slave-start", 0,
   "If set, slave is not autostarted.", &opt_skip_slave_start,
   &opt_skip_slave_start, 0, GET_BOOL, NO_ARG, 0, 0, 0, 0, 0, 0},
  {"skip-stack-trace", OPT_SKIP_STACK_TRACE,
   "Don't print a stack trace on failure.", 0, 0, 0, GET_NO_ARG, NO_ARG, 0, 0,
   0, 0, 0, 0},
#ifdef HAVE_REPLICATION
  {"sporadic-binlog-dump-fail", 0,
   "Option used by mysql-test for debugging and testing of replication.",
   &opt_sporadic_binlog_dump_fail,
   &opt_sporadic_binlog_dump_fail, 0, GET_BOOL, NO_ARG, 0, 0, 0, 0, 0,
   0},
#endif /* HAVE_REPLICATION */
#ifdef HAVE_OPENSSL
  {"ssl", 0,
   "Enable SSL for connection (automatically enabled with other flags).",
   &opt_use_ssl, &opt_use_ssl, 0, GET_BOOL, OPT_ARG, 0, 0, 0,
   0, 0, 0},
#endif
#ifdef __WIN__
  {"standalone", 0,
  "Dummy option to start as a standalone program (NT).", 0, 0, 0, GET_NO_ARG,
   NO_ARG, 0, 0, 0, 0, 0, 0},
#endif
  {"symbolic-links", 's', "Enable symbolic link support.",
   &my_use_symdir, &my_use_symdir, 0, GET_BOOL, NO_ARG,
   /*
     The system call realpath() produces warnings under valgrind and
     purify. These are not suppressed: instead we disable symlinks
     option if compiled with valgrind support.
   */
   IF_PURIFY(0,1), 0, 0, 0, 0, 0},
  {"sysdate-is-now", 0,
   "Non-default option to alias SYSDATE() to NOW() to make it safe-replicable. "
   "Since 5.0, SYSDATE() returns a `dynamic' value different for different "
   "invocations, even within the same statement.",
   &global_system_variables.sysdate_is_now,
   0, 0, GET_BOOL, NO_ARG, 0, 0, 1, 0, 1, 0},
  {"tc-heuristic-recover", 0,
   "Decision to use in heuristic recover process. Possible values are COMMIT "
   "or ROLLBACK.", &tc_heuristic_recover, &tc_heuristic_recover,
   &tc_heuristic_recover_typelib, GET_ENUM, REQUIRED_ARG, 0, 0, 0, 0, 0, 0},
#if defined(ENABLED_DEBUG_SYNC)
  {"debug-sync-timeout", OPT_DEBUG_SYNC_TIMEOUT,
   "Enable the debug sync facility "
   "and optionally specify a default wait timeout in seconds. "
   "A zero value keeps the facility disabled.",
   &opt_debug_sync_timeout, 0,
   0, GET_UINT, OPT_ARG, 0, 0, UINT_MAX, 0, 0, 0},
#endif /* defined(ENABLED_DEBUG_SYNC) */
  {"temp-pool", 0,
#if (ENABLE_TEMP_POOL)
   "Using this option will cause most temporary files created to use a small "
   "set of names, rather than a unique name for each new file.",
#else
   "This option is ignored on this OS.",
#endif
   &use_temp_pool, &use_temp_pool, 0, GET_BOOL, NO_ARG, 1,
   0, 0, 0, 0, 0},
  {"transaction-isolation", 0,
   "Default transaction isolation level.",
   &global_system_variables.tx_isolation,
   &global_system_variables.tx_isolation, &tx_isolation_typelib,
   GET_ENUM, REQUIRED_ARG, ISO_REPEATABLE_READ, 0, 0, 0, 0, 0},
  {"user", 'u', "Run mysqld daemon as user.", 0, 0, 0, GET_STR, REQUIRED_ARG,
   0, 0, 0, 0, 0, 0},
  {"verbose", 'v', "Used with --help option for detailed help.",
   &opt_verbose, &opt_verbose, 0, GET_BOOL, NO_ARG, 0, 0, 0, 0, 0, 0},
  {"version", 'V', "Output version information and exit.", 0, 0, 0, GET_NO_ARG,
   NO_ARG, 0, 0, 0, 0, 0, 0},
  {"plugin-load", 0,
   "Optional semicolon-separated list of plugins to load, where each plugin is "
   "identified as name=library, where name is the plugin name and library "
   "is the plugin library in plugin_dir.",
   &opt_plugin_load, &opt_plugin_load, 0,
   GET_STR, REQUIRED_ARG, 0, 0, 0, 0, 0, 0},
  {"table_cache", 0, "Deprecated; use --table-open-cache instead.",
   &table_cache_size, &table_cache_size, 0, GET_ULONG,
   REQUIRED_ARG, TABLE_OPEN_CACHE_DEFAULT, 1, 512*1024L, 0, 1, 0},
  {0, 0, 0, 0, 0, 0, GET_NO_ARG, NO_ARG, 0, 0, 0, 0, 0, 0}
};


static int show_queries(THD *thd, SHOW_VAR *var, char *buff)
{
  var->type= SHOW_LONGLONG;
  var->value= (char *)&thd->query_id;
  return 0;
}


static int show_net_compression(THD *thd, SHOW_VAR *var, char *buff)
{
  var->type= SHOW_MY_BOOL;
  var->value= (char *)&thd->net.compress;
  return 0;
}

static int show_starttime(THD *thd, SHOW_VAR *var, char *buff)
{
  var->type= SHOW_LONGLONG;
  var->value= buff;
  *((longlong *)buff)= (longlong) (thd->query_start() - server_start_time);
  return 0;
}

#ifdef ENABLED_PROFILING
static int show_flushstatustime(THD *thd, SHOW_VAR *var, char *buff)
{
  var->type= SHOW_LONGLONG;
  var->value= buff;
  *((longlong *)buff)= (longlong) (thd->query_start() - flush_status_time);
  return 0;
}
#endif

#ifdef HAVE_REPLICATION
static int show_slave_running(THD *thd, SHOW_VAR *var, char *buff)
{
  var->type= SHOW_MY_BOOL;
  mysql_mutex_lock(&LOCK_active_mi);
  var->value= buff;
  *((my_bool *)buff)= (my_bool) (active_mi &&
                                 active_mi->slave_running == MYSQL_SLAVE_RUN_CONNECT &&
                                 active_mi->rli->slave_running);
  mysql_mutex_unlock(&LOCK_active_mi);
  return 0;
}

static int show_slave_retried_trans(THD *thd, SHOW_VAR *var, char *buff)
{
  /*
    TODO: with multimaster, have one such counter per line in
    SHOW SLAVE STATUS, and have the sum over all lines here.
  */
  mysql_mutex_lock(&LOCK_active_mi);
  if (active_mi)
  {
    var->type= SHOW_LONG;
    var->value= buff;
    mysql_mutex_lock(&active_mi->rli->data_lock);
    *((long *)buff)= (long)active_mi->rli->retried_trans;
    mysql_mutex_unlock(&active_mi->rli->data_lock);
  }
  else
    var->type= SHOW_UNDEF;
  mysql_mutex_unlock(&LOCK_active_mi);
  return 0;
}

static int show_slave_received_heartbeats(THD *thd, SHOW_VAR *var, char *buff)
{
  mysql_mutex_lock(&LOCK_active_mi);
  if (active_mi)
  {
    var->type= SHOW_LONGLONG;
    var->value= buff;
    mysql_mutex_lock(&active_mi->rli->data_lock);
    *((longlong *)buff)= active_mi->received_heartbeats;
    mysql_mutex_unlock(&active_mi->rli->data_lock);
  }
  else
    var->type= SHOW_UNDEF;
  mysql_mutex_unlock(&LOCK_active_mi);
  return 0;
}

static int show_slave_last_heartbeat(THD *thd, SHOW_VAR *var, char *buff)
{
  MYSQL_TIME received_heartbeat_time;
  mysql_mutex_lock(&LOCK_active_mi);
  if (active_mi)
  {
    var->type= SHOW_CHAR;
    var->value= buff;
    thd->variables.time_zone->gmt_sec_to_TIME(&received_heartbeat_time,
      active_mi->last_heartbeat);
    my_datetime_to_str(&received_heartbeat_time, buff);
  }
  else
    var->type= SHOW_UNDEF;
  mysql_mutex_unlock(&LOCK_active_mi);
  return 0;
}

static int show_heartbeat_period(THD *thd, SHOW_VAR *var, char *buff)
{
  mysql_mutex_lock(&LOCK_active_mi);
  if (active_mi)
  {
    var->type= SHOW_CHAR;
    var->value= buff;
    sprintf(buff, "%.3f", active_mi->heartbeat_period);
  }
  else
    var->type= SHOW_UNDEF;
  mysql_mutex_unlock(&LOCK_active_mi);
  return 0;
}


#endif /* HAVE_REPLICATION */

static int show_open_tables(THD *thd, SHOW_VAR *var, char *buff)
{
  var->type= SHOW_LONG;
  var->value= buff;
  *((long *)buff)= (long)cached_open_tables();
  return 0;
}

static int show_prepared_stmt_count(THD *thd, SHOW_VAR *var, char *buff)
{
  var->type= SHOW_LONG;
  var->value= buff;
  mysql_mutex_lock(&LOCK_prepared_stmt_count);
  *((long *)buff)= (long)prepared_stmt_count;
  mysql_mutex_unlock(&LOCK_prepared_stmt_count);
  return 0;
}

static int show_table_definitions(THD *thd, SHOW_VAR *var, char *buff)
{
  var->type= SHOW_LONG;
  var->value= buff;
  *((long *)buff)= (long)cached_table_definitions();
  return 0;
}

#if defined(HAVE_OPENSSL) && !defined(EMBEDDED_LIBRARY)
/* Functions relying on CTX */
static int show_ssl_ctx_sess_accept(THD *thd, SHOW_VAR *var, char *buff)
{
  var->type= SHOW_LONG;
  var->value= buff;
  *((long *)buff)= (!ssl_acceptor_fd ? 0 :
                     SSL_CTX_sess_accept(ssl_acceptor_fd->ssl_context));
  return 0;
}

static int show_ssl_ctx_sess_accept_good(THD *thd, SHOW_VAR *var, char *buff)
{
  var->type= SHOW_LONG;
  var->value= buff;
  *((long *)buff)= (!ssl_acceptor_fd ? 0 :
                     SSL_CTX_sess_accept_good(ssl_acceptor_fd->ssl_context));
  return 0;
}

static int show_ssl_ctx_sess_connect_good(THD *thd, SHOW_VAR *var, char *buff)
{
  var->type= SHOW_LONG;
  var->value= buff;
  *((long *)buff)= (!ssl_acceptor_fd ? 0 :
                     SSL_CTX_sess_connect_good(ssl_acceptor_fd->ssl_context));
  return 0;
}

static int show_ssl_ctx_sess_accept_renegotiate(THD *thd, SHOW_VAR *var, char *buff)
{
  var->type= SHOW_LONG;
  var->value= buff;
  *((long *)buff)= (!ssl_acceptor_fd ? 0 :
                     SSL_CTX_sess_accept_renegotiate(ssl_acceptor_fd->ssl_context));
  return 0;
}

static int show_ssl_ctx_sess_connect_renegotiate(THD *thd, SHOW_VAR *var, char *buff)
{
  var->type= SHOW_LONG;
  var->value= buff;
  *((long *)buff)= (!ssl_acceptor_fd ? 0 :
                     SSL_CTX_sess_connect_renegotiate(ssl_acceptor_fd->ssl_context));
  return 0;
}

static int show_ssl_ctx_sess_cb_hits(THD *thd, SHOW_VAR *var, char *buff)
{
  var->type= SHOW_LONG;
  var->value= buff;
  *((long *)buff)= (!ssl_acceptor_fd ? 0 :
                     SSL_CTX_sess_cb_hits(ssl_acceptor_fd->ssl_context));
  return 0;
}

static int show_ssl_ctx_sess_hits(THD *thd, SHOW_VAR *var, char *buff)
{
  var->type= SHOW_LONG;
  var->value= buff;
  *((long *)buff)= (!ssl_acceptor_fd ? 0 :
                     SSL_CTX_sess_hits(ssl_acceptor_fd->ssl_context));
  return 0;
}

static int show_ssl_ctx_sess_cache_full(THD *thd, SHOW_VAR *var, char *buff)
{
  var->type= SHOW_LONG;
  var->value= buff;
  *((long *)buff)= (!ssl_acceptor_fd ? 0 :
                     SSL_CTX_sess_cache_full(ssl_acceptor_fd->ssl_context));
  return 0;
}

static int show_ssl_ctx_sess_misses(THD *thd, SHOW_VAR *var, char *buff)
{
  var->type= SHOW_LONG;
  var->value= buff;
  *((long *)buff)= (!ssl_acceptor_fd ? 0 :
                     SSL_CTX_sess_misses(ssl_acceptor_fd->ssl_context));
  return 0;
}

static int show_ssl_ctx_sess_timeouts(THD *thd, SHOW_VAR *var, char *buff)
{
  var->type= SHOW_LONG;
  var->value= buff;
  *((long *)buff)= (!ssl_acceptor_fd ? 0 :
                     SSL_CTX_sess_timeouts(ssl_acceptor_fd->ssl_context));
  return 0;
}

static int show_ssl_ctx_sess_number(THD *thd, SHOW_VAR *var, char *buff)
{
  var->type= SHOW_LONG;
  var->value= buff;
  *((long *)buff)= (!ssl_acceptor_fd ? 0 :
                     SSL_CTX_sess_number(ssl_acceptor_fd->ssl_context));
  return 0;
}

static int show_ssl_ctx_sess_connect(THD *thd, SHOW_VAR *var, char *buff)
{
  var->type= SHOW_LONG;
  var->value= buff;
  *((long *)buff)= (!ssl_acceptor_fd ? 0 :
                     SSL_CTX_sess_connect(ssl_acceptor_fd->ssl_context));
  return 0;
}

static int show_ssl_ctx_sess_get_cache_size(THD *thd, SHOW_VAR *var, char *buff)
{
  var->type= SHOW_LONG;
  var->value= buff;
  *((long *)buff)= (!ssl_acceptor_fd ? 0 :
                     SSL_CTX_sess_get_cache_size(ssl_acceptor_fd->ssl_context));
  return 0;
}

static int show_ssl_ctx_get_verify_mode(THD *thd, SHOW_VAR *var, char *buff)
{
  var->type= SHOW_LONG;
  var->value= buff;
  *((long *)buff)= (!ssl_acceptor_fd ? 0 :
                     SSL_CTX_get_verify_mode(ssl_acceptor_fd->ssl_context));
  return 0;
}

static int show_ssl_ctx_get_verify_depth(THD *thd, SHOW_VAR *var, char *buff)
{
  var->type= SHOW_LONG;
  var->value= buff;
  *((long *)buff)= (!ssl_acceptor_fd ? 0 :
                     SSL_CTX_get_verify_depth(ssl_acceptor_fd->ssl_context));
  return 0;
}

static int show_ssl_ctx_get_session_cache_mode(THD *thd, SHOW_VAR *var, char *buff)
{
  var->type= SHOW_CHAR;
  if (!ssl_acceptor_fd)
    var->value= const_cast<char*>("NONE");
  else
    switch (SSL_CTX_get_session_cache_mode(ssl_acceptor_fd->ssl_context))
    {
    case SSL_SESS_CACHE_OFF:
      var->value= const_cast<char*>("OFF"); break;
    case SSL_SESS_CACHE_CLIENT:
      var->value= const_cast<char*>("CLIENT"); break;
    case SSL_SESS_CACHE_SERVER:
      var->value= const_cast<char*>("SERVER"); break;
    case SSL_SESS_CACHE_BOTH:
      var->value= const_cast<char*>("BOTH"); break;
    case SSL_SESS_CACHE_NO_AUTO_CLEAR:
      var->value= const_cast<char*>("NO_AUTO_CLEAR"); break;
    case SSL_SESS_CACHE_NO_INTERNAL_LOOKUP:
      var->value= const_cast<char*>("NO_INTERNAL_LOOKUP"); break;
    default:
      var->value= const_cast<char*>("Unknown"); break;
    }
  return 0;
}

/*
   Functions relying on SSL
   Note: In the show_ssl_* functions, we need to check if we have a
         valid vio-object since this isn't always true, specifically
         when session_status or global_status is requested from
         inside an Event.
 */
static int show_ssl_get_version(THD *thd, SHOW_VAR *var, char *buff)
{
  var->type= SHOW_CHAR;
  if( thd->vio_ok() && thd->net.vio->ssl_arg )
    var->value= const_cast<char*>(SSL_get_version((SSL*) thd->net.vio->ssl_arg));
  else
    var->value= (char *)"";
  return 0;
}

static int show_ssl_session_reused(THD *thd, SHOW_VAR *var, char *buff)
{
  var->type= SHOW_LONG;
  var->value= buff;
  if( thd->vio_ok() && thd->net.vio->ssl_arg )
    *((long *)buff)= (long)SSL_session_reused((SSL*) thd->net.vio->ssl_arg);
  else
    *((long *)buff)= 0;
  return 0;
}

static int show_ssl_get_default_timeout(THD *thd, SHOW_VAR *var, char *buff)
{
  var->type= SHOW_LONG;
  var->value= buff;
  if( thd->vio_ok() && thd->net.vio->ssl_arg )
    *((long *)buff)= (long)SSL_get_default_timeout((SSL*)thd->net.vio->ssl_arg);
  else
    *((long *)buff)= 0;
  return 0;
}

static int show_ssl_get_verify_mode(THD *thd, SHOW_VAR *var, char *buff)
{
  var->type= SHOW_LONG;
  var->value= buff;
  if( thd->net.vio && thd->net.vio->ssl_arg )
    *((long *)buff)= (long)SSL_get_verify_mode((SSL*)thd->net.vio->ssl_arg);
  else
    *((long *)buff)= 0;
  return 0;
}

static int show_ssl_get_verify_depth(THD *thd, SHOW_VAR *var, char *buff)
{
  var->type= SHOW_LONG;
  var->value= buff;
  if( thd->vio_ok() && thd->net.vio->ssl_arg )
    *((long *)buff)= (long)SSL_get_verify_depth((SSL*)thd->net.vio->ssl_arg);
  else
    *((long *)buff)= 0;
  return 0;
}

static int show_ssl_get_cipher(THD *thd, SHOW_VAR *var, char *buff)
{
  var->type= SHOW_CHAR;
  if( thd->vio_ok() && thd->net.vio->ssl_arg )
    var->value= const_cast<char*>(SSL_get_cipher((SSL*) thd->net.vio->ssl_arg));
  else
    var->value= (char *)"";
  return 0;
}

static int show_ssl_get_cipher_list(THD *thd, SHOW_VAR *var, char *buff)
{
  var->type= SHOW_CHAR;
  var->value= buff;
  if (thd->vio_ok() && thd->net.vio->ssl_arg)
  {
    int i;
    const char *p;
    char *end= buff + SHOW_VAR_FUNC_BUFF_SIZE;
    for (i=0; (p= SSL_get_cipher_list((SSL*) thd->net.vio->ssl_arg,i)) &&
               buff < end; i++)
    {
      buff= strnmov(buff, p, end-buff-1);
      *buff++= ':';
    }
    if (i)
      buff--;
  }
  *buff=0;
  return 0;
}


#ifdef HAVE_YASSL

static char *
my_asn1_time_to_string(ASN1_TIME *time, char *buf, size_t len)
{
  return yaSSL_ASN1_TIME_to_string(time, buf, len);
}

#else /* openssl */

static char *
my_asn1_time_to_string(ASN1_TIME *time, char *buf, size_t len)
{
  int n_read;
  char *res= NULL;
  BIO *bio= BIO_new(BIO_s_mem());

  if (bio == NULL)
    return NULL;

  if (!ASN1_TIME_print(bio, time))
    goto end;

  n_read= BIO_read(bio, buf, (int) (len - 1));

  if (n_read > 0)
  {
    buf[n_read]= 0;
    res= buf;
  }

end:
  BIO_free(bio);
  return res;
}

#endif


/**
  Handler function for the 'ssl_get_server_not_before' variable

  @param      thd  the mysql thread structure
  @param      var  the data for the variable
  @param[out] buf  the string to put the value of the variable into

  @return          status
  @retval     0    success
*/

static int
show_ssl_get_server_not_before(THD *thd, SHOW_VAR *var, char *buff)
{
  var->type= SHOW_CHAR;
  if(thd->vio_ok() && thd->net.vio->ssl_arg)
  {
    SSL *ssl= (SSL*) thd->net.vio->ssl_arg;
    X509 *cert= SSL_get_certificate(ssl);
    ASN1_TIME *not_before= X509_get_notBefore(cert);

    var->value= my_asn1_time_to_string(not_before, buff,
                                       SHOW_VAR_FUNC_BUFF_SIZE);
    if (!var->value)
      return 1;
    var->value= buff;
  }
  else
    var->value= empty_c_string;
  return 0;
}


/**
  Handler function for the 'ssl_get_server_not_after' variable

  @param      thd  the mysql thread structure
  @param      var  the data for the variable
  @param[out] buf  the string to put the value of the variable into

  @return          status
  @retval     0    success
*/

static int
show_ssl_get_server_not_after(THD *thd, SHOW_VAR *var, char *buff)
{
  var->type= SHOW_CHAR;
  if(thd->vio_ok() && thd->net.vio->ssl_arg)
  {
    SSL *ssl= (SSL*) thd->net.vio->ssl_arg;
    X509 *cert= SSL_get_certificate(ssl);
    ASN1_TIME *not_after= X509_get_notAfter(cert);

    var->value= my_asn1_time_to_string(not_after, buff,
                                       SHOW_VAR_FUNC_BUFF_SIZE);
    if (!var->value)
      return 1;
  }
  else
    var->value= empty_c_string;
  return 0;
}

#endif /* HAVE_OPENSSL && !EMBEDDED_LIBRARY */


/*
  Variables shown by SHOW STATUS in alphabetical order
*/

SHOW_VAR status_vars[]= {
  {"Aborted_clients",          (char*) &aborted_threads,        SHOW_LONG},
  {"Aborted_connects",         (char*) &aborted_connects,       SHOW_LONG},
  {"Binlog_cache_disk_use",    (char*) &binlog_cache_disk_use,  SHOW_LONG},
  {"Binlog_cache_use",         (char*) &binlog_cache_use,       SHOW_LONG},
  {"Binlog_stmt_cache_disk_use",(char*) &binlog_stmt_cache_disk_use,  SHOW_LONG},
  {"Binlog_stmt_cache_use",    (char*) &binlog_stmt_cache_use,       SHOW_LONG},
  {"Bytes_received",           (char*) offsetof(STATUS_VAR, bytes_received), SHOW_LONGLONG_STATUS},
  {"Bytes_sent",               (char*) offsetof(STATUS_VAR, bytes_sent), SHOW_LONGLONG_STATUS},
  {"Com",                      (char*) com_status_vars, SHOW_ARRAY},
  {"Compression",              (char*) &show_net_compression, SHOW_FUNC},
  {"Connections",              (char*) &thread_id,              SHOW_LONG_NOFLUSH},
<<<<<<< HEAD
  {"Created_tmp_disk_tables",  (char*) offsetof(STATUS_VAR, created_tmp_disk_tables), SHOW_LONG_STATUS},
  {"Created_tmp_files",        (char*) &my_tmp_file_created,  SHOW_LONG},
  {"Created_tmp_tables",       (char*) offsetof(STATUS_VAR, created_tmp_tables), SHOW_LONG_STATUS},
=======
  {"Created_tmp_disk_tables",  (char*) offsetof(STATUS_VAR, created_tmp_disk_tables), SHOW_LONGLONG_STATUS},
  {"Created_tmp_files",	       (char*) &my_tmp_file_created,	SHOW_LONG},
  {"Created_tmp_tables",       (char*) offsetof(STATUS_VAR, created_tmp_tables), SHOW_LONGLONG_STATUS},
>>>>>>> d98dc24b
  {"Delayed_errors",           (char*) &delayed_insert_errors,  SHOW_LONG},
  {"Delayed_insert_threads",   (char*) &delayed_insert_threads, SHOW_LONG_NOFLUSH},
  {"Delayed_writes",           (char*) &delayed_insert_writes,  SHOW_LONG},
  {"Flush_commands",           (char*) &refresh_version,        SHOW_LONG_NOFLUSH},
  {"Handler_commit",           (char*) offsetof(STATUS_VAR, ha_commit_count), SHOW_LONGLONG_STATUS},
  {"Handler_delete",           (char*) offsetof(STATUS_VAR, ha_delete_count), SHOW_LONGLONG_STATUS},
  {"Handler_discover",         (char*) offsetof(STATUS_VAR, ha_discover_count), SHOW_LONGLONG_STATUS},
  {"Handler_external_lock",    (char*) offsetof(STATUS_VAR, ha_external_lock_count), SHOW_LONGLONG_STATUS},
  {"Handler_mrr_init",         (char*) offsetof(STATUS_VAR, ha_multi_range_read_init_count),  SHOW_LONGLONG_STATUS},
  {"Handler_prepare",          (char*) offsetof(STATUS_VAR, ha_prepare_count),  SHOW_LONGLONG_STATUS},
  {"Handler_read_first",       (char*) offsetof(STATUS_VAR, ha_read_first_count), SHOW_LONGLONG_STATUS},
  {"Handler_read_key",         (char*) offsetof(STATUS_VAR, ha_read_key_count), SHOW_LONGLONG_STATUS},
  {"Handler_read_last",        (char*) offsetof(STATUS_VAR, ha_read_last_count), SHOW_LONGLONG_STATUS},
  {"Handler_read_next",        (char*) offsetof(STATUS_VAR, ha_read_next_count), SHOW_LONGLONG_STATUS},
  {"Handler_read_prev",        (char*) offsetof(STATUS_VAR, ha_read_prev_count), SHOW_LONGLONG_STATUS},
  {"Handler_read_rnd",         (char*) offsetof(STATUS_VAR, ha_read_rnd_count), SHOW_LONGLONG_STATUS},
  {"Handler_read_rnd_next",    (char*) offsetof(STATUS_VAR, ha_read_rnd_next_count), SHOW_LONGLONG_STATUS},
  {"Handler_rollback",         (char*) offsetof(STATUS_VAR, ha_rollback_count), SHOW_LONGLONG_STATUS},
  {"Handler_savepoint",        (char*) offsetof(STATUS_VAR, ha_savepoint_count), SHOW_LONGLONG_STATUS},
  {"Handler_savepoint_rollback",(char*) offsetof(STATUS_VAR, ha_savepoint_rollback_count), SHOW_LONGLONG_STATUS},
  {"Handler_update",           (char*) offsetof(STATUS_VAR, ha_update_count), SHOW_LONGLONG_STATUS},
  {"Handler_write",            (char*) offsetof(STATUS_VAR, ha_write_count), SHOW_LONGLONG_STATUS},
  {"Key_blocks_not_flushed",   (char*) offsetof(KEY_CACHE, global_blocks_changed), SHOW_KEY_CACHE_LONG},
  {"Key_blocks_unused",        (char*) offsetof(KEY_CACHE, blocks_unused), SHOW_KEY_CACHE_LONG},
  {"Key_blocks_used",          (char*) offsetof(KEY_CACHE, blocks_used), SHOW_KEY_CACHE_LONG},
  {"Key_read_requests",        (char*) offsetof(KEY_CACHE, global_cache_r_requests), SHOW_KEY_CACHE_LONGLONG},
  {"Key_reads",                (char*) offsetof(KEY_CACHE, global_cache_read), SHOW_KEY_CACHE_LONGLONG},
  {"Key_write_requests",       (char*) offsetof(KEY_CACHE, global_cache_w_requests), SHOW_KEY_CACHE_LONGLONG},
  {"Key_writes",               (char*) offsetof(KEY_CACHE, global_cache_write), SHOW_KEY_CACHE_LONGLONG},
  {"Last_query_cost",          (char*) offsetof(STATUS_VAR, last_query_cost), SHOW_DOUBLE_STATUS},
  {"Max_used_connections",     (char*) &max_used_connections,  SHOW_LONG},
  {"Not_flushed_delayed_rows", (char*) &delayed_rows_in_use,    SHOW_LONG_NOFLUSH},
  {"Open_files",               (char*) &my_file_opened,         SHOW_LONG_NOFLUSH},
  {"Open_streams",             (char*) &my_stream_opened,       SHOW_LONG_NOFLUSH},
  {"Open_table_definitions",   (char*) &show_table_definitions, SHOW_FUNC},
  {"Open_tables",              (char*) &show_open_tables,       SHOW_FUNC},
  {"Opened_files",             (char*) &my_file_total_opened, SHOW_LONG_NOFLUSH},
  {"Opened_tables",            (char*) offsetof(STATUS_VAR, opened_tables), SHOW_LONGLONG_STATUS},
  {"Opened_table_definitions", (char*) offsetof(STATUS_VAR, opened_shares), SHOW_LONGLONG_STATUS},
  {"Prepared_stmt_count",      (char*) &show_prepared_stmt_count, SHOW_FUNC},
#ifdef HAVE_QUERY_CACHE
  {"Qcache_free_blocks",       (char*) &query_cache.free_memory_blocks, SHOW_LONG_NOFLUSH},
  {"Qcache_free_memory",       (char*) &query_cache.free_memory, SHOW_LONG_NOFLUSH},
  {"Qcache_hits",              (char*) &query_cache.hits,       SHOW_LONG},
  {"Qcache_inserts",           (char*) &query_cache.inserts,    SHOW_LONG},
  {"Qcache_lowmem_prunes",     (char*) &query_cache.lowmem_prunes, SHOW_LONG},
  {"Qcache_not_cached",        (char*) &query_cache.refused,    SHOW_LONG},
  {"Qcache_queries_in_cache",  (char*) &query_cache.queries_in_cache, SHOW_LONG_NOFLUSH},
  {"Qcache_total_blocks",      (char*) &query_cache.total_blocks, SHOW_LONG_NOFLUSH},
#endif /*HAVE_QUERY_CACHE*/
  {"Queries",                  (char*) &show_queries,            SHOW_FUNC},
<<<<<<< HEAD
  {"Questions",                (char*) offsetof(STATUS_VAR, questions), SHOW_LONG_STATUS},
  {"Select_full_join",         (char*) offsetof(STATUS_VAR, select_full_join_count), SHOW_LONG_STATUS},
  {"Select_full_range_join",   (char*) offsetof(STATUS_VAR, select_full_range_join_count), SHOW_LONG_STATUS},
  {"Select_range",             (char*) offsetof(STATUS_VAR, select_range_count), SHOW_LONG_STATUS},
  {"Select_range_check",       (char*) offsetof(STATUS_VAR, select_range_check_count), SHOW_LONG_STATUS},
  {"Select_scan",        (char*) offsetof(STATUS_VAR, select_scan_count), SHOW_LONG_STATUS},
=======
  {"Questions",                (char*) offsetof(STATUS_VAR, questions), SHOW_LONGLONG_STATUS},
  {"Select_full_join",         (char*) offsetof(STATUS_VAR, select_full_join_count), SHOW_LONGLONG_STATUS},
  {"Select_full_range_join",   (char*) offsetof(STATUS_VAR, select_full_range_join_count), SHOW_LONGLONG_STATUS},
  {"Select_range",             (char*) offsetof(STATUS_VAR, select_range_count), SHOW_LONGLONG_STATUS},
  {"Select_range_check",       (char*) offsetof(STATUS_VAR, select_range_check_count), SHOW_LONGLONG_STATUS},
  {"Select_scan",	       (char*) offsetof(STATUS_VAR, select_scan_count), SHOW_LONGLONG_STATUS},
>>>>>>> d98dc24b
  {"Slave_open_temp_tables",   (char*) &slave_open_temp_tables, SHOW_LONG},
#ifdef HAVE_REPLICATION
  {"Slave_retried_transactions",(char*) &show_slave_retried_trans, SHOW_FUNC},
  {"Slave_heartbeat_period",   (char*) &show_heartbeat_period, SHOW_FUNC},
  {"Slave_received_heartbeats",(char*) &show_slave_received_heartbeats, SHOW_FUNC},
  {"Slave_last_heartbeat",     (char*) &show_slave_last_heartbeat, SHOW_FUNC},
  {"Slave_running",            (char*) &show_slave_running,     SHOW_FUNC},
#endif
  {"Slow_launch_threads",      (char*) &slow_launch_threads,    SHOW_LONG},
<<<<<<< HEAD
  {"Slow_queries",             (char*) offsetof(STATUS_VAR, long_query_count), SHOW_LONG_STATUS},
  {"Sort_merge_passes",        (char*) offsetof(STATUS_VAR, filesort_merge_passes), SHOW_LONG_STATUS},
  {"Sort_range",         (char*) offsetof(STATUS_VAR, filesort_range_count), SHOW_LONG_STATUS},
  {"Sort_rows",          (char*) offsetof(STATUS_VAR, filesort_rows), SHOW_LONG_STATUS},
  {"Sort_scan",          (char*) offsetof(STATUS_VAR, filesort_scan_count), SHOW_LONG_STATUS},
=======
  {"Slow_queries",             (char*) offsetof(STATUS_VAR, long_query_count), SHOW_LONGLONG_STATUS},
  {"Sort_merge_passes",	       (char*) offsetof(STATUS_VAR, filesort_merge_passes), SHOW_LONGLONG_STATUS},
  {"Sort_range",	       (char*) offsetof(STATUS_VAR, filesort_range_count), SHOW_LONGLONG_STATUS},
  {"Sort_rows",		       (char*) offsetof(STATUS_VAR, filesort_rows), SHOW_LONGLONG_STATUS},
  {"Sort_scan",		       (char*) offsetof(STATUS_VAR, filesort_scan_count), SHOW_LONGLONG_STATUS},
>>>>>>> d98dc24b
#ifdef HAVE_OPENSSL
#ifndef EMBEDDED_LIBRARY
  {"Ssl_accept_renegotiates",  (char*) &show_ssl_ctx_sess_accept_renegotiate, SHOW_FUNC},
  {"Ssl_accepts",              (char*) &show_ssl_ctx_sess_accept, SHOW_FUNC},
  {"Ssl_callback_cache_hits",  (char*) &show_ssl_ctx_sess_cb_hits, SHOW_FUNC},
  {"Ssl_cipher",               (char*) &show_ssl_get_cipher, SHOW_FUNC},
  {"Ssl_cipher_list",          (char*) &show_ssl_get_cipher_list, SHOW_FUNC},
  {"Ssl_client_connects",      (char*) &show_ssl_ctx_sess_connect, SHOW_FUNC},
  {"Ssl_connect_renegotiates", (char*) &show_ssl_ctx_sess_connect_renegotiate, SHOW_FUNC},
  {"Ssl_ctx_verify_depth",     (char*) &show_ssl_ctx_get_verify_depth, SHOW_FUNC},
  {"Ssl_ctx_verify_mode",      (char*) &show_ssl_ctx_get_verify_mode, SHOW_FUNC},
  {"Ssl_default_timeout",      (char*) &show_ssl_get_default_timeout, SHOW_FUNC},
  {"Ssl_finished_accepts",     (char*) &show_ssl_ctx_sess_accept_good, SHOW_FUNC},
  {"Ssl_finished_connects",    (char*) &show_ssl_ctx_sess_connect_good, SHOW_FUNC},
  {"Ssl_session_cache_hits",   (char*) &show_ssl_ctx_sess_hits, SHOW_FUNC},
  {"Ssl_session_cache_misses", (char*) &show_ssl_ctx_sess_misses, SHOW_FUNC},
  {"Ssl_session_cache_mode",   (char*) &show_ssl_ctx_get_session_cache_mode, SHOW_FUNC},
  {"Ssl_session_cache_overflows", (char*) &show_ssl_ctx_sess_cache_full, SHOW_FUNC},
  {"Ssl_session_cache_size",   (char*) &show_ssl_ctx_sess_get_cache_size, SHOW_FUNC},
  {"Ssl_session_cache_timeouts", (char*) &show_ssl_ctx_sess_timeouts, SHOW_FUNC},
  {"Ssl_sessions_reused",      (char*) &show_ssl_session_reused, SHOW_FUNC},
  {"Ssl_used_session_cache_entries",(char*) &show_ssl_ctx_sess_number, SHOW_FUNC},
  {"Ssl_verify_depth",         (char*) &show_ssl_get_verify_depth, SHOW_FUNC},
  {"Ssl_verify_mode",          (char*) &show_ssl_get_verify_mode, SHOW_FUNC},
  {"Ssl_version",              (char*) &show_ssl_get_version, SHOW_FUNC},
  {"Ssl_server_not_before",    (char*) &show_ssl_get_server_not_before,
    SHOW_FUNC},
  {"Ssl_server_not_after",     (char*) &show_ssl_get_server_not_after,
    SHOW_FUNC},
#endif
#endif /* HAVE_OPENSSL */
  {"Table_locks_immediate",    (char*) &locks_immediate,        SHOW_LONG},
  {"Table_locks_waited",       (char*) &locks_waited,           SHOW_LONG},
#ifdef HAVE_MMAP
  {"Tc_log_max_pages_used",    (char*) &tc_log_max_pages_used,  SHOW_LONG},
  {"Tc_log_page_size",         (char*) &tc_log_page_size,       SHOW_LONG},
  {"Tc_log_page_waits",        (char*) &tc_log_page_waits,      SHOW_LONG},
#endif
  {"Threads_cached",           (char*) &cached_thread_count,    SHOW_LONG_NOFLUSH},
  {"Threads_connected",        (char*) &connection_count,       SHOW_INT},
  {"Threads_created",        (char*) &thread_created,   SHOW_LONG_NOFLUSH},
  {"Threads_running",          (char*) &thread_running,         SHOW_INT},
  {"Uptime",                   (char*) &show_starttime,         SHOW_FUNC},
#ifdef ENABLED_PROFILING
  {"Uptime_since_flush_status",(char*) &show_flushstatustime,   SHOW_FUNC},
#endif
  {NullS, NullS, SHOW_LONG}
};

bool add_terminator(DYNAMIC_ARRAY *options)
{
  my_option empty_element= {0, 0, 0, 0, 0, 0, GET_NO_ARG, NO_ARG, 0, 0, 0, 0, 0, 0};
  return insert_dynamic(options, &empty_element);
}

#ifndef EMBEDDED_LIBRARY
static void print_version(void)
{
  set_server_version();

  printf("%s  Ver %s for %s on %s (%s)\n",my_progname,
   server_version,SYSTEM_TYPE,MACHINE_TYPE, MYSQL_COMPILATION_COMMENT);
}

/** Compares two options' names, treats - and _ the same */
static int option_cmp(my_option *a, my_option *b)
{
  const char *sa= a->name;
  const char *sb= b->name;
  for (; *sa || *sb; sa++, sb++)
  {
    if (*sa < *sb)
    {
      if (*sa == '-' && *sb == '_')
        continue;
      else
        return -1;
    }
    if (*sa > *sb)
    {
      if (*sa == '_' && *sb == '-')
        continue;
      else
        return 1;
    }
  }
  DBUG_ASSERT(a->name == b->name);
  return 0;
}

static void print_help()
{
  MEM_ROOT mem_root;
  init_alloc_root(&mem_root, 4096, 4096);

  pop_dynamic(&all_options);
  sys_var_add_options(&all_options, sys_var::PARSE_EARLY);
  add_plugin_options(&all_options, &mem_root);
  sort_dynamic(&all_options, (qsort_cmp) option_cmp);
  add_terminator(&all_options);

  my_print_help((my_option*) all_options.buffer);
  my_print_variables((my_option*) all_options.buffer);

  free_root(&mem_root, MYF(0));
  delete_dynamic(&all_options);
}

static void usage(void)
{
  DBUG_ENTER("usage");
  if (!(default_charset_info= get_charset_by_csname(default_character_set_name,
                     MY_CS_PRIMARY,
               MYF(MY_WME))))
    exit(1);
  if (!default_collation_name)
    default_collation_name= (char*) default_charset_info->name;
  print_version();
  puts(ORACLE_WELCOME_COPYRIGHT_NOTICE("2000, 2011"));
  puts("Starts the MySQL database server.\n");
  printf("Usage: %s [OPTIONS]\n", my_progname);
  if (!opt_verbose)
    puts("\nFor more help options (several pages), use mysqld --verbose --help.");
  else
  {
#ifdef __WIN__
  puts("NT and Win32 specific options:\n\
  --install                     Install the default service (NT).\n\
  --install-manual              Install the default service started manually (NT).\n\
  --install service_name        Install an optional service (NT).\n\
  --install-manual service_name Install an optional service started manually (NT).\n\
  --remove                      Remove the default service from the service list (NT).\n\
  --remove service_name         Remove the service_name from the service list (NT).\n\
  --enable-named-pipe           Only to be used for the default server (NT).\n\
  --standalone                  Dummy option to start as a standalone server (NT).\
");
  puts("");
#endif
  print_defaults(MYSQL_CONFIG_NAME,load_default_groups);
  puts("");
  set_ports();

  /* Print out all the options including plugin supplied options */
  print_help();

  if (! plugins_are_initialized)
  {
    puts("\n\
Plugins have parameters that are not reflected in this list\n\
because execution stopped before plugins were initialized.");
  }

  puts("\n\
To see what values a running MySQL server is using, type\n\
'mysqladmin variables' instead of 'mysqld --verbose --help'.");
  }
  DBUG_VOID_RETURN;
}
#endif /*!EMBEDDED_LIBRARY*/

/**
  Initialize MySQL global variables to default values.

  @note
    The reason to set a lot of global variables to zero is to allow one to
    restart the embedded server with a clean environment
    It's also needed on some exotic platforms where global variables are
    not set to 0 when a program starts.

    We don't need to set variables refered to in my_long_options
    as these are initialized by my_getopt.
*/

static int mysql_init_variables(void)
{
  /* Things reset to zero */
  opt_skip_slave_start= opt_reckless_slave = 0;
  mysql_home[0]= pidfile_name[0]= log_error_file[0]= 0;
  myisam_test_invalid_symlink= test_if_data_home_dir;
  opt_log= opt_slow_log= 0;
  opt_bin_log= 0;
  opt_disable_networking= opt_skip_show_db=0;
  opt_skip_name_resolve= 0;
  opt_ignore_builtin_innodb= 0;
  opt_logname= opt_update_logname= opt_binlog_index_name= opt_slow_logname= 0;
  opt_tc_log_file= (char *)"tc.log";      // no hostname in tc_log file name !
  opt_secure_auth= 0;
  opt_bootstrap= opt_myisam_log= 0;
  mqh_used= 0;
  segfaulted= kill_in_progress= 0;
  cleanup_done= 0;
  server_id_supplied= 0;
  test_flags= select_errors= dropping_tables= ha_open_options=0;
  thread_count= thread_running= kill_cached_threads= wake_thread=0;
  slave_open_temp_tables= 0;
  cached_thread_count= 0;
  opt_endinfo= using_udf_functions= 0;
  opt_using_transactions= 0;
  abort_loop= select_thread_in_use= signal_thread_in_use= 0;
  ready_to_exit= shutdown_in_progress= grant_option= 0;
  aborted_threads= aborted_connects= 0;
  delayed_insert_threads= delayed_insert_writes= delayed_rows_in_use= 0;
  delayed_insert_errors= thread_created= 0;
  specialflag= 0;
  binlog_cache_use=  binlog_cache_disk_use= 0;
  max_used_connections= slow_launch_threads = 0;
  mysqld_user= mysqld_chroot= opt_init_file= opt_bin_logname = 0;
  prepared_stmt_count= 0;
  mysqld_unix_port= opt_mysql_tmpdir= my_bind_addr_str= NullS;
  memset(&mysql_tmpdir_list, 0, sizeof(mysql_tmpdir_list));
  memset(&global_status_var, 0, sizeof(global_status_var));
  opt_large_pages= 0;
  opt_super_large_pages= 0;
#if defined(ENABLED_DEBUG_SYNC)
  opt_debug_sync_timeout= 0;
#endif /* defined(ENABLED_DEBUG_SYNC) */
  key_map_full.set_all();
  server_uuid[0]= 0;

  /* Character sets */
  system_charset_info= &my_charset_utf8_general_ci;
  files_charset_info= &my_charset_utf8_general_ci;
  national_charset_info= &my_charset_utf8_general_ci;
  table_alias_charset= &my_charset_bin;
  character_set_filesystem= &my_charset_bin;

  opt_specialflag= SPECIAL_ENGLISH;
  unix_sock= MYSQL_INVALID_SOCKET;
  ip_sock= MYSQL_INVALID_SOCKET;
  mysql_home_ptr= mysql_home;
  pidfile_name_ptr= pidfile_name;
  log_error_file_ptr= log_error_file;
  lc_messages_dir_ptr= lc_messages_dir;
  protocol_version= PROTOCOL_VERSION;
  what_to_log= ~ (1L << (uint) COM_TIME);
  refresh_version= 1L;  /* Increments on each reload */
  global_query_id= thread_id= 1L;
  my_atomic_rwlock_init(&global_query_id_lock);
  my_atomic_rwlock_init(&thread_running_lock);
  strmov(server_version, MYSQL_SERVER_VERSION);
  threads.empty();
  thread_cache.empty();
  key_caches.empty();
  if (!(dflt_key_cache= get_or_create_key_cache(default_key_cache_base.str,
                                                default_key_cache_base.length)))
  {
    sql_print_error("Cannot allocate the keycache");
    return 1;
  }
  /* set key_cache_hash.default_value = dflt_key_cache */
  multi_keycache_init();

  /* Set directory paths */
  mysql_real_data_home_len=
    strmake(mysql_real_data_home, get_relative_path(MYSQL_DATADIR),
            sizeof(mysql_real_data_home)-1) - mysql_real_data_home;
  /* Replication parameters */
  master_info_file= (char*) "master.info",
    relay_log_info_file= (char*) "relay-log.info";
  report_user= report_password = report_host= 0;  /* TO BE DELETED */
  opt_relay_logname= opt_relaylog_index_name= 0;

  /* Variables in libraries */
  charsets_dir= 0;
  default_character_set_name= (char*) MYSQL_DEFAULT_CHARSET_NAME;
  default_collation_name= compiled_default_collation_name;
  character_set_filesystem_name= (char*) "binary";
  lc_messages= (char*) "en_US";
  lc_time_names_name= (char*) "en_US";

  /* Variables that depends on compile options */
#ifndef DBUG_OFF
  default_dbug_option=IF_WIN("d:t:i:O,\\mysqld.trace",
           "d:t:i:o,/tmp/mysqld.trace");
#endif
  opt_error_log= IF_WIN(1,0);
#ifdef ENABLED_PROFILING
    have_profiling = SHOW_OPTION_YES;
#else
    have_profiling = SHOW_OPTION_NO;
#endif

#ifdef HAVE_OPENSSL
  have_ssl=SHOW_OPTION_YES;
#else
  have_ssl=SHOW_OPTION_NO;
#endif
#ifdef HAVE_BROKEN_REALPATH
  have_symlink=SHOW_OPTION_NO;
#else
  have_symlink=SHOW_OPTION_YES;
#endif
#ifdef HAVE_DLOPEN
  have_dlopen=SHOW_OPTION_YES;
#else
  have_dlopen=SHOW_OPTION_NO;
#endif
#ifdef HAVE_QUERY_CACHE
  have_query_cache=SHOW_OPTION_YES;
#else
  have_query_cache=SHOW_OPTION_NO;
#endif
#ifdef HAVE_SPATIAL
  have_geometry=SHOW_OPTION_YES;
#else
  have_geometry=SHOW_OPTION_NO;
#endif
#ifdef HAVE_RTREE_KEYS
  have_rtree_keys=SHOW_OPTION_YES;
#else
  have_rtree_keys=SHOW_OPTION_NO;
#endif
#ifdef HAVE_CRYPT
  have_crypt=SHOW_OPTION_YES;
#else
  have_crypt=SHOW_OPTION_NO;
#endif
#ifdef HAVE_COMPRESS
  have_compress= SHOW_OPTION_YES;
#else
  have_compress= SHOW_OPTION_NO;
#endif
#ifdef HAVE_LIBWRAP
  libwrapName= NullS;
#endif
#ifdef HAVE_OPENSSL
  des_key_file = 0;
#ifndef EMBEDDED_LIBRARY
  ssl_acceptor_fd= 0;
#endif /* ! EMBEDDED_LIBRARY */
#endif /* HAVE_OPENSSL */
#ifdef HAVE_SMEM
  shared_memory_base_name= default_shared_memory_base_name;
#endif

#if defined(__WIN__)
  /* Allow Win32 users to move MySQL anywhere */
  {
    char prg_dev[LIBLEN];
    char executing_path_name[LIBLEN];
    if (!test_if_hard_path(my_progname))
    {
      // we don't want to use GetModuleFileName inside of my_path since
      // my_path is a generic path dereferencing function and here we care
      // only about the executing binary.
      GetModuleFileName(NULL, executing_path_name, sizeof(executing_path_name));
      my_path(prg_dev, executing_path_name, NULL);
    }
    else
      my_path(prg_dev, my_progname, "mysql/bin");
    strcat(prg_dev,"/../");     // Remove 'bin' to get base dir
    cleanup_dirname(mysql_home,prg_dev);
  }
#else
  const char *tmpenv;
  if (!(tmpenv = getenv("MY_BASEDIR_VERSION")))
    tmpenv = DEFAULT_MYSQL_HOME;
  (void) strmake(mysql_home, tmpenv, sizeof(mysql_home)-1);
#endif
  return 0;
}

my_bool
mysqld_get_one_option(int optid,
                      const struct my_option *opt __attribute__((unused)),
                      char *argument)
{
  switch(optid) {
  case '#':
#ifndef DBUG_OFF
    DBUG_SET_INITIAL(argument ? argument : default_dbug_option);
#endif
    opt_endinfo=1;        /* unireg: memory allocation */
    break;
  case 'a':
    global_system_variables.sql_mode= MODE_ANSI;
    global_system_variables.tx_isolation= ISO_SERIALIZABLE;
    break;
  case 'b':
    strmake(mysql_home,argument,sizeof(mysql_home)-1);
    break;
  case 'C':
    if (default_collation_name == compiled_default_collation_name)
      default_collation_name= 0;
    break;
  case 'h':
    strmake(mysql_real_data_home,argument, sizeof(mysql_real_data_home)-1);
    /* Correct pointer set by my_getopt (for embedded library) */
    mysql_real_data_home_ptr= mysql_real_data_home;
    break;
  case 'u':
    if (!mysqld_user || !strcmp(mysqld_user, argument))
      mysqld_user= argument;
    else
      sql_print_warning("Ignoring user change to '%s' because the user was set to '%s' earlier on the command line\n", argument, mysqld_user);
    break;
  case 'L':
    WARN_DEPRECATED(NULL, "--language/-l", "'--lc-messages-dir'");
    /* Note:  fall-through */
  case OPT_LC_MESSAGES_DIRECTORY:
    strmake(lc_messages_dir, argument, sizeof(lc_messages_dir)-1);
    lc_messages_dir_ptr= lc_messages_dir;
    break;
  case OPT_BINLOG_FORMAT:
    binlog_format_used= true;
    break;
#include <sslopt-case.h>
#ifndef EMBEDDED_LIBRARY
  case 'V':
    print_version();
    exit(0);
#endif /*EMBEDDED_LIBRARY*/
  case 'W':
    if (!argument)
      global_system_variables.log_warnings++;
    else if (argument == disabled_my_option)
      global_system_variables.log_warnings= 0L;
    else
      global_system_variables.log_warnings= atoi(argument);
    break;
  case 'T':
    test_flags= argument ? (uint) atoi(argument) : 0;
    opt_endinfo=1;
    break;
  case (int) OPT_ISAM_LOG:
    opt_myisam_log=1;
    break;
  case (int) OPT_BIN_LOG:
    opt_bin_log= test(argument != disabled_my_option);
    break;
#ifdef HAVE_REPLICATION
  case (int)OPT_REPLICATE_IGNORE_DB:
  {
    rpl_filter->add_ignore_db(argument);
    break;
  }
  case (int)OPT_REPLICATE_DO_DB:
  {
    rpl_filter->add_do_db(argument);
    break;
  }
  case (int)OPT_REPLICATE_REWRITE_DB:
  {
    char* key = argument,*p, *val;

    if (!(p= strstr(argument, "->")))
    {
      sql_print_error("Bad syntax in replicate-rewrite-db - missing '->'!\n");
      return 1;
    }
    val= p--;
    while (my_isspace(mysqld_charset, *p) && p > argument)
      *p-- = 0;
    if (p == argument)
    {
      sql_print_error("Bad syntax in replicate-rewrite-db - empty FROM db!\n");
      return 1;
    }
    *val= 0;
    val+= 2;
    while (*val && my_isspace(mysqld_charset, *val))
      val++;
    if (!*val)
    {
      sql_print_error("Bad syntax in replicate-rewrite-db - empty TO db!\n");
      return 1;
    }

    rpl_filter->add_db_rewrite(key, val);
    break;
  }

  case (int)OPT_BINLOG_IGNORE_DB:
  {
    binlog_filter->add_ignore_db(argument);
    break;
  }
  case (int)OPT_BINLOG_DO_DB:
  {
    binlog_filter->add_do_db(argument);
    break;
  }
  case (int)OPT_REPLICATE_DO_TABLE:
  {
    if (rpl_filter->add_do_table_array(argument))
    {
      sql_print_error("Could not add do table rule '%s'!\n", argument);
      return 1;
    }
    break;
  }
  case (int)OPT_REPLICATE_WILD_DO_TABLE:
  {
    if (rpl_filter->add_wild_do_table(argument))
    {
      sql_print_error("Could not add do table rule '%s'!\n", argument);
      return 1;
    }
    break;
  }
  case (int)OPT_REPLICATE_WILD_IGNORE_TABLE:
  {
    if (rpl_filter->add_wild_ignore_table(argument))
    {
      sql_print_error("Could not add ignore table rule '%s'!\n", argument);
      return 1;
    }
    break;
  }
  case (int)OPT_REPLICATE_IGNORE_TABLE:
  {
    if (rpl_filter->add_ignore_table_array(argument))
    {
      sql_print_error("Could not add ignore table rule '%s'!\n", argument);
      return 1;
    }
    break;
  }
#endif /* HAVE_REPLICATION */
  case (int) OPT_MASTER_RETRY_COUNT:
    WARN_DEPRECATED(NULL, "--master-retry-count", "'CHANGE MASTER TO master_retry_count = <num>'");
    break;
  case (int) OPT_SKIP_NEW:
    opt_specialflag|= SPECIAL_NO_NEW_FUNC;
    delay_key_write_options= DELAY_KEY_WRITE_NONE;
    myisam_concurrent_insert=0;
    myisam_recover_options= HA_RECOVER_OFF;
    sp_automatic_privileges=0;
    my_use_symdir=0;
    ha_open_options&= ~(HA_OPEN_ABORT_IF_CRASHED | HA_OPEN_DELAY_KEY_WRITE);
#ifdef HAVE_QUERY_CACHE
    query_cache_size=0;
#endif
    break;
  case (int) OPT_SAFE:
    opt_specialflag|= SPECIAL_SAFE_MODE;
    delay_key_write_options= DELAY_KEY_WRITE_NONE;
    myisam_recover_options= HA_RECOVER_DEFAULT;
    ha_open_options&= ~(HA_OPEN_DELAY_KEY_WRITE);
    break;
  case (int) OPT_SKIP_HOST_CACHE:
    opt_specialflag|= SPECIAL_NO_HOST_CACHE;
    break;
  case (int) OPT_SKIP_RESOLVE:
    opt_skip_name_resolve= 1;
    opt_specialflag|=SPECIAL_NO_RESOLVE;
    break;
  case (int) OPT_WANT_CORE:
    test_flags |= TEST_CORE_ON_SIGNAL;
    break;
  case (int) OPT_SKIP_STACK_TRACE:
    test_flags|=TEST_NO_STACKTRACE;
    break;
  case (int) OPT_BIND_ADDRESS:
    {
      struct addrinfo *res_lst, hints;

      memset(&hints, 0, sizeof(struct addrinfo));
      hints.ai_socktype= SOCK_STREAM;
      hints.ai_protocol= IPPROTO_TCP;

      if (getaddrinfo(argument, NULL, &hints, &res_lst) != 0)
      {
        sql_print_error("Can't start server: cannot resolve hostname!");
        return 1;
      }

      if (res_lst->ai_next)
      {
        sql_print_error("Can't start server: bind-address refers to multiple interfaces!");
        return 1;
      }
      freeaddrinfo(res_lst);
    }
    break;
  case OPT_CONSOLE:
    if (opt_console)
      opt_error_log= 0;     // Force logs to stdout
    break;
  case OPT_BOOTSTRAP:
    opt_noacl=opt_bootstrap=1;
    break;
  case OPT_SERVER_ID:
    server_id_supplied = 1;
    break;
  case OPT_LOWER_CASE_TABLE_NAMES:
    lower_case_table_names_used= 1;
    break;
#if defined(ENABLED_DEBUG_SYNC)
  case OPT_DEBUG_SYNC_TIMEOUT:
    /*
      Debug Sync Facility. See debug_sync.cc.
      Default timeout for WAIT_FOR action.
      Default value is zero (facility disabled).
      If option is given without an argument, supply a non-zero value.
    */
    if (!argument)
    {
      /* purecov: begin tested */
      opt_debug_sync_timeout= DEBUG_SYNC_DEFAULT_WAIT_TIMEOUT;
      /* purecov: end */
    }
    break;
#endif /* defined(ENABLED_DEBUG_SYNC) */
  case OPT_ENGINE_CONDITION_PUSHDOWN:
    /*
      The last of --engine-condition-pushdown and --optimizer_switch on
      command line wins (see get_options().
    */
    if (global_system_variables.engine_condition_pushdown)
      global_system_variables.optimizer_switch|=
        OPTIMIZER_SWITCH_ENGINE_CONDITION_PUSHDOWN;
    else
      global_system_variables.optimizer_switch&=
        ~OPTIMIZER_SWITCH_ENGINE_CONDITION_PUSHDOWN;
    break;
  case OPT_LOG_ERROR:
    /*
      "No --log-error" == "write errors to stderr",
      "--log-error without argument" == "write errors to a file".
    */
    if (argument == NULL) /* no argument */
      log_error_file_ptr= const_cast<char*>("");
    break;
  }
  return 0;
}


/** Handle arguments for multiple key caches. */

C_MODE_START

static void*
mysql_getopt_value(const char *keyname, uint key_length,
       const struct my_option *option, int *error)
{
  if (error)
    *error= 0;
  switch (option->id) {
  case OPT_KEY_BUFFER_SIZE:
  case OPT_KEY_CACHE_BLOCK_SIZE:
  case OPT_KEY_CACHE_DIVISION_LIMIT:
  case OPT_KEY_CACHE_AGE_THRESHOLD:
  {
    KEY_CACHE *key_cache;
    if (!(key_cache= get_or_create_key_cache(keyname, key_length)))
    {
      if (error)
        *error= EXIT_OUT_OF_MEMORY;
      return 0;
    }
    switch (option->id) {
    case OPT_KEY_BUFFER_SIZE:
      return &key_cache->param_buff_size;
    case OPT_KEY_CACHE_BLOCK_SIZE:
      return &key_cache->param_block_size;
    case OPT_KEY_CACHE_DIVISION_LIMIT:
      return &key_cache->param_division_limit;
    case OPT_KEY_CACHE_AGE_THRESHOLD:
      return &key_cache->param_age_threshold;
    }
  }
  }
  return option->value;
}

static void option_error_reporter(enum loglevel level, const char *format, ...)
{
  va_list args;
  va_start(args, format);

  /* Don't print warnings for --loose options during bootstrap */
  if (level == ERROR_LEVEL || !opt_bootstrap ||
      global_system_variables.log_warnings)
  {
    vprint_msg_to_log(level, format, args);
  }
  va_end(args);
}

C_MODE_END

/**
  Get server options from the command line,
  and perform related server initializations.
  @param [in, out] argc_ptr       command line options (count)
  @param [in, out] argv_ptr       command line options (values)
  @return 0 on success

  @todo
  - FIXME add EXIT_TOO_MANY_ARGUMENTS to "mysys_err.h" and return that code?
*/
static int get_options(int *argc_ptr, char ***argv_ptr)
{
  int ho_error;

  my_getopt_register_get_addr(mysql_getopt_value);
  my_getopt_error_reporter= option_error_reporter;

  /* prepare all_options array */
  my_init_dynamic_array(&all_options, sizeof(my_option),
                        array_elements(my_long_options),
                        array_elements(my_long_options)/4);
  for (my_option *opt= my_long_options;
       opt < my_long_options + array_elements(my_long_options) - 1;
       opt++)
    insert_dynamic(&all_options, opt);
  sys_var_add_options(&all_options, sys_var::PARSE_NORMAL);
  add_terminator(&all_options);

  /* Skip unknown options so that they may be processed later by plugins */
  my_getopt_skip_unknown= TRUE;

  if ((ho_error= handle_options(argc_ptr, argv_ptr, (my_option*)(all_options.buffer),
                                mysqld_get_one_option)))
    return ho_error;

  if (!opt_help)
    delete_dynamic(&all_options);

  /* Add back the program name handle_options removes */
  (*argc_ptr)++;
  (*argv_ptr)--;

  /*
    Options have been parsed. Now some of them need additional special
    handling, like custom value checking, checking of incompatibilites
    between options, setting of multiple variables, etc.
    Do them here.
  */

  if ((opt_log_slow_admin_statements || opt_log_queries_not_using_indexes ||
       opt_log_slow_slave_statements) &&
      !opt_slow_log)
    sql_print_warning("options --log-slow-admin-statements, --log-queries-not-using-indexes and --log-slow-slave-statements have no effect if --log_slow_queries is not set");
  if (global_system_variables.net_buffer_length >
      global_system_variables.max_allowed_packet)
  {
    sql_print_warning("net_buffer_length (%lu) is set to be larger "
                      "than max_allowed_packet (%lu). Please rectify.",
                      global_system_variables.net_buffer_length,
                      global_system_variables.max_allowed_packet);
  }

  if (log_error_file_ptr != disabled_my_option)
    opt_error_log= 1;
  else
    log_error_file_ptr= const_cast<char*>("");

  opt_init_connect.length=strlen(opt_init_connect.str);
  opt_init_slave.length=strlen(opt_init_slave.str);

  if (global_system_variables.low_priority_updates)
    thr_upgraded_concurrent_insert_lock= TL_WRITE_LOW_PRIORITY;

  if (ft_boolean_check_syntax_string((uchar*) ft_boolean_syntax))
  {
    sql_print_error("Invalid ft-boolean-syntax string: %s\n",
                    ft_boolean_syntax);
    return 1;
  }

  if (opt_disable_networking)
    mysqld_port= 0;

  if (opt_skip_show_db)
    opt_specialflag|= SPECIAL_SKIP_SHOW_DB;

  if (myisam_flush)
    flush_time= 0;

#ifdef HAVE_REPLICATION
  if (opt_slave_skip_errors)
    init_slave_skip_errors(opt_slave_skip_errors);
#endif

  if (global_system_variables.max_join_size == HA_POS_ERROR)
    global_system_variables.option_bits|= OPTION_BIG_SELECTS;
  else
    global_system_variables.option_bits&= ~OPTION_BIG_SELECTS;

  // Synchronize @@global.autocommit on --autocommit
  const ulonglong turn_bit_on= opt_autocommit ?
    OPTION_AUTOCOMMIT : OPTION_NOT_AUTOCOMMIT;
  global_system_variables.option_bits=
    (global_system_variables.option_bits &
     ~(OPTION_NOT_AUTOCOMMIT | OPTION_AUTOCOMMIT)) | turn_bit_on;

  global_system_variables.sql_mode=
    expand_sql_mode(global_system_variables.sql_mode);
#if defined(HAVE_BROKEN_REALPATH)
  my_use_symdir=0;
  my_disable_symlinks=1;
  have_symlink=SHOW_OPTION_NO;
#else
  if (!my_use_symdir)
  {
    my_disable_symlinks=1;
    have_symlink=SHOW_OPTION_DISABLED;
  }
#endif
  if (opt_debugging)
  {
    /* Allow break with SIGINT, no core or stack trace */
    test_flags|= TEST_SIGINT | TEST_NO_STACKTRACE;
    test_flags&= ~TEST_CORE_ON_SIGNAL;
  }
  /* Set global MyISAM variables from delay_key_write_options */
  fix_delay_key_write(0, 0, OPT_GLOBAL);

#ifndef EMBEDDED_LIBRARY
  if (mysqld_chroot)
    set_root(mysqld_chroot);
#else
  thread_handling = SCHEDULER_NO_THREADS;
  max_allowed_packet= global_system_variables.max_allowed_packet;
  net_buffer_length= global_system_variables.net_buffer_length;
#endif
  if (fix_paths())
    return 1;

  /*
    Set some global variables from the global_system_variables
    In most cases the global variables will not be used
  */
  my_disable_locking= myisam_single_user= test(opt_external_locking == 0);
  my_default_record_cache_size=global_system_variables.read_buff_size;

  global_system_variables.long_query_time= (ulonglong)
    (global_system_variables.long_query_time_double * 1e6);

  if (opt_short_log_format)
    opt_specialflag|= SPECIAL_SHORT_LOG_FORMAT;

  if (init_global_datetime_format(MYSQL_TIMESTAMP_DATE,
                                  &global_date_format) ||
      init_global_datetime_format(MYSQL_TIMESTAMP_TIME,
                                  &global_time_format) ||
      init_global_datetime_format(MYSQL_TIMESTAMP_DATETIME,
                                  &global_datetime_format))
    return 1;

#ifdef EMBEDDED_LIBRARY
  one_thread_scheduler();
#else
  if (thread_handling <= SCHEDULER_ONE_THREAD_PER_CONNECTION)
    one_thread_per_connection_scheduler();
  else                  /* thread_handling == SCHEDULER_NO_THREADS) */
    one_thread_scheduler();
#endif

  global_system_variables.engine_condition_pushdown=
    test(global_system_variables.optimizer_switch &
         OPTIMIZER_SWITCH_ENGINE_CONDITION_PUSHDOWN);

  opt_readonly= read_only;

  return 0;
}


/*
  Create version name for running mysqld version
  We automaticly add suffixes -debug, -embedded and -log to the version
  name to make the version more descriptive.
  (MYSQL_SERVER_SUFFIX is set by the compilation environment)
*/

static void set_server_version(void)
{
  char *end= strxmov(server_version, MYSQL_SERVER_VERSION,
                     MYSQL_SERVER_SUFFIX_STR, NullS);
#ifdef EMBEDDED_LIBRARY
  end= strmov(end, "-embedded");
#endif
#ifndef DBUG_OFF
  if (!strstr(MYSQL_SERVER_SUFFIX_STR, "-debug"))
    end= strmov(end, "-debug");
#endif
  if (opt_log || opt_slow_log || opt_bin_log)
    strmov(end, "-log");                        // This may slow down system
}


static char *get_relative_path(const char *path)
{
  if (test_if_hard_path(path) &&
      is_prefix(path,DEFAULT_MYSQL_HOME) &&
      strcmp(DEFAULT_MYSQL_HOME,FN_ROOTDIR))
  {
    path+=(uint) strlen(DEFAULT_MYSQL_HOME);
    while (*path == FN_LIBCHAR || *path == FN_LIBCHAR2)
      path++;
  }
  return (char*) path;
}


/**
  Fix filename and replace extension where 'dir' is relative to
  mysql_real_data_home.
  @return
    1 if len(path) > FN_REFLEN
*/

bool
fn_format_relative_to_data_home(char * to, const char *name,
        const char *dir, const char *extension)
{
  char tmp_path[FN_REFLEN];
  if (!test_if_hard_path(dir))
  {
    strxnmov(tmp_path,sizeof(tmp_path)-1, mysql_real_data_home,
       dir, NullS);
    dir=tmp_path;
  }
  return !fn_format(to, name, dir, extension,
        MY_APPEND_EXT | MY_UNPACK_FILENAME | MY_SAFE_PATH);
}


/**
  Test a file path to determine if the path is compatible with the secure file
  path restriction.

  @param path null terminated character string

  @return
    @retval TRUE The path is secure
    @retval FALSE The path isn't secure
*/

bool is_secure_file_path(char *path)
{
  char buff1[FN_REFLEN], buff2[FN_REFLEN];
  size_t opt_secure_file_priv_len;
  /*
    All paths are secure if opt_secure_file_path is 0
  */
  if (!opt_secure_file_priv)
    return TRUE;

  opt_secure_file_priv_len= strlen(opt_secure_file_priv);

  if (strlen(path) >= FN_REFLEN)
    return FALSE;

  if (my_realpath(buff1, path, 0))
  {
    /*
      The supplied file path might have been a file and not a directory.
    */
    int length= (int)dirname_length(path);
    if (length >= FN_REFLEN)
      return FALSE;
    memcpy(buff2, path, length);
    buff2[length]= '\0';
    if (length == 0 || my_realpath(buff1, buff2, 0))
      return FALSE;
  }
  convert_dirname(buff2, buff1, NullS);
  if (!lower_case_file_system)
  {
    if (strncmp(opt_secure_file_priv, buff2, opt_secure_file_priv_len))
      return FALSE;
  }
  else
  {
    if (files_charset_info->coll->strnncoll(files_charset_info,
                                            (uchar *) buff2, strlen(buff2),
                                            (uchar *) opt_secure_file_priv,
                                            opt_secure_file_priv_len,
                                            TRUE))
      return FALSE;
  }
  return TRUE;
}


static int fix_paths(void)
{
  char buff[FN_REFLEN],*pos;
  convert_dirname(mysql_home,mysql_home,NullS);
  /* Resolve symlinks to allow 'mysql_home' to be a relative symlink */
  my_realpath(mysql_home,mysql_home,MYF(0));
  /* Ensure that mysql_home ends in FN_LIBCHAR */
  pos=strend(mysql_home);
  if (pos[-1] != FN_LIBCHAR)
  {
    pos[0]= FN_LIBCHAR;
    pos[1]= 0;
  }
  convert_dirname(lc_messages_dir, lc_messages_dir, NullS);
  convert_dirname(mysql_real_data_home,mysql_real_data_home,NullS);
  (void) my_load_path(mysql_home,mysql_home,""); // Resolve current dir
  (void) my_load_path(mysql_real_data_home,mysql_real_data_home,mysql_home);
  (void) my_load_path(pidfile_name, pidfile_name_ptr, mysql_real_data_home);
  (void) my_load_path(opt_plugin_dir, opt_plugin_dir_ptr ? opt_plugin_dir_ptr :
                                      get_relative_path(PLUGINDIR), mysql_home);
  opt_plugin_dir_ptr= opt_plugin_dir;

  my_realpath(mysql_unpacked_real_data_home, mysql_real_data_home, MYF(0));
  mysql_unpacked_real_data_home_len=
    (int) strlen(mysql_unpacked_real_data_home);
  if (mysql_unpacked_real_data_home[mysql_unpacked_real_data_home_len-1] == FN_LIBCHAR)
    --mysql_unpacked_real_data_home_len;

  char *sharedir=get_relative_path(SHAREDIR);
  if (test_if_hard_path(sharedir))
    strmake(buff,sharedir,sizeof(buff)-1);    /* purecov: tested */
  else
    strxnmov(buff,sizeof(buff)-1,mysql_home,sharedir,NullS);
  convert_dirname(buff,buff,NullS);
  (void) my_load_path(lc_messages_dir, lc_messages_dir, buff);

  /* If --character-sets-dir isn't given, use shared library dir */
  if (charsets_dir)
    strmake(mysql_charsets_dir, charsets_dir, sizeof(mysql_charsets_dir)-1);
  else
    strxnmov(mysql_charsets_dir, sizeof(mysql_charsets_dir)-1, buff,
       CHARSET_DIR, NullS);
  (void) my_load_path(mysql_charsets_dir, mysql_charsets_dir, buff);
  convert_dirname(mysql_charsets_dir, mysql_charsets_dir, NullS);
  charsets_dir=mysql_charsets_dir;

  if (init_tmpdir(&mysql_tmpdir_list, opt_mysql_tmpdir))
    return 1;
  if (!opt_mysql_tmpdir)
    opt_mysql_tmpdir= mysql_tmpdir;
#ifdef HAVE_REPLICATION
  if (!slave_load_tmpdir)
    slave_load_tmpdir= mysql_tmpdir;
#endif /* HAVE_REPLICATION */
  /*
    Convert the secure-file-priv option to system format, allowing
    a quick strcmp to check if read or write is in an allowed dir
   */
  if (opt_secure_file_priv)
  {
    if (*opt_secure_file_priv == 0)
    {
      my_free(opt_secure_file_priv);
      opt_secure_file_priv= 0;
    }
    else
    {
      if (strlen(opt_secure_file_priv) >= FN_REFLEN)
        opt_secure_file_priv[FN_REFLEN-1]= '\0';
      if (my_realpath(buff, opt_secure_file_priv, 0))
      {
        sql_print_warning("Failed to normalize the argument for --secure-file-priv.");
        return 1;
      }
      char *secure_file_real_path= (char *)my_malloc(FN_REFLEN, MYF(MY_FAE));
      convert_dirname(secure_file_real_path, buff, NullS);
      my_free(opt_secure_file_priv);
      opt_secure_file_priv= secure_file_real_path;
    }
  }

  return 0;
}

/**
  Check if file system used for databases is case insensitive.

  @param dir_name     Directory to test

  @retval
    -1  Don't know (Test failed)
  @retval
    0   File system is case sensitive
  @retval
    1   File system is case insensitive
*/

static int test_if_case_insensitive(const char *dir_name)
{
  int result= 0;
  File file;
  char buff[FN_REFLEN], buff2[FN_REFLEN];
  MY_STAT stat_info;
  DBUG_ENTER("test_if_case_insensitive");

  fn_format(buff, glob_hostname, dir_name, ".lower-test",
      MY_UNPACK_FILENAME | MY_REPLACE_EXT | MY_REPLACE_DIR);
  fn_format(buff2, glob_hostname, dir_name, ".LOWER-TEST",
      MY_UNPACK_FILENAME | MY_REPLACE_EXT | MY_REPLACE_DIR);
  mysql_file_delete(key_file_casetest, buff2, MYF(0));
  if ((file= mysql_file_create(key_file_casetest,
                               buff, 0666, O_RDWR, MYF(0))) < 0)
  {
    sql_print_warning("Can't create test file %s", buff);
    DBUG_RETURN(-1);
  }
  mysql_file_close(file, MYF(0));
  if (mysql_file_stat(key_file_casetest, buff2, &stat_info, MYF(0)))
    result= 1;          // Can access file
  mysql_file_delete(key_file_casetest, buff, MYF(MY_WME));
  DBUG_PRINT("exit", ("result: %d", result));
  DBUG_RETURN(result);
}


#ifndef EMBEDDED_LIBRARY

/**
  Create file to store pid number.
*/
static void create_pid_file()
{
  File file;
  if ((file= mysql_file_create(key_file_pid, pidfile_name, 0664,
                               O_WRONLY | O_TRUNC, MYF(MY_WME))) >= 0)
  {
    char buff[21], *end;
    end= int10_to_str((long) getpid(), buff, 10);
    *end++= '\n';
    if (!mysql_file_write(file, (uchar*) buff, (uint) (end-buff),
                          MYF(MY_WME | MY_NABP)))
    {
      mysql_file_close(file, MYF(0));
      return;
    }
    mysql_file_close(file, MYF(0));
  }
  sql_perror("Can't start server: can't create PID file");
  exit(1);
}
#endif /* EMBEDDED_LIBRARY */

/** Clear most status variables. */
void refresh_status(THD *thd)
{
  mysql_mutex_lock(&LOCK_status);

  /* Add thread's status variabes to global status */
  add_to_status(&global_status_var, &thd->status_var);

  /* Reset thread's status variables */
  memset(&thd->status_var, 0, sizeof(thd->status_var));

  /* Reset some global variables */
  reset_status_vars();

  /* Reset the counters of all key caches (default and named). */
  process_key_caches(reset_key_cache_counters);
  flush_status_time= time((time_t*) 0);
  mysql_mutex_unlock(&LOCK_status);

  /*
    Set max_used_connections to the number of currently open
    connections.  Lock LOCK_thread_count out of LOCK_status to avoid
    deadlocks.  Status reset becomes not atomic, but status data is
    not exact anyway.
  */
  mysql_mutex_lock(&LOCK_thread_count);
  max_used_connections= thread_count-delayed_insert_threads;
  mysql_mutex_unlock(&LOCK_thread_count);
}


/*****************************************************************************
  Instantiate variables for missing storage engines
  This section should go away soon
*****************************************************************************/

#ifdef HAVE_PSI_INTERFACE
#ifdef HAVE_MMAP
PSI_mutex_key key_PAGE_lock, key_LOCK_sync, key_LOCK_active, key_LOCK_pool;
#endif /* HAVE_MMAP */

#ifdef HAVE_OPENSSL
PSI_mutex_key key_LOCK_des_key_file;
#endif /* HAVE_OPENSSL */

PSI_mutex_key key_BINLOG_LOCK_index, key_BINLOG_LOCK_prep_xids,
  key_delayed_insert_mutex, key_hash_filo_lock, key_LOCK_active_mi,
  key_LOCK_connection_count, key_LOCK_crypt, key_LOCK_delayed_create,
  key_LOCK_delayed_insert, key_LOCK_delayed_status, key_LOCK_error_log,
  key_LOCK_gdl, key_LOCK_global_system_variables,
  key_LOCK_manager,
  key_LOCK_prepared_stmt_count,
  key_LOCK_server_started, key_LOCK_status,
  key_LOCK_system_variables_hash, key_LOCK_table_share, key_LOCK_thd_data,
  key_LOCK_user_conn, key_LOCK_uuid_generator, key_LOG_LOCK_log,
  key_master_info_data_lock, key_master_info_run_lock,
  key_master_info_sleep_lock,
  key_mutex_slave_reporting_capability_err_lock, key_relay_log_info_data_lock,
  key_relay_log_info_sleep_lock,
  key_relay_log_info_log_space_lock, key_relay_log_info_run_lock,
  key_structure_guard_mutex, key_TABLE_SHARE_LOCK_ha_data,
  key_LOCK_error_messages, key_LOG_INFO_lock, key_LOCK_thread_count,
  key_PARTITION_LOCK_auto_inc;
PSI_mutex_key key_RELAYLOG_LOCK_index;

static PSI_mutex_info all_server_mutexes[]=
{
#ifdef HAVE_MMAP
  { &key_PAGE_lock, "PAGE::lock", 0},
  { &key_LOCK_sync, "TC_LOG_MMAP::LOCK_sync", 0},
  { &key_LOCK_active, "TC_LOG_MMAP::LOCK_active", 0},
  { &key_LOCK_pool, "TC_LOG_MMAP::LOCK_pool", 0},
#endif /* HAVE_MMAP */

#ifdef HAVE_OPENSSL
  { &key_LOCK_des_key_file, "LOCK_des_key_file", PSI_FLAG_GLOBAL},
#endif /* HAVE_OPENSSL */

  { &key_BINLOG_LOCK_index, "MYSQL_BIN_LOG::LOCK_index", 0},
  { &key_BINLOG_LOCK_prep_xids, "MYSQL_BIN_LOG::LOCK_prep_xids", 0},
  { &key_RELAYLOG_LOCK_index, "MYSQL_RELAY_LOG::LOCK_index", 0},
  { &key_delayed_insert_mutex, "Delayed_insert::mutex", 0},
  { &key_hash_filo_lock, "hash_filo::lock", 0},
  { &key_LOCK_active_mi, "LOCK_active_mi", PSI_FLAG_GLOBAL},
  { &key_LOCK_connection_count, "LOCK_connection_count", PSI_FLAG_GLOBAL},
  { &key_LOCK_crypt, "LOCK_crypt", PSI_FLAG_GLOBAL},
  { &key_LOCK_delayed_create, "LOCK_delayed_create", PSI_FLAG_GLOBAL},
  { &key_LOCK_delayed_insert, "LOCK_delayed_insert", PSI_FLAG_GLOBAL},
  { &key_LOCK_delayed_status, "LOCK_delayed_status", PSI_FLAG_GLOBAL},
  { &key_LOCK_error_log, "LOCK_error_log", PSI_FLAG_GLOBAL},
  { &key_LOCK_gdl, "LOCK_gdl", PSI_FLAG_GLOBAL},
  { &key_LOCK_global_system_variables, "LOCK_global_system_variables", PSI_FLAG_GLOBAL},
  { &key_LOCK_manager, "LOCK_manager", PSI_FLAG_GLOBAL},
  { &key_LOCK_prepared_stmt_count, "LOCK_prepared_stmt_count", PSI_FLAG_GLOBAL},
  { &key_LOCK_server_started, "LOCK_server_started", PSI_FLAG_GLOBAL},
  { &key_LOCK_status, "LOCK_status", PSI_FLAG_GLOBAL},
  { &key_LOCK_system_variables_hash, "LOCK_system_variables_hash", PSI_FLAG_GLOBAL},
  { &key_LOCK_table_share, "LOCK_table_share", PSI_FLAG_GLOBAL},
  { &key_LOCK_thd_data, "THD::LOCK_thd_data", 0},
  { &key_LOCK_user_conn, "LOCK_user_conn", PSI_FLAG_GLOBAL},
  { &key_LOCK_uuid_generator, "LOCK_uuid_generator", PSI_FLAG_GLOBAL},
  { &key_LOG_LOCK_log, "LOG::LOCK_log", 0},
  { &key_master_info_data_lock, "Master_info::data_lock", 0},
  { &key_master_info_run_lock, "Master_info::run_lock", 0},
  { &key_master_info_sleep_lock, "Master_info::sleep_lock", 0},
  { &key_mutex_slave_reporting_capability_err_lock, "Slave_reporting_capability::err_lock", 0},
  { &key_relay_log_info_data_lock, "Relay_log_info::data_lock", 0},
  { &key_relay_log_info_sleep_lock, "Relay_log_info::sleep_lock", 0},
  { &key_relay_log_info_log_space_lock, "Relay_log_info::log_space_lock", 0},
  { &key_relay_log_info_run_lock, "Relay_log_info::run_lock", 0},
  { &key_structure_guard_mutex, "Query_cache::structure_guard_mutex", 0},
  { &key_TABLE_SHARE_LOCK_ha_data, "TABLE_SHARE::LOCK_ha_data", 0},
  { &key_LOCK_error_messages, "LOCK_error_messages", PSI_FLAG_GLOBAL},
  { &key_LOG_INFO_lock, "LOG_INFO::lock", 0},
  { &key_LOCK_thread_count, "LOCK_thread_count", PSI_FLAG_GLOBAL},
  { &key_PARTITION_LOCK_auto_inc, "HA_DATA_PARTITION::LOCK_auto_inc", 0}
};

PSI_rwlock_key key_rwlock_LOCK_grant, key_rwlock_LOCK_logger,
  key_rwlock_LOCK_sys_init_connect, key_rwlock_LOCK_sys_init_slave,
  key_rwlock_LOCK_system_variables_hash, key_rwlock_query_cache_query_lock;

static PSI_rwlock_info all_server_rwlocks[]=
{
#if defined (HAVE_OPENSSL) && !defined(HAVE_YASSL)
  { &key_rwlock_openssl, "CRYPTO_dynlock_value::lock", 0},
#endif
  { &key_rwlock_LOCK_grant, "LOCK_grant", PSI_FLAG_GLOBAL},
  { &key_rwlock_LOCK_logger, "LOGGER::LOCK_logger", 0},
  { &key_rwlock_LOCK_sys_init_connect, "LOCK_sys_init_connect", PSI_FLAG_GLOBAL},
  { &key_rwlock_LOCK_sys_init_slave, "LOCK_sys_init_slave", PSI_FLAG_GLOBAL},
  { &key_rwlock_LOCK_system_variables_hash, "LOCK_system_variables_hash", PSI_FLAG_GLOBAL},
  { &key_rwlock_query_cache_query_lock, "Query_cache_query::lock", 0}
};

#ifdef HAVE_MMAP
PSI_cond_key key_PAGE_cond, key_COND_active, key_COND_pool;
#endif /* HAVE_MMAP */

PSI_cond_key key_BINLOG_COND_prep_xids, key_BINLOG_update_cond,
  key_COND_cache_status_changed, key_COND_manager,
  key_COND_server_started,
  key_delayed_insert_cond, key_delayed_insert_cond_client,
  key_item_func_sleep_cond, key_master_info_data_cond,
  key_master_info_start_cond, key_master_info_stop_cond,
  key_master_info_sleep_cond,
  key_relay_log_info_data_cond, key_relay_log_info_log_space_cond,
  key_relay_log_info_start_cond, key_relay_log_info_stop_cond,
  key_relay_log_info_sleep_cond,
  key_TABLE_SHARE_cond, key_user_level_lock_cond,
  key_COND_thread_count, key_COND_thread_cache, key_COND_flush_thread_cache;
PSI_cond_key key_RELAYLOG_update_cond;

static PSI_cond_info all_server_conds[]=
{
#if (defined(_WIN32) || defined(HAVE_SMEM)) && !defined(EMBEDDED_LIBRARY)
  { &key_COND_handler_count, "COND_handler_count", PSI_FLAG_GLOBAL},
#endif /* _WIN32 || HAVE_SMEM && !EMBEDDED_LIBRARY */
#ifdef HAVE_MMAP
  { &key_PAGE_cond, "PAGE::cond", 0},
  { &key_COND_active, "TC_LOG_MMAP::COND_active", 0},
  { &key_COND_pool, "TC_LOG_MMAP::COND_pool", 0},
#endif /* HAVE_MMAP */
  { &key_BINLOG_COND_prep_xids, "MYSQL_BIN_LOG::COND_prep_xids", 0},
  { &key_BINLOG_update_cond, "MYSQL_BIN_LOG::update_cond", 0},
  { &key_RELAYLOG_update_cond, "MYSQL_RELAY_LOG::update_cond", 0},
  { &key_COND_cache_status_changed, "Query_cache::COND_cache_status_changed", 0},
  { &key_COND_manager, "COND_manager", PSI_FLAG_GLOBAL},
  { &key_COND_server_started, "COND_server_started", PSI_FLAG_GLOBAL},
  { &key_delayed_insert_cond, "Delayed_insert::cond", 0},
  { &key_delayed_insert_cond_client, "Delayed_insert::cond_client", 0},
  { &key_item_func_sleep_cond, "Item_func_sleep::cond", 0},
  { &key_master_info_data_cond, "Master_info::data_cond", 0},
  { &key_master_info_start_cond, "Master_info::start_cond", 0},
  { &key_master_info_stop_cond, "Master_info::stop_cond", 0},
  { &key_master_info_sleep_cond, "Master_info::sleep_cond", 0},
  { &key_relay_log_info_data_cond, "Relay_log_info::data_cond", 0},
  { &key_relay_log_info_log_space_cond, "Relay_log_info::log_space_cond", 0},
  { &key_relay_log_info_start_cond, "Relay_log_info::start_cond", 0},
  { &key_relay_log_info_stop_cond, "Relay_log_info::stop_cond", 0},
  { &key_relay_log_info_sleep_cond, "Relay_log_info::sleep_cond", 0},
  { &key_TABLE_SHARE_cond, "TABLE_SHARE::cond", 0},
  { &key_user_level_lock_cond, "User_level_lock::cond", 0},
  { &key_COND_thread_count, "COND_thread_count", PSI_FLAG_GLOBAL},
  { &key_COND_thread_cache, "COND_thread_cache", PSI_FLAG_GLOBAL},
  { &key_COND_flush_thread_cache, "COND_flush_thread_cache", PSI_FLAG_GLOBAL}
};

PSI_thread_key key_thread_bootstrap, key_thread_delayed_insert,
  key_thread_handle_manager, key_thread_main,
  key_thread_one_connection, key_thread_signal_hand;

static PSI_thread_info all_server_threads[]=
{
#if (defined(_WIN32) || defined(HAVE_SMEM)) && !defined(EMBEDDED_LIBRARY)
  { &key_thread_handle_con_namedpipes, "con_named_pipes", PSI_FLAG_GLOBAL},
#endif /* _WIN32 || HAVE_SMEM && !EMBEDDED_LIBRARY */

#if defined(HAVE_SMEM) && !defined(EMBEDDED_LIBRARY)
  { &key_thread_handle_con_sharedmem, "con_shared_mem", PSI_FLAG_GLOBAL},
#endif /* HAVE_SMEM && !EMBEDDED_LIBRARY */

#if (defined(_WIN32) || defined(HAVE_SMEM)) && !defined(EMBEDDED_LIBRARY)
  { &key_thread_handle_con_sockets, "con_sockets", PSI_FLAG_GLOBAL},
#endif /* _WIN32 || HAVE_SMEM && !EMBEDDED_LIBRARY */

#ifdef __WIN__
  { &key_thread_handle_shutdown, "shutdown", PSI_FLAG_GLOBAL},
#endif /* __WIN__ */

  { &key_thread_bootstrap, "bootstrap", PSI_FLAG_GLOBAL},
  { &key_thread_delayed_insert, "delayed_insert", 0},
  { &key_thread_handle_manager, "manager", PSI_FLAG_GLOBAL},
  { &key_thread_main, "main", PSI_FLAG_GLOBAL},
  { &key_thread_one_connection, "one_connection", 0},
  { &key_thread_signal_hand, "signal_handler", PSI_FLAG_GLOBAL}
};

#ifdef HAVE_MMAP
PSI_file_key key_file_map;
#endif /* HAVE_MMAP */

PSI_file_key key_file_binlog, key_file_binlog_index, key_file_casetest,
  key_file_dbopt, key_file_des_key_file, key_file_ERRMSG, key_select_to_file,
  key_file_fileparser, key_file_frm, key_file_global_ddl_log, key_file_load,
  key_file_loadfile, key_file_log_event_data, key_file_log_event_info,
  key_file_master_info, key_file_misc, key_file_partition,
  key_file_pid, key_file_relay_log_info, key_file_send_file, key_file_tclog,
  key_file_trg, key_file_trn, key_file_init;
PSI_file_key key_file_query_log, key_file_slow_log;
PSI_file_key key_file_relaylog, key_file_relaylog_index;

static PSI_file_info all_server_files[]=
{
#ifdef HAVE_MMAP
  { &key_file_map, "map", 0},
#endif /* HAVE_MMAP */
  { &key_file_binlog, "binlog", 0},
  { &key_file_binlog_index, "binlog_index", 0},
  { &key_file_relaylog, "relaylog", 0},
  { &key_file_relaylog_index, "relaylog_index", 0},
  { &key_file_casetest, "casetest", 0},
  { &key_file_dbopt, "dbopt", 0},
  { &key_file_des_key_file, "des_key_file", 0},
  { &key_file_ERRMSG, "ERRMSG", 0},
  { &key_select_to_file, "select_to_file", 0},
  { &key_file_fileparser, "file_parser", 0},
  { &key_file_frm, "FRM", 0},
  { &key_file_global_ddl_log, "global_ddl_log", 0},
  { &key_file_load, "load", 0},
  { &key_file_loadfile, "LOAD_FILE", 0},
  { &key_file_log_event_data, "log_event_data", 0},
  { &key_file_log_event_info, "log_event_info", 0},
  { &key_file_master_info, "master_info", 0},
  { &key_file_misc, "misc", 0},
  { &key_file_partition, "partition", 0},
  { &key_file_pid, "pid", 0},
  { &key_file_query_log, "query_log", 0},
  { &key_file_relay_log_info, "relay_log_info", 0},
  { &key_file_send_file, "send_file", 0},
  { &key_file_slow_log, "slow_log", 0},
  { &key_file_tclog, "tclog", 0},
  { &key_file_trg, "trigger_name", 0},
  { &key_file_trn, "trigger", 0},
  { &key_file_init, "init", 0}
};
#endif /* HAVE_PSI_INTERFACE */

PSI_stage_info stage_after_create= { 0, "After create", 0};
PSI_stage_info stage_allocating_local_table= { 0, "allocating local table", 0};
PSI_stage_info stage_changing_master= { 0, "Changing master", 0};
PSI_stage_info stage_checking_master_version= { 0, "Checking master version", 0};
PSI_stage_info stage_checking_permissions= { 0, "checking permissions", 0};
PSI_stage_info stage_checking_privileges_on_cached_query= { 0, "checking privileges on cached query", 0};
PSI_stage_info stage_checking_query_cache_for_query= { 0, "checking query cache for query", 0};
PSI_stage_info stage_cleaning_up= { 0, "cleaning up", 0};
PSI_stage_info stage_closing_tables= { 0, "closing tables", 0};
PSI_stage_info stage_connecting_to_master= { 0, "Connecting to master", 0};
PSI_stage_info stage_converting_heap_to_myisam= { 0, "converting HEAP to MyISAM", 0};
PSI_stage_info stage_copying_to_group_table= { 0, "Copying to group table", 0};
PSI_stage_info stage_copying_to_tmp_table= { 0, "Copying to tmp table", 0};
PSI_stage_info stage_copy_to_tmp_table= { 0, "copy to tmp table", 0};
PSI_stage_info stage_creating_delayed_handler= { 0, "Creating delayed handler", 0};
PSI_stage_info stage_creating_sort_index= { 0, "Creating sort index", 0};
PSI_stage_info stage_creating_table= { 0, "creating table", 0};
PSI_stage_info stage_creating_tmp_table= { 0, "Creating tmp table", 0};
PSI_stage_info stage_deleting_from_main_table= { 0, "deleting from main table", 0};
PSI_stage_info stage_deleting_from_reference_tables= { 0, "deleting from reference tables", 0};
PSI_stage_info stage_discard_or_import_tablespace= { 0, "discard_or_import_tablespace", 0};
PSI_stage_info stage_end= { 0, "end", 0};
PSI_stage_info stage_executing= { 0, "executing", 0};
PSI_stage_info stage_execution_of_init_command= { 0, "Execution of init_command", 0};
PSI_stage_info stage_finished_reading_one_binlog_switching_to_next_binlog= { 0, "Finished reading one binlog; switching to next binlog", 0};
PSI_stage_info stage_flushing_relay_log_and_master_info_repository= { 0, "Flushing relay log and master info repository.", 0};
PSI_stage_info stage_flushing_relay_log_info_file= { 0, "Flushing relay-log info file.", 0};
PSI_stage_info stage_freeing_items= { 0, "freeing items", 0};
PSI_stage_info stage_fulltext_initialization= { 0, "FULLTEXT initialization", 0};
PSI_stage_info stage_got_handler_lock= { 0, "got handler lock", 0};
PSI_stage_info stage_got_old_table= { 0, "got old table", 0};
PSI_stage_info stage_init= { 0, "init", 0};
PSI_stage_info stage_insert= { 0, "insert", 0};
PSI_stage_info stage_invalidating_query_cache_entries_table= { 0, "invalidating query cache entries (table)", 0};
PSI_stage_info stage_invalidating_query_cache_entries_table_list= { 0, "invalidating query cache entries (table list)", 0};
PSI_stage_info stage_killing_slave= { 0, "Killing slave", 0};
PSI_stage_info stage_logging_slow_query= { 0, "logging slow query", 0};
PSI_stage_info stage_making_temp_file_append_before_load_data= { 0, "Making temporary file (append) before replaying LOAD DATA INFILE.", 0};
PSI_stage_info stage_making_temp_file_create_before_load_data= { 0, "Making temporary file (create) before replaying LOAD DATA INFILE.", 0};
PSI_stage_info stage_manage_keys= { 0, "manage keys", 0};
PSI_stage_info stage_master_has_sent_all_binlog_to_slave= { 0, "Master has sent all binlog to slave; waiting for binlog to be updated", 0};
PSI_stage_info stage_opening_tables= { 0, "Opening tables", 0};
PSI_stage_info stage_optimizing= { 0, "optimizing", 0};
PSI_stage_info stage_preparing= { 0, "preparing", 0};
PSI_stage_info stage_purging_old_relay_logs= { 0, "Purging old relay logs", 0};
PSI_stage_info stage_query_end= { 0, "query end", 0};
PSI_stage_info stage_queueing_master_event_to_the_relay_log= { 0, "Queueing master event to the relay log", 0};
PSI_stage_info stage_reading_event_from_the_relay_log= { 0, "Reading event from the relay log", 0};
PSI_stage_info stage_registering_slave_on_master= { 0, "Registering slave on master", 0};
PSI_stage_info stage_removing_duplicates= { 0, "Removing duplicates", 0};
PSI_stage_info stage_removing_tmp_table= { 0, "removing tmp table", 0};
PSI_stage_info stage_rename= { 0, "rename", 0};
PSI_stage_info stage_rename_result_table= { 0, "rename result table", 0};
PSI_stage_info stage_requesting_binlog_dump= { 0, "Requesting binlog dump", 0};
PSI_stage_info stage_reschedule= { 0, "reschedule", 0};
PSI_stage_info stage_searching_rows_for_update= { 0, "Searching rows for update", 0};
PSI_stage_info stage_sending_binlog_event_to_slave= { 0, "Sending binlog event to slave", 0};
PSI_stage_info stage_sending_cached_result_to_client= { 0, "sending cached result to client", 0};
PSI_stage_info stage_sending_data= { 0, "Sending data", 0};
PSI_stage_info stage_setup= { 0, "setup", 0};
PSI_stage_info stage_slave_has_read_all_relay_log= { 0, "Slave has read all relay log; waiting for the slave I/O thread to update it", 0};
PSI_stage_info stage_sorting_for_group= { 0, "Sorting for group", 0};
PSI_stage_info stage_sorting_for_order= { 0, "Sorting for order", 0};
PSI_stage_info stage_sorting_result= { 0, "Sorting result", 0};
PSI_stage_info stage_statistics= { 0, "statistics", 0};
PSI_stage_info stage_sql_thd_waiting_until_delay= { 0, "Waiting until MASTER_DELAY seconds after master executed event", 0 };
PSI_stage_info stage_storing_result_in_query_cache= { 0, "storing result in query cache", 0};
PSI_stage_info stage_storing_row_into_queue= { 0, "storing row into queue", 0};
PSI_stage_info stage_system_lock= { 0, "System lock", 0};
PSI_stage_info stage_update= { 0, "update", 0};
PSI_stage_info stage_updating= { 0, "updating", 0};
PSI_stage_info stage_updating_main_table= { 0, "updating main table", 0};
PSI_stage_info stage_updating_reference_tables= { 0, "updating reference tables", 0};
PSI_stage_info stage_upgrading_lock= { 0, "upgrading lock", 0};
PSI_stage_info stage_user_lock= { 0, "User lock", 0};
PSI_stage_info stage_user_sleep= { 0, "User sleep", 0};
PSI_stage_info stage_verifying_table= { 0, "verifying table", 0};
PSI_stage_info stage_waiting_for_delay_list= { 0, "waiting for delay_list", 0};
PSI_stage_info stage_waiting_for_handler_insert= { 0, "waiting for handler insert", 0};
PSI_stage_info stage_waiting_for_handler_lock= { 0, "waiting for handler lock", 0};
PSI_stage_info stage_waiting_for_handler_open= { 0, "waiting for handler open", 0};
PSI_stage_info stage_waiting_for_insert= { 0, "Waiting for INSERT", 0};
PSI_stage_info stage_waiting_for_master_to_send_event= { 0, "Waiting for master to send event", 0};
PSI_stage_info stage_waiting_for_master_update= { 0, "Waiting for master update", 0};
PSI_stage_info stage_waiting_for_relay_log_space= { 0, "Waiting for the slave SQL thread to free enough relay log space", 0};
PSI_stage_info stage_waiting_for_slave_mutex_on_exit= { 0, "Waiting for slave mutex on exit", 0};
PSI_stage_info stage_waiting_for_slave_thread_to_start= { 0, "Waiting for slave thread to start", 0};
PSI_stage_info stage_waiting_for_table_flush= { 0, "Waiting for table flush", 0};
PSI_stage_info stage_waiting_for_query_cache_lock= { 0, "Waiting for query cache lock", 0};
PSI_stage_info stage_waiting_for_the_next_event_in_relay_log= { 0, "Waiting for the next event in relay log", 0};
PSI_stage_info stage_waiting_for_the_slave_thread_to_advance_position= { 0, "Waiting for the slave SQL thread to advance position", 0};
PSI_stage_info stage_waiting_to_finalize_termination= { 0, "Waiting to finalize termination", 0};
PSI_stage_info stage_waiting_to_get_readlock= { 0, "Waiting to get readlock", 0};


#ifdef HAVE_PSI_INTERFACE

PSI_stage_info *all_server_stages[]=
{
  & stage_after_create,
  & stage_allocating_local_table,
  & stage_changing_master,
  & stage_checking_master_version,
  & stage_checking_permissions,
  & stage_checking_privileges_on_cached_query,
  & stage_checking_query_cache_for_query,
  & stage_cleaning_up,
  & stage_closing_tables,
  & stage_connecting_to_master,
  & stage_converting_heap_to_myisam,
  & stage_copying_to_group_table,
  & stage_copying_to_tmp_table,
  & stage_copy_to_tmp_table,
  & stage_creating_delayed_handler,
  & stage_creating_sort_index,
  & stage_creating_table,
  & stage_creating_tmp_table,
  & stage_deleting_from_main_table,
  & stage_deleting_from_reference_tables,
  & stage_discard_or_import_tablespace,
  & stage_end,
  & stage_executing,
  & stage_execution_of_init_command,
  & stage_finished_reading_one_binlog_switching_to_next_binlog,
  & stage_flushing_relay_log_and_master_info_repository,
  & stage_flushing_relay_log_info_file,
  & stage_freeing_items,
  & stage_fulltext_initialization,
  & stage_got_handler_lock,
  & stage_got_old_table,
  & stage_init,
  & stage_insert,
  & stage_invalidating_query_cache_entries_table,
  & stage_invalidating_query_cache_entries_table_list,
  & stage_killing_slave,
  & stage_logging_slow_query,
  & stage_making_temp_file_append_before_load_data,
  & stage_making_temp_file_create_before_load_data,
  & stage_manage_keys,
  & stage_master_has_sent_all_binlog_to_slave,
  & stage_opening_tables,
  & stage_optimizing,
  & stage_preparing,
  & stage_purging_old_relay_logs,
  & stage_query_end,
  & stage_queueing_master_event_to_the_relay_log,
  & stage_reading_event_from_the_relay_log,
  & stage_registering_slave_on_master,
  & stage_removing_duplicates,
  & stage_removing_tmp_table,
  & stage_rename,
  & stage_rename_result_table,
  & stage_requesting_binlog_dump,
  & stage_reschedule,
  & stage_searching_rows_for_update,
  & stage_sending_binlog_event_to_slave,
  & stage_sending_cached_result_to_client,
  & stage_sending_data,
  & stage_setup,
  & stage_slave_has_read_all_relay_log,
  & stage_sorting_for_group,
  & stage_sorting_for_order,
  & stage_sorting_result,
  & stage_sql_thd_waiting_until_delay,
  & stage_statistics,
  & stage_storing_result_in_query_cache,
  & stage_storing_row_into_queue,
  & stage_system_lock,
  & stage_update,
  & stage_updating,
  & stage_updating_main_table,
  & stage_updating_reference_tables,
  & stage_upgrading_lock,
  & stage_user_lock,
  & stage_user_sleep,
  & stage_verifying_table,
  & stage_waiting_for_delay_list,
  & stage_waiting_for_handler_insert,
  & stage_waiting_for_handler_lock,
  & stage_waiting_for_handler_open,
  & stage_waiting_for_insert,
  & stage_waiting_for_master_to_send_event,
  & stage_waiting_for_master_update,
  & stage_waiting_for_slave_mutex_on_exit,
  & stage_waiting_for_slave_thread_to_start,
  & stage_waiting_for_table_flush,
  & stage_waiting_for_query_cache_lock,
  & stage_waiting_for_the_next_event_in_relay_log,
  & stage_waiting_for_the_slave_thread_to_advance_position,
  & stage_waiting_to_finalize_termination,
  & stage_waiting_to_get_readlock
};

PSI_socket_key key_socket_tcpip, key_socket_unix, key_socket_client_connection;

static PSI_socket_info all_server_sockets[]=
{
  { &key_socket_tcpip, "server_tcpip_socket", PSI_FLAG_GLOBAL},
  { &key_socket_unix, "server_unix_socket", PSI_FLAG_GLOBAL},
  { &key_socket_client_connection, "client_connection", 0}
};

/**
  Initialise all the performance schema instrumentation points
  used by the server.
*/
void init_server_psi_keys(void)
{
  const char* category= "sql";
  int count;

  count= array_elements(all_server_mutexes);
  mysql_mutex_register(category, all_server_mutexes, count);

  count= array_elements(all_server_rwlocks);
  mysql_rwlock_register(category, all_server_rwlocks, count);

  count= array_elements(all_server_conds);
  mysql_cond_register(category, all_server_conds, count);

  count= array_elements(all_server_threads);
  mysql_thread_register(category, all_server_threads, count);

  count= array_elements(all_server_files);
  mysql_file_register(category, all_server_files, count);

  count= array_elements(all_server_stages);
  mysql_stage_register(category, all_server_stages, count);

  count= array_elements(all_server_sockets);
  mysql_socket_register(category, all_server_sockets, count);

#ifdef HAVE_PSI_STATEMENT_INTERFACE
  init_sql_statement_info();
  count= array_elements(sql_statement_info);
  mysql_statement_register(category, sql_statement_info, count);

  category= "com";
  init_com_statement_info();
  count= array_elements(com_statement_info);
  mysql_statement_register(category, com_statement_info, count);
#endif
}

#endif /* HAVE_PSI_INTERFACE */
<|MERGE_RESOLUTION|>--- conflicted
+++ resolved
@@ -6987,15 +6987,9 @@
   {"Com",                      (char*) com_status_vars, SHOW_ARRAY},
   {"Compression",              (char*) &show_net_compression, SHOW_FUNC},
   {"Connections",              (char*) &thread_id,              SHOW_LONG_NOFLUSH},
-<<<<<<< HEAD
-  {"Created_tmp_disk_tables",  (char*) offsetof(STATUS_VAR, created_tmp_disk_tables), SHOW_LONG_STATUS},
-  {"Created_tmp_files",        (char*) &my_tmp_file_created,  SHOW_LONG},
-  {"Created_tmp_tables",       (char*) offsetof(STATUS_VAR, created_tmp_tables), SHOW_LONG_STATUS},
-=======
   {"Created_tmp_disk_tables",  (char*) offsetof(STATUS_VAR, created_tmp_disk_tables), SHOW_LONGLONG_STATUS},
-  {"Created_tmp_files",	       (char*) &my_tmp_file_created,	SHOW_LONG},
+  {"Created_tmp_files",        (char*) &my_tmp_file_created, SHOW_LONG},
   {"Created_tmp_tables",       (char*) offsetof(STATUS_VAR, created_tmp_tables), SHOW_LONGLONG_STATUS},
->>>>>>> d98dc24b
   {"Delayed_errors",           (char*) &delayed_insert_errors,  SHOW_LONG},
   {"Delayed_insert_threads",   (char*) &delayed_insert_threads, SHOW_LONG_NOFLUSH},
   {"Delayed_writes",           (char*) &delayed_insert_writes,  SHOW_LONG},
@@ -7047,21 +7041,12 @@
   {"Qcache_total_blocks",      (char*) &query_cache.total_blocks, SHOW_LONG_NOFLUSH},
 #endif /*HAVE_QUERY_CACHE*/
   {"Queries",                  (char*) &show_queries,            SHOW_FUNC},
-<<<<<<< HEAD
-  {"Questions",                (char*) offsetof(STATUS_VAR, questions), SHOW_LONG_STATUS},
-  {"Select_full_join",         (char*) offsetof(STATUS_VAR, select_full_join_count), SHOW_LONG_STATUS},
-  {"Select_full_range_join",   (char*) offsetof(STATUS_VAR, select_full_range_join_count), SHOW_LONG_STATUS},
-  {"Select_range",             (char*) offsetof(STATUS_VAR, select_range_count), SHOW_LONG_STATUS},
-  {"Select_range_check",       (char*) offsetof(STATUS_VAR, select_range_check_count), SHOW_LONG_STATUS},
-  {"Select_scan",        (char*) offsetof(STATUS_VAR, select_scan_count), SHOW_LONG_STATUS},
-=======
   {"Questions",                (char*) offsetof(STATUS_VAR, questions), SHOW_LONGLONG_STATUS},
   {"Select_full_join",         (char*) offsetof(STATUS_VAR, select_full_join_count), SHOW_LONGLONG_STATUS},
   {"Select_full_range_join",   (char*) offsetof(STATUS_VAR, select_full_range_join_count), SHOW_LONGLONG_STATUS},
   {"Select_range",             (char*) offsetof(STATUS_VAR, select_range_count), SHOW_LONGLONG_STATUS},
   {"Select_range_check",       (char*) offsetof(STATUS_VAR, select_range_check_count), SHOW_LONGLONG_STATUS},
-  {"Select_scan",	       (char*) offsetof(STATUS_VAR, select_scan_count), SHOW_LONGLONG_STATUS},
->>>>>>> d98dc24b
+  {"Select_scan",              (char*) offsetof(STATUS_VAR, select_scan_count), SHOW_LONGLONG_STATUS},
   {"Slave_open_temp_tables",   (char*) &slave_open_temp_tables, SHOW_LONG},
 #ifdef HAVE_REPLICATION
   {"Slave_retried_transactions",(char*) &show_slave_retried_trans, SHOW_FUNC},
@@ -7071,19 +7056,11 @@
   {"Slave_running",            (char*) &show_slave_running,     SHOW_FUNC},
 #endif
   {"Slow_launch_threads",      (char*) &slow_launch_threads,    SHOW_LONG},
-<<<<<<< HEAD
-  {"Slow_queries",             (char*) offsetof(STATUS_VAR, long_query_count), SHOW_LONG_STATUS},
-  {"Sort_merge_passes",        (char*) offsetof(STATUS_VAR, filesort_merge_passes), SHOW_LONG_STATUS},
-  {"Sort_range",         (char*) offsetof(STATUS_VAR, filesort_range_count), SHOW_LONG_STATUS},
-  {"Sort_rows",          (char*) offsetof(STATUS_VAR, filesort_rows), SHOW_LONG_STATUS},
-  {"Sort_scan",          (char*) offsetof(STATUS_VAR, filesort_scan_count), SHOW_LONG_STATUS},
-=======
   {"Slow_queries",             (char*) offsetof(STATUS_VAR, long_query_count), SHOW_LONGLONG_STATUS},
-  {"Sort_merge_passes",	       (char*) offsetof(STATUS_VAR, filesort_merge_passes), SHOW_LONGLONG_STATUS},
-  {"Sort_range",	       (char*) offsetof(STATUS_VAR, filesort_range_count), SHOW_LONGLONG_STATUS},
-  {"Sort_rows",		       (char*) offsetof(STATUS_VAR, filesort_rows), SHOW_LONGLONG_STATUS},
-  {"Sort_scan",		       (char*) offsetof(STATUS_VAR, filesort_scan_count), SHOW_LONGLONG_STATUS},
->>>>>>> d98dc24b
+  {"Sort_merge_passes",        (char*) offsetof(STATUS_VAR, filesort_merge_passes), SHOW_LONGLONG_STATUS},
+  {"Sort_range",               (char*) offsetof(STATUS_VAR, filesort_range_count), SHOW_LONGLONG_STATUS},
+  {"Sort_rows",                (char*) offsetof(STATUS_VAR, filesort_rows), SHOW_LONGLONG_STATUS},
+  {"Sort_scan",                (char*) offsetof(STATUS_VAR, filesort_scan_count), SHOW_LONGLONG_STATUS},
 #ifdef HAVE_OPENSSL
 #ifndef EMBEDDED_LIBRARY
   {"Ssl_accept_renegotiates",  (char*) &show_ssl_ctx_sess_accept_renegotiate, SHOW_FUNC},
