--- conflicted
+++ resolved
@@ -338,7 +338,6 @@
    off, MRR is "forced" (i.e. used as long as the storage engine is capable of
    doing it).
 */
-<<<<<<< HEAD
 #define OPTIMIZER_SWITCH_MRR_COST_BASED (1ULL << 7)
 #define OPTIMIZER_SWITCH_BNL (1ULL << 8)
 #define OPTIMIZER_SWITCH_BKA (1ULL << 9)
@@ -354,7 +353,8 @@
 #define OPTIMIZER_SWITCH_USE_INVISIBLE_INDEXES (1ULL << 19)
 #define OPTIMIZER_SKIP_SCAN (1ULL << 20)
 #define OPTIMIZER_SWITCH_HASH_JOIN (1ULL << 21)
-#define OPTIMIZER_SWITCH_LAST (1ULL << 22)
+#define OPTIMIZER_SWITCH_FAVOR_RANGE_SCAN (1ULL << 22)
+#define OPTIMIZER_SWITCH_LAST (1ULL << 23)
 
 #define OPTIMIZER_SWITCH_DEFAULT                                          \
   (OPTIMIZER_SWITCH_INDEX_MERGE | OPTIMIZER_SWITCH_INDEX_MERGE_UNION |    \
@@ -378,46 +378,6 @@
   MARK_COLUMNS_WRITE,
   MARK_COLUMNS_TEMP
 };
-=======
-#define OPTIMIZER_SWITCH_MRR_COST_BASED            (1ULL << 7)
-#define OPTIMIZER_SWITCH_BNL                       (1ULL << 8)
-#define OPTIMIZER_SWITCH_BKA                       (1ULL << 9)
-#define OPTIMIZER_SWITCH_MATERIALIZATION           (1ULL << 10)
-#define OPTIMIZER_SWITCH_SEMIJOIN                  (1ULL << 11)
-#define OPTIMIZER_SWITCH_LOOSE_SCAN                (1ULL << 12)
-#define OPTIMIZER_SWITCH_FIRSTMATCH                (1ULL << 13)
-#define OPTIMIZER_SWITCH_DUPSWEEDOUT               (1ULL << 14)
-#define OPTIMIZER_SWITCH_SUBQ_MAT_COST_BASED       (1ULL << 15)
-#define OPTIMIZER_SWITCH_USE_INDEX_EXTENSIONS      (1ULL << 16)
-#define OPTIMIZER_SWITCH_COND_FANOUT_FILTER        (1ULL << 17)
-#define OPTIMIZER_SWITCH_DERIVED_MERGE             (1ULL << 18)
-#define OPTIMIZER_SWITCH_FAVOR_RANGE_SCAN          (1ULL << 19)
-#define OPTIMIZER_SWITCH_LAST                      (1ULL << 20)
-
-#define OPTIMIZER_SWITCH_DEFAULT (OPTIMIZER_SWITCH_INDEX_MERGE | \
-                                  OPTIMIZER_SWITCH_INDEX_MERGE_UNION | \
-                                  OPTIMIZER_SWITCH_INDEX_MERGE_SORT_UNION | \
-                                  OPTIMIZER_SWITCH_INDEX_MERGE_INTERSECT | \
-                                  OPTIMIZER_SWITCH_ENGINE_CONDITION_PUSHDOWN |\
-                                  OPTIMIZER_SWITCH_INDEX_CONDITION_PUSHDOWN | \
-                                  OPTIMIZER_SWITCH_MRR | \
-                                  OPTIMIZER_SWITCH_MRR_COST_BASED | \
-                                  OPTIMIZER_SWITCH_BNL | \
-                                  OPTIMIZER_SWITCH_MATERIALIZATION | \
-                                  OPTIMIZER_SWITCH_SEMIJOIN | \
-                                  OPTIMIZER_SWITCH_LOOSE_SCAN | \
-                                  OPTIMIZER_SWITCH_FIRSTMATCH | \
-                                  OPTIMIZER_SWITCH_DUPSWEEDOUT | \
-                                  OPTIMIZER_SWITCH_SUBQ_MAT_COST_BASED | \
-                                  OPTIMIZER_SWITCH_USE_INDEX_EXTENSIONS | \
-                                  OPTIMIZER_SWITCH_COND_FANOUT_FILTER | \
-                                  OPTIMIZER_SWITCH_DERIVED_MERGE)
-
-enum SHOW_COMP_OPTION { SHOW_OPTION_YES, SHOW_OPTION_NO, SHOW_OPTION_DISABLED};
-
-enum enum_mark_columns
-{ MARK_COLUMNS_NONE, MARK_COLUMNS_READ, MARK_COLUMNS_WRITE, MARK_COLUMNS_TEMP};
->>>>>>> 02385604
 
 /*
   Exit code used by mysqld_exit, exit and _exit function
