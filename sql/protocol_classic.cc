/* Copyright (c) 2000, 2023, Oracle and/or its affiliates.

   This program is free software; you can redistribute it and/or modify
   it under the terms of the GNU General Public License, version 2.0,
   as published by the Free Software Foundation.

   This program is also distributed with certain software (including
   but not limited to OpenSSL) that is licensed under separate terms,
   as designated in a particular file or component or in included license
   documentation.  The authors of MySQL hereby grant you an additional
   permission to link the program and your derivative works with the
   separately licensed software that they have included with MySQL.

   This program is distributed in the hope that it will be useful,
   but WITHOUT ANY WARRANTY; without even the implied warranty of
   MERCHANTABILITY or FITNESS FOR A PARTICULAR PURPOSE.  See the
   GNU General Public License, version 2.0, for more details.

   You should have received a copy of the GNU General Public License
   along with this program; if not, write to the Free Software
   Foundation, Inc., 51 Franklin St, Fifth Floor, Boston, MA 02110-1301  USA */

/**
  @file

  Low level functions for storing data to be send to the MySQL client.
  The actual communication is handled by the net_xxx functions in net_serv.cc
*/

/* clang-format off */
/**
  @page page_protocol_basics Protocol Basics

  This is a description of the basic building blocks used by the MySQL protocol:
  - @subpage page_protocol_basic_data_types
  - @subpage page_protocol_basic_packets
  - @subpage page_protocol_basic_response_packets
  - @subpage page_protocol_basic_character_set
  - @subpage page_protocol_basic_compression
  - @subpage page_protocol_basic_tls
  - @subpage page_protocol_basic_expired_passwords
*/


/**
  @page page_protocol_basic_data_types Basic Data Types

  The protocol has a few basic types that are used throughout the protocol:
  - @subpage page_protocol_basic_dt_integers
  - @subpage page_protocol_basic_dt_strings
*/

/**
  @page page_protocol_basic_dt_integers Integer Types

  The MySQL %Protocol has a set of possible encodings for integers.

  @section sect_protocol_basic_dt_int_fixed Protocol::FixedLengthInteger

  Fixed-Length Integer Types
  ============================

  A fixed-length unsigned integer stores its value in a series of
  bytes with the least significant byte first.

  The MySQL uses the following fixed-length unsigned integer variants:
  - @anchor a_protocol_type_int1 int\<1>:
    1 byte @ref sect_protocol_basic_dt_int_fixed.
  - @anchor a_protocol_type_int2 int\<2\>:
    2 byte @ref sect_protocol_basic_dt_int_fixed.  See int2store()
  - @anchor a_protocol_type_int3 int\<3\>:
    3 byte @ref sect_protocol_basic_dt_int_fixed.  See int3store()
  - @anchor a_protocol_type_int4 int\<4\>:
    4 byte @ref sect_protocol_basic_dt_int_fixed.  See int4store()
  - @anchor a_protocol_type_int6 int\<6\>:
    6 byte @ref sect_protocol_basic_dt_int_fixed.  See int6store()
  - @anchor a_protocol_type_int8 int\<8\>:
    8 byte @ref sect_protocol_basic_dt_int_fixed.  See int8store()

  See int3store() for an example.


  @section sect_protocol_basic_dt_int_le Protocol::LengthEncodedInteger

  Length-Encoded Integer Type
  ==============================

  An integer that consumes 1, 3, 4, or 9 bytes, depending on its numeric value

  To convert a number value into a length-encoded integer:

  Greater or equal |     Lower than | Stored as
  -----------------|----------------|-------------------------
                 0 |            251 | `1-byte integer`
               251 | 2<sup>16</sup> | `0xFC + 2-byte integer`
    2<sup>16</sup> | 2<sup>24</sup> | `0xFD + 3-byte integer`
    2<sup>24</sup> | 2<sup>64</sup> | `0xFE + 8-byte integer`

   Similarly, to convert a length-encoded integer into its numeric value
   check the first byte.

   @warning
   If the first byte of a packet is a length-encoded integer and
   its byte value is `0xFE`, you must check the length of the packet to
   verify that it has enough space for a 8-byte integer.
   If not, it may be an EOF_Packet instead.
*/

/**
  @page page_protocol_basic_dt_strings String Types

  Strings are sequences of bytes and appear in a few forms in the protocol.

  @section sect_protocol_basic_dt_string_fix Protocol::FixedLengthString

  Fixed-length strings have a known, hardcoded length.

  An example is the sql-state of the @ref page_protocol_basic_err_packet
  which is always 5 bytes long.

  @section sect_protocol_basic_dt_string_null Protocol::NullTerminatedString

  Strings that are terminated by a `00` byte.

  @section sect_protocol_basic_dt_string_var Protocol::VariableLengthString

  The length of the string is determined by another field or is calculated
  at runtime

  @section sect_protocol_basic_dt_string_le Protocol::LengthEncodedString

  A length encoded string is a string that is prefixed with length encoded
  integer describing the length of the string.

  It is a special case of @ref sect_protocol_basic_dt_string_var

  @section sect_protocol_basic_dt_string_eof Protocol::RestOfPacketString

  If a string is the last component of a packet, its length can be calculated
  from the overall packet length minus the current position.
*/

/**
  @page page_protocol_basic_response_packets Generic Response Packets

  For most commands the client sends to the server, the server returns one
  of these packets in response:
  - @subpage page_protocol_basic_ok_packet
  - @subpage page_protocol_basic_err_packet
  - @subpage page_protocol_basic_eof_packet
*/

/**
  @page page_protocol_command_phase %Command Phase

  In the command phase, the client sends a command packet with
  the sequence-id [00]:

  ~~~~~~~~
  13 00 00 00 03 53 ...
  01 00 00 00 01
              ^^- command-byte
           ^^---- sequence-id == 0
  ~~~~~~~~

  The first byte of the payload describes the command-type.
  See ::enum_server_command for the list of commands supported.

  The commands belong to one of the following sub-protocols

  - @subpage page_protocol_command_phase_text
  - @subpage page_protocol_command_phase_utility
  - @subpage page_protocol_command_phase_ps
  - @subpage page_protocol_command_phase_sp

  @sa ::dispatch_command
*/


/**
   @page page_protocol_command_phase_utility Utility Commands

   - @subpage page_protocol_com_quit
   - @subpage page_protocol_com_init_db
   - @subpage page_protocol_com_field_list
   - @subpage page_protocol_com_refresh
   - @subpage page_protocol_com_statistics
   - @subpage page_protocol_com_process_info
   - @subpage page_protocol_com_process_kill
   - @subpage page_protocol_com_debug
   - @subpage page_protocol_com_ping
   - @subpage page_protocol_com_change_user
   - @subpage page_protocol_com_reset_connection
   - @subpage page_protocol_com_set_option
*/


/**
   @page page_protocol_command_phase_text Text Protocol

   - @subpage page_protocol_com_query
*/

/**
  @page page_protocol_command_phase_ps Prepared Statements

  The prepared statement protocol was introduced in MySQL 4.1 and adds a
  few new commands:
    - @subpage page_protocol_com_stmt_prepare
    - @subpage page_protocol_com_stmt_execute
    - @subpage page_protocol_com_stmt_fetch
    - @subpage page_protocol_com_stmt_close
    - @subpage page_protocol_com_stmt_reset
    - @subpage page_protocol_com_stmt_send_long_data

  It also defines a more compact resultset format that is used instead of
  @ref page_protocol_com_query_response_text_resultset to return the results.

  @note Keep in mind that not all SQL statements can be prepared.

  @sa [WL#2871](https://dev.mysql.com/worklog/task/?id=2871)
*/

/**
  @page page_protocol_command_phase_sp Stored Programs

  In MySQL 5.0 the protocol was extended to handle:
   - @ref sect_protocol_command_phase_sp_multi_resultset
   - @ref sect_protocol_command_phase_sp_multi_statement

   @section sect_protocol_command_phase_sp_multi_resultset Multi-Resultset

   Multi-resultsets are sent by a stored program if more than one resultset was
   generated inside of it. e.g.:
   ~~~~~~~~~~~~
   CREATE TEMPORARY TABLE ins ( id INT );
   DROP PROCEDURE IF EXISTS multi;
   DELIMITER $$
   CREATE PROCEDURE multi() BEGIN
     SELECT 1;
     SELECT 1;
     INSERT INTO ins VALUES (1);
     INSERT INTO ins VALUES (2);
   END$$
   DELIMITER ;

   CALL multi();
   DROP TABLE ins;
   ~~~~~~~~~~~~

   results in:
   - a resultset
   ~~~~~~~~~~~~~
   01 00 00 01 01 17 00 00    02 03 64 65 66 00 00 00    ..........def...
   01 31 00 0c 3f 00 01 00    00 00 08 81 00 00 00 00    .1..?...........
   05 00 00 03 fe 00 00 0a    00 02 00 00 04 01 31 05    ..............1.
   00 00 05 fe 00 00 0a 00                               ........
   ~~~~~~~~~~~~~
      - see the @ref page_protocol_basic_eof_packet
        `05 00 00 03 fe 00 00 0a 00` with its status-flag being `0x0A`
   - another resultset:
   ~~~~~~~~~~~~~
   01 00 00 06 01 17 00 00    07 03 64 65 66 00 00 00    ..........def...
   01 31 00 0c 3f 00 01 00    00 00 08 81 00 00 00 00    .1..?...........
   05 00 00 08 fe 00 00 0a    00 02 00 00 09 01 31 05    ..............1.
   00 00 0a fe 00 00 0a 00                               ........
   ~~~~~~~~~~~~~
      - see the @ref page_protocol_basic_eof_packet
        `05 00 00 03 fe 00 00 0a 00` with its status-flag being `0x0A`
   - and a closing empty resultset, an @ref page_protocol_basic_ok_packet
   ~~~~~~~~~~~~~
   07 00 00 0b 00 01 00 02    00 00 00                   ...........
   ~~~~~~~~~~~~~

   If the ::SERVER_MORE_RESULTS_EXISTS flag ise set, that indicates more
   resultsets will follow.

   The trailing @ref page_protocol_basic_ok_packet is the response to the
   `CALL` statement and contains the `affected_rows` count of the last
   statement. In our case we inserted 2 rows, but only the `affected_rows`
   of the last `INSERT` statement is returned as part of the
   @ref page_protocol_basic_ok_packet. If the last statement is a `SELECT`,
   the `affected_rows` count is 0.

   As of MySQL 5.7.5, the resultset is followed by an
   @ref page_protocol_basic_ok_packet, and this
   @ref page_protocol_basic_ok_packet has the ::SERVER_MORE_RESULTS_EXISTS
   flag set to start the processing of the next resultset.

   The client has to announce that it wants multi-resultsets by either setting
   the ::CLIENT_MULTI_RESULTS or ::CLIENT_PS_MULTI_RESULTS capability flags.

   @subsection sect_protocol_command_phase_sp_multi_resultset_out_params OUT Parameter Set

   Starting with MySQL 5.5.3, prepared statements can bind OUT parameters of
   stored procedures. They are returned as an extra resultset in the
   multi-resultset response. The client announces it can handle OUT parameters
   by setting the ::CLIENT_PS_MULTI_RESULTS capability.

   To distinguish a normal resultset from an OUT parameter set, the
   @ref page_protocol_basic_eof_packet or (if ::CLIENT_DEPRECATE_EOF capability
   flag is set) @ref page_protocol_basic_ok_packet that follows its field
   definition has the ::SERVER_PS_OUT_PARAMS flag set.

   @note The closing @ref page_protocol_basic_eof_packet does NOT have either
   ::SERVER_PS_OUT_PARAMS flag nor the ::SERVER_MORE_RESULTS_EXISTS flag set.
   Only the first @ref page_protocol_basic_eof_packet has.

   @section sect_protocol_command_phase_sp_multi_statement Multi-Statement

   A multi-statement is permitting ::COM_QUERY to send more than one query to
   the server, separated by `;` characters.

   The client musst announce that it wants multi-statements by either setting
   the ::CLIENT_MULTI_STATEMENTS capability or by using
   @ref page_protocol_com_set_option
*/

/**
  @page page_protocol_com_set_option COM_SET_OPTION

  @brief Sets options for the current connection

  ::COM_SET_OPTION enables and disables server capabilities for the current
  connection.

  @note Only ::CLIENT_MULTI_STATEMENTS can be set to a
  value defined in ::enum_mysql_set_option.

  @return @ref page_protocol_basic_ok_packet on success,
    @ref page_protocol_basic_err_packet otherwise.

  <table>
  <caption>Payload</caption>
  <tr><th>Type</th><th>Name</th><th>Description</th></tr>
  <tr><td>@ref a_protocol_type_int1 "int&lt;1&gt;"</td>
      <td>status</td>
      <td>[0x1A] COM_SET_OPTION</td></tr>
  <tr><td>@ref a_protocol_type_int2 "int&lt;2&gt;"</td>
      <td>option_operation</td>
      <td>One of ::enum_mysql_set_option</td></tr>
  </table>

  @sa ::mysql_set_server_option, ::dispatch_sql_command
*/

/**
  @page page_protocol_connection_lifecycle Connection Lifecycle

  The MySQL protocol is a stateful protocol. When a connection is established
  the server initiates a @ref page_protocol_connection_phase. Once that is
  performed the connection enters the \ref page_protocol_command_phase. The
  @ref page_protocol_command_phase ends when the connection terminates.

  The connection can also enter @ref page_protocol_replication from
  @ref page_protocol_connection_phase if one of the replication commands
  is sent.

  @startuml
  [*] --> ConnectionState : client connects
  ConnectionState: Authentication
  ConnectionState --> [*] : Error or client disconnects
  ConnectionState --> CommandState : Successful authentication
  CommandState: RPC commands read/execute loop
  CommandState --> [*] : client or server closes the connection
  CommandState --> ReplicationMode : Replication command received
  ReplicationMode: binlog data streamed
  ReplicationMode --> [*] : client or server closes the connection
  @enduml

  Further reading:
  - @subpage page_protocol_connection_phase
  - @subpage page_protocol_command_phase
  - @subpage page_protocol_replication

*/

/**
  @page page_protocol_basic_character_set Character Set

  MySQL has a very flexible character set support as documented in
  [Character Set Support](http://dev.mysql.com/doc/refman/5.7/en/charset.html).
  The list of character sets and their IDs can be queried as follows:

<pre>
  SELECT id, collation_name FROM information_schema.collations ORDER BY id;
  +----+-------------------+
  | id | collation_name    |
  +----+-------------------+
  |  1 | big5_chinese_ci   |
  |  2 | latin2_czech_cs   |
  |  3 | dec8_swedish_ci   |
  |  4 | cp850_general_ci  |
  |  5 | latin1_german1_ci |
  |  6 | hp8_english_ci    |
  |  7 | koi8r_general_ci  |
  |  8 | latin1_swedish_ci |
  |  9 | latin2_general_ci |
  | 10 | swe7_swedish_ci   |
  +----+-------------------+
</pre>

  The following table shows a few common character sets.

  Number |  Hex  | Character Set Name
  -------|-------|-------------------
       8 |  0x08 | @ref my_charset_latin1 "latin1_swedish_ci"
      33 |  0x21 | @ref my_charset_utf8mb3_general_ci "utf8mb3_general_ci"
      63 |  0x3f | @ref my_charset_bin "binary"


  @anchor a_protocol_character_set Protocol::CharacterSet
  ----------------------

  A character set is defined in the protocol as a integer.
  Fields:
     - charset_nr (2) -- number of the character set and collation
*/
/* clang-format on */

/**
  @defgroup group_cs Client/Server Protocol

  Client/server protocol related structures,
  macros, globals and functions
*/

#include "sql/protocol_classic.h"

#include <openssl/ssl.h>

#include <string.h>
#include <algorithm>
#include <limits>

#include "decimal.h"
#include "lex_string.h"
#include "m_string.h"
#include "my_byteorder.h"
#include "my_dbug.h"
#include "my_inttypes.h"
#include "my_sys.h"
#include "my_time.h"
#include "mysql/com_data.h"
#include "mysql/my_loglevel.h"
#include "mysql/psi/mysql_socket.h"
#include "mysql/strings/dtoa.h"
#include "mysql/strings/int2str.h"
#include "mysql/strings/m_ctype.h"
#include "mysqld_error.h"
#include "mysys_err.h"
#include "sql-common/my_decimal.h"
#include "sql/field.h"
#include "sql/item.h"
#include "sql/item_func.h"  // Item_func_set_user_var
#include "sql/mysqld.h"     // global_system_variables
#include "sql/session_tracker.h"
#include "sql/sql_class.h"  // THD
#include "sql/sql_error.h"
#include "sql/sql_lex.h"
#include "sql/sql_list.h"
#include "sql/sql_prepare.h"  // Prepared_statement
#include "sql/system_variables.h"
#include "sql_string.h"
#include "string_with_len.h"
#include "strmake.h"
#include "template_utils.h"

using std::max;
using std::min;

static const unsigned int PACKET_BUFFER_EXTRA_ALLOC = 1024;
static bool net_send_error_packet(THD *, uint, const char *, const char *);
static bool net_send_error_packet(NET *, uint, const char *, const char *, bool,
                                  ulong, const CHARSET_INFO *);
static bool write_eof_packet(THD *, NET *, uint, uint);
static ulong get_ps_param_len(enum enum_field_types, uchar *, ulong, ulong *,
                              bool *);

/**
  Ensures that the packet buffer has enough capacity to hold a string of the
  given length.

  @param length  the length of the string
  @param[in,out] packet  the buffer
  @return true if memory could not be allocated, false on success
*/
static bool ensure_packet_capacity(size_t length, String *packet) {
  const size_t packet_length = packet->length();
  /*
     The +9 comes from that strings of length longer than 16M require
     9 bytes to be stored (see net_store_length).
  */
  return packet_length + 9 + length > packet->alloced_length() &&
         packet->mem_realloc(packet_length + 9 + length);
}

/**
  Store length and data in a network packet buffer.

  @param from    the data to store
  @param length  the length of the data
  @param[in,out] packet  the buffer
  @return true if there is not enough memory, false on success
*/
static inline bool net_store_data(const uchar *from, size_t length,
                                  String *packet) {
  if (ensure_packet_capacity(length, packet)) return true;
  const size_t packet_length = packet->length();
  uchar *to = net_store_length((uchar *)packet->ptr() + packet_length, length);
  if (length > 0) memcpy(to, from, length);
  packet->length((uint)(to + length - (uchar *)packet->ptr()));
  return false;
}

/**
  Stores a string in the network buffer. The string is padded with zeros if it
  is shorter than the specified padded length.

  @param data           the string to store
  @param data_length    the length of the string
  @param padded_length  the length of the zero-padded string
  @param[in,out] packet the network buffer
*/
static bool net_store_zero_padded_data(const char *data, size_t data_length,
                                       size_t padded_length, String *packet) {
  const size_t zeros =
      padded_length > data_length ? padded_length - data_length : 0;
  const size_t full_length = data_length + zeros;
  if (ensure_packet_capacity(full_length, packet)) return true;
  uchar *to = net_store_length(
      pointer_cast<uchar *>(packet->ptr()) + packet->length(), full_length);
  memset(to, '0', zeros);
  if (data_length > 0)
    memcpy(to + zeros, pointer_cast<const uchar *>(data), data_length);
  packet->length(pointer_cast<char *>(to) + full_length - packet->ptr());
  return false;
}

/**
  net_store_data() - extended version with character set conversion.

  It is optimized for short strings whose length after
  conversion is guaranteed to be less than 251, which occupies
  exactly one byte to store length. It allows not to use
  the "convert" member as a temporary buffer, conversion
  is done directly to the "packet" member.
  The limit 251 is good enough to optimize send_result_set_metadata()
  because column, table, database names fit into this limit.
*/

bool Protocol_classic::net_store_data_with_conversion(
    const uchar *from, size_t length, const CHARSET_INFO *from_cs,
    const CHARSET_INFO *to_cs) {
  uint dummy_errors;
  /* Calculate maximum possible result length */
  const size_t conv_length = to_cs->mbmaxlen * length / from_cs->mbminlen;
  if (conv_length > 250) {
    /*
      For strings with conv_length greater than 250 bytes
      we don't know how many bytes we will need to store length: one or two,
      because we don't know result length until conversion is done.
      For example, when converting from utf8 (mbmaxlen=3) to latin1,
      conv_length=300 means that the result length can vary between 100 to 300.
      length=100 needs one byte, length=300 needs to bytes.

      Thus conversion directly to "packet" is not worthy.
      Let's use "convert" as a temporary buffer.
    */
    return (convert.copy(pointer_cast<const char *>(from), length, from_cs,
                         to_cs, &dummy_errors) ||
            net_store_data(pointer_cast<const uchar *>(convert.ptr()),
                           convert.length(), packet));
  }

  const size_t packet_length = packet->length();
  const size_t new_length = packet_length + conv_length + 1;

  if (new_length > packet->alloced_length() && packet->mem_realloc(new_length))
    return true;

  char *length_pos = packet->ptr() + packet_length;
  char *to = length_pos + 1;

  to += copy_and_convert(to, conv_length, to_cs, (const char *)from, length,
                         from_cs, &dummy_errors);

  net_store_length((uchar *)length_pos, to - length_pos - 1);
  packet->length((uint)(to - packet->ptr()));
  return false;
}

/**
  Send a error string to client.

  Design note:

  net_printf_error and net_send_error are low-level functions
  that shall be used only when a new connection is being
  established or at server startup.

  For SIGNAL/RESIGNAL and GET DIAGNOSTICS functionality it's
  critical that every error that can be intercepted is issued in one
  place only, my_message_sql.

  @param thd Thread handler
  @param sql_errno The error code to send
  @param err A pointer to the error message


  @retval false The message was sent to the client
  @retval true An error occurred and the message wasn't sent properly
*/

bool net_send_error(THD *thd, uint sql_errno, const char *err) {
  bool error;
  DBUG_TRACE;

  assert(!thd->sp_runtime_ctx);
  assert(sql_errno);
  assert(err);

  DBUG_PRINT("enter", ("sql_errno: %d  err: %s", sql_errno, err));

  /*
    It's one case when we can push an error even though there
    is an OK or EOF already.
  */
  thd->get_stmt_da()->set_overwrite_status(true);

  /* Abort multi-result sets */
  thd->server_status &= ~SERVER_MORE_RESULTS_EXISTS;

  error = net_send_error_packet(thd, sql_errno, err,
                                mysql_errno_to_sqlstate(sql_errno));

  thd->get_stmt_da()->set_overwrite_status(false);

  return error;
}

/**
  Send a error string to client using net struct.
  This is used initial connection handling code.

  @param net        Low-level net struct
  @param sql_errno  The error code to send
  @param err        A pointer to the error message

  @retval false The message was sent to the client
  @retval true  An error occurred and the message wasn't sent properly
*/

bool net_send_error(NET *net, uint sql_errno, const char *err) {
  DBUG_TRACE;

  assert(sql_errno && err);

  DBUG_PRINT("enter", ("sql_errno: %d  err: %s", sql_errno, err));

  const bool error = net_send_error_packet(
      net, sql_errno, err, mysql_errno_to_sqlstate(sql_errno), false, 0,
      global_system_variables.character_set_results);

  return error;
}

/* clang-format off */
/**
  @page page_protocol_basic_ok_packet OK_Packet

  An OK packet is sent from the server to the client to signal successful
  completion of a command. As of MySQL 5.7.5, OK packets are also used to
  indicate EOF, and EOF packets are deprecated.

  if ::CLIENT_PROTOCOL_41 is set, the packet contains a warning count.

  <table>
  <caption>The Payload of an OK Packet</caption>
  <tr><th>Type</th><th>Name</th><th>Description</th></tr>
  <tr><td>@ref a_protocol_type_int1 "int&lt;1&gt;"</td>
      <td>header</td>
      <td>`0x00` or `0xFE` the OK packet header</td></tr>
  <tr><td>@ref sect_protocol_basic_dt_int_le "int&lt;lenenc&gt;"</td>
      <td>affected_rows</td>
      <td>affected rows</td></tr>
  <tr><td>@ref sect_protocol_basic_dt_int_le "int&lt;lenenc&gt;"</td>
      <td>last_insert_id</td>
      <td>last insert-id</td></tr>
  <tr><td colspan="3">if capabilities @& ::CLIENT_PROTOCOL_41 {</td></tr>
  <tr><td>@ref a_protocol_type_int2 "int&lt;2&gt;"</td>
      <td>status_flags</td>
      <td>@ref SERVER_STATUS_flags_enum</td></tr>
  <tr><td>@ref a_protocol_type_int2 "int&lt;2&gt;"</td>
      <td>warnings</td>
      <td>number of warnings</td></tr>
  <tr><td colspan="3">} else if capabilities @& ::CLIENT_TRANSACTIONS {</td></tr>
  <tr><td>@ref a_protocol_type_int2 "int&lt;2&gt;"</td>
      <td>status_flags</td>
      <td>@ref SERVER_STATUS_flags_enum</td></tr>
  <tr><td colspan="3">}</td></tr>
  <tr><td colspan="3">if capabilities @& ::CLIENT_SESSION_TRACK</td></tr>
  <tr><td>@ref sect_protocol_basic_dt_string_le "string&lt;lenenc&gt;"</td>
      <td>info</td>
      <td>human readable status information</td></tr>
  <tr><td colspan="3">  if status_flags @& ::SERVER_SESSION_STATE_CHANGED {</td></tr>
  <tr><td>@ref sect_protocol_basic_dt_string_le "string&lt;lenenc&gt;"</td>
      <td>session state info</td>
      <td>@anchor a_protocol_basic_ok_packet_sessinfo
          @ref sect_protocol_basic_ok_packet_sessinfo</td></tr>
  <tr><td colspan="3">  }</td></tr>
  <tr><td colspan="3">} else {</td></tr>
  <tr><td>@ref sect_protocol_basic_dt_string_eof "string&lt;EOF&gt;"</td>
      <td>info</td>
      <td>human readable status information</td></tr>
  <tr><td colspan="3">}</td></tr>
  </table>

  These rules distinguish whether the packet represents OK or EOF:
  - OK: header = 0 and length of packet > 7
  - EOF: header = 0xfe and length of packet < 9

  To ensure backward compatibility between old (prior to 5.7.5) and
  new (5.7.5 and up) versions of MySQL, new clients advertise
  the ::CLIENT_DEPRECATE_EOF flag:
  - Old clients do not know about this flag and do not advertise it.
    Consequently, the server does not send OK packets that represent EOF.
    (Old servers never do this, anyway. New servers recognize the absence
    of the flag to mean they should not.)
  - New clients advertise this flag. Old servers do not know this flag and
    do not send OK packets that represent EOF. New servers recognize the flag
    and can send OK packets that represent EOF.

  Example
  =======

  OK with ::CLIENT_PROTOCOL_41. 0 affected rows, last-insert-id was 0,
  AUTOCOMMIT enabled, 0 warnings. No further info.

  ~~~~~~~~~~~~~~~~~~~~~
  07 00 00 02 00 00 00 02    00 00 00
  ~~~~~~~~~~~~~~~~~~~~~

  @section sect_protocol_basic_ok_packet_sessinfo Session State Information

  State-change information is sent in the OK packet as a array of state-change
  blocks which are made up of:

  <table>
  <caption>Layout of Session State Information</caption>
  <tr><th>Type</th><th>Name</th><th>Description</th></tr>
  <tr><td>@ref a_protocol_type_int1 "int&lt;1&gt;"</td>
      <td>type</td>
      <td>type of data. See enum_session_state_type</td></tr>
  <tr><td>@ref sect_protocol_basic_dt_string_le "string&lt;lenenc&gt;"</td>
      <td>data</td>
      <td>data of the changed session info</td></tr>
  </table>

  Interpretation of the data field depends on the type value:

  @subsection sect_protocol_basic_ok_packet_sessinfo_SESSION_TRACK_SYSTEM_VARIABLES SESSION_TRACK_SYSTEM_VARIABLES

  <table>
  <tr><th>Type</th><th>Name</th><th>Description</th></tr>
  <tr><td>@ref sect_protocol_basic_dt_string_le "string&lt;lenenc&gt;"</td>
      <td>name</td>
      <td>name of the changed system variable</td></tr>
  <tr><td>@ref sect_protocol_basic_dt_string_le "string&lt;lenenc&gt;"</td>
      <td>value</td>
      <td>value of the changed system variable</td></tr>
  </table>

  Example:

  After a SET autocommit = OFF statement:
  <table><tr>
  <td>
  ~~~~~~~~~~~~~~~~~~~~~
  00 00 0f1 0a 61 75 74 6f 63   6f 6d 6d 69 74 03 4f 46 46
  ~~~~~~~~~~~~~~~~~~~~~
  </td><td>
  ~~~~~~~~~~~~~~~~~~~~~
  ....autocommit.OFF
  ~~~~~~~~~~~~~~~~~~~~~
  </td></tr></table>

  @subsection sect_protocol_basic_ok_packet_sessinfo_SESSION_TRACK_SCHEMA SESSION_TRACK_SCHEMA

  <table>
  <tr><th>Type</th><th>Name</th><th>Description</th></tr>
  <tr><td>@ref sect_protocol_basic_dt_string_le "string&lt;lenenc&gt;"</td>
      <td>name</td>
      <td>name of the changed schema</td></tr>
  </table>

  Example:

  After a USE test statement:

  <table><tr>
  <td>
  ~~~~~~~~~~~~~~~~~~~~~
  01 00 05 04 74 65 73 74
  ~~~~~~~~~~~~~~~~~~~~~
  </td><td>
  ~~~~~~~~~~~~~~~~~~~~~
  ...test
  ~~~~~~~~~~~~~~~~~~~~~
  </td></tr></table>

  @subsection sect_protocol_basic_ok_packet_sessinfo_SESSION_TRACK_STATE_CHANGE SESSION_TRACK_STATE_CHANGE

  A flag byte that indicates whether session state changes occurred.
  This flag is represented as an ASCII value.

  <table>
  <tr><th>Type</th><th>Name</th><th>Description</th></tr>
  <tr><td>@ref sect_protocol_basic_dt_string_le "string&lt;lenenc&gt;"</td>
  <td>is_tracked</td>
  <td>`0x31` ("1") if state tracking got enabled.</td></tr>
  </table>

  Example:

  After a SET SESSION session_track_state_change = 1 statement:

  <table><tr>
  <td>
  ~~~~~~~~~~~~~~~~~~~~~
  03 02 00 01 31
  ~~~~~~~~~~~~~~~~~~~~~
  </td><td>
  ~~~~~~~~~~~~~~~~~~~~~
  ...1
  ~~~~~~~~~~~~~~~~~~~~~
  </td></tr></table>

  See also net_send_ok()
*/
/* clang-format on */

/**
  Return OK to the client.

  See @ref page_protocol_basic_ok_packet for the OK packet structure.

  @param thd                     Thread handler
  @param server_status           The server status
  @param statement_warn_count    Total number of warnings
  @param affected_rows           Number of rows changed by statement
  @param id                      Auto_increment id for first row (if used)
  @param message                 Message to send to the client
                                 (Used by mysql_status)
  @param eof_identifier          when true [FE] will be set in OK header
                                 else [00] will be used

  @retval false The message was successfully sent
  @retval true An error occurred and the messages wasn't sent properly
*/

static bool net_send_ok(THD *thd, uint server_status, uint statement_warn_count,
                        ulonglong affected_rows, ulonglong id,
                        const char *message, bool eof_identifier) {
  Protocol *protocol = thd->get_protocol();
  NET *net = thd->get_protocol_classic()->get_net();
  uchar buff[MYSQL_ERRMSG_SIZE + 10];
  uchar *pos, *start;

  /*
    To be used to manage the data storage in case session state change
    information is present.
  */
  String store;
  bool state_changed = false;

  bool error = false;
  DBUG_TRACE;

  if (!net->vio)  // hack for re-parsing queries
  {
    DBUG_PRINT("info", ("vio present: NO"));
    return false;
  }

  start = buff;

  /*
    Use 0xFE packet header if eof_identifier is true
    unless we are talking to old client
  */
  if (eof_identifier && (protocol->has_client_capability(CLIENT_DEPRECATE_EOF)))
    buff[0] = 254;
  else
    buff[0] = 0;

  /* affected rows */
  pos = net_store_length(buff + 1, affected_rows);

  /* last insert id */
  pos = net_store_length(pos, id);

  if (protocol->has_client_capability(CLIENT_SESSION_TRACK) &&
      thd->session_tracker.enabled_any() &&
      thd->session_tracker.changed_any()) {
    server_status |= SERVER_SESSION_STATE_CHANGED;
    state_changed = true;
  }

  if (protocol->has_client_capability(CLIENT_PROTOCOL_41)) {
    DBUG_PRINT("info",
               ("affected_rows: %lu  id: %lu  status: %u  warning_count: %u",
                (ulong)affected_rows, (ulong)id, (uint)(server_status & 0xffff),
                (uint)statement_warn_count));
    /* server status */
    int2store(pos, server_status);
    pos += 2;

    /* warning count: we can only return up to 65535 warnings in two bytes. */
    const uint tmp = min(statement_warn_count, 65535U);
    int2store(pos, tmp);
    pos += 2;
  } else if (net->return_status)  // For 4.0 protocol
  {
    int2store(pos, server_status);
    pos += 2;
  }

  thd->get_stmt_da()->set_overwrite_status(true);

  if (protocol->has_client_capability(CLIENT_SESSION_TRACK)) {
    /* the info field */
    if (state_changed || (message && message[0]))
      pos = net_store_data(pos, pointer_cast<const uchar *>(message),
                           message ? strlen(message) : 0);
    /* session state change information */
    if (unlikely(state_changed)) {
      store.set_charset(thd->variables.collation_database);

      /*
        First append the fields collected so far. In case of malloc, memory
        for message is also allocated here.
      */
      store.append((const char *)start, (pos - start), MYSQL_ERRMSG_SIZE);

      /* .. and then the state change information. */
      thd->session_tracker.store(thd, store);

      start = (uchar *)store.ptr();
      pos = start + store.length();
    }
  } else if (message && message[0]) {
    /* the info field, if there is a message to store */
    pos = net_store_data(pos, pointer_cast<const uchar *>(message),
                         strlen(message));
  }

  /* OK packet length will be restricted to 16777215 bytes */
  if (((size_t)(pos - start)) > MAX_PACKET_LENGTH) {
    net->error = NET_ERROR_SOCKET_RECOVERABLE;
    net->last_errno = ER_NET_OK_PACKET_TOO_LARGE;
    my_error(ER_NET_OK_PACKET_TOO_LARGE, MYF(0));
    DBUG_PRINT("info", ("OK packet too large"));
    return true;
  }
  error = my_net_write(net, start, (size_t)(pos - start));
  if (!error) error = net_flush(net);

  thd->get_stmt_da()->set_overwrite_status(false);
  DBUG_PRINT("info", ("OK sent, so no more error sending allowed"));

  return error;
}

static uchar eof_buff[1] = {(uchar)254}; /* Marker for end of fields */

/* clang-format off */
/**
  @page page_protocol_basic_eof_packet EOF_Packet

  If ::CLIENT_PROTOCOL_41 is enabled, the EOF packet contains a
  warning count and status flags.

  @note
  In the MySQL client/server protocol, the
  @ref page_protocol_basic_eof_packet and
  @ref page_protocol_basic_ok_packet packets serve
  the same purpose, to mark the end of a query execution result.
  Due to changes in MySQL 5.7 in
  the @ref page_protocol_basic_ok_packet packets (such as session
  state tracking), and to avoid repeating the changes in
  the @ref page_protocol_basic_eof_packet packet, the
  @ref page_protocol_basic_ok_packet is deprecated as of MySQL 5.7.5.

  @warning
  The @ref page_protocol_basic_eof_packet packet may appear in places where
  a @ref sect_protocol_basic_dt_int_le "Protocol::LengthEncodedInteger"
  may appear. You must check whether the packet length is less than 9 to
  make sure that it is a @ref page_protocol_basic_eof_packet packet.

  <table>
  <caption>The Payload of an EOF Packet</caption>
  <tr><th>Type</th><th>Name</th><th>Description</th></tr>
  <tr><td>@ref a_protocol_type_int1 "int&lt;1&gt;"</td>
      <td>header</td>
      <td>`0xFE` EOF packet header</td></tr>
  <tr><td colspan="3">if capabilities @& ::CLIENT_PROTOCOL_41 {</td></tr>
  <tr><td>@ref a_protocol_type_int2 "int&lt;2&gt;"</td>
      <td>warnings</td>
      <td>number of warnings</td></tr>
  <tr><td>@ref a_protocol_type_int2 "int&lt;2&gt;"</td>
      <td>status_flags</td>
      <td>@ref SERVER_STATUS_flags_enum</td></tr>
  </table>

  Example:

  A MySQL 4.1 EOF packet with: 0 warnings, AUTOCOMMIT enabled.

  <table><tr>
  <td>
  ~~~~~~~~~~~~~~~~~~~~~
  05 00 00 05 fe 00 00 02 00
  ~~~~~~~~~~~~~~~~~~~~~
  </td><td>
  ~~~~~~~~~~~~~~~~~~~~~
  ..........
  ~~~~~~~~~~~~~~~~~~~~~
  </td></tr></table>

  @sa net_send_eof().
*/
/* clang-format on */

/**
  Send eof (= end of result set) to the client.

  See @ref page_protocol_basic_eof_packet packet for the structure
  of the packet.

  note
  The warning count will not be sent if 'no_flush' is set as
  we don't want to report the warning count until all data is sent to the
  client.

  @param thd                    Thread handler
  @param server_status          The server status
  @param statement_warn_count   Total number of warnings

  @retval false The message was successfully sent
  @retval true An error occurred and the message wasn't sent properly
*/

static bool net_send_eof(THD *thd, uint server_status,
                         uint statement_warn_count) {
  NET *net = thd->get_protocol_classic()->get_net();
  bool error = false;
  DBUG_TRACE;
  /* Set to true if no active vio, to work well in case of --init-file */
  if (net->vio != nullptr) {
    thd->get_stmt_da()->set_overwrite_status(true);
    error = write_eof_packet(thd, net, server_status, statement_warn_count);
    if (!error) error = net_flush(net);
    thd->get_stmt_da()->set_overwrite_status(false);
    DBUG_PRINT("info", ("EOF sent, so no more error sending allowed"));
  }
  return error;
}

/**
  Format EOF packet according to the current protocol and
  write it to the network output buffer.

  See also @ref page_protocol_basic_err_packet

  @param thd The thread handler
  @param net The network handler
  @param server_status The server status
  @param statement_warn_count The number of warnings


  @retval false The message was sent successfully
  @retval true An error occurred and the messages wasn't sent properly
*/

static bool write_eof_packet(THD *thd, NET *net, uint server_status,
                             uint statement_warn_count) {
  bool error;
  Protocol *protocol = thd->get_protocol();
  if (protocol->has_client_capability(CLIENT_PROTOCOL_41)) {
    uchar buff[5];
    /*
      Don't send warn count during SP execution, as the warn_list
      is cleared between substatements, and mysqltest gets confused
    */
    const uint tmp = min(statement_warn_count, 65535U);
    buff[0] = 254;
    int2store(buff + 1, tmp);
    /*
      The following test should never be true, but it's better to do it
      because if 'is_fatal_error' is set the server is not going to execute
      other queries (see the if test in dispatch_command / COM_QUERY)
    */
    if (thd->is_fatal_error()) server_status &= ~SERVER_MORE_RESULTS_EXISTS;
    int2store(buff + 3, server_status);
    error = my_net_write(net, buff, 5);
  } else
    error = my_net_write(net, eof_buff, 1);

  return error;
}

/* clang-format off */
/**
  @page page_protocol_basic_err_packet ERR_Packet

  This packet signals that an error occurred. It contains a SQL state value
  if ::CLIENT_PROTOCOL_41 is enabled.

  Error texts cannot exceed ::MYSQL_ERRMSG_SIZE

  <table>
  <caption>The Payload of an ERR Packet</caption>
  <tr><th>Type</th><th>Name</th><th>Description</th></tr>
  <tr><td>@ref a_protocol_type_int1 "int&lt;1&gt;"</td>
  <td>header</td>
  <td>`0xFF` ERR packet header</td></tr>
  <tr><td>@ref a_protocol_type_int2 "int&lt;2&gt;"</td>
  <td>error_code</td>
  <td>error-code</td></tr>
  <tr><td colspan="3">if capabilities @& ::CLIENT_PROTOCOL_41 {</td></tr>
  <tr><td>@ref sect_protocol_basic_dt_string_fix "string[1]"</td>
  <td>sql_state_marker</td>
  <td># marker of the SQL state</td></tr>
  <tr><td>@ref sect_protocol_basic_dt_string_fix "string[5]"</td>
  <td>sql_state</td>
  <td>SQL state</td></tr>
  <tr><td colspan="3">  }</td></tr>
  <tr><td>@ref sect_protocol_basic_dt_string_eof "string&lt;EOF&gt;"</td>
  <td>error_message</td>
  <td>human readable error message</td></tr>
  </table>

  Example:

  <table><tr>
  <td>
  ~~~~~~~~~~~~~~~~~~~~~
  17 00 00 01 ff 48 04 23    48 59 30 30 30 4e 6f 20
  74 61 62 6c 65 73 20 75    73 65 64
  ~~~~~~~~~~~~~~~~~~~~~
  </td><td>
  ~~~~~~~~~~~~~~~~~~~~~
  .....H.#HY000No
  tables used
  ~~~~~~~~~~~~~~~~~~~~~
  </td></tr></table>

  @sa net_send_error_packet()
*/
/* clang-format on */

/**
  @param thd          Thread handler
  @param sql_errno    The error code to send
  @param err          A pointer to the error message
  @param sqlstate     SQL state

  @retval false The message was successfully sent
  @retval true  An error occurred and the messages wasn't sent properly

  See also @ref page_protocol_basic_err_packet
*/

static bool net_send_error_packet(THD *thd, uint sql_errno, const char *err,
                                  const char *sqlstate) {
  return net_send_error_packet(thd->get_protocol_classic()->get_net(),
                               sql_errno, err, sqlstate,
                               thd->is_bootstrap_system_thread(),
                               thd->get_protocol()->get_client_capabilities(),
                               thd->variables.character_set_results);
}

/**
  @param net                    Low-level NET struct
  @param sql_errno              The error code to send
  @param err                    A pointer to the error message
  @param sqlstate               SQL state
  @param bootstrap              Server is started in bootstrap mode
  @param client_capabilities    Client capabilities flag
  @param character_set_results  Char set info

  @retval false The message was successfully sent
  @retval true  An error occurred and the messages wasn't sent properly

  See also @ref page_protocol_basic_err_packet
*/

static bool net_send_error_packet(NET *net, uint sql_errno, const char *err,
                                  const char *sqlstate, bool bootstrap,
                                  ulong client_capabilities,
                                  const CHARSET_INFO *character_set_results) {
  uint length;
  /*
    buff[]: sql_errno:2 + ('#':1 + SQLSTATE_LENGTH:5) + MYSQL_ERRMSG_SIZE:512
  */
  uint error;
  char converted_err[MYSQL_ERRMSG_SIZE];
  char buff[2 + 1 + SQLSTATE_LENGTH + MYSQL_ERRMSG_SIZE], *pos;

  DBUG_TRACE;

  if (net->vio == nullptr) {
    if (bootstrap) {
      /* In bootstrap it's ok to print on stderr */
      my_message_local(ERROR_LEVEL, EE_NET_SEND_ERROR_IN_BOOTSTRAP, sql_errno,
                       err);
    }
    return false;
  }

  int2store(buff, sql_errno);
  pos = buff + 2;
  if (client_capabilities & CLIENT_PROTOCOL_41) {
    /* The first # is to make the protocol backward compatible */
    buff[2] = '#';
    pos = my_stpcpy(buff + 3, sqlstate);
  }

  convert_error_message(converted_err, sizeof(converted_err),
                        character_set_results, err, strlen(err),
                        system_charset_info, &error);
  /* Converted error message is always null-terminated. */
  length = (uint)(strmake(pos, converted_err, MYSQL_ERRMSG_SIZE - 1) - buff);

  return net_write_command(net, uchar{255}, pointer_cast<const uchar *>(""), 0,
                           pointer_cast<uchar *>(buff), length);
}

/**
  Faster net_store_length when we know that length is less than 65536.
  We keep a separate version for that range because it's widely used in
  libmysql.

  uint is used as argument type because of MySQL type conventions:
    - uint for 0..65536
    - ulong for 0..4294967296
    - ulonglong for bigger numbers.
*/

static uchar *net_store_length_fast(uchar *packet, size_t length) {
  if (length < 251) {
    *packet = (uchar)length;
    return packet + 1;
  }
  *packet++ = 252;
  int2store(packet, (uint)length);
  return packet + 2;
}

/****************************************************************************
  Functions used by the protocol functions (like net_send_ok) to store
  strings and numbers in the header result packet.
****************************************************************************/

/* The following will only be used for short strings < 65K */

uchar *net_store_data(uchar *to, const uchar *from, size_t length) {
  to = net_store_length_fast(to, length);
  if (length > 0) memcpy(to, from, length);
  return to + length;
}

/*****************************************************************************
  Protocol_classic functions
*****************************************************************************/

void Protocol_classic::init(THD *thd_arg) {
  m_thd = thd_arg;
  packet = &m_thd->packet;
#ifndef NDEBUG
  field_types = nullptr;
#endif
}

bool Protocol_classic::store_field(const Field *field) {
  return field->send_to_protocol(this);
}

/**
  A default implementation of "OK" packet response to the client.

  Currently this implementation is re-used by both network-oriented
  protocols -- the binary and text one. They do not differ
  in their OK packet format, which allows for a significant simplification
  on client side.
*/

bool Protocol_classic::send_ok(uint server_status, uint statement_warn_count,
                               ulonglong affected_rows,
                               ulonglong last_insert_id, const char *message) {
  DBUG_TRACE;
  const bool retval =
      net_send_ok(m_thd, server_status, statement_warn_count, affected_rows,
                  last_insert_id, message, false);
  // Reclaim some memory
  convert.shrink(m_thd->variables.net_buffer_length);
  return retval;
}

/**
  A default implementation of "EOF" packet response to the client.

  Binary and text protocol do not differ in their EOF packet format.
*/

bool Protocol_classic::send_eof(uint server_status, uint statement_warn_count) {
  DBUG_TRACE;
  bool retval;
  /*
    Normally end of statement reply is signaled by OK packet, but in case
    of binlog dump request an EOF packet is sent instead. Also, old clients
    expect EOF packet instead of OK
  */
  if (has_client_capability(CLIENT_DEPRECATE_EOF) &&
      (m_thd->get_command() != COM_BINLOG_DUMP &&
       m_thd->get_command() != COM_BINLOG_DUMP_GTID))
    retval = net_send_ok(m_thd, server_status, statement_warn_count, 0, 0,
                         nullptr, true);
  else
    retval = net_send_eof(m_thd, server_status, statement_warn_count);
  // Reclaim some memory
  convert.shrink(m_thd->variables.net_buffer_length);
  return retval;
}

/**
  A default implementation of "ERROR" packet response to the client.

  Binary and text protocol do not differ in ERROR packet format.
*/

bool Protocol_classic::send_error(uint sql_errno, const char *err_msg,
                                  const char *sql_state) {
  DBUG_TRACE;
  const bool retval =
      net_send_error_packet(m_thd, sql_errno, err_msg, sql_state);
  // Reclaim some memory
  convert.shrink(m_thd->variables.net_buffer_length);
  return retval;
}

void Protocol_classic::set_read_timeout(ulong read_timeout,
                                        bool on_full_packet) {
  my_net_set_read_timeout(&m_thd->net, read_timeout);
  NET_SERVER *ext = static_cast<NET_SERVER *>(m_thd->net.extension);
  assert(ext);
  ext->timeout_on_full_packet = on_full_packet;
}

void Protocol_classic::set_write_timeout(ulong write_timeout) {
  my_net_set_write_timeout(&m_thd->net, write_timeout);
}

// NET interaction functions
bool Protocol_classic::init_net(Vio *vio) {
  return my_net_init(&m_thd->net, vio);
}

void Protocol_classic::claim_memory_ownership(bool claim) {
  net_claim_memory_ownership(&m_thd->net, claim);
}

void Protocol_classic::end_net() {
  assert(m_thd->net.buff);
  net_end(&m_thd->net);
  m_thd->net.vio = nullptr;
}

bool Protocol_classic::write(const uchar *ptr, size_t len) {
  return my_net_write(&m_thd->net, ptr, len);
}

uchar Protocol_classic::get_error() { return m_thd->net.error; }

void Protocol_classic::wipe_net() {
  memset(&m_thd->net, 0, sizeof(m_thd->net));
}

void Protocol_classic::set_max_packet_size(ulong max_packet_size) {
  m_thd->net.max_packet_size = max_packet_size;
}

NET *Protocol_classic::get_net() { return &m_thd->net; }

Vio *Protocol_classic::get_vio() { return m_thd->net.vio; }

const Vio *Protocol_classic::get_vio() const { return m_thd->net.vio; }

void Protocol_classic::set_vio(Vio *vio) { m_thd->net.vio = vio; }

void Protocol_classic::set_output_pkt_nr(uint pkt_nr) {
  m_thd->net.pkt_nr = pkt_nr;
}

uint Protocol_classic::get_output_pkt_nr() { return m_thd->net.pkt_nr; }

String *Protocol_classic::get_output_packet() { return &m_thd->packet; }

int Protocol_classic::read_packet() {
  input_packet_length = my_net_read(&m_thd->net);
  if (input_packet_length != packet_error) {
    assert(!m_thd->net.error);
    bad_packet = false;
    input_raw_packet = m_thd->net.read_pos;
    return 0;
  }

  bad_packet = true;
  return m_thd->net.error == NET_ERROR_SOCKET_UNUSABLE ? 1 : -1;
}

/* clang-format off */
/**
  @page page_protocol_com_quit COM_QUIT

  Tells the server that the client wants it to close the connection.

  <table>
  <caption>Payload</caption>
  <tr><th>Type</th><th>Name</th><th>Description</th></tr>
  <tr><td>@ref a_protocol_type_int1 "int&lt;1&gt;"</td>
      <td>command</td>
      <td>0x01: COM_QUIT</td></tr>
  </table>

  Server closes the connection or returns @ref page_protocol_basic_err_packet.
*/


/**
  @page page_protocol_com_init_db COM_INIT_DB

  Change the default schema of the connection

  @return
  - @ref page_protocol_basic_ok_packet on success
  - @ref page_protocol_basic_err_packet on error

  <table>
  <caption>Payload</caption>
  <tr><th>Type</th><th>Name</th><th>Description</th></tr>
  <tr><td>@ref a_protocol_type_int1 "int&lt;1&gt;"</td>
      <td>command</td>
      <td>0x02: COM_INIT_DB</td></tr>
  <tr><td>@ref sect_protocol_basic_dt_string_eof "string&lt;EOF&gt;"</td>
      <td>schema name</td>
      <td>name of the schema to change to</td></tr>
  </table>

  @par Example
  ~~~~~~~~~
  05 00 00 00 02 74 65 73    74                         .....test
  ~~~~~~~~~
*/


/**
  @page page_protocol_com_query COM_QUERY

  Send a @ref page_protocol_command_phase_text based SQL query

  Execution starts immediately.

  If the client and server support it, the values for the named parameters
  of the query are sent (if any) in @ref sect_protocol_binary_resultset_row_value
  form. The type of each parameter is made up of two bytes (except for the
  parameter name):
    - the type as in @ref enum_field_types
    - a flag byte which has the highest bit set if the type is unsigned [80]

  @return
  - @subpage page_protocol_com_query_response

  <table>
  <caption>Payload</caption>
  <tr><th>Type</th><th>Name</th><th>Description</th></tr>
  <tr><td>@ref a_protocol_type_int1 "int&lt;1&gt;"</td>
      <td>command</td>
      <td>0x03: COM_QUERY</td></tr>
  <tr><td colspan="3">if @ref CLIENT_QUERY_ATTRIBUTES is set {</td></tr>
  <tr><td>@ref sect_protocol_basic_dt_int_le "int&lt;lenenc&gt;"</td>
      <td>parameter_count</td>
      <td>Number of parameters</td></tr>
  <tr><td>@ref sect_protocol_basic_dt_int_le "int&lt;lenenc&gt;"</td>
      <td>parameter_set_count</td>
      <td>Number of parameter sets. Currently always 1</td></tr>
  <tr><td colspan="3">if parameter_count > 0 {</td></tr>
  <tr><td>@ref sect_protocol_basic_dt_string_var "binary&lt;var&gt;"</td>
      <td>null_bitmap</td>
      <td>NULL bitmap, length= (num_params + 7) / 8</td></tr>
  <tr><td>@ref a_protocol_type_int1 "int&lt;1&gt;"</td>
      <td>new_params_bind_flag</td>
      <td>Always 1. Malformed packet error if not 1</td></tr>
  <tr><td colspan="3">if new_params_bind_flag, for each parameter {</td></tr>
  <tr><td>@ref a_protocol_type_int2 "int&lt;2&gt;"</td>
      <td>param_type_and_flag</td>
      <td>Parameter type (2 bytes). The MSB is reserved for unsigned flag</td></tr>
  <tr><td>@ref sect_protocol_basic_dt_string_le "string&lt;lenenc&gt;"</td>
    <td>parameter name</td>
    <td>String</td></tr>
  <tr><td colspan="3">}</td></tr>
  <tr><td>@ref sect_protocol_basic_dt_string_var "binary&lt;var&gt;"</td>
      <td>parameter_values</td>
      <td>value of each parameter: @ref sect_protocol_binary_resultset_row_value</td></tr>
  <tr><td colspan="3">}</td></tr>
  <tr><td colspan="3">}</td></tr>
  <tr><td>@ref sect_protocol_basic_dt_string_eof "string&lt;EOF&gt;"</td>
      <td>query</td>
      <td>the text of the SQL query to execute</td></tr>
  </table>

  @par Example
  ~~~~~~~~~
  21 00 00 00 03 01 01 00    01 fe 00 01 61 01 31 73   !....... ....a.1s
  65 6c 65 63 74 20 40 40    76 65 72 73 69 6f 6e 5f   elect @@version_c
  63 6f 6d 6d 65 6e 74 20    6c 69 6d 69 74 20 31      omment limit 1

  ~~~~~~~~~

  `null_bitmap` is like the NULL-bitmap for the
  @ref sect_protocol_binary_resultset_row just that it has a bit_offset of 0.

  @sa @ref Protocol_classic::parse_packet, @ref dispatch_command,
    @ref dispatch_sql_command, @ref alloc_query, @ref THD::set_query
*/


/**
  @page page_protocol_com_query_response COM_QUERY Response

  The query response packet is a meta packet which can be one of:

  - @ref page_protocol_basic_err_packet
  - @ref page_protocol_basic_ok_packet
  - @subpage page_protocol_com_query_response_local_infile_request
  - @subpage page_protocol_com_query_response_text_resultset

  @startuml
  COM_QUERY --> COM_QUERY_RESPONSE

  COM_QUERY_RESPONSE --> TextResultSet : length encoded integer

  state "Text Resultset" as TextResultSet {
  FIELD_COUNT --> FIELD
  FIELD --> FIELD
  FIELD --> EOF
  EOF --> ROW
  ROW --> ROW
  }

  TextResultSet --> FinalEOF
  TextResultSet --> Error

  state "Final EOF" as FinalEOF

  COM_QUERY_RESPONSE --> Error : 0xFF
  COM_QUERY_RESPONSE --> OK : 0x00
  COM_QUERY_RESPONSE --> MoreData : 0xFB

  state "More Data" as MoreData {
    GET_MORE_DATA --> SEND_MORE_DATA
  }

  MoreData --> Error
  MoreData --> OK
  @enduml

  @note if ::CLIENT_DEPRECATE_EOF is on,
  @ref page_protocol_basic_ok_packet is sent instead of an actual
  @ref page_protocol_basic_eof_packet packet.

  @sa cli_read_query_result, mysql_send_query, mysql_execute_command
*/


/**
  @page page_protocol_com_query_response_local_infile_request LOCAL INFILE Request

  If the client wants to `LOAD DATA` from a `LOCAL` file into the server it sends:

  ~~~~~
  LOAD DATA LOCAL INFILE '<filename>' INTO TABLE <table>;
  ~~~~~

  The `LOCAL` keyword triggers the server to set a `LOCAL INFILE` request packet
  which asks the client to send the file via a
  @subpage page_protocol_com_query_response_local_infile_data response

  @startuml
  Client -> Server: COM_QUERY
  Server -> Client: 0xFB + filename
  Client -> Server: content of filename
  Client -> Server: empty packet
  Server -> Client: OK
  @enduml

  The client has to send the ::CLIENT_LOCAL_FILES capability flag.

  @return @ref page_protocol_com_query_response_local_infile_data

  <table>
  <caption>Payload</caption>
  <tr><th>Type</th><th>Name</th><th>Description</th></tr>
  <tr><td>@ref a_protocol_type_int1 "int&lt;1&gt;"</td>
      <td>packet type</td>
      <td>0xFB: LOCAL INFILE</td></tr>
  <tr><td>@ref sect_protocol_basic_dt_string_eof "string&lt;EOF&gt;"</td>
      <td>filename</td>
      <td>the path to the file the client shall send</td></tr>
  </table>

  @par Example
  ~~~~~~~~
  0c 00 00 01 fb 2f 65 74    63 2f 70 61 73 73 77 64    ...../etc/passwd
  ~~~~~~~~

  @sa handle_local_infile, mysql_set_local_infile_handler, net_request_file,
  Sql_cmd_load_table::execute_inner
*/


/**
  @page page_protocol_com_query_response_local_infile_data LOCAL INFILE Data

  If the client has data to send, it sends in one or more non-empty packets AS IS
  followed by a empty packet.

  If the file is empty or there is a error while reading the file only the empty
  packet is sent.

  <table>
  <caption>Payload</caption>
  <tr><th>Type</th><th>Name</th><th>Description</th></tr>
  <tr><td>@ref sect_protocol_basic_dt_string_eof "string&lt;EOF&gt;"</td>
      <td>file content</td>
      <td>raw file data</td></tr>
  </table>

  @sa handle_local_infile, mysql_set_local_infile_handler, net_request_file,
  Sql_cmd_load_table::execute_inner
*/


/**
  @page page_protocol_com_query_response_text_resultset Text Resultset

  A Text Resultset is a possible @ref page_protocol_com_query_response.

  It is made up of 2 parts:
    - the column definitions (a.k.a. the metadata)
    - the actual rows

  The column definitions part starts with a packet containing the column-count,
  followed by as many
  @subpage page_protocol_com_query_response_text_resultset_column_definition
  packets as there are columns and terminated by a
  @ref page_protocol_basic_eof_packet if the ::CLIENT_DEPRECATE_EOF is not set.

  Each row is a packet, too. The rows are terminated by another
  @ref page_protocol_basic_eof_packet. In case the query could generate the
  @ref page_protocol_com_query_response_text_resultset_column_definition set,
  but generating the rows afterwards failed, a @ref page_protocol_basic_err_packet
  may be sent instead of the last @ref page_protocol_basic_eof_packet.

  <table>
  <caption>Payload</caption>
  <tr><th>Type</th><th>Name</th><th>Description</th></tr>
  <tr><td colspan="3">if capabilities @& ::CLIENT_OPTIONAL_RESULTSET_METADATA {</td></tr>
  <tr><td>@ref a_protocol_type_int1 "int&lt;1&gt;"</td>
  <td>metadata_follows</td>
  <td>Flag specifying if metadata are skipped or not. See @ref enum_resultset_metadata</td></tr>
  <tr><td colspan="3">}</td></tr>
  <tr><td>@ref sect_protocol_basic_dt_int_le "int&lt;lenenc&gt;"</td>
      <td>column_count</td>
      <td>Number of @ref page_protocol_com_query_response_text_resultset_column_definition to follow</td></tr>
  <tr><td colspan="3">if (not (capabilities @& ::CLIENT_OPTIONAL_RESULTSET_METADATA))
                          or `metadata_follows` == ::RESULTSET_METADATA_FULL {</td></tr>
  <tr><td>`column_count` x @ref page_protocol_com_query_response_text_resultset_column_definition</td>
      <td>Field metadata</td>
      <td>one @ref page_protocol_com_query_response_text_resultset_column_definition for each field up to `column_count`</td></tr>
  <tr><td colspan="3">}</td></tr>
  <tr><td colspan="3">if (not capabilities @& ::CLIENT_DEPRECATE_EOF) {</td></tr>
  <tr><td>@ref page_protocol_basic_eof_packet</td>
  <td>End of metadata</td>
  <td>Marker to set the end of metadata</td></tr>
  <tr><td colspan="3">}</td></tr>
  <tr><td>One or more @subpage page_protocol_com_query_response_text_resultset_row</td>
  <td>The row data</td>
  <td>each @ref page_protocol_com_query_response_text_resultset_row contains `column_count` values</td></tr>
  <tr><td colspan="3">if (error processing) {</td></tr>
  <tr><td>@ref page_protocol_basic_err_packet</td>
  <td>terminator</td>
  <td>Error details</td></tr>
  <tr><td colspan="3">} else if capabilities @& ::CLIENT_DEPRECATE_EOF {</td></tr>
  <tr><td>@ref page_protocol_basic_ok_packet</td>
  <td>terminator</td>
  <td>All the execution details</td></tr>
  <tr><td colspan="3">} else {</td></tr>
  <tr><td>@ref page_protocol_basic_eof_packet</td>
  <td>terminator</td>
  <td>end of resultset marker</td></tr>
  <tr><td colspan="3">}</td></tr>
  </table>

  If the ::SERVER_MORE_RESULTS_EXISTS flag is set in the last
  @ref page_protocol_basic_eof_packet / @ref page_protocol_basic_ok_packet,
  another @ref page_protocol_com_query_response_text_resultset will follow.
  See Multi-resultset.

  @todo Fill in the link for the Multi-resultset.

  @startuml
  :column count;
  repeat
    while (column available ?)
      :column definition;
    endwhile
    :EOF;
    while (row available?)
      :row;
    endwhile
    if (error?) then (yes)
      :ERR;
    else (no)
      :EOF;
    endif
  repeat while (SERVER_MORE_RESULTS_EXISTS?)
  end
  @enduml

  @note if ::CLIENT_OPTIONAL_RESULTSET_METADATA is on,
  there might be no column descriptions sent and one extra flag
  is sent before the column counts.

  @sa Protocol_classic::send_field_metadata, THD::send_result_metadata
*/

/**
  @page page_protocol_com_query_response_text_resultset_row Text Resultset Row

  ProtocolText::ResultsetRow:

  A row with data for each column.
  - NULL is sent as `0xFB`
  - everything else is converted to a string and is sent as
    @ref sect_protocol_basic_dt_string_le "string&lt;lenenc&gt;"

  @sa THD::send_result_set_row, Protocol_text
*/

/**
  @page page_protocol_com_field_list COM_FIELD_LIST

  @note As of MySQL 5.7.11, COM_FIELD_LIST is deprecated and will be removed in
  a future version of MySQL. Instead, use COM_QUERY to execute a SHOW COLUMNS
  statement.

  <table>
  <caption>Payload</caption>
  <tr><th>Type</th><th>Name</th><th>Description</th></tr>
  <tr><td>@ref a_protocol_type_int1 "int&lt;1&gt;"</td>
      <td>command</td>
      <td>0x04: COM_FIELD_LIST</td></tr>
  <tr><td>@ref sect_protocol_basic_dt_string_null "string&lt;NUL&gt;"</td>
      <td>table</td>
      <td>the name of the table to return column information for
      (in the current database for the connection)</td></tr>
  <tr><td>@ref sect_protocol_basic_dt_string_eof "string&lt;EOF&gt;"</td>
      <td>wildcard</td>
      <td>field wildcard</td></tr>
  </table>

  @return @ref sect_protocol_com_field_list_response

  @sa mysql_list_fields, mysqld_list_fields

  @section sect_protocol_com_field_list_response COM_FIELD_LIST Response

  The response to @ref page_protocol_com_field_list can be one of:
   - @ref page_protocol_basic_err_packet
   - zero or more
     @ref page_protocol_com_query_response_text_resultset_column_definition
   - a closing @ref page_protocol_basic_eof_packet

  @warning if ::CLIENT_OPTIONAL_RESULTSET_METADATA is on and the server side
  variable ::Sys_resultset_metadata is not set to ::RESULTSET_METADATA_FULL
  no rows will be sent, just an empty resultset.

  ~~~~~~~~
  31 00 00 01 03 64 65 66    04 74 65 73 74 09 66 69    1....def.test.fi
  65 6c 64 6c 69 73 74 09    66 69 65 6c 64 6c 69 73    eldlist.fieldlis
  74 02 69 64 02 69 64 0c    3f 00 0b 00 00 00 03 00    t.id.id.?.......
  00 00 00 00 fb 05 00 00    02 fe 00 00 02 00          ..............
  ~~~~~~~~

  @sa mysql_list_fields, mysqld_list_fields, THD::send_result_metadata,
  dispatch_command, cli_list_fields

*/

/**
  @page page_protocol_com_refresh COM_REFRESH

  @warning As of MySQL 5.7.11, COM_REFRESH is deprecated and will be removed
  in a future version of MySQL. Instead, use COM_QUERY to execute a
  FLUSH statement.

  A low-level version of several FLUSH ... and RESET ... statements.

  Calls REFRESH or FLUSH statements.

  <table>
  <caption>Payload</caption>
  <tr><th>Type</th><th>Name</th><th>Description</th></tr>
  <tr><td>@ref a_protocol_type_int1 "int&lt;1&gt;"</td>
      <td>command</td>
      <td>0x07: COM_REFRESH</td></tr>
  <tr><td>@ref a_protocol_type_int1 "int&lt;1&gt;"</td>
      <td>sub_command</td>
      <td>A bitmask of sub-systems to refresh.
      A combination of the first 8 bits of
      @ref group_cs_com_refresh_flags</td></tr>
  </table>

  @return @ref page_protocol_basic_err_packet or
    @ref page_protocol_basic_ok_packet

  @sa dispatch_command, handle_reload_request, mysql_refresh
*/


/**
  @page page_protocol_com_statistics COM_STATISTICS

  Get a human readable string of some internal status vars.
  The statistics are refreshed at the time of executing this command.
  If the returned string is of zero length an error message is returned
  by ::mysql_stat to the client application instead
  of the actual empty statistics string.

  @return elther a @ref sect_protocol_basic_dt_string_eof "string&lt;EOF&gt;"

  <table>
  <caption>Payload</caption>
  <tr><th>Type</th><th>Name</th><th>Description</th></tr>
  <tr><td>@ref a_protocol_type_int1 "int&lt;1&gt;"</td>
      <td>command</td>
      <td>0x08: COM_STATISTICS</td></tr>
  </table>

  @sa cli_read_statistics, mysql_stat, dispatch_command, calc_sum_of_all_status
*/


/**
  @page page_protocol_com_process_info COM_PROCESS_INFO

  @warning As of 5.7.11 ::COM_PROCESS_INFO is deprecated in favor of ::COM_QUERY
    with SHOW PROCESSLIST

  Get a list of active threads

  @return @ref page_protocol_com_query_response_text_resultset or a
  @ref page_protocol_basic_err_packet

  <table>
  <caption>Payload</caption>
  <tr><th>Type</th><th>Name</th><th>Description</th></tr>
  <tr><td>@ref a_protocol_type_int1 "int&lt;1&gt;"</td>
      <td>command</td>
      <td>0x0A: COM_PROCESS_INFO</td></tr>
  </table>

  @sa mysql_list_processes, dispatch_command, mysqld_list_processes
*/


/**
  @page page_protocol_com_process_kill COM_PROCESS_KILL

  Ask the server to terminate a connection

  @warning As of MySQL 5.7.11, COM_PROCESS_KILL is deprecated and will be
  removed in a future version of MySQL. Instead, use ::COM_QUERY and
  a KILL command.

  Same as the SQL command `KILL <id>`.

  <table>
  <caption>Payload</caption>
  <tr><th>Type</th><th>Name</th><th>Description</th></tr>
  <tr><td>@ref a_protocol_type_int1 "int&lt;1&gt;"</td>
      <td>command</td>
      <td>0x0C: COM_PROCESS_KILL</td></tr>
  <tr><td>@ref a_protocol_type_int4 "int&lt;4&gt;"</td>
      <td>connection_id</td>
      <td>The connection to kill</td></tr>
  </table>

  @return @ref page_protocol_basic_err_packet or
    @ref page_protocol_basic_ok_packet

  @sa dispatch_command, mysql_kill, sql_kill
*/

/**
  @page page_protocol_com_debug COM_DEBUG

  @brief Dump debug info to server's stdout

  COM_DEBUG triggers a dump on internal debug info to stdout of the mysql-server.

  The ::SUPER_ACL privilege is required for this operation.

  <table>
  <caption>Payload</caption>
  <tr><th>Type</th><th>Name</th><th>Description</th></tr>
  <tr><td>@ref a_protocol_type_int1 "int&lt;1&gt;"</td>
      <td>command</td>
      <td>0x0D: COM_DEBUG</td></tr>
  </table>

  @return @ref page_protocol_basic_err_packet or
    @ref page_protocol_basic_ok_packet

  @sa mysql_dump_debug_info, dispatch_command
*/

/**
  @page page_protocol_com_ping COM_PING

  @brief Check if the server is alive

  <table>
  <caption>Payload</caption>
  <tr><th>Type</th><th>Name</th><th>Description</th></tr>
  <tr><td>@ref a_protocol_type_int1 "int&lt;1&gt;"</td>
      <td>command</td>
      <td>0x0E: COM_PING</td></tr>
  </table>

  @return @ref page_protocol_basic_ok_packet

  @sa mysql_ping, dispatch_command
*/

/**
  @page page_protocol_com_reset_connection COM_RESET_CONNECTION

  @brief Resets the session state

  A more lightweightt version of ::COM_CHANGE_USER that does
  about the same to clean up the session state, but:
  - it does not re-authenticate (and do the extra client/server
    exchange for that)
  - it does not close the connection

  <table>
  <caption>Payload</caption>
  <tr><th>Type</th><th>Name</th><th>Description</th></tr>
  <tr><td>@ref a_protocol_type_int1 "int&lt;1&gt;"</td>
      <td>command</td>
      <td>0x1F: COM_RESET_CONNECTION</td></tr>
  </table>

  @return @ref page_protocol_basic_ok_packet

  @sa ::mysql_reset_connection, THD::cleanup_connection,
  ::dispatch_command
*/

/**
  @page page_protocol_com_stmt_prepare COM_STMT_PREPARE

  @brief Creates a prepared statement for the passed query string.

  The server returns a @ref sect_protocol_com_stmt_prepare_response which
  contains a `statement-id` which is ised to identify the prepared statement.

  <table>
  <caption>Payload</caption>
  <tr><th>Type</th><th>Name</th><th>Description</th></tr>
  <tr><td>@ref a_protocol_type_int1 "int&lt;1&gt;"</td>
      <td>command</td>
      <td>0x16: COM_STMT_PREPARE</td></tr>
  <tr><td>@ref sect_protocol_basic_dt_string_eof "string&lt;EOF&gt;"</td>
      <td>query</td>
      <td>The query to prepare</td></tr>
  </table>

  @par Example
  ~~~~~~~
  1c 00 00 00 16 53 45 4c    45 43 54 20 43 4f 4e 43    .....SELECT CONC
  41 54 28 3f 2c 20 3f 29    20 41 53 20 63 6f 6c 31    AT(?, ?) AS col1
  ~~~~~~~

  @return @ref sect_protocol_com_stmt_prepare_response_ok on success,
     @ref page_protocol_basic_err_packet otherwise

  @sa ::mysqld_stmt_prepare, ::mysql_stmt_precheck, ::Prepared_statement,
  ::mysql_stmt_prepare, ::mysql_stmt_init

  @note As LOAD DATA isn't supported by ::COM_STMT_PREPARE yet, no
  @ref page_protocol_com_query_response_local_infile_request is expected here.
  This is unlike @ref page_protocol_com_query_response.


  @section sect_protocol_com_stmt_prepare_response COM_STMT_PREPARE Response

  If ::COM_STMT_PREPARE succeeded, it sends a
  @ref sect_protocol_com_stmt_prepare_response_ok


  @subsection sect_protocol_com_stmt_prepare_response_ok COM_STMT_PREPARE_OK

  <table>
  <caption>Payload of the first packet</caption>
  <tr><th>Type</th><th>Name</th><th>Description</th></tr>
  <tr><td>@ref a_protocol_type_int1 "int&lt;1&gt;"</td>
      <td>status</td>
      <td>0x00: OK: Ignored by ::cli_read_prepare_result</td></tr>
  <tr><td>@ref a_protocol_type_int4 "int&lt;4&gt;"</td>
      <td>statement_id</td>
      <td>statement ID</td></tr>
  <tr><td>@ref a_protocol_type_int2 "int&lt;2&gt;"</td>
      <td>num_columns</td>
      <td>Number of columns</td></tr>
  <tr><td>@ref a_protocol_type_int2 "int&lt;2&gt;"</td>
      <td>num_params</td>
      <td>Number of parameters</td></tr>
  <tr><td>@ref a_protocol_type_int1 "int&lt;1&gt;"</td>
      <td>reserved_1</td>
      <td>[00] filler</td></tr>
  <tr><td colspan="3">if (packet_lenght > 12) {</td></tr>
  <tr><td>@ref a_protocol_type_int2 "int&lt;2&gt;"</td>
      <td>warning_count</td>
      <td>Number of warnings</td></tr>
  <tr><td colspan="3">if capabilities @& ::CLIENT_OPTIONAL_RESULTSET_METADATA {</td></tr>
  <tr><td>@ref a_protocol_type_int1 "int&lt;1&gt;"</td>
      <td>metadata_follows</td>
      <td>Flag specifying if metadata are skipped or not.
      See @ref enum_resultset_metadata</td></tr>
  <tr><td colspan="3">} -- ::CLIENT_OPTIONAL_RESULTSET_METADATA {</td></tr>
  <tr><td colspan="3">} -- packet_lenght > 12</td></tr>
  </table>

  if `num_params` > 0 and ::CLIENT_OPTIONAL_RESULTSET_METADATA is not set or
  if `medatdata_follows` is ::RESULTSET_METADATA_FULL `num_params` packets will
  follow. Then a @ref page_protocol_basic_eof_packet will be transmitted,
  provided that ::CLIENT_DEPRECATE_EOF is not set.

  <table>
  <caption>Parameter definition block</caption>
  <tr><th>Type</th><th>Name</th><th>Description</th></tr>
  <tr><td colspan="3">`num_params` *
    @ref page_protocol_com_query_response_text_resultset_column_definition</td></tr>
  <tr><td colspan="3">if (not capabilities @& ::CLIENT_DEPRECATE_EOF) {</td></tr>
  <tr><td colspan="3">@ref page_protocol_basic_eof_packet</td></tr>
  <tr><td colspan="3">} --::CLIENT_DEPRECATE_EOF</td></tr>
  </table>

  if `num_columns` > 0 and ::CLIENT_OPTIONAL_RESULTSET_METADATA is not set or
  if `medatdata_follows` is ::RESULTSET_METADATA_FULL `num_columns` packets will
  follow. Then a @ref page_protocol_basic_eof_packet will be transmitted,
  provided that ::CLIENT_DEPRECATE_EOF is not set.

  <table>
  <caption>Column definition block</caption>
  <tr><th>Type</th><th>Name</th><th>Description</th></tr>
  <tr><td colspan="3">`num_columns` *
  @ref page_protocol_com_query_response_text_resultset_column_definition</td></tr>
  <tr><td colspan="3">if (not capabilities @& ::CLIENT_DEPRECATE_EOF) {</td></tr>
  <tr><td colspan="3">@ref page_protocol_basic_eof_packet</td></tr>
  <tr><td colspan="3">} --::CLIENT_DEPRECATE_EOF</td></tr>
  </table>

  @par Example
  for a prepared query like  SELECT CONCAT(?, ?) AS col1 and no ::CLIENT_OPTIONAL_RESULTSET_METADATA
  ~~~~~~~~~~~
  0c 00 00 01 00 01 00 00    00 01 00 02 00 00 00 00|   ................
  17 00 00 02 03 64 65 66    00 00 00 01 3f 00 0c 3f    .....def....?..?
  00 00 00 00 00 fd 80 00    00 00 00|17 00 00 03 03    ................
  64 65 66 00 00 00 01 3f    00 0c 3f 00 00 00 00 00    def....?..?.....
  fd 80 00 00 00 00|05 00    00 04 fe 00 00 02 00|1a    ................
  00 00 05 03 64 65 66 00    00 00 04 63 6f 6c 31 00    ....def....col1.
  0c 3f 00 00 00 00 00 fd    80 00 1f 00 00|05 00 00    .?..............
  06 fe 00 00 02 00                                     ...
  ~~~~~~~~~~~

  @par Example
  for a a query without parameters and resultset like DO 1 and no ::CLIENT_OPTIONAL_RESULTSET_METADATA :
  ~~~~~~~~~~~
  0c 00 00 01 00 01 00 00    00 00 00 00 00 00 00 00
  ~~~~~~~~~~~

  @sa ::cli_read_prepare_result, mysql_stmt_prepare, ::send_statement,
  THD::send_result_metadata
*/

/**
  @page page_protocol_com_stmt_send_long_data COM_STMT_SEND_LONG_DATA

  @brief Sends the data for a parameter.

  Repeating to send it, appends the data to the parameter.

  No response is sent back to the client

  @startuml
  Client -> Server : COM_STMT_SEND_LONG_DATA
  @enduml

  @return None

  <table>
  <caption>Payload</caption>
  <tr><th>Type</th><th>Name</th><th>Description</th></tr>
  <tr><td>@ref a_protocol_type_int1 "int&lt;1&gt;"</td>
      <td>status</td>
      <td>[0x18] COM_STMT_SEND_LONG_DATA</td></tr>
  <tr><td>@ref a_protocol_type_int1 "int&lt;4&gt;"</td>
      <td>statement_id</td>
      <td>ID of the statement</td></tr>
  <tr><td>@ref a_protocol_type_int2 "int&lt;2&gt;"</td>
      <td>param_id</td>
      <td>The parameter to supply data to</td></tr>
  <tr><td>@ref sect_protocol_basic_dt_string_var "binary&lt;var&gt;"</td>
      <td>data</td>
      <td>The actual payload to send</td></tr>
  </table>

  @note ::COM_STMT_SEND_LONG_DATA has to be sent before ::COM_STMT_EXECUTE
*/

/**
  @page page_protocol_com_stmt_execute COM_STMT_EXECUTE

  ::COM_STMT_EXECUTE asks the server to execute a prepared statement as
  identified by `statement_id`.

  It sends the values for the placeholders of the prepared statement
  (if it contained any) in @ref sect_protocol_binary_resultset_row_value
  form. The type of each parameter is made up of two bytes:
    - the type as in @ref enum_field_types
    - a flag byte which has the highest bit set if the type is unsigned [80]

  The `num_params` used for this packet refers to `num_params` of the
  @ref sect_protocol_com_stmt_prepare_response_ok of the corresponding prepared
  statement.

  The server will use the first num_params (from prepare) parameter values to
  satisfy the positional anonymous question mark parameters in the statement
  executed regardless of whether they have names supplied or not.
  The rest num_remaining_attrs parameter values will just be stored into
  the THD and if they have a name they can later be accessed as query attributes.
  If any of the first num_params parameter values has a name supplied they
  could then be accessed as a query attribute too.
  If supplied, parameter_count will overwrite the num_params value by
  eventually adding a non-zero num_params_remaining value to
  the original num_params.


  @return @subpage page_protocol_com_stmt_execute_response

  <table>
  <caption>Payload</caption>
  <tr><th>Type</th><th>Name</th><th>Description</th></tr>
  <tr><td>@ref a_protocol_type_int1 "int&lt;1&gt;"</td>
      <td>status</td>
      <td>[0x17] COM_STMT_EXECUTE</td></tr>
  <tr><td>@ref a_protocol_type_int4 "int&lt;4&gt;"</td>
      <td>statement_id</td>
      <td>ID of the prepared statement to execute</td></tr>
  <tr><td>@ref a_protocol_type_int1 "int&lt;1&gt;"</td>
      <td>flags</td>
      <td>Flags. See @ref enum_cursor_type</td></tr>
  <tr><td>@ref a_protocol_type_int4 "int&lt;4&gt;"</td>
      <td>iteration_count</td>
      <td>Number of times to execute the statement. Currently always 1.</td></tr>
  <tr><td colspan="3">if (num_params > 0 || (CLIENT_QUERY_ATTRIBUTES && (flags & PARAMETER_COUNT_AVAILABLE)) {</td></tr>
  <tr><td colspan="3">if ::CLIENT_QUERY_ATTRIBUTES is on {</td></tr>
  <tr><td>@ref sect_protocol_basic_dt_int_le "int&lt;lenenc&gt;"</td>
    <td>parameter_count</td>
    <td>The number of parameter metadata and values supplied.
      Overrides the count coming from prepare (num_params) if present.</td></tr>
  <tr><td colspan="3">} -- if ::CLIENT_QUERY_ATTRIBUTES is on </td></tr>
  <tr><td colspan="3">if (parameter_count > 0) {</td></tr>
  <tr><td>@ref sect_protocol_basic_dt_string_var "binary&lt;var&gt;"</td>
      <td>null_bitmap</td>
      <td>NULL bitmap, length= (paramater_count + 7) / 8</td></tr>
  <tr><td>@ref a_protocol_type_int1 "int&lt;1&gt;"</td>
      <td>new_params_bind_flag</td>
      <td>Flag if parameters must be re-bound</td></tr>
  <tr><td colspan="3">if new_params_bind_flag, for each parameter {</td></tr>
  <tr><td>@ref a_protocol_type_int2 "int&lt;2&gt;"</td>
    <td>parameter_type</td>
    <td>Type of the parameter value. See ::enum_field_type</td></tr>
  <tr><td colspan="3">if ::CLIENT_QUERY_ATTRIBUTES is on {</td></tr>
  <tr><td>@ref sect_protocol_basic_dt_string_le "string&lt;lenenc&gt;"</td>
      <td>parameter_name</td>
      <td>Name of the parameter or empty if not present</td></tr>
  <tr><td colspan="3">} -- if ::CLIENT_QUERY_ATTRIBUTES is on</td></tr>
  <tr><td colspan="3">} -- if new_params_bind_flag is on</td></tr>
  <tr><td>@ref sect_protocol_basic_dt_string_var "binary&lt;var&gt;"</td>
      <td>parameter_values</td>
      <td>value of each parameter</td></tr>
  <tr><td colspan="3">} -- if (parameter_count > 0)</td></tr>
  <tr><td colspan="3">} -- if (num_params > 0 || (CLIENT_QUERY_ATTRIBUTES && (flags & PARAMETER_COUNT_AVAILABLE))</td></tr>
  </table>

  @par Example
  ~~~~~~~~~
  12 00 00 00 17 01 00 00    00 00 01 00 00 00 00 01    ................
  0f 00 03 66 6f 6f                                     ...foo
  ~~~~~~~~~

  `null_bitmap` is like the NULL-bitmap for the
  @ref sect_protocol_binary_resultset_row just that it has a bit_offset of 0.

  @sa ::mysql_stmt_execute, ::cli_stmt_execute, ::mysql_stmt_precheck,
  ::mysqld_stmt_execute
*/

/**
  @page page_protocol_com_stmt_execute_response COM_STMT_EXECUTE Response

  Similar to the @ref page_protocol_com_query_response a ::COM_STMT_EXECUTE
  returns either:
    - a @ref page_protocol_basic_ok_packet
    - a @ref page_protocol_basic_err_packet
    - @subpage page_protocol_binary_resultset
*/

/**
  @page page_protocol_binary_resultset Binary Protocol Resultset

  Binary Protocol Resultset is similar to the
  @ref page_protocol_com_query_response_text_resultset.
  It just contains the rows in @ref sect_protocol_binary_resultset_row
  format.

  <table>
  <caption>ProtocolBinary::Resultset:</caption>
  <tr><th>Type</th><th>Name</th><th>Description</th></tr>
  <tr><td>@ref sect_protocol_basic_dt_int_le "int&lt;lenenc&gt;"</td>
    <td>column_count</td>
    <td>always grater than 0</td></tr>
  <tr><td colspan="3">`column_count` *
    @ref page_protocol_com_query_response_text_resultset_column_definition</td></tr>
  <tr><td colspan="3">None or many
    @ref sect_protocol_binary_resultset_row</td></tr>
  <tr><td colspan="3">@ref page_protocol_basic_eof_packet</td></tr>
  </table>

  @note if ::CLIENT_DEPRECATE_EOF client capability flag is set,
  @ref page_protocol_basic_ok_packet is sent, else
  @ref page_protocol_basic_eof_packet is sent.

  @par Example
  ~~~~~~~
  01 00 00 01 01|1a 00 00    02 03 64 65 66 00 00 00    ..........def...
  04 63 6f 6c 31 00 0c 08    00 06 00 00 00 fd 00 00    .col1...........
  1f 00 00|05 00 00 03 fe    00 00 02 00|09 00 00 04    ................
  00 00 06 66 6f 6f 62 61    72|05 00 00 05 fe 00 00    ...foobar.......
  02 00
  ~~~~~~~


  @section sect_protocol_binary_resultset_row Binary Protocol Resultset Row

  A Binary Protocol Resultset Row is made up of a `NULL bitmap` containing as
  many bits as we have columns in the resultset + 2 and the `values` for
  columns that are not NULL in the @ref sect_protocol_binary_resultset_row_value
  format.

  <table>
  <caption>ProtocolBinary::ResultsetRow:</caption>
  <tr><th>Type</th><th>Name</th><th>Description</th></tr>
  <tr><td>@ref a_protocol_type_int1 "int&lt;1&gt;"</td>
      <td>packet_header</td>
      <td>[0x00] packer header</td></tr>
  <tr><td>@ref sect_protocol_basic_dt_string_var "binary&lt;var&gt;"</td>
    <td>null_bitmap</td>
    <td>NULL bitmap, length= (column_count + 7 + 2) / 8</td></tr>
  <tr><td>@ref sect_protocol_basic_dt_string_var "binary&lt;var&gt;"</td>
    <td>values</td>
    <td>values for non-null columns</td></tr>
  </table>

  @par Example
  ~~~~~~~~
  09 00 00 04 00 00 06 66 6f 6f 62 61 72
  ~~~~~~~~


  @subsection sect_protocol_binary_resultset_row_null_bitmap NULL-Bitmap

  The binary protocol sends NULL values as bits inside a bitmap instead of a
  full byte as the @ref page_protocol_com_query_response_text_resultset_row
  does. If many NULL values are sent, it is more efficient than the old way.

  @par Caution
  For the @ref sect_protocol_binary_resultset_row the num_fields
  and the field_pos need to add a offset of 2. For ::COM_STMT_EXECUTE
  this offset is 0.

  The NULL-bitmap needs enough space to store a possible NULL bit for each
  column that is sent. Its space is calculated with:
  ~~~~~
  NULL-bitmap-bytes = (num_fields + 7 + offset) / 8
  ~~~~~

  resulting in:

  <table>
  <tr><th>num_fields+offset</th><th>NULL_bitmap bytes</th></tr>
  <tr><td>0</td><td>0</td></tr>
  <tr><td>1</td><td>1</td></tr>
  <tr><td>[...]</td><td>[...]</td></tr>
  <tr><td>8</td><td>1</td></tr>
  <tr><td>9</td><td>2</td></tr>
  <tr><td>[...]</td><td>[...]</td></tr>
  </table>

  To store a NULL bit in the bitmap, you need to calculate the bitmap-byte
  (starting with 0) and the bitpos (starting with 0) in that byte from the
  index_field (starting with 0):

  ~~~~~~~~~~
  NULL-bitmap-byte = ((field-pos + offset) / 8)
  NULL-bitmap-bit  = ((field-pos + offset) % 8)
  ~~~~~~~~~~

  @par Example
  ~~~~~~~~~~
  Resultset Row, 9 fields, 9th field is a NULL (9th field -> field-index == 8, offset == 2)

  nulls -> [00] [00]

  byte_pos = (10 / 8) = 1
  bit_pos  = (10 % 8) = 2

  nulls[byte_pos] |= 1 << bit_pos
  nulls[1] |= 1 << 2;

  nulls -> [00] [04]
  ~~~~~~~~~~

  @section sect_protocol_binary_resultset_row_value Binary Protocol Value

  @subsection sect_protocol_binary_resultset_row_value_string ProtocolBinary::MYSQL_TYPE_STRING, ProtocolBinary::MYSQL_TYPE_VARCHAR, ProtocolBinary::MYSQL_TYPE_VAR_STRING, ProtocolBinary::MYSQL_TYPE_ENUM, ProtocolBinary::MYSQL_TYPE_SET, ProtocolBinary::MYSQL_TYPE_LONG_BLOB, ProtocolBinary::MYSQL_TYPE_MEDIUM_BLOB, ProtocolBinary::MYSQL_TYPE_BLOB, ProtocolBinary::MYSQL_TYPE_TINY_BLOB, ProtocolBinary::MYSQL_TYPE_GEOMETRY, ProtocolBinary::MYSQL_TYPE_BIT, ProtocolBinary::MYSQL_TYPE_DECIMAL, ProtocolBinary::MYSQL_TYPE_NEWDECIMAL:

  <table>
  <caption>::MYSQL_TYPE_STRING</caption>
  <tr><th>Type</th><th>Name</th><th>Description</th></tr>
  <tr><td>@ref sect_protocol_basic_dt_string_le "string&lt;lenenc&gt;"</td>
    <td>value</td>
    <td>String</td></tr>
  </table>

  @par Example
  ~~~~~~~~
  03 66 6f 6f -- string = "foo"
  ~~~~~~~~

  @subsection sect_protocol_binary_resultset_row_value_longlong ProtocolBinary::MYSQL_TYPE_LONGLONG

  <table>
  <caption>::MYSQL_TYPE_LONGLONG</caption>
  <tr><th>Type</th><th>Name</th><th>Description</th></tr>
  <tr><td>@ref a_protocol_type_int8 "int&lt;8&gt;"</td>
      <td>value</td>
      <td>integer</td></tr>
  </table>

  @par Example
  ~~~~~~~~
  01 00 00 00 00 00 00 00 -- int64 = 1
  ~~~~~~~~

  @subsection sect_protocol_binary_resultset_row_value_long ProtocolBinary::MYSQL_TYPE_LONG, ProtocolBinary::MYSQL_TYPE_INT24

  <table>
  <caption>::MYSQL_TYPE_LONG, ::MYSQL_TYPE_INT24</caption>
  <tr><th>Type</th><th>Name</th><th>Description</th></tr>
  <tr><td>@ref a_protocol_type_int4 "int&lt;4&gt;"</td>
    <td>value</td>
    <td>integer</td></tr>
  </table>

  @par Example
  ~~~~~~~~
  01 00 00 00 -- int32 = 1
  ~~~~~~~~

  @subsection sect_protocol_binary_resultset_row_value_short ProtocolBinary::MYSQL_TYPE_SHORT, ProtocolBinary::MYSQL_TYPE_YEAR

  <table>
  <caption>::MYSQL_TYPE_SHORT, ::MYSQL_TYPE_YEAR</caption>
  <tr><th>Type</th><th>Name</th><th>Description</th></tr>
  <tr><td>@ref a_protocol_type_int2 "int&lt;2&gt;"</td>
    <td>value</td>
    <td>integer</td></tr>
  </table>

  @par Example
  ~~~~~~~~
  01 00 -- int16 = 1
  ~~~~~~~~

  @subsection sect_protocol_binary_resultset_row_value_tiny ProtocolBinary::MYSQL_TYPE_TINY

  <table>
  <caption>::MYSQL_TYPE_TINY</caption>
  <tr><th>Type</th><th>Name</th><th>Description</th></tr>
  <tr><td>@ref a_protocol_type_int1 "int&lt;1&gt;"</td>
    <td>value</td>
    <td>integer</td></tr>
  </table>

  @par Example
  ~~~~~~~~
  01 -- int8 = 1
  ~~~~~~~~

  @subsection sect_protocol_binary_resultset_row_value_double ProtocolBinary::MYSQL_TYPE_DOUBLE

  MYSQL_TYPE_DOUBLE stores a floating point in IEEE 754 double precision format.

  First byte is the last byte of the significant as stored in C.

  <table>
  <caption>::MYSQL_TYPE_DOUBLE</caption>
  <tr><th>Type</th><th>Name</th><th>Description</th></tr>
  <tr><td>@ref sect_protocol_basic_dt_string_fix "string[8]"</td>
    <td>value</td>
    <td>a IEEE 754 double precision format (8 bytes) double</td></tr>
  </table>

  @par Example
  ~~~~~~~~
  66 66 66 66 66 66 24 40 -- double = 10.2
  ~~~~~~~~

  @subsection sect_protocol_binary_resultset_row_value_float ProtocolBinary::MYSQL_TYPE_FLOAT

  MYSQL_TYPE_FLOAT stores a floating point in IEEE 754 single precision format.

  <table>
  <caption>::MYSQL_TYPE_FLOAT</caption>
  <tr><th>Type</th><th>Name</th><th>Description</th></tr>
  <tr><td>@ref sect_protocol_basic_dt_string_fix "string[4]"</td>
    <td>value</td>
    <td>a IEEE 754 single precision format (4 bytes) float</td></tr>
  </table>

  @par Example
  ~~~~~~~~
  33 33 23 41 -- float = 10.2
  ~~~~~~~~

  @subsection sect_protocol_binary_resultset_row_value_date ProtocolBinary::MYSQL_TYPE_DATE, ProtocolBinary::MYSQL_TYPE_DATETIME, ProtocolBinary::MYSQL_TYPE_TIMESTAMP:

  Type to store a ::MYSQL_TYPE_DATE, ::MYSQL_TYPE_DATETIME and
  ::MYSQL_TYPE_TIMESTAMP fields in the binary protocol.

  To save space the packet can be compressed:
    - if year, month, day, hour, minutes, seconds and microseconds are all 0,
      length is 0 and no other field is sent.
    - if hour, seconds and microseconds are all 0, length is 4 and no other
      field is sent.
    - if microseconds is 0, length is 7 and micro_seconds is not sent.
    - otherwise the length is 11


  <table>
  <caption>::MYSQL_TYPE_DATE, ::MYSQL_TYPE_DATETIME and ::MYSQL_TYPE_TIMESTAMP</caption>
  <tr><th>Type</th><th>Name</th><th>Description</th></tr>
  <tr><td>@ref a_protocol_type_int1 "int&lt;1&gt;"</td>
    <td>length</td>
    <td>number of bytes following (valid values: 0, 4, 7, 11)</td></tr>
  <tr><td>@ref a_protocol_type_int2 "int&lt;2&gt;"</td>
    <td>year</td>
    <td>year</td></tr>
  <tr><td>@ref a_protocol_type_int1 "int&lt;1&gt;"</td>
    <td>month</td>
    <td>month</td></tr>
  <tr><td>@ref a_protocol_type_int1 "int&lt;1&gt;"</td>
    <td>day</td>
    <td>day</td></tr>
  <tr><td>@ref a_protocol_type_int1 "int&lt;1&gt;"</td>
    <td>hour</td>
    <td>hour</td></tr>
  <tr><td>@ref a_protocol_type_int1 "int&lt;1&gt;"</td>
    <td>minute</td>
    <td>minute</td></tr>
  <tr><td>@ref a_protocol_type_int1 "int&lt;1&gt;"</td>
    <td>second</td>
    <td>second</td></tr>
  <tr><td>@ref a_protocol_type_int4 "int&lt;4&gt;"</td>
    <td>microsecond</td>
    <td>micro seconds</td></tr>
  </table>

  @par Example
  ~~~~~~~~
  0b da 07 0a 11 13 1b 1e 01 00 00 00 -- datetime 2010-10-17 19:27:30.000 001
  04 da 07 0a 11                      -- date = 2010-10-17
  0b da 07 0a 11 13 1b 1e 01 00 00 00 -- timestamp
  ~~~~~~~~

  @subsection sect_protocol_binary_resultset_row_value_time ProtocolBinary::MYSQL_TYPE_TIME

  Type to store a ::MYSQL_TYPE_TIME field in the binary protocol.

  To save space the packet can be compressed:
  - if day, hour, minutes, seconds and microseconds are all 0,
  length is 0 and no other field is sent.
  - if microseconds is 0, length is 8 and micro_seconds is not sent.
  - otherwise the length is 12


  <table>
  <caption>::MYSQL_TYPE_DATE, ::MYSQL_TYPE_DATETIME and ::MYSQL_TYPE_TIMESTAMP</caption>
  <tr><th>Type</th><th>Name</th><th>Description</th></tr>
  <tr><td>@ref a_protocol_type_int1 "int&lt;1&gt;"</td>
  <td>length</td>
  <td>number of bytes following (valid values: 0, 8, 12)</td></tr>
  <tr><td>@ref a_protocol_type_int1 "int&lt;1&gt;"</td>
  <td>is_negative</td>
  <td>1 if minus, 0 for plus</td></tr>
  <tr><td>@ref a_protocol_type_int4 "int&lt;4&gt;"</td>
  <td>days</td>
  <td>days</td></tr>
  <tr><td>@ref a_protocol_type_int1 "int&lt;1&gt;"</td>
  <td>hour</td>
  <td>hour</td></tr>
  <tr><td>@ref a_protocol_type_int1 "int&lt;1&gt;"</td>
  <td>minute</td>
  <td>minute</td></tr>
  <tr><td>@ref a_protocol_type_int1 "int&lt;1&gt;"</td>
  <td>second</td>
  <td>second</td></tr>
  <tr><td>@ref a_protocol_type_int4 "int&lt;4&gt;"</td>
  <td>microsecond</td>
  <td>micro seconds</td></tr>
  </table>

  @par Example
  ~~~~~~~~
  0c 01 78 00 00 00 13 1b 1e 01 00 00 00 -- time  -120d 19:27:30.000 001
  08 01 78 00 00 00 13 1b 1e             -- time  -120d 19:27:30
  01                                     -- time     0d 00:00:00
  ~~~~~~~~

  @subsection sect_protocol_binary_resultset_row_value_null ProtocolBinary::MYSQL_TYPE_NULL

  stored in the @ref sect_protocol_binary_resultset_row_null_bitmap only
 */

/* clang-format on */

/**
  @page page_protocol_com_stmt_reset COM_STMT_RESET

  ::COM_STMT_RESET resets the data of a prepared statement which was
  accumulated with ::COM_STMT_SEND_LONG_DATA commands and closes the cursor if
  it was opened with ::COM_STMT_EXECUTE.

  The server will send a @ref page_protocol_basic_ok_packet if the
  statement could be reset, a @ref page_protocol_basic_err_packet if not.

  @return @ref page_protocol_basic_ok_packet or a
  @ref page_protocol_basic_err_packet

  <table>
  <caption>Payload</caption>
  <tr><th>Type</th><th>Name</th><th>Description</th></tr>
  <tr><td>@ref a_protocol_type_int1 "int&lt;1&gt;"</td>
      <td>status</td>
      <td>[0x1A] COM_STMT_RESET</td></tr>
  <tr><td>@ref a_protocol_type_int4 "int&lt;4&gt;"</td>
      <td>statement_id</td>
      <td>ID of the prepared statement to reset</td></tr>
  </table>

  @par Example
  ~~~~~~~~~~~~
  05 00 00 00 1a 01 00 00    00                         .........
  ~~~~~~~~~~~~

  @sa ::mysql_stmt_reset, ::mysqld_stmt_reset, ::mysql_stmt_precheck
*/

/**
  @page page_protocol_com_stmt_close COM_STMT_CLOSE

  ::COM_STMT_CLOSE deallocates a prepared statement.

  No response packet is sent back to the client.

  @return None

  <table>
  <caption>Payload</caption>
  <tr><th>Type</th><th>Name</th><th>Description</th></tr>
  <tr><td>@ref a_protocol_type_int1 "int&lt;1&gt;"</td>
      <td>status</td>
      <td>[0x19] COM_STMT_CLOSE</td></tr>
  <tr><td>@ref a_protocol_type_int4 "int&lt;4&gt;"</td>
      <td>statement_id</td>
      <td>ID of the prepared statement to close</td></tr>
  </table>

  @par Example
  ~~~~~~~~~~~~
  05 00 00 00 19 01 00 00    00                         .........
  ~~~~~~~~~~~~

  @sa ::mysql_stmt_close, ::mysql_stmt_prepare,
  ::mysqld_stmt_close, ::mysql_stmt_precheck
*/

MY_COMPILER_DIAGNOSTIC_PUSH()
MY_COMPILER_CLANG_WORKAROUND_REF_DOCBUG()
/**
  @page page_protocol_com_stmt_fetch COM_STMT_FETCH

  Fetches the requested amount of rows from
  a resultset produced by ::COM_STMT_EXECUTE

  @return @ref sect_protocol_com_stmt_fetch_response

  <table>
  <caption>Payload</caption>
  <tr><th>Type</th><th>Name</th><th>Description</th></tr>
  <tr><td>@ref a_protocol_type_int1 "int&lt;1&gt;"</td>
      <td>status</td>
      <td>[0x19] COM_STMT_CLOSE</td></tr>
  <tr><td>@ref a_protocol_type_int4 "int&lt;4&gt;"</td>
      <td>statement_id</td>
      <td>ID of the prepared statement to close</td></tr>
  <tr><td>@ref a_protocol_type_int4 "int&lt;4&gt;"</td>
      <td>num_rows</td>
      <td>max number of rows to return</td></tr>
  </table>

  @sa @ref mysqld_stmt_fetch
  @sa @ref mysql_stmt_fetch

  @section sect_protocol_com_stmt_fetch_response COM_STMT_FETCH Response

  @ref COM_STMT_FETCH may return one of:
    - @ref sect_protocol_command_phase_sp_multi_resultset
    - @ref page_protocol_basic_err_packet
*/
MY_COMPILER_DIAGNOSTIC_POP()

static bool parse_query_bind_params(
    THD *thd, uint param_count, PS_PARAM **out_parameters,
    unsigned char *out_has_new_types, unsigned long *out_parameter_count,
    Prepared_statement *stmt_data, uchar **inout_read_pos,
    size_t *inout_packet_left, bool receive_named_params,
    bool receive_parameter_set_count) {
  uchar *read_pos = *inout_read_pos;
  size_t packet_left = *inout_packet_left;

  /* here we count the number of parameters actually received */
  if (out_parameter_count) *out_parameter_count = 0;

  if (receive_named_params) {
    unsigned long n_params = 0, n_sets;
    if (packet_left < 1 || packet_left < net_field_length_size(read_pos))
      return true;
    uchar *pre = read_pos;
    /* read the number of params */
    n_params = net_field_length(&read_pos);
    packet_left -= read_pos - pre;

    if (receive_parameter_set_count) {
      if (packet_left < 1 || packet_left < net_field_length_size(read_pos))
        return true;
      pre = read_pos;
      n_sets = net_field_length(&read_pos);
      packet_left -= read_pos - pre;
      if (n_sets != 1) return true;
    }

    /* Cap the param count to 64k. Should be enough for everybody! */
    if (n_params > 65535) return true;
    param_count = n_params;
  }

  if (param_count > 0) {
    *out_parameters =
        static_cast<PS_PARAM *>(thd->alloc(param_count * sizeof(PS_PARAM)));
    if (!*out_parameters) return true; /* purecov: inspected */
    memset(*out_parameters, 0, sizeof(PS_PARAM) * param_count);

    /* Then comes the null bits */
    const uint null_bits_packet_len = (param_count + 7) / 8;
    if (packet_left < null_bits_packet_len) return true;
    uchar *null_bits = read_pos;
    read_pos += null_bits_packet_len;
    packet_left -= null_bits_packet_len;

    PS_PARAM *params = *out_parameters;

    /* Then comes the types byte. If set, new types are provided */
    if (!packet_left) return true;
    const bool has_new_types = static_cast<bool>(*read_pos++);
    if (!has_new_types && !stmt_data) return true;

    --packet_left;
    if (out_has_new_types) *out_has_new_types = has_new_types;
    if (has_new_types) {
      DBUG_PRINT("info", ("Types provided"));
      for (uint i = 0; i < param_count; ++i) {
        if (packet_left < 2) return true;

        const ushort type_code = sint2korr(read_pos);
        read_pos += 2;
        packet_left -= 2;

        const uint signed_bit = 1 << 15;
        params[i].type =
            static_cast<enum enum_field_types>(type_code & ~signed_bit);
        params[i].unsigned_type = static_cast<bool>(type_code & signed_bit);
        DBUG_PRINT("info", ("type=%u", (uint)params[i].type));
        DBUG_PRINT("info", ("flags=%u", (uint)params[i].unsigned_type));
        if (receive_named_params) {
          if (packet_left < 1 || packet_left < net_field_length_size(read_pos))
            return true;
          uchar *pre = read_pos;
          /* read the name length */
          params[i].name_length = net_field_length(&read_pos);
          packet_left -= read_pos - pre;
          if (params[i].name_length > packet_left) return true;
          params[i].name = params[i].name_length > 0 ? read_pos : nullptr;
          read_pos += params[i].name_length;
          packet_left -= params[i].name_length;
          DBUG_PRINT("info",
                     ("name=%.*s", (int)params[i].name_length, params[i].name));
        } else {
          params[i].name_length = 0;
          params[i].name = nullptr;
          DBUG_PRINT("info", ("no name"));
        }
      }
    }
    /*
      No check for packet_left here or in case of only long data
      we will return malformed, although the packet will be correct
    */

    /* Here comes the real data */
    for (uint i = 0; i < param_count; ++i) {
      params[i].null_bit = static_cast<bool>(null_bits[i / 8] & (1 << (i & 7)));
      // Check if parameter is null
      if (params[i].null_bit) {
        DBUG_PRINT("info", ("null param"));
        params[i].value = nullptr;
        params[i].length = 0;
        if (out_parameter_count) *out_parameter_count += 1;
        continue;
      }
      assert(has_new_types || stmt_data);

      /* check if the packet contains more parameters than expected */
      if (!has_new_types && i >= stmt_data->m_param_count) return true;

      const enum enum_field_types type =
<<<<<<< HEAD
          has_new_types ? params[i].type
                        : stmt_data->m_param_array[i]->data_type_source();
=======
          (has_new_types || i >= stmt_data->m_param_count)
              ? params[i].type
              : stmt_data->m_param_array[i]->data_type_source();
>>>>>>> 87307d4d
      if (type == MYSQL_TYPE_BOOL)
        return true;  // unsupported in this version of the Server
      if (stmt_data && i < stmt_data->m_param_count &&
          stmt_data->m_param_array != nullptr &&
          stmt_data->m_param_array[i]->param_state() ==
              Item_param::LONG_DATA_VALUE) {
        DBUG_PRINT("info", ("long data"));
        if (!((type >= MYSQL_TYPE_TINY_BLOB) && (type <= MYSQL_TYPE_STRING)))
          return true;
        if (type == MYSQL_TYPE_BOOL || type == MYSQL_TYPE_INVALID) return true;
        if (out_parameter_count) *out_parameter_count += 1;
        continue;
      }

      bool buffer_underrun = false;
      ulong header_len;

      // Set parameter length.
      params[i].length = get_ps_param_len(type, read_pos, packet_left,
                                          &header_len, &buffer_underrun);
      if (buffer_underrun) return true;

      read_pos += header_len;
      packet_left -= header_len;

      // Set parameter value
      params[i].value = read_pos;
      read_pos += params[i].length;
      packet_left -= params[i].length;
      if (out_parameter_count) *out_parameter_count += 1;
      DBUG_PRINT("info", ("param len %ul", (uint)params[i].length));
    }
  } else {
    *out_parameters = nullptr;
    if (out_has_new_types) *out_has_new_types = 0;
  }

  if (out_parameter_count)
    DBUG_PRINT("info", ("param count %ul", (uint)*out_parameter_count));
  if (receive_named_params && out_parameter_count) {
    assert(*out_parameter_count == param_count);
    *out_parameter_count = param_count;  // dummy: keep compiler happy
  }
  *inout_read_pos = read_pos;
  *inout_packet_left = packet_left;
  return false;
}

bool Protocol_classic::parse_packet(union COM_DATA *data,
                                    enum_server_command cmd) {
  DBUG_TRACE;
  switch (cmd) {
    case COM_INIT_DB: {
      data->com_init_db.db_name =
          reinterpret_cast<const char *>(input_raw_packet);
      data->com_init_db.length = input_packet_length;
      break;
    }
    case COM_REFRESH: {
      if (input_packet_length < 1) goto malformed;
      data->com_refresh.options = input_raw_packet[0];
      break;
    }
    case COM_PROCESS_KILL: {
      if (input_packet_length < 4) goto malformed;
      data->com_kill.id = (ulong)uint4korr(input_raw_packet);
      break;
    }
    case COM_SET_OPTION: {
      if (input_packet_length < 2) goto malformed;
      data->com_set_option.opt_command = uint2korr(input_raw_packet);
      break;
    }
    case COM_STMT_EXECUTE: {
      if (input_packet_length < 9) goto malformed;
      uchar *read_pos = input_raw_packet;
      size_t packet_left = input_packet_length;

      // Get the statement id
      data->com_stmt_execute.stmt_id = uint4korr(read_pos);
      read_pos += 4;
      packet_left -= 4;
      // Get execution flags
      data->com_stmt_execute.open_cursor = *read_pos;
      read_pos += 5;
      packet_left -= 5;
      DBUG_PRINT("info", ("stmt %lu", data->com_stmt_execute.stmt_id));
      DBUG_PRINT("info", ("Flags %lu", data->com_stmt_execute.open_cursor));

      // Get the statement by id
      Prepared_statement *stmt =
          m_thd->stmt_map.find(data->com_stmt_execute.stmt_id);
      data->com_stmt_execute.parameter_count = 0;
      data->com_stmt_execute.parameters = nullptr;

      /*
        If no statement found there's no need to generate error.
        It will be generated in sql_parse.cc which will check again for the id.
        No need to bother with parsing the bind params if we know there's not
        going to be any prepared statement params and the client doesn't do
        query attributes or is not going to send param count for 0 params/QAs
      */
      if (!stmt ||
          (stmt->m_param_count == 0 &&
           (!this->has_client_capability(CLIENT_QUERY_ATTRIBUTES) ||
            !(data->com_stmt_execute.open_cursor & PARAMETER_COUNT_AVAILABLE))))
        break;
      if (parse_query_bind_params(
              m_thd, stmt->m_param_count, &data->com_stmt_execute.parameters,
              &data->com_stmt_execute.has_new_types,
              &data->com_stmt_execute.parameter_count, stmt, &read_pos,
              &packet_left,
              this->has_client_capability(CLIENT_QUERY_ATTRIBUTES), false))
        goto malformed;

      break;
    }
    case COM_STMT_FETCH: {
      if (input_packet_length < 8) goto malformed;
      data->com_stmt_fetch.stmt_id = uint4korr(input_raw_packet);
      data->com_stmt_fetch.num_rows = uint4korr(input_raw_packet + 4);
      break;
    }
    case COM_STMT_SEND_LONG_DATA: {
      if (input_packet_length < MYSQL_LONG_DATA_HEADER) goto malformed;
      data->com_stmt_send_long_data.stmt_id = uint4korr(input_raw_packet);
      data->com_stmt_send_long_data.param_number =
          uint2korr(input_raw_packet + 4);
      data->com_stmt_send_long_data.longdata = input_raw_packet + 6;
      data->com_stmt_send_long_data.length = input_packet_length - 6;
      break;
    }
    case COM_STMT_PREPARE: {
      data->com_stmt_prepare.query =
          reinterpret_cast<const char *>(input_raw_packet);
      data->com_stmt_prepare.length = input_packet_length;
      break;
    }
    case COM_STMT_CLOSE: {
      if (input_packet_length < 4) goto malformed;

      data->com_stmt_close.stmt_id = uint4korr(input_raw_packet);
      break;
    }
    case COM_STMT_RESET: {
      if (input_packet_length < 4) goto malformed;

      data->com_stmt_reset.stmt_id = uint4korr(input_raw_packet);
      break;
    }
    case COM_QUERY: {
      uchar *read_pos = input_raw_packet;
      size_t packet_left = input_packet_length;

      if (this->has_client_capability(CLIENT_QUERY_ATTRIBUTES)) {
        if (parse_query_bind_params(m_thd, 0, &data->com_query.parameters,
                                    nullptr, &data->com_query.parameter_count,
                                    nullptr, &read_pos, &packet_left, true,
                                    true))
          goto malformed;
      } else {
        data->com_query.parameters = nullptr;
        data->com_query.parameter_count = 0;
      }

      data->com_query.query = reinterpret_cast<const char *>(read_pos);
      data->com_query.length = packet_left;
      break;
    }
    case COM_FIELD_LIST: {
      /*
        We have name + wildcard in packet, separated by endzero
      */
      const ulong len =
          strend((char *)input_raw_packet) - (char *)input_raw_packet;

      if (len >= input_packet_length || len > NAME_LEN) goto malformed;

      data->com_field_list.table_name = input_raw_packet;
      data->com_field_list.table_name_length = len;

      data->com_field_list.query = input_raw_packet + len + 1;
      data->com_field_list.query_length = input_packet_length - len;
      break;
    }
    default:
      break;
  }

  return false;

malformed:
  my_error(ER_MALFORMED_PACKET, MYF(0));
  bad_packet = true;
  return true;
}

bool Protocol_classic::create_command(COM_DATA *com_data,
                                      enum_server_command cmd, uchar *pkt,
                                      size_t length) {
  input_raw_packet = pkt;
  input_packet_length = length;

  return parse_packet(com_data, cmd);
}

int Protocol_classic::get_command(COM_DATA *com_data,
                                  enum_server_command *cmd) {
  // read packet from the network
  if (const int rc = read_packet()) return rc;

  /*
    'input_packet_length' contains length of data, as it was stored in packet
    header. In case of malformed header, my_net_read returns zero.
    If input_packet_length is not zero, my_net_read ensures that the returned
    number of bytes was actually read from network.
    There is also an extra safety measure in my_net_read:
    it sets packet[input_packet_length]= 0, but only for non-zero packets.
  */
  if (input_packet_length == 0) /* safety */
  {
    /* Initialize with COM_SLEEP packet */
    input_raw_packet[0] = (uchar)COM_SLEEP;
    input_packet_length = 1;
  }
  /* Do not rely on my_net_read, extra safety against programming errors. */
  input_raw_packet[input_packet_length] = '\0'; /* safety */

  *cmd = (enum enum_server_command)(uchar)input_raw_packet[0];

  if (*cmd >= COM_END) *cmd = COM_END;  // Wrong command

  assert(input_packet_length);
  // Skip 'command'
  input_packet_length--;
  input_raw_packet++;

  return parse_packet(com_data, *cmd);
}

uint Protocol_classic::get_rw_status() { return m_thd->net.reading_or_writing; }

/**
  Finish the result set with EOF packet, as is expected by the client,
  if there is an error evaluating the next row and a continue handler
  for the error.
*/

void Protocol_classic::end_partial_result_set() {
  net_send_eof(m_thd, m_thd->server_status,
               0 /* no warnings, we're inside SP */);
}

bool Protocol_classic::flush() { return net_flush(&m_thd->net); }

bool Protocol_classic::store_ps_status(ulong stmt_id, uint column_count,
                                       uint param_count, ulong cond_count) {
  DBUG_TRACE;

  uchar buff[13];
  buff[0] = 0; /* OK packet indicator */
  int4store(buff + 1, stmt_id);
  int2store(buff + 5, column_count);
  int2store(buff + 7, param_count);
  buff[9] = 0;  // Guard against a 4.1 client
  uint16 tmp =
      min(static_cast<uint16>(cond_count), std::numeric_limits<uint16>::max());
  int2store(buff + 10, tmp);
  if (has_client_capability(CLIENT_OPTIONAL_RESULTSET_METADATA)) {
    /* Store resultset metadata flag. */
    buff[12] = static_cast<uchar>(m_thd->variables.resultset_metadata);

    return my_net_write(&m_thd->net, buff, sizeof(buff));
  }
  return my_net_write(&m_thd->net, buff, sizeof(buff) - 1);
}

bool Protocol_classic::get_compression() { return m_thd->net.compress; }

char *Protocol_classic::get_compression_algorithm() {
  if (get_compression()) {
    NET_SERVER *ext = static_cast<NET_SERVER *>(m_thd->net.extension);
    return ext->compression.compress_algorithm;
  }
  return nullptr;
}

uint Protocol_classic::get_compression_level() {
  if (get_compression()) {
    NET_SERVER *ext = static_cast<NET_SERVER *>(m_thd->net.extension);
    return ext->compression.compress_level;
  }
  return 0;
}

bool Protocol_classic::start_result_metadata(uint num_cols_arg, uint flags,
                                             const CHARSET_INFO *cs) {
  DBUG_TRACE;
  DBUG_PRINT("info", ("num_cols %u, flags %u", num_cols_arg, flags));
  uint num_cols = num_cols_arg;
  result_cs = cs;
  send_metadata = true;
  field_count = num_cols;
  sending_flags = flags;

  DBUG_EXECUTE_IF("send_large_column_count_in_metadata", num_cols = 50397184;);
  /*
    We don't send number of column for PS, as it's sent in a preceding packet.
  */
  if (flags & Protocol::SEND_NUM_ROWS) {
    uchar tmp[sizeof(ulonglong) + 1];
    uchar *pos = net_store_length((uchar *)&tmp, num_cols);

    if (has_client_capability(CLIENT_OPTIONAL_RESULTSET_METADATA)) {
      /* Store resultset metadata flag. */
      *pos = static_cast<uchar>(m_thd->variables.resultset_metadata);
      pos++;
    }

    my_net_write(&m_thd->net, (uchar *)&tmp, (size_t)(pos - (uchar *)&tmp));
  }
  DBUG_EXECUTE_IF("send_large_column_count_in_metadata",
                  num_cols = num_cols_arg;);
#ifndef NDEBUG
  /*
    field_types will be filled only if we send metadata.
    Set it to NULL if we skip resultset metadata to avoid
    ::storeXXX() method's asserts failures.
  */
  if (m_thd->variables.resultset_metadata == RESULTSET_METADATA_FULL)
    field_types =
        (enum_field_types *)m_thd->alloc(sizeof(field_types) * num_cols);
  else
    field_types = nullptr;
  count = 0;
#endif

  return false;
}

bool Protocol_classic::end_result_metadata() {
  DBUG_TRACE;
  DBUG_PRINT("info", ("num_cols %u, flags %u", field_count, sending_flags));
  send_metadata = false;
  if (sending_flags & SEND_EOF) {
    /* if it is new client do not send EOF packet */
    if (!(has_client_capability(CLIENT_DEPRECATE_EOF))) {
      /*
        Mark the end of meta-data result set, and store m_thd->server_status,
        to show that there is no cursor.
        Send no warning information, as it will be sent at statement end.
      */
      if (write_eof_packet(
              m_thd, &m_thd->net, m_thd->server_status,
              m_thd->get_stmt_da()->current_statement_cond_count())) {
        return true;
      }
    }
  }
  return false;
}

/* clang-format off */
/**
  @page page_protocol_com_query_response_text_resultset_column_definition Column Definition

  if ::CLIENT_PROTOCOL_41 is set @ref sect_protocol_com_query_response_text_resultset_column_definition_41
  is used, @ref sec_protocol_com_query_response_text_resultset_column_definition_320

  @section sect_protocol_com_query_response_text_resultset_column_definition_41 Protocol::ColumnDefinition41:

  <table>
  <caption>Payload</caption>
  <tr><th>Type</th><th>Name</th><th>Description</th></tr>
  <tr><td>@ref sect_protocol_basic_dt_string_le "string&lt;lenenc&gt;"</td>
      <td>catalog</td>
      <td>The catalog used. Currently always "def"</td></tr>
  <tr><td>@ref sect_protocol_basic_dt_string_le "string&lt;lenenc&gt;"</td>
      <td>schema</td>
      <td>schema name</td></tr>
  <tr><td>@ref sect_protocol_basic_dt_string_le "string&lt;lenenc&gt;"</td>
      <td>table</td>
      <td>virtual table name</td></tr>
  <tr><td>@ref sect_protocol_basic_dt_string_le "string&lt;lenenc&gt;"</td>
      <td>org_table</td>
      <td>physical table name</td></tr>
  <tr><td>@ref sect_protocol_basic_dt_string_le "string&lt;lenenc&gt;"</td>
      <td>name</td>
      <td>virtual column name</td></tr>
  <tr><td>@ref sect_protocol_basic_dt_string_le "string&lt;lenenc&gt;"</td>
      <td>org_name</td>
      <td>physical column name</td></tr>
  <tr><td>@ref sect_protocol_basic_dt_int_le "int&lt;lenenc&gt;"</td>
      <td>length of fixed length fields</td>
      <td>[0x0c]</td></tr>
  <tr><td>@ref a_protocol_type_int2 "int&lt;2&gt;"</td>
      <td>character_set</td>
      <td>the column character set as defined in @ref page_protocol_basic_character_set</td></tr>
  <tr><td>@ref a_protocol_type_int4 "int&lt;4&gt;"</td>
      <td>column_length</td>
      <td>maximum length of the field</td></tr>
  <tr><td>@ref a_protocol_type_int1 "int&lt;1&gt;"</td>
      <td>type</td>
      <td>type of the column as defined in ::enum_field_types</td></tr>
  <tr><td>@ref a_protocol_type_int1 "int&lt;2&gt;"</td>
      <td>flags</td>
      <td>Flags as defined in @ref group_cs_column_definition_flags</td></tr>
  <tr><td>@ref a_protocol_type_int1 "int&lt;1&gt;"</td>
      <td>decimals</td>
      <td>max shown decimal digits:
        <ul>
        <li>0x00 for integers and static strings</li>
        <li>0x1f for dynamic strings, double, float</li>
        <li>0x00 to 0x51 for decimals</li>
        </ul></td></tr>
  </table>

  @note `decimals` and `column_length` can be used for text output formatting


  @section sec_protocol_com_query_response_text_resultset_column_definition_320 Protocol::ColumnDefinition320:

  <table>
  <caption>Payload</caption>
  <tr><th>Type</th><th>Name</th><th>Description</th></tr>
  <tr><td>@ref sect_protocol_basic_dt_string_le "string&lt;lenenc&gt;"</td>
      <td>table</td>
      <td>Table name</td></tr>
  <tr><td>@ref sect_protocol_basic_dt_string_le "string&lt;lenenc&gt;"</td>
      <td>name</td>
      <td>Column name</td></tr>
  <tr><td>@ref sect_protocol_basic_dt_int_le "int&lt;lenenc&gt;"</td>
      <td>length of type field</td>
      <td>[01]</td></tr>
  <tr><td>@ref a_protocol_type_int1 "int&lt;1&gt;"</td>
      <td>type</td>
      <td>type of the column as defined in ::enum_field_types</td></tr>
  <tr><td colspan="3">if capabilities @& ::CLIENT_LONG_FLAG {</td></tr>
  <tr><td>@ref sect_protocol_basic_dt_int_le "int&lt;lenenc&gt;"</td>
      <td>length of flags + decimals fields</td>
      <td>[03]</td></tr>
  <tr><td>@ref a_protocol_type_int2 "int&lt;2&gt;"</td>
      <td>flags</td>
      <td>Flags as defined in @ref group_cs_column_definition_flags</td></tr>
  <tr><td>@ref a_protocol_type_int1 "int&lt;1&gt;"</td>
      <td>decimals</td>
      <td>number of decimal digits</td></tr>
  <tr><td colspan="3">} else {</td></tr>
  <tr><td>@ref sect_protocol_basic_dt_int_le "int&lt;lenenc&gt;"</td>
      <td>length of flags + decimals fields</td>
      <td>[02]</td></tr>
  <tr><td>@ref a_protocol_type_int1 "int&lt;2&gt;"</td>
      <td>flags</td>
      <td>Flags as defined in @ref group_cs_column_definition_flags</td></tr>
  <tr><td>@ref a_protocol_type_int1 "int&lt;1&gt;"</td>
      <td>decimals</td>
      <td>number of decimal digits</td></tr>
  <tr><td colspan="3">}</td></tr>
  <tr><td colspan="3">if command was COM_FIELD_LIST {</td></tr>
  <tr><td>@ref sect_protocol_basic_dt_int_le "int&lt;lenenc&gt;"</td>
      <td>length of default values</td>
      <td>[02]</td></tr>
  <tr><td>@ref sect_protocol_basic_dt_string_le "string&lt;lenenc&gt;"</td>
      <td>default_values</td>
      <td></td></tr>
  <tr><td colspan="3">}</td></tr>
  </table>

  @sa Protocol_classic::send_field_metadata
*/
/* clang-format on */

/**
  Sends a single column metadata

  @param field Field description
  @param item_charset Character set to use
  @retval false success
  @retval true  error

  See @ref page_protocol_com_query_response_text_resultset_column_definition for
  the format
*/

bool Protocol_classic::send_field_metadata(Send_field *field,
                                           const CHARSET_INFO *item_charset) {
  DBUG_TRACE;
  char *pos;
  const CHARSET_INFO *cs = system_charset_info;
  const CHARSET_INFO *thd_charset = m_thd->variables.character_set_results;

  assert(field->type != MYSQL_TYPE_BOOL);

  /* Keep things compatible for old clients */
  if (field->type == MYSQL_TYPE_VARCHAR) field->type = MYSQL_TYPE_VAR_STRING;

  send_metadata = true;
  if (has_client_capability(CLIENT_PROTOCOL_41)) {
    if (store_string(STRING_WITH_LEN("def"), cs) ||
        store_string(field->db_name, strlen(field->db_name), cs) ||
        store_string(field->table_name, strlen(field->table_name), cs) ||
        store_string(field->org_table_name, strlen(field->org_table_name),
                     cs) ||
        store_string(field->col_name, strlen(field->col_name), cs) ||
        store_string(field->org_col_name, strlen(field->org_col_name), cs) ||
        packet->mem_realloc(packet->length() + 12)) {
      send_metadata = false;
      return true;
    }
    /* Store fixed length fields */
    pos = packet->ptr() + packet->length();
    *pos++ = 12;  // Length of packed fields
    /* inject a NULL to test the client */
    DBUG_EXECUTE_IF("poison_rs_fields", pos[-1] = (char)0xfb;);
    if (item_charset == &my_charset_bin || thd_charset == nullptr) {
      /* No conversion */
      int2store(pos, item_charset->number);
      int4store(pos + 2, field->length);
    } else {
      /* With conversion */
      uint32 field_length, max_length;
      int2store(pos, thd_charset->number);
      /*
        For TEXT/BLOB columns, field_length describes the maximum data
        length in bytes. There is no limit to the number of characters
        that a TEXT column can store, as long as the data fits into
        the designated space.
        For the rest of textual columns, field_length is evaluated as
        char_count * mbmaxlen, where character count is taken from the
        definition of the column. In other words, the maximum number
        of characters here is limited by the column definition.

        When one has a LONG TEXT column with a single-byte
        character set, and the connection character set is multi-byte, the
        client may get fields longer than UINT_MAX32, due to
        <character set column> -> <character set connection> conversion.
        In that case column max length does not fit into the 4 bytes
        reserved for it in the protocol.
      */
      max_length = (field->type >= MYSQL_TYPE_TINY_BLOB &&
                    field->type <= MYSQL_TYPE_BLOB)
                       ? field->length / item_charset->mbminlen
                       : field->length / item_charset->mbmaxlen;
      field_length =
          char_to_byte_length_safe(max_length, thd_charset->mbmaxlen);
      int4store(pos + 2, field_length);
    }
    pos[6] = field->type;
    int2store(pos + 7, field->flags);
    pos[9] = (char)field->decimals;
    pos[10] = 0;  // For the future
    pos[11] = 0;  // For the future
    pos += 12;
  } else {
    if (store_string(field->table_name, strlen(field->table_name), cs) ||
        store_string(field->col_name, strlen(field->col_name), cs) ||
        packet->mem_realloc(packet->length() + 10)) {
      send_metadata = false;
      return true;
    }
    pos = packet->ptr() + packet->length();
    pos[0] = 3;
    int3store(pos + 1, field->length);
    pos[4] = 1;
    pos[5] = field->type;
    pos[6] = 3;
    int2store(pos + 7, field->flags);
    pos[9] = (char)field->decimals;
    pos += 10;
  }
  packet->length((uint)(pos - packet->ptr()));

#ifndef NDEBUG
  field_types[count++] = field->type;
#endif
  return false;
}

bool Protocol_classic::end_row() {
  DBUG_TRACE;
  return my_net_write(&m_thd->net, pointer_cast<uchar *>(packet->ptr()),
                      packet->length());
}

/**
  Send a set of strings as one long string with ',' in between.
*/

bool store(Protocol *prot, I_List<i_string> *str_list) {
  char buf[256];
  String tmp(buf, sizeof(buf), &my_charset_bin);
  size_t len;
  I_List_iterator<i_string> it(*str_list);
  i_string *s;

  tmp.length(0);
  while ((s = it++)) {
    tmp.append(s->ptr);
    tmp.append(',');
  }
  if ((len = tmp.length())) len--;  // Remove last ','
  return prot->store_string(tmp.ptr(), len, tmp.charset());
}

/****************************************************************************
  Functions to handle the simple (default) protocol where everything is
  This protocol is the one that is used by default between the MySQL server
  and client when you are not using prepared statements.

  All data are sent as 'packed-string-length' followed by 'string-data'
****************************************************************************/

bool Protocol_classic::connection_alive() const {
  return m_thd->net.vio != nullptr;
}

void Protocol_text::start_row() {
  field_pos = 0;
  packet->length(0);
}

bool Protocol_text::store_null() {
  field_pos++;
  char buff[1];
  buff[0] = (char)251;
  return packet->append(buff, sizeof(buff), PACKET_BUFFER_EXTRA_ALLOC);
}

int Protocol_classic::shutdown(bool) {
#ifdef USE_PPOLL_IN_VIO
  // Test code calls this directly, so we need to set it here as well
  if (m_thd->net.vio && !m_thd->net.vio->thread_id.has_value()) {
    m_thd->net.vio->thread_id = m_thd->real_id;
  }
#endif /* USE_PPOLL_IN_VIO */
  return m_thd->net.vio ? vio_shutdown(m_thd->net.vio, SHUT_RDWR) : 0;
}

bool Protocol_classic::store_string(const char *from, size_t length,
                                    const CHARSET_INFO *fromcs) {
  // field_types check is needed because of the embedded protocol
  assert(send_metadata || field_types == nullptr ||
         field_types[field_pos] == MYSQL_TYPE_DECIMAL ||
         field_types[field_pos] == MYSQL_TYPE_BIT ||
         field_types[field_pos] == MYSQL_TYPE_NEWDECIMAL ||
         field_types[field_pos] == MYSQL_TYPE_NEWDATE ||
         field_types[field_pos] == MYSQL_TYPE_JSON ||
         (field_types[field_pos] >= MYSQL_TYPE_ENUM &&
          field_types[field_pos] <= MYSQL_TYPE_GEOMETRY));
  field_pos++;
  // result_cs is nullptr when client issues SET character_set_results=NULL
  if (result_cs != nullptr && !my_charset_same(fromcs, result_cs) &&
      fromcs != &my_charset_bin && result_cs != &my_charset_bin) {
    // Store with conversion.
    return net_store_data_with_conversion(pointer_cast<const uchar *>(from),
                                          length, fromcs, result_cs);
  }
  // Store without conversion.
  return net_store_data(pointer_cast<const uchar *>(from), length, packet);
}

/**
  Stores an integer in the protocol buffer for the text protocol.

  @param value          the integer value to convert to a string
  @param unsigned_flag  true if the integer is unsigned
  @param zerofill       the length up to which the value should be zero-padded
  @param packet         the destination buffer
  @return false on success, true on error
*/
static bool store_integer(int64 value, bool unsigned_flag, uint32 zerofill,
                          String *packet) {
  if (zerofill != 0) {
    char buff[MY_INT64_NUM_DECIMAL_DIGITS + 1];
    const char *end = longlong10_to_str(value, buff, unsigned_flag ? 10 : -10);
    const size_t int_length = end - buff;
    return net_store_zero_padded_data(buff, int_length, zerofill, packet);
  }

  // Make sure the packet has space for a length byte, the digits and a
  // terminating zero character.
  char *pos = packet->prep_append(MY_INT64_NUM_DECIMAL_DIGITS + 2,
                                  PACKET_BUFFER_EXTRA_ALLOC);
  if (pos == nullptr) return true;
  const char *end = longlong10_to_str(value, pos + 1, unsigned_flag ? 10 : -10);
  *pos = end - (pos + 1);  // Set the length byte.
  packet->length(end - packet->ptr());
  return false;
}

bool Protocol_text::store_tiny(longlong from, uint32 zerofill) {
  // field_types check is needed because of the embedded protocol
  assert(send_metadata || field_types == nullptr ||
         field_types[field_pos] == MYSQL_TYPE_TINY);
  field_pos++;
  return store_integer(from, false, zerofill, packet);
}

bool Protocol_text::store_short(longlong from, uint32 zerofill) {
  // field_types check is needed because of the embedded protocol
  assert(send_metadata || field_types == nullptr ||
         field_types[field_pos] == MYSQL_TYPE_YEAR ||
         field_types[field_pos] == MYSQL_TYPE_SHORT);
  field_pos++;
  return store_integer(from, false, zerofill, packet);
}

bool Protocol_text::store_long(longlong from, uint32 zerofill) {
  // field_types check is needed because of the embedded protocol
  assert(send_metadata || field_types == nullptr ||
         field_types[field_pos] == MYSQL_TYPE_INT24 ||
         field_types[field_pos] == MYSQL_TYPE_LONG);
  field_pos++;
  return store_integer(from, false, zerofill, packet);
}

bool Protocol_text::store_longlong(longlong from, bool unsigned_flag,
                                   uint32 zerofill) {
  // field_types check is needed because of the embedded protocol
  assert(send_metadata || field_types == nullptr ||
         field_types[field_pos] == MYSQL_TYPE_LONGLONG);
  field_pos++;
  return store_integer(from, unsigned_flag, zerofill, packet);
}

bool Protocol_text::store_decimal(const my_decimal *d, uint prec, uint dec) {
  // field_types check is needed because of the embedded protocol
  assert(send_metadata || field_types == nullptr ||
         field_types[field_pos] == MYSQL_TYPE_NEWDECIMAL);
  field_pos++;

  // Lengths less than 251 bytes are encoded in a single byte. See
  // net_store_length(). Assert that we can fit all DECIMALs in that space.
  static_assert(DECIMAL_MAX_STR_LENGTH < 251,
                "Length needs more than one byte");

  // Reserve space for the maximum string length of a DECIMAL, plus one byte for
  // the terminating '\0' written by decimal2string(), plus one byte to encode
  // the length of the string.
  char *pos = packet->prep_append(DECIMAL_MAX_STR_LENGTH + 2,
                                  PACKET_BUFFER_EXTRA_ALLOC);
  if (pos == nullptr) return true;

  int string_length = DECIMAL_MAX_STR_LENGTH + 1;
  const int error [[maybe_unused]] =
      decimal2string(d, pos + 1, &string_length, prec, dec);

  // decimal2string() can only fail with E_DEC_TRUNCATED or E_DEC_OVERFLOW.
  // Since it was given a buffer with the maximum length of a DECIMAL,
  // truncation and overflow should never happen.
  assert(error == E_DEC_OK);

  // Store the actual length, and update the length of packet.
  *pos = string_length;
  packet->length((pos + 1 + string_length) - packet->ptr());

  return false;
}

/**
  Converts a floating-point value to text for the text protocol.

  @param value          the floating point value
  @param decimals       the precision of the value
  @param gcvt_arg_type  the type of the floating-point value
  @param buffer         a buffer large enough to hold FLOATING_POINT_BUFFER
                        characters plus a terminating zero character
  @return the length of the text representation of the value
*/
static size_t floating_point_to_text(double value, uint32 decimals,
                                     my_gcvt_arg_type gcvt_arg_type,
                                     char *buffer) {
  if (decimals < DECIMAL_NOT_SPECIFIED)
    return my_fcvt(value, decimals, buffer, nullptr);
  return my_gcvt(value, gcvt_arg_type, FLOATING_POINT_BUFFER, buffer, nullptr);
}

/**
  Stores a floating-point value in the text protocol.

  @param value          the floating point value
  @param decimals       the precision of the value
  @param zerofill       the length up to which the value should be zero-padded,
                        or 0 if no zero-padding should be used
  @param gcvt_arg_type  the type of the floating-point value
  @param packet         the destination buffer
  @return false on success, true on error
*/
static bool store_floating_point(double value, uint32 decimals, uint32 zerofill,
                                 my_gcvt_arg_type gcvt_arg_type,
                                 String *packet) {
  char buffer[FLOATING_POINT_BUFFER + 1];
  size_t length =
      floating_point_to_text(value, decimals, gcvt_arg_type, buffer);
  if (zerofill != 0)
    return net_store_zero_padded_data(buffer, length, zerofill, packet);
  return net_store_data(pointer_cast<const uchar *>(buffer), length, packet);
}

bool Protocol_text::store_float(float from, uint32 decimals, uint32 zerofill) {
  // field_types check is needed because of the embedded protocol
  assert(send_metadata || field_types == nullptr ||
         field_types[field_pos] == MYSQL_TYPE_FLOAT);
  field_pos++;
  return store_floating_point(from, decimals, zerofill, MY_GCVT_ARG_FLOAT,
                              packet);
}

bool Protocol_text::store_double(double from, uint32 decimals,
                                 uint32 zerofill) {
  // field_types check is needed because of the embedded protocol
  assert(send_metadata || field_types == nullptr ||
         field_types[field_pos] == MYSQL_TYPE_DOUBLE);
  field_pos++;
  return store_floating_point(from, decimals, zerofill, MY_GCVT_ARG_DOUBLE,
                              packet);
}

/**
  Stores a temporal value in the protocol buffer for the text protocol.

  @param to_string the function that converts the temporal value to a string
  @param packet    the destination buffer
  @return false on success, true on error
*/
template <typename ToString>
static bool store_temporal(ToString to_string, String *packet) {
  const size_t packet_length = packet->length();
  // Allocate space for the temporal value, plus one byte for the length.
  char *pos = packet->prep_append(MAX_DATE_STRING_REP_LENGTH + 1,
                                  PACKET_BUFFER_EXTRA_ALLOC);
  if (pos == nullptr) return true;
  const int length = to_string(pos + 1);
  *pos = length;
  packet->length(packet_length + length + 1);
  return false;
}

bool Protocol_text::store_datetime(const MYSQL_TIME &tm, uint decimals) {
  // field_types check is needed because of the embedded protocol
  assert(send_metadata || field_types == nullptr ||
         is_temporal_type_with_date_and_time(field_types[field_pos]));
  field_pos++;
  return store_temporal(
      [&tm, decimals](char *to) {
        return my_datetime_to_str(tm, to, decimals);
      },
      packet);
}

bool Protocol_text::store_date(const MYSQL_TIME &tm) {
  // field_types check is needed because of the embedded protocol
  assert(send_metadata || field_types == nullptr ||
         field_types[field_pos] == MYSQL_TYPE_DATE);
  field_pos++;
  return store_temporal([&tm](char *to) { return my_date_to_str(tm, to); },
                        packet);
}

bool Protocol_text::store_time(const MYSQL_TIME &tm, uint decimals) {
  // field_types check is needed because of the embedded protocol
  assert(send_metadata || field_types == nullptr ||
         field_types[field_pos] == MYSQL_TYPE_TIME);
  field_pos++;
  return store_temporal(
      [&tm, decimals](char *to) { return my_time_to_str(tm, to, decimals); },
      packet);
}

/**
  Sends OUT-parameters by writing the values to the protocol.


  @param parameters       List of PS/SP parameters (both input and output).
  @param is_sql_prepare  If it's an sql prepare then
                         text protocol will be used.

  @return Error status.
    @retval false Success.
    @retval true  Error.
*/
bool Protocol_binary::send_parameters(List<Item_param> *parameters,
                                      bool is_sql_prepare) {
  if (is_sql_prepare)
    return Protocol_text::send_parameters(parameters, is_sql_prepare);

  List_iterator_fast<Item_param> item_param_it(*parameters);

  if (!has_client_capability(CLIENT_PS_MULTI_RESULTS))
    // The client does not support OUT-parameters.
    return false;

  mem_root_deque<Item *> out_param_lst(current_thd->mem_root);
  Item_param *item_param;
  while ((item_param = item_param_it++)) {
    // Skip it as it's just an IN-parameter.
    if (!item_param->get_out_param_info()) continue;

    out_param_lst.push_back(item_param);
  }

  // Empty list
  if (out_param_lst.empty()) return false;

  /*
    We have to set SERVER_PS_OUT_PARAMS in THD::server_status, because it
    is used in send_result_metadata().
  */
  m_thd->server_status |= SERVER_PS_OUT_PARAMS | SERVER_MORE_RESULTS_EXISTS;

  // Send meta-data.
  if (m_thd->send_result_metadata(out_param_lst,
                                  Protocol::SEND_NUM_ROWS | Protocol::SEND_EOF))
    return true;

  // Send data.
  start_row();
  if (m_thd->send_result_set_row(out_param_lst)) return true;
  if (end_row()) return true;

  // Restore THD::server_status.
  m_thd->server_status &= ~SERVER_PS_OUT_PARAMS;
  m_thd->server_status &= ~SERVER_MORE_RESULTS_EXISTS;

  if (has_client_capability(CLIENT_DEPRECATE_EOF))
    return net_send_ok(m_thd,
                       (m_thd->server_status | SERVER_PS_OUT_PARAMS |
                        SERVER_MORE_RESULTS_EXISTS),
                       m_thd->get_stmt_da()->current_statement_cond_count(), 0,
                       0, nullptr, true);
  else
    /*
      In case of old clients send EOF packet.
      @ref page_protocol_basic_eof_packet is deprecated as of MySQL 5.7.5.
    */
    return send_eof(m_thd->server_status, 0);
}

/**
  Sets OUT-parameters to user variables.

  @param parameters  List of PS/SP parameters (both input and output).

  @return Error status.
    @retval false Success.
    @retval true  Error.
*/
bool Protocol_text::send_parameters(List<Item_param> *parameters, bool) {
  List_iterator_fast<Item_param> item_param_it(*parameters);
  List_iterator_fast<LEX_STRING> user_var_name_it(
      m_thd->lex->prepared_stmt_params);

  Item_param *item_param;
  LEX_STRING *user_var_name;
  while ((item_param = item_param_it++) &&
         (user_var_name = user_var_name_it++)) {
    // Skip if it as it's just an IN-parameter.
    if (!item_param->get_out_param_info()) continue;

    Item_func_set_user_var *suv =
        new Item_func_set_user_var(*user_var_name, item_param);
    /*
      Item_func_set_user_var is not fixed after construction,
      call fix_fields().
    */
    if (suv->fix_fields(m_thd, nullptr)) return true;

    if (suv->check(false)) return true;

    if (suv->update()) return true;
  }

  return false;
}

/****************************************************************************
  Functions to handle the binary protocol used with prepared statements

  Data format:

    [ok:1]                            reserved ok packet
    [null_field:(field_count+7+2)/8]  reserved to send null data. The size is
                                      calculated using:
                                      bit_fields= (field_count+7+2)/8;
                                      2 bits are reserved for identifying type
                                      of package.
    [[length]data]                    data field (the length applies only for
                                      string/binary/time/timestamp fields and
                                      rest of them are not sent as they have
                                      the default length that client understands
                                      based on the field type
    [..]..[[length]data]              data
****************************************************************************/
bool Protocol_binary::start_result_metadata(uint num_cols, uint flags,
                                            const CHARSET_INFO *result_cs_arg) {
  bit_fields = (num_cols + 9) / 8;
  packet->alloc(bit_fields + 1);
  return Protocol_classic::start_result_metadata(num_cols, flags,
                                                 result_cs_arg);
}

void Protocol_binary::start_row() {
  if (send_metadata) return Protocol_text::start_row();
  packet->length(bit_fields + 1);
  memset(packet->ptr(), 0, 1 + bit_fields);
  field_pos = 0;
}

bool Protocol_binary::store_null() {
  if (send_metadata) return Protocol_text::store_null();
  const uint offset = (field_pos + 2) / 8 + 1,
             bit = (1 << ((field_pos + 2) & 7));
  /* Room for this as it's allocated in prepare_for_send */
  char *to = packet->ptr() + offset;
  *to = (char)((uchar)*to | (uchar)bit);
  field_pos++;
  return false;
}

bool Protocol_binary::store_tiny(longlong from, uint32 zerofill) {
  if (send_metadata) return Protocol_text::store_tiny(from, zerofill);
  char buff[1];
  // field_types check is needed because of the embedded protocol
  assert(field_types == nullptr || field_types[field_pos] == MYSQL_TYPE_TINY);
  field_pos++;
  buff[0] = (uchar)from;
  return packet->append(buff, sizeof(buff), PACKET_BUFFER_EXTRA_ALLOC);
}

bool Protocol_binary::store_short(longlong from, uint32 zerofill) {
  if (send_metadata) return Protocol_text::store_short(from, zerofill);
  // field_types check is needed because of the embedded protocol
  assert(field_types == nullptr || field_types[field_pos] == MYSQL_TYPE_YEAR ||
         field_types[field_pos] == MYSQL_TYPE_SHORT);
  field_pos++;
  char *to = packet->prep_append(2, PACKET_BUFFER_EXTRA_ALLOC);
  if (!to) return true;
  int2store(to, (int)from);
  return false;
}

bool Protocol_binary::store_long(longlong from, uint32 zerofill) {
  if (send_metadata) return Protocol_text::store_long(from, zerofill);
  // field_types check is needed because of the embedded protocol
  assert(field_types == nullptr || field_types[field_pos] == MYSQL_TYPE_INT24 ||
         field_types[field_pos] == MYSQL_TYPE_LONG);
  field_pos++;
  char *to = packet->prep_append(4, PACKET_BUFFER_EXTRA_ALLOC);
  if (!to) return true;
  int4store(to, static_cast<uint32>(from));
  return false;
}

bool Protocol_binary::store_longlong(longlong from, bool unsigned_flag,
                                     uint32 zerofill) {
  if (send_metadata)
    return Protocol_text::store_longlong(from, unsigned_flag, zerofill);
  // field_types check is needed because of the embedded protocol
  assert(field_types == nullptr ||
         field_types[field_pos] == MYSQL_TYPE_LONGLONG);
  field_pos++;
  char *to = packet->prep_append(8, PACKET_BUFFER_EXTRA_ALLOC);
  if (!to) return true;
  int8store(to, from);
  return false;
}

bool Protocol_binary::store_float(float from, uint32 decimals,
                                  uint32 zerofill) {
  if (send_metadata)
    return Protocol_text::store_float(from, decimals, zerofill);
  // field_types check is needed because of the embedded protocol
  assert(field_types == nullptr || field_types[field_pos] == MYSQL_TYPE_FLOAT);
  field_pos++;
  char *to = packet->prep_append(4, PACKET_BUFFER_EXTRA_ALLOC);
  if (!to) return true;
  float4store(to, from);
  return false;
}

bool Protocol_binary::store_double(double from, uint32 decimals,
                                   uint32 zerofill) {
  if (send_metadata)
    return Protocol_text::store_double(from, decimals, zerofill);
  // field_types check is needed because of the embedded protocol
  assert(field_types == nullptr || field_types[field_pos] == MYSQL_TYPE_DOUBLE);
  field_pos++;
  char *to = packet->prep_append(8, PACKET_BUFFER_EXTRA_ALLOC);
  if (!to) return true;
  float8store(to, from);
  return false;
}

bool Protocol_binary::store_datetime(const MYSQL_TIME &tm, uint precision) {
  if (send_metadata) return Protocol_text::store_datetime(tm, precision);

  // field_types check is needed because of the embedded protocol
  assert(field_types == nullptr ||
         is_temporal_type_with_date_and_time(field_types[field_pos]));
  field_pos++;

  size_t length;
  if (tm.second_part)
    length = 11;
  else if (tm.hour || tm.minute || tm.second)
    length = 7;
  else if (tm.year || tm.month || tm.day)
    length = 4;
  else
    length = 0;

  char *pos = packet->prep_append(length + 1, PACKET_BUFFER_EXTRA_ALLOC);
  if (pos == nullptr) return true;

  *pos++ = char(length);

  const char *const end = pos + length;
  if (pos == end) return false;  // Only zero parts.

  int2store(pos, tm.year);
  pos += 2;
  *pos++ = char(tm.month);
  *pos++ = char(tm.day);

  if (pos == end) return false;  // Only date parts.

  *pos++ = char(tm.hour);
  *pos++ = char(tm.minute);
  *pos++ = char(tm.second);

  if (pos == end) return false;  // No microseconds.

  int4store(pos, tm.second_part);
  assert(pos + 4 == end);
  return false;
}

bool Protocol_binary::store_date(const MYSQL_TIME &tm) {
  if (send_metadata) return Protocol_text::store_date(tm);
  // field_types check is needed because of the embedded protocol
  assert(field_types == nullptr || field_types[field_pos] == MYSQL_TYPE_DATE);
  field_pos++;

  if (tm.year == 0 && tm.month == 0 && tm.day == 0) {
    // Nothing to send, except a single byte to indicate length = 0.
    return packet->append(char{0});
  }

  char *pos = packet->prep_append(5, PACKET_BUFFER_EXTRA_ALLOC);
  if (pos == nullptr) return true;
  pos[0] = char{4};  // length
  int2store(pos + 1, tm.year);
  pos[3] = char(tm.month);
  pos[4] = char(tm.day);
  return false;
}

bool Protocol_binary::store_time(const MYSQL_TIME &tm, uint precision) {
  if (send_metadata) return Protocol_text::store_time(tm, precision);
  // field_types check is needed because of the embedded protocol
  assert(field_types == nullptr || field_types[field_pos] == MYSQL_TYPE_TIME);
  field_pos++;

  size_t length;
  if (tm.second_part)
    length = 12;
  else if (tm.hour || tm.minute || tm.second || tm.day)
    length = 8;
  else
    length = 0;

  char *pos = packet->prep_append(length + 1, PACKET_BUFFER_EXTRA_ALLOC);
  if (pos == nullptr) return false;
  *pos++ = char(length);

  const char *const end = pos + length;
  if (pos == end) return false;  // zero date

  // Move hours to days if we have 24 hours or more.
  const unsigned days = tm.day + tm.hour / 24;
  const unsigned hours = tm.hour % 24;

  *pos++ = tm.neg ? 1 : 0;
  int4store(pos, days);
  pos += 4;
  *pos++ = char(hours);
  *pos++ = char(tm.minute);
  *pos++ = char(tm.second);

  if (pos == end) return false;  // no second part

  int4store(pos, tm.second_part);
  assert(pos + 4 == end);
  return false;
}

/**
  @returns: the file descriptor of the socket.
*/

my_socket Protocol_classic::get_socket() { return get_vio()->mysql_socket.fd; }

/**
  Read the length of the parameter data and return it back to
  the caller.

  @param packet             a pointer to the data
  @param packet_left_len    remaining packet length
  @param header_len         size of the header stored at the beginning of the
                            packet and used to specify the length of the data.

  @return
    Length of data piece.
*/

static ulong get_param_length(uchar *packet, ulong packet_left_len,
                              ulong *header_len) {
  if (packet_left_len < 1) {
    *header_len = 0;
    return 0;
  }

  switch (*packet) {
    case (252): {
      if (packet_left_len < 3) {
        *header_len = 0;
        return 0;
      }
      *header_len = 3;
      return static_cast<ulong>(uint2korr(packet + 1));
    }

    case (253): {
      if (packet_left_len < 4) {
        *header_len = 0;
        return 0;
      }
      *header_len = 4;
      return static_cast<ulong>(uint3korr(packet + 1));
    }

    case (254): {
      /*
       In our client-server protocol all numbers bigger than 2^24
       stored as 8 bytes with uint8korr. Here we always know that
       parameter length is less than 2^4 so we don't look at the second
       4 bytes. But still we need to obey the protocol hence 9 in the
       assignment below.
      */
      if (packet_left_len < 9) {
        *header_len = 0;
        return 0;
      }
      *header_len = 9;
      return static_cast<ulong>(uint4korr(packet + 1));
    }

    // 0xff as the first byte of a length-encoded integer is undefined.
    case (255): {
      *header_len = 0;
      return 0;
    }

    // (*packet < 251)
    default: {
      *header_len = 1;
      return static_cast<ulong>(*packet);
    }
  }
}

/**
  Returns the length of the encoded data

   @param[in]  type            parameter data type
   @param[in]  packet          network buffer
   @param[in]  packet_left_len number of bytes left in packet
   @param[out] header_len      the size of the header(bytes to be skipped)
   @param[out] err             boolean to store if an error occurred
*/
static ulong get_ps_param_len(enum enum_field_types type, uchar *packet,
                              ulong packet_left_len, ulong *header_len,
                              bool *err) {
  DBUG_TRACE;
  *header_len = 0;

  switch (type) {
    case MYSQL_TYPE_BOOL:
    case MYSQL_TYPE_TINY:
      *err = (packet_left_len < 1);
      return 1;
    case MYSQL_TYPE_SHORT:
      *err = (packet_left_len < 2);
      return 2;
    case MYSQL_TYPE_FLOAT:
    case MYSQL_TYPE_LONG:
      *err = (packet_left_len < 4);
      return 4;
    case MYSQL_TYPE_DOUBLE:
    case MYSQL_TYPE_LONGLONG:
      *err = (packet_left_len < 8);
      return 8;
    case MYSQL_TYPE_DECIMAL:
    case MYSQL_TYPE_NEWDECIMAL:
    case MYSQL_TYPE_DATE:
    case MYSQL_TYPE_TIME:
    case MYSQL_TYPE_DATETIME:
    case MYSQL_TYPE_TIMESTAMP: {
      const ulong param_length =
          get_param_length(packet, packet_left_len, header_len);
      /* in case of error ret is 0 and header size is 0 */
      *err = ((param_length == 0 && *header_len == 0) ||
              (packet_left_len < *header_len + param_length));
      DBUG_PRINT("info", ("ret=%lu ", param_length));
      return param_length;
    }
    case MYSQL_TYPE_TINY_BLOB:
    case MYSQL_TYPE_MEDIUM_BLOB:
    case MYSQL_TYPE_LONG_BLOB:
    case MYSQL_TYPE_BLOB:
    default: {
      ulong param_length =
          get_param_length(packet, packet_left_len, header_len);
      /* in case of error ret is 0 and header size is 0 */
      *err = (param_length == 0 && *header_len == 0);
      if (param_length > packet_left_len - *header_len)
        param_length = packet_left_len - *header_len;
      DBUG_PRINT("info", ("ret=%lu", param_length));
      return param_length;
    }
  }
}<|MERGE_RESOLUTION|>--- conflicted
+++ resolved
@@ -2781,14 +2781,9 @@
       if (!has_new_types && i >= stmt_data->m_param_count) return true;
 
       const enum enum_field_types type =
-<<<<<<< HEAD
-          has_new_types ? params[i].type
-                        : stmt_data->m_param_array[i]->data_type_source();
-=======
           (has_new_types || i >= stmt_data->m_param_count)
               ? params[i].type
               : stmt_data->m_param_array[i]->data_type_source();
->>>>>>> 87307d4d
       if (type == MYSQL_TYPE_BOOL)
         return true;  // unsupported in this version of the Server
       if (stmt_data && i < stmt_data->m_param_count &&
