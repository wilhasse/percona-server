#ifndef SQL_SELECT_INCLUDED
#define SQL_SELECT_INCLUDED

/* Copyright (c) 2000, 2010, Oracle and/or its affiliates. All rights reserved.

   This program is free software; you can redistribute it and/or modify
   it under the terms of the GNU General Public License as published by
   the Free Software Foundation; version 2 of the License.

   This program is distributed in the hope that it will be useful,
   but WITHOUT ANY WARRANTY; without even the implied warranty of
   MERCHANTABILITY or FITNESS FOR A PARTICULAR PURPOSE.  See the
   GNU General Public License for more details.

   You should have received a copy of the GNU General Public License
   along with this program; if not, write to the Free Software Foundation,
   51 Franklin Street, Suite 500, Boston, MA 02110-1335 USA */


/**
  @file

  @brief
  classes to use when handling where clause
*/

#ifdef USE_PRAGMA_INTERFACE
#pragma interface			/* gcc class implementation */
#endif

#include "procedure.h"
#include <myisam.h>
#include "sql_array.h"                        /* Array */
#include "records.h"                          /* READ_RECORD */
#include "opt_range.h"                /* SQL_SELECT, QUICK_SELECT_I */


/* Values in optimize */
#define KEY_OPTIMIZE_EXISTS		1
#define KEY_OPTIMIZE_REF_OR_NULL	2

typedef struct keyuse_t {
  TABLE *table;
  Item	*val;				/**< or value if no field */
  table_map used_tables;
  uint	key, keypart;
  uint optimize; // 0, or KEY_OPTIMIZE_*
  key_part_map keypart_map;
  ha_rows      ref_table_rows;
  /**
    If true, the comparison this value was created from will not be
    satisfied if val has NULL 'value'.
  */
  bool null_rejecting;
  /*
    !NULL - This KEYUSE was created from an equality that was wrapped into
            an Item_func_trig_cond. This means the equality (and validity of 
            this KEYUSE element) can be turned on and off. The on/off state 
            is indicted by the pointed value:
              *cond_guard == TRUE <=> equality condition is on
              *cond_guard == FALSE <=> equality condition is off

    NULL  - Otherwise (the source equality can't be turned off)
  */
  bool *cond_guard;
  /*
     0..64    <=> This was created from semi-join IN-equality # sj_pred_no.
     MAX_UINT  Otherwise
  */
  uint         sj_pred_no;
} KEYUSE;

class store_key;

typedef struct st_table_ref
{
  bool		key_err;
  /** True if something was read into buffer in join_read_key.  */
  bool          has_record;
  uint          key_parts;                ///< num of ...
  uint          key_length;               ///< length of key_buff
  int           key;                      ///< key no
  uchar         *key_buff;                ///< value to look for with key
  uchar         *key_buff2;               ///< key_buff+key_length
  store_key     **key_copy;               //
  Item          **items;                  ///< val()'s for each keypart
  /*  
    Array of pointers to trigger variables. Some/all of the pointers may be
    NULL.  The ref access can be used iff
    
      for each used key part i, (!cond_guards[i] || *cond_guards[i]) 

    This array is used by subquery code. The subquery code may inject
    triggered conditions, i.e. conditions that can be 'switched off'. A ref 
    access created from such condition is not valid when at least one of the 
    underlying conditions is switched off (see subquery code for more details)
  */
  bool          **cond_guards;
  /**
    (null_rejecting & (1<<i)) means the condition is '=' and no matching
    rows will be produced if items[i] IS NULL (see add_not_null_conds())
  */
  key_part_map  null_rejecting;
  table_map	depend_map;		  ///< Table depends on these tables.
  /* null byte position in the key_buf. Used for REF_OR_NULL optimization */
  uchar          *null_ref_key;
  /*
    The number of times the record associated with this key was used
    in the join.
  */
  ha_rows       use_count;

  /*
    TRUE <=> disable the "cache" as doing lookup with the same key value may
    produce different results (because of Index Condition Pushdown)
  */
  bool          disable_cache;

  /**
    @returns whether the reference contains NULL values which could never give
    a match.
  */
  bool impossible_null_ref() const
  {
    if (null_rejecting != 0)
    {
      for (uint i= 0 ; i < key_parts ; i++)
      {
        if ((null_rejecting & 1 << i) && items[i]->is_null())
          return TRUE;
      }
    }
    return FALSE;
  }

} TABLE_REF;


/*
  The structs which holds the join connections and join states
*/
enum join_type { JT_UNKNOWN,JT_SYSTEM,JT_CONST,JT_EQ_REF,JT_REF,JT_MAYBE_REF,
		 JT_ALL, JT_RANGE, JT_NEXT, JT_FT, JT_REF_OR_NULL,
		 JT_UNIQUE_SUBQUERY, JT_INDEX_SUBQUERY, JT_INDEX_MERGE};

class JOIN;

enum enum_nested_loop_state
{
  NESTED_LOOP_KILLED= -2, NESTED_LOOP_ERROR= -1,
  NESTED_LOOP_OK= 0, NESTED_LOOP_NO_MORE_ROWS= 1,
  NESTED_LOOP_QUERY_LIMIT= 3, NESTED_LOOP_CURSOR_LIMIT= 4
};


/* Values for JOIN_TAB::packed_info */
#define TAB_INFO_HAVE_VALUE 1
#define TAB_INFO_USING_INDEX 2
#define TAB_INFO_USING_WHERE 4
#define TAB_INFO_FULL_SCAN_ON_NULL 8

class JOIN_CACHE;
class SJ_TMP_TABLE;

typedef enum_nested_loop_state
(*Next_select_func)(JOIN *, struct st_join_table *, bool);
Next_select_func setup_end_select_func(JOIN *join);
int rr_sequential(READ_RECORD *info);

#define SJ_OPT_NONE 0
#define SJ_OPT_DUPS_WEEDOUT 1
#define SJ_OPT_LOOSE_SCAN   2
#define SJ_OPT_FIRST_MATCH  3
#define SJ_OPT_MATERIALIZE_LOOKUP  4
#define SJ_OPT_MATERIALIZE_SCAN  5

inline bool sj_is_materialize_strategy(uint strategy)
{
  return strategy >= SJ_OPT_MATERIALIZE_LOOKUP;
}

typedef struct st_join_table : public Sql_alloc
{
  st_join_table();

  TABLE		*table;
  KEYUSE	*keyuse;			/**< pointer to first used key */
  SQL_SELECT	*select;
  Item		*select_cond;
  QUICK_SELECT_I *quick;
  Item	       **on_expr_ref;   /**< pointer to the associated on expression   */
  COND_EQUAL    *cond_equal;    /**< multiple equalities for the on expression */
  st_join_table *first_inner;   /**< first inner table for including outerjoin */
  bool           found;         /**< true after all matches or null complement */
  bool           not_null_compl;/**< true before null complement is added      */
  st_join_table *last_inner;    /**< last table table for embedding outer join */
  st_join_table *first_upper;  /**< first inner table for embedding outer join */
  st_join_table *first_unmatched; /**< used for optimization purposes only     */
  /* 
    The value of select_cond before we've attempted to do Index Condition
    Pushdown. We may need to restore everything back if we first choose one
    index but then reconsider (see test_if_skip_sort_order() for such
    scenarios).
    NULL means no index condition pushdown was performed.
  */
  Item          *pre_idx_push_select_cond;
  
  /* Special content for EXPLAIN 'Extra' column or NULL if none */
  const char	*info;
  /* 
    Bitmap of TAB_INFO_* bits that encodes special line for EXPLAIN 'Extra'
    column, or 0 if there is no info.
  */
  uint          packed_info;

  READ_RECORD::Setup_func read_first_record;
  Next_select_func next_select;
  READ_RECORD	read_record;
  /* 
    Currently the following two fields are used only for a [NOT] IN subquery
    if it is executed by an alternative full table scan when the left operand of
    the subquery predicate is evaluated to NULL.
  */  
  READ_RECORD::Setup_func save_read_first_record;/* to save read_first_record */
  READ_RECORD::Read_func save_read_record;/* to save read_record.read_record */
  double	worst_seeks;
  key_map	const_keys;			/**< Keys with constant part */
  key_map	checked_keys;			/**< Keys checked */
  key_map	needed_reg;
  key_map       keys;                           /**< all keys with can be used */

  /* Either #rows in the table or 1 for const table.  */
  ha_rows	records;
  /*
    Number of records that will be scanned (yes scanned, not returned) by the
    best 'independent' access method, i.e. table scan or QUICK_*_SELECT)
  */
  ha_rows       found_records;
  /*
    Cost of accessing the table using "ALL" or range/index_merge access
    method (but not 'index' for some reason), i.e. this matches method which
    E(#records) is in found_records.
  */
  ha_rows       read_time;
  
  table_map	dependent,key_dependent;
  uint		use_quick,index;
  uint		status;				///< Save status for cache
  uint		used_fields,used_fieldlength,used_blobs;
  uint          used_null_fields;
  uint          used_rowid_fields;
  uint          used_uneven_bit_fields;
  enum join_type type;
  bool		cached_eq_ref_table,eq_ref_table,not_used_in_distinct;
  /* TRUE <=> index-based access method must return records in order */
  bool		sorted;
  /* 
    If it's not 0 the number stored this field indicates that the index
    scan has been chosen to access the table data and we expect to scan 
    this number of rows for the table.
  */ 
  ha_rows       limit; 
  TABLE_REF	ref;
  /** Join cache type (same as return code of check_join_cache_level() */
  uint          use_join_cache;
  JOIN_CACHE	*cache;
  /*
    Index condition for BKA access join
  */
  Item          *cache_idx_cond;
  SQL_SELECT    *cache_select;
  JOIN		*join;

  /* SemiJoinDuplicateElimination variables: */
  /*
    Embedding SJ-nest (may be not the direct parent), or NULL if none.
    This variable holds the result of table pullout.
  */
  TABLE_LIST    *emb_sj_nest;

  /**
    Boundaries of semijoin inner tables around this table. Valid only once
    final QEP has been chosen. Depending on the strategy, they may define an
    interval (all tables inside are inner of a semijoin) or
    not. last_sj_inner_tab is not set for Duplicates Weedout.
  */
  struct st_join_table *first_sj_inner_tab;
  struct st_join_table *last_sj_inner_tab;

  /* Variables for semi-join duplicate elimination */
  SJ_TMP_TABLE  *flush_weedout_table;
  SJ_TMP_TABLE  *check_weed_out_table;
  
  /*
    If set, means we should stop join enumeration after we've got the first
    match and return to the specified join tab. May point to
    join->join_tab[-1] which means stop join execution after the first
    match.
  */
  struct st_join_table  *do_firstmatch;
 
  /* 
     ptr  - We're doing a LooseScan, this join tab is the first (i.e. 
            "driving") join tab), and ptr points to the last join tab
            handled by the strategy. loosescan_match_tab->found_match
            should be checked to see if the current value group had a match.
     NULL - Not doing a loose scan on this join tab.
  */
  struct st_join_table *loosescan_match_tab;

  /* Buffer to save index tuple to be able to skip duplicates */
  uchar *loosescan_buf;
  
  /* Length of key tuple (depends on #keyparts used) to store in the above */
  uint loosescan_key_len;

  /* Used by LooseScan. TRUE<=> there has been a matching record combination */
  bool found_match;
  
  /*
    Used by DuplicateElimination. tab->table->ref must have the rowid
    whenever we have a current record.
  */
  int  keep_current_rowid;

  /* NestedOuterJoins: Bitmap of nested joins this table is part of */
  nested_join_map embedding_map;

  void cleanup();
  inline bool is_using_loose_index_scan()
  {
    return (select && select->quick &&
            (select->quick->get_type() ==
             QUICK_SELECT_I::QS_TYPE_GROUP_MIN_MAX));
  }
  bool is_using_agg_loose_index_scan ()
  {
    return (is_using_loose_index_scan() &&
            ((QUICK_GROUP_MIN_MAX_SELECT *)select->quick)->is_agg_distinct());
  }
  /* SemiJoinDuplicateElimination: reserve space for rowid */
  bool check_rowid_field()
  {
    if (keep_current_rowid && !used_rowid_fields)
    {
      used_rowid_fields= 1;
      used_fieldlength+= table->file->ref_length;
    }
    return test(used_rowid_fields);
  }
  bool is_inner_table_of_outer_join()
  {
    return first_inner != NULL;
  }
  bool is_single_inner_of_semi_join()
  {
    return first_sj_inner_tab == this && last_sj_inner_tab == this;
  }
  bool is_single_inner_of_outer_join()
  {
    return first_inner == this && first_inner->last_inner == this;
  }
  bool is_first_inner_for_outer_join()
  {
    return first_inner && first_inner == this;
  }
  void set_select_cond(Item *to, uint line)
  {
    DBUG_PRINT("info", ("select_cond changes %p -> %p at line %u tab %p",
                        select_cond, to, line, this));
    select_cond= to;
  }
  Item *set_cond(Item *new_cond, uint line)
  {
    Item *tmp_select_cond= select_cond;
    set_select_cond(new_cond, line);
    if (select)
      select->cond= new_cond;
    return tmp_select_cond;
  }
  uint get_sj_strategy() const;
} JOIN_TAB;


inline
st_join_table::st_join_table()
  : table(NULL),
    keyuse(NULL),
    select(NULL),
    select_cond(NULL),
    quick(NULL),
    on_expr_ref(NULL),
    cond_equal(NULL),
    first_inner(NULL),
    found(FALSE),
    not_null_compl(FALSE),
    last_inner(NULL),
    first_upper(NULL),
    first_unmatched(NULL),
    pre_idx_push_select_cond(NULL),
    info(NULL),
    packed_info(0),
    read_first_record(NULL),
    next_select(NULL),
    read_record(),
    save_read_first_record(NULL),
    save_read_record(NULL),
    worst_seeks(0.0),
    const_keys(),
    checked_keys(),
    needed_reg(),
    keys(),

    records(0),
    found_records(0),
    read_time(0),

    dependent(0),
    key_dependent(0),
    use_quick(0),
    index(0),
    status(0),
    used_fields(0),
    used_fieldlength(0),
    used_blobs(0),
    used_null_fields(0),
    used_rowid_fields(0),
    used_uneven_bit_fields(0),
    type(JT_UNKNOWN),
    cached_eq_ref_table(FALSE),
    eq_ref_table(FALSE),
    not_used_in_distinct(FALSE),
    sorted(FALSE),

    limit(0),
    ref(),
    use_join_cache(FALSE),
    cache(NULL),

    cache_idx_cond(NULL),
    cache_select(NULL),
    join(NULL),

    emb_sj_nest(NULL),
    first_sj_inner_tab(NULL),
    last_sj_inner_tab(NULL),

    flush_weedout_table(NULL),
    check_weed_out_table(NULL),
    do_firstmatch(NULL),
    loosescan_match_tab(NULL),
    loosescan_buf(NULL),
    loosescan_key_len(0),
    found_match(FALSE),

    keep_current_rowid(0),
    embedding_map(0)
{
  /**
    @todo Add constructor to READ_RECORD.
    All users do init_read_record(), which does bzero(),
    rather than invoking a constructor.
  */
  bzero(&read_record, sizeof(read_record));
}



/* 
  Categories of data fields of variable length written into join cache buffers.
  The value of any of these fields is written into cache together with the
  prepended length of the value.     
*/
#define CACHE_BLOB      1        /* blob field  */
#define CACHE_STRIPPED  2        /* field stripped of trailing spaces */
#define CACHE_VARSTR1   3        /* short string value (length takes 1 byte) */ 
#define CACHE_VARSTR2   4        /* long string value (length takes 2 bytes) */

/*
  The CACHE_FIELD structure used to describe fields of records that
  are written into a join cache buffer from record buffers and backward.
*/
typedef struct st_cache_field {
  uchar *str;   /**< buffer from/to where the field is to be copied */ 
  uint length;  /**< maximal number of bytes to be copied from/to str */
  /* 
    Field object for the moved field
    (0 - for a flag field, see JOIN_CACHE::create_flag_fields).
  */
  Field *field;
  uint type;    /**< category of the of the copied field (CACHE_BLOB et al.) */
  /* 
    The number of the record offset value for the field in the sequence
    of offsets placed after the last field of the record. These
    offset values are used to access fields referred to from other caches.
    If the value is 0 then no offset for the field is saved in the
    trailing sequence of offsets.
  */ 
  uint referenced_field_no; 
  TABLE *get_rowid; /**< only for ROWID fields used for Duplicate Elimination */
  /* The remaining structure fields are used as containers for temp values */
  uint blob_length; /**< length of the blob to be copied */
  uint offset;      /**< field offset to be saved in cache buffer */
} CACHE_FIELD;


/*
  JOIN_CACHE is the base class to support the implementations of both
  Blocked-Based Nested Loops (BNL) Join Algorithm and Batched Key Access (BKA)
  Join Algorithm. The first algorithm is supported by the derived class
  JOIN_CACHE_BNL, while the second algorithm is supported by the derived
  class JOIN_CACHE_BKA.
  These two algorithms have a lot in common. Both algorithms first
  accumulate the records of the left join operand in a join buffer and
  then search for matching rows of the second operand for all accumulated
  records.
  For the first algorithm this strategy saves on logical I/O operations:
  the entire set of records from the join buffer requires only one look-through
  the records provided by the second operand. 
  For the second algorithm the accumulation of records allows to optimize
  fetching rows of the second operand from disk for some engines (MyISAM, 
  InnoDB), or to minimize the number of round-trips between the Server and
  the engine nodes (NDB Cluster).        
*/ 

class JOIN_CACHE :public Sql_alloc
{

private:

  /* Size of the offset of a record from the cache */   
  uint size_of_rec_ofs;    
  /* Size of the length of a record in the cache */
  uint size_of_rec_len;
  /* Size of the offset of a field within a record in the cache */   
  uint size_of_fld_ofs;

protected:
       
  /* 3 functions below actually do not use the hidden parameter 'this' */ 

  /* Calculate the number of bytes used to store an offset value */
  uint offset_size(uint len)
  { return (len < 256 ? 1 : len < 256*256 ? 2 : 4); }

  /* Get the offset value that takes ofs_sz bytes at the position ptr */
  ulong get_offset(uint ofs_sz, uchar *ptr)
  {
    switch (ofs_sz) {
    case 1: return uint(*ptr);
    case 2: return uint2korr(ptr);
    case 4: return uint4korr(ptr);
    }
    return 0;
  }

  /* Set the offset value ofs that takes ofs_sz bytes at the position ptr */ 
  void store_offset(uint ofs_sz, uchar *ptr, ulong ofs)
  {
    switch (ofs_sz) {
    case 1: *ptr= (uchar) ofs; return;
    case 2: int2store(ptr, (uint16) ofs); return;
    case 4: int4store(ptr, (uint32) ofs); return;
    }
  }
  
  /* 
    The total maximal length of the fields stored for a record in the cache.
    For blob fields only the sizes of the blob lengths are taken into account. 
  */
  uint length;

  /* 
    Representation of the executed multi-way join through which all needed
    context can be accessed.  
  */   
  JOIN *join;  

  /* 
    Cardinality of the range of join tables whose fields can be put into the
    cache. (A table from the range not necessarily contributes to the cache.)
  */
  uint tables;

  /* 
    The total number of flag and data fields that can appear in a record
    written into the cache. Fields with null values are always skipped 
    to save space. 
  */
  uint fields;

  /* 
    The total number of flag fields in a record put into the cache. They are
    used for table null bitmaps, table null row flags, and an optional match
    flag. Flag fields go before other fields in a cache record with the match
    flag field placed always at the very beginning of the record.
  */
  uint flag_fields;

  /* The total number of blob fields that are written into the cache */ 
  uint blobs;

  /* 
    The total number of fields referenced from field descriptors for other join
    caches. These fields are used to construct key values to access matching
    rows with index lookups. Currently the fields can be referenced only from
    descriptors for bka caches. However they may belong to a cache of any type.
  */   
  uint referenced_fields;
   
  /* 
    The current number of already created data field descriptors.
    This number can be useful for implementations of the init methods.  
  */
  uint data_field_count; 

  /* 
    The current number of already created pointers to the data field
    descriptors. This number can be useful for implementations of
    the init methods.  
  */
  uint data_field_ptr_count; 
  /* 
    Array of the descriptors of fields containing 'fields' elements.
    These are all fields that are stored for a record in the cache. 
  */
  CACHE_FIELD *field_descr;

  /* 
    Array of pointers to the blob descriptors that contains 'blobs' elements.
  */
  CACHE_FIELD **blob_ptr;

  /* 
    This flag indicates that records written into the join buffer contain
    a match flag field. The flag must be set by the init method. 
  */
  bool with_match_flag; 
  /*
    This flag indicates that any record is prepended with the length of the
    record which allows us to skip the record or part of it without reading.
  */
  bool with_length;

  /* 
    The maximal number of bytes used for a record representation in
    the cache excluding the space for blob data. 
    For future derived classes this representation may contains some
    redundant info such as a key value associated with the record.     
  */
  uint pack_length;
  /* 
    The value of pack_length incremented by the total size of all 
    pointers of a record in the cache to the blob data. 
  */
  uint pack_length_with_blob_ptrs;

  /* Pointer to the beginning of the join buffer */
  uchar *buff;         
  /* 
    Size of the entire memory allocated for the join buffer.
    Part of this memory may be reserved for the auxiliary buffer.
  */ 
  ulong buff_size;
  /* Size of the auxiliary buffer. */ 
  ulong aux_buff_size;

  /* The number of records put into the join buffer */ 
  uint records;

  /* 
    Pointer to the current position in the join buffer.
    This member is used both when writing to buffer and
    when reading from it.
  */
  uchar *pos;
  /* 
    Pointer to the first free position in the join buffer,
    right after the last record into it.
  */
  uchar *end_pos; 

  /* 
    Pointer to the beginning of first field of the current read/write record
    from the join buffer. The value is adjusted by the get_record/put_record
    functions.
  */
  uchar *curr_rec_pos;
  /* 
    Pointer to the beginning of first field of the last record
    from the join buffer.
  */
  uchar *last_rec_pos;

  /* 
    Flag is set if the blob data for the last record in the join buffer
    is in record buffers rather than in the join cache.
  */
  bool last_rec_blob_data_is_in_rec_buff;

  /* 
    Pointer to the position to the current record link. 
    Record links are used only with linked caches. Record links allow to set
    connections between parts of one join record that are stored in different
    join buffers.
    In the simplest case a record link is just a pointer to the beginning of
    the record stored in the buffer.
    In a more general case a link could be a reference to an array of pointers
    to records in the buffer.   */
  uchar *curr_rec_link;

  /** Cached value of calc_check_only_first_match(join_tab) */
  bool check_only_first_match;

  void calc_record_fields();     
  int alloc_fields(uint external_fields);
  void create_flag_fields();
  void create_remaining_fields(bool all_read_fields);
  void set_constants();
  int alloc_buffer();

  uint get_size_of_rec_offset() { return size_of_rec_ofs; }
  uint get_size_of_rec_length() { return size_of_rec_len; }
  uint get_size_of_fld_offset() { return size_of_fld_ofs; }

  uchar *get_rec_ref(uchar *ptr)
  {
    return buff+get_offset(size_of_rec_ofs, ptr-size_of_rec_ofs);
  }
  ulong get_rec_length(uchar *ptr)
  { 
    return (ulong) get_offset(size_of_rec_len, ptr);
  }
  ulong get_fld_offset(uchar *ptr)
  { 
    return (ulong) get_offset(size_of_fld_ofs, ptr);
  }

  void store_rec_ref(uchar *ptr, uchar* ref)
  {
    store_offset(size_of_rec_ofs, ptr-size_of_rec_ofs, (ulong) (ref-buff));
  }

  void store_rec_length(uchar *ptr, ulong len)
  {
    store_offset(size_of_rec_len, ptr, len);
  }
  void store_fld_offset(uchar *ptr, ulong ofs)
  {
    store_offset(size_of_fld_ofs, ptr, ofs);
  }

  /* Write record fields and their required offsets into the join buffer */ 
  uint write_record_data(uchar *link, bool *is_full);

  /* 
    This method must determine for how much the auxiliary buffer should be
    incremented when a new record is added to the join buffer.
    If no auxiliary buffer is needed the function should return 0.
  */
  virtual uint aux_buffer_incr() { return 0; }

  /* Shall calculate how much space is remaining in the join buffer */ 
  virtual ulong rem_space() 
  { 
    return max(buff_size-(end_pos-buff)-aux_buff_size,0);
  }

  /* Shall skip record from the join buffer if its match flag is on */
  virtual bool skip_record_if_match();

  /*  Read all flag and data fields of a record from the join buffer */
  int read_all_record_fields();
  
  /* Read all flag fields of a record from the join buffer */
  uint read_flag_fields();

  /* Read a data record field from the join buffer */
  uint read_record_field(CACHE_FIELD *copy, bool last_record);

  /* Read a referenced field from the join buffer */
  bool read_referenced_field(CACHE_FIELD *copy, uchar *rec_ptr, uint *len);

  /* 
    True if rec_ptr points to the record whose blob data stay in
    record buffers
  */
  bool blob_data_is_in_rec_buff(uchar *rec_ptr)
  {
    return rec_ptr == last_rec_pos && last_rec_blob_data_is_in_rec_buff;
  }

  /* Find matches from the next table for records from the join buffer */   
  virtual enum_nested_loop_state join_matching_records(bool skip_last)=0;

  /* Add null complements for unmatched outer records from buffer */
  virtual enum_nested_loop_state join_null_complements(bool skip_last);

  /* Restore the fields of the last record from the join buffer */
  virtual void restore_last_record();

  /*Set match flag for a record in join buffer if it has not been set yet */
  bool set_match_flag_if_none(JOIN_TAB *first_inner, uchar *rec_ptr);

  enum_nested_loop_state generate_full_extensions(uchar *rec_ptr);

  /* Check matching to a partial join record from the join buffer */
  virtual bool check_match(uchar *rec_ptr);

  /** @returns whether we should check only the first match for this table */
  bool calc_check_only_first_match(const JOIN_TAB *t) const
  {
    return (t->last_sj_inner_tab == t &&
            t->get_sj_strategy() == SJ_OPT_FIRST_MATCH) ||
      (t->first_inner && t->first_inner->last_inner == t &&
       t->table->reginfo.not_exists_optimize);
  }

public:

  /* Table to be joined with the partial join records from the cache */ 
  JOIN_TAB *join_tab;

  /* Pointer to the previous join cache if there is any */
  JOIN_CACHE *prev_cache;
  /* Pointer to the next join cache if there is any */
  JOIN_CACHE *next_cache;

  /* Shall initialize the join cache structure */ 
  virtual int init()=0;  

  /* The function shall return TRUE only for BKA caches */
  virtual bool is_key_access() { return FALSE; }

  /* Shall reset the join buffer for reading/writing */
  virtual void reset(bool for_writing);

  /* 
    This function shall add a record into the join buffer and return TRUE
    if it has been decided that it should be the last record in the buffer.
  */ 
  virtual bool put_record();

  /* 
    This function shall read the next record into the join buffer and return
    TRUE if there is no more next records.
  */ 
  virtual bool get_record();

  /* 
    This function shall read the record at the position rec_ptr
    in the join buffer
  */ 
  virtual void get_record_by_pos(uchar *rec_ptr);

  /* Shall return the value of the match flag for the positioned record */
  virtual bool get_match_flag_by_pos(uchar *rec_ptr);

  /* Shall return the position of the current record */
  virtual uchar *get_curr_rec() { return curr_rec_pos; }

  /* Shall set the current record link */
  virtual void set_curr_rec_link(uchar *link) { curr_rec_link= link; }

  /* Shall return the current record link */
  virtual uchar *get_curr_rec_link()
  { 
    return (curr_rec_link ? curr_rec_link : get_curr_rec());
  }
     
  /* Join records from the join buffer with records from the next join table */    
  enum_nested_loop_state join_records(bool skip_last);

  virtual ~JOIN_CACHE() {}
  void reset_join(JOIN *j) { join= j; }
  void free()
  { 
    my_free(buff);
    buff= 0;
  }   

  /** Bits describing cache's type @sa check_join_cache_usage() */
  enum {NON_INCREMENTAL_BUFFER= 1,
        ALG_NONE= 0, ALG_BNL= 2, ALG_BKA= 4, ALG_BKA_UNIQUE= 8};

  friend class JOIN_CACHE_BNL;
  friend class JOIN_CACHE_BKA;
  friend class JOIN_CACHE_BKA_UNIQUE;
};

class JOIN_CACHE_BNL :public JOIN_CACHE
{

protected:

  /* Using BNL find matches from the next table for records from join buffer */
  enum_nested_loop_state join_matching_records(bool skip_last);

public:

  /* 
    This constructor creates an unlinked BNL join cache. The cache is to be
    used to join table 'tab' to the result of joining the previous tables 
    specified by the 'j' parameter.
  */   
  JOIN_CACHE_BNL(JOIN *j, JOIN_TAB *tab)
  { 
    join= j;
    join_tab= tab;
    prev_cache= next_cache= 0;
  }

  /* 
    This constructor creates a linked BNL join cache. The cache is to be 
    used to join table 'tab' to the result of joining the previous tables 
    specified by the 'j' parameter. The parameter 'prev' specifies the previous
    cache object to which this cache is linked.
  */   
  JOIN_CACHE_BNL(JOIN *j, JOIN_TAB *tab, JOIN_CACHE *prev)
  { 
    join= j;
    join_tab= tab;
    prev_cache= prev;
    next_cache= 0;
    if (prev)
      prev->next_cache= this;
  }

  /* Initialize the BNL cache */       
  int init();

};

class JOIN_CACHE_BKA :public JOIN_CACHE
{
protected:

  /* Flag to to be passed to the MRR interface */ 
  uint mrr_mode;

  /* MRR buffer assotiated with this join cache */
  HANDLER_BUFFER mrr_buff;

  /* Shall initialize the MRR buffer */
  virtual void init_mrr_buff()
  {
    mrr_buff.buffer= end_pos;
    mrr_buff.buffer_end= buff+buff_size;
  }

  /*
    The number of the cache fields that are used in building keys to access
    the table join_tab
  */
  uint local_key_arg_fields;
  /* 
    The total number of the fields in the previous caches that are used
    in building keys t access the table join_tab
  */
  uint external_key_arg_fields;

  /* 
    This flag indicates that the key values will be read directly from the join
    buffer. It will save us building key values in the key buffer.
  */
  bool use_emb_key;
  /* The length of an embedded key value */ 
  uint emb_key_length;

  /* Check the possibility to read the access keys directly from join buffer */  
  bool check_emb_key_usage();

  /* Calculate the increment of the MM buffer for a record write */
  uint aux_buffer_incr();

  /* Using BKA find matches from the next table for records from join buffer */
  enum_nested_loop_state join_matching_records(bool skip_last);

  /* Prepare to search for records that match records from the join buffer */
  enum_nested_loop_state init_join_matching_records(RANGE_SEQ_IF *seq_funcs,
                                                    uint ranges);

  /* Finish searching for records that match records from the join buffer */
  enum_nested_loop_state end_join_matching_records(enum_nested_loop_state rc);

public:
  
  /* 
    This constructor creates an unlinked BKA join cache. The cache is to be
    used to join table 'tab' to the result of joining the previous tables 
    specified by the 'j' parameter.
    The MRR mode initially is set to 'flags'.
  */   
  JOIN_CACHE_BKA(JOIN *j, JOIN_TAB *tab, uint flags)
  { 
    join= j;
    join_tab= tab;
    prev_cache= next_cache= 0;
    mrr_mode= flags;
  }

  /* 
    This constructor creates a linked BKA join cache. The cache is to be 
    used to join table 'tab' to the result of joining the previous tables 
    specified by the 'j' parameter. The parameter 'prev' specifies the cache
    object to which this cache is linked.
    The MRR mode initially is set to 'flags'.
  */   
  JOIN_CACHE_BKA(JOIN *j, JOIN_TAB *tab, uint flags,  JOIN_CACHE* prev)
  { 
    join= j;
    join_tab= tab;
    prev_cache= prev;
    next_cache= 0;
    if (prev)
      prev->next_cache= this;
    mrr_mode= flags;
  }

  /* Initialize the BKA cache */       
  int init();

  bool is_key_access() { return TRUE; }

  /* Shall get the key built over the next record from the join buffer */
  virtual uint get_next_key(uchar **key);

  /* Check if the record combination matches the index condition */
  bool skip_index_tuple(range_seq_t rseq, char *range_info);
};

/*
  The class JOIN_CACHE_BKA_UNIQUE supports the variant of the BKA join algorithm
  that submits only distinct keys to the MRR interface. The records in the join
  buffer of a cache of this class that have the same access key are linked into
  a chain attached to a key entry structure that either itself contains the key
  value, or, in the case when the keys are embedded, refers to its occurance in
  one of the records from the chain.
  To build the chains with the same keys a hash table is employed. It is placed
  at the very end of the join buffer. The array of hash entries is allocated
  first at the very bottom of the join buffer, then go key entries. A hash entry
  contains a header of the list of the key entries with the same hash value. 
  Each key entry is a structure of the following type:
    struct st_join_cache_key_entry {
      union { 
        uchar[] value;
        cache_ref *value_ref; // offset from the beginning of the buffer
      } hash_table_key;
      key_ref next_key; // offset backward from the beginning of hash table
      cache_ref *last_rec // offset from the beginning of the buffer
    }
  The references linking the records in a chain are always placed at the very
  beginning of the record info stored in the join buffer. The records are 
  linked in a circular list. A new record is always added to the end of this 
  list. When a key is passed to the MRR interface it can be passed either with
  an association link containing a reference to the header of the record chain
  attached to the corresponding key entry in the hash table, or without any
  association link. When the next record is returned by a call to the MRR 
  function multi_range_read_next without any association (because if was not
  passed  together with the key) then the key value is extracted from the
  returned record and searched for it in the hash table. If there is any records
  with such key the chain of them will be yielded as the result of this search.

  The following picture represents a typical layout for the info stored in the
  join buffer of a join cache object of the JOIN_CACHE_BKA_UNIQUE class.
    
  buff
  V
  +----------------------------------------------------------------------------+
  |     |[*]record_1_1|                                                        |
  |     ^ |                                                                    |
  |     | +--------------------------------------------------+                 |
  |     |                           |[*]record_2_1|          |                 |
  |     |                           ^ |                      V                 |
  |     |                           | +------------------+   |[*]record_1_2|   |
  |     |                           +--------------------+-+   |               |
  |+--+ +---------------------+                          | |   +-------------+ |
  ||  |                       |                          V |                 | |
  |||[*]record_3_1|         |[*]record_1_3|              |[*]record_2_2|     | |
  ||^                       ^                            ^                   | |
  ||+----------+            |                            |                   | |
  ||^          |            |<---------------------------+-------------------+ |
  |++          | | ... mrr  |   buffer ...           ... |     |               |
  |            |            |                            |                     |
  |      +-----+--------+   |                      +-----|-------+             |
  |      V     |        |   |                      V     |       |             |
  ||key_3|[/]|[*]|      |   |                |key_2|[/]|[*]|     |             |
  |                   +-+---|-----------------------+            |             |
  |                   V |   |                       |            |             |
  |             |key_1|[*]|[*]|         |   | ... |[*]|   ...  |[*]|  ...  |   |
  +----------------------------------------------------------------------------+
                                        ^           ^            ^
                                        |           i-th entry   j-th entry
                                        hash table

  i-th hash entry:
    circular record chain for key_1:
      record_1_1
      record_1_2
      record_1_3 (points to record_1_1)
    circular record chain for key_3:
      record_3_1 (points to itself)

  j-th hash entry:
    circular record chain for key_2:
      record_2_1
      record_2_2 (points to record_2_1)

*/

class JOIN_CACHE_BKA_UNIQUE :public JOIN_CACHE_BKA
{

private:

  /* Size of the offset of a key entry in the hash table */
  uint size_of_key_ofs;

  /* 
    Length of a key value.
    It is assumed that all key values have the same length.
  */
  uint key_length;
  /* 
    Length of the key entry in the hash table.
    A key entry either contains the key value, or it contains a reference
    to the key value if use_emb_key flag is set for the cache.
  */ 
  uint key_entry_length;
 
  /* The beginning of the hash table in the join buffer */
  uchar *hash_table;
  /* Number of hash entries in the hash table */
  uint hash_entries;

  /* Number of key entries in the hash table (number of distinct keys) */
  uint key_entries;

  /* The position of the last key entry in the hash table */
  uchar *last_key_entry;

  /* The position of the currently retrieved key entry in the hash table */
  uchar *curr_key_entry;

  /* 
    The offset of the record fields from the beginning of the record
    representation. The record representation starts with a reference to
    the next record in the key record chain followed by the length of
    the trailing record data followed by a reference to the record segment
     in the previous cache, if any, followed by the record fields.
  */ 
  uint rec_fields_offset;
  /* The offset of the data fields from the beginning of the record fields */
  uint data_fields_offset;
  
  uint get_hash_idx(uchar* key, uint key_len);

  void cleanup_hash_table();
  
protected:

  uint get_size_of_key_offset() { return size_of_key_ofs; }

  /* 
    Get the position of the next_key_ptr field pointed to by 
    a linking reference stored at the position key_ref_ptr. 
    This reference is actually the offset backward from the
    beginning of hash table.
  */  
  uchar *get_next_key_ref(uchar *key_ref_ptr)
  {
    return hash_table-get_offset(size_of_key_ofs, key_ref_ptr);
  }

  /* 
    Store the linking reference to the next_key_ptr field at 
    the position key_ref_ptr. The position of the next_key_ptr
    field is pointed to by ref. The stored reference is actually
    the offset backward from the beginning of the hash table.
  */  
  void store_next_key_ref(uchar *key_ref_ptr, uchar *ref)
  {
    store_offset(size_of_key_ofs, key_ref_ptr, (ulong) (hash_table-ref));
  }     
  
  /* 
    Check whether the reference to the next_key_ptr field at the position
    key_ref_ptr contains  a nil value.
  */
  bool is_null_key_ref(uchar *key_ref_ptr)
  {
    ulong nil= 0;
    return memcmp(key_ref_ptr, &nil, size_of_key_ofs ) == 0;
  } 

  /* 
    Set the reference to the next_key_ptr field at the position
    key_ref_ptr equal to nil.
  */
  void store_null_key_ref(uchar *key_ref_ptr)
  {
    ulong nil= 0;
    store_offset(size_of_key_ofs, key_ref_ptr, nil);
  } 

  uchar *get_next_rec_ref(uchar *ref_ptr)
  {
    return buff+get_offset(get_size_of_rec_offset(), ref_ptr);
  }

  void store_next_rec_ref(uchar *ref_ptr, uchar *ref)
  {
    store_offset(get_size_of_rec_offset(), ref_ptr, (ulong) (ref-buff));
  }     
 
  /*
    Get the position of the embedded key value for the current
    record pointed to by get_curr_rec().
  */ 
  uchar *get_curr_emb_key()
  {
    return get_curr_rec()+data_fields_offset;
  }

  /*
    Get the position of the embedded key value pointed to by a reference
    stored at ref_ptr. The stored reference is actually the offset from
    the beginning of the join buffer.
  */  
  uchar *get_emb_key(uchar *ref_ptr)
  {
    return buff+get_offset(get_size_of_rec_offset(), ref_ptr);
  }

  /* 
    Store the reference to an embedded key at the position key_ref_ptr.
    The position of the embedded key is pointed to by ref. The stored
    reference is actually the offset from the beginning of the join buffer.
  */  
  void store_emb_key_ref(uchar *ref_ptr, uchar *ref)
  {
    store_offset(get_size_of_rec_offset(), ref_ptr, (ulong) (ref-buff));
  }
  
  /* 
    Calculate how much space in the buffer would not be occupied by
    records, key entries and additional memory for the MMR buffer.
  */ 
  ulong rem_space() 
  { 
    return max(last_key_entry-end_pos-aux_buff_size,0);
  }

  /* 
    Initialize the MRR buffer allocating some space within the join buffer.
    The entire space between the last record put into the join buffer and the
    last key entry added to the hash table is used for the MRR buffer.
  */
  void init_mrr_buff()
  {
    mrr_buff.buffer= end_pos;
    mrr_buff.buffer_end= last_key_entry;
  }

  /* Skip record from JOIN_CACHE_BKA_UNIQUE buffer if its match flag is on */
  bool skip_record_if_match();

  /* Using BKA_UNIQUE find matches for records from join buffer */
  enum_nested_loop_state join_matching_records(bool skip_last);

  /* Search for a key in the hash table of the join buffer */
  bool key_search(uchar *key, uint key_len, uchar **key_ref_ptr);

  virtual bool check_match(uchar *rec_ptr);

public:

  /* 
    This constructor creates an unlinked BKA_UNIQUE join cache. The cache is
    to be used to join table 'tab' to the result of joining the previous tables 
    specified by the 'j' parameter.
    The MRR mode initially is set to 'flags'.
  */   
  JOIN_CACHE_BKA_UNIQUE(JOIN *j, JOIN_TAB *tab, uint flags)
    :JOIN_CACHE_BKA(j, tab, flags) {}

  /* 
    This constructor creates a linked BKA_UNIQUE join cache. The cache is
    to be used to join table 'tab' to the result of joining the previous tables 
    specified by the 'j' parameter. The parameter 'prev' specifies the cache
    object to which this cache is linked.
    The MRR mode initially is set to 'flags'.
  */   
  JOIN_CACHE_BKA_UNIQUE(JOIN *j, JOIN_TAB *tab, uint flags,  JOIN_CACHE* prev)
    :JOIN_CACHE_BKA(j, tab, flags, prev) {}

  /* Initialize the BKA_UNIQUE cache */       
  int init();

  /* Reset the JOIN_CACHE_BKA_UNIQUE  buffer for reading/writing */
  void reset(bool for_writing);

  /* Add a record into the JOIN_CACHE_BKA_UNIQUE buffer */
  bool put_record();

  /* Read the next record from the JOIN_CACHE_BKA_UNIQUE buffer */
  bool get_record();

  /*
    Shall check whether all records in a key chain have 
    their match flags set on
  */   
  virtual bool check_all_match_flags_for_key(uchar *key_chain_ptr);

  uint get_next_key(uchar **key); 
  
  /* Get the head of the record chain attached to the current key entry */ 
  uchar *get_curr_key_chain()
  {
    return get_next_rec_ref(curr_key_entry+key_entry_length-
                            get_size_of_rec_offset());
  }
  
  /* Check if the record combination matches the index condition */
  bool skip_index_tuple(range_seq_t rseq, char *range_info);
};


enum_nested_loop_state sub_select_cache(JOIN *join, JOIN_TAB *join_tab, bool
                                        end_of_records);
enum_nested_loop_state sub_select(JOIN *join,JOIN_TAB *join_tab, bool
                                  end_of_records);
enum_nested_loop_state end_send_group(JOIN *join, JOIN_TAB *join_tab,
                                      bool end_of_records);
enum_nested_loop_state end_write_group(JOIN *join, JOIN_TAB *join_tab,
                                       bool end_of_records);
enum_nested_loop_state sub_select_sjm(JOIN *join, JOIN_TAB *join_tab, 
                                      bool end_of_records);


/**
  A position of table within a join order. This structure is primarily used
  as a part of join->positions and join->best_positions arrays.

  One POSITION element contains information about:
   - Which table is accessed
   - Which access method was chosen
      = Its cost and #of output records
   - Semi-join strategy choice. Note that there are two different
     representation formats:
      1. The one used during join optimization
      2. The one used at plan refinement/code generation stage.
      We call fix_semijoin_strategies_for_picked_join_order() to switch
      between #1 and #2. See that function's comment for more details.

   - Semi-join optimization state. When we're running join optimization, 
     we main a state for every semi-join strategy which are various
     variables that tell us if/at which point we could consider applying the
     strategy.  
     The variables are really a function of join prefix but they are too
     expensive to re-caclulate for every join prefix we consider, so we
     maintain current state in join->positions[#tables_in_prefix]. See
     advance_sj_state() for details.
*/

typedef struct st_position
{
  /*
    The "fanout" -  number of output rows that will be produced (after
    pushed down selection condition is applied) per each row combination of
    previous tables.
  */
  double records_read;

  /* 
    Cost accessing the table in course of the entire complete join execution,
    i.e. cost of one access method use (e.g. 'range' or 'ref' scan ) times 
    number the access method will be invoked.
  */
  double read_time;
  JOIN_TAB *table;

  /*
    NULL  -  'index' or 'range' or 'index_merge' or 'ALL' access is used.
    Other - [eq_]ref[_or_null] access is used. Pointer to {t.keypart1 = expr}
  */
  KEYUSE *key;

  /* If ref-based access is used: bitmap of tables this table depends on  */
  table_map ref_depend_map;
  bool use_join_buffer; 
  
  
  /* These form a stack of partial join order costs and output sizes */
  COST_VECT prefix_cost;
  double    prefix_record_count;

  /*
    Current optimization state: Semi-join strategy to be used for this
    and preceding join tables.
    
    Join optimizer sets this for the *last* join_tab in the
    duplicate-generating range. That is, in order to interpret this field, 
    one needs to traverse join->[best_]positions array from right to left.
    When you see a join table with sj_strategy!= SJ_OPT_NONE, some other
    field (depending on the strategy) tells how many preceding positions 
    this applies to. The values of covered_preceding_positions->sj_strategy
    must be ignored.
  */
  uint sj_strategy;
  /*
    Valid only after fix_semijoin_strategies_for_picked_join_order() call:
    if sj_strategy!=SJ_OPT_NONE, this is the number of subsequent tables that
    are covered by the specified semi-join strategy
  */
  uint n_sj_tables;

  /**
    Bitmap of semi-join inner tables that are in the join prefix and for
    which there's no provision yet for how to eliminate semi-join duplicates
    which they produce.
  */
  table_map dups_producing_tables;

/* LooseScan strategy members */

  /* The first (i.e. driving) table we're doing loose scan for */
  uint        first_loosescan_table;
  /* 
     Tables that need to be in the prefix before we can calculate the cost
     of using LooseScan strategy.
  */
  table_map   loosescan_need_tables;

  /*
    keyno  -  Planning to do LooseScan on this key. If keyuse is NULL then 
              this is a full index scan, otherwise this is a ref+loosescan
              scan (and keyno matches the KEUSE's)
    MAX_KEY - Not doing a LooseScan
  */
  uint loosescan_key;  // final (one for strategy instance )
  uint loosescan_parts; /* Number of keyparts to be kept distinct */
  
/* FirstMatch strategy */
  /*
    Index of the first inner table that we intend to handle with this
    strategy
  */
  uint first_firstmatch_table;
  /*
    Tables that were not in the join prefix when we've started considering 
    FirstMatch strategy.
  */
  table_map first_firstmatch_rtbl;
  /* 
    Tables that need to be in the prefix before we can calculate the cost
    of using FirstMatch strategy.
   */
  table_map firstmatch_need_tables;

/* Duplicate Weedout strategy */
  /* The first table that the strategy will need to handle */
  uint  first_dupsweedout_table;
  /*
    Tables that we will need to have in the prefix to do the weedout step
    (all inner and all outer that the involved semi-joins are correlated with)
  */
  table_map dupsweedout_tables;

/* SJ-Materialization-Scan strategy */
  /* The last inner table (valid once we're after it) */
  uint      sjm_scan_last_inner;
  /*
    Tables that we need to have in the prefix to calculate the correct cost.
    Basically, we need all inner tables and outer tables mentioned in the
    semi-join's ON expression so we can correctly account for fanout.
  */
  table_map sjm_scan_need_tables;
} POSITION;


typedef struct st_rollup
{
  enum State { STATE_NONE, STATE_INITED, STATE_READY };
  State state;
  Item_null_result **null_items;
  Item ***ref_pointer_arrays;
  List<Item> *fields;
} ROLLUP;


/*
  Temporary table used by semi-join DuplicateElimination strategy

  This consists of the temptable itself and data needed to put records
  into it. The table's DDL is as follows:

    CREATE TABLE tmptable (col VARCHAR(n) BINARY, PRIMARY KEY(col));

  where the primary key can be replaced with unique constraint if n exceeds
  the limit (as it is always done for query execution-time temptables).

  The record value is a concatenation of rowids of tables from the join we're
  executing. If a join table is on the inner side of the outer join, we
  assume that its rowid can be NULL and provide means to store this rowid in
  the tuple.
*/

class SJ_TMP_TABLE : public Sql_alloc
{
public:
  /*
    Array of pointers to tables whose rowids compose the temporary table
    record.
  */
  class TAB
  {
  public:
    JOIN_TAB *join_tab;
    uint rowid_offset;
    ushort null_byte;
    uchar null_bit;
  };
  TAB *tabs;
  TAB *tabs_end;
  
  /* 
    is_confluent==TRUE means this is a special case where the temptable record
    has zero length (and presence of a unique key means that the temptable can
    have either 0 or 1 records). 
    In this case we don't create the physical temptable but instead record
    its state in SJ_TMP_TABLE::have_confluent_record.
  */
  bool is_confluent;

  /* 
    When is_confluent==TRUE: the contents of the table (whether it has the
    record or not).
  */
  bool have_confluent_row;
  
  /* table record parameters */
  uint null_bits;
  uint null_bytes;
  uint rowid_len;

  /* The temporary table itself (NULL means not created yet) */
  TABLE *tmp_table;

  /*
    These are the members we got from temptable creation code. We'll need
    them if we'll need to convert table from HEAP to MyISAM/Maria.
  */
  MI_COLUMNDEF *start_recinfo;
  MI_COLUMNDEF *recinfo;

  /* Pointer to next table (next->start_idx > this->end_idx) */
  SJ_TMP_TABLE *next; 
};


class JOIN :public Sql_alloc
{
  JOIN(const JOIN &rhs);                        /**< not implemented */
  JOIN& operator=(const JOIN &rhs);             /**< not implemented */
public:
  JOIN_TAB *join_tab,**best_ref;
  JOIN_TAB **map2table;    ///< mapping between table indexes and JOIN_TABs
  JOIN_TAB *join_tab_save; ///< saved join_tab for subquery reexecution
  TABLE    **table,**all_tables;
  /*
    The table which has an index that allows to produce the requried ordering.
    A special value of 0x1 means that the ordering will be produced by
    passing 1st non-const table to filesort(). NULL means no such table exists.
  */
  TABLE    *sort_by_table;
  uint	   tables;        /* Number of tables in the join */
  uint     outer_tables;  /* Number of tables that are not inside semijoin */
  uint     const_tables;
  uint	   send_group_parts;
  /**
    Indicates that grouping will be performed on the result set during
    query execution. This field belongs to query execution.

    @see make_group_fields, alloc_group_fields, JOIN::exec
  */
  bool     sort_and_group; 
  bool     first_record,full_join, no_field_update;
  bool	   group;          /**< If query contains GROUP BY clause */
  bool	   do_send_rows;
  table_map const_table_map,found_const_table_map;
  /*
     Bitmap of all inner tables from outer joins
  */
  table_map outer_join;
  /* Number of records produced after join + group operation */
  ha_rows  send_records;
  ha_rows found_records,examined_rows,row_limit, select_limit;
  /**
    Used to fetch no more than given amount of rows per one
    fetch operation of server side cursor.
    The value is checked in end_send and end_send_group in fashion, similar
    to offset_limit_cnt:
      - fetch_limit= HA_POS_ERROR if there is no cursor.
      - when we open a cursor, we set fetch_limit to 0,
      - on each fetch iteration we add num_rows to fetch to fetch_limit
  */
  ha_rows  fetch_limit;
  /* Finally picked QEP. This is result of join optimization */
  POSITION best_positions[MAX_TABLES+1];

/******* Join optimization state members start *******/
  /*
    pointer - we're doing optimization for a semi-join materialization nest.
    NULL    - otherwise
  */
  TABLE_LIST *emb_sjm_nest;
  
  /* Current join optimization state */
  POSITION positions[MAX_TABLES+1];
  
  /*
    Bitmap of nested joins embedding the position at the end of the current 
    partial join (valid only during join optimizer run).
  */
  nested_join_map cur_embedding_map;
  
  /*
    Bitmap of inner tables of semi-join nests that have a proper subset of
    their tables in the current join prefix. That is, of those semi-join
    nests that have their tables both in and outside of the join prefix.
  */
  table_map cur_sj_inner_tables;

  /* We also maintain a stack of join optimization states in * join->positions[] */
/******* Join optimization state members end *******/


  Next_select_func first_select;
  /*
    The cost of best complete join plan found so far during optimization,
    after optimization phase - cost of picked join order (not taking into
    account the changes made by test_if_skip_sort_order()).
  */
  double   best_read;
  List<Item> *fields;
  List<Cached_item> group_fields, group_fields_cache;
  TABLE    *tmp_table;
  /// used to store 2 possible tmp table of SELECT
  TABLE    *exec_tmp_table1, *exec_tmp_table2;
  THD	   *thd;
  Item_sum  **sum_funcs, ***sum_funcs_end;
  /** second copy of sumfuncs (for queries with 2 temporary tables */
  Item_sum  **sum_funcs2, ***sum_funcs_end2;
  Procedure *procedure;
  ulonglong  select_options;
  select_result *result;
  TMP_TABLE_PARAM tmp_table_param;
  MYSQL_LOCK *lock;
  /// unit structure (with global parameters) for this select
  SELECT_LEX_UNIT *unit;
  /// select that processed
  SELECT_LEX *select_lex;
  /** 
    TRUE <=> optimizer must not mark any table as a constant table.
    This is needed for subqueries in form "a IN (SELECT .. UNION SELECT ..):
    when we optimize the select that reads the results of the union from a
    temporary table, we must not mark the temp. table as constant because
    the number of rows in it may vary from one subquery execution to another.
  */
  bool no_const_tables; 
  
  /**
    Copy of this JOIN to be used with temporary tables.

    tmp_join is used when the JOIN needs to be "reusable" (e.g. in a subquery
    that gets re-executed several times) and we know will use temporary tables
    for materialization. The materialization to a temporary table overwrites the
    JOIN structure to point to the temporary table after the materialization is
    done. This is where tmp_join is used : it's a copy of the JOIN before the
    materialization and is used in restoring before re-execution by overwriting
    the current JOIN structure with the saved copy.
    Because of this we should pay extra care of not freeing up helper structures
    that are referenced by the original contents of the JOIN. We can check for
    this by making sure the "current" join is not the temporary copy, e.g.
    !tmp_join || tmp_join != join
 
    We should free these sub-structures at JOIN::destroy() if the "current" join
    has a copy is not that copy.
  */
  JOIN *tmp_join;
  ROLLUP rollup;				///< Used with rollup

  bool select_distinct;				///< Set if SELECT DISTINCT
  /**
    If we have the GROUP BY statement in the query,
    but the group_list was emptied by optimizer, this
    flag is TRUE.
    It happens when fields in the GROUP BY are from
    constant table
  */
  bool group_optimized_away;

  /*
    simple_xxxxx is set if ORDER/GROUP BY doesn't include any references
    to other tables than the first non-constant table in the JOIN.
    It's also set if ORDER/GROUP BY is empty.
    Used for deciding for or against using a temporary table to compute 
    GROUP/ORDER BY.
  */
  bool simple_order, simple_group;
  /**
    Is set only in case if we have a GROUP BY clause
    and no ORDER BY after constant elimination of 'order'.
  */
  bool no_order;
  /** Is set if we have a GROUP BY and we have ORDER BY on a constant. */
  bool          skip_sort_order;

  bool need_tmp, hidden_group_fields;
  DYNAMIC_ARRAY keyuse;
  List<Item> all_fields; ///< to store all fields that used in query
  ///Above list changed to use temporary table
  List<Item> tmp_all_fields1, tmp_all_fields2, tmp_all_fields3;
  ///Part, shared with list above, emulate following list
  List<Item> tmp_fields_list1, tmp_fields_list2, tmp_fields_list3;
  List<Item> &fields_list; ///< hold field list passed to mysql_select
  List<Item> procedure_fields_list;
  int error;

  ORDER *order, *group_list, *proc_param; //hold parameters of mysql_select
  /** 
    JOIN::having is initially equal to select_lex->having, but may
    later be changed by optimizations performed by JOIN.
    The relationship between the JOIN::having condition and the
    associated variable select_lex->having_value is so that
    having_value can be:
     - COND_UNDEF if a having clause was not specified in the query or
       if it has not been optimized yet
     - COND_TRUE if the having clause is always true, in which case
       JOIN::having is set to NULL.
     - COND_FALSE if the having clause is impossible, in which case
       JOIN::having is set to NULL
     - COND_OK otherwise, meaning that the having clause needs to be
       further evaluated
    All of the above also applies to the conds/select_lex->cond_value
    pair.
  */
  Item       *conds;                      ///< The where clause item tree
  Item       *having;                     ///< The having clause item tree
  Item       *conds_history;              ///< store WHERE for explain
  Item       *having_history;             ///< Store having for explain
  Item       *tmp_having; ///< To store having when processed temporary table
  TABLE_LIST *tables_list;           ///<hold 'tables' parameter of mysql_select
  List<TABLE_LIST> *join_list;       ///< list of joined tables in reverse order
  COND_EQUAL *cond_equal;
  /*
    Join tab to return to. Points to an element of join->join_tab array, or to
    join->join_tab[-1].
    This is used at execution stage to shortcut join enumeration. Currently
    shortcutting is done to handle outer joins or handle semi-joins with
    FirstMatch strategy.
  */
  JOIN_TAB *return_tab;
  Item **ref_pointer_array; ///<used pointer reference for this select
  // Copy of above to be used with different lists
  Item **items0, **items1, **items2, **items3, **current_ref_pointer_array;
  uint ref_pointer_array_size; ///< size of above in bytes
  const char *zero_result_cause; ///< not 0 if exec must return zero result
  
  bool union_part; ///< this subselect is part of union 
  bool optimized; ///< flag to avoid double optimization in EXPLAIN
  
  Array<Item_exists_subselect> sj_subselects;

  /* Temporary tables used to weed-out semi-join duplicates */
  List<TABLE> sj_tmp_tables;
  List<SJ_MATERIALIZATION_INFO> sjm_info_list;

  /* 
    storage for caching buffers allocated during query execution. 
    These buffers allocations need to be cached as the thread memory pool is
    cleared only at the end of the execution of the whole query and not caching
    allocations that occur in repetition at execution time will result in 
    excessive memory usage.
    Note: make_simple_join always creates an execution plan that accesses
    a single table, thus it is sufficient to have a one-element array for
    table_reexec.
  */  
  SORT_FIELD *sortorder;                        // make_unireg_sortorder()
  TABLE *table_reexec[1];                       // make_simple_join()
  JOIN_TAB *join_tab_reexec;                    // make_simple_join()
  /* end of allocation caching storage */

  JOIN(THD *thd_arg, List<Item> &fields_arg, ulonglong select_options_arg,
       select_result *result_arg)
    :fields_list(fields_arg), sj_subselects(thd_arg->mem_root, 4)
  {
    init(thd_arg, fields_arg, select_options_arg, result_arg);
  }

  void init(THD *thd_arg, List<Item> &fields_arg, ulonglong select_options_arg,
       select_result *result_arg)
  {
    join_tab= join_tab_save= 0;
    all_tables= 0;
    tables= 0;
    const_tables= 0;
    join_list= 0;
    implicit_grouping= FALSE;
    sort_and_group= 0;
    first_record= 0;
    do_send_rows= 1;
    send_records= 0;
    found_records= 0;
    fetch_limit= HA_POS_ERROR;
    examined_rows= 0;
    exec_tmp_table1= 0;
    exec_tmp_table2= 0;
    sortorder= 0;
    table_reexec[0]= 0;
    join_tab_reexec= 0;
    thd= thd_arg;
    sum_funcs= sum_funcs2= 0;
    procedure= 0;
    having= tmp_having= having_history= 0;
    select_options= select_options_arg;
    result= result_arg;
    lock= thd_arg->lock;
    select_lex= 0; //for safety
    tmp_join= 0;
    select_distinct= test(select_options & SELECT_DISTINCT);
    no_order= 0;
    simple_order= 0;
    simple_group= 0;
    skip_sort_order= 0;
    need_tmp= 0;
    hidden_group_fields= 0; /*safety*/
    error= 0;
    return_tab= 0;
    ref_pointer_array= items0= items1= items2= items3= 0;
    ref_pointer_array_size= 0;
    zero_result_cause= 0;
    optimized= 0;
    cond_equal= 0;
    group_optimized_away= 0;

    all_fields= fields_arg;
    if (&fields_list != &fields_arg)      /* Avoid valgrind-warning */
      fields_list= fields_arg;
    bzero((char*) &keyuse,sizeof(keyuse));
    tmp_table_param.init();
    tmp_table_param.end_write_records= HA_POS_ERROR;
    rollup.state= ROLLUP::STATE_NONE;

    no_const_tables= FALSE;
    /* can help debugging (makes smaller test cases): */
    DBUG_EXECUTE_IF("no_const_tables",no_const_tables= TRUE;);
    first_select= sub_select;
  }

  int prepare(Item ***rref_pointer_array, TABLE_LIST *tables, uint wind_num,
	      Item *conds, uint og_num, ORDER *order, ORDER *group,
	      Item *having, ORDER *proc_param, SELECT_LEX *select,
	      SELECT_LEX_UNIT *unit);
  int optimize();
  int reinit();
  void exec();
  int destroy();
  void restore_tmp();
  bool alloc_func_list();
  bool flatten_subqueries();
  bool setup_subquery_materialization();
  bool make_sum_func_list(List<Item> &all_fields, List<Item> &send_fields,
			  bool before_group_by, bool recompute= FALSE);

  inline void set_items_ref_array(Item **ptr)
  {
    memcpy((char*) ref_pointer_array, (char*) ptr, ref_pointer_array_size);
    current_ref_pointer_array= ptr;
  }
  inline void init_items_ref_array()
  {
    items0= ref_pointer_array + all_fields.elements;
    memcpy(items0, ref_pointer_array, ref_pointer_array_size);
    current_ref_pointer_array= items0;
  }

  bool rollup_init();
  bool rollup_process_const_fields();
  bool rollup_make_fields(List<Item> &all_fields, List<Item> &fields,
			  Item_sum ***func);
  int rollup_send_data(uint idx);
  int rollup_write_data(uint idx, TABLE *table);
  void remove_subq_pushed_predicates(Item **where);
  /**
    Release memory and, if possible, the open tables held by this execution
    plan (and nested plans). It's used to release some tables before
    the end of execution in order to increase concurrency and reduce
    memory consumption.
  */
  void join_free();
  /** Cleanup this JOIN, possibly for reuse */
  void cleanup(bool full);
  void clear();
  bool save_join_tab();
  bool init_save_join_tab();
  bool send_row_on_empty_set()
  {
    return (do_send_rows && tmp_table_param.sum_func_count != 0 &&
	    !group_list && select_lex->having_value != Item::COND_FALSE);
  }
  bool change_result(select_result *result);
  bool is_top_level_join() const
  {
    return (unit == &thd->lex->unit && (unit->fake_select_lex == 0 ||
                                        select_lex == unit->fake_select_lex));
  }
  void cache_const_exprs();
  /* 
    Return the table for which an index scan can be used to satisfy 
    the sort order needed by the ORDER BY/(implicit) GROUP BY clause 
  */
  JOIN_TAB *get_sort_by_join_tab()
  {
    return (need_tmp || !sort_by_table || skip_sort_order ||
            ((group || tmp_table_param.sum_func_count) && !group_list)) ?
              NULL : join_tab+const_tables;
  }
private:
  /**
    TRUE if the query contains an aggregate function but has no GROUP
    BY clause. 
  */
  bool implicit_grouping; 
  bool make_simple_join(JOIN *join, TABLE *tmp_table);
};


typedef struct st_select_check {
  uint const_ref,reg_ref;
} SELECT_CHECK;

extern const char *join_type_str[];

/* Extern functions in sql_select.cc */
bool store_val_in_field(Field *field, Item *val, enum_check_fields check_flag);
TABLE *create_tmp_table(THD *thd,TMP_TABLE_PARAM *param,List<Item> &fields,
			ORDER *group, bool distinct, bool save_sum_fields,
			ulonglong select_options, ha_rows rows_limit,
			const char* alias);
void free_tmp_table(THD *thd, TABLE *entry);
void count_field_types(SELECT_LEX *select_lex, TMP_TABLE_PARAM *param, 
                       List<Item> &fields, bool reset_with_sum_func);
bool setup_copy_fields(THD *thd, TMP_TABLE_PARAM *param,
		       Item **ref_pointer_array,
		       List<Item> &new_list1, List<Item> &new_list2,
		       uint elements, List<Item> &fields);
void copy_fields(TMP_TABLE_PARAM *param);
<<<<<<< HEAD
void copy_funcs(Item **func_ptr);
bool create_myisam_from_heap(THD *thd, TABLE *table,
                             MI_COLUMNDEF *start_recinfo,
                             MI_COLUMNDEF **recinfo, 
                             int error, bool ignore_last_dup,
                             bool *is_duplicate);
=======
bool copy_funcs(Item **func_ptr, const THD *thd);
bool create_myisam_from_heap(THD *thd, TABLE *table, TMP_TABLE_PARAM *param,
			     int error, bool ignore_last_dupp_error);
>>>>>>> 5c94c617
uint find_shortest_key(TABLE *table, const key_map *usable_keys);
Field* create_tmp_field_from_field(THD *thd, Field* org_field,
                                   const char *name, TABLE *table,
                                   Item_field *item, uint convert_blob_length);
                                                                      
bool is_indexed_agg_distinct(JOIN *join, List<Item_field> *out_args);

/* functions from opt_sum.cc */
bool simple_pred(Item_func *func_item, Item **args, bool *inv_order);
int opt_sum_query(TABLE_LIST *tables, List<Item> &all_fields,Item *conds);

/* from sql_delete.cc, used by opt_range.cc */
extern "C" int refpos_order_cmp(void* arg, const void *a,const void *b);

/** class to copying an field/item to a key struct */

class store_key :public Sql_alloc
{
public:
  bool null_key; /* TRUE <=> the value of the key has a null part */
  enum store_key_result { STORE_KEY_OK, STORE_KEY_FATAL, STORE_KEY_CONV };
  store_key(THD *thd, Field *field_arg, uchar *ptr, uchar *null, uint length)
    :null_key(0), null_ptr(null), err(0)
  {
    if (field_arg->type() == MYSQL_TYPE_BLOB
        || field_arg->type() == MYSQL_TYPE_GEOMETRY)
    {
      /* 
        Key segments are always packed with a 2 byte length prefix.
        See mi_rkey for details.
      */
      to_field= new Field_varstring(ptr, length, 2, null, 1, 
                                    Field::NONE, field_arg->field_name,
                                    field_arg->table->s, field_arg->charset());
      to_field->init(field_arg->table);
    }
    else
      to_field=field_arg->new_key_field(thd->mem_root, field_arg->table,
                                        ptr, null, 1);
  }
  virtual ~store_key() {}			/** Not actually needed */
  virtual const char *name() const=0;

  /**
    @brief sets ignore truncation warnings mode and calls the real copy method

    @details this function makes sure truncation warnings when preparing the
    key buffers don't end up as errors (because of an enclosing INSERT/UPDATE).
  */
  enum store_key_result copy()
  {
    enum store_key_result result;
    THD *thd= to_field->table->in_use;
    enum_check_fields saved_count_cuted_fields= thd->count_cuted_fields;
    ulonglong sql_mode= thd->variables.sql_mode;
    thd->variables.sql_mode&= ~(MODE_NO_ZERO_IN_DATE | MODE_NO_ZERO_DATE);

    thd->count_cuted_fields= CHECK_FIELD_IGNORE;

    result= copy_inner();

    thd->count_cuted_fields= saved_count_cuted_fields;
    thd->variables.sql_mode= sql_mode;

    return result;
  }

 protected:
  Field *to_field;				// Store data here
  uchar *null_ptr;
  uchar err;

  virtual enum store_key_result copy_inner()=0;
};


class store_key_field: public store_key
{
  Copy_field copy_field;
  const char *field_name;
 public:
  store_key_field(THD *thd, Field *to_field_arg, uchar *ptr,
                  uchar *null_ptr_arg,
		  uint length, Field *from_field, const char *name_arg)
    :store_key(thd, to_field_arg,ptr,
	       null_ptr_arg ? null_ptr_arg : from_field->maybe_null() ? &err
	       : (uchar*) 0, length), field_name(name_arg)
  {
    if (to_field)
    {
      copy_field.set(to_field,from_field,0);
    }
  }
  const char *name() const { return field_name; }

 protected: 
  enum store_key_result copy_inner()
  {
    TABLE *table= copy_field.to_field->table;
    my_bitmap_map *old_map= dbug_tmp_use_all_columns(table,
                                                     table->write_set);
    copy_field.do_copy(&copy_field);
    dbug_tmp_restore_column_map(table->write_set, old_map);
    null_key= to_field->is_null();
    return err != 0 ? STORE_KEY_FATAL : STORE_KEY_OK;
  }
};


class store_key_item :public store_key
{
 protected:
  Item *item;
public:
  store_key_item(THD *thd, Field *to_field_arg, uchar *ptr,
                 uchar *null_ptr_arg, uint length, Item *item_arg)
    :store_key(thd, to_field_arg, ptr,
	       null_ptr_arg ? null_ptr_arg : item_arg->maybe_null ?
	       &err : (uchar*) 0, length), item(item_arg)
  {}
  const char *name() const { return "func"; }

 protected:  
  enum store_key_result copy_inner()
  {
    TABLE *table= to_field->table;
    my_bitmap_map *old_map= dbug_tmp_use_all_columns(table,
                                                     table->write_set);
    int res= item->save_in_field(to_field, 1);
    /*
     Item::save_in_field() may call Item::val_xxx(). And if this is a subquery
     we need to check for errors executing it and react accordingly
    */
    if (!res && table->in_use->is_error())
      res= 1; /* STORE_KEY_FATAL */
    dbug_tmp_restore_column_map(table->write_set, old_map);
    null_key= to_field->is_null() || item->null_value;
    return ((err != 0 || res < 0 || res > 2) ? STORE_KEY_FATAL : 
            (store_key_result) res);
  }
};


class store_key_const_item :public store_key_item
{
  bool inited;
public:
  store_key_const_item(THD *thd, Field *to_field_arg, uchar *ptr,
		       uchar *null_ptr_arg, uint length,
		       Item *item_arg)
    :store_key_item(thd, to_field_arg,ptr,
		    null_ptr_arg ? null_ptr_arg : item_arg->maybe_null ?
		    &err : (uchar*) 0, length, item_arg), inited(0)
  {
  }
  const char *name() const { return "const"; }

protected:  
  enum store_key_result copy_inner()
  {
    int res;
    if (!inited)
    {
      inited=1;
      TABLE *table= to_field->table;
      my_bitmap_map *old_map= dbug_tmp_use_all_columns(table,
                                                       table->write_set);
      if ((res= item->save_in_field(to_field, 1)))
      {       
        if (!err)
          err= res < 0 ? 1 : res; /* 1=STORE_KEY_FATAL */
      }
      /*
        Item::save_in_field() may call Item::val_xxx(). And if this is a subquery
        we need to check for errors executing it and react accordingly
        */
      if (!err && to_field->table->in_use->is_error())
        err= 1; /* STORE_KEY_FATAL */
      dbug_tmp_restore_column_map(table->write_set, old_map);
    }
    null_key= to_field->is_null() || item->null_value;
    return (err > 2 ? STORE_KEY_FATAL : (store_key_result) err);
  }
};

bool cp_buffer_from_ref(THD *thd, TABLE *table, TABLE_REF *ref);
bool error_if_full_join(JOIN *join);
int report_error(TABLE *table, int error);
int safe_index_read(JOIN_TAB *tab);
Item *remove_eq_conds(THD *thd, Item *cond, Item::cond_result *cond_value);
int get_quick_record(SQL_SELECT *select);
SORT_FIELD * make_unireg_sortorder(ORDER *order, uint *length,
                                  SORT_FIELD *sortorder);
int setup_order(THD *thd, Item **ref_pointer_array, TABLE_LIST *tables,
		List<Item> &fields, List <Item> &all_fields, ORDER *order);
int setup_group(THD *thd, Item **ref_pointer_array, TABLE_LIST *tables,
		List<Item> &fields, List<Item> &all_fields, ORDER *order,
		bool *hidden_group_fields);
bool fix_inner_refs(THD *thd, List<Item> &all_fields, SELECT_LEX *select,
                   Item **ref_pointer_array, ORDER *group_list= NULL);

bool handle_select(THD *thd, LEX *lex, select_result *result,
                   ulong setup_tables_done_option);
bool mysql_select(THD *thd, Item ***rref_pointer_array,
                  TABLE_LIST *tables, uint wild_num,  List<Item> &list,
                  Item *conds, uint og_num, ORDER *order, ORDER *group,
                  Item *having, ORDER *proc_param, ulonglong select_type, 
                  select_result *result, SELECT_LEX_UNIT *unit, 
                  SELECT_LEX *select_lex);
void free_underlaid_joins(THD *thd, SELECT_LEX *select);
bool mysql_explain_union(THD *thd, SELECT_LEX_UNIT *unit,
                         select_result *result);
Field *create_tmp_field(THD *thd, TABLE *table,Item *item, Item::Type type,
			Item ***copy_func, Field **from_field,
                        Field **def_field,
			bool group, bool modify_item,
			bool table_cant_handle_bit_fields,
                        bool make_copy_field,
                        uint convert_blob_length);

/*
  General routine to change field->ptr of a NULL-terminated array of Field
  objects. Useful when needed to call val_int, val_str or similar and the
  field data is not in table->record[0] but in some other structure.
  set_key_field_ptr changes all fields of an index using a key_info object.
  All methods presume that there is at least one field to change.
*/

TABLE *create_virtual_tmp_table(THD *thd, List<Create_field> &field_list);


int test_if_item_cache_changed(List<Cached_item> &list);
void calc_used_field_length(THD *thd, JOIN_TAB *join_tab);
int join_init_read_record(JOIN_TAB *tab);
int do_sj_dups_weedout(THD *thd, SJ_TMP_TABLE *sjtbl); 
inline bool optimizer_flag(THD *thd, uint flag)
{ 
  return (thd->variables.optimizer_switch & flag);
}

uint get_index_for_order(ORDER *order, TABLE *table, SQL_SELECT *select,
                         ha_rows limit, bool *need_sort, bool *reverse);
ORDER *simple_remove_const(ORDER *order, Item *where);
bool const_expression_in_where(Item *cond, Item *comp_item,
                               Field *comp_field= NULL,
                               Item **const_item= NULL);

#endif /* SQL_SELECT_INCLUDED */<|MERGE_RESOLUTION|>--- conflicted
+++ resolved
@@ -1957,18 +1957,12 @@
 		       List<Item> &new_list1, List<Item> &new_list2,
 		       uint elements, List<Item> &fields);
 void copy_fields(TMP_TABLE_PARAM *param);
-<<<<<<< HEAD
-void copy_funcs(Item **func_ptr);
+void copy_funcs(Item **func_ptr, const THD *thd);
 bool create_myisam_from_heap(THD *thd, TABLE *table,
                              MI_COLUMNDEF *start_recinfo,
                              MI_COLUMNDEF **recinfo, 
                              int error, bool ignore_last_dup,
                              bool *is_duplicate);
-=======
-bool copy_funcs(Item **func_ptr, const THD *thd);
-bool create_myisam_from_heap(THD *thd, TABLE *table, TMP_TABLE_PARAM *param,
-			     int error, bool ignore_last_dupp_error);
->>>>>>> 5c94c617
 uint find_shortest_key(TABLE *table, const key_map *usable_keys);
 Field* create_tmp_field_from_field(THD *thd, Field* org_field,
                                    const char *name, TABLE *table,
