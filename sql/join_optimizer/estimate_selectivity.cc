/* Copyright (c) 2020, 2023, Oracle and/or its affiliates.

   This program is free software; you can redistribute it and/or modify
   it under the terms of the GNU General Public License, version 2.0,
   as published by the Free Software Foundation.

   This program is also distributed with certain software (including
   but not limited to OpenSSL) that is licensed under separate terms,
   as designated in a particular file or component or in included license
   documentation.  The authors of MySQL hereby grant you an additional
   permission to link the program and your derivative works with the
   separately licensed software that they have included with MySQL.

   This program is distributed in the hope that it will be useful,
   but WITHOUT ANY WARRANTY; without even the implied warranty of
   MERCHANTABILITY or FITNESS FOR A PARTICULAR PURPOSE.  See the
   GNU General Public License, version 2.0, for more details.

   You should have received a copy of the GNU General Public License
   along with this program; if not, write to the Free Software
   Foundation, Inc., 51 Franklin St, Fifth Floor, Boston, MA 02110-1301  USA */

#include "sql/join_optimizer/estimate_selectivity.h"

#include <sys/types.h>
#include <algorithm>
#include <initializer_list>
#include <string>

#include "my_bitmap.h"
#include "my_table_map.h"
#include "sql/field.h"
#include "sql/handler.h"
#include "sql/histograms/histogram.h"
#include "sql/item.h"
#include "sql/item_cmpfunc.h"
#include "sql/item_func.h"
#include "sql/join_optimizer/bit_utils.h"
#include "sql/join_optimizer/print_utils.h"
#include "sql/join_optimizer/relational_expression.h"
#include "sql/key.h"
#include "sql/sql_bitmap.h"
#include "sql/sql_const.h"
#include "sql/sql_select.h"
#include "sql/table.h"
#include "template_utils.h"

using std::string;

namespace {

/**
   Return the selectivity of 'field' derived from a histogram, or -1.0 if there
   was no histogram.
*/
double HistogramSelectivity(const Field &field, string *trace) {
  const histograms::Histogram *const histogram =
      field.table->find_histogram(field.field_index());

  if (histogram != nullptr && !empty(*histogram)) {
    /*
      Assume that we do "SELECT ... FROM ... WHERE tab.field=<expression>".
      And there is a histogram on 'tab.field' indicating that there are
      N distinct values for that field. Then we estimate the selectivity
      to be 'fraction of non-null values'/N.
    */
    const double selectivity =
        histogram->get_non_null_values_fraction() /
        std::max<double>(1.0, histogram->get_num_distinct_values());

    if (trace != nullptr) {
      std::ostringstream stream;
      stream << " - estimating selectivity " << selectivity << " for field "
             << field.table->alias << "." << field.field_name
             << " from histogram showing "
             << histogram->get_num_distinct_values()
             << " distinct values and non-null fraction "
             << histogram->get_non_null_values_fraction() << ".\n";

      *trace += stream.str();
    }
    return selectivity;
  } else {
    return -1.0;
  }
}

/**
  Check if there is a unique index on key number 'key_no' of
  'field'. If so, use it to calculate an upper bound on the
  selectivity of 'field' (i.e. 1/'number of rows in table') and return
  that. If there is no such index, return 1.0.
*/
double KeyCap(const Field &field, uint key_no, string *trace) {
  assert(key_no < field.table->s->keys);
  const KEY &key = field.table->key_info[key_no];

  // This is a less precise version of the single-row check in
  // CostingReceiver::ProposeRefAccess(). If true, we know that this index
  // can at most have selectivity 1/N, and we can use that as a global cap.
  // Importantly, unlike the capping in the EQ_REF code, this capping is
  // consistent between nested-loop index plans and hash join. Ideally, we'd
  // also support multi-predicate selectivities here and get rid of the
  // entire EQ_REF-specific code, but that requires a more holistic
  // selectivity handling (for multipart indexes) and pulling out some of
  // the sargable code for precise detection of null-rejecting predicates.
  if (!field.key_start.is_set(key_no) ||
      !Overlaps(actual_key_flags(&key), HA_NOSAME) ||
      key.actual_key_parts != 1) {
    return 1.0;
  }

  const double field_cap =
      1.0 / std::max<double>(1.0, field.table->file->stats.records);

  if (trace != nullptr) {
    *trace += StringPrintf(
        " - capping selectivity to %g since index is unique\n", field_cap);
  }

  return field_cap;
}

/**
  Check if there is a unique index on 'field'. If so, use it to calculate an
  upper bound on the selectivity of field (i.e. 1/'number of rows in table'). If
  there is no such index, return 1.0.
*/
double FindSelectivityCap(const Field &field, string *trace) {
<<<<<<< HEAD
  for (uint i = 0; i < field.table->s->keys; i++) {
=======
  for (uint i = field.key_start.get_first_set(); i != MY_BIT_NONE;
       i = field.key_start.get_next_set(i)) {
>>>>>>> 87307d4d
    const double key_cap = KeyCap(field, i, trace);

    if (key_cap < 1.0) {
      return key_cap;
    }
  }

  return 1.0;
}

/**
   Check if any other key in 'keys' starts with the same 'prefix_length'
   fields as the last key.
   @param keys The set of keys to examine.
   @param prefix_length The length of the key prefix to examine.
   @returns true if there is another key starting with the same prefix.
*/
bool HasEarlierPermutedPrefix(Bounds_checked_array<const KEY> keys,
                              uint prefix_length) {
  const KEY &target{keys[keys.size() - 1]};

  // Check if 'field' is present in 'target'.
  const auto field_in_target = [&](const Field &field) {
    return std::any_of(target.key_part, target.key_part + prefix_length,
                       [&](const KEY_PART_INFO &target_part) {
                         return &field == target_part.field;
                       });
  };

  // Check if all fields 0..prefix_length-1 in 'key' are present in 'target'.
  const auto key_matches = [&](const KEY &key) {
    return std::all_of(key.key_part, key.key_part + prefix_length,
                       [&](const KEY_PART_INFO &part) {
                         return field_in_target(*part.field);
                       });
  };

  return std::any_of(keys.cbegin(), keys.cend() - 1, [&](const KEY &key) {
    return key.user_defined_key_parts >= prefix_length &&
           // Without records_per_key, we cannot use it to calculate
           // selectivity.
           key.has_records_per_key(prefix_length - 1) && key_matches(key);
  });
}

/// Return type for EstimateSelectivityFromIndexStatistics().
struct KeySelectivityResult {
  /// The estimated selectivity (or -1.0 if there was no suitable index).
  double selectivity;

  /// The length of the index prefix from which we derived the selectivity.
  uint prefix_length;
};

/// The set of fields that are equal in an equijoin predicate.
using EqualFieldArray = Bounds_checked_array<const Field *const>;

/*
  Check if there is a prefix of 'key' where:
  * 'equal_field' is the last key field in the prefix.
  * equal_field->table and another table t2 in 'companion_set' are
  joined on each field of the prefix.

  If so, we assume that the projection from t2 corresponding to the
  prefix is evenly distributed over the corresponding projection
  from equal_field->table. If equal_field is field N in the prefix,
  we then calculate its selectivity as:

  records_per_key(N) / records_per_key(N-1)

  Note that this will give a larger and hopefully more accurate
  selectivity value than just dividing 1 by the number of distinct
  values for 'equal_field' (derived from a histogram), as we now
  exploit the correlation between the fields in the prefix.
*/
KeySelectivityResult EstimateSelectivityFromIndexStatistics(
    const Field &equal_field, const CompanionSet &companion_set,
    const TABLE &table, uint key_no, string *trace) {
  const KEY &key = table.key_info[key_no];
  table_map joined_tables{~PSEUDO_TABLE_BITS};

  /*
    Now loop over the fields in 'key' until either of:
    1) The current field does not have records_per_key statistics.
    2) We no longer have two tables in companion_set joined on every key
         field so far.
    3) We find the key field.
    4) We reach the end.

    In case 3, we can use this key to estimate the selectivity of equal_terms.
  */
  for (uint part_no = 0; part_no < key.user_defined_key_parts; part_no++) {
    if (!key.has_records_per_key(part_no)) {
      assert(part_no > 0);
      break;
    }

    const Field &key_field = *key.key_part[part_no].field;
    joined_tables &= companion_set.GetEqualityMap(key_field);

    /*
      Check that at least two tables are joined on each key field up
      to field part_no.  "part_no > 0" covers the case of equality
      between two fields from the same table, since these may not be
      present in companion_set. Then we still want to use the first
      key field.
    */
    if (part_no > 0 && !AreMultipleBitsSet(joined_tables)) {
      break;
    }

    if (&equal_field == &key_field &&
        !HasEarlierPermutedPrefix(
            Bounds_checked_array<const KEY>(table.key_info, key_no + 1),
            part_no + 1)) {
      const double field_selectivity = [&]() {
        if (part_no == 0) {
          if (key.table->file->stats.records == 0) {
            return 1.0;
          } else {
            // We need std::min() since records_per_key() and stats.records
            // may be updated at different points in time.
            return std::min(1.0, double{key.records_per_key(part_no)} /
                                     key.table->file->stats.records);
          }
        } else {
          return double{key.records_per_key(part_no)} /
                 key.records_per_key(part_no - 1);
        }
      }();

      if (trace != nullptr) {
        std::ostringstream stream;
        stream << " - found " << (part_no + 1)
               << "-field prefix of candidate index " << key.name
               << " with selectivity " << field_selectivity
               << " for last field " << key_field.table->alias << "."
               << key_field.field_name << "\n";
        *trace += stream.str();
      }

      return {field_selectivity, part_no + 1};
    }
  }  // for (uint part_no = 0; part_no < key.user_defined_key_parts; part_no++)

  return {-1.0, 0};
}

/**
  Estimate the selectivity of (equi)joining a set of fields.
  Use cardinality information from indexes, if possible.
  Otherwise, use histograms, if available. Assumes equal
  distribution and zero correlation between pairs of fields, so if
  there are e.g. 100 records and 4 distinct values (A,B,C,D) for the
  field, it assumes 25% of the values will be A, 25% B, etc. (equal
  distribution), and thus, when joining a row from some other table
  against this one, 25% of the records will match (equal distribution,
  zero correlation).

  If there are multiple indexes, we choose the one with the largest
  selectivity (least selective). There are two main reasons for this:

   - Databases generally tend to underestimate join cardinality
     (due to assuming uncorrelated relations); if we're wrong, it would
     better be towards overestimation to try to compensate.
   - Overestimating the number of rows generally leads to safer choices
     that are a little slower for few rows (e.g., hash join).
     Underestimating, however, leads to choices that can be catastrophic
     for many rows (e.g., nested loop against table scans). We should
     clearly prefer the least risky choice here.

  Returns -1.0 if no index or no histogram was found. Lifted from
  Item_equal::get_filtering_effect.

  @param[in] equal_fields  The equijoined fields for which we calculate
  selectivity.
  @param[in] companion_set The CompanionSet of the join.
  @param[in,out] trace Optimizer trace.
  @returns The estimated selectivity of 'field' (or -1.0 if there was no
  suitable index or histogram).
*/
double EstimateEqualPredicateSelectivity(const EqualFieldArray &equal_fields,
                                         const CompanionSet &companion_set,
                                         string *trace) {
  uint longest_prefix = 0;
  double selectivity = -1.0;
  double selectivity_cap = 1.0;

  for (const Field *equal_field : equal_fields) {
<<<<<<< HEAD
    for (uint key_no = 0; key_no < equal_field->table->s->keys; key_no++) {
=======
    for (uint key_no = equal_field->part_of_key.get_first_set();
         key_no != MY_BIT_NONE;
         key_no = equal_field->part_of_key.get_next_set(key_no)) {
>>>>>>> 87307d4d
      const KEY &key = equal_field->table->key_info[key_no];
      KeySelectivityResult key_data{-1.0, 0};

      const double key_cap = KeyCap(*equal_field, key_no, trace);
      if (key_cap < 1.0) {
        key_data = {key_cap, 1};
      } else if (key.has_records_per_key(0)) {
        key_data = EstimateSelectivityFromIndexStatistics(
            *equal_field, companion_set, *equal_field->table, key_no, trace);
      }

      selectivity_cap = std::min(selectivity_cap, key_cap);

      if (key_data.prefix_length > longest_prefix) {
        longest_prefix = key_data.prefix_length;
        selectivity = key_data.selectivity;
      } else if (key_data.prefix_length == longest_prefix) {
        selectivity = std::max(selectivity, key_data.selectivity);
      }
    }
  }

  if (selectivity >= 0.0) {
    selectivity = std::min(selectivity, selectivity_cap);
  } else {
    // Look for histograms if there was no suitable index.
    for (const Field *field : equal_fields) {
      selectivity = std::max(selectivity, HistogramSelectivity(*field, trace));
    }
  }

  return selectivity;
}

}  // Anonymous namespace.

/**
  For the given condition, to try estimate its filtering selectivity,
  on a 0..1 scale (where 1.0 lets all records through).
 */
double EstimateSelectivity(THD *thd, Item *condition,
                           const CompanionSet &companion_set, string *trace) {
  // If the item is a true constant, we can say immediately whether it passes
  // or filters all rows. (Actually, calling get_filtering_effect() below
  // would crash if used_tables() is zero, which it is for const items.)
  if (condition->const_item()) {
    return (condition->val_int() != 0) ? 1.0 : 0.0;
  }

  // For field = field (e.g. t1.x = t2.y), we try to use index
  // information or histograms to find a better selectivity estimate.
  // TODO(khatlen): Do the same for field <=> field?
  double selectivity_cap = 1.0;
  if (is_function_of_type(condition, Item_func::EQ_FUNC)) {
    Item_func_eq *eq = down_cast<Item_func_eq *>(condition);
    if (eq->source_multiple_equality != nullptr &&
        eq->source_multiple_equality->const_arg() == nullptr) {
      // To get consistent selectivities, we want all equalities that come from
      // the same multiple equality to use information from all of the tables.
      condition = eq->source_multiple_equality;
    } else {
      Item *left = eq->arguments()[0];
      Item *right = eq->arguments()[1];
      if (left->type() == Item::FIELD_ITEM &&
          right->type() == Item::FIELD_ITEM) {
        const Field *fields[] = {down_cast<Item_field *>(left)->field,
                                 down_cast<Item_field *>(right)->field};

        double selectivity = EstimateEqualPredicateSelectivity(
            EqualFieldArray(fields, array_elements(fields)), companion_set,
            trace);

        if (selectivity >= 0.0) {
          if (trace != nullptr) {
            *trace += StringPrintf(
                " - used an index or a histogram for %s, selectivity = %g\n",
                ItemToString(condition).c_str(), selectivity);
          }
          return selectivity;
        }
      } else if (left->type() == Item::FIELD_ITEM) {
        // field = <anything> (except field = field).
        //
        // See if we can derive an upper limit on selectivity from a unique
        // index on this field.
        selectivity_cap = std::min(
            selectivity_cap,
            FindSelectivityCap(*down_cast<Item_field *>(left)->field, trace));
      } else if (right->type() == Item::FIELD_ITEM) {
        // Same, for <anything> = field.
        selectivity_cap = std::min(
            selectivity_cap,
            FindSelectivityCap(*down_cast<Item_field *>(right)->field, trace));
      }
    }
  }

  // For multi-equalities, we do the same thing. This is maybe surprising;
  // one would think that there are more degrees of freedom with more joins.
  // However, given that we want the cardinality of the join ABC to be the
  // same no matter what the join order is and which predicates we select,
  // we can see that
  //
  //   |ABC| = |A| * |B| * |C| * S_ab * S_ac
  //   |ACB| = |A| * |C| * |B| * S_ac * S_bc
  //
  // (where S_ab means selectivity of joining A with B, etc.)
  // which immediately gives S_ab = S_bc, and similar equations give
  // S_ac = S_bc and so on.
  //
  // So all the selectivities in the multi-equality must be the same!
  // However, if you go to a database with real-world data, you will see that
  // they actually differ, despite the mathematics disagreeing.
  // The mystery, however, is resolved when we realize where we've made a
  // simplification; the _real_ cardinality is given by:
  //
  //   |ABC| = (|A| * |B| * S_ab) * |C| * S_{ab,c}
  //
  // The selectivity of joining AB with C is not the same as the selectivity
  // of joining B with C (since the correlation, which we do not model,
  // differs), but we've approximated the former by the latter. And when we do
  // this approximation, we also collapse all the degrees of freedom, and can
  // have only one selectivity.
  //
  // If we get more sophisticated cardinality estimation, e.g. by histograms
  // or the likes, we need to revisit this assumption, and potentially adjust
  // our model here.
  if (is_function_of_type(condition, Item_func::MULT_EQUAL_FUNC)) {
    Item_equal *equal = down_cast<Item_equal *>(condition);

    // These should have been expanded early, before we get here.
    assert(equal->const_arg() == nullptr);
    Prealloced_array<const Field *, 4> fields{PSI_NOT_INSTRUMENTED};
    for (const Item_field &item : equal->get_fields()) {
      fields.push_back(item.field);
    }

    double selectivity = EstimateEqualPredicateSelectivity(
        EqualFieldArray(&fields[0], fields.size()), companion_set, trace);

    if (selectivity >= 0.0) {
      if (trace != nullptr) {
        *trace += StringPrintf(
            " - used an index or a histogram for %s, selectivity = %g\n",
            ItemToString(condition).c_str(), selectivity);
      }
      return selectivity;
    }
  }

  // Neither index information nor histograms could help us, so use
  // Item::get_filtering_effect().
  //
  // There is a challenge in that the Item::get_filtering_effect() API
  // is intrinsically locked to the old join optimizer's way of thinking,
  // where one made a long chain of (left-deep) nested tables, and selectivity
  // estimation would be run for the entire WHERE condition at all points
  // in that chain. In such a situation, it would be necessary to know which
  // tables were already in the chain and which would not, and multiple
  // equalities would also be resolved through this mechanism. In the hypergraph
  // optimizer, we no longer have a chain, and always estimate selectivity for
  // applicable conditions only; thus, we need to fake that chain for the API.
  table_map used_tables = condition->used_tables() & ~PSEUDO_TABLE_BITS;
  table_map this_table = IsolateLowestBit(used_tables);
  MY_BITMAP empty;
  my_bitmap_map bitbuf[bitmap_buffer_size(MAX_FIELDS) / sizeof(my_bitmap_map)];
  bitmap_init(&empty, bitbuf, MAX_FIELDS);
  double selectivity = condition->get_filtering_effect(
      thd, this_table, used_tables & ~this_table,
      /*fields_to_ignore=*/&empty,
      /*rows_in_table=*/1000.0);

  selectivity = std::min(selectivity, selectivity_cap);
  if (trace != nullptr) {
    *trace += StringPrintf(" - fallback selectivity for %s = %g\n",
                           ItemToString(condition).c_str(), selectivity);
  }
  return selectivity;
}<|MERGE_RESOLUTION|>--- conflicted
+++ resolved
@@ -127,12 +127,8 @@
   there is no such index, return 1.0.
 */
 double FindSelectivityCap(const Field &field, string *trace) {
-<<<<<<< HEAD
-  for (uint i = 0; i < field.table->s->keys; i++) {
-=======
   for (uint i = field.key_start.get_first_set(); i != MY_BIT_NONE;
        i = field.key_start.get_next_set(i)) {
->>>>>>> 87307d4d
     const double key_cap = KeyCap(field, i, trace);
 
     if (key_cap < 1.0) {
@@ -322,13 +318,9 @@
   double selectivity_cap = 1.0;
 
   for (const Field *equal_field : equal_fields) {
-<<<<<<< HEAD
-    for (uint key_no = 0; key_no < equal_field->table->s->keys; key_no++) {
-=======
     for (uint key_no = equal_field->part_of_key.get_first_set();
          key_no != MY_BIT_NONE;
          key_no = equal_field->part_of_key.get_next_set(key_no)) {
->>>>>>> 87307d4d
       const KEY &key = equal_field->table->key_info[key_no];
       KeySelectivityResult key_data{-1.0, 0};
 
