/* Copyright (c) 2020, 2023, Oracle and/or its affiliates.

   This program is free software; you can redistribute it and/or modify
   it under the terms of the GNU General Public License, version 2.0,
   as published by the Free Software Foundation.

   This program is also distributed with certain software (including
   but not limited to OpenSSL) that is licensed under separate terms,
   as designated in a particular file or component or in included license
   documentation.  The authors of MySQL hereby grant you an additional
   permission to link the program and your derivative works with the
   separately licensed software that they have included with MySQL.

   This program is distributed in the hope that it will be useful,
   but WITHOUT ANY WARRANTY; without even the implied warranty of
   MERCHANTABILITY or FITNESS FOR A PARTICULAR PURPOSE.  See the
   GNU General Public License, version 2.0, for more details.

   You should have received a copy of the GNU General Public License
   along with this program; if not, write to the Free Software
   Foundation, Inc., 51 Franklin St, Fifth Floor, Boston, MA 02110-1301  USA */

#include "sql/join_optimizer/make_join_hypergraph.h"

#include <assert.h>
#include <stddef.h>
#include <algorithm>
#include <array>
#include <iterator>
#include <numeric>
#include <string>
#include <utility>
#include <vector>

#include "limits.h"
#include "mem_root_deque.h"
#include "my_alloc.h"
#include "my_bit.h"
#include "my_inttypes.h"
#include "my_sys.h"
#include "my_table_map.h"
#include "mysqld_error.h"
#include "sql/current_thd.h"
#include "sql/item.h"
#include "sql/item_cmpfunc.h"
#include "sql/item_func.h"
#include "sql/join_optimizer/access_path.h"
#include "sql/join_optimizer/bit_utils.h"
#include "sql/join_optimizer/common_subexpression_elimination.h"
#include "sql/join_optimizer/cost_model.h"
#include "sql/join_optimizer/estimate_selectivity.h"
#include "sql/join_optimizer/find_contained_subqueries.h"
#include "sql/join_optimizer/hypergraph.h"
#include "sql/join_optimizer/print_utils.h"
#include "sql/join_optimizer/relational_expression.h"
#include "sql/join_optimizer/subgraph_enumeration.h"
#include "sql/nested_join.h"
#include "sql/sql_class.h"
#include "sql/sql_const.h"
#include "sql/sql_executor.h"
#include "sql/sql_lex.h"
#include "sql/sql_optimizer.h"
#include "sql/table.h"
#include "template_utils.h"

using hypergraph::Hyperedge;
using hypergraph::Hypergraph;
using hypergraph::NodeMap;
using std::array;
using std::max;
using std::min;
using std::string;
using std::swap;
using std::vector;

namespace {

RelationalExpression *MakeRelationalExpressionFromJoinList(
    THD *thd, const mem_root_deque<Table_ref *> &join_list);
bool EarlyNormalizeConditions(THD *thd, RelationalExpression *join,
                              Mem_root_array<Item *> *conditions,
                              bool *always_false);

inline bool IsMultipleEquals(const Item *cond) {
  return cond->type() == Item::FUNC_ITEM &&
         down_cast<const Item_func *>(cond)->functype() ==
             Item_func::MULT_EQUAL_FUNC;
}

Item_func_eq *MakeEqItem(Item *a, Item *b,
                         Item_equal *source_multiple_equality) {
  Item_func_eq *eq_item = new Item_func_eq(a, b);
  eq_item->set_cmp_func();
  eq_item->update_used_tables();
  eq_item->quick_fix_field();
  eq_item->source_multiple_equality = source_multiple_equality;
  return eq_item;
}

/**
  Helper function for ReorderConditions(), which counts how many tables are
  referenced by an equijoin condition. This enables ReorderConditions() to sort
  the conditions on their complexity (referencing more tables == more complex).
  Multiple equalities are considered simple, referencing two tables, regardless
  of how many tables are actually referenced by them. This is because multiple
  equalities will be split into one or more single equalities later, referencing
  no more than two tables each.
 */
int CountTablesInEquiJoinCondition(const Item *cond) {
  assert(
      cond->type() == Item::FUNC_ITEM &&
      down_cast<const Item_func *>(cond)->contains_only_equi_join_condition());
  if (IsMultipleEquals(cond)) {
    // It's not a join condition if it has a constant argument.
    assert(down_cast<const Item_equal *>(cond)->const_arg() == nullptr);
    return 2;
  } else {
    return PopulationCount(cond->used_tables());
  }
}

/**
  Reorders the predicates in such a way that equalities are placed ahead
  of other types of predicates. These will be followed by predicates having
  subqueries and the expensive predicates at the end.
  This is used in the early stage of optimization. Predicates are not ordered
  based on their selectivity yet. The call to optimize_cond() would have put
  all the equalities at the end (because it tries to create multiple
  equalities out of them). It is always better to see the equalties ahead of
  other types of conditions when pushing join conditions down.
  E.g:
   (t1.f1 != t2.f1) and (t1.f2 = t3.f2 OR t4.f1 = t5.f3) and (3 = select #2) and
   (t1.f3 = t3.f3) and multi_equal(t1.f2,t2.f3,t3.f4)
  will be split in this order
   (t1.f3 = t3.f3) and
   multi_equal(t1.f2,t2.f3,t3.f4) and
   (t1.f1 != t2.f1) and
   (t1.f2 = t3.f2 OR t4.f1 = t5.f3) and
   (3 = select #2)

   Simple equijoin conditions (like t1.x=t2.x) are placed ahead of more complex
   ones (like t1.x=t2.x+t3.x), so that we prefer making simple edges and avoid
   hyperedges when we can.
*/
void ReorderConditions(Mem_root_array<Item *> *condition_parts) {
  // First equijoin conditions, followed by other conditions, then
  // subqueries (which can be expensive), then stored procedures
  // (which are unknown, so potentially _very_ expensive).
  const auto equi_cond_end = std::stable_partition(
      condition_parts->begin(), condition_parts->end(), [](const Item *item) {
        return item->type() == Item::FUNC_ITEM &&
               down_cast<const Item_func *>(item)
                   ->contains_only_equi_join_condition();
      });

  std::stable_sort(condition_parts->begin(), equi_cond_end,
                   [](const Item *a, const Item *b) {
                     return CountTablesInEquiJoinCondition(a) <
                            CountTablesInEquiJoinCondition(b);
                   });

  std::stable_partition(condition_parts->begin(), condition_parts->end(),
                        [](const Item *item) { return !item->has_subquery(); });

  std::stable_partition(
      condition_parts->begin(), condition_parts->end(),
      [](const Item *item) { return item->cost().IsExpensive(); });
}

/**
  For a multiple equality, split out any conditions that refer to the
  same table, without touching the multi-equality; e.g. for equal(t1.a, t2.a,
  t2.b, t3.a), will return t2.a=t2.b AND (original item). This means that later
  stages can ignore such duplicates, and also that we can push these parts
  independently of the multiple equality as a whole.
 */
void ExpandSameTableFromMultipleEquals(Item_equal *equal,
                                       table_map tables_in_subtree,
                                       List<Item> *eq_items) {
  // Look for pairs of items that touch the same table.
  for (auto it1 = equal->get_fields().begin(); it1 != equal->get_fields().end();
       ++it1) {
    if (!Overlaps(it1->used_tables(), tables_in_subtree)) {
      continue;
    }
    for (auto it2 = std::next(it1); it2 != equal->get_fields().end(); ++it2) {
      if (it1->field->table == it2->field->table) {
        eq_items->push_back(MakeEqItem(&*it1, &*it2, equal));

        // If there are more, i.e., *it2 = *it3, they will be dealt with
        // in a future iteration of the outer loop; so stop now to avoid
        // duplicates.
        break;
      }
    }
  }
}

/**
  Expand multiple equalities that can (and should) be expanded before join
  pushdown. These are the ones that touch at most two tables, or that
  are against a constant. They can be expanded unambiguously; no matter the join
  order, they will be the same. Fields on tables not in “tables_in_subtree” are
  assumed to be irrelevant to the equality and ignored (see the comment on
  PushDownCondition() for more details).

  For multi-equalities that are kept, split out any conditions that refer to the
  same table. See ExpandSameTableFromMultipleEquals().

  The return value is an AND conjunction, so most likely, it needs to be split.
 */
Item *EarlyExpandMultipleEquals(Item *condition, table_map tables_in_subtree) {
  return CompileItem(
      condition, [](Item *) { return true; },
      [tables_in_subtree](Item *item) -> Item * {
        if (!IsMultipleEquals(item)) {
          return item;
        }
        Item_equal *equal = down_cast<Item_equal *>(item);

        List<Item> eq_items;
        // If this condition is a constant, do the evaluation
        // and add a "false" condition if needed.
        // This cannot be skipped as optimize_cond() expects
        // the value stored in "cond_false" to be checked for
        // Item_equal before creating equalities from it.
        // We do not need to check for the const item evaluating
        // to be "true", as that could happen only when const table
        // optimization is used (It is currently not done for
        // hypergraph).
        if (equal->const_item() && !equal->val_int()) {
          eq_items.push_back(new Item_func_false);
        } else if (equal->const_arg() != nullptr) {
          // If there is a constant element, do a simple expansion.
          for (Item_field &field : equal->get_fields()) {
            if (IsSubset(field.used_tables(), tables_in_subtree)) {
              eq_items.push_back(MakeEqItem(&field, equal->const_arg(), equal));
            }
          }
        } else if (my_count_bits(equal->used_tables() & tables_in_subtree) >
                   2) {
          // Only look at partial expansion.
          ExpandSameTableFromMultipleEquals(equal, tables_in_subtree,
                                            &eq_items);
          eq_items.push_back(equal);
        } else {
          // Prioritize expanding equalities from the same table if possible;
          // e.g., if we have t1.a = t2.a = t2.b, we want to have t2.a = t2.b
          // included (ie., not t1.a = t2.a AND t1.a = t2.b). The primary reason
          // for this is that such single-table equalities will be pushable
          // as table filters, and not left on the joins. This means we avoid an
          // issue where we have a hypergraph cycle where the edge we do not
          // follow (and thus ignore) has more join conditions than we skip,
          // causing us to wrongly “forget” constraining one degree of freedom.
          //
          // Thus, we first pick out every equality that touches only one table,
          // and then link one equality from each table into an arbitrary one.
          //
          // It's not given that this will always give us the fastest possible
          // plan; e.g. if there's a composite index on (t1.a, t1.b), it could
          // be faster to use it for lookups against (t2.a, t2.b) instead of
          // pushing t1.a = t1.b. But it doesn't seem worth it to try to keep
          // multiple such variations around.
          ExpandSameTableFromMultipleEquals(equal, tables_in_subtree,
                                            &eq_items);

          table_map included_tables = 0;
          Item_field *base_item = nullptr;
          for (Item_field &field : equal->get_fields()) {
            assert(IsSingleBitSet(field.used_tables()));
            if (!IsSubset(field.used_tables(), tables_in_subtree) ||
                Overlaps(field.used_tables(), included_tables)) {
              continue;
            }
            included_tables |= field.used_tables();
            if (base_item == nullptr) {
              base_item = &field;
              continue;
            }

            eq_items.push_back(MakeEqItem(base_item, &field, equal));

            // Since we have at most two tables, we can have only one link.
            break;
          }
        }
        assert(!eq_items.is_empty());
        return CreateConjunction(&eq_items);
      });
}

RelationalExpression *MakeRelationalExpression(THD *thd, const Table_ref *tl) {
  if (tl->nested_join == nullptr) {
    // A single table.
    RelationalExpression *ret = new (thd->mem_root) RelationalExpression(thd);
    ret->type = RelationalExpression::TABLE;
    ret->table = tl;
    ret->tables_in_subtree = tl->map();
    ret->join_conditions_pushable_to_this.init(thd->mem_root);
    return ret;
  } else {
    // A join or multijoin.
    return MakeRelationalExpressionFromJoinList(thd, tl->nested_join->m_tables);
  }
}

/**
  Convert the Query_block's join lists into a RelationalExpression,
  ie., a join tree with tables at the leaves.
 */
RelationalExpression *MakeRelationalExpressionFromJoinList(
    THD *thd, const mem_root_deque<Table_ref *> &join_list) {
  assert(!join_list.empty());
  RelationalExpression *ret = nullptr;
  for (auto it = join_list.rbegin(); it != join_list.rend();
       ++it) {  // The list goes backwards.
    const Table_ref *tl = *it;
    if (ret == nullptr) {
      // The first table in the list.
      ret = MakeRelationalExpression(thd, tl);
      continue;
    }

    RelationalExpression *join = new (thd->mem_root) RelationalExpression(thd);
    join->left = ret;
    if (tl->is_sj_or_aj_nest()) {
      join->right =
          MakeRelationalExpressionFromJoinList(thd, tl->nested_join->m_tables);
      join->type = tl->is_sj_nest() ? RelationalExpression::SEMIJOIN
                                    : RelationalExpression::ANTIJOIN;
    } else {
      join->right = MakeRelationalExpression(thd, tl);
      if (tl->outer_join) {
        join->type = RelationalExpression::LEFT_JOIN;
      } else if (tl->straight) {
        join->type = RelationalExpression::STRAIGHT_INNER_JOIN;
      } else {
        join->type = RelationalExpression::INNER_JOIN;
      }
    }
    join->tables_in_subtree =
        join->left->tables_in_subtree | join->right->tables_in_subtree;
    if (tl->is_aj_nest()) {
      assert(tl->join_cond_optim() != nullptr);
    }
    if (tl->join_cond_optim() != nullptr) {
      Item *join_cond = EarlyExpandMultipleEquals(tl->join_cond_optim(),
                                                  join->tables_in_subtree);
      ExtractConditions(join_cond, &join->join_conditions);
      bool always_false = false;
      EarlyNormalizeConditions(thd, join, &join->join_conditions,
                               &always_false);
      ReorderConditions(&join->join_conditions);
    }
    ret = join;
  }
  return ret;
}

/**
  Convert a multi-join into a simple inner join. expr must already have
  the correct companion set filled out.

  Only the top level will be converted, so there may still be a multi-join
  below the modified node, e.g.:

  MULTIJOIN(a, b) -> a JOIN b
  MULTIJOIN(a, b, c, ...) -> a JOIN MULTIJOIN(b, c, ...)

  If you want full unflattening, call UnflattenInnerJoins(), which calls this
  function recursively.
 */
void CreateInnerJoinFromChildList(
    Mem_root_array<RelationalExpression *> children,
    RelationalExpression *expr) {
  expr->type = RelationalExpression::INNER_JOIN;
  expr->tables_in_subtree = 0;
  expr->nodes_in_subtree = 0;
  for (RelationalExpression *child : children) {
    expr->tables_in_subtree |= child->tables_in_subtree;
    expr->nodes_in_subtree |= child->nodes_in_subtree;
  }

  if (children.size() == 2) {
    expr->left = children[0];
    expr->right = children[1];
  } else {
    // Split arbitrarily.
    expr->right = children.back();
    children.pop_back();

    RelationalExpression *left =
        new (current_thd->mem_root) RelationalExpression(current_thd);
    left->type = RelationalExpression::MULTI_INNER_JOIN;
    left->tables_in_subtree = 0;
    left->nodes_in_subtree = 0;
    left->companion_set = expr->companion_set;
    for (RelationalExpression *child : children) {
      left->tables_in_subtree |= child->tables_in_subtree;
      left->nodes_in_subtree |= child->nodes_in_subtree;
    }
    left->multi_children = std::move(children);
    expr->left = left;
  }
  expr->multi_children.clear();
}

/**
  Find all inner joins under “expr” without a join condition, and convert them
  to a flattened join (MULTI_INNER_JOIN). We do this even for the joins that
  have only two children, as it makes it easier to absorb them into higher
  multi-joins.

  The primary motivation for flattening is more flexible pushdown; when there is
  a large multi-way join, we can push pretty much any equality condition down
  to it, no matter how the join tree was written by the user.
  See PartiallyUnflattenJoinForCondition() for details.

  Note that this (currently) does not do any rewrites to flatten even more.
  E.g., for the tree (a JOIN (b LEFT JOIN c)), it would be beneficial to use
  associativity to rewrite into (a JOIN b) LEFT JOIN c (assuming a and b
  could be combined further with other joins). This also means that there may
  be items in the companion set that are not part of the same multi-join.
 */
void FlattenInnerJoins(RelationalExpression *expr) {
  if (expr->type == RelationalExpression::MULTI_INNER_JOIN) {
    // Already flattened, but grandchildren might need re-flattening.
    for (RelationalExpression *child : expr->multi_children) {
      FlattenInnerJoins(child);
      assert(child->type != RelationalExpression::MULTI_INNER_JOIN);
    }
    return;
  }
  if (expr->type != RelationalExpression::TABLE) {
    FlattenInnerJoins(expr->left);
    FlattenInnerJoins(expr->right);
  }
  assert(expr->equijoin_conditions
             .empty());  // MakeHashJoinConditions() has not run yet.
  if (expr->type == RelationalExpression::INNER_JOIN &&
      expr->join_conditions.empty()) {
    // Collect and flatten children.
    assert(expr->multi_children.empty());
    expr->type = RelationalExpression::MULTI_INNER_JOIN;
    if (expr->left->type == RelationalExpression::MULTI_INNER_JOIN) {
      for (RelationalExpression *child : expr->left->multi_children) {
        expr->multi_children.push_back(child);
      }
    } else {
      expr->multi_children.push_back(expr->left);
    }
    if (expr->right->type == RelationalExpression::MULTI_INNER_JOIN) {
      for (RelationalExpression *child : expr->right->multi_children) {
        expr->multi_children.push_back(child);
      }
    } else {
      expr->multi_children.push_back(expr->right);
    }
    expr->left = nullptr;
    expr->right = nullptr;
  }
}

/**
  The opposite of FlattenInnerJoins(); converts all flattened joins to
  a series of (right-deep) binary joins.
 */
void UnflattenInnerJoins(RelationalExpression *expr) {
  if (expr->type == RelationalExpression::TABLE) {
    return;
  }
  if (expr->type == RelationalExpression::MULTI_INNER_JOIN) {
    // Peel off one table, then recurse. We could probably be
    // somewhat more efficient than this if it's important.
    CreateInnerJoinFromChildList(std::move(expr->multi_children), expr);
  }
  UnflattenInnerJoins(expr->left);
  UnflattenInnerJoins(expr->right);
}

/**
  For the given flattened join (multi-join), pull out (only) the parts we need
  to push the given condition, and make a binary join for it. For instance,
  if we have

    MULTIJOIN(t1, t2, t3, t4 LJ t5)

  and we have a condition t2.x = t5.x, we need to pull out the parts referring
  to t2 and t5, partially exploding the multi-join:

    MULTIJOIN(t1, t3, t2 JOIN (t4 LJ t5))

  The newly created child will be returned, and the condition can be pushed
  onto it. Note that there may be flattened joins under it; it is only the
  returned node itself that is guaranteed to be a binary join.

  If the condition touches all tables in the flattened join, the newly created
  binary node will completely replace the former. (The simplest case of this is
  a multi-join with only two nodes, and a condition referring to both of them.)
  For instance, given

    MULTIJOIN(t1, t2, t3)

  and a condition t1.x = t2.x + t3.x, the entire node will be replaced by

    t1 JOIN MULTIJOIN(t2, t3)

  on which it is possible to push the condition. Which node is pulled out to
  the left side is undefined.

  See also CreateInnerJoinFromChildList().
 */
RelationalExpression *PartiallyUnflattenJoinForCondition(
    table_map used_tables, RelationalExpression *expr) {
  Mem_root_array<RelationalExpression *> affected_children(
      current_thd->mem_root);
  for (RelationalExpression *child : expr->multi_children) {
    if (Overlaps(used_tables, child->tables_in_subtree) ||
        Overlaps(used_tables, RAND_TABLE_BIT)) {
      affected_children.push_back(child);
    }
  }
  assert(affected_children.size() > 1);

  if (affected_children.size() == expr->multi_children.size()) {
    // We need all of the nodes, so replace ourself entirely.
    CreateInnerJoinFromChildList(std::move(affected_children), expr);
    return expr;
  }

  RelationalExpression *new_expr =
      new (current_thd->mem_root) RelationalExpression(current_thd);
  new_expr->companion_set = expr->companion_set;
  CreateInnerJoinFromChildList(std::move(affected_children), new_expr);

  // Insert the new node as one of the children, and take out
  // the ones we've moved down into it.
  auto new_end =
      std::remove_if(expr->multi_children.begin(), expr->multi_children.end(),
                     [used_tables](const RelationalExpression *child) {
                       return Overlaps(used_tables, child->tables_in_subtree) ||
                              Overlaps(used_tables, RAND_TABLE_BIT);
                     });
  expr->multi_children.erase(new_end, expr->multi_children.end());
  expr->multi_children.push_back(new_expr);
  return new_expr;
}

string PrintRelationalExpression(RelationalExpression *expr, int level) {
  string result;
  for (int i = 0; i < level * 2; ++i) result += ' ';

  switch (expr->type) {
    case RelationalExpression::TABLE:
      if (expr->companion_set != nullptr) {
        result += StringPrintf("* %s [companion set %p]\n", expr->table->alias,
                               expr->companion_set);
      } else {
        result += StringPrintf("* %s\n", expr->table->alias);
      }
      // Do not try to descend further.
      return result;
    case RelationalExpression::INNER_JOIN:
    case RelationalExpression::MULTI_INNER_JOIN:
      result += "* Inner join";
      break;
    case RelationalExpression::STRAIGHT_INNER_JOIN:
      result += "* Inner join [forced noncommutative]";
      break;
    case RelationalExpression::LEFT_JOIN:
      result += "* Left join";
      break;
    case RelationalExpression::SEMIJOIN:
      result += "* Semijoin";
      break;
    case RelationalExpression::ANTIJOIN:
      result += "* Antijoin";
      break;
    case RelationalExpression::FULL_OUTER_JOIN:
      result += "* Full outer join";
      break;
  }
  if (expr->companion_set != nullptr) {
    result += StringPrintf(" [companion set %p]", expr->companion_set);
  }
  if (expr->type == RelationalExpression::MULTI_INNER_JOIN) {
    // Should only exist before pushdown.
    assert(expr->equijoin_conditions.empty() && expr->join_conditions.empty());
    result += " (flattened)\n";
    for (RelationalExpression *child : expr->multi_children) {
      result += PrintRelationalExpression(child, level + 1);
    }
    return result;
  }
  if (!expr->equijoin_conditions.empty() && !expr->join_conditions.empty()) {
    result += StringPrintf(" (equijoin condition = %s, extra = %s)",
                           ItemsToString(expr->equijoin_conditions).c_str(),
                           ItemsToString(expr->join_conditions).c_str());
  } else if (!expr->equijoin_conditions.empty()) {
    result += StringPrintf(" (equijoin condition = %s)",
                           ItemsToString(expr->equijoin_conditions).c_str());
  } else if (!expr->join_conditions.empty()) {
    result += StringPrintf(" (extra join condition = %s)",
                           ItemsToString(expr->join_conditions).c_str());
  } else {
    result += " (no join conditions)";
  }
  result += '\n';

  result += PrintRelationalExpression(expr->left, level + 1);
  result += PrintRelationalExpression(expr->right, level + 1);
  return result;
}

// Returns whether the join condition for “expr” is null-rejecting (also known
// as strong or strict) on the given relations; that is, if it is guaranteed to
// return FALSE or NULL if _all_ tables in “tables” consist only of NULL values.
// (This means that adding tables in “tables” which are not part of any of the
// predicates is legal, and has no effect on the result.)
//
// A typical example of a null-rejecting condition would be a simple equality,
// e.g. t1.x = t2.x, which would reject NULLs on t1 and t2.
bool IsNullRejecting(const RelationalExpression &expr, table_map tables) {
  for (Item *cond : expr.join_conditions) {
    if (Overlaps(tables, cond->not_null_tables())) {
      return true;
    }
  }
  for (Item *cond : expr.equijoin_conditions) {
    if (Overlaps(tables, cond->not_null_tables())) {
      return true;
    }
  }
  return false;
}

bool IsInnerJoin(RelationalExpression::Type type) {
  return type == RelationalExpression::INNER_JOIN ||
         type == RelationalExpression::STRAIGHT_INNER_JOIN ||
         type == RelationalExpression::MULTI_INNER_JOIN;
}

// Returns true if (t1 <a> t2) <b> t3 === t1 <a> (t2 <b> t3).
//
// Note that this is not symmetric; e.g.
//
//   (t1 JOIN t2) LEFT JOIN t3 === t1 JOIN (t2 LEFT JOIN t3)
//
// but
//
//   (t1 LEFT JOIN t2) JOIN t3 != t1 LEFT JOIN (t2 JOIN t3)
//
// Note that this does not check that the rewrite would be _syntatically_ valid,
// i.e., that <b> does not refer to tables from t1. That is the job of the SES
// (syntactic eligibility set), which forms the base of the hyperedge
// representing the join, and not conflict rules -- if <b> refers to t1, the
// edge will include t1 no matter what we return here. This also goes for
// l-asscom and r-asscom below.
//
// When generating conflict rules, we call this function in a generalized sense:
//
//  1. t1, t2 and t3 could be join expressions, not just single tables.
//  2. <a> may not be a direct descendant of <b>, but further down the tree.
//  3. <b> may be below <a> in the tree, instead of the other way round.
//
// Due to #1 and #2, we need to take care when checking for null-rejecting
// conditions. Specifically, when the tables say we should check whether a
// condition mentioning (t2,t3) is null-rejecting on t2, we need to check the
// left arm of <b> instead of the right arm of <a>, as the condition might
// refer to a table that is not even part of <a> (ie., the “t2” in the condition
// is not the same “t2” as is under <a>). Otherwise, we might be rejecting
// valid plans. An example (where LJmn is LEFT JOIN with a null-rejecting
// predicate between tables m and n):
//
//   ((t1 LJ12 t2) LJ23 t3) LJ34 t4
//
// At some point, we will be called with <a> = LJ12 and <b> = LJ34.
// If we check whether LJ34 is null-rejecting on t2 (a.right), instead of
// checking wheher it is null-rejecting on {t1,t2,t3} (b.left), we will
// erroneously create a conflict rule {t2} → {t1}, since we believe the
// LJ34 predicate is not null-rejecting on its left side.
//
// A special note on semijoins not covered in [Moe13]: If the inner side
// is known to be free of duplicates on the key (e.g. because we removed
// them), semijoin is equivalent to inner join and is both commutative
// and associative. (We use this in the join optimizer.) However, we don't
// actually need to care about this here, because the way semijoin is
// defined, it is impossible to do an associate rewrite without there being
// degenerate join predicates, and we already accept missing some rewrites
// for them. Ie., for associativity to matter, one would need to have a
// rewrite like
//
//   (t1 SJ12 t2) J23 t3 === t1 SJ12 (t2 J23 t3)
//
// but there's no way we could have a condition J23 on the left side
// to begin with; semijoin in SQL comes from IN or EXISTS, which makes
// the attributes from t2 inaccessible after the join. Thus, J23 would
// have to be J3 (degenerate). The same argument explains why we don't
// need to worry about r-asscom, and semijoins are already l-asscom.
bool OperatorsAreAssociative(const RelationalExpression &a,
                             const RelationalExpression &b) {
  // Table 2 from [Moe13]; which operator pairs are associative.

  if ((a.type == RelationalExpression::LEFT_JOIN ||
       a.type == RelationalExpression::FULL_OUTER_JOIN) &&
      b.type == RelationalExpression::LEFT_JOIN) {
    // True if and only if the second join predicate rejects NULLs
    // on all tables in e2.
    return IsNullRejecting(b, b.left->tables_in_subtree);
  }

  if (a.type == RelationalExpression::FULL_OUTER_JOIN &&
      b.type == RelationalExpression::FULL_OUTER_JOIN) {
    // True if and only if both join predicates rejects NULLs
    // on all tables in e2.
    return IsNullRejecting(a, a.right->tables_in_subtree) &&
           IsNullRejecting(b, b.left->tables_in_subtree);
  }

  // Secondary engine does not want us to treat STRAIGHT_JOINs as
  // associative.
  if ((current_thd->secondary_engine_optimization() ==
       Secondary_engine_optimization::SECONDARY) &&
      (a.type == RelationalExpression::STRAIGHT_INNER_JOIN ||
       b.type == RelationalExpression::STRAIGHT_INNER_JOIN)) {
    return false;
  }

  // For the operations we support, it can be collapsed into this simple
  // condition. (Cartesian products and inner joins are treated the same.)
  return IsInnerJoin(a.type) && b.type != RelationalExpression::FULL_OUTER_JOIN;
}

// Returns true if (t1 <a> t2) <b> t3 === (t1 <b> t3) <a> t2,
// ie., the order of right-applying <a> and <b> don't matter.
//
// This is a symmetric property. The name comes from the fact that
// associativity and commutativity together would imply l-asscom;
// however, the converse is not true, so this is a more lenient property.
//
// See comments on OperatorsAreAssociative().
bool OperatorsAreLeftAsscom(const RelationalExpression &a,
                            const RelationalExpression &b) {
  // Associative and asscom implies commutativity, and since STRAIGHT_JOIN
  // is associative and we don't want it to be commutative, we can't make it
  // asscom. As an example, a user writing
  //
  //   (t1 STRAIGHT_JOIN t2) STRAIGHT_JOIN t3
  //
  // would never expect it to be rewritten to
  //
  //   (t1 STRAIGHT_JOIN t3) STRAIGHT_JOIN t2
  //
  // since that would effectively switch the order of t2 and t3.
  // It's possible we could be slightly more lenient here for some cases
  // (e.g. if t1/t2 were a regular inner join), but presumably, people
  // write STRAIGHT_JOIN to get _less_ leniency, so we just block them
  // off entirely.
  if (a.type == RelationalExpression::STRAIGHT_INNER_JOIN ||
      b.type == RelationalExpression::STRAIGHT_INNER_JOIN) {
    return false;
  }

  // Table 3 from [Moe13]; which operator pairs are l-asscom.
  // (Cartesian products and inner joins are treated the same.)
  if (a.type == RelationalExpression::LEFT_JOIN) {
    if (b.type == RelationalExpression::FULL_OUTER_JOIN) {
      return IsNullRejecting(a, a.left->tables_in_subtree);
    } else {
      return true;
    }
  }
  if (a.type == RelationalExpression::FULL_OUTER_JOIN) {
    if (b.type == RelationalExpression::LEFT_JOIN) {
      return IsNullRejecting(b, b.right->tables_in_subtree);
    }
    if (b.type == RelationalExpression::FULL_OUTER_JOIN) {
      return IsNullRejecting(a, a.left->tables_in_subtree) &&
             IsNullRejecting(b, b.left->tables_in_subtree);
    }
    return false;
  }
  return b.type != RelationalExpression::FULL_OUTER_JOIN;
}

// Returns true if e1 <a> (e2 <b> e3) === e2 <b> (e1 <a> e3),
// ie., the order of left-applying <a> and <b> don't matter.
// Similar to OperatorsAreLeftAsscom().
bool OperatorsAreRightAsscom(const RelationalExpression &a,
                             const RelationalExpression &b) {
  // Table 3 from [Moe13]; which operator pairs are r-asscom.
  // (Cartesian products and inner joins are treated the same.)
  if (a.type == RelationalExpression::FULL_OUTER_JOIN &&
      b.type == RelationalExpression::FULL_OUTER_JOIN) {
    return IsNullRejecting(a, a.right->tables_in_subtree) &&
           IsNullRejecting(b, b.right->tables_in_subtree);
  }

  // See OperatorsAreLeftAsscom() for why we don't accept STRAIGHT_INNER_JOIN.
  return a.type == RelationalExpression::INNER_JOIN &&
         b.type == RelationalExpression::INNER_JOIN;
}

enum class AssociativeRewritesAllowed { ANY, RIGHT_ONLY, LEFT_ONLY };

/**
  Find a bitmap of used tables for all conditions on \<expr\>.
  Note that after all conditions have been pushed, you can check
  expr.conditions_used_tables instead (see FindConditionsUsedTables()).

  NOTE: The map might be wider than expr.tables_in_subtree due to
  multiple equalities; you should normally just ignore those bits.
 */
table_map UsedTablesForCondition(const RelationalExpression &expr) {
  assert(expr.equijoin_conditions
             .empty());  // MakeHashJoinConditions() has not run yet.
  table_map used_tables = 0;
  for (Item *cond : expr.join_conditions) {
    used_tables |= cond->used_tables();
  }
  return used_tables;
}

/**
  Like UsedTablesForCondition(), but multiple equalities set no bits unless
  they're certain, i.e., cannot be avoided no matter how we break up the
  multiple equality. This is the case for tables that are the only ones on
  their side of the join. E.g.: For a multiple equality {A,C,D} on a join
  (A,B) JOIN (C,D), A is certain; either A=C or A=D has to be included
  no matter what.
 */
table_map CertainlyUsedTablesForCondition(const RelationalExpression &expr) {
  assert(expr.equijoin_conditions
             .empty());  // MakeHashJoinConditions() has not run yet.
  table_map used_tables = 0;
  for (Item *cond : expr.join_conditions) {
    table_map this_used_tables = cond->used_tables();
    if (IsMultipleEquals(cond)) {
      table_map left_bits = this_used_tables & GetVisibleTables(expr.left);
      table_map right_bits = this_used_tables & GetVisibleTables(expr.right);
      if (IsSingleBitSet(left_bits)) {
        used_tables |= left_bits;
      }
      if (IsSingleBitSet(right_bits)) {
        used_tables |= right_bits;
      }
    } else {
      used_tables |= this_used_tables;
    }
  }
  return used_tables;
}

/**
  Check whether we are allowed to make an extra join edge with the given
  condition, instead of pushing the condition onto the given point in the
  join tree (which we have presumably found out that we don't want).
 */
bool IsCandidateForCycle(RelationalExpression *expr, Item *cond,
                         const CompanionSetCollection &companion_collection) {
  if (cond->type() != Item::FUNC_ITEM) {
    return false;
  }
  if (Overlaps(cond->used_tables(), PSEUDO_TABLE_BITS)) {
    return false;
  }
  Item_func *func_item = down_cast<Item_func *>(cond);
  if (!IsMultipleEquals(func_item)) {
    // Don't try to make cycle edges out of hyperpredicates, at least for now;
    // simple equalities and multi-equalities only.
    if (!func_item->contains_only_equi_join_condition()) {
      return false;
    }
    if (my_count_bits(cond->used_tables()) != 2) {
      return false;
    }
  }

  // Check that we are not combining together anything that is not part of
  // the same companion set (either by means of the condition, or by making
  // a cycle through an already-existing condition).
  table_map used_tables = cond->used_tables();
  assert(expr->equijoin_conditions
             .empty());  // MakeHashJoinConditions() has not run yet.
  for (Item *other_cond : expr->join_conditions) {
    used_tables |= other_cond->used_tables();
  }
  return companion_collection.Find(used_tables & expr->tables_in_subtree) !=
         nullptr;
}

bool ComesFromMultipleEquality(Item *item, Item_equal *equal) {
  return is_function_of_type(item, Item_func::EQ_FUNC) &&
         down_cast<Item_func_eq *>(item)->source_multiple_equality == equal;
}

int FindSourceMultipleEquality(Item *item,
                               const Mem_root_array<Item_equal *> &equals) {
  if (!is_function_of_type(item, Item_func::EQ_FUNC)) {
    return -1;
  }
  Item_func_eq *eq = down_cast<Item_func_eq *>(item);
  for (size_t equals_idx = 0; equals_idx < equals.size(); ++equals_idx) {
    if (eq->source_multiple_equality == equals[equals_idx]) {
      return static_cast<int>(equals_idx);
    }
  }
  return -1;
}

bool MultipleEqualityAlreadyExistsOnJoin(Item_equal *equal,
                                         const RelationalExpression &expr) {
  // Could be called both before and after MakeHashJoinConditions(),
  // so check for join_conditions and equijoin_conditions.
  for (Item *item : expr.join_conditions) {
    if (ComesFromMultipleEquality(item, equal)) {
      return true;
    }
  }
  for (Item_eq_base *item : expr.equijoin_conditions) {
    if (item->source_multiple_equality == equal) {
      return true;
    }
  }
  return false;
}

bool AlreadyExistsOnJoin(Item *cond, const RelationalExpression &expr) {
  assert(expr.equijoin_conditions
             .empty());  // MakeHashJoinConditions() has not run yet.
  constexpr bool binary_cmp = true;
  for (Item *item : expr.join_conditions) {
    if (cond->eq(item, binary_cmp)) {
      return true;
    }
  }

  // If "cond" is an equality created from a multiple equality, it might already
  // be present on the join in a slightly different shape, because it can be a
  // bit arbitrary exactly which single equalities a multiple equality is
  // expanded to.
  //
  // For example, a=b and b=a should be considered the same. Also, if we have a
  // multiple equality t1.x=t2.x=t2.y, we should consider t1.x=t2.x as present
  // on the join if t1.x=t2.y is already there. We can do this because we know
  // the t2.x=t2.y predicate will be pushed down as a table predicate (see
  // EarlyExpandMultipleEquals() and ExpandSameTableFromMultipleEquals()), and
  // t1.x=t2.x is implied by t1.x=t2.y and t2.x=t2.y.
  //
  // Similarly, if we have a hyperedge {t1,t2,t3}-{t4} and we already have
  // t1.x=t4.x, we shouldn't add t2.x=t4.x if it comes from the same multiple
  // equality, as in this case we know t1.x=t2.x will already have been applied
  // on the {t1,t2,t3} subplan, and t2.x=t4.x is therefore implied by t1.x=t4.x.
  //
  // This means we only need to check if the join condition already has another
  // equality that comes from the same multiple equality.
  if (is_function_of_type(cond, Item_func::EQ_FUNC)) {
    if (Item_equal *equal =
            down_cast<Item_func_eq *>(cond)->source_multiple_equality;
        equal != nullptr && MultipleEqualityAlreadyExistsOnJoin(equal, expr)) {
      return true;
    }
  }

  return false;
}

/**
  Returns whether adding “cond” to the given join would unduly enlarge
  the number of tables it references, or create a degenerate join.
  The former is suboptimal since it would create a wider hyperedge
  than is usually needed, ie., it restricts join ordering.
  Consider for instance a join such as

    a JOIN (b JOIN c ON TRUE) ON a.x=b.x WHERE a.y=c.y

  If pushing the WHERE condition down on the a/bc join, that join would
  get a dependency on both b and c, hindering (ab) and (ac) as subplans.
  This function allows us to detect this and look for other opportunities
  (see AddJoinCondition()).
 */
bool IsBadJoinForCondition(const RelationalExpression &expr, Item *cond) {
  const table_map used_tables = cond->used_tables();

  // Making a degenerate join is rarely good.
  if (!Overlaps(used_tables, expr.left->tables_in_subtree) ||
      !Overlaps(used_tables, expr.right->tables_in_subtree)) {
    return true;
  }

  const table_map already_used_tables = CertainlyUsedTablesForCondition(expr);
  if (already_used_tables == 0) {
    // Making a Cartesian join into a proper join is good.
    return false;
  }

  if (IsMultipleEquals(cond)) {
    // Don't apply the same multi-equality twice on the same join. This fixes an
    // issue that goes roughly like this:
    //
    // 1. A multi-equality, e.g. (t1.x, t2.x, t3.x), is pushed on the lower
    //    level of a join like t1 JOIN (t2 JOIN (t3 JOIN t4)), and concretized
    //    to t2.x = t3.x (we happen to push the lower levels before the higher
    //    levels).
    // 2. Now we want to push the same multi-equality on the higher level,
    //    but assume there's already a condition there that makes it a bad join
    //    for us, e.g. t1.y = t4.y already exists. This causes us to try an
    //    associative rewrite to (t1 JOIN t2) JOIN (t3 JOIN t4). Note that
    //    the top join still carries the t2.x = t3.x condition.
    // 3. Now we see that we can reliably push the multi-equality onto the
    //    top join again without extending the join condition -- by concretizing
    //    it to t2.x = t3.x!
    //
    // This obviously subverts the requirement that we have (N-1) different
    // concretizations of the multi-equality, since two are the same. Thus,
    // we have this explicit check here.
    //
    // See the unit test MultipleEqualityIsNotPushedMultipleTimes for an example
    // that goes horribly wrong without this.
    if (MultipleEqualityAlreadyExistsOnJoin(down_cast<Item_equal *>(cond),
                                            expr)) {
      return true;
    }

    // For multi-equalities, we can pick any table from the left and any table
    // from the right, so see if we can make any such choice that doesn't
    // broaden the condition.
    const table_map candidate_tables = used_tables & already_used_tables;
    if (Overlaps(candidate_tables, expr.left->tables_in_subtree) &&
        Overlaps(candidate_tables, expr.right->tables_in_subtree)) {
      return false;
    }
  }

  return !IsSubset(used_tables, already_used_tables);
}

/**
  Applies the following rewrite on \<op\>:

    A \<op\> (B \<op2\> C) => (A \<op\> B) \<op2\> C

  Importantly, the pointer \<op\> still points to the new top node
  (that is, \<op2\>), so you don't need to rewrite any nodes higher
  up in the tree. Join conditions and types are left as-is,
  ie., if \<op2\> is a LEFT JOIN, it will remain one.

  Does not check that the transformation is actually legal.
 */
void RotateRight(RelationalExpression *op) {
  RelationalExpression *op2 = op->right;
  RelationalExpression *b = op2->left;
  RelationalExpression *c = op2->right;

  op->right = b;
  op2->left = op;
  op2->right = c;

  // Update tables_in_subtree; order matters.
  op->tables_in_subtree =
      op->left->tables_in_subtree | op->right->tables_in_subtree;
  op2->tables_in_subtree =
      op2->left->tables_in_subtree | op2->right->tables_in_subtree;

  swap(*op, *op2);
  op->left = op2;
}

/**
  Opposite of RotateRight; that is:

    (A \<op2\> B) \<op\> C => A \<op2\> (B \<op\> C)

  See RotateRight for details.
 */
void RotateLeft(RelationalExpression *op) {
  RelationalExpression *op2 = op->left;
  RelationalExpression *a = op2->left;
  RelationalExpression *b = op2->right;

  op->left = b;
  op2->left = a;
  op2->right = op;

  // Update tables_in_subtree; order matters.
  op->tables_in_subtree =
      op->left->tables_in_subtree | op->right->tables_in_subtree;
  op2->tables_in_subtree =
      op2->left->tables_in_subtree | op2->right->tables_in_subtree;

  swap(*op, *op2);
  op->right = op2;
}

/**
  From “cond”, create exactly one simple equality that will connect the
  left and right sides of “expr”. E.g. for joining (A,B) and (C,D),
  and given the multi-equality (A.x,B.x,D.x), it may pick A.x = D.x
  or B.x = D.x (but never A.x = B.x).
 */
Item_func_eq *ConcretizeMultipleEquals(Item_equal *cond,
                                       const RelationalExpression &expr) {
  const table_map already_used_tables = CertainlyUsedTablesForCondition(expr);

  Item_field *left = nullptr;
  Item_field *right = nullptr;

  // Go through and pick a candidate for each side of the equality.
  // This is fairly arbitrary (we will add cycles later), but if there is
  // already a condition present, we prefer to pick one that refers to an
  // already-used table.
  // Try to find a candidate from visible tables for this join.
  // It is correct indeed and also that HeatWave does not support
  // seeing inner tables of a semijoin from outside the semijoin.
  for (Item_field &item_field : cond->get_fields()) {
    if (Overlaps(item_field.used_tables(), GetVisibleTables(expr.left))) {
      if (left == nullptr ||
          !Overlaps(left->used_tables(), already_used_tables)) {
        left = &item_field;
      }
    } else if (Overlaps(item_field.used_tables(),
                        GetVisibleTables(expr.right))) {
      if (right == nullptr ||
          !Overlaps(right->used_tables(), already_used_tables)) {
        right = &item_field;
      }
    }
  }
  // If a candidate was not found from the visible tables, try with
  // all tables in the join. For certain cases, query transformations
  // could have placed a semijoin condition outside of the semijoin
  // or even as part of a WHERE condition. It might succeed here for
  // such conditions. Such queries are not offloaded to HeatWave.
  if (left == nullptr || right == nullptr) {
    for (Item_field &item_field : cond->get_fields()) {
      if (Overlaps(item_field.used_tables(), expr.left->tables_in_subtree)) {
        if (left == nullptr ||
            !Overlaps(left->used_tables(), already_used_tables)) {
          left = &item_field;
        }
      } else if (Overlaps(item_field.used_tables(),
                          expr.right->tables_in_subtree)) {
        if (right == nullptr ||
            !Overlaps(right->used_tables(), already_used_tables)) {
          right = &item_field;
        }
      }
    }
  }
  assert(left != nullptr);
  assert(right != nullptr);

  return MakeEqItem(left, right, cond);
}

/**
  From “cond”, create exactly as many simple equalities that are needed
  to connect all tables in “allowed_tables”. E.g. for joining (A,B) and (C,D)
  (ie., allowed_tables={A,B,C,D}), and given the multi-equality
  (A.x, B.x, D.x, E.x), it will generate A.x = B.x and B.x = D.x
  (E.x is ignored).

  The given container must support push_back(Item_func_eq *).
 */
template <class T>
static void FullyConcretizeMultipleEquals(Item_equal *cond,
                                          table_map allowed_tables, T *result) {
  Item_field *last_field = nullptr;
  table_map seen_tables = 0;
  for (Item_field &field : cond->get_fields()) {
    if (!Overlaps(field.used_tables(), allowed_tables)) {
      // From outside this join.
      continue;
    }
    if (Overlaps(field.used_tables(), seen_tables)) {
      // We've already seen something from this table,
      // which has been dealt with in ExpandSameTableFromMultipleEquals().
      continue;
    }
    if (last_field != nullptr) {
      result->push_back(MakeEqItem(last_field, &field, cond));
    }
    last_field = &field;
    seen_tables |= field.used_tables();
  }
}

/**
  Finalize a condition (join condition or WHERE predicate); resolve any
  remaining multiple equalities.
  Caches around constant arguments are not added here but during finalize,
  since we might plan two times, and the caches from the first time may confuse
  remove_eq_cond() in the second.
 */
Item *CanonicalizeCondition(Item *condition, table_map visible_tables,
                            table_map all_tables) {
  // Convert any remaining (unpushed) multiple equals to a series of equijoins.
  // Note this is a last-ditch resort, and should almost never happen;
  // thus, it's fine just to fully expand the multi-equality, even though it
  // might mean adding conditions that have already been dealt with further down
  // the tree. This is also the only place that we expand multi-equalities
  // within OR conjunctions or the likes.
  condition = CompileItem(
      condition, [](Item *) { return true; },
      [visible_tables, all_tables](Item *item) -> Item * {
        if (!IsMultipleEquals(item)) {
          return item;
        }
        Item_equal *equal = down_cast<Item_equal *>(item);
        assert(equal->const_arg() == nullptr);
        List<Item> eq_items;
        FullyConcretizeMultipleEquals(equal, visible_tables, &eq_items);
        if (eq_items.is_empty()) {
          // It is possible that for some semijoin conditions, we might
          // not find replacements in only visible tables. So we try again
          // with all tables which includes the non-visible tables as well.
          FullyConcretizeMultipleEquals(equal, all_tables, &eq_items);
        }
        assert(!eq_items.is_empty());
        return CreateConjunction(&eq_items);
      });

  // Account for tables not in allowed_tables having been removed.
  condition->update_used_tables();
  return condition;
}

// Split any conditions that have been transformed into a conjunction (typically
// by expansion of multiple equalities or removal of constant subconditions).
Mem_root_array<Item *> ResplitConditions(
    THD *thd, const Mem_root_array<Item *> &conditions) {
  Mem_root_array<Item *> new_conditions(thd->mem_root);
  for (Item *condition : conditions) {
    ExtractConditions(condition, &new_conditions);
  }
  return new_conditions;
}

// Calls CanonicalizeCondition() for each condition in the given array.
bool CanonicalizeConditions(THD *thd, table_map visible_tables,
                            table_map all_tables,
                            Mem_root_array<Item *> *conditions) {
  bool need_resplit = false;
  for (Item *&condition : *conditions) {
    condition = CanonicalizeCondition(condition, visible_tables, all_tables);
    if (condition == nullptr) {
      return true;
    }
    if (IsAnd(condition)) {
      // Canonicalization converted something (probably an Item_equal) to a
      // conjunction, which we need to split back to new conditions again.
      need_resplit = true;
    }
  }
  if (need_resplit) {
    *conditions = ResplitConditions(thd, *conditions);
  }
  return false;
}

/**
  Add “cond” as a join condition to “expr”, but if it would enlarge the set
  of referenced tables, try to rewrite the join tree using associativity
  (either left or right) to be able to put the condition on a more favorable
  node. (See IsBadJoinForCondition().)

    a JOIN (b JOIN c ON TRUE) ON a.x=b.x WHERE a.y=c.y

  In this case, we'd try rewriting the join tree into

    (a JOIN b ON a.x=b.x) JOIN c ON TRUE WHERE a.y=c.y

  which would then allow the push with no issues:

    (a JOIN b ON a.x=b.x) JOIN c ON a.y=c.y

  Note that with flattening, we don't need this for inner joins (flattening
  solves all inner-join cases without needing this machinery), so this is only
  ever called when outer joins are involved (inner joins are used in the example
  above for ease of exposition).

  This function works recursively, and returns true if the condition
  was pushed.
 */
bool AddJoinConditionPossiblyWithRewrite(RelationalExpression *expr, Item *cond,
                                         AssociativeRewritesAllowed allowed,
                                         bool used_commutativity,
                                         bool *need_flatten, string *trace) {
  // We should never reach this from a top-level caller, and due to the call
  // to UnflattenInnerJoins() below, we should also never see it through
  // rotates.
  assert(expr->type != RelationalExpression::MULTI_INNER_JOIN);

  // We can only promote filters to join conditions on inner joins and
  // semijoins, but having a left join doesn't stop us from doing the rewrites
  // below. Due to special semijoin rules in MySQL (see comments in
  // PushDownCondition()), we also disallow making join conditions on semijoins.
  if (!IsBadJoinForCondition(*expr, cond) && IsInnerJoin(expr->type)) {
    if (IsMultipleEquals(cond)) {
      cond = ConcretizeMultipleEquals(down_cast<Item_equal *>(cond), *expr);
    }

    expr->join_conditions.push_back(cond);
    if (trace != nullptr && allowed != AssociativeRewritesAllowed::ANY) {
      *trace += StringPrintf(
          "- applied associativity%s to better push condition %s\n",
          used_commutativity ? " and commutativity" : "",
          ItemToString(cond).c_str());
    }
    return true;
  }

  // Flattening in itself causes some headaches (it's not obvious how to do
  // rotates), so before any such rewrites, we unflatten the tree. This isn't
  // particularly efficient, and it may also cause us to miss some rewrites,
  // but it's an OK tradeoff. The top-level caller will have to flatten again.
  //
  // NOTE: When/if we support rotating through flattened joins, we can
  // drop all the commutativity code.
  UnflattenInnerJoins(expr);
  *need_flatten = true;

  // Try (where ABC are arbitrary expressions, and <op1> is expr):
  //
  //   A <op1> (B <op2> C) => (A <op1> B) <op2> C
  //
  // and see if we can push upon <op2>, possibly doing the same
  // rewrite repeatedly if it helps.
  if (allowed != AssociativeRewritesAllowed::LEFT_ONLY &&
      expr->right->type != RelationalExpression::TABLE &&
      OperatorsAreAssociative(*expr, *expr->right)) {
    // Note that we need to use the conservative check here
    // (UsedTablesForCondition() instead of CertainlyUsedTablesForCondition()),
    // in order not to do possibly illegal rewrites. (It should only matter
    // for the rare case where we have unpushed multiple equalities.)
    if (!Overlaps(UsedTablesForCondition(*expr),
                  expr->right->right->tables_in_subtree)) {
      RotateRight(expr);
      if (AddJoinConditionPossiblyWithRewrite(
              expr, cond, AssociativeRewritesAllowed::RIGHT_ONLY,
              used_commutativity, need_flatten, trace)) {
        return true;
      }
      // It failed, so undo what we did.
      RotateLeft(expr);
    }
    if (OperatorIsCommutative(*expr->right) &&
        !Overlaps(UsedTablesForCondition(*expr),
                  expr->right->left->tables_in_subtree)) {
      swap(expr->right->left, expr->right->right);
      RotateRight(expr);
      if (AddJoinConditionPossiblyWithRewrite(
              expr, cond, AssociativeRewritesAllowed::RIGHT_ONLY,
              /*used_commutativity=*/false, need_flatten, trace)) {
        return true;
      }
      // It failed, so undo what we did.
      RotateLeft(expr);
      swap(expr->right->left, expr->right->right);
    }
  }

  // Similarly, try:
  //
  //   (A <op2> B) <op1> C => A <op2> (B <op1> C)
  //
  // and see if we can push upon <op2>.
  if (allowed != AssociativeRewritesAllowed::RIGHT_ONLY &&
      expr->left->type != RelationalExpression::TABLE &&
      OperatorsAreAssociative(*expr->left, *expr)) {
    if (!Overlaps(UsedTablesForCondition(*expr),
                  expr->left->left->tables_in_subtree)) {
      RotateLeft(expr);
      if (AddJoinConditionPossiblyWithRewrite(
              expr, cond, AssociativeRewritesAllowed::LEFT_ONLY,
              used_commutativity, need_flatten, trace)) {
        return true;
      }
      // It failed, so undo what we did.
      RotateRight(expr);
    }
    if (OperatorIsCommutative(*expr->left) &&
        !Overlaps(UsedTablesForCondition(*expr),
                  expr->left->right->tables_in_subtree)) {
      swap(expr->left->left, expr->left->right);
      RotateLeft(expr);
      if (AddJoinConditionPossiblyWithRewrite(
              expr, cond, AssociativeRewritesAllowed::LEFT_ONLY,
              /*used_commutativity=*/true, need_flatten, trace)) {
        return true;
      }
      // It failed, so undo what we did.
      RotateRight(expr);
      swap(expr->left->left, expr->left->right);
    }
  }

  return false;
}

/**
  Try to push down the condition “cond” down in the join tree given by “expr”,
  as far as possible. cond is either a join condition on expr
  (is_join_condition_for_expr=true), or a filter which is applied at some point
  after expr (...=false).

  If the condition was not pushable, ie., it couldn't be stored as a join
  condition on some lower place than it started, it will push it onto
  “remaining_parts”. remaining_parts can be nullptr, in which case the condition
  is simply dropped.

  Since PushDownAsMuchAsPossible() only calls us for join conditions, there is
  only one way we can push down something onto a single table (which naturally
  has no concept of “join condition”), and it does not affect the return
  condition. That is partial pushdown:

  In addition to regular pushdown, PushDownCondition() will do partial pushdown
  if appropriate. Some expressions cannot be fully pushed down, but we can
  push down necessary-but-not-sufficient conditions to get earlier filtering.
  (This is a performance win for e.g. hash join and the left side of a
  nested loop join, but not for the right side of a nested loop join. Note that
  we currently do not compensate for the errors in selectivity estimation
  this may incur.) An example would be

    (t1.x = 1 AND t2.y=2) OR (t1.x = 3 AND t2.y=4);

  we could push down the conditions (t1.x = 1 OR t1.x = 3) to t1 and similarly
  for t2, but we could not delete the original condition. If we get all the way
  down to a table, we store the condition in “table_filters”. These are
  conditions that can be evaluated directly on the given table, without any
  concern for what is joined in before (ie., TES = SES).


  Multiple equalities
  ===================

  Pushing down multiple equalities is somewhat tricky. To recap, a multiple
  equality (Item_equal) is a set of N fields (a,b,c,...) that are all assumed
  to be equal to each other. As part of pushdown, we concretize these into
  (N-1) regular equalities (where every field is referred to at least once);
  this is enough for query correctness, and the remaining options will be added
  to the query graph later. E.g., if we have multiple equals (a,b,c), we could
  add a=b AND b=c, or equivalently a=c AND b=c. But for (a,b,c,d), we couldn't
  do with a=b AND a=c AND b=c; even though it would be (N-1) equalities,
  d still needs to be in the mix.

  We solve this by pushing down multiple equalities as usual down the tree until
  it becomes a join condition at the current node (ie., it refers to tables from
  both sides). At that point, we can pick an arbitrary table from each sides to
  create an equality. E.g. for (a,b,c,d) pushed onto (a,b) JOIN (c,d), we can
  choose an equality a=c, or a=d, or similar. However, this only resolves one
  equality; we need to keep pushing it down on both sides. This will create the
  (N-1) ones we want in the end. But at this point, the multiple equality will
  refer to tables not part of the join; e.g. trying to push down equals(a,b,c,d)
  onto a JOIN b. If so, we simply ignore the fields belonging to tables not part
  of the join, so we create a=b (the only possibility).

  If we at some point end up with a multiple equality we cannot push
  (e.g., because it hit an outer join), we will resolve it at the latest
  in CanonicalizeCondition().
 */
void PushDownCondition(Item *cond, RelationalExpression *expr,
                       bool is_join_condition_for_expr,
                       const CompanionSetCollection &companion_collection,
                       Mem_root_array<Item *> *table_filters,
                       Mem_root_array<Item *> *cycle_inducing_edges,
                       Mem_root_array<Item *> *remaining_parts, string *trace) {
  if (expr->type == RelationalExpression::TABLE) {
    assert(!IsMultipleEquals(cond));
    table_filters->push_back(cond);
    return;
  }

  // Conditions are usually not attempted pushed down if they reference tables
  // outside of the subtree, so check that here. We do however allow multiple
  // equalities, as they are easily concretized into single equalities
  // referencing only the subtree. We also allow non-deterministic predicates to
  // be attempted pushed, but only in order to check if a partial pushdown of
  // non-deterministic parts is possible. The non-determinstic predicate itself
  // will be kept in the WHERE clause, even if parts of it is pushed down.
  assert(IsMultipleEquals(cond) ||
         IsSubset(cond->used_tables() & ~PSEUDO_TABLE_BITS,
                  expr->tables_in_subtree));
  const table_map used_tables =
      cond->used_tables() & (expr->tables_in_subtree | RAND_TABLE_BIT);

  if (expr->type == RelationalExpression::MULTI_INNER_JOIN) {
    // See if we can push this condition down to a single child.
    for (RelationalExpression *child : expr->multi_children) {
      if (IsSubset(used_tables, child->tables_in_subtree)) {
        PushDownCondition(cond, child,
                          /*is_join_condition_for_expr=*/false,
                          companion_collection, table_filters,
                          cycle_inducing_edges, remaining_parts, trace);
        return;
      }
    }

    // We couldn't, so we'll need to unflatten the join (either partially
    // or completely) to get a place where we can store the condition.
    expr = PartiallyUnflattenJoinForCondition(used_tables, expr);

    // Fall through, presumably storing the condition as a join condition
    // on the given node.
  }

  assert(
      !Overlaps(expr->left->tables_in_subtree, expr->right->tables_in_subtree));

  // See if we can push down into the left side, ie., it only touches
  // tables on the left side of the join.
  //
  // If the condition is a filter, we can do this for all join types
  // except FULL OUTER JOIN, which we don't support yet. If it's a join
  // condition for this join, we cannot push it for outer joins and
  // antijoins, since that would remove rows that should otherwise
  // be output (as NULL-complemented ones in the case if outer joins).
  const bool can_push_into_left =
      (IsInnerJoin(expr->type) ||
       expr->type == RelationalExpression::SEMIJOIN ||
       !is_join_condition_for_expr);
  if (IsSubset(used_tables, expr->left->tables_in_subtree)) {
    if (!can_push_into_left) {
      if (remaining_parts != nullptr) {
        remaining_parts->push_back(cond);
      }
      return;
    }
    PushDownCondition(cond, expr->left,
                      /*is_join_condition_for_expr=*/false,
                      companion_collection, table_filters, cycle_inducing_edges,
                      remaining_parts, trace);
    return;
  }

  // See if we can push down into the right side. For inner joins,
  // we can always do this, assuming the condition refers to the right
  // side only. For outer joins and antijoins, we cannot push conditions
  // _through_ them; that is, we can push them if they come directly from said
  // node's join condition, but not otherwise. (This is, incidentally, the exact
  // opposite condition from pushing into the left side.)
  //
  // Normally, this also goes for semijoins, except that MySQL's semijoin
  // rewriting causes conditions to appear higher up in the tree that we
  // _must_ push back down and through them for correctness. Thus, we have
  // no choice but to just trust that these conditions are pushable.
  // (The user cannot specify semijoins directly, so all such conditions
  // come from ourselves.)
  const bool can_push_into_right =
      (IsInnerJoin(expr->type) ||
       expr->type == RelationalExpression::SEMIJOIN ||
       is_join_condition_for_expr);
  if (IsSubset(used_tables, expr->right->tables_in_subtree)) {
    if (!can_push_into_right) {
      if (remaining_parts != nullptr) {
        remaining_parts->push_back(cond);
      }
      return;
    }
    PushDownCondition(cond, expr->right,
                      /*is_join_condition_for_expr=*/false,
                      companion_collection, table_filters, cycle_inducing_edges,
                      remaining_parts, trace);
    return;
  }

  // It's not a subset of left, it's not a subset of right, so it's a
  // filter that must either stay after this join, or it can be promoted
  // to a join condition for it.

  if (AlreadyExistsOnJoin(cond, *expr) &&
      !(expr->type == RelationalExpression::LEFT_JOIN ||
        expr->type == RelationalExpression::ANTIJOIN)) {
    // Redundant, so we can just forget about it.
    // (WHERE conditions are not pushable to outer joins or antijoins,
    // and thus not redundant, because post-join filters are not equivalent to
    // join conditions for those types. For outer joins, NULL-complemented rows
    // would need re-filtering, and for antijoins, the antijoin condition
    // repeated as a filter afterwards would simply return zero rows,
    // by definition.)
    return;
  }

  // Try partial pushdown into the left side (see function comment).
  if (can_push_into_left &&
      Overlaps(used_tables, expr->left->tables_in_subtree)) {
    Item *partial_cond = make_cond_for_table(
        current_thd, cond, expr->left->tables_in_subtree, /*used_table=*/0,
        /*exclude_expensive_cond=*/true);
    if (partial_cond != nullptr) {
      PushDownCondition(partial_cond, expr->left,
                        /*is_join_condition_for_expr=*/false,
                        companion_collection, table_filters,
                        cycle_inducing_edges,
                        /*remaining_parts=*/nullptr, trace);
    }
  }

  // Then the right side, if it's allowed.
  if (can_push_into_right &&
      Overlaps(used_tables, expr->right->tables_in_subtree)) {
    Item *partial_cond = make_cond_for_table(
        current_thd, cond, expr->right->tables_in_subtree, /*used_table=*/0,
        /*exclude_expensive_cond=*/true);
    if (partial_cond != nullptr) {
      PushDownCondition(partial_cond, expr->right,
                        /*is_join_condition_for_expr=*/false,
                        companion_collection, table_filters,
                        cycle_inducing_edges,
                        /*remaining_parts=*/nullptr, trace);
    }
  }

  // For multiple equalities, if there are multiple referred-to tables on one
  // side, then we must keep pushing down; there are still equalities left to
  // resolve. E.g. if we have equal(t1.x, t2.x, t3.x) and have (t1,t2) on the
  // left side and t3 on the right, we would pick e.g. t1.x=t3.x for this join,
  // but need to keep pushing down on the left side to get the t1.x=t2.x
  // condition further down.
  //
  // We can ignore the special case of a multi-equality referring to several
  // fields in the same table, as ExpandSameTableFromMultipleEquals()
  // has dealt with those for us.
  if (IsMultipleEquals(cond)) {
    table_map left_tables = cond->used_tables() & expr->left->tables_in_subtree;
    table_map right_tables =
        cond->used_tables() & expr->right->tables_in_subtree;
    if (my_count_bits(left_tables) >= 2 && can_push_into_left) {
      PushDownCondition(cond, expr->left,
                        /*is_join_condition_for_expr=*/false,
                        companion_collection, table_filters,
                        cycle_inducing_edges, remaining_parts, trace);
    }
    if (my_count_bits(right_tables) >= 2 && can_push_into_right) {
      PushDownCondition(cond, expr->right,
                        /*is_join_condition_for_expr=*/false,
                        companion_collection, table_filters,
                        cycle_inducing_edges, remaining_parts, trace);
    }
  }

  // Now that any partial pushdown has been done, see if we can promote
  // the original filter to a join condition.
  if (is_join_condition_for_expr) {
    // We were already a join condition on this join, so there's nothing to do.
    // (We leave any multiple equalities for LateConcretizeMultipleEqualities();
    // see comments there. We should also not push them further, unlike WHERE
    // conditions that induce inner joins.)
    if (remaining_parts != nullptr) {
      remaining_parts->push_back(cond);
    }
    return;
  }

  // We cannot promote filters to join conditions for outer joins
  // and antijoins, but we can on inner joins and semijoins.
  if (expr->type == RelationalExpression::LEFT_JOIN ||
      expr->type == RelationalExpression::ANTIJOIN) {
    // See if we can promote it by rewriting; if not, it has to be left
    // as a filter.
    bool need_flatten = false;
    if (!AddJoinConditionPossiblyWithRewrite(
            expr, cond, AssociativeRewritesAllowed::ANY,
            /*used_commutativity=*/false, &need_flatten, trace)) {
      if (remaining_parts != nullptr) {
        remaining_parts->push_back(cond);
      }
    }
    if (need_flatten) {
      FlattenInnerJoins(expr);
    }
    return;
  }

  // Promote the filter to a join condition on this join.
  // If it's an equijoin condition, MakeHashJoinConditions() will convert it to
  // one (in expr->equijoin_conditions) when it runs later.
  assert(expr->equijoin_conditions.empty());

  if (expr->type == RelationalExpression::SEMIJOIN) {
    // Special semijoin handling; the “WHERE conditions” from semijoins
    // are not really WHERE conditions, and must not be handled as such
    // (they cannot be moved to being conditions on inner joins).
    // See the comment about pushability of these above.
    // (Any multiple equalities should be simplified in
    // LateConcretizeMultipleEqualities(), but not pushed further,
    // unlike WHERE conditions that induce inner joins.)
    expr->join_conditions.push_back(cond);
    return;
  }

  bool need_flatten = false;
  if (!AddJoinConditionPossiblyWithRewrite(
          expr, cond, AssociativeRewritesAllowed::ANY,
          /*used_commutativity=*/false, &need_flatten, trace)) {
    if (expr->type == RelationalExpression::INNER_JOIN &&
        IsCandidateForCycle(expr, cond, companion_collection)) {
      // We couldn't push the condition to this join without broadening its
      // hyperedge, but we could add a simple edge (or multiple simple edges,
      // in the case of multiple equalities -- we defer the meshing of those
      // to later) to create a cycle, so we'll take it out now and then add such
      // an edge in AddCycleEdges().
      if (IsMultipleEquals(cond)) {
        // Some of these may induce cycles and some may not.
        // We need to split and push them separately.
        if (trace != nullptr) {
          *trace += StringPrintf(
              "- condition %s may induce hypergraph cycles, splitting\n",
              ItemToString(cond).c_str());
        }
        Mem_root_array<Item *> possible_cycle_edges(current_thd->mem_root);
        FullyConcretizeMultipleEquals(down_cast<Item_equal *>(cond),
                                      expr->tables_in_subtree,
                                      &possible_cycle_edges);
        for (Item *sub_cond : possible_cycle_edges) {
          PushDownCondition(sub_cond, expr,
                            /*is_join_condition_for_expr=*/false,
                            companion_collection, table_filters,
                            cycle_inducing_edges, remaining_parts, trace);
        }
      } else {
        if (trace != nullptr) {
          *trace += StringPrintf("- condition %s induces a hypergraph cycle\n",
                                 ItemToString(cond).c_str());
        }
        cycle_inducing_edges->push_back(CanonicalizeCondition(
            cond, expr->tables_in_subtree, expr->tables_in_subtree));
      }
      if (need_flatten) {
        FlattenInnerJoins(expr);
      }
      return;
    }
    if (trace != nullptr) {
      *trace += StringPrintf(
          "- condition %s makes join reference more relations, "
          "but could not do anything about it\n",
          ItemToString(cond).c_str());
    }

    if (IsMultipleEquals(cond) && !MultipleEqualityAlreadyExistsOnJoin(
                                      down_cast<Item_equal *>(cond), *expr)) {
      expr->join_conditions.push_back(
          ConcretizeMultipleEquals(down_cast<Item_equal *>(cond), *expr));
    } else if (IsSubset(used_tables, expr->tables_in_subtree)) {
      expr->join_conditions.push_back(cond);
    } else {
      if (remaining_parts != nullptr) {
        remaining_parts->push_back(cond);
      }
    }
  }
  if (need_flatten) {
    FlattenInnerJoins(expr);
  }
}

/**
  Try to push down conditions (like PushDownCondition()), but with the intent
  of pushing join conditions down to sargable conditions on tables.

  Equijoin conditions can often be pushed down into indexes; e.g. t1.x = t2.x
  could be pushed down into an index on t1.x. When we have pushed such a
  condition all the way down onto the t1/t2 join, we are ostensibly done
  with regular push (in PushDownCondition()), but here, we would push down the
  condition onto both sides if possible. (E.g.: If the join was a left join, we
  could push it down to t2, but not to t1.) When we hit a table in such a push,
  we store the conditions in “join_conditions_pushable_to_this“ for the table
  to signal that it should be investigated when we consider the table during
  join optimization.
 */
void PushDownToSargableCondition(Item *cond, RelationalExpression *expr,
                                 bool is_join_condition_for_expr) {
  if (expr->type == RelationalExpression::TABLE) {
    // We don't try to make sargable join predicates out of subqueries;
    // it is quite marginal, and our machinery for dealing with materializing
    // subqueries is not ready for it.
    if (cond->has_subquery()) {
      return;
    }
    if (!IsSubset(cond->used_tables() & ~PSEUDO_TABLE_BITS,
                  expr->tables_in_subtree)) {
      expr->join_conditions_pushable_to_this.push_back(cond);
    }
    return;
  }

  assert(
      !Overlaps(expr->left->tables_in_subtree, expr->right->tables_in_subtree));

  const table_map used_tables =
      cond->used_tables() & (expr->tables_in_subtree | RAND_TABLE_BIT);

  // See PushDownCondition() for explanation of can_push_into_{left,right}.
  const bool can_push_into_left =
      (IsInnerJoin(expr->type) ||
       expr->type == RelationalExpression::SEMIJOIN ||
       !is_join_condition_for_expr);
  const bool can_push_into_right =
      (IsInnerJoin(expr->type) ||
       expr->type == RelationalExpression::SEMIJOIN ||
       is_join_condition_for_expr);

  if (can_push_into_left &&
      !IsSubset(used_tables, expr->right->tables_in_subtree)) {
    PushDownToSargableCondition(cond, expr->left,
                                /*is_join_condition_for_expr=*/false);
  }
  if (can_push_into_right &&
      !IsSubset(used_tables, expr->left->tables_in_subtree)) {
    PushDownToSargableCondition(cond, expr->right,
                                /*is_join_condition_for_expr=*/false);
  }
}

/**
  Push down as many of the conditions in “conditions” as we can, into the join
  tree under “expr”. The parts that could not be pushed are returned.

  The conditions are nominally taken to be from higher up the tree than “expr”
  (e.g., WHERE conditions, or join conditions from a higher join), unless
  is_join_condition_for_expr is true, in which case they are taken to be
  posted as join conditions posted on “expr” itself. This causes them to be
  returned as remaining if “expr” is indeed their final lowest place
  in the tree (otherwise, they might get lost).
 */
Mem_root_array<Item *> PushDownAsMuchAsPossible(
    THD *thd, Mem_root_array<Item *> conditions, RelationalExpression *expr,
    bool is_join_condition_for_expr,
    const CompanionSetCollection &companion_collection,
    Mem_root_array<Item *> *table_filters,
    Mem_root_array<Item *> *cycle_inducing_edges, string *trace) {
  Mem_root_array<Item *> remaining_parts(thd->mem_root);
  for (Item *item : conditions) {
    if (!AreMultipleBitsSet(item->used_tables() & ~PSEUDO_TABLE_BITS) &&
        !is_join_condition_for_expr) {
      // Simple filters will stay in WHERE; we go through them with
      // AddPredicate() (in MakeJoinHypergraph()) and convert them into
      // table filters, then handle them separately in FoundSingleNode()
      // and FoundSubgraphPair().
      //
      // Note that filters that were part of a join condition
      // (e.g. an outer join) won't go through that path, so they will
      // be sent through PushDownCondition() below, and possibly end up
      // in table_filters.
      remaining_parts.push_back(item);
    } else if (is_join_condition_for_expr && !IsMultipleEquals(item) &&
               !IsSubset(item->used_tables() & ~PSEUDO_TABLE_BITS,
                         expr->tables_in_subtree)) {
      // Condition refers to tables outside this subtree, so it can not be
      // pushed (this can only happen with semijoins).
      remaining_parts.push_back(item);
    } else {
      PushDownCondition(item, expr, is_join_condition_for_expr,
                        companion_collection, table_filters,
                        cycle_inducing_edges, &remaining_parts, trace);
    }
  }

  return remaining_parts;
}

/**
  For each condition posted as a join condition on “expr”, try to push
  all of them further down the tree, as far as we can; then recurse to
  the child nodes, if any.

  This is needed because the initial optimization steps (before the join
  optimizer) try to hoist join conditions as far _up_ the tree as possible,
  normally all the way up to the WHERE, but could be stopped by outer joins and
  antijoins. E.g. assume what the user wrote was

     a LEFT JOIN (B JOIN C on b.x=c.x)

  This would be pulled up to

     a LEFT JOIN (B JOIN C) ON b.x=c.x

  ie., a pushable join condition posted on the LEFT JOIN, that could not go into
  the WHERE. When this function is called on the said join, it will push the
  join condition down again.
 */
void PushDownJoinConditions(THD *thd, RelationalExpression *expr,
                            const CompanionSetCollection &companion_collection,
                            Mem_root_array<Item *> *table_filters,
                            Mem_root_array<Item *> *cycle_inducing_edges,
                            string *trace) {
  if (expr->type == RelationalExpression::TABLE) {
    return;
  }
  assert(expr->equijoin_conditions
             .empty());  // MakeHashJoinConditions() has not run yet.
  if (!expr->join_conditions.empty()) {
    expr->join_conditions = PushDownAsMuchAsPossible(
        thd, std::move(expr->join_conditions), expr,
        /*is_join_condition_for_expr=*/true, companion_collection,
        table_filters, cycle_inducing_edges, trace);
  }
  if (expr->type == RelationalExpression::MULTI_INNER_JOIN) {
    for (RelationalExpression *child : expr->multi_children) {
      PushDownJoinConditions(thd, child, companion_collection, table_filters,
                             cycle_inducing_edges, trace);
    }
  } else {
    PushDownJoinConditions(thd, expr->left, companion_collection, table_filters,
                           cycle_inducing_edges, trace);
    PushDownJoinConditions(thd, expr->right, companion_collection,
                           table_filters, cycle_inducing_edges, trace);
  }
}

/**
  Similar to PushDownJoinConditions(), but for push of sargable conditions
  (see PushDownJoinConditionsForSargable()). The reason this is a separate
  function, is that we want to run sargable push after all join conditions
  have been finalized; in particular, that multiple equalities have been
  concretized into single equalities. (We don't recognize multi-equalities
  as sargable predicates in their multi-form, since they could be matching
  multiple targets and generally are more complicated. It is much simpler
  to wait until they are concretized.)
 */
void PushDownJoinConditionsForSargable(THD *thd, RelationalExpression *expr) {
  if (expr->type == RelationalExpression::TABLE) {
    return;
  }
  assert(expr->equijoin_conditions
             .empty());  // MakeHashJoinConditions() has not run yet.
  for (Item *item : expr->join_conditions) {
    // These are the same conditions as PushDownAsMuchAsPossible();
    // not filters (which shouldn't be here anyway), and not tables
    // outside the subtree.
    if (AreMultipleBitsSet(item->used_tables() & ~PSEUDO_TABLE_BITS) &&
        IsSubset(item->used_tables() & ~PSEUDO_TABLE_BITS,
                 expr->tables_in_subtree)) {
      PushDownToSargableCondition(item, expr,
                                  /*is_join_condition_for_expr=*/true);
    }
  }
  PushDownJoinConditionsForSargable(thd, expr->left);
  PushDownJoinConditionsForSargable(thd, expr->right);
}

/**
  Do a final pass of unexpanded (and non-degenerate) multiple equalities on join
  conditions, deciding on what equalities to concretize them into right before
  pushing join conditions to sargable predicates. The reason for doing it after
  all other pushing is that we want to make sure not to expand the hyperedges
  any more than necessary, and we don't know what “necessary” is before
  everything else is pushed.

  This is only relevant for antijoins and semijoins; inner joins (and partially
  left joins) get concretized as we push, since they can resolve such conflicts
  by associative rewrites and/or creating cycles in the graph. Normally,
  we probably wouldn't worry about such a narrow case, but there are specific
  benchmark queries that happen to exhibit this problem.

  There may still be remaining ones afterwards, such as those that are
  degenerate or within more complex expressions; CanonicalizeJoinConditions()
  will deal with them.
 */
void LateConcretizeMultipleEqualities(THD *thd, RelationalExpression *expr) {
  if (expr->type == RelationalExpression::TABLE) {
    return;
  }
  assert(expr->equijoin_conditions
             .empty());  // MakeHashJoinConditions() has not run yet.

  for (Item *&item : expr->join_conditions) {
    if (IsMultipleEquals(item) &&
        Overlaps(item->used_tables(), expr->left->tables_in_subtree) &&
        Overlaps(item->used_tables(), expr->right->tables_in_subtree)) {
      item = ConcretizeMultipleEquals(down_cast<Item_equal *>(item), *expr);
    }
  }
  LateConcretizeMultipleEqualities(thd, expr->left);
  LateConcretizeMultipleEqualities(thd, expr->right);
}

// Find tables that are guaranteed to either return zero or only NULL rows.
table_map FindNullGuaranteedTables(const RelationalExpression *expr) {
  if (expr->type == RelationalExpression::TABLE) {
    return 0;
  }
  if (expr->join_conditions_reject_all_rows) {
    switch (expr->type) {
      case RelationalExpression::INNER_JOIN:
      case RelationalExpression::STRAIGHT_INNER_JOIN:
      case RelationalExpression::FULL_OUTER_JOIN:
      case RelationalExpression::SEMIJOIN:
        return expr->tables_in_subtree;
      case RelationalExpression::LEFT_JOIN:
        return expr->right->tables_in_subtree;
      case RelationalExpression::ANTIJOIN:
        return FindNullGuaranteedTables(expr->left);
      case RelationalExpression::TABLE:
      case RelationalExpression::MULTI_INNER_JOIN:
        assert(false);
    }
  }
  return FindNullGuaranteedTables(expr->left) |
         FindNullGuaranteedTables(expr->right);
}

// For joins where we earlier found that the join conditions would reject
// all rows, clear the equijoins (which we know is safe from side effects).
// Also propagate this property up the tree wherever we have other equijoins
// referring to the now-pruned tables.
void ClearImpossibleJoinConditions(RelationalExpression *expr) {
  if (expr->type == RelationalExpression::TABLE) {
    return;
  }

  // Go through the equijoin conditions and check that all of them still
  // refer to tables that exist. If some table was pruned away, but the
  // equijoin condition still refers to it, it could become degenerate:
  // The only rows it could ever see would be NULL-complemented rows,
  // which would never match. In this case, we can remove the entire build path
  // and propagate the zero-row property to our own join. This matches what we
  // do in CreateHashJoinAccessPath() in the old executor; see the code there
  // for some more comments.
  if (!expr->join_conditions_reject_all_rows) {
    const table_map pruned_tables = FindNullGuaranteedTables(expr);
    for (Item *item : expr->equijoin_conditions) {
      if (Overlaps(item->used_tables(), pruned_tables)) {
        expr->join_conditions_reject_all_rows = true;
        break;
      }
    }
  }
  if (expr->join_conditions_reject_all_rows) {
    expr->equijoin_conditions.clear();
  }
  ClearImpossibleJoinConditions(expr->left);
  ClearImpossibleJoinConditions(expr->right);
}

/**
  Find out whether we should create mesh edges (all-to-all) for this multiple
  equality. Currently, we only support full mesh, ie., those where all tables
  involved in the multi-equality are part of the same companion set. One could
  imagine a multi-equality where not all tables are possible to mesh, e.g.
  {t1,t2,t3,t4} where {t1,t2,t3} are on the left side of an outer join and t4 is
  on the right side (and thus not part of the same companion set); if so, we
  could have created a mesh of the three first ones, but we don't currently.
 */
bool ShouldCompleteMeshForCondition(
    Item_equal *item_equal,
    const CompanionSetCollection &companion_collection) {
  if (companion_collection.Find(item_equal->used_tables()) == nullptr) {
    return false;
  }
  if (item_equal->const_arg() != nullptr) {
    return false;
  }
  return true;
}

// Extract multiple equalities that we should create mesh edges for.
// See ShouldCompleteMeshForCondition().
void ExtractCycleMultipleEqualities(
    const Mem_root_array<Item *> &conditions,
    const CompanionSetCollection &companion_collection,
    Mem_root_array<Item_equal *> *multiple_equalities) {
  for (Item *item : conditions) {
    assert(!IsMultipleEquals(item));  // Should have been canonicalized earlier.
    if (is_function_of_type(item, Item_func::EQ_FUNC)) {
      Item_func_eq *eq_item = down_cast<Item_func_eq *>(item);
      if (eq_item->source_multiple_equality != nullptr &&
          ShouldCompleteMeshForCondition(eq_item->source_multiple_equality,
                                         companion_collection)) {
        multiple_equalities->push_back(eq_item->source_multiple_equality);
      }
    }
  }
}

// Extract multiple equalities that we should create mesh edges for.
// See ShouldCompleteMeshForCondition().
void ExtractCycleMultipleEqualitiesFromJoinConditions(
    const RelationalExpression *expr,
    const CompanionSetCollection &companion_collection,
    Mem_root_array<Item_equal *> *multiple_equalities) {
  if (expr->type == RelationalExpression::TABLE) {
    return;
  }
  for (Item_eq_base *eq_item : expr->equijoin_conditions) {
    if (eq_item->source_multiple_equality != nullptr &&
        ShouldCompleteMeshForCondition(eq_item->source_multiple_equality,
                                       companion_collection)) {
      multiple_equalities->push_back(eq_item->source_multiple_equality);
    }
  }
  ExtractCycleMultipleEqualitiesFromJoinConditions(
      expr->left, companion_collection, multiple_equalities);
  ExtractCycleMultipleEqualitiesFromJoinConditions(
      expr->right, companion_collection, multiple_equalities);
}

/**
  Similar to work done in JOIN::finalize_table_conditions() in the old
  optimizer. Non-join predicates are done near the start in
  MakeJoinHypergraph().
 */
bool CanonicalizeJoinConditions(THD *thd, RelationalExpression *expr) {
  if (expr->type == RelationalExpression::TABLE) {
    return false;
  }
  assert(expr->equijoin_conditions
             .empty());  // MakeHashJoinConditions() has not run yet.
  if (CanonicalizeConditions(
          thd, GetVisibleTables(expr->left) | GetVisibleTables(expr->right),
          expr->tables_in_subtree, &expr->join_conditions)) {
    return true;
  }

  // Find out if any of the conditions are plain “false”.
  // Note that we don't actually try to remove any of the other conditions
  // if so (although they may have been optimized away earlier);
  // Cartesian products make for very restrictive join edges, so it's actually
  // more flexible to leave them be, until after the hypergraph construction
  // (in ClearImpossibleJoinConditions(), where we also propagate this
  // property up the tree).
  for (Item *cond : expr->join_conditions) {
    if (cond->has_subquery() || cond->cost().IsExpensive()) {
      continue;
    }
    if (cond->const_for_execution() && cond->val_int() == 0) {
      expr->join_conditions_reject_all_rows = true;
      break;
    }
  }
  if (thd->is_error()) {
    // val_int() above failed.
    return true;
  }

  return CanonicalizeJoinConditions(thd, expr->left) ||
         CanonicalizeJoinConditions(thd, expr->right);
}

/**
  For all join conditions on “expr”, go through and figure out which ones are
  equijoin conditions, ie., suitable for hash join. An equijoin condition for us
  is one that is an equality comparison (=) and pulls in relations from both
  sides of the tree (so is not degenerate, and pushed as far down as possible).
  We also demand that it does not use row comparison, as our hash join
  implementation currently does not support that. Any condition that is found to
  be an equijoin condition is moved from expr->join_conditions to
  expr->equijoin_conditions.

  The function recurses down the join tree.
 */
void MakeHashJoinConditions(THD *thd, RelationalExpression *expr) {
  if (expr->type == RelationalExpression::TABLE) {
    return;
  }
  if (!expr->join_conditions.empty()) {
    assert(expr->equijoin_conditions.empty());
    Mem_root_array<Item *> extra_conditions(thd->mem_root);

    for (Item *item : expr->join_conditions) {
      // See if this is a (non-degenerate) equijoin condition.
      if (item->type() == Item::FUNC_ITEM) {
        Item_func *func_item = down_cast<Item_func *>(item);
        if (func_item->contains_only_equi_join_condition()) {
          Item_eq_base *join_condition = down_cast<Item_eq_base *>(func_item);
          if (IsHashEquijoinCondition(join_condition,
                                      expr->left->tables_in_subtree,
                                      expr->right->tables_in_subtree)) {
            expr->equijoin_conditions.push_back(join_condition);
            continue;
          }
        }
      }
      // It was not.
      extra_conditions.push_back(item);
    }
    expr->join_conditions = std::move(extra_conditions);
  }
  MakeHashJoinConditions(thd, expr->left);
  MakeHashJoinConditions(thd, expr->right);
}

void FindConditionsUsedTables(THD *thd, RelationalExpression *expr) {
  if (expr->type == RelationalExpression::TABLE) {
    return;
  }
  expr->conditions_used_tables = UsedTablesForCondition(*expr);
  FindConditionsUsedTables(thd, expr->left);
  FindConditionsUsedTables(thd, expr->right);
}

/**
  Run simple CSE on all conditions (see CommonSubexpressionElimination()).
 */
void CSEConditions(THD *thd, Mem_root_array<Item *> *conditions) {
  bool need_resplit = false;
  for (Item *&item : *conditions) {
    Item *new_item = CommonSubexpressionElimination(item);
    if (new_item != item) {
      need_resplit = true;
      item = new_item;
    }
  }
  if (need_resplit) {
    *conditions = ResplitConditions(thd, *conditions);
  }
}

/**
  Do some equality and constant propagation, conversion/folding work needed
  for correctness and performance.
 */
bool EarlyNormalizeConditions(THD *thd, RelationalExpression *join,
                              Mem_root_array<Item *> *conditions,
                              bool *always_false) {
  CSEConditions(thd, conditions);
  bool need_resplit = false;
  for (auto it = conditions->begin(); it != conditions->end();) {
    /**
      For simple filters, propagate constants if there are any
      established through multiple equalities. Note that most of the
      propagation is already done in optimize_cond(). This is to handle
      only the corner cases where equality propagation in optimize_cond()
      would have been rejected (which is done in old optimizer at a later
      point).
      For join conditions which are not part of multiple equalities, try
      to substitute fields with the fields from available tables in the
      join. It's possible only if there are multiple equalities for the
      fields in the join condition.
      E.g.
      1. t1.a = t2.a and t1.a <> t2.a would be multi-equal(t1.a, t2.a)
      and t1.a <> t2.a post optimize_cond(). We could transform this
      condition into multi-equal(t1.a, t2.a) and t1.a <> t1.a.
      2. t1.a = t2.a + t3.a could be converted to t1.a = t2.a + t2.a
      if there is multiple equality (t2.a, t3.a). This makes it an
      equi-join condition rather than an extra predicate for the join.
    */
    const bool is_filter =
        !AreMultipleBitsSet((*it)->used_tables() & ~PSEUDO_TABLE_BITS);
    if (is_filter || !is_function_of_type(*it, Item_func::MULT_EQUAL_FUNC)) {
      table_map tables_in_subtree = TablesBetween(0, MAX_TABLES);
      // If this is a degenerate join condition i.e. all fields in the
      // join condition come from the same side of the join, we need to
      // find replacements if any from the same side so that the condition
      // continues to be pushable to that side.
      if (join != nullptr) {
        tables_in_subtree =
            IsSubset((*it)->used_tables(), join->left->tables_in_subtree)
                ? join->left->tables_in_subtree
                : (IsSubset((*it)->used_tables(),
                            join->right->tables_in_subtree)
                       ? join->right->tables_in_subtree
                       : join->tables_in_subtree);
      }
      *it = CompileItem(
          *it, [](Item *) { return true; },
          [tables_in_subtree, is_filter](Item *item) -> Item * {
            if (item->type() == Item::FIELD_ITEM) {
              Item_equal *item_equal =
                  down_cast<Item_field *>(item)->item_equal;
              if (item_equal) {
                Item *const_item = item_equal->const_arg();
                if (is_filter && const_item != nullptr &&
                    item->has_compatible_context(const_item)) {
                  return const_item;
                } else if (!is_filter && const_item == nullptr) {
                  for (Item_field &field : item_equal->get_fields()) {
                    if (IsSubset(field.used_tables(), tables_in_subtree))
                      return &field;
                  }
                }
              }
            }
            return item;
          });
    }

    const Item *const old_item = *it;
    Item::cond_result res;
    if (remove_eq_conds(thd, *it, &*it, &res)) {
      return true;
    }

    if (res == Item::COND_TRUE) {
      // Remove always true conditions from the conjunction.
      it = conditions->erase(it);
    } else if (res == Item::COND_FALSE) {
      // One always false condition makes the entire conjunction always false.
      conditions->clear();
      conditions->push_back(new Item_func_false);
      *always_false = true;
      return false;
    } else {
      assert(*it != nullptr);
      // If the condition was replaced by a conjunction, we need to split it and
      // add its children to conditions, so that its individual elements can be
      // considered for condition pushdown later.
      if (*it != old_item && IsAnd(*it)) {
        need_resplit = true;
      }

      (*it)->update_used_tables();
      ++it;
    }
  }

  if (need_resplit) {
    *conditions = ResplitConditions(thd, *conditions);
  }

  return false;
}

string PrintJoinList(const mem_root_deque<Table_ref *> &join_list, int level) {
  string str;
  const char *join_types[] = {"inner", "left", "right"};
  std::vector<Table_ref *> list(join_list.begin(), join_list.end());
  for (Table_ref *tbl : list) {
    for (int i = 0; i < level * 2; ++i) str += ' ';
    if (tbl->join_cond_optim() != nullptr) {
      str += StringPrintf("* %s %s  join_type=%s\n", tbl->alias,
                          ItemToString(tbl->join_cond_optim()).c_str(),
                          join_types[tbl->outer_join]);
    } else {
      str += StringPrintf("* %s  join_type=%s\n", tbl->alias,
                          join_types[tbl->outer_join]);
    }
    if (tbl->nested_join != nullptr) {
      str += PrintJoinList(tbl->nested_join->m_tables, level + 1);
    }
  }
  return str;
}

/**
  For a condition with the SES (Syntactic Eligibility Set) “used_tables”,
  find all relations in or under “expr” that are part of the condition's TES
  (Total Eligibility Set). The SES contains all relations that are directly
  referenced by the predicate; the TES contains all relations that are needed
  to be available before the predicate can be evaluated.

  The TES always contains at least SES, but may be bigger. For instance,
  given the join tree (a LEFT JOIN b), a condition such as b.x IS NULL
  would have a SES of {b}, but a TES of {a,b}, since joining in a could
  synthesize NULLs from b. However, given (a JOIN b) (ie., an inner join
  instead of an outer join), the TES would be {b}, identical to the SES.

  NOTE: The terms SES and TES are often used about join conditions;
  the use here is for general conditions beyond just those.

  NOTE: This returns a table_map, which is later converted to a NodeMap.
 */
table_map FindTESForCondition(table_map used_tables,
                              const RelationalExpression *expr) {
  if (expr->type == RelationalExpression::TABLE) {
    // We're at the bottom of an inner join stack; nothing to see here.
    // (We could just as well return 0, but this at least makes sure the
    // SES is included in the TES.)
    return used_tables;
  } else if (expr->type == RelationalExpression::LEFT_JOIN ||
             expr->type == RelationalExpression::ANTIJOIN) {
    table_map tes = used_tables;
    if (Overlaps(used_tables, expr->left->tables_in_subtree)) {
      tes |= FindTESForCondition(used_tables, expr->left);
    }
    if (Overlaps(used_tables, expr->right->tables_in_subtree)) {
      // The predicate needs a table from the right-hand side, but this join can
      // cause that table to become NULL, so we need to delay until the join has
      // happened. We do this by demanding that all tables on the left side have
      // been joined in, and then at least the tables we need from the right
      // side (from the SES).
      //
      // Note that pruning aggressively on the left-hand side is prone to
      // failure due to associative rewriting of left joins; e.g., for left
      // joins and suitable join conditions:
      //
      //   (t1 <opA> t2) <opB> t3 <=> t1 <opA> (t2 <opB> t3)
      //
      // In particular, this means that if we have a WHERE predicate affecting
      // t2 and t3 (tested against <opB>), TES still has to be {t1,t2,t3};
      // if we limited it to {t2,t3}, we would push it below <opA> in the case
      // of the rewrite, which is wrong. So the entire left side needs to be
      // included, preventing us to push the condition down into the right side
      // in any case.
      tes |= expr->left->tables_in_subtree;
      for (Item *condition : expr->equijoin_conditions) {
        tes |= condition->used_tables();
      }
      for (Item *condition : expr->join_conditions) {
        tes |= condition->used_tables();
      }
    }
    return tes;
  } else {
    table_map tes = used_tables;
    if (Overlaps(used_tables, expr->left->tables_in_subtree)) {
      tes |= FindTESForCondition(used_tables, expr->left);
    }
    if (Overlaps(used_tables, expr->right->tables_in_subtree)) {
      tes |= FindTESForCondition(used_tables, expr->right);
    }
    return tes;
  }
}

}  // namespace

/**
  For the given hypergraph, make a textual representation in the form
  of a dotty graph. You can save this to a file and then use Graphviz
  to render this it a graphical representation of the hypergraph for
  easier debugging, e.g. like this:

    dot -Tps graph.dot > graph.ps
    display graph.ps

  See also Dbug_table_list_dumper.
 */
string PrintDottyHypergraph(const JoinHypergraph &graph) {
  string digraph;
  digraph =
      StringPrintf("digraph G {  # %zu edges\n", graph.graph.edges.size() / 2);

  // Create new internal node names for all nodes, resolving conflicts between
  // aliases as we go.
  vector<string> aliases;
  for (const JoinHypergraph::Node &node : graph.nodes) {
    string alias = node.table->alias;
    while (std::find(aliases.begin(), aliases.end(), alias) != aliases.end()) {
      alias += '_';
    }
    if (alias != node.table->alias) {
      digraph += StringPrintf("  %s [label=\"%s\"];\n", alias.c_str(),
                              node.table->alias);
    }
    aliases.push_back(std::move(alias));
  }

  for (size_t edge_idx = 0; edge_idx < graph.graph.edges.size();
       edge_idx += 2) {
    const Hyperedge &e = graph.graph.edges[edge_idx];
    const RelationalExpression *expr = graph.edges[edge_idx / 2].expr;
    string label = GenerateExpressionLabel(expr);

    label += StringPrintf(" (%.3g)", graph.edges[edge_idx / 2].selectivity);

    // Add conflict rules to the label.
    for (const ConflictRule &rule : expr->conflict_rules) {
      label += " [conflict rule: {";
      bool first = true;
      for (int node_idx : BitsSetIn(rule.needed_to_activate_rule)) {
        if (!first) {
          label += ",";
        }
        label += aliases[node_idx];
        first = false;
      }
      label += "} -> {";
      first = true;
      for (int node_idx : BitsSetIn(rule.required_nodes)) {
        if (!first) {
          label += ",";
        }
        label += aliases[node_idx];
        first = false;
      }
      label += "}]";
    }

    // Draw inner joins as undirected; it is less confusing.
    // When we get full outer joins, maybe we should have double arrows here?
    const char *arrowhead_str =
        expr->type == RelationalExpression::INNER_JOIN ? ",arrowhead=none" : "";

    // Output the edge.
    if (IsSingleBitSet(e.left) && IsSingleBitSet(e.right)) {
      // Simple edge.
      int left_node = FindLowestBitSet(e.left);
      int right_node = FindLowestBitSet(e.right);
      digraph += StringPrintf(
          "  %s -> %s [label=\"%s\"%s]\n", aliases[left_node].c_str(),
          aliases[right_node].c_str(), label.c_str(), arrowhead_str);
    } else {
      // Hyperedge; draw it as a tiny “virtual node”.
      digraph += StringPrintf(
          "  e%zu [shape=circle,width=.001,height=.001,label=\"\"]\n",
          edge_idx);

      // Print the label only once.
      string left_label, right_label;
      if (IsSingleBitSet(e.right) && !IsSingleBitSet(e.left)) {
        right_label = label;
      } else {
        left_label = label;
      }

      // Left side of the edge.
      for (int left_node : BitsSetIn(e.left)) {
        digraph += StringPrintf("  %s -> e%zu [arrowhead=none,label=\"%s\"]\n",
                                aliases[left_node].c_str(), edge_idx,
                                left_label.c_str());
        left_label = "";
      }

      // Right side of the edge.
      for (int right_node : BitsSetIn(e.right)) {
        digraph += StringPrintf("  e%zu -> %s [label=\"%s\"%s]\n", edge_idx,
                                aliases[right_node].c_str(),
                                right_label.c_str(), arrowhead_str);
        right_label = "";
      }
    }
  }
  digraph += "}\n";
  return digraph;
}

size_t EstimateHashJoinKeyWidth(const RelationalExpression *expr) {
  size_t ret = 0;
  for (Item_eq_base *join_condition : expr->equijoin_conditions) {
    // We heuristically limit our estimate of blobs to 4 kB.
    // Otherwise, the mere presence of a LONGBLOB field would mean
    // we'd estimate essentially infinite row width for a join.
    //
    // TODO(sgunders): Do as we do in the old optimizer,
    // where we only store hashes for strings.
    const Item *left = join_condition->get_arg(0);
    const Item *right = join_condition->get_arg(1);
    ret += min<size_t>(
        max<size_t>(left->max_char_length(), right->max_char_length()),
        kMaxItemLengthEstimate);
  }
  return ret;
}

namespace {

table_map IntersectIfNotDegenerate(table_map used_tables,
                                   table_map available_tables) {
  if (!Overlaps(used_tables, available_tables)) {
    // Degenerate case.
    return available_tables;
  } else {
    return used_tables & available_tables;
  }
}

/**
  When we have the conflict rules, we want to fold them into the hyperedge
  we are about to create. This works by growing the TES (Total Eligibility
  Set), the set of tables that needs to be present before we can do the
  join; the TES will eventually be split into two and made into a hyperedge.

  The TES must obviously include the SES (Syntactic Eligibility Set),
  every table mentioned in the join condition. And if anything on the left
  side of a conflict rule overlaps with the TES, that conflict rule would
  always be active, and we can safely include the right side into the TES.
  Similarly, if the TES is a superset of what's on the right side of a conflict
  rule, that rule will never prevent anything (since we never see a subgraph
  unless we have everything touched by its hyperedge, ie., the TES), so it
  can be removed. We iterate over all the conflict rules until they are all
  gone or the TES has stopped growing; then we create our hyperedge by
  splitting the TES.
 */
NodeMap AbsorbConflictRulesIntoTES(
    NodeMap total_eligibility_set,
    Mem_root_array<ConflictRule> *conflict_rules) {
  NodeMap prev_total_eligibility_set;
  do {
    prev_total_eligibility_set = total_eligibility_set;
    for (const ConflictRule &rule : *conflict_rules) {
      if (Overlaps(rule.needed_to_activate_rule, total_eligibility_set)) {
        // This conflict rule will always be active, so we can add its right
        // side to the TES unconditionally. (The rule is now obsolete and
        // will be removed below.)
        total_eligibility_set |= rule.required_nodes;
      }
    }
    auto new_end = std::remove_if(
        conflict_rules->begin(), conflict_rules->end(),
        [total_eligibility_set](const ConflictRule &rule) {
          // If the right side of the conflict rule is
          // already part of the TES, it is obsolete
          // and can be removed. It will be dealt with
          // as a hyperedge.
          return IsSubset(rule.required_nodes, total_eligibility_set);
        });
    conflict_rules->erase(new_end, conflict_rules->end());
  } while (total_eligibility_set != prev_total_eligibility_set &&
           !conflict_rules->empty());
  return total_eligibility_set;
}

/**
  For the join operator in “expr”, build a hyperedge that encapsulates its
  reordering conditions as completely as possible. The conditions given by
  the hyperedge are necessary and usually sufficient; for the cases where
  they are not sufficient, we leave conflict rules on “expr” (see below).

  This function is almost verbatim the CD-C algorithm from “On the correct and
  complete enumeration of the core search space” by Moerkotte et al [Moe13].
  It works by the concept of conflict rules (CRs); if a CR A → B, for relation
  sets A and B, is attached on a given join, then if _any_ table from A is
  present in the join, then _all_ tables from B are required. As a trivial
  example, one can imagine t1 \<opA\> (t2 \<opB\> t3); if \<opA\> has a CR
  {t2} → {t3}, then the rewrite (t1 \<opA\> t2) \<opB\> t3 would not be allowed,
  since t2 is present but t3 is not. However, in the absence of other CRs,
  and given appropriate connectivity in the graph, the rewrite
  (t1 \<opA\> t3) \<opB\> t2 _would_ be allowed.

  Conflict rules are both expressive enough to precisely limit invalid rewrites,
  and in the majority of cases, can be folded into hyperedges, relegating
  the task of producing only valid plans to the subgraph enumeration (DPhyp),
  which is highly efficient at it. In the few cases that remain, they will need
  to be checked manually in CostingReceiver, but this is fast (only a few bitmap
  operations per remaining CR).

  The gist of the algorithm is to compare every operator with every operator
  below it in the join tree, looking for illegal rewrites between them, and
  adding precise CRs to stop only those rewrites. For instance, assume a query
  like

    t1 LEFT JOIN (t2 JOIN t3 USING (y)) ON t1.x=t2.x

  Looking at the root predicate (the LEFT JOIN), the question is what CRs
  and hyperedge to produce. The join predicate only mentions t1 and t2,
  so it only gives rise to the simple edge {t1}→{t2}. So without any conflict
  rules, nothing would stop us from joining t1/t2 without including t3,
  and we would allow a generated plan essentially equal to

    (t1 LEFT JOIN t2 ON t1.x=t2.x) JOIN t3 USING (y)

  which is illegal; we have attempted to use associativity illegally.
  So when we compare the LEFT JOIN (in the original query tree) with the JOIN,
  we look up those two operator types using OperatorsAreAssociative()
  (which essentially does a lookup into a small table), see that the combination
  LEFT JOIN and JOIN is not associative, and thus create a conflict rule that
  prevents this:

    {t2} → {t3}

  t2 here is everything on the left side of the inner join, and t3 is every
  table on the right side of the inner join that is mentioned in the join
  condition (which happens to also be everything on the right side).
  This rule, posted on the LEFT JOIN, prevents it from including t2 until
  it has been combined with t3, which is exactly what we want. There are some
  tweaks for degenerate conditions, but that's really all for associativity
  conflict rules.

  The other source of conflict rules comes from a parallel property
  called l-asscom and r-asscom; see OperatorsAreLeftAsscom() and
  OperatorsAreRightAsscom(). They work in exactly the same way; look at
  every pair between and operator and its children, look it up in a table,
  and add a conflict rule that prevents the rewrite if it is illegal.

  When we have the CRs, we want to fold them into the hyperedge
  we are about to create. See AbsorbConflictRulesIntoTES() for details.

  Note that in the presence of degenerate predicates or Cartesian products,
  we may make overly broad hyperedges, ie., we will disallow otherwise
  valid plans (but never allow invalid plans). This is the only case where
  the algorithm misses a valid join ordering, and also the only place where
  we diverge somewhat from the paper, which doesn't discuss hyperedges in
  the presence of such cases.
 */
Hyperedge FindHyperedgeAndJoinConflicts(THD *thd, NodeMap used_nodes,
                                        RelationalExpression *expr,
                                        const JoinHypergraph *graph) {
  assert(expr->type != RelationalExpression::TABLE);

  Mem_root_array<ConflictRule> conflict_rules(thd->mem_root);
  ForEachJoinOperator(
      expr->left, [expr, graph, &conflict_rules](RelationalExpression *child) {
        if (!OperatorsAreAssociative(*child, *expr)) {
          // Prevent associative rewriting; we cannot apply this operator
          // (rule kicks in as soon as _any_ table from the right side
          // is seen) until we have all nodes mentioned on the left side of
          // the join condition.
          const table_map left = IntersectIfNotDegenerate(
              child->conditions_used_tables, child->left->tables_in_subtree);
          conflict_rules.emplace_back(ConflictRule{
              child->right->nodes_in_subtree,
              GetNodeMapFromTableMap(left & ~PSEUDO_TABLE_BITS,
                                     graph->table_num_to_node_num)});
        }
        if (!OperatorsAreLeftAsscom(*child, *expr)) {
          // Prevent l-asscom rewriting; we cannot apply this operator
          // (rule kicks in as soon as _any_ table from the left side
          // is seen) until we have all nodes mentioned on the right side of
          // the join condition.
          const table_map right = IntersectIfNotDegenerate(
              child->conditions_used_tables, child->right->tables_in_subtree);
          conflict_rules.emplace_back(ConflictRule{
              child->left->nodes_in_subtree,
              GetNodeMapFromTableMap(right & ~PSEUDO_TABLE_BITS,
                                     graph->table_num_to_node_num)});
        }
      });

  // Exactly the same as the previous, just mirrored left/right.
  ForEachJoinOperator(
      expr->right, [expr, graph, &conflict_rules](RelationalExpression *child) {
        if (!OperatorsAreAssociative(*expr, *child)) {
          const table_map right = IntersectIfNotDegenerate(
              child->conditions_used_tables, child->right->tables_in_subtree);
          conflict_rules.emplace_back(ConflictRule{
              child->left->nodes_in_subtree,
              GetNodeMapFromTableMap(right & ~PSEUDO_TABLE_BITS,
                                     graph->table_num_to_node_num)});
        }
        if (!OperatorsAreRightAsscom(*expr, *child)) {
          const table_map left = IntersectIfNotDegenerate(
              child->conditions_used_tables, child->left->tables_in_subtree);
          conflict_rules.emplace_back(ConflictRule{
              child->right->nodes_in_subtree,
              GetNodeMapFromTableMap(left & ~PSEUDO_TABLE_BITS,
                                     graph->table_num_to_node_num)});
        }
      });

  // Now go through all of the conflict rules and use them to grow the
  // hypernode, making it more restrictive if possible/needed.
  NodeMap total_eligibility_set =
      AbsorbConflictRulesIntoTES(used_nodes, &conflict_rules);

  // Check for degenerate predicates and Cartesian products;
  // we cannot have hyperedges with empty end points. If we have to
  // go down this path, re-check if there are any conflict rules
  // that we can now get rid of.
  if (!Overlaps(total_eligibility_set, expr->left->nodes_in_subtree)) {
    total_eligibility_set |= expr->left->nodes_in_subtree;
    total_eligibility_set =
        AbsorbConflictRulesIntoTES(total_eligibility_set, &conflict_rules);
  }
  if (!Overlaps(total_eligibility_set, expr->right->nodes_in_subtree)) {
    total_eligibility_set |= expr->right->nodes_in_subtree;
    total_eligibility_set =
        AbsorbConflictRulesIntoTES(total_eligibility_set, &conflict_rules);
  }
  expr->conflict_rules = std::move(conflict_rules);

  const NodeMap left = total_eligibility_set & expr->left->nodes_in_subtree;
  const NodeMap right = total_eligibility_set & expr->right->nodes_in_subtree;
  return {left, right};
}

size_t EstimateRowWidthForJoin(const JoinHypergraph &graph,
                               const RelationalExpression *expr) {
  // Estimate size of the join keys.
  size_t ret = EstimateHashJoinKeyWidth(expr);

  // Estimate size of the values.
  for (int node_idx : BitsSetIn(expr->nodes_in_subtree)) {
    const TABLE *table = graph.nodes[node_idx].table;
    for (uint i = 0; i < table->s->fields; ++i) {
      if (bitmap_is_set(table->read_set, i)) {
        Field *field = table->field[i];

        // See above.
        ret += min<size_t>(field->max_data_length(), kMaxItemLengthEstimate);
      }
    }
  }

  // Heuristically add 20 bytes for LinkedImmutableString and hash table
  // overhead. (The actual overhead will vary with hash table fill factor
  // and the number of keys that have multiple rows.)
  ret += 20;

  return ret;
}

/**
  Sorts the given range of predicates so that the most selective and least
  expensive predicates come first, and the less selective and more expensive
  ones come last.
 */
void SortPredicates(Predicate *begin, Predicate *end) {
  if (std::distance(begin, end) <= 1) return;  // Nothing to sort.

  /*
    By ordering the predicates by rank(predicate) in ascending order, we should
    minimize the expected cost of evaluating the conjunction.

    The formulae is taken from:
    "J. M. Hellerstein, M. Stonebraker,
    Predicate migration: Optimizing queries with expensive predicates,
    In Proceedings of the ACM SIGMOD Conference, 1993".
  */
  const auto rank = [](const Predicate &p) {
    return (p.selectivity - 1.0) / std::max(1e-18,  // Prevent divide by zero.
                                            p.condition->cost().FieldCost());
  };

  // Order the predicates so that we minimize the expected cost of evaluating
  // the conjuction.
  std::stable_sort(begin, end, [&](const Predicate &p1, const Predicate &p2) {
    return rank(p1) < rank(p2);
  });

  // If the predicates contain subqueries, move them towards the end, regardless
  // of their selectivity, since they could be expensive to evaluate. We could
  // refine this by looking at the estimated cost of the contained subqueries.
  std::stable_partition(begin, end, [](const Predicate &pred) {
    return !pred.condition->has_subquery();
  });

  // UDFs and stored procedures have unknown and potentially very high cost.
  // Move them last.
  std::stable_partition(begin, end, [](const Predicate &p) {
    return !p.condition->cost().IsExpensive();
  });
}

/**
  Add the given predicate to the list of WHERE predicates, doing some
  bookkeeping that such predicates need.
 */
int AddPredicate(THD *thd, Item *condition, bool was_join_condition,
                 int source_multiple_equality_idx,
                 const RelationalExpression *root,
                 const CompanionSetCollection &companion_collection,
                 JoinHypergraph *graph, string *trace) {
  if (source_multiple_equality_idx != -1) {
    assert(was_join_condition);
  }

  Predicate pred;
  pred.condition = condition;

  table_map used_tables =
      condition->used_tables() & ~(INNER_TABLE_BIT | OUTER_REF_TABLE_BIT);
  pred.used_nodes =
      GetNodeMapFromTableMap(used_tables, graph->table_num_to_node_num);

  table_map total_eligibility_set;
  if (was_join_condition) {
    total_eligibility_set = used_tables;
  } else {
    total_eligibility_set = FindTESForCondition(used_tables, root) &
                            ~(INNER_TABLE_BIT | OUTER_REF_TABLE_BIT);
  }
  pred.total_eligibility_set = GetNodeMapFromTableMap(
      total_eligibility_set, graph->table_num_to_node_num);
<<<<<<< HEAD
  pred.selectivity =
      EstimateSelectivity(thd, condition, *root->companion_set, trace);
=======

  if ((condition->used_tables() & ~PSEUDO_TABLE_BITS) ==
      0) {  // No regular tables.
    pred.selectivity =
        EstimateSelectivity(thd, condition, CompanionSet(), trace);

  } else {
    const CompanionSet *const companion_set =
        companion_collection.Find(condition->used_tables());

    if (companion_set ==
        nullptr) {  // No equijoin between condition->used_tables().
      pred.selectivity =
          EstimateSelectivity(thd, condition, CompanionSet(), trace);
    } else {
      pred.selectivity =
          EstimateSelectivity(thd, condition, *companion_set, trace);
    }
  }

>>>>>>> 87307d4d
  pred.was_join_condition = was_join_condition;
  pred.source_multiple_equality_idx = source_multiple_equality_idx;
  pred.functional_dependencies_idx.init(thd->mem_root);

  // Cache information about which subqueries are contained in this
  // predicate, if any.
  pred.contained_subqueries.init(thd->mem_root);
  FindContainedSubqueries(condition, graph->query_block(),
                          [&pred](const ContainedSubquery &subquery) {
                            pred.contained_subqueries.push_back(subquery);
                          });

  graph->predicates.push_back(std::move(pred));

  if (trace != nullptr) {
    *trace += StringPrintf("Total eligibility set for %s: {",
                           ItemToString(condition).c_str());
    bool first = true;
    for (Table_ref *tl = graph->query_block()->leaf_tables; tl != nullptr;
         tl = tl->next_leaf) {
      if (tl->map() & total_eligibility_set) {
        if (!first) *trace += ',';
        *trace += tl->alias;
        first = false;
      }
    }
    *trace += "}\n";
  }

  return graph->predicates.size() - 1;
}

/**
  Return whether we can find a path from “source” to “destination”, without
  using forbidden_edge_idx.
 */
bool AreNodesConnected(const Hypergraph &graph, int source, int destination,
                       int forbidden_edge_idx, NodeMap *seen_nodes) {
  if (source == destination) {
    return true;
  }
  if (Overlaps(*seen_nodes, TableBitmap(source))) {
    // We've been here before and not found anything, so drop out.
    // This also keeps us from getting stuck in other cycles.
    return false;
  }
  *seen_nodes |= TableBitmap(source);
  for (int edge_idx : graph.nodes[source].simple_edges) {
    if (edge_idx != forbidden_edge_idx) {
      if (AreNodesConnected(graph,
                            *BitsSetIn(graph.edges[edge_idx].right).begin(),
                            destination, forbidden_edge_idx, seen_nodes)) {
        return true;
      }
    }
  }
  for (int edge_idx : graph.nodes[source].complex_edges) {
    if (edge_idx != forbidden_edge_idx) {
      for (int middle : BitsSetIn(graph.edges[edge_idx].right)) {
        if (AreNodesConnected(graph, middle, destination, forbidden_edge_idx,
                              seen_nodes)) {
          return true;
        }
      }
    }
  }
  return false;
}

/**
  Returns whether the given edge is part of a graph cycle; if so, its join
  condition might not actually get evaluated as part of the regular structure,
  and we need to take special precautions (make backup WHERE conditions for
  them).

  Edges that are _not_ part of a cycle are called “bridges” in graph theory.
  There are efficient algorithms for finding all bridges in a graph (see e.g.
  Schmidt: “A Simple Test on 2-Vertex- and 2-Edge-Connectivity”), but our graph
  is small, so we opt for simplicity by simply doing a depth-first search for
  all edges. We only need to consider the part of the subgraph given by inner
  joins (the companion set) -- but we cannot ignore hyperedges, since we
  determine companion sets before we know all the join predicates.
 */
bool IsPartOfCycle(const JoinHypergraph *graph, int edge_idx) {
  const RelationalExpression *expr = graph->edges[edge_idx / 2].expr;
  if (expr->type != RelationalExpression::INNER_JOIN) {
    // Outer joins are always a bridge; we also ignore straight joins
    // (they are a sign the user doesn't want a different ordering anyway).
    return false;
  }

  const Hyperedge &edge = graph->graph.edges[edge_idx];

  // If we can find a path from one end of an edge to the other,
  // ignoring this specific edge, then we have a cycle (pretty much
  // by definition).
  for (int left_idx : BitsSetIn(edge.left)) {
    for (int right_idx : BitsSetIn(edge.right)) {
      NodeMap seen_nodes = 0;
      if (AreNodesConnected(graph->graph, left_idx, right_idx, edge_idx,
                            &seen_nodes)) {
        return true;
      }
    }
  }
  return false;
}

/**
  For each of the given join conditions, add a cycle-inducing edge to the
  hypergraph.
 */
void AddCycleEdges(THD *thd, const Mem_root_array<Item *> &cycle_inducing_edges,
                   CompanionSetCollection &companion_collection,
                   JoinHypergraph *graph, string *trace) {
  for (Item *cond : cycle_inducing_edges) {
    const NodeMap used_nodes = GetNodeMapFromTableMap(
        cond->used_tables(), graph->table_num_to_node_num);
    RelationalExpression *expr = nullptr;
    JoinPredicate *pred = nullptr;

    const NodeMap left = IsolateLowestBit(used_nodes);  // Arbitrary.
    const NodeMap right = used_nodes & ~left;

    // See if we already have a suitable edge.
    for (size_t edge_idx = 0; edge_idx < graph->edges.size(); ++edge_idx) {
      Hyperedge edge = graph->graph.edges[edge_idx * 2];
      if ((edge.left | edge.right) == used_nodes &&
          graph->edges[edge_idx].expr->type ==
              RelationalExpression::INNER_JOIN) {
        pred = &graph->edges[edge_idx];
        expr = pred->expr;
        break;
      }
    }

    if (expr == nullptr) {
      graph->graph.AddEdge(left, right);

      expr = new (thd->mem_root) RelationalExpression(thd);
      expr->type = RelationalExpression::INNER_JOIN;

      // TODO(sgunders): This does not really make much sense, but
      // estimated_bytes_per_row doesn't make that much sense to begin with; it
      // will depend on the join order. See if we can replace it with a
      // per-table width calculation that we can sum up in the join optimizer.
      expr->tables_in_subtree = cond->used_tables();
      expr->nodes_in_subtree =
          GetNodeMapFromTableMap(cond->used_tables() & ~PSEUDO_TABLE_BITS,
                                 graph->table_num_to_node_num);

      expr->companion_set = companion_collection.Find(expr->tables_in_subtree);

      double selectivity =
          EstimateSelectivity(thd, cond, *expr->companion_set, trace);
      const size_t estimated_bytes_per_row =
          EstimateRowWidthForJoin(*graph, expr);
      graph->edges.push_back(JoinPredicate{
          expr, selectivity, estimated_bytes_per_row,
          /*functional_dependencies=*/0, /*functional_dependencies_idx=*/{}});
    } else {
      // Skip this item if it is a duplicate (this can
      // happen with multiple equalities in particular).
      bool dup = false;
      for (Item *other_cond : expr->equijoin_conditions) {
        if (other_cond->eq(cond, /*binary_cmp=*/true)) {
          dup = true;
          break;
        }
      }
      if (dup) {
        continue;
      }
      for (Item *other_cond : expr->join_conditions) {
        if (other_cond->eq(cond, /*binary_cmp=*/true)) {
          dup = true;
          break;
        }
      }
      if (dup) {
        continue;
      }
      pred->selectivity *=
          EstimateSelectivity(thd, cond, *expr->companion_set, trace);
    }
    if (cond->type() == Item::FUNC_ITEM &&
        down_cast<Item_func *>(cond)->contains_only_equi_join_condition()) {
      expr->equijoin_conditions.push_back(down_cast<Item_eq_base *>(cond));
    } else {
      expr->join_conditions.push_back(cond);
    }

    // Make this predicate potentially sargable (cycle edges are always
    // simple equalities).
    assert(IsSingleBitSet(left));
    assert(IsSingleBitSet(right));
    const int left_node_idx = *BitsSetIn(left).begin();
    const int right_node_idx = *BitsSetIn(right).begin();
    graph->nodes[left_node_idx].join_conditions_pushable_to_this.push_back(
        cond);
    graph->nodes[right_node_idx].join_conditions_pushable_to_this.push_back(
        cond);
  }
}

/**
  Promote join predicates that became part of (newly-formed) cycles to
  WHERE predicates.

  The reason for this is that when we have cycles in the graph, we can no
  longer guarantee that all join predicates will be seen; e.g. if we have a
  cycle A - B - C - A, and choose to complete the join by using the A-B and
  C-A edges, we would miss the B-C join predicate. Thus, we promote all join
  edges involved in cycles to WHERE predicates; however, we mark them as coming
  from a join condition, and we also note in the join edge what the indexes of
  the added predicate are. Thus, for A-B and C-A in the given example, we would
  ignore the corresponding WHERE predicates so they do not get double-applied.

  We need to mark which predicates came from which multiple equalities,
  so that they are not added when they are redundant; see the comment on top of
  CostingReceiver::ApplyDelayedPredicatesAfterJoin().

  Note that join predicates may actually get added as predicates a second
  time, if they are found to be sargable. However, in that case they are not
  counted as WHERE predicates (they are never automatically applied), so this
  is a separate use.
 */
void PromoteCycleJoinPredicates(
    THD *thd, const RelationalExpression *root,
    const Mem_root_array<Item_equal *> &multiple_equalities,
    const CompanionSetCollection &companion_collection, JoinHypergraph *graph,
    string *trace) {
  for (size_t edge_idx = 0; edge_idx < graph->graph.edges.size();
       edge_idx += 2) {
    if (!IsPartOfCycle(graph, edge_idx)) {
      continue;
    }
    RelationalExpression *expr = graph->edges[edge_idx / 2].expr;
    expr->join_predicate_first = graph->predicates.size();
    for (Item *condition : expr->equijoin_conditions) {
      AddPredicate(thd, condition, /*was_join_condition=*/true,
                   FindSourceMultipleEquality(condition, multiple_equalities),
                   root, companion_collection, graph, trace);
    }
    for (Item *condition : expr->join_conditions) {
      AddPredicate(thd, condition, /*was_join_condition=*/true,
                   FindSourceMultipleEquality(condition, multiple_equalities),
                   root, companion_collection, graph, trace);
    }
    expr->join_predicate_last = graph->predicates.size();
    SortPredicates(graph->predicates.begin() + expr->join_predicate_first,
                   graph->predicates.begin() + expr->join_predicate_last);
  }
}

}  // namespace

/**
  Convert a join rooted at “expr” into a join hypergraph that encapsulates
  the constraints given by the relational expressions (e.g. inner joins are
  more freely reorderable than outer joins).

  The function in itself only does some bookkeeping around node bitmaps,
  and then defers the actual conflict detection logic to
  FindHyperedgeAndJoinConflicts().
 */
void MakeJoinGraphFromRelationalExpression(THD *thd, RelationalExpression *expr,
                                           string *trace,
                                           JoinHypergraph *graph) {
  if (expr->type == RelationalExpression::TABLE) {
    graph->graph.AddNode();
    graph->nodes.push_back(JoinHypergraph::Node{
        expr->table->table,
        Mem_root_array<Item *>{thd->mem_root,
                               expr->join_conditions_pushable_to_this},
        Mem_root_array<SargablePredicate>{thd->mem_root}, expr->companion_set});
    assert(expr->table->tableno() < MAX_TABLES);
    graph->table_num_to_node_num[expr->table->tableno()] =
        graph->graph.nodes.size() - 1;
    expr->nodes_in_subtree = NodeMap{1} << (graph->graph.nodes.size() - 1);
    return;
  }

  MakeJoinGraphFromRelationalExpression(thd, expr->left, trace, graph);
  MakeJoinGraphFromRelationalExpression(thd, expr->right, trace, graph);
  expr->nodes_in_subtree =
      expr->left->nodes_in_subtree | expr->right->nodes_in_subtree;

  table_map used_tables = 0;
  for (Item *condition : expr->join_conditions) {
    used_tables |= condition->used_tables();
  }
  for (Item *condition : expr->equijoin_conditions) {
    used_tables |= condition->used_tables();
  }
  const NodeMap used_nodes = GetNodeMapFromTableMap(
      used_tables & ~PSEUDO_TABLE_BITS, graph->table_num_to_node_num);

  const Hyperedge edge =
      FindHyperedgeAndJoinConflicts(thd, used_nodes, expr, graph);
  graph->graph.AddEdge(edge.left, edge.right);

  // Figure out whether we have two left joins that are associatively
  // reorderable, which can trigger a bug in our row count estimation. See the
  // definition of has_reordered_left_joins for more information.
  if (!graph->has_reordered_left_joins &&
      expr->type == RelationalExpression::LEFT_JOIN) {
    ForEachJoinOperator(expr->left, [expr, graph](RelationalExpression *child) {
      if (child->type == RelationalExpression::LEFT_JOIN &&
          OperatorsAreAssociative(*child, *expr)) {
        graph->has_reordered_left_joins = true;
      }
    });
    ForEachJoinOperator(expr->right,
                        [expr, graph](RelationalExpression *child) {
                          if (child->type == RelationalExpression::LEFT_JOIN &&
                              OperatorsAreAssociative(*expr, *child)) {
                            graph->has_reordered_left_joins = true;
                          }
                        });
  }

  if (trace != nullptr) {
    *trace += StringPrintf("Selectivity of join %s:\n",
                           GenerateExpressionLabel(expr).c_str());
  }
  double selectivity = 1.0;
  for (Item *item : expr->equijoin_conditions) {
    selectivity *=
        EstimateSelectivity(current_thd, item, *expr->companion_set, trace);
  }
  for (Item *item : expr->join_conditions) {
    selectivity *=
        EstimateSelectivity(current_thd, item, CompanionSet(), trace);
  }
  if (trace != nullptr &&
      expr->equijoin_conditions.size() + expr->join_conditions.size() > 1) {
    *trace += StringPrintf("  - total: %.g\n", selectivity);
  }

  const size_t estimated_bytes_per_row = EstimateRowWidthForJoin(*graph, expr);
  graph->edges.push_back(JoinPredicate{
      expr, selectivity, estimated_bytes_per_row,
      /*functional_dependencies=*/0, /*functional_dependencies_idx=*/{}});
}

NodeMap GetNodeMapFromTableMap(
    table_map map, const array<int, MAX_TABLES> &table_num_to_node_num) {
  NodeMap ret = 0;
  if (Overlaps(map, RAND_TABLE_BIT)) {  // Special case.
    ret |= RAND_TABLE_BIT;
    map &= ~RAND_TABLE_BIT;
  }
  for (int table_num : BitsSetIn(map)) {
    assert(table_num < int(MAX_TABLES));
    assert(table_num_to_node_num[table_num] != -1);
    ret |= TableBitmap(table_num_to_node_num[table_num]);
  }
  return ret;
}

namespace {

void AddMultipleEqualityPredicate(THD *thd,
                                  CompanionSetCollection &companion_collection,
                                  Item_equal *item_equal,
                                  Item_field *left_field, int left_table_idx,
                                  Item_field *right_field, int right_table_idx,
                                  double selectivity, JoinHypergraph *graph) {
  const int left_node_idx = graph->table_num_to_node_num[left_table_idx];
  const int right_node_idx = graph->table_num_to_node_num[right_table_idx];

  // See if there is already an edge between these two tables. Since the tables
  // are in the same companion set, they are not outerjoined to each other, so
  // it's enough to check the simple neighborhood. They could already be
  // connected through complex edges due to hyperpredicates, but in this case we
  // still want to add a simple edge, as it could in some cases be advantageous
  // to join along the simple edge before applying the hyperpredicate.
  RelationalExpression *expr = nullptr;
  if (IsSubset(TableBitmap(right_node_idx),
               graph->graph.nodes[left_node_idx].simple_neighborhood)) {
    for (int edge_idx : graph->graph.nodes[left_node_idx].simple_edges) {
      if (graph->graph.edges[edge_idx].right == TableBitmap(right_node_idx)) {
        expr = graph->edges[edge_idx / 2].expr;
        if (MultipleEqualityAlreadyExistsOnJoin(item_equal, *expr)) {
          return;
        }
        graph->edges[edge_idx / 2].selectivity *= selectivity;
        break;
      }
    }
    assert(expr != nullptr);
  } else {
    // There was none, so create a new one.
    graph->graph.AddEdge(TableBitmap(left_node_idx),
                         TableBitmap(right_node_idx));
    expr = new (thd->mem_root) RelationalExpression(thd);
    expr->type = RelationalExpression::INNER_JOIN;

    // TODO(sgunders): This does not really make much sense, but
    // estimated_bytes_per_row doesn't make that much sense to begin with;
    // it will depend on the join order. See if we can replace it with a
    // per-table width calculation that we can sum up in the join
    // optimizer.
    expr->tables_in_subtree =
        TableBitmap(left_table_idx) | TableBitmap(right_table_idx);
    expr->nodes_in_subtree =
        TableBitmap(left_node_idx) | TableBitmap(right_node_idx);

    expr->companion_set = companion_collection.Find(expr->tables_in_subtree);

    const size_t estimated_bytes_per_row =
        EstimateRowWidthForJoin(*graph, expr);
    graph->edges.push_back(JoinPredicate{expr, selectivity,
                                         estimated_bytes_per_row,
                                         /*functional_dependencies=*/0,
                                         /*functional_dependencies_idx=*/{}});
  }

  Item_func_eq *eq_item = MakeEqItem(left_field, right_field, item_equal);
  expr->equijoin_conditions.push_back(
      eq_item);  // NOTE: We run after MakeHashJoinConditions().

  // Make this predicate potentially sargable.
  graph->nodes[left_node_idx].join_conditions_pushable_to_this.push_back(
      eq_item);
  graph->nodes[right_node_idx].join_conditions_pushable_to_this.push_back(
      eq_item);
}

/**
  For each relevant multiple equality, add edges so that there are direct
  connections between all the involved tables (full mesh). The tables must
  all be in the same companion set (ie., no outer joins in the way).

  Must run after equijoin conditions are extracted. _Should_ be run after
  trivial conditions have been removed.
 */
void CompleteFullMeshForMultipleEqualities(
    THD *thd, const Mem_root_array<Item_equal *> &multiple_equalities,
    CompanionSetCollection &companion_collection, JoinHypergraph *graph,
    string *trace) {
  for (Item_equal *item_equal : multiple_equalities) {
    double selectivity = EstimateSelectivity(
        thd, item_equal, *companion_collection.Find(item_equal->used_tables()),
        trace);

    for (Item_field &left_field : item_equal->get_fields()) {
      const int left_table_idx =
          left_field.field->table->pos_in_table_list->tableno();
      for (Item_field &right_field : item_equal->get_fields()) {
        const int right_table_idx =
            right_field.field->table->pos_in_table_list->tableno();
        if (right_table_idx <= left_table_idx) {
          continue;
        }

        AddMultipleEqualityPredicate(thd, companion_collection, item_equal,
                                     &left_field, left_table_idx, &right_field,
                                     right_table_idx, selectivity, graph);
      }
    }
  }
}

/**
  Returns a map of all tables that are on the inner side of some outer join or
  antijoin.
 */
table_map GetTablesInnerToOuterJoinOrAntiJoin(
    const RelationalExpression *expr) {
  switch (expr->type) {
    case RelationalExpression::INNER_JOIN:
    case RelationalExpression::SEMIJOIN:
    case RelationalExpression::STRAIGHT_INNER_JOIN:
      return GetTablesInnerToOuterJoinOrAntiJoin(expr->left) |
             GetTablesInnerToOuterJoinOrAntiJoin(expr->right);
    case RelationalExpression::LEFT_JOIN:
    case RelationalExpression::ANTIJOIN:
      return GetTablesInnerToOuterJoinOrAntiJoin(expr->left) |
             expr->right->tables_in_subtree;
    case RelationalExpression::FULL_OUTER_JOIN:
      return expr->tables_in_subtree;
    case RelationalExpression::MULTI_INNER_JOIN:
      assert(false);  // Should have been unflattened by now.
      return 0;
    case RelationalExpression::TABLE:
      return 0;
  }
  assert(false);
  return 0;
}

/**
  Fully expand a multiple equality for a single table as simple equalities and
  append each equality to the array of conditions. Only expected to be called on
  multiple equalities that do not have an already known value, as such
  equalities should be eliminated by constant folding instead of being expanded.
 */
bool ExpandMultipleEqualsForSingleTable(Item_equal *equal,
                                        Mem_root_array<Item *> *conditions) {
  assert(!equal->const_item());
  assert(IsSingleBitSet(equal->used_tables() & ~PSEUDO_TABLE_BITS));
  Item *const_arg = equal->const_arg();
  if (const_arg != nullptr) {
    for (Item_field &field : equal->get_fields()) {
      if (conditions->push_back(MakeEqItem(&field, const_arg, equal))) {
        return true;
      }
    }
  } else {
    Item_field *prev = nullptr;
    for (Item_field &field : equal->get_fields()) {
      if (prev != nullptr) {
        if (conditions->push_back(MakeEqItem(prev, &field, equal))) {
          return true;
        }
      }
      prev = &field;
    }
  }
  return false;
}

/**
  Extract all WHERE conditions in a single-table query. Multiple equalities are
  fully expanded unconditionally, since there is only one way to expand them
  when there is only a single table (no need to consider that they should be
  pushable to joins). Normalization will also be performed if necessary.
 */
bool ExtractWhereConditionsForSingleTable(THD *thd, Item *condition,
                                          Mem_root_array<Item *> *conditions,
                                          bool *where_is_always_false) {
  bool need_normalization = false;
  if (WalkConjunction(condition, [conditions, &need_normalization](Item *cond) {
        if (IsMultipleEquals(cond)) {
          Item_equal *equal = down_cast<Item_equal *>(cond);
          if (equal->const_item()) {
            // This equality is known to evaluate to a constant value. Don't
            // expand it, but rather let constant folding remove it. Flag that
            // normalization is needed, so that constant folding kicks in.
            need_normalization = true;
            return conditions->push_back(equal);
          } else {
            // Expand the multiple equality. Normalization does not do anything
            // useful if all conditions are multiple equalities.
            return ExpandMultipleEqualsForSingleTable(equal, conditions);
          }
        } else {
          // Some other kind of condition. We might be able to simplify it in
          // normalization, so flag that we need normalization.
          need_normalization = true;
          return ExtractConditions(
              EarlyExpandMultipleEquals(cond, TablesBetween(0, MAX_TABLES)),
              conditions);
        }
      })) {
    return true;
  }

  if (need_normalization) {
    if (EarlyNormalizeConditions(thd, /*join=*/nullptr, conditions,
                                 where_is_always_false)) {
      return true;
    }
  }

  return false;
}

/// Fast path for MakeJoinHypergraph() when the query accesses a single table.
bool MakeSingleTableHypergraph(THD *thd, const Query_block *query_block,
                               string *trace, JoinHypergraph *graph,
                               bool *where_is_always_false) {
  Table_ref *const table_ref = query_block->leaf_tables;
  if (const int error = table_ref->fetch_number_of_rows(kRowEstimateFallback);
      error) {
    table_ref->table->file->print_error(error, MYF(0));
    return true;
  }

  RelationalExpression *root = MakeRelationalExpression(thd, table_ref);
  CompanionSetCollection companion_collection(thd, root);
  MakeJoinGraphFromRelationalExpression(thd, root, trace, graph);

  if (Item *const where_cond = query_block->join->where_cond;
      where_cond != nullptr) {
    Mem_root_array<Item *> where_conditions(thd->mem_root);
    if (ExtractWhereConditionsForSingleTable(thd, where_cond, &where_conditions,
                                             where_is_always_false)) {
      return true;
    }

    for (Item *item : where_conditions) {
      AddPredicate(thd, item, /*was_join_condition=*/false,
                   /*source_multiple_equality_idx=*/-1, root,
                   companion_collection, graph, trace);
    }
    graph->num_where_predicates = graph->predicates.size();

    SortPredicates(graph->predicates.begin(), graph->predicates.end());
  }

  if (trace != nullptr) {
    *trace += "\nConstructed hypergraph:\n";
    *trace += PrintDottyHypergraph(*graph);
  }

  return false;
}

}  // namespace

const JOIN *JoinHypergraph::join() const { return m_query_block->join; }

bool MakeJoinHypergraph(THD *thd, string *trace, JoinHypergraph *graph,
                        bool *where_is_always_false) {
  const Query_block *query_block = graph->query_block();

  if (trace != nullptr) {
    // TODO(sgunders): Do we want to keep this in the trace indefinitely?
    // It's only useful for debugging, not as much for understanding what's
    // going on.
    *trace += "Join list after simplification:\n";
    *trace += PrintJoinList(query_block->m_table_nest, /*level=*/0);
    *trace += "\n";
  }

  const size_t num_tables = query_block->leaf_table_count;
  if (graph->nodes.reserve(num_tables) ||
      graph->graph.nodes.reserve(num_tables)) {
    return true;
  }

  // Fast path for single-table queries. We can skip all the logic that analyzes
  // join conditions, as there is no join.
  if (num_tables == 1) {
    return MakeSingleTableHypergraph(thd, query_block, trace, graph,
                                     where_is_always_false);
  }

  RelationalExpression *root =
      MakeRelationalExpressionFromJoinList(thd, query_block->m_table_nest);

  CompanionSetCollection companion_collection(thd, root);
  FlattenInnerJoins(root);

  const JOIN *join = query_block->join;
  if (trace != nullptr) {
    // TODO(sgunders): Same question as above; perhaps the version after
    // pushdown is sufficient.
    *trace +=
        StringPrintf("Made this relational tree; WHERE condition is %s:\n",
                     ItemToString(join->where_cond).c_str());
    *trace += PrintRelationalExpression(root, 0);
    *trace += "\n";
  }

  if (trace != nullptr) {
    *trace += StringPrintf("Pushing conditions down.\n");
  }

  Mem_root_array<Item *> table_filters(thd->mem_root);
  Mem_root_array<Item *> cycle_inducing_edges(thd->mem_root);
  PushDownJoinConditions(thd, root, companion_collection, &table_filters,
                         &cycle_inducing_edges, trace);

  // Split up WHERE conditions, and push them down into the tree as much as
  // we can. (They have earlier been hoisted up as far as possible; see
  // comments on PushDownAsMuchAsPossible() and PushDownJoinConditions().)
  // Note that we do this after pushing down join conditions, so that we
  // don't push down WHERE conditions to join conditions and then re-process
  // them later.
  Mem_root_array<Item *> where_conditions(thd->mem_root);
  if (join->where_cond != nullptr) {
    Item *where_cond = EarlyExpandMultipleEquals(join->where_cond,
                                                 /*tables_in_subtree=*/~0);
    if (ExtractConditions(where_cond, &where_conditions)) {
      return true;
    }
    if (EarlyNormalizeConditions(thd, /*join=*/nullptr, &where_conditions,
                                 where_is_always_false)) {
      return true;
    }
    ReorderConditions(&where_conditions);
    where_conditions = PushDownAsMuchAsPossible(
        thd, std::move(where_conditions), root,
        /*is_join_condition_for_expr=*/false, companion_collection,
        &table_filters, &cycle_inducing_edges, trace);

    // We're done pushing, so unflatten so that the rest of the algorithms
    // don't need to worry about it.
    UnflattenInnerJoins(root);

    if (CanonicalizeConditions(thd, GetVisibleTables(root),
                               TablesBetween(0, MAX_TABLES),
                               &where_conditions)) {
      return true;
    }

    // NOTE: Any remaining WHERE conditions, whether single-table or multi-table
    // (join conditions), are left up here for a reason (i.e., they are
    // nondeterministic and/or blocked by outer joins), so they should not be
    // attempted pushed as sargable predicates.
  } else {
    // We're done pushing, so unflatten so that the rest of the algorithms
    // don't need to worry about it.
    UnflattenInnerJoins(root);
  }

  // Now that everything is pushed, we can concretize any multiple equalities
  // that are left on antijoins and semijoins.
  LateConcretizeMultipleEqualities(thd, root);

  // Now see if we can push down join conditions to sargable predicates.
  // We do this after we're done pushing, since pushing can change predicates
  // (in particular, it can concretize multiple equalities).
  PushDownJoinConditionsForSargable(thd, root);

  if (CanonicalizeJoinConditions(thd, root)) {
    return true;
  }
  FindConditionsUsedTables(thd, root);
  MakeHashJoinConditions(thd, root);

  if (trace != nullptr) {
    *trace += StringPrintf(
        "\nAfter pushdown; remaining WHERE conditions are %s, "
        "table filters are %s:\n",
        ItemsToString(where_conditions).c_str(),
        ItemsToString(table_filters).c_str());
    *trace += PrintRelationalExpression(root, 0);
    *trace += '\n';
  }

  // Ask the storage engine to update stats.records, if needed.
  // We need to do this before MakeJoinGraphFromRelationalExpression(),
  // which determines selectivities that are in part based on it.
  // NOTE: ha_archive breaks without this call! (That is probably a bug in
  // ha_archive, though.)
  for (Table_ref *tl = graph->query_block()->leaf_tables; tl != nullptr;
       tl = tl->next_leaf) {
    if (const int error = tl->fetch_number_of_rows(kRowEstimateFallback);
        error) {
      tl->table->file->print_error(error, MYF(0));
      return true;
    }
  }

  // Build sets of equal fields in each CompanionSet.
  ForEachOperator(root, [&](RelationalExpression *expr) {
    if (expr->type == RelationalExpression::TABLE) {
      for (const Item *condition : expr->join_conditions_pushable_to_this) {
        if (is_function_of_type(condition, Item_func::EQ_FUNC)) {
          expr->companion_set->AddEquijoinCondition(
              thd, down_cast<const Item_func_eq &>(*condition));
        }
      }
    } else {
      for (const Item_eq_base *condition : expr->equijoin_conditions) {
        if (condition->functype() == Item_func::EQ_FUNC) {
          expr->companion_set->AddEquijoinCondition(
              thd, down_cast<const Item_func_eq &>(*condition));
        }
      }
    }
  });

  if (trace != nullptr) {
    *trace += companion_collection.ToString();
  }

  // Construct the hypergraph from the relational expression.
#ifndef NDEBUG
  std::fill(begin(graph->table_num_to_node_num),
            end(graph->table_num_to_node_num), -1);
#endif
  MakeJoinGraphFromRelationalExpression(thd, root, trace, graph);

  // Now that we have the hypergraph construction done, it no longer hurts
  // to remove impossible conditions.
  ClearImpossibleJoinConditions(root);

  graph->tables_inner_to_outer_or_anti =
      GetTablesInnerToOuterJoinOrAntiJoin(root);

  // Add cycles.
  size_t old_graph_edges = graph->graph.edges.size();
  if (!cycle_inducing_edges.empty()) {
    AddCycleEdges(thd, cycle_inducing_edges, companion_collection, graph,
                  trace);
  }
  // Now that all trivial conditions have been removed and all equijoin
  // conditions extracted, go ahead and extract all the multiple
  // equalities that are in actual use, and present as part of the base
  // conjunctions (ie., not OR-ed with anything).
  Mem_root_array<Item_equal *> multiple_equalities(thd->mem_root);
  ExtractCycleMultipleEqualitiesFromJoinConditions(root, companion_collection,
                                                   &multiple_equalities);
  ExtractCycleMultipleEqualities(where_conditions, companion_collection,
                                 &multiple_equalities);
  if (multiple_equalities.size() > 64) {
    multiple_equalities.resize(64);
  }
  std::sort(multiple_equalities.begin(), multiple_equalities.end());
  multiple_equalities.erase(
      std::unique(multiple_equalities.begin(), multiple_equalities.end()),
      multiple_equalities.end());
  CompleteFullMeshForMultipleEqualities(thd, multiple_equalities,
                                        companion_collection, graph, trace);
  if (graph->graph.edges.size() != old_graph_edges) {
    // We added at least one cycle-inducing edge.
    PromoteCycleJoinPredicates(thd, root, multiple_equalities,
                               companion_collection, graph, trace);
  }

  if (trace != nullptr) {
    *trace += "\nConstructed hypergraph:\n";
    *trace += PrintDottyHypergraph(*graph);

    if (DEBUGGING_DPHYP) {
      // DPhyp printouts talk mainly about R1, R2, etc., so if debugging
      // the algorithm, it is useful to have a link to the table names.
      *trace += "Node mappings, for reference:\n";
      for (size_t i = 0; i < graph->nodes.size(); ++i) {
        *trace +=
            StringPrintf("  R%zu = %s\n", i + 1, graph->nodes[i].table->alias);
      }
    }
    *trace += "\n";
  }

#ifndef NDEBUG
  {
    // Verify we have no duplicate edges.
    const Mem_root_array<Hyperedge> &edges = graph->graph.edges;
    for (size_t edge1_idx = 0; edge1_idx < edges.size(); ++edge1_idx) {
      for (size_t edge2_idx = edge1_idx + 1; edge2_idx < edges.size();
           ++edge2_idx) {
        const Hyperedge &e1 = edges[edge1_idx];
        const Hyperedge &e2 = edges[edge2_idx];
        assert(e1.left != e2.left || e1.right != e2.right);
      }
    }
  }

#endif

  // The predicates added so far are join conditions that have been promoted to
  // WHERE predicates by PromoteCycleJoinPredicates().
  const size_t num_cycle_predicates = graph->predicates.size();

  // Find TES and selectivity for each WHERE predicate that was not pushed
  // down earlier.
  for (Item *condition : where_conditions) {
    AddPredicate(thd, condition, /*was_join_condition=*/false,
                 /*source_multiple_equality_idx=*/-1, root,
                 companion_collection, graph, trace);
  }

  // Table filters should be applied at the bottom, without extending the TES.
  for (Item *condition : table_filters) {
    Predicate pred;
    pred.condition = condition;
    pred.used_nodes = pred.total_eligibility_set = GetNodeMapFromTableMap(
        condition->used_tables() & ~(INNER_TABLE_BIT | OUTER_REF_TABLE_BIT),
        graph->table_num_to_node_num);
    assert(IsSingleBitSet(pred.total_eligibility_set));
    pred.selectivity = EstimateSelectivity(
        thd, condition, *companion_collection.Find(condition->used_tables()),
        trace);
    pred.functional_dependencies_idx.init(thd->mem_root);
    graph->predicates.push_back(std::move(pred));
  }

  // Sort the predicates so that filters created from them later automatically
  // evaluate the most selective and least expensive predicates first. Don't
  // touch the join (cycle) predicates at the beginning, as they are already
  // sorted, and reordering them would make the join_predicate_first and
  // join_predicate_last pointers in the corresponding RelationalExpression
  // incorrect.
  SortPredicates(graph->predicates.begin() + num_cycle_predicates,
                 graph->predicates.end());

  graph->num_where_predicates = graph->predicates.size();

  return false;
}

// Returns the tables in this subtree that are visible higher up in
// the join tree. This includes all tables in this subtree, except
// those that are on the inner side of a semijoin or an antijoin.
table_map GetVisibleTables(const RelationalExpression *expr) {
  switch (expr->type) {
    case RelationalExpression::TABLE:
      return expr->tables_in_subtree;
    case RelationalExpression::SEMIJOIN:
    case RelationalExpression::ANTIJOIN:
      // Inner side of a semijoin or an antijoin should not
      // be visible outside of the join.
      return GetVisibleTables(expr->left);
    case RelationalExpression::INNER_JOIN:
    case RelationalExpression::STRAIGHT_INNER_JOIN:
    case RelationalExpression::LEFT_JOIN:
    case RelationalExpression::FULL_OUTER_JOIN:
      return GetVisibleTables(expr->left) | GetVisibleTables(expr->right);
    case RelationalExpression::MULTI_INNER_JOIN:
      return std::accumulate(
          expr->multi_children.begin(), expr->multi_children.end(),
          table_map{0},
          [](table_map tables, const RelationalExpression *child) {
            return tables | GetVisibleTables(child);
          });
  }
  assert(false);
  return 0;
}<|MERGE_RESOLUTION|>--- conflicted
+++ resolved
@@ -2843,10 +2843,6 @@
   }
   pred.total_eligibility_set = GetNodeMapFromTableMap(
       total_eligibility_set, graph->table_num_to_node_num);
-<<<<<<< HEAD
-  pred.selectivity =
-      EstimateSelectivity(thd, condition, *root->companion_set, trace);
-=======
 
   if ((condition->used_tables() & ~PSEUDO_TABLE_BITS) ==
       0) {  // No regular tables.
@@ -2867,7 +2863,6 @@
     }
   }
 
->>>>>>> 87307d4d
   pred.was_join_condition = was_join_condition;
   pred.source_multiple_equality_idx = source_multiple_equality_idx;
   pred.functional_dependencies_idx.init(thd->mem_root);
