--- conflicted
+++ resolved
@@ -3973,13 +3973,8 @@
     case KEYTYPE_FOREIGN:
       key_number--;				// Skip this key
       continue;
-<<<<<<< HEAD
     case KEYTYPE_CLUSTERING | KEYTYPE_UNIQUE:
     case KEYTYPE_CLUSTERING | KEYTYPE_MULTIPLE:
-=======
-    case Key::CLUSTERING | Key::UNIQUE:
-    case Key::CLUSTERING | Key::MULTIPLE:
-#ifdef WITH_PARTITION_STORAGE_ENGINE
       if (thd->work_part_info)
       {
         partition_info *part_info= thd->work_part_info;
@@ -4014,11 +4009,8 @@
           }
         }
       }
-      else
-#endif
->>>>>>> 3e6fd886
-      if (unlikely(!ha_check_storage_engine_flag(
-                     file->ht, HTON_SUPPORTS_CLUSTERED_KEYS)))
+      else if (unlikely(!ha_check_storage_engine_flag(
+               file->ht, HTON_SUPPORTS_CLUSTERED_KEYS)))
       {
         my_error(ER_ILLEGAL_HA_CREATE_OPTION, MYF(0),
                  ha_resolve_storage_engine_name(file->ht), "CLUSTERING");
