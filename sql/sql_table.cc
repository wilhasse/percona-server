/* Copyright (C) 2000-2004 MySQL AB

   This program is free software; you can redistribute it and/or modify
   it under the terms of the GNU General Public License as published by
   the Free Software Foundation; either version 2 of the License, or
   (at your option) any later version.

   This program is distributed in the hope that it will be useful,
   but WITHOUT ANY WARRANTY; without even the implied warranty of
   MERCHANTABILITY or FITNESS FOR A PARTICULAR PURPOSE.  See the
   GNU General Public License for more details.

   You should have received a copy of the GNU General Public License
   along with this program; if not, write to the Free Software
   Foundation, Inc., 59 Temple Place, Suite 330, Boston, MA  02111-1307  USA */

/* drop and alter of tables */

#include "mysql_priv.h"
#ifdef HAVE_BERKELEY_DB
#include "ha_berkeley.h"
#endif
#include <hash.h>
#include <myisam.h>
#include <my_dir.h>
#include "sp_head.h"
#include "sql_trigger.h"

#ifdef __WIN__
#include <io.h>
#endif

const char *primary_key_name="PRIMARY";

static bool check_if_keyname_exists(const char *name,KEY *start, KEY *end);
static char *make_unique_key_name(const char *field_name,KEY *start,KEY *end);
static int copy_data_between_tables(TABLE *from,TABLE *to,
				    List<create_field> &create,
				    enum enum_duplicates handle_duplicates,
                                    bool ignore,
				    uint order_num, ORDER *order,
				    ha_rows *copied,ha_rows *deleted);
static bool prepare_blob_field(THD *thd, create_field *sql_field);
static bool check_engine(THD *thd, const char *table_name,
                         enum db_type *new_engine);                             


/*
 Build the path to a file for a table (or the base path that can
 then have various extensions stuck on to it).

  SYNOPSIS
   build_table_path()
   buff                 Buffer to build the path into
   bufflen              sizeof(buff)
   db                   Name of database
   table                Name of table
   ext                  Filename extension

  RETURN
    0                   Error
    #                   Size of path
 */

static uint build_table_path(char *buff, size_t bufflen, const char *db,
                             const char *table, const char *ext)
{
  strxnmov(buff, bufflen-1, mysql_data_home, "/", db, "/", table, ext,
           NullS);
  return unpack_filename(buff,buff);
}



/*
 delete (drop) tables.

  SYNOPSIS
   mysql_rm_table()
   thd			Thread handle
   tables		List of tables to delete
   if_exists		If 1, don't give error if one table doesn't exists

  NOTES
    Will delete all tables that can be deleted and give a compact error
    messages for tables that could not be deleted.
    If a table is in use, we will wait for all users to free the table
    before dropping it

    Wait if global_read_lock (FLUSH TABLES WITH READ LOCK) is set.

  RETURN
    FALSE OK.  In this case ok packet is sent to user
    TRUE  Error

*/

bool mysql_rm_table(THD *thd,TABLE_LIST *tables, my_bool if_exists,
                    my_bool drop_temporary)
{
  bool error= FALSE, need_start_waiters= FALSE;
  DBUG_ENTER("mysql_rm_table");

  /* mark for close and remove all cached entries */

  if (!drop_temporary)
  {
    if ((error= wait_if_global_read_lock(thd, 0, 1)))
    {
      my_error(ER_TABLE_NOT_LOCKED_FOR_WRITE, MYF(0), tables->table_name);
      DBUG_RETURN(TRUE);
    }
    else
      need_start_waiters= TRUE;
  }

  /*
    Acquire LOCK_open after wait_if_global_read_lock(). If we would hold
    LOCK_open during wait_if_global_read_lock(), other threads could not
    close their tables. This would make a pretty deadlock.
  */
  thd->mysys_var->current_mutex= &LOCK_open;
  thd->mysys_var->current_cond= &COND_refresh;
  VOID(pthread_mutex_lock(&LOCK_open));

  error= mysql_rm_table_part2(thd, tables, if_exists, drop_temporary, 0, 0);

  pthread_mutex_unlock(&LOCK_open);

  pthread_mutex_lock(&thd->mysys_var->mutex);
  thd->mysys_var->current_mutex= 0;
  thd->mysys_var->current_cond= 0;
  pthread_mutex_unlock(&thd->mysys_var->mutex);

  if (need_start_waiters)
    start_waiting_global_read_lock(thd);

  if (error)
    DBUG_RETURN(TRUE);
  send_ok(thd);
  DBUG_RETURN(FALSE);
}


/*
 delete (drop) tables.

  SYNOPSIS
    mysql_rm_table_part2_with_lock()
    thd			Thread handle
    tables		List of tables to delete
    if_exists		If 1, don't give error if one table doesn't exists
    dont_log_query	Don't write query to log files. This will also not
                        generate warnings if the handler files doesn't exists

 NOTES
   Works like documented in mysql_rm_table(), but don't check
   global_read_lock and don't send_ok packet to server.

 RETURN
  0	ok
  1	error
*/

int mysql_rm_table_part2_with_lock(THD *thd,
				   TABLE_LIST *tables, bool if_exists,
				   bool drop_temporary, bool dont_log_query)
{
  int error;
  thd->mysys_var->current_mutex= &LOCK_open;
  thd->mysys_var->current_cond= &COND_refresh;
  VOID(pthread_mutex_lock(&LOCK_open));

  error= mysql_rm_table_part2(thd, tables, if_exists, drop_temporary, 1,
			      dont_log_query);

  pthread_mutex_unlock(&LOCK_open);

  pthread_mutex_lock(&thd->mysys_var->mutex);
  thd->mysys_var->current_mutex= 0;
  thd->mysys_var->current_cond= 0;
  pthread_mutex_unlock(&thd->mysys_var->mutex);
  return error;
}


/*
  Execute the drop of a normal or temporary table

  SYNOPSIS
    mysql_rm_table_part2()
    thd			Thread handler
    tables		Tables to drop
    if_exists		If set, don't give an error if table doesn't exists.
			In this case we give an warning of level 'NOTE'
    drop_temporary	Only drop temporary tables
    drop_view		Allow to delete VIEW .frm
    dont_log_query	Don't write query to log files. This will also not
			generate warnings if the handler files doesn't exists  

  TODO:
    When logging to the binary log, we should log
    tmp_tables and transactional tables as separate statements if we
    are in a transaction;  This is needed to get these tables into the
    cached binary log that is only written on COMMIT.

   The current code only writes DROP statements that only uses temporary
   tables to the cache binary log.  This should be ok on most cases, but
   not all.

 RETURN
   0	ok
   1	Error
   -1	Thread was killed
*/

int mysql_rm_table_part2(THD *thd, TABLE_LIST *tables, bool if_exists,
			 bool drop_temporary, bool drop_view,
			 bool dont_log_query)
{
  TABLE_LIST *table;
  char	path[FN_REFLEN], *alias;
  String wrong_tables;
  int error;
  bool some_tables_deleted=0, tmp_table_deleted=0, foreign_key_error=0;

  DBUG_ENTER("mysql_rm_table_part2");

  if (lock_table_names(thd, tables))
    DBUG_RETURN(1);

  /* Don't give warnings for not found errors, as we already generate notes */
  thd->no_warnings_for_error= 1;

  for (table= tables; table; table= table->next_local)
  {
    char *db=table->db;
<<<<<<< HEAD
    db_type table_type= DB_TYPE_UNKNOWN;

    mysql_ha_flush(thd, table, MYSQL_HA_CLOSE_FINAL, TRUE);
    if (!close_temporary_table(thd, db, table->table_name))
=======
    mysql_ha_flush(thd, table, MYSQL_HA_CLOSE_FINAL, TRUE);
    if (!close_temporary_table(thd, db, table->real_name))
>>>>>>> 6bc4636b
    {
      tmp_table_deleted=1;
      continue;					// removed temporary table
    }

    error=0;
    if (!drop_temporary)
    {
      abort_locked_tables(thd, db, table->table_name);
      remove_table_from_cache(thd, db, table->table_name,
	                      RTFC_WAIT_OTHER_THREAD_FLAG |
			      RTFC_CHECK_KILLED_FLAG);
      drop_locked_tables(thd, db, table->table_name);
      if (thd->killed)
      {
        thd->no_warnings_for_error= 0;
	DBUG_RETURN(-1);
      }
      alias= (lower_case_table_names == 2) ? table->alias : table->table_name;
      /* remove form file and isam files */
      build_table_path(path, sizeof(path), db, alias, reg_ext);
    }
    if (drop_temporary ||
       (access(path,F_OK) &&
         ha_create_table_from_engine(thd,db,alias)) ||
        (!drop_view &&
	 mysql_frm_type(thd, path, &table_type) != FRMTYPE_TABLE))
    {
      // Table was not found on disk and table can't be created from engine
      if (if_exists)
	push_warning_printf(thd, MYSQL_ERROR::WARN_LEVEL_NOTE,
			    ER_BAD_TABLE_ERROR, ER(ER_BAD_TABLE_ERROR),
			    table->table_name);
      else
        error= 1;
    }
    else
    {
      char *end;
      if (table_type == DB_TYPE_UNKNOWN)
	mysql_frm_type(thd, path, &table_type);
      *(end=fn_ext(path))=0;			// Remove extension for delete
      error= ha_delete_table(thd, table_type, path, table->table_name,
                             !dont_log_query);
      if ((error == ENOENT || error == HA_ERR_NO_SUCH_TABLE) && 
	  (if_exists || table_type == DB_TYPE_UNKNOWN))
	error= 0;
      if (error == HA_ERR_ROW_IS_REFERENCED)
      {
	/* the table is referenced by a foreign key constraint */
	foreign_key_error=1;
      }
      if (!error || error == ENOENT || error == HA_ERR_NO_SUCH_TABLE)
      {
        int new_error;
	/* Delete the table definition file */
	strmov(end,reg_ext);
	if (!(new_error=my_delete(path,MYF(MY_WME))))
        {
	  some_tables_deleted=1;
          new_error= Table_triggers_list::drop_all_triggers(thd, db,
                                                            table->table_name);
        }
        error|= new_error;
      }
    }
    if (error)
    {
      if (wrong_tables.length())
	wrong_tables.append(',');
      wrong_tables.append(String(table->table_name,system_charset_info));
    }
  }
  thd->tmp_table_used= tmp_table_deleted;
  error= 0;
  if (wrong_tables.length())
  {
    if (!foreign_key_error)
      my_printf_error(ER_BAD_TABLE_ERROR, ER(ER_BAD_TABLE_ERROR), MYF(0),
                      wrong_tables.c_ptr());
    else
      my_message(ER_ROW_IS_REFERENCED, ER(ER_ROW_IS_REFERENCED), MYF(0));
    error= 1;
  }

  if (some_tables_deleted || tmp_table_deleted || !error)
  {
    query_cache_invalidate3(thd, tables, 0);
    if (!dont_log_query && mysql_bin_log.is_open())
    {
      if (!error)
        thd->clear_error();
      Query_log_event qinfo(thd, thd->query, thd->query_length, FALSE, FALSE);
      mysql_bin_log.write(&qinfo);
    }
  }

  unlock_table_names(thd, tables, (TABLE_LIST*) 0);
  thd->no_warnings_for_error= 0;
  DBUG_RETURN(error);
}


int quick_rm_table(enum db_type base,const char *db,
		   const char *table_name)
{
  char path[FN_REFLEN];
  int error=0;
  build_table_path(path, sizeof(path), db, table_name, reg_ext);
  if (my_delete(path,MYF(0)))
    error=1; /* purecov: inspected */
  *fn_ext(path)= 0;                             // Remove reg_ext
  return ha_delete_table(current_thd, base, path, table_name, 0) || error;
}

/*
  Sort keys in the following order:
  - PRIMARY KEY
  - UNIQUE keyws where all column are NOT NULL
  - Other UNIQUE keys
  - Normal keys
  - Fulltext keys

  This will make checking for duplicated keys faster and ensure that
  PRIMARY keys are prioritized.
*/

static int sort_keys(KEY *a, KEY *b)
{
  if (a->flags & HA_NOSAME)
  {
    if (!(b->flags & HA_NOSAME))
      return -1;
    if ((a->flags ^ b->flags) & (HA_NULL_PART_KEY | HA_END_SPACE_KEY))
    {
      /* Sort NOT NULL keys before other keys */
      return (a->flags & (HA_NULL_PART_KEY | HA_END_SPACE_KEY)) ? 1 : -1;
    }
    if (a->name == primary_key_name)
      return -1;
    if (b->name == primary_key_name)
      return 1;
  }
  else if (b->flags & HA_NOSAME)
    return 1;					// Prefer b

  if ((a->flags ^ b->flags) & HA_FULLTEXT)
  {
    return (a->flags & HA_FULLTEXT) ? 1 : -1;
  }
  /*
    Prefer original key order.	usable_key_parts contains here
    the original key position.
  */
  return ((a->usable_key_parts < b->usable_key_parts) ? -1 :
	  (a->usable_key_parts > b->usable_key_parts) ? 1 :
	  0);
}

/*
  Check TYPELIB (set or enum) for duplicates

  SYNOPSIS
    check_duplicates_in_interval()
    set_or_name   "SET" or "ENUM" string for warning message
    name	  name of the checked column
    typelib	  list of values for the column

  DESCRIPTION
    This function prints an warning for each value in list
    which has some duplicates on its right

  RETURN VALUES
    void
*/

void check_duplicates_in_interval(const char *set_or_name,
                                  const char *name, TYPELIB *typelib,
                                  CHARSET_INFO *cs)
{
  TYPELIB tmp= *typelib;
  const char **cur_value= typelib->type_names;
  unsigned int *cur_length= typelib->type_lengths;
  
  for ( ; tmp.count > 1; cur_value++, cur_length++)
  {
    tmp.type_names++;
    tmp.type_lengths++;
    tmp.count--;
    if (find_type2(&tmp, (const char*)*cur_value, *cur_length, cs))
    {
      push_warning_printf(current_thd,MYSQL_ERROR::WARN_LEVEL_NOTE,
			  ER_DUPLICATED_VALUE_IN_TYPE,
			  ER(ER_DUPLICATED_VALUE_IN_TYPE),
			  name,*cur_value,set_or_name);
    }
  }
}


/*
  Check TYPELIB (set or enum) max and total lengths

  SYNOPSIS
    calculate_interval_lengths()
    cs            charset+collation pair of the interval
    typelib       list of values for the column
    max_length    length of the longest item
    tot_length    sum of the item lengths

  DESCRIPTION
    After this function call:
    - ENUM uses max_length
    - SET uses tot_length.

  RETURN VALUES
    void
*/
void calculate_interval_lengths(CHARSET_INFO *cs, TYPELIB *interval,
                                uint32 *max_length, uint32 *tot_length)
{
  const char **pos;
  uint *len;
  *max_length= *tot_length= 0;
  for (pos= interval->type_names, len= interval->type_lengths;
       *pos ; pos++, len++)
  {
    uint length= cs->cset->numchars(cs, *pos, *pos + *len);
    *tot_length+= length;
    set_if_bigger(*max_length, (uint32)length);
  }
}


/*
  Prepare a create_table instance for packing

  SYNOPSIS
    prepare_create_field()
    sql_field     field to prepare for packing
    blob_columns  count for BLOBs
    timestamps    count for timestamps
    table_flags   table flags

  DESCRIPTION
    This function prepares a create_field instance.
    Fields such as pack_flag are valid after this call.

  RETURN VALUES
   0	ok
   1	Error
*/

int prepare_create_field(create_field *sql_field, 
			 uint *blob_columns, 
			 int *timestamps, int *timestamps_with_niladic,
			 uint table_flags)
{
  DBUG_ENTER("prepare_field");

  /*
    This code came from mysql_prepare_table.
    Indent preserved to make patching easier
  */
  DBUG_ASSERT(sql_field->charset);

  switch (sql_field->sql_type) {
  case FIELD_TYPE_BLOB:
  case FIELD_TYPE_MEDIUM_BLOB:
  case FIELD_TYPE_TINY_BLOB:
  case FIELD_TYPE_LONG_BLOB:
    sql_field->pack_flag=FIELDFLAG_BLOB |
      pack_length_to_packflag(sql_field->pack_length -
                              portable_sizeof_char_ptr);
    if (sql_field->charset->state & MY_CS_BINSORT)
      sql_field->pack_flag|=FIELDFLAG_BINARY;
    sql_field->length=8;			// Unireg field length
    sql_field->unireg_check=Field::BLOB_FIELD;
    (*blob_columns)++;
    break;
  case FIELD_TYPE_GEOMETRY:
#ifdef HAVE_SPATIAL
    if (!(table_flags & HA_CAN_GEOMETRY))
    {
      my_printf_error(ER_CHECK_NOT_IMPLEMENTED, ER(ER_CHECK_NOT_IMPLEMENTED),
                      MYF(0), "GEOMETRY");
      DBUG_RETURN(1);
    }
    sql_field->pack_flag=FIELDFLAG_GEOM |
      pack_length_to_packflag(sql_field->pack_length -
                              portable_sizeof_char_ptr);
    if (sql_field->charset->state & MY_CS_BINSORT)
      sql_field->pack_flag|=FIELDFLAG_BINARY;
    sql_field->length=8;			// Unireg field length
    sql_field->unireg_check=Field::BLOB_FIELD;
    (*blob_columns)++;
    break;
#else
    my_printf_error(ER_FEATURE_DISABLED,ER(ER_FEATURE_DISABLED), MYF(0),
                    sym_group_geom.name, sym_group_geom.needed_define);
    DBUG_RETURN(1);
#endif /*HAVE_SPATIAL*/
  case MYSQL_TYPE_VARCHAR:
#ifndef QQ_ALL_HANDLERS_SUPPORT_VARCHAR
    if (table_flags & HA_NO_VARCHAR)
    {
      /* convert VARCHAR to CHAR because handler is not yet up to date */
      sql_field->sql_type=    MYSQL_TYPE_VAR_STRING;
      sql_field->pack_length= calc_pack_length(sql_field->sql_type,
                                               (uint) sql_field->length);
      if ((sql_field->length / sql_field->charset->mbmaxlen) >
          MAX_FIELD_CHARLENGTH)
      {
        my_printf_error(ER_TOO_BIG_FIELDLENGTH, ER(ER_TOO_BIG_FIELDLENGTH),
                        MYF(0), sql_field->field_name, MAX_FIELD_CHARLENGTH);
        DBUG_RETURN(1);
      }
    }
#endif
    /* fall through */
  case FIELD_TYPE_STRING:
    sql_field->pack_flag=0;
    if (sql_field->charset->state & MY_CS_BINSORT)
      sql_field->pack_flag|=FIELDFLAG_BINARY;
    break;
  case FIELD_TYPE_ENUM:
    sql_field->pack_flag=pack_length_to_packflag(sql_field->pack_length) |
      FIELDFLAG_INTERVAL;
    if (sql_field->charset->state & MY_CS_BINSORT)
      sql_field->pack_flag|=FIELDFLAG_BINARY;
    sql_field->unireg_check=Field::INTERVAL_FIELD;
    check_duplicates_in_interval("ENUM",sql_field->field_name,
                                 sql_field->interval,
                                 sql_field->charset);
    break;
  case FIELD_TYPE_SET:
    sql_field->pack_flag=pack_length_to_packflag(sql_field->pack_length) |
      FIELDFLAG_BITFIELD;
    if (sql_field->charset->state & MY_CS_BINSORT)
      sql_field->pack_flag|=FIELDFLAG_BINARY;
    sql_field->unireg_check=Field::BIT_FIELD;
    check_duplicates_in_interval("SET",sql_field->field_name,
                                 sql_field->interval,
                                 sql_field->charset);
    break;
  case FIELD_TYPE_DATE:			// Rest of string types
  case FIELD_TYPE_NEWDATE:
  case FIELD_TYPE_TIME:
  case FIELD_TYPE_DATETIME:
  case FIELD_TYPE_NULL:
    sql_field->pack_flag=f_settype((uint) sql_field->sql_type);
    break;
  case FIELD_TYPE_BIT:
    /* 
      We have sql_field->pack_flag already set here, see mysql_prepare_table().
    */
    break;
  case FIELD_TYPE_NEWDECIMAL:
    sql_field->pack_flag=(FIELDFLAG_NUMBER |
                          (sql_field->flags & UNSIGNED_FLAG ? 0 :
                           FIELDFLAG_DECIMAL) |
                          (sql_field->flags & ZEROFILL_FLAG ?
                           FIELDFLAG_ZEROFILL : 0) |
                          (sql_field->decimals << FIELDFLAG_DEC_SHIFT));
    break;
  case FIELD_TYPE_TIMESTAMP:
    /* We should replace old TIMESTAMP fields with their newer analogs */
    if (sql_field->unireg_check == Field::TIMESTAMP_OLD_FIELD)
    {
      if (!*timestamps)
      {
        sql_field->unireg_check= Field::TIMESTAMP_DNUN_FIELD;
        (*timestamps_with_niladic)++;
      }
      else
        sql_field->unireg_check= Field::NONE;
    }
    else if (sql_field->unireg_check != Field::NONE)
      (*timestamps_with_niladic)++;

    (*timestamps)++;
    /* fall-through */
  default:
    sql_field->pack_flag=(FIELDFLAG_NUMBER |
                          (sql_field->flags & UNSIGNED_FLAG ? 0 :
                           FIELDFLAG_DECIMAL) |
                          (sql_field->flags & ZEROFILL_FLAG ?
                           FIELDFLAG_ZEROFILL : 0) |
                          f_settype((uint) sql_field->sql_type) |
                          (sql_field->decimals << FIELDFLAG_DEC_SHIFT));
    break;
  }
  if (!(sql_field->flags & NOT_NULL_FLAG))
    sql_field->pack_flag|= FIELDFLAG_MAYBE_NULL;
  if (sql_field->flags & NO_DEFAULT_VALUE_FLAG)
    sql_field->pack_flag|= FIELDFLAG_NO_DEFAULT;
  DBUG_RETURN(0);
}

/*
  Preparation for table creation

  SYNOPSIS
    mysql_prepare_table()
    thd			Thread object
    create_info		Create information (like MAX_ROWS)
    fields		List of fields to create
    keys		List of keys to create

  DESCRIPTION
    Prepares the table and key structures for table creation.

  NOTES
    sets create_info->varchar if the table has a varchar

  RETURN VALUES
    0	ok
    -1	error
*/

static int mysql_prepare_table(THD *thd, HA_CREATE_INFO *create_info,
                               List<create_field> *fields,
                               List<Key> *keys, bool tmp_table,
                               uint *db_options,
                               handler *file, KEY **key_info_buffer,
                               uint *key_count, int select_field_count)
{
  const char	*key_name;
  create_field	*sql_field,*dup_field;
  uint		field,null_fields,blob_columns,max_key_length;
  ulong		record_offset= 0;
  KEY		*key_info;
  KEY_PART_INFO *key_part_info;
  int		timestamps= 0, timestamps_with_niladic= 0;
  int		field_no,dup_no;
  int		select_field_pos,auto_increment=0;
  List_iterator<create_field> it(*fields),it2(*fields);
  uint total_uneven_bit_length= 0;
  DBUG_ENTER("mysql_prepare_table");

  select_field_pos= fields->elements - select_field_count;
  null_fields=blob_columns=0;
  create_info->varchar= 0;
  max_key_length= file->max_key_length();

  for (field_no=0; (sql_field=it++) ; field_no++)
  {
    CHARSET_INFO *save_cs;

    if (!sql_field->charset)
      sql_field->charset= create_info->default_table_charset;
    /*
      table_charset is set in ALTER TABLE if we want change character set
      for all varchar/char columns.
      But the table charset must not affect the BLOB fields, so don't
      allow to change my_charset_bin to somethig else.
    */
    if (create_info->table_charset && sql_field->charset != &my_charset_bin)
      sql_field->charset= create_info->table_charset;

    save_cs= sql_field->charset;
    if ((sql_field->flags & BINCMP_FLAG) &&
	!(sql_field->charset= get_charset_by_csname(sql_field->charset->csname,
						    MY_CS_BINSORT,MYF(0))))
    {
      char tmp[64];
      strmake(strmake(tmp, save_cs->csname, sizeof(tmp)-4), "_bin", 4);
      my_error(ER_UNKNOWN_COLLATION, MYF(0), tmp);
      DBUG_RETURN(-1);
    }

    if (sql_field->sql_type == FIELD_TYPE_SET ||
        sql_field->sql_type == FIELD_TYPE_ENUM)
    {
      uint32 dummy;
      CHARSET_INFO *cs= sql_field->charset;
      TYPELIB *interval= sql_field->interval;

      /*
        Create typelib from interval_list, and if necessary
        convert strings from client character set to the
        column character set.
      */
      if (!interval)
      {
        interval= sql_field->interval= typelib(sql_field->interval_list);
        List_iterator<String> it(sql_field->interval_list);
        String conv, *tmp;
        for (uint i= 0; (tmp= it++); i++)
        {
          uint lengthsp;
          if (String::needs_conversion(tmp->length(), tmp->charset(),
                                       cs, &dummy))
          {
            uint cnv_errs;
            conv.copy(tmp->ptr(), tmp->length(), tmp->charset(), cs, &cnv_errs);
            interval->type_names[i]= strmake_root(thd->mem_root, conv.ptr(),
                                                  conv.length());
            interval->type_lengths[i]= conv.length();
          }

          // Strip trailing spaces.
          lengthsp= cs->cset->lengthsp(cs, interval->type_names[i],
                                       interval->type_lengths[i]);
          interval->type_lengths[i]= lengthsp;
          ((uchar *)interval->type_names[i])[lengthsp]= '\0';
        }
        sql_field->interval_list.empty(); // Don't need interval_list anymore
      }

      /*
        Convert the default value from client character
        set into the column character set if necessary.
      */
      if (sql_field->def && cs != sql_field->def->collation.collation)
      {
        if (!(sql_field->def= 
              sql_field->def->safe_charset_converter(cs)))
        {
          /* Could not convert */
          my_error(ER_INVALID_DEFAULT, MYF(0), sql_field->field_name);
          DBUG_RETURN(-1);
        }
      }

      if (sql_field->sql_type == FIELD_TYPE_SET)
      {
        uint32 field_length;
        if (sql_field->def)
        {
          char *not_used;
          uint not_used2;
          bool not_found= 0;
          String str, *def= sql_field->def->val_str(&str);
          def->length(cs->cset->lengthsp(cs, def->ptr(), def->length()));
          (void) find_set(interval, def->ptr(), def->length(),
                          cs, &not_used, &not_used2, &not_found);
          if (not_found)
          {
            my_error(ER_INVALID_DEFAULT, MYF(0), sql_field->field_name);
            DBUG_RETURN(-1);
          }
        }
        calculate_interval_lengths(cs, interval, &dummy, &field_length);
        sql_field->length= field_length + (interval->count - 1);
      }
      else  /* FIELD_TYPE_ENUM */
      {
        uint32 field_length;
        if (sql_field->def)
        {
          String str, *def= sql_field->def->val_str(&str);
          def->length(cs->cset->lengthsp(cs, def->ptr(), def->length()));
          if (!find_type2(interval, def->ptr(), def->length(), cs))
          {
            my_error(ER_INVALID_DEFAULT, MYF(0), sql_field->field_name);
            DBUG_RETURN(-1);
          }
        }
        calculate_interval_lengths(cs, interval, &field_length, &dummy);
        sql_field->length= field_length;
      }
      set_if_smaller(sql_field->length, MAX_FIELD_WIDTH-1);
    }

    if (sql_field->sql_type == FIELD_TYPE_BIT)
    { 
      sql_field->pack_flag= FIELDFLAG_NUMBER;
      if (file->table_flags() & HA_CAN_BIT_FIELD)
        total_uneven_bit_length+= sql_field->length & 7;
      else
        sql_field->pack_flag|= FIELDFLAG_TREAT_BIT_AS_CHAR;
    }

    sql_field->create_length_to_internal_length();
    if (prepare_blob_field(thd, sql_field))
      DBUG_RETURN(-1);

    if (!(sql_field->flags & NOT_NULL_FLAG))
      null_fields++;

    if (check_column_name(sql_field->field_name))
    {
      my_error(ER_WRONG_COLUMN_NAME, MYF(0), sql_field->field_name);
      DBUG_RETURN(-1);
    }

    /* Check if we have used the same field name before */
    for (dup_no=0; (dup_field=it2++) != sql_field; dup_no++)
    {
      if (my_strcasecmp(system_charset_info,
			sql_field->field_name,
			dup_field->field_name) == 0)
      {
	/*
	  If this was a CREATE ... SELECT statement, accept a field
	  redefinition if we are changing a field in the SELECT part
	*/
	if (field_no < select_field_pos || dup_no >= select_field_pos)
	{
	  my_error(ER_DUP_FIELDNAME, MYF(0), sql_field->field_name);
	  DBUG_RETURN(-1);
	}
	else
	{
	  /* Field redefined */
	  sql_field->def=		dup_field->def;
	  sql_field->sql_type=		dup_field->sql_type;
	  sql_field->charset=		(dup_field->charset ?
					 dup_field->charset :
					 create_info->default_table_charset);
	  sql_field->length=		dup_field->chars_length;
          sql_field->pack_length=	dup_field->pack_length;
          sql_field->key_length=	dup_field->key_length;
	  sql_field->create_length_to_internal_length();
	  sql_field->decimals=		dup_field->decimals;
	  sql_field->unireg_check=	dup_field->unireg_check;
          /* 
            We're making one field from two, the result field will have
            dup_field->flags as flags. If we've incremented null_fields
            because of sql_field->flags, decrement it back.
          */
          if (!(sql_field->flags & NOT_NULL_FLAG))
            null_fields--;
	  sql_field->flags=		dup_field->flags;
	  it2.remove();			// Remove first (create) definition
	  select_field_pos--;
	  break;
	}
      }
    }
    /* Don't pack rows in old tables if the user has requested this */
    if ((sql_field->flags & BLOB_FLAG) ||
	sql_field->sql_type == MYSQL_TYPE_VARCHAR &&
	create_info->row_type != ROW_TYPE_FIXED)
      (*db_options)|= HA_OPTION_PACK_RECORD;
    it2.rewind();
  }

  /* record_offset will be increased with 'length-of-null-bits' later */
  record_offset= 0;
  null_fields+= total_uneven_bit_length;

  it.rewind();
  while ((sql_field=it++))
  {
    DBUG_ASSERT(sql_field->charset != 0);

    if (prepare_create_field(sql_field, &blob_columns, 
			     &timestamps, &timestamps_with_niladic,
			     file->table_flags()))
      DBUG_RETURN(-1);
    if (sql_field->sql_type == MYSQL_TYPE_VARCHAR)
      create_info->varchar= 1;
    sql_field->offset= record_offset;
    if (MTYP_TYPENR(sql_field->unireg_check) == Field::NEXT_NUMBER)
      auto_increment++;
    record_offset+= sql_field->pack_length;
  }
  if (timestamps_with_niladic > 1)
  {
    my_message(ER_TOO_MUCH_AUTO_TIMESTAMP_COLS,
               ER(ER_TOO_MUCH_AUTO_TIMESTAMP_COLS), MYF(0));
    DBUG_RETURN(-1);
  }
  if (auto_increment > 1)
  {
    my_message(ER_WRONG_AUTO_KEY, ER(ER_WRONG_AUTO_KEY), MYF(0));
    DBUG_RETURN(-1);
  }
  if (auto_increment &&
      (file->table_flags() & HA_NO_AUTO_INCREMENT))
  {
    my_message(ER_TABLE_CANT_HANDLE_AUTO_INCREMENT,
               ER(ER_TABLE_CANT_HANDLE_AUTO_INCREMENT), MYF(0));
    DBUG_RETURN(-1);
  }

  if (blob_columns && (file->table_flags() & HA_NO_BLOBS))
  {
    my_message(ER_TABLE_CANT_HANDLE_BLOB, ER(ER_TABLE_CANT_HANDLE_BLOB),
               MYF(0));
    DBUG_RETURN(-1);
  }

  /* Create keys */

  List_iterator<Key> key_iterator(*keys), key_iterator2(*keys);
  uint key_parts=0, fk_key_count=0;
  bool primary_key=0,unique_key=0;
  Key *key, *key2;
  uint tmp, key_number;
  /* special marker for keys to be ignored */
  static char ignore_key[1];

  /* Calculate number of key segements */
  *key_count= 0;

  while ((key=key_iterator++))
  {
    if (key->type == Key::FOREIGN_KEY)
    {
      fk_key_count++;
      foreign_key *fk_key= (foreign_key*) key;
      if (fk_key->ref_columns.elements &&
	  fk_key->ref_columns.elements != fk_key->columns.elements)
      {
        my_error(ER_WRONG_FK_DEF, MYF(0),
                 (fk_key->name ?  fk_key->name : "foreign key without name"),
                 ER(ER_KEY_REF_DO_NOT_MATCH_TABLE_REF));
	DBUG_RETURN(-1);
      }
      continue;
    }
    (*key_count)++;
    tmp=file->max_key_parts();
    if (key->columns.elements > tmp)
    {
      my_error(ER_TOO_MANY_KEY_PARTS,MYF(0),tmp);
      DBUG_RETURN(-1);
    }
    if (key->name && strlen(key->name) > NAME_LEN)
    {
      my_error(ER_TOO_LONG_IDENT, MYF(0), key->name);
      DBUG_RETURN(-1);
    }
    key_iterator2.rewind ();
    if (key->type != Key::FOREIGN_KEY)
    {
      while ((key2 = key_iterator2++) != key)
      {
	/*
          foreign_key_prefix(key, key2) returns 0 if key or key2, or both, is
          'generated', and a generated key is a prefix of the other key.
          Then we do not need the generated shorter key.
        */
        if ((key2->type != Key::FOREIGN_KEY &&
             key2->name != ignore_key &&
             !foreign_key_prefix(key, key2)))
        {
          /* TODO: issue warning message */
          /* mark that the generated key should be ignored */
          if (!key2->generated ||
              (key->generated && key->columns.elements <
               key2->columns.elements))
            key->name= ignore_key;
          else
          {
            key2->name= ignore_key;
            key_parts-= key2->columns.elements;
            (*key_count)--;
          }
          break;
        }
      }
    }
    if (key->name != ignore_key)
      key_parts+=key->columns.elements;
    else
      (*key_count)--;
    if (key->name && !tmp_table &&
	!my_strcasecmp(system_charset_info,key->name,primary_key_name))
    {
      my_error(ER_WRONG_NAME_FOR_INDEX, MYF(0), key->name);
      DBUG_RETURN(-1);
    }
  }
  tmp=file->max_keys();
  if (*key_count > tmp)
  {
    my_error(ER_TOO_MANY_KEYS,MYF(0),tmp);
    DBUG_RETURN(-1);
  }

  (*key_info_buffer) = key_info= (KEY*) sql_calloc(sizeof(KEY)* *key_count);
  key_part_info=(KEY_PART_INFO*) sql_calloc(sizeof(KEY_PART_INFO)*key_parts);
  if (!*key_info_buffer || ! key_part_info)
    DBUG_RETURN(-1);				// Out of memory

  key_iterator.rewind();
  key_number=0;
  for (; (key=key_iterator++) ; key_number++)
  {
    uint key_length=0;
    key_part_spec *column;

    if (key->name == ignore_key)
    {
      /* ignore redundant keys */
      do
	key=key_iterator++;
      while (key && key->name == ignore_key);
      if (!key)
	break;
    }

    switch(key->type){
    case Key::MULTIPLE:
	key_info->flags= 0;
	break;
    case Key::FULLTEXT:
	key_info->flags= HA_FULLTEXT;
	break;
    case Key::SPATIAL:
#ifdef HAVE_SPATIAL
	key_info->flags= HA_SPATIAL;
	break;
#else
	my_error(ER_FEATURE_DISABLED, MYF(0),
                 sym_group_geom.name, sym_group_geom.needed_define);
	DBUG_RETURN(-1);
#endif
    case Key::FOREIGN_KEY:
      key_number--;				// Skip this key
      continue;
    default:
      key_info->flags = HA_NOSAME;
      break;
    }
    if (key->generated)
      key_info->flags|= HA_GENERATED_KEY;

    key_info->key_parts=(uint8) key->columns.elements;
    key_info->key_part=key_part_info;
    key_info->usable_key_parts= key_number;
    key_info->algorithm=key->algorithm;

    if (key->type == Key::FULLTEXT)
    {
      if (!(file->table_flags() & HA_CAN_FULLTEXT))
      {
	my_message(ER_TABLE_CANT_HANDLE_FT, ER(ER_TABLE_CANT_HANDLE_FT),
                   MYF(0));
	DBUG_RETURN(-1);
      }
    }
    /*
       Make SPATIAL to be RTREE by default
       SPATIAL only on BLOB or at least BINARY, this
       actually should be replaced by special GEOM type
       in near future when new frm file is ready
       checking for proper key parts number:
    */

    /* TODO: Add proper checks if handler supports key_type and algorithm */
    if (key_info->flags & HA_SPATIAL)
    {
      if (key_info->key_parts != 1)
      {
	my_error(ER_WRONG_ARGUMENTS, MYF(0), "SPATIAL INDEX");
	DBUG_RETURN(-1);
      }
    }
    else if (key_info->algorithm == HA_KEY_ALG_RTREE)
    {
#ifdef HAVE_RTREE_KEYS
      if ((key_info->key_parts & 1) == 1)
      {
	my_error(ER_WRONG_ARGUMENTS, MYF(0), "RTREE INDEX");
	DBUG_RETURN(-1);
      }
      /* TODO: To be deleted */
      my_error(ER_NOT_SUPPORTED_YET, MYF(0), "RTREE INDEX");
      DBUG_RETURN(-1);
#else
      my_error(ER_FEATURE_DISABLED, MYF(0),
               sym_group_rtree.name, sym_group_rtree.needed_define);
      DBUG_RETURN(-1);
#endif
    }

    List_iterator<key_part_spec> cols(key->columns), cols2(key->columns);
    CHARSET_INFO *ft_key_charset=0;  // for FULLTEXT
    for (uint column_nr=0 ; (column=cols++) ; column_nr++)
    {
      uint length;
      key_part_spec *dup_column;

      it.rewind();
      field=0;
      while ((sql_field=it++) &&
	     my_strcasecmp(system_charset_info,
			   column->field_name,
			   sql_field->field_name))
	field++;
      if (!sql_field)
      {
	my_error(ER_KEY_COLUMN_DOES_NOT_EXITS, MYF(0), column->field_name);
	DBUG_RETURN(-1);
      }
      while ((dup_column= cols2++) != column)
      {
        if (!my_strcasecmp(system_charset_info,
	     	           column->field_name, dup_column->field_name))
	{
	  my_printf_error(ER_DUP_FIELDNAME,
			  ER(ER_DUP_FIELDNAME),MYF(0),
			  column->field_name);
	  DBUG_RETURN(-1);
	}
      }
      cols2.rewind();
      if (key->type == Key::FULLTEXT)
      {
	if ((sql_field->sql_type != MYSQL_TYPE_STRING &&
	     sql_field->sql_type != MYSQL_TYPE_VARCHAR &&
	     !f_is_blob(sql_field->pack_flag)) ||
	    sql_field->charset == &my_charset_bin ||
	    sql_field->charset->mbminlen > 1 || // ucs2 doesn't work yet
	    (ft_key_charset && sql_field->charset != ft_key_charset))
	{
	    my_error(ER_BAD_FT_COLUMN, MYF(0), column->field_name);
	    DBUG_RETURN(-1);
	}
	ft_key_charset=sql_field->charset;
	/*
	  for fulltext keys keyseg length is 1 for blobs (it's ignored in ft
	  code anyway, and 0 (set to column width later) for char's. it has
	  to be correct col width for char's, as char data are not prefixed
	  with length (unlike blobs, where ft code takes data length from a
	  data prefix, ignoring column->length).
	*/
	column->length=test(f_is_blob(sql_field->pack_flag));
      }
      else
      {
	column->length*= sql_field->charset->mbmaxlen;

	if (f_is_blob(sql_field->pack_flag) ||
            (f_is_geom(sql_field->pack_flag) && key->type != Key::SPATIAL))
	{
	  if (!(file->table_flags() & HA_CAN_INDEX_BLOBS))
	  {
	    my_error(ER_BLOB_USED_AS_KEY, MYF(0), column->field_name);
	    DBUG_RETURN(-1);
	  }
          if (f_is_geom(sql_field->pack_flag) && sql_field->geom_type ==
              Field::GEOM_POINT)
            column->length= 21;
	  if (!column->length)
	  {
	    my_error(ER_BLOB_KEY_WITHOUT_LENGTH, MYF(0), column->field_name);
	    DBUG_RETURN(-1);
	  }
	}
#ifdef HAVE_SPATIAL
	if (key->type == Key::SPATIAL)
	{
	  if (!column->length)
	  {
	    /*
              4 is: (Xmin,Xmax,Ymin,Ymax), this is for 2D case
              Lately we'll extend this code to support more dimensions
	    */
	    column->length= 4*sizeof(double);
	  }
	}
#endif
	if (!(sql_field->flags & NOT_NULL_FLAG))
	{
	  if (key->type == Key::PRIMARY)
	  {
	    /* Implicitly set primary key fields to NOT NULL for ISO conf. */
	    sql_field->flags|= NOT_NULL_FLAG;
	    sql_field->pack_flag&= ~FIELDFLAG_MAYBE_NULL;
            null_fields--;
	  }
	  else
	     key_info->flags|= HA_NULL_PART_KEY;
	  if (!(file->table_flags() & HA_NULL_IN_KEY))
	  {
	    my_error(ER_NULL_COLUMN_IN_INDEX, MYF(0), column->field_name);
	    DBUG_RETURN(-1);
	  }
	  if (key->type == Key::SPATIAL)
	  {
	    my_message(ER_SPATIAL_CANT_HAVE_NULL,
                       ER(ER_SPATIAL_CANT_HAVE_NULL), MYF(0));
	    DBUG_RETURN(-1);
	  }
	}
	if (MTYP_TYPENR(sql_field->unireg_check) == Field::NEXT_NUMBER)
	{
	  if (column_nr == 0 || (file->table_flags() & HA_AUTO_PART_KEY))
	    auto_increment--;			// Field is used
	}
      }

      key_part_info->fieldnr= field;
      key_part_info->offset=  (uint16) sql_field->offset;
      key_part_info->key_type=sql_field->pack_flag;
      length= sql_field->key_length;

      if (column->length)
      {
	if (f_is_blob(sql_field->pack_flag))
	{
	  if ((length=column->length) > max_key_length ||
	      length > file->max_key_part_length())
	  {
	    length=min(max_key_length, file->max_key_part_length());
	    if (key->type == Key::MULTIPLE)
	    {
	      /* not a critical problem */
	      char warn_buff[MYSQL_ERRMSG_SIZE];
	      my_snprintf(warn_buff, sizeof(warn_buff), ER(ER_TOO_LONG_KEY),
			  length);
	      push_warning(thd, MYSQL_ERROR::WARN_LEVEL_WARN,
			   ER_TOO_LONG_KEY, warn_buff);
	    }
	    else
	    {
	      my_error(ER_TOO_LONG_KEY,MYF(0),length);
	      DBUG_RETURN(-1);
	    }
	  }
	}
	else if (!f_is_geom(sql_field->pack_flag) &&
		  (column->length > length ||
		   ((f_is_packed(sql_field->pack_flag) ||
		     ((file->table_flags() & HA_NO_PREFIX_CHAR_KEYS) &&
		      (key_info->flags & HA_NOSAME))) &&
		    column->length != length)))
	{
	  my_message(ER_WRONG_SUB_KEY, ER(ER_WRONG_SUB_KEY), MYF(0));
	  DBUG_RETURN(-1);
	}
	else if (!(file->table_flags() & HA_NO_PREFIX_CHAR_KEYS))
	  length=column->length;
      }
      else if (length == 0)
      {
	my_error(ER_WRONG_KEY_COLUMN, MYF(0), column->field_name);
	  DBUG_RETURN(-1);
      }
      if (length > file->max_key_part_length())
      {
	length=file->max_key_part_length();
	if (key->type == Key::MULTIPLE)
	{
	  /* not a critical problem */
	  char warn_buff[MYSQL_ERRMSG_SIZE];
	  my_snprintf(warn_buff, sizeof(warn_buff), ER(ER_TOO_LONG_KEY),
		      length);
	  push_warning(thd, MYSQL_ERROR::WARN_LEVEL_WARN,
		       ER_TOO_LONG_KEY, warn_buff);
	}
	else
	{
	  my_error(ER_TOO_LONG_KEY,MYF(0),length);
	  DBUG_RETURN(-1);
	}
      }
      key_part_info->length=(uint16) length;
      /* Use packed keys for long strings on the first column */
      if (!((*db_options) & HA_OPTION_NO_PACK_KEYS) &&
	  (length >= KEY_DEFAULT_PACK_LENGTH &&
	   (sql_field->sql_type == MYSQL_TYPE_STRING ||
	    sql_field->sql_type == MYSQL_TYPE_VARCHAR ||
	    sql_field->pack_flag & FIELDFLAG_BLOB)))
      {
	if (column_nr == 0 && (sql_field->pack_flag & FIELDFLAG_BLOB) ||
            sql_field->sql_type == MYSQL_TYPE_VARCHAR)
	  key_info->flags|= HA_BINARY_PACK_KEY | HA_VAR_LENGTH_KEY;
	else
	  key_info->flags|= HA_PACK_KEY;
      }
      key_length+=length;
      key_part_info++;

      /* Create the key name based on the first column (if not given) */
      if (column_nr == 0)
      {
	if (key->type == Key::PRIMARY)
	{
	  if (primary_key)
	  {
	    my_message(ER_MULTIPLE_PRI_KEY, ER(ER_MULTIPLE_PRI_KEY),
                       MYF(0));
	    DBUG_RETURN(-1);
	  }
	  key_name=primary_key_name;
	  primary_key=1;
	}
	else if (!(key_name = key->name))
	  key_name=make_unique_key_name(sql_field->field_name,
					*key_info_buffer, key_info);
	if (check_if_keyname_exists(key_name, *key_info_buffer, key_info))
	{
	  my_error(ER_DUP_KEYNAME, MYF(0), key_name);
	  DBUG_RETURN(-1);
	}
	key_info->name=(char*) key_name;
      }
    }
    if (!key_info->name || check_column_name(key_info->name))
    {
      my_error(ER_WRONG_NAME_FOR_INDEX, MYF(0), key_info->name);
      DBUG_RETURN(-1);
    }
    if (!(key_info->flags & HA_NULL_PART_KEY))
      unique_key=1;
    key_info->key_length=(uint16) key_length;
    if (key_length > max_key_length && key->type != Key::FULLTEXT)
    {
      my_error(ER_TOO_LONG_KEY,MYF(0),max_key_length);
      DBUG_RETURN(-1);
    }
    key_info++;
  }
  if (!unique_key && !primary_key &&
      (file->table_flags() & HA_REQUIRE_PRIMARY_KEY))
  {
    my_message(ER_REQUIRES_PRIMARY_KEY, ER(ER_REQUIRES_PRIMARY_KEY), MYF(0));
    DBUG_RETURN(-1);
  }
  if (auto_increment > 0)
  {
    my_message(ER_WRONG_AUTO_KEY, ER(ER_WRONG_AUTO_KEY), MYF(0));
    DBUG_RETURN(-1);
  }
  /* Sort keys in optimized order */
  qsort((gptr) *key_info_buffer, *key_count, sizeof(KEY),
	(qsort_cmp) sort_keys);
  create_info->null_bits= null_fields;

  DBUG_RETURN(0);
}


/*
  Extend long VARCHAR fields to blob & prepare field if it's a blob

  SYNOPSIS
    prepare_blob_field()
    sql_field		Field to check

  RETURN
    0	ok
    1	Error (sql_field can't be converted to blob)
        In this case the error is given
*/

static bool prepare_blob_field(THD *thd, create_field *sql_field)
{
  DBUG_ENTER("prepare_blob_field");

  if (sql_field->length > MAX_FIELD_VARCHARLENGTH &&
      !(sql_field->flags & BLOB_FLAG))
  {
    /* Convert long VARCHAR columns to TEXT or BLOB */
    char warn_buff[MYSQL_ERRMSG_SIZE];

    if (sql_field->def || (thd->variables.sql_mode & (MODE_STRICT_TRANS_TABLES |
                                                      MODE_STRICT_ALL_TABLES)))
    {
      my_error(ER_TOO_BIG_FIELDLENGTH, MYF(0), sql_field->field_name,
               MAX_FIELD_VARCHARLENGTH / sql_field->charset->mbmaxlen);
      DBUG_RETURN(1);
    }
    sql_field->sql_type= FIELD_TYPE_BLOB;
    sql_field->flags|= BLOB_FLAG;
    sprintf(warn_buff, ER(ER_AUTO_CONVERT), sql_field->field_name,
            (sql_field->charset == &my_charset_bin) ? "VARBINARY" : "VARCHAR",
            (sql_field->charset == &my_charset_bin) ? "BLOB" : "TEXT");
    push_warning(thd, MYSQL_ERROR::WARN_LEVEL_NOTE, ER_AUTO_CONVERT,
                 warn_buff);
  }
    
  if ((sql_field->flags & BLOB_FLAG) && sql_field->length)
  {
    if (sql_field->sql_type == FIELD_TYPE_BLOB)
    {
      /* The user has given a length to the blob column */
      sql_field->sql_type= get_blob_type_from_length(sql_field->length);
      sql_field->pack_length= calc_pack_length(sql_field->sql_type, 0);
    }
    sql_field->length= 0;
  }
  DBUG_RETURN(0);
}


/*
  Preparation of create_field for SP function return values.
  Based on code used in the inner loop of mysql_prepare_table() above

  SYNOPSIS
    sp_prepare_create_field()
    thd			Thread object
    sql_field		Field to prepare

  DESCRIPTION
    Prepares the field structures for field creation.

*/

void sp_prepare_create_field(THD *thd, create_field *sql_field)
{
  if (sql_field->sql_type == FIELD_TYPE_SET ||
      sql_field->sql_type == FIELD_TYPE_ENUM)
  {
    uint32 field_length, dummy;
    if (sql_field->sql_type == FIELD_TYPE_SET)
    {
      calculate_interval_lengths(sql_field->charset,
                                 sql_field->interval, &dummy, 
                                 &field_length);
      sql_field->length= field_length + 
                         (sql_field->interval->count - 1);
    }
    else /* FIELD_TYPE_ENUM */
    {
      calculate_interval_lengths(sql_field->charset,
                                 sql_field->interval,
                                 &field_length, &dummy);
      sql_field->length= field_length;
    }
    set_if_smaller(sql_field->length, MAX_FIELD_WIDTH-1);
  }

  if (sql_field->sql_type == FIELD_TYPE_BIT)
  {
    sql_field->pack_flag= FIELDFLAG_NUMBER |
                          FIELDFLAG_TREAT_BIT_AS_CHAR;
  }
  sql_field->create_length_to_internal_length();
  DBUG_ASSERT(sql_field->def == 0);
  /* Can't go wrong as sql_field->def is not defined */
  (void) prepare_blob_field(thd, sql_field);
}


/*
  Create a table

  SYNOPSIS
    mysql_create_table()
    thd			Thread object
    db			Database
    table_name		Table name
    create_info		Create information (like MAX_ROWS)
    fields		List of fields to create
    keys		List of keys to create
    internal_tmp_table  Set to 1 if this is an internal temporary table
			(From ALTER TABLE)

  DESCRIPTION
    If one creates a temporary table, this is automatically opened

    no_log is needed for the case of CREATE ... SELECT,
    as the logging will be done later in sql_insert.cc
    select_field_count is also used for CREATE ... SELECT,
    and must be zero for standard create of table.

  RETURN VALUES
    FALSE OK
    TRUE  error
*/

bool mysql_create_table(THD *thd,const char *db, const char *table_name,
                        HA_CREATE_INFO *create_info,
                        List<create_field> &fields,
                        List<Key> &keys,bool internal_tmp_table,
                        uint select_field_count)
{
  char		path[FN_REFLEN];
  const char	*alias;
  uint		db_options, key_count;
  KEY		*key_info_buffer;
  handler	*file;
  bool		error= TRUE;
  DBUG_ENTER("mysql_create_table");

  /* Check for duplicate fields and check type of table to create */
  if (!fields.elements)
  {
    my_message(ER_TABLE_MUST_HAVE_COLUMNS, ER(ER_TABLE_MUST_HAVE_COLUMNS),
               MYF(0));
    DBUG_RETURN(TRUE);
  }
  if (check_engine(thd, table_name, &create_info->db_type))
    DBUG_RETURN(TRUE);
  db_options= create_info->table_options;
  if (create_info->row_type == ROW_TYPE_DYNAMIC)
    db_options|=HA_OPTION_PACK_RECORD;
  alias= table_case_name(create_info, table_name);
  file= get_new_handler((TABLE*) 0, thd->mem_root, create_info->db_type);

#ifdef NOT_USED
  /*
    if there is a technical reason for a handler not to have support
    for temp. tables this code can be re-enabled.
    Otherwise, if a handler author has a wish to prohibit usage of
    temporary tables for his handler he should implement a check in
    ::create() method
  */
  if ((create_info->options & HA_LEX_CREATE_TMP_TABLE) &&
      (file->table_flags() & HA_NO_TEMP_TABLES))
  {
    my_error(ER_ILLEGAL_HA, MYF(0), table_name);
    DBUG_RETURN(TRUE);
  }
#endif

  /*
    If the table character set was not given explicitely,
    let's fetch the database default character set and
    apply it to the table.
  */
  if (!create_info->default_table_charset)
  {
    HA_CREATE_INFO db_info;
    char  path[FN_REFLEN];
    /* Abuse build_table_path() to build the path to the db.opt file */
    build_table_path(path, sizeof(path), db, MY_DB_OPT_FILE, "");
    load_db_opt(thd, path, &db_info);
    create_info->default_table_charset= db_info.default_table_charset;
  }

  if (mysql_prepare_table(thd, create_info, &fields,
			  &keys, internal_tmp_table, &db_options, file,
			  &key_info_buffer, &key_count,
			  select_field_count))
    DBUG_RETURN(TRUE);

      /* Check if table exists */
  if (create_info->options & HA_LEX_CREATE_TMP_TABLE)
  {
    my_snprintf(path, sizeof(path), "%s%s%lx_%lx_%x%s",
		mysql_tmpdir, tmp_file_prefix, current_pid, thd->thread_id,
		thd->tmp_table++, reg_ext);
    if (lower_case_table_names)
      my_casedn_str(files_charset_info, path);
    create_info->table_options|=HA_CREATE_DELAY_KEY_WRITE;
  }
  else
    build_table_path(path, sizeof(path), db, alias, reg_ext);

  /* Check if table already exists */
  if ((create_info->options & HA_LEX_CREATE_TMP_TABLE)
      && find_temporary_table(thd,db,table_name))
  {
    if (create_info->options & HA_LEX_CREATE_IF_NOT_EXISTS)
    {
      create_info->table_existed= 1;		// Mark that table existed
      push_warning_printf(thd, MYSQL_ERROR::WARN_LEVEL_NOTE,
                          ER_TABLE_EXISTS_ERROR, ER(ER_TABLE_EXISTS_ERROR),
                          alias);
      DBUG_RETURN(FALSE);
    }
    my_error(ER_TABLE_EXISTS_ERROR, MYF(0), alias);
    DBUG_RETURN(TRUE);
  }
  if (wait_if_global_read_lock(thd, 0, 1))
    DBUG_RETURN(TRUE);
  VOID(pthread_mutex_lock(&LOCK_open));
  if (!internal_tmp_table && !(create_info->options & HA_LEX_CREATE_TMP_TABLE))
  {
    if (!access(path,F_OK))
    {
      if (create_info->options & HA_LEX_CREATE_IF_NOT_EXISTS)
        goto warn;
      my_error(ER_TABLE_EXISTS_ERROR,MYF(0),table_name);
      goto end;
    }
  }

  /*
    Check that table with given name does not already
    exist in any storage engine. In such a case it should
    be discovered and the error ER_TABLE_EXISTS_ERROR be returned
    unless user specified CREATE TABLE IF EXISTS
    The LOCK_open mutex has been locked to make sure no
    one else is attempting to discover the table. Since
    it's not on disk as a frm file, no one could be using it!
  */
  if (!(create_info->options & HA_LEX_CREATE_TMP_TABLE))
  {
    bool create_if_not_exists =
      create_info->options & HA_LEX_CREATE_IF_NOT_EXISTS;
    if (ha_table_exists_in_engine(thd, db, table_name))
    {
      DBUG_PRINT("info", ("Table with same name already existed in handler"));

      if (create_if_not_exists)
        goto warn;
      my_error(ER_TABLE_EXISTS_ERROR,MYF(0),table_name);
      goto end;
    }
  }

  thd->proc_info="creating table";
  create_info->table_existed= 0;		// Mark that table is created

  if (thd->variables.sql_mode & MODE_NO_DIR_IN_CREATE)
    create_info->data_file_name= create_info->index_file_name= 0;
  create_info->table_options=db_options;

  if (rea_create_table(thd, path, db, table_name,
                       create_info, fields, key_count,
		       key_info_buffer))
    goto end;
  if (create_info->options & HA_LEX_CREATE_TMP_TABLE)
  {
    /* Open table and put in temporary table list */
    if (!(open_temporary_table(thd, path, db, table_name, 1)))
    {
      (void) rm_temporary_table(create_info->db_type, path);
      goto end;
    }
    thd->tmp_table_used= 1;
  }
  if (!internal_tmp_table && mysql_bin_log.is_open())
  {
    thd->clear_error();
    Query_log_event qinfo(thd, thd->query, thd->query_length, FALSE, FALSE);
    mysql_bin_log.write(&qinfo);
  }
  error= FALSE;

end:
  VOID(pthread_mutex_unlock(&LOCK_open));
  start_waiting_global_read_lock(thd);
  thd->proc_info="After create";
  DBUG_RETURN(error);

warn:
  error= FALSE;
  push_warning_printf(thd, MYSQL_ERROR::WARN_LEVEL_NOTE,
                      ER_TABLE_EXISTS_ERROR, ER(ER_TABLE_EXISTS_ERROR),
                      alias);
  create_info->table_existed= 1;		// Mark that table existed
  goto end;
}

/*
** Give the key name after the first field with an optional '_#' after
**/

static bool
check_if_keyname_exists(const char *name, KEY *start, KEY *end)
{
  for (KEY *key=start ; key != end ; key++)
    if (!my_strcasecmp(system_charset_info,name,key->name))
      return 1;
  return 0;
}


static char *
make_unique_key_name(const char *field_name,KEY *start,KEY *end)
{
  char buff[MAX_FIELD_NAME],*buff_end;

  if (!check_if_keyname_exists(field_name,start,end) &&
      my_strcasecmp(system_charset_info,field_name,primary_key_name))
    return (char*) field_name;			// Use fieldname
  buff_end=strmake(buff,field_name, sizeof(buff)-4);

  /*
    Only 3 chars + '\0' left, so need to limit to 2 digit
    This is ok as we can't have more than 100 keys anyway
  */
  for (uint i=2 ; i< 100; i++)
  {
    *buff_end= '_';
    int10_to_str(i, buff_end+1, 10);
    if (!check_if_keyname_exists(buff,start,end))
      return sql_strdup(buff);
  }
  return (char*) "not_specified";		// Should never happen
}


/****************************************************************************
** Create table from a list of fields and items
****************************************************************************/

TABLE *create_table_from_items(THD *thd, HA_CREATE_INFO *create_info,
			       TABLE_LIST *create_table,
			       List<create_field> *extra_fields,
			       List<Key> *keys,
			       List<Item> *items,
			       MYSQL_LOCK **lock)
{
  TABLE tmp_table;		// Used during 'create_field()'
  TABLE *table= 0;
  uint select_field_count= items->elements;
  /* Add selected items to field list */
  List_iterator_fast<Item> it(*items);
  Item *item;
  Field *tmp_field;
  bool not_used;
  DBUG_ENTER("create_table_from_items");

  tmp_table.alias= 0;
  tmp_table.timestamp_field= 0;
  tmp_table.s= &tmp_table.share_not_to_be_used;
  tmp_table.s->db_create_options=0;
  tmp_table.s->blob_ptr_size= portable_sizeof_char_ptr;
  tmp_table.s->db_low_byte_first= test(create_info->db_type == DB_TYPE_MYISAM ||
                                       create_info->db_type == DB_TYPE_HEAP);
  tmp_table.null_row=tmp_table.maybe_null=0;

  while ((item=it++))
  {
    create_field *cr_field;
    Field *field;
    if (item->type() == Item::FUNC_ITEM)
      field=item->tmp_table_field(&tmp_table);
    else
      field=create_tmp_field(thd, &tmp_table, item, item->type(),
                             (Item ***) 0, &tmp_field, 0, 0, 0, 0);
    if (!field ||
	!(cr_field=new create_field(field,(item->type() == Item::FIELD_ITEM ?
					   ((Item_field *)item)->field :
					   (Field*) 0))))
      DBUG_RETURN(0);
    if (item->maybe_null)
      cr_field->flags &= ~NOT_NULL_FLAG;
    extra_fields->push_back(cr_field);
  }
  /*
    create and lock table

    We don't log the statement, it will be logged later.

    If this is a HEAP table, the automatic DELETE FROM which is written to the
    binlog when a HEAP table is opened for the first time since startup, must
    not be written: 1) it would be wrong (imagine we're in CREATE SELECT: we
    don't want to delete from it) 2) it would be written before the CREATE
    TABLE, which is a wrong order. So we keep binary logging disabled when we
    open_table().
    TODO: create and open should be done atomic !
  */
  {
    tmp_disable_binlog(thd);
    if (!mysql_create_table(thd, create_table->db, create_table->table_name,
                            create_info, *extra_fields, *keys, 0,
                            select_field_count))
    {
      if (! (table= open_table(thd, create_table, thd->mem_root, (bool*) 0,
                               MYSQL_LOCK_IGNORE_FLUSH)))
        quick_rm_table(create_info->db_type, create_table->db,
                       table_case_name(create_info, create_table->table_name));
    }
    reenable_binlog(thd);
    if (!table)                                   // open failed
      DBUG_RETURN(0);
  }

  /*
    FIXME: What happens if trigger manages to be created while we are
           obtaining this lock ? May be it is sensible just to disable
           trigger execution in this case ? Or will MYSQL_LOCK_IGNORE_FLUSH
           save us from that ?
  */
  table->reginfo.lock_type=TL_WRITE;
  if (! ((*lock)= mysql_lock_tables(thd, &table, 1,
                                    MYSQL_LOCK_IGNORE_FLUSH, &not_used)))
  {
    VOID(pthread_mutex_lock(&LOCK_open));
    hash_delete(&open_cache,(byte*) table);
    VOID(pthread_mutex_unlock(&LOCK_open));
    quick_rm_table(create_info->db_type, create_table->db,
		   table_case_name(create_info, create_table->table_name));
    DBUG_RETURN(0);
  }
  table->file->extra(HA_EXTRA_WRITE_CACHE);
  DBUG_RETURN(table);
}


/****************************************************************************
** Alter a table definition
****************************************************************************/

bool
mysql_rename_table(enum db_type base,
		   const char *old_db,
		   const char *old_name,
		   const char *new_db,
		   const char *new_name)
{
  THD *thd= current_thd;
  char from[FN_REFLEN], to[FN_REFLEN], lc_from[FN_REFLEN], lc_to[FN_REFLEN];
  char *from_base= from, *to_base= to;
  char tmp_name[NAME_LEN+1];
  handler *file= (base == DB_TYPE_UNKNOWN ? 0 :
                  get_new_handler((TABLE*) 0, thd->mem_root, base));
  int error=0;
  DBUG_ENTER("mysql_rename_table");

  build_table_path(from, sizeof(from), old_db, old_name, "");
  build_table_path(to, sizeof(to), new_db, new_name, "");

  /*
    If lower_case_table_names == 2 (case-preserving but case-insensitive
    file system) and the storage is not HA_FILE_BASED, we need to provide
    a lowercase file name, but we leave the .frm in mixed case.
   */
  if (lower_case_table_names == 2 && file &&
      !(file->table_flags() & HA_FILE_BASED))
  {
    strmov(tmp_name, old_name);
    my_casedn_str(files_charset_info, tmp_name);
    build_table_path(lc_from, sizeof(lc_from), old_db, tmp_name, "");
    from_base= lc_from;

    strmov(tmp_name, new_name);
    my_casedn_str(files_charset_info, tmp_name);
    build_table_path(lc_to, sizeof(lc_to), new_db, tmp_name, "");
    to_base= lc_to;
  }

  if (!file || !(error=file->rename_table(from_base, to_base)))
  {
    if (rename_file_ext(from,to,reg_ext))
    {
      error=my_errno;
      /* Restore old file name */
      if (file)
        file->rename_table(to_base, from_base);
    }
  }
  delete file;
  if (error)
    my_error(ER_ERROR_ON_RENAME, MYF(0), from, to, error);
  DBUG_RETURN(error != 0);
}


/*
  Force all other threads to stop using the table

  SYNOPSIS
    wait_while_table_is_used()
    thd			Thread handler
    table		Table to remove from cache
    function		HA_EXTRA_PREPARE_FOR_DELETE if table is to be deleted
			HA_EXTRA_FORCE_REOPEN if table is not be used
  NOTES
   When returning, the table will be unusable for other threads until
   the table is closed.

  PREREQUISITES
    Lock on LOCK_open
    Win32 clients must also have a WRITE LOCK on the table !
*/

static void wait_while_table_is_used(THD *thd,TABLE *table,
				     enum ha_extra_function function)
{
  DBUG_PRINT("enter",("table: %s", table->s->table_name));
  DBUG_ENTER("wait_while_table_is_used");
  safe_mutex_assert_owner(&LOCK_open);

  VOID(table->file->extra(function));
  /* Mark all tables that are in use as 'old' */
  mysql_lock_abort(thd, table);			// end threads waiting on lock

  /* Wait until all there are no other threads that has this table open */
  remove_table_from_cache(thd, table->s->db,
                          table->s->table_name, RTFC_WAIT_OTHER_THREAD_FLAG);
  DBUG_VOID_RETURN;
}

/*
  Close a cached table

  SYNOPSIS
    close_cached_table()
    thd			Thread handler
    table		Table to remove from cache

  NOTES
    Function ends by signaling threads waiting for the table to try to
    reopen the table.

  PREREQUISITES
    Lock on LOCK_open
    Win32 clients must also have a WRITE LOCK on the table !
*/

void close_cached_table(THD *thd, TABLE *table)
{
  DBUG_ENTER("close_cached_table");

  wait_while_table_is_used(thd, table, HA_EXTRA_PREPARE_FOR_DELETE);
  /* Close lock if this is not got with LOCK TABLES */
  if (thd->lock)
  {
    mysql_unlock_tables(thd, thd->lock);
    thd->lock=0;			// Start locked threads
  }
  /* Close all copies of 'table'.  This also frees all LOCK TABLES lock */
  thd->open_tables=unlink_open_table(thd,thd->open_tables,table);

  /* When lock on LOCK_open is freed other threads can continue */
  pthread_cond_broadcast(&COND_refresh);
  DBUG_VOID_RETURN;
}

static int send_check_errmsg(THD *thd, TABLE_LIST* table,
			     const char* operator_name, const char* errmsg)

{
  Protocol *protocol= thd->protocol;
  protocol->prepare_for_resend();
  protocol->store(table->alias, system_charset_info);
  protocol->store((char*) operator_name, system_charset_info);
  protocol->store("error", 5, system_charset_info);
  protocol->store(errmsg, system_charset_info);
  thd->clear_error();
  if (protocol->write())
    return -1;
  return 1;
}


static int prepare_for_restore(THD* thd, TABLE_LIST* table,
			       HA_CHECK_OPT *check_opt)
{
  DBUG_ENTER("prepare_for_restore");

  if (table->table) // do not overwrite existing tables on restore
  {
    DBUG_RETURN(send_check_errmsg(thd, table, "restore",
				  "table exists, will not overwrite on restore"
				  ));
  }
  else
  {
    char* backup_dir= thd->lex->backup_dir;
    char src_path[FN_REFLEN], dst_path[FN_REFLEN];
    char* table_name= table->table_name;
    char* db= table->db;

    if (fn_format_relative_to_data_home(src_path, table_name, backup_dir,
					reg_ext))
      DBUG_RETURN(-1); // protect buffer overflow

    my_snprintf(dst_path, sizeof(dst_path), "%s%s/%s",
		mysql_real_data_home, db, table_name);

    if (lock_and_wait_for_table_name(thd,table))
      DBUG_RETURN(-1);

    if (my_copy(src_path,
		fn_format(dst_path, dst_path,"", reg_ext, 4),
		MYF(MY_WME)))
    {
      pthread_mutex_lock(&LOCK_open);
      unlock_table_name(thd, table);
      pthread_mutex_unlock(&LOCK_open);
      DBUG_RETURN(send_check_errmsg(thd, table, "restore",
				    "Failed copying .frm file"));
    }
    if (mysql_truncate(thd, table, 1))
    {
      pthread_mutex_lock(&LOCK_open);
      unlock_table_name(thd, table);
      pthread_mutex_unlock(&LOCK_open);
      DBUG_RETURN(send_check_errmsg(thd, table, "restore",
				    "Failed generating table from .frm file"));
    }
  }

  /*
    Now we should be able to open the partially restored table
    to finish the restore in the handler later on
  */
  pthread_mutex_lock(&LOCK_open);
  if (reopen_name_locked_table(thd, table))
  {
    unlock_table_name(thd, table);
    pthread_mutex_unlock(&LOCK_open);
    DBUG_RETURN(send_check_errmsg(thd, table, "restore",
                                  "Failed to open partially restored table"));
  }
  pthread_mutex_unlock(&LOCK_open);
  DBUG_RETURN(0);
}


static int prepare_for_repair(THD* thd, TABLE_LIST *table_list,
			      HA_CHECK_OPT *check_opt)
{
  int error= 0;
  TABLE tmp_table, *table;
  DBUG_ENTER("prepare_for_repair");

  if (!(check_opt->sql_flags & TT_USEFRM))
    DBUG_RETURN(0);

  if (!(table= table_list->table))		/* if open_ltable failed */
  {
    char name[FN_REFLEN];
    build_table_path(name, sizeof(name), table_list->db,
                     table_list->table_name, "");
    if (openfrm(thd, name, "", 0, 0, 0, &tmp_table))
      DBUG_RETURN(0);				// Can't open frm file
    table= &tmp_table;
  }

  /*
    User gave us USE_FRM which means that the header in the index file is
    trashed.
    In this case we will try to fix the table the following way:
    - Rename the data file to a temporary name
    - Truncate the table
    - Replace the new data file with the old one
    - Run a normal repair using the new index file and the old data file
  */

  char from[FN_REFLEN],tmp[FN_REFLEN+32];
  const char **ext= table->file->bas_ext();
  MY_STAT stat_info;

  /*
    Check if this is a table type that stores index and data separately,
    like ISAM or MyISAM
  */
  if (!ext[0] || !ext[1])
    goto end;					// No data file

  strxmov(from, table->s->path, ext[1], NullS);	// Name of data file
  if (!my_stat(from, &stat_info, MYF(0)))
    goto end;				// Can't use USE_FRM flag

  my_snprintf(tmp, sizeof(tmp), "%s-%lx_%lx",
	      from, current_pid, thd->thread_id);

  /* If we could open the table, close it */
  if (table_list->table)
  {
    pthread_mutex_lock(&LOCK_open);
    close_cached_table(thd, table);
    pthread_mutex_unlock(&LOCK_open);
  }
  if (lock_and_wait_for_table_name(thd,table_list))
  {
    error= -1;
    goto end;
  }
  if (my_rename(from, tmp, MYF(MY_WME)))
  {
    pthread_mutex_lock(&LOCK_open);
    unlock_table_name(thd, table_list);
    pthread_mutex_unlock(&LOCK_open);
    error= send_check_errmsg(thd, table_list, "repair",
			     "Failed renaming data file");
    goto end;
  }
  if (mysql_truncate(thd, table_list, 1))
  {
    pthread_mutex_lock(&LOCK_open);
    unlock_table_name(thd, table_list);
    pthread_mutex_unlock(&LOCK_open);
    error= send_check_errmsg(thd, table_list, "repair",
			     "Failed generating table from .frm file");
    goto end;
  }
  if (my_rename(tmp, from, MYF(MY_WME)))
  {
    pthread_mutex_lock(&LOCK_open);
    unlock_table_name(thd, table_list);
    pthread_mutex_unlock(&LOCK_open);
    error= send_check_errmsg(thd, table_list, "repair",
			     "Failed restoring .MYD file");
    goto end;
  }

  /*
    Now we should be able to open the partially repaired table
    to finish the repair in the handler later on.
  */
  pthread_mutex_lock(&LOCK_open);
  if (reopen_name_locked_table(thd, table_list))
  {
    unlock_table_name(thd, table_list);
    pthread_mutex_unlock(&LOCK_open);
    error= send_check_errmsg(thd, table_list, "repair",
                             "Failed to open partially repaired table");
    goto end;
  }
  pthread_mutex_unlock(&LOCK_open);

end:
  if (table == &tmp_table)
    closefrm(table);				// Free allocated memory
  DBUG_RETURN(error);
}



/*
  RETURN VALUES
    FALSE Message sent to net (admin operation went ok)
    TRUE  Message should be sent by caller 
          (admin operation or network communication failed)
*/
static bool mysql_admin_table(THD* thd, TABLE_LIST* tables,
                              HA_CHECK_OPT* check_opt,
                              const char *operator_name,
                              thr_lock_type lock_type,
                              bool open_for_modify,
                              bool no_warnings_for_error,
                              uint extra_open_options,
                              int (*prepare_func)(THD *, TABLE_LIST *,
                                                  HA_CHECK_OPT *),
                              int (handler::*operator_func)(THD *,
                                                            HA_CHECK_OPT *),
                              int (view_operator_func)(THD *, TABLE_LIST*))
{
  TABLE_LIST *table, *save_next_global, *save_next_local;
  SELECT_LEX *select= &thd->lex->select_lex;
  List<Item> field_list;
  Item *item;
  Protocol *protocol= thd->protocol;
  LEX *lex= thd->lex;
  int result_code;
  DBUG_ENTER("mysql_admin_table");

  field_list.push_back(item = new Item_empty_string("Table", NAME_LEN*2));
  item->maybe_null = 1;
  field_list.push_back(item = new Item_empty_string("Op", 10));
  item->maybe_null = 1;
  field_list.push_back(item = new Item_empty_string("Msg_type", 10));
  item->maybe_null = 1;
  field_list.push_back(item = new Item_empty_string("Msg_text", 255));
  item->maybe_null = 1;
  if (protocol->send_fields(&field_list,
                            Protocol::SEND_NUM_ROWS | Protocol::SEND_EOF))
    DBUG_RETURN(TRUE);

  mysql_ha_flush(thd, tables, MYSQL_HA_CLOSE_FINAL, FALSE);
<<<<<<< HEAD
  for (table= tables; table; table= table->next_local)
=======
  for (table = tables; table; table = table->next)
>>>>>>> 6bc4636b
  {
    char table_name[NAME_LEN*2+2];
    char* db = table->db;
    bool fatal_error=0;

    strxmov(table_name, db, ".", table->table_name, NullS);
    thd->open_options|= extra_open_options;
    table->lock_type= lock_type;
    /* open only one table from local list of command */
    save_next_global= table->next_global;
    table->next_global= 0;
    save_next_local= table->next_local;
    table->next_local= 0;
    select->table_list.first= (byte*)table;
    /*
      Time zone tables and SP tables can be add to lex->query_tables list,
      so it have to be prepared.
      TODO: Investigate if we can put extra tables into argument instead of
      using lex->query_tables
    */
    lex->query_tables= table;
    lex->query_tables_last= &table->next_global;
    lex->query_tables_own_last= 0;;
    thd->no_warnings_for_error= no_warnings_for_error;
    open_and_lock_tables(thd, table);
    thd->no_warnings_for_error= 0;
    table->next_global= save_next_global;
    table->next_local= save_next_local;
    /* if view are unsupported */
    if (table->view && view_operator_func == NULL)
    {
      result_code= HA_ADMIN_NOT_BASE_TABLE;
      goto send_result;
    }
    thd->open_options&= ~extra_open_options;

    if (prepare_func)
    {
      switch ((*prepare_func)(thd, table, check_opt)) {
      case  1:           // error, message written to net
        close_thread_tables(thd);
        continue;
      case -1:           // error, message could be written to net
        goto err;
      default:           // should be 0 otherwise
        ;
      }
    }

    /*
      CHECK TABLE command is only command where VIEW allowed here and this
      command use only temporary teble method for VIEWs resolving => there
      can't be VIEW tree substitition of join view => if opening table
      succeed then table->table will have real TABLE pointer as value (in
      case of join view substitution table->table can be 0, but here it is
      impossible)
    */
    if (!table->table)
    {
      char buf[ERRMSGSIZE+ERRMSGSIZE+2];
      const char *err_msg;
      protocol->prepare_for_resend();
      protocol->store(table_name, system_charset_info);
      protocol->store(operator_name, system_charset_info);
      protocol->store("error",5, system_charset_info);
      if (!(err_msg=thd->net.last_error))
	err_msg=ER(ER_CHECK_NO_SUCH_TABLE);
      /* if it was a view will check md5 sum */
      if (table->view &&
          view_checksum(thd, table) == HA_ADMIN_WRONG_CHECKSUM)
      {
        strxmov(buf, err_msg, "; ", ER(ER_VIEW_CHECKSUM), NullS);
        err_msg= (const char *)buf;
      }
      protocol->store(err_msg, system_charset_info);
      lex->cleanup_after_one_table_open();
      thd->clear_error();
      /*
        View opening can be interrupted in the middle of process so some
        tables can be left opening
      */
      close_thread_tables(thd);
      if (protocol->write())
	goto err;
      continue;
    }

    if (table->view)
    {
      result_code= (*view_operator_func)(thd, table);
      goto send_result;
    }

    table->table->pos_in_table_list= table;
    if ((table->table->db_stat & HA_READ_ONLY) && open_for_modify)
    {
      char buff[FN_REFLEN + MYSQL_ERRMSG_SIZE];
      uint length;
      protocol->prepare_for_resend();
      protocol->store(table_name, system_charset_info);
      protocol->store(operator_name, system_charset_info);
      protocol->store("error", 5, system_charset_info);
      length= my_snprintf(buff, sizeof(buff), ER(ER_OPEN_AS_READONLY),
                          table_name);
      protocol->store(buff, length, system_charset_info);
      close_thread_tables(thd);
      table->table=0;				// For query cache
      if (protocol->write())
	goto err;
      continue;
    }

    /* Close all instances of the table to allow repair to rename files */
    if (lock_type == TL_WRITE && table->table->s->version)
    {
      pthread_mutex_lock(&LOCK_open);
      const char *old_message=thd->enter_cond(&COND_refresh, &LOCK_open,
					      "Waiting to get writelock");
      mysql_lock_abort(thd,table->table);
      remove_table_from_cache(thd, table->table->s->db,
                              table->table->s->table_name,
                              RTFC_WAIT_OTHER_THREAD_FLAG |
                              RTFC_CHECK_KILLED_FLAG);
      thd->exit_cond(old_message);
      if (thd->killed)
	goto err;
      /* Flush entries in the query cache involving this table. */
      query_cache_invalidate3(thd, table->table, 0);
      open_for_modify= 0;
    }

    if (table->table->s->crashed && operator_func == &handler::check)
    {
      protocol->prepare_for_resend();
      protocol->store(table_name, system_charset_info);
      protocol->store(operator_name, system_charset_info);
      protocol->store("warning", 7, system_charset_info);
      protocol->store("Table is marked as crashed", 26, system_charset_info);
      if (protocol->write())
        goto err;
    }

    result_code = (table->table->file->*operator_func)(thd, check_opt);

send_result:

    lex->cleanup_after_one_table_open();
    thd->clear_error();  // these errors shouldn't get client
    protocol->prepare_for_resend();
    protocol->store(table_name, system_charset_info);
    protocol->store(operator_name, system_charset_info);

send_result_message:

    DBUG_PRINT("info", ("result_code: %d", result_code));
    switch (result_code) {
    case HA_ADMIN_NOT_IMPLEMENTED:
      {
	char buf[ERRMSGSIZE+20];
	uint length=my_snprintf(buf, ERRMSGSIZE,
				ER(ER_CHECK_NOT_IMPLEMENTED), operator_name);
	protocol->store("note", 4, system_charset_info);
	protocol->store(buf, length, system_charset_info);
      }
      break;

    case HA_ADMIN_NOT_BASE_TABLE:
      {
        char buf[ERRMSGSIZE+20];
        uint length= my_snprintf(buf, ERRMSGSIZE,
                                 ER(ER_BAD_TABLE_ERROR), table_name);
        protocol->store("note", 4, system_charset_info);
        protocol->store(buf, length, system_charset_info);
      }
      break;

    case HA_ADMIN_OK:
      protocol->store("status", 6, system_charset_info);
      protocol->store("OK",2, system_charset_info);
      break;

    case HA_ADMIN_FAILED:
      protocol->store("status", 6, system_charset_info);
      protocol->store("Operation failed",16, system_charset_info);
      break;

    case HA_ADMIN_REJECT:
      protocol->store("status", 6, system_charset_info);
      protocol->store("Operation need committed state",30, system_charset_info);
      open_for_modify= FALSE;
      break;

    case HA_ADMIN_ALREADY_DONE:
      protocol->store("status", 6, system_charset_info);
      protocol->store("Table is already up to date", 27, system_charset_info);
      break;

    case HA_ADMIN_CORRUPT:
      protocol->store("error", 5, system_charset_info);
      protocol->store("Corrupt", 7, system_charset_info);
      fatal_error=1;
      break;

    case HA_ADMIN_INVALID:
      protocol->store("error", 5, system_charset_info);
      protocol->store("Invalid argument",16, system_charset_info);
      break;

    case HA_ADMIN_TRY_ALTER:
    {
      /*
        This is currently used only by InnoDB. ha_innobase::optimize() answers
        "try with alter", so here we close the table, do an ALTER TABLE,
        reopen the table and do ha_innobase::analyze() on it.
      */
      close_thread_tables(thd);
      TABLE_LIST *save_next_local= table->next_local,
                 *save_next_global= table->next_global;
      table->next_local= table->next_global= 0;
      tmp_disable_binlog(thd); // binlogging is done by caller if wanted
      result_code= mysql_recreate_table(thd, table, 0);
      reenable_binlog(thd);
      close_thread_tables(thd);
      if (!result_code) // recreation went ok
      {
        if ((table->table= open_ltable(thd, table, lock_type)) &&
            ((result_code= table->table->file->analyze(thd, check_opt)) > 0))
          result_code= 0; // analyze went ok
      }
      if (result_code) // either mysql_recreate_table or analyze failed
      {
        const char *err_msg;
        if ((err_msg= thd->net.last_error))
        {
          if (!thd->vio_ok())
          {
            sql_print_error(err_msg);
          }
          else
          {
            /* Hijack the row already in-progress. */
            protocol->store("error", 5, system_charset_info);
            protocol->store(err_msg, system_charset_info);
            (void)protocol->write();
            /* Start off another row for HA_ADMIN_FAILED */
            protocol->prepare_for_resend();
            protocol->store(table_name, system_charset_info);
            protocol->store(operator_name, system_charset_info);
          }
        }
      }
      result_code= result_code ? HA_ADMIN_FAILED : HA_ADMIN_OK;
      table->next_local= save_next_local;
      table->next_global= save_next_global;
      goto send_result_message;
    }
    case HA_ADMIN_WRONG_CHECKSUM:
    {
      protocol->store("note", 4, system_charset_info);
      protocol->store(ER(ER_VIEW_CHECKSUM), strlen(ER(ER_VIEW_CHECKSUM)),
                      system_charset_info);
      break;
    }

    default:				// Probably HA_ADMIN_INTERNAL_ERROR
      {
        char buf[ERRMSGSIZE+20];
        uint length=my_snprintf(buf, ERRMSGSIZE,
                                "Unknown - internal error %d during operation",
                                result_code);
        protocol->store("error", 5, system_charset_info);
        protocol->store(buf, length, system_charset_info);
        fatal_error=1;
        break;
      }
    }
    if (table->table)
    {
      if (fatal_error)
        table->table->s->version=0;               // Force close of table
      else if (open_for_modify)
      {
        pthread_mutex_lock(&LOCK_open);
        remove_table_from_cache(thd, table->table->s->db,
                                table->table->s->table_name, RTFC_NO_FLAG);
        pthread_mutex_unlock(&LOCK_open);
        /* Something may be modified, that's why we have to invalidate cache */
        query_cache_invalidate3(thd, table->table, 0);
      }
    }
    close_thread_tables(thd);
    table->table=0;				// For query cache
    if (protocol->write())
      goto err;
  }

  send_eof(thd);
  DBUG_RETURN(FALSE);
 err:
  close_thread_tables(thd);			// Shouldn't be needed
  if (table)
    table->table=0;
  DBUG_RETURN(TRUE);
}


bool mysql_backup_table(THD* thd, TABLE_LIST* table_list)
{
  DBUG_ENTER("mysql_backup_table");
  DBUG_RETURN(mysql_admin_table(thd, table_list, 0,
				"backup", TL_READ, 0, 0, 0, 0,
				&handler::backup, 0));
}


bool mysql_restore_table(THD* thd, TABLE_LIST* table_list)
{
  DBUG_ENTER("mysql_restore_table");
  DBUG_RETURN(mysql_admin_table(thd, table_list, 0,
				"restore", TL_WRITE, 1, 1, 0,
				&prepare_for_restore,
				&handler::restore, 0));
}


bool mysql_repair_table(THD* thd, TABLE_LIST* tables, HA_CHECK_OPT* check_opt)
{
  DBUG_ENTER("mysql_repair_table");
  DBUG_RETURN(mysql_admin_table(thd, tables, check_opt,
				"repair", TL_WRITE, 1,
                                test(check_opt->sql_flags & TT_USEFRM),
                                HA_OPEN_FOR_REPAIR,
				&prepare_for_repair,
				&handler::repair, 0));
}


bool mysql_optimize_table(THD* thd, TABLE_LIST* tables, HA_CHECK_OPT* check_opt)
{
  DBUG_ENTER("mysql_optimize_table");
  DBUG_RETURN(mysql_admin_table(thd, tables, check_opt,
				"optimize", TL_WRITE, 1,0,0,0,
				&handler::optimize, 0));
}


/*
  Assigned specified indexes for a table into key cache

  SYNOPSIS
    mysql_assign_to_keycache()
    thd		Thread object
    tables	Table list (one table only)

  RETURN VALUES
   FALSE ok
   TRUE  error
*/

bool mysql_assign_to_keycache(THD* thd, TABLE_LIST* tables,
			     LEX_STRING *key_cache_name)
{
  HA_CHECK_OPT check_opt;
  KEY_CACHE *key_cache;
  DBUG_ENTER("mysql_assign_to_keycache");

  check_opt.init();
  pthread_mutex_lock(&LOCK_global_system_variables);
  if (!(key_cache= get_key_cache(key_cache_name)))
  {
    pthread_mutex_unlock(&LOCK_global_system_variables);
    my_error(ER_UNKNOWN_KEY_CACHE, MYF(0), key_cache_name->str);
    DBUG_RETURN(TRUE);
  }
  pthread_mutex_unlock(&LOCK_global_system_variables);
  check_opt.key_cache= key_cache;
  DBUG_RETURN(mysql_admin_table(thd, tables, &check_opt,
				"assign_to_keycache", TL_READ_NO_INSERT, 0, 0,
				0, 0, &handler::assign_to_keycache, 0));
}


/*
  Reassign all tables assigned to a key cache to another key cache

  SYNOPSIS
    reassign_keycache_tables()
    thd		Thread object
    src_cache	Reference to the key cache to clean up
    dest_cache	New key cache

  NOTES
    This is called when one sets a key cache size to zero, in which
    case we have to move the tables associated to this key cache to
    the "default" one.

    One has to ensure that one never calls this function while
    some other thread is changing the key cache. This is assured by
    the caller setting src_cache->in_init before calling this function.

    We don't delete the old key cache as there may still be pointers pointing
    to it for a while after this function returns.

 RETURN VALUES
    0	  ok
*/

int reassign_keycache_tables(THD *thd, KEY_CACHE *src_cache,
			     KEY_CACHE *dst_cache)
{
  DBUG_ENTER("reassign_keycache_tables");

  DBUG_ASSERT(src_cache != dst_cache);
  DBUG_ASSERT(src_cache->in_init);
  src_cache->param_buff_size= 0;		// Free key cache
  ha_resize_key_cache(src_cache);
  ha_change_key_cache(src_cache, dst_cache);
  DBUG_RETURN(0);
}


/*
  Preload specified indexes for a table into key cache

  SYNOPSIS
    mysql_preload_keys()
    thd		Thread object
    tables	Table list (one table only)

  RETURN VALUES
    FALSE ok
    TRUE  error
*/

bool mysql_preload_keys(THD* thd, TABLE_LIST* tables)
{
  DBUG_ENTER("mysql_preload_keys");
  DBUG_RETURN(mysql_admin_table(thd, tables, 0,
				"preload_keys", TL_READ, 0, 0, 0, 0,
				&handler::preload_keys, 0));
}


/*
  Create a table identical to the specified table

  SYNOPSIS
    mysql_create_like_table()
    thd		Thread object
    table	Table list (one table only)
    create_info Create info
    table_ident Src table_ident

  RETURN VALUES
    FALSE OK
    TRUE  error
*/

bool mysql_create_like_table(THD* thd, TABLE_LIST* table,
                             HA_CREATE_INFO *create_info,
                             Table_ident *table_ident)
{
  TABLE **tmp_table;
  char src_path[FN_REFLEN], dst_path[FN_REFLEN];
  char *db= table->db;
  char *table_name= table->table_name;
  char *src_db;
  char *src_table= table_ident->table.str;
  int  err;
  bool res= TRUE;
  db_type not_used;

  TABLE_LIST src_tables_list;
  DBUG_ENTER("mysql_create_like_table");
  src_db= table_ident->db.str ? table_ident->db.str : thd->db;

  /*
    Validate the source table
  */
  if (table_ident->table.length > NAME_LEN ||
      (table_ident->table.length &&
       check_table_name(src_table,table_ident->table.length)))
  {
    my_error(ER_WRONG_TABLE_NAME, MYF(0), src_table);
    DBUG_RETURN(TRUE);
  }
  if (!src_db || check_db_name(src_db))
  {
    my_error(ER_WRONG_DB_NAME, MYF(0), src_db ? src_db : "NULL");
    DBUG_RETURN(-1);
  }

  bzero((gptr)&src_tables_list, sizeof(src_tables_list));
  src_tables_list.db= src_db;
  src_tables_list.table_name= src_table;

  if (lock_and_wait_for_table_name(thd, &src_tables_list))
    goto err;

  if ((tmp_table= find_temporary_table(thd, src_db, src_table)))
    strxmov(src_path, (*tmp_table)->s->path, reg_ext, NullS);
  else
  {
    strxmov(src_path, mysql_data_home, "/", src_db, "/", src_table,
	    reg_ext, NullS);
    /* Resolve symlinks (for windows) */
    fn_format(src_path, src_path, "", "", MYF(MY_UNPACK_FILENAME));
    if (lower_case_table_names)
      my_casedn_str(files_charset_info, src_path);
    if (access(src_path, F_OK))
    {
      my_error(ER_BAD_TABLE_ERROR, MYF(0), src_table);
      goto err;
    }
  }

  /* 
     create like should be not allowed for Views, Triggers, ... 
  */
  if (mysql_frm_type(thd, src_path, &not_used) != FRMTYPE_TABLE)
  {
    my_error(ER_WRONG_OBJECT, MYF(0), src_db, src_table, "BASE TABLE");
    goto err;
  }

  /*
    Validate the destination table

    skip the destination table name checking as this is already
    validated.
  */
  if (create_info->options & HA_LEX_CREATE_TMP_TABLE)
  {
    if (find_temporary_table(thd, db, table_name))
      goto table_exists;
    my_snprintf(dst_path, sizeof(dst_path), "%s%s%lx_%lx_%x%s",
		mysql_tmpdir, tmp_file_prefix, current_pid,
		thd->thread_id, thd->tmp_table++, reg_ext);
    if (lower_case_table_names)
      my_casedn_str(files_charset_info, dst_path);
    create_info->table_options|= HA_CREATE_DELAY_KEY_WRITE;
  }
  else
  {
    strxmov(dst_path, mysql_data_home, "/", db, "/", table_name,
	    reg_ext, NullS);
    fn_format(dst_path, dst_path, "", "", MYF(MY_UNPACK_FILENAME));
    if (!access(dst_path, F_OK))
      goto table_exists;
  }

  /*
    Create a new table by copying from source table
  */
  if (my_copy(src_path, dst_path, MYF(MY_DONT_OVERWRITE_FILE)))
  {
    if (my_errno == ENOENT)
      my_error(ER_BAD_DB_ERROR,MYF(0),db);
    else
      my_error(ER_CANT_CREATE_FILE,MYF(0),dst_path,my_errno);
    goto err;
  }

  /*
    As mysql_truncate don't work on a new table at this stage of
    creation, instead create the table directly (for both normal
    and temporary tables).
  */
  *fn_ext(dst_path)= 0;
  err= ha_create_table(dst_path, create_info, 1);

  if (create_info->options & HA_LEX_CREATE_TMP_TABLE)
  {
    if (err || !open_temporary_table(thd, dst_path, db, table_name, 1))
    {
      (void) rm_temporary_table(create_info->db_type,
				dst_path); /* purecov: inspected */
      goto err;     /* purecov: inspected */
    }
  }
  else if (err)
  {
    (void) quick_rm_table(create_info->db_type, db,
			  table_name); /* purecov: inspected */
    goto err;	    /* purecov: inspected */
  }

  // Must be written before unlock
  if (mysql_bin_log.is_open())
  {
    thd->clear_error();
    Query_log_event qinfo(thd, thd->query, thd->query_length, FALSE, FALSE);
    mysql_bin_log.write(&qinfo);
  }
  res= FALSE;
  goto err;

table_exists:
  if (create_info->options & HA_LEX_CREATE_IF_NOT_EXISTS)
  {
    char warn_buff[MYSQL_ERRMSG_SIZE];
    my_snprintf(warn_buff, sizeof(warn_buff),
		ER(ER_TABLE_EXISTS_ERROR), table_name);
    push_warning(thd, MYSQL_ERROR::WARN_LEVEL_NOTE,
		 ER_TABLE_EXISTS_ERROR,warn_buff);
    res= FALSE;
  }
  else
    my_error(ER_TABLE_EXISTS_ERROR, MYF(0), table_name);

err:
  pthread_mutex_lock(&LOCK_open);
  unlock_table_name(thd, &src_tables_list);
  pthread_mutex_unlock(&LOCK_open);
  DBUG_RETURN(res);
}


bool mysql_analyze_table(THD* thd, TABLE_LIST* tables, HA_CHECK_OPT* check_opt)
{
#ifdef OS2
  thr_lock_type lock_type = TL_WRITE;
#else
  thr_lock_type lock_type = TL_READ_NO_INSERT;
#endif

  DBUG_ENTER("mysql_analyze_table");
  DBUG_RETURN(mysql_admin_table(thd, tables, check_opt,
				"analyze", lock_type, 1, 0, 0, 0,
				&handler::analyze, 0));
}


bool mysql_check_table(THD* thd, TABLE_LIST* tables,HA_CHECK_OPT* check_opt)
{
#ifdef OS2
  thr_lock_type lock_type = TL_WRITE;
#else
  thr_lock_type lock_type = TL_READ_NO_INSERT;
#endif

  DBUG_ENTER("mysql_check_table");
  DBUG_RETURN(mysql_admin_table(thd, tables, check_opt,
				"check", lock_type,
				0, HA_OPEN_FOR_REPAIR, 0, 0,
				&handler::check, &view_checksum));
}


/* table_list should contain just one table */
static int
mysql_discard_or_import_tablespace(THD *thd,
                                   TABLE_LIST *table_list,
                                   enum tablespace_op_type tablespace_op)
{
  TABLE *table;
  my_bool discard;
  int error;
  DBUG_ENTER("mysql_discard_or_import_tablespace");

  /*
    Note that DISCARD/IMPORT TABLESPACE always is the only operation in an
    ALTER TABLE
  */

  thd->proc_info="discard_or_import_tablespace";

  discard= test(tablespace_op == DISCARD_TABLESPACE);

 /*
   We set this flag so that ha_innobase::open and ::external_lock() do
   not complain when we lock the table
 */
  thd->tablespace_op= TRUE;
  if (!(table=open_ltable(thd,table_list,TL_WRITE)))
  {
    thd->tablespace_op=FALSE;
    DBUG_RETURN(-1);
  }

  error=table->file->discard_or_import_tablespace(discard);

  thd->proc_info="end";

  if (error)
    goto err;

  /*
    The 0 in the call below means 'not in a transaction', which means
    immediate invalidation; that is probably what we wish here
  */
  query_cache_invalidate3(thd, table_list, 0);

  /* The ALTER TABLE is always in its own transaction */
  error = ha_commit_stmt(thd);
  if (ha_commit(thd))
    error=1;
  if (error)
    goto err;
  if (mysql_bin_log.is_open())
  {
    Query_log_event qinfo(thd, thd->query, thd->query_length, FALSE, FALSE);
    mysql_bin_log.write(&qinfo);
  }
err:
  close_thread_tables(thd);
  thd->tablespace_op=FALSE;
  
  if (error == 0)
  {
    send_ok(thd);
    DBUG_RETURN(0);
  }

  table->file->print_error(error, MYF(0));
    
  DBUG_RETURN(-1);
}


#ifdef NOT_USED
/*
  CREATE INDEX and DROP INDEX are implemented by calling ALTER TABLE with
  the proper arguments.  This isn't very fast but it should work for most
  cases.
  One should normally create all indexes with CREATE TABLE or ALTER TABLE.
*/

int mysql_create_indexes(THD *thd, TABLE_LIST *table_list, List<Key> &keys)
{
  List<create_field> fields;
  List<Alter_drop>   drop;
  List<Alter_column> alter;
  HA_CREATE_INFO     create_info;
  int		     rc;
  uint		     idx;
  uint		     db_options;
  uint		     key_count;
  TABLE		     *table;
  Field		     **f_ptr;
  KEY		     *key_info_buffer;
  char		     path[FN_REFLEN+1];
  DBUG_ENTER("mysql_create_index");

  /*
    Try to use online generation of index.
    This requires that all indexes can be created online.
    Otherwise, the old alter table procedure is executed.

    Open the table to have access to the correct table handler.
  */
  if (!(table=open_ltable(thd,table_list,TL_WRITE_ALLOW_READ)))
    DBUG_RETURN(-1);

  /*
    The add_index method takes an array of KEY structs for the new indexes.
    Preparing a new table structure generates this array.
    It needs a list with all fields of the table, which does not need to
    be correct in every respect. The field names are important.
  */
  for (f_ptr= table->field; *f_ptr; f_ptr++)
  {
    create_field *c_fld= new create_field(*f_ptr, *f_ptr);
    c_fld->unireg_check= Field::NONE; /*avoid multiple auto_increments*/
    fields.push_back(c_fld);
  }
  bzero((char*) &create_info,sizeof(create_info));
  create_info.db_type=DB_TYPE_DEFAULT;
  create_info.default_table_charset= thd->variables.collation_database;
  db_options= 0;
  if (mysql_prepare_table(thd, &create_info, &fields,
			  &keys, /*tmp_table*/ 0, &db_options, table->file,
			  &key_info_buffer, key_count,
			  /*select_field_count*/ 0))
    DBUG_RETURN(-1);

  /*
    Check if all keys can be generated with the add_index method.
    If anyone cannot, then take the old way.
  */
  for (idx=0; idx< key_count; idx++)
  {
    DBUG_PRINT("info", ("creating index %s", key_info_buffer[idx].name));
    if (!(table->file->index_ddl_flags(key_info_buffer+idx)&
	  (HA_DDL_ONLINE| HA_DDL_WITH_LOCK)))
      break ;
  }
  if ((idx < key_count)|| !key_count)
  {
    /* Re-initialize the create_info, which was changed by prepare table. */
    bzero((char*) &create_info,sizeof(create_info));
    create_info.db_type=DB_TYPE_DEFAULT;
    create_info.default_table_charset= thd->variables.collation_database;
    /* Cleanup the fields list. We do not want to create existing fields. */
    fields.delete_elements();
    if (real_alter_table(thd, table_list->db, table_list->table_name,
			 &create_info, table_list, table,
			 fields, keys, drop, alter, 0, (ORDER*)0,
			 ALTER_ADD_INDEX, DUP_ERROR))
      /* Don't need to free((gptr) key_info_buffer);*/
      DBUG_RETURN(-1);
  }
  else
  {
    if (table->file->add_index(table, key_info_buffer, key_count)||
        build_table_path(path, sizeof(path), table_list->db,
                         (lower_case_table_names == 2) ?
                         table_list->alias : table_list->table_name,
                         reg_ext) == 0 ||
	mysql_create_frm(thd, path, &create_info,
			 fields, key_count, key_info_buffer, table->file))
      /* don't need to free((gptr) key_info_buffer);*/
      DBUG_RETURN(-1);
  }
  /* don't need to free((gptr) key_info_buffer);*/
  DBUG_RETURN(0);
}


int mysql_drop_indexes(THD *thd, TABLE_LIST *table_list,
		       List<Alter_drop> &drop)
{
  List<create_field> fields;
  List<Key>	     keys;
  List<Alter_column> alter;
  HA_CREATE_INFO     create_info;
  uint		     idx;
  uint		     db_options;
  uint		     key_count;
  uint		     *key_numbers;
  TABLE		     *table;
  Field		     **f_ptr;
  KEY		     *key_info;
  KEY		     *key_info_buffer;
  char		     path[FN_REFLEN];
  DBUG_ENTER("mysql_drop_index");

  /*
    Try to use online generation of index.
    This requires that all indexes can be created online.
    Otherwise, the old alter table procedure is executed.

    Open the table to have access to the correct table handler.
  */
  if (!(table=open_ltable(thd,table_list,TL_WRITE_ALLOW_READ)))
    DBUG_RETURN(-1);

  /*
    The drop_index method takes an array of key numbers.
    It cannot get more entries than keys in the table.
  */
  key_numbers= (uint*) thd->alloc(sizeof(uint*)*table->keys);
  key_count= 0;

  /*
    Get the number of each key and check if it can be created online.
  */
  List_iterator<Alter_drop> drop_it(drop);
  Alter_drop *drop_key;
  while ((drop_key= drop_it++))
  {
    /* Find the key in the table. */
    key_info=table->key_info;
    for (idx=0; idx< table->keys; idx++, key_info++)
    {
      if (!my_strcasecmp(system_charset_info, key_info->name, drop_key->name))
	break;
    }
    if (idx>= table->keys)
    {
      my_error(ER_CANT_DROP_FIELD_OR_KEY, MYF(0), drop_key->name);
      /*don't need to free((gptr) key_numbers);*/
      DBUG_RETURN(-1);
    }
    /*
      Check if the key can be generated with the add_index method.
      If anyone cannot, then take the old way.
    */
    DBUG_PRINT("info", ("dropping index %s", table->key_info[idx].name));
    if (!(table->file->index_ddl_flags(table->key_info+idx)&
	  (HA_DDL_ONLINE| HA_DDL_WITH_LOCK)))
      break ;
    key_numbers[key_count++]= idx;
  }

  bzero((char*) &create_info,sizeof(create_info));
  create_info.db_type=DB_TYPE_DEFAULT;
  create_info.default_table_charset= thd->variables.collation_database;

  if ((drop_key)|| (drop.elements<= 0))
  {
    if (real_alter_table(thd, table_list->db, table_list->table_name,
			 &create_info, table_list, table,
			 fields, keys, drop, alter, 0, (ORDER*)0,
			 ALTER_DROP_INDEX, DUP_ERROR))
      /*don't need to free((gptr) key_numbers);*/
      DBUG_RETURN(-1);
  }
  else
  {
    db_options= 0;
    if (table->file->drop_index(table, key_numbers, key_count)||
	mysql_prepare_table(thd, &create_info, &fields,
			    &keys, /*tmp_table*/ 0, &db_options, table->file,
			    &key_info_buffer, key_count,
			    /*select_field_count*/ 0)||
        build_table_path(path, sizeof(path), table_list->db,
                         (lower_case_table_names == 2) ?
                         table_list->alias : table_list->table_name,
                         reg_ext) == 0 ||
	mysql_create_frm(thd, path, &create_info,
			 fields, key_count, key_info_buffer, table->file))
      /*don't need to free((gptr) key_numbers);*/
      DBUG_RETURN(-1);
  }

  /*don't need to free((gptr) key_numbers);*/
  DBUG_RETURN(0);
}
#endif /* NOT_USED */


/*
  Alter table
*/

bool mysql_alter_table(THD *thd,char *new_db, char *new_name,
                       HA_CREATE_INFO *create_info,
                       TABLE_LIST *table_list,
                       List<create_field> &fields, List<Key> &keys,
                       uint order_num, ORDER *order,
                       enum enum_duplicates handle_duplicates, bool ignore,
                       ALTER_INFO *alter_info, bool do_send_ok)
{
  TABLE *table,*new_table=0;
  int error;
  char tmp_name[80],old_name[32],new_name_buff[FN_REFLEN];
  char new_alias_buff[FN_REFLEN], *table_name, *db, *new_alias, *alias;
  char index_file[FN_REFLEN], data_file[FN_REFLEN];
  ha_rows copied,deleted;
  ulonglong next_insert_id;
  uint db_create_options, used_fields;
  enum db_type old_db_type,new_db_type;
  bool need_copy_table;
  DBUG_ENTER("mysql_alter_table");

  thd->proc_info="init";
  table_name=table_list->table_name;
  alias= (lower_case_table_names == 2) ? table_list->alias : table_name;

  db=table_list->db;
  if (!new_db || !my_strcasecmp(table_alias_charset, new_db, db))
    new_db= db;
  used_fields=create_info->used_fields;
  
  mysql_ha_flush(thd, table_list, MYSQL_HA_CLOSE_FINAL, FALSE);

<<<<<<< HEAD
  mysql_ha_flush(thd, table_list, MYSQL_HA_CLOSE_FINAL, FALSE);
=======
>>>>>>> 6bc4636b
  /* DISCARD/IMPORT TABLESPACE is always alone in an ALTER TABLE */
  if (alter_info->tablespace_op != NO_TABLESPACE_OP)
    DBUG_RETURN(mysql_discard_or_import_tablespace(thd,table_list,
						   alter_info->tablespace_op));
  if (!(table=open_ltable(thd,table_list,TL_WRITE_ALLOW_READ)))
    DBUG_RETURN(TRUE);

  /* Check that we are not trying to rename to an existing table */
  if (new_name)
  {
    strmov(new_name_buff,new_name);
    strmov(new_alias= new_alias_buff, new_name);
    if (lower_case_table_names)
    {
      if (lower_case_table_names != 2)
      {
	my_casedn_str(files_charset_info, new_name_buff);
	new_alias= new_name;			// Create lower case table name
      }
      my_casedn_str(files_charset_info, new_name);
    }
    if (new_db == db &&
	!my_strcasecmp(table_alias_charset, new_name_buff, table_name))
    {
      /*
	Source and destination table names are equal: make later check
	easier.
      */
      new_alias= new_name= table_name;
    }
    else
    {
      if (table->s->tmp_table)
      {
	if (find_temporary_table(thd,new_db,new_name_buff))
	{
	  my_error(ER_TABLE_EXISTS_ERROR, MYF(0), new_name_buff);
	  DBUG_RETURN(TRUE);
	}
      }
      else
      {
	char dir_buff[FN_REFLEN];
	strxnmov(dir_buff, FN_REFLEN, mysql_real_data_home, new_db, NullS);
	if (!access(fn_format(new_name_buff,new_name_buff,dir_buff,reg_ext,0),
		    F_OK))
	{
	  /* Table will be closed in do_command() */
	  my_error(ER_TABLE_EXISTS_ERROR, MYF(0), new_alias);
	  DBUG_RETURN(TRUE);
	}
      }
    }
  }
  else
  {
    new_alias= (lower_case_table_names == 2) ? alias : table_name;
    new_name= table_name;
  }

  old_db_type= table->s->db_type;
  if (create_info->db_type == DB_TYPE_DEFAULT)
    create_info->db_type= old_db_type;
  if (check_engine(thd, new_name, &create_info->db_type))
    DBUG_RETURN(TRUE);
  new_db_type= create_info->db_type;
  if (create_info->row_type == ROW_TYPE_NOT_USED)
    create_info->row_type= table->s->row_type;

  DBUG_PRINT("info", ("old type: %d  new type: %d", old_db_type, new_db_type));
  if (ha_check_storage_engine_flag(old_db_type, HTON_ALTER_NOT_SUPPORTED) ||
      ha_check_storage_engine_flag(new_db_type, HTON_ALTER_NOT_SUPPORTED))
  {
    DBUG_PRINT("info", ("doesn't support alter"));
    my_error(ER_ILLEGAL_HA, MYF(0), table_name);
    DBUG_RETURN(TRUE);
  }
  
  thd->proc_info="setup";
  if (!(alter_info->flags & ~(ALTER_RENAME | ALTER_KEYS_ONOFF)) &&
      !table->s->tmp_table) // no need to touch frm
  {
    error=0;
    if (new_name != table_name || new_db != db)
    {
      thd->proc_info="rename";
      VOID(pthread_mutex_lock(&LOCK_open));
      /* Then do a 'simple' rename of the table */
      error=0;
      if (!access(new_name_buff,F_OK))
      {
	my_error(ER_TABLE_EXISTS_ERROR, MYF(0), new_name);
	error= -1;
      }
      else
      {
	*fn_ext(new_name)=0;
	close_cached_table(thd, table);
	if (mysql_rename_table(old_db_type,db,table_name,new_db,new_alias))
	  error= -1;
      }
      VOID(pthread_mutex_unlock(&LOCK_open));
    }

    if (!error)
    {
      switch (alter_info->keys_onoff) {
      case LEAVE_AS_IS:
        break;
      case ENABLE:
        VOID(pthread_mutex_lock(&LOCK_open));
        wait_while_table_is_used(thd, table, HA_EXTRA_FORCE_REOPEN);
        VOID(pthread_mutex_unlock(&LOCK_open));
        error= table->file->enable_indexes(HA_KEY_SWITCH_NONUNIQ_SAVE);
        /* COND_refresh will be signaled in close_thread_tables() */
        break;
      case DISABLE:
        VOID(pthread_mutex_lock(&LOCK_open));
        wait_while_table_is_used(thd, table, HA_EXTRA_FORCE_REOPEN);
        VOID(pthread_mutex_unlock(&LOCK_open));
        error=table->file->disable_indexes(HA_KEY_SWITCH_NONUNIQ_SAVE);
        /* COND_refresh will be signaled in close_thread_tables() */
        break;
      }
    }

    if (error == HA_ERR_WRONG_COMMAND)
    {
      push_warning_printf(thd, MYSQL_ERROR::WARN_LEVEL_NOTE,
			  ER_ILLEGAL_HA, ER(ER_ILLEGAL_HA),
			  table->alias);
      error=0;
    }
    if (!error)
    {
      if (mysql_bin_log.is_open())
      {
	thd->clear_error();
	Query_log_event qinfo(thd, thd->query, thd->query_length, FALSE, FALSE);
	mysql_bin_log.write(&qinfo);
      }
      if (do_send_ok)
        send_ok(thd);
    }
    else if (error > 0)
    {
      table->file->print_error(error, MYF(0));
      error= -1;
    }
    table_list->table=0;				// For query cache
    query_cache_invalidate3(thd, table_list, 0);
    DBUG_RETURN(error);
  }

  /* Full alter table */

  /* Let new create options override the old ones */
  if (!(used_fields & HA_CREATE_USED_MIN_ROWS))
    create_info->min_rows= table->s->min_rows;
  if (!(used_fields & HA_CREATE_USED_MAX_ROWS))
    create_info->max_rows= table->s->max_rows;
  if (!(used_fields & HA_CREATE_USED_AVG_ROW_LENGTH))
    create_info->avg_row_length= table->s->avg_row_length;
  if (!(used_fields & HA_CREATE_USED_DEFAULT_CHARSET))
    create_info->default_table_charset= table->s->table_charset;

  restore_record(table, s->default_values);     // Empty record for DEFAULT
  List_iterator<Alter_drop> drop_it(alter_info->drop_list);
  List_iterator<create_field> def_it(fields);
  List_iterator<Alter_column> alter_it(alter_info->alter_list);
  List<create_field> create_list;		// Add new fields here
  List<Key> key_list;				// Add new keys here
  create_field *def;

  /*
    First collect all fields from table which isn't in drop_list
  */

  Field **f_ptr,*field;
  for (f_ptr=table->field ; (field= *f_ptr) ; f_ptr++)
  {
    /* Check if field should be dropped */
    Alter_drop *drop;
    drop_it.rewind();
    while ((drop=drop_it++))
    {
      if (drop->type == Alter_drop::COLUMN &&
	  !my_strcasecmp(system_charset_info,field->field_name, drop->name))
      {
	/* Reset auto_increment value if it was dropped */
	if (MTYP_TYPENR(field->unireg_check) == Field::NEXT_NUMBER &&
	    !(used_fields & HA_CREATE_USED_AUTO))
	{
	  create_info->auto_increment_value=0;
	  create_info->used_fields|=HA_CREATE_USED_AUTO;
	}
	break;
      }
    }
    if (drop)
    {
      drop_it.remove();
      continue;
    }
    /* Check if field is changed */
    def_it.rewind();
    while ((def=def_it++))
    {
      if (def->change &&
	  !my_strcasecmp(system_charset_info,field->field_name, def->change))
	break;
    }
    if (def)
    {						// Field is changed
      def->field=field;
      if (!def->after)
      {
	create_list.push_back(def);
	def_it.remove();
      }
    }
    else
    {						// Use old field value
      create_list.push_back(def=new create_field(field,field));
      alter_it.rewind();			// Change default if ALTER
      Alter_column *alter;
      while ((alter=alter_it++))
      {
	if (!my_strcasecmp(system_charset_info,field->field_name, alter->name))
	  break;
      }
      if (alter)
      {
	if (def->sql_type == FIELD_TYPE_BLOB)
	{
	  my_error(ER_BLOB_CANT_HAVE_DEFAULT, MYF(0), def->change);
	  DBUG_RETURN(TRUE);
	}
	def->def=alter->def;			// Use new default
	alter_it.remove();
      }
    }
  }
  def_it.rewind();
  List_iterator<create_field> find_it(create_list);
  while ((def=def_it++))			// Add new columns
  {
    if (def->change && ! def->field)
    {
      my_error(ER_BAD_FIELD_ERROR, MYF(0), def->change, table_name);
      DBUG_RETURN(TRUE);
    }
    if (!def->after)
      create_list.push_back(def);
    else if (def->after == first_keyword)
      create_list.push_front(def);
    else
    {
      create_field *find;
      find_it.rewind();
      while ((find=find_it++))			// Add new columns
      {
	if (!my_strcasecmp(system_charset_info,def->after, find->field_name))
	  break;
      }
      if (!find)
      {
	my_error(ER_BAD_FIELD_ERROR, MYF(0), def->after, table_name);
	DBUG_RETURN(TRUE);
      }
      find_it.after(def);			// Put element after this
    }
  }
  if (alter_info->alter_list.elements)
  {
    my_error(ER_BAD_FIELD_ERROR, MYF(0),
             alter_info->alter_list.head()->name, table_name);
    DBUG_RETURN(TRUE);
  }
  if (!create_list.elements)
  {
    my_message(ER_CANT_REMOVE_ALL_FIELDS, ER(ER_CANT_REMOVE_ALL_FIELDS),
               MYF(0));
    DBUG_RETURN(TRUE);
  }

  /*
    Collect all keys which isn't in drop list. Add only those
    for which some fields exists.
  */

  List_iterator<Key> key_it(keys);
  List_iterator<create_field> field_it(create_list);
  List<key_part_spec> key_parts;

  KEY *key_info=table->key_info;
  for (uint i=0 ; i < table->s->keys ; i++,key_info++)
  {
    char *key_name= key_info->name;
    Alter_drop *drop;
    drop_it.rewind();
    while ((drop=drop_it++))
    {
      if (drop->type == Alter_drop::KEY &&
	  !my_strcasecmp(system_charset_info,key_name, drop->name))
	break;
    }
    if (drop)
    {
      drop_it.remove();
      continue;
    }

    KEY_PART_INFO *key_part= key_info->key_part;
    key_parts.empty();
    for (uint j=0 ; j < key_info->key_parts ; j++,key_part++)
    {
      if (!key_part->field)
	continue;				// Wrong field (from UNIREG)
      const char *key_part_name=key_part->field->field_name;
      create_field *cfield;
      field_it.rewind();
      while ((cfield=field_it++))
      {
	if (cfield->change)
	{
	  if (!my_strcasecmp(system_charset_info, key_part_name,
			     cfield->change))
	    break;
	}
	else if (!my_strcasecmp(system_charset_info,
				key_part_name, cfield->field_name))
	  break;
      }
      if (!cfield)
	continue;				// Field is removed
      uint key_part_length=key_part->length;
      if (cfield->field)			// Not new field
      {
        /*
          If the field can't have only a part used in a key according to its
          new type, or should not be used partially according to its
          previous type, or the field length is less than the key part
          length, unset the key part length.

          We also unset the key part length if it is the same as the
          old field's length, so the whole new field will be used.

          BLOBs may have cfield->length == 0, which is why we test it before
          checking whether cfield->length < key_part_length (in chars).
         */
        if (!Field::type_can_have_key_part(cfield->field->type()) ||
            !Field::type_can_have_key_part(cfield->sql_type) ||
            (cfield->field->field_length == key_part_length &&
             !f_is_blob(key_part->key_type)) ||
	    (cfield->length && (cfield->length < key_part_length /
                                key_part->field->charset()->mbmaxlen)))
	  key_part_length= 0;			// Use whole field
      }
      key_part_length /= key_part->field->charset()->mbmaxlen;
      key_parts.push_back(new key_part_spec(cfield->field_name,
					    key_part_length));
    }
    if (key_parts.elements)
      key_list.push_back(new Key(key_info->flags & HA_SPATIAL ? Key::SPATIAL :
				 (key_info->flags & HA_NOSAME ?
				 (!my_strcasecmp(system_charset_info,
						 key_name, primary_key_name) ?
				  Key::PRIMARY	: Key::UNIQUE) :
				  (key_info->flags & HA_FULLTEXT ?
				   Key::FULLTEXT : Key::MULTIPLE)),
				 key_name,
				 key_info->algorithm,
                                 test(key_info->flags & HA_GENERATED_KEY),
				 key_parts));
  }
  {
    Key *key;
    while ((key=key_it++))			// Add new keys
    {
      if (key->type != Key::FOREIGN_KEY)
	key_list.push_back(key);
      if (key->name &&
	  !my_strcasecmp(system_charset_info,key->name,primary_key_name))
      {
	my_error(ER_WRONG_NAME_FOR_INDEX, MYF(0), key->name);
	DBUG_RETURN(TRUE);
      }
    }
  }

  if (alter_info->drop_list.elements)
  {
    my_error(ER_CANT_DROP_FIELD_OR_KEY, MYF(0),
             alter_info->drop_list.head()->name);
    goto err;
  }
  if (alter_info->alter_list.elements)
  {
    my_error(ER_CANT_DROP_FIELD_OR_KEY, MYF(0),
             alter_info->alter_list.head()->name);
    goto err;
  }

  db_create_options= table->s->db_create_options & ~(HA_OPTION_PACK_RECORD);
  my_snprintf(tmp_name, sizeof(tmp_name), "%s-%lx_%lx", tmp_file_prefix,
	      current_pid, thd->thread_id);
  /* Safety fix for innodb */
  if (lower_case_table_names)
    my_casedn_str(files_charset_info, tmp_name);
  if (new_db_type != old_db_type && !table->file->can_switch_engines()) {
    my_error(ER_ROW_IS_REFERENCED, MYF(0));
    goto err;
  }
  create_info->db_type=new_db_type;
  if (!create_info->comment)
    create_info->comment= table->s->comment;

  table->file->update_create_info(create_info);
  if ((create_info->table_options &
       (HA_OPTION_PACK_KEYS | HA_OPTION_NO_PACK_KEYS)) ||
      (used_fields & HA_CREATE_USED_PACK_KEYS))
    db_create_options&= ~(HA_OPTION_PACK_KEYS | HA_OPTION_NO_PACK_KEYS);
  if (create_info->table_options &
      (HA_OPTION_CHECKSUM | HA_OPTION_NO_CHECKSUM))
    db_create_options&= ~(HA_OPTION_CHECKSUM | HA_OPTION_NO_CHECKSUM);
  if (create_info->table_options &
      (HA_OPTION_DELAY_KEY_WRITE | HA_OPTION_NO_DELAY_KEY_WRITE))
    db_create_options&= ~(HA_OPTION_DELAY_KEY_WRITE |
			  HA_OPTION_NO_DELAY_KEY_WRITE);
  create_info->table_options|= db_create_options;

  if (table->s->tmp_table)
    create_info->options|=HA_LEX_CREATE_TMP_TABLE;

  /*
    better have a negative test here, instead of positive, like
    alter_info->flags & ALTER_ADD_COLUMN|ALTER_ADD_INDEX|...
    so that ALTER TABLE won't break when somebody will add new flag
  */
  need_copy_table= (alter_info->flags &
                    ~(ALTER_CHANGE_COLUMN_DEFAULT|ALTER_OPTIONS) ||
                    (create_info->used_fields &
                     ~(HA_CREATE_USED_COMMENT|HA_CREATE_USED_PASSWORD)) ||
                    table->s->tmp_table);
  create_info->frm_only= !need_copy_table;

  /*
    Handling of symlinked tables:
    If no rename:
      Create new data file and index file on the same disk as the
      old data and index files.
      Copy data.
      Rename new data file over old data file and new index file over
      old index file.
      Symlinks are not changed.

   If rename:
      Create new data file and index file on the same disk as the
      old data and index files.  Create also symlinks to point at
      the new tables.
      Copy data.
      At end, rename temporary tables and symlinks to temporary table
      to final table name.
      Remove old table and old symlinks

    If rename is made to another database:
      Create new tables in new database.
      Copy data.
      Remove old table and symlinks.
  */

  if (!strcmp(db, new_db))		// Ignore symlink if db changed
  {
    if (create_info->index_file_name)
    {
      /* Fix index_file_name to have 'tmp_name' as basename */
      strmov(index_file, tmp_name);
      create_info->index_file_name=fn_same(index_file,
					   create_info->index_file_name,
					   1);
    }
    if (create_info->data_file_name)
    {
      /* Fix data_file_name to have 'tmp_name' as basename */
      strmov(data_file, tmp_name);
      create_info->data_file_name=fn_same(data_file,
					  create_info->data_file_name,
					  1);
    }
  }
  else
    create_info->data_file_name=create_info->index_file_name=0;

  /* We don't log the statement, it will be logged later. */
  {
    tmp_disable_binlog(thd);
    error= mysql_create_table(thd, new_db, tmp_name,
                              create_info,create_list,key_list,1,0);
    reenable_binlog(thd);
    if (error)
      DBUG_RETURN(error);
  }
  if (need_copy_table)
  {
    if (table->s->tmp_table)
    {
      TABLE_LIST tbl;
      bzero((void*) &tbl, sizeof(tbl));
      tbl.db= new_db;
      tbl.table_name= tbl.alias= tmp_name;
      new_table= open_table(thd, &tbl, thd->mem_root, (bool*) 0,
                            MYSQL_LOCK_IGNORE_FLUSH);
    }
    else
    {
      char path[FN_REFLEN];
      my_snprintf(path, sizeof(path), "%s/%s/%s", mysql_data_home,
                  new_db, tmp_name);
      fn_format(path,path,"","",4);
      new_table=open_temporary_table(thd, path, new_db, tmp_name,0);
    }
    if (!new_table)
    {
      VOID(quick_rm_table(new_db_type,new_db,tmp_name));
      goto err;
    }
  }

  /* We don't want update TIMESTAMP fields during ALTER TABLE. */
  thd->count_cuted_fields= CHECK_FIELD_WARN;	// calc cuted fields
  thd->cuted_fields=0L;
  thd->proc_info="copy to tmp table";
  next_insert_id=thd->next_insert_id;		// Remember for logging
  copied=deleted=0;
  if (new_table && !new_table->s->is_view)
  {
    new_table->timestamp_field_type= TIMESTAMP_NO_AUTO_SET;
    new_table->next_number_field=new_table->found_next_number_field;
    error=copy_data_between_tables(table,new_table,create_list,
				   handle_duplicates, ignore,
				   order_num, order, &copied, &deleted);
  }
  thd->last_insert_id=next_insert_id;		// Needed for correct log
  thd->count_cuted_fields= CHECK_FIELD_IGNORE;

  if (table->s->tmp_table)
  {
    /* We changed a temporary table */
    if (error)
    {
      /*
	The following function call will free the new_table pointer,
	in close_temporary_table(), so we can safely directly jump to err
      */
      close_temporary_table(thd,new_db,tmp_name);
      goto err;
    }
    /* Close lock if this is a transactional table */
    if (thd->lock)
    {
      mysql_unlock_tables(thd, thd->lock);
      thd->lock=0;
    }
    /* Remove link to old table and rename the new one */
    close_temporary_table(thd, table->s->db, table_name);
    /* Should pass the 'new_name' as we store table name in the cache */
    if (rename_temporary_table(thd, new_table, new_db, new_name))
    {						// Fatal error
      close_temporary_table(thd,new_db,tmp_name);
      my_free((gptr) new_table,MYF(0));
      goto err;
    }
    if (mysql_bin_log.is_open())
    {
      thd->clear_error();
      Query_log_event qinfo(thd, thd->query, thd->query_length, FALSE, FALSE);
      mysql_bin_log.write(&qinfo);
    }
    goto end_temporary;
  }

  if (new_table)
  {
    intern_close_table(new_table);              /* close temporary table */
    my_free((gptr) new_table,MYF(0));
  }
  VOID(pthread_mutex_lock(&LOCK_open));
  if (error)
  {
    VOID(quick_rm_table(new_db_type,new_db,tmp_name));
    VOID(pthread_mutex_unlock(&LOCK_open));
    goto err;
  }

  /*
    Data is copied.  Now we rename the old table to a temp name,
    rename the new one to the old name, remove all entries from the old table
    from the cache, free all locks, close the old table and remove it.
  */

  thd->proc_info="rename result table";
  my_snprintf(old_name, sizeof(old_name), "%s2-%lx-%lx", tmp_file_prefix,
	      current_pid, thd->thread_id);
  if (lower_case_table_names)
    my_casedn_str(files_charset_info, old_name);
  if (new_name != table_name || new_db != db)
  {
    if (!access(new_name_buff,F_OK))
    {
      error=1;
      my_error(ER_TABLE_EXISTS_ERROR, MYF(0), new_name_buff);
      VOID(quick_rm_table(new_db_type,new_db,tmp_name));
      VOID(pthread_mutex_unlock(&LOCK_open));
      goto err;
    }
  }

#if (!defined( __WIN__) && !defined( __EMX__) && !defined( OS2))
  if (table->file->has_transactions())
#endif
  {
    /*
      Win32 and InnoDB can't drop a table that is in use, so we must
      close the original table at before doing the rename
    */
    table_name=thd->strdup(table_name);		// must be saved
    close_cached_table(thd, table);
    table=0;					// Marker that table is closed
  }
#if (!defined( __WIN__) && !defined( __EMX__) && !defined( OS2))
  else
    table->file->extra(HA_EXTRA_FORCE_REOPEN);	// Don't use this file anymore
#endif


  error=0;
  if (!need_copy_table)
    new_db_type=old_db_type=DB_TYPE_UNKNOWN; // this type cannot happen in regular ALTER
  if (mysql_rename_table(old_db_type,db,table_name,db,old_name))
  {
    error=1;
    VOID(quick_rm_table(new_db_type,new_db,tmp_name));
  }
  else if (mysql_rename_table(new_db_type,new_db,tmp_name,new_db,
			      new_alias))
  {						// Try to get everything back
    error=1;
    VOID(quick_rm_table(new_db_type,new_db,new_alias));
    VOID(quick_rm_table(new_db_type,new_db,tmp_name));
    VOID(mysql_rename_table(old_db_type,db,old_name,db,alias));
  }
  if (error)
  {
    /*
      This shouldn't happen.  We solve this the safe way by
      closing the locked table.
    */
    if (table)
      close_cached_table(thd,table);
    VOID(pthread_mutex_unlock(&LOCK_open));
    goto err;
  }
  if (thd->lock || new_name != table_name)	// True if WIN32
  {
    /*
      Not table locking or alter table with rename
      free locks and remove old table
    */
    if (table)
      close_cached_table(thd,table);
    VOID(quick_rm_table(old_db_type,db,old_name));
  }
  else
  {
    /*
      Using LOCK TABLES without rename.
      This code is never executed on WIN32!
      Remove old renamed table, reopen table and get new locks
    */
    if (table)
    {
      VOID(table->file->extra(HA_EXTRA_FORCE_REOPEN)); // Use new file
      /* Mark in-use copies old */
      remove_table_from_cache(thd,db,table_name,RTFC_NO_FLAG);
      /* end threads waiting on lock */
      mysql_lock_abort(thd,table);
    }
    VOID(quick_rm_table(old_db_type,db,old_name));
    if (close_data_tables(thd,db,table_name) ||
	reopen_tables(thd,1,0))
    {						// This shouldn't happen
      if (table)
	close_cached_table(thd,table);		// Remove lock for table
      VOID(pthread_mutex_unlock(&LOCK_open));
      goto err;
    }
  }
  /* The ALTER TABLE is always in its own transaction */
  error = ha_commit_stmt(thd);
  if (ha_commit(thd))
    error=1;
  if (error)
  {
    VOID(pthread_mutex_unlock(&LOCK_open));
    VOID(pthread_cond_broadcast(&COND_refresh));
    goto err;
  }
  thd->proc_info="end";
  if (mysql_bin_log.is_open())
  {
    thd->clear_error();
    Query_log_event qinfo(thd, thd->query, thd->query_length, FALSE, FALSE);
    mysql_bin_log.write(&qinfo);
  }
  VOID(pthread_cond_broadcast(&COND_refresh));
  VOID(pthread_mutex_unlock(&LOCK_open));
#ifdef HAVE_BERKELEY_DB
  if (old_db_type == DB_TYPE_BERKELEY_DB)
  {
    /*
      For the alter table to be properly flushed to the logs, we
      have to open the new table.  If not, we get a problem on server
      shutdown.
    */
    char path[FN_REFLEN];
    build_table_path(path, sizeof(path), new_db, table_name, "");
    table=open_temporary_table(thd, path, new_db, tmp_name,0);
    if (table)
    {
      intern_close_table(table);
      my_free((char*) table, MYF(0));
    }
    else
      sql_print_warning("Could not open BDB table %s.%s after rename\n",
                        new_db,table_name);
    (void) berkeley_flush_logs();
  }
#endif
  table_list->table=0;				// For query cache
  query_cache_invalidate3(thd, table_list, 0);

end_temporary:
  my_snprintf(tmp_name, sizeof(tmp_name), ER(ER_INSERT_INFO),
	      (ulong) (copied + deleted), (ulong) deleted,
	      (ulong) thd->cuted_fields);
  if (do_send_ok)
    send_ok(thd,copied+deleted,0L,tmp_name);
  thd->some_tables_deleted=0;
  DBUG_RETURN(FALSE);

 err:
  DBUG_RETURN(TRUE);
}


static int
copy_data_between_tables(TABLE *from,TABLE *to,
			 List<create_field> &create,
			 enum enum_duplicates handle_duplicates,
                         bool ignore,
			 uint order_num, ORDER *order,
			 ha_rows *copied,
			 ha_rows *deleted)
{
  int error;
  Copy_field *copy,*copy_end;
  ulong found_count,delete_count;
  THD *thd= current_thd;
  uint length;
  SORT_FIELD *sortorder;
  READ_RECORD info;
  TABLE_LIST   tables;
  List<Item>   fields;
  List<Item>   all_fields;
  ha_rows examined_rows;
  bool auto_increment_field_copied= 0;
  ulong save_sql_mode;
  DBUG_ENTER("copy_data_between_tables");

  /*
    Turn off recovery logging since rollback of an alter table is to
    delete the new table so there is no need to log the changes to it.
    
    This needs to be done before external_lock
  */
  error= ha_enable_transaction(thd, FALSE);
  if (error)
    DBUG_RETURN(-1);
  
  if (!(copy= new Copy_field[to->s->fields]))
    DBUG_RETURN(-1);				/* purecov: inspected */

  if (to->file->external_lock(thd, F_WRLCK))
    DBUG_RETURN(-1);

  /* We can abort alter table for any table type */
  thd->no_trans_update= 0;
  thd->abort_on_warning= !ignore && test(thd->variables.sql_mode &
                                         (MODE_STRICT_TRANS_TABLES |
                                          MODE_STRICT_ALL_TABLES));

  from->file->info(HA_STATUS_VARIABLE);
  to->file->start_bulk_insert(from->file->records);

  save_sql_mode= thd->variables.sql_mode;

  List_iterator<create_field> it(create);
  create_field *def;
  copy_end=copy;
  for (Field **ptr=to->field ; *ptr ; ptr++)
  {
    def=it++;
    if (def->field)
    {
      if (*ptr == to->next_number_field)
      {
        auto_increment_field_copied= TRUE;
        /*
          If we are going to copy contents of one auto_increment column to
          another auto_increment column it is sensible to preserve zeroes.
          This condition also covers case when we are don't actually alter
          auto_increment column.
        */
        if (def->field == from->found_next_number_field)
          thd->variables.sql_mode|= MODE_NO_AUTO_VALUE_ON_ZERO;
      }
      (copy_end++)->set(*ptr,def->field,0);
    }

  }

  found_count=delete_count=0;

  if (order)
  {
    from->sort.io_cache=(IO_CACHE*) my_malloc(sizeof(IO_CACHE),
					      MYF(MY_FAE | MY_ZEROFILL));
    bzero((char*) &tables,sizeof(tables));
    tables.table= from;
    tables.alias= tables.table_name= (char*) from->s->table_name;
    tables.db=    (char*) from->s->db;
    error=1;

    if (thd->lex->select_lex.setup_ref_array(thd, order_num) ||
	setup_order(thd, thd->lex->select_lex.ref_pointer_array,
		    &tables, fields, all_fields, order) ||
	!(sortorder=make_unireg_sortorder(order, &length)) ||
	(from->sort.found_records = filesort(thd, from, sortorder, length,
					     (SQL_SELECT *) 0, HA_POS_ERROR,
					     &examined_rows)) ==
	HA_POS_ERROR)
      goto err;
  };

  /*
    Handler must be told explicitly to retrieve all columns, because
    this function does not set field->query_id in the columns to the
    current query id
  */
  from->file->extra(HA_EXTRA_RETRIEVE_ALL_COLS);
  init_read_record(&info, thd, from, (SQL_SELECT *) 0, 1,1);
  if (ignore ||
      handle_duplicates == DUP_REPLACE)
    to->file->extra(HA_EXTRA_IGNORE_DUP_KEY);
  thd->row_count= 0;
  restore_record(to, s->default_values);        // Create empty record
  while (!(error=info.read_record(&info)))
  {
    if (thd->killed)
    {
      thd->send_kill_message();
      error= 1;
      break;
    }
    thd->row_count++;
    if (to->next_number_field)
    {
      if (auto_increment_field_copied)
        to->auto_increment_field_not_null= TRUE;
      else
        to->next_number_field->reset();
    }
    
    for (Copy_field *copy_ptr=copy ; copy_ptr != copy_end ; copy_ptr++)
    {
      copy_ptr->do_copy(copy_ptr);
    }
    if ((error=to->file->write_row((byte*) to->record[0])))
    {
      if ((!ignore &&
	   handle_duplicates != DUP_REPLACE) ||
	  (error != HA_ERR_FOUND_DUPP_KEY &&
	   error != HA_ERR_FOUND_DUPP_UNIQUE))
      {
	to->file->print_error(error,MYF(0));
	break;
      }
      to->file->restore_auto_increment();
      delete_count++;
    }
    else
      found_count++;
  }
  end_read_record(&info);
  free_io_cache(from);
  delete [] copy;				// This is never 0

  if (to->file->end_bulk_insert() && error <= 0)
  {
    to->file->print_error(my_errno,MYF(0));
    error=1;
  }
  to->file->extra(HA_EXTRA_NO_IGNORE_DUP_KEY);

  ha_enable_transaction(thd,TRUE);

  /*
    Ensure that the new table is saved properly to disk so that we
    can do a rename
  */
  if (ha_commit_stmt(thd))
    error=1;
  if (ha_commit(thd))
    error=1;

 err:
  thd->variables.sql_mode= save_sql_mode;
  thd->abort_on_warning= 0;
  free_io_cache(from);
  *copied= found_count;
  *deleted=delete_count;
  if (to->file->external_lock(thd,F_UNLCK))
    error=1;
  DBUG_RETURN(error > 0 ? -1 : 0);
}


/*
  Recreates tables by calling mysql_alter_table().

  SYNOPSIS
    mysql_recreate_table()
    thd			Thread handler
    tables		Tables to recreate
    do_send_ok          If we should send_ok() or leave it to caller

 RETURN
    Like mysql_alter_table().
*/
bool mysql_recreate_table(THD *thd, TABLE_LIST *table_list,
                          bool do_send_ok)
{
  DBUG_ENTER("mysql_recreate_table");
  LEX *lex= thd->lex;
  HA_CREATE_INFO create_info;
  lex->create_list.empty();
  lex->key_list.empty();
  lex->col_list.empty();
  lex->alter_info.reset();
  bzero((char*) &create_info,sizeof(create_info));
  create_info.db_type=DB_TYPE_DEFAULT;
  create_info.row_type=ROW_TYPE_NOT_USED;
  create_info.default_table_charset=default_charset_info;
  /* Force alter table to recreate table */
  lex->alter_info.flags= ALTER_CHANGE_COLUMN;
  DBUG_RETURN(mysql_alter_table(thd, NullS, NullS, &create_info,
                                table_list, lex->create_list,
                                lex->key_list, 0, (ORDER *) 0,
                                DUP_ERROR, 0, &lex->alter_info, do_send_ok));
}


bool mysql_checksum_table(THD *thd, TABLE_LIST *tables, HA_CHECK_OPT *check_opt)
{
  TABLE_LIST *table;
  List<Item> field_list;
  Item *item;
  Protocol *protocol= thd->protocol;
  DBUG_ENTER("mysql_checksum_table");

  field_list.push_back(item = new Item_empty_string("Table", NAME_LEN*2));
  item->maybe_null= 1;
  field_list.push_back(item=new Item_int("Checksum",(longlong) 1,21));
  item->maybe_null= 1;
  if (protocol->send_fields(&field_list,
                            Protocol::SEND_NUM_ROWS | Protocol::SEND_EOF))
    DBUG_RETURN(TRUE);

  for (table= tables; table; table= table->next_local)
  {
    char table_name[NAME_LEN*2+2];
    TABLE *t;

    strxmov(table_name, table->db ,".", table->table_name, NullS);

    t= table->table= open_ltable(thd, table, TL_READ);
    thd->clear_error();			// these errors shouldn't get client

    protocol->prepare_for_resend();
    protocol->store(table_name, system_charset_info);

    if (!t)
    {
      /* Table didn't exist */
      protocol->store_null();
      thd->clear_error();
    }
    else
    {
      t->pos_in_table_list= table;

      if (t->file->table_flags() & HA_HAS_CHECKSUM &&
	  !(check_opt->flags & T_EXTEND))
	protocol->store((ulonglong)t->file->checksum());
      else if (!(t->file->table_flags() & HA_HAS_CHECKSUM) &&
	       (check_opt->flags & T_QUICK))
	protocol->store_null();
      else
      {
	/* calculating table's checksum */
	ha_checksum crc= 0;
        uchar null_mask=256 -  (1 << t->s->last_null_bit_pos);

	/* InnoDB must be told explicitly to retrieve all columns, because
	this function does not set field->query_id in the columns to the
	current query id */
	t->file->extra(HA_EXTRA_RETRIEVE_ALL_COLS);

	if (t->file->ha_rnd_init(1))
	  protocol->store_null();
	else
	{
	  for (;;)
	  {
	    ha_checksum row_crc= 0;
            int error= t->file->rnd_next(t->record[0]);
            if (unlikely(error))
            {
              if (error == HA_ERR_RECORD_DELETED)
                continue;
              break;
            }
	    if (t->s->null_bytes)
            {
              /* fix undefined null bits */
              t->record[0][t->s->null_bytes-1] |= null_mask;
              if (!(t->s->db_create_options & HA_OPTION_PACK_RECORD))
                t->record[0][0] |= 1;

	      row_crc= my_checksum(row_crc, t->record[0], t->s->null_bytes);
            }

	    for (uint i= 0; i < t->s->fields; i++ )
	    {
	      Field *f= t->field[i];
	      if (f->type() == FIELD_TYPE_BLOB)
	      {
		String tmp;
		f->val_str(&tmp);
		row_crc= my_checksum(row_crc, (byte*) tmp.ptr(), tmp.length());
	      }
	      else
		row_crc= my_checksum(row_crc, (byte*) f->ptr,
				     f->pack_length());
	    }

	    crc+= row_crc;
	  }
	  protocol->store((ulonglong)crc);
          t->file->ha_rnd_end();
	}
      }
      thd->clear_error();
      close_thread_tables(thd);
      table->table=0;				// For query cache
    }
    if (protocol->write())
      goto err;
  }

  send_eof(thd);
  DBUG_RETURN(FALSE);

 err:
  close_thread_tables(thd);			// Shouldn't be needed
  if (table)
    table->table=0;
  DBUG_RETURN(TRUE);
}

static bool check_engine(THD *thd, const char *table_name,
                         enum db_type *new_engine)
{
  enum db_type req_engine= *new_engine;
  bool no_substitution=
        test(thd->variables.sql_mode & MODE_NO_ENGINE_SUBSTITUTION);
  if ((*new_engine=
       ha_checktype(thd, req_engine, no_substitution, 1)) == DB_TYPE_UNKNOWN)
    return TRUE;

  if (req_engine != *new_engine)
  {
    push_warning_printf(thd, MYSQL_ERROR::WARN_LEVEL_WARN,
                       ER_WARN_USING_OTHER_HANDLER,
                       ER(ER_WARN_USING_OTHER_HANDLER),
                       ha_get_storage_engine(*new_engine),
                       table_name);
  }
  return FALSE;
}<|MERGE_RESOLUTION|>--- conflicted
+++ resolved
@@ -235,15 +235,10 @@
   for (table= tables; table; table= table->next_local)
   {
     char *db=table->db;
-<<<<<<< HEAD
     db_type table_type= DB_TYPE_UNKNOWN;
 
     mysql_ha_flush(thd, table, MYSQL_HA_CLOSE_FINAL, TRUE);
     if (!close_temporary_table(thd, db, table->table_name))
-=======
-    mysql_ha_flush(thd, table, MYSQL_HA_CLOSE_FINAL, TRUE);
-    if (!close_temporary_table(thd, db, table->real_name))
->>>>>>> 6bc4636b
     {
       tmp_table_deleted=1;
       continue;					// removed temporary table
@@ -2182,11 +2177,7 @@
     DBUG_RETURN(TRUE);
 
   mysql_ha_flush(thd, tables, MYSQL_HA_CLOSE_FINAL, FALSE);
-<<<<<<< HEAD
   for (table= tables; table; table= table->next_local)
-=======
-  for (table = tables; table; table = table->next)
->>>>>>> 6bc4636b
   {
     char table_name[NAME_LEN*2+2];
     char* db = table->db;
@@ -3144,10 +3135,6 @@
   
   mysql_ha_flush(thd, table_list, MYSQL_HA_CLOSE_FINAL, FALSE);
 
-<<<<<<< HEAD
-  mysql_ha_flush(thd, table_list, MYSQL_HA_CLOSE_FINAL, FALSE);
-=======
->>>>>>> 6bc4636b
   /* DISCARD/IMPORT TABLESPACE is always alone in an ALTER TABLE */
   if (alter_info->tablespace_op != NO_TABLESPACE_OP)
     DBUG_RETURN(mysql_discard_or_import_tablespace(thd,table_list,
