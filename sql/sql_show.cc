/* Copyright (c) 2000, 2023, Oracle and/or its affiliates.

   This program is free software; you can redistribute it and/or modify
   it under the terms of the GNU General Public License, version 2.0,
   as published by the Free Software Foundation.

   This program is also distributed with certain software (including
   but not limited to OpenSSL) that is licensed under separate terms,
   as designated in a particular file or component or in included license
   documentation.  The authors of MySQL hereby grant you an additional
   permission to link the program and your derivative works with the
   separately licensed software that they have included with MySQL.

   This program is distributed in the hope that it will be useful,
   but WITHOUT ANY WARRANTY; without even the implied warranty of
   MERCHANTABILITY or FITNESS FOR A PARTICULAR PURPOSE.  See the
   GNU General Public License, version 2.0, for more details.

   You should have received a copy of the GNU General Public License
   along with this program; if not, write to the Free Software
   Foundation, Inc., 51 Franklin St, Fifth Floor, Boston, MA 02110-1301  USA */

// SHOW TABLE, SHOW DATABASES, etc.

#include "sql/sql_show.h"

#include <math.h>
#include <stdio.h>
#include <string.h>
#include <sys/types.h>
#include <time.h>
#include <algorithm>
#include <atomic>
#include <functional>
#include <memory>
#include <new>
#include <optional>
#include <string>
#include <vector>

#include "decimal.h"
#include "dig_vec.h"
#include "field_types.h"
#include "keycache.h"  // dflt_key_cache
#include "m_string.h"
#include "mutex_lock.h"  // MUTEX_LOCK
#include "my_alloc.h"
#include "my_base.h"
#include "my_bitmap.h"
#include "my_command.h"
#include "my_compiler.h"
#include "my_dbug.h"
#include "my_default.h"
#include "my_hostname.h"
#include "my_io.h"
#include "my_macros.h"
#include "my_sqlcommand.h"
#include "my_sys.h"
#include "my_systime.h"
#include "my_thread_local.h"
#include "mysql/components/services/log_builtins.h"  // LogErr
#include "mysql/components/services/log_shared.h"
#include "mysql/my_loglevel.h"
#include "mysql/mysql_lex_string.h"
#include "mysql/plugin.h"  // st_mysql_plugin
#include "mysql/psi/mysql_mutex.h"
#include "mysql/service_mysql_alloc.h"
#include "mysql/strings/dtoa.h"
#include "mysql/strings/int2str.h"
#include "mysql/strings/m_ctype.h"
#include "mysql/udf_registration_types.h"
#include "mysql_com.h"
#include "mysql_time.h"
#include "mysqld_error.h"
#include "nulls.h"
#include "scope_guard.h"         // Scope_guard
#include "sql/auth/auth_acls.h"  // DB_ACLS
#include "sql/auth/auth_common.h"
#include "sql/auth/sql_security_ctx.h"
#include "sql/dd/cache/dictionary_client.h"  // dd::cache::Dictionary_client
#include "sql/dd/dd_schema.h"                // dd::Schema_MDL_locker
#include "sql/dd/dd_table.h"                 // is_encrypted
#include "sql/dd/properties.h"               // dd::Properties
#include "sql/dd/string_type.h"
#include "sql/dd/types/column.h"               // dd::Column
#include "sql/dd/types/foreign_key.h"          // dd::Foreign_key
#include "sql/dd/types/foreign_key_element.h"  // dd::Foreign_key_element
#include "sql/dd/types/partition.h"
#include "sql/dd/types/partition_index.h"
#include "sql/dd/types/schema.h"
#include "sql/dd/types/table.h"  // dd::Table
#include "sql/debug_sync.h"      // DEBUG_SYNC
#include "sql/derror.h"          // ER_THD
#include "sql/enum_query_type.h"
#include "sql/error_handler.h"  // Internal_error_handler
#include "sql/events.h"         // Events
#include "sql/field.h"          // Field
#include "sql/handler.h"
#include "sql/item.h"  // Item_empty_string
#include "sql/key.h"
#include "sql/log.h"  // query_logger
#include "sql/mdl.h"
#include "sql/mem_root_array.h"
#include "sql/mysqld.h"              // lower_case_table_names
#include "sql/mysqld_thd_manager.h"  // Global_THD_manager
#include "sql/opt_trace.h"           // fill_optimizer_trace_info
#include "sql/partition_info.h"      // partition_info
#include "sql/protocol.h"            // Protocol
#include "sql/psi_memory_key.h"
#include "sql/query_options.h"
#include "sql/query_result.h"
#include "sql/rpl_source.h"
#include "sql/set_var.h"
#include "sql/sp.h"        // sp_cache_routine
#include "sql/sp_head.h"   // sp_head
#include "sql/sql_base.h"  // close_thread_tables
#include "sql/sql_bitmap.h"
#include "sql/sql_check_constraint.h"
#include "sql/sql_class.h"  // THD
#include "sql/sql_const.h"
#include "sql/sql_db.h"  // get_default_db_collation
#include "sql/sql_error.h"
#include "sql/sql_executor.h"  // QEP_TAB
#include "sql/sql_gipk.h"      // table_has_generated_invisible_primary_key
#include "sql/sql_lex.h"       // LEX
#include "sql/sql_list.h"
#include "sql/sql_optimizer.h"  // JOIN
#include "sql/sql_parse.h"      // command_name
#include "sql/sql_partition.h"  // HA_USE_AUTO_PARTITION
#include "sql/sql_plugin.h"     // PLUGIN_IS_DELETED, LOCK_plugin
#include "sql/sql_plugin_ref.h"
#include "sql/sql_profile.h"    // query_profile_statistics_info
#include "sql/sql_table.h"      // primary_key_name
#include "sql/sql_tmp_table.h"  // create_ondisk_from_heap
#include "sql/sql_trigger.h"    // acquire_shared_mdl_for_trigger
#include "sql/strfunc.h"        // lex_string_strmake
#include "sql/system_variables.h"
#include "sql/table.h"
#include "sql/table_trigger_dispatcher.h"  // Table_trigger_dispatcher
#include "sql/temp_table_param.h"          // Temp_table_param
#include "sql/thd_raii.h"                  // Prepared_stmt_arena_holder
#include "sql/trigger.h"                   // Trigger
#include "sql/tztime.h"                    // my_tz_SYSTEM
#include "sql_string.h"
#include "string_with_len.h"
#include "strmake.h"
#include "template_utils.h"
#include "thr_lock.h"

/* @see dynamic_privileges_table.cc */
bool iterate_all_dynamic_privileges(THD *thd,
                                    std::function<bool(const char *)> action);
using std::max;
using std::min;

/**
  @class CSET_STRING
  @brief Character set armed LEX_CSTRING
*/
class CSET_STRING {
 private:
  LEX_CSTRING string;
  const CHARSET_INFO *cs;

 public:
  CSET_STRING() : cs(&my_charset_bin) {
    string.str = nullptr;
    string.length = 0;
  }
  CSET_STRING(const char *str_arg, size_t length_arg,
              const CHARSET_INFO *cs_arg)
      : cs(cs_arg) {
    assert(cs_arg != nullptr);
    string.str = str_arg;
    string.length = length_arg;
  }

  inline const char *str() const { return string.str; }
  inline size_t length() const { return string.length; }
  const CHARSET_INFO *charset() const { return cs; }
};

static const char *grant_names[] = {
    "select",   "insert",  "update", "delete", "create",     "drop",  "reload",
    "shutdown", "process", "file",   "grant",  "references", "index", "alter"};

TYPELIB grant_types = {sizeof(grant_names) / sizeof(char **), "grant_types",
                       grant_names, nullptr};

static void store_key_options(THD *thd, String *packet, TABLE *table,
                              KEY *key_info);

static void get_cs_converted_string_value(THD *thd, String *input_str,
                                          String *output_str,
                                          const CHARSET_INFO *cs, bool use_hex);

static void append_algorithm(Table_ref *table, String *buff);

static void view_store_create_info(const THD *thd, Table_ref *table,
                                   String *buff);

bool Sql_cmd_show::check_privileges(THD *thd) {
  // If SHOW command is represented by a plan, ensure user has privileges:
  if (lex->query_tables == nullptr) return false;
  return check_table_access(thd, SELECT_ACL, lex->query_tables, false, UINT_MAX,
                            false);
}

bool Sql_cmd_show::execute(THD *thd) {
  lex = thd->lex;
  if (check_parameters(thd)) {
    return true;
  }
  return Sql_cmd_select::execute(thd);
}

bool Sql_cmd_show_schema_base::set_metadata_lock(THD *thd) {
  LEX_STRING lex_str_db;
  LEX *lex = thd->lex;
  if (lex_string_strmake(thd->mem_root, &lex_str_db, lex->query_block->db,
                         strlen(lex->query_block->db)))
    return true;

  // Acquire IX MDL lock on schema name.
  MDL_request mdl_request;
  MDL_REQUEST_INIT(&mdl_request, MDL_key::SCHEMA, lex_str_db.str, "",
                   MDL_INTENTION_EXCLUSIVE, MDL_TRANSACTION);
  if (thd->mdl_context.acquire_lock(&mdl_request,
                                    thd->variables.lock_wait_timeout))
    return true;
  return false;
}

bool Sql_cmd_show_schema_base::check_privileges(THD *thd) {
  Table_ref *const tables = thd->lex->query_tables;

  if (check_table_access(thd, SELECT_ACL, tables, false, UINT_MAX, false))
    return true;

  const char *dst_db_name = thd->lex->query_block->db;
  assert(dst_db_name != nullptr);

  // Get user's global and db-level privileges.
  ulong global_db_privs;
  if (check_access(thd, SELECT_ACL, dst_db_name, &global_db_privs, nullptr,
                   false, false))
    return true;

  // Now check, if user has access on global level or to any of database/
  // table/column/routine.
  if (!(global_db_privs & DB_OP_ACLS) && check_grant_db(thd, dst_db_name)) {
    my_error(ER_DBACCESS_DENIED_ERROR, MYF(0),
             thd->security_context()->priv_user().str,
             thd->security_context()->priv_host().str, dst_db_name);
    return true;
  }
  if (set_metadata_lock(thd)) {
    return true;
  }
  return false;
}

bool Sql_cmd_show_schema_base::check_parameters(THD *thd) {
  // Check that given database exists.
  LEX_STRING lex_str_db;
  if (lex_string_strmake(thd->mem_root, &lex_str_db, lex->query_block->db,
                         strlen(lex->query_block->db)))
    return true;

  bool exists = false;
  if (dd::schema_exists(thd, lex_str_db.str, &exists)) return true;

  if (!exists) {
    my_error(ER_BAD_DB_ERROR, MYF(0), lex->query_block->db);
    return true;
  }
  return false;
}

bool Sql_cmd_show_table_base::check_privileges(THD *thd) {
  Table_ref *const table = thd->lex->query_tables;

  if (check_table_access(thd, SELECT_ACL, table, false, UINT_MAX, false))
    return true;

  Table_ref *dst_table = table->schema_query_block->get_table_list();
  assert(dst_table != nullptr);

  if (m_temporary) return false;

  if (check_access(thd, SELECT_ACL, dst_table->db, &dst_table->grant.privilege,
                   &dst_table->grant.m_internal, false, false))
    return true; /* Access denied */

  /*
    Check_grant will grant access if there is any column privileges on
    all of the tables thanks to the fourth parameter (bool show_table).
  */
  if (check_grant(thd, SELECT_ACL, dst_table, true, UINT_MAX, false))
    return true; /* Access denied */

  return false;
}

bool Sql_cmd_show_binlog_events::check_privileges(THD *thd) {
  return check_global_access(thd, REPL_SLAVE_ACL);
}

bool Sql_cmd_show_binlog_events::execute_inner(THD *thd) {
  return mysql_show_binlog_events(thd);
}

bool Sql_cmd_show_binlogs::check_privileges(THD *thd) {
  return check_global_access(thd, SUPER_ACL | REPL_CLIENT_ACL);
}

bool Sql_cmd_show_binlogs::execute_inner(THD *thd) { return show_binlogs(thd); }

bool Sql_cmd_show_create_database::check_privileges(THD *) { return false; }

bool Sql_cmd_show_create_database::execute_inner(THD *thd) {
  DBUG_EXECUTE_IF("4x_server_emul", my_error(ER_UNKNOWN_ERROR, MYF(0));
                  return true;);
  if (check_and_convert_db_name(&lex->name, true) != Ident_name_check::OK)
    return true;
  return mysqld_show_create_db(thd, lex->name.str, lex->create_info);
}

bool Sql_cmd_show_create_event::check_privileges(THD *) { return false; }

bool Sql_cmd_show_create_event::execute_inner(THD *thd) {
  return Events::show_create_event(thd, lex->spname->m_db,
                                   to_lex_cstring(lex->spname->m_name));
}

bool Sql_cmd_show_create_function::check_privileges(THD *) { return false; }

bool Sql_cmd_show_create_function::execute_inner(THD *thd) {
  return sp_show_create_routine(thd, enum_sp_type::FUNCTION, lex->spname);
}

bool Sql_cmd_show_create_procedure::check_privileges(THD *) { return false; }

bool Sql_cmd_show_create_procedure::execute_inner(THD *thd) {
  return sp_show_create_routine(thd, enum_sp_type::PROCEDURE, lex->spname);
}

bool Sql_cmd_show_create_table::check_privileges(THD *) {
  // Privilege check for this command is placed in execute_inner() function
  return false;
}

bool Sql_cmd_show_create_table::execute_inner(THD *thd) {
  // Prepare a local LEX object for expansion of table/view
  LEX *old_lex = thd->lex;
  LEX local_lex;

  const Pushed_lex_guard lex_guard(thd, &local_lex);

  LEX *lex = thd->lex;

  lex->only_view = m_is_view;
  lex->sql_command = old_lex->sql_command;

  // Disable constant subquery evaluation as we won't be locking tables.
  lex->context_analysis_only = CONTEXT_ANALYSIS_ONLY_VIEW;

  if (lex->query_block->add_table_to_list(thd, m_table_ident, nullptr, 0) ==
      nullptr)
    return true;
  Table_ref *tbl = lex->query_tables;

  /*
    Access check:
    SHOW CREATE TABLE require any privileges on the table level (ie
    effecting all columns in the table).
    SHOW CREATE VIEW require the SHOW_VIEW and SELECT ACLs on the table level.
    NOTE: SHOW_VIEW ACL is checked when the view is created.
  */
  DBUG_PRINT("debug", ("lex->only_view: %d, table: %s.%s", lex->only_view,
                       tbl->db, tbl->table_name));
  if (lex->only_view) {
    if (check_table_access(thd, SELECT_ACL, tbl, false, 1, false)) {
      DBUG_PRINT("debug", ("check_table_access failed"));
      my_error(ER_TABLEACCESS_DENIED_ERROR, MYF(0), "SHOW",
               thd->security_context()->priv_user().str,
               thd->security_context()->host_or_ip().str, tbl->alias);
      return true;
    }
    DBUG_PRINT("debug", ("check_table_access succeeded"));

    // Ignore temporary tables if this is "SHOW CREATE VIEW"
    tbl->open_type = OT_BASE_ONLY;
  } else {
    /*
      Temporary tables should be opened for SHOW CREATE TABLE, but not
      for SHOW CREATE VIEW.
    */
    if (open_temporary_tables(thd, tbl)) return true;

    /*
      The fact that check_some_access() returned false does not mean that
      access is granted. We need to check if first_table->grant.privilege
      contains any table-specific privilege.
    */
    DBUG_PRINT("debug", ("tbl->grant.privilege: %lx", tbl->grant.privilege));
    if (check_some_access(thd, TABLE_OP_ACLS, tbl) ||
        (tbl->grant.privilege & TABLE_OP_ACLS) == 0) {
      my_error(ER_TABLEACCESS_DENIED_ERROR, MYF(0), "SHOW",
               thd->security_context()->priv_user().str,
               thd->security_context()->host_or_ip().str, tbl->alias);
      return true;
    }
  }

  if (mysqld_show_create(thd, tbl)) return true;

  return false;
}

bool Sql_cmd_show_create_trigger::check_privileges(THD *) { return false; }

bool Sql_cmd_show_create_trigger::execute_inner(THD *thd) {
  if (lex->spname->m_name.length > NAME_LEN) {
    my_error(ER_TOO_LONG_IDENT, MYF(0), lex->spname->m_name.str);
    return true;
  }

  return show_create_trigger(thd, lex->spname);
}

bool Sql_cmd_show_create_user::check_privileges(THD *) { return false; }

bool Sql_cmd_show_create_user::execute_inner(THD *thd) {
  LEX_USER *show_user = get_current_user(thd, lex->grant_user);
  Security_context *sctx = thd->security_context();
  const bool are_both_users_same =
      !strcmp(sctx->priv_user().str, show_user->user.str) &&
      !my_strcasecmp(system_charset_info, show_user->host.str,
                     sctx->priv_host().str);
  if (are_both_users_same ||
      !check_access(thd, SELECT_ACL, "mysql", nullptr, nullptr, true, false))
    return mysql_show_create_user(thd, show_user, are_both_users_same);
  return false;
}

bool Sql_cmd_show_databases::check_privileges(THD *thd) {
  Table_ref *const table = thd->lex->query_tables;

  if (check_table_access(thd, SELECT_ACL, table, false, UINT_MAX, false))
    return true;

  return (specialflag & SPECIAL_SKIP_SHOW_DB) &&
         check_global_access(thd, SHOW_DB_ACL);
}

bool Sql_cmd_show_client_stats::check_privileges(THD *thd) {
  return check_global_access(thd, PROCESS_ACL);
}

bool Sql_cmd_show_index_stats::check_privileges(THD *thd) {
  return check_global_access(thd, PROCESS_ACL);
}

bool Sql_cmd_show_table_stats::check_privileges(THD *thd) {
  return check_global_access(thd, PROCESS_ACL);
}

bool Sql_cmd_show_thread_stats::check_privileges(THD *thd) {
  return check_global_access(thd, PROCESS_ACL);
}

bool Sql_cmd_show_user_stats::check_privileges(THD *thd) {
  return check_global_access(thd, PROCESS_ACL);
}

bool Sql_cmd_show_engine_logs::check_privileges(THD *thd) {
  return check_access(thd, FILE_ACL, any_db, nullptr, nullptr, false, false);
}

bool Sql_cmd_show_engine_logs::execute_inner(THD *thd) {
  return ha_show_status(thd, lex->create_info->db_type, HA_ENGINE_LOGS);
}

bool Sql_cmd_show_engine_mutex::check_privileges(THD *thd) {
  return check_global_access(thd, PROCESS_ACL);
}

bool Sql_cmd_show_engine_mutex::execute_inner(THD *thd) {
  return ha_show_status(thd, lex->create_info->db_type, HA_ENGINE_MUTEX);
}

bool Sql_cmd_show_engine_status::check_privileges(THD *thd) {
  return check_global_access(thd, PROCESS_ACL);
}

bool Sql_cmd_show_engine_status::execute_inner(THD *thd) {
  return ha_show_status(thd, lex->create_info->db_type, HA_ENGINE_STATUS);
}

bool Sql_cmd_show_events::check_privileges(THD *thd) {
  const char *db = thd->lex->query_block->db;
  assert(db != nullptr);
  /*
    Nobody has EVENT_ACL for I_S and P_S,
    even with a GRANT ALL to *.*,
    because these schemas have additional ACL restrictions:
    see ACL_internal_schema_registry.

    Yet there are no events in I_S and P_S to hide either,
    so this check voluntarily does not enforce ACL for
    SHOW EVENTS in I_S or P_S,
    to return an empty list instead of an access denied error.

    This is more user friendly, in particular for tools.

    EVENT_ACL is not fine grained enough to differentiate:
    - creating / updating / deleting events
    - viewing existing events
  */
  if (!is_infoschema_db(db) && !is_perfschema_db(db) &&
      check_access(thd, EVENT_ACL, db, nullptr, nullptr, false, false))
    return true;

  return Sql_cmd_show_schema_base::check_privileges(thd);
}

bool Sql_cmd_show_grants::check_privileges(THD *) {
  // Checked inside Sql_cmd_show_grants::execute_inner()
  return false;
}

bool Sql_cmd_show_grants::execute_inner(THD *thd) {
  DBUG_TRACE;
  const bool show_mandatory_roles = (for_user == nullptr);
  bool have_using_clause =
      (using_users != nullptr && using_users->elements > 0);

  if (for_user == nullptr || for_user->user.str == nullptr) {
    // SHOW PRIVILEGE FOR CURRENT_USER
    LEX_USER current_user;
    get_default_definer(thd, &current_user);
    if (!have_using_clause) {
      const List_of_auth_id_refs *active_list =
          thd->security_context()->get_active_roles();
      return mysql_show_grants(thd, &current_user, *active_list,
                               show_mandatory_roles, have_using_clause,
                               effective_grants);
    }
  } else if (strcmp(thd->security_context()->priv_user().str,
                    for_user->user.str) != 0) {
    Table_ref table("mysql", "user", nullptr, TL_READ);
    if (!is_granted_table_access(thd, SELECT_ACL, &table)) {
      char command[128];
      get_privilege_desc(command, sizeof(command), SELECT_ACL);
      my_error(ER_TABLEACCESS_DENIED_ERROR, MYF(0), command,
               thd->security_context()->priv_user().str,
               thd->security_context()->host_or_ip().str, "user");
      return false;
    }
  }
  List_of_auth_id_refs authid_list;
  if (have_using_clause) {
    for (const LEX_USER &user : *using_users) {
      authid_list.emplace_back(user.user, user.host);
    }
  }

  LEX_USER *tmp_user = const_cast<LEX_USER *>(for_user);
  tmp_user = get_current_user(thd, tmp_user);
  return mysql_show_grants(thd, tmp_user, authid_list, show_mandatory_roles,
                           have_using_clause, effective_grants);
}

bool Sql_cmd_show_binary_log_status::check_privileges(THD *thd) {
  return check_global_access(thd, SUPER_ACL | REPL_CLIENT_ACL);
}

bool Sql_cmd_show_binary_log_status::execute_inner(THD *thd) {
  return show_binary_log_status(thd);
}

bool Sql_cmd_show_profiles::execute_inner(THD *thd [[maybe_unused]]) {
#if defined(ENABLED_PROFILING)
  thd->profiling->discard_current_query();
  return thd->profiling->show_profiles();
#else
  my_error(ER_FEATURE_DISABLED, MYF(0), "SHOW PROFILES", "enable-profiling");
  return true;
#endif
}

bool Sql_cmd_show_privileges::execute_inner(THD *thd) {
  return mysqld_show_privileges(thd);
}

bool Sql_cmd_show_processlist::check_privileges(THD *thd) {
  if (!thd->security_context()->priv_user().str[0] &&
      check_global_access(thd, PROCESS_ACL))
    return true;
  return Sql_cmd_show::check_privileges(thd);
}

bool Sql_cmd_show_processlist::execute_inner(THD *thd) {
  /*
    If the Performance Schema is configured to support SHOW PROCESSLIST,
    then execute a query on performance_schema.processlist. Otherwise,
    fall back to the legacy method.
  */
  if (use_pfs()) {
    DEBUG_SYNC(thd, "pfs_show_processlist_performance_schema");
    return Sql_cmd_show::execute_inner(thd);
  } else {
    DEBUG_SYNC(thd, "pfs_show_processlist_legacy");
    mysqld_list_processes(thd,
                          thd->security_context()->check_access(PROCESS_ACL)
                              ? NullS
                              : thd->security_context()->priv_user().str,
                          m_verbose, true);
    return false;
  }
}

bool Sql_cmd_show_relaylog_events::check_privileges(THD *thd) {
  return check_global_access(thd, REPL_SLAVE_ACL);
}

bool Sql_cmd_show_relaylog_events::execute_inner(THD *thd) {
  return mysql_show_relaylog_events(thd);
}
bool Sql_cmd_show_routine_code::check_privileges(THD *) {
  // Actual privilege check is within sp_head::show_routine_code
  return false;
}

bool Sql_cmd_show_routine_code::execute_inner(THD *thd) {
#ifndef NDEBUG
  const enum_sp_type sp_type = m_sql_command == SQLCOM_SHOW_PROC_CODE
                                   ? enum_sp_type::PROCEDURE
                                   : enum_sp_type::FUNCTION;
  sp_head *sp;
  if (sp_cache_routine(thd, sp_type, m_routine_name, false, &sp)) {
    return true;
  }
  if (sp == nullptr || sp->show_routine_code(thd)) {
    // Don't distinguish between errors for now */
    my_error(ER_SP_DOES_NOT_EXIST, MYF(0),
             sp_type == enum_sp_type::PROCEDURE ? "PROCEDURE" : "FUNCTION",
             m_routine_name->m_name.str);
    return true;
  }
  return false;
#else
  if (thd == nullptr) return false;  // To guide an overly eager compiler
  my_error(ER_FEATURE_DISABLED, MYF(0), "SHOW PROCEDURE|FUNCTION CODE",
           "--with-debug");
  return true;
#endif  // ifndef NDEBUG
}

bool Sql_cmd_show_replicas::check_privileges(THD *thd) {
  return check_global_access(thd, REPL_SLAVE_ACL);
}

bool Sql_cmd_show_replicas::execute_inner(THD *thd) {
  return show_replicas(thd);
}

bool Sql_cmd_show_replica_status::check_privileges(THD *thd) {
  return check_global_access(thd, SUPER_ACL | REPL_CLIENT_ACL);
}

bool Sql_cmd_show_replica_status::execute_inner(THD *thd) {
  return show_slave_status_cmd(thd);
}

/**
  Try acquire high priority share metadata lock on a table (with
  optional wait for conflicting locks to go away).

  @param thd            Thread context.
  @param table          Table list element for the table
  @param can_deadlock   Indicates that deadlocks are possible due to
                        metadata locks, so to avoid them we should not
                        wait in case if conflicting lock is present.

  @note This is an auxiliary function to be used in cases when we want to
        access table's description by looking up info in TABLE_SHARE without
        going through full-blown table open.
  @note This function assumes that there are no other metadata lock requests
        in the current metadata locking context.

  @retval false  No error, if lock was obtained
  Table_ref::mdl_request::ticket is set to non-NULL value.
  @retval true   Some error occurred (probably thread was killed).
*/

static bool try_acquire_high_prio_shared_mdl_lock(THD *thd, Table_ref *table,
                                                  bool can_deadlock) {
  bool error;
  MDL_REQUEST_INIT(&table->mdl_request, MDL_key::TABLE, table->db,
                   table->table_name, MDL_SHARED_HIGH_PRIO, MDL_TRANSACTION);

  if (can_deadlock) {
    /*
      When .FRM is being open in order to get data for an I_S table,
      we might have some tables not only open but also locked.
      E.g. this happens when a SHOW or I_S statement is run
      under LOCK TABLES or inside a stored function.
      By waiting for the conflicting metadata lock to go away we
      might create a deadlock which won't entirely belong to the
      MDL subsystem and thus won't be detectable by this subsystem's
      deadlock detector. To avoid such situation, when there are
      other locked tables, we prefer not to wait on a conflicting lock.
    */
    error = thd->mdl_context.try_acquire_lock(&table->mdl_request);
  } else {
    error = thd->mdl_context.acquire_lock(&table->mdl_request,
                                          thd->variables.lock_wait_timeout);
  }
  return error;
}

bool Sql_cmd_show_table_base::check_parameters(THD *thd) {
  // No MDL lock required for temporary tables
  if (m_temporary) return false;
  bool can_deadlock = thd->mdl_context.has_locks();
  Table_ref *table = thd->lex->query_tables;
  Table_ref *dst_table = table->schema_query_block->get_table_list();
  if (try_acquire_high_prio_shared_mdl_lock(thd, dst_table, can_deadlock)) {
    /*
      Some error occurred (most probably we have been killed while
      waiting for conflicting locks to go away), let the caller to
      handle the situation.
    */
    return true;
  }

  if (dst_table->mdl_request.ticket == nullptr) {
    /*
      We are in situation when we have encountered conflicting metadata
      lock and deadlocks can occur due to waiting for it to go away.
      So instead of waiting skip this table with an appropriate warning.
    */
    assert(can_deadlock);
    my_error(ER_WARN_I_S_SKIPPED_TABLE, MYF(0), dst_table->db,
             dst_table->table_name);
    return true;
  }

  // Stop if given database does not exist.
  dd::Schema_MDL_locker mdl_handler(thd);
  const dd::cache::Dictionary_client::Auto_releaser releaser(thd->dd_client());
  const dd::Schema *schema = nullptr;
  if (mdl_handler.ensure_locked(dst_table->db) ||
      thd->dd_client()->acquire(dst_table->db, &schema))
    return true;

  if (schema == nullptr) {
    my_error(ER_BAD_DB_ERROR, MYF(0), dst_table->db);
    return true;
  }

  const dd::Abstract_table *at = nullptr;
  if (thd->dd_client()->acquire(dst_table->db, dst_table->table_name, &at))
    return true;
  if (at == nullptr) {
    my_error(ER_NO_SUCH_TABLE, MYF(0), dst_table->db, dst_table->table_name);
    return true;
  }
  return false;
}

bool Sql_cmd_show_status::execute(THD *thd) {
  System_status_var old_status_var = thd->status_var;
  thd->initial_status_var = &old_status_var;

  const bool status = Sql_cmd_show::execute(thd);

  // Don't log SHOW STATUS commands to slow query log
  thd->server_status &=
      ~(SERVER_QUERY_NO_INDEX_USED | SERVER_QUERY_NO_GOOD_INDEX_USED);
  // Restore status variables, as we don't want 'show status' to cause changes
  mysql_mutex_lock(&LOCK_status);
  add_diff_to_status(&global_status_var, &thd->status_var, &old_status_var);
  thd->status_var = old_status_var;
  thd->initial_status_var = nullptr;
  mysql_mutex_unlock(&LOCK_status);

  return status;
}

/***************************************************************************
** List all table types supported
***************************************************************************/

static size_t make_version_string(char *buf, size_t buf_length, uint version) {
  return snprintf(buf, buf_length, "%d.%d", version >> 8, version & 0xff);
}

static bool show_plugins(THD *thd, plugin_ref plugin, void *arg) {
  TABLE *table = (TABLE *)arg;
  struct st_mysql_plugin *plug = plugin_decl(plugin);
  struct st_plugin_dl *plugin_dl = plugin_dlib(plugin);
  CHARSET_INFO *cs = system_charset_info;
  char version_buf[20];

  restore_record(table, s->default_values);

  DBUG_EXECUTE_IF("set_uninstall_sync_point", {
    if (strcmp(plugin_name(plugin)->str, "EXAMPLE") == 0)
      DEBUG_SYNC(thd, "before_store_plugin_name");
  });

  mysql_mutex_lock(&LOCK_plugin);
  if (plugin == nullptr || plugin_state(plugin) == PLUGIN_IS_FREED) {
    mysql_mutex_unlock(&LOCK_plugin);
    return false;
  }

  table->field[0]->store(plugin_name(plugin)->str, plugin_name(plugin)->length,
                         cs);

  table->field[1]->store(
      version_buf,
      make_version_string(version_buf, sizeof(version_buf), plug->version), cs);

  switch (plugin_state(plugin)) {
    /* case PLUGIN_IS_FREED: does not happen */
    case PLUGIN_IS_DELETED:
      table->field[2]->store(STRING_WITH_LEN("DELETED"), cs);
      break;
    case PLUGIN_IS_UNINITIALIZED:
    case PLUGIN_IS_WAITING_FOR_UPGRADE:
      table->field[2]->store(STRING_WITH_LEN("INACTIVE"), cs);
      break;
    case PLUGIN_IS_READY:
      table->field[2]->store(STRING_WITH_LEN("ACTIVE"), cs);
      break;
    case PLUGIN_IS_DYING:
      table->field[2]->store(STRING_WITH_LEN("DELETING"), cs);
      break;
    case PLUGIN_IS_DISABLED:
      table->field[2]->store(STRING_WITH_LEN("DISABLED"), cs);
      break;
    default:
      assert(0);
  }

  table->field[3]->store(plugin_type_names[plug->type].str,
                         plugin_type_names[plug->type].length, cs);
  table->field[4]->store(version_buf,
                         make_version_string(version_buf, sizeof(version_buf),
                                             *(uint *)plug->info),
                         cs);

  if (plugin_dl) {
    table->field[5]->store(plugin_dl->dl.str, plugin_dl->dl.length, cs);
    table->field[5]->set_notnull();
    table->field[6]->store(version_buf,
                           make_version_string(version_buf, sizeof(version_buf),
                                               plugin_dl->version),
                           cs);
    table->field[6]->set_notnull();
  } else {
    table->field[5]->set_null();
    table->field[6]->set_null();
  }

  if (plug->author) {
    table->field[7]->store(plug->author, strlen(plug->author), cs);
    table->field[7]->set_notnull();
  } else
    table->field[7]->set_null();

  if (plug->descr) {
    table->field[8]->store(plug->descr, strlen(plug->descr), cs);
    table->field[8]->set_notnull();
  } else
    table->field[8]->set_null();

  switch (plug->license) {
    case PLUGIN_LICENSE_GPL:
      table->field[9]->store(PLUGIN_LICENSE_GPL_STRING,
                             strlen(PLUGIN_LICENSE_GPL_STRING), cs);
      break;
    case PLUGIN_LICENSE_BSD:
      table->field[9]->store(PLUGIN_LICENSE_BSD_STRING,
                             strlen(PLUGIN_LICENSE_BSD_STRING), cs);
      break;
    default:
      table->field[9]->store(PLUGIN_LICENSE_PROPRIETARY_STRING,
                             strlen(PLUGIN_LICENSE_PROPRIETARY_STRING), cs);
      break;
  }
  table->field[9]->set_notnull();

  table->field[10]->store(
      global_plugin_typelib_names[plugin_load_option(plugin)],
      strlen(global_plugin_typelib_names[plugin_load_option(plugin)]), cs);
  mysql_mutex_unlock(&LOCK_plugin);

  return schema_table_store_record(thd, table);
}

static int fill_plugins(THD *thd, Table_ref *tables, Item *) {
  DBUG_TRACE;

  if (plugin_foreach_with_mask(thd, show_plugins, MYSQL_ANY_PLUGIN,
                               ~PLUGIN_IS_FREED, tables->table))
    return 1;

  return 0;
}

/***************************************************************************
 List all privileges supported
***************************************************************************/
struct show_privileges_st {
  const char *privilege;
  const char *context;
  const char *comment;
};

static struct show_privileges_st sys_privileges[] = {
    {"Alter", "Tables", "To alter the table"},
    {"Alter routine", "Functions,Procedures",
     "To alter or drop stored functions/procedures"},
    {"Create", "Databases,Tables,Indexes",
     "To create new databases and tables"},
    {"Create routine", "Databases", "To use CREATE FUNCTION/PROCEDURE"},
    {"Create role", "Server Admin", "To create new roles"},
    {"Create temporary tables", "Databases", "To use CREATE TEMPORARY TABLE"},
    {"Create view", "Tables", "To create new views"},
    {"Create user", "Server Admin", "To create new users"},
    {"Delete", "Tables", "To delete existing rows"},
    {"Drop", "Databases,Tables", "To drop databases, tables, and views"},
    {"Drop role", "Server Admin", "To drop roles"},
    {"Event", "Server Admin", "To create, alter, drop and execute events"},
    {"Execute", "Functions,Procedures", "To execute stored routines"},
    {"File", "File access on server", "To read and write files on the server"},
    {"Grant option", "Databases,Tables,Functions,Procedures",
     "To give to other users those privileges you possess"},
    {"Index", "Tables", "To create or drop indexes"},
    {"Insert", "Tables", "To insert data into tables"},
    {"Lock tables", "Databases",
     "To use LOCK TABLES (together with SELECT privilege)"},
    {"Process", "Server Admin",
     "To view the plain text of currently executing queries"},
    {"Proxy", "Server Admin", "To make proxy user possible"},
    {"References", "Databases,Tables", "To have references on tables"},
    {"Reload", "Server Admin",
     "To reload or refresh tables, logs and privileges"},
    {"Replication client", "Server Admin",
     "To ask where the slave or master servers are"},
    {"Replication slave", "Server Admin",
     "To read binary log events from the master"},
    {"Select", "Tables", "To retrieve rows from table"},
    {"Show databases", "Server Admin",
     "To see all databases with SHOW DATABASES"},
    {"Show view", "Tables", "To see views with SHOW CREATE VIEW"},
    {"Shutdown", "Server Admin", "To shut down the server"},
    {"Super", "Server Admin",
     "To use KILL thread, SET GLOBAL, CHANGE MASTER, etc."},
    {"Trigger", "Tables", "To use triggers"},
    {"Create tablespace", "Server Admin", "To create/alter/drop tablespaces"},
    {"Update", "Tables", "To update existing rows"},
    {"Usage", "Server Admin", "No privileges - allow connect only"},
    {NullS, NullS, NullS}};

bool mysqld_show_privileges(THD *thd) {
  Protocol *protocol = thd->get_protocol();
  DBUG_TRACE;

  mem_root_deque<Item *> field_list(thd->mem_root);
  field_list.push_back(new Item_empty_string("Privilege", 10));
  field_list.push_back(new Item_empty_string("Context", 15));
  field_list.push_back(new Item_empty_string("Comment", NAME_CHAR_LEN));

  if (thd->send_result_metadata(field_list,
                                Protocol::SEND_NUM_ROWS | Protocol::SEND_EOF))
    return true;

  show_privileges_st *privilege = sys_privileges;
  for (privilege = sys_privileges; privilege->privilege; privilege++) {
    protocol->start_row();
    protocol->store(privilege->privilege, system_charset_info);
    protocol->store(privilege->context, system_charset_info);
    protocol->store(privilege->comment, system_charset_info);
    if (protocol->end_row()) return true;
  }
  if (iterate_all_dynamic_privileges(thd,
                                     /*
                                       For each registered dynamic privilege
                                       send a strz to this lambda function.
                                     */
                                     [&](const char *c) -> bool {
                                       protocol->start_row();
                                       protocol->store(c, system_charset_info);
                                       protocol->store("Server Admin",
                                                       system_charset_info);
                                       protocol->store("", system_charset_info);
                                       if (protocol->end_row()) return true;
                                       return false;
                                     })) {
    return true;
  }
  my_eof(thd);
  return false;
}

/**
   An Internal_error_handler that suppresses errors regarding views'
   underlying tables that occur during privilege checking within SHOW CREATE
   VIEW commands. This happens in the cases when

   - A view's underlying table (e.g. referenced in its SELECT list) does not
     exist or columns of underlying table are altered. There should not be an
     error as no attempt was made to access it per se.

   - Access is denied for some table, column, function or stored procedure
     such as mentioned above. This error gets raised automatically, since we
     can't untangle its access checking from that of the view itself.
 */
class Show_create_error_handler : public Internal_error_handler {
  Table_ref *m_top_view;
  bool m_handling;
  Security_context *m_sctx;

  char m_view_access_denied_message[MYSQL_ERRMSG_SIZE];
  const char *m_view_access_denied_message_ptr;

 public:
  /**
     Creates a new Show_create_error_handler for the particular security
     context and view.

     @param thd Thread context, used for security context information if needed.
     @param top_view The view. We do not verify at this point that top_view is
     in fact a view since, alas, these things do not stay constant.
  */
  explicit Show_create_error_handler(THD *thd, Table_ref *top_view)
      : m_top_view(top_view),
        m_handling(false),
        m_view_access_denied_message_ptr(nullptr) {
    m_sctx = (m_top_view->security_ctx != nullptr) ? m_top_view->security_ctx
                                                   : thd->security_context();
  }

 private:
  /**
     Lazy instantiation of 'view access denied' message. The purpose of the
     Show_create_error_handler is to hide details of underlying tables for
     which we have no privileges behind ER_VIEW_INVALID messages. But this
     obviously does not apply if we lack privileges on the view itself.
     Unfortunately the information about for which table privilege checking
     failed is not available at this point. The only way for us to check is by
     reconstructing the actual error message and see if it's the same.
  */
  // [[maybe_unused]] This applies to CHECK_ERRMSG_FORMAT = ON
  const char *get_view_access_denied_message(THD *thd [[maybe_unused]]) {
    if (!m_view_access_denied_message_ptr) {
      m_view_access_denied_message_ptr = m_view_access_denied_message;
      snprintf(m_view_access_denied_message, MYSQL_ERRMSG_SIZE,
               ER_THD(thd, ER_TABLEACCESS_DENIED_ERROR), "SHOW VIEW",
               m_sctx->priv_user().str, m_sctx->host_or_ip().str,
               m_top_view->get_table_name());
    }
    return m_view_access_denied_message_ptr;
  }

 public:
  bool handle_condition(THD *thd, uint sql_errno, const char *,
                        Sql_condition::enum_severity_level *,
                        const char *msg) override {
    /*
       The handler does not handle the errors raised by itself.
       At this point we know if top_view is really a view.
    */
    if (m_handling || !m_top_view->is_view()) return false;

    m_handling = true;

    bool is_handled;

    switch (sql_errno) {
      case ER_TABLEACCESS_DENIED_ERROR:
        if (!strcmp(get_view_access_denied_message(thd), msg)) {
          /* Access to top view is not granted, don't interfere. */
          is_handled = false;
          break;
        }
        [[fallthrough]];
      case ER_COLUMNACCESS_DENIED_ERROR:
      // ER_VIEW_NO_EXPLAIN cannot happen here.
      case ER_PROCACCESS_DENIED_ERROR:
        is_handled = true;
        break;

      case ER_BAD_FIELD_ERROR:
        /*
          Established behavior: warn if column of underlying table is altered.
        */
      case ER_NO_SUCH_TABLE:
        /* Established behavior: warn if underlying tables are missing. */
      case ER_SP_DOES_NOT_EXIST:
        /* Established behavior: warn if underlying functions are missing. */
        push_warning_printf(thd, Sql_condition::SL_WARNING, ER_VIEW_INVALID,
                            ER_THD(thd, ER_VIEW_INVALID),
                            m_top_view->get_db_name(),
                            m_top_view->get_table_name());
        is_handled = true;
        break;
      default:
        is_handled = false;
    }

    m_handling = false;
    return is_handled;
  }
};

bool mysqld_show_create(THD *thd, Table_ref *table_list) {
  Protocol *protocol = thd->get_protocol();
  char buff[2048];
  mem_root_deque<Item *> field_list(thd->mem_root);
  String buffer(buff, sizeof(buff), system_charset_info);
  bool error = true;
  DBUG_TRACE;
  DBUG_PRINT("enter",
             ("db: %s  table: %s", table_list->db, table_list->table_name));

  /*
    Metadata locks taken during SHOW CREATE should be released when
    the statmement completes as it is an information statement.
  */
  MDL_savepoint mdl_savepoint = thd->mdl_context.mdl_savepoint();

  /* We want to preserve the tree for views. */
  thd->lex->context_analysis_only |= CONTEXT_ANALYSIS_ONLY_VIEW;

  {
    /*
      If there is an error during processing of an underlying view, an
      error message is wanted, but it has to be converted to a warning,
      so that execution can continue.
      This is handled by the Show_create_error_handler class.

      Use open_tables() instead of open_tables_for_query(). If an error occurs,
      this will ensure that tables are not closed on error, but remain open
      for the rest of the processing of the SHOW statement.
    */
    Show_create_error_handler view_error_suppressor(thd, table_list);
    thd->push_internal_handler(&view_error_suppressor);

    const Prepared_stmt_arena_holder ps_arena_holder(thd);
    uint counter;
    bool open_error = open_tables(thd, &table_list, &counter,
                                  MYSQL_OPEN_FORCE_SHARED_HIGH_PRIO_MDL);
    if (!open_error && table_list->is_view_or_derived() &&
        !table_list->derived_query_expression()->is_prepared()) {
      /*
        Prepare result table for view so that we can read the column list.
        Notice that Show_create_error_handler remains active, so that any
        errors due to missing underlying objects are converted to warnings.
      */
      open_error = table_list->resolve_derived(thd, true);

      /*
        If a suppressed error occurred, the query expression may not be
        marked as prepared. Mark it as prepared nevertheless, this is
        good enough for the SHOW CREATE command, as we only need the
        preparation for errors against referenced objects.
      */
      if (!table_list->derived_query_expression()->is_prepared()) {
        table_list->derived_query_expression()->set_prepared();
      }
    }
    thd->pop_internal_handler();
    if (open_error && (thd->killed || thd->is_error())) goto exit;

    /*
      Table_function::print() only works after the table function has been
      resolved. If resolving the view fails, and the view references an
      unresolved table function, raise an error instead of calling print() on
      the unresolved table function.
    */
    if (open_error && table_list->is_view()) {
      for (Table_ref *tl = table_list; tl != nullptr; tl = tl->next_global) {
        if (tl->is_table_function() && tl->table == nullptr) {
          my_error(ER_NOT_SUPPORTED_YET, MYF(0),
                   "SHOW CREATE VIEW on a view that references a non-existent "
                   "table and a table function.");
          goto exit;
        }
      }
    }
  }

  /* TODO: add environment variables show when it become possible */
  if (thd->lex->only_view && !table_list->is_view()) {
    my_error(ER_WRONG_OBJECT, MYF(0), table_list->db, table_list->table_name,
             "VIEW");
    goto exit;
  }

  buffer.length(0);

  if (table_list->is_view())
    buffer.set_charset(table_list->view_creation_ctx->get_client_cs());

  if (table_list->is_view())
    view_store_create_info(thd, table_list, &buffer);
  else if (store_create_info(thd, table_list, &buffer, nullptr,
                             false /* show_database */,
                             true /* SHOW CREATE TABLE */))
    goto exit;

  if (table_list->is_view()) {
    field_list.push_back(new Item_empty_string("View", NAME_CHAR_LEN));
    field_list.push_back(new Item_empty_string(
        "Create View", max<uint>(buffer.length(), 1024U)));
    field_list.push_back(
        new Item_empty_string("character_set_client", MY_CS_NAME_SIZE));
    field_list.push_back(
        new Item_empty_string("collation_connection", MY_CS_NAME_SIZE));
  } else {
    field_list.push_back(new Item_empty_string("Table", NAME_CHAR_LEN));
    // 1024 is for not to confuse old clients
    field_list.push_back(new Item_empty_string(
        "Create Table", max<size_t>(buffer.length(), 1024U)));
  }

  if (thd->send_result_metadata(field_list,
                                Protocol::SEND_NUM_ROWS | Protocol::SEND_EOF))
    goto exit;

  protocol->start_row();
  if (table_list->is_view())
    protocol->store(table_list->table_name, system_charset_info);
  else {
    if (table_list->schema_table)
      protocol->store(table_list->schema_table->table_name,
                      system_charset_info);
    else
      protocol->store(table_list->table->alias, system_charset_info);
  }

  if (table_list->is_view()) {
    protocol->store_string(buffer.ptr(), buffer.length(),
                           table_list->view_creation_ctx->get_client_cs());

    protocol->store(table_list->view_creation_ctx->get_client_cs()->csname,
                    system_charset_info);

    protocol->store(
        table_list->view_creation_ctx->get_connection_cl()->m_coll_name,
        system_charset_info);
  } else
    protocol->store_string(buffer.ptr(), buffer.length(), buffer.charset());

  if (protocol->end_row()) goto exit;

  error = false;
  my_eof(thd);

exit:
  if (table_list->is_view()) {
    table_list->view_query()->cleanup(true);
    table_list->view_query()->destroy();
  }
  close_thread_tables(thd);
  /* Release any metadata locks taken during SHOW CREATE. */
  thd->mdl_context.rollback_to_savepoint(mdl_savepoint);
  return error;
}

bool mysqld_show_create_db(THD *thd, char *dbname,
                           HA_CREATE_INFO *create_info) {
  char buff[2048], orig_dbname[NAME_LEN];
  String buffer(buff, sizeof(buff), system_charset_info);
  Security_context *sctx = thd->security_context();
  uint db_access;
  HA_CREATE_INFO create;
  bool schema_read_only{false};
  const uint create_options = create_info ? create_info->options : 0;
  Protocol *protocol = thd->get_protocol();
  DBUG_TRACE;

  strcpy(orig_dbname, dbname);
  if (lower_case_table_names && dbname != any_db)
    my_casedn_str(files_charset_info, dbname);
  if (sctx->check_access(DB_OP_ACLS, orig_dbname))
    db_access = DB_OP_ACLS;
  else
    db_access =
        (Security_context::check_db_level_access(
             thd, dbname ? sctx : nullptr, sctx->host().str, sctx->ip().str,
             sctx->priv_user().str, dbname, strlen(dbname)) |
         sctx->master_access(dbname ? dbname : ""));
  if (!(db_access & DB_OP_ACLS) && check_grant_db(thd, dbname, true)) {
    thd->diff_access_denied_errors++;
    my_error(ER_DBACCESS_DENIED_ERROR, MYF(0), sctx->priv_user().str,
             sctx->host_or_ip().str, dbname);
    query_logger.general_log_print(
        thd, COM_INIT_DB, ER_DEFAULT(ER_DBACCESS_DENIED_ERROR),
        sctx->priv_user().str, sctx->host_or_ip().str, dbname);
    return true;
  }

  bool is_encrypted_schema = false;
  if (is_infoschema_db(dbname)) {
    create.default_table_charset = system_charset_info;
  } else {
    dd::Schema_MDL_locker mdl_handler(thd);
    const dd::cache::Dictionary_client::Auto_releaser releaser(
        thd->dd_client());
    const dd::Schema *schema = nullptr;
    if (mdl_handler.ensure_locked(dbname) ||
        thd->dd_client()->acquire(dbname, &schema))
      return true;

    if (schema == nullptr) {
      my_error(ER_BAD_DB_ERROR, MYF(0), dbname);
      return true;
    }

    if (get_default_db_collation(*schema, &create.default_table_charset)) {
      assert(thd->is_error() || thd->killed);
      return true;
    }

    schema_read_only = schema->read_only();

    if (create.default_table_charset == nullptr)
      create.default_table_charset = thd->collation();

    is_encrypted_schema = schema->default_encryption();
  }
  mem_root_deque<Item *> field_list(thd->mem_root);
  field_list.push_back(new Item_empty_string("Database", NAME_CHAR_LEN));
  field_list.push_back(new Item_empty_string("Create Database", 1024));

  if (thd->send_result_metadata(field_list,
                                Protocol::SEND_NUM_ROWS | Protocol::SEND_EOF))
    return true;

  protocol->start_row();
  protocol->store_string(orig_dbname, strlen(orig_dbname), system_charset_info);
  buffer.length(0);
  buffer.append(STRING_WITH_LEN("CREATE DATABASE "));
  if (create_options & HA_LEX_CREATE_IF_NOT_EXISTS)
    buffer.append(STRING_WITH_LEN("/*!32312 IF NOT EXISTS*/ "));
  append_identifier(thd, &buffer, orig_dbname, strlen(orig_dbname));

  if (create.default_table_charset) {
    buffer.append(STRING_WITH_LEN(" /*!40100"));
    buffer.append(STRING_WITH_LEN(" DEFAULT CHARACTER SET "));
    buffer.append(create.default_table_charset->csname);
    if (!(create.default_table_charset->state & MY_CS_PRIMARY) ||
        create.default_table_charset == &my_charset_utf8mb4_0900_ai_ci) {
      buffer.append(STRING_WITH_LEN(" COLLATE "));
      buffer.append(create.default_table_charset->m_coll_name);
    }
    buffer.append(STRING_WITH_LEN(" */"));
  }
  buffer.append(STRING_WITH_LEN(" /*!80016"));
  buffer.append(STRING_WITH_LEN(" DEFAULT ENCRYPTION="));
  if (is_encrypted_schema)
    buffer.append(STRING_WITH_LEN("'Y'"));
  else
    buffer.append(STRING_WITH_LEN("'N'"));
  buffer.append(STRING_WITH_LEN(" */"));

  /*
    The read only option is not supported by the CREATE SCHEMA syntax,
    so we enclose the output in a separate comment without version tag.
  */
  if (schema_read_only) buffer.append(STRING_WITH_LEN(" /* READ ONLY = 1 */"));

  protocol->store_string(buffer.ptr(), buffer.length(), buffer.charset());

  if (protocol->end_row()) return true;
  my_eof(thd);
  return false;
}

/****************************************************************************
  Return only fields for API mysql_list_fields
  Use "show table wildcard" in mysql instead of this
****************************************************************************/

void mysqld_list_fields(THD *thd, Table_ref *table_list, const char *wild) {
  DBUG_TRACE;
  DBUG_PRINT("enter", ("table: %s", table_list->table_name));

  if (open_tables_for_query(thd, table_list,
                            MYSQL_OPEN_FORCE_SHARED_HIGH_PRIO_MDL))
    return;

  if (table_list->is_view_or_derived()) {
    // Setup materialized result table so that we can read the column list
    if (table_list->resolve_derived(thd, false))
      return; /* purecov: inspected */
    if (table_list->setup_materialized_derived(thd))
      return; /* purecov: inspected */
  }
  TABLE *table = table_list->table;

  mem_root_deque<Item *> field_list(thd->mem_root);

  Field **ptr, *field;
  for (ptr = table->field; (field = *ptr); ptr++) {
    if (!wild || !wild[0] ||
        !wild_case_compare(system_charset_info, field->field_name, wild)) {
      Item *item;
      if (table_list->is_view()) {
        item = new Item_ident_for_show(field, table_list->db,
                                       table_list->table_name);
        (void)item->fix_fields(thd, nullptr);
      } else {
        item = new Item_field(field);
      }
      field_list.push_back(item);
    }
  }
  restore_record(table, s->default_values);  // Get empty record
  table->use_all_columns();
  if (thd->send_result_metadata(field_list, Protocol::SEND_DEFAULTS)) return;
  if (table_list->is_view_or_derived()) {
    close_tmp_table(table);
    free_tmp_table(table);
    table_list->table = nullptr;
  }
  my_eof(thd);
}

/*
  Go through all character combinations and ensure that sql_lex.cc can
  parse it as an identifier.

  SYNOPSIS
  require_quotes()
  name			attribute name
  name_length		length of name

  RETURN
    #	Pointer to conflicting character
    0	No conflicting character
*/

static const char *require_quotes(const char *name, size_t name_length) {
  bool pure_digit = true;
  const char *end = name + name_length;

  // Identifier starting with '$' is deprecated.
  if (name_length && static_cast<uchar>(*name) == '$') return name;

  for (; name < end; name++) {
    const uchar chr = (uchar)*name;
    const uint length = my_mbcharlen(system_charset_info, chr);
    if (length == 0 || (length == 1 && !system_charset_info->ident_map[chr]))
      return name;
    if (length == 1 && (chr < '0' || chr > '9')) pure_digit = false;
  }
  if (pure_digit) return name;
  return nullptr;
}

/**
  Convert and quote the given identifier if needed and append it to the
  target string. If the given identifier is empty, it will be quoted.
  This function always use the backtick as escape char and thus rid itself
  of the THD dependency.

  @param packet                target string
  @param name                  the identifier to be appended
  @param length                length of the appending identifier
*/

void append_identifier(String *packet, const char *name, size_t length) {
  const char *name_end;
  const char quote_char = '`';

  const CHARSET_INFO *cs_info = system_charset_info;
  const char *to_name = name;
  size_t to_length = length;

  /*
    The identifier must be quoted as it includes a quote character or
   it's a keyword
  */

  (void)packet->reserve(to_length * 2 + 2);
  packet->append(&quote_char, 1, system_charset_info);

  for (name_end = to_name + to_length; to_name < name_end;
       to_name += to_length) {
    const uchar chr = static_cast<uchar>(*to_name);
    to_length = my_mbcharlen(cs_info, chr);
    /*
      my_mbcharlen can return 0 on a wrong multibyte
      sequence. It is possible when upgrading from 4.0,
      and identifier contains some accented characters.
      The manual says it does not work. So we'll just
      change length to 1 not to hang in the endless loop.
    */
    if (!to_length) to_length = 1;
    if (to_length == 1 && chr == static_cast<uchar>(quote_char))
      packet->append(&quote_char, 1, system_charset_info);
    packet->append(to_name, to_length, system_charset_info);
  }
  packet->append(&quote_char, 1, system_charset_info);
}

/**
  Convert and quote the given identifier if needed and append it to the
  target string. If the given identifier is empty, it will be quoted.

  @param thd                   thread handler
  @param packet                target string
  @param name                  the identifier to be appended
  @param length                length of the appending identifier
  @param from_cs               Charset information about the input string
  @param to_cs                 Charset information about the target string
*/

void append_identifier(const THD *thd, String *packet, const char *name,
                       size_t length, const CHARSET_INFO *from_cs,
                       const CHARSET_INFO *to_cs) {
  const char *name_end;
  char quote_char;
  int q;

  const CHARSET_INFO *cs_info = system_charset_info;
  const char *to_name = name;
  size_t to_length = length;
  String to_string(name, length, from_cs);

  if (from_cs != nullptr && to_cs != nullptr && from_cs != to_cs) {
    uint dummy_errors;
    StringBuffer<MAX_FIELD_WIDTH> convert_buffer;
    convert_buffer.copy(to_string.ptr(), to_string.length(), from_cs, to_cs,
                        &dummy_errors);
    to_string.copy(convert_buffer);
  }

  if (to_cs != nullptr) {
    to_name = to_string.c_ptr();
    to_length = to_string.length();
    cs_info = to_cs;
  }

  q = thd != nullptr ? get_quote_char_for_identifier(thd, to_name, to_length)
                     : '`';

  if (q == EOF) {
    packet->append(to_name, to_length, packet->charset());
    return;
  }

  /*
    The identifier must be quoted as it includes a quote character or
   it's a keyword
  */

  (void)packet->reserve(to_length * 2 + 2);
  quote_char = (char)q;
  packet->append(&quote_char, 1, system_charset_info);

  for (name_end = to_name + to_length; to_name < name_end;
       to_name += to_length) {
    const uchar chr = static_cast<uchar>(*to_name);
    to_length = my_mbcharlen(cs_info, chr);
    /*
      my_mbcharlen can return 0 on a wrong multibyte
      sequence. It is possible when upgrading from 4.0,
      and identifier contains some accented characters.
      The manual says it does not work. So we'll just
      change length to 1 not to hang in the endless loop.
    */
    if (!to_length) to_length = 1;
    if (to_length == 1 && chr == static_cast<uchar>(quote_char))
      packet->append(&quote_char, 1, system_charset_info);
    packet->append(to_name, to_length, system_charset_info);
  }
  packet->append(&quote_char, 1, system_charset_info);
}

/*
  Get the quote character for displaying an identifier.

  SYNOPSIS
    get_quote_char_for_identifier()
    thd		Thread handler
    name	name to quote
    length	length of name

  IMPLEMENTATION
    Force quoting in the following cases:
      - name is empty (for one, it is possible when we use this function for
        quoting user and host names for DEFINER clause);
      - name is a keyword;
      - name includes a special character;
    Otherwise identifier is quoted only if the option OPTION_QUOTE_SHOW_CREATE
    is set.

  RETURN
    EOF	  No quote character is needed
    #	  Quote character
*/

int get_quote_char_for_identifier(const THD *thd, const char *name,
                                  size_t length) {
  if (length && !is_keyword(name, length) && !require_quotes(name, length) &&
      !(thd->variables.option_bits & OPTION_QUOTE_SHOW_CREATE))
    return EOF;
  if (thd->variables.sql_mode & MODE_ANSI_QUOTES) return '"';
  return '`';
}

void append_identifier(const THD *thd, String *packet, const char *name,
                       size_t length) {
  if (thd == nullptr)
    append_identifier(packet, name, length);
  else
    append_identifier(thd, packet, name, length, nullptr, nullptr);
}

/* Append directory name (if exists) to CREATE INFO */

static void append_directory(THD *thd, String *packet, const char *dir_type,
                             const char *filename) {
  if (filename && !(thd->variables.sql_mode & MODE_NO_DIR_IN_CREATE)) {
    const size_t length = dirname_length(filename);
    packet->append(' ');
    packet->append(dir_type);
    packet->append(STRING_WITH_LEN(" DIRECTORY='"));
#ifdef _WIN32
    /* Convert \ to / to be able to create table on unix */
    char *winfilename = (char *)thd->memdup(filename, length);
    char *pos, *end;
    for (pos = winfilename, end = pos + length; pos < end; pos++) {
      if (*pos == '\\') *pos = '/';
    }
    filename = winfilename;
#endif
    packet->append(filename, length);
    packet->append('\'');
  }
}

/**
  Print "ON UPDATE" clause of a field into a string.

  @param field             The field to generate ON UPDATE clause for.
  @param val               String to write ON UPDATE clause to to
  @param lcase             Whether to print in lower case.
  @return                  false on success, true on error.
*/
static bool print_on_update_clause(Field *field, String *val, bool lcase) {
  assert(val->charset()->mbminlen == 1);
  val->length(0);
  if (field->has_update_default_datetime_value_expression()) {
    if (lcase)
      val->copy(STRING_WITH_LEN("on update "), val->charset());
    else
      val->copy(STRING_WITH_LEN("ON UPDATE "), val->charset());
    val->append(STRING_WITH_LEN("CURRENT_TIMESTAMP"));
    if (field->decimals() > 0) val->append_parenthesized(field->decimals());
    return true;
  }
  return false;
}

/**
  Print "DEFAULT" clause of a field into a string.

  @param thd               The THD to create the DEFAULT clause for.
  @param field             The field to generate the DEFAULT clause for.
  @param def_value         String to write the DEFAULT clause to to.
  @param quoted            Whether to quote the default value.
                           false for not needed (value will became its
                           own field (with its own charset) in a table);
                           true for quote (as part of a SHOW CREATE statement).
  @return                  true if field has a DEFAULT value, false otherwise.
*/
static bool print_default_clause(THD *thd, Field *field, String *def_value,
                                 bool quoted) {
  const enum enum_field_types field_type = field->type();
  const bool has_default = (!field->is_flag_set(NO_DEFAULT_VALUE_FLAG) &&
                            !(field->auto_flags & Field::NEXT_NUMBER));

  if (field->gcol_info) return false;

  def_value->length(0);
  if (has_default) {
    if (field->has_insert_default_general_value_expression()) {
      def_value->append("(");
      char buffer[128];
      String s(buffer, sizeof(buffer), system_charset_info);
      field->m_default_val_expr->print_expr(thd, &s);
      def_value->append(s);
      def_value->append(")");
    } else if (field->has_insert_default_datetime_value_expression()) {
      /*
        We are using CURRENT_TIMESTAMP instead of NOW because it is the SQL
        standard.
      */
      def_value->append(STRING_WITH_LEN("CURRENT_TIMESTAMP"));
      if (field->decimals() > 0)
        def_value->append_parenthesized(field->decimals());
      // Not null by default and not a BLOB
    } else if (!field->is_null() && field_type != FIELD_TYPE_BLOB) {
      char tmp[MAX_FIELD_WIDTH];
      String type(tmp, sizeof(tmp), field->charset());
      // Wrap bit values in b'...'
      if (field_type == MYSQL_TYPE_BIT) {
        const longlong dec = field->val_int();
        char *ptr = longlong2str(dec, tmp + 2, 2);
        const uint32 length = (uint32)(ptr - tmp);
        tmp[0] = 'b';
        tmp[1] = '\'';
        tmp[length] = '\'';
        type.length(length + 1);
        quoted = false;
      } else
        field->val_str(&type);

      if (type.length()) {
        /*
          value_only will contain only the default value itself,
          while def_value will contain that, any quotation, escaping,
          character-set designation, and so on.
        */
        String value_only;

        /* Try to convert to system_charset_info (UTF-8). */
        /* Counter-intuitively, we do not receive an error if we can not
           create valid UTF-8 with copy(), so we'll have to talk to the
           lower level functions. */

        const char *well_formed_error_pos;
        const char *cannot_convert_error_pos;
        const char *from_end_pos;
        size_t to_len; /* destination size in bytes (not characters) */
        size_t bytes_copied;

        to_len = type.length() * system_charset_info->mbmaxlen;

        value_only.reserve(to_len);

        bytes_copied = well_formed_copy_nchars(
            /* to    */ system_charset_info, value_only.ptr(), to_len,
            /* from  */ field->charset(), type.ptr(), type.length(),
            /* chars */ type.length(), &well_formed_error_pos,
            &cannot_convert_error_pos, &from_end_pos);

        // If conversion failed, hexify string.
        if ((well_formed_error_pos != nullptr) ||
            (cannot_convert_error_pos != nullptr)) {
          unsigned char *p;
          size_t l = type.length();
          char
              hex[3];  // 2 characters as we have 2 nibbles per byte, plus '\0'.

          /*
            Result length:
            - 2 characters (for 2 nibbles) for each byte we hexify
            - plus "0x"
            - plus '\0'
          */
          def_value->reserve(l * 2 + 3);
          def_value->append("0x");
          p = (unsigned char *)type.ptr();
          while (l--) {
            snprintf(hex, sizeof(hex), "%02X", (int)(*(p++) & 0xff));
            def_value->append(hex);
          }
        }

        /*
          Charset conversation succeeded or wasn't necessary.
        */
        else {
          value_only.length(bytes_copied);

          if (quoted)
            append_unescaped(def_value, value_only.ptr(), value_only.length());
          else
            def_value->append(value_only.ptr(), value_only.length());
        }

      } else if (quoted)  // !type.length()
        def_value->append(STRING_WITH_LEN("''"));
    } else if (field->is_nullable() && quoted && field_type != FIELD_TYPE_BLOB)
      def_value->append(STRING_WITH_LEN("NULL"));  // Null as default
    else
      return false;
  }
  return has_default;
}

/*
  Check if we should print encryption clause. We always show explicit
  ENCRYPTION clause, OR if table's schema has default encryption enabled.

  @param thd              The thread
  @param share            Represents table share metadata.
  @param *print     [out] Point to out param.

  @returns true if ENCRYPTION clause should be printed, else false.
*/
static bool should_print_encryption_clause(THD *thd, TABLE_SHARE *share,
                                           bool *print) {
  // Don't print for temporary
  if (share->tmp_table) {
    *print = false;
    return false;
  }

  // Find schema encryption default.
  dd::Schema_MDL_locker mdl_handler(thd);
  const dd::cache::Dictionary_client::Auto_releaser releaser(thd->dd_client());
  const dd::Schema *schema = nullptr;
  if (mdl_handler.ensure_locked(share->db.str) ||
      thd->dd_client()->acquire(share->db.str, &schema))
    return true;
  if (schema == nullptr) {
    my_error(ER_BAD_DB_ERROR, MYF(0), share->db.str);
    return true;
  }

  // Decide if we need to print the clause.
  const bool table_is_encrypted = dd::is_encrypted(share->encrypt_type);
  *print = table_is_encrypted ||
           (schema->default_encryption() != table_is_encrypted);

  return false;
}

/**
  Append definitions of FOREIGN KEY statements to SHOW CREATE TABLE statement
  output for the table.

  @param          thd         Thread context.
  @param          db          Table's database.
  @param          table_obj   dd::Table describing the table.
  @param[in,out]  packet      Pointer to a string where CREATE TABLE statement
                              describing the table is being constructed.
*/
static void print_foreign_key_info(THD *thd, const LEX_CSTRING *db,
                                   const dd::Table *table_obj, String *packet) {
  if (!table_obj) return;

  for (const dd::Foreign_key *fk : table_obj->foreign_keys()) {
    packet->append(STRING_WITH_LEN(",\n  "));
    packet->append(STRING_WITH_LEN("CONSTRAINT "));
    append_identifier(thd, packet, fk->name().c_str(), fk->name().length());
    packet->append(STRING_WITH_LEN(" FOREIGN KEY ("));

    bool first = true;
    for (const dd::Foreign_key_element *fk_el : fk->elements()) {
      if (!first)
        packet->append(STRING_WITH_LEN(", "));
      else
        first = false;
      append_identifier(thd, packet, fk_el->column().name().c_str(),
                        fk_el->column().name().length());
    }

    packet->append(STRING_WITH_LEN(") REFERENCES "));

    if (my_strcasecmp(table_alias_charset, db->str,
                      fk->referenced_table_schema_name().c_str())) {
      append_identifier(thd, packet, fk->referenced_table_schema_name().c_str(),
                        fk->referenced_table_schema_name().length());
      packet->append('.');
    }
    append_identifier(thd, packet, fk->referenced_table_name().c_str(),
                      fk->referenced_table_name().length());
    packet->append(STRING_WITH_LEN(" ("));

    first = true;
    for (const dd::Foreign_key_element *fk_el : fk->elements()) {
      if (!first)
        packet->append(STRING_WITH_LEN(", "));
      else
        first = false;
      append_identifier(thd, packet, fk_el->referenced_column_name().c_str(),
                        fk_el->referenced_column_name().length());
    }
    packet->append(")");

    switch (fk->delete_rule()) {
      case dd::Foreign_key::RULE_NO_ACTION:
        // Don't print clause when default is used.
        break;
      case dd::Foreign_key::RULE_RESTRICT:
        packet->append(STRING_WITH_LEN(" ON DELETE RESTRICT"));
        break;
      case dd::Foreign_key::RULE_CASCADE:
        packet->append(STRING_WITH_LEN(" ON DELETE CASCADE"));
        break;
      case dd::Foreign_key::RULE_SET_NULL:
        packet->append(STRING_WITH_LEN(" ON DELETE SET NULL"));
        break;
      case dd::Foreign_key::RULE_SET_DEFAULT:
        // Future-proofing, we don't support this now.
        packet->append(STRING_WITH_LEN(" ON DELETE SET DEFAULT"));
        break;
      default:
        assert(0);
        break;
    }
    switch (fk->update_rule()) {
      case dd::Foreign_key::RULE_NO_ACTION:
        // Don't print clause when default is used.
        break;
      case dd::Foreign_key::RULE_RESTRICT:
        packet->append(STRING_WITH_LEN(" ON UPDATE RESTRICT"));
        break;
      case dd::Foreign_key::RULE_CASCADE:
        packet->append(STRING_WITH_LEN(" ON UPDATE CASCADE"));
        break;
      case dd::Foreign_key::RULE_SET_NULL:
        packet->append(STRING_WITH_LEN(" ON UPDATE SET NULL"));
        break;
      case dd::Foreign_key::RULE_SET_DEFAULT:
        // Future-proofing, we don't support this now.
        packet->append(STRING_WITH_LEN(" ON UPDATE SET DEFAULT"));
        break;
      default:
        assert(0);
        break;
    }
  }
}

/**
  Build a CREATE TABLE statement for a table.

  @param thd              The thread
  @param table_list       A list containing one table to write statement for.
  @param packet           Pointer to a string where statement will be written.
  @param create_info_arg  Pointer to create information that can be used to
                          tailor the format of the statement.  Can be NULL,
                          in which case only SQL_MODE is considered when
                          building the statement.
  @param show_database    If true, then print the database before the table
                          name. The database name is only printed in the event
                          that it is different from the current database.
                          If false, then do not print the database before
                          the table name.
  @param for_show_create_stmt  If true, then build CREATE TABLE statement for
                               SHOW CREATE TABLE statement. If false, then
                               store_create_info() is invoked to build CREATE
                               TABLE statement while logging event to binlog.


  @returns true if error, false otherwise.
*/

bool store_create_info(THD *thd, Table_ref *table_list, String *packet,
                       HA_CREATE_INFO *create_info_arg, bool show_database,
                       bool for_show_create_stmt) {
  char tmp[MAX_FIELD_WIDTH], buff[128], def_value_buf[MAX_FIELD_WIDTH];
  const char *alias;
  String type(tmp, sizeof(tmp), system_charset_info);
  String def_value(def_value_buf, sizeof(def_value_buf), system_charset_info);
  Field **ptr, *field;
  uint primary_key;
  KEY *key_info;
  TABLE *table = table_list->table;
  handler *file = table->file;
  TABLE_SHARE *share = table->s;
  HA_CREATE_INFO create_info;
  bool show_table_options = false;
  const bool foreign_db_mode = (thd->variables.sql_mode & MODE_ANSI) != 0;
  my_bitmap_map *old_map;
  bool error = false;
  bool omit_compressed_columns_extensions = false;
  DBUG_TRACE;
  DBUG_PRINT("enter", ("table: %s", table->s->table_name.str));

  restore_record(table, s->default_values);  // Get empty record

  if (share->tmp_table)
    packet->append(STRING_WITH_LEN("CREATE TEMPORARY TABLE "));
  else
    packet->append(STRING_WITH_LEN("CREATE TABLE "));
  if (create_info_arg &&
      (create_info_arg->options & HA_LEX_CREATE_IF_NOT_EXISTS))
    packet->append(STRING_WITH_LEN("IF NOT EXISTS "));
  if (table_list->schema_table)
    alias = table_list->schema_table->table_name;
  else {
    if (lower_case_table_names == 2)
      alias = table->alias;
    else {
      alias = share->table_name.str;
    }
  }

  /*
    Print the database before the table name if told to do that. The
    database name is only printed in the event that it is different
    from the current database.  The main reason for doing this is to
    avoid having to update gazillions of tests and result files, but
    it also saves a few bytes of the binary log.
   */
  const LEX_CSTRING *const db =
      table_list->schema_table ? &INFORMATION_SCHEMA_NAME : &table->s->db;
  if (show_database) {
    if (!thd->db().str || strcmp(db->str, thd->db().str)) {
      append_identifier(thd, packet, db->str, db->length);
      packet->append(STRING_WITH_LEN("."));
    }
  }

  append_identifier(thd, packet, alias, strlen(alias));
  packet->append(STRING_WITH_LEN(" (\n"));
  /*
    We need this to get default values from the table
    We have to restore the read_set if we are called from insert in case
    of row based replication.
  */
  old_map = tmp_use_all_columns(table, table->read_set);
  auto grd = create_scope_guard(
      [&]() { tmp_restore_column_map(table->read_set, old_map); });
  const dd::cache::Dictionary_client::Auto_releaser releaser(thd->dd_client());
  const dd::Table *table_obj = nullptr;
  if (share->tmp_table)
    table_obj = table->s->tmp_table_def;
  else {
    if (thd->dd_client()->acquire(dd::String_type(share->db.str),
                                  dd::String_type(share->table_name.str),
                                  &table_obj))
      return true;
    DBUG_EXECUTE_IF("sim_acq_fail_in_store_ci", {
      my_error(ER_DA_UNKNOWN_ERROR_NUMBER, MYF(0), 42);
      return true;
    });
  }

  /*
    When building CREATE TABLE statement for the SHOW CREATE TABLE (i.e.
    for_show_create_stmt = true), skip generated invisible primary key
    if system variable 'show_gipk_in_create_table_and_information_schema' is set
    to OFF.
  */
  const bool skip_gipk =
      (for_show_create_stmt &&
       table_has_generated_invisible_primary_key(table) &&
       !thd->variables.show_gipk_in_create_table_and_information_schema);

  Field **first_field = table->field;
  /*
    Generated invisible primary key column is placed at the first position.
    So skip first column when skip_gipk is set.
  */
  assert(!table_has_generated_invisible_primary_key(table) ||
         is_generated_invisible_primary_key_column_name(
             (*first_field)->field_name));
  if (skip_gipk) first_field++;

  for (ptr = first_field; (field = *ptr); ptr++) {
    // Skip hidden system fields.
    if (field->is_hidden_by_system()) continue;

    const enum_field_types field_type = field->real_type();

    if (ptr != first_field) packet->append(STRING_WITH_LEN(",\n"));

    packet->append(STRING_WITH_LEN("  "));
    append_identifier(thd, packet, field->field_name,
                      strlen(field->field_name));
    packet->append(' ');
    // check for surprises from the previous call to Field::sql_type()
    if (type.ptr() != tmp)
      type.set(tmp, sizeof(tmp), system_charset_info);
    else
      type.set_charset(system_charset_info);

    field->sql_type(type);
    /*
      If the session variable 'show_old_temporals' is enabled and the field
      is a temporal type of old format, add a comment to indicate the same.
    */
    if (thd->variables.show_old_temporals &&
        (field_type == MYSQL_TYPE_TIME || field_type == MYSQL_TYPE_DATETIME ||
         field_type == MYSQL_TYPE_TIMESTAMP))
      type.append(" /* 5.5 binary format */");
    packet->append(type.ptr(), type.length(), system_charset_info);

    bool column_has_explicit_collation = false;
    /* We may not have a table_obj for schema_tables. */
    if (table_obj)
      column_has_explicit_collation =
          table_obj->get_column(field->field_name)->is_explicit_collation();

    if (field->has_charset()) {
      /*
        For string types dump charset name only if field charset is same as
        table charset or was explicitly assigned.
      */
      if (field->charset() != share->table_charset ||
          column_has_explicit_collation) {
        packet->append(STRING_WITH_LEN(" CHARACTER SET "));
        packet->append(field->charset()->csname);
      }
      /*
        For string types dump collation name only if
        collation is not primary for the given charset
        or was explicitly assigned.
      */
      if (!(field->charset()->state & MY_CS_PRIMARY) ||
          column_has_explicit_collation ||
          (field->charset() == &my_charset_utf8mb4_0900_ai_ci &&
           share->table_charset != &my_charset_utf8mb4_0900_ai_ci)) {
        packet->append(STRING_WITH_LEN(" COLLATE "));
        packet->append(field->charset()->m_coll_name);
      }
    }

    if (field->gcol_info) {
      packet->append(STRING_WITH_LEN(" GENERATED ALWAYS"));
      packet->append(STRING_WITH_LEN(" AS ("));
      char buffer[128];
      String s(buffer, sizeof(buffer), system_charset_info);
      field->gcol_info->print_expr(thd, &s);
      packet->append(s);
      packet->append(STRING_WITH_LEN(")"));
      if (field->stored_in_db)
        packet->append(STRING_WITH_LEN(" STORED"));
      else
        packet->append(STRING_WITH_LEN(" VIRTUAL"));
    }

    if (field->is_flag_set(NOT_NULL_FLAG))
      packet->append(STRING_WITH_LEN(" NOT NULL"));
    else if (field->type() == MYSQL_TYPE_TIMESTAMP) {
      /*
        TIMESTAMP field require explicit NULL flag, because unlike
        all other fields they are treated as NOT NULL by default.
      */
      packet->append(STRING_WITH_LEN(" NULL"));
    }

    if (field->is_flag_set(NOT_SECONDARY_FLAG))
      packet->append(STRING_WITH_LEN(" NOT SECONDARY"));

    if (field->type() == MYSQL_TYPE_GEOMETRY) {
      const Field_geom *field_geom = down_cast<const Field_geom *>(field);
      if (field_geom->get_srid().has_value()) {
        packet->append(STRING_WITH_LEN(" /*!80003 SRID "));
        packet->append_ulonglong(field_geom->get_srid().value());
        packet->append(STRING_WITH_LEN(" */"));
      }
    }
    switch (field->field_storage_type()) {
      case HA_SM_DEFAULT:
        break;
      case HA_SM_DISK:
        packet->append(STRING_WITH_LEN(" /*!50606 STORAGE DISK */"));
        break;
      case HA_SM_MEMORY:
        packet->append(STRING_WITH_LEN(" /*!50606 STORAGE MEMORY */"));
        break;
      default:
        assert(0);
        break;
    }

    switch (field->column_format()) {
      case COLUMN_FORMAT_TYPE_DEFAULT:
        break;
      case COLUMN_FORMAT_TYPE_FIXED:
        packet->append(STRING_WITH_LEN(" /*!50606 COLUMN_FORMAT FIXED */"));
        break;
      case COLUMN_FORMAT_TYPE_DYNAMIC:
        packet->append(STRING_WITH_LEN(" /*!50606 COLUMN_FORMAT DYNAMIC */"));
        break;
      case COLUMN_FORMAT_TYPE_COMPRESSED:
        DBUG_EXECUTE_IF("omit_compressed_columns_show_extensions",
                        omit_compressed_columns_extensions = true;);
        if (!omit_compressed_columns_extensions) {
          packet->append(STRING_WITH_LEN(" /*!" STRINGIFY_ARG(
              FIRST_SUPPORTED_COMPRESSED_COLUMNS_VERSION) " COLUMN_FORMAT "
                                                          "COMPRESSED"));
          if (field->has_associated_compression_dictionary()) {
            packet->append(STRING_WITH_LEN(" WITH COMPRESSION_DICTIONARY "));
            append_identifier(thd, packet, field->zip_dict_name.str,
                              field->zip_dict_name.length);
          }
          packet->append(STRING_WITH_LEN(" */"));
        }
        break;
      default:
        assert(0);
        break;
    }

    if (print_default_clause(thd, field, &def_value, true)) {
      packet->append(STRING_WITH_LEN(" DEFAULT "));
      packet->append(def_value.ptr(), def_value.length(), system_charset_info);
    }

    if (print_on_update_clause(field, &def_value, false)) {
      packet->append(STRING_WITH_LEN(" "));
      packet->append(def_value);
    }

    if (field->auto_flags & Field::NEXT_NUMBER)
      packet->append(STRING_WITH_LEN(" AUTO_INCREMENT"));

    // Column visibility attribute
    if (field->is_hidden_by_user())
      packet->append(STRING_WITH_LEN(" /*!80023 INVISIBLE */"));

    if (field->comment.length) {
      packet->append(STRING_WITH_LEN(" COMMENT "));
      append_unescaped(packet, field->comment.str, field->comment.length);
    }

    // Storage engine specific json attributes
    if (field->m_engine_attribute.length) {
      packet->append(STRING_WITH_LEN(" /*!80021 ENGINE_ATTRIBUTE "));
      // append escaped JSON
      append_unescaped(packet, field->m_engine_attribute.str,
                       field->m_engine_attribute.length);
      packet->append(STRING_WITH_LEN(" */"));
    }
    if (field->m_secondary_engine_attribute.length) {
      packet->append(STRING_WITH_LEN(" /*!80021 SECONDARY_ENGINE_ATTRIBUTE "));
      // escape JSON
      append_unescaped(packet, field->m_secondary_engine_attribute.str,
                       field->m_secondary_engine_attribute.length);
      packet->append(STRING_WITH_LEN(" */"));
    }
  }

  key_info = table->key_info;
  /*
    Primary key is always at the first position in the keys list. Skip printing
    primary key definition when skip_gipk is set.
  */
  assert(!table_has_generated_invisible_primary_key(table) ||
         ((key_info->user_defined_key_parts == 1) &&
          is_generated_invisible_primary_key_column_name(
              key_info->key_part->field->field_name)));
  if (skip_gipk) key_info++;

  /* Allow update_create_info to update row type */
  create_info.row_type = share->row_type;
  file->update_create_info(&create_info);
  primary_key = share->primary_key;

  for (uint i = skip_gipk ? 1 : 0; i < share->keys; i++, key_info++) {
    KEY_PART_INFO *key_part = key_info->key_part;
    bool found_primary = false;
    packet->append(STRING_WITH_LEN(",\n  "));

    if (i == primary_key && !strcmp(key_info->name, primary_key_name)) {
      found_primary = true;
      /*
        No space at end, because a space will be added after where the
        identifier would go, but that is not added for primary key.
      */
      packet->append(STRING_WITH_LEN("PRIMARY KEY"));
    } else if (key_info->flags & HA_NOSAME)
      packet->append(STRING_WITH_LEN("UNIQUE KEY "));
    else if (key_info->flags & HA_FULLTEXT)
      packet->append(STRING_WITH_LEN("FULLTEXT KEY "));
    else if (key_info->flags & HA_SPATIAL)
      packet->append(STRING_WITH_LEN("SPATIAL KEY "));
    else if (key_info->flags & HA_CLUSTERING)
      packet->append(STRING_WITH_LEN("CLUSTERING KEY "));
    else
      packet->append(STRING_WITH_LEN("KEY "));

    if (!found_primary)
      append_identifier(thd, packet, key_info->name, strlen(key_info->name));

    packet->append(STRING_WITH_LEN(" ("));

    for (uint j = 0; j < key_info->user_defined_key_parts; j++, key_part++) {
      if (j) packet->append(',');

      if (key_part->field) {
        // If this fields represents a functional index, print the expression
        // instead of the column name.
        if (key_part->field->is_field_for_functional_index()) {
          assert(key_part->field->gcol_info);

          StringBuffer<STRING_BUFFER_USUAL_SIZE> s;
          s.set_charset(system_charset_info);
          key_part->field->gcol_info->print_expr(thd, &s);
          packet->append("(");
          packet->append(s);
          packet->append(")");
        } else {
          append_identifier(thd, packet, key_part->field->field_name,
                            strlen(key_part->field->field_name));
        }
      }

      if (key_part->field &&
          (key_part->length !=
               table->field[key_part->fieldnr - 1]->key_length() &&
           !(key_info->flags & (HA_FULLTEXT | HA_SPATIAL)))) {
        packet->append_parenthesized((long)key_part->length /
                                     key_part->field->charset()->mbmaxlen);
      }
      if (key_part->key_part_flag & HA_REVERSE_SORT)
        packet->append(STRING_WITH_LEN(" DESC"));
    }
    packet->append(')');
    store_key_options(thd, packet, table, key_info);
    if (key_info->parser) {
      LEX_CSTRING *parser_name = plugin_name(key_info->parser);
      packet->append(STRING_WITH_LEN(" /*!50100 WITH PARSER "));
      append_identifier(thd, packet, parser_name->str, parser_name->length);
      packet->append(STRING_WITH_LEN(" */ "));
    }
  }

  // Append foreign key constraint definitions to the CREATE TABLE statement.
  print_foreign_key_info(thd, db, table_obj, packet);

  /*
    Append check constraints to the CREATE TABLE statement. All check
    constraints are listed in table check constraint form.
  */
  if (table->table_check_constraint_list != nullptr) {
    for (auto &cc : *table->table_check_constraint_list) {
      packet->append(STRING_WITH_LEN(",\n  CONSTRAINT "));
      append_identifier(thd, packet, cc.name().str, cc.name().length);

      packet->append(STRING_WITH_LEN(" CHECK ("));
      packet->append(cc.expr_str().str, cc.expr_str().length,
                     system_charset_info);
      packet->append(STRING_WITH_LEN(")"));

      /*
        If check constraint is not-enforced then it is listed with the comment
        "NOT ENFORCED".
      */
      if (!cc.is_enforced()) {
        packet->append(STRING_WITH_LEN(" /*!80016 NOT ENFORCED */"));
      }
    }
  }

  packet->append(STRING_WITH_LEN("\n)"));

  /**
    Append START TRANSACTION for CREATE SELECT on SE supporting atomic DDL.
    This is done only while binlogging CREATE TABLE AS SELECT.
  */
  if (!thd->lex->query_block->field_list_is_empty() &&
      (create_info_arg->db_type->flags & HTON_SUPPORTS_ATOMIC_DDL)) {
    packet->append(STRING_WITH_LEN(" START TRANSACTION"));
  }

  bool show_tablespace = false;
  if (!foreign_db_mode) {
    show_table_options = true;

    // Show tablespace name only if it is explicitly provided by user.
    if (share->tmp_table) {
      // Innodb allows temporary tables in be in system temporary tablespace.
      show_tablespace = share->tablespace;
    } else if (share->tablespace && table_obj) {
      show_tablespace = table_obj->is_explicit_tablespace();
    }

    /* TABLESPACE and STORAGE */
    if (show_tablespace || share->default_storage_media != HA_SM_DEFAULT) {
      packet->append(STRING_WITH_LEN(" /*!50100"));
      if (show_tablespace) {
        packet->append(STRING_WITH_LEN(" TABLESPACE "));
        append_identifier(thd, packet, share->tablespace,
                          strlen(share->tablespace));
      }

      if (share->default_storage_media == HA_SM_DISK)
        packet->append(STRING_WITH_LEN(" STORAGE DISK"));
      if (share->default_storage_media == HA_SM_MEMORY)
        packet->append(STRING_WITH_LEN(" STORAGE MEMORY"));

      packet->append(STRING_WITH_LEN(" */"));
    }

    /* Get Autoextend_size attribute for file_per_table tablespaces. */

    ulonglong autoextend_size{};

    if (create_info_arg != nullptr) {
      if ((create_info_arg->used_fields & HA_CREATE_USED_AUTOEXTEND_SIZE) !=
          0) {
        autoextend_size =
            create_info_arg->m_implicit_tablespace_autoextend_size;
      }
    } else if (!share->tmp_table && table_obj &&
               table_obj->engine() == "InnoDB") {
      /* Get the AUTOEXTEND_SIZE if the tablespace is an implicit tablespace. */
      dd::get_implicit_tablespace_options(thd, table_obj, &autoextend_size);
    }

    /* Print autoextend_size attribute if it is set to a non-zero value */
    if (autoextend_size > 0) {
      char buf[std::numeric_limits<decltype(autoextend_size)>::digits10 + 2];
      const int len = snprintf(buf, sizeof(buf), "%llu", autoextend_size);
      assert(len < static_cast<int>(sizeof(buf)));
      packet->append(STRING_WITH_LEN(" /*!80023 AUTOEXTEND_SIZE="));
      packet->append(buf, len);
      packet->append(STRING_WITH_LEN(" */"));
    }

    /*
      IF   check_create_info
      THEN add ENGINE only if it was used when creating the table
    */
    if (!create_info_arg ||
        (create_info_arg->used_fields & HA_CREATE_USED_ENGINE)) {
      packet->append(STRING_WITH_LEN(" ENGINE="));
      /*
        TODO: Replace this if with the else branch. Not done yet since
        NDB handlerton says "ndbcluster" and ha_ndbcluster says "NDBCLUSTER".
      */
      if (table->part_info) {
        packet->append(ha_resolve_storage_engine_name(
            table->part_info->default_engine_type));
      } else {
        packet->append(file->table_type());
      }
    }

    /*
      Add AUTO_INCREMENT=... if there is an AUTO_INCREMENT column,
      and NEXT_ID > 1 (the default).  We must not print the clause
      for engines that do not support this as it would break the
      import of dumps, but as of this writing, the test for whether
      AUTO_INCREMENT columns are allowed and whether AUTO_INCREMENT=...
      is supported is identical, !(file->table_flags() & HA_NO_AUTO_INCREMENT))
      Because of that, we do not explicitly test for the feature,
      but may extrapolate its existence from that of an AUTO_INCREMENT column.

      If table has a generated invisible primary key and skip_gipk is set,
      then we should not print the AUTO_INCREMENT as AUTO_INCREMENT column
      (generated invisible primary key column) is skipped with this setting.
    */

    if (create_info.auto_increment_value > 1 && !skip_gipk) {
      char *end;
      packet->append(STRING_WITH_LEN(" AUTO_INCREMENT="));
      end = longlong10_to_str(create_info.auto_increment_value, buff, 10);
      packet->append(buff, (uint)(end - buff));
    }

    if (share->table_charset) {
      /*
        IF   check_create_info
        THEN add DEFAULT CHARSET only if it was used when creating the table
      */
      if (!create_info_arg ||
          (create_info_arg->used_fields & HA_CREATE_USED_DEFAULT_CHARSET)) {
        packet->append(STRING_WITH_LEN(" DEFAULT CHARSET="));
        packet->append(share->table_charset->csname);
        if (!(share->table_charset->state & MY_CS_PRIMARY) ||
            share->table_charset == &my_charset_utf8mb4_0900_ai_ci) {
          packet->append(STRING_WITH_LEN(" COLLATE="));
          packet->append(table->s->table_charset->m_coll_name);
        }
      }
    }

    if (share->min_rows) {
      char *end;
      packet->append(STRING_WITH_LEN(" MIN_ROWS="));
      end = longlong10_to_str(share->min_rows, buff, 10);
      packet->append(buff, (uint)(end - buff));
    }

    if (share->max_rows && !table_list->schema_table) {
      char *end;
      packet->append(STRING_WITH_LEN(" MAX_ROWS="));
      end = longlong10_to_str(share->max_rows, buff, 10);
      packet->append(buff, (uint)(end - buff));
    }

    if (share->avg_row_length) {
      char *end;
      packet->append(STRING_WITH_LEN(" AVG_ROW_LENGTH="));
      end = longlong10_to_str(share->avg_row_length, buff, 10);
      packet->append(buff, (uint)(end - buff));
    }

    if (share->db_create_options & HA_OPTION_PACK_KEYS)
      packet->append(STRING_WITH_LEN(" PACK_KEYS=1"));
    if (share->db_create_options & HA_OPTION_NO_PACK_KEYS)
      packet->append(STRING_WITH_LEN(" PACK_KEYS=0"));
    if (share->db_create_options & HA_OPTION_STATS_PERSISTENT)
      packet->append(STRING_WITH_LEN(" STATS_PERSISTENT=1"));
    if (share->db_create_options & HA_OPTION_NO_STATS_PERSISTENT)
      packet->append(STRING_WITH_LEN(" STATS_PERSISTENT=0"));
    if (share->stats_auto_recalc == HA_STATS_AUTO_RECALC_ON)
      packet->append(STRING_WITH_LEN(" STATS_AUTO_RECALC=1"));
    else if (share->stats_auto_recalc == HA_STATS_AUTO_RECALC_OFF)
      packet->append(STRING_WITH_LEN(" STATS_AUTO_RECALC=0"));
    if (share->stats_sample_pages != 0) {
      char *end;
      packet->append(STRING_WITH_LEN(" STATS_SAMPLE_PAGES="));
      end = longlong10_to_str(share->stats_sample_pages, buff, 10);
      packet->append(buff, (uint)(end - buff));
    }
    /* We use CHECKSUM, instead of TABLE_CHECKSUM, for backward compatibility */
    if (share->db_create_options & HA_OPTION_CHECKSUM)
      packet->append(STRING_WITH_LEN(" CHECKSUM=1"));
    if (share->db_create_options & HA_OPTION_DELAY_KEY_WRITE)
      packet->append(STRING_WITH_LEN(" DELAY_KEY_WRITE=1"));

    /*
      If 'show_create_table_verbosity' is enabled, the row format would
      be displayed in the output of SHOW CREATE TABLE even if default
      row format is used. Otherwise only the explicitly mentioned
      row format would be displayed.
    */
    if (thd->variables.show_create_table_verbosity) {
      packet->append(STRING_WITH_LEN(" ROW_FORMAT="));
      packet->append(ha_row_type[(uint)share->real_row_type]);
    } else if (create_info.row_type != ROW_TYPE_DEFAULT) {
      packet->append(STRING_WITH_LEN(" ROW_FORMAT="));
      packet->append(ha_row_type[(uint)create_info.row_type]);
    }
    if (table->s->key_block_size) {
      char *end;
      packet->append(STRING_WITH_LEN(" KEY_BLOCK_SIZE="));
      end = longlong10_to_str(table->s->key_block_size, buff, 10);
      packet->append(buff, (uint)(end - buff));
    }
    if (table->s->compress.length) {
      packet->append(STRING_WITH_LEN(" COMPRESSION="));
      append_unescaped(packet, share->compress.str, share->compress.length);
    }
    bool print_encryption = false;
    if (should_print_encryption_clause(thd, share, &print_encryption))
      return true;
    if (print_encryption) {
      /*
        Add versioned comment when there is TABLESPACE clause displayed and
        the table uses general tablespace.
      */
      bool uses_general_tablespace = false;
      if (table_obj)
        uses_general_tablespace =
            show_tablespace && dd::uses_general_tablespace(*table_obj);
      if (uses_general_tablespace) packet->append(STRING_WITH_LEN(" /*!80016"));

      packet->append(STRING_WITH_LEN(" ENCRYPTION="));
      if (share->encrypt_type.length) {
        append_unescaped(packet, share->encrypt_type.str,
                         share->encrypt_type.length);
      } else {
        /*
          We print ENCRYPTION='N' only in case user did not explicitly
          provide ENCRYPTION clause and schema has default_encryption 'Y'.
          In other words, if there is no ENCRYPTION clause supplied, then
          it is always unencrypted table. Server always maintains
          ENCRYPTION clause for encrypted tables, even if user did not
          supply the clause explicitly.
        */
        packet->append(STRING_WITH_LEN("\'N\'"));
      }

      if (uses_general_tablespace) packet->append(STRING_WITH_LEN(" */"));
    }
    table->file->append_create_info(packet);
    if (share->comment.length) {
      packet->append(STRING_WITH_LEN(" COMMENT="));
      append_unescaped(packet, share->comment.str, share->comment.length);
    }
    if (share->connect_string.length) {
      packet->append(STRING_WITH_LEN(" CONNECTION="));
      append_unescaped(packet, share->connect_string.str,
                       share->connect_string.length);
    }
    if (share->has_secondary_engine() &&
        !thd->variables.show_create_table_skip_secondary_engine) {
      packet->append(" SECONDARY_ENGINE=");
      packet->append(share->secondary_engine.str,
                     share->secondary_engine.length);
    }

    if (share->engine_attribute.length) {
      packet->append(STRING_WITH_LEN(" /*!80021 ENGINE_ATTRIBUTE="));
      append_unescaped(packet, share->engine_attribute.str,
                       share->engine_attribute.length);
      packet->append(STRING_WITH_LEN(" */"));
    }
    if (share->secondary_engine_attribute.length) {
      packet->append(STRING_WITH_LEN(" /*!80021 SECONDARY_ENGINE_ATTRIBUTE="));
      // escape JSON
      append_unescaped(packet, share->secondary_engine_attribute.str,
                       share->secondary_engine_attribute.length);
      packet->append(STRING_WITH_LEN(" */"));
    }
    append_directory(thd, packet, "DATA", create_info.data_file_name);
    append_directory(thd, packet, "INDEX", create_info.index_file_name);
  }
  {
    if (table->part_info &&
        !(table->s->db_type()->partition_flags &&
          (table->s->db_type()->partition_flags() & HA_USE_AUTO_PARTITION) &&
          table->part_info->is_auto_partitioned)) {
      /*
        Partition syntax for CREATE TABLE is at the end of the syntax.
      */
      uint part_syntax_len;
      char *part_syntax;
      String comment_start;
      table->part_info->set_show_version_string(&comment_start);
      if ((part_syntax = generate_partition_syntax(
               table->part_info, &part_syntax_len, false, show_table_options,
               true,  // For proper quoting.
               comment_start.c_ptr()))) {
        packet->append(comment_start);
        if (packet->append(part_syntax, part_syntax_len) ||
            packet->append(STRING_WITH_LEN(" */")))
          error = true;
        my_free(part_syntax);
      }
    }
  }
  return error;
}

static void store_key_options(THD *thd, String *packet, TABLE *table,
                              KEY *key_info) {
  const bool foreign_db_mode = (thd->variables.sql_mode & MODE_ANSI) != 0;
  char *end, buff[32];

  if (!foreign_db_mode) {
    /*
      Send USING clause only if key algorithm was explicitly specified
      at the table creation time.
    */
    if (key_info->is_algorithm_explicit) {
      if (key_info->algorithm == HA_KEY_ALG_BTREE)
        packet->append(STRING_WITH_LEN(" USING BTREE"));

      if (key_info->algorithm == HA_KEY_ALG_HASH)
        packet->append(STRING_WITH_LEN(" USING HASH"));

      if (key_info->algorithm == HA_KEY_ALG_RTREE) {
        /* We should send USING only in non-default case: non-spatial rtree. */
        assert(!(key_info->flags & HA_SPATIAL));
        packet->append(STRING_WITH_LEN(" USING RTREE"));
      }
    }

    if ((key_info->flags & HA_USES_BLOCK_SIZE) &&
        table->s->key_block_size != key_info->block_size) {
      packet->append(STRING_WITH_LEN(" KEY_BLOCK_SIZE="));
      end = longlong10_to_str(key_info->block_size, buff, 10);
      packet->append(buff, (uint)(end - buff));
    }
    assert(((key_info->flags & HA_USES_COMMENT) != 0) ==
           (key_info->comment.length > 0));
    if (key_info->flags & HA_USES_COMMENT) {
      packet->append(STRING_WITH_LEN(" COMMENT "));
      append_unescaped(packet, key_info->comment.str, key_info->comment.length);
    }

    if (!key_info->is_visible)
      packet->append(STRING_WITH_LEN(" /*!80000 INVISIBLE */"));

    if (key_info->engine_attribute.length > 0) {
      packet->append(STRING_WITH_LEN(" /*!80021 ENGINE_ATTRIBUTE "));
      // escape JSON
      append_unescaped(packet, key_info->engine_attribute.str,
                       key_info->engine_attribute.length);
      packet->append(STRING_WITH_LEN(" */"));
    }

    if (key_info->secondary_engine_attribute.length > 0) {
      packet->append(STRING_WITH_LEN(" /*!80021 SECONDARY_ENGINE_ATTRIBUTE "));
      // escape JSON
      append_unescaped(packet, key_info->secondary_engine_attribute.str,
                       key_info->secondary_engine_attribute.length);
      packet->append(STRING_WITH_LEN(" */"));
    }
  }
}

void view_store_options(const THD *thd, Table_ref *table, String *buff) {
  append_algorithm(table, buff);
  append_definer(thd, buff, table->definer.user, table->definer.host);
  if (table->view_suid)
    buff->append(STRING_WITH_LEN("SQL SECURITY DEFINER "));
  else
    buff->append(STRING_WITH_LEN("SQL SECURITY INVOKER "));
}

/**
  Append ALGORITHM clause to the given buffer.

  @param table              VIEW definition
  @param [in,out] buff      buffer to hold ALGORITHM clause
*/

static void append_algorithm(Table_ref *table, String *buff) {
  buff->append(STRING_WITH_LEN("ALGORITHM="));
  switch ((int8)table->algorithm) {
    case VIEW_ALGORITHM_UNDEFINED:
      buff->append(STRING_WITH_LEN("UNDEFINED "));
      break;
    case VIEW_ALGORITHM_TEMPTABLE:
      buff->append(STRING_WITH_LEN("TEMPTABLE "));
      break;
    case VIEW_ALGORITHM_MERGE:
      buff->append(STRING_WITH_LEN("MERGE "));
      break;
    default:
      assert(0);  // never should happen
  }
}

/**
  Append DEFINER clause to the given buffer.

  @param thd           thread handle
  @param [in,out] buffer        buffer to hold DEFINER clause
  @param definer_user  user name part of definer
  @param definer_host  host name part of definer
*/

void append_definer(const THD *thd, String *buffer,
                    const LEX_CSTRING &definer_user,
                    const LEX_CSTRING &definer_host) {
  buffer->append(STRING_WITH_LEN("DEFINER="));
  append_identifier(thd, buffer, definer_user.str, definer_user.length);
  buffer->append('@');
  append_identifier(thd, buffer, definer_host.str, definer_host.length);
  buffer->append(' ');
}

static void view_store_create_info(const THD *thd, Table_ref *table,
                                   String *buff) {
  const bool foreign_db_mode = (thd->variables.sql_mode & MODE_ANSI) != 0;

  // Print compact view name if the view belongs to the current database
  const bool compact_view_name =
      thd->db().str != nullptr && (!strcmp(thd->db().str, table->db));

  buff->append(STRING_WITH_LEN("CREATE "));
  if (!foreign_db_mode) {
    view_store_options(thd, table, buff);
  }
  buff->append(STRING_WITH_LEN("VIEW "));
  if (!compact_view_name) {
    append_identifier(thd, buff, table->db, table->db_length);
    buff->append('.');
  }
  append_identifier(thd, buff, table->table_name, table->table_name_length);
  print_derived_column_names(thd, buff, table->derived_column_names());

  buff->append(STRING_WITH_LEN(" AS "));

  /*
    We can't just use table->query, because our SQL_MODE may trigger
    a different syntax, like when ANSI_QUOTES is defined.

    Append the db name only if it is not the same as connection's
    database.
  */
  table->view_query()->unit->print(
      thd, buff,
      enum_query_type(QT_TO_ARGUMENT_CHARSET | QT_NO_DEFAULT_DB |
                      QT_HIDE_ROLLUP_FUNCTIONS));

  if (table->with_check != VIEW_CHECK_NONE) {
    if (table->with_check == VIEW_CHECK_LOCAL)
      buff->append(STRING_WITH_LEN(" WITH LOCAL CHECK OPTION"));
    else
      buff->append(STRING_WITH_LEN(" WITH CASCADED CHECK OPTION"));
  }
}

/****************************************************************************
  Return info about all processes
  returns for each thread: thread id, start_time, user, host, db, command, info,
  rows_sent, rows_examined
****************************************************************************/
class thread_info {
 public:
  thread_info()
      : thread_id(0),
        start_time_in_secs(0),
        start_time_in_usecs(0),
        command(0),
        user(nullptr),
        host(nullptr),
        db(nullptr),
        proc_info(nullptr),
        state_info(nullptr) {}

  my_thread_id thread_id;
  time_t start_time_in_secs;
  ulonglong start_time_in_usecs;
  uint command;
  const char *user, *host, *db, *proc_info, *state_info;
  CSET_STRING query_string;
  ulonglong rows_sent, rows_examined;
};

// For sorting by thread_id.
class thread_info_compare {
 public:
  bool operator()(const thread_info *p1, const thread_info *p2) {
    return p1->thread_id < p2->thread_id;
  }
};

static const char *thread_state_info(THD *invoking_thd, THD *inspected_thd) {
  DBUG_TRACE;
  if (inspected_thd->get_protocol()->get_rw_status()) {
    if (inspected_thd->get_protocol()->get_rw_status() == 2)
      return "Sending to client";
    if (inspected_thd->get_command() == COM_SLEEP) return "";
    return "Receiving from client";
  } else {
    MUTEX_LOCK(lock, &inspected_thd->LOCK_current_cond);
    const char *proc_info = inspected_thd->proc_info_session(invoking_thd);
    if (proc_info) return proc_info;
    if (inspected_thd->current_cond.load()) return "Waiting on cond";
    return nullptr;
  }
}

/**
  This class implements callback function used by mysqld_list_processes() to
  list all the client process information.
*/
typedef Mem_root_array<thread_info *> Thread_info_array;
class List_process_list : public Do_THD_Impl {
 private:
  /* Username of connected client. */
  const char *m_user;
  Thread_info_array *m_thread_infos;
  /* THD of connected client. */
  THD *m_client_thd;
  size_t m_max_query_length;

 public:
  List_process_list(const char *user_value, Thread_info_array *thread_infos,
                    THD *thd_value, size_t max_query_length)
      : m_user(user_value),
        m_thread_infos(thread_infos),
        m_client_thd(thd_value),
        m_max_query_length(max_query_length) {
    push_deprecated_warn(m_client_thd, "INFORMATION_SCHEMA.PROCESSLIST",
                         "performance_schema.processlist");
  }

  void operator()(THD *inspect_thd) override {
    DBUG_TRACE;

    thread_info *thd_info = nullptr;

    {
      MUTEX_LOCK(grd_secctx, &inspect_thd->LOCK_thd_security_ctx);

      Security_context *inspect_sctx = inspect_thd->security_context();

      const LEX_CSTRING inspect_sctx_user = inspect_sctx->user();
      const LEX_CSTRING inspect_sctx_host = inspect_sctx->host();
      const LEX_CSTRING inspect_sctx_host_or_ip = inspect_sctx->host_or_ip();
<<<<<<< HEAD

      const bool is_utility_user = acl_is_utility_user(
          inspect_sctx_user.str, inspect_sctx_host.str, inspect_sctx->ip().str);
=======
>>>>>>> 87307d4d

      {
        MUTEX_LOCK(grd, &inspect_thd->LOCK_thd_protocol);

        if ((!(inspect_thd->get_protocol() &&
               inspect_thd->get_protocol()->connection_alive()) &&
             !inspect_thd->system_thread) ||
            (m_user && (inspect_thd->system_thread || !inspect_sctx_user.str ||
                        strcmp(inspect_sctx_user.str, m_user))) ||
            is_utility_user) {
          return;
        }
      }

      thd_info = new (m_client_thd->mem_root) thread_info;

      /* ID */
      thd_info->thread_id = inspect_thd->thread_id();

      /* USER */
      if (inspect_sctx_user.str)
        thd_info->user = m_client_thd->mem_strdup(inspect_sctx_user.str);
      else if (inspect_thd->system_thread)
        thd_info->user = "system user";
      else
        thd_info->user = "unauthenticated user";

      /* HOST */
      if (inspect_thd->peer_port &&
          (inspect_sctx_host.length || inspect_sctx->ip().length) &&
          m_client_thd->security_context()->host_or_ip().str[0]) {
        char *host =
            static_cast<char *>(m_client_thd->alloc(HOST_AND_PORT_LENGTH + 1));
        if (host)
          snprintf(host, HOST_AND_PORT_LENGTH + 1, "%s:%u",
                   inspect_sctx_host_or_ip.str, inspect_thd->peer_port);
        thd_info->host = host;
      } else
        thd_info->host = m_client_thd->mem_strdup(
            inspect_sctx_host_or_ip.str[0]
                ? inspect_sctx_host_or_ip.str
                : inspect_sctx_host.length ? inspect_sctx_host.str : "");
    }  // We've copied the security context, so release the lock.

    DBUG_EXECUTE_IF("processlist_acquiring_dump_threads_LOCK_thd_data", {
      if (inspect_thd->get_command() == COM_BINLOG_DUMP ||
          inspect_thd->get_command() == COM_BINLOG_DUMP_GTID)
        DEBUG_SYNC(m_client_thd,
                   "processlist_after_LOCK_thd_list_before_LOCK_thd_data");
    });
    /* DB */
    mysql_mutex_lock(&inspect_thd->LOCK_thd_data);
    const char *db = inspect_thd->db().str;
    if (db) thd_info->db = m_client_thd->mem_strdup(db);

    /* COMMAND */
    if (inspect_thd->killed == THD::KILL_CONNECTION)
      thd_info->proc_info = "Killed";
    thd_info->command = (int)inspect_thd->get_command();  // Used for !killed.

    /* STATE */
    thd_info->state_info = thread_state_info(m_client_thd, inspect_thd);

    thd_info->rows_sent = inspect_thd->get_sent_row_count();
    thd_info->rows_examined = inspect_thd->get_examined_row_count();

    mysql_mutex_unlock(&inspect_thd->LOCK_thd_data);

    /* INFO */
    mysql_mutex_lock(&inspect_thd->LOCK_thd_query);
    {
      const char *query_str = nullptr;
      size_t query_length = 0;

      /* If a rewritten query exists, use that. */
      if (inspect_thd->rewritten_query().length() > 0) {
        query_length = inspect_thd->rewritten_query().length();
        query_str = inspect_thd->rewritten_query().ptr();
      }
      /*
        Otherwise, use the original query. If the query contains password in
        plain text, we have the query re-written immediately after parsing and
        password string is replaced. However, there is a unsafe window before
        rewrite is done and in such case we should not display the plain text
        password.
      */
      else if (inspect_thd->safe_to_display()) {
        query_length = inspect_thd->query().length;
        query_str = inspect_thd->query().str;
      }

      /* In the stand-alone server, add "PLUGIN" as needed. */
      String buf;
      if (inspect_thd->is_a_srv_session()) {
        buf.append(query_length ? "PLUGIN: " : "PLUGIN");

        if (query_length) buf.append(query_str, query_length);

        query_str = buf.c_ptr();
        query_length = buf.length();
      }
      /* No else. We need fall-through */
      /* If we managed to create query info, set a copy on thd_info. */
      if (query_str) {
        const size_t width = min<size_t>(m_max_query_length, query_length);
        const char *q = m_client_thd->strmake(query_str, width);
        /* Safety: in case strmake failed, we set length to 0. */
        thd_info->query_string =
            CSET_STRING(q, q ? width : 0, inspect_thd->charset());
      }
    }
    mysql_mutex_unlock(&inspect_thd->LOCK_thd_query);

    /* MYSQL_TIME */
    thd_info->start_time_in_secs = inspect_thd->query_start_in_secs();
    thd_info->start_time_in_usecs = inspect_thd->query_start_in_usecs();

    m_thread_infos->push_back(thd_info);
  }
};

/**
  List running processes (actually connected sessions).

  @param thd        thread handle.
  @param user       Username of connected client.
  @param verbose    if false, limit output to PROCESS_LIST_WIDTH characters.
  @param has_cursor if true, called from a command object that handles
                    terminatation of sending to client, otherwise terminate
                    explicitly with my_eof() call.
*/

void mysqld_list_processes(THD *thd, const char *user, bool verbose,
                           bool has_cursor) {
  Item *field;
  mem_root_deque<Item *> field_list(thd->mem_root);
  Thread_info_array thread_infos(thd->mem_root);
  size_t max_query_length =
      (verbose ? thd->variables.max_allowed_packet : PROCESS_LIST_WIDTH);
  Protocol *protocol = thd->get_protocol();
  DBUG_TRACE;

  field_list.push_back(
      new Item_int(NAME_STRING("Id"), 0, MY_INT64_NUM_DECIMAL_DIGITS));
  field_list.push_back(new Item_empty_string("User", USERNAME_CHAR_LENGTH));
  field_list.push_back(new Item_empty_string("Host", HOSTNAME_LENGTH));
  field_list.push_back(field = new Item_empty_string("db", NAME_CHAR_LEN));
  field->set_nullable(true);
  field_list.push_back(new Item_empty_string("Command", 16));
  field_list.push_back(field = new Item_return_int("Time", 7, MYSQL_TYPE_LONG));
  field->unsigned_flag = false;
  field_list.push_back(field = new Item_empty_string("State", 30));
  field->set_nullable(true);
  field_list.push_back(field = new Item_empty_string("Info", max_query_length));
  field->set_nullable(true);
  field_list.push_back(field = new Item_return_int("Time_ms",
                                                   MY_INT64_NUM_DECIMAL_DIGITS,
                                                   MYSQL_TYPE_LONGLONG));
  field->set_nullable(true);
  field_list.push_back(field = new Item_return_int("Rows_sent",
                                                   MY_INT64_NUM_DECIMAL_DIGITS,
                                                   MYSQL_TYPE_LONGLONG));
  field_list.push_back(field = new Item_return_int("Rows_examined",
                                                   MY_INT64_NUM_DECIMAL_DIGITS,
                                                   MYSQL_TYPE_LONGLONG));
  if (thd->send_result_metadata(field_list,
                                Protocol::SEND_NUM_ROWS | Protocol::SEND_EOF))
    return;

  if (!thd->killed) {
    thread_infos.reserve(Global_THD_manager::get_instance()->get_thd_count());
    List_process_list list_process_list(user, &thread_infos, thd,
                                        max_query_length);
    Global_THD_manager::get_instance()->do_for_all_thd_copy(&list_process_list);
  }

  // Return list sorted by thread_id.
  std::sort(thread_infos.begin(), thread_infos.end(), thread_info_compare());

  const time_t now = time(nullptr);
<<<<<<< HEAD
  auto now_us = my_micro_time();
=======
>>>>>>> 87307d4d
  for (size_t ix = 0; ix < thread_infos.size(); ++ix) {
    thread_info *thd_info = thread_infos.at(ix);
    protocol->start_row();
    protocol->store((ulonglong)thd_info->thread_id);
    protocol->store(thd_info->user, system_charset_info);
    protocol->store(thd_info->host, system_charset_info);
    protocol->store(thd_info->db, system_charset_info);
    if (thd_info->proc_info)
      protocol->store(thd_info->proc_info, system_charset_info);
    else
      protocol->store(Command_names::str_session(thd_info->command).c_str(),
                      system_charset_info);
    if (thd_info->start_time_in_secs)
      protocol->store_long(
          (thd_info->start_time_in_secs > now)
              ? 0
              : static_cast<longlong>(now - thd_info->start_time_in_secs));
    else
      protocol->store_null();
    protocol->store(thd_info->state_info, system_charset_info);
    protocol->store(thd_info->query_string.str(),
                    thd_info->query_string.charset());

    if (thd_info->start_time_in_usecs)
      protocol->store(((thd_info->start_time_in_usecs > now_us)
                           ? 0
                           : now_us - thd_info->start_time_in_usecs) /
                      1000);
    else
      protocol->store_null();

    protocol->store(thd_info->rows_sent);
    protocol->store(thd_info->rows_examined);
    if (protocol->end_row()) break; /* purecov: inspected */
  }
  /*
    "show" commands that are implemented as subclass of Sql_cmd_show_noplan
    usually call my_eof() directly, as they don't have a cursor implementation.
    However, SHOW PROCESSLIST has one implementation using PFS that uses
    a regular join plan, and another that calls this function, so inherits
    from Sql_cmd_show.
    The following code is necessary to prevent my_eof() from being called twice
    when this function is called as part of Sql_cmd execution.
  */
  if (has_cursor)
    thd->lex->unit->query_result()->send_eof(thd);
  else
    my_eof(thd);
}

/**
  This class implements callback function used by fill_schema_processlist()
  to populate all the client process information into I_S table.
*/
class Fill_process_list : public Do_THD_Impl {
 private:
  /* THD of connected client. */
  THD *m_client_thd;
  /* Information of each process is added as records into this table. */
  Table_ref *m_tables;

 public:
  Fill_process_list(THD *thd_value, Table_ref *tables_value)
      : m_client_thd(thd_value), m_tables(tables_value) {
    push_deprecated_warn(m_client_thd, "INFORMATION_SCHEMA.PROCESSLIST",
                         "performance_schema.processlist");
  }

  ~Fill_process_list() override {
    DBUG_EXECUTE_IF("test_fill_proc_with_x_root",
                    { DEBUG_SYNC(m_client_thd, "fill_proc_list_ended"); });
  }

  void operator()(THD *inspect_thd) override {
    DBUG_TRACE;

    TABLE *table;
    const char *val = nullptr;
    ulonglong now_utime;

    {
      MUTEX_LOCK(grd_secctx, &inspect_thd->LOCK_thd_security_ctx);

      Security_context *inspect_sctx = inspect_thd->security_context();

      const LEX_CSTRING inspect_sctx_user = inspect_sctx->user();
      const LEX_CSTRING inspect_sctx_host = inspect_sctx->host();
      const LEX_CSTRING inspect_sctx_host_or_ip = inspect_sctx->host_or_ip();
<<<<<<< HEAD

      const bool is_utility_user = acl_is_utility_user(
          inspect_sctx_user.str, inspect_sctx_host.str, inspect_sctx->ip().str);
=======
>>>>>>> 87307d4d

      const char *client_priv_user =
          m_client_thd->security_context()->priv_user().str;
      const char *user =
          m_client_thd->security_context()->check_access(PROCESS_ACL)
              ? NullS
              : client_priv_user;
      now_utime = my_micro_time();

      {
        MUTEX_LOCK(grd, &inspect_thd->LOCK_thd_protocol);
        if ((!inspect_thd->get_protocol()->connection_alive() &&
             !inspect_thd->system_thread) ||
            (user && (inspect_thd->system_thread || !inspect_sctx_user.str ||
                      strcmp(inspect_sctx_user.str, user))) ||
            is_utility_user)
          return;
      }

      DBUG_EXECUTE_IF(
          "test_fill_proc_with_x_root",
          if (0 == strcmp(inspect_sctx_user.str, "x_root")) {
            DEBUG_SYNC(m_client_thd, "fill_proc_list_with_x_root");
          });

      table = m_tables->table;
      restore_record(table, s->default_values);

      /* ID */
      table->field[0]->store((ulonglong)inspect_thd->thread_id(), true);

      /* USER */
      if (inspect_sctx_user.str)
        val = inspect_sctx_user.str;
      else if (inspect_thd->system_thread)
        val = "system user";
      else
        val = "unauthenticated user";
      table->field[1]->store(val, strlen(val), system_charset_info);

      /* HOST */
      if (inspect_thd->peer_port &&
          (inspect_sctx_host.length || inspect_sctx->ip().length) &&
          m_client_thd->security_context()->host_or_ip().str[0]) {
        char host[HOST_AND_PORT_LENGTH + 1];
        snprintf(host, HOST_AND_PORT_LENGTH + 1, "%s:%u",
                 inspect_sctx_host_or_ip.str, inspect_thd->peer_port);
        table->field[2]->store(host, strlen(host), system_charset_info);
      } else
        table->field[2]->store(inspect_sctx_host_or_ip.str,
                               inspect_sctx_host_or_ip.length,
                               system_charset_info);
    }  // We've copied the security context, so release the lock.

    DBUG_EXECUTE_IF("processlist_acquiring_dump_threads_LOCK_thd_data", {
      if (inspect_thd->get_command() == COM_BINLOG_DUMP ||
          inspect_thd->get_command() == COM_BINLOG_DUMP_GTID)
        DEBUG_SYNC(m_client_thd,
                   "processlist_after_LOCK_thd_list_before_LOCK_thd_data");
    });

    /* DB */
    mysql_mutex_lock(&inspect_thd->LOCK_thd_data);
    const char *db = inspect_thd->db().str;
    if (db) {
      table->field[3]->store(db, strlen(db), system_charset_info);
      table->field[3]->set_notnull();
    }

    /* COMMAND */
    if (inspect_thd->killed == THD::KILL_CONNECTION) {
      val = "Killed";
      table->field[4]->store(val, strlen(val), system_charset_info);
    } else {
      const std::string &cn =
          Command_names::str_session(inspect_thd->get_command());
      table->field[4]->store(cn.c_str(), cn.length(), system_charset_info);
    }

    /* STATE */
    val = thread_state_info(m_client_thd, inspect_thd);
    if (val) {
      table->field[6]->store(val, strlen(val), system_charset_info);
      table->field[6]->set_notnull();
    }

    /* TIME_MS */
    ulonglong tmp_start_utime = inspect_thd->start_utime;
    table->field[8]->store(
        ((tmp_start_utime < now_utime ? now_utime - tmp_start_utime : 0) /
         1000));

    /* ROWS_SENT */
    table->field[9]->store((ulonglong)inspect_thd->get_sent_row_count());
    /* ROWS_EXAMINED */
    table->field[10]->store((ulonglong)inspect_thd->get_examined_row_count());

    mysql_mutex_unlock(&inspect_thd->LOCK_thd_data);

    /* INFO */
    mysql_mutex_lock(&inspect_thd->LOCK_thd_query);
    {
      const char *query_str = nullptr;
      size_t query_length = 0;

      /* If a rewritten query exists, use that. */
      if (inspect_thd->rewritten_query().length() > 0) {
        query_length = inspect_thd->rewritten_query().length();
        query_str = inspect_thd->rewritten_query().ptr();
      }
      /*
        Otherwise, use the original query. If the query contains password in
        plain text, we have the query re-written immediately after parsing and
        password string is replaced. However, there is a unsafe window before
        rewrite is done and in such case we should not display the plain text
        password.
      */
      else if (inspect_thd->safe_to_display()) {
        query_length = inspect_thd->query().length;
        query_str = inspect_thd->query().str;
      }

      /* In the stand-alone server, add "PLUGIN" as needed. */
      String buf;
      if (inspect_thd->is_a_srv_session()) {
        buf.append(query_length ? "PLUGIN: " : "PLUGIN");

        if (query_length) buf.append(query_str, query_length);

        query_str = buf.c_ptr();
        query_length = buf.length();
      }
      /* No else. We need fall-through */
      /* If we managed to create query info, set a copy on thd_info. */
      if (query_str) {
        const size_t width = min<size_t>(PROCESS_LIST_INFO_WIDTH, query_length);
        table->field[7]->store(query_str, width, inspect_thd->charset());
        table->field[7]->set_notnull();
      }
    }
    mysql_mutex_unlock(&inspect_thd->LOCK_thd_query);

    /* MYSQL_TIME */
    if (inspect_thd->query_start_in_secs())
      table->field[5]->store((longlong)(my_micro_time() / 1000000 -
                                        inspect_thd->query_start_in_secs()),
                             false);
    else
      table->field[5]->store(0, false);

    schema_table_store_record(m_client_thd, table);
  }
};

static int fill_schema_processlist(THD *thd, Table_ref *tables, Item *) {
  DBUG_TRACE;

  DEBUG_SYNC(thd, "before_fill_schema_processlist");

  Fill_process_list fill_process_list(thd, tables);
  if (!thd->killed) {
    Global_THD_manager::get_instance()->do_for_all_thd_copy(&fill_process_list);
  }
  return 0;
}

/*****************************************************************************
  Status functions
*****************************************************************************/
// TODO: allocator based on my_malloc.
typedef std::vector<SHOW_VAR> Status_var_array;

Status_var_array all_status_vars(0);
bool status_vars_inited = false;
/* Version counter, protected by LOCK_STATUS. */
ulonglong status_var_array_version = 0;

static inline int show_var_cmp(const SHOW_VAR *var1, const SHOW_VAR *var2) {
  return strcmp(var1->name, var2->name);
}

class Show_var_cmp {
 public:
  bool operator()(const SHOW_VAR &var1, const SHOW_VAR &var2) {
    return show_var_cmp(&var1, &var2) < 0;
  }
};

static inline bool is_show_undef(const SHOW_VAR &var) {
  return var.type == SHOW_UNDEF;
}

/*
  Deletes all the SHOW_UNDEF elements from the array.
  Shrinks array capacity to zero if it is completely empty.
*/
static void shrink_var_array(Status_var_array *array) {
  /* remove_if maintains order for the elements that are *not* removed */
  array->erase(std::remove_if(array->begin(), array->end(), is_show_undef),
               array->end());
  if (array->empty()) Status_var_array().swap(*array);
}

/*
  Adds an array of SHOW_VAR entries to the output of SHOW STATUS

  SYNOPSIS
    add_status_vars(SHOW_VAR *list)
    list - an array of SHOW_VAR entries to add to all_status_vars
           the last entry must be {0,0,SHOW_UNDEF}

  NOTE
    The handling of all_status_vars[] is completely internal, it's allocated
    automatically when something is added to it, and deleted completely when
    the last entry is removed.

    As a special optimization, if add_status_vars() is called before
    init_status_vars(), it assumes "startup mode" - neither concurrent access
    to the array nor SHOW STATUS are possible (thus it skips locks and sort)

    The last entry of the all_status_vars[] should always be {0,0,SHOW_UNDEF}
*/
bool add_status_vars(const SHOW_VAR *list) {
  MUTEX_LOCK(lock, status_vars_inited ? &LOCK_status : nullptr);

  try {
    while (list->name) all_status_vars.push_back(*list++);
  } catch (const std::bad_alloc &) {
    my_error(ER_OUTOFMEMORY, MYF(ME_FATALERROR),
             static_cast<int>(sizeof(Status_var_array::value_type)));
    return true;
  }

  if (status_vars_inited)
    std::sort(all_status_vars.begin(), all_status_vars.end(), Show_var_cmp());

  status_var_array_version++;
  return false;
}

/*
  Make all_status_vars[] usable for SHOW STATUS

  NOTE
    See add_status_vars(). Before init_status_vars() call, add_status_vars()
    works in a special fast "startup" mode. Thus init_status_vars()
    should be called as late as possible but before enabling multi-threading.
*/
void init_status_vars() {
  status_vars_inited = true;
  std::sort(all_status_vars.begin(), all_status_vars.end(), Show_var_cmp());
  status_var_array_version++;
}

void reset_status_vars() {
  Status_var_array::iterator ptr = all_status_vars.begin();
  Status_var_array::iterator last = all_status_vars.end();
  for (; ptr < last; ptr++) {
    /* Note that SHOW_LONG_NOFLUSH variables are not reset */
    if (ptr->type == SHOW_LONG || ptr->type == SHOW_SIGNED_LONG)
      *(ulong *)ptr->value = 0;
  }
}

/*
  Current version of the all_status_vars.
*/
ulonglong get_status_vars_version(void) { return (status_var_array_version); }

/*
  catch-all cleanup function, cleans up everything no matter what

  DESCRIPTION
    This function is not strictly required if all add_to_status/
    remove_status_vars are properly paired, but it's a safety measure that
    deletes everything from the all_status_vars[] even if some
    remove_status_vars were forgotten
*/
void free_status_vars() {
  Status_var_array().swap(all_status_vars);
  status_var_array_version++;
}

/**
  Search for a status variable and gets its string value

  Check if the supplied @ref SHOW_VAR contains the
  status variable, diving into @ref SHOW_ARRAY arrays
  and evaluating @ref SHOW_FUNC functions as needed.
  Can be called recursively.
  If a variable is found its string value is produced
  by calling @ref get_one_variable.

  Used in conjunction with @ref get_recursive_status_var

  @brief           Get the value of given status variable

  @param[in]       thd        thread handler
  @param[in]       list       list of SHOW_VAR objects in which function should
                              search
  @param[in]       is_a_list  true if it's a list array that needs to be
  iterated
  @param[in]       name       name of the status variable
  @param[in]       var_type   Variable type
  @param[in,out]   value      buffer in which value of the status variable
                              needs to be filled in
  @param[in,out]   length     filled with buffer length
  @param[out]      charset    charset of the data returned

  @return          status
    @retval        false      if variable is not found in the list
    @retval        true       if variable is found in the list
*/
static bool get_recursive_status_var_inner(THD *thd, SHOW_VAR *list,
                                           bool is_a_list, const char *name,
                                           char *const value,
                                           enum_var_type var_type,
                                           size_t *length,
                                           const CHARSET_INFO **charset) {
  for (; list->name; list++) {
    const int res = strcmp(list->name, name);
    if (res == 0) {
      /*
        if var->type is SHOW_FUNC, call the function.
        Repeat as necessary, if new var is again SHOW_FUNC
       */
      SHOW_VAR tmp;
      for (; list->type == SHOW_FUNC; list = &tmp)
        ((mysql_show_var_func)(list->value))(thd, &tmp, value);

      const char *ret = get_one_variable(
          thd, list, var_type, list->type,
          var_type == OPT_SESSION ? &thd->status_var : &global_status_var,
          charset, value, length);
      if (ret != value && *length != 0) memcpy(value, ret, *length + 1);
      return true;
    } else if (list->type == SHOW_ARRAY && list->name &&
               !strncmp(list->name, name, strlen(list->name))) {
      // the variable name matches an array prefix: dive into it and skip the
      // prefix and the underscore
      if (get_recursive_status_var_inner(thd, (SHOW_VAR *)list->value, true,
                                         name + strlen(list->name) + 1, value,
                                         var_type, length, charset))
        return true;
    }
    if (!is_a_list) break;
  }
  return false;
}

/**
  Get the string value of a status variable. A top level API

  Takes the @ref LOCK_status lock and iterates over the
  registered status variable array @ref all_status_vars
  to evaluate the value of a named status variable by calling
  @ref get_recursive_status_var_inner for each element in
  @ref all_status_vars.

  @brief           Get the value of given status variable

  @param[in]       thd        thread handler
  @param[in]       name       name of the status variable
  @param[in]       var_type   Variable type
  @param[in,out]   value      buffer in which value of the status variable
                              needs to be filled in
  @param[in,out]   length     filled with buffer length
  @param[out]      charset    charset of the data returned

  @return          status
    @retval        false      if variable is not found in the list
    @retval        true       if variable is found in the list
*/
bool get_recursive_status_var(THD *thd, const char *name, char *const value,
                              enum_var_type var_type, size_t *length,
                              const CHARSET_INFO **charset) {
  MUTEX_LOCK(lock, status_vars_inited ? &LOCK_status : nullptr);
  for (SHOW_VAR var : all_status_vars) {
    if (get_recursive_status_var_inner(thd, &var, false, name, value, var_type,
                                       length, charset))
      return true;
  }
  return false;
}

/*
  Removes an array of SHOW_VAR entries from the output of SHOW STATUS

  SYNOPSIS
    remove_status_vars(SHOW_VAR *list)
    list - an array of SHOW_VAR entries to remove to all_status_vars
           the last entry must be {0,0,SHOW_UNDEF}

  NOTE
    there's lots of room for optimizing this, especially in non-sorted mode,
    but nobody cares - it may be called only in case of failed plugin
    initialization in the mysqld startup.
*/

void remove_status_vars(SHOW_VAR *list) {
  if (status_vars_inited) {
    mysql_mutex_lock(&LOCK_status);
    size_t a = 0, b = all_status_vars.size(), c = (a + b) / 2;

    for (; list->name; list++) {
      int res = 0;
      for (a = 0, b = all_status_vars.size(); b - a > 1; c = (a + b) / 2) {
        res = show_var_cmp(list, &all_status_vars[c]);
        if (res < 0)
          b = c;
        else if (res > 0)
          a = c;
        else
          break;
      }
      if (res == 0) all_status_vars[c].type = SHOW_UNDEF;
    }
    shrink_var_array(&all_status_vars);
    status_var_array_version++;
    mysql_mutex_unlock(&LOCK_status);
  } else {
    uint i;
    for (; list->name; list++) {
      for (i = 0; i < all_status_vars.size(); i++) {
        if (show_var_cmp(list, &all_status_vars[i])) continue;
        all_status_vars[i].type = SHOW_UNDEF;
        break;
      }
    }
    shrink_var_array(&all_status_vars);
    status_var_array_version++;
  }
}

/**
  Returns the value of a system or a status variable.

  @param thd            The handle of the current THD.
  @param variable       Details of the variable.
  @param value_type     Variable type.
  @param show_type      Variable show type.
  @param status_var     Status values or NULL if for system variable.
  @param [out] charset  Character set of the value.
  @param [in,out] buff  Buffer to store the value.
  @param [out] length   Length of the value.
  @param [out] is_null  Is variable value NULL or not.

  @returns              Pointer to the value buffer.
*/

const char *get_one_variable(THD *thd, const SHOW_VAR *variable,
                             enum_var_type value_type, SHOW_TYPE show_type,
                             System_status_var *status_var,
                             const CHARSET_INFO **charset, char *buff,
                             size_t *length, bool *is_null) {
  return get_one_variable_ext(thd, thd, variable, value_type, show_type,
                              status_var, charset, buff, length, is_null);
}

/**
  @brief Returns the value of a system or a status variable.

  @param running_thd     The handle of the current THD.
  @param target_thd      The handle of the remote THD.
  @param variable        Details of the variable.
  @param value_type      Variable type.
  @param show_type       Variable show type.
  @param status_var      Status values or NULL if for system variable.
  @param [out] charset   Character set of the value.
  @param [in,out] buff   Buffer to store the value.
  @param [out] length    Length of the value.
  @param [out] is_null   Is variable value NULL or not. This parameter is set
                         only for variables of string type.

  @returns               Pointer to the value buffer.
*/

const char *get_one_variable_ext(THD *running_thd, THD *target_thd,
                                 const SHOW_VAR *variable,
                                 enum_var_type value_type, SHOW_TYPE show_type,
                                 System_status_var *status_var,
                                 const CHARSET_INFO **charset, char *buff,
                                 size_t *length, bool *is_null) {
  const char *value;
  const CHARSET_INFO *value_charset;

  if (show_type == SHOW_SYS) {
    sys_var *var = ((sys_var *)variable->value);
    show_type = var->show_type();
    value = pointer_cast<const char *>(
        var->value_ptr(running_thd, target_thd, value_type, {}));
    value_charset = var->charset(target_thd);
  } else {
    value = variable->value;
    value_charset = system_charset_info;
  }

  const char *pos = buff;
  const char *end = buff;

  /*
    Note that value may == buff. All SHOW_xxx code below should still work.
  */
  switch (show_type) {
    case SHOW_DOUBLE_STATUS:
      value = (char *)status_var + reinterpret_cast<size_t>(value);
      /* 6 is the default precision for '%f' in sprintf() */
      end = buff +
            my_fcvt(*pointer_cast<const double *>(value), 6, buff, nullptr);
      value_charset = system_charset_info;
      break;

    case SHOW_DOUBLE:
      /* 6 is the default precision for '%f' in sprintf() */
      end = buff +
            my_fcvt(*pointer_cast<const double *>(value), 6, buff, nullptr);
      value_charset = system_charset_info;
      break;

    case SHOW_LONG_STATUS:
      value = (char *)status_var + reinterpret_cast<size_t>(value);
      end = longlong10_to_str(*pointer_cast<const ulong *>(value), buff, 10);
      value_charset = system_charset_info;
      break;

    case SHOW_LONG:
      /* the difference lies in refresh_status() */
    case SHOW_LONG_NOFLUSH:
      end = longlong10_to_str(*pointer_cast<const ulong *>(value), buff, 10);
      value_charset = system_charset_info;
      break;

    case SHOW_SIGNED_LONG:
      end = longlong10_to_str(*pointer_cast<const long *>(value), buff, -10);
      value_charset = system_charset_info;
      break;

    case SHOW_LONGLONG_STATUS:
      value = (char *)status_var + reinterpret_cast<size_t>(value);
      end = longlong10_to_str(*pointer_cast<const longlong *>(value), buff, 10);
      value_charset = system_charset_info;
      break;

    case SHOW_LONGLONG:
      end = longlong10_to_str(*pointer_cast<const longlong *>(value), buff, 10);
      value_charset = system_charset_info;
      break;

    case SHOW_SIGNED_LONGLONG:
      end =
          longlong10_to_str(*pointer_cast<const longlong *>(value), buff, -10);
      value_charset = system_charset_info;
      break;

    case SHOW_HA_ROWS:
      end = longlong10_to_str(
          static_cast<longlong>(*pointer_cast<const ha_rows *>(value)), buff,
          10);
      value_charset = system_charset_info;
      break;

    case SHOW_BOOL:
      end = my_stpcpy(buff, *pointer_cast<const bool *>(value) ? "ON" : "OFF");
      value_charset = system_charset_info;
      break;

    case SHOW_MY_BOOL:
      end = my_stpcpy(buff, *pointer_cast<const bool *>(value) ? "ON" : "OFF");
      value_charset = system_charset_info;
      break;

    case SHOW_INT:
      end = longlong10_to_str(*pointer_cast<const uint32 *>(value), buff, 10);
      value_charset = system_charset_info;
      break;

    case SHOW_SIGNED_INT:
      end = longlong10_to_str(*pointer_cast<const int32 *>(value), buff, -10);
      value_charset = system_charset_info;
      break;

    case SHOW_HAVE: {
      SHOW_COMP_OPTION tmp = *pointer_cast<const SHOW_COMP_OPTION *>(value);
      pos = show_comp_option_name[(int)tmp];
      end = strend(pos);
      value_charset = system_charset_info;
      break;
    }

    case SHOW_CHAR: {
      if (!(pos = value)) pos = "";
      end = strend(pos);
      break;
    }

    case SHOW_CHAR_PTR: {
      if (!(pos = *pointer_cast<char *const *>(value))) {
        pos = "";
        if (is_null) *is_null = true;
      } else {
        if (is_null) *is_null = false;
      }
      end = strend(pos);
      break;
    }

    case SHOW_LEX_STRING: {
      const LEX_STRING *ls = pointer_cast<const LEX_STRING *>(value);
      if (!(pos = ls->str))
        end = pos = "";
      else
        end = pos + ls->length;
      break;
    }

    case SHOW_KEY_CACHE_LONG:
      value = (char *)dflt_key_cache + reinterpret_cast<size_t>(value);
      end = longlong10_to_str(*pointer_cast<const ulong *>(value), buff, 10);
      value_charset = system_charset_info;
      break;

    case SHOW_KEY_CACHE_LONGLONG:
      value = (char *)dflt_key_cache + reinterpret_cast<size_t>(value);
      end = longlong10_to_str(*pointer_cast<const longlong *>(value), buff, 10);
      value_charset = system_charset_info;
      break;

    case SHOW_UNDEF:
      break; /* Return empty string */

    case SHOW_SYS: /* Cannot happen */

    default:
      assert(0);
      break;
  }

  *length = (size_t)(end - pos);
  /* Some callers do not use the result. */
  if (charset != nullptr) {
    assert(value_charset != nullptr);
    *charset = value_charset;
  }
  return pos;
}

/*
  Write result to network for SHOW USER_STATISTICS

  SYNOPSIS
  send_user_stats
  all_user_stats - values to return
  table - I_S table

  RETURN
  0 - OK
  1 - error
*/
static int send_user_stats(THD *thd, const user_stats_t &all_user_stats,
                           TABLE *table) noexcept {
  DBUG_ENTER("send_user_stats");
  for (const auto &it : all_user_stats) {
    restore_record(table, s->default_values);
    const USER_STATS *const user_stats = &it.second;
    table->field[0]->store(it.first.c_str(), it.first.length(),
                           system_charset_info);
    table->field[1]->store(user_stats->total_connections, true);
    table->field[2]->store(user_stats->concurrent_connections, true);
    table->field[3]->store(user_stats->connected_time);
    table->field[4]->store(user_stats->busy_time);
    table->field[5]->store(user_stats->cpu_time);
    table->field[6]->store(user_stats->bytes_received, true);
    table->field[7]->store(user_stats->bytes_sent, true);
    table->field[8]->store(user_stats->binlog_bytes_written, true);
    table->field[9]->store(user_stats->rows_fetched, true);
    table->field[10]->store(user_stats->rows_updated, true);
    table->field[11]->store(user_stats->rows_read, true);
    table->field[12]->store(user_stats->select_commands, true);
    table->field[13]->store(user_stats->update_commands, true);
    table->field[14]->store(user_stats->other_commands, true);
    table->field[15]->store(user_stats->commit_trans, true);
    table->field[16]->store(user_stats->rollback_trans, true);
    table->field[17]->store(user_stats->denied_connections, true);
    table->field[18]->store(user_stats->lost_connections, true);
    table->field[19]->store(user_stats->access_denied_errors, true);
    table->field[20]->store(user_stats->empty_queries, true);
    table->field[21]->store(user_stats->total_ssl_connections, true);
    if (schema_table_store_record(thd, table)) {
      DBUG_PRINT("error", ("store record error"));
      DBUG_RETURN(1);
    }
  }
  DBUG_RETURN(0);
}

static int send_thread_stats(THD *thd, const thread_stats_t &all_thread_stats,
                             TABLE *table) noexcept {
  DBUG_ENTER("send_thread_stats");
  for (const auto &it : all_thread_stats) {
    restore_record(table, s->default_values);
    const THREAD_STATS *const thread_stats = &it.second;
    table->field[0]->store(thread_stats->id, true);
    table->field[1]->store(thread_stats->total_connections, true);
    table->field[2]->store(thread_stats->connected_time);
    table->field[3]->store(thread_stats->busy_time);
    table->field[4]->store(thread_stats->cpu_time);
    table->field[5]->store(thread_stats->bytes_received, true);
    table->field[6]->store(thread_stats->bytes_sent, true);
    table->field[7]->store(thread_stats->binlog_bytes_written, true);
    table->field[8]->store(thread_stats->rows_fetched, true);
    table->field[9]->store(thread_stats->rows_updated, true);
    table->field[10]->store(thread_stats->rows_read, true);
    table->field[11]->store(thread_stats->select_commands, true);
    table->field[12]->store(thread_stats->update_commands, true);
    table->field[13]->store(thread_stats->other_commands, true);
    table->field[14]->store(thread_stats->commit_trans, true);
    table->field[15]->store(thread_stats->rollback_trans, true);
    table->field[16]->store(thread_stats->denied_connections, true);
    table->field[17]->store(thread_stats->lost_connections, true);
    table->field[18]->store(thread_stats->access_denied_errors, true);
    table->field[19]->store(thread_stats->empty_queries, true);
    table->field[20]->store(thread_stats->total_ssl_connections, true);
    if (schema_table_store_record(thd, table)) {
      DBUG_PRINT("error", ("store record error"));
      DBUG_RETURN(1);
    }
  }
  DBUG_RETURN(0);
}

/*
  Process SHOW USER_STATISTICS

  SYNOPSIS
  mysqld_show_user_stats
  thd - current thread
  wild - limit results to the entry for this user
  with_roles - when true, display role for mapped users

  RETURN
  0 - OK
  1 - error
*/

static int fill_schema_user_stats(THD *thd, Table_ref *tables,
                                  Item *cond [[maybe_unused]]) noexcept {
  DBUG_ENTER("fill_schema_user_stats");

  if (check_global_access(thd, SUPER_ACL | PROCESS_ACL)) DBUG_RETURN(1);

  refresh_concurrent_conn_stats();
  // Iterates through all the global stats and sends them to the client.
  // Pattern matching on the client IP is supported.

  TABLE *const table = tables->table;

  mysql_mutex_lock(&LOCK_global_user_client_stats);
  const int result = send_user_stats(thd, *global_user_stats, table);
  mysql_mutex_unlock(&LOCK_global_user_client_stats);

  DBUG_PRINT("exit", ("fill_schema_user_stats result is %d", result));
  DBUG_RETURN(result);
}

/*
  Process SHOW CLIENT_STATISTICS

  SYNOPSIS
  mysqld_show_client_stats
  thd - current thread
  wild - limit results to the entry for this client

  RETURN
  0 - OK
  1 - error
*/

static int fill_schema_client_stats(
    THD *thd, Table_ref *tables, Item *cond [[maybe_unused]]) noexcept {
  DBUG_ENTER("fill_schema_client_stats");

  if (check_global_access(thd, SUPER_ACL | PROCESS_ACL)) DBUG_RETURN(1);

  refresh_concurrent_conn_stats();
  // Iterates through all the global stats and sends them to the client.
  // Pattern matching on the client IP is supported.
  TABLE *table = tables->table;

  mysql_mutex_lock(&LOCK_global_user_client_stats);
  const int result = send_user_stats(thd, *global_client_stats, table);
  mysql_mutex_unlock(&LOCK_global_user_client_stats);

  DBUG_PRINT("exit", ("mysqld_show_client_stats result is %d", result));
  DBUG_RETURN(result);
}

static int fill_schema_thread_stats(
    THD *thd, Table_ref *tables, Item *cond [[maybe_unused]]) noexcept {
  DBUG_ENTER("fill_schema_thread_stats");

  if (check_global_access(thd, SUPER_ACL | PROCESS_ACL)) DBUG_RETURN(1);

  // Iterates through all the global stats and sends them to the client.
  // Pattern matching on the client IP is supported.
  TABLE *table = tables->table;

  mysql_mutex_lock(&LOCK_global_user_client_stats);
  const int result = send_thread_stats(thd, *global_thread_stats, table);
  mysql_mutex_unlock(&LOCK_global_user_client_stats);

  DBUG_PRINT("exit", ("mysqld_show_thread_stats result is %d", result));
  DBUG_RETURN(result);
}

// Sends the global table stats back to the client.
static int fill_schema_table_stats(THD *thd, Table_ref *tables,
                                   Item *cond [[maybe_unused]]) {
  DBUG_ENTER("fill_schema_table_stats");

  TABLE *const table = tables->table;

  mysql_mutex_lock(&LOCK_global_table_stats);
  DEBUG_SYNC(thd, "fill_schema_table_stats");

  for (const auto &it : *global_table_stats) {
    restore_record(table, s->default_values);

    char *table_full_name = thd->mem_strdup(it.first.c_str());
    const char *const table_schema = strsep(&table_full_name, ".");
    const TABLE_STATS *const table_stats = &it.second;

    Table_ref tmp_table;
    memset(reinterpret_cast<char *>(&tmp_table), 0, sizeof(tmp_table));
    tmp_table.table_name = table_full_name;
    tmp_table.db = table_schema;
    tmp_table.grant.privilege = 0;
    if (check_access(thd, SELECT_ACL, tmp_table.db, &tmp_table.grant.privilege,
                     0, 0, is_infoschema_db(table_schema)) ||
        check_grant(thd, SELECT_ACL, &tmp_table, 1, UINT_MAX, 1))
      continue;

    table->field[0]->store(table_schema, strlen(table_schema),
                           system_charset_info);
    table->field[1]->store(table_full_name, strlen(table_full_name),
                           system_charset_info);
    table->field[2]->store(table_stats->rows_read, true);
    table->field[3]->store(table_stats->rows_changed, true);
    table->field[4]->store(table_stats->rows_changed_x_indexes, true);

    if (schema_table_store_record(thd, table)) {
      mysql_mutex_unlock(&LOCK_global_table_stats);
      DBUG_RETURN(1);
    }
  }
  mysql_mutex_unlock(&LOCK_global_table_stats);
  DBUG_RETURN(0);
}

// Sends the global index stats back to the client.
static int fill_schema_index_stats(THD *thd, Table_ref *tables,
                                   Item *cond [[maybe_unused]]) {
  TABLE *const table = tables->table;
  DBUG_ENTER("fill_schema_index_stats");

  mysql_mutex_lock(&LOCK_global_index_stats);
  for (const auto &it : *global_index_stats) {
    restore_record(table, s->default_values);

    char *index_full_name = thd->mem_strdup(it.first.c_str());
    const char *const table_schema = strsep(&index_full_name, ".");
    const char *const table_name = strsep(&index_full_name, ".");

    Table_ref tmp_table;
    memset(reinterpret_cast<char *>(&tmp_table), 0, sizeof(tmp_table));
    tmp_table.table_name = table_name;
    tmp_table.db = table_schema;
    tmp_table.grant.privilege = 0;
    if (check_access(thd, SELECT_ACL, tmp_table.db, &tmp_table.grant.privilege,
                     0, 0, is_infoschema_db(table_schema)) ||
        check_grant(thd, SELECT_ACL, &tmp_table, 1, UINT_MAX, 1))
      continue;

    table->field[0]->store(table_schema, strlen(table_schema),
                           system_charset_info);
    table->field[1]->store(table_name, strlen(table_name), system_charset_info);
    table->field[2]->store(index_full_name, strlen(index_full_name),
                           system_charset_info);
    table->field[3]->store(it.second, true);  // rows_read

    if (schema_table_store_record(thd, table)) {
      mysql_mutex_unlock(&LOCK_global_index_stats);
      DBUG_RETURN(1);
    }
  }
  mysql_mutex_unlock(&LOCK_global_index_stats);
  DBUG_RETURN(0);
}

/**
  Collect status for all running threads.
*/
class Add_status : public Do_THD_Impl {
 public:
  Add_status(System_status_var *value) : m_stat_var(value) {}
  void operator()(THD *thd) override {
    if (!thd->status_var_aggregated)
      add_to_status(m_stat_var, &thd->status_var);
  }

 private:
  /* Status of all threads are summed into this. */
  System_status_var *m_stat_var;
};

void calc_sum_of_all_status(System_status_var *to) {
  DBUG_TRACE;
  mysql_mutex_assert_owner(&LOCK_status);
  /* Get global values as base. */
  *to = global_status_var;
  Add_status add_status(to);
  Global_THD_manager::get_instance()->do_for_all_thd_copy(&add_status);
}

/* This is only used internally, but we need it here as a forward reference */
extern ST_SCHEMA_TABLE schema_tables[];

/*
  Store record to I_S table, convert HEAP table
  to MyISAM if necessary

  SYNOPSIS
    schema_table_store_record()
    thd                   thread handler
    table                 Information schema table to be updated

  RETURN
    0	                  success
    1	                  error
*/

bool schema_table_store_record(THD *thd, TABLE *table) {
  int error;
  if ((error = table->file->ha_write_row(table->record[0]))) {
    if (create_ondisk_from_heap(thd, table, error, /*insert_last_record=*/true,
                                /*ignore_last_dup=*/false,
                                /*is_duplicate=*/nullptr))
      return true;
  }
  return false;
}

/**
  Store record to I_S table, convert HEAP table to InnoDB table if necessary.

  @param[in]  thd            thread handler
  @param[in]  table          Information schema table to be updated
  @param[in]  make_ondisk    if true, convert heap table to on disk table.
                             default value is true.
  @return 0 on success
  @return error code on failure.
*/
int schema_table_store_record2(THD *thd, TABLE *table, bool make_ondisk) {
  int error;
  if ((error = table->file->ha_write_row(table->record[0]))) {
    if (!make_ondisk) return error;

    if (convert_heap_table_to_ondisk(thd, table, error)) return 1;
  }
  return 0;
}

/**
  Convert HEAP table to InnoDB table if necessary

  @param[in] thd     thread handler
  @param[in] table   Information schema table to be converted.
  @param[in] error   the error code returned previously.
  @return false on success, true on error.
*/
bool convert_heap_table_to_ondisk(THD *thd, TABLE *table, int error) {
  return (create_ondisk_from_heap(
      thd, table, error, /*insert_last_record=*/true,
      /*ignore_last_dup=*/false, /*is_duplicate=*/nullptr));
}

/**
  Prepare a Table_ident and add a table_list into Query_block

  @param thd         Thread
  @param sel         Instance of Query_block.
  @param db_name     Database name.
  @param table_name  Table name.

  @returns true on failure.
           false on success.
*/
bool make_table_list(THD *thd, Query_block *sel, const LEX_CSTRING &db_name,
                     const LEX_CSTRING &table_name) {
  Table_ident *table_ident = new (thd->mem_root)
      Table_ident(thd->get_protocol(), db_name, table_name, true);
  if (!sel->add_table_to_list(thd, table_ident, nullptr, 0, TL_READ,
                              MDL_SHARED_READ))
    return true;
  return false;
}

enum enum_schema_tables get_schema_table_idx(ST_SCHEMA_TABLE *schema_table) {
  return (enum enum_schema_tables)(schema_table - &schema_tables[0]);
}

/**
 * Implementation of SHOW INDEX / SHOW COLUMNS for temporary tables.
 *
 * @param thd           Thread handle
 * @param tables        Table to fill with data
 */

static int show_temporary_tables(THD *thd, Table_ref *tables, Item *) {
  TABLE *table = tables->table;
  Query_block *lsel = tables->schema_query_block;
  ST_SCHEMA_TABLE *schema_table = tables->schema_table;

  DBUG_TRACE;

  /*
    This code is now only used for SHOW statements for temporary tables
    and not for any I_S queries.
  */
  assert(thd->lex->sql_command == SQLCOM_SHOW_KEYS ||
         thd->lex->sql_command == SQLCOM_SHOW_FIELDS);
  assert(lsel && lsel->get_table_list());

  /*
    In cases when SELECT from I_S table being filled by this call is
    part of statement which also uses other tables or is being executed
    under LOCK TABLES or is part of transaction which also uses other
    tables waiting for metadata locks which happens below might result
    in deadlocks.
    To avoid them we don't wait if conflicting metadata lock is
    encountered and skip table with emitting an appropriate warning.
  */
  bool can_deadlock = thd->mdl_context.has_locks();

  /*
    We should not introduce deadlocks even if we already have some
    tables open and locked, since we won't lock tables which we will
    open and will ignore pending exclusive metadata locks for these
    tables by using high-priority requests for shared metadata locks.
  */
  Open_tables_backup open_tables_state_backup;
  thd->reset_n_backup_open_tables_state(&open_tables_state_backup, 0);

  /*
    When a view is opened its structures are allocated on a permanent
    statement arena and linked into the LEX tree for the current statement
    (this happens even in cases when view is handled through TEMPTABLE
    algorithm).

    To prevent this process from unnecessary hogging of memory in the permanent
    arena of our I_S query and to avoid damaging its LEX we use temporary
    arena and LEX for table/view opening.

    Use temporary arena instead of statement permanent arena. Also make
    it active arena and save original one for successive restoring.
  */
  Query_arena i_s_arena(thd->mem_root, Query_arena::STMT_REGULAR_EXECUTION);
  Query_arena *old_arena = thd->stmt_arena;
  thd->stmt_arena = &i_s_arena;
  Query_arena backup_arena;
  thd->swap_query_arena(i_s_arena, &backup_arena);

  /* Prepare temporary LEX. */
  LEX temp_lex;
  LEX *lex = &temp_lex;
  LEX *old_lex = thd->lex;
  thd->lex = lex;
  lex_start(thd);

  /* Disable constant subquery evaluation as we won't be locking tables. */
  lex->context_analysis_only = CONTEXT_ANALYSIS_ONLY_VIEW;

  /*
    Some of process_table() functions rely on wildcard being passed from
    old LEX (or at least being initialized).
  */
  lex->wild = old_lex->wild;

  Table_ref *table_list;
  bool result = true;

  /*
    Since make_table_list() might change database and table name passed
    to it we create copies of the db and table name.
    These copies are used for make_table_list() while unaltered values
    are passed to process_table() functions.
  */
  LEX_CSTRING db_name_lex_cstr, table_name_lex_cstr;
  if (lex_string_strmake(thd->mem_root, &db_name_lex_cstr,
                         lsel->get_table_list()->db,
                         lsel->get_table_list()->db_length) ||
      lex_string_strmake(thd->mem_root, &table_name_lex_cstr,
                         lsel->get_table_list()->table_name,
                         lsel->get_table_list()->table_name_length))
    goto end;

  /*
    Create table list element for table to be open. Link it with the
    temporary LEX. The latter is required to correctly open views and
    produce table describing their structure.
  */
  if (make_table_list(thd, lex->query_block, db_name_lex_cstr,
                      table_name_lex_cstr))
    goto end;

  table_list = lex->query_block->get_table_list();
  assert(!table_list->is_view_or_derived());

  /*
    Restore thd->temporary_tables to be able to process
    temporary tables (only for 'show index' & 'show columns').
  */
  thd->temporary_tables = open_tables_state_backup.temporary_tables;

  result = open_temporary_tables(thd, table_list);

  if (!result)
    result = open_tables_for_query(
        thd, table_list,
        MYSQL_OPEN_IGNORE_FLUSH | MYSQL_OPEN_FORCE_SHARED_HIGH_PRIO_MDL |
            (can_deadlock ? MYSQL_OPEN_FAIL_ON_MDL_CONFLICT : 0));

  /*
    Restore old value of sql_command back as it is being looked at in
    process_table() function.
  */
  lex->sql_command = old_lex->sql_command;

  if (!result) {
    const LEX_CSTRING orig_db_name{lsel->get_table_list()->db,
                                   lsel->get_table_list()->db_length};

    const LEX_CSTRING orig_table_name{
        lsel->get_table_list()->table_name,
        lsel->get_table_list()->table_name_length};

    result = schema_table->process_table(thd, table_list, table, result,
                                         orig_db_name, orig_table_name);
  }

end:
  lex->cleanup(true);

  /* Restore original LEX value, statement's arena and THD arena values. */
  lex_end(thd->lex);

  // Free items, before restoring backup_arena below.
  assert(i_s_arena.item_list() == nullptr);
  thd->free_items();

  /*
    For safety reset list of open temporary tables before closing
    all tables open within this Open_tables_state.
  */
  thd->temporary_tables = nullptr;
  close_thread_tables(thd);

  thd->lex = old_lex;

  thd->stmt_arena = old_arena;
  thd->swap_query_arena(backup_arena, &i_s_arena);

  thd->restore_backup_open_tables_state(&open_tables_state_backup);

  return result;
}

/**
  @brief          Change I_S table item list for SHOW [GLOBAL] TEMPORARY TABLES
  [FROM/IN db]

  @param[in]      thd                      thread handler
  @param[in]      schema_table             I_S table

  @return         Operation status
    @retval       0                        success
    @retval       1                        error
*/
static int make_temporary_tables_old_format(THD *thd,
                                            ST_SCHEMA_TABLE *schema_table) {
  char tmp[128];
  String buffer(tmp, sizeof(tmp), thd->charset());
  LEX *lex = thd->lex;
  Name_resolution_context *context = &lex->query_block->context;

  if (thd->lex->option_type == OPT_GLOBAL) {
    ST_FIELD_INFO *field_info = &schema_table->fields_info[0];
    Item_field *field =
        new Item_field(context, NullS, NullS, field_info->field_name);
    if (add_item_to_list(thd, field)) return 1;
    field->item_name.copy(field_info->old_name, strlen(field_info->old_name),
                          system_charset_info);
  }

  ST_FIELD_INFO *field_info = &schema_table->fields_info[2];
  buffer.length(0);
  buffer.append(field_info->old_name);
  buffer.append(lex->query_block->db);

  if (lex->wild && lex->wild->ptr()) {
    buffer.append(STRING_WITH_LEN(" ("));
    buffer.append(lex->wild->ptr());
    buffer.append(')');
  }

  Item_field *field =
      new Item_field(context, NullS, NullS, field_info->field_name);
  if (add_item_to_list(thd, field)) return 1;

  field->item_name.copy(buffer.ptr(), buffer.length(), system_charset_info);
  return 0;
}

/**
  @brief          Fill records for temporary tables by reading info from table
  object

  @param[in]      thd                      thread handler
  @param[in]      table                    I_S table
  @param[in]      tmp_table                temporary table
  @param[in]      db                       database name
  @param[in]      mem_root                 memory root for allocating cloned
                                           handlers, must have the lifetime of
                                           the current thread

  @return         Operation status
    @retval       0                        success
    @retval       1                        error
*/

static int store_temporary_table_record(THD *thd, TABLE *table,
                                        TABLE *tmp_table, const char *db,
                                        MEM_ROOT *mem_root) {
  const CHARSET_INFO *const cs = system_charset_info;
  DBUG_ENTER("store_temporary_table_record");

  if (db && my_strcasecmp(cs, db, tmp_table->s->db.str)) DBUG_RETURN(0);

  restore_record(table, s->default_values);

  // session_id
  table->field[0]->store(static_cast<longlong>(thd->thread_id()), true);

  // database
  table->field[1]->store(tmp_table->s->db.str, tmp_table->s->db.length, cs);

  // table
  table->field[2]->store(tmp_table->s->table_name.str,
                         tmp_table->s->table_name.length, cs);

  // engine
  handler *handle = tmp_table->file;
  // Assume that invoking handler::table_type() on a shared handler is safe
  const char *engineType = handle ? handle->table_type() : "UNKNOWN";
  table->field[3]->store(engineType, strlen(engineType), cs);

  // name
  if (tmp_table->s->path.str) {
    const char *const p = strstr(tmp_table->s->path.str, "#sql");
    int len = tmp_table->s->path.length - (p - tmp_table->s->path.str);
    table->field[4]->store(p, min(FN_REFLEN, len), cs);
  }

  // file stats
  handler *file = tmp_table->file;

  /* We have only one handler object for a temp table globally and it might
  be in use by other thread.  Do not trash it by invoking handler methods on
  it but rather clone it. */
  if (file) {
    file = file->clone(tmp_table->s->normalized_path.str, mem_root);
  }

  if (file) {
    MYSQL_TIME time;

    /**
        TODO: InnoDB stat(file) checks file on short names within data
       dictionary rather than using full path, because of that, temp files
       created in TMPDIR will not have access/create time as it will not find
       the file

        The fix is to patch InnoDB to use full path
    */
    file->info(HA_STATUS_VARIABLE | HA_STATUS_TIME | HA_STATUS_NO_LOCK);

    table->field[5]->store(static_cast<longlong>(file->stats.records), true);
    table->field[5]->set_notnull();

    table->field[6]->store(static_cast<longlong>(file->stats.mean_rec_length),
                           true);
    table->field[7]->store(static_cast<longlong>(file->stats.data_file_length),
                           true);
    table->field[8]->store(static_cast<longlong>(file->stats.index_file_length),
                           true);
    if (file->stats.create_time) {
      thd->time_zone()->gmt_sec_to_TIME(
          &time, static_cast<my_time_t>(file->stats.create_time));
      table->field[9]->store_time(&time, MYSQL_TIMESTAMP_DATETIME);
      table->field[9]->set_notnull();
    }
    if (file->stats.update_time) {
      thd->time_zone()->gmt_sec_to_TIME(
          &time, static_cast<my_time_t>(file->stats.update_time));
      table->field[10]->store_time(&time, MYSQL_TIMESTAMP_DATETIME);
      table->field[10]->set_notnull();
    }

    file->ha_close();
  }

  DBUG_RETURN(schema_table_store_record(thd, table));
}

/**
  @brief          Fill I_S tables with global temporary tables

  @param[in]      thd                      thread handler
  @param[in]      tables                   I_S table
  @param[in]      cond                     'WHERE' condition

  @return         Operation status
    @retval       0                        success
    @retval       1                        error
*/

class Fill_global_temporary_tables final : public Do_THD_Impl {
 private:
  THD *const m_client_thd;
  const Security_context *const m_sctx;
  bool m_failed;
  const Table_ref *const m_tables;

 public:
  Fill_global_temporary_tables(THD *client_thd, Table_ref *tables) noexcept
      : m_client_thd(client_thd),
        m_sctx(client_thd->security_context()),
        m_failed(false),
        m_tables(tables) {}

  ~Fill_global_temporary_tables() override {}

  void operator()(THD *thd) override {
    mysql_mutex_lock(&thd->LOCK_temporary_tables);

#ifndef NDEBUG
    const char *tmp_proc_info = thd->proc_info();
    if (tmp_proc_info &&
        !strncmp(
            tmp_proc_info,
            STRING_WITH_LEN("debug sync point: fill_schema_table_stats"))) {
      DEBUG_SYNC(m_client_thd,
                 "fill_global_temporary_tables_thd_item_at_tables_debug_sync");
    }
#endif

    for (TABLE *tmp = thd->temporary_tables; tmp; tmp = tmp->next) {
      uint db_access;
      if (test_all_bits(m_sctx->master_access(), DB_ACLS))
        db_access = DB_ACLS;
      else
        db_access = (acl_get(m_client_thd, m_sctx->host().str, m_sctx->ip().str,
                             m_sctx->priv_user().str, tmp->s->db.str, 0) |
                     m_sctx->master_access());

      if (!(db_access & DB_ACLS) &&
          check_grant_db(m_client_thd, tmp->s->db.str)) {
        // no access for temp tables within this db for user
        continue;
      }
      DEBUG_SYNC(m_client_thd,
                 "fill_global_temporary_tables_before_storing_rec");

      if (store_temporary_table_record(thd, m_tables->table, tmp,
                                       m_client_thd->lex->query_block->db,
                                       m_client_thd->mem_root))
        m_failed = true;
    }
    mysql_mutex_unlock(&thd->LOCK_temporary_tables);
  }

  bool failed() const noexcept { return m_failed; }
};

static int fill_global_temporary_tables(THD *thd, Table_ref *tables,
                                        Item *cond [[maybe_unused]]) {
  DBUG_ENTER("fill_global_temporary_tables");

  Fill_global_temporary_tables fill_global_temporary_tables(thd, tables);
  Global_THD_manager::get_instance()->do_for_all_thd_copy(
      &fill_global_temporary_tables);

  if (fill_global_temporary_tables.failed()) DBUG_RETURN(1);
  DBUG_RETURN(0);
}

/**
  @brief          Fill I_S tables with session temporary tables

  @param[in]      thd                      thread handler
  @param[in]      tables                   I_S table
  @param[in]      cond                     'WHERE' condition

  @return         Operation status
    @retval       0                        success
    @retval       1                        error
*/
static int fill_temporary_tables(THD *thd, Table_ref *tables, Item *cond) {
  DBUG_ENTER("fill_temporary_tables");

  if (thd->lex->option_type == OPT_GLOBAL)
    DBUG_RETURN(fill_global_temporary_tables(thd, tables, cond));

  TABLE *tmp;

  for (tmp = thd->temporary_tables; tmp; tmp = tmp->next) {
    if (store_temporary_table_record(thd, tables->table, tmp,
                                     thd->lex->query_block->db, thd->mem_root)) {
      DBUG_RETURN(1);
    }
  }
  DBUG_RETURN(0);
}

/* Define fields' indexes for COLUMNS of temporary tables */
#define TMP_TABLE_COLUMNS_COLUMN_NAME 0
#define TMP_TABLE_COLUMNS_COLUMN_TYPE 1
#define TMP_TABLE_COLUMNS_COLLATION_NAME 2
#define TMP_TABLE_COLUMNS_IS_NULLABLE 3
#define TMP_TABLE_COLUMNS_COLUMN_KEY 4
#define TMP_TABLE_COLUMNS_COLUMN_DEFAULT 5
#define TMP_TABLE_COLUMNS_EXTRA 6
#define TMP_TABLE_COLUMNS_PRIVILEGES 7
#define TMP_TABLE_COLUMNS_COLUMN_COMMENT 8
#define TMP_TABLE_COLUMNS_GENERATION_EXPRESSION 9

static int get_schema_tmp_table_columns_record(THD *thd, Table_ref *tables,
                                               TABLE *table, bool res,
                                               LEX_CSTRING db_name,
                                               LEX_CSTRING table_name) {
  DBUG_TRACE;

  assert(thd->lex->sql_command == SQLCOM_SHOW_FIELDS);

  if (res) return res;

  const char *wild = thd->lex->wild ? thd->lex->wild->ptr() : nullptr;
  CHARSET_INFO *cs = system_charset_info;
  TABLE *show_table = tables->table;
  Field **ptr = show_table->field;
  Field *field;
  show_table->use_all_columns();  // Required for default
  restore_record(show_table, s->default_values);

  /*
    If a primary key is generated for the table then hide definition of a
    generated invisible primary key when system variable
    show_gipk_in_create_table_and_information_schema is set to OFF.
  */
  if (table_has_generated_invisible_primary_key(show_table) &&
      !thd->variables.show_gipk_in_create_table_and_information_schema) {
    /*
      Generated invisible primary key column is placed at the first position.
      So skip first column.
    */
    assert(is_generated_invisible_primary_key_column_name((*ptr)->field_name));
    ptr++;
  }

  for (; (field = *ptr); ptr++) {
    const uchar *pos;
    char tmp[MAX_FIELD_WIDTH];
    String type(tmp, sizeof(tmp), system_charset_info);

    if (wild && wild[0] &&
        wild_case_compare(system_charset_info, field->field_name, wild))
      continue;

    // Get default row, with all NULL fields set to NULL
    restore_record(table, s->default_values);

    // NAME
    table->field[TMP_TABLE_COLUMNS_COLUMN_NAME]->store(
        field->field_name, strlen(field->field_name), cs);

    // COLUMN_TYPE
    field->sql_type(type);
    table->field[TMP_TABLE_COLUMNS_COLUMN_TYPE]->store(type.ptr(),
                                                       type.length(), cs);

    // COLLATION_NAME
    if (field->has_charset()) {
      table->field[TMP_TABLE_COLUMNS_COLLATION_NAME]->store(
          field->charset()->m_coll_name, strlen(field->charset()->m_coll_name),
          cs);
      table->field[TMP_TABLE_COLUMNS_COLLATION_NAME]->set_notnull();
    }

    // IS_NULLABLE
    pos = pointer_cast<const uchar *>(
        field->is_flag_set(NOT_NULL_FLAG) ? "NO" : "YES");
    table->field[TMP_TABLE_COLUMNS_IS_NULLABLE]->store(
        (const char *)pos, strlen((const char *)pos), cs);

    // COLUMN_KEY
    pos = pointer_cast<const uchar *>(
        field->is_flag_set(PRI_KEY_FLAG)
            ? "PRI"
            : field->is_flag_set(UNIQUE_KEY_FLAG)
                  ? "UNI"
                  : (field->is_flag_set(MULTIPLE_KEY_FLAG))
                        ? "MUL"
                        : (field->is_flag_set(CLUSTERING_FLAG)) ? "CLU" : "");
    table->field[TMP_TABLE_COLUMNS_COLUMN_KEY]->store(
        (const char *)pos, strlen((const char *)pos), cs);

    // COLUMN_DEFAULT
    if (print_default_clause(thd, field, &type, false)) {
      table->field[TMP_TABLE_COLUMNS_COLUMN_DEFAULT]->store(type.ptr(),
                                                            type.length(), cs);
      table->field[TMP_TABLE_COLUMNS_COLUMN_DEFAULT]->set_notnull();
    }

    // EXTRA
    const bool on_update_clause_was_printed =
        print_on_update_clause(field, &type, true);
    if (field->auto_flags & Field::NEXT_NUMBER) {
      if (on_update_clause_was_printed) type.append(STRING_WITH_LEN(" "), cs);
      type.append(STRING_WITH_LEN("auto_increment"), cs);
    } else if (field->gcol_info != nullptr) {
      if (on_update_clause_was_printed) type.append(STRING_WITH_LEN(" "), cs);

      if (field->stored_in_db)
        type.append(STRING_WITH_LEN("STORED GENERATED"), cs);
      else
        type.append(STRING_WITH_LEN("VIRTUAL GENERATED"), cs);
    }

    // Column visibility attribute.
    if (field->is_hidden_by_user()) {
      if (type.length() > 0) type.append(STRING_WITH_LEN(" "), cs);
      type.append(STRING_WITH_LEN("INVISIBLE"), cs);
    }

    if (type.length() > 0)
      table->field[TMP_TABLE_COLUMNS_EXTRA]->store(type.ptr(), type.length(),
                                                   cs);
    else
      table->field[TMP_TABLE_COLUMNS_EXTRA]->store(STRING_WITH_LEN("NULL"), cs);

    // PRIVILEGES
    uint col_access;
    check_access(thd, SELECT_ACL, db_name.str, &tables->grant.privilege,
                 nullptr, false, tables->schema_table != nullptr);
    col_access = get_column_grant(thd, &tables->grant, db_name.str,
                                  table_name.str, field->field_name) &
                 COL_ACLS;
    if (!tables->schema_table && !col_access) continue;
    char *end = tmp;
    for (uint bitnr = 0; col_access; col_access >>= 1, bitnr++) {
      if (col_access & 1) {
        *end++ = ',';
        end = my_stpcpy(end, grant_types.type_names[bitnr]);
      }
    }
    table->field[TMP_TABLE_COLUMNS_PRIVILEGES]->store(
        tmp + 1, end == tmp ? 0 : (uint)(end - tmp - 1), cs);

    // COLUMN_COMMENT
    table->field[TMP_TABLE_COLUMNS_COLUMN_COMMENT]->store(
        field->comment.str, field->comment.length, cs);

    // COLUMN_GENERATION_EXPRESSION
    if (field->gcol_info) {
      char buffer[128];
      String s(buffer, sizeof(buffer), system_charset_info);
      field->gcol_info->print_expr(thd, &s);
      table->field[TMP_TABLE_COLUMNS_GENERATION_EXPRESSION]->store(
          s.ptr(), s.length(), cs);
    } else
      table->field[TMP_TABLE_COLUMNS_GENERATION_EXPRESSION]->set_null();

    if (schema_table_store_record(thd, table)) return 1;
  }

  return 0;
}

static bool iter_schema_engines(THD *thd, plugin_ref plugin, void *ptable) {
  TABLE *table = (TABLE *)ptable;
  handlerton *hton = plugin_data<handlerton *>(plugin);
  const char *wild = thd->lex->wild ? thd->lex->wild->ptr() : NullS;
  CHARSET_INFO *scs = system_charset_info;
  handlerton *default_type = ha_default_handlerton(thd);
  DBUG_TRACE;

  /* Disabled plugins */
  if (plugin_state(plugin) != PLUGIN_IS_READY) {
    struct st_mysql_plugin *plug = plugin_decl(plugin);

    if (!(wild && wild[0] && wild_case_compare(scs, plug->name, wild))) {
      restore_record(table, s->default_values);
      table->field[0]->store(plug->name, strlen(plug->name), scs);
      table->field[1]->store(STRING_WITH_LEN("NO"), scs);
      table->field[2]->store(plug->descr, strlen(plug->descr), scs);
      if (schema_table_store_record(thd, table)) return true;
    }
    return false;
  }

  if (!(hton->flags & HTON_HIDDEN)) {
    LEX_CSTRING *name = plugin_name(plugin);
    if (!(wild && wild[0] && wild_case_compare(scs, name->str, wild))) {
      const char *option_name = show_comp_option_name[(int)hton->state];
      restore_record(table, s->default_values);

      table->field[0]->store(name->str, name->length, scs);
      if (hton->state == SHOW_OPTION_YES && default_type == hton)
        option_name = "DEFAULT";
      table->field[1]->store(option_name, strlen(option_name), scs);
      table->field[2]->store(plugin_decl(plugin)->descr,
                             strlen(plugin_decl(plugin)->descr), scs);

      LEX_CSTRING yes{STRING_WITH_LEN("YES")};
      LEX_CSTRING no{STRING_WITH_LEN("NO")};
      LEX_CSTRING *tmp;

      tmp = (hton->commit != nullptr) ? &yes : &no;
      table->field[3]->store(tmp->str, tmp->length, scs);
      table->field[3]->set_notnull();
      tmp = (hton->prepare != nullptr) ? &yes : &no;
      table->field[4]->store(tmp->str, tmp->length, scs);
      table->field[4]->set_notnull();
      tmp = (hton->savepoint_set != nullptr) ? &yes : &no;
      table->field[5]->store(tmp->str, tmp->length, scs);
      table->field[5]->set_notnull();

      if (schema_table_store_record(thd, table)) return true;
    }
  }
  return false;
}

static int fill_schema_engines(THD *thd, Table_ref *tables, Item *) {
  DBUG_TRACE;
  if (plugin_foreach_with_mask(thd, iter_schema_engines,
                               MYSQL_STORAGE_ENGINE_PLUGIN, ~PLUGIN_IS_FREED,
                               tables->table))
    return 1;
  return 0;
}

/* Define fields' indexes for KEYS of temporary tables */
#define TMP_TABLE_KEYS_TABLE_NAME 0
#define TMP_TABLE_KEYS_IS_NON_UNIQUE 1
#define TMP_TABLE_KEYS_INDEX_SCHEMA 2
#define TMP_TABLE_KEYS_INDEX_NAME 3
#define TMP_TABLE_KEYS_SEQ_IN_INDEX 4
#define TMP_TABLE_KEYS_COLUMN_NAME 5
#define TMP_TABLE_KEYS_COLLATION 6
#define TMP_TABLE_KEYS_CARDINALITY 7
#define TMP_TABLE_KEYS_SUB_PART 8
#define TMP_TABLE_KEYS_PACKED 9
#define TMP_TABLE_KEYS_IS_NULLABLE 10
#define TMP_TABLE_KEYS_INDEX_TYPE 11
#define TMP_TABLE_KEYS_COMMENT 12
#define TMP_TABLE_KEYS_INDEX_COMMENT 13
#define TMP_TABLE_KEYS_IS_VISIBLE 14
#define TMP_TABLE_KEYS_EXPRESSION 15

static int get_schema_tmp_table_keys_record(THD *thd, Table_ref *tables,
                                            TABLE *table, bool res, LEX_CSTRING,
                                            LEX_CSTRING table_name) {
  DBUG_TRACE;

  assert(thd->lex->sql_command == SQLCOM_SHOW_KEYS);

  if (res) return res;

  CHARSET_INFO *cs = system_charset_info;
  TABLE *show_table = tables->table;
  KEY *key_info = show_table->s->key_info;
  if (show_table->file)
    show_table->file->info(HA_STATUS_VARIABLE | HA_STATUS_NO_LOCK |
                           HA_STATUS_TIME);

  uint i = 0;
  /*
    If a primary key is generated for the table then hide definition of a
    generated invisible primary key when system variable
    show_gipk_in_create_table_and_information_schema is set to OFF.
  */
  if (table_has_generated_invisible_primary_key(show_table) &&
      !thd->variables.show_gipk_in_create_table_and_information_schema) {
    /*
      Primary key is always at the first position in the keys list. Skip
      printing primary key definition.
    */
    assert((key_info->user_defined_key_parts == 1) &&
           (is_generated_invisible_primary_key_column_name(
               key_info->key_part->field->field_name)));
    i++;
    key_info++;
  }

  for (; i < show_table->s->keys; i++, key_info++) {
    KEY_PART_INFO *key_part = key_info->key_part;
    const char *str;
    for (uint j = 0; j < key_info->user_defined_key_parts; j++, key_part++) {
      restore_record(table, s->default_values);

      // TABLE_NAME
      table->field[TMP_TABLE_KEYS_TABLE_NAME]->store(table_name.str,
                                                     table_name.length, cs);

      // NON_UNIQUE
      table->field[TMP_TABLE_KEYS_IS_NON_UNIQUE]->store(
          (longlong)((key_info->flags & HA_NOSAME) ? 0 : 1), true);

      // INDEX_NAME
      table->field[TMP_TABLE_KEYS_INDEX_NAME]->store(
          key_info->name, strlen(key_info->name), cs);

      // SEQ_IN_INDEX
      table->field[TMP_TABLE_KEYS_SEQ_IN_INDEX]->store((longlong)(j + 1), true);

      // COLUMN_NAME
      str = (key_part->field ? key_part->field->field_name : "?unknown field?");

      if (key_part->field && key_part->field->is_hidden_by_system()) {
        table->field[TMP_TABLE_KEYS_COLUMN_NAME]->set_null();
      } else {
        table->field[TMP_TABLE_KEYS_COLUMN_NAME]->store(str, strlen(str), cs);
        table->field[TMP_TABLE_KEYS_COLUMN_NAME]->set_notnull();
      }

      if (show_table->file) {
        // COLLATION
        if (show_table->file->index_flags(i, j, false) & HA_READ_ORDER) {
          table->field[TMP_TABLE_KEYS_COLLATION]->store(
              ((key_part->key_part_flag & HA_REVERSE_SORT) ? "D" : "A"), 1, cs);
          table->field[TMP_TABLE_KEYS_COLLATION]->set_notnull();
        }

        // CARDINALITY
        KEY *key = show_table->key_info + i;
        if (key->has_records_per_key(j)) {
          const double records =
              (show_table->file->stats.records / key->records_per_key(j));
          table->field[TMP_TABLE_KEYS_CARDINALITY]->store(
              static_cast<longlong>(round(records)), true);
          table->field[TMP_TABLE_KEYS_CARDINALITY]->set_notnull();
        }
      }

      // INDEX_TYPE
      if (key_info->flags & HA_SPATIAL)
        str = "SPATIAL";
      else {
        const ha_key_alg key_alg = key_info->algorithm;
        /* If index algorithm is implicit get SE default. */
        switch (key_alg) {
          case HA_KEY_ALG_SE_SPECIFIC:
            str = "";
            break;
          case HA_KEY_ALG_BTREE:
            str = "BTREE";
            break;
          case HA_KEY_ALG_RTREE:
            str = "RTREE";
            break;
          case HA_KEY_ALG_HASH:
            str = "HASH";
            break;
          case HA_KEY_ALG_FULLTEXT:
            str = "FULLTEXT";
            break;
          default:
            assert(0);
            str = "";
        }
      }
      table->field[TMP_TABLE_KEYS_INDEX_TYPE]->store(str, strlen(str), cs);

      // SUB_PART
      if (!(key_info->flags & HA_FULLTEXT) &&
          (key_part->field &&
           key_part->length !=
               show_table->s->field[key_part->fieldnr - 1]->key_length())) {
        table->field[TMP_TABLE_KEYS_SUB_PART]->store(
            key_part->length / key_part->field->charset()->mbmaxlen, true);
        table->field[TMP_TABLE_KEYS_SUB_PART]->set_notnull();
      }

      // NULLABLE
      const char *pos;
      if (key_part->field && key_part->field->is_flag_set(NOT_NULL_FLAG))
        pos = "";
      else
        pos = "YES";
      table->field[TMP_TABLE_KEYS_IS_NULLABLE]->store(pos, strlen(pos), cs);

      // COMMENT
      if (!show_table->s->keys_in_use.is_set(i) && key_info->is_visible)
        table->field[TMP_TABLE_KEYS_COMMENT]->store(STRING_WITH_LEN("disabled"),
                                                    cs);
      else
        table->field[TMP_TABLE_KEYS_COMMENT]->store("", 0, cs);
      table->field[TMP_TABLE_KEYS_COMMENT]->set_notnull();

      // INDEX_COMMENT
      assert(((key_info->flags & HA_USES_COMMENT) != 0) ==
             (key_info->comment.length > 0));
      if (key_info->flags & HA_USES_COMMENT)
        table->field[TMP_TABLE_KEYS_INDEX_COMMENT]->store(
            key_info->comment.str, key_info->comment.length, cs);

      // is_visible column
      const char *is_visible = key_info->is_visible ? "YES" : "NO";
      table->field[TMP_TABLE_KEYS_IS_VISIBLE]->store(is_visible,
                                                     strlen(is_visible), cs);
      table->field[TMP_TABLE_KEYS_IS_VISIBLE]->set_notnull();

      // Expression for functional key parts
      if (key_part->field != nullptr &&
          key_part->field->is_field_for_functional_index()) {
        Value_generator *gcol = key_info->key_part->field->gcol_info;

        table->field[TMP_TABLE_KEYS_EXPRESSION]->store(
            gcol->expr_str.str, gcol->expr_str.length, cs);
        table->field[TMP_TABLE_KEYS_EXPRESSION]->set_notnull();
      } else {
        table->field[TMP_TABLE_KEYS_EXPRESSION]->set_null();
      }

      if (schema_table_store_record(thd, table)) return 1;
    }
  }
  return res;
}

/*
  Convert a string in a given character set to a string which can be
  used for FRM file storage in which case use_hex is true and we store
  the character constants as hex strings in the character set encoding
  their field have. In the case of SHOW CREATE TABLE and the
  PARTITIONS information schema table we instead provide utf8 strings
  to the user and convert to the utf8 character set.

  SYNOPSIS
    get_cs_converted_part_value_from_string()
    item                           Item from which constant comes
    input_str                      String as provided by val_str after
                                   conversion to character set
    output_str                     Out value: The string created
    cs                             Character set string is encoded in
                                   NULL for INT_RESULT's here
    use_hex                        true => hex string created
                                   false => utf8 constant string created

  RETURN VALUES
    true                           Error
    false                          Ok
*/

bool get_cs_converted_part_value_from_string(THD *thd, Item *item,
                                             String *input_str,
                                             String *output_str,
                                             const CHARSET_INFO *cs,
                                             bool use_hex) {
  if (item->result_type() == INT_RESULT) {
    const longlong value = item->val_int();
    output_str->set(value, system_charset_info);
    return false;
  }
  if (!input_str) {
    my_error(ER_PARTITION_FUNCTION_IS_NOT_ALLOWED, MYF(0));
    return true;
  }
  get_cs_converted_string_value(thd, input_str, output_str, cs, use_hex);
  return false;
}

static int fill_open_tables(THD *thd, Table_ref *tables, Item *) {
  DBUG_TRACE;
  const char *wild = thd->lex->wild ? thd->lex->wild->ptr() : NullS;
  TABLE *table = tables->table;
  CHARSET_INFO *cs = system_charset_info;
  OPEN_TABLE_LIST *open_list;
  if (!(open_list = list_open_tables(thd, thd->lex->query_block->db, wild)) &&
      thd->is_fatal_error())
    return 1;

  for (; open_list; open_list = open_list->next) {
    restore_record(table, s->default_values);
    table->field[0]->store(open_list->db, strlen(open_list->db), cs);
    table->field[1]->store(open_list->table, strlen(open_list->table), cs);
    table->field[2]->store((longlong)open_list->in_use, true);
    table->field[3]->store((longlong)open_list->locked, true);
    if (schema_table_store_record(thd, table)) return 1;
  }
  return 0;
}

struct schema_table_ref {
  const char *table_name;
  ST_SCHEMA_TABLE *schema_table;
};

/*
  Find schema_tables element by name

  SYNOPSIS
    find_schema_table_in_plugin()
    plugin              plugin
    table_name          table name

  RETURN
    0	table not found
    1   found the schema table
*/
static bool find_schema_table_in_plugin(THD *, plugin_ref plugin,
                                        void *p_table) {
  auto *p_schema_table = (schema_table_ref *)p_table;
  const char *table_name = p_schema_table->table_name;
  ST_SCHEMA_TABLE *schema_table = plugin_data<ST_SCHEMA_TABLE *>(plugin);
  DBUG_TRACE;

  if (!my_strcasecmp(system_charset_info, schema_table->table_name,
                     table_name)) {
    p_schema_table->schema_table = schema_table;
    return true;
  }

  return false;
}

/*
  Find schema_tables element by name

  SYNOPSIS
    find_schema_table()
    thd                 thread handler
    table_name          table name

  RETURN
    0	table not found
    #   pointer to 'schema_tables' element
*/

ST_SCHEMA_TABLE *find_schema_table(THD *thd, const char *table_name) {
  schema_table_ref schema_table_a;
  ST_SCHEMA_TABLE *schema_table = schema_tables;
  DBUG_TRACE;

  for (; schema_table->table_name; schema_table++) {
    if (!my_strcasecmp(system_charset_info, schema_table->table_name,
                       table_name))
      return schema_table;
  }

  schema_table_a.table_name = table_name;
  if (plugin_foreach(thd, find_schema_table_in_plugin,
                     MYSQL_INFORMATION_SCHEMA_PLUGIN, &schema_table_a))
    return schema_table_a.schema_table;

  return nullptr;
}

ST_SCHEMA_TABLE *get_schema_table(enum enum_schema_tables schema_table_idx) {
  return &schema_tables[schema_table_idx];
}

/**
  Create information_schema table using schema_table data.

  @note
    For MYSQL_TYPE_DECIMAL fields only, the field_length member has encoded
    into it two numbers, based on modulus of base-10 numbers.  In the ones
    position is the number of decimals.  Tens position is unused.  In the
    hundreds and thousands position is a two-digit decimal number representing
    length.  Encode this value with  (decimals*100)+length  , where
    0<decimals<10 and 0<=length<100 .

  @param thd	       	          thread handler

  @param table_list Used to pass I_S table information(fields info, tables
  parameters etc) and table name.

  @returns  Pointer to created table
  @retval  NULL           Can't create table
*/

static TABLE *create_schema_table(THD *thd, Table_ref *table_list) {
  int field_count = 0;
  Item *item;
  TABLE *table;
  mem_root_deque<Item *> fields(thd->mem_root);
  ST_SCHEMA_TABLE *schema_table = table_list->schema_table;
  ST_FIELD_INFO *fields_info = schema_table->fields_info;
  CHARSET_INFO *cs = system_charset_info;
  DBUG_TRACE;

  for (; fields_info->field_name; fields_info++) {
    switch (fields_info->field_type) {
      case MYSQL_TYPE_TINY:
      case MYSQL_TYPE_LONG:
      case MYSQL_TYPE_SHORT:
      case MYSQL_TYPE_LONGLONG:
      case MYSQL_TYPE_INT24:
        if (!(item = new Item_return_int(
                  fields_info->field_name, fields_info->field_length,
                  fields_info->field_type, fields_info->value))) {
          return nullptr;
        }
        item->unsigned_flag = (fields_info->field_flags & MY_I_S_UNSIGNED);
        break;
      case MYSQL_TYPE_DATE:
      case MYSQL_TYPE_TIME:
      case MYSQL_TYPE_TIMESTAMP:
      case MYSQL_TYPE_DATETIME: {
        const Name_string field_name(fields_info->field_name,
                                     strlen(fields_info->field_name));
        if (!(item =
                  new Item_temporal(fields_info->field_type, field_name, 0, 0)))
          return nullptr;

        if (fields_info->field_type == MYSQL_TYPE_TIMESTAMP ||
            fields_info->field_type == MYSQL_TYPE_DATETIME)
          item->decimals = fields_info->field_length;

        break;
      }
      case MYSQL_TYPE_FLOAT:
      case MYSQL_TYPE_DOUBLE: {
        const Name_string field_name(fields_info->field_name,
                                     strlen(fields_info->field_name));
        if ((item = new Item_float(field_name, 0.0, DECIMAL_NOT_SPECIFIED,
                                   fields_info->field_length)) == nullptr)
          return nullptr;
        break;
      }
      case MYSQL_TYPE_DECIMAL:
      case MYSQL_TYPE_NEWDECIMAL:
        if (!(item = new Item_decimal((longlong)fields_info->value, false))) {
          return nullptr;
        }
        item->unsigned_flag = (fields_info->field_flags & MY_I_S_UNSIGNED);
        item->decimals = fields_info->field_length % 10;
        item->max_length = (fields_info->field_length / 100) % 100;
        if (item->unsigned_flag == 0) item->max_length += 1;
        if (item->decimals > 0) item->max_length += 1;
        item->item_name.copy(fields_info->field_name);
        break;
      case MYSQL_TYPE_TINY_BLOB:
      case MYSQL_TYPE_MEDIUM_BLOB:
      case MYSQL_TYPE_LONG_BLOB:
      case MYSQL_TYPE_BLOB:
        if (!(item = new Item_blob(fields_info->field_name,
                                   fields_info->field_length))) {
          return nullptr;
        }
        break;
      default:
        /* Don't let unimplemented types pass through. Could be a grave error.
         */
        assert(fields_info->field_type == MYSQL_TYPE_STRING);

        if (!(item =
                  new Item_empty_string("", fields_info->field_length, cs))) {
          return nullptr;
        }
        item->item_name.copy(fields_info->field_name);
        break;
    }
    fields.push_back(item);
    item->set_nullable(fields_info->field_flags & MY_I_S_MAYBE_NULL);
    field_count++;
  }
  Temp_table_param *tmp_table_param = new (thd->mem_root) Temp_table_param;
  if (!tmp_table_param) return nullptr;

  tmp_table_param->table_charset = cs;
  tmp_table_param->func_count = field_count;
  tmp_table_param->schema_table = true;
  Query_block *query_block = thd->lex->current_query_block();
  if (!(table = create_tmp_table(
            thd, tmp_table_param, fields, /*group=*/nullptr, false, false,
            query_block->active_options() | TMP_TABLE_ALL_COLUMNS, HA_POS_ERROR,
            table_list->alias)))
    return nullptr;

  // create_tmp_table() makes read_set and write_set share the same buffer, so
  // they are always identical, and always have all bits set. For information
  // schema tables we need to distinguish between read and write, so break the
  // link between them here.
  my_bitmap_map *bitmaps =
      (my_bitmap_map *)thd->alloc(bitmap_buffer_size(field_count));
  bitmap_init(&table->def_read_set, bitmaps, field_count);
  table->read_set = &table->def_read_set;
  table->read_set_internal = table->def_read_set;
  bitmap_clear_all(table->read_set);
  return table;
}

/*
  For old SHOW compatibility. It is used when
  old SHOW doesn't have generated column names
  Make list of fields for SHOW

  SYNOPSIS
    make_old_format()
    thd			thread handler
    schema_table        pointer to 'schema_tables' element

  RETURN
   1	error
   0	success
*/

static int make_old_format(THD *thd, ST_SCHEMA_TABLE *schema_table) {
  ST_FIELD_INFO *field_info = schema_table->fields_info;
  Name_resolution_context *context = &thd->lex->query_block->context;
  for (; field_info->field_name; field_info++) {
    if (field_info->old_name) {
      Item_field *field =
          new Item_field(context, NullS, NullS, field_info->field_name);
      if (field) {
        field->item_name.copy(field_info->old_name);
        if (add_item_to_list(thd, field)) return 1;
      }
    }
  }
  return 0;
}

static int make_tmp_table_columns_format(THD *thd,
                                         ST_SCHEMA_TABLE *schema_table) {
  int fields_arr[] = {
      TMP_TABLE_COLUMNS_COLUMN_NAME,    TMP_TABLE_COLUMNS_COLUMN_TYPE,
      TMP_TABLE_COLUMNS_COLLATION_NAME, TMP_TABLE_COLUMNS_IS_NULLABLE,
      TMP_TABLE_COLUMNS_COLUMN_KEY,     TMP_TABLE_COLUMNS_COLUMN_DEFAULT,
      TMP_TABLE_COLUMNS_EXTRA,          TMP_TABLE_COLUMNS_PRIVILEGES,
      TMP_TABLE_COLUMNS_COLUMN_COMMENT, -1};
  int *field_num = fields_arr;
  ST_FIELD_INFO *field_info;
  Name_resolution_context *context = &thd->lex->query_block->context;

  for (; *field_num >= 0; field_num++) {
    field_info = &schema_table->fields_info[*field_num];
    if (!thd->lex->verbose && (*field_num == TMP_TABLE_COLUMNS_COLLATION_NAME ||
                               *field_num == TMP_TABLE_COLUMNS_PRIVILEGES ||
                               *field_num == TMP_TABLE_COLUMNS_COLUMN_COMMENT))
      continue;
    Item_field *field =
        new Item_field(context, NullS, NullS, field_info->field_name);
    if (field) {
      field->item_name.copy(field_info->old_name);
      if (add_item_to_list(thd, field)) return 1;
    }
  }
  return 0;
}

/**
  Create information_schema table

  @param thd                thread handler
  @param lex                pointer to LEX
  @param table_list         pointer to table_list

  @return true on error, false otherwise.
*/

bool mysql_schema_table(THD *thd, LEX *lex, Table_ref *table_list) {
  DBUG_TRACE;
  TABLE *table = create_schema_table(thd, table_list);
  if (table == nullptr) return true;

  table->s->tmp_table = SYSTEM_TMP_TABLE;
  table_list->grant.privilege = SELECT_ACL;
  /*
    This test is necessary to make
    case insensitive file systems +
    upper case table names(information schema tables) +
    views
    working correctly
  */
  table->alias_name_used = my_strcasecmp(
      table_alias_charset, table_list->table_name, table_list->alias);
  table_list->table = table;
  table->pos_in_table_list = table_list;
  if (table_list->query_block->first_execution)
    table_list->query_block->add_base_options(OPTION_SCHEMA_TABLE);
  lex->safe_to_cache_query = false;

  if (table_list->schema_table_reformed)  // show command
  {
    Query_block *sel = lex->current_query_block();
    Field_translator *transl;

    const ulonglong want_privilege_saved = thd->want_privilege;
    thd->want_privilege = SELECT_ACL;
    const enum enum_mark_columns save_mark_used_columns =
        thd->mark_used_columns;
    thd->mark_used_columns = MARK_COLUMNS_READ;

    if (table_list->field_translation) {
      Field_translator *end = table_list->field_translation_end;
      for (transl = table_list->field_translation; transl < end; transl++) {
        if (!transl->item->fixed &&
            transl->item->fix_fields(thd, &transl->item))
          return true;
      }

      thd->want_privilege = want_privilege_saved;
      thd->mark_used_columns = save_mark_used_columns;

      return false;
    }
    if (!(transl = (Field_translator *)(thd->stmt_arena->alloc(
              sel->fields.size() * sizeof(Field_translator))))) {
      return true;
    }
    Field_translator *org_transl = transl;
    for (Item *item : sel->visible_fields()) {
      transl->item = item;
      transl->name = item->item_name.ptr();
      if (!item->fixed && item->fix_fields(thd, &transl->item)) {
        return true;
      }
      ++transl;
    }

    thd->want_privilege = want_privilege_saved;
    thd->mark_used_columns = save_mark_used_columns;
    table_list->field_translation = org_transl;
    table_list->field_translation_end = transl;
  }

  return false;
}

/**
  Generate select from information_schema table

  @param thd                  thread handler
  @param sel                  pointer to Query_block
  @param schema_table_idx     index of 'schema_tables' element

  @return true on error, false otherwise
*/

bool make_schema_query_block(THD *thd, Query_block *sel,
                             enum enum_schema_tables schema_table_idx) {
  ST_SCHEMA_TABLE *schema_table = get_schema_table(schema_table_idx);
  LEX_STRING db{nullptr, 0}, table{nullptr, 0};
  DBUG_TRACE;
  DBUG_PRINT("enter",
             ("mysql_schema_query_block: %s", schema_table->table_name));
  /*
     We have to make non const db_name & table_name
     because of lower_case_table_names
  */
  lex_string_strmake(thd->mem_root, &db, INFORMATION_SCHEMA_NAME.str,
                     INFORMATION_SCHEMA_NAME.length);
  lex_string_strmake(thd->mem_root, &table, schema_table->table_name,
                     strlen(schema_table->table_name));

  if (schema_table->old_format(thd, schema_table)) { /* Handle old syntax */
    return true;
  }

  Table_ref *const schema_tlist = sel->add_table_to_list(
      thd,
      new (thd->mem_root) Table_ident(thd->get_protocol(), to_lex_cstring(db),
                                      to_lex_cstring(table), false),
      nullptr, 0, TL_READ, MDL_SHARED_READ);

  if (schema_tlist == nullptr) {
    return true;
  }

  return sel->add_joined_table(schema_tlist);
}

/**
  Fill INFORMATION_SCHEMA-table, leave correct Diagnostics_area
  state after itself.

  This function is a wrapper around ST_SCHEMA_TABLE::fill_table(), which
  may "partially silence" some errors. The thing is that during
  fill_table() many errors might be emitted. These errors stem from the
  nature of fill_table().

  For example, SELECT ... FROM INFORMATION_SCHEMA.xxx WHERE TABLE_NAME = 'xxx'
  results in a number of 'Table @<db name@>.xxx does not exist' errors,
  because fill_table() tries to open the 'xxx' table in every possible
  database.

  Those errors are cleared (the error status is cleared from
  Diagnostics_area) inside fill_table(), but they remain in the
  Diagnostics_area condition list (the list is not cleared because
  it may contain useful warnings).

  This function is responsible for making sure that Diagnostics_area
  does not contain warnings corresponding to the cleared errors.

  @note: THD::no_warnings_for_error used to be set before calling
  fill_table(), thus those errors didn't go to Diagnostics_area. This is not
  the case now (THD::no_warnings_for_error was eliminated as a hack), so we
  need to take care of those warnings here.

  @param thd            Thread context.
  @param table_list     I_S table.
  @param condition
    Condition, which can be used to do less file manipulations (for
    example, WHERE TABLE_SCHEMA='test' allows to open only directory 'test',
    not other database directories).

  @return Error status.
  @retval true Error.
  @retval false Success.
*/
bool do_fill_information_schema_table(THD *thd, Table_ref *table_list,
                                      Item *condition) {
  /*
    Return if there is already an error reported.

    This situation occurs because there are few functions
    that return success, even after reporting error as
    mentioned in Bug#25642468. The following check would
    be removed by fix for Bug#25642468.
  */
  if (thd->is_error()) return true;

  // NOTE: fill_table() may generate many "useless" warnings, which will be
  // ignored afterwards. On the other hand, there might be "useful"
  // warnings, which should be presented to the user. Diagnostics_area usually
  // stores no more than THD::variables.max_error_count warnings.
  // The problem is that "useless warnings" may occupy all the slots in the
  // Diagnostics_area, so "useful warnings" get rejected. In order to avoid
  // that problem we create a Diagnostics_area instance, which is capable of
  // storing "unlimited" number of warnings.
  Diagnostics_area *da = thd->get_stmt_da();
  Diagnostics_area tmp_da(true);

  // Don't copy existing conditions from the old DA so we don't get them twice
  // when we call copy_non_errors_from_da below.
  thd->push_diagnostics_area(&tmp_da, false);

  const bool res =
      table_list->schema_table->fill_table(thd, table_list, condition);

  thd->pop_diagnostics_area();

  // Pass an error if any.
  if (tmp_da.is_error()) {
    da->set_error_status(tmp_da.mysql_errno(), tmp_da.message_text(),
                         tmp_da.returned_sqlstate());
    da->push_warning(thd, tmp_da.mysql_errno(), tmp_da.returned_sqlstate(),
                     Sql_condition::SL_ERROR, tmp_da.message_text());
  }

  // Pass warnings (if any).
  //
  // Filter out warnings with SL_ERROR level, because they
  // correspond to the errors which were filtered out in fill_table().
  da->copy_non_errors_from_da(thd, &tmp_da);

  return res;
}

struct run_hton_fill_schema_table_args {
  Table_ref *tables;
  Item *cond;
};

static bool run_hton_fill_schema_table(THD *thd, plugin_ref plugin, void *arg) {
  auto *args = (run_hton_fill_schema_table_args *)arg;
  handlerton *hton = plugin_data<handlerton *>(plugin);
  if (hton->fill_is_table && hton->state == SHOW_OPTION_YES)
    hton->fill_is_table(hton, thd, args->tables, args->cond,
                        get_schema_table_idx(args->tables->schema_table));
  return false;
}

static int hton_fill_schema_table(THD *thd, Table_ref *tables, Item *cond) {
  DBUG_TRACE;

  struct run_hton_fill_schema_table_args args;
  args.tables = tables;
  args.cond = cond;

  /* INFORMATION_SCHEMA.TABLESPACES is deprecated in 8.0 by WL#14064.
   * This should be removed in 9.0 (or next GA) by WL#14065 */
  if (!my_strcasecmp(system_charset_info, tables->table_name, "TABLESPACES"))
    push_warning_printf(thd, Sql_condition::SL_WARNING,
                        ER_WARN_DEPRECATED_SYNTAX_NO_REPLACEMENT,
                        ER_THD(thd, ER_WARN_DEPRECATED_SYNTAX_NO_REPLACEMENT),
                        "INFORMATION_SCHEMA.TABLESPACES");

  plugin_foreach(thd, run_hton_fill_schema_table, MYSQL_STORAGE_ENGINE_PLUGIN,
                 &args);

  return 0;
}

ST_FIELD_INFO engines_fields_info[] = {
    {"ENGINE", 64, MYSQL_TYPE_STRING, 0, 0, "Engine", 0},
    {"SUPPORT", 8, MYSQL_TYPE_STRING, 0, 0, "Support", 0},
    {"COMMENT", 80, MYSQL_TYPE_STRING, 0, 0, "Comment", 0},
    {"TRANSACTIONS", 3, MYSQL_TYPE_STRING, 0, 1, "Transactions", 0},
    {"XA", 3, MYSQL_TYPE_STRING, 0, 1, "XA", 0},
    {"SAVEPOINTS", 3, MYSQL_TYPE_STRING, 0, 1, "Savepoints", 0},
    {nullptr, 0, MYSQL_TYPE_STRING, 0, 0, nullptr, 0}};

static ST_FIELD_INFO temporary_table_fields_info[] = {
    {"SESSION_ID", 4, MYSQL_TYPE_LONGLONG, 0, 0, "Session", 0},
    {"TABLE_SCHEMA", NAME_CHAR_LEN, MYSQL_TYPE_STRING, 0, 0, "Db", 0},
    {"TABLE_NAME", NAME_CHAR_LEN, MYSQL_TYPE_STRING, 0, 0, "Temp_tables_in_",
     0},
    {"ENGINE", NAME_CHAR_LEN, MYSQL_TYPE_STRING, 0, 0, "Engine", 0},
    {"NAME", FN_REFLEN, MYSQL_TYPE_STRING, 0, 0, "Name", 0},
    {"TABLE_ROWS", MY_INT64_NUM_DECIMAL_DIGITS, MYSQL_TYPE_LONGLONG, 0,
     MY_I_S_UNSIGNED, "Rows", 0},
    {"AVG_ROW_LENGTH", MY_INT64_NUM_DECIMAL_DIGITS, MYSQL_TYPE_LONGLONG, 0,
     MY_I_S_UNSIGNED, "Avg Row", 0},
    {"DATA_LENGTH", MY_INT64_NUM_DECIMAL_DIGITS, MYSQL_TYPE_LONGLONG, 0,
     MY_I_S_UNSIGNED, "Data Length", 0},
    {"INDEX_LENGTH", MY_INT64_NUM_DECIMAL_DIGITS, MYSQL_TYPE_LONGLONG, 0,
     MY_I_S_UNSIGNED, "Index Size", 0},
    {"CREATE_TIME", 0, MYSQL_TYPE_DATETIME, 0, 1, "Create Time", 0},
    {"UPDATE_TIME", 0, MYSQL_TYPE_DATETIME, 0, 1, "Update Time", 0},
    {0, 0, MYSQL_TYPE_STRING, 0, 0, 0, 0}};

ST_FIELD_INFO tmp_table_keys_fields_info[] = {
    {"TABLE_NAME", NAME_CHAR_LEN, MYSQL_TYPE_STRING, 0, 0, "Table", 0},
    {"NON_UNIQUE", 1, MYSQL_TYPE_LONGLONG, 0, 0, "Non_unique", 0},
    {"INDEX_SCHEMA", NAME_CHAR_LEN, MYSQL_TYPE_STRING, 0, 0, nullptr, 0},
    {"INDEX_NAME", NAME_CHAR_LEN, MYSQL_TYPE_STRING, 0, 0, "Key_name", 0},
    {"SEQ_IN_INDEX", 2, MYSQL_TYPE_LONGLONG, 0, 0, "Seq_in_index", 0},
    {"COLUMN_NAME", NAME_CHAR_LEN, MYSQL_TYPE_STRING, 0, 0, "Column_name", 0},
    {"COLLATION", 1, MYSQL_TYPE_STRING, 0, 1, "Collation", 0},
    {"CARDINALITY", MY_INT64_NUM_DECIMAL_DIGITS, MYSQL_TYPE_LONGLONG, 0, 1,
     "Cardinality", 0},
    {"SUB_PART", 3, MYSQL_TYPE_LONGLONG, 0, 1, "Sub_part", 0},
    {"PACKED", 10, MYSQL_TYPE_STRING, 0, 1, "Packed", 0},
    {"NULLABLE", 3, MYSQL_TYPE_STRING, 0, 0, "Null", 0},
    {"INDEX_TYPE", 16, MYSQL_TYPE_STRING, 0, 0, "Index_type", 0},
    {"COMMENT", 16, MYSQL_TYPE_STRING, 0, 1, "Comment", 0},
    {"INDEX_COMMENT", INDEX_COMMENT_MAXLEN, MYSQL_TYPE_STRING, 0, 0,
     "Index_comment", 0},
    {"IS_VISIBLE", 4, MYSQL_TYPE_STRING, 0, 1, "Visible", 0},
    {"EXPRESSION", MAX_FIELD_BLOBLENGTH, MYSQL_TYPE_STRING, 0, 1, "Expression",
     0},
    {nullptr, 0, MYSQL_TYPE_STRING, 0, 0, nullptr, 0}};

/**
  Grantee is of form 'user'@'hostname', so add +1 for '@' and +4 for the
  single quotes.
*/
static const int GRANTEE_MAX_CHAR_LENGTH =
    USERNAME_CHAR_LENGTH + 1 + HOSTNAME_LENGTH + 4;

ST_FIELD_INFO user_privileges_fields_info[] = {
    {"GRANTEE", GRANTEE_MAX_CHAR_LENGTH, MYSQL_TYPE_STRING, 0, 0, nullptr, 0},
    {"TABLE_CATALOG", FN_REFLEN, MYSQL_TYPE_STRING, 0, 0, nullptr, 0},
    {"PRIVILEGE_TYPE", NAME_CHAR_LEN, MYSQL_TYPE_STRING, 0, 0, nullptr, 0},
    {"IS_GRANTABLE", 3, MYSQL_TYPE_STRING, 0, 0, nullptr, 0},
    {nullptr, 0, MYSQL_TYPE_STRING, 0, 0, nullptr, 0}};

ST_FIELD_INFO schema_privileges_fields_info[] = {
    {"GRANTEE", GRANTEE_MAX_CHAR_LENGTH, MYSQL_TYPE_STRING, 0, 0, nullptr, 0},
    {"TABLE_CATALOG", FN_REFLEN, MYSQL_TYPE_STRING, 0, 0, nullptr, 0},
    {"TABLE_SCHEMA", NAME_CHAR_LEN, MYSQL_TYPE_STRING, 0, 0, nullptr, 0},
    {"PRIVILEGE_TYPE", NAME_CHAR_LEN, MYSQL_TYPE_STRING, 0, 0, nullptr, 0},
    {"IS_GRANTABLE", 3, MYSQL_TYPE_STRING, 0, 0, nullptr, 0},
    {nullptr, 0, MYSQL_TYPE_STRING, 0, 0, nullptr, 0}};

ST_FIELD_INFO table_privileges_fields_info[] = {
    {"GRANTEE", GRANTEE_MAX_CHAR_LENGTH, MYSQL_TYPE_STRING, 0, 0, nullptr, 0},
    {"TABLE_CATALOG", FN_REFLEN, MYSQL_TYPE_STRING, 0, 0, nullptr, 0},
    {"TABLE_SCHEMA", NAME_CHAR_LEN, MYSQL_TYPE_STRING, 0, 0, nullptr, 0},
    {"TABLE_NAME", NAME_CHAR_LEN, MYSQL_TYPE_STRING, 0, 0, nullptr, 0},
    {"PRIVILEGE_TYPE", NAME_CHAR_LEN, MYSQL_TYPE_STRING, 0, 0, nullptr, 0},
    {"IS_GRANTABLE", 3, MYSQL_TYPE_STRING, 0, 0, nullptr, 0},
    {nullptr, 0, MYSQL_TYPE_STRING, 0, 0, nullptr, 0}};

ST_FIELD_INFO column_privileges_fields_info[] = {
    {"GRANTEE", GRANTEE_MAX_CHAR_LENGTH, MYSQL_TYPE_STRING, 0, 0, nullptr, 0},
    {"TABLE_CATALOG", FN_REFLEN, MYSQL_TYPE_STRING, 0, 0, nullptr, 0},
    {"TABLE_SCHEMA", NAME_CHAR_LEN, MYSQL_TYPE_STRING, 0, 0, nullptr, 0},
    {"TABLE_NAME", NAME_CHAR_LEN, MYSQL_TYPE_STRING, 0, 0, nullptr, 0},
    {"COLUMN_NAME", NAME_CHAR_LEN, MYSQL_TYPE_STRING, 0, 0, nullptr, 0},
    {"PRIVILEGE_TYPE", NAME_CHAR_LEN, MYSQL_TYPE_STRING, 0, 0, nullptr, 0},
    {"IS_GRANTABLE", 3, MYSQL_TYPE_STRING, 0, 0, nullptr, 0},
    {nullptr, 0, MYSQL_TYPE_STRING, 0, 0, nullptr, 0}};

ST_FIELD_INFO open_tables_fields_info[] = {
    {"Database", NAME_CHAR_LEN, MYSQL_TYPE_STRING, 0, 0, "Database", 0},
    {"Table", NAME_CHAR_LEN, MYSQL_TYPE_STRING, 0, 0, "Table", 0},
    {"In_use", 1, MYSQL_TYPE_LONGLONG, 0, 0, "In_use", 0},
    {"Name_locked", 4, MYSQL_TYPE_LONGLONG, 0, 0, "Name_locked", 0},
    {nullptr, 0, MYSQL_TYPE_STRING, 0, 0, nullptr, 0}};

static ST_FIELD_INFO user_stats_fields_info[] = {
    {"USER", USERNAME_LENGTH, MYSQL_TYPE_STRING, 0, 0, "User", 0},
    {"TOTAL_CONNECTIONS", MY_INT64_NUM_DECIMAL_DIGITS, MYSQL_TYPE_LONGLONG, 0,
     MY_I_S_UNSIGNED, "Total_connections", 0},
    {"CONCURRENT_CONNECTIONS", MY_INT64_NUM_DECIMAL_DIGITS, MYSQL_TYPE_LONGLONG,
     0, MY_I_S_UNSIGNED, "Concurrent_connections", 0},
    {"CONNECTED_TIME", MY_INT64_NUM_DECIMAL_DIGITS, MYSQL_TYPE_DOUBLE, 0,
     MY_I_S_UNSIGNED, "Connected_time", 0},
    {"BUSY_TIME", MY_INT64_NUM_DECIMAL_DIGITS, MYSQL_TYPE_DOUBLE, 0,
     MY_I_S_UNSIGNED, "Busy_time", 0},
    {"CPU_TIME", MY_INT64_NUM_DECIMAL_DIGITS, MYSQL_TYPE_DOUBLE, 0,
     MY_I_S_UNSIGNED, "Cpu_time", 0},
    {"BYTES_RECEIVED", MY_INT64_NUM_DECIMAL_DIGITS, MYSQL_TYPE_LONGLONG, 0,
     MY_I_S_UNSIGNED, "Bytes_received", 0},
    {"BYTES_SENT", MY_INT64_NUM_DECIMAL_DIGITS, MYSQL_TYPE_LONGLONG, 0,
     MY_I_S_UNSIGNED, "Bytes_sent", 0},
    {"BINLOG_BYTES_WRITTEN", MY_INT64_NUM_DECIMAL_DIGITS, MYSQL_TYPE_LONGLONG,
     0, MY_I_S_UNSIGNED, "Binlog_bytes_written", 0},
    {"ROWS_FETCHED", MY_INT64_NUM_DECIMAL_DIGITS, MYSQL_TYPE_LONGLONG, 0,
     MY_I_S_UNSIGNED, "Rows_fetched", 0},
    {"ROWS_UPDATED", MY_INT64_NUM_DECIMAL_DIGITS, MYSQL_TYPE_LONGLONG, 0,
     MY_I_S_UNSIGNED, "Rows_updated", 0},
    {"TABLE_ROWS_READ", MY_INT64_NUM_DECIMAL_DIGITS, MYSQL_TYPE_LONGLONG, 0,
     MY_I_S_UNSIGNED, "Table_rows_read", 0},
    {"SELECT_COMMANDS", MY_INT64_NUM_DECIMAL_DIGITS, MYSQL_TYPE_LONGLONG, 0,
     MY_I_S_UNSIGNED, "Select_commands", 0},
    {"UPDATE_COMMANDS", MY_INT64_NUM_DECIMAL_DIGITS, MYSQL_TYPE_LONGLONG, 0,
     MY_I_S_UNSIGNED, "Update_commands", 0},
    {"OTHER_COMMANDS", MY_INT64_NUM_DECIMAL_DIGITS, MYSQL_TYPE_LONGLONG, 0,
     MY_I_S_UNSIGNED, "Other_commands", 0},
    {"COMMIT_TRANSACTIONS", MY_INT64_NUM_DECIMAL_DIGITS, MYSQL_TYPE_LONGLONG, 0,
     MY_I_S_UNSIGNED, "Commit_transactions", 0},
    {"ROLLBACK_TRANSACTIONS", MY_INT64_NUM_DECIMAL_DIGITS, MYSQL_TYPE_LONGLONG,
     0, MY_I_S_UNSIGNED, "Rollback_transactions", 0},
    {"DENIED_CONNECTIONS", MY_INT64_NUM_DECIMAL_DIGITS, MYSQL_TYPE_LONGLONG, 0,
     MY_I_S_UNSIGNED, "Denied_connections", 0},
    {"LOST_CONNECTIONS", MY_INT64_NUM_DECIMAL_DIGITS, MYSQL_TYPE_LONGLONG, 0,
     MY_I_S_UNSIGNED, "Lost_connections", 0},
    {"ACCESS_DENIED", MY_INT64_NUM_DECIMAL_DIGITS, MYSQL_TYPE_LONGLONG, 0,
     MY_I_S_UNSIGNED, "Access_denied", 0},
    {"EMPTY_QUERIES", MY_INT64_NUM_DECIMAL_DIGITS, MYSQL_TYPE_LONGLONG, 0,
     MY_I_S_UNSIGNED, "Empty_queries", 0},
    {"TOTAL_SSL_CONNECTIONS", MY_INT64_NUM_DECIMAL_DIGITS, MYSQL_TYPE_LONGLONG,
     0, MY_I_S_UNSIGNED, "Total_ssl_connections", 0},
    {0, 0, MYSQL_TYPE_STRING, 0, 0, 0, 0}};

static ST_FIELD_INFO client_stats_fields_info[] = {
    {"CLIENT", LIST_PROCESS_HOST_LEN, MYSQL_TYPE_STRING, 0, 0, "Client", 0},
    {"TOTAL_CONNECTIONS", MY_INT64_NUM_DECIMAL_DIGITS, MYSQL_TYPE_LONGLONG, 0,
     MY_I_S_UNSIGNED, "Total_connections", 0},
    {"CONCURRENT_CONNECTIONS", MY_INT64_NUM_DECIMAL_DIGITS, MYSQL_TYPE_LONGLONG,
     0, MY_I_S_UNSIGNED, "Concurrent_connections", 0},
    {"CONNECTED_TIME", MY_INT64_NUM_DECIMAL_DIGITS, MYSQL_TYPE_DOUBLE, 0,
     MY_I_S_UNSIGNED, "Connected_time", 0},
    {"BUSY_TIME", MY_INT64_NUM_DECIMAL_DIGITS, MYSQL_TYPE_DOUBLE, 0,
     MY_I_S_UNSIGNED, "Busy_time", 0},
    {"CPU_TIME", MY_INT64_NUM_DECIMAL_DIGITS, MYSQL_TYPE_DOUBLE, 0,
     MY_I_S_UNSIGNED, "Cpu_time", 0},
    {"BYTES_RECEIVED", MY_INT64_NUM_DECIMAL_DIGITS, MYSQL_TYPE_LONGLONG, 0,
     MY_I_S_UNSIGNED, "Bytes_received", 0},
    {"BYTES_SENT", MY_INT64_NUM_DECIMAL_DIGITS, MYSQL_TYPE_LONGLONG, 0,
     MY_I_S_UNSIGNED, "Bytes_sent", 0},
    {"BINLOG_BYTES_WRITTEN", MY_INT64_NUM_DECIMAL_DIGITS, MYSQL_TYPE_LONGLONG,
     0, MY_I_S_UNSIGNED, "Binlog_bytes_written", 0},
    {"ROWS_FETCHED", MY_INT64_NUM_DECIMAL_DIGITS, MYSQL_TYPE_LONGLONG, 0,
     MY_I_S_UNSIGNED, "Rows_fetched", 0},
    {"ROWS_UPDATED", MY_INT64_NUM_DECIMAL_DIGITS, MYSQL_TYPE_LONGLONG, 0,
     MY_I_S_UNSIGNED, "Rows_updated", 0},
    {"TABLE_ROWS_READ", MY_INT64_NUM_DECIMAL_DIGITS, MYSQL_TYPE_LONGLONG, 0,
     MY_I_S_UNSIGNED, "Table_rows_read", 0},
    {"SELECT_COMMANDS", MY_INT64_NUM_DECIMAL_DIGITS, MYSQL_TYPE_LONGLONG, 0,
     MY_I_S_UNSIGNED, "Select_commands", 0},
    {"UPDATE_COMMANDS", MY_INT64_NUM_DECIMAL_DIGITS, MYSQL_TYPE_LONGLONG, 0,
     MY_I_S_UNSIGNED, "Update_commands", 0},
    {"OTHER_COMMANDS", MY_INT64_NUM_DECIMAL_DIGITS, MYSQL_TYPE_LONGLONG, 0,
     MY_I_S_UNSIGNED, "Other_commands", 0},
    {"COMMIT_TRANSACTIONS", MY_INT64_NUM_DECIMAL_DIGITS, MYSQL_TYPE_LONGLONG, 0,
     MY_I_S_UNSIGNED, "Commit_transactions", 0},
    {"ROLLBACK_TRANSACTIONS", MY_INT64_NUM_DECIMAL_DIGITS, MYSQL_TYPE_LONGLONG,
     0, MY_I_S_UNSIGNED, "Rollback_transactions", 0},
    {"DENIED_CONNECTIONS", MY_INT64_NUM_DECIMAL_DIGITS, MYSQL_TYPE_LONGLONG, 0,
     MY_I_S_UNSIGNED, "Denied_connections", 0},
    {"LOST_CONNECTIONS", MY_INT64_NUM_DECIMAL_DIGITS, MYSQL_TYPE_LONGLONG, 0,
     MY_I_S_UNSIGNED, "Lost_connections", 0},
    {"ACCESS_DENIED", MY_INT64_NUM_DECIMAL_DIGITS, MYSQL_TYPE_LONGLONG, 0,
     MY_I_S_UNSIGNED, "Access_denied", 0},
    {"EMPTY_QUERIES", MY_INT64_NUM_DECIMAL_DIGITS, MYSQL_TYPE_LONGLONG, 0,
     MY_I_S_UNSIGNED, "Empty_queries", 0},
    {"TOTAL_SSL_CONNECTIONS", MY_INT64_NUM_DECIMAL_DIGITS, MYSQL_TYPE_LONGLONG,
     0, MY_I_S_UNSIGNED, "Total_ssl_connections", 0},
    {0, 0, MYSQL_TYPE_STRING, 0, 0, 0, 0}};

static ST_FIELD_INFO thread_stats_fields_info[] = {
    {"THREAD_ID", MY_INT64_NUM_DECIMAL_DIGITS, MYSQL_TYPE_LONGLONG, 0,
     MY_I_S_UNSIGNED, "Thread_id", 0},
    {"TOTAL_CONNECTIONS", MY_INT64_NUM_DECIMAL_DIGITS, MYSQL_TYPE_LONGLONG, 0,
     MY_I_S_UNSIGNED, "Total_connections", 0},
    {"CONNECTED_TIME", MY_INT64_NUM_DECIMAL_DIGITS, MYSQL_TYPE_DOUBLE, 0,
     MY_I_S_UNSIGNED, "Connected_time", 0},
    {"BUSY_TIME", MY_INT64_NUM_DECIMAL_DIGITS, MYSQL_TYPE_DOUBLE, 0,
     MY_I_S_UNSIGNED, "Busy_time", 0},
    {"CPU_TIME", MY_INT64_NUM_DECIMAL_DIGITS, MYSQL_TYPE_DOUBLE, 0,
     MY_I_S_UNSIGNED, "Cpu_time", 0},
    {"BYTES_RECEIVED", MY_INT64_NUM_DECIMAL_DIGITS, MYSQL_TYPE_LONGLONG, 0,
     MY_I_S_UNSIGNED, "Bytes_received", 0},
    {"BYTES_SENT", MY_INT64_NUM_DECIMAL_DIGITS, MYSQL_TYPE_LONGLONG, 0,
     MY_I_S_UNSIGNED, "Bytes_sent", 0},
    {"BINLOG_BYTES_WRITTEN", MY_INT64_NUM_DECIMAL_DIGITS, MYSQL_TYPE_LONGLONG,
     0, MY_I_S_UNSIGNED, "Binlog_bytes_written", 0},
    {"ROWS_FETCHED", MY_INT64_NUM_DECIMAL_DIGITS, MYSQL_TYPE_LONGLONG, 0,
     MY_I_S_UNSIGNED, "Rows_fetched", 0},
    {"ROWS_UPDATED", MY_INT64_NUM_DECIMAL_DIGITS, MYSQL_TYPE_LONGLONG, 0,
     MY_I_S_UNSIGNED, "Rows_updated", 0},
    {"TABLE_ROWS_READ", MY_INT64_NUM_DECIMAL_DIGITS, MYSQL_TYPE_LONGLONG, 0,
     MY_I_S_UNSIGNED, "Table_rows_read", 0},
    {"SELECT_COMMANDS", MY_INT64_NUM_DECIMAL_DIGITS, MYSQL_TYPE_LONGLONG, 0,
     MY_I_S_UNSIGNED, "Select_commands", 0},
    {"UPDATE_COMMANDS", MY_INT64_NUM_DECIMAL_DIGITS, MYSQL_TYPE_LONGLONG, 0,
     MY_I_S_UNSIGNED, "Update_commands", 0},
    {"OTHER_COMMANDS", MY_INT64_NUM_DECIMAL_DIGITS, MYSQL_TYPE_LONGLONG, 0,
     MY_I_S_UNSIGNED, "Other_commands", 0},
    {"COMMIT_TRANSACTIONS", MY_INT64_NUM_DECIMAL_DIGITS, MYSQL_TYPE_LONGLONG, 0,
     MY_I_S_UNSIGNED, "Commit_transactions", 0},
    {"ROLLBACK_TRANSACTIONS", MY_INT64_NUM_DECIMAL_DIGITS, MYSQL_TYPE_LONGLONG,
     0, MY_I_S_UNSIGNED, "Rollback_transactions", 0},
    {"DENIED_CONNECTIONS", MY_INT64_NUM_DECIMAL_DIGITS, MYSQL_TYPE_LONGLONG, 0,
     MY_I_S_UNSIGNED, "Denied_connections", 0},
    {"LOST_CONNECTIONS", MY_INT64_NUM_DECIMAL_DIGITS, MYSQL_TYPE_LONGLONG, 0,
     MY_I_S_UNSIGNED, "Lost_connections", 0},
    {"ACCESS_DENIED", MY_INT64_NUM_DECIMAL_DIGITS, MYSQL_TYPE_LONGLONG, 0,
     MY_I_S_UNSIGNED, "Access_denied", 0},
    {"EMPTY_QUERIES", MY_INT64_NUM_DECIMAL_DIGITS, MYSQL_TYPE_LONGLONG, 0,
     MY_I_S_UNSIGNED, "Empty_queries", 0},
    {"TOTAL_SSL_CONNECTIONS", MY_INT64_NUM_DECIMAL_DIGITS, MYSQL_TYPE_LONGLONG,
     0, MY_I_S_UNSIGNED, "Total_ssl_connections", 0},
    {0, 0, MYSQL_TYPE_STRING, 0, 0, 0, 0}};

static ST_FIELD_INFO table_stats_fields_info[] = {
    {"TABLE_SCHEMA", NAME_LEN, MYSQL_TYPE_STRING, 0, 0, "Table_schema", 0},
    {"TABLE_NAME", NAME_LEN, MYSQL_TYPE_STRING, 0, 0, "Table_name", 0},
    {"ROWS_READ", MY_INT64_NUM_DECIMAL_DIGITS, MYSQL_TYPE_LONGLONG, 0,
     MY_I_S_UNSIGNED, "Rows_read", 0},
    {"ROWS_CHANGED", MY_INT64_NUM_DECIMAL_DIGITS, MYSQL_TYPE_LONGLONG, 0,
     MY_I_S_UNSIGNED, "Rows_changed", 0},
    {"ROWS_CHANGED_X_INDEXES", MY_INT64_NUM_DECIMAL_DIGITS, MYSQL_TYPE_LONGLONG,
     0, MY_I_S_UNSIGNED, "Rows_changed_x_#indexes", 0},
    {0, 0, MYSQL_TYPE_STRING, 0, 0, 0, 0}};

static ST_FIELD_INFO index_stats_fields_info[] = {
    {"TABLE_SCHEMA", NAME_LEN, MYSQL_TYPE_STRING, 0, 0, "Table_schema", 0},
    {"TABLE_NAME", NAME_LEN, MYSQL_TYPE_STRING, 0, 0, "Table_name", 0},
    {"INDEX_NAME", NAME_LEN, MYSQL_TYPE_STRING, 0, 0, "Index_name", 0},
    {"ROWS_READ", MY_INT64_NUM_DECIMAL_DIGITS, MYSQL_TYPE_LONGLONG, 0,
     MY_I_S_UNSIGNED, "Rows_read", 0},
    {0, 0, MYSQL_TYPE_STRING, 0, 0, 0, 0}};

ST_FIELD_INFO processlist_fields_info[] = {
    {"ID", 21, MYSQL_TYPE_LONGLONG, 0, MY_I_S_UNSIGNED, "Id", 0},
    {"USER", USERNAME_CHAR_LENGTH, MYSQL_TYPE_STRING, 0, 0, "User", 0},
    {"HOST", HOST_AND_PORT_LENGTH, MYSQL_TYPE_STRING, 0, 0, "Host", 0},
    {"DB", NAME_CHAR_LEN, MYSQL_TYPE_STRING, 0, 1, "Db", 0},
    {"COMMAND", 16, MYSQL_TYPE_STRING, 0, 0, "Command", 0},
    {"TIME", 7, MYSQL_TYPE_LONG, 0, 0, "Time", 0},
    {"STATE", 64, MYSQL_TYPE_STRING, 0, 1, "State", 0},
    {"INFO", PROCESS_LIST_INFO_WIDTH, MYSQL_TYPE_STRING, 0, 1, "Info", 0},
    {"TIME_MS", MY_INT64_NUM_DECIMAL_DIGITS, MYSQL_TYPE_LONGLONG, 0, 0,
     "Time_ms", 0},
    {"ROWS_SENT", MY_INT64_NUM_DECIMAL_DIGITS, MYSQL_TYPE_LONGLONG, 0,
     MY_I_S_UNSIGNED, "Rows_sent", 0},
    {"ROWS_EXAMINED", MY_INT64_NUM_DECIMAL_DIGITS, MYSQL_TYPE_LONGLONG, 0,
     MY_I_S_UNSIGNED, "Rows_examined", 0},
    {nullptr, 0, MYSQL_TYPE_STRING, 0, 0, nullptr, 0}};

ST_FIELD_INFO plugin_fields_info[] = {
    {"PLUGIN_NAME", NAME_CHAR_LEN, MYSQL_TYPE_STRING, 0, 0, "Name", 0},
    {"PLUGIN_VERSION", 20, MYSQL_TYPE_STRING, 0, 0, nullptr, 0},
    {"PLUGIN_STATUS", 10, MYSQL_TYPE_STRING, 0, 0, "Status", 0},
    {"PLUGIN_TYPE", 80, MYSQL_TYPE_STRING, 0, 0, "Type", 0},
    {"PLUGIN_TYPE_VERSION", 20, MYSQL_TYPE_STRING, 0, 0, nullptr, 0},
    {"PLUGIN_LIBRARY", NAME_CHAR_LEN, MYSQL_TYPE_STRING, 0, 1, "Library", 0},
    {"PLUGIN_LIBRARY_VERSION", 20, MYSQL_TYPE_STRING, 0, 1, nullptr, 0},
    {"PLUGIN_AUTHOR", NAME_CHAR_LEN, MYSQL_TYPE_STRING, 0, 1, nullptr, 0},
    {"PLUGIN_DESCRIPTION", 65535, MYSQL_TYPE_STRING, 0, 1, nullptr, 0},
    {"PLUGIN_LICENSE", 80, MYSQL_TYPE_STRING, 0, 1, "License", 0},
    {"LOAD_OPTION", 64, MYSQL_TYPE_STRING, 0, 0, nullptr, 0},
    {nullptr, 0, MYSQL_TYPE_STRING, 0, 0, nullptr, 0}};

ST_FIELD_INFO tablespaces_fields_info[] = {
    {"TABLESPACE_NAME", NAME_CHAR_LEN, MYSQL_TYPE_STRING, 0, 0, nullptr, 0},
    {"ENGINE", NAME_CHAR_LEN, MYSQL_TYPE_STRING, 0, 0, nullptr, 0},
    {"TABLESPACE_TYPE", NAME_CHAR_LEN, MYSQL_TYPE_STRING, 0, MY_I_S_MAYBE_NULL,
     nullptr, 0},
    {"LOGFILE_GROUP_NAME", NAME_CHAR_LEN, MYSQL_TYPE_STRING, 0,
     MY_I_S_MAYBE_NULL, nullptr, 0},
    {"EXTENT_SIZE", 21, MYSQL_TYPE_LONGLONG, 0,
     MY_I_S_MAYBE_NULL | MY_I_S_UNSIGNED, nullptr, 0},
    {"AUTOEXTEND_SIZE", 21, MYSQL_TYPE_LONGLONG, 0,
     MY_I_S_MAYBE_NULL | MY_I_S_UNSIGNED, nullptr, 0},
    {"MAXIMUM_SIZE", 21, MYSQL_TYPE_LONGLONG, 0,
     MY_I_S_MAYBE_NULL | MY_I_S_UNSIGNED, nullptr, 0},
    {"NODEGROUP_ID", 21, MYSQL_TYPE_LONGLONG, 0,
     MY_I_S_MAYBE_NULL | MY_I_S_UNSIGNED, nullptr, 0},
    {"TABLESPACE_COMMENT", 2048, MYSQL_TYPE_STRING, 0, MY_I_S_MAYBE_NULL,
     nullptr, 0},
    {nullptr, 0, MYSQL_TYPE_STRING, 0, 0, nullptr, 0}};

ST_FIELD_INFO tmp_table_columns_fields_info[] = {
    {"COLUMN_NAME", NAME_CHAR_LEN, MYSQL_TYPE_STRING, 0, 0, "Field", 0},
    {"COLUMN_TYPE", 65535, MYSQL_TYPE_STRING, 0, 0, "Type", 0},
    {"COLLATION_NAME", MY_CS_NAME_SIZE, MYSQL_TYPE_STRING, 0, 1, "Collation",
     0},
    {"IS_NULLABLE", 3, MYSQL_TYPE_STRING, 0, 0, "Null", 0},
    {"COLUMN_KEY", 3, MYSQL_TYPE_STRING, 0, 0, "Key", 0},
    {"COLUMN_DEFAULT", MAX_FIELD_VARCHARLENGTH, MYSQL_TYPE_STRING, 0, 1,
     "Default", 0},
    {"EXTRA", 40, MYSQL_TYPE_STRING, 0, 0, "Extra", 0},
    {"PRIVILEGES", 80, MYSQL_TYPE_STRING, 0, 0, "Privileges", 0},
    {"COLUMN_COMMENT", COLUMN_COMMENT_MAXLEN, MYSQL_TYPE_STRING, 0, 0,
     "Comment", 0},
    {"GENERATION_EXPRESSION", GENERATED_COLUMN_EXPRESSION_MAXLEN,
     MYSQL_TYPE_STRING, 0, 0, "Generation expression", 0},
    {nullptr, 0, MYSQL_TYPE_STRING, 0, 0, nullptr, 0}};

/** For creating fields of information_schema.OPTIMIZER_TRACE */
extern ST_FIELD_INFO optimizer_trace_info[];

/*
  Description of ST_FIELD_INFO in table.h

  Make sure that the order of schema_tables and enum_schema_tables are the same.

*/

ST_SCHEMA_TABLE schema_tables[] = {
    {"COLUMN_PRIVILEGES", column_privileges_fields_info,
     fill_schema_column_privileges, nullptr, nullptr, false},
    {"ENGINES", engines_fields_info, fill_schema_engines, make_old_format,
     nullptr, false},
    {"CLIENT_STATISTICS", client_stats_fields_info, fill_schema_client_stats,
     make_old_format, nullptr, false},
    {"INDEX_STATISTICS", index_stats_fields_info, fill_schema_index_stats,
     make_old_format, nullptr, false},
    {"GLOBAL_TEMPORARY_TABLES", temporary_table_fields_info,
     fill_global_temporary_tables, make_temporary_tables_old_format, nullptr,
     false},
    {"OPEN_TABLES", open_tables_fields_info, fill_open_tables, make_old_format,
     nullptr, true},
    {"OPTIMIZER_TRACE", optimizer_trace_info, fill_optimizer_trace_info,
     nullptr, nullptr, false},
    {"PLUGINS", plugin_fields_info, fill_plugins, make_old_format, nullptr,
     false},
    {"PROCESSLIST", processlist_fields_info, fill_schema_processlist,
     make_old_format, nullptr, false},
    {"PROFILING", query_profile_statistics_info,
     fill_query_profile_statistics_info, make_profile_table_for_show, nullptr,
     false},
    {"SCHEMA_PRIVILEGES", schema_privileges_fields_info,
     fill_schema_schema_privileges, nullptr, nullptr, false},
    {"TABLESPACES", tablespaces_fields_info, hton_fill_schema_table, nullptr,
     nullptr, false},
    {"TABLE_PRIVILEGES", table_privileges_fields_info,
     fill_schema_table_privileges, nullptr, nullptr, false},
    {"USER_PRIVILEGES", user_privileges_fields_info,
     fill_schema_user_privileges, nullptr, nullptr, false},
    {"TMP_TABLE_COLUMNS", tmp_table_columns_fields_info, show_temporary_tables,
     make_tmp_table_columns_format, get_schema_tmp_table_columns_record, true},
    {"TMP_TABLE_KEYS", tmp_table_keys_fields_info, show_temporary_tables,
     make_old_format, get_schema_tmp_table_keys_record, true},
    {"TABLE_STATISTICS", table_stats_fields_info, fill_schema_table_stats,
     make_old_format, nullptr, false},
    {"TEMPORARY_TABLES", temporary_table_fields_info, fill_temporary_tables,
     make_temporary_tables_old_format, nullptr, false},
    {"THREAD_STATISTICS", thread_stats_fields_info, fill_schema_thread_stats,
     make_old_format, nullptr, false},
    {"USER_STATISTICS", user_stats_fields_info, fill_schema_user_stats,
     make_old_format, nullptr, false},
    {nullptr, nullptr, nullptr, nullptr, nullptr, false}};

int initialize_schema_table(st_plugin_int *plugin) {
  ST_SCHEMA_TABLE *schema_table;
  DBUG_TRACE;

  if (!(schema_table = (ST_SCHEMA_TABLE *)my_malloc(key_memory_ST_SCHEMA_TABLE,
                                                    sizeof(ST_SCHEMA_TABLE),
                                                    MYF(MY_WME | MY_ZEROFILL))))
    return 1;
  /* Historical Requirement */
  plugin->data = schema_table;  // shortcut for the future
  if (plugin->plugin->init) {
    schema_table->old_format = make_old_format;

    /* Make the name available to the init() function. */
    schema_table->table_name = plugin->name.str;

    if (plugin->plugin->init(schema_table)) {
      LogErr(ERROR_LEVEL, ER_PLUGIN_INIT_FAILED, plugin->name.str);
      plugin->data = nullptr;
      my_free(schema_table);
      return 1;
    }

    /* Make sure the plugin name is not set inside the init() function. */
    schema_table->table_name = plugin->name.str;
  }
  return 0;
}

int finalize_schema_table(st_plugin_int *plugin) {
  ST_SCHEMA_TABLE *schema_table = (ST_SCHEMA_TABLE *)plugin->data;
  DBUG_TRACE;

  if (schema_table) {
    if (plugin->plugin->deinit) {
      DBUG_PRINT("info", ("Deinitializing plugin: '%s'", plugin->name.str));
      if (plugin->plugin->deinit(nullptr)) {
        DBUG_PRINT("warning", ("Plugin '%s' deinit function returned error.",
                               plugin->name.str));
      }
    }
    my_free(schema_table);
  }
  return 0;
}

/**
  Output trigger information (SHOW CREATE TRIGGER) to the client.

  @param thd          Thread context.
  @param trigger      table trigger to dump.

  @return Operation status
    @retval true Error.
    @retval false Success.
*/

static bool show_create_trigger_impl(THD *thd, Trigger *trigger) {
  Protocol *p = thd->get_protocol();

  // Construct sql_mode string.

  LEX_STRING sql_mode_str;

  if (sql_mode_string_representation(thd, trigger->get_sql_mode(),
                                     &sql_mode_str))
    return true;

  char create_trg_str_buf[10 * STRING_BUFFER_USUAL_SIZE];
  String create_trg_str(create_trg_str_buf, sizeof(create_trg_str_buf),
                        system_charset_info);
  create_trg_str.length(0);

  /*
    NOTE: SQL statement field must be not less than 1024 in order not to
    confuse old clients.
  */
  Item_empty_string *stmt_fld = new Item_empty_string(
      "SQL Original Statement", max<size_t>(create_trg_str.length(), 1024));

  if (stmt_fld == nullptr) return true;

  if (trigger->create_full_trigger_definition(thd, &create_trg_str))
    return true;

  stmt_fld->set_nullable(true);

  // Send header.

  mem_root_deque<Item *> fields(thd->mem_root);
  fields.push_back(new Item_empty_string("Trigger", NAME_LEN));
  fields.push_back(new Item_empty_string("sql_mode", sql_mode_str.length));
  fields.push_back(stmt_fld);
  fields.push_back(
      new Item_empty_string("character_set_client", MY_CS_NAME_SIZE));
  fields.push_back(
      new Item_empty_string("collation_connection", MY_CS_NAME_SIZE));
  fields.push_back(
      new Item_empty_string("Database Collation", MY_CS_NAME_SIZE));
  fields.push_back(
      new Item_temporal(MYSQL_TYPE_TIMESTAMP,
                        Name_string("Created", sizeof("created") - 1), 0, 0));
  if (thd->send_result_metadata(fields,
                                Protocol::SEND_NUM_ROWS | Protocol::SEND_EOF))
    return true;

  // Resolve trigger client character set.

  const CHARSET_INFO *client_cs;

  if (resolve_charset(trigger->get_client_cs_name().str, nullptr, &client_cs))
    return true;

  // Send data.

  p->start_row();

  if (p->store_string(trigger->get_trigger_name().str,
                      trigger->get_trigger_name().length,
                      system_charset_info) ||
      p->store(sql_mode_str, system_charset_info) ||
      p->store_string(create_trg_str.c_ptr(), create_trg_str.length(),
                      client_cs) ||
      p->store_string(trigger->get_client_cs_name().str,
                      trigger->get_client_cs_name().length,
                      system_charset_info) ||
      p->store_string(trigger->get_connection_cl_name().str,
                      trigger->get_connection_cl_name().length,
                      system_charset_info) ||
      p->store_string(trigger->get_db_cl_name().str,
                      trigger->get_db_cl_name().length, system_charset_info))
    return true;

  bool rc;
  if (!trigger->is_created_timestamp_null()) {
    MYSQL_TIME timestamp;
    my_tz_SYSTEM->gmt_sec_to_TIME(&timestamp, trigger->get_created_timestamp());
    rc = p->store_datetime(timestamp, 2);
  } else
    rc = p->store_null();

  if (rc || p->end_row()) return true;

  my_eof(thd);

  return false;
}

/**
  Read the Data Dictionary to obtain base table name for the specified
  trigger name and construct TABE_LIST object for the base table.

  @param thd      Thread context.
  @param trg_name Trigger name.

  @return Table_ref object corresponding to the base table.

  TODO: This function is a copy&paste from add_table_to_list() and
  sp_add_to_query_tables(). The problem is that in order to be compatible
  with Stored Programs (Prepared Statements), we should not touch thd->lex.
  The "source" functions also add created Table_ref object to the
  thd->lex->query_tables.

  The plan to eliminate this copy&paste is to:

    - get rid of sp_add_to_query_tables() and use Lex::add_table_to_list().
      Only add_table_to_list() must be used to add tables from the parser
      into Lex::query_tables list.

    - do not update Lex::query_tables in add_table_to_list().
*/

static Table_ref *get_trigger_table(THD *thd, const sp_name *trg_name) {
  LEX_CSTRING db;
  LEX_STRING tbl_name;

  dd::Schema_MDL_locker mdl_locker(thd);

  dd::cache::Dictionary_client *dd_client = thd->dd_client();
  const dd::cache::Dictionary_client::Auto_releaser releaser(dd_client);

  const dd::Schema *sch_obj = nullptr;
  if (mdl_locker.ensure_locked(trg_name->m_db.str) ||
      dd_client->acquire(trg_name->m_db.str, &sch_obj))
    return nullptr;

  if (sch_obj == nullptr) {
    my_error(ER_BAD_DB_ERROR, MYF(0), trg_name->m_db.str);
    return nullptr;
  }

  dd::String_type table_name;
  if (dd_client->get_table_name_by_trigger_name(*sch_obj, trg_name->m_name.str,
                                                &table_name))
    return nullptr;

  if (table_name == "") {
    my_error(ER_TRG_DOES_NOT_EXIST, MYF(0));
    return nullptr;
  }

  db = trg_name->m_db;
  db.str = thd->strmake(db.str, db.length);

  char lc_table_name[NAME_LEN + 1];
  const char *table_name_ptr = table_name.c_str();
  if (lower_case_table_names == 2) {
    my_stpncpy(lc_table_name, table_name.c_str(), NAME_LEN);
    my_casedn_str(files_charset_info, lc_table_name);
    lc_table_name[NAME_LEN] = '\0';
    table_name_ptr = lc_table_name;
  }

  const size_t table_name_length = strlen(table_name_ptr);

  tbl_name.str = thd->strmake(table_name_ptr, table_name_length);
  tbl_name.length = table_name_length;

  if (db.str == nullptr || tbl_name.str == nullptr) return nullptr;

  /* We need to reset statement table list to be PS/SP friendly. */
  return new (thd->mem_root)
      Table_ref(db.str, db.length, tbl_name.str, tbl_name.length, tbl_name.str,
                TL_IGNORE);
}

/**
  Acquire shared MDL lock for a specified database name/table name.

  @param thd         Thread context.
  @param db_name     Database name.
  @param table_name  Table name.

  @return Operation status
    @retval true Error.
    @retval false Success.
*/

static bool acquire_mdl_for_table(THD *thd, const char *db_name,
                                  const char *table_name) {
  MDL_request table_request;
  MDL_REQUEST_INIT(&table_request, MDL_key::TABLE, db_name, table_name,
                   MDL_SHARED, MDL_TRANSACTION);

  if (thd->mdl_context.acquire_lock(&table_request,
                                    thd->variables.lock_wait_timeout))
    return true;

  return false;
}

/**
  Helper to lookup Trigger object by trigger name in a TABLE_SHARE.

  @param share TABLE_SHARE in which list of Trigger object lookup to
               be performed.
  @param name  Name of trigger to find.

  @return Pointer to Trigger object, or nullptr if no trigger with such
          name was found.
*/

static Trigger *find_trigger_in_share(TABLE_SHARE *share,
                                      const LEX_STRING &name) {
  Trigger *t;
  List_iterator_fast<Trigger> it(*(share->triggers));

  while ((t = it++) != nullptr) {
    if (!my_strnncoll(dd::Trigger::name_collation(),
                      pointer_cast<const uchar *>(t->get_trigger_name().str),
                      t->get_trigger_name().length,
                      pointer_cast<const uchar *>(name.str), name.length))
      return t;
  }
  return nullptr;
}

/**
  SHOW CREATE TRIGGER high-level implementation.

  @param thd      Thread context.
  @param trg_name Trigger name.

  @return Operation status
    @retval true Error.
    @retval false Success.
*/

bool show_create_trigger(THD *thd, const sp_name *trg_name) {
  uint num_tables; /* NOTE: unused, only to pass to open_tables(). */
  bool error = true;
  Trigger *trigger;

  /*
    Metadata locks taken during SHOW CREATE TRIGGER should be released when
    the statement completes as it is an information statement.
  */
  MDL_savepoint mdl_savepoint = thd->mdl_context.mdl_savepoint();

  if (acquire_shared_mdl_for_trigger(thd, trg_name->m_db.str,
                                     trg_name->m_name.str))
    return true;

  Table_ref *lst = get_trigger_table(thd, trg_name);

  if (!lst) return true;

  if (check_table_access(thd, TRIGGER_ACL, lst, false, 1, true)) {
    my_error(ER_SPECIFIC_ACCESS_DENIED_ERROR, MYF(0), "TRIGGER");
    return true;
  }

  DEBUG_SYNC(thd, "show_create_trigger_before_table_lock");

  if (acquire_mdl_for_table(thd, trg_name->m_db.str, lst->table_name))
    return true;

  /*
    Open the table by name in order to load Table_trigger_dispatcher object.
  */
  if (open_tables(thd, &lst, &num_tables,
                  MYSQL_OPEN_FORCE_SHARED_HIGH_PRIO_MDL)) {
    my_error(ER_TRG_CANT_OPEN_TABLE, MYF(0), trg_name->m_db.str,
             lst->table_name);

    goto exit;

    /* Perform closing actions and return error status. */
  }

  if (!lst->table->s->triggers) {
    my_error(ER_TRG_DOES_NOT_EXIST, MYF(0));
    goto exit;
  }

  trigger = find_trigger_in_share(lst->table->s, trg_name->m_name);

  if (!trigger) {
    my_error(ER_TRG_CORRUPTED_FILE, MYF(0), trg_name->m_db.str,
             lst->table_name);

    goto exit;
  }

  error = show_create_trigger_impl(thd, trigger);

  /*
    NOTE: if show_create_trigger_impl() failed, that means we could not
    send data to the client. In this case we simply raise the error
    status and client connection will be closed.
  */

exit:
  close_thread_tables(thd);
  /* Release any metadata locks taken during SHOW CREATE TRIGGER. */
  thd->mdl_context.rollback_to_savepoint(mdl_savepoint);
  return error;
}

static IS_internal_schema_access is_internal_schema_access;

void initialize_information_schema_acl() {
  ACL_internal_schema_registry::register_schema(INFORMATION_SCHEMA_NAME,
                                                &is_internal_schema_access);
}

/*
  Convert a string in character set in column character set format
  to utf8 character set if possible, the utf8 character set string
  will later possibly be converted to character set used by client.
  Thus we attempt conversion from column character set to both
  utf8 and to character set client.

  Examples of strings that should fail conversion to utf8 are unassigned
  characters as e.g. 0x81 in cp1250 (Windows character set for for countries
  like Czech and Poland). Example of string that should fail conversion to
  character set on client (e.g. if this is latin1) is 0x2020 (daggger) in
  ucs2.

  If the conversion fails we will as a fall back convert the string to
  hex encoded format. The caller of the function can also ask for hex
  encoded format of output string unconditionally.

  SYNOPSIS
    get_cs_converted_string_value()
    thd                             Thread object
    input_str                       Input string in cs character set
    output_str                      Output string to be produced in utf8
    cs                              Character set of input string
    use_hex                         Use hex string unconditionally


  RETURN VALUES
    No return value
*/

static void get_cs_converted_string_value(THD *thd, String *input_str,
                                          String *output_str,
                                          const CHARSET_INFO *cs,
                                          bool use_hex) {
  output_str->length(0);
  if (input_str->length() == 0) {
    output_str->append("''");
    return;
  }
  // Note that since the String charset conversion functions used below, are
  // created to be used as (potentially unsafe) "casts" for user data, they
  // perform conversion from binary to UTF-8 by simply copying bytes. By
  // forcing a hex string when cs is binary, we avoid creating strings that are
  // invalid. Such invalid strings looks strange and will cause asserts when
  // they are stored in TEXT columns in the DD.
  if (!use_hex && cs != &my_charset_bin) {
    String try_val;
    uint try_conv_error = 0;

    try_val.copy(input_str->ptr(), input_str->length(), cs,
                 thd->variables.character_set_client, &try_conv_error);
    if (!try_conv_error) {
      String val;
      uint conv_error = 0;

      val.copy(input_str->ptr(), input_str->length(), cs, system_charset_info,
               &conv_error);
      if (!conv_error) {
        append_unescaped(output_str, val.ptr(), val.length());
        return;
      }
    }
    /* We had a conversion error, use hex encoded string for safety */
  }
  {
    const uchar *ptr;
    size_t i, len;
    char buf[3];

    output_str->append("_");
    output_str->append(cs->csname);
    output_str->append(" ");
    output_str->append("0x");
    len = input_str->length();
    ptr = (uchar *)input_str->ptr();
    for (i = 0; i < len; i++) {
      uint high, low;

      high = (*ptr) >> 4;
      low = (*ptr) & 0x0F;
      buf[0] = dig_vec_upper[high];
      buf[1] = dig_vec_upper[low];
      buf[2] = 0;
      output_str->append((const char *)buf);
      ptr++;
    }
  }
}

/**
  A field's SQL type printout

  @param type     the type to print
  @param is_array whether the field is a typed array
  @param metadata field's metadata, depending on the type
                  could be nothing, length, or length + decimals
  @param str      String to print to
  @param field_cs field's charset. When given [var]char length is printed in
                  characters, otherwise - in bytes

*/

void show_sql_type(enum_field_types type, bool is_array, uint metadata,
                   String *str, const CHARSET_INFO *field_cs) {
  DBUG_TRACE;
  DBUG_PRINT("enter", ("type: %d, metadata: 0x%x", type, metadata));

  switch (type) {
    case MYSQL_TYPE_BOOL:
      str->set_ascii(STRING_WITH_LEN("boolean"));
      break;

    case MYSQL_TYPE_TINY:
      str->set_ascii(STRING_WITH_LEN("tinyint"));
      break;

    case MYSQL_TYPE_SHORT:
      str->set_ascii(STRING_WITH_LEN("smallint"));
      break;

    case MYSQL_TYPE_LONG:
      str->set_ascii(STRING_WITH_LEN("int"));
      break;

    case MYSQL_TYPE_FLOAT:
      str->set_ascii(STRING_WITH_LEN("float"));
      break;

    case MYSQL_TYPE_DOUBLE:
      str->set_ascii(STRING_WITH_LEN("double"));
      break;

    case MYSQL_TYPE_NULL:
      str->set_ascii(STRING_WITH_LEN("null"));
      break;

    case MYSQL_TYPE_TIMESTAMP:
    case MYSQL_TYPE_TIMESTAMP2:
      str->set_ascii(STRING_WITH_LEN("timestamp"));
      break;

    case MYSQL_TYPE_LONGLONG:
      str->set_ascii(STRING_WITH_LEN("bigint"));
      break;

    case MYSQL_TYPE_INT24:
      str->set_ascii(STRING_WITH_LEN("mediumint"));
      break;

    case MYSQL_TYPE_NEWDATE:
    case MYSQL_TYPE_DATE:
      str->set_ascii(STRING_WITH_LEN("date"));
      break;

    case MYSQL_TYPE_TIME:
    case MYSQL_TYPE_TIME2:
      str->set_ascii(STRING_WITH_LEN("time"));
      break;

    case MYSQL_TYPE_DATETIME:
    case MYSQL_TYPE_DATETIME2:
      str->set_ascii(STRING_WITH_LEN("datetime"));
      break;

    case MYSQL_TYPE_YEAR:
      str->set_ascii(STRING_WITH_LEN("year"));
      break;

    case MYSQL_TYPE_VAR_STRING:
    case MYSQL_TYPE_VARCHAR: {
      const CHARSET_INFO *cs = str->charset();
      size_t length;
      if (field_cs)
        length =
            cs->cset->snprintf(cs, str->ptr(), str->alloced_length(),
                               "varchar(%u)", metadata / field_cs->mbmaxlen);
      else
        length = cs->cset->snprintf(cs, str->ptr(), str->alloced_length(),
                                    "varchar(%u(bytes))", metadata);
      str->length(length);
    } break;

    case MYSQL_TYPE_BIT: {
      const CHARSET_INFO *cs = str->charset();
      const int bit_length = 8 * (metadata >> 8) + (metadata & 0xFF);
      const size_t length = cs->cset->snprintf(
          cs, str->ptr(), str->alloced_length(), "bit(%d)", bit_length);
      str->length(length);
    } break;

    case MYSQL_TYPE_DECIMAL: {
      const CHARSET_INFO *cs = str->charset();
      const size_t length = cs->cset->snprintf(
          cs, str->ptr(), str->alloced_length(), "decimal(%d,?)", metadata);
      str->length(length);
    } break;

    case MYSQL_TYPE_NEWDECIMAL: {
      const CHARSET_INFO *cs = str->charset();
      const uint len = (metadata >> 8) & 0xff;
      const uint dec = metadata & 0xff;
      const size_t length = cs->cset->snprintf(
          cs, str->ptr(), str->alloced_length(), "decimal(%d,%d)", len, dec);
      str->length(length);
    } break;

    case MYSQL_TYPE_ENUM:
      str->set_ascii(STRING_WITH_LEN("enum"));
      break;

    case MYSQL_TYPE_SET:
      str->set_ascii(STRING_WITH_LEN("set"));
      break;

    case MYSQL_TYPE_TINY_BLOB:
      if (!field_cs || field_cs == &my_charset_bin)
        str->set_ascii(STRING_WITH_LEN("tinyblob"));
      else
        str->set_ascii(STRING_WITH_LEN("tinytext"));
      break;

    case MYSQL_TYPE_MEDIUM_BLOB:
      if (!field_cs || field_cs == &my_charset_bin)
        str->set_ascii(STRING_WITH_LEN("mediumblob"));
      else
        str->set_ascii(STRING_WITH_LEN("mediumtext"));
      break;

    case MYSQL_TYPE_LONG_BLOB:
      if (!field_cs || field_cs == &my_charset_bin)
        str->set_ascii(STRING_WITH_LEN("longblob"));
      else
        str->set_ascii(STRING_WITH_LEN("longtext"));
      break;

    case MYSQL_TYPE_BLOB:
      /*
        Field::real_type() lies regarding the actual type of a BLOB, so
        it is necessary to check the pack length to figure out what kind
        of blob it really is.
        Non-'BLOB' is handled above.
       */
      switch (metadata) {
        case 1:
          str->set_ascii(STRING_WITH_LEN("tinyblob"));
          break;

        case 3:
          str->set_ascii(STRING_WITH_LEN("mediumblob"));
          break;

        case 4:
          str->set_ascii(STRING_WITH_LEN("longblob"));
          break;

        default:
        case 2:
          if (!field_cs || field_cs == &my_charset_bin)
            str->set_ascii(STRING_WITH_LEN("blob"));
          else
            str->set_ascii(STRING_WITH_LEN("text"));
          break;
      }
      break;

    case MYSQL_TYPE_STRING: {
      /*
        This is taken from Field_string::unpack.
      */
      const CHARSET_INFO *cs = str->charset();
      const uint bytes =
          (((metadata >> 4) & 0x300) ^ 0x300) + (metadata & 0x00ff);
      size_t length;
      if (field_cs)
        length = cs->cset->snprintf(cs, str->ptr(), str->alloced_length(),
                                    "char(%d)", bytes / field_cs->mbmaxlen);
      else
        length = cs->cset->snprintf(cs, str->ptr(), str->alloced_length(),
                                    "char(%d(bytes))", bytes);
      str->length(length);
    } break;

    case MYSQL_TYPE_GEOMETRY:
      str->set_ascii(STRING_WITH_LEN("geometry"));
      break;

    case MYSQL_TYPE_JSON:
      str->set_ascii(STRING_WITH_LEN("json"));
      break;

    case MYSQL_TYPE_INVALID:
    default:
      str->set_ascii(STRING_WITH_LEN("<unknown type>"));
  }
  if (is_array) str->append(STRING_WITH_LEN(" array"));
}<|MERGE_RESOLUTION|>--- conflicted
+++ resolved
@@ -2877,12 +2877,9 @@
       const LEX_CSTRING inspect_sctx_user = inspect_sctx->user();
       const LEX_CSTRING inspect_sctx_host = inspect_sctx->host();
       const LEX_CSTRING inspect_sctx_host_or_ip = inspect_sctx->host_or_ip();
-<<<<<<< HEAD
 
       const bool is_utility_user = acl_is_utility_user(
           inspect_sctx_user.str, inspect_sctx_host.str, inspect_sctx->ip().str);
-=======
->>>>>>> 87307d4d
 
       {
         MUTEX_LOCK(grd, &inspect_thd->LOCK_thd_protocol);
@@ -3063,10 +3060,7 @@
   std::sort(thread_infos.begin(), thread_infos.end(), thread_info_compare());
 
   const time_t now = time(nullptr);
-<<<<<<< HEAD
   auto now_us = my_micro_time();
-=======
->>>>>>> 87307d4d
   for (size_t ix = 0; ix < thread_infos.size(); ++ix) {
     thread_info *thd_info = thread_infos.at(ix);
     protocol->start_row();
@@ -3155,12 +3149,9 @@
       const LEX_CSTRING inspect_sctx_user = inspect_sctx->user();
       const LEX_CSTRING inspect_sctx_host = inspect_sctx->host();
       const LEX_CSTRING inspect_sctx_host_or_ip = inspect_sctx->host_or_ip();
-<<<<<<< HEAD
 
       const bool is_utility_user = acl_is_utility_user(
           inspect_sctx_user.str, inspect_sctx_host.str, inspect_sctx->ip().str);
-=======
->>>>>>> 87307d4d
 
       const char *client_priv_user =
           m_client_thd->security_context()->priv_user().str;
