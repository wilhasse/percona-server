<<<<<<< HEAD
/*  Copyright (c) 2015, 2018, Oracle and/or its affiliates. All rights reserved.
=======
/*  Copyright (c) 2015, 2019, Oracle and/or its affiliates. All rights reserved.
>>>>>>> 4869291f

    This program is free software; you can redistribute it and/or modify
    it under the terms of the GNU General Public License, version 2.0,
    as published by the Free Software Foundation.

    This program is also distributed with certain software (including
    but not limited to OpenSSL) that is licensed under separate terms,
    as designated in a particular file or component or in included license
    documentation.  The authors of MySQL hereby grant you an additional
    permission to link the program and your derivative works with the
    separately licensed software that they have included with MySQL.

    This program is distributed in the hope that it will be useful,
    but WITHOUT ANY WARRANTY; without even the implied warranty of
    MERCHANTABILITY or FITNESS FOR A PARTICULAR PURPOSE.  See the
    GNU General Public License, version 2.0, for more details.

    You should have received a copy of the GNU General Public License
    along with this program; if not, write to the Free Software
    Foundation, Inc., 51 Franklin St, Fifth Floor, Boston, MA 02110-1301  USA */

#include <stddef.h>
#include <sys/types.h>
#include <algorithm>
#include <new>

#include "lex_string.h"
#include "m_string.h"
#include "my_dbug.h"
#include "my_inttypes.h"
#include "my_sqlcommand.h"
#include "my_thread.h"
#include "mysql/mysql_lex_string.h"
#include "mysql/psi/mysql_thread.h"
#include "mysql/service_parser.h"
#include "sql/auth/sql_security_ctx.h"
#include "sql/current_thd.h"
#include "sql/enum_query_type.h"
#include "sql/error_handler.h"
#include "sql/item.h"
#include "sql/mdl.h"
#include "sql/mysqld.h"  // my_localhost
#include "sql/mysqld_thd_manager.h"
#include "sql/protocol_classic.h"
#include "sql/select_lex_visitor.h"
#include "sql/sql_base.h"  // close_thread_tables
#include "sql/sql_class.h"
#include "sql/sql_const.h"
#include "sql/sql_digest.h"
#include "sql/sql_digest_stream.h"
#include "sql/sql_error.h"
#include "sql/sql_lex.h"
#include "sql/sql_list.h"
#include "sql/sql_parse.h"
#include "sql/system_variables.h"
#include "sql/transaction.h"  // trans_commit_stmt
#include "sql_string.h"
#include "template_utils.h"

/**
  This class implements the parse tree visiting service.
  @see mysql_parser_visit_tree
*/
class Service_visitor : public Select_lex_visitor {
  parse_node_visit_function m_processor;
  uchar *m_arg;

 public:
  /**
    @param processor This function will be called for each literal (Item) in
    the parse tree, along with the Item's type and arg. If the function
    returns non-zero, parse tree traversal will terminate.

    @param arg Will be passed to processor on every call.
  */
  Service_visitor(parse_node_visit_function processor, uchar *arg)
      : m_processor(processor), m_arg(arg) {}

 protected:
  bool visit_item(Item *item) {
    switch (item->type()) {
        // These are all the literals.
      case Item::PARAM_ITEM:
      case Item::STRING_ITEM:
      case Item::INT_ITEM:
      case Item::DECIMAL_ITEM:
      case Item::REAL_ITEM:
      case Item::NULL_ITEM:
      case Item::VARBIN_ITEM:
      case Item::CACHE_ITEM:
        return m_processor(item, m_arg);
      default:
        break;
    }
    return false;
  }
};

/**
  This class implements the framework needed for the callback function that
  handles conditions that may arise during parsing via the parser service.

  @see mysql_parser_visit_tree
*/
class Plugin_error_handler : public Internal_error_handler {
  THD *m_thd;
  const char *m_message;
  const sql_condition_handler_function m_handle_error;
  void *m_state;

 public:
  Plugin_error_handler(THD *thd, sql_condition_handler_function handle_error,
                       void *state)
      : m_thd(thd),
        m_message(NULL),
        m_handle_error(handle_error),
        m_state(state) {
    if (handle_error != NULL) thd->push_internal_handler(this);
  }

  virtual bool handle_condition(THD *, uint sql_errno_u, const char *sqlstate,
                                Sql_condition::enum_severity_level *,
                                const char *msg) {
    int sql_errno = static_cast<int>(sql_errno_u);
    if (m_handle_error != NULL)
      return m_handle_error(sql_errno, sqlstate, msg, m_state) != 0;
    return false;
  }

  const char *get_message() { return m_message; }

  ~Plugin_error_handler() {
    if (m_handle_error != NULL) m_thd->pop_internal_handler();
  }
};

MYSQL_THD mysql_parser_current_session() { return current_thd; }

MYSQL_THD mysql_parser_open_session() {
  THD *old_thd = current_thd;

  // See create_thd()
  THD *thd = new (std::nothrow) THD;
  if (thd == NULL) return NULL;

  thd->security_context()->set_host_ptr(STRING_WITH_LEN(my_localhost));
  thd->lex = new LEX;
  thd->lex->set_current_select(NULL);

  thd->variables.character_set_client = old_thd->variables.character_set_client;

  return thd;
}

namespace {

struct thread_args {
  thread_args(MYSQL_THD thd, callback_function fun, void *arg)
      : m_thd(thd), m_fun(fun), m_arg(arg) {}
  MYSQL_THD m_thd;
  callback_function m_fun;
  void *m_arg;
};

void *parser_service_start_routine(void *arg) {
  thread_args *tt = pointer_cast<thread_args *>(arg);
  THD *thd = tt->m_thd;
  my_thread_init();

  DBUG_ENTER("parser_service_start_routine");

  Global_THD_manager *thd_manager = Global_THD_manager::get_instance();
  thd->thread_stack = reinterpret_cast<char *>(&thd);
  thd->set_new_thread_id();
  mysql_thread_set_psi_id(thd->thread_id());
  thd->store_globals();
  thd->set_time();

  thd_manager->add_thd(thd);
  (tt->m_fun)(tt->m_arg);

  trans_commit_stmt(thd);
  close_thread_tables(thd);
  thd->mdl_context.release_transactional_locks();
  close_mysql_tables(thd);

  thd->release_resources();
  thd->restore_globals();
  thd_manager->remove_thd(thd);

  LEX *lex = thd->lex;
  delete thd;
  delete lex;
  delete tt;

  DBUG_LEAVE;
  my_thread_end();
  my_thread_exit(0);
  return 0;
}

}  // namespace

void mysql_parser_start_thread(THD *thd, callback_function fun, void *arg,
                               my_thread_handle *thread_handle) {
  my_thread_handle handle;
  my_thread_attr_t attr;
  my_thread_attr_init(&attr);

  thread_args *args = new thread_args(thd, fun, arg);
  mysql_thread_create(key_thread_parser_service, &handle, &attr,
                      parser_service_start_routine, args);
  *thread_handle = handle;
}

void mysql_parser_join_thread(my_thread_handle *thread_id) {
  my_thread_join(thread_id, NULL);
}

void mysql_parser_set_current_database(MYSQL_THD thd,
                                       const MYSQL_LEX_STRING db) {
  if (db.length == 0) {
    LEX_CSTRING db_const = {NULL, 0};
    thd->set_db(db_const);
  } else {
    LEX_CSTRING db_const = {db.str, db.length};
    thd->set_db(db_const);
  }
}

int mysql_parser_parse(MYSQL_THD thd, const MYSQL_LEX_STRING query,
                       unsigned char is_prepared,
                       sql_condition_handler_function handle_condition,
                       void *condition_handler_state) {
  /*
    Clean up parse- and item trees in case this function was called before for
    the same THD.
  */
  if (thd->lex->is_lex_started) {
    thd->end_statement();
    thd->cleanup_after_query();
  }

  lex_start(thd);

  if (alloc_query(thd, query.str, query.length))
    return 1;  // Fatal error flag set

  Parser_state parser_state;
  if (parser_state.init(thd, query.str, query.length)) return 1;

  parser_state.m_input.m_compute_digest = true;
  thd->m_digest = &thd->m_digest_state;
  thd->m_digest->reset(thd->m_token_array, max_digest_length);

  if (is_prepared) {
    parser_state.m_lip.stmt_prepare_mode = true;
    parser_state.m_lip.multi_statements = false;
    thd->lex->context_analysis_only |= CONTEXT_ANALYSIS_ONLY_PREPARE;
  }

  Plugin_error_handler error_handler(thd, handle_condition,
                                     condition_handler_state);

  int parse_status = parse_sql(thd, &parser_state, NULL);

  /*
    Handled conditions are thrown away at this point - they are supposedly
    handled by handle_condition. If there was no handler supplied, the
    diagnostics area is not touched. It will contain any errors thrown by the
    parser.
  */
  if (handle_condition != NULL) {
    thd->get_stmt_da()->reset_diagnostics_area();
    thd->get_stmt_da()->reset_condition_info(thd);
  }

  return parse_status;
}

int mysql_parser_get_statement_type(MYSQL_THD thd) {
  LEX *lex = thd->lex;
  switch (lex->sql_command) {
    case SQLCOM_SELECT:
      return STATEMENT_TYPE_SELECT;
    case SQLCOM_UPDATE:  // Fall through
    case SQLCOM_UPDATE_MULTI:
      return STATEMENT_TYPE_UPDATE;
    case SQLCOM_INSERT:  // Fall through
    case SQLCOM_INSERT_SELECT:
      return STATEMENT_TYPE_INSERT;
    case SQLCOM_REPLACE:  // Fall through
    case SQLCOM_REPLACE_SELECT:
      return STATEMENT_TYPE_REPLACE;
    case SQLCOM_DELETE:  // Fall through
    case SQLCOM_DELETE_MULTI:
      return STATEMENT_TYPE_DELETE;
    default:
      return STATEMENT_TYPE_OTHER;
  }
}

int mysql_parser_get_statement_digest(MYSQL_THD thd, uchar *digest) {
  static_assert(PARSER_SERVICE_DIGEST_LENGTH == DIGEST_HASH_SIZE,
                "If you change the digest hash, PARSER_SERVICE_DIGEST_LENGTH "
                "needs to adjust");

  if (thd->m_digest == NULL) return true;
  compute_digest_hash(&thd->m_digest->m_digest_storage, digest);
  return false;
}

int mysql_parser_get_number_params(MYSQL_THD thd) {
  return thd->lex->param_list.elements;
}

int mysql_parser_extract_prepared_params(MYSQL_THD thd, int *positions) {
  LEX *lex = thd->lex;
  List_iterator_fast<Item_param> it(lex->param_list);
  for (uint i = 0; i < lex->param_list.elements; i++)
    positions[i] = it++->pos_in_query;
  return lex->param_list.elements;
}

int mysql_parser_visit_tree(MYSQL_THD thd, parse_node_visit_function processor,
                            unsigned char *arg) {
  Service_visitor visitor(processor, arg);
  return thd->lex->accept(&visitor);
}

MYSQL_LEX_STRING mysql_parser_item_string(MYSQL_ITEM item) {
  String str;
  static_cast<Item *>(item)->print(mysql_parser_current_session(), &str,
                                   QT_ORDINARY);
  MYSQL_LEX_STRING res = {new char[str.length()], 0};
  if (res.str != NULL) {
    res.length = str.length();
    std::copy(str.ptr(), str.ptr() + str.length(), res.str);
  }
  return res;
}

void mysql_parser_free_string(MYSQL_LEX_STRING string) { delete[] string.str; }

MYSQL_LEX_STRING mysql_parser_get_query(MYSQL_THD thd) {
<<<<<<< HEAD
  MYSQL_LEX_STRING str = {(char *)thd->query().str, thd->query().length};
=======
  MYSQL_LEX_STRING str = {const_cast<char *>(thd->query().str),
                          thd->query().length};
>>>>>>> 4869291f
  return str;
}

MYSQL_LEX_STRING mysql_parser_get_normalized_query(MYSQL_THD thd) {
  String normalized_query = thd->normalized_query();
<<<<<<< HEAD

  MYSQL_LEX_STRING str = {const_cast<char *>(normalized_query.ptr()),
                          normalized_query.length()};
  return str;
=======
  return normalized_query.lex_string();
>>>>>>> 4869291f
}<|MERGE_RESOLUTION|>--- conflicted
+++ resolved
@@ -1,8 +1,4 @@
-<<<<<<< HEAD
-/*  Copyright (c) 2015, 2018, Oracle and/or its affiliates. All rights reserved.
-=======
 /*  Copyright (c) 2015, 2019, Oracle and/or its affiliates. All rights reserved.
->>>>>>> 4869291f
 
     This program is free software; you can redistribute it and/or modify
     it under the terms of the GNU General Public License, version 2.0,
@@ -348,23 +344,12 @@
 void mysql_parser_free_string(MYSQL_LEX_STRING string) { delete[] string.str; }
 
 MYSQL_LEX_STRING mysql_parser_get_query(MYSQL_THD thd) {
-<<<<<<< HEAD
-  MYSQL_LEX_STRING str = {(char *)thd->query().str, thd->query().length};
-=======
   MYSQL_LEX_STRING str = {const_cast<char *>(thd->query().str),
                           thd->query().length};
->>>>>>> 4869291f
   return str;
 }
 
 MYSQL_LEX_STRING mysql_parser_get_normalized_query(MYSQL_THD thd) {
   String normalized_query = thd->normalized_query();
-<<<<<<< HEAD
-
-  MYSQL_LEX_STRING str = {const_cast<char *>(normalized_query.ptr()),
-                          normalized_query.length()};
-  return str;
-=======
   return normalized_query.lex_string();
->>>>>>> 4869291f
 }