/*
   Copyright (c) 2000, 2023, Oracle and/or its affiliates.

   This program is free software; you can redistribute it and/or modify
   it under the terms of the GNU General Public License, version 2.0,
   as published by the Free Software Foundation.

   This program is also distributed with certain software (including
   but not limited to OpenSSL) that is licensed under separate terms,
   as designated in a particular file or component or in included license
   documentation.  The authors of MySQL hereby grant you an additional
   permission to link the program and your derivative works with the
   separately licensed software that they have included with MySQL.

   This program is distributed in the hope that it will be useful,
   but WITHOUT ANY WARRANTY; without even the implied warranty of
   MERCHANTABILITY or FITNESS FOR A PARTICULAR PURPOSE.  See the
   GNU General Public License, version 2.0, for more details.

   You should have received a copy of the GNU General Public License
   along with this program; if not, write to the Free Software
   Foundation, Inc., 51 Franklin St, Fifth Floor, Boston, MA 02110-1301  USA */

#include "sql/item.h"

#include "integer_digits.h"
#include "my_compiler.h"
#include "my_config.h"

#include <stdio.h>
#ifdef HAVE_SYS_TIME_H
#include <sys/time.h>
#endif
#include <stddef.h>
#include <algorithm>
#include <optional>
#include <utility>

#include "decimal.h"
#include "dig_vec.h"
#include "float.h"
#include "limits.h"
#include "m_string.h"
#include "my_alloc.h"
#include "my_dbug.h"
#include "my_inttypes.h"
#include "my_macros.h"
#include "myisampack.h"  // mi_int8store
#include "mysql.h"       // IS_NUM
#include "mysql/strings/dtoa.h"
#include "mysql/strings/m_ctype.h"
#include "mysql/strings/my_strtoll10.h"
#include "mysql_time.h"
#include "nulls.h"
#include "sql-common/json_dom.h"  // Json_wrapper
#include "sql/aggregate_check.h"  // Distinct_check
#include "sql/auth/auth_acls.h"
#include "sql/auth/auth_common.h"  // get_column_grant
#include "sql/auth/sql_security_ctx.h"
#include "sql/current_thd.h"
#include "sql/derror.h"         // ER_THD
#include "sql/error_handler.h"  // Internal_error_handler
#include "sql/gis/srid.h"
#include "sql/item_cmpfunc.h"    // COND_EQUAL
#include "sql/item_create.h"     // create_temporal_literal
#include "sql/item_func.h"       // item_func_sleep_init
#include "sql/item_json_func.h"  // json_value
#include "sql/item_row.h"
#include "sql/item_strfunc.h"  // Item_func_conv_charset
#include "sql/item_subselect.h"
#include "sql/item_sum.h"  // Item_sum
#include "sql/key.h"
#include "sql/log_event.h"  // append_query_string
#include "sql/mysqld.h"     // lower_case_table_names files_charset_info
#include "sql/opt_explain_format.h"
#include "sql/protocol.h"
#include "sql/query_options.h"
#include "sql/select_lex_visitor.h"
#include "sql/sp.h"           // sp_map_item_type
#include "sql/sp_rcontext.h"  // sp_rcontext
#include "sql/sql_base.h"     // view_ref_found
#include "sql/sql_bitmap.h"
#include "sql/sql_class.h"    // THD
#include "sql/sql_derived.h"  // Condition_pushdown
#include "sql/sql_error.h"
#include "sql/sql_executor.h"
#include "sql/sql_lex.h"
#include "sql/sql_list.h"
#include "sql/sql_show.h"  // append_identifier
#include "sql/sql_time.h"  // Date_time_format
#include "sql/sql_view.h"  // VIEW_ANY_ACL
#include "sql/system_variables.h"
#include "sql/thd_raii.h"
#include "sql/tztime.h"  // my_tz_UTC
#include "string_with_len.h"
#include "strmake.h"
#include "strxmov.h"
#include "template_utils.h"
#include "typelib.h"
#include "unsafe_string_append.h"
using std::max;
using std::min;
using std::string;

const String my_null_string("NULL", 4, default_charset_info);

/**
  Alias from select list can be referenced only from ORDER BY (SQL Standard) or
  from HAVING, GROUP BY, QUALIFY and a subquery in the select list (MySQL
  extension).

  We don't allow it be referenced from the SELECT list, with one exception:
  it's accepted if nested in a subquery, which is inconsistent but necessary
  as our users have shown to rely on this workaround.
*/
static inline bool select_alias_referencable(enum_parsing_context place) {
  return (place == CTX_SELECT_LIST || place == CTX_GROUP_BY ||
          place == CTX_HAVING || place == CTX_QUALIFY || place == CTX_ORDER_BY);
}

Type_properties::Type_properties(Item &item)
    : m_type(item.data_type()),
      m_unsigned_flag(item.unsigned_flag),
      m_max_length(item.max_length),
      m_collation(item.collation) {}

static enum_field_types real_data_type(Item *item);

void CostOfItem::ComputeInternal(const Item &root) {
  assert(!m_computed);

  WalkItem(&root, enum_walk::POSTFIX, [this](const Item *item) {
    item->compute_cost(this);
    return false;
  });

  m_computed = true;
}

/*****************************************************************************
** Item functions
*****************************************************************************/

/**
  Init all special items.
*/

void item_init(void) {
  item_func_sleep_init();
  uuid_short_init();
}

Item::Item()
    : super(POS()),
      next_free(nullptr),
      str_value(),
      collation(&my_charset_bin, DERIVATION_COERCIBLE),
      item_name(),
      orig_name(),
      max_length(0),
      marker(MARKER_NONE),
      cmp_context(INVALID_RESULT),
      is_parser_item(false),
      m_data_type(MYSQL_TYPE_INVALID),
      fixed(false),
      decimals(0),
      m_nullable(false),
      null_value(false),
      unsigned_flag(false),
      m_is_window_function(false),
      m_accum_properties(0) {
#ifndef NDEBUG
  contextualized = true;
#endif  // NDEBUG

  // Put item into global list so that we can free all items at end
  current_thd->add_item(this);
}

Item::Item(THD *thd, const Item *item)
    : super(POS()),
      next_free(nullptr),
      str_value(item->str_value),
      collation(item->collation),
      item_name(item->item_name),
      orig_name(item->orig_name),
      max_length(item->max_length),
      marker(MARKER_NONE),
      cmp_context(item->cmp_context),
      is_parser_item(false),
      m_data_type(item->data_type()),
      fixed(item->fixed),
      decimals(item->decimals),
      m_nullable(item->m_nullable),
      null_value(item->null_value),
      unsigned_flag(item->unsigned_flag),
      m_is_window_function(item->m_is_window_function),
      m_accum_properties(item->m_accum_properties) {
#ifndef NDEBUG
  assert(item->contextualized);
  contextualized = true;
#endif  // NDEBUG

  // Add item to global list
  thd->add_item(this);
}

Item::Item(const POS &pos)
    : super(pos),
      next_free(nullptr),
      str_value(),
      collation(&my_charset_bin, DERIVATION_COERCIBLE),
      item_name(),
      orig_name(),
      max_length(0),
      marker(MARKER_NONE),
      cmp_context(INVALID_RESULT),
      is_parser_item(true),
      m_data_type(MYSQL_TYPE_INVALID),
      fixed(false),
      decimals(0),
      m_nullable(false),
      null_value(false),
      unsigned_flag(false),
      m_is_window_function(false),
      m_accum_properties(0) {}

bool Item::may_eval_const_item(const THD *thd) const {
  return !thd->lex->is_view_context_analysis() || basic_const_item();
}

/**
  @todo
    Make this functions class dependent
*/

bool Item::val_bool() {
  switch (result_type()) {
    case INT_RESULT:
      return val_int() != 0;
    case DECIMAL_RESULT: {
      my_decimal decimal_value;
      my_decimal *val = val_decimal(&decimal_value);
      if (val) return !my_decimal_is_zero(val);
      return false;
    }
    case REAL_RESULT:
    case STRING_RESULT:
      return val_real() != 0.0;
    case ROW_RESULT:
    default:
      assert(0);
      return false;  // Wrong (but safe)
  }
}

/*
  For the items which don't have its own fast val_str_ascii()
  implementation we provide a generic slower version,
  which converts from the Item character set to ASCII.
  For better performance conversion happens only in
  case of a "tricky" Item character set (e.g. UCS2).
  Normally conversion does not happen.
*/
String *Item::val_str_ascii(String *str) {
  assert(str != &str_value);

  uint errors;
  String *res = val_str(&str_value);
  if (!res) return nullptr;

  if (my_charset_is_ascii_based(res->charset()))
    str = res;
  else {
    if ((null_value = str->copy(res->ptr(), res->length(), collation.collation,
                                &my_charset_latin1, &errors)))
      return nullptr;
  }
  return str;
}

String *Item::val_string_from_real(String *str) {
  const double nr = val_real();
  if (null_value) return nullptr; /* purecov: inspected */

  char buffer[FLOATING_POINT_BUFFER];
  size_t len;
  if (data_type() == MYSQL_TYPE_FLOAT) {
    len = my_gcvt(nr, MY_GCVT_ARG_FLOAT, MAX_FLOAT_STR_LENGTH, buffer,
                  /*error=*/nullptr);
  } else {
    len = my_gcvt(nr, MY_GCVT_ARG_DOUBLE, MAX_DOUBLE_STR_LENGTH, buffer,
                  /*error=*/nullptr);
  }

  uint dummy_errors;
  if (str->copy(buffer, len, &my_charset_numeric, collation.collation,
                &dummy_errors)) {
    return error_str();
  }

  return str;
}

String *Item::val_string_from_int(String *str) {
  const longlong nr = val_int();
  if (null_value) return nullptr;
  str->set_int(nr, unsigned_flag, &my_charset_bin);
  return str;
}

String *Item::val_string_from_decimal(String *str) {
  my_decimal dec_buf, *dec = val_decimal(&dec_buf);
  if (null_value) return error_str();
  my_decimal_round(E_DEC_FATAL_ERROR, dec, decimals, false, &dec_buf);
  my_decimal2string(E_DEC_FATAL_ERROR, &dec_buf, str);
  return str;
}

String *Item::val_string_from_datetime(String *str) {
  assert(fixed);
  MYSQL_TIME ltime;
  if (get_date(&ltime, TIME_FUZZY_DATE) ||
      (null_value = str->alloc(MAX_DATE_STRING_REP_LENGTH)))
    return error_str();
  make_datetime((Date_time_format *)nullptr, &ltime, str, decimals);
  return str;
}

String *Item::val_string_from_date(String *str) {
  assert(fixed);
  MYSQL_TIME ltime;
  if (get_date(&ltime, TIME_FUZZY_DATE) ||
      (null_value = str->alloc(MAX_DATE_STRING_REP_LENGTH)))
    return error_str();
  make_date((Date_time_format *)nullptr, &ltime, str);
  return str;
}

String *Item::val_string_from_time(String *str) {
  assert(fixed);
  MYSQL_TIME ltime;
  if (get_time(&ltime) || (null_value = str->alloc(MAX_DATE_STRING_REP_LENGTH)))
    return error_str();
  make_time((Date_time_format *)nullptr, &ltime, str, decimals);
  return str;
}

my_decimal *Item::val_decimal_from_real(my_decimal *decimal_value) {
  DBUG_TRACE;
  const double nr = val_real();
  if (null_value) return nullptr;
  double2my_decimal(E_DEC_FATAL_ERROR, nr, decimal_value);
  return decimal_value;
}

my_decimal *Item::val_decimal_from_int(my_decimal *decimal_value) {
  const longlong nr = val_int();
  if (null_value) return nullptr;
  int2my_decimal(E_DEC_FATAL_ERROR, nr, unsigned_flag, decimal_value);
  return decimal_value;
}

my_decimal *Item::val_decimal_from_string(my_decimal *decimal_value) {
  String *res;

  if (!(res = val_str(&str_value))) return nullptr;

  if (str2my_decimal(E_DEC_FATAL_ERROR & ~E_DEC_BAD_NUM, res->ptr(),
                     res->length(), res->charset(), decimal_value)) {
    /*
      The EC_BAD_NUM message is awkward that's why we didn't let
      str2my_decimal() send it above. We unconditionally send:
    */
    const ErrConvString err(res);
    push_warning_printf(
        current_thd, Sql_condition::SL_WARNING, ER_TRUNCATED_WRONG_VALUE,
        ER_THD(current_thd, ER_TRUNCATED_WRONG_VALUE), "DECIMAL", err.ptr());
  }
  return decimal_value;
}

my_decimal *Item::val_decimal_from_date(my_decimal *decimal_value) {
  assert(fixed);
  MYSQL_TIME ltime;
  if (get_date(&ltime, TIME_FUZZY_DATE)) {
    return error_decimal(decimal_value);
  }
  return date2my_decimal(&ltime, decimal_value);
}

my_decimal *Item::val_decimal_from_time(my_decimal *decimal_value) {
  assert(fixed);
  MYSQL_TIME ltime;
  if (get_time(&ltime)) {
    return error_decimal(decimal_value);
  }
  return date2my_decimal(&ltime, decimal_value);
}

longlong Item::val_time_temporal() {
  MYSQL_TIME ltime;
  if ((null_value = get_time(&ltime))) return 0;
  return TIME_to_longlong_time_packed(ltime);
}

longlong Item::val_date_temporal() {
  MYSQL_TIME ltime;
  const sql_mode_t mode = current_thd->variables.sql_mode;
  const my_time_flags_t flags =
      TIME_FUZZY_DATE | (mode & MODE_INVALID_DATES ? TIME_INVALID_DATES : 0) |
      (mode & MODE_NO_ZERO_IN_DATE ? TIME_NO_ZERO_IN_DATE : 0) |
      (mode & MODE_NO_ZERO_DATE ? TIME_NO_ZERO_DATE : 0);
  if (get_date(&ltime, flags)) return error_int();
  return TIME_to_longlong_datetime_packed(ltime);
}

// TS-TODO: split into separate methods?
longlong Item::val_temporal_with_round(enum_field_types type, uint8 dec) {
  longlong nr = val_temporal_by_field_type();
  const longlong diff =
      my_time_fraction_remainder(my_packed_time_get_frac_part(nr), dec);
  const longlong abs_diff = diff > 0 ? diff : -diff;
  if (abs_diff * 2 >= (int)log_10_int[DATETIME_MAX_DECIMALS - dec]) {
    /* Needs rounding */
    switch (type) {
      case MYSQL_TYPE_TIME: {
        MYSQL_TIME ltime;
        TIME_from_longlong_time_packed(&ltime, nr);
        return my_time_adjust_frac(&ltime, dec,
                                   current_thd->is_fsp_truncate_mode())
                   ? 0
                   : TIME_to_longlong_time_packed(ltime);
      }
      case MYSQL_TYPE_TIMESTAMP:
      case MYSQL_TYPE_DATETIME: {
        MYSQL_TIME ltime;
        int warnings = 0;
        TIME_from_longlong_datetime_packed(&ltime, nr);
        return propagate_datetime_overflow(
                   current_thd, &warnings,
                   my_datetime_adjust_frac(&ltime, dec, &warnings,
                                           current_thd->is_fsp_truncate_mode()))
                   ? 0
                   : TIME_to_longlong_datetime_packed(ltime);
        return nr;
      }
      default:
        assert(0);
        break;
    }
  }
  /* Does not need rounding, do simple truncation. */
  nr -= diff;
  return nr;
}

double Item::val_real_from_decimal() {
  /* Note that fix_fields may not be called for Item_avg_field items */
  double result;
  my_decimal value_buff, *dec_val = val_decimal(&value_buff);
  if (null_value) return 0.0;
  my_decimal2double(E_DEC_FATAL_ERROR, dec_val, &result);
  return result;
}

double Item::val_real_from_string() {
  assert(fixed);
  StringBuffer<STRING_BUFFER_USUAL_SIZE> tmp;
  const String *res = val_str(&tmp);
  if (res == nullptr) return 0.0;
  return double_from_string_with_check(res->charset(), res->ptr(),
                                       res->ptr() + res->length());
}

longlong Item::val_int_from_decimal() {
  /* Note that fix_fields may not be called for Item_avg_field items */
  longlong result;
  my_decimal value, *dec_val = val_decimal(&value);
  if (null_value) return 0;
  my_decimal2int(E_DEC_FATAL_ERROR, dec_val, unsigned_flag, &result);
  return result;
}

longlong Item::val_int_from_time() {
  assert(fixed);
  MYSQL_TIME ltime;
  ulonglong value = 0;
  if (get_time(&ltime)) return 0LL;

  if (current_thd->is_fsp_truncate_mode())
    value = TIME_to_ulonglong_time(ltime);
  else
    value = TIME_to_ulonglong_time_round(ltime);

  return (ltime.neg ? -1 : 1) * value;
}

longlong Item::val_int_from_date() {
  assert(fixed);
  MYSQL_TIME ltime;
  return get_date(&ltime, TIME_FUZZY_DATE)
             ? 0LL
             : (longlong)TIME_to_ulonglong_date(ltime);
}

longlong Item::val_int_from_datetime() {
  assert(fixed);
  MYSQL_TIME ltime;
  if (get_date(&ltime, TIME_FUZZY_DATE)) return 0LL;

  if (current_thd->is_fsp_truncate_mode())
    return TIME_to_ulonglong_datetime(ltime);
  else {
    return propagate_datetime_overflow(current_thd, [&](int *warnings) {
      return TIME_to_ulonglong_datetime_round(ltime, warnings);
    });
  }
}

longlong Item::val_int_from_string() {
  assert(fixed);
  StringBuffer<MY_INT64_NUM_DECIMAL_DIGITS + 1> tmp;
  const String *res = val_str(&tmp);
  if (res == nullptr) return 0;
  return longlong_from_string_with_check(
      res->charset(), res->ptr(), res->ptr() + res->length(), unsigned_flag);
}

type_conversion_status Item::save_time_in_field(Field *field) {
  MYSQL_TIME ltime;
  if (get_time(&ltime)) return set_field_to_null_with_conversions(field, false);
  field->set_notnull();
  return field->store_time(&ltime, decimals);
}

type_conversion_status Item::save_date_in_field(Field *field) {
  MYSQL_TIME ltime;
  my_time_flags_t flags = TIME_FUZZY_DATE;
  const sql_mode_t mode = current_thd->variables.sql_mode;
  if (mode & MODE_INVALID_DATES) flags |= TIME_INVALID_DATES;
  if (get_date(&ltime, flags))
    return set_field_to_null_with_conversions(field, false);
  field->set_notnull();
  return field->store_time(&ltime, decimals);
}

/*
  Store the string value in field directly

  SYNOPSIS
    Item::save_str_value_in_field()
    field   a pointer to field where to store
    result  the pointer to the string value to be stored

  DESCRIPTION
    The method is used by Item_*::save_in_field_inner() implementations
    when we don't need to calculate the value to store
    See Item_string::save_in_field_inner() implementation for example

  IMPLEMENTATION
    Check if the Item is null and stores the NULL or the
    result value in the field accordingly.

  RETURN
    Nonzero value if error
*/

type_conversion_status Item::save_str_value_in_field(Field *field,
                                                     String *result) {
  if (null_value) return set_field_to_null(field);

  field->set_notnull();
  return field->store(result->ptr(), result->length(), collation.collation);
}

/**
  Aggregates data types from array of items into current item

  @param name   name of function that performs type aggregation
  @param items  array of items to aggregate the type from
  @param count  number of items to aggregate

  @returns false on success, true on error

  This function aggregates all type information from the array of items.
  Found type is supposed to be used later as the result data type
  of a multi-argument function.
  Aggregation itself is performed partially by the Field::field_type_merge()
  function.

  The function is used when resolving the result type of
  - expressions from set operations UNION, INTERSECT and EXCEPT.
  - functions CASE, COALESCE, IF, IFNULL and NULLIF.
  - functions LEAST and GREATEST.
  - LEAD and LAG.
*/

bool Item::aggregate_type(const char *name, Item **items, uint count) {
  uint itemno = 0;

  while (itemno < count && items[itemno]->data_type() == MYSQL_TYPE_NULL)
    itemno++;

  if (itemno == count) {  // All items have NULL type, consolidated type is NULL
    set_data_type_null();
    return false;
  }

  assert(items[itemno]->result_type() != ROW_RESULT);

  enum_field_types new_type = real_data_type(items[itemno]);
  uint32 new_length = items[itemno]->max_length;
  bool new_unsigned = items[itemno]->unsigned_flag;
  bool mixed_signs = false;

  // Aggregate the resulting data type and calculate properties for integers
  for (itemno = itemno + 1; itemno < count; itemno++) {
    // Do not aggregate items with NULL type
    if (items[itemno]->data_type() == MYSQL_TYPE_NULL) continue;
    assert(items[itemno]->result_type() != ROW_RESULT);
    new_type = Field::field_type_merge(new_type, real_data_type(items[itemno]));
    mixed_signs |= (new_unsigned != items[itemno]->unsigned_flag);
    new_length = max<uint32>(new_length, items[itemno]->max_length);
  }
  if (mixed_signs && is_integer_type(new_type)) {
    bool bump_range = false;
    new_unsigned = false;
    for (uint i = 0; i < count; i++)
      bump_range |= (items[i]->unsigned_flag &&
                     (items[i]->data_type() == new_type ||
                      items[i]->data_type() == MYSQL_TYPE_BIT));
    if (bump_range) {
      switch (new_type) {
        case MYSQL_TYPE_TINY:
          new_type = MYSQL_TYPE_SHORT;
          break;
        case MYSQL_TYPE_SHORT:
          new_type = MYSQL_TYPE_INT24;
          break;
        case MYSQL_TYPE_INT24:
          new_type = MYSQL_TYPE_LONG;
          break;
        case MYSQL_TYPE_LONG:
          new_type = MYSQL_TYPE_LONGLONG;
          break;
        case MYSQL_TYPE_LONGLONG:
          new_type = MYSQL_TYPE_NEWDECIMAL;
          break;
        default:
          break;
      }
    }
  }

  // Operate on "new" types only
  new_type = real_type_to_type(new_type);

  // Calculate remaining type properties and set complete data type
  switch (new_type) {
    case MYSQL_TYPE_NULL:
      set_data_type_null();
      break;

    case MYSQL_TYPE_BOOL:
      set_data_type_bool();
      break;

    case MYSQL_TYPE_TINY:
    case MYSQL_TYPE_SHORT:
    case MYSQL_TYPE_INT24:
    case MYSQL_TYPE_LONG:
    case MYSQL_TYPE_LONGLONG:
      set_data_type_int(new_type, new_unsigned, new_length);
      break;

    case MYSQL_TYPE_NEWDECIMAL:
      aggregate_decimal_properties(items, count);
      break;

    case MYSQL_TYPE_FLOAT:
    case MYSQL_TYPE_DOUBLE:
      aggregate_float_properties(new_type, items, count);
      break;

    case MYSQL_TYPE_DATE:
      set_data_type_date();
      break;

    case MYSQL_TYPE_TIME: {
      uint8 fsp = 0;
      for (uint i = 0; i < count; i++) {
        fsp = max(fsp, items[i]->decimals);
      }
      set_data_type_time(fsp);
      break;
    }
    case MYSQL_TYPE_DATETIME: {
      uint8 fsp = 0;
      for (uint i = 0; i < count; i++) {
        fsp = max(fsp, items[i]->decimals);
      }
      set_data_type_datetime(fsp);
      break;
    }
    case MYSQL_TYPE_TIMESTAMP: {
      uint8 fsp = 0;
      for (uint i = 0; i < count; i++) {
        fsp = max(fsp, items[i]->decimals);
      }
      set_data_type_timestamp(fsp);
      break;
    }
    case MYSQL_TYPE_YEAR:
      set_data_type_year();
      break;

    case MYSQL_TYPE_BIT:
      aggregate_bit_properties(items, count);
      break;

    case MYSQL_TYPE_GEOMETRY: {
      set_data_type_geometry();
      // @note: We do not set any geometry subtype here
      break;
    }
    case MYSQL_TYPE_JSON:
      set_data_type_json();
      break;

    case MYSQL_TYPE_STRING:
    case MYSQL_TYPE_VARCHAR:
    case MYSQL_TYPE_TINY_BLOB:
    case MYSQL_TYPE_BLOB:
    case MYSQL_TYPE_MEDIUM_BLOB:
    case MYSQL_TYPE_LONG_BLOB:
    case MYSQL_TYPE_SET:
    case MYSQL_TYPE_ENUM:
      if (aggregate_string_properties(new_type, name, items, count))
        return true;
      break;

    default:
      assert(false);
      set_data_type(new_type);
      break;
  }

  assert(data_type() != MYSQL_TYPE_INVALID);
  return false;
}

bool Item::do_itemize(Parse_context *pc, Item **res) {
  if (skip_itemize(res)) return false;
  if (super::do_contextualize(pc)) return true;

  // Add item to global list
  pc->thd->add_item(this);
  /*
    Item constructor can be called during execution other then SQL_COM
    command => we should check pc->select on zero
  */
  if (pc->select) {
    const enum_parsing_context place = pc->select->parsing_place;
<<<<<<< HEAD
    if (place == CTX_SELECT_LIST || place == CTX_HAVING)
=======
    if (place == CTX_SELECT_LIST || place == CTX_HAVING ||
        place == CTX_QUALIFY || place == CTX_ORDER_BY) {
>>>>>>> 824e2b40
      pc->select->select_n_having_items++;
    }
  }
  return false;
}

uint Item::decimal_precision() const {
  const Item_result restype = result_type();
  constexpr const uint DATE_INT_DIGITS{8};      /* YYYYMMDD       */
  constexpr const uint TIME_INT_DIGITS{7};      /* hhhmmss        */
  constexpr const uint DATETIME_INT_DIGITS{14}; /* YYYYMMDDhhmmss */

  if ((restype == DECIMAL_RESULT) || (restype == INT_RESULT)) {
    const uint prec = my_decimal_length_to_precision(max_char_length(),
                                                     decimals, unsigned_flag);
    return max<uint>(1, min<uint>(prec, DECIMAL_MAX_PRECISION));
  }
  switch (data_type()) {
    case MYSQL_TYPE_TIME:
      return decimals + TIME_INT_DIGITS;
    case MYSQL_TYPE_DATETIME:
    case MYSQL_TYPE_TIMESTAMP:
      return decimals + DATETIME_INT_DIGITS;
    case MYSQL_TYPE_DATE:
      return decimals + DATE_INT_DIGITS;
    default:
      break;
  }
  return min<uint>(max_char_length(), DECIMAL_MAX_PRECISION);
}

uint Item::time_precision() {
  if (!current_thd->lex->is_view_context_analysis() && const_item() &&
      result_type() == STRING_RESULT && !is_temporal()) {
    MYSQL_TIME ltime;
    String buf, *tmp;
    MYSQL_TIME_STATUS status;
    assert(fixed);
    // Nanosecond rounding is not needed, for performance purposes
    if ((tmp = val_str(&buf)) &&
        str_to_time(tmp, &ltime, TIME_FRAC_TRUNCATE, &status) == 0)
      return min(status.fractional_digits, uint{DATETIME_MAX_DECIMALS});
  }
  return min(decimals, uint8{DATETIME_MAX_DECIMALS});
}

uint Item::datetime_precision() {
  if (!current_thd->lex->is_view_context_analysis() && const_item() &&
      result_type() == STRING_RESULT && !is_temporal()) {
    MYSQL_TIME ltime;
    String buf, *tmp;
    MYSQL_TIME_STATUS status;
    assert(fixed);
    // Nanosecond rounding is not needed, for performance purposes
    if ((tmp = val_str(&buf)) &&
        !propagate_datetime_overflow(
            current_thd, &status.warnings,
            str_to_datetime(tmp, &ltime, TIME_FRAC_TRUNCATE | TIME_FUZZY_DATE,
                            &status)))
      return min(status.fractional_digits, uint{DATETIME_MAX_DECIMALS});
  }
  return min(decimals, uint8{DATETIME_MAX_DECIMALS});
}

void Item::print_item_w_name(const THD *thd, String *str,
                             enum_query_type query_type) const {
  print(thd, str, query_type);

  if (item_name.is_set() && query_type != QT_NORMALIZED_FORMAT) {
    str->append(STRING_WITH_LEN(" AS "));
    append_identifier(thd, str, item_name.ptr(), item_name.length());
  }
}

/**
   @details
   "SELECT (subq) GROUP BY (same_subq)" confuses ONLY_FULL_GROUP_BY (it does
   not see that both subqueries are the same, raises an error).
   To avoid hitting this problem, if the original query was:
   "SELECT expression AS x GROUP BY x", we print "GROUP BY x", not
   "GROUP BY expression". Same for ORDER BY.
   This has practical importance for views created as
   "CREATE VIEW v SELECT (subq) AS x GROUP BY x"
   (print_order() is used to write the view's definition in the frm file).
   We make one exception: if the view is merge-able, its ORDER clause will be
   merged into the parent query's. If an identifier in the merged ORDER clause
   is allowed to be either an alias or an expression of the view's underlying
   tables, resolution is difficult: it may be to be found in the underlying
   tables of the view, or in the SELECT list of the view; unlike other ORDER
   elements directly originating from the parent query.
   To avoid this problem, if the view is merge-able, we print the
   expression. This does not cause problems with only_full_group_by, because a
   merge-able view never has GROUP BY. @see mysql_register_view().
*/
void Item::print_for_order(const THD *thd, String *str,
                           enum_query_type query_type,
                           const char *used_alias) const {
  if ((query_type & QT_NORMALIZED_FORMAT) != 0)
    str->append("?");
  else if (used_alias != nullptr) {
    // In the clause, user has referenced expression using an alias; we use it
    append_identifier(thd, str, used_alias, strlen(used_alias));
  } else {
    if (type() == Item::INT_ITEM && basic_const_item()) {
      /*
        "ORDER BY N" means "order by the N-th element". To avoid such
        interpretation we write "ORDER BY ''", which is equivalent.
      */
      str->append("''");
    } else
      print(thd, str, query_type);
  }
}

bool Item::visitor_processor(uchar *arg) {
  Select_lex_visitor *visitor = pointer_cast<Select_lex_visitor *>(arg);
  return visitor->visit(this);
}

/**
  rename item (used for views, cleanup() return original name).

  @param new_name	new name of item;
*/

void Item::rename(char *new_name) {
  /*
    we can compare pointers to names here, because if name was not changed,
    pointer will be same
  */
  if (!orig_name.is_set() && new_name != item_name.ptr()) orig_name = item_name;
  item_name.set(new_name);
}

Item *Item::transform(Item_transformer transformer, uchar *arg) {
  return (this->*transformer)(arg);
}

bool Item_ident::do_itemize(Parse_context *pc, Item **res) {
  if (skip_itemize(res)) return false;
  if (super::do_itemize(pc, res)) return true;
  context = pc->thd->lex->current_context();
  return false;
}

bool Item::check_function_as_value_generator(uchar *checker_args) {
  Check_function_as_value_generator_parameters *func_arg =
      pointer_cast<Check_function_as_value_generator_parameters *>(
          checker_args);
  Item_func *func_item = nullptr;
  if (type() == Item::FUNC_ITEM &&
      ((func_item = down_cast<Item_func *>(this)))) {
    func_arg->banned_function_name = func_item->func_name();
  }
  func_arg->err_code = func_arg->get_unnamed_function_error_code();
  return true;
}

bool Item_ident::update_depended_from(uchar *arg) {
  auto *info = pointer_cast<Item_ident::Depended_change *>(arg);
  if (depended_from == info->old_depended_from)
    depended_from = info->new_depended_from;
  return false;
}

/**
  Store the pointer to this item field into a list if not already there.

  The method is used by Item::walk to collect all unique Item_field objects
  from a tree of Items into a set of items represented as a list.

  Item_cond::walk() and Item_func::walk() stop the evaluation of the
  processor function for its arguments once the processor returns
  true.Therefore in order to force this method being called for all item
  arguments in a condition the method must return false.

  @param arg  pointer to a mem_root_deque<Item_field *>

  @return
    false to force the evaluation of collect_item_field_processor
    for the subsequent items.
*/

bool Item_field::collect_item_field_processor(uchar *arg) {
  DBUG_TRACE;
  DBUG_PRINT("info", ("%s", field_name ? field_name : "noname"));
  mem_root_deque<Item_field *> *item_list =
      reinterpret_cast<mem_root_deque<Item_field *> *>(arg);
  for (Item_field *curr_item : *item_list) {
    if (curr_item->eq(this, true)) return false; /* Already in the set. */
  }
  item_list->push_back(this);
  return false;
}

/**
   When collecting information about columns when transforming correlated
   scalar subqueries using derived tables, we need to decide which duplicates,
   if any, to retain:
   - Local columns are collected once, duplicates are ignored.
   - All columns that are outer references are included, regardless of being
     duplicates. This is so we can properly reset outer status for all
     occurences, cf. Query_block::decorrelate_derived_scalar_subquery_post
     where we reset Item::depended_from.

   @param arg A pointer to an object of type Collect_item_fields_or_refs,
              a subclass of Item_tree_walker, which holds the already
              collected columns.
   @returns true on error
*/
bool Item_field::collect_item_field_or_ref_processor(uchar *arg) {
  auto *info = pointer_cast<Collect_item_fields_or_refs *>(arg);
  if (info->is_stopped(this)) return false;

  List_iterator<Item> it(*info->m_items);
  Item *already_collected;
  while ((already_collected = it++)) {
    if (is_outer_reference()) {
      if (already_collected == this) return false;
    } else {
      if (already_collected->eq(this, true)) return false;
    }
  }
  info->m_items->push_back(this);
  return false;
}

bool Item_field::collect_item_field_or_view_ref_processor(uchar *arg) {
  auto *info = pointer_cast<Collect_item_fields_or_view_refs *>(arg);
  if (info->is_stopped(this)) return false;

  List_iterator<Item> item_list_it(*info->m_item_fields_or_view_refs);
  Item *curr_item;
  while ((curr_item = item_list_it++)) {
    if (curr_item->eq(this, true)) {
      // We have this field already, so don't insert.  All occurrences must be
      // protected by ANY_VALUE for us to also protect it: one occurrence that
      // is not protected might give ER_MIX_OF_GROUP_FUNC_AND_FIELDS_V2 in
      // strict mode, so we don't want to lose that info during transform by
      // protecting a reference that wasn't protected before, hence '&=' below.
      down_cast<Item_field *>(curr_item)->m_protected_by_any_value &=
          info->m_any_value_level > 0;
      return false; /* Already in the set. */
    }
  }
  m_protected_by_any_value = info->m_any_value_level > 0;
  info->m_item_fields_or_view_refs->push_back(this);
  return false;
}

bool Item_field::add_field_to_set_processor(uchar *arg) {
  DBUG_TRACE;
  DBUG_PRINT("info", ("%s", field->field_name ? field->field_name : "noname"));
  TABLE *table = (TABLE *)arg;
  if (table_ref->table == table)
    bitmap_set_bit(&table->tmp_set, field->field_index());
  return false;
}

bool Item_field::add_field_to_cond_set_processor(uchar *) {
  DBUG_TRACE;
  DBUG_PRINT("info", ("%s", field->field_name ? field->field_name : "noname"));
  bitmap_set_bit(&field->table->cond_set, field->field_index());
  return false;
}

bool Item_field::remove_column_from_bitmap(uchar *argument) {
  MY_BITMAP *bitmap = reinterpret_cast<MY_BITMAP *>(argument);
  bitmap_clear_bit(bitmap, field->field_index());
  return false;
}

/**
  Check if an Item_field references some field from a list of fields.

  Check whether the Item_field represented by 'this' references any
  of the fields in the keyparts passed via 'arg'. Used with the
  method Item::walk() to test whether any keypart in a sequence of
  keyparts is referenced in an expression.

  @param arg   Field being compared, arg must be of type Field

  @retval
    true  if 'this' references the field 'arg'
  @retval
    false otherwise
*/

bool Item_field::find_item_in_field_list_processor(uchar *arg) {
  KEY_PART_INFO *first_non_group_part = *((KEY_PART_INFO **)arg);
  KEY_PART_INFO *last_part = *(((KEY_PART_INFO **)arg) + 1);
  KEY_PART_INFO *cur_part;

  for (cur_part = first_non_group_part; cur_part != last_part; cur_part++) {
    if (field->eq(cur_part->field)) return true;
  }
  return false;
}

bool Item_field::is_valid_for_pushdown(uchar *arg) {
  Condition_pushdown::Derived_table_info *dti =
      pointer_cast<Condition_pushdown::Derived_table_info *>(arg);
  Table_ref *derived_table = dti->m_derived_table;
  if (table_ref == derived_table) {
    assert(field->table == derived_table->table);
    // For set operations, if there is result type mismatch for this
    // expression across query blocks, we do not do condition pushdown
    // as the resulting type for the condition involving such an expression
    // would be different across query blocks.
    // If the expression in the derived table for this column has a subquery
    // or has non-deterministic result or is a trigger field, condition is
    // not pushed down.
    // Expressions having subqueries need a more complicated replacement
    // strategy than the one that currently exists when the condition is
    // moved to derived table.
    // TODO: Lift this limitation.
    // Any condition with expressions having non-deterministic result in the
    // underlying derived table should not be pushed.
    // For ex:
    // select * from (select rand() as a from t1) where a >0.5;
    // Here a > 0.5 if pushed down would result in rand() getting evaluated
    // twice because the query would then be
    // select * from (select rand() as a from t1 where rand() > 0.5) which
    // is not correct.
    // Trigger fields need complicated resolving when we clone a condition
    // having them.
    // Expressions which have system variables in the underlying derived
    // table cannot be pushed as of now because Item_func_get_system_var::print
    // does not print the original expression which leads to an incorrect
    // clone.
    // Constant expressions from a merged derived table (Item_view_ref to a
    // const item) which is on the inner side of an outer join has special
    // handling. However, when such expressions are cloned, they would be
    // cloned as basic constants i.e. view references are stripped off after
    // cloning. This leads to wrong results as the used_tables information
    // (See Item_view_ref::used_tables()) is lost. So we disable condition
    // pushdown if we have such expressions.
    Query_expression *derived_query_expression =
        derived_table->derived_query_expression();
    Item_result result_type = INVALID_RESULT;
    for (Query_block *qb = derived_query_expression->first_query_block();
         qb != nullptr; qb = qb->next_query_block()) {
      Item *item = qb->get_derived_expr(field->field_index());
      if (result_type == INVALID_RESULT) {
        result_type = item->result_type();
      } else if (result_type != item->result_type()) {
        return true;
      }
      if (item->has_subquery() || item->is_non_deterministic()) return true;
      if (WalkItem(item, enum_walk::PREFIX, [](Item *inner_item) {
            if (inner_item->type() == Item::TRIGGER_FIELD_ITEM) {
              return true;
            }
            if (inner_item->type() == Item::FUNC_ITEM &&
                down_cast<Item_func *>(inner_item)->functype() ==
                    Item_func::GSYSVAR_FUNC) {
              return true;
            }
            if (inner_item->type() == Item::REF_ITEM &&
                down_cast<Item_ref *>(inner_item)->ref_type() ==
                    Item_ref::VIEW_REF) {
              Item *ref_item = down_cast<Item_ref *>(inner_item);
              Item *real_item = ref_item->real_item();
              // A const item from a merged derived inner table that
              // is part of an outer join may return NULL values and
              // is hence not const and cannot be pushed down. This is
              // indicated by having the actual field const and the ref
              // item non-const.
              if (real_item->const_item() && !ref_item->const_item()) {
                return true;
              }
            }
            return false;
          }))
        return true;
    }
    return false;
  }
  return true;
}

/**
  Check if this column is found in PARTITION clause of all the window functions.
  Called when checking to see if a condition can be pushed past window functions
  while pushing conditions down to materialized derived tables.

  @param arg derived table

  @retval
  false if this field is part of PARTITION clause of all window functions
  present in the derived table.
  @retval
  true otherwise
*/

bool Item_field::check_column_in_window_functions(uchar *arg) {
  Query_block *query_block = pointer_cast<Query_block *>(arg);
  // Find the expression corresponding to this column in derived table's
  // query block and use that to find in window functions of that
  // query block.
  Item *item = query_block->get_derived_expr(field->field_index());
  bool ret = true;
  List_iterator<Window> li(query_block->m_windows);
  for (Window *w = li++; w != nullptr; w = li++) {
    ret = true;
    for (ORDER *o = w->first_partition_by(); o != nullptr; o = o->next) {
      Item *expr = *(o->item);
      if (expr == item || item->eq(expr, false)) {
        ret = false;
        break;
      }
    }
    if (ret) return ret;
  }
  return ret;
}

/**
  Check if this column is found in GROUP BY.
  Called when checking to see if a condition can be pushed past GROUP BY
  while pushing conditions down to materialized derived tables.

  @param arg derived table

  @retval
  false if this field is not part of GROUP BY.
  @retval
  true otherwise.
*/
bool Item_field::check_column_in_group_by(uchar *arg) {
  Query_block *query_block = pointer_cast<Query_block *>(arg);
  // Find the expression corresponding to this column in the derived
  // table's query block and use that to find in GROUP BY of that
  // query block.
  Item *item = query_block->get_derived_expr(field->field_index());
  for (ORDER *group = query_block->group_list.first; group;
       group = group->next) {
    if (*group->item == item || item->eq(*group->item, false)) return false;
  }
  return true;
}

Item *Item_field::replace_with_derived_expr(uchar *arg) {
  Condition_pushdown::Derived_table_info *dti =
      pointer_cast<Condition_pushdown::Derived_table_info *>(arg);

  // This column's table reference should be same as the derived table from
  // where the replacement is retrieved. If not, it is presumed that the
  // column has already been replaced with derived table expression (Maybe
  // there was an earlier reference to the same column in the condition that
  // is being pushed down). There is no need to do anything in such a case.
  Table_ref *derived_table = dti->m_derived_table;
  if (derived_table != table_ref) return this;
  Query_block *query_block = dti->m_derived_query_block;
  return query_block->clone_expression(
      current_thd, query_block->get_derived_expr(field->field_index()));
}

Item *Item_field::replace_with_derived_expr_ref(uchar *arg) {
  Condition_pushdown::Derived_table_info *dti =
      pointer_cast<Condition_pushdown::Derived_table_info *>(arg);

  // This column's table reference should be same as the derived table from
  // where the replacement is retrieved. If not, it is presumed that the
  // column has already been replaced with derived table expression (Maybe
  // there was an earlier reference to the same column in the condition that
  // is being pushed down). There is no need to do anything in such a case.
  Table_ref *derived_table = dti->m_derived_table;
  if (derived_table != table_ref) return this;
  Query_block *query_block = dti->m_derived_query_block;

  // Get the expression in the derived table and find the right ref item to
  // point to.
  Item *select_item = query_block->get_derived_expr(field->field_index());
  Item **found;
  uint counter;
  enum_resolution_type resolution;
  if (find_item_in_list(current_thd, select_item,
                        query_block->get_fields_list(), &found, &counter,
                        &resolution)) {
    return nullptr;
  }
  // Next line is due to bug#35211828
  if (found == nullptr) counter = 0;
  Item **replace_item = &query_block->base_ref_items[counter];
  Item *new_ref = new Item_ref(&query_block->context, replace_item, nullptr,
                               nullptr, (*replace_item)->item_name.ptr(),
                               resolution == RESOLVED_AGAINST_ALIAS);

  return new_ref;
}

bool Item_field::check_function_as_value_generator(uchar *checker_args) {
  Check_function_as_value_generator_parameters *func_args =
      pointer_cast<Check_function_as_value_generator_parameters *>(
          checker_args);
  // We walk through the Item tree twice to check for disallowed functions;
  // once before resolving is done and once after resolving is done. Before
  // resolving is done, we don't have the field object available, and hence
  // the nullptr check.
  if (field == nullptr) {
    return false;
  }

  const int fld_idx = func_args->col_index;
  assert(fld_idx > -1);

  /*
    Don't allow the GC (or default expression) to refer itself or another GC
    (or default expressions) that is defined after it.
  */
  if ((func_args->source != VGS_CHECK_CONSTRAINT) &&
      (field->is_gcol() ||
       field->has_insert_default_general_value_expression()) &&
      field->field_index() >= fld_idx) {
    func_args->err_code = (func_args->source == VGS_GENERATED_COLUMN)
                              ? ER_GENERATED_COLUMN_NON_PRIOR
                              : ER_DEFAULT_VAL_GENERATED_NON_PRIOR;
    return true;
  }
  /*
    If a generated column, default expression or check constraint depends
    on an auto_increment column:
    - calculation of the generated value is done before write_row(),
    - but the auto_increment value is determined in write_row() by the
    engine.
    So this case is forbidden.
  */
  if (field->is_flag_set(AUTO_INCREMENT_FLAG)) {
    func_args->err_code =
        (func_args->source == VGS_GENERATED_COLUMN)
            ? ER_GENERATED_COLUMN_REF_AUTO_INC
            : (func_args->source == VGS_DEFAULT_EXPRESSION)
                  ? ER_DEFAULT_VAL_GENERATED_REF_AUTO_INC
                  : ER_CHECK_CONSTRAINT_REFERS_AUTO_INCREMENT_COLUMN;
    return true;
  }

  return false;
}

/**
  Check privileges of base table column
*/

bool Item_field::check_column_privileges(uchar *arg) {
  THD *thd = (THD *)arg;

  Internal_error_handler_holder<View_error_handler, Table_ref> view_handler(
      thd, context->view_error_handler, context->view_error_handler_arg);
  if (check_column_grant_in_table_ref(thd, table_ref, field_name,
                                      strlen(field_name),
                                      thd->want_privilege)) {
    return true;
  }

  return false;
}

/**
  Check privileges of view column.

  @note this function will be called for columns from views and derived tables,
  however privilege check for derived tables should be skipped
  (those columns are checked against the base tables).
*/

bool Item_view_ref::check_column_privileges(uchar *arg) {
  THD *thd = (THD *)arg;

  if (cached_table->is_derived())  // Rely on checking underlying tables
    return false;

  Internal_error_handler_holder<View_error_handler, Table_ref> view_handler(
      thd, context->view_error_handler, context->view_error_handler_arg);

  assert(strlen(cached_table->get_table_name()) > 0);

  if (check_column_grant_in_table_ref(thd, cached_table, field_name,
                                      strlen(field_name), thd->want_privilege))
    return true;

  return false;
}

bool Item::may_evaluate_const(const THD *thd) const {
  // Ensure tables are locked whenever preparation is complete
  assert(!thd->lex->is_exec_started() || thd->lex->is_query_tables_locked());
  return !(thd->lex->context_analysis_only & CONTEXT_ANALYSIS_ONLY_VIEW) &&
         (const_item() ||
          (const_for_execution() && thd->lex->is_exec_started()));
}

bool Item::check_cols(uint c) {
  if (c != 1) {
    my_error(ER_OPERAND_COLUMNS, MYF(0), c);
    return true;
  }
  return false;
}

const Name_string null_name_string(nullptr, 0);

void Name_string::copy(const char *str, size_t length, const CHARSET_INFO *cs) {
  if (!length) {
    /* Empty string, used by AS or internal function like last_insert_id() */
    set(str ? "" : nullptr, 0);
    return;
  }
  if (cs->ctype) {
    /*
      This will probably need a better implementation in the future:
      a function in CHARSET_INFO structure.
    */
    while (length && !my_isgraph(cs, *str)) {  // Fix problem with yacc
      length--;
      str++;
    }
  }
  if (!my_charset_same(cs, system_charset_info)) {
    size_t res_length;
    char *tmp = sql_strmake_with_convert(str, length, cs, MAX_ALIAS_NAME,
                                         system_charset_info, &res_length);
    set(tmp, tmp ? res_length : 0);
  } else {
    size_t len = min<size_t>(length, MAX_ALIAS_NAME);
    char *tmp = sql_strmake(str, len);
    set(tmp, tmp ? len : 0);
  }
}

void Item_name_string::copy(const char *str_arg, size_t length_arg,
                            const CHARSET_INFO *cs_arg,
                            bool is_autogenerated_arg) {
  m_is_autogenerated = is_autogenerated_arg;
  copy(str_arg, length_arg, cs_arg);
  if (length_arg > length() && !is_autogenerated()) {
    const ErrConvString tmp(str_arg, static_cast<uint>(length_arg), cs_arg);
    if (length() == 0)
      push_warning_printf(
          current_thd, Sql_condition::SL_WARNING, ER_NAME_BECOMES_EMPTY,
          ER_THD(current_thd, ER_NAME_BECOMES_EMPTY), tmp.ptr());
    else
      push_warning_printf(current_thd, Sql_condition::SL_WARNING,
                          ER_REMOVED_SPACES,
                          ER_THD(current_thd, ER_REMOVED_SPACES), tmp.ptr());
  }
}

/**
  @details
  This function is called when:
  - Comparing items in the WHERE clause (when doing where optimization)
  - When trying to find an ORDER BY/GROUP BY item in the SELECT part
  - When matching fields in multiple equality objects (Item_equal)
*/

bool Item::eq(const Item *item, bool) const {
  if (this == item) return true;
  /*
    Note, that this is never true if item is a Item_param:
    for all basic constants we have special checks, and Item_param's
    type() can be only among basic constant types.
  */
  return type() == item->type() && item_name.eq_safe(item->item_name);
}

Item *Item::safe_charset_converter(THD *thd, const CHARSET_INFO *tocs) {
  Item_func_conv_charset *conv =
      new Item_func_conv_charset(thd, this, tocs, true);
  return conv && conv->m_safe ? conv : nullptr;
}

/**
  @details
  Created mostly for mysql_prepare_table(). Important
  when a string ENUM/SET column is described with a numeric default value:

  CREATE TABLE t1(a SET('a') DEFAULT 1);

  We cannot use generic Item::safe_charset_converter(), because
  the latter returns a non-fixed Item, so val_str() crashes afterwards.
  Override Item_num method, to return a fixed item.
*/
Item *Item_num::safe_charset_converter(THD *thd, const CHARSET_INFO *tocs) {
  /*
    Item_num returns pure ASCII result,
    so conversion is needed only in case of "tricky" character
    sets like UCS2. If tocs is not "tricky", return the item itself.
  */
  if (my_charset_is_ascii_based(tocs)) return this;

  uint conv_errors;
  char buf[64], buf2[64];
  String tmp(buf, sizeof(buf), &my_charset_bin);
  String cstr(buf2, sizeof(buf2), &my_charset_bin);
  String *ostr = val_str(&tmp);
  cstr.copy(ostr->ptr(), ostr->length(), ostr->charset(), tocs, &conv_errors);
  if (conv_errors > 0) {
    /*
      Safe conversion is not possible.
      We could not convert a string into the requested character set
      without data loss. The target charset does not cover all the
      characters from the string. Operation cannot be done correctly.
    */
    return nullptr;
  }

  char *ptr = thd->strmake(cstr.ptr(), cstr.length());
  if (ptr == nullptr) return nullptr;
  auto conv =
      new Item_string(ptr, cstr.length(), cstr.charset(), collation.derivation);
  if (conv == nullptr) return nullptr;

  /* Ensure that no one is going to change the result string */
  conv->mark_result_as_const();
  conv->fix_char_length(max_char_length());
  return conv;
}

Item *Item_func_pi::safe_charset_converter(THD *thd, const CHARSET_INFO *) {
  char buf[64];
  String tmp(buf, sizeof(buf), &my_charset_bin);
  String *s = val_str(&tmp);
  char *ptr = thd->strmake(s->ptr(), s->length());
  if (ptr == nullptr) return nullptr;
  auto conv =
      new Item_static_string_func(func_name, ptr, s->length(), s->charset());
  if (conv == nullptr) return nullptr;
  conv->mark_result_as_const();
  return conv;
}

Item *Item_string::safe_charset_converter(THD *thd, const CHARSET_INFO *tocs) {
  return charset_converter(thd, tocs, true);
}

/**
  Convert a string item into the requested character set.

  @param thd        Thread handle.
  @param tocs       Character set to to convert the string to.
  @param lossless   Whether data loss is acceptable.

  @return A new item representing the converted string.
*/
Item *Item_string::charset_converter(THD *thd, const CHARSET_INFO *tocs,
                                     bool lossless) {
  uint conv_errors;
  String tmp, cstr, *ostr = val_str(&tmp);
  cstr.copy(ostr->ptr(), ostr->length(), ostr->charset(), tocs, &conv_errors);
  if (lossless && conv_errors > 0) {
    /*
      Safe conversion is not possible.
      We could not convert a string into the requested character set
      without data loss. The target charset does not cover all the
      characters from the string. Operation cannot be done correctly.
    */
    return nullptr;
  }

  char *ptr = thd->strmake(cstr.ptr(), cstr.length());
  if (ptr == nullptr) return nullptr;
  auto conv =
      new Item_string(ptr, cstr.length(), cstr.charset(), collation.derivation);
  if (conv == nullptr) return nullptr;
  /* Ensure that no one is going to change the result string */
  conv->mark_result_as_const();
  return conv;
}

Item *Item_param::safe_charset_converter(THD *thd, const CHARSET_INFO *tocs) {
  if (may_evaluate_const(thd)) {
    String tmp, cstr, *ostr = val_str(&tmp);

    if (null_value) {
      auto cnvitem = new Item_null();
      if (cnvitem == nullptr) return nullptr;
      cnvitem->collation.set(tocs);
      return cnvitem;
    } else {
      uint conv_errors;
      cstr.copy(ostr->ptr(), ostr->length(), ostr->charset(), tocs,
                &conv_errors);

      if (conv_errors > 0) return nullptr;

      char *ptr = thd->strmake(cstr.ptr(), cstr.length());
      if (ptr == nullptr) return nullptr;
      auto cnvitem = new Item_string(ptr, cstr.length(), cstr.charset(),
                                     collation.derivation);
      if (cnvitem == nullptr) return nullptr;
      cnvitem->mark_result_as_const();
      return cnvitem;
    }
  }
  return Item::safe_charset_converter(thd, tocs);
}

Item *Item_static_string_func::safe_charset_converter(
    THD *thd, const CHARSET_INFO *tocs) {
  uint conv_errors;
  String tmp, cstr, *ostr = val_str(&tmp);
  cstr.copy(ostr->ptr(), ostr->length(), ostr->charset(), tocs, &conv_errors);
  if (conv_errors > 0) {
    /*
      Safe conversion is not possible.
      We could not convert a string into the requested character set
      without data loss. The target charset does not cover all the
      characters from the string. Operation cannot be done correctly.
    */
    return nullptr;
  }

  char *ptr = thd->strmake(cstr.ptr(), cstr.length());
  if (ptr == nullptr) return nullptr;
  auto conv = new Item_static_string_func(func_name, ptr, cstr.length(),
                                          cstr.charset(), collation.derivation);
  if (conv == nullptr) return nullptr;
  /* Ensure that no one is going to change the result string */
  conv->mark_result_as_const();
  return conv;
}

bool Item_string::eq(const Item *item, bool binary_cmp) const {
  if (type() == item->type() && item->basic_const_item()) {
    // Should be OK for a basic constant.
    Item *arg = const_cast<Item *>(item);
    String str;
    if (binary_cmp) return !stringcmp(&str_value, arg->val_str(&str));
    return (collation.collation == arg->collation.collation &&
            !sortcmp(&str_value, arg->val_str(&str), collation.collation));
  }
  return false;
}

bool Item::get_date_from_string(MYSQL_TIME *ltime, my_time_flags_t flags) {
  char buff[MAX_DATE_STRING_REP_LENGTH];
  String tmp(buff, sizeof(buff), &my_charset_bin), *res;
  if (!(res = val_str(&tmp))) {
    set_zero_time(ltime, MYSQL_TIMESTAMP_DATETIME);
    return true;
  }
  return str_to_datetime_with_warn(res, ltime, flags);
}

bool Item::get_date_from_real(MYSQL_TIME *ltime, my_time_flags_t flags) {
  const double value = val_real();
  if (null_value) {
    set_zero_time(ltime, MYSQL_TIMESTAMP_DATETIME);
    return true;
  }
  return my_double_to_datetime_with_warn(value, ltime, flags);
}

bool Item::get_date_from_decimal(MYSQL_TIME *ltime, my_time_flags_t flags) {
  my_decimal buf, *decimal = val_decimal(&buf);
  if (null_value) {
    set_zero_time(ltime, MYSQL_TIMESTAMP_DATETIME);
    return true;
  }
  return my_decimal_to_datetime_with_warn(decimal, ltime, flags);
}

bool Item::get_date_from_int(MYSQL_TIME *ltime, my_time_flags_t flags) {
  const longlong value = val_int();
  if (null_value) {
    set_zero_time(ltime, MYSQL_TIMESTAMP_DATETIME);
    return true;
  }
  return my_longlong_to_datetime_with_warn(value, ltime, flags);
}

bool Item::get_date_from_time(MYSQL_TIME *ltime) {
  MYSQL_TIME tm;
  if (get_time(&tm)) {
    assert(null_value || current_thd->is_error());
    return true;
  }
  time_to_datetime(current_thd, &tm, ltime);
  return false;
}

bool Item::get_date_from_numeric(MYSQL_TIME *ltime, my_time_flags_t fuzzydate) {
  switch (result_type()) {
    case REAL_RESULT:
      return get_date_from_real(ltime, fuzzydate);
    case DECIMAL_RESULT:
      return get_date_from_decimal(ltime, fuzzydate);
    case INT_RESULT:
      return get_date_from_int(ltime, fuzzydate);
    case STRING_RESULT:
    case ROW_RESULT:
    case INVALID_RESULT:
      assert(0);
  }
  return (null_value = true);  // Impossible result_type
}

/**
  Get the value of the function as a MYSQL_TIME structure.
  As a extra convenience the time structure is reset on error!
*/

bool Item::get_date_from_non_temporal(MYSQL_TIME *ltime,
                                      my_time_flags_t fuzzydate) {
  assert(!is_temporal());
  switch (result_type()) {
    case STRING_RESULT:
      return get_date_from_string(ltime, fuzzydate);
    case REAL_RESULT:
      return get_date_from_real(ltime, fuzzydate);
    case DECIMAL_RESULT:
      return get_date_from_decimal(ltime, fuzzydate);
    case INT_RESULT:
      return get_date_from_int(ltime, fuzzydate);
    case ROW_RESULT:
    case INVALID_RESULT:
      assert(0);
  }
  return (null_value = true);  // Impossible result_type
}

bool Item::get_time_from_string(MYSQL_TIME *ltime) {
  char buff[MAX_DATE_STRING_REP_LENGTH];
  String tmp(buff, sizeof(buff), &my_charset_bin), *res;
  if (!(res = val_str(&tmp))) {
    set_zero_time(ltime, MYSQL_TIMESTAMP_TIME);
    return true;
  }
  return str_to_time_with_warn(res, ltime);
}

bool Item::get_time_from_real(MYSQL_TIME *ltime) {
  const double value = val_real();
  if (null_value) {
    set_zero_time(ltime, MYSQL_TIMESTAMP_TIME);
    return true;
  }
  return my_double_to_time_with_warn(value, ltime);
}

bool Item::get_time_from_decimal(MYSQL_TIME *ltime) {
  my_decimal buf, *decimal = val_decimal(&buf);
  if (null_value) {
    set_zero_time(ltime, MYSQL_TIMESTAMP_TIME);
    return true;
  }
  return my_decimal_to_time_with_warn(decimal, ltime);
}

bool Item::get_time_from_int(MYSQL_TIME *ltime) {
  const longlong value = val_int();
  if (null_value) {
    set_zero_time(ltime, MYSQL_TIMESTAMP_TIME);
    return true;
  }
  return my_longlong_to_time_with_warn(value, ltime);
}

bool Item::get_time_from_date(MYSQL_TIME *ltime) {
  assert(fixed);
  if (get_date(ltime, TIME_FUZZY_DATE))  // Need this check if NULL value
    return true;
  set_zero_time(ltime, MYSQL_TIMESTAMP_TIME);
  return false;
}

bool Item::get_time_from_datetime(MYSQL_TIME *ltime) {
  assert(fixed);
  if (get_date(ltime, TIME_FUZZY_DATE)) return true;
  datetime_to_time(ltime);
  return false;
}

bool Item::get_time_from_numeric(MYSQL_TIME *ltime) {
  assert(!is_temporal());
  switch (result_type()) {
    case REAL_RESULT:
      return get_time_from_real(ltime);
    case DECIMAL_RESULT:
      return get_time_from_decimal(ltime);
    case INT_RESULT:
      return get_time_from_int(ltime);
    case STRING_RESULT:
    case ROW_RESULT:
    case INVALID_RESULT:
      assert(0);
  }
  return (null_value = true);  // Impossible result type
}

/**
  Get time value from int, real, decimal or string.

  As a extra convenience the time structure is reset on error!
*/

bool Item::get_time_from_non_temporal(MYSQL_TIME *ltime) {
  assert(!is_temporal());
  switch (result_type()) {
    case STRING_RESULT:
      return get_time_from_string(ltime);
    case REAL_RESULT:
      return get_time_from_real(ltime);
    case DECIMAL_RESULT:
      return get_time_from_decimal(ltime);
    case INT_RESULT:
      return get_time_from_int(ltime);
    case ROW_RESULT:
    case INVALID_RESULT:
      assert(0);
  }
  return (null_value = true);  // Impossible result type
}

/**
   If argument is NULL, sets null_value. Otherwise:
   if invalid DATETIME value, or a valid DATETIME value but which is out of
   the supported Unix timestamp range, sets 'tm' to 0.
*/
bool Item::get_timeval(my_timeval *tm, int *warnings) {
  MYSQL_TIME ltime;
  if (get_date(&ltime, TIME_FUZZY_DATE)) {
    if (null_value) return true; /* Value is NULL */
    goto zero;                   /* Could not extract date from the value */
  }
  if (datetime_to_timeval(&ltime, *current_thd->time_zone(), tm, warnings))
    goto zero;  /* Value is out of the supported range */
  return false; /* Value is a good Unix timestamp */
zero:
  tm->m_tv_sec = tm->m_tv_usec = 0;
  return false;
}

const CHARSET_INFO *Item::default_charset() {
  return current_thd->variables.collation_connection;
}

/*
  Save value in field, but don't give any warnings

  NOTES
   This is used to temporary store and retrieve a value in a column,
   for example in opt_range to adjust the key value to fit the column.
*/

type_conversion_status Item::save_in_field_no_warnings(Field *field,
                                                       bool no_conversions) {
  DBUG_TRACE;
  TABLE *table = field->table;
  THD *thd = current_thd;
  const enum_check_fields tmp = thd->check_for_truncated_fields;
  my_bitmap_map *old_map = dbug_tmp_use_all_columns(table, table->write_set);
  const sql_mode_t sql_mode = thd->variables.sql_mode;
  /*
    For cases like data truncation still warning is reported here. Which was
    avoided before with THD::abort_on_warning flag. Since the flag is removed
    now, until MODE_NO_ZERO_IN_DATE, MODE_NO_ZERO_DATE and
    MODE_ERROR_FOR_DIVISION_BY_ZERO are merged with strict mode, removing even
    strict modes from sql_mode here to avoid warnings.
  */
  thd->variables.sql_mode &=
      ~(MODE_NO_ZERO_IN_DATE | MODE_NO_ZERO_DATE | MODE_STRICT_ALL_TABLES |
        MODE_STRICT_TRANS_TABLES);
  thd->check_for_truncated_fields = CHECK_FIELD_IGNORE;

  const type_conversion_status res = save_in_field(field, no_conversions);

  thd->check_for_truncated_fields = tmp;
  dbug_tmp_restore_column_map(table->write_set, old_map);
  thd->variables.sql_mode = sql_mode;
  return res;
}

bool Item::is_blob_field() const {
  assert(fixed);

  const enum_field_types type = data_type();
  return (type == MYSQL_TYPE_BLOB || type == MYSQL_TYPE_GEOMETRY ||
          // Char length, not the byte one, should be taken into account
          max_length / collation.collation->mbmaxlen >
              CONVERT_IF_BIGGER_TO_BLOB);
}

/*****************************************************************************
  Item_sp_variable methods
*****************************************************************************/

Item_sp_variable::Item_sp_variable(const Name_string sp_var_name)
    : m_name(sp_var_name) {}

bool Item_sp_variable::fix_fields(THD *, Item **) {
  Item *it = this_item();

  assert(it->fixed);

  max_length = it->max_length;
  decimals = it->decimals;
  unsigned_flag = it->unsigned_flag;
  collation.set(it->collation);
  set_data_type(it->data_type());

  fixed = true;

  return false;
}

double Item_sp_variable::val_real() {
  assert(fixed);
  Item *it = this_item();
  const double ret = it->val_real();
  null_value = it->null_value;
  return ret;
}

longlong Item_sp_variable::val_int() {
  assert(fixed);
  Item *it = this_item();
  const longlong ret = it->val_int();
  null_value = it->null_value;
  return ret;
}

String *Item_sp_variable::val_str(String *sp) {
  assert(fixed);
  Item *it = this_item();
  String *res = it->val_str(sp);

  null_value = it->null_value;

  if (!res) return nullptr;

  /*
    This way we mark returned value of val_str as const,
    so that various functions (e.g. CONCAT) won't try to
    modify the value of the Item. Analogous mechanism is
    implemented for Item_param.
    Without this trick Item_splocal could be changed as a
    side-effect of expression computation. Here is an example
    of what happens without it: suppose x is varchar local
    variable in a SP with initial value 'ab' Then
      select concat(x,'c');
    would change x's value to 'abc', as Item_func_concat::val_str()
    would use x's internal buffer to compute the result.
    This is intended behaviour of Item_func_concat. Comments to
    Item_param class contain some more details on the topic.
  */

  if (res != &str_value)
    str_value.set(res->ptr(), res->length(), res->charset());
  else
    res->mark_as_const();

  return &str_value;
}

my_decimal *Item_sp_variable::val_decimal(my_decimal *decimal_value) {
  assert(fixed);
  Item *it = this_item();
  my_decimal *val = it->val_decimal(decimal_value);
  null_value = it->null_value;
  return val;
}

bool Item_sp_variable::val_json(Json_wrapper *wr) {
  assert(fixed);
  Item *it = this_item();
  const bool result = it->val_json(wr);
  null_value = it->null_value;
  return result;
}

bool Item_sp_variable::get_date(MYSQL_TIME *ltime, my_time_flags_t fuzzydate) {
  assert(fixed);
  Item *it = this_item();
  return (null_value = it->get_date(ltime, fuzzydate));
}

bool Item_sp_variable::get_time(MYSQL_TIME *ltime) {
  assert(fixed);
  Item *it = this_item();
  return (null_value = it->get_time(ltime));
}

bool Item_sp_variable::is_null() { return this_item()->is_null(); }

/*****************************************************************************
  Item_splocal methods
*****************************************************************************/

Item_splocal::Item_splocal(const Name_string sp_var_name, uint sp_var_idx,
                           enum_field_types sp_var_type, uint pos_in_q,
                           uint len_in_q)
    : Item_sp_variable(sp_var_name),
      m_var_idx(sp_var_idx),
      limit_clause_param(false),
      pos_in_query(pos_in_q),
      len_in_query(len_in_q) {
  set_nullable(true);

  sp_var_type = real_type_to_type(sp_var_type);
  m_type = sp_map_item_type(sp_var_type);
  set_data_type(sp_var_type);
  m_result_type = sp_map_result_type(sp_var_type);
}

Item *Item_splocal::this_item() {
  assert(m_sp == current_thd->sp_runtime_ctx->sp);

  return current_thd->sp_runtime_ctx->get_item(m_var_idx);
}

const Item *Item_splocal::this_item() const {
  assert(m_sp == current_thd->sp_runtime_ctx->sp);

  return current_thd->sp_runtime_ctx->get_item(m_var_idx);
}

Item **Item_splocal::this_item_addr(THD *thd, Item **) {
  assert(m_sp == thd->sp_runtime_ctx->sp);

  return thd->sp_runtime_ctx->get_item_addr(m_var_idx);
}

bool Item_splocal::val_json(Json_wrapper *result) {
  Item *it = this_item();
  const bool ret = it->val_json(result);
  null_value = it->null_value;
  return ret;
}

void Item_splocal::print(const THD *thd, String *str, enum_query_type) const {
  // While reparsing a derived table condition, print the SP variable name.
  // Otherwise, print the SP variable name, followed by '@' and the variable
  // index.
  str->reserve(m_name.length() + 8);
  str->append(m_name);
  if (!thd->lex->reparse_derived_table_condition) {
    str->append('@');
    qs_append(m_var_idx, str);
  }
}

bool Item_splocal::set_value(THD *thd, sp_rcontext *ctx, Item **it) {
  return ctx->set_variable(thd, get_var_idx(), it);
}

/*****************************************************************************
  Item_case_expr methods
*****************************************************************************/

Item_case_expr::Item_case_expr(uint case_expr_id)
    : Item_sp_variable(Name_string(STRING_WITH_LEN("case_expr"))),
      m_case_expr_id(case_expr_id) {}

Item *Item_case_expr::this_item() {
  assert(m_sp == current_thd->sp_runtime_ctx->sp);

  return current_thd->sp_runtime_ctx->get_case_expr(m_case_expr_id);
}

const Item *Item_case_expr::this_item() const {
  assert(m_sp == current_thd->sp_runtime_ctx->sp);

  return current_thd->sp_runtime_ctx->get_case_expr(m_case_expr_id);
}

Item **Item_case_expr::this_item_addr(THD *thd, Item **) {
  assert(m_sp == thd->sp_runtime_ctx->sp);

  return thd->sp_runtime_ctx->get_case_expr_addr(m_case_expr_id);
}

void Item_case_expr::print(const THD *, String *str, enum_query_type) const {
  if (str->reserve(MAX_INT_WIDTH + sizeof("case_expr@")))
    return; /* purecov: inspected */
  (void)str->append(STRING_WITH_LEN("case_expr@"));
  qs_append(m_case_expr_id, str);
}

/*****************************************************************************
  Item_name_const methods
*****************************************************************************/

double Item_name_const::val_real() {
  assert(fixed);
  const double ret = value_item->val_real();
  null_value = value_item->null_value;
  return ret;
}

longlong Item_name_const::val_int() {
  assert(fixed);
  const longlong ret = value_item->val_int();
  null_value = value_item->null_value;
  return ret;
}

String *Item_name_const::val_str(String *sp) {
  assert(fixed);
  String *ret = value_item->val_str(sp);
  null_value = value_item->null_value;
  return ret;
}

my_decimal *Item_name_const::val_decimal(my_decimal *decimal_value) {
  assert(fixed);
  my_decimal *val = value_item->val_decimal(decimal_value);
  null_value = value_item->null_value;
  return val;
}

bool Item_name_const::get_date(MYSQL_TIME *ltime, my_time_flags_t fuzzydate) {
  assert(fixed);
  return (null_value = value_item->get_date(ltime, fuzzydate));
}

bool Item_name_const::get_time(MYSQL_TIME *ltime) {
  assert(fixed);
  return (null_value = value_item->get_time(ltime));
}

bool Item_name_const::is_null() { return value_item->is_null(); }

Item_name_const::Item_name_const(const POS &pos, Item *name_arg, Item *val)
    : super(pos), value_item(val), name_item(name_arg) {
  set_nullable(true);
}

bool Item_name_const::do_itemize(Parse_context *pc, Item **res) {
  if (skip_itemize(res)) return false;
  if (super::do_itemize(pc, res) || value_item->itemize(pc, &value_item) ||
      name_item->itemize(pc, &name_item))
    return true;
  /*
    The name and value argument to NAME_CONST can only be a literal constant.
    This (internal, although documented) feature is only supported for the
    stored procedure binlog's needs, cf. subst_spvars().

    Apart from plain literals, some extra logic are needed to support a
    collation specifier and to handle negative constant values.
  */
  valid_args = false;

  if (name_item->basic_const_item()) {
    Item_func *func = dynamic_cast<Item_func *>(value_item);
    Item *possible_const = value_item;

    if (func && (func->functype() == Item_func::COLLATE_FUNC ||
                 func->functype() == Item_func::NEG_FUNC)) {
      /*
        The value is not a literal constant. Accept it if it's a
        COLLATE_FUNC or a NEG_FUNC wrapping a literal constant.
      */
      possible_const = func->key_item();
    }

    /*
      There should now be no constant items which are functions left,
      (e.g. like TIME '1'), since none such are generated by subst_spvars() and
      sp_get_item_value(), which is where NAME_CONST calls are generated
      internally for the binary log: hence the second predicate below.  If user
      applications try to use such constructs, or any non-constant contents for
      NAME_CONST's value argument (#2), we generate an error.
    */
    valid_args = (possible_const->basic_const_item() &&
                  possible_const->type() != FUNC_ITEM);
  }

  if (!valid_args) {
    my_error(ER_WRONG_ARGUMENTS, MYF(0), "NAME_CONST");
    return true;
  }

  return false;
}

Item::Type Item_name_const::type() const {
  /*
    As
    1. one can try to create the Item_name_const passing non-constant
    arguments, although it's incorrect and
    2. the type() method can be called before the fix_fields() to get
    type information for a further type cast, e.g.
    if (item->type() == FIELD_ITEM)
      ((Item_field *) item)->...
    we return NULL_ITEM in the case to avoid wrong casting.

    valid_args guarantees value_item->basic_const_item(); if type is
    FUNC_ITEM, then we have a fudged item_func_neg() on our hands
    and return the underlying type.
    For Item_func_set_collation()
    e.g. NAME_CONST('name', 'value' COLLATE collation) we return its
    'value' argument type.
  */
  if (!valid_args) return NULL_ITEM;
  const Item::Type value_type = value_item->type();
  if (value_type == FUNC_ITEM) {
    /*
      The second argument of NAME_CONST('name', 'value') must be
      a simple constant item or a NEG_FUNC/COLLATE_FUNC.
    */
    Item_func *func = down_cast<Item_func *>(value_item);
    assert(func->functype() == Item_func::NEG_FUNC ||
           func->functype() == Item_func::COLLATE_FUNC);
    return func->key_item()->type();
  }
  return value_type;
}

bool Item_name_const::fix_fields(THD *thd, Item **) {
  char buf[128];
  String *tmp;
  String s(buf, sizeof(buf), &my_charset_bin);
  s.length(0);

  if (value_item->fix_fields(thd, &value_item) ||
      name_item->fix_fields(thd, &name_item) || !value_item->const_item() ||
      !name_item->const_item() ||
      !(tmp = name_item->val_str(&s)))  // Can't have a NULL name
  {
    my_error(ER_RESERVED_SYNTAX, MYF(0), "NAME_CONST");
    return true;
  }
  if (item_name.is_autogenerated()) {
    item_name.copy(tmp->ptr(), (uint)tmp->length(), system_charset_info);
  }
  collation.set(value_item->collation.collation,
                value_item->collation.derivation,
                value_item->collation.repertoire);
  set_data_type(value_item->data_type());
  max_length = value_item->max_length;
  decimals = value_item->decimals;
  fixed = true;
  return false;
}

void Item_name_const::print(const THD *thd, String *str,
                            enum_query_type query_type) const {
  str->append(STRING_WITH_LEN("NAME_CONST("));
  name_item->print(thd, str, query_type);
  str->append(',');
  value_item->print(thd, str, query_type);
  str->append(')');
}

/*
 need a special class to adjust printing : references to aggregate functions
 must not be printed as refs because the aggregate functions that are added to
 the front of select list are not printed as well.
*/
class Item_aggregate_ref : public Item_ref {
 public:
  Item_aggregate_ref(Name_resolution_context *context_arg, Item **item,
                     const char *db_name_arg, const char *table_name_arg,
                     const char *field_name_arg, Query_block *depended_from_arg)
      : Item_ref(context_arg, item, db_name_arg, table_name_arg,
                 field_name_arg) {
    depended_from = depended_from_arg;
  }

  void print(const THD *thd, String *str,
             enum_query_type query_type) const override {
    ref_item()->print(thd, str, query_type);
  }
  Ref_Type ref_type() const override { return AGGREGATE_REF; }

  /**
    Walker processor used by Query_block::transform_grouped_to_derived to
    replace an aggregate's reference to one in the new derived table's (hidden)
    select list.

    @param  arg  An info object of type Item::Aggregate_ref_update
    @returns false
  */
  bool update_aggr_refs(uchar *arg) override {
    auto *info = pointer_cast<Item::Aggregate_ref_update *>(arg);
    if (ref_item() != info->m_target) return false;
    m_ref_item = info->m_owner->add_hidden_item(info->m_target);
    link_referenced_item();
    return false;
  }
};

/**
  1. Replace set function and window function items with a reference.

  The general goal of this is to get a list of set functions (aggregate
  functions and the GROUPING function), and window functions, and their
  arguments, so that the code which manages internal tmp tables (creation,
  row copying) has a list of all such functions (which require special handling)
  and a list of their arguments (which must be carried from tmp table to
  tmp table until the function can be computed).

  2. Replace scalar subqueries with reference when used in arguments to
  window functions for similar reasons (tmp tables).

  @param thd             Current session
  @param ref_item_array  Pointer to array of reference fields
  @param fields          All fields of the current query block
  @param ref             Pointer to item. If nullptr, get it from
                         Item_sum::referenced_by[].
  @param skip_registered <=> if aggregate function, item can be skipped.

  @returns false if success, true if error

    A set function item is added at the start of the fields list and then the
    original use is replaced with a reference.

    The logic of skip_registered is:

      - split_sum_func() is called when a set function is part of a bigger
        expression, example: '1+max()'.

      - an aggregate function has referenced_by[0] != nullptr when it is
        located in a subquery but is aggregated in a more outer query block.

      - this referenced_by is necessary because for such aggregates, there are
        two phases:

         - fix_fields() is called for the subquery, which puts the item into the
           outer query block's inner_sum_func_list.

         - the outer query scans that list, calls split_sum_func2(), it
           replaces the aggregate with an Item_ref, so it needs to correct the
           pointer-to-aggregate held by the '+' item; so it needs access to the
           pointer; this is possible because fix_fields() has stored the
           address of this pointer into referenced_by[0].

      - So when we call split_sum_func for any aggregate function, if we are
        in the subquery, we do not want to modify the outer-aggregated
        aggregate functions, and as those are detectable because they have
        referenced_by[0] != nullptr: we pass 'skip_registered=true'.

      - On the other hand, if we are in the outer query block and scan
        inner_sum_func_list, it's time to modify the aggregate which was
        skipped by the subquery, so we pass 'skip_registered=false'.

      - Finally, if the subquery was transformed with IN-to-EXISTS, a new
        HAVING condition may have been added, which contains an Item_ref to the
        same Item_sum; that makes a second pointer, referenced_by[1],
        to remember.
        @todo rename skip_registered to some name which better evokes
        "outer-ness" of the item; subquery_none exercises this function
        (Bug#11762); and rename referenced_by too, as it's set only for
        outer-aggregated items.

  Examples of 1):

      (1) SELECT a+FIRST_VALUE(b*SUM(c/d)) OVER (...)

  Assume we have done fix_fields() on this SELECT list, which list is so far
  only '+'. This '+' contains a WF (and an aggregate function), so the
  resolver (generally, Query_block::prepare()) calls Item::split_sum_func2 on
  the '+'; as this '+' is neither a WF nor an aggregate function, but contains
  some, it calls Item_func::split_sum_func which calls Item::split_sum_func2 on
  every argument of the '+':

   - for 'a', it adds it to 'fields' as a hidden item

   - then the FIRST_VALUE wf is added as a hidden item; this is necessary so
     that create_tmp_table() and copy_funcs can spot the WF.

   - next, for FIRST_VALUE: it is a WF, so its Item_sum::split_sum_func is
     called, as its arguments need to be added as hidden items so they can get
     carried forward between the tmp tables. This split_sum_func calls
     Item::split_sum_func2 on its argument (the '*'); this
     '*' is not a group aggregate but contains one, so its
     Item_func::split_sum_func is called, which calls Item::split_sum_func2 on
     every argument of the '*':
       - for 'b', adds it to 'fields' as a hidden item
       - for SUM: it is a group aggregate (and doesn't contain any WF) so it
         adds it to 'fields' as a hidden item.

  So we finally have, in 'fields':

      SUM, b, FIRST_VALUE, a, +

  Each time we add a hidden item we re-point its parent to the hidden item
  using an Item_aggregate_ref. For example, the args[0] of '+' is made to point
  to an Item_aggregate_ref which points to the hidden 'a'.

  Examples of 2):

       SELECT LAST_VALUE((SELECT upper.j FROM t1 LIMIT 1)) OVER (ORDER BY i)
       FROM t1 AS upper;
*/

bool Item::split_sum_func2(THD *thd, Ref_item_array ref_item_array,
                           mem_root_deque<Item *> *fields, Item **ref,
                           bool skip_registered) {
  DBUG_TRACE;

  const bool is_aggr_func = type() == SUM_FUNC_ITEM && !m_is_window_function;
  const bool is_grouping = is_function_of_type(this, Item_func::GROUPING_FUNC);

  // An aggregate function is registered <=> referenced_by[0] != nullptr
  if (is_aggr_func && skip_registered &&
      down_cast<Item_sum *>(this)->referenced_by[0] != nullptr) {
    return false;
  }
  /*
    For an expressions that is not itself an aggregate function, a
    grouping function or a window function but contain underlying
    aggregate functions, grouping functions or window functions,
    possibly split the expression.
    Do not attempt to split helper functions from transformations
    (ISNOTNULLTEST_FUNC or TRIG_COND_FUNC), or row constructs.
  */
  if (((has_aggregation() || has_wf() || has_grouping_func()) &&
       !is_aggr_func && !m_is_window_function && !is_grouping) ||
      (type() == FUNC_ITEM && (down_cast<Item_func *>(this)->functype() ==
                                   Item_func::ISNOTNULLTEST_FUNC ||
                               down_cast<Item_func *>(this)->functype() ==
                                   Item_func::TRIG_COND_FUNC)) ||
      type() == ROW_ITEM) {
    // Do not add item to hidden list; possibly split it
<<<<<<< HEAD
    split_sum_func(thd, ref_item_array, fields);
  } else if ((type() == SUM_FUNC_ITEM || !const_for_execution()) &&  // (1)
             (type() != SUBSELECT_ITEM ||                            // (2)
              (down_cast<Item_subselect *>(this)->subquery_type() ==
                   Item_subselect::SCALAR_SUBQUERY &&
               down_cast<Item_subselect *>(this)
                       ->query_expr()
                       ->first_query_block()
                       ->single_visible_field() != nullptr)) &&
             (type() != REF_ITEM ||  // (3)
              (down_cast<Item_ref *>(this))->ref_type() ==
                  Item_ref::VIEW_REF)) {
=======
    if (split_sum_func(thd, ref_item_array, fields)) {
      return true;
    }
  } else if (!const_for_execution() &&                                // (1)
             (type() != REF_ITEM ||                                   // (2)
              down_cast<Item_ref *>(this)->ref_type() ==              //
                  Item_ref::VIEW_REF) &&                              //
             (type() != SUBSELECT_ITEM ||                             // (3)
              (down_cast<Item_subselect *>(this)->subquery_type() ==  //
                   Item_subselect::SCALAR_SUBQUERY &&
               down_cast<Item_subselect *>(this)
                   ->is_single_column_scalar_subquery()))) {
>>>>>>> 824e2b40
    /*
      (1) Replace non-constant item with a reference so that we can easily
      calculate it (in case of aggregate functions, grouping functions or
      window functions) or copy it (in case of fields).

      (2) Exception from (1) is Item_view_ref which we need to wrap in
      Item_ref to allow fields from view being stored in tmp table.

      (3) In order to handle queries like:
        SELECT FIRST_VALUE((SELECT .. FROM .. LIMIT 1)) OVER (..) FROM ...;
      we need to move scalar subqueries to hidden fields too. But since window
      functions accept only scalar and row subqueries, other types are excluded.
      Indeed, a subquery of another type is wrapped in Item_in_optimizer at this
      stage, so when splitting Item_in_optimizer, if we added the underlying
      Item_subselect to "fields" below it would be later evaluated by
      copy_funcs() (in tmp table processing), which would be incorrect as the
      Item_subselect cannot be evaluated - as it must always be evaluated
      through its parent Item_in_optimizer.
    */
    DBUG_PRINT("info", ("replacing %s with reference", item_name.ptr()));

    const bool old_hidden = hidden;  // May be overwritten below.

    // See if the item is already there. If it's not there
    // (the common case), add it at the end.
    //
    // However, if a scalar-subquery-to-derived rewrite needed to process
    // a HAVING item, it might already be there (as a visible item).
    // If so, we must not add it twice, or we'd overwrite the hidden flag.
    uint el =
        std::find(&ref_item_array[0], &ref_item_array[fields->size()], this) -
        &ref_item_array[0];
    if (el == fields->size()) {
      // Was not there from before, so add it as a hidden item.
      ref_item_array[el] = this;
      // Should also be absent from 'fields', for consistency.
      assert(std::find(fields->begin(), fields->end(), this) == fields->end());
      fields->push_front(this);
      hidden = true;
    } else {
      assert(std::find(fields->begin(), fields->end(), this) != fields->end());
    }

    Query_block *base_query_block;
    Query_block *depended_from = nullptr;
    if (is_aggr_func) {
      Item_sum *const item = down_cast<Item_sum *>(this);
      assert(thd->lex->current_query_block() == item->aggr_query_block);
      base_query_block = item->base_query_block;
      if (item->aggr_query_block != base_query_block)
        depended_from = item->aggr_query_block;
    } else {
      base_query_block = thd->lex->current_query_block();
    }

    Item_aggregate_ref *const item_ref = new Item_aggregate_ref(
        &base_query_block->context, &ref_item_array[el], nullptr, nullptr,
        item_name.ptr(), depended_from);
    if (item_ref == nullptr) return true; /* purecov: inspected */
    item_ref->hidden = old_hidden;
    if (ref == nullptr) {
      assert(is_aggr_func);
      // Let 'ref' be the two elements of referenced_by[].
      ref = down_cast<Item_sum *>(this)->referenced_by[1];
      if (ref != nullptr) *ref = item_ref;
      ref = down_cast<Item_sum *>(this)->referenced_by[0];
      assert(ref != nullptr);
    }
    // WL#6570 remove-after-qa
    assert(thd->stmt_arena->is_regular() || !thd->lex->is_exec_started());
    *ref = item_ref;

    /*
      A WF must both be added to hidden list (done above), and be split so its
      arguments are added into the hidden list (done below):
    */
    if (m_is_window_function && split_sum_func(thd, ref_item_array, fields)) {
      return true;
    }
  }
  return false;
}

static bool left_is_superset(DTCollation *left, DTCollation *right) {
  /* Allow convert to Unicode */
  if (left->collation->state & MY_CS_UNICODE &&
      (left->derivation < right->derivation ||
       (left->derivation == right->derivation &&
        (!(right->collation->state & MY_CS_UNICODE) ||
         /* The code below makes 4-byte utf8 a superset over 3-byte utf8 */
         (left->collation->state & MY_CS_UNICODE_SUPPLEMENT &&
          !(right->collation->state & MY_CS_UNICODE_SUPPLEMENT) &&
          left->collation->mbmaxlen > right->collation->mbmaxlen &&
          left->collation->mbminlen == right->collation->mbminlen)))))
    return true;
  /* Allow convert from any Unicode to utf32 or utf8mb4 */
  if (test_all_bits(left->collation->state,
                    MY_CS_UNICODE | MY_CS_UNICODE_SUPPLEMENT) &&
      right->collation->state & MY_CS_UNICODE &&
      left->derivation == right->derivation)
    return true;
  /* Allow convert from ASCII */
  if ((right->collation->state & MY_CS_PUREASCII) &&
      (left->derivation < right->derivation ||
       (left->derivation == right->derivation &&
        !(left->collation->state & MY_CS_PUREASCII))))
    return true;
  /* Disallow conversion otherwise */
  return false;
}

/**
  Aggregate two collations together taking
  into account their coercibility (aka derivation):.

  DERIVATION_EXPLICIT  - an explicitly written COLLATE clause @n
  DERIVATION_NONE      - a mix of two different collations @n
  DERIVATION_IMPLICIT  - a column @n
  DERIVATION_SYSCONST  - a system function @n
  DERIVATION_COERCIBLE - a string constant @n
  DERIVATION_NUMERIC   - a numeric constant coerced to a character string @n
  DERIVATION_IGNORABLE - a NULL value.

  These are ordered by strength from highest (DERIVATION_EXPLICIT) to
  lowest (DERIVATION_IGNORABLE), and a low enum value means higher strength.

  Note that MySQL supports more coercibility types than the SQL standard,
  which only has explicit, implicit and none collation derivations.
  Explicit collation derivation are applied by specifying a COLLATE clause
  to a character string expression.

  The most important rules are:
  -# If collations are the same:
  choose this collation, and the strongest derivation.
  -# If collations are different:
  - Character sets may differ, but only if conversion without
  data loss is possible. The caller provides flags whether
  character set conversion attempts should be done. If no
  flags are substituted, then the character sets must be the same.
  Currently processed flags are:
  MY_COLL_ALLOW_SUPERSET_CONV  - allow conversion to a superset
  MY_COLL_ALLOW_COERCIBLE_CONV - allow conversion of a coercible value
  - two EXPLICIT collations produce an error, e.g. this is wrong:
  CONCAT(expr1 collate latin1_swedish_ci, expr2 collate latin1_german_ci)
  - the side with smaller derivation value wins,
  i.e. a column is stronger than a string constant,
  an explicit COLLATE clause is stronger than a column.
  - if derivations are the same, we have DERIVATION_NONE,
  we'll wait for an explicit COLLATE clause which possibly can
  come from another argument later: for example, this is valid,
  but we don't know yet when collecting the first two arguments:
     @code
       CONCAT(latin1_swedish_ci_column,
              latin1_german1_ci_column,
              expr COLLATE latin1_german2_ci)
  @endcode

  @retval true If the two collations are incompatible and cannot be aggregated.

  @retval false If the two collations can be aggregated, possibly with
  DERIVATION_NONE to indicate that they need a third explicit collation as a
  tiebreaker.
*/

bool DTCollation::aggregate(DTCollation &dt, uint flags) {
  // With two EXPLICIT derivations, collations must be equal:
  if (collation != dt.collation && derivation == DERIVATION_EXPLICIT &&
      dt.derivation == DERIVATION_EXPLICIT) {
    return true;
  }
  if (!my_charset_same(collation, dt.collation)) {
    /*
       We do allow to use binary strings (like BLOBS)
       together with character strings.
       Binaries have more precedence than a character
       string of the same derivation.
    */
    if (collation == &my_charset_bin) {
      if (derivation <= dt.derivation)
        ;  // Do nothing
      else {
        set(dt);
      }
    } else if (dt.collation == &my_charset_bin) {
      if (dt.derivation <= derivation) {
        set(dt);
      }
    } else if ((flags & MY_COLL_ALLOW_SUPERSET_CONV) &&
               left_is_superset(this, &dt)) {
      // Do nothing
    } else if ((flags & MY_COLL_ALLOW_SUPERSET_CONV) &&
               left_is_superset(&dt, this)) {
      set(dt);
    } else if ((flags & MY_COLL_ALLOW_COERCIBLE_CONV) &&
               derivation < dt.derivation &&
               dt.derivation >= DERIVATION_SYSCONST) {
      // Do nothing;
    } else if ((flags & MY_COLL_ALLOW_COERCIBLE_CONV) &&
               dt.derivation < derivation &&
               derivation >= DERIVATION_SYSCONST) {
      set(dt);
    } else {
      // Cannot apply conversion
      set(&my_charset_bin, DERIVATION_NONE, (dt.repertoire | repertoire));
      return true;
    }
  } else if (derivation < dt.derivation) {
    // Do nothing
  } else if (dt.derivation < derivation) {
    set(dt);
  } else {
    if (collation == dt.collation) {
      // Do nothing
    } else {
      if (derivation == DERIVATION_EXPLICIT) {
        set(nullptr, DERIVATION_NONE, 0);
        return true;
      }

      // If we have two different binary collations for the same character set,
      // and none of them is explicit, we don't know which to choose. For
      // example: utf8mb4_bin is a binary padding collation, utf8mb4_0900_bin is
      // a binary non-padding collation. Cannot determine if the resulting
      // collation should be padding or non-padding, unless they are also
      // aggregated with a third explicit collation.
      if ((collation->state & MY_CS_BINSORT) &&
          (dt.collation->state & MY_CS_BINSORT)) {
        set(DERIVATION_NONE);
        return false;
      }

      // When aggregating a binary and a non-binary collation for the same
      // character set, the binary collation is preferred.
      if (collation->state & MY_CS_BINSORT) return false;
      if (dt.collation->state & MY_CS_BINSORT) {
        set(dt);
        return false;
      }
      const CHARSET_INFO *bin =
          get_charset_by_csname(collation->csname, MY_CS_BINSORT, MYF(0));
      set(bin, DERIVATION_NONE);
    }
  }
  repertoire |= dt.repertoire;
  return false;
}

/******************************/
static void my_coll_agg_error(DTCollation &c1, DTCollation &c2,
                              const char *fname) {
  my_error(ER_CANT_AGGREGATE_2COLLATIONS, MYF(0), c1.collation->m_coll_name,
           c1.derivation_name(), c2.collation->m_coll_name,
           c2.derivation_name(), fname);
}

static void my_coll_agg_error(DTCollation &c1, DTCollation &c2, DTCollation &c3,
                              const char *fname) {
  my_error(ER_CANT_AGGREGATE_3COLLATIONS, MYF(0), c1.collation->m_coll_name,
           c1.derivation_name(), c2.collation->m_coll_name,
           c2.derivation_name(), c3.collation->m_coll_name,
           c3.derivation_name(), fname);
}

static void my_coll_agg_error(Item **args, uint count, const char *fname,
                              int item_sep) {
  if (count == 2)
    my_coll_agg_error(args[0]->collation, args[item_sep]->collation, fname);
  else if (count == 3)
    my_coll_agg_error(args[0]->collation, args[item_sep]->collation,
                      args[2 * item_sep]->collation, fname);
  else
    my_error(ER_CANT_AGGREGATE_NCOLLATIONS, MYF(0), fname);
}

static bool agg_item_collations(DTCollation &c, const char *fname, Item **av,
                                uint count, uint flags, int item_sep) {
  uint i;
  Item **arg;
  bool unknown_cs = false;

  c.set(av[0]->collation);
  for (i = 1, arg = &av[item_sep]; i < count; i++, arg++) {
    if (c.aggregate((*arg)->collation, flags)) {
      if (c.derivation == DERIVATION_NONE && c.collation == &my_charset_bin) {
        unknown_cs = true;
        continue;
      }
      my_coll_agg_error(av, count, fname, item_sep);
      return true;
    }
  }

  if (unknown_cs && c.derivation != DERIVATION_EXPLICIT) {
    my_coll_agg_error(av, count, fname, item_sep);
    return true;
  }

  if ((flags & MY_COLL_DISALLOW_NONE) && c.derivation == DERIVATION_NONE) {
    my_coll_agg_error(av, count, fname, item_sep);
    return true;
  }

  /* If all arguments were numbers, reset to @@collation_connection */
  if (flags & MY_COLL_ALLOW_NUMERIC_CONV && c.derivation == DERIVATION_NUMERIC)
    c.set(Item::default_charset(), DERIVATION_COERCIBLE, MY_REPERTOIRE_NUMERIC);

  return false;
}

bool agg_item_collations_for_comparison(DTCollation &c, const char *fname,
                                        Item **av, uint count, uint flags) {
  return (agg_item_collations(c, fname, av, count,
                              flags | MY_COLL_DISALLOW_NONE, 1));
}

bool agg_item_set_converter(DTCollation &coll, const char *fname, Item **args,
                            uint nargs, uint, int item_sep, bool only_consts) {
  Item *safe_args[2] = {nullptr, nullptr};

  /*
    For better error reporting: save the first and the second argument.
    We need this only if the the number of args is 3 or 2:
    - for a longer argument list, "Illegal mix of collations"
      doesn't display each argument's characteristics.
    - if nargs is 1, then this error cannot happen.
  */
  if (nargs >= 2 && nargs <= 3) {
    safe_args[0] = args[0];
    safe_args[1] = args[item_sep];
  }

  THD *thd = current_thd;

  uint i;
  Item **arg;
  for (i = 0, arg = args; i < nargs; i++, arg += item_sep) {
    size_t dummy_offset;
    // If told so (from comparison code), only add converter for const values.
    if (only_consts && !(*arg)->const_item()) continue;
    if (!String::needs_conversion(1, (*arg)->collation.collation,
                                  coll.collation, &dummy_offset))
      continue;

    /*
      No needs to add converter if an "arg" is NUMERIC or DATETIME
      value (which is pure ASCII) and at the same time target DTCollation
      is ASCII-compatible. For example, no needs to rewrite:
        SELECT * FROM t1 WHERE datetime_field = '2010-01-01';
      to
        SELECT * FROM t1 WHERE CONVERT(datetime_field USING cs) = '2010-01-01';

      TODO: avoid conversion of any values with
      repertoire ASCII and 7bit-ASCII-compatible,
      not only numeric/datetime origin.
    */
    if ((*arg)->collation.derivation == DERIVATION_NUMERIC &&
        (*arg)->collation.repertoire == MY_REPERTOIRE_ASCII &&
        my_charset_is_ascii_based((*arg)->collation.collation) &&
        my_charset_is_ascii_based(coll.collation))
      continue;

    Item *conv = (*arg)->safe_charset_converter(thd, coll.collation);
    // @todo - check why the constructors may return error
    if (thd->is_error()) return true;
    if (conv == nullptr &&
        ((*arg)->collation.repertoire == MY_REPERTOIRE_ASCII))
      conv = new Item_func_conv_charset(thd, *arg, coll.collation, true);

    if (conv == nullptr) {
      if (nargs >= 2 && nargs <= 3) {
        /* restore the original arguments for better error message */
        args[0] = safe_args[0];
        args[item_sep] = safe_args[1];
      }
      my_coll_agg_error(args, nargs, fname, item_sep);
      return true;
    }

    // Update the Item pointer in-place
    if (thd->lex->is_exec_started())
      thd->change_item_tree(arg, conv);
    else
      *arg = conv;

    (*arg)->disable_constant_propagation(nullptr);

    if (conv->fix_fields(thd, arg)) return true;
  }

  return false;
}

/*
  Collect arguments' character sets together.
  We allow to apply automatic character set conversion in some cases.
  The conditions when conversion is possible are:
  - arguments A and B have different charsets
  - A wins according to coercibility rules
    (i.e. a column is stronger than a string constant,
     an explicit COLLATE clause is stronger than a column)
  - character set of A is either superset for character set of B,
    or B is a string constant which can be converted into the
    character set of A without data loss.

  If all of the above is true, then it's possible to convert
  B into the character set of A, and then compare according
  to the collation of A.

  For functions with more than two arguments:

    collect(A,B,C) ::= collect(collect(A,B),C)

  When a character set conversion is needed, the respective Item pointer
  is updated in-place as a permanent transformation.

  If the items are not consecutive (eg. args[2] and args[5]), use the
  item_sep argument, ie.

    agg_item_charsets(coll, fname, &args[2], 2, flags, 3)
*/

bool agg_item_charsets(DTCollation &coll, const char *fname, Item **args,
                       uint nargs, uint flags, int item_sep, bool only_consts) {
  if (agg_item_collations(coll, fname, args, nargs, flags, item_sep))
    return true;
  return agg_item_set_converter(coll, fname, args, nargs, flags, item_sep,
                                only_consts);
}

void Item_ident_for_show::make_field(Send_field *tmp_field) {
  tmp_field->table_name = tmp_field->org_table_name = table_name;
  tmp_field->db_name = db_name;
  tmp_field->col_name = tmp_field->org_col_name = field->field_name;
  tmp_field->charsetnr = field->charset()->number;
  tmp_field->length = field->field_length;
  tmp_field->type = field->type();
  tmp_field->flags = field->all_flags();
  if (field->table->is_nullable()) tmp_field->flags &= ~NOT_NULL_FLAG;
  tmp_field->decimals = field->decimals();
  tmp_field->field = false;
}

bool Item_ident_for_show::fix_fields(THD *, Item **) {
  set_nullable(field->is_nullable());
  decimals = field->decimals();
  unsigned_flag = field->is_flag_set(UNSIGNED_FLAG);
  collation.set(field->charset(), field->derivation(), field->repertoire());
  set_data_type(field->type());
  max_length = char_to_byte_length_safe(field->char_length(),
                                        collation.collation->mbmaxlen);

  fixed = true;

  return false;
}

/**
  Constructor used inside setup_wild().
  Item is resolved after construction.
  Item is supposed to have lifetime same as statement it is created within.

  @param thd         thread context
  @param context_arg Name resolution context for this field
  @param tr          Table reference, provides table and schema name
  @param f         Field reference, provides field name and original table name
*/

Item_field::Item_field(THD *thd, Name_resolution_context *context_arg,
                       Table_ref *tr, Field *f)
    : Item_ident(context_arg, f->table->s->db.str, *f->table_name,
                 f->field_name),
      table_ref(tr),
      field(nullptr),
      item_equal(nullptr),
      field_index(NO_FIELD_INDEX),
      have_privileges(0),
      any_privileges(false) {
  set_field(f);

  // Possibly override original names that were assigned from table reference:
  if (f->orig_table_name != nullptr) m_orig_table_name = f->orig_table_name;
  if (f->orig_db_name != nullptr) m_orig_db_name = f->orig_db_name;
  /*
    The field pointer may have shorter lifetime than the Item that is created
    here, so ensure the name is created in durable memory.
  */
  m_orig_field_name = thd->mem_strdup(f->field_name);
  field_name = m_orig_field_name;
  item_name.set(m_orig_field_name);
}

/**
  Constructor used for internal information queries.

  @param context_arg    Name resolution context
  @param db_arg         Schema name, may be NULL
  @param table_name_arg Table name, may be NULL if schema name is NULL
  @param field_name_arg Field name
*/
Item_field::Item_field(Name_resolution_context *context_arg, const char *db_arg,
                       const char *table_name_arg, const char *field_name_arg)
    : Item_ident(context_arg, db_arg, table_name_arg, field_name_arg),
      table_ref(nullptr),
      field(nullptr),
      item_equal(nullptr),
      field_index(NO_FIELD_INDEX),
      have_privileges(0),
      any_privileges(false) {
  Query_block *select = current_thd->lex->current_query_block();
  collation.set(DERIVATION_IMPLICIT);
  if (select != nullptr && (select->parsing_place != CTX_HAVING &&
                            select->parsing_place != CTX_QUALIFY))
    select->select_n_where_fields++;
}

/**
  Used from parser to construct column references.

  @param pos            Parse context
  @param db_arg         Schema name for column, may be NULL
  @param table_name_arg Table name for column, may be NULL if db_arg is NULL
  @param field_name_arg Column name, always given.
*/
Item_field::Item_field(const POS &pos, const char *db_arg,
                       const char *table_name_arg, const char *field_name_arg)
    : Item_ident(pos, db_arg, table_name_arg, field_name_arg),
      table_ref(nullptr),
      field(nullptr),
      item_equal(nullptr),
      field_index(NO_FIELD_INDEX),
      have_privileges(0),
      any_privileges(false) {
  collation.set(DERIVATION_IMPLICIT);
}

bool Item_field::do_itemize(Parse_context *pc, Item **res) {
  if (skip_itemize(res)) return false;
  if (super::do_itemize(pc, res)) return true;
  Query_block *const select = pc->select;
  if (select->parsing_place != CTX_HAVING &&
      select->parsing_place != CTX_QUALIFY)
    select->select_n_where_fields++;
  return false;
}

/**
  Used to create a copy (clone) of another Item_field.
  Item has same lifetime as the copied item.

  @param thd  thread handler
  @param item Column reference to make a copy from.
*/

Item_field::Item_field(THD *thd, Item_field *item)
    : Item_ident(thd, item),
      table_ref(item->table_ref),
      field(item->field),
      result_field(item->result_field),
      item_equal(item->item_equal),
      field_index(item->field_index),
      no_constant_propagation(item->no_constant_propagation),
      have_privileges(item->have_privileges),
      any_privileges(item->any_privileges) {
  collation.set(DERIVATION_IMPLICIT);
  if (item->m_orig_table_name != nullptr)
    m_orig_table_name = item->m_orig_table_name;
  else
    m_orig_table_name = nullptr;
  set_base_item_field(item);
}

/**
  Create column reference based on a table field.

  @param f      Pointer to field in a TABLE object

  Item is resolved after construction.
  Notice that lifetime of object is limited to the lifetime of the
  supplied field.
*/
Item_field::Item_field(Field *f)
    : Item_ident(nullptr, nullptr, *f->table_name, f->field_name),
      table_ref(nullptr),
      field(nullptr),
      item_equal(nullptr),
      field_index(NO_FIELD_INDEX),
      have_privileges(0),
      any_privileges(false) {
  if (f->table->pos_in_table_list != nullptr)
    context = &(f->table->pos_in_table_list->query_block->context);

  set_field(f);
}

/**
  Calculate the max column length not taking into account the
  limitations over integer types.

  When storing data into fields the server currently just ignores the
  limits specified on integer types, e.g. 1234 can safely be stored in
  an int(2) and will not cause an error.
  Thus when creating temporary tables and doing transformations
  we must adjust the maximum field length to reflect this fact.
  We take the un-restricted maximum length and adjust it similarly to
  how the declared length is adjusted wrt unsignedness etc.
  TODO: this all needs to go when we disable storing 1234 in int(2).

  @param field_par   Original field the use to calculate the lengths
  @param max_length  Item's calculated explicit max length
  @return            The adjusted max length
*/

inline static uint32 adjust_max_effective_column_length(Field *field_par,
                                                        uint32 max_length) {
  uint32 new_max_length = field_par->max_display_length();
  const uint32 sign_length = field_par->is_flag_set(UNSIGNED_FLAG) ? 0 : 1;

  switch (field_par->type()) {
    case MYSQL_TYPE_INT24:
      /*
        Compensate for MAX_MEDIUMINT_WIDTH being 1 too long (8)
        compared to the actual number of digits that can fit into
        the column.
      */
      new_max_length += 1;
      [[fallthrough]];
    case MYSQL_TYPE_LONG:
    case MYSQL_TYPE_TINY:
    case MYSQL_TYPE_SHORT:

      /* Take out the sign and add a conditional sign */
      new_max_length = new_max_length - 1 + sign_length;
      break;

    /* BINGINT is always 20 no matter the sign */
    case MYSQL_TYPE_LONGLONG:
    /* make gcc happy */
    default:
      break;
  }

  /* Adjust only if the actual precision based one is bigger than specified */
  return new_max_length > max_length ? new_max_length : max_length;
}

void Item_field::set_field(Field *field_par) {
  table_ref = field_par->table->pos_in_table_list;
  assert(table_ref == nullptr || table_ref->table == field_par->table);
  assert(field_par->field_index() != NO_FIELD_INDEX);
  field_index = field_par->field_index();

  field = result_field = field_par;  // for easy coding with fields
  set_nullable(field->is_nullable() || field->is_tmp_nullable() ||
               field->table->is_nullable());
  if (table_ref != nullptr) {
    table_name = table_ref->alias;
    m_orig_db_name = table_ref->db;
    db_name = m_orig_db_name;
    m_orig_table_name = table_ref->table_name;
    if (table_ref->is_derived()) {
      // Show underlying field's information
      m_orig_db_name = field_par->orig_db_name;
      m_orig_table_name = field_par->orig_table_name;
    }
  } else {
    m_orig_db_name = field_par->orig_db_name;
    db_name = m_orig_db_name;
    m_orig_table_name = field_par->orig_table_name;
    table_name = m_orig_table_name;
  }

  m_orig_field_name = field_par->field_name;
  collation.set(field_par->charset(), field_par->derivation(),
                field_par->repertoire());
  set_data_type(field_par->type());
  decimals = field->decimals();
  unsigned_flag = field_par->is_flag_set(UNSIGNED_FLAG);
  max_length = char_to_byte_length_safe(field_par->char_length(),
                                        collation.collation->mbmaxlen);

  max_length = adjust_max_effective_column_length(field_par, max_length);

  if (field->table->s->tmp_table == SYSTEM_TMP_TABLE) any_privileges = false;
  if (!can_use_prefix_key)
    field->table->covering_keys.subtract(field->part_of_prefixkey);

  fixed = true;
}

/**
  Reset this item to point to a field from the new temporary table.
  This is used when we create a new temporary table for each execution
  of prepared statement.
*/

void Item_field::reset_field(Field *f) {
  set_field(f);
  /* 'name' is pointing at field->field_name of old field */
  item_name.set(f->field_name);
}

const char *Item_ident::full_name() const {
  const char *f_name =
      m_orig_field_name != nullptr ? m_orig_field_name : field_name;
  char *tmp;
  if (table_name == nullptr || f_name == nullptr)
    return f_name != nullptr
               ? f_name
               : item_name.is_set() ? item_name.ptr() : "tmp_field";
  if (db_name && db_name[0]) {
    tmp = pointer_cast<char *>(
        (*THR_MALLOC)
            ->Alloc(strlen(db_name) + strlen(table_name) + strlen(f_name) + 3));
    strxmov(tmp, db_name, ".", table_name, ".", f_name, NullS);
  } else {
    if (table_name[0]) {
      tmp = pointer_cast<char *>(
          (*THR_MALLOC)->Alloc(strlen(table_name) + strlen(f_name) + 2));
      strxmov(tmp, table_name, ".", f_name, NullS);
    } else
      return f_name;
  }
  return tmp;
}

void Item_ident::print(const THD *thd, String *str, enum_query_type query_type,
                       const char *db_name_arg,
                       const char *table_name_arg) const {
  char d_name_buff[MAX_ALIAS_NAME], t_name_buff[MAX_ALIAS_NAME];
  const char *d_name = db_name_arg;
  const char *t_name = table_name_arg;
  const char *f_name =
      m_orig_field_name != nullptr ? m_orig_field_name : field_name;

  if (lower_case_table_names == 1 ||
      // mode '2' does not apply to aliases:
      (lower_case_table_names == 2 && !alias_name_used())) {
    if (table_name_arg && table_name_arg[0]) {
      my_stpcpy(t_name_buff, table_name_arg);
      my_casedn_str(files_charset_info, t_name_buff);
      t_name = t_name_buff;
    }
    if (db_name_arg && db_name_arg[0]) {
      my_stpcpy(d_name_buff, db_name_arg);
      my_casedn_str(files_charset_info, d_name_buff);
      d_name = d_name_buff;
    }
  }

  if (table_name_arg == nullptr || f_name == nullptr || !f_name[0]) {
    const char *nm = (f_name != nullptr && f_name[0])
                         ? f_name
                         : item_name.is_set() ? item_name.ptr() : "tmp_field";
    append_identifier(thd, str, nm, strlen(nm));
    return;
  }

  if (!(query_type & QT_NO_DB) && db_name_arg && db_name_arg[0] &&
      (!alias_name_used() ||
       (thd->lex->is_explain() && thd->lex->explain_format->is_hierarchical() &&
        thd->lex->explain_format->is_iterator_based()))) {
    const size_t d_name_len = strlen(d_name);
    if (!((query_type & QT_NO_DEFAULT_DB) &&
          db_is_default_db(d_name, d_name_len, thd))) {
      append_identifier(thd, str, d_name, d_name_len);
      str->append('.');
    }
  }
  if (!(query_type & QT_NO_TABLE) && table_name_arg[0]) {
    append_identifier(thd, str, t_name, strlen(t_name));
    str->append('.');
  }
  append_identifier(thd, str, f_name, strlen(f_name));
}

TYPELIB *Item_field::get_typelib() const {
  return down_cast<Field_enum *>(field)->typelib;
}

String *Item_field::val_str(String *str) {
  assert(fixed);
  if ((null_value = field->is_null())) return nullptr;
  str->set_charset(str_value.charset());
  return field->val_str(str, &str_value);
}

bool Item_field::val_json(Json_wrapper *result) {
  assert(fixed);
  assert(data_type() == MYSQL_TYPE_JSON || returns_array());
  null_value = field->is_null();
  if (null_value) return false;
  return down_cast<Field_json *>(field)->val_json(result);
}

double Item_field::val_real() {
  assert(fixed);
  if ((null_value = field->is_null())) return 0.0;
  return field->val_real();
}

longlong Item_field::val_int() {
  assert(fixed);
  if ((null_value = field->is_null())) return 0;
  return field->val_int();
}

longlong Item_field::val_time_temporal() {
  assert(fixed);
  if ((null_value = field->is_null())) return 0;
  return field->val_time_temporal();
}

longlong Item_field::val_date_temporal() {
  assert(fixed);
  if ((null_value = field->is_null())) return 0;
  return field->val_date_temporal();
}

longlong Item_field::val_time_temporal_at_utc() {
  assert(fixed);
  if ((null_value = field->is_null())) return 0;
  return field->val_time_temporal_at_utc();
}

longlong Item_field::val_date_temporal_at_utc() {
  assert(fixed);
  if ((null_value = field->is_null())) return 0;
  return field->val_date_temporal_at_utc();
}

my_decimal *Item_field::val_decimal(my_decimal *decimal_value) {
  null_value = field->is_null();
  if (null_value) return nullptr;
  return field->val_decimal(decimal_value);
}

bool Item_field::get_date(MYSQL_TIME *ltime, my_time_flags_t fuzzydate) {
  if ((null_value = field->is_null()) || field->get_date(ltime, fuzzydate)) {
    memset(ltime, 0, sizeof(*ltime));
    return true;
  }
  return false;
}

bool Item_field::get_time(MYSQL_TIME *ltime) {
  if ((null_value = field->is_null()) || field->get_time(ltime)) {
    memset(ltime, 0, sizeof(*ltime));
    return true;
  }
  return false;
}

bool Item_field::get_timeval(my_timeval *tm, int *warnings) {
  if ((null_value = field->is_null())) return true;
  if (field->get_timestamp(tm, warnings)) tm->m_tv_sec = tm->m_tv_usec = 0;
  return false;
}

bool Item_field::eq(const Item *item, bool) const {
  const Item *real_item = item->real_item();
  if (real_item->type() != FIELD_ITEM) return false;

  const Item_field *item_field = down_cast<const Item_field *>(real_item);

  /*
    If both Item_field objects are properly resolved, return true if they both
    refer to the same underlying table field. If one or both fields refer to
    temporary table fields derived from some base table field, return true
    also if they refer to the same base table field.
    The original table's name and original field's name cannot serve here,
    consider: SELECT a FROM t1 WHERE b IN (SELECT a FROM t1)
    where the semijoin-merged 'a' and the top query's 'a' are both named t1.a
    and coexist in the top query.
  */
  if (fixed && item_field->fixed)
    return base_item_field()->field == item_field->base_item_field()->field;
  /*
    We may come here when we are trying to find a function in a GROUP BY
    clause from the select list.
    In this case the '100 % correct' way to do this would be to first
    run fix_fields() on the GROUP BY item and then retry this function, but
    I think it's better to relax the checking a bit as we will in
    most cases do the correct thing by just checking the field name.
    (In cases where we would choose wrong we would have to generate a
    ER_NON_UNIQ_ERROR).
  */
  return (item_field->item_name.eq_safe(field_name) &&
          (!item_field->table_name || !table_name ||
           (!my_strcasecmp(table_alias_charset, item_field->table_name,
                           table_name) &&
            (!item_field->db_name || !db_name ||
             (item_field->db_name && !strcmp(item_field->db_name, db_name))))));
}

table_map Item_field::used_tables() const {
  if (!table_ref) return 1;  // Temporary table; always table 0
  if (table_ref->table->const_table) return 0;  // const item
  return depended_from ? OUTER_REF_TABLE_BIT : table_ref->map();
}

bool Item_field::used_tables_for_level(uchar *arg) {
  const Table_ref *tr = field->table->pos_in_table_list;
  // Used by resolver only, so can never reach a "const" table.
  assert(!tr->table->const_table);
  Used_tables *const ut = pointer_cast<Used_tables *>(arg);
  /*
    When the qualifying query for the field (table_ref->query_block) is the same
    level as the requested level, add the table's map.
    When the qualifying query for the field is outer relative to the
    requested level, add an outer reference.
  */
  if (ut->select == tr->query_block)
    ut->used_tables |= tr->map();
  else if (ut->select->nest_level > tr->query_block->nest_level)
    ut->used_tables |= OUTER_REF_TABLE_BIT;

  return false;
}

void Item_ident::fix_after_pullout(Query_block *parent_query_block,
                                   Query_block *removed_query_block) {
  /*
    Some field items may be created for use in execution only, without
    a name resolution context. They have already been used in execution,
    so no transformation is necessary here.

    @todo: Provide strict phase-division in optimizer, to make sure that
           execution-only objects do not exist during transformation stage.
           Then, this test would be deemed unnecessary.
  */
  if (context == nullptr) {
    assert(type() == FIELD_ITEM);
    return;
  }

  // context->query_block should already have been updated.
  assert(context->query_block != removed_query_block);

  if (context->query_block == parent_query_block) {
    if (parent_query_block == depended_from) {
      depended_from = nullptr;
      // Update the context of this field to that of the parent query
      // block since the resolver place is now lifted from the abandoned
      // query block to this one.
      context = &parent_query_block->context;
    }
  } else {
    /*
      The definition scope of this field item reference is inner to the removed
      query_block object.
      No new resolution is needed, but we may need to update the dependency.
    */
    if (removed_query_block == depended_from)
      depended_from = parent_query_block;
  }

  if (depended_from) {
    /*
      Refresh used_tables information for subqueries between the definition
      scope and resolution scope of the field item reference.
    */
    Query_block *child_query_block = context->query_block;

    while (child_query_block->outer_query_block() != depended_from) {
      /*
        The subquery on this level is outer-correlated with respect to the field
      */
      child_query_block->master_query_expression()->accumulate_used_tables(
          OUTER_REF_TABLE_BIT);
      child_query_block = child_query_block->outer_query_block();
    }

    /*
      child_query_block is query_block immediately inner to the depended_from
      level. Now, locate the subquery predicate that contains this query_block
      and update used tables information.
    */
    Used_tables ut(depended_from);
    (void)walk(&Item::used_tables_for_level, enum_walk::SUBQUERY_POSTFIX,
               pointer_cast<uchar *>(&ut));
    child_query_block->master_query_expression()->accumulate_used_tables(
        ut.used_tables);
  }
}

Item *Item_field::get_tmp_table_item(THD *thd) {
  DBUG_TRACE;
  Item_field *new_item = new Item_field(thd, this);
  if (!new_item) return nullptr; /* purecov: inspected */

  new_item->field = new_item->result_field;
  new_item->table_ref = nullptr;  // Internal temporary table has no table_ref

  return new_item;
}

longlong Item_field::val_int_endpoint(bool, bool *) {
  const longlong res = val_int();
  return null_value ? LLONG_MIN : res;
}

/**
  Init an item from a string we KNOW points to a valid longlong.
  str_arg does not necessary has to be a \\0 terminated string.
  This is always 'signed'. Unsigned values are created with Item_uint()
*/
void Item_int::init(const char *str_arg, uint length) {
  const char *end_ptr = str_arg + length;
  int error;
  value = my_strtoll10(str_arg, &end_ptr, &error);
  set_max_size(static_cast<uint>(end_ptr - str_arg));
  item_name.copy(str_arg, max_length);
  fixed = true;
}

my_decimal *Item_int::val_decimal(my_decimal *decimal_value) {
  int2my_decimal(E_DEC_FATAL_ERROR, value, unsigned_flag, decimal_value);
  return decimal_value;
}

String *Item_int::val_str(String *str) {
  // following assert is redundant, because fixed=1 assigned in constructor
  assert(fixed);
  str->set_int(value, unsigned_flag, collation.collation);
  return str;
}

void Item_int::print(const THD *, String *str,
                     enum_query_type query_type) const {
  if (query_type & QT_NORMALIZED_FORMAT) {
    str->append("?");
    return;
  }
  // my_charset_bin is good enough for numbers

  // don't rewrite booleans as ints. see bug#21296173
  const Name_string *const name = &item_name;
  const bool is_literal_false = name->is_set() && name->eq("FALSE");
  const bool is_literal_true = name->is_set() && name->eq("TRUE");
  if (is_literal_false || is_literal_true) {
    str->append(item_name.ptr(), item_name.length(), str->charset());
  } else {
    if (unsigned_flag)
      str->append_ulonglong(value);
    else
      str->append_longlong(value);
  }
}

String *Item_uint::val_str(String *str) {
  // following assert is redundant, because fixed=1 assigned in constructor
  assert(fixed);
  str->set((ulonglong)value, collation.collation);
  return str;
}

void Item_uint::print(const THD *, String *str,
                      enum_query_type query_type) const {
  if (query_type & QT_NORMALIZED_FORMAT) {
    str->append("?");
    return;
  }
  str->append_ulonglong(value);
}

Item_decimal::Item_decimal(const POS &pos, const char *str_arg, uint length,
                           const CHARSET_INFO *charset)
    : super(pos) {
  str2my_decimal(E_DEC_FATAL_ERROR, str_arg, length, charset, &decimal_value);
  item_name.set(str_arg);
  set_data_type(MYSQL_TYPE_NEWDECIMAL);
  decimals = (uint8)decimal_value.frac;
  fixed = true;
  max_length = my_decimal_precision_to_length_no_truncation(
      decimal_value.intg + decimals, decimals, unsigned_flag);
}

Item_decimal::Item_decimal(longlong val, bool unsig) {
  int2my_decimal(E_DEC_FATAL_ERROR, val, unsig, &decimal_value);
  set_data_type(MYSQL_TYPE_NEWDECIMAL);
  decimals = (uint8)decimal_value.frac;
  fixed = true;
  max_length = my_decimal_precision_to_length_no_truncation(
      decimal_value.intg + decimals, decimals, unsigned_flag);
}

Item_decimal::Item_decimal(double val) {
  double2my_decimal(E_DEC_FATAL_ERROR, val, &decimal_value);
  set_data_type(MYSQL_TYPE_NEWDECIMAL);
  decimals = (uint8)decimal_value.frac;
  fixed = true;
  max_length = my_decimal_precision_to_length_no_truncation(
      decimal_value.intg + decimals, decimals, unsigned_flag);
}

Item_decimal::Item_decimal(const Name_string &name_arg,
                           const my_decimal *val_arg, uint decimal_par,
                           uint length) {
  my_decimal2decimal(val_arg, &decimal_value);
  item_name = name_arg;
  set_data_type(MYSQL_TYPE_NEWDECIMAL);
  decimals = (uint8)decimal_par;
  max_length = length;
  fixed = true;
}

Item_decimal::Item_decimal(my_decimal *value_par) {
  my_decimal2decimal(value_par, &decimal_value);
  set_data_type(MYSQL_TYPE_NEWDECIMAL);
  decimals = (uint8)decimal_value.frac;
  fixed = true;
  max_length = my_decimal_precision_to_length_no_truncation(
      decimal_value.intg + decimals, decimals, unsigned_flag);
}

Item_decimal::Item_decimal(const uchar *bin, int precision, int scale) {
  binary2my_decimal(E_DEC_FATAL_ERROR, bin, &decimal_value, precision, scale);
  set_data_type(MYSQL_TYPE_NEWDECIMAL);
  decimals = (uint8)decimal_value.frac;
  fixed = true;
  max_length = my_decimal_precision_to_length_no_truncation(precision, decimals,
                                                            unsigned_flag);
}

longlong Item_decimal::val_int() {
  longlong result;
  my_decimal2int(E_DEC_FATAL_ERROR, &decimal_value, unsigned_flag, &result);
  return result;
}

double Item_decimal::val_real() {
  double result;
  my_decimal2double(E_DEC_FATAL_ERROR, &decimal_value, &result);
  return result;
}

String *Item_decimal::val_str(String *result) {
  result->set_charset(&my_charset_numeric);
  my_decimal2string(E_DEC_FATAL_ERROR, &decimal_value, result);
  return result;
}

void Item_decimal::print(const THD *, String *str,
                         enum_query_type query_type) const {
  if (query_type & QT_NORMALIZED_FORMAT) {
    str->append("?");
    return;
  }
  StringBuffer<MAX_DOUBLE_STR_LENGTH + 1> tmp;  // +1 for terminating null
  my_decimal2string(E_DEC_FATAL_ERROR, &decimal_value, &tmp);
  str->append(tmp);
}

bool Item_decimal::eq(const Item *item, bool) const {
  if (type() == item->type() && item->basic_const_item()) {
    /*
      We need to cast off const to call val_decimal(). This should
      be OK for a basic constant. Additionally, we can pass nullptr as
      a true decimal constant will return its internal decimal
      storage and ignore the argument.
    */
    Item *arg = const_cast<Item *>(item);
    const my_decimal *value = arg->val_decimal(nullptr);
    return !my_decimal_cmp(&decimal_value, value);
  }
  return false;
}

void Item_decimal::set_decimal_value(const my_decimal *value_par) {
  my_decimal2decimal(value_par, &decimal_value);
  decimals = (uint8)decimal_value.frac;
  unsigned_flag = !decimal_value.sign();
  max_length = my_decimal_precision_to_length_no_truncation(
      decimal_value.intg + decimals, decimals, unsigned_flag);
}

String *Item_float::val_str(String *str) {
  // following assert is redundant, because fixed=1 assigned in constructor
  assert(fixed);
  str->set_real(value, decimals, &my_charset_bin);
  return str;
}

my_decimal *Item_float::val_decimal(my_decimal *decimal_value) {
  // following assert is redundant, because fixed=1 assigned in constructor
  assert(fixed);
  double2my_decimal(E_DEC_FATAL_ERROR, value, decimal_value);
  return (decimal_value);
}

bool Item_string::set_str_with_copy(const char *str_arg, uint length_arg,
                                    const CHARSET_INFO *from_cs) {
  unsigned errors;
  if (str_value.copy(str_arg, length_arg, from_cs, collation.collation,
                     &errors)) {
    return true;
  }

  fix_char_length(str_value.length());
  return false;
}

/**
   @sa enum_query_type.
   For us to be able to print a query (in debugging, optimizer trace, EXPLAIN
   EXTENDED) without changing the query's result, this function must not
   modify the item's content. Not even a @c realloc() of @c str_value is
   permitted:
   @c Item_func_concat::val_str(), @c Item_func_repeat::val_str(),
   @c Item_func_encode::val_str() depend on the allocated length;
   a change of this length can influence results of CONCAT(), REPEAT(),
   ENCODE()...
*/
void Item_string::print(const THD *, String *str,
                        enum_query_type query_type) const {
  if (query_type & QT_NORMALIZED_FORMAT) {
    str->append("?");
    return;
  }

  const bool print_introducer =
      (query_type & QT_FORCE_INTRODUCERS) ||
      (!(query_type & QT_WITHOUT_INTRODUCERS) && is_cs_specified());

  if (print_introducer) {
    str->append('_');
    str->append(collation.collation->csname);
  }

  str->append('\'');

  if (query_type & QT_TO_SYSTEM_CHARSET) {
    if (print_introducer) {
      /*
        Because we wrote an introducer, we must print str_value in its
        charset, and the resulting bytes must not be changed until they
        reach the end client.
        But the caller is asking for system_charset_info, and may later
        convert into character_set_results. That means two conversions: we
        must ensure that they don't change our printed bytes.
        So we print str_value in the least common denominator of the three
        charsets involved: ASCII. Non-ASCII characters are printed as \xFF
        sequences (which is ASCII too). This way, our bytes will not be
        changed.
      */
      const ErrConvString tmp(str_value.ptr(), str_value.length(),
                              &my_charset_bin);
      str->append(tmp.ptr());
    } else {
      // Convert to system charset.
      convert_and_print(&str_value, str, system_charset_info);
    }
  } else if (query_type & QT_TO_ARGUMENT_CHARSET) {
    if (print_introducer)
      convert_and_print(&str_value, str, collation.collation);
    else
      /*
        Convert the string literals to str->charset(),
        which is typically equal to charset_set_client.
      */
      convert_and_print(&str_value, str, str->charset());
  } else {
    // Caller wants a result in the charset of str_value.
    str_value.print(str);
  }

  str->append('\'');
}

double double_from_string_with_check(const CHARSET_INFO *cs, const char *cptr,
                                     const char *end) {
  int error;
  double tmp;

  const char *endptr = end;
  tmp = my_strntod(cs, cptr, end - cptr, &endptr, &error);
  if (error || (end != endptr && !check_if_only_end_space(cs, endptr, end))) {
    const ErrConvString err(cptr, end - cptr, cs);
    push_warning_printf(
        current_thd, Sql_condition::SL_WARNING, ER_TRUNCATED_WRONG_VALUE,
        ER_THD(current_thd, ER_TRUNCATED_WRONG_VALUE), "DOUBLE", err.ptr());
  }
  return tmp;
}

double Item_string::val_real() {
  assert(fixed);
  return double_from_string_with_check(str_value.charset(), str_value.ptr(),
                                       str_value.ptr() + str_value.length());
}

/**
  Converts a string to a longlong integer, with warnings.

  @param cs  charset of string
  @param cptr beginning of string
  @param end  end of string
  @param unsigned_target  If 0, caller will use result as a signed integer;
                          if 1: an unsigned integer;
                          if -1: caller doesn't tell. This influences warnings.
*/
longlong longlong_from_string_with_check(const CHARSET_INFO *cs,
                                         const char *cptr, const char *end,
                                         int unsigned_target) {
  int err;
  longlong tmp;
  const char *endptr = end;

  tmp = (*(cs->cset->strtoll10))(cs, cptr, &endptr, &err);
  if (err > 0 ||  // range error, or
                  // parse error not due to end spaces:
      (end != endptr && !check_if_only_end_space(cs, endptr, end))) {
    const ErrConvString errstr(cptr, end - cptr, cs);

    push_warning_printf(
        current_thd, Sql_condition::SL_WARNING, ER_TRUNCATED_WRONG_VALUE,
        ER_THD(current_thd, ER_TRUNCATED_WRONG_VALUE), "INTEGER", errstr.ptr());
  }
  if (err < 0 &&             // string has a minus sign.
      unsigned_target == 1)  // value will be used as unsigned.
    push_warning(current_thd, Sql_condition::SL_WARNING, ER_UNKNOWN_ERROR,
                 "Cast to unsigned converted negative integer to its "
                 "positive complement");
  else if (err == 0 &&  // string had no minus sign
           tmp < 0 &&   // the unsigned value is greater than max signed int
           unsigned_target == 0)  // and will be used as signed.
  {
    push_warning(current_thd, Sql_condition::SL_WARNING, ER_UNKNOWN_ERROR,
                 "Cast to signed converted positive out-of-range integer to "
                 "its negative complement");
  }
  return tmp;
}

longlong Item_string::val_int() {
  assert(fixed);
  return longlong_from_string_with_check(str_value.charset(), str_value.ptr(),
                                         str_value.ptr() + str_value.length(),
                                         -1);  // ignore sign issues
}

my_decimal *Item_string::val_decimal(my_decimal *decimal_value) {
  return val_decimal_from_string(decimal_value);
}

bool Item_null::eq(const Item *item, bool) const {
  return item->type() == type();
}

double Item_null::val_real() {
  // following assert is redundant, because fixed=1 assigned in constructor
  assert(fixed);
  null_value = true;
  return 0.0;
}
longlong Item_null::val_int() {
  // following assert is redundant, because fixed=1 assigned in constructor
  assert(fixed);
  null_value = true;
  return 0;
}

String *Item_null::val_str(String *) {
  // following assert is redundant, because fixed=1 assigned in constructor
  assert(fixed);
  null_value = true;
  return nullptr;
}

my_decimal *Item_null::val_decimal(my_decimal *) { return nullptr; }

bool Item_null::val_json(Json_wrapper *) {
  null_value = true;
  return false;
}

Item *Item_null::safe_charset_converter(THD *, const CHARSET_INFO *tocs) {
  collation.set(tocs);
  return this;
}

/*********************** Item_param related ******************************/

Item_param::Item_param(const POS &pos, MEM_ROOT *root, uint pos_in_query_arg)
    : super(pos), pos_in_query(pos_in_query_arg), m_clones(root) {
  item_name.set("?");
  // Initial type is "invalid type", type will be assigned from context
  set_nullable(true);  // All parameters are nullable
}

bool Item_param::do_itemize(Parse_context *pc, Item **res) {
  if (skip_itemize(res)) return false;
  if (super::do_itemize(pc, res)) return true;

  /*
    see commentaries in PTI_limit_option_param_marker::itemize()
  */
  assert(*res == this);

  LEX *lex = pc->thd->lex;
  if (!lex->parsing_options.allows_variable) {
    my_error(ER_VIEW_SELECT_VARIABLE, MYF(0));
    return true;
  }
  if (lex->reparse_common_table_expr_at) {
    /*
      This parameter is a clone, find the Item_param which corresponds to it
      in the original statement - its "master".
      Calculate the expected position of this master in the original
      statement:
    */
    const uint master_pos = pos_in_query + lex->reparse_common_table_expr_at;
    List_iterator_fast<Item_param> it(lex->param_list);
    Item_param *master;
    while ((master = it++)) {
      if (master_pos == master->pos_in_query) {
        // Register it against its master
        return master->add_clone(this);
      }
    }
    assert(false); /* purecov: inspected */
  }
  if (!lex->reparse_derived_table_params_at.empty()) {
    // This parameter is a clone, find the Item_param which corresponds
    // to it in the original statement - its "master".
    List_iterator_fast<Item_param> it(lex->param_list);
    Item_param *master;
    auto master_pos = lex->reparse_derived_table_params_at.begin();
    bool found = false;
    while ((master = it++)) {
      if (*master_pos == master->pos_in_query) found = true;
      // If the position does not match with the parameter in the list,
      // check if it matches with one of the clones of the param.
      // This can happen when we are trying to pushdown a condition
      // to a CTE which has re-parsed it's definition (See a few lines
      // above). For such a case, params would have been cloned.
      if (!found) {
        for (auto p : master->m_clones) {
          if (*master_pos == p->pos_in_query) found = true;
        }
      }
      if (found) {
        lex->reparse_derived_table_params_at.erase(master_pos);
        // Register it against its master
        pos_in_query = master->pos_in_query;
        return master->add_clone(this);
      }
    }
    assert(false);
  }

  return false;
}

bool Item_param::fix_fields(THD *, Item **) {
  assert(!fixed);
  if (param_state() == NO_VALUE) {
    // Parameter has no value, set data type from context
    assert(data_type() == MYSQL_TYPE_INVALID);
    // If character string, use the default (connection) collation:
    collation.set(default_charset());
    fixed = true;
    return false;
  }
  if (param_state() == NULL_VALUE) {
    // Parameter data type may be ignored, keep existing type
    set_data_type_null();
    fixed = true;
    return false;
  }
  // Assign data type from actual data value, when given
  switch (data_type_actual()) {
    case MYSQL_TYPE_LONGLONG:
      set_data_type_longlong();
      unsigned_flag = is_unsigned_actual();
      break;
    case MYSQL_TYPE_NEWDECIMAL:
      set_data_type_decimal(DECIMAL_MAX_PRECISION, DECIMAL_MAX_SCALE);
      break;
    case MYSQL_TYPE_DOUBLE:
      set_data_type_double();
      break;
    case MYSQL_TYPE_VARCHAR:
      // Set data type string with maximum possible size
      // @todo WL#6570 - what about blob values???
      set_data_type_string(65535U / m_collation_actual->mbmaxlen,
                           m_collation_actual);
      break;
    case MYSQL_TYPE_DATE:
      set_data_type_date();
      break;
    case MYSQL_TYPE_TIME:
      set_data_type_time(DATETIME_MAX_DECIMALS);
      break;
    case MYSQL_TYPE_DATETIME:
      set_data_type_datetime(DATETIME_MAX_DECIMALS);
      break;
    default:
      assert(false);
  }
  // Do not set result type until having a valid type type (i.e. keep original)
  if (data_type() != MYSQL_TYPE_INVALID)
    m_result_type = type_to_result(data_type());

  fixed = true;

  return false;
}

bool Item_param::propagate_type(THD *, const Type_properties &type) {
  assert(type.m_type != MYSQL_TYPE_INVALID);
  switch (type.m_type) {
    case MYSQL_TYPE_TINY:
    case MYSQL_TYPE_SHORT:
    case MYSQL_TYPE_INT24:
    case MYSQL_TYPE_LONG:
    case MYSQL_TYPE_LONGLONG:
      set_data_type_longlong();
      unsigned_flag = type.m_unsigned_flag;
      break;
    case MYSQL_TYPE_BIT:
      set_data_type_bit(64);
      break;
    case MYSQL_TYPE_YEAR:
      set_data_type_year();
      break;
    case MYSQL_TYPE_NEWDECIMAL:
    case MYSQL_TYPE_DECIMAL:
      set_data_type_decimal(DECIMAL_MAX_PRECISION, DECIMAL_MAX_SCALE);
      break;
    case MYSQL_TYPE_FLOAT:
    case MYSQL_TYPE_DOUBLE:
      set_data_type_double();
      break;
    case MYSQL_TYPE_VARCHAR:
    case MYSQL_TYPE_VAR_STRING:
    case MYSQL_TYPE_STRING:
    case MYSQL_TYPE_ENUM:
    case MYSQL_TYPE_SET:
      // Parameter type is VARCHAR of largest possible size
      set_data_type_string(65535U / type.m_collation.collation->mbmaxlen,
                           type.m_collation);
      break;
    case MYSQL_TYPE_GEOMETRY:
      set_data_type_geometry();
      break;
    case MYSQL_TYPE_JSON:
      set_data_type_json();
      break;
    case MYSQL_TYPE_TINY_BLOB:
    case MYSQL_TYPE_MEDIUM_BLOB:
    case MYSQL_TYPE_LONG_BLOB:
    case MYSQL_TYPE_BLOB:
      // Parameter type is BLOB of largest possible size
      set_data_type_string(Field::MAX_LONG_BLOB_WIDTH, type.m_collation);
      break;
    case MYSQL_TYPE_DATETIME:
    case MYSQL_TYPE_DATETIME2:
    case MYSQL_TYPE_TIMESTAMP:
    case MYSQL_TYPE_TIMESTAMP2:
      set_data_type_datetime(6);
      break;
    case MYSQL_TYPE_DATE:
    case MYSQL_TYPE_NEWDATE:
      set_data_type_date();
      break;
    case MYSQL_TYPE_TIME:
    case MYSQL_TYPE_TIME2:
      set_data_type_time(6);
      break;
    case MYSQL_TYPE_NULL:
      set_data_type_string(65535U / type.m_collation.collation->mbmaxlen,
                           type.m_collation);
      break;
    default:
      assert(false);
  }

  m_result_type = type_to_result(data_type());

  return false;
}

void Item_param::sync_clones() {
  for (auto c : m_clones) {
    // Scalar-type members:
    c->set_nullable(is_nullable());
    c->null_value = null_value;
    c->max_length = max_length;
    c->decimals = decimals;
    c->unsigned_flag = unsigned_flag;
    c->m_param_state = m_param_state;
    c->m_result_type = m_result_type;
    c->value = value;
    c->m_data_type_source = m_data_type_source;
    c->m_data_type_actual = m_data_type_actual;
    c->m_unsigned_actual = m_unsigned_actual;
    c->m_collation_source = m_collation_source;
    c->m_collation_actual = m_collation_actual;
    // Class-type members:
    c->decimal_value = decimal_value;
    /*
      Note that String's assignment op properly sets m_is_alloced to 'false',
      which is correct here: c->str_value doesn't own anything.
    */
    c->str_value = str_value;
    c->str_value_ptr = str_value_ptr;
    c->collation = collation;
  }
}

void Item_param::set_null() {
  DBUG_TRACE;

  null_value = true;

  m_data_type_actual = MYSQL_TYPE_NULL;
  m_param_state = NULL_VALUE;
}

void Item_param::set_int(longlong i) {
  DBUG_TRACE;
  value.integer = i;
  m_data_type_actual = MYSQL_TYPE_LONGLONG;
  m_unsigned_actual = false;
  m_param_state = INT_VALUE;
}

void Item_param::set_int(ulonglong i) {
  DBUG_TRACE;
  value.integer = i;
  m_data_type_actual = MYSQL_TYPE_LONGLONG;
  m_unsigned_actual = true;
  m_param_state = INT_VALUE;
}

void Item_param::set_double(double d) {
  DBUG_TRACE;
  value.real = d;
  m_data_type_actual = MYSQL_TYPE_DOUBLE;
  m_param_state = REAL_VALUE;
}

/**
  Set decimal parameter value from string.

  @param str      character string
  @param length   string length

  @note
    As we use character strings to send decimal values in
    binary protocol, we use str2my_decimal to convert it to
    internal decimal value.
*/

void Item_param::set_decimal(const char *str, ulong length) {
  DBUG_TRACE;

  const char *end = str + length;
  str2my_decimal(E_DEC_FATAL_ERROR, str, &decimal_value, &end);
  m_data_type_actual = MYSQL_TYPE_NEWDECIMAL;
  m_param_state = DECIMAL_VALUE;
}

void Item_param::set_decimal(const my_decimal *dv) {
  m_param_state = DECIMAL_VALUE;
  m_data_type_actual = MYSQL_TYPE_NEWDECIMAL;

  my_decimal2decimal(dv, &decimal_value);
}

/**
  Set parameter value from MYSQL_TIME value.

  @param tm              datetime value to set (time_type is ignored)
  @param time_type       type of datetime value

  @note
    If we value to be stored is not normalized, zero value will be stored
    instead and proper warning will be produced. This function relies on
    the fact that even wrong value sent over binary protocol fits into
    MAX_DATE_STRING_REP_LENGTH buffer.
*/
void Item_param::set_time(MYSQL_TIME *tm, enum_mysql_timestamp_type time_type) {
  DBUG_TRACE;

  assert(time_type == MYSQL_TIMESTAMP_DATE ||
         time_type == MYSQL_TIMESTAMP_TIME ||
         time_type == MYSQL_TIMESTAMP_DATETIME ||
         time_type == MYSQL_TIMESTAMP_DATETIME_TZ);

  value.time = *tm;
  value.time.time_type = time_type;
  decimals = tm->second_part ? DATETIME_MAX_DECIMALS : 0;

  if (check_datetime_range(value.time)) {
    /*
      TODO : Add error handling for Item_param::set_* functions.
      make_truncated_value_warning() can return error in STRICT mode.
    */
    (void)make_truncated_value_warning(current_thd, Sql_condition::SL_WARNING,
                                       ErrConvString(&value.time, decimals),
                                       time_type, NullS);
    set_zero_time(&value.time, MYSQL_TIMESTAMP_ERROR);
  }
  if (time_type == MYSQL_TIMESTAMP_DATE)
    m_data_type_actual = MYSQL_TYPE_DATE;
  else if (time_type == MYSQL_TIMESTAMP_TIME)
    m_data_type_actual = MYSQL_TYPE_TIME;
  else
    m_data_type_actual = MYSQL_TYPE_DATETIME;

  m_param_state = TIME_VALUE;
}

bool Item_param::set_str(const char *str, size_t length) {
  DBUG_TRACE;
  /*
    Assign string with no conversion: data is converted only after it's
    been written to the binary log.
  */
  uint dummy_errors;
  if (str_value.copy(str, length, &my_charset_bin, &my_charset_bin,
                     &dummy_errors))
    return true;
  m_data_type_actual = MYSQL_TYPE_VARCHAR;
  /*
    Generally, the character set of the string stored in the parameter object
    is the resolved character set of the parameter, except:
    - when the resolved character set is a binary string, ensure the string
      is in the connection character set.
    - when the source string is a binary string, keep it as-is and perform
      no conversion.
  */
  set_collation_actual(collation_source() == &my_charset_bin
                           ? &my_charset_bin
                           : collation.collation != &my_charset_bin
                                 ? collation.collation
                                 : current_thd->variables.collation_connection);

  m_param_state = STRING_VALUE;
  return false;
}

bool Item_param::set_longdata(const char *str, ulong length) {
  DBUG_TRACE;

  /*
    If client character set is multibyte, end of long data packet
    may hit at the middle of a multibyte character.  Additionally,
    if binary log is open we must write long data value to the
    binary log in character set of client. This is why we can't
    convert long data to connection character set as it comes
    (here), and first have to concatenate all pieces together,
    write query to the binary log and only then perform conversion.
  */
  if (str_value.length() + length > current_thd->variables.max_allowed_packet) {
    my_message(ER_UNKNOWN_ERROR,
               "Parameter of prepared statement which is set through "
               "mysql_send_long_data() is longer than "
               "'max_allowed_packet' bytes",
               MYF(0));
    return true;
  }

  if (str_value.append(str, length, &my_charset_bin)) return true;

  /*
    Currently, both source type and actual type is MYSQL_TYPE_INVALID.
    They will be set to proper values by Prepared_statement::insert_params().
  */
  m_param_state = LONG_DATA_VALUE;

  return false;
}

/**
  Set parameter value from user variable value.

  @param thd   Current thread
  @param entry User variable structure (NULL means use NULL value)

  @returns false if success, true if error
*/

bool Item_param::set_from_user_var(THD *thd [[maybe_unused]],
                                   const user_var_entry *entry) {
  DBUG_TRACE;
  if (entry && entry->ptr()) {
    // An existing user variable that is not NULL

    // Pinning of data types only implemented for integers
    assert(!is_type_pinned() || result_type() == INT_RESULT);
    if (is_type_pinned() && entry->type() != INT_RESULT) {
      my_error(ER_WRONG_ARGUMENTS, MYF(0), "EXECUTE");
      return true;
    }
    switch (entry->type()) {
      case REAL_RESULT:
        set_double(*pointer_cast<const double *>(entry->ptr()));
        break;
      case INT_RESULT:
        if (entry->unsigned_flag) {
          ulonglong val = *pointer_cast<const ulonglong *>(entry->ptr());
          if (is_type_pinned() && !unsigned_flag && val > INT_MAX64) {
            my_error(ER_DATA_OUT_OF_RANGE, MYF(0), "signed integer", "EXECUTE");
            return true;
          }
          set_int(val);
        } else {
          longlong val = *pointer_cast<const longlong *>(entry->ptr());
          if (is_type_pinned() && unsigned_flag && val < 0) {
            my_error(ER_DATA_OUT_OF_RANGE, MYF(0), "unsigned integer",
                     "EXECUTE");
            return true;
          }
          set_int(val);
        }
        break;
      case STRING_RESULT:
        if (set_str(entry->ptr(), entry->length())) return true;
        break;
      case DECIMAL_RESULT: {
        const my_decimal *ent_value = (const my_decimal *)entry->ptr();
        my_decimal2decimal(ent_value, &decimal_value);
        m_data_type_actual = MYSQL_TYPE_NEWDECIMAL;
        m_param_state = DECIMAL_VALUE;
        break;
      }
      default:
        assert(0);
        set_null();
    }
  } else {
    set_null();
  }
  return false;
}

/**
  Resets parameter after execution.

  @note
    We clear null_value here instead of setting it in set_* methods,
    because we want more easily handle case for long data.
*/

void Item_param::reset() {
  DBUG_TRACE;
  /* Shrink string buffer if it's bigger than max possible CHAR column */
  if (str_value.alloced_length() > MAX_CHAR_WIDTH)
    str_value.mem_free();
  else
    str_value.length(0);
  str_value_ptr.length(0);
  m_param_state = NO_VALUE;
  m_data_type_actual = MYSQL_TYPE_INVALID;
  null_value = false;
}

type_conversion_status Item_param::save_in_field_inner(Field *field,
                                                       bool no_conversions) {
  if (param_state() == NULL_VALUE) {
    return set_field_to_null_with_conversions(field, no_conversions);
  }
  field->set_notnull();

  switch (data_type_actual()) {
    case MYSQL_TYPE_LONGLONG:
      return field->store(value.integer, is_unsigned_actual());
    case MYSQL_TYPE_DOUBLE:
      return field->store(value.real);
    case MYSQL_TYPE_NEWDECIMAL:
      return field->store_decimal(&decimal_value);
    case MYSQL_TYPE_DATE:
    case MYSQL_TYPE_TIME:
    case MYSQL_TYPE_DATETIME:
      field->store_time(&value.time);
      return TYPE_OK;
    case MYSQL_TYPE_VARCHAR:
      return field->store(str_value.ptr(), str_value.length(),
                          str_value.charset());
    default:
      assert(0);
  }
  return TYPE_ERR_BAD_VALUE;
}

bool Item_param::get_time(MYSQL_TIME *res) {
  switch (data_type_actual()) {
    case MYSQL_TYPE_TIME:
    case MYSQL_TYPE_DATE:
    case MYSQL_TYPE_DATETIME:
      *res = value.time;
      return false;
    case MYSQL_TYPE_LONGLONG:
      return get_time_from_int(res);
    case MYSQL_TYPE_DOUBLE:
      return get_time_from_real(res);
    case MYSQL_TYPE_NEWDECIMAL:
      return get_time_from_decimal(res);
    default:
      return get_time_from_string(res);
  }
}

bool Item_param::get_date(MYSQL_TIME *res, my_time_flags_t fuzzydate) {
  switch (data_type_actual()) {
    case MYSQL_TYPE_TIME:
    case MYSQL_TYPE_DATE:
    case MYSQL_TYPE_DATETIME:
      *res = value.time;
      return false;
    case MYSQL_TYPE_LONGLONG:
      return get_date_from_int(res, fuzzydate);
    case MYSQL_TYPE_DOUBLE:
      return get_date_from_real(res, fuzzydate);
    case MYSQL_TYPE_NEWDECIMAL:
      return get_date_from_decimal(res, fuzzydate);
    default:
      return get_date_from_string(res, fuzzydate);
  }
}

double Item_param::val_real() {
  assert(data_type() != MYSQL_TYPE_INVALID);
  assert(param_state() != NO_VALUE);

  if (param_state() == NULL_VALUE) {
    return 0.0;
  }
  switch (data_type_actual()) {
    case MYSQL_TYPE_DOUBLE:
      return value.real;
    case MYSQL_TYPE_LONGLONG:
      if (is_unsigned_actual())
        return static_cast<double>(static_cast<ulonglong>(value.integer));
      else
        return static_cast<double>(value.integer);
    case MYSQL_TYPE_NEWDECIMAL: {
      double result;
      my_decimal2double(E_DEC_FATAL_ERROR, &decimal_value, &result);
      return result;
    }
    case MYSQL_TYPE_VARCHAR: {
      return double_from_string_with_check(
          str_value.charset(), str_value.ptr(),
          str_value.ptr() + str_value.length());
    }
    case MYSQL_TYPE_DATE:
    case MYSQL_TYPE_TIME:
    case MYSQL_TYPE_DATETIME:
      /*
        This works for example when user says SELECT ?+0.0 and supplies
        time value for the placeholder.
      */
      return TIME_to_double(value.time);
    default:
      assert(0);
  }
  return 0.0;
}

longlong Item_param::val_int() {
  assert(data_type() != MYSQL_TYPE_INVALID);
  assert(param_state() != NO_VALUE);

  if (param_state() == NULL_VALUE) {
    return 0;
  }
  switch (data_type_actual()) {
    case MYSQL_TYPE_DOUBLE:
      return static_cast<longlong>(rint(value.real));
    case MYSQL_TYPE_LONGLONG:
      return value.integer;
    case MYSQL_TYPE_NEWDECIMAL: {
      longlong i;
      my_decimal2int(E_DEC_FATAL_ERROR, &decimal_value, unsigned_flag, &i);
      return i;
    }
    case MYSQL_TYPE_VARCHAR: {
      return longlong_from_string_with_check(
          str_value.charset(), str_value.ptr(),
          str_value.ptr() + str_value.length(), unsigned_flag);
    }
    case MYSQL_TYPE_DATE:
    case MYSQL_TYPE_TIME:
    case MYSQL_TYPE_DATETIME:
      return (longlong)propagate_datetime_overflow(current_thd, [&](int *w) {
        return TIME_to_ulonglong_round(value.time, w);
      });
    default:
      assert(0);
  }
  return 0;
}

my_decimal *Item_param::val_decimal(my_decimal *dec) {
  assert(data_type() != MYSQL_TYPE_INVALID);
  assert(param_state() != NO_VALUE);

  if (param_state() == NULL_VALUE) {
    return nullptr;
  }
  switch (data_type_actual()) {
    case MYSQL_TYPE_NEWDECIMAL:
      return &decimal_value;
    case MYSQL_TYPE_DOUBLE:
      double2my_decimal(E_DEC_FATAL_ERROR, value.real, dec);
      return dec;
    case MYSQL_TYPE_LONGLONG:
      int2my_decimal(E_DEC_FATAL_ERROR, value.integer, is_unsigned_actual(),
                     dec);
      return dec;
    case MYSQL_TYPE_VARCHAR:
      return val_decimal_from_string(dec);
    case MYSQL_TYPE_DATE:
    case MYSQL_TYPE_TIME:
    case MYSQL_TYPE_DATETIME:
      return date2my_decimal(&value.time, dec);
    default:
      assert(0);
  }
  return nullptr;
}

String *Item_param::val_str(String *str) {
  assert(data_type() != MYSQL_TYPE_INVALID);
  assert(param_state() != NO_VALUE);

  if (param_state() == NULL_VALUE) {
    null_value = true;
    return nullptr;
  }
  switch (data_type_actual()) {
    case MYSQL_TYPE_VARCHAR:
      return &str_value_ptr;
    case MYSQL_TYPE_DOUBLE:
      str->set_real(value.real, DECIMAL_NOT_SPECIFIED, &my_charset_bin);
      return str;
    case MYSQL_TYPE_LONGLONG:
      str->set_int(value.integer, is_unsigned_actual(), &my_charset_bin);
      return str;
    case MYSQL_TYPE_NEWDECIMAL:
      if (my_decimal2string(E_DEC_FATAL_ERROR, &decimal_value, str) <= 1)
        return str;
      return nullptr;
    case MYSQL_TYPE_DATE:
    case MYSQL_TYPE_TIME:
    case MYSQL_TYPE_DATETIME: {
      if (str->reserve(MAX_DATE_STRING_REP_LENGTH)) break;
      str->length(my_TIME_to_str(value.time, str->ptr(),
                                 min(decimals, uint8{DATETIME_MAX_DECIMALS})));
      str->set_charset(&my_charset_bin);
      return str;
    }
    default:
      assert(0);
  }
  return str;
}

bool Item_param::val_json(Json_wrapper *wr) {
  assert(fixed);
  assert(data_type() != MYSQL_TYPE_INVALID);
  assert(param_state() != NO_VALUE);

  String value;
  String tmp;
  return sql_scalar_to_json(this, "cast_as_json", &value, &tmp, wr, nullptr,
                            m_json_as_scalar);
}

void Item_param::copy_param_actual_type(Item_param *from) {
  set_data_type_source(from->data_type_source(), from->is_unsigned_actual());
  set_data_type_actual(from->data_type_actual(), from->is_unsigned_actual());
  m_collation_source = from->m_collation_source;
  m_collation_actual = from->m_collation_actual;
  m_param_state = from->m_param_state;
  /*
    In a repreparation, steps are:
    - parse, create new Item_param
    - copy_param_actual_type (sets m_param_state from old param, that makes it
    look like it has a value)
    - prepare_query()
    - swap_parameter_array() (sets value from old param).
    So, here the new Item_param is in a split-brain state.
    Thus in prepare_query() the optimizer tracing will try to print its value;
    so the not-yet-final value has to be reasonable; if we leave it random here
    we can crash (if using DECIMAL) (see query_val_str()).
    We do not copy any pointer-to-data (e.g. str_value), to have no problems
    with memory ownership.
  */
  value = from->value;
  switch (m_param_state) {
    case DECIMAL_VALUE:
      // Propagate decimals' layout, and set number to zero
      decimal_value.intg = from->decimal_value.intg;
      decimal_value.frac = from->decimal_value.frac;
      memset(decimal_value.buf, 0, DECIMAL_BUFF_LENGTH);
      decimal_value.sign(from->decimal_value.sign());
      break;
    // STRING_VALUE: str_value member was initialized by ctor already.
    default:
      break;
  }
  sync_clones();
}

/**
  Return Param item values in string format, for generating the dynamic
  query used in update/binary logs.

  @param thd      current thread
  @param[out] str String to fill with parameter

  @returns supplied string on success, NULL on error

  @todo
    - Change interface and implementation to fill log data in place
    and avoid one more memcpy/alloc between str and log string.
    - In case of error we need to notify replication
    that binary log contains wrong statement
*/

const String *Item_param::query_val_str(const THD *thd, String *str) const {
  switch (m_param_state) {
    case INT_VALUE:
      str->set_int(value.integer, is_unsigned_actual(), &my_charset_bin);
      break;
    case REAL_VALUE:
      str->set_real(value.real, DECIMAL_NOT_SPECIFIED, &my_charset_bin);
      break;
    case DECIMAL_VALUE:
      if (my_decimal2string(E_DEC_FATAL_ERROR, &decimal_value, str) > 1)
        return &my_null_string;
      break;
    case TIME_VALUE: {
      char *buf, *ptr;
      str->length(0);
      /*
        TODO: in case of error we need to notify replication
        that binary log contains wrong statement
      */
      if (str->reserve(MAX_DATE_STRING_REP_LENGTH + 3)) break;

      /* Create date string inplace */
      buf = str->c_ptr_quick();
      ptr = buf;
      *ptr++ = '\'';
      ptr += my_TIME_to_str(value.time, ptr,
                            min(decimals, uint8{DATETIME_MAX_DECIMALS}));
      *ptr++ = '\'';
      str->length((uint32)(ptr - buf));
      break;
    }
    case STRING_VALUE:
    case LONG_DATA_VALUE: {
      str->length(0);
      if (append_query_string(thd, thd->variables.character_set_client,
                              &str_value, str))
        return nullptr;
      break;
    }
    case NULL_VALUE:
      return &my_null_string;
    default:
      assert(0);
  }
  return str;
}

/**
  Convert value according to the following rules:
  - Convert string from client character set to the character set of
    connection.
  - Invalid character set conversions cause an error.
  - If resolved type is a temporal value, attempt to interpret string
    or numeric value as temporal value and set actual type accordingly.
  - Invalid conversions to temporal values are currently ignored and
    will cause neither errors nor warnings, and actual type is left
    unchanged. It is expected that later processing will issue error
    or warning as appropriate.

  @returns false if success, true if error
*/

bool Item_param::convert_value() {
  switch (data_type_actual()) {
    case MYSQL_TYPE_LONGLONG:
      /*
        If a temporal value is expected and the provided integer value can
        be converted to one, change the actual value accordingly.
      */
      if (data_type() == MYSQL_TYPE_DATE ||
          data_type() == MYSQL_TYPE_DATETIME) {
        int status = 0;
        MYSQL_TIME t;
        if (number_to_datetime(value.integer, &t, TIME_FUZZY_DATE, &status) ==
                -1LL ||
            status != 0) {
          break;
        }
        value.time = t;
        if (value.time.time_type == MYSQL_TIMESTAMP_DATE) {
          set_data_type_actual(MYSQL_TYPE_DATE);
        } else if (value.time.time_type == MYSQL_TIMESTAMP_DATETIME) {
          set_data_type_actual(MYSQL_TYPE_DATETIME);
        } else if (value.time.time_type == MYSQL_TIMESTAMP_DATETIME_TZ) {
          if (convert_time_zone_displacement(current_thd->time_zone(),
                                             &value.time))
            return true;
          set_data_type_actual(MYSQL_TYPE_DATETIME);
        } else {
          // We only expect DATE and DATETIME values, not TIME.
          assert(value.time.time_type == MYSQL_TIMESTAMP_DATE ||
                 value.time.time_type == MYSQL_TIMESTAMP_DATETIME);
        }
        return false;
      } else if (data_type() == MYSQL_TYPE_TIME) {
        int status = 0;
        MYSQL_TIME t;
        if (number_to_time(value.integer, &t, &status) || status != 0) {
          break;
        }
        value.time = t;
        if (value.time.time_type == MYSQL_TIMESTAMP_TIME) {
          set_data_type_actual(MYSQL_TYPE_TIME);
        } else if (value.time.time_type == MYSQL_TIMESTAMP_DATETIME) {
          set_data_type_actual(MYSQL_TYPE_DATETIME);
        } else {
          // We only expect TIME and DATETIME values, not DATE.
          assert(value.time.time_type == MYSQL_TIMESTAMP_TIME ||
                 value.time.time_type == MYSQL_TIMESTAMP_DATETIME);
        }
        return false;
      }
      break;

    case MYSQL_TYPE_NEWDECIMAL:
      /*
        If a temporal value is expected and the provided decimal value can
        be converted to one, change the actual value accordingly.
      */
      if (data_type() == MYSQL_TYPE_DATE ||
          data_type() == MYSQL_TYPE_DATETIME) {
        MYSQL_TIME t;
        if (decimal_to_datetime(&decimal_value, &t, TIME_FUZZY_DATE)) {
          break;
        }
        value.time = t;
        if (value.time.time_type == MYSQL_TIMESTAMP_DATE) {
          set_data_type_actual(MYSQL_TYPE_DATE);
        } else if (value.time.time_type == MYSQL_TIMESTAMP_DATETIME) {
          set_data_type_actual(MYSQL_TYPE_DATETIME);
        } else if (value.time.time_type == MYSQL_TIMESTAMP_DATETIME_TZ) {
          if (convert_time_zone_displacement(current_thd->time_zone(),
                                             &value.time))
            return true;
          set_data_type_actual(MYSQL_TYPE_DATETIME);
        } else {
          // We only expect DATE and DATETIME values, not TIME.
          assert(value.time.time_type == MYSQL_TIMESTAMP_DATE ||
                 value.time.time_type == MYSQL_TIMESTAMP_DATETIME);
        }
        return false;
      } else if (data_type() == MYSQL_TYPE_TIME) {
        MYSQL_TIME t;
        if (decimal_to_time(&decimal_value, &t)) {
          break;
        }
        value.time = t;
        if (value.time.time_type == MYSQL_TIMESTAMP_TIME) {
          set_data_type_actual(MYSQL_TYPE_TIME);
        } else if (value.time.time_type == MYSQL_TIMESTAMP_DATETIME) {
          set_data_type_actual(MYSQL_TYPE_DATETIME);
        } else {
          // We only expect TIME and DATETIME values, not DATE.
          assert(value.time.time_type == MYSQL_TIMESTAMP_TIME ||
                 value.time.time_type == MYSQL_TIMESTAMP_DATETIME);
        }
        return false;
      }
      break;

    case MYSQL_TYPE_DOUBLE:
      /*
        If a temporal value is expected and the provided float value can
        be converted to one, change the actual value accordingly.
      */
      if (data_type() == MYSQL_TYPE_DATE ||
          data_type() == MYSQL_TYPE_DATETIME) {
        MYSQL_TIME t;
        if (double_to_datetime(value.real, &t, TIME_FUZZY_DATE)) {
          break;
        }
        value.time = t;
        if (value.time.time_type == MYSQL_TIMESTAMP_DATE) {
          set_data_type_actual(MYSQL_TYPE_DATE);
        } else if (value.time.time_type == MYSQL_TIMESTAMP_DATETIME) {
          set_data_type_actual(MYSQL_TYPE_DATETIME);
        } else if (value.time.time_type == MYSQL_TIMESTAMP_DATETIME_TZ) {
          if (convert_time_zone_displacement(current_thd->time_zone(),
                                             &value.time))
            return true;
          set_data_type_actual(MYSQL_TYPE_DATETIME);
        } else {
          // We only expect DATE and DATETIME values, not TIME.
          assert(value.time.time_type == MYSQL_TIMESTAMP_DATE ||
                 value.time.time_type == MYSQL_TIMESTAMP_DATETIME);
        }
        return false;
      } else if (data_type() == MYSQL_TYPE_TIME) {
        MYSQL_TIME t;
        if (double_to_time(value.real, &t)) {
          break;
        }
        value.time = t;
        if (value.time.time_type == MYSQL_TIMESTAMP_TIME) {
          set_data_type_actual(MYSQL_TYPE_TIME);
        } else if (value.time.time_type == MYSQL_TIMESTAMP_DATETIME) {
          set_data_type_actual(MYSQL_TYPE_DATETIME);
        } else {
          // We only expect TIME and DATETIME values, not DATE.
          assert(value.time.time_type == MYSQL_TIMESTAMP_TIME ||
                 value.time.time_type == MYSQL_TIMESTAMP_DATETIME);
        }
        return false;
      }
      break;

    case MYSQL_TYPE_DATE:
    case MYSQL_TYPE_TIME:
    case MYSQL_TYPE_DATETIME:
      break;

    case MYSQL_TYPE_VARCHAR:
      if (is_string_type(data_type())) {
        size_t dummy;
        if (String::needs_conversion(0, m_collation_source, m_collation_actual,
                                     &dummy)) {
          uint errors;
          StringBuffer<STRING_BUFFER_USUAL_SIZE> convert_buffer;
          if (convert_buffer.copy(str_value.ptr(), str_value.length(),
                                  m_collation_source, m_collation_actual,
                                  &errors))
            return true;
          if (errors > 0) {
            my_error(ER_IMPOSSIBLE_STRING_CONVERSION, MYF(0),
                     m_collation_source->m_coll_name,
                     m_collation_actual->m_coll_name, "parameter");
            return true;
          }
          if (str_value.copy(convert_buffer)) return true;
        } else {
          str_value.set_charset(m_collation_actual);
        }
      } else if (is_numeric_type(data_type())) {
        const char *ptr = str_value.ptr();
        const size_t length = str_value.length();
        const CHARSET_INFO *cs = m_collation_source;
        int error;
        const char *endptr;
        bool check_integer = is_integer_type(data_type());
        if (check_integer) {
          // First, check if string is a signed or unsigned integer
          endptr = ptr + length;
          value.integer = (*(cs->cset->strtoll10))(cs, ptr, &endptr, &error);
          if (length == static_cast<size_t>(endptr - ptr) ||
              check_if_only_end_space(cs, endptr, ptr + length)) {
            if (!unsigned_flag && error <= 0 && value.integer >= 0) {
              set_data_type_actual(MYSQL_TYPE_LONGLONG, false);
              return false;
            } else if (unsigned_flag && error == 0) {
              set_data_type_actual(MYSQL_TYPE_LONGLONG, true);
              return false;
            }
          }
        }
        // Next, check if it is a decimal
        if (check_integer || data_type() == MYSQL_TYPE_NEWDECIMAL) {
          if (str2my_decimal(E_DEC_ERROR, ptr, length, cs, &decimal_value) ==
              E_DEC_OK) {
            set_data_type_actual(MYSQL_TYPE_NEWDECIMAL);
            return false;
          }
        }
        // Finally, check if it is a valid floating point value
        value.real = my_strntod(cs, ptr, length, &endptr, &error);
        if (error == 0 &&
            endptr - ptr > 0 &&  // my_strntod() accepts empty string as 0.0e0
            (length == static_cast<size_t>(endptr - ptr) ||
             check_if_only_end_space(cs, endptr, ptr + length))) {
          set_data_type_actual(MYSQL_TYPE_DOUBLE);
          return false;
        }
      } else if (data_type() == MYSQL_TYPE_DATE ||
                 data_type() == MYSQL_TYPE_DATETIME) {
        str_value.set_charset(m_collation_source);
        MYSQL_TIME_STATUS status;
        if (str_to_datetime(&str_value, &value.time, TIME_FUZZY_DATE,
                            &status) ||
            status.warnings != 0) {
          // Nothing
        } else {
          if (value.time.time_type == MYSQL_TIMESTAMP_DATE) {
            set_data_type_actual(MYSQL_TYPE_DATE);
          } else if (value.time.time_type == MYSQL_TIMESTAMP_DATETIME) {
            set_data_type_actual(MYSQL_TYPE_DATETIME);
          } else if (value.time.time_type == MYSQL_TIMESTAMP_DATETIME_TZ) {
            if (convert_time_zone_displacement(current_thd->time_zone(),
                                               &value.time))
              return true;
            set_data_type_actual(MYSQL_TYPE_DATETIME);
          } else {
            // We only expect DATE and DATETIME values, not TIME.
            assert(value.time.time_type == MYSQL_TIMESTAMP_DATE ||
                   value.time.time_type == MYSQL_TIMESTAMP_DATETIME ||
                   value.time.time_type == MYSQL_TIMESTAMP_DATETIME_TZ);
          }
          return false;
        }
      } else if (data_type() == MYSQL_TYPE_TIME) {
        str_value.set_charset(m_collation_source);
        MYSQL_TIME_STATUS status;
        if (str_to_time(&str_value, &value.time, 0, &status) ||
            status.warnings != 0) {
        } else {
          if (value.time.time_type == MYSQL_TIMESTAMP_TIME) {
            set_data_type_actual(MYSQL_TYPE_TIME);
          } else if (value.time.time_type == MYSQL_TIMESTAMP_DATETIME) {
            set_data_type_actual(MYSQL_TYPE_DATETIME);
          } else if (value.time.time_type == MYSQL_TIMESTAMP_DATETIME_TZ) {
            if (convert_time_zone_displacement(current_thd->time_zone(),
                                               &value.time))
              return true;
            set_data_type_actual(MYSQL_TYPE_DATETIME);
          } else {
            // We only expect TIME and DATETIME values, not DATE.
            assert(value.time.time_type == MYSQL_TIMESTAMP_TIME ||
                   value.time.time_type == MYSQL_TIMESTAMP_DATETIME ||
                   value.time.time_type == MYSQL_TIMESTAMP_DATETIME_TZ);
          }
          return false;
        }
      }
      /*
        str_value_ptr is returned from val_str(). It must not be allocated
        to prevent it's modification by val_str() invoker.
      */
      str_value_ptr.set(str_value.ptr(), str_value.length(),
                        str_value.charset());
      break;

    case MYSQL_TYPE_NULL:
      break;
    default:
      assert(false);
  }
  return false;
}

Item *Item_param::clone_item() const {
  /* see comments in the header file */
  switch (m_param_state) {
    case NULL_VALUE:
      return new Item_null(item_name);
    case INT_VALUE:
      return (is_unsigned_actual()
                  ? new Item_uint(item_name, value.integer, max_length)
                  : new Item_int(item_name, value.integer, max_length));
    case REAL_VALUE:
      return new Item_float(item_name, value.real, decimals, max_length);
    case STRING_VALUE:
    case LONG_DATA_VALUE:
      return new Item_string(item_name, str_value.ptr(), str_value.length(),
                             str_value.charset());
    case TIME_VALUE:
      break;
    case NO_VALUE:
    default:
      assert(0);
  };
  return nullptr;
}

bool Item_param::eq(const Item *arg, bool) const { return this == arg; }

/* End of Item_param related */

void Item_param::print(const THD *thd, String *str,
                       enum_query_type query_type) const {
  if (m_param_state == NO_VALUE ||
      query_type & (QT_NORMALIZED_FORMAT | QT_NO_DATA_EXPANSION)) {
    str->append('?');
  } else {
    char buffer[STRING_BUFFER_USUAL_SIZE];
    String tmp(buffer, sizeof(buffer), &my_charset_bin);
    const String *res = query_val_str(thd, &tmp);
    if (res != nullptr) str->append(*res);
  }
}

/**
  Preserve the original parameter types and values
  when re-preparing a prepared statement.

  @details Copy parameter type information and conversion
  function pointers from a parameter of the old statement
  to the corresponding parameter of the new one.

  Move parameter values from the old parameters to the new
  one. We simply "exchange" the values, which allows
  to save on allocation and character set conversion in
  case a parameter is a string or a blob/clob.

  The old parameter gets the value of this one, which
  ensures that all memory of this parameter is freed
  correctly.

  @param[in]  src   parameter item of the original
                    prepared statement
*/

void Item_param::set_param_type_and_swap_value(Item_param *src) {
  m_data_type_source = src->m_data_type_source;
  m_data_type_actual = src->m_data_type_actual;
  m_unsigned_actual = src->m_unsigned_actual;
  m_collation_source = src->m_collation_source;
  m_collation_actual = src->m_collation_actual;

  null_value = src->null_value;
  assert(m_param_state == src->m_param_state);
  value = src->value;

  decimal_value.swap(src->decimal_value);
  str_value.swap(src->str_value);
  str_value_ptr.swap(src->str_value_ptr);
}

/**
  This operation is intended to store some item value in Item_param to be
  used later.

  @param it     a pointer to an item in the tree

  @return Error status
    @retval true on error
    @retval false on success
*/

bool Item_param::set_value(THD *, sp_rcontext *, Item **it) {
  Item *arg = *it;

  if (arg->is_null()) {
    set_null();
    return false;
  }

  null_value = false;

  switch (arg->result_type()) {
    case STRING_RESULT: {
      char str_buffer[STRING_BUFFER_USUAL_SIZE];
      String sv_buffer(str_buffer, sizeof(str_buffer), &my_charset_bin);
      String *sv = arg->val_str(&sv_buffer);

      if (!sv) return true;

      set_str(sv->c_ptr_safe(), sv->length());
      str_value_ptr.set(str_value.ptr(), str_value.length(),
                        str_value.charset());
      collation.set(str_value.charset(), DERIVATION_COERCIBLE);
      break;
    }

    case REAL_RESULT:
      set_double(arg->val_real());
      break;

    case INT_RESULT:
      set_int(arg->val_int());
      break;

    case DECIMAL_RESULT: {
      my_decimal dv_buf;
      my_decimal *dv = arg->val_decimal(&dv_buf);

      if (!dv) return true;

      set_decimal(dv);
      break;
    }

    default:
      /* That can not happen. */

      assert(false);  // Abort in debug mode.

      set_null();  // Set to NULL in release mode.
      return false;
  }

  return false;
}

/**
  Setter of Item_param::m_out_param_info.

  m_out_param_info is used to store information about store routine
  OUT-parameters, such as stored routine name, database, stored routine
  variable name. It is supposed to be set in sp_head::execute() after
  Item_param::set_value() is called.
*/

void Item_param::set_out_param_info(Send_field *info) {
  m_out_param_info = info;
  /*
    Here we set data type for an already fixed Item object.
    It should rather be set when resolving the CALL statement.
  */
  set_data_type(m_out_param_info->type);
  m_result_type = Field::result_merge_type(data_type());
}

/**
  Getter of Item_param::m_out_param_info.

  m_out_param_info is used to store information about store routine
  OUT-parameters, such as stored routine name, database, stored routine
  variable name. It is supposed to be retrieved in
  Protocol::send_parameters() during creation of OUT-parameter result set.
*/

const Send_field *Item_param::get_out_param_info() const {
  return m_out_param_info;
}

/**
  Fill meta-data information for the corresponding column in a result set.
  If this is an OUT-parameter of a stored procedure, preserve meta-data of
  stored-routine variable.

  @param field container for meta-data to be filled
*/

void Item_param::make_field(Send_field *field) {
  Item::make_field(field);

  if (!m_out_param_info) return;

  /*
    This is an OUT-parameter of stored procedure. We should use
    OUT-parameter info to fill out the names.
  */

  field->db_name = m_out_param_info->db_name;
  field->table_name = m_out_param_info->table_name;
  field->org_table_name = m_out_param_info->org_table_name;
  field->col_name = m_out_param_info->col_name;
  field->org_col_name = m_out_param_info->org_col_name;

  field->length = m_out_param_info->length;
  field->charsetnr = m_out_param_info->charsetnr;
  field->flags = m_out_param_info->flags;
  field->decimals = m_out_param_info->decimals;
  field->type = m_out_param_info->type;
}

/*
  Functions to convert item to field (for send_result_set_metadata)
*/

bool Item::fix_fields(THD *, Item **) {
  assert(is_contextualized());

  // We do not check fields which are fixed during construction
  assert(!fixed || basic_const_item());
  fixed = true;
  return false;
}

double Item_ref_null_helper::val_real() {
  auto tmp = super::val_real();
  owner->m_was_null |= null_value;
  return tmp;
}

longlong Item_ref_null_helper::val_int() {
  auto tmp = super::val_int();
  owner->m_was_null |= null_value;
  return tmp;
}

longlong Item_ref_null_helper::val_time_temporal() {
  auto tmp = super::val_time_temporal();
  owner->m_was_null |= null_value;
  return tmp;
}

longlong Item_ref_null_helper::val_date_temporal() {
  auto tmp = super::val_date_temporal();
  owner->m_was_null |= null_value;
  return tmp;
}

my_decimal *Item_ref_null_helper::val_decimal(my_decimal *decimal_value) {
  auto tmp = super::val_decimal(decimal_value);
  owner->m_was_null |= null_value;
  return tmp;
}

bool Item_ref_null_helper::val_bool() {
  auto tmp = super::val_bool();
  owner->m_was_null |= null_value;
  return tmp;
}

String *Item_ref_null_helper::val_str(String *s) {
  auto tmp = super::val_str(s);
  owner->m_was_null |= null_value;
  return tmp;
}

bool Item_ref_null_helper::get_date(MYSQL_TIME *ltime,
                                    my_time_flags_t fuzzydate) {
  auto tmp = super::get_date(ltime, fuzzydate);
  owner->m_was_null |= null_value;
  return tmp;
}

/**
  Mark item and Query_blocks as dependent if item was resolved in
  outer SELECT.

  @param thd             Current session.
  @param last            select from which current item depend
  @param current         current select
  @param resolved_item   item which was resolved in outer SELECT
  @param mark_item       item which should be marked; resolved_item will be
  marked anyway.
*/

static void mark_as_dependent(THD *thd, Query_block *last, Query_block *current,
                              Item_ident *resolved_item,
                              Item_ident *mark_item) {
  const char *db_name = (resolved_item->db_name ? resolved_item->db_name : "");
  const char *table_name =
      (resolved_item->table_name ? resolved_item->table_name : "");
  /* store pointer on Query_block from which item is dependent */
  if (mark_item) mark_item->depended_from = last;
  /*
    resolved_item is the one we are resolving (and we just found that it is an
    outer ref), its context is surely the subquery (see assertion below), so
    we set depended_from for it.
  */
  resolved_item->depended_from = last;
  assert(resolved_item->context->query_block == current);

  current->mark_as_dependent(last, false);
  if (thd->lex->is_explain()) {
    /*
      For set operations, the number of the first SELECT in the UNION
      is printed as names in ORDER BY are resolved against select list of the
      first SELECT.
    */
    const uint sel_nr = (last->master_query_expression()
                             ->find_blocks_query_term(last)
                             ->term_type() == QT_QUERY_BLOCK)
                            ? last->select_number
                            : last->master_query_expression()
                                  ->first_query_block()
                                  ->select_number;
    push_warning_printf(thd, Sql_condition::SL_NOTE, ER_WARN_FIELD_RESOLVED,
                        ER_THD(thd, ER_WARN_FIELD_RESOLVED), db_name,
                        (db_name[0] ? "." : ""), table_name,
                        (table_name[0] ? "." : ""), resolved_item->field_name,
                        current->select_number, sel_nr);
  }
}

/**
  Search a GROUP BY clause for a field with a certain name.

  Search the GROUP BY list for a column named as find_item. When searching
  preference is given to columns that are qualified with the same table (and
  database) name as the one being searched for.

  @param find_item     the item being searched for
  @param group_list    GROUP BY clause

  @return
    - the found item on success
    - NULL if find_item is not in group_list
*/

static Item **find_field_in_group_list(Item *find_item, ORDER *group_list) {
  const char *db_name;
  const char *table_name;
  const char *field_name;
  ORDER *found_group = nullptr;
  int found_match_degree = 0;
  Item_ident *cur_field;
  int cur_match_degree = 0;
  char name_buff[NAME_LEN + 1];

  if (find_item->type() == Item::FIELD_ITEM ||
      find_item->type() == Item::REF_ITEM) {
    db_name = ((Item_ident *)find_item)->db_name;
    table_name = ((Item_ident *)find_item)->table_name;
    field_name = ((Item_ident *)find_item)->field_name;
  } else
    return nullptr;

  if (db_name && lower_case_table_names) {
    /* Convert database to lower case for comparison */
    strmake(name_buff, db_name, sizeof(name_buff) - 1);
    my_casedn_str(files_charset_info, name_buff);
    db_name = name_buff;
  }

  assert(field_name != nullptr);

  for (ORDER *cur_group = group_list; cur_group; cur_group = cur_group->next) {
    if ((*(cur_group->item))->real_item()->type() == Item::FIELD_ITEM) {
      cur_field = (Item_ident *)*cur_group->item;
      cur_match_degree = 0;

      assert(cur_field->field_name != nullptr);

      if (!my_strcasecmp(system_charset_info, cur_field->field_name,
                         field_name))
        ++cur_match_degree;
      else
        continue;

      if (cur_field->table_name && table_name) {
        /* If field_name is qualified by a table name. */
        if (my_strcasecmp(table_alias_charset, cur_field->table_name,
                          table_name))
          /* Same field names, different tables. */
          return nullptr;

        ++cur_match_degree;
        if (cur_field->db_name && db_name) {
          /* If field_name is also qualified by a database name. */
          if (strcmp(cur_field->db_name, db_name))
            /* Same field names, different databases. */
            return nullptr;
          ++cur_match_degree;
        }
      }

      if (cur_match_degree > found_match_degree) {
        found_match_degree = cur_match_degree;
        found_group = cur_group;
      } else if (found_group && (cur_match_degree == found_match_degree) &&
                 !(*(found_group->item))->eq(cur_field, false)) {
        /*
          If the current resolve candidate matches equally well as the current
          best match, they must reference the same column, otherwise the field
          is ambiguous.
        */
        my_error(ER_NON_UNIQ_ERROR, MYF(0), find_item->full_name(),
                 current_thd->where);
        return nullptr;
      }
    }
  }

  if (found_group)
    return found_group->item;
  else
    return nullptr;
}

/**
  Resolve a column reference in a query block.

  Resolve a column reference (usually inside a HAVING clause) against the
  SELECT and GROUP BY clauses of the query described by 'select'. The name
  resolution algorithm searches both the SELECT and GROUP BY clauses, and in
  case of a name conflict prefers GROUP BY column names over SELECT names. If
  both clauses contain different fields with the same names, a warning is
  issued that name of 'ref' is ambiguous. We extend ANSI SQL in that when no
  GROUP BY column is found, then a HAVING name is resolved as a possibly
  derived SELECT column.

  @param      thd     current thread
  @param      ref     column reference being resolved
  @param      select  the select that ref is resolved against
  @param[out] found   pointer to the found item
                       = nullptr: item was not found

  @note
    The resolution procedure is:
    - Search for a column or derived column named col_ref_i [in table T_j]
      in the SELECT clause of Q.
    - Search for a column named col_ref_i [in table T_j]
      in the GROUP BY clause of Q.
    - If found different columns with the same name in GROUP BY and SELECT,
      issue a warning
    - return the found GROUP BY column if any,
    - else return the found SELECT column if any.

  @returns false if success, true if error
           In case of successful return, the value of "found" indicates
           whether the column was found or not.
*/

static bool resolve_ref_in_select_and_group(THD *thd, Item_ident *ref,
                                            Query_block *select,
                                            Item ***found) {
  DBUG_TRACE;
  *found = nullptr;
  Item **select_ref = nullptr;
  ORDER *group_list = select->group_list.first;
  uint counter;
  enum_resolution_type resolution;

  /*
    If a query block is a table constructor, both the SELECT list and the GROUP
    BY list don't exist. So there is no reason to search any of the lists.
    Besides, for a table constructor, we don't initialize the base_ref_items
    array until we process all the ROW() values. So we should give up if
    base_ref_items is empty.
  */
  if (select->base_ref_items.empty()) return false;

  /*
    Search for a column or derived column named as 'ref' in the SELECT
    clause of the current query block.
  */
  if (find_item_in_list(thd, ref, select->get_fields_list(), &select_ref,
                        &counter, &resolution)) {
    return true; /* Some error occurred. */
  }
  if (select_ref != nullptr && resolution == RESOLVED_AGAINST_ALIAS) {
    ref->set_alias_of_expr();
  }
  /* If this is a non-aggregated field inside HAVING, search in GROUP BY. */
  if (select->having_fix_field && !ref->has_aggregation() && group_list) {
    Item **group_by_ref = find_field_in_group_list(ref, group_list);

    if (thd->is_error()) return true;

    /* Check if the fields found in SELECT and GROUP BY are the same field. */
    if (group_by_ref != nullptr && select_ref != nullptr &&
        !((*group_by_ref)->eq(*select_ref, false))) {
      push_warning_printf(thd, Sql_condition::SL_WARNING, ER_NON_UNIQ_ERROR,
                          ER_THD(thd, ER_NON_UNIQ_ERROR), ref->full_name(),
                          thd->where);
    }

    if (group_by_ref != nullptr) {
      *found = group_by_ref;
      return false;
    }
  }

  if (select_ref == nullptr) return false;

  if (select->resolve_place != Query_block::RESOLVE_QUALIFY &&
      (*select_ref)->has_wf()) {
    /*
      We can't reference an alias to a window function expr from within
      a subquery or a HAVING clause
    */
    my_error(ER_WINDOW_INVALID_WINDOW_FUNC_ALIAS_USE, MYF(0), ref->field_name);
    return true;
  }

  /*
    The pointer in base_ref_items is nullptr if the column reference
    is a reference to itself, such as 'a' in:

      SELECT (SELECT ... WHERE a = 1) AS a ...

    Or if it's a reference to an expression that comes later in the
    select list, such as 'b' in:

      SELECT (SELECT ... WHERE b = 1) AS a, (SELECT ...) AS b ...

    Raise an error if such invalid references are encountered.
  */
  if (select->base_ref_items[counter] == nullptr) {
    my_error(ER_ILLEGAL_REFERENCE, MYF(0), ref->item_name.ptr(),
             "forward reference in item list");
    return true;
  }

  assert((*select_ref)->fixed);

  *found = &select->base_ref_items[counter];
  return false;
}

/**
  Resolve the name of an outer select column reference.

  The method resolves the column reference represented by 'this' as a column
  present in outer selects that contain current select.

  In prepared statements, because of cache, find_field_in_tables()
  can resolve fields even if they don't belong to current context.
  In this case this method only finds appropriate context and marks
  current select as dependent. The found reference of field should be
  provided in 'from_field'.

  @param[in] thd             current thread
  @param[in,out] from_field  found field reference or (Field*)not_found_field
  @param[in,out] reference   view column if this item was resolved to a
    view column

  @note
    This is the inner loop of Item_field::fix_fields:
  @code
        for each outer query Q_k beginning from the inner-most one
        {
          search for a column or derived column named col_ref_i
          [in table T_j] in the FROM clause of Q_k;

          if such a column is not found
            Search for a column or derived column named col_ref_i
            [in table T_j] in the SELECT and GROUP clauses of Q_k.
        }
  @endcode

  @retval
    1   column succefully resolved and fix_fields() should continue.
  @retval
    0   column fully fixed and fix_fields() should return false
  @retval
    -1  error occurred
*/

int Item_field::fix_outer_field(THD *thd, Field **from_field,
                                Item **reference) {
  const bool field_found = (*from_field != not_found_field);
  bool upward_lookup = false;

  /*
    If there are outer contexts (outer selects, but current select is
    not derived table or view) try to resolve this reference in the
    outer contexts.

    We treat each subselect as a separate namespace, so that different
    subselects may contain columns with the same names. The subselects
    are searched starting from the innermost.
  */
  Name_resolution_context *last_checked_context = context;
  Item **ref = nullptr;
  Name_resolution_context *outer_context = context->outer_context;
  Query_block *select = nullptr;
  Query_expression *cur_query_expression = nullptr;
  enum_parsing_context place = CTX_NONE;
  Query_block *cur_query_block = context->query_block;
  for (; outer_context; outer_context = outer_context->outer_context) {
    select = outer_context->query_block;

    last_checked_context = outer_context;
    upward_lookup = true;

    /*
      We want to locate the qualifying query of our Item_field 'this'.
      'this' is simply contained in a subquery (Query_expression) which is
      immediately contained
      - in a scalar/row subquery (Item_subselect), or
      - in a table subquery itself immediately contained in a quantified
      predicate (Item_subselect) or a derived table (Table_ref).
      'this' has an 'outer_context' where it should be searched first.
      'outer_context' is the context of a query block or sometimes
      of a specific part of a query block (e.g. JOIN... ON condition).
      We go up from 'context' to 'outer_context', from inner to outer
      subqueries. On that bottom-up path, we stop at the subquery unit which
      is simply contained in 'outer_context': it belongs to an
      Item_subselect/Table_ref object which we note OUTER_CONTEXT_OBJECT.
      Then the search of 'this' in 'outer_context' is influenced by
      where OUTER_CONTEXT_OBJECT is in 'outer_context'. For example, if
      OUTER_CONTEXT_OBJECT is in WHERE, a search by alias is not done.
      Thus, given an 'outer_context' to search in, the first step is
      to determine OUTER_CONTEXT_OBJECT. Then we search for 'this' in
      'outer_context'. Then, if search is successful, we mark objects, from
      'context' up to 'outer_context', as follows:
      - OUTER_CONTEXT_OBJECT is marked as "using table map this->map()";
      - more inner subqueries are marked as "dependent on outer reference"
      (correlated, UNCACHEABLE_DEPENDENT bit)
      If search is not successful, retry with the yet-more-outer context
      (determine the new OUTER_CONTEXT_OBJECT, etc).

      Note that any change here must be duplicated in Item_ref::fix_fields.
    */
    DBUG_PRINT("outer_field",
               ("must reach target ctx (having SL#%d)", select->select_number));
    /*
      Walk from the innermost query block to the outermost until we find
      OUTER_CONTEXT_OBJECT; cur_query_block and cur_query_expression track where
      the walk currently is.
    */
    while (true) {
      if (!cur_query_block) goto loop;
      DBUG_PRINT("outer_field",
                 ("in loop, in ctx of SL#%d", cur_query_block->select_number));
      assert(cur_query_block != select);
      cur_query_expression = cur_query_block->master_query_expression();
      if (cur_query_expression->outer_query_block() == select)
        break;  // the immediate container of cur_query_expression is
                // OUTER_CONTEXT_OBJECT
      DBUG_PRINT("outer_field",
                 ("in loop, in ctx of SL#%d, not yet immediate child of target",
                  cur_query_block->select_number));
      // cur_query_expression belongs to an object inside OUTER_CONTEXT_OBJECT,
      // mark it and go up:
      cur_query_expression->accumulate_used_tables(OUTER_REF_TABLE_BIT);
      cur_query_block = cur_query_expression->outer_query_block();
    }

    DBUG_PRINT("outer_field", ("out of loop, reached target ctx (having SL#%d)",
                               cur_query_block->select_number));

    // Place of OUTER_CONTEXT_OBJECT in 'outer_context' e.g. WHERE :
    place = cur_query_expression->place();

    // A non-lateral derived table cannot see tables of its owning query
    if (place == CTX_DERIVED && select->end_lateral_table == nullptr) continue;

    /*
      If field was already found by first call
      to find_field_in_tables(), we only need to find appropriate context.
    */
    if (field_found &&
        outer_context->query_block != cached_table->query_block) {
      DBUG_PRINT("outer_field", ("but cached is of SL#%d, continue",
                                 cached_table->query_block->select_number));
      continue;
    }

    /*
      In case of a view, find_field_in_tables() writes the pointer to
      the found view field into '*reference', in other words, it
      substitutes this Item_field with the found expression.
    */
    if (field_found ||
        (*from_field = find_field_in_tables(
             thd, this, outer_context->first_name_resolution_table,
             outer_context->last_name_resolution_table, reference,
             IGNORE_EXCEPT_NON_UNIQUE, thd->want_privilege, true)) !=
            not_found_field) {
      if (*from_field) {
        if (*from_field != view_ref_found) {
          cur_query_expression->accumulate_used_tables(
              (*from_field)->table->pos_in_table_list->map());
          set_field(*from_field);

          if (!last_checked_context->query_block->having_fix_field &&
              select->group_list.elements &&
              (place == CTX_SELECT_LIST || place == CTX_HAVING)) {
            Item_outer_ref *rf;
            /*
              If an outer field is resolved in a grouping select then it
              is replaced for an Item_outer_ref object. Otherwise an
              Item_field object is used.
            */
            if (!(rf = new Item_outer_ref(context, this, select))) return -1;
            rf->in_sum_func = thd->lex->in_sum_func;
            *reference = rf;
            // WL#6570 remove-after-qa
            assert(thd->stmt_arena->is_regular() ||
                   !thd->lex->is_exec_started());
            if (rf->fix_fields(thd, nullptr)) return -1;
          }
          /*
            A reference is resolved to a nest level that's outer or the same as
            the nest level of the enclosing set function : adjust the value of
            max_aggr_level for the function if it's needed.
          */
          if (thd->lex->in_sum_func &&
              thd->lex->in_sum_func->base_query_block->nest_level >=
                  select->nest_level) {
            const Item::Type ref_type = (*reference)->type();
            thd->lex->in_sum_func->max_aggr_level =
                max(thd->lex->in_sum_func->max_aggr_level,
                    int8(select->nest_level));
            set_field(*from_field);
            fixed = true;
            mark_as_dependent(thd, last_checked_context->query_block,
                              context->query_block, this,
                              ((ref_type == REF_ITEM || ref_type == FIELD_ITEM)
                                   ? (Item_ident *)(*reference)
                                   : nullptr));
            return 0;
          }
        } else {
          const Item::Type ref_type = (*reference)->type();
          Used_tables ut(select);
          (void)(*reference)
              ->walk(&Item::used_tables_for_level, enum_walk::SUBQUERY_POSTFIX,
                     pointer_cast<uchar *>(&ut));
          cur_query_expression->accumulate_used_tables(ut.used_tables);

          if (select->group_list.elements &&
              (place == CTX_HAVING || place == CTX_QUALIFY)) {
            /*
              If an outer field is resolved in a grouping query block then it
              is replaced with an Item_outer_ref object. Otherwise an
              Item_field object is used.
            */
            Item_outer_ref *const rf = new Item_outer_ref(
                context, down_cast<Item_ident *>(*reference), select);
            if (rf == nullptr) return -1;
            rf->in_sum_func = thd->lex->in_sum_func;
            *reference = rf;
            // WL#6570 remove-after-qa
            assert(thd->stmt_arena->is_regular() ||
                   !thd->lex->is_exec_started());
            if (rf->fix_fields(thd, nullptr)) return -1;
          }

          if (thd->lex->in_sum_func &&
              thd->lex->in_sum_func->base_query_block->nest_level >=
                  select->nest_level)
            thd->lex->in_sum_func->max_aggr_level =
                max(thd->lex->in_sum_func->max_aggr_level,
                    int8(select->nest_level));

          if ((*reference)->used_tables() != 0)
            mark_as_dependent(thd, last_checked_context->query_block,
                              context->query_block, this,
                              ref_type == REF_ITEM || ref_type == FIELD_ITEM
                                  ? down_cast<Item_ident *>(*reference)
                                  : nullptr);
          /*
            A reference to a view field had been found and we
            substituted it instead of this Item (find_field_in_tables
            does it by assigning the new value to *reference), so now
            we can return from this function.
          */
          return 0;
        }
      }
      break;
    }

    /* Search in SELECT and GROUP lists of the outer select. */
    if (select_alias_referencable(place) &&
        outer_context->resolve_in_select_list) {
      if (resolve_ref_in_select_and_group(thd, this, select, &ref)) {
        return -1; /* Some error occurred (e.g. ambiguous names). */
      }
      if (ref != nullptr) {
        // The item which we found is already fixed
        assert((*ref)->fixed);
        cur_query_expression->accumulate_used_tables((*ref)->used_tables());
        break;
      }
    }

    /*
      Reference is not found in this select => this subquery depend on
      outer select (or we just trying to find wrong identifier, in this
      case it does not matter which used tables bits we set)
    */
    DBUG_PRINT("outer_field",
               ("out of loop, reached end of big block, continue"));
    cur_query_expression->accumulate_used_tables(OUTER_REF_TABLE_BIT);
  loop:;
  }

  if (!*from_field) return -1;
  if (ref == nullptr && *from_field == not_found_field) {
    if (upward_lookup) {
      // We can't say exactly what absent table or field
      my_error(ER_BAD_FIELD_ERROR, MYF(0), full_name(), thd->where);
    } else {
      /* Call find_field_in_tables only to report the error */
      find_field_in_tables(thd, this, context->first_name_resolution_table,
                           context->last_name_resolution_table, reference,
                           REPORT_ALL_ERRORS,
                           any_privileges ? 0 : thd->want_privilege, true);
    }
    return -1;
  } else if (ref != nullptr) {
    Item *save;
    Item_ref *rf;

    /* Should have been checked in resolve_ref_in_select_and_group(). */
    assert((*ref)->fixed);
    /*
      Here, a subset of actions performed by Item_ref::set_properties
      is not enough. So we pass ptr to NULL into Item_ref
      constructor, so no initialization is performed, and call
      fix_fields() below.
    */
    save = *ref;
    *ref = nullptr;  // Don't call set_properties()
    bool use_plain_ref = place == CTX_HAVING || !select->group_list.elements;
    rf = use_plain_ref
             ? new Item_ref(context, ref, db_name, table_name, field_name,
                            m_alias_of_expr)
             : new Item_outer_ref(context, ref, db_name, table_name, field_name,
                                  m_alias_of_expr, select);
    *ref = save;
    if (!rf) return -1;

    if (!use_plain_ref)
      ((Item_outer_ref *)rf)->in_sum_func = thd->lex->in_sum_func;

    *reference = rf;
    // WL#6570 remove-after-qa
    assert(thd->stmt_arena->is_regular() || !thd->lex->is_exec_started());
    /*
      rf is Item_ref => never substitute other items (in this case)
      during fix_fields() => we can use rf after fix_fields()
    */
    assert(!rf->fixed);  // Assured by Item_ref()
    if (rf->fix_fields(thd, reference) || rf->check_cols(1)) return -1;
    if (rf->used_tables() != 0)
      mark_as_dependent(thd, last_checked_context->query_block,
                        context->query_block, this, rf);
    return 0;
  } else {
    mark_as_dependent(thd, last_checked_context->query_block,
                      context->query_block, this, (Item_ident *)*reference);
    if (last_checked_context->query_block->having_fix_field) {
      Item_ref *rf = new Item_ref(
          context, cached_table->db[0] ? cached_table->db : nullptr,
          cached_table->alias, field_name);
      if (rf == nullptr) return -1;
      *reference = rf;
      // WL#6570 remove-after-qa
      assert(thd->stmt_arena->is_regular() || !thd->lex->is_exec_started());
      /*
        rf is Item_ref => never substitute other items (in this case)
        during fix_fields() => we can use rf after fix_fields()
      */
      assert(!rf->fixed);  // Assured by Item_ref()
      if (rf->fix_fields(thd, reference) || (*reference)->check_cols(1)) {
        return -1;
      }
      return 0;
    }
  }
  return 1;
}

/**
  Check if the column reference that is currently being resolved, will be set
  to NULL if its qualifying query returns zero rows.

  This is true for non-aggregated column references in the SELECT list,
  if the query block uses aggregation without grouping. For example:

      SELECT COUNT(*), col FROM t WHERE some_condition

  Here, if the table `t` is empty, or `some_condition` doesn't match any rows
  in `t`, the query returns one row where `col` is NULL, even if `col` is a
  not-nullable column.

  Such column references are rejected if the ONLY_FULL_GROUP_BY SQL mode is
  enabled, in a later resolution phase.
*/
bool is_null_on_empty_table(THD *thd, Item_field *i) {
  /*
    Nullability of a column item 'i' is normally determined from table's or
    view's definition. Additionally, an item may be nullable because its table
    is on the right side of a left join; but this has been handled by
    propagate_nullability() before coming here (@see TABLE::set_nullable() and
    Field::maybe_null()).
    If the table is in the left part of a left join, or is in an inner join, a
    non-nullable item may be set to NULL (table->set_null_row()) if, during
    optimization, its table is found to be empty (e.g. in read_system()) or the
    FROM clause of the qualifying query QQ of its table is found to return no
    rows. This makes a case where a non-nullable 'i' is set to NULL. Certain
    expressions containing the item, if evaluated, may find this abnormal
    behaviour. Fortunately, in the scenario described above, QQ's result is
    generally empty and so no expression is evaluated. Then we don't even
    optimize subquery expressions as their optimization may lead to evaluation
    of the item (e.g. in create_ref_for_key()).
    However there is one exception where QQ's result is not empty even though
    FROM clause's result is: when QQ is implicitly aggregated. In that case,
    return_zero_rows() sets all tables' columns to NULL and any expression in
    QQ's SELECT list is evaluated; to prepare for this, we mark the item 'i'
    as nullable below.
    - If item is not outer reference, we can reliably know if QQ is
    aggregated by testing QQ->with_sum_func
    - if it's outer reference, QQ->with_sum_func may not yet be set, e.g. if
    there is single set function referenced later in subquery and not yet
    resolved; but then context.query_block->with_sum_func is surely set (it's
    set at parsing time), so we test both members.
    - in_sum_func is the innermost set function SF containing the item;
    - if item is not an outer reference, and in_sum_func is set, SF is
    necessarily aggregated in QQ, and will not be evaluated (just be replaced
    with its "clear" value 0 or NULL), so we needn't mark 'i' as nullable;
    - if item is an outer reference and in_sum_func is set, we cannot yet know
    where SF is aggregated, it depends on other arguments of SF, so make a
    pessimistic assumption.
    Finally we test resolve_place; indeed, when QQ's result is empty, we only
    evaluate:
    - SELECT list
    - or HAVING, but columns of HAVING are always also present in SELECT list
    so are Item_ref to SELECT list and get nullability from that,
    - or ORDER BY but actually no as it's optimized away in such single-row
    query. This is not true for hypergraph optimizer. So we mark item as
    nullable if the query is ordered. For Ex: If there are window functions in
    ORDER BY, the order by list is cleared but not removed (See
    setup_order_final()). This makes hypergraph optimizer think it needs to
    execute the window function. Old optimizer does short circuiting in this
    case treating it as a constant plan.
    Note: we test with_sum_func (== references a set function);
    agg_func_used() (== is aggregation query) would be better but is not
    reliable yet at this stage.
  */
  Query_block *sl = i->context->query_block;
  Query_block *qsl = i->depended_from;

  if (qsl != nullptr)
    return qsl->resolve_place == Query_block::RESOLVE_SELECT_LIST &&
           (sl->with_sum_func || qsl->with_sum_func) &&
           qsl->group_list.elements == 0;
  else
    return (sl->resolve_place == Query_block::RESOLVE_SELECT_LIST ||
            (thd->lex->using_hypergraph_optimizer() && sl->is_ordered())) &&
           sl->with_sum_func && sl->group_list.elements == 0 &&
           thd->lex->in_sum_func == nullptr;
}

/**
  Resolve the name of a column reference.

  The method resolves the column reference represented by 'this' as a column
  present in one of: FROM clause, SELECT clause, GROUP BY clause of a query
  Q, or in outer queries that contain Q.

  The name resolution algorithm used is (where [T_j] is an optional table
  name that qualifies the column name):

  @code
    resolve_column_reference([T_j].col_ref_i)
    {
      search for a column or derived column named col_ref_i
      [in table T_j] in the FROM clause of Q;

      if such a column is NOT found AND    // Lookup in outer queries.
         there are outer queries
      {
        for each outer query Q_k beginning from the inner-most one
        {
          search for a column or derived column named col_ref_i
          [in table T_j] in the FROM clause of Q_k;

          if such a column is not found
            Search for a column or derived column named col_ref_i
            [in table T_j] in the SELECT and GROUP clauses of Q_k.
        }
      }
    }
  @endcode

    Notice that compared to Item_ref::fix_fields, here we first search the FROM
    clause, and then we search the SELECT and GROUP BY clauses.

  For the case where a table reference is already set for the field,
  we just need to make a call to set_field(). This is true for a cloned
  field used during condition pushdown to derived tables. A cloned field
  inherits table reference, depended_from, cached_table, context and field
  from the original field. set_field() ensures all other members are set
  correctly.

  @param[in]     thd        current thread
  @param[in,out] reference  view column if this item was resolved to a
    view column

  @returns false on success, true on error
*/

bool Item_field::fix_fields(THD *thd, Item **reference) {
  assert(!fixed);
  Field *from_field = not_found_field;
  bool outer_fixed = false;
  Query_block *qb = thd->lex->current_query_block();

  Internal_error_handler_holder<View_error_handler, Table_ref> view_handler(
      thd, context->view_error_handler, context->view_error_handler_arg);

  if (table_ref != nullptr) {
    // This is a cloned field (used during condition pushdown to derived
    // tables). It has table reference and the field too. Make a call to
    // set_field() to ensure everything else gets set correctly.
    Table_ref *orig_table_ref = table_ref;
    set_field(field);
    // Note that the call to set_field() above would have set the "table_ref"
    // derived from field's table which in most cases is same as the already
    // set "table_ref". However, in case of update statements, while setting
    // up update_tables, table references are changed. Since condition pushdown
    // happens after this setup, we must make sure we set the original table
    // reference for the field.
    table_ref = orig_table_ref;
    return false;
  }
  assert(field == nullptr);
  /*
    In case of view, find_field_in_tables() write pointer to view field
    expression to 'reference', i.e. it substitute that expression instead
    of this Item_field
  */
  from_field = find_field_in_tables(
      thd, this, context->first_name_resolution_table,
      context->last_name_resolution_table, reference,
      thd->lex->use_only_table_context ? REPORT_ALL_ERRORS
                                       : IGNORE_EXCEPT_NON_UNIQUE,
      any_privileges ? 0 : thd->want_privilege, true);
  if (thd->is_error()) return true;
  if (from_field == not_found_field || from_field == nullptr) {
    int ret;
    // Check current query block's item_list for aliased fields
    if (qb->is_item_list_lookup) {
      uint counter;
      enum_resolution_type resolution;
      Item **res;
      if (find_item_in_list(thd, this, &qb->fields, &res, &counter,
                            &resolution)) {
        return true;
      }
      if (resolution == RESOLVED_AGAINST_ALIAS) set_alias_of_expr();
      if (res != nullptr) {
        if ((*res)->type() == Item::FIELD_ITEM) {
          /*
            It's an Item_field referencing another Item_field in the select
            list.
            Use the field from the Item_field in the select list and leave
            the Item_field instance in place.
          */

          Item_field *const item_field = (Item_field *)(*res);
          Field *const new_field = item_field->field;

          if (new_field == nullptr) {
            /* The column to which we link isn't valid. */
            my_error(ER_BAD_FIELD_ERROR, MYF(0), item_field->item_name.ptr(),
                     thd->where);
            return true;
          }

          set_field(new_field);

          cached_table = table_ref;

          // The found column may be an outer reference
          if (item_field->depended_from)
            mark_as_dependent(thd, item_field->depended_from,
                              context->query_block, this, this);

          return false;
        } else {
          /*
            It's not an Item_field in the select list so we must make a new
            Item_ref to point to the Item in the select list and replace the
            Item_field created by the parser with the new Item_ref.
            Ex: SELECT func1(col) as c ... ORDER BY func2(c);
            NOTE: If we are fixing an alias reference inside ORDER/GROUP BY
            item tree, then we use new Item_ref as an
            intermediate value to resolve referenced item only.
            In this case the new Item_ref item is unused.
          */
          if (resolution == RESOLVED_AGAINST_ALIAS)
            res = &qb->base_ref_items[counter];

          Item_ref *rf =
              new Item_ref(context, res, db_name, table_name, field_name,
                           resolution == RESOLVED_AGAINST_ALIAS);
          if (rf == nullptr) return true;

          if (!rf->fixed) {
            // No need for recursive resolving of aliases.
            const bool group_fix_field = qb->group_fix_field;
            qb->group_fix_field = false;
            if (rf->fix_fields(thd, (Item **)&rf) || rf->check_cols(1))
              return true;
            qb->group_fix_field = group_fix_field;
          }
          *reference = rf;
          // WL#6570 remove-after-qa
          assert(thd->stmt_arena->is_regular() || !thd->lex->is_exec_started());

          return false;
        }
      }
    }
    if ((ret = fix_outer_field(thd, &from_field, reference)) < 0) return true;
    outer_fixed = true;
    if (!ret) return false;
  }
  /*
    We should resolve this as an outer field reference if
    1. we haven't done it before, and
    2. the query_block of the table that contains this field is
       different from the query_block of the current name resolution
       context.
   */
  if (!outer_fixed &&                                                       // 1
      cached_table && cached_table->query_block && context->query_block &&  // 2
      cached_table->query_block != context->query_block) {
    int ret;
    if ((ret = fix_outer_field(thd, &from_field, reference)) < 0) return true;
    outer_fixed = true;
    if (!ret) return false;
  }

  /*
    If inside an aggregation function, set the correct aggregation level.
    Even if a view reference is found, the level is still the query block
    associated with the context of the current item:
  */
  assert(from_field != view_ref_found ||
         context->query_block ==
             dynamic_cast<Item_ident *>(*reference)->context->query_block);
  if (thd->lex->in_sum_func &&
      thd->lex->in_sum_func->base_query_block->nest_level ==
          context->query_block->nest_level)
    thd->lex->in_sum_func->max_aggr_level =
        max(thd->lex->in_sum_func->max_aggr_level,
            int8(context->query_block->nest_level));

  // If view column reference, Item in *reference is completely resolved:
  if (from_field == view_ref_found) {
    if (is_null_on_empty_table(thd, this)) {
      (*reference)->set_nullable(true);
      if ((*reference)->real_item()->type() == Item::FIELD_ITEM) {
        // See below for explanation.
        TABLE *table =
            down_cast<Item_field *>((*reference)->real_item())->field->table;
        table->set_nullable();
      }
    }
    return false;
  }

  if (from_field->is_hidden_by_system()) {
    /*
      This field is either hidden by the storage engine or SQL layer. In
      either case, report column "not found" error.
    */
    my_error(ER_BAD_FIELD_ERROR, MYF(0), from_field->field_name, thd->where);
    return true;
  }

  // Not view reference, not outer reference; need to set properties:
  set_field(from_field);

  if (any_privileges) {
    const char *db, *tab;
    db = cached_table->get_db_name();
    tab = cached_table->get_table_name();
    assert(field->table == table_ref->table);
    if (!(have_privileges =
              (get_column_grant(thd, &table_ref->grant, db, tab, field_name) &
               VIEW_ANY_ACL))) {
      my_error(ER_COLUMNACCESS_DENIED_ERROR, MYF(0), "ANY",
               thd->security_context()->priv_user().str,
               thd->security_context()->host_or_ip().str, field_name, tab);
      return true;
    }
  }
  fixed = true;
  if (is_null_on_empty_table(thd, this)) {
    set_nullable(true);

    // The Item is now nullable, but the underlying field still isn't,
    // and Copy_field uses the underlying field. Thus,
    // ZeroRowsAggregatedIterator sets the _table_ row to NULL instead, and
    // thus, it needs to be nullable. This is similar to how inner tables of
    // outer joins need to be nullable.
    field->table->set_nullable();
  }
  return false;
}

void Item_field::bind_fields() {
  if (!fixed) return;
  assert(field_index != NO_FIELD_INDEX);
  /*
    Check consistency of Item_field objects:
    - If we have no table_ref, then field must be a valid pointer.
      (Applicable for expressions of generated columns).
    - Some temporary tables used for materialization (derived tables)
      have permanent metadata, hence both table_ref and field are valid.
    - All other tables that have a valid table_ref do not have a valid
      field reference at this point.
  */
  assert((table_ref == nullptr && field != nullptr) ||
         (table_ref != nullptr &&
          (table_ref->is_view_or_derived() ||
           table_ref->is_recursive_reference()) &&
          field != nullptr) ||
         (table_ref != nullptr &&
          !(table_ref->is_view_or_derived() ||
            table_ref->is_recursive_reference()) &&
          field == nullptr));
  if (table_ref != nullptr && table_ref->table == nullptr) return;
  if (field == nullptr) {
    field = result_field = table_ref->table->field[field_index];
    m_orig_field_name = field->field_name;
  }
  if (table_name == nullptr) table_name = *field->table_name;
}

Item *Item_field::safe_charset_converter(THD *thd, const CHARSET_INFO *tocs) {
  no_constant_propagation = true;
  return Item::safe_charset_converter(thd, tocs);
}

void Item_field::cleanup() {
  DBUG_TRACE;
  if (!fixed) return;

  Item_ident::cleanup();
  /*
    When TABLE is detached from Table_ref, field pointers are invalid,
    unless field objects are created as part of statement (placeholder tables).
    Also invalidate the original field name, since it is usually determined
    from the field name in the Field object.
  */
  if (table_ref != nullptr && !table_ref->is_view_or_derived() &&
      !table_ref->is_recursive_reference()) {
    field = nullptr;
    m_orig_field_name = nullptr;
  }

  // Restore result field back to the initial value
  result_field = field;

  /*
    When table_ref is NULL, table_name must be reassigned together with
    table pointer.
  */
  if (table_ref == nullptr) table_name = nullptr;

  // Reset field before next optimization (multiple equality analysis)
  item_equal = nullptr;
  item_equal_all_join_nests = nullptr;
  null_value = false;
}

/**
  Reset all aspect of a field object, so that it can be re-resolved.
  This is only for use in prepared CREATE TABLE statements.
  @todo refactor CREATE TABLE so this is no longer needed.
*/
void Item_field::reset_field() {
  assert(table_ref == nullptr);
  fixed = false;
  context = nullptr;
  db_name = m_orig_db_name;
  table_name = m_orig_table_name;
  m_orig_field_name = field_name;
  field = nullptr;
}

/**
  Find a field among specified multiple equalities.

  The function first searches the field among multiple equalities
  of the current level (in the cond_equal->current_level list).
  If it fails, it continues searching in upper levels accessed
  through a pointer cond_equal->upper_levels.
  The search terminates as soon as a multiple equality containing
  the field is found.

  @param cond_equal   reference to list of multiple equalities where
                      the field (this object) is to be looked for

  @return
    - First Item_equal containing the field, if success
    - nullptr, otherwise
*/

Item_equal *Item_field::find_item_equal(COND_EQUAL *cond_equal) const {
  while (cond_equal) {
    for (Item_equal &item : cond_equal->current_level) {
      if (item.contains(field)) return &item;
    }
    /*
      The field is not found in any of the multiple equalities
      of the current level. Look for it in upper levels
    */
    cond_equal = cond_equal->upper_levels;
  }
  return nullptr;
}

/**
  Check whether a field can be substituted by an equal item.

  The function checks whether a substitution of the field
  occurrence for an equal item is valid.

  @param arg   *arg != NULL <-> the field is in the context where
               substitution for an equal item is valid

  @note
    The following statement is not always true:
  @n
    x=y => F(x)=F(x/y).
  @n
    This means substitution of an item for an equal item not always
    yields an equavalent condition. Here's an example:
    @code
    'a'='a '
    (LENGTH('a')=1) != (LENGTH('a ')=2)
  @endcode
    Such a substitution is surely valid if either the substituted
    field is not of a STRING type or if it is an argument of
    a comparison predicate.

  @retval
    true   substitution is valid
  @retval
    false  otherwise
*/

bool Item_field::subst_argument_checker(uchar **arg) {
  return (result_type() != STRING_RESULT) || (*arg);
}

/**
  Convert a numeric value to a zero-filled string

  @param[in,out]  item   the item to operate on
  @param          field  The field that this value is equated to

  This function converts a numeric value to a string. In this conversion
  the zero-fill flag of the field is taken into account.
  This is required so the resulting string value can be used instead of
  the field reference when propagating equalities.
*/

static void convert_zerofill_number_to_string(Item **item,
                                              const Field_num *field) {
  char buff[MAX_FIELD_WIDTH], *pos;
  String tmp(buff, sizeof(buff), field->charset()), *res;

  res = (*item)->val_str(&tmp);
  if ((*item)->null_value)
    *item = new Item_null();
  else {
    field->prepend_zeros(res);
    pos = sql_strmake(res->ptr(), res->length());
    *item = new Item_string(pos, res->length(), field->charset());
    if (*item == nullptr) return;
    // Ensure the string has same properties as a number
    (*item)->collation.derivation = DERIVATION_NUMERIC;
  }
}

/**
  If field matches a multiple equality, set a pointer to that object in the
  field. Also return a pointer to a constant value that can be substituted for
  a field (if any).

  A constant value is returned only if certain conditions are met (see
  implementation).

  In addition, a numeric field with a zerofill attribute can be substituted
  with a zerofilled value if it is to be used in a character string context.

  @param arg    reference to list of multiple equalities where
                the field (this object) is to be looked for

  @note
    This function is supposed to be called as a callback parameter in calls
    of the compile method.

  @return
    - pointer to the replacing constant item, if the field item was substituted
    - pointer to the field item, otherwise.
*/

Item *Item_field::equal_fields_propagator(uchar *arg) {
  if (no_constant_propagation) return this;
  item_equal = find_item_equal((COND_EQUAL *)arg);
  Item *item = item_equal != nullptr ? item_equal->const_arg() : nullptr;
  /*
    Disable const propagation if the constant is nullable and this item is not.
    If propagation was allowed in this case, it would also be necessary to
    propagate the new nullability up to the parents of this item.
  */
  if (item == nullptr || (item->is_nullable() && !is_nullable())) {
    return this;
  }
  if (field->is_flag_set(ZEROFILL_FLAG) && cmp_context == STRING_RESULT &&
      IS_NUM(field->type())) {
    /*
      Convert numeric constant to a zero-filled string if the field has
      the zerofill property and is wanted in a string context.
    */
    convert_zerofill_number_to_string(&item, down_cast<Field_num *>(field));
    return item;
  }
  if (!has_compatible_context(item)) {
    /*
      If the field does not have the zerofill property, the items must have
      compatible comparison contexts, otherwise the resolved metadata for
      the items and the referencing objects might become invalid.
    */
    return this;
  }
  return item;
}

/**
  If this field is the target is the target of replacement, replace it with
  the info object's item or, if the item is found inside a subquery, the target
  is an outer reference, so we create a new Item_field, mark it accordingly
  and replace with that instead.

  @param arg  An info object of type Item::Item_field_replacement.
  @returns the resulting item, replaced or not, or nullptr if error
*/
Item *Item_field::replace_item_field(uchar *arg) {
  auto *info = pointer_cast<Item::Item_field_replacement *>(arg);

  if (field == info->m_target &&
      info->m_default_value !=
          Item::Item_field_replacement::Mode::DEFAULT_VALUE) {
    if (info->m_curr_block == info->m_trans_block) return info->m_item;

    // The field is an outer reference, so we cannot reuse transformed query
    // block's Item_field; make a new one for this query block
    THD *const thd = current_thd;
    Item_field *outer_field = new (thd->mem_root) Item_field(thd, info->m_item);
    if (outer_field == nullptr) return nullptr; /* purecov: inspected */
    outer_field->depended_from = info->m_trans_block;
    outer_field->context = &info->m_curr_block->context;
    return outer_field;
  }

  return this;
}

bool Item_default_value::collect_item_field_or_view_ref_processor(uchar *argp) {
  Collect_item_fields_or_view_refs *info =
      pointer_cast<Collect_item_fields_or_view_refs *>(argp);
  if (info->is_stopped(this)) return false;

  List_iterator<Item> item_list_it(*info->m_item_fields_or_view_refs);
  Item *curr_item;
  while ((curr_item = item_list_it++)) {
    if (this->eq(curr_item, true)) return false; /* Already in the set. */
  }
  info->m_item_fields_or_view_refs->push_back(this);
  return false;
}

/**
  If this default value is the target of replacement, replace it
  with the info object's item or, if the item is found inside a subquery, the
  target is an outer reference, so we create a new \c Item_field, mark it
  accordingly and replace with that instead.

  @param argp  An info object of type Item::Item_field_replacement.
  @returns the resulting item, replaced or not, or nullptr if error
*/

Item *Item_default_value::replace_item_field(uchar *argp) {
  auto *info = pointer_cast<Item::Item_field_replacement *>(argp);
  if (info->m_default_value == Item::Item_field_replacement::Mode::CONFLATE)
    return Item_field::Item::replace_item_field(argp);

  Item_field *f = down_cast<Item_field *>(this->arg->real_item());
  if (f->field == info->m_target &&
      info->m_default_value ==
          Item::Item_field_replacement::Mode::DEFAULT_VALUE) {
    if (info->m_curr_block == info->m_trans_block) return info->m_item;

    // The field is an outer reference, so we cannot reuse transformed query
    // block's Item_field; make a new one for this query block
    THD *const thd = current_thd;
    Item_field *outer_field = new (thd->mem_root) Item_field(thd, info->m_item);
    if (outer_field == nullptr) return nullptr; /* purecov: inspected */
    outer_field->depended_from = info->m_trans_block;
    outer_field->context = &info->m_curr_block->context;
    return outer_field;
  }

  return this;
}

/**
  Replace an Item_field for an equal Item_field that evaluated earlier
  (if any).

  The function returns a pointer to an item that is taken from
  the very beginning of the item_equal list which the Item_field
  object refers to (belongs to) unless item_equal contains  a constant
  item. In this case the function returns this constant item,
  (if the substitution does not require conversion).
  If the Item_field object does not refer any Item_equal object
  'this' is returned .

  @note
    This function is supposed to be called as a callback parameter in calls
    of the thransformer method.

  @return
    - pointer to a replacement Item_field if there is a better equal item or
      a pointer to a constant equal item;
    - this - otherwise.
*/

Item *Item_field::replace_equal_field(uchar *arg) {
  if (item_equal) {
    Item *const_item = item_equal->const_arg();
    if (const_item) {
      if (!has_compatible_context(const_item)) return this;
      return const_item;
    }
    Item_field *subst = item_equal->get_subst_item(this);
    assert(subst);
    assert(table_ref == subst->table_ref ||
           table_ref->table != subst->table_ref->table);
    if (table_ref != subst->table_ref && !field->eq(subst->field)) {
      Replace_equal *replace = pointer_cast<Replace_equal *>(arg);
      Item_func *func = replace->stack.head();
      if (!func->allow_replacement(this, subst)) {
        return this;
      }
      // We may have to undo the substitution that is done here when setting up
      // hash join; the new field may be a field from a table that is not
      // reachable from hash join. Store which multi-equality we found the field
      // substitution in, so that we can go back and find a field that the hash
      // join can reach.
      subst->set_item_equal_all_join_nests(item_equal);
      return subst;
    }
  }
  return this;
}

void Item::init_make_field(Send_field *tmp_field,
                           enum enum_field_types field_type_arg) {
  const char *empty_name = "";
  tmp_field->db_name = empty_name;
  tmp_field->org_table_name = empty_name;
  tmp_field->org_col_name = empty_name;
  tmp_field->table_name = empty_name;
  tmp_field->col_name = item_name.ptr();
  tmp_field->charsetnr = collation.collation->number;
  tmp_field->flags = (m_nullable ? 0 : NOT_NULL_FLAG);
  if (field_type_arg != MYSQL_TYPE_BIT) {
    tmp_field->flags |=
        (my_binary_compare(charset_for_protocol()) ? BINARY_FLAG : 0);
  }
  tmp_field->type = field_type_arg;
  tmp_field->length = max_length;
  tmp_field->decimals = decimals;
  if (unsigned_flag) tmp_field->flags |= UNSIGNED_FLAG;
  tmp_field->field = false;
}

void Item::make_field(Send_field *tmp_field) {
  init_make_field(tmp_field, data_type());
}

void Item_empty_string::make_field(Send_field *tmp_field) {
  init_make_field(tmp_field, string_field_type(max_length));
}

/**
  Verifies that the input string is well-formed according to its character set.
  @param str          input string to verify
  @param send_error   If true, call my_error if string is not well-formed.
  @param truncate     If true, set to null/truncate if not well-formed.

  @return
  If well-formed: input string.
  If not well-formed:
    if truncate is true and strict mode:     NULL pointer and we set this
                                             Item's value to NULL.
    if truncate is true and not strict mode: input string truncated up to
                                             last good character.
    if truncate is false:                    input string is returned.
 */
String *Item::check_well_formed_result(String *str, bool send_error,
                                       bool truncate) {
  /* Check whether we got a well-formed string */
  const CHARSET_INFO *cs = str->charset();

  size_t valid_length;
  bool length_error;

  if (validate_string(cs, str->ptr(), str->length(), &valid_length,
                      &length_error)) {
    const char *str_end = str->ptr() + str->length();
    const char *print_byte = str->ptr() + valid_length;
    THD *thd = current_thd;
    char hexbuf[7];
    const size_t diff = min(size_t(str_end - print_byte), size_t(3));
    octet2hex(hexbuf, print_byte, diff);
    if (send_error && length_error) {
      my_error(ER_INVALID_CHARACTER_STRING, MYF(0), cs->csname, hexbuf);
      return nullptr;
    }
    if (truncate && length_error) {
      if (thd->is_strict_mode()) {
        null_value = true;
        str = nullptr;
      } else {
        str->length(valid_length);
      }
    }
    push_warning_printf(
        thd, Sql_condition::SL_WARNING, ER_INVALID_CHARACTER_STRING,
        ER_THD(thd, ER_INVALID_CHARACTER_STRING), cs->csname, hexbuf);
  }
  return str;
}

/*
  Compare two items using a given collation

  SYNOPSIS
    eq_by_collation()
    item               item to compare with
    binary_cmp         true <-> compare as binaries
    cs                 collation to use when comparing strings

  DESCRIPTION
    This method works exactly as Item::eq if the collation cs coincides with
    the collation of the compared objects. Otherwise, first the collations that
    differ from cs are replaced for cs and then the items are compared by
    Item::eq. After the comparison the original collations of items are
    restored.

  RETURN
    1    compared items has been detected as equal
    0    otherwise
*/

bool Item::eq_by_collation(Item *item, bool binary_cmp,
                           const CHARSET_INFO *cs) {
  const CHARSET_INFO *save_cs = nullptr;
  const CHARSET_INFO *save_item_cs = nullptr;
  if (collation.collation != cs) {
    save_cs = collation.collation;
    collation.collation = cs;
  }
  if (item->collation.collation != cs) {
    save_item_cs = item->collation.collation;
    item->collation.collation = cs;
  }
  const bool res = eq(item, binary_cmp);
  if (save_cs) collation.collation = save_cs;
  if (save_item_cs) item->collation.collation = save_item_cs;
  return res;
}

/**
  Create a field to hold a string value from an item.

  If max_length > CONVERT_IF_BIGGER_TO_BLOB create a blob @n
  If max_length > 0 create a varchar @n
  If max_length == 0 create a CHAR(0)

  @param table		Table for which the field is created
*/

Field *Item::make_string_field(TABLE *table) const {
  Field *field;
  assert(collation.collation);
  if (data_type() == MYSQL_TYPE_JSON)
    field =
        new (*THR_MALLOC) Field_json(max_length, m_nullable, item_name.ptr());
  else if (data_type() == MYSQL_TYPE_GEOMETRY) {
    field = new (*THR_MALLOC)
        Field_geom(max_length, m_nullable, item_name.ptr(),
                   Field::GEOM_GEOMETRY, std::optional<gis::srid_t>());
  } else if (max_length / collation.collation->mbmaxlen >
             CONVERT_IF_BIGGER_TO_BLOB)
    field = new (*THR_MALLOC) Field_blob(
        max_length, m_nullable, item_name.ptr(), collation.collation, true);
  /* Item_type_holder holds the exact type, do not change it */
  else if (max_length > 0 &&
           (type() != Item::TYPE_HOLDER || data_type() != MYSQL_TYPE_STRING))
    field = new (*THR_MALLOC) Field_varstring(
        max_length, m_nullable, item_name.ptr(), table->s, collation.collation);
  else
    field = new (*THR_MALLOC) Field_string(
        max_length, m_nullable, item_name.ptr(), collation.collation);
  if (field) field->init(table);
  return field;
}

/**
  Create a field based on field_type of argument.

  For now, this is only used to create a field for
  IFNULL(x,something) and time functions

  @return Created field
  @retval NULL  error
*/

Field *Item::tmp_table_field_from_field_type(TABLE *table,
                                             bool fixed_length) const {
  /*
    The field functions defines a field to be not null if null_ptr is not 0
  */
  Field *field;

  switch (data_type()) {
    case MYSQL_TYPE_DECIMAL:
    case MYSQL_TYPE_NEWDECIMAL:
      field = Field_new_decimal::create_from_item(this);
      break;
    case MYSQL_TYPE_TINY:
      field = new (*THR_MALLOC)
          Field_tiny(max_length, m_nullable, item_name.ptr(), unsigned_flag);
      break;
    case MYSQL_TYPE_SHORT:
      field = new (*THR_MALLOC)
          Field_short(max_length, m_nullable, item_name.ptr(), unsigned_flag);
      break;
    case MYSQL_TYPE_LONG:
      field = new (*THR_MALLOC)
          Field_long(max_length, m_nullable, item_name.ptr(), unsigned_flag);
      break;
    case MYSQL_TYPE_LONGLONG:
      field = new (*THR_MALLOC) Field_longlong(max_length, m_nullable,
                                               item_name.ptr(), unsigned_flag);
      break;
    case MYSQL_TYPE_FLOAT:
      field = new (*THR_MALLOC) Field_float(
          max_length, m_nullable, item_name.ptr(), decimals, unsigned_flag);
      break;
    case MYSQL_TYPE_DOUBLE:
      field = new (*THR_MALLOC) Field_double(
          max_length, m_nullable, item_name.ptr(), decimals, unsigned_flag);
      break;
    case MYSQL_TYPE_INT24:
      field = new (*THR_MALLOC)
          Field_medium(max_length, m_nullable, item_name.ptr(), unsigned_flag);
      break;
    case MYSQL_TYPE_DATE:
    case MYSQL_TYPE_NEWDATE:
      field = new (*THR_MALLOC) Field_newdate(m_nullable, item_name.ptr());
      break;
    case MYSQL_TYPE_TIME:
      field =
          new (*THR_MALLOC) Field_timef(m_nullable, item_name.ptr(), decimals);
      break;
    case MYSQL_TYPE_TIMESTAMP:
      field = new (*THR_MALLOC)
          Field_timestampf(m_nullable, item_name.ptr(), decimals);
      break;
    case MYSQL_TYPE_DATETIME:
      field = new (*THR_MALLOC)
          Field_datetimef(m_nullable, item_name.ptr(), decimals);
      break;
    case MYSQL_TYPE_YEAR:
      assert(max_length == 4);  // Field_year is only for length 4.
      assert(decimal_precision() == 4);
      field = new (*THR_MALLOC) Field_year(m_nullable, item_name.ptr());
      break;
    case MYSQL_TYPE_BIT:
      field = new (*THR_MALLOC)
          Field_bit_as_char(max_length, m_nullable, item_name.ptr());
      break;
    case MYSQL_TYPE_INVALID:
    case MYSQL_TYPE_BOOL:
    default:
      /* This case should never be chosen */
      assert(0);
      /* If something goes awfully wrong, it's better to get a string than die
       */
    case MYSQL_TYPE_STRING:
    case MYSQL_TYPE_NULL:
      if (fixed_length && max_length <= CONVERT_IF_BIGGER_TO_BLOB) {
        field = new (*THR_MALLOC) Field_string(
            max_length, m_nullable, item_name.ptr(), collation.collation);
        break;
      }
      /* Fall through to make_string_field() */
      [[fallthrough]];
    case MYSQL_TYPE_ENUM:
    case MYSQL_TYPE_SET:
    case MYSQL_TYPE_VAR_STRING:
    case MYSQL_TYPE_VARCHAR:
      return make_string_field(table);
    case MYSQL_TYPE_TINY_BLOB:
    case MYSQL_TYPE_MEDIUM_BLOB:
    case MYSQL_TYPE_LONG_BLOB:
    case MYSQL_TYPE_BLOB:
      if (this->type() == Item::TYPE_HOLDER)
        field = new (*THR_MALLOC) Field_blob(
            max_length, m_nullable, item_name.ptr(), collation.collation, true);
      else
        field = new (*THR_MALLOC)
            Field_blob(max_length, m_nullable, item_name.ptr(),
                       collation.collation, false);
      break;  // Blob handled outside of case
    case MYSQL_TYPE_GEOMETRY:
      field = new (*THR_MALLOC) Field_geom(
          max_length, m_nullable, item_name.ptr(), get_geometry_type(), {});
      break;
    case MYSQL_TYPE_JSON:
      field =
          new (*THR_MALLOC) Field_json(max_length, m_nullable, item_name.ptr());
  }
  if (field) field->init(table);
  return field;
}

/* ARGSUSED */
void Item_field::make_field(Send_field *tmp_field) {
  field->make_send_field(tmp_field);
  assert(tmp_field->table_name != nullptr);
  assert(item_name.is_set());
  tmp_field->col_name = item_name.ptr();  // Use user supplied name
  tmp_field->table_name = table_name != nullptr ? table_name : "";
  tmp_field->db_name = m_orig_db_name != nullptr ? m_orig_db_name : "";
  tmp_field->org_table_name =
      m_orig_table_name != nullptr ? m_orig_table_name : "";
  tmp_field->org_col_name =
      m_orig_field_name != nullptr ? m_orig_field_name : "";
  tmp_field->field = true;
}

/**
  Copies/converts data from “from” to “to”, but is faster on repeated execution
  with the same “to” field, as it caches the fields_are_memcpyable() and
  pack_length() calls. These are not terribly expensive in themselves, but it
  adds up to 5–10% in DBT-3 Q1 due to the repeated calls.

  The “from” field _must_ correspond to the same last_to / to_is_memcpyable pair
  as earlier calls, unless last_to is cleared to nullptr.
 */
static inline type_conversion_status field_conv_with_cache(
    Field *to, Field *from, Field **last_to, uint32_t *to_is_memcpyable) {
  if (to != *last_to) {
    *last_to = to;
    if (fields_are_memcpyable(to, from)) {
      *to_is_memcpyable = to->pack_length();
    } else {
      *to_is_memcpyable = -1;
    }
  }
  if (*to_is_memcpyable != static_cast<uint32_t>(-1) &&
      *to_is_memcpyable == to->pack_length() && from->type() == to->type() &&
      (from->type() != MYSQL_TYPE_NEWDECIMAL ||
       from->decimals() == to->decimals())) {
    const size_t length = *to_is_memcpyable;
    // Check that we're not memcpying from the source string into itself, since
    // that invokes undefined behaviour. Two adjacent fields could have the same
    // position in the record buffer if one of them has zero length (such as
    // CHAR(0)). This is not a problem, since memcpy is a no-op in that case.
    assert(to->field_ptr() != from->field_ptr() || length == 0);
    memcpy(to->field_ptr(), from->field_ptr(), length);
    return TYPE_OK;
  } else {
    return field_conv_slow(to, from);
  }
}

/**
  Set a field's value from a item.
*/

void Item_field::save_org_in_field(Field *to) {
  if (field == to) {
    assert(null_value == field->is_null());
    return;
  } else if (field->is_null()) {
    null_value = true;
    set_field_to_null_with_conversions(to, true);
  } else {
    to->set_notnull();
    field_conv_with_cache(to, field, &last_org_destination_field,
                          &last_org_destination_field_memcpyable);
    null_value = false;
  }
}

type_conversion_status Item_field::save_in_field_inner(Field *to,
                                                       bool no_conversions) {
  DBUG_TRACE;
  if (field->is_null()) {
    null_value = true;
    const type_conversion_status status =
        set_field_to_null_with_conversions(to, no_conversions);
    return status;
  }
  to->set_notnull();
  null_value = false;

  /*
    If we're setting the same field as the one we're reading from there's
    nothing to do. This can happen in 'SET x = x' type of scenarios.
  */
  if (to == field) {
    return TYPE_OK;
  }
  return field_conv_with_cache(to, field, &last_destination_field,
                               &last_destination_field_memcpyable);
}

/**
  Store null in field.

  This is used on INSERT.
  Allow NULL to be inserted in timestamp and auto_increment values.

  @param field		Field where we want to store NULL
  @param no_conversions  Set to 1 if we should return 1 if field can't
                         take null values.
                         If set to 0 we will do store the 'default value'
                         if the field is a special field. If not we will
                         give an error.

  @retval
    0   ok
  @retval
    1   Field doesn't support NULL values and can't handle 'field = NULL'
*/

type_conversion_status Item_null::save_in_field_inner(Field *field,
                                                      bool no_conversions) {
  return set_field_to_null_with_conversions(field, no_conversions);
}

type_conversion_status Item::save_in_field(Field *field, bool no_conversions) {
  DBUG_TRACE;
  // In case this is a hidden column used for a functional index, insert
  // an error handler that catches any errors that tries to print out the
  // name of the hidden column. It will instead print out the functional
  // index name.

  const Functional_index_error_handler functional_index_error_handler(
      field, current_thd);

  const type_conversion_status ret = save_in_field_inner(field, no_conversions);

  /*
    If an error was raised during evaluation of the item,
    save_in_field_inner() might not notice and return TYPE_OK. Make
    sure that we return not OK if there was an error.
  */
  if (ret == TYPE_OK && current_thd->is_error()) {
    return TYPE_ERR_BAD_VALUE;
  }
  return ret;
}

/*
  This implementation can lose str_value content, so if the
  Item uses str_value to store something, it should
  reimplement its ::save_in_field_inner() as Item_string, for example, does.

  Note: all Item_XXX::val_str(str) methods must NOT rely on the fact that
  str != str_value. For example, see fix for bug #44743.
*/

type_conversion_status Item::save_in_field_inner(Field *field,
                                                 bool no_conversions) {
  // Storing of arrays should be handled by specialized subclasses.
  assert(!returns_array());

  if (result_type() == STRING_RESULT) {
    // Avoid JSON dom/binary serialization to/from string
    if (data_type() == MYSQL_TYPE_JSON) {
      const enum_field_types field_type = field->type();
      if (field_type == MYSQL_TYPE_JSON) {
        // Store the value in the JSON binary format.
        Json_wrapper wr;
        if (val_json(&wr)) return TYPE_ERR_BAD_VALUE;

        if (null_value) return set_field_to_null(field);

        field->set_notnull();
        return down_cast<Field_json *>(field)->store_json(&wr);
      }
      if (is_temporal_type(field_type) && field_type != MYSQL_TYPE_YEAR) {
        MYSQL_TIME t;
        bool res = true;
        switch (field_type) {
          case MYSQL_TYPE_TIME:
            res = get_time(&t);
            break;
          case MYSQL_TYPE_DATETIME:
          case MYSQL_TYPE_TIMESTAMP:
          case MYSQL_TYPE_DATE:
          case MYSQL_TYPE_NEWDATE:
            res = get_date(&t, 0);
            break;
          case MYSQL_TYPE_YEAR:
            assert(false);
          default:
            assert(false);
        }
        if (res) {
          null_value = true;
          return set_field_to_null_with_conversions(field, no_conversions);
        }
        field->set_notnull();
        return field->store_time(&t);
      }
      if (field_type == MYSQL_TYPE_NEWDECIMAL) {
        my_decimal decimal_value;
        my_decimal *value = val_decimal(&decimal_value);
        if (null_value)
          return set_field_to_null_with_conversions(field, no_conversions);
        field->set_notnull();
        return field->store_decimal(value);
      }
      if (field_type == MYSQL_TYPE_INT24 || field_type == MYSQL_TYPE_TINY ||
          field_type == MYSQL_TYPE_SHORT || field_type == MYSQL_TYPE_LONG ||
          field_type == MYSQL_TYPE_LONGLONG) {
        const longlong nr = val_int();
        if (null_value)
          return set_field_to_null_with_conversions(field, no_conversions);
        field->set_notnull();
        return field->store(nr, unsigned_flag);
      }
      if (field_type == MYSQL_TYPE_FLOAT || field_type == MYSQL_TYPE_DOUBLE) {
        const double nr = val_real();
        if (null_value)
          return set_field_to_null_with_conversions(field, no_conversions);
        field->set_notnull();
        return field->store(nr);
      }
    }

    String *result;
    const CHARSET_INFO *cs = collation.collation;
    char buff[MAX_FIELD_WIDTH];  // Alloc buffer for small columns
    str_value.set_quick(buff, sizeof(buff), cs);
    result = val_str(&str_value);
    if (current_thd->is_error()) return TYPE_ERR_BAD_VALUE;
    if (null_value) {
      str_value.set_quick(nullptr, 0, cs);
      return set_field_to_null_with_conversions(field, no_conversions);
    }

    /* NOTE: If null_value == false, "result" must be not NULL.  */

    field->set_notnull();
    const type_conversion_status error =
        field->store(result->ptr(), result->length(),
                     field->type() == MYSQL_TYPE_JSON ? result->charset() : cs);
    str_value.set_quick(nullptr, 0, cs);
    return error;
  }

  if (result_type() == REAL_RESULT) {
    const double nr = val_real();
    if (null_value)
      return set_field_to_null_with_conversions(field, no_conversions);
    field->set_notnull();
    return field->store(nr);
  }

  if (result_type() == DECIMAL_RESULT) {
    my_decimal decimal_value;
    my_decimal *value = val_decimal(&decimal_value);
    if (null_value)
      return set_field_to_null_with_conversions(field, no_conversions);
    field->set_notnull();
    return field->store_decimal(value);
  }

  const longlong nr = val_int();
  if (null_value)
    return set_field_to_null_with_conversions(field, no_conversions);
  field->set_notnull();
  return field->store(nr, unsigned_flag);
}

type_conversion_status Item_string::save_in_field_inner(Field *field, bool) {
  String *result;
  result = val_str(&str_value);
  return save_str_value_in_field(field, result);
}

type_conversion_status Item_uint::save_in_field_inner(Field *field,
                                                      bool no_conversions) {
  /* Item_int::save_in_field_inner handles both signed and unsigned. */
  return Item_int::save_in_field_inner(field, no_conversions);
}

/**
  Store an int in a field

  @param field           The field where the int value is to be stored
  @param nr              The value to store in field
  @param null_value      True if the value to store is NULL, false otherwise
  @param unsigned_flag   Whether or not the int value is signed or unsigned

  @retval TYPE_OK   Storing of value went fine without warnings or errors
  @retval !TYPE_OK  Warning/error as indicated by type_conversion_status enum
                    value
*/
static type_conversion_status save_int_value_in_field(Field *field, longlong nr,
                                                      bool null_value,
                                                      bool unsigned_flag) {
  // TODO: call set_field_to_null_with_conversions below
  if (null_value) return set_field_to_null(field);
  field->set_notnull();
  return field->store(nr, unsigned_flag);
}

/**
  Store this item's int-value in a field

  @param field           The field where the int value is to be stored
  @param no_conversions  Only applies if the value to store is NULL
                         (null_value is true) and NULL is not allowed
                         in field. In that case: if no_coversion is
                         true, do nothing and return with error
                         TYPE_ERR_NULL_CONSTRAINT_VIOLATION. If
                         no_coversion is false, the field's default
                         value is stored if one exists. Otherwise an
                         error is returned.

  @retval TYPE_OK   Storing of value went fine without warnings or errors
  @retval !TYPE_OK  Warning/error as indicated by type_conversion_status enum
                    value
*/
type_conversion_status Item_int::save_in_field_inner(Field *field,
                                                     bool no_conversions
                                                     [[maybe_unused]]) {
  return save_int_value_in_field(field, val_int(), null_value, unsigned_flag);
}

type_conversion_status Item_temporal::save_in_field_inner(Field *field, bool) {
  const enum_field_types field_type = field->type();
  longlong nr = is_temporal_type_with_time(field_type)
                    ? val_temporal_with_round(field_type, field->decimals())
                    : val_date_temporal();
  // TODO: call set_field_to_null_with_conversions below
  if (null_value) return set_field_to_null(field);
  field->set_notnull();
  return field->store_packed(nr);
}

type_conversion_status Item_decimal::save_in_field_inner(Field *field, bool) {
  if (null_value) return set_field_to_null(field);

  field->set_notnull();
  return field->store_decimal(&decimal_value);
}

bool Item_int::eq(const Item *arg, bool) const {
  // No need to check for null value as integer constant can't be NULL
  if (arg->basic_const_item() && arg->type() == type()) {
    /*
      We need to cast off const to call val_int(). This should be OK for
      a basic constant.
    */
    Item *item = const_cast<Item *>(arg);
    return item->val_int() == value && item->unsigned_flag == unsigned_flag;
  }
  return false;
}

Item *Item_int_with_ref::clone_item() const {
  assert(ref->const_item());
  /*
    We need to evaluate the constant to make sure it works with
    parameter markers.
  */
  return (ref->unsigned_flag
              ? new Item_uint(ref->item_name, ref->val_int(), ref->max_length)
              : new Item_int(ref->item_name, ref->val_int(), ref->max_length));
}

Item *Item_time_with_ref::clone_item() const {
  assert(ref->const_item());
  /*
    We need to evaluate the constant to make sure it works with
    parameter markers.
  */
  return new Item_temporal(MYSQL_TYPE_TIME, ref->item_name,
                           ref->val_time_temporal(), ref->max_length);
}

Item *Item_datetime_with_ref::clone_item() const {
  assert(ref->const_item());
  /*
    We need to evaluate the constant to make sure it works with
    parameter markers.
  */
  return new Item_temporal(MYSQL_TYPE_DATETIME, ref->item_name,
                           ref->val_date_temporal(), ref->max_length);
}

void Item_temporal_with_ref::print(const THD *, String *str,
                                   enum_query_type) const {
  char buff[MAX_DATE_STRING_REP_LENGTH];
  MYSQL_TIME ltime;
  TIME_from_longlong_packed(&ltime, data_type(), value);
  str->append("'");
  my_TIME_to_str(ltime, buff, decimals);
  str->append(buff);
  str->append('\'');
}

Item_num *Item_uint::neg() {
  Item_decimal *item = new Item_decimal(value, true);
  return item->neg();
}

static uint nr_of_decimals(const char *str, const char *end) {
  const char *decimal_point;

  /* Find position for '.' */
  for (;;) {
    if (str == end) return 0;
    if (*str == 'e' || *str == 'E') return DECIMAL_NOT_SPECIFIED;
    if (*str++ == '.') break;
  }
  decimal_point = str;
  for (; str < end && my_isdigit(system_charset_info, *str); str++)
    ;
  if (str < end && (*str == 'e' || *str == 'E')) return DECIMAL_NOT_SPECIFIED;
  /*
    QQ:
    The number of decimal digist in fact should be (str - decimal_point - 1).
    But it seems the result of nr_of_decimals() is never used!

    In case of 'e' and 'E' nr_of_decimals returns DECIMAL_NOT_SPECIFIED.
    In case if there is no 'e' or 'E' parser code in sql_yacc.yy
    never calls Item_float::Item_float() - it creates Item_decimal instead.

    The only piece of code where we call Item_float::Item_float(str, len)
    without having 'e' or 'E' is item_xmlfunc.cc, but this Item_float
    never appears in metadata itself. Changing the code to return
    (str - decimal_point - 1) does not make any changes in the test results.

    This should be addressed somehow.
    Looks like a reminder from before real DECIMAL times.
  */
  return (uint)(str - decimal_point);
}

/**
  This function is only called during parsing:
  - when parsing SQL query from sql_yacc.yy
  - when parsing XPath query from item_xmlfunc.cc
  We will signal an error if value is not a true double value (overflow):
  eng: Illegal %s '%-.192s' value found during parsing

  Note: str_arg does not necessarily have to be a null terminated string,
  e.g. it is NOT when called from item_xmlfunc.cc or sql_yacc.yy.
*/

void Item_float::init(const char *str_arg, uint length) {
  int error;
  const char *end_not_used;
  value = my_strntod(&my_charset_bin, str_arg, length, &end_not_used, &error);
  if (error) {
    char tmp[NAME_LEN + 1];
    snprintf(tmp, sizeof(tmp), "%.*s", length, str_arg);
    my_error(ER_ILLEGAL_VALUE_FOR_TYPE, MYF(0), "double", tmp);
  }
  presentation.copy(str_arg, length);
  item_name.copy(str_arg, length);
  set_data_type(MYSQL_TYPE_DOUBLE);
  decimals = (uint8)nr_of_decimals(str_arg, str_arg + length);
  max_length = length;
  fixed = true;
}

type_conversion_status Item_float::save_in_field_inner(Field *field, bool) {
  const double nr = val_real();
  // TODO: call set_field_to_null_with_conversions below
  if (null_value) return set_field_to_null(field);
  field->set_notnull();
  return field->store(nr);
}

void Item_float::print(const THD *, String *str,
                       enum_query_type query_type) const {
  if (query_type & QT_NORMALIZED_FORMAT) {
    str->append("?");
    return;
  }
  if (presentation.ptr()) {
    str->append(presentation.ptr());
    return;
  }
  char buffer[20];
  String num(buffer, sizeof(buffer), &my_charset_bin);
  num.set_real(value, decimals, &my_charset_bin);
  str->append(num);
}

/*
  hex item
  In string context this is a binary string.
  In number context this is a longlong value.
*/

bool Item_float::eq(const Item *arg, bool) const {
  if (arg->basic_const_item() && arg->type() == type()) {
    /*
      We need to cast off const to call val_int(). This should be OK for
      a basic constant.
    */
    Item *item = const_cast<Item *>(arg);
    return item->val_real() == value;
  }
  return false;
}

static inline uint char_val(char X) {
  return (uint)(X >= '0' && X <= '9'
                    ? X - '0'
                    : X >= 'A' && X <= 'Z' ? X - 'A' + 10 : X - 'a' + 10);
}

Item_hex_string::Item_hex_string() { hex_string_init("", 0); }

Item_hex_string::Item_hex_string(const POS &pos, const LEX_STRING &literal)
    : super(pos) {
  hex_string_init(literal.str, literal.length);
}

Item *Item_hex_string::clone_item() const {
  Item_hex_string *retval = new Item_hex_string();
  if (retval == nullptr) return nullptr;
  retval->str_value.set(
      current_thd->strmake(str_value.ptr(), str_value.length()),
      str_value.length(), &my_charset_bin);
  retval->cmp_context = cmp_context;
  retval->max_length = max_length;
  return retval;
}

LEX_CSTRING Item_hex_string::make_hex_str(const char *str, size_t str_length) {
  const size_t max_length = (str_length + 1) / 2;
  char *ptr = (char *)(*THR_MALLOC)->Alloc(max_length + 1);
  if (ptr == nullptr) return NULL_CSTR;
  LEX_CSTRING ret = {ptr, max_length};
  char *end = ptr + max_length;
  if (max_length * 2 != str_length)
    *ptr++ = char_val(*str++);  // Not even, assume 0 prefix
  while (ptr != end) {
    *ptr++ = (char)(char_val(str[0]) * 16 + char_val(str[1]));
    str += 2;
  }
  *ptr = 0;  // needed if printed in error message
  return ret;
}

uint Item_hex_string::decimal_precision() const {
  switch (max_length) {
    case 0:
      return count_digits(0U);
    case 1:
      return count_digits(0xFFU);
    case 2:
      return count_digits(0xFFFFU);
    case 3:
      return count_digits(0xFFFFFFU);
    case 4:
      return count_digits(0xFFFFFFFFU);
    case 5:
      return count_digits(0xFFFFFFFFFFU);
    case 6:
      return count_digits(0xFFFFFFFFFFFFU);
    case 7:
      return count_digits(0xFFFFFFFFFFFFFFU);
    default:
      // val_int() and val_decimal() look at the first eight bytes. Longer
      // values are truncated.
      assert(max_length >= 8);
      return count_digits(0xFFFFFFFFFFFFFFFFU);
  }
}

void Item_hex_string::hex_string_init(const char *str, uint str_length) {
  const LEX_CSTRING s = make_hex_str(str, str_length);
  str_value.set(s.str, s.length, &my_charset_bin);
  set_data_type(MYSQL_TYPE_VARCHAR);
  max_length = s.length;
  collation.set(&my_charset_bin, DERIVATION_COERCIBLE);
  fixed = true;
  unsigned_flag = true;
}

longlong Item_hex_string::val_int() {
  // following assert is redundant, because fixed=1 assigned in constructor
  assert(fixed);
  const char *end = str_value.ptr() + str_value.length();
  const char *ptr;

  if (str_value.length() > sizeof(longlong)) {
    /*
      Too many bytes for longlong; lost bytes are [start, lost_end[ ; there is
      no loss of data in conversion only if they are all zeroes.
    */
    const char *lost_end = end - sizeof(longlong);
    for (ptr = str_value.ptr(); ptr < lost_end; ++ptr)
      if (*ptr != 0) {
        // Human-readable, size-limited printout of the hex:
        char errbuff[MYSQL_ERRMSG_SIZE], *errptr = errbuff;
        *errptr++ = 'x';
        *errptr++ = '\'';
        for (ptr = str_value.ptr(); ptr < end; ++ptr) {
          if (errptr > errbuff + sizeof(errbuff) - 4) break;
          *errptr++ = dig_vec_lower[((uchar)*ptr) >> 4];
          *errptr++ = dig_vec_lower[((uchar)*ptr) & 0x0F];
        }
        *errptr++ = '\'';
        *errptr++ = 0;
        THD *thd = current_thd;
        push_warning_printf(
            thd, Sql_condition::SL_WARNING, ER_TRUNCATED_WRONG_VALUE,
            ER_THD(thd, ER_TRUNCATED_WRONG_VALUE), "BINARY", errbuff);
        return 0;
      }
  }

  ptr = end - str_value.length();
  ulonglong value = 0;
  for (; ptr != end; ptr++) value = (value << 8) + (ulonglong)(uchar)*ptr;
  return (longlong)value;
}

my_decimal *Item_hex_string::val_decimal(my_decimal *decimal_value) {
  // following assert is redundant, because fixed=1 assigned in constructor
  assert(fixed);
  const ulonglong value = (ulonglong)val_int();
  int2my_decimal(E_DEC_FATAL_ERROR, value, true, decimal_value);
  return (decimal_value);
}

type_conversion_status Item_hex_string::save_in_field_inner(Field *field,
                                                            bool) {
  field->set_notnull();
  if (field->result_type() == STRING_RESULT)
    return field->store(str_value.ptr(), str_value.length(),
                        collation.collation);

  ulonglong nr;
  const size_t length = str_value.length();
  if (!length) {
    field->reset();
    return TYPE_WARN_OUT_OF_RANGE;
  }
  if (length > 8) {
    nr = field->is_flag_set(UNSIGNED_FLAG) ? ULLONG_MAX : LLONG_MAX;
    goto warn;
  }
  nr = (ulonglong)val_int();
  if ((length == 8) && !field->is_flag_set(UNSIGNED_FLAG) && (nr > LLONG_MAX)) {
    nr = LLONG_MAX;
    goto warn;
  }
  return field->store((longlong)nr, true);  // Assume hex numbers are unsigned

warn:
  const type_conversion_status res = field->store((longlong)nr, true);
  if (res == TYPE_OK)
    field->set_warning(Sql_condition::SL_WARNING, ER_WARN_DATA_OUT_OF_RANGE, 1);
  return res;
}

void Item_hex_string::print(const THD *, String *str,
                            enum_query_type query_type) const {
  if (query_type & QT_NORMALIZED_FORMAT) {
    str->append("?");
    return;
  }
  const uchar *ptr = pointer_cast<const uchar *>(str_value.ptr());
  const uchar *end = ptr + str_value.length();
  // If it is an empty string, print X''. Printing "0x" makes it not
  // parse correctly when this printed string is re-used to parse
  // this expression.
  if (ptr == end) {
    str->append("X''");
    return;
  }
  str->append("0x");
  for (; ptr != end; ptr++) {
    str->append(dig_vec_lower[*ptr >> 4]);
    str->append(dig_vec_lower[*ptr & 0x0F]);
  }
}

bool Item_hex_string::eq(const Item *item, bool binary_cmp) const {
  if (item->basic_const_item() && item->type() == type()) {
    // Should be OK for a basic constant.
    Item *arg = const_cast<Item *>(item);
    String str;
    if (binary_cmp) return !stringcmp(&str_value, arg->val_str(&str));
    return !sortcmp(&str_value, arg->val_str(&str), collation.collation);
  }
  return false;
}

Item *Item_hex_string::safe_charset_converter(THD *, const CHARSET_INFO *tocs) {
  String tmp, *str = val_str(&tmp);

  auto conv = new Item_string(str->ptr(), str->length(), tocs);
  if (conv == nullptr) return nullptr;
  conv->mark_result_as_const();
  return conv;
}

/*
  bin item.
  In string context this is a binary string.
  In number context this is a longlong value.
*/

LEX_CSTRING Item_bin_string::make_bin_str(const char *str, size_t str_length) {
  const char *end = str + str_length - 1;
  uchar bits = 0;
  uint power = 1;

  const size_t max_length = (str_length + 7) >> 3;
  char *ptr = (char *)(*THR_MALLOC)->Alloc(max_length + 1);
  if (ptr == nullptr) return NULL_CSTR;

  LEX_CSTRING ret{ptr, max_length};

  if (max_length > 0) {
    ptr += max_length - 1;
    ptr[1] = 0;  // Set end null for string
    for (; end >= str; end--) {
      if (power == 256) {
        power = 1;
        *ptr-- = bits;
        bits = 0;
      }
      if (*end == '1') bits |= power;
      power <<= 1;
    }
    *ptr = (char)bits;
  } else
    ptr[0] = 0;

  return ret;
}

void Item_bin_string::bin_string_init(const char *str, size_t str_length) {
  const LEX_CSTRING s = make_bin_str(str, str_length);
  max_length = s.length;
  str_value.set(s.str, s.length, &my_charset_bin);
  collation.set(&my_charset_bin, DERIVATION_COERCIBLE);
  fixed = true;
}

/**
  Pack data in buffer for sending.
*/

bool Item_null::send(Protocol *protocol, String *) {
  return protocol->store_null();
}

Item_json::Item_json(unique_ptr_destroy_only<Json_wrapper> value,
                     const Item_name_string &name)
    : m_value(std::move(value)) {
  set_data_type_json();
  item_name = name;
}

Item_json::~Item_json() = default;

void Item_json::print(const THD *, String *str, enum_query_type) const {
  str->append("json'");
  m_value->to_string(str, true, "", JsonDepthErrorHandler);
  str->append("'");
}

bool Item_json::val_json(Json_wrapper *result) {
  *result = *m_value;
  return false;
}

/*
  The functions below are rarely called, some of them are probably unreachable
  from SQL, because Item_json is used in a more limited way than other
  subclasses of Item_basic_constant. Most notably, there is no JSON literal
  syntax which gets translated into Item_json objects by the parser.
*/

double Item_json::val_real() { return m_value->coerce_real(item_name.ptr()); }

longlong Item_json::val_int() { return m_value->coerce_int(item_name.ptr()); }

String *Item_json::val_str(String *str) {
  str->length(0);
  if (m_value->to_string(str, true, item_name.ptr(), JsonDepthErrorHandler))
    return error_str();
  return str;
}

my_decimal *Item_json::val_decimal(my_decimal *buf) {
  return m_value->coerce_decimal(buf, item_name.ptr());
}

bool Item_json::get_date(MYSQL_TIME *ltime, my_time_flags_t) {
  return m_value->coerce_date(ltime, item_name.ptr());
}

bool Item_json::get_time(MYSQL_TIME *ltime) {
  return m_value->coerce_time(ltime, item_name.ptr());
}

Item *Item_json::clone_item() const {
  THD *const thd = current_thd;
  auto wr = make_unique_destroy_only<Json_wrapper>(thd->mem_root,
                                                   m_value->clone_dom());
  if (wr == nullptr) return nullptr;
  return new Item_json(std::move(wr), item_name);
}

/**
  This is only called from items that is not of type item_field.
*/

bool Item::send(Protocol *protocol, String *buffer) {
  switch (data_type()) {
    default:
    case MYSQL_TYPE_NULL:
    case MYSQL_TYPE_BOOL:
    case MYSQL_TYPE_INVALID:
    case MYSQL_TYPE_DECIMAL:
    case MYSQL_TYPE_ENUM:
    case MYSQL_TYPE_SET:
    case MYSQL_TYPE_TINY_BLOB:
    case MYSQL_TYPE_MEDIUM_BLOB:
    case MYSQL_TYPE_LONG_BLOB:
    case MYSQL_TYPE_BLOB:
    case MYSQL_TYPE_GEOMETRY:
    case MYSQL_TYPE_STRING:
    case MYSQL_TYPE_VAR_STRING:
    case MYSQL_TYPE_VARCHAR:
    case MYSQL_TYPE_BIT:
    case MYSQL_TYPE_NEWDECIMAL:
    case MYSQL_TYPE_JSON: {
      const String *res = val_str(buffer);
      assert(null_value == (res == nullptr));
      if (res != nullptr)
        return protocol->store_string(res->ptr(), res->length(),
                                      res->charset());
      break;
    }
    case MYSQL_TYPE_TINY: {
      const longlong nr = val_int();
      if (!null_value) return protocol->store_tiny(nr);
      break;
    }
    case MYSQL_TYPE_SHORT:
    case MYSQL_TYPE_YEAR: {
      const longlong nr = val_int();
      if (!null_value) return protocol->store_short(nr);
      break;
    }
    case MYSQL_TYPE_INT24:
    case MYSQL_TYPE_LONG: {
      const longlong nr = val_int();
      if (!null_value) return protocol->store_long(nr);
      break;
    }
    case MYSQL_TYPE_LONGLONG: {
      const longlong nr = val_int();
      if (!null_value) return protocol->store_longlong(nr, unsigned_flag);
      break;
    }
    case MYSQL_TYPE_FLOAT: {
      const float nr = static_cast<float>(val_real());
      if (!null_value) return protocol->store_float(nr, decimals, 0);
      break;
    }
    case MYSQL_TYPE_DOUBLE: {
      const double nr = val_real();
      if (!null_value) return protocol->store_double(nr, decimals, 0);
      break;
    }
    case MYSQL_TYPE_DATE: {
      MYSQL_TIME tm;
      get_date(&tm, TIME_FUZZY_DATE);
      if (!null_value) return protocol->store_date(tm);
      break;
    }
    case MYSQL_TYPE_DATETIME:
    case MYSQL_TYPE_TIMESTAMP: {
      MYSQL_TIME tm;
      get_date(&tm, TIME_FUZZY_DATE);
      if (!null_value) return protocol->store_datetime(tm, decimals);
      break;
    }
    case MYSQL_TYPE_TIME: {
      MYSQL_TIME tm;
      get_time(&tm);
      if (!null_value) return protocol->store_time(tm, decimals);
      break;
    }
  }

  assert(null_value);
  if (current_thd->is_error()) return true;
  return protocol->store_null();
}

bool Item::update_null_value() {
  char buff[STRING_BUFFER_USUAL_SIZE];
  String str(buff, sizeof(buff), collation.collation);
  return evaluate(current_thd, &str);
}

/**
  Evaluate scalar item, possibly using the supplied buffer

  @param thd    Thread context
  @param buffer Buffer, in case item needs a large one

  @returns false if success, true if error
*/

bool Item::evaluate(THD *thd, String *buffer) {
  assert(result_type() != ROW_RESULT);

  switch (data_type()) {
    case MYSQL_TYPE_INVALID:
    default:
      assert(false);
      (void)val_str(buffer);
      break;
    case MYSQL_TYPE_JSON: {
      Json_wrapper wr;
      (void)val_json(&wr);
    } break;
    case MYSQL_TYPE_NULL:
    case MYSQL_TYPE_DECIMAL:
    case MYSQL_TYPE_ENUM:
    case MYSQL_TYPE_SET:
    case MYSQL_TYPE_TINY_BLOB:
    case MYSQL_TYPE_MEDIUM_BLOB:
    case MYSQL_TYPE_LONG_BLOB:
    case MYSQL_TYPE_BLOB:
    case MYSQL_TYPE_GEOMETRY:
    case MYSQL_TYPE_STRING:
    case MYSQL_TYPE_VAR_STRING:
    case MYSQL_TYPE_VARCHAR:
    case MYSQL_TYPE_BIT: {
      (void)val_str(buffer);
      break;
    }
    case MYSQL_TYPE_BOOL:
    case MYSQL_TYPE_TINY:
    case MYSQL_TYPE_SHORT:
    case MYSQL_TYPE_YEAR:
    case MYSQL_TYPE_INT24:
    case MYSQL_TYPE_LONG:
    case MYSQL_TYPE_LONGLONG: {
      (void)val_int();
      break;
    }
    case MYSQL_TYPE_NEWDECIMAL: {
      my_decimal decimal_value;
      (void)val_decimal(&decimal_value);
      break;
    }

    case MYSQL_TYPE_FLOAT:
    case MYSQL_TYPE_DOUBLE: {
      (void)val_real();
      break;
    }
    case MYSQL_TYPE_DATETIME:
    case MYSQL_TYPE_DATE:
    case MYSQL_TYPE_TIMESTAMP: {
      MYSQL_TIME tm;
      (void)get_date(&tm, TIME_FUZZY_DATE);
      break;
    }
    case MYSQL_TYPE_TIME: {
      MYSQL_TIME tm;
      (void)get_time(&tm);
      break;
    }
  }
  const bool result = thd->is_error();
  // Convention: set NULL value indicator on error
  if (result) null_value = true;
  return result;
}

/**
  Check if an item is a constant one and can be cached.

  @param [out] arg If != NULL <=> Cache this item.

  @return true  Go deeper in item tree.
  @return false Don't go deeper in item tree.
*/

bool Item::cache_const_expr_analyzer(uchar **arg) {
  cache_const_expr_arg *carg = (cache_const_expr_arg *)*arg;
  if (!carg->cache_item) {
    Item *item = real_item();
    /*
      Cache constant items unless it's a basic constant, a constant field,
      a subquery (they use their own cache),
      a ROW object (rollback logic can get messy),
      or it is already cached.
    */
    if (const_for_execution() &&
        !(basic_const_item() || item->basic_const_item() ||
          item->type() == Item::FIELD_ITEM || item->type() == SUBSELECT_ITEM ||
          item->type() == ROW_ITEM || item->type() == CACHE_ITEM ||
          item->type() == PARAM_ITEM))
      /*
        Note that we use cache_item as a flag (NULL vs non-NULL), but we
        are storing the pointer so that we can assert that we cache the
        correct item in Item::cache_const_expr_transformer().
      */
      carg->cache_item = this;
    /*
      JSON functions can read JSON from strings or use SQL scalars by
      converting them to JSON scalars. Such conversion takes time and on
      repetitive calls result is significant performance penalty.

      Check if such data can be cached:
      1) this item is constant
      2) this item is an arg to a function
      3) it's a source of JSON data
      4) this item's type isn't JSON so conversion will be required
      5) it's not cached already

      Difference with the block above is that this one caches any const item,
      because the goal here is to avoid conversion, rather than re-evaluation.
    */
    else if (const_for_execution() &&  // 1
             carg->stack.elements > 0 &&
             carg->stack.head()->type() == FUNC_ITEM)  // 2
    {
      Item_func *head = down_cast<Item_func *>(carg->stack.head());
      enum_const_item_cache what_cache;
      if ((what_cache = head->can_cache_json_arg(this)) &&  // 3
          data_type() != MYSQL_TYPE_JSON &&                 // 4
          item->type() != CACHE_ITEM)                       // 5
      {
        carg->cache_item = this;
        carg->cache_arg = what_cache;
      }
    }
    // Push only if we're going down the tree, so transformer will pop the item
    carg->stack.push_front(item);
    /*
      If this item will be cached, no need to explore items further down
      in the tree, but the transformer must be called, so return 'true'.
      If this item will not be cached, items further down in the tree
      must be explored, so return 'true'.
    */
    return true;
  }
  /*
    An item above in the tree is to be cached, so need to cache the present
    item, and no need to go down the tree.
  */
  return false;
}

bool Item::clean_up_after_removal(uchar *arg) {
  Cleanup_after_removal_context *const ctx =
      pointer_cast<Cleanup_after_removal_context *>(arg);

  if (ctx->is_stopped(this)) return false;

  if (reference_count() > 1) {
    (void)decrement_ref_count();
  }
  return false;
}

bool Item::can_be_substituted_for_gc(bool array) const {
  switch (real_item()->type()) {
    case FUNC_ITEM:
    case COND_ITEM:
      return true;
    case FIELD_ITEM:
      // Fields can be substituted with a generated column for a multi-valued
      // index defined on the field. Otherwise, for non-arrays, we don't
      // substitute fields with generated columns, since functional indexes
      // cannot be defined on a plain column, only on expressions.
      return array;
    default:
      return false;
  }
}

/**
  Calculate the maximum number of characters required by any of the items.

  @param items   arguments to calculate max width for
  @param nitems   number of arguments

  @returns max width in number of characters
*/
uint32 Item::aggregate_char_width(Item **items, uint nitems) {
  uint32 char_length = 0;
  /*
    To account for character sets with different number of bytes per character,
    set char_length equal to max_length if the aggregated character set is
    binary to prevent truncation of data as some characters require more than
    one byte.
  */
  const bool bin_charset = collation.collation == &my_charset_bin;
  for (uint i = 0; i < nitems; i++)
    char_length = max(char_length, bin_charset ? items[i]->max_length
                                               : items[i]->max_char_length());
  return char_length;
}

/**
  Set max_length and decimals of function if function is floating point and
  result length/precision depends on argument ones.

  @param type    The float type (float or double precision)
  @param items   Argument array.
  @param nitems  Number of arguments in the array.
*/
void Item::aggregate_float_properties(enum_field_types type, Item **items,
                                      uint nitems) {
  uint32 int_part = 0;
  uint8 deci = 0;
  for (uint i = 0; i < nitems; i++) {
    if (items[i]->decimals == DECIMAL_NOT_SPECIFIED) {
      deci = DECIMAL_NOT_SPECIFIED;
    }
    if (deci != DECIMAL_NOT_SPECIFIED) {
      deci = max(deci, items[i]->decimals);
      int_part = max(int_part, items[i]->max_length - items[i]->decimals);
    }
  }
  unsigned_flag = false;
  if (type == MYSQL_TYPE_FLOAT)
    set_data_type_float();
  else
    set_data_type_double();
  if (deci != DECIMAL_NOT_SPECIFIED) {
    if (UINT_MAX32 - int_part < deci)
      max_length = UINT_MAX32;
    else
      max_length = int_part + deci;
    decimals = deci;
  }
}

/**
  Set data type, precision and scale of item of type decimal from list of items.

  @param items   Argument array.
  @param nitems  Number of arguments in the array.
*/

void Item::aggregate_decimal_properties(Item **items, uint nitems) {
  uint8 int_part = 0;
  uint8 scale = 0;
  for (uint i = 0; i < nitems; i++) {
    scale = max(scale, items[i]->decimals);
    int_part = max(int_part, static_cast<uint8>(items[i]->decimal_int_part()));
  }
  const uint8 precision = min(int_part + scale, DECIMAL_MAX_PRECISION);

  unsigned_flag = false;
  set_data_type_decimal(precision, scale);
}

/**
  Set data type and fractional seconds precision for temporal functions.

  @param type    Temporal data type
  @param items   Argument array
  @param nitems  Number of arguments in the array.
*/
void Item::aggregate_temporal_properties(enum_field_types type, Item **items,
                                         uint nitems) {
  uint8 decimal_cnt = 0;

  switch (type) {
    case MYSQL_TYPE_DATETIME:
      for (uint i = 0; i < nitems; i++)
        decimal_cnt = max(decimal_cnt, uint8(items[i]->datetime_precision()));
      decimal_cnt = min(decimal_cnt, uint8(DATETIME_MAX_DECIMALS));
      set_data_type_datetime(decimal_cnt);
      break;

    case MYSQL_TYPE_TIMESTAMP:
      for (uint i = 0; i < nitems; i++)
        decimal_cnt = max(decimal_cnt, uint8(items[i]->datetime_precision()));
      decimal_cnt = min(decimal_cnt, uint8(DATETIME_MAX_DECIMALS));
      set_data_type_timestamp(decimal_cnt);
      break;

    case MYSQL_TYPE_NEWDATE:
      assert(false);
      set_data_type_date();
      set_data_type(MYSQL_TYPE_NEWDATE);
      break;

    case MYSQL_TYPE_DATE:
      set_data_type_date();
      break;

    case MYSQL_TYPE_TIME:
      for (uint i = 0; i < nitems; i++)
        decimal_cnt = max(decimal_cnt, uint8(items[i]->time_precision()));
      decimal_cnt = min(decimal_cnt, uint8(DATETIME_MAX_DECIMALS));
      set_data_type_time(decimal_cnt);
      break;

    case MYSQL_TYPE_YEAR:
      set_data_type_year();
      break;

    default:
      assert(false); /* purecov: inspected */
  }
}

/**
  Aggregate string properties (character set, collation and maximum length) for
  string function.

  @param type        String data type
  @param name        Name of function
  @param items       Argument array.
  @param nitems      Number of arguments.

  @returns           False on success, true on error.
*/
bool Item::aggregate_string_properties(enum_field_types type, const char *name,
                                       Item **items, uint nitems) {
  if (agg_item_charsets_for_string_result(collation, name, items, nitems, 1))
    return true;

  // Calculate maximum width in number of characters
  uint32 char_width = aggregate_char_width(items, nitems);

  /*
    If the resulting data type is a fixed length character or binary string
    and the result maximum length in characters is longer than the MySQL
    maximum CHAR/BINARY size, convert to a variable-sized type.
  */
  if (type == MYSQL_TYPE_STRING && char_width > MAX_FIELD_CHARLENGTH)
    type = MYSQL_TYPE_VARCHAR;

  switch (type) {
    case MYSQL_TYPE_STRING:
      set_data_type_char(char_width);
      break;
    case MYSQL_TYPE_VARCHAR:
      set_data_type_string(char_width);
      break;
    case MYSQL_TYPE_TINY_BLOB:
    case MYSQL_TYPE_BLOB:
    case MYSQL_TYPE_MEDIUM_BLOB:
    case MYSQL_TYPE_LONG_BLOB:
      set_data_type_blob(type, char_width);
      break;

    case MYSQL_TYPE_SET:
    case MYSQL_TYPE_ENUM:
      set_data_type(type);
      decimals = DECIMAL_NOT_SPECIFIED;
      fix_char_length(char_width);
      break;

    default:
      assert(false);
      set_data_type(type);
      break;
  }
  return false;
}

/**
  Set data type and properties of a BIT column

  @param items   Items to aggregate bit properties from
  @param nitems  Number of items
*/
void Item::aggregate_bit_properties(Item **items, uint nitems) {
  uint32 max_bits = 0;
  for (uint i = 0; i < nitems; i++) {
    max_bits = max(max_bits, items[i]->max_length);
  }
  set_data_type_bit(max_bits);
}

/**
  Cache item if needed.

  @param arg   Descriptor of what and how to cache @see cache_const_expr_arg

  @return cache if cache needed.
  @return this otherwise.
*/

Item *Item::cache_const_expr_transformer(uchar *arg) {
  cache_const_expr_arg *carg = (cache_const_expr_arg *)arg;
  carg->stack.pop();
  if (carg->cache_item)  // Item is to be cached, note that it is used as a flag
  {
    assert(carg->cache_item == this);
    Item_cache *cache;
    /*
      Flag applies to present item, must reset it so it does not affect
      the parent item.
    */
    carg->cache_item = nullptr;
    // Cache arg of a JSON function to avoid repetitive conversion
    if (carg->cache_arg != CACHE_NONE) {
      Item *itm = this;
      Item_func *caller = down_cast<Item_func *>(carg->stack.head());
      String buf;
      Json_wrapper wr;
      const enum_const_item_cache what_cache = carg->cache_arg;

      carg->cache_arg = CACHE_NONE;
      if (what_cache == CACHE_JSON_VALUE) {
        // Cache parse result of JSON string
        if (get_json_wrapper(&itm, 0, &buf, caller->func_name(), &wr) ||
            null_value) {
          return current_thd->is_error() ? nullptr : this;
        }
      } else {
        // Cache SQL scalar converted to JSON
        assert(what_cache == CACHE_JSON_ATOM);
        String conv_buf;
        if (get_json_atom_wrapper(&itm, 0, caller->func_name(), &buf, &conv_buf,
                                  &wr, nullptr, true) ||
            null_value) {
          return current_thd->is_error() ? nullptr : this;
        }
      }
      // Should've been checked at get_*_wrapper()
      assert(wr.type() != enum_json_type::J_ERROR);
      Item_cache_json *jcache = new Item_cache_json();
      if (!jcache) return nullptr;
      jcache->setup(this);
      jcache->store_value(this, &wr);
      cache = jcache;
    } else {
      cache = Item_cache::get_cache(this);
      if (!cache) return nullptr;
      cache->setup(this);
      cache->store(this);
    }
    /*
      This item is cached - for subqueries this effectively means that they
      are optimized away.
    */
    mark_subqueries_optimized_away();
    return cache;
  }
  return this;
}

bool Item_field::send(Protocol *protocol, String *) {
  return protocol->store_field(field);
}

/**
  Add the field to the select list and substitute it for the reference to
  the field.

  @details
    If the field doesn't belong to the table being inserted into then it is
    added to the select list, pointer to it is stored in the ref_item_array
    of the select and the field itself is substituted for the Item_ref object.
    This is done in order to get correct values from update fields that
    belongs to the SELECT part in the INSERT .. SELECT .. ON DUPLICATE KEY
    UPDATE statement.

  @retval nullptr       if an error occurred
  @retval ref           if all conditions are met
  @retval this field    otherwise
*/

Item *Item_field::update_value_transformer(uchar *select_arg) {
  Query_block *select = pointer_cast<Query_block *>(select_arg);
  assert(fixed);

  assert((table_ref == select->context.table_list) ==
         (field->table == select->context.table_list->table));
  if (field->table != select->context.table_list->table &&
      type() != Item::TRIGGER_FIELD_ITEM) {
    Item **tmp = select->add_hidden_item(this);
    return new Item_ref(&select->context, tmp, db_name, table_name, field_name);
  }
  return this;
}

void Item_field::print(const THD *thd, String *str,
                       enum_query_type query_type) const {
  if (field && field->is_field_for_functional_index()) {
    field->gcol_info->expr_item->print(thd, str, query_type);
    return;
  }

  if (field && field->table && field->table->const_table &&
      !(query_type & QT_NO_DATA_EXPANSION)) {
    char buff[MAX_FIELD_WIDTH];
    String tmp(buff, sizeof(buff), str->charset());
    field->val_str(&tmp);
    if (field->is_null())
      str->append("NULL");
    else {
      str->append('\'');
      str->append(tmp);
      str->append('\'');
    }
    return;
  }
  Item_ident::print(thd, str, query_type);
}

/**
  Calculate condition filtering effect for "WHERE field", which
  implicitly means "WHERE field <> 0". The filtering effect is
  therefore identical to that of Item_func_ne.
*/
float Item_field::get_filtering_effect(THD *, table_map filter_for_table,
                                       table_map,
                                       const MY_BITMAP *fields_to_ignore,
                                       double rows_in_table) {
  if (used_tables() != filter_for_table ||
      bitmap_is_set(fields_to_ignore, field->field_index()))
    return COND_FILTER_ALLPASS;

  return 1.0f - get_cond_filter_default_probability(rows_in_table,
                                                    COND_FILTER_EQUALITY);
}

float Item_field::get_cond_filter_default_probability(
    double max_distinct_values, float default_filter) const {
  assert(max_distinct_values >= 1.0);

  // Some field types have a limited number of possible values
  switch (field->real_type()) {
    case MYSQL_TYPE_ENUM: {
      // ENUM can only have the values defined in the typelib
      const uint enum_values = static_cast<Field_enum *>(field)->typelib->count;
      max_distinct_values =
          min(static_cast<double>(enum_values), max_distinct_values);
      break;
    }
    case MYSQL_TYPE_BIT: {
      // BIT(N) can have no more than 2^N distinct values
      const uint bits = static_cast<Field_bit *>(field)->field_length;
      const double combos = pow(2.0, (int)bits);
      max_distinct_values = min(combos, max_distinct_values);
      break;
    }
    default:
      break;
  }
  return max(static_cast<float>(1 / max_distinct_values), default_filter);
}

Item_ref::Item_ref(Name_resolution_context *context_arg, Item **item,
                   const char *db_name_arg, const char *table_name_arg,
                   const char *field_name_arg, bool alias_of_expr_arg)
    : Item_ident(context_arg, db_name_arg, table_name_arg, field_name_arg),
      m_ref_item(item) {
  m_alias_of_expr = alias_of_expr_arg;
  /*
    This constructor used to create some internals references over fixed items
  */
  if (m_ref_item != nullptr && ref_item() != nullptr) {
    ref_item()->increment_ref_count();
    if (ref_item()->fixed) {
      set_properties();
    }
  }
}

Item_ref::Item_ref(Name_resolution_context *context_arg, Item **item,
                   const char *field_name_arg)
    : Item_ident(context_arg, "", "", field_name_arg), m_ref_item(item) {
  assert(m_ref_item != nullptr && ref_item() != nullptr);
  ref_item()->increment_ref_count();
  if (ref_item()->fixed) set_properties();
}

bool Item_ref::clean_up_after_removal(uchar *arg) {
  Cleanup_after_removal_context *const ctx =
      pointer_cast<Cleanup_after_removal_context *>(arg);

  if (ctx->is_stopped(this)) return false;

  // Decrement reference count for referencing object before
  // referenced object:
  if (reference_count() > 1) {
    (void)decrement_ref_count();
    ctx->stop_at(this);
    return false;
  }
  if (ref_item()->is_abandoned()) return false;

  if (ref_item()->decrement_ref_count() > 0) {
    ctx->stop_at(this);
  }

  return false;
}

/**
  Resolve the name of a reference to a column reference.

  The method resolves the column reference represented by 'this' as a column
  present in one of: GROUP BY clause, SELECT clause, outer queries. It is
  used typically for columns in the HAVING clause which are not under
  aggregate functions.

  POSTCONDITION @n
  Item_ref::ref is 0 or points to a valid item.

  @note
    The name resolution algorithm used is (where [T_j] is an optional table
    name that qualifies the column name):

  @code
        resolve_extended([T_j].col_ref_i)
        {
          Search for a column or derived column named col_ref_i [in table T_j]
          in the SELECT and GROUP clauses of Q.

          if such a column is NOT found AND    // Lookup in outer queries.
             there are outer queries
          {
            for each outer query Q_k beginning from the inner-most one
           {
              Search for a column or derived column named col_ref_i
              [in table T_j] in the SELECT and GROUP clauses of Q_k.

              if such a column is not found AND
                 - Q_k is not a group query AND
                 - Q_k is not inside an aggregate function
                 OR
                 - Q_(k-1) is not in a HAVING or SELECT clause of Q_k
              {
                search for a column or derived column named col_ref_i
                [in table T_j] in the FROM clause of Q_k;
              }
            }
          }
        }
  @endcode
  @n
    This procedure treats GROUP BY and SELECT clauses as one namespace for
    column references in HAVING. Notice that compared to
    Item_field::fix_fields, here we first search the SELECT and GROUP BY
    clauses, and then we search the FROM clause.

  @param[in]     thd        current thread
  @param[in,out] reference  view column if this item was resolved to
                            a view column

  @todo
    Here we could first find the field anyway, and then test this
    condition, so that we can give a better error message -
    ER_WRONG_FIELD_WITH_GROUP, instead of the less informative
    ER_BAD_FIELD_ERROR which we produce now.

  @returns false on success, true on error
*/

bool Item_ref::fix_fields(THD *thd, Item **reference) {
  DBUG_TRACE;
  assert(!fixed);

  Internal_error_handler_holder<View_error_handler, Table_ref> view_handler(
      thd, context->view_error_handler, context->view_error_handler_arg);

  if (m_ref_item == nullptr) {
    assert(context->query_block == thd->lex->current_query_block());
    if (resolve_ref_in_select_and_group(thd, this, context->query_block,
                                        &m_ref_item)) {
      return true;  // Some error occurred (e.g. ambiguous names).
    }
    if (m_ref_item == nullptr) /* This reference was not resolved. */
    {
      Name_resolution_context *last_checked_context = context;
      Name_resolution_context *outer_context = context->outer_context;

      if (context->query_block->resolve_place == Query_block::RESOLVE_QUALIFY) {
        Field *from_field = find_field_in_tables(
            thd, this, context->first_name_resolution_table,
            context->last_name_resolution_table, reference,
            thd->lex->use_only_table_context ? REPORT_ALL_ERRORS
                                             : IGNORE_EXCEPT_NON_UNIQUE,
            thd->want_privilege, true);
        if (thd->is_error()) return true;
        if (from_field != nullptr && from_field != not_found_field) {
          if (from_field != view_ref_found) {
            Item_field *fld = new Item_field(
                thd, context, from_field->table->pos_in_table_list, from_field);
            if (fld == nullptr) return true;
            *reference = fld;
          }
          return false;
        }
      }

      if (outer_context == nullptr) {
        /* The current reference cannot be resolved in this query. */
        my_error(ER_BAD_FIELD_ERROR, MYF(0), this->full_name(), thd->where);
        return true;
      }

      /*
        If there is an outer context (select), try to
        resolve this reference in the outer select(s).

        We treat each subselect as a separate namespace, so that different
        subselects may contain columns with the same names. The subselects are
        searched starting from the innermost.
      */
      Field *from_field = not_found_field;

      Query_block *cur_query_block = context->query_block;

      do {
        Query_block *select = outer_context->query_block;
        last_checked_context = outer_context;
        Query_expression *cur_query_expression = nullptr;
        enum_parsing_context place = CTX_NONE;

        // See comments and similar loop in Item_field::fix_outer_field()
        while (true) {
          if (cur_query_block == nullptr) goto loop;
          assert(cur_query_block != select);
          cur_query_expression = cur_query_block->master_query_expression();
          if (cur_query_expression->outer_query_block() == select) break;
          cur_query_expression->accumulate_used_tables(OUTER_REF_TABLE_BIT);
          cur_query_block = cur_query_expression->outer_query_block();
        }

        place = cur_query_expression->place();

        if (place == CTX_DERIVED && select->end_lateral_table == nullptr)
          goto loop;

        /* Search in the SELECT and GROUP lists of the outer select. */
        if (select_alias_referencable(place) &&
            outer_context->resolve_in_select_list) {
          if (resolve_ref_in_select_and_group(thd, this, select, &m_ref_item)) {
            return true;  // Some error occurred (e.g. ambiguous names).
          }
          if (m_ref_item != nullptr) {
            assert(ref_item()->fixed);
            cur_query_expression->accumulate_used_tables(
                ref_item()->used_tables());
            break;
          }
          /*
            Set ref to 0 to ensure that we get an error in case we replaced
            this item with another item and still use this item in some
            other place of the parse tree.
          */
          assert(m_ref_item == nullptr);
          m_ref_item = nullptr;
        }

        /*
          Check table fields only if the subquery is used in a context that
          is not the HAVING clause, or in case the HAVING clause can be
          implemented as a WHERE clause (i.e. the query block is not grouped
          - implicitly or explicitly - and DISTINCT filtering is not present).
          TODO:
          Implement proper SQL resolving, by looking at fields from columns
          only and reject fields in HAVING clause that are not functionally
          dependent on grouping columns from this query block.
          In order to preserve MySQL semantics, we may need to accept
          fields from the SELECT fields, until this feature has been removed.
        */
        if (place != CTX_HAVING ||
            (!select->with_sum_func && select->group_list.elements == 0 &&
             !select->is_distinct())) {
          /*
            In case of view, find_field_in_tables() writes pointer to view
            field expression to 'reference', i.e. it substitutes that
            expression instead of this Item_ref
          */
          from_field = find_field_in_tables(
              thd, this, outer_context->first_name_resolution_table,
              outer_context->last_name_resolution_table, reference,
              IGNORE_EXCEPT_NON_UNIQUE, thd->want_privilege, true);
          if (from_field == nullptr) return true;
          if (from_field == view_ref_found) {
            const Item::Type refer_type = (*reference)->type();
            cur_query_expression->accumulate_used_tables(
                (*reference)->used_tables());
            assert((*reference)->type() == REF_ITEM);
            mark_as_dependent(
                thd, last_checked_context->query_block, context->query_block,
                this,
                ((refer_type == REF_ITEM || refer_type == FIELD_ITEM)
                     ? (Item_ident *)(*reference)
                     : nullptr));
            /*
              view reference found, we substituted it instead of this
              Item, so can quit
            */
            return false;
          }
          if (from_field != not_found_field) {
            if (cached_table && cached_table->query_block &&
                outer_context->query_block &&
                cached_table->query_block != outer_context->query_block) {
              /*
                Due to cache, find_field_in_tables() can return field which
                doesn't belong to provided outer_context. In this case we have
                to find proper field context in order to fix field correctly.
              */
              do {
                outer_context = outer_context->outer_context;
                select = outer_context->query_block;
                cur_query_expression = last_checked_context->query_block
                                           ->master_query_expression();
                last_checked_context = outer_context;
              } while (outer_context && outer_context->query_block &&
                       cached_table->query_block != outer_context->query_block);
              place = cur_query_expression->place();
            }
            cur_query_expression->accumulate_used_tables(
                from_field->table->pos_in_table_list->map());
            break;
          }
        }
        assert(from_field == not_found_field);

        /* Reference is not found => depend on outer (or just error). */
        cur_query_expression->accumulate_used_tables(OUTER_REF_TABLE_BIT);

      loop:
        outer_context = outer_context->outer_context;
      } while (outer_context);

      assert(from_field != nullptr && from_field != view_ref_found);
      if (from_field != not_found_field) {
        Item_field *fld;

        {
          const Prepared_stmt_arena_holder ps_arena_holder(thd);
          fld = new Item_field(
              thd, context, from_field->table->pos_in_table_list, from_field);
          if (fld == nullptr) return true;
        }

        *reference = fld;
        // WL#6570 remove-after-qa
        assert(thd->stmt_arena->is_regular() || !thd->lex->is_exec_started());
        mark_as_dependent(thd, last_checked_context->query_block,
                          context->query_block, this, fld);
        /*
          A reference is resolved to a nest level that's outer or the same as
          the nest level of the enclosing set function : adjust the value of
          max_aggr_level for the function if it's needed.
        */
        if (thd->lex->in_sum_func &&
            thd->lex->in_sum_func->base_query_block->nest_level >=
                last_checked_context->query_block->nest_level)
          thd->lex->in_sum_func->max_aggr_level =
              max(thd->lex->in_sum_func->max_aggr_level,
                  int8(last_checked_context->query_block->nest_level));
        return false;
      }
      if (m_ref_item == nullptr) {
        /* The item was not a table field and not a reference */
        my_error(ER_BAD_FIELD_ERROR, MYF(0), this->full_name(), thd->where);
        return true;
      }
      /* Should be checked in resolve_ref_in_select_and_group(). */
      assert(ref_item()->fixed);
      mark_as_dependent(thd, last_checked_context->query_block,
                        context->query_block, this, this);
      /*
        A reference is resolved to a nest level that's outer or the same as
        the nest level of the enclosing set function : adjust the value of
        max_aggr_level for the function if it's needed.
      */
      if (thd->lex->in_sum_func &&
          thd->lex->in_sum_func->base_query_block->nest_level >=
              last_checked_context->query_block->nest_level)
        thd->lex->in_sum_func->max_aggr_level =
            max(thd->lex->in_sum_func->max_aggr_level,
                int8(last_checked_context->query_block->nest_level));
    }
  }

  // The reference should be fixed at this point.
  link_referenced_item();
  assert(ref_item()->fixed);

  /*
    Reject invalid references to aggregates.

    1) We only accept references to aggregates in a HAVING or QUALIFY clause.
    (This restriction is not strictly necessary, but we don't want to
    lift it without making sure that such queries are handled
    correctly. Lifting the restriction will make bugs such as
    bug#13633829 and bug#22588319 (aka bug#80116) affect a larger set
    of queries.)

    2) An aggregate cannot be referenced from the GROUP BY clause of
    the query block where the aggregation happens, since grouping
    happens before aggregation.
  */
  bool is_having_or_qualify =
      (thd->lex->current_query_block()->having_fix_field ||
       thd->lex->current_query_block()->resolve_place ==
           Query_block::RESOLVE_QUALIFY);
  if ((ref_item()->has_aggregation() && !is_having_or_qualify) ||  // 1
      walk(&Item::has_aggregate_ref_in_group_by,                   // 2
           enum_walk::SUBQUERY_POSTFIX, nullptr)) {
    my_error(ER_ILLEGAL_REFERENCE, MYF(0), full_name(),
             "reference to group function");
    return true;
  }

  set_properties();

  if (ref_item()->check_cols(1)) return true;
  return false;
}

void Item_ref::set_properties() {
  DBUG_TRACE;

  set_data_type(ref_item()->data_type());
  max_length = ref_item()->max_length;
  set_nullable(ref_item()->is_nullable());
  decimals = ref_item()->decimals;
  collation.set(ref_item()->collation);
  /*
    We have to remember if we refer to a sum function, to ensure that
    split_sum_func() doesn't try to change the reference.
  */
  set_accum_properties(ref_item());
  unsigned_flag = ref_item()->unsigned_flag;
  fixed = true;
  if (ref_item()->type() == FIELD_ITEM &&
      down_cast<Item_ident *>(ref_item())->is_alias_of_expr())
    set_alias_of_expr();
}

void Item_ref::cleanup() {
  DBUG_TRACE;
  Item_ident::cleanup();
  result_field = nullptr;
}

/**
  Transform an Item_ref object with a transformer callback function.

  The function first applies the transform function to the item
  referenced by this Item_ref object. If this replaces the item with a
  new one, this item object is returned as the result of the
  transform. Otherwise the transform function is applied to the
  Item_ref object itself.
*/

Item *Item_ref::transform(Item_transformer transformer, uchar *arg) {
  assert(ref_item() != nullptr);

  /* Transform the object we are referencing. */
  Item *new_item = ref_item()->transform(transformer, arg);
  if (new_item == nullptr) return nullptr;

  /*
    If the object is transformed into a new object, discard the Item_ref
    object and return the new object as result.
  */
  if (new_item != ref_item()) return new_item;

  /* Transform the item ref object. */
  Item *transformed_item = (this->*transformer)(arg);
  // assert(transformed_item == this);
  return transformed_item;
}

/**
  Compile an Item_ref object with a processor and a transformer
  callback function.

  First the function applies the analyzer to the Item_ref
  object. Second it applies the compile function to the object the
  Item_ref object is referencing. If this replaces the item with a new
  one, this object is returned as the result of the compile.
  Otherwise we apply the transformer to the Item_ref object itself.
*/

Item *Item_ref::compile(Item_analyzer analyzer, uchar **arg_p,
                        Item_transformer transformer, uchar *arg_t) {
  if (!(this->*analyzer)(arg_p)) return this;

  assert(ref_item() != nullptr);
  Item *new_item = ref_item()->compile(analyzer, arg_p, transformer, arg_t);
  if (new_item == nullptr) return nullptr;

  /*
    If the object is compiled into a new object, discard the Item_ref
    object and return the new object as result.
  */
  if (new_item != ref_item()) return new_item;

  return (this->*transformer)(arg_t);
}

void Item_ref::print(const THD *thd, String *str,
                     enum_query_type query_type) const {
  if (m_ref_item == nullptr)  // Unresolved reference: print reference
    return Item_ident::print(thd, str, query_type);

  if (!thd->lex->reparse_derived_table_condition && m_alias_of_expr &&
      ref_item()->type() != Item::CACHE_ITEM && ref_type() != VIEW_REF &&
      table_name == nullptr && item_name.ptr()) {
    const Simple_cstring str1 = ref_item()->real_item()->item_name;
    append_identifier(thd, str, str1.ptr(), str1.length());
  } else {
    ref_item()->print(thd, str, query_type);
  }
}

bool Item_ref::send(Protocol *prot, String *tmp) {
  return ref_item()->send(prot, tmp);
}

double Item_ref::val_real() {
  assert(fixed);
  const double tmp = ref_item()->val_real();
  null_value = ref_item()->null_value;
  return tmp;
}

longlong Item_ref::val_int() {
  assert(fixed);
  const longlong tmp = ref_item()->val_int();
  null_value = ref_item()->null_value;
  return tmp;
}

longlong Item_ref::val_time_temporal() {
  assert(fixed);
  assert(ref_item()->is_temporal() || ref_item()->is_null());
  const longlong tmp = ref_item()->val_time_temporal();
  null_value = ref_item()->null_value;
  return tmp;
}

longlong Item_ref::val_date_temporal() {
  assert(fixed);
  assert(ref_item()->is_temporal());
  const longlong tmp = ref_item()->val_date_temporal();
  null_value = ref_item()->null_value;
  return tmp;
}

bool Item_ref::val_bool() {
  assert(fixed);
  const bool tmp = ref_item()->val_bool();
  null_value = ref_item()->null_value;
  return tmp;
}

String *Item_ref::val_str(String *tmp) {
  assert(fixed);
  tmp = ref_item()->val_str(tmp);
  null_value = ref_item()->null_value;
  return tmp;
}

bool Item_ref::val_json(Json_wrapper *result) {
  assert(fixed);
  const bool ok = ref_item()->val_json(result);
  null_value = ref_item()->null_value;
  return ok;
}

bool Item_ref::is_null() {
  assert(fixed);
  const bool tmp = ref_item()->is_null();
  null_value = ref_item()->null_value;
  return tmp;
}

bool Item_ref::get_date(MYSQL_TIME *ltime, my_time_flags_t fuzzydate) {
  assert(fixed);
  const bool result = ref_item()->get_date(ltime, fuzzydate);
  null_value = ref_item()->null_value;
  return result;
}

my_decimal *Item_ref::val_decimal(my_decimal *decimal_value) {
  my_decimal *val = ref_item()->val_decimal(decimal_value);
  null_value = ref_item()->null_value;
  return val;
}

type_conversion_status Item_ref::save_in_field_inner(Field *to,
                                                     bool no_conversions) {
  type_conversion_status res;
  res = ref_item()->save_in_field(to, no_conversions);
  null_value = ref_item()->null_value;
  return res;
}

void Item_ref::make_field(Send_field *field) {
  ref_item()->make_field(field);
  /* Non-zero in case of a view */
  if (item_name.is_set()) field->col_name = item_name.ptr();
  if (table_name) field->table_name = table_name;
  if (m_orig_db_name) field->db_name = m_orig_db_name;
  if (m_orig_field_name) field->org_col_name = m_orig_field_name;
  if (m_orig_table_name) field->org_table_name = m_orig_table_name;
  /*
   Some connectors expect a schema name that is empty when a view column
   is defined over an expression that is not a column reference from a
   view or a table. This is used to flag the column as read-only.
  */
  if (real_item()->type() != Item::FIELD_ITEM) field->db_name = "";
}

Item *Item_ref::get_tmp_table_item(THD *thd) {
  DBUG_TRACE;
  if (!result_field) {
    Item *result = ref_item()->get_tmp_table_item(thd);
    return result;
  }

  Item_field *item = new Item_field(result_field);
  if (item == nullptr) return nullptr;

  item->set_orignal_db_name(m_orig_db_name);
  item->db_name = db_name;
  item->table_name = table_name;
  if (real_item()->type() == Item::FIELD_ITEM)
    item->set_original_table_name(
        down_cast<Item_field *>(real_item())->original_table_name());

  return item;
}

void Item_ref_null_helper::print(const THD *thd, String *str,
                                 enum_query_type query_type) const {
  str->append(STRING_WITH_LEN("<ref_null_helper>("));
  assert(m_ref_item != nullptr);
  if (m_ref_item != nullptr)
    ref_item()->print(thd, str, query_type);
  else
    str->append('?');
  str->append(')');
}

bool Item_ref::collect_item_field_or_ref_processor(uchar *arg) {
  auto *info = pointer_cast<Collect_item_fields_or_refs *>(arg);
  if (info->is_stopped(this)) return false;
  if (real_item()->type() == Item::FIELD_ITEM) info->m_items->push_back(this);
  info->stop_at(this);
  return false;
}

/**
  Prepare referenced field then call usual Item_ref::fix_fields .

  @param thd         Current session.
  @param reference   reference on reference where this item stored

  @retval
    false   OK
  @retval
    true    Error
*/

bool Item_view_ref::fix_fields(THD *thd, Item **reference) {
  assert(ref_item() != nullptr);  // view field reference must be defined

  // ref_item()->check_cols() will be made in Item_ref::fix_fields
  if (ref_item()->fixed) {
    /*
      Underlying Item_field objects may be shared. Make sure that the use
      is marked regardless of how many ref items that point to this field.
    */
    Mark_field mf(thd->mark_used_columns);
    ref_item()->walk(&Item::mark_field_in_map, enum_walk::POSTFIX,
                     pointer_cast<uchar *>(&mf));
  } else {
    if (ref_item()->fix_fields(thd, reference)) {
      return true; /* purecov: inspected */
    }
  }
  if (super::fix_fields(thd, reference)) return true;

  if (cached_table->is_inner_table_of_outer_join()) {
    set_nullable(true);
    first_inner_table = cached_table->any_outer_leaf_table();
  }
  return false;
}

/**
  Prepare referenced outer field then call usual Item_ref::fix_fields

  @param thd         thread handler
  @param reference   reference on reference where this item stored

  @details
    The function serves 3 purposes
    - adds field to the current select list
    - creates an object to use to reference the item (Item_ref)
    - fixes reference (Item_ref object)

    If a field isn't already on the select list and the base_ref_items array
    is provided then it is added to the all_fields list and the pointer to
    it is saved in the base_ref_items array.

    When the class is chosen it substitutes the original field in the
    Item_outer_ref object.

  @returns true if error
*/

bool Item_outer_ref::fix_fields(THD *thd, Item **reference) {
  /* outer_ref->check_cols() will be made in Item_ref::fix_fields */
  if (ref_item() != nullptr && !ref_item()->fixed &&
      ref_item()->fix_fields(thd, reference)) {
    return true;
  }
  if (super::fix_fields(thd, reference)) return true;
  if (outer_ref == nullptr) outer_ref = ref_item();
  if (ref_item()->type() == Item::FIELD_ITEM)
    table_name = down_cast<Item_field *>(outer_ref)->table_name;

  Item *item = outer_ref;
  Item **item_ref = ref_pointer();

  /*
    TODO: this field item already might be present in the select list.
    In this case instead of adding new field item we could use an
    existing one. The change will lead to less operations for copying fields,
    smaller temporary tables and less data passed through filesort.
  */
  assert(!qualifying->base_ref_items.is_null());
  if (!found_in_select_list) {
    /*
      Add the field item to the select list of the current select.
      If it's needed reset each Item_ref item that refers this field with
      a new reference taken from ref_item_array.
    */
    item_ref = qualifying->add_hidden_item(item);
    /*
      Now the item is in the all_fields list, which elements are used to fill
      temporary tables created by the optimizer; thus it will be read and must
      be marked as such. Outer references are never written to.
    */
    if (item->fixed) {
      Mark_field mf(MARK_COLUMNS_READ);
      item->walk(&Item::mark_field_in_map, enum_walk::POSTFIX, (uchar *)&mf);
    }
  }

  Item_ref *const new_ref =
      new Item_ref(context, item_ref, db_name, table_name, field_name);
  if (new_ref == nullptr) return true; /* purecov: inspected */
  outer_ref = new_ref;
  m_ref_item = &outer_ref;
  link_referenced_item();

  qualifying->select_list_tables |= item->used_tables();

  return false;
}

void Item_outer_ref::fix_after_pullout(Query_block *parent_query_block,
                                       Query_block *removed_query_block) {
  /*
    If this assertion holds, we need not call fix_after_pullout() on both
    ref_item() and outer_ref, and Item_ref::fix_after_pullout() is sufficient.
  */
  assert(ref_item() == outer_ref);

  Item_ref::fix_after_pullout(parent_query_block, removed_query_block);
}

Item *Item_outer_ref::replace_outer_ref(uchar *arg) {
  auto *info = pointer_cast<Item_outer_ref *>(arg);
  if (this == info) return real_item();
  return this;
}

void Item_ref::fix_after_pullout(Query_block *parent_query_block,
                                 Query_block *removed_query_block) {
  ref_item()->fix_after_pullout(parent_query_block, removed_query_block);

  Item_ident::fix_after_pullout(parent_query_block, removed_query_block);
}

/**
  Compare two view column references for equality.

  A view column reference is considered equal to another column
  reference if the second one is a view column and if both column
  references resolve to the same item. It is assumed that both
  items are of the same type.

  @param item        item to compare with

  @retval
    true    Referenced item is equal to given item
  @retval
    false   otherwise
*/

bool Item_view_ref::eq(const Item *item, bool) const {
  if (item->type() == REF_ITEM) {
    const Item_ref *item_ref = down_cast<const Item_ref *>(item);
    if (item_ref->ref_type() == VIEW_REF) {
      Item *item_ref_ref = item_ref->ref_item();
      return (ref_item()->real_item() == item_ref_ref->real_item());
    }
  }
  return false;
}

longlong Item_view_ref::val_int() {
  if (has_null_row()) {
    null_value = true;
    return 0;
  }
  return super::val_int();
}

double Item_view_ref::val_real() {
  if (has_null_row()) {
    null_value = true;
    return 0.0;
  }
  return super::val_real();
}

my_decimal *Item_view_ref::val_decimal(my_decimal *dec) {
  if (has_null_row()) {
    null_value = true;
    return nullptr;
  }
  return super::val_decimal(dec);
}

String *Item_view_ref::val_str(String *str) {
  if (has_null_row()) {
    null_value = true;
    return nullptr;
  }
  return super::val_str(str);
}

bool Item_view_ref::val_bool() {
  if (has_null_row()) {
    null_value = true;
    return false;
  }
  return super::val_bool();
}

bool Item_view_ref::val_json(Json_wrapper *wr) {
  if (has_null_row()) {
    null_value = true;
    return false;
  }
  return super::val_json(wr);
}

bool Item_view_ref::is_null() {
  if (has_null_row()) return true;

  return ref_item()->is_null();
}

bool Item_view_ref::send(Protocol *prot, String *tmp) {
  if (has_null_row()) return prot->store_null();
  return super::send(prot, tmp);
}

type_conversion_status Item_view_ref::save_in_field_inner(Field *field,
                                                          bool no_conversions) {
  if (has_null_row())
    return set_field_to_null_with_conversions(field, no_conversions);

  return super::save_in_field_inner(field, no_conversions);
}

bool Item_view_ref::collect_item_field_or_view_ref_processor(uchar *arg) {
  auto *info = pointer_cast<Collect_item_fields_or_view_refs *>(arg);
  if (info->is_stopped(this)) return false;
  // We collect this view ref
  // (1) If its qualifying table is in the transformed query block
  // (2) If its underlying field's qualifying table is in the transformed
  // query block
  // (3) If this view ref is an outer reference dependent on the
  // transformed query block
  Item *item = nullptr;
  item = (context->query_block == info->m_transformed_block)  // 1
             ? this
             : ((real_item()->type() == Item::FIELD_ITEM &&
                 (down_cast<Item_field *>(real_item())->context->query_block ==
                  info->m_transformed_block))  // 2
                    ? this->real_item()
                    : ((depended_from == info->m_transformed_block)  // 3
                           ? this
                           : nullptr));
  if (item != nullptr) info->m_item_fields_or_view_refs->push_back(item);
  info->stop_at(this);
  return false;
}

Item *Item_view_ref::replace_item_view_ref(uchar *arg) {
  auto *info = pointer_cast<Item::Item_view_ref_replacement *>(arg);
  Item *real_item = Item_ref::real_item();
  if (real_item == info->m_target) {
    Item_field *new_field =
        new (current_thd->mem_root) Item_field(info->m_field);
    if (new_field == nullptr) return nullptr;
    // Set correct metadata for the new field incl. any alias.
    if (orig_name.length() != 0) {
      // The one moved to new_derived has its orig_name set
      new_field->item_name.set(orig_name.ptr());
      new_field->orig_name.set(orig_name.ptr());
    } else {
      // this is a duplicated view reference, not touched yet.
      new_field->item_name.set(item_name.ptr());
      new_field->orig_name.set(item_name.ptr());
    }
    if (info->m_curr_block == info->m_trans_block) {
      return new_field;
    }

    // The is an outer reference, so we cannot reuse transformed query
    // block's Item_field; make a new one for this query block
    new_field->depended_from = info->m_trans_block;
    new_field->context = &info->m_curr_block->context;
    return new_field;
  }
  return this;
}

Item *Item_view_ref::replace_view_refs_with_clone(uchar *arg) {
  Condition_pushdown::Derived_table_info *dti =
      pointer_cast<Condition_pushdown::Derived_table_info *>(arg);

  // Replace the view ref with a clone to the referenced item.
  // We use a different context to resolve the clone from that of
  // the derived table context.
  // For Ex:
  // SELECT * FROM
  // (SELECT f1 FROM (SELECT f1 FROM t1 GROUP BY f1) AS dt1) AS dt2
  // WHERE f1 > 3 GROUP BY f1;
  // Here dt2 gets merged with the outer query block. As a result, "f1"
  // in the outer query block (in select list, where clause and group by)
  // will be a view reference. The underlying field for all three
  // view references is shared. Therefore, when "f1>3" needs to be
  // pushed down to dt1, we need to clone the referenced item (dt2.f1).
  // Since the query block having dt2 is merged with the outer query
  // block, the context to resolve the field will be different than
  // the derived table context (dt1).
  return dti->m_derived_query_block->outer_query_block()->clone_expression(
      current_thd, ref_item());
}

bool Item_default_value::do_itemize(Parse_context *pc, Item **res) {
  if (skip_itemize(res)) return false;
  if (super::do_itemize(pc, res)) return true;

  if (arg != nullptr) {
    if (arg->itemize(pc, &arg)) return true;
    if (arg->is_splocal()) {
      Item_splocal *il = static_cast<Item_splocal *>(arg);

      my_error(ER_WRONG_COLUMN_NAME, MYF(0), il->m_name.ptr());
      return true;
    }
  }
  return false;
}

bool Item_default_value::eq(const Item *item, bool binary_cmp) const {
  return item->type() == DEFAULT_VALUE_ITEM &&
         down_cast<const Item_default_value *>(item)->arg->eq(arg, binary_cmp);
}

bool Item_default_value::fix_fields(THD *thd, Item **) {
  assert(!fixed);

  Internal_error_handler_holder<View_error_handler, Table_ref> view_handler(
      thd, context->view_error_handler, context->view_error_handler_arg);
  if (arg == nullptr) {
    fixed = true;
    return false;
  }
  if (!arg->fixed && arg->fix_fields(thd, &arg)) return true;

  Item *const real_arg = arg->real_item();
  if (real_arg->type() != FIELD_ITEM) {
    my_error(ER_NO_DEFAULT_FOR_FIELD, MYF(0), arg->item_name.ptr());
    return true;
  }

  // If it's a generated column or otherwise doesn't have a default
  // value, fail.
  Item_field *const field_arg = down_cast<Item_field *>(real_arg);
  if (field_arg->field->is_flag_set(NO_DEFAULT_VALUE_FLAG) ||
      (field_arg->field->gcol_info != nullptr)) {
    my_error(ER_NO_DEFAULT_FOR_FIELD, MYF(0), field_arg->field->field_name);
    return true;
  }

  if (field_arg->field->has_insert_default_general_value_expression()) {
    my_error(ER_DEFAULT_AS_VAL_GENERATED, MYF(0));
    return true;
  }

  Field *const def_field = field_arg->field->clone(thd->mem_root);
  if (def_field == nullptr) return true;

  def_field->move_field_offset(def_field->table->default_values_offset());
  m_rowbuffer_saved = def_field->table->s->default_values;

  // Assign the cloned field as the one to use hereafter
  set_field(def_field);

  // Needs cached_table for some Item traversal functions:
  cached_table = table_ref;

  // Use same field name as the underlying field:
  assert(field_name == nullptr);
  field_name = arg->item_name.ptr();

  // Always allow a "read" from the default value.
  field->table->mark_column_used(field, MARK_COLUMNS_READ);

  return false;
}

void Item_default_value::bind_fields() {
  if (!fixed || arg == nullptr) return;

  field->move_field_offset(
      (ptrdiff_t)(field->table->s->default_values - m_rowbuffer_saved));
  m_rowbuffer_saved = field->table->s->default_values;
  // Always allow a "read" from the default value.
  field->table->mark_column_used(field, MARK_COLUMNS_READ);
}

void Item_default_value::print(const THD *thd, String *str,
                               enum_query_type query_type) const {
  if (!arg) {
    str->append(STRING_WITH_LEN("default"));
    return;
  }
  str->append(STRING_WITH_LEN("default("));
  arg->print(thd, str, query_type);
  str->append(')');
}

type_conversion_status Item_default_value::save_in_field_inner(
    Field *field_arg, bool no_conversions) {
  THD *thd = current_thd;
  if (!arg) {
    if ((field_arg->is_flag_set(NO_DEFAULT_VALUE_FLAG) &&
         field_arg->m_default_val_expr == nullptr) &&
        field_arg->real_type() != MYSQL_TYPE_ENUM) {
      if (field_arg->reset()) {
        my_error(ER_CANT_CREATE_GEOMETRY_OBJECT, MYF(0));
        return TYPE_ERR_BAD_VALUE;
      }

      if (context->view_error_handler) {
        Table_ref *view = cached_table->top_table();
        push_warning_printf(thd, Sql_condition::SL_WARNING,
                            ER_NO_DEFAULT_FOR_VIEW_FIELD,
                            ER_THD(thd, ER_NO_DEFAULT_FOR_VIEW_FIELD), view->db,
                            view->table_name);
      } else {
        push_warning_printf(
            thd, Sql_condition::SL_WARNING, ER_NO_DEFAULT_FOR_FIELD,
            ER_THD(thd, ER_NO_DEFAULT_FOR_FIELD), field_arg->field_name);
      }
      return TYPE_ERR_BAD_VALUE;
    }

    // If this DEFAULT's value is actually an expression, mark the columns
    // it uses for reading. For inserts where the name is not explicitly
    // mentioned, this is set in COPY_INFO::get_function_default_columns
    if (field_arg->has_insert_default_general_value_expression()) {
      for (uint j = 0; j < field_arg->table->s->fields; j++) {
        if (bitmap_is_set(&field_arg->m_default_val_expr->base_columns_map,
                          j)) {
          bitmap_set_bit(field_arg->table->read_set, j);
        }
      }
    }

    field_arg->set_default();
    return field_arg->validate_stored_val(current_thd);
  }
  return Item_field::save_in_field_inner(field_arg, no_conversions);
}

Item *Item_default_value::transform(Item_transformer transformer, uchar *args) {
  /*
    If the value of arg is NULL, then this object represents a constant,
    so further transformation is unnecessary (and impossible).
  */
  if (arg == nullptr) return this;

  Item *new_item = arg->transform(transformer, args);
  if (new_item == nullptr) return nullptr; /* purecov: inspected */

  return (this->*transformer)(args);
}

bool Item_insert_value::eq(const Item *item, bool binary_cmp) const {
  return item->type() == INSERT_VALUE_ITEM &&
         (down_cast<const Item_insert_value *>(item))->arg->eq(arg, binary_cmp);
}

bool Item_insert_value::fix_fields(THD *thd, Item **reference) {
  assert(!fixed);
  // Argument must be resolved from first table
  if (!arg->fixed) {
    Table_ref *orig_next_table = context->last_name_resolution_table;
    context->last_name_resolution_table = context->first_name_resolution_table;
    const bool res = arg->fix_fields(thd, &arg);
    context->last_name_resolution_table = orig_next_table;
    if (res) return true;
  }

  arg = arg->real_item();
  if (arg->type() != FIELD_ITEM) {
    my_error(ER_BAD_FIELD_ERROR, MYF(0), "", "VALUES() function");
    return true;
  }

  Item_field *field_arg = down_cast<Item_field *>(arg);

  if (thd->lex->in_update_value_clause &&
      field_arg->field->table->insert_values) {
    Field *def_field = field_arg->field->clone(thd->mem_root);
    if (def_field == nullptr) return true;

    def_field->move_field_offset((ptrdiff_t)(def_field->table->insert_values -
                                             def_field->table->record[0]));
    m_rowbuffer_saved = def_field->table->insert_values;
    /*
      Put the original and cloned Field_blob objects in
      'insert_update_values_map' map. This will be used to make a
      separate copy of blob value, in case 'UPDATE' clause is executed in
      'INSERT...UPDATE' statement. See mysql_prepare_blob_values()
      for more info. We are only checking for MYSQL_TYPE_BLOB and
      MYSQL_TYPE_GEOMETRY. Sub types of blob like TINY BLOB, LONG BLOB, JSON,
      are internally stored are BLOB only. Same applies to geometry type.
    */
    if ((def_field->type() == MYSQL_TYPE_BLOB ||
         def_field->type() == MYSQL_TYPE_GEOMETRY)) {
      try {
        thd->lex->insert_values_map(field_arg, def_field);
      } catch (std::bad_alloc const &) {
        my_error(ER_STD_BAD_ALLOC_ERROR, MYF(0), "", "fix_fields");
        return true;
      }
    }

    set_field(def_field);

    // Use same field name as the underlying field:
    assert(field_name == nullptr);
    field_name = arg->item_name.ptr();

    // The VALUES function is deprecated.
    if (m_is_values_function)
      push_deprecated_warn(
          thd, "VALUES function",
          "an alias (INSERT INTO ... VALUES (...) AS alias) and replace "
          "VALUES(col) in the ON DUPLICATE KEY UPDATE clause with alias.col");
  } else {
    // VALUES() is used out-of-scope - its value is always NULL
    Item *const item = new Item_null(this->item_name);
    if (item == nullptr) return true;
    *reference = item;

    // Ensure the object is not handled by bind_fields()
    arg = nullptr;

    // The VALUES function is deprecated. It always returns NULL in this
    // context, but if it is inside an ON DUPLICATE KEY UPDATE clause, the user
    // probably meant something else. In that case, suggest an alternative
    // syntax which doesn't always return NULL.
    assert(m_is_values_function);
    if (thd->lex->in_update_value_clause) {
      push_warning(thd, Sql_condition::SL_WARNING, ER_WARN_DEPRECATED_SYNTAX,
                   ER_THD(thd, ER_WARN_DEPRECATED_VALUES_FUNCTION_ALWAYS_NULL));
    } else {
      push_deprecated_warn_no_replacement(thd, "VALUES function");
    }
  }
  return false;
}

void Item_insert_value::bind_fields() {
  if (arg == nullptr) return;
  if (!fixed) return;

  assert(table_ref->table->insert_values);

  // Bind field to the current TABLE object
  field->table = table_ref->table;

  field->move_field_offset(
      (ptrdiff_t)(field->table->insert_values - m_rowbuffer_saved));
  m_rowbuffer_saved = field->table->insert_values;

  Item_field *field_arg = down_cast<Item_field *>(arg->real_item());
  if ((field->type() == MYSQL_TYPE_BLOB ||
       field->type() == MYSQL_TYPE_GEOMETRY)) {
    current_thd->lex->insert_values_map(field_arg, field);
  }

  set_result_field(field);
}

void Item_insert_value::cleanup() {
  // Disconnect from the TABLE object
  if (field != nullptr) field->table = nullptr;
  Item::cleanup();
}

void Item_insert_value::print(const THD *thd, String *str,
                              enum_query_type query_type) const {
  str->append(STRING_WITH_LEN("values("));
  arg->print(thd, str, query_type);
  str->append(')');
}

/**
  Find index of Field object which will be appropriate for item
  representing field of row being changed in trigger.

  @param table_triggers     Table_trigger_field_support instance. Do not use
                            TABLE::triggers as it might be not initialized at
                            the moment.
  @param table_grant_info   GRANT_INFO of the subject table

  @note
    This function does almost the same as fix_fields() for Item_field but is
    invoked right after trigger definition parsing. Since at this stage we can't
    say exactly what Field object (corresponding to TABLE::record[0] or
    TABLE::record[1]) should be bound to this Item, we only find out index of
    the Field and then select concrete Field object in fix_fields() (by that
    time Table_trigger_dispatcher::old_field/ new_field should point to proper
    array of Fields).  It also binds Item_trigger_field to
    Table_trigger_field_support object for table of trigger which uses this
    item.
    Another difference is that the field is not marked in read_set/write_set.
*/

void Item_trigger_field::setup_field(
    Table_trigger_field_support *table_triggers, GRANT_INFO *table_grant_info) {
  /*
    Try to find field by its name and if it will be found
    set field_idx properly.
  */
  (void)find_field_in_table(table_triggers->get_subject_table(), field_name,
                            false, &field_idx);
  triggers = table_triggers;
  table_grants = table_grant_info;
}

bool Item_trigger_field::eq(const Item *item, bool) const {
  return item->type() == TRIGGER_FIELD_ITEM &&
         trigger_var_type ==
             down_cast<const Item_trigger_field *>(item)->trigger_var_type &&
         !my_strcasecmp(
             system_charset_info, field_name,
             down_cast<const Item_trigger_field *>(item)->field_name);
}

bool Item_trigger_field::set_value(THD *thd, sp_rcontext * /*ctx*/, Item **it) {
  Item *item = sp_prepare_func_item(thd, it);
  if (item == nullptr) return true;

  if (!fixed) {
    const Prepared_stmt_arena_holder ps_arena_holder(thd);

    if (fix_fields(thd, nullptr)) return true;
  } else {
    if (walk(&Item::check_column_privileges, enum_walk::PREFIX,
             pointer_cast<uchar *>(thd)))
      return true;
  }

  // NOTE: field->table->copy_blobs should be false here, but let's
  // remember the value at runtime to avoid subtle bugs.
  const bool copy_blobs_saved = field->table->copy_blobs;

  field->table->copy_blobs = true;

  const int err_code = item->save_in_field(field, false);

  field->table->copy_blobs = copy_blobs_saved;

  return err_code < 0;
}

bool Item_trigger_field::fix_fields(THD *thd, Item **) {
  /*
    Since trigger is object tightly associated with TABLE object most
    of its set up can be performed during trigger loading i.e. trigger
    parsing! So we have little to do in fix_fields. :)
  */

  assert(!fixed);

  /* Set field. */

  if (field_idx != (uint)-1) {
    /*
      Check access privileges for the subject table. We check privileges only
      in runtime.
    */

    if (table_grants) {
      if (check_grant_column(
              thd, table_grants, triggers->get_subject_table()->s->db.str,
              triggers->get_subject_table()->s->table_name.str, field_name,
              strlen(field_name), thd->security_context(), want_privilege))
        return true;
    }

    field = triggers->get_trigger_variable_field(trigger_var_type, field_idx);

    set_field(field);
    return false;
  }

  my_error(ER_BAD_FIELD_ERROR, MYF(0), field_name,
           (trigger_var_type == TRG_NEW_ROW) ? "NEW" : "OLD");
  return true;
}

void Item_trigger_field::bind_fields() {
  // Triggers are tied to a TABLE, so fields will never relocate.

  if (!fixed) return;
  assert(field_idx != (uint)-1);

  /*
    If the trigger's substatement using this object was previously invoked by a
    calling statement, and is now invoked by another, it may be that the two
    callers put the "old" record in a different place (for example, for a DELETE
    trigger, REPLACE uses TABLE::record[1] while DELETE uses TABLE::record[0],
    see the argument old_row_is_record1 in
    Table_trigger_dispatcher::process_triggers()). Thus 'field' needs an update
    for the second caller.
  */

  field = triggers->get_trigger_variable_field(trigger_var_type, field_idx);

  set_field(field);
}

bool Item_trigger_field::check_column_privileges(uchar *arg) {
  THD *const thd = pointer_cast<THD *>(arg);
  TABLE *table = triggers->get_subject_table();
  if (check_grant_column(thd, table_grants, table->s->db.str,
                         table->s->table_name.str, field_name,
                         strlen(field_name), thd->security_context(),
                         want_privilege))
    return true;
  return false;
}

void Item_trigger_field::print(const THD *, String *str,
                               enum_query_type) const {
  str->append((trigger_var_type == TRG_NEW_ROW) ? "NEW" : "OLD", 3);
  str->append('.');
  str->append(field_name);
}

void Item_trigger_field::cleanup() {
  /*
    A trigger is bound to a TABLE, so the Table_ref may vary between
    executions
  */
  table_ref = nullptr;

  Item::cleanup();
}

Item_result item_cmp_type(Item_result a, Item_result b) {
  if (a == b) {
    assert(a != INVALID_RESULT);
    return a;
  } else if (a == ROW_RESULT || b == ROW_RESULT) {
    return ROW_RESULT;
  }
  if ((a == INT_RESULT || a == DECIMAL_RESULT) &&
      (b == INT_RESULT || b == DECIMAL_RESULT)) {
    return DECIMAL_RESULT;
  }
  return REAL_RESULT;
}

/**
  Substitute a const item with a simpler const item, if possible.

  @param thd         Current session.
  @param[in,out] ref Const item to be processed, contains simplest possible
                     item on return.
  @param comp_item   Item that provides result type for generated const item

  @returns false if success, true if error
*/

bool resolve_const_item(THD *thd, Item **ref, Item *comp_item) {
  Item *item = *ref;
  assert(item->const_item());

  Item *new_item = nullptr;
  if (item->basic_const_item()) return false;  // Can't be better
  const Item_result res_type =
      item_cmp_type(comp_item->result_type(), item->result_type());
  switch (res_type) {
    case STRING_RESULT: {
      if (item->data_type() == MYSQL_TYPE_JSON) {
        auto wr = make_unique_destroy_only<Json_wrapper>(thd->mem_root);
        if (wr == nullptr) return true;
        if (item->val_json(wr.get())) return true;
        if (item->null_value)
          new_item = new Item_null(item->item_name);
        else
          new_item = new Item_json(std::move(wr), item->item_name);
        break;
      }
      char buff[MAX_FIELD_WIDTH];
      String tmp(buff, sizeof(buff), &my_charset_bin), *result;
      result = item->val_str(&tmp);
      if (thd->is_error()) return true;
      if (item->null_value)
        new_item = new Item_null(item->item_name);
      else if (item->is_temporal()) {
        const enum_field_types type = item->data_type() == MYSQL_TYPE_TIMESTAMP
                                          ? MYSQL_TYPE_DATETIME
                                          : item->data_type();
        new_item = create_temporal_literal(thd, result->ptr(), result->length(),
                                           result->charset(), type, true);
      } else {
        const size_t length = result->length();
        char *tmp_str = sql_strmake(result->ptr(), length);
        new_item = new Item_string(item->item_name, tmp_str, length,
                                   result->charset());
      }
      break;
    }
    case INT_RESULT: {
      const longlong result = item->val_int();
      if (thd->is_error()) return true;
      const uint length = item->max_length;
      const bool null_value = item->null_value;
      if (null_value)
        new_item = new Item_null(item->item_name);
      else if (item->unsigned_flag)
        new_item = new Item_uint(item->item_name, result, length);
      else
        new_item = new Item_int(item->item_name, result, length);
      break;
    }
    case ROW_RESULT: {
      /*
        Substitute constants only in Item_rows. Don't affect other Items
        with ROW_RESULT (eg Item_singlerow_subselect).

        For such Items more optimal is to detect if it is constant and replace
        it with Item_row. This would optimize queries like this:
        SELECT * FROM t1 WHERE (a,b) = (SELECT a,b FROM t2 LIMIT 1);
      */
      if (!(item->type() == Item::ROW_ITEM &&
            comp_item->type() == Item::ROW_ITEM))
        return false;
      Item_row *item_row = (Item_row *)item;
      Item_row *comp_item_row = (Item_row *)comp_item;
      /*
        If item and comp_item are both Item_rows and have same number of cols
        then process items in Item_row one by one.
        We can't ignore NULL values here as this item may be used with <=>, in
        which case NULL's are significant.
      */
      assert(item->result_type() == comp_item->result_type());
      assert(item_row->cols() == comp_item_row->cols());
      uint col = item_row->cols();
      while (col-- > 0)
        if (resolve_const_item(thd, item_row->addr(col),
                               comp_item_row->element_index(col)))
          return true;
      break;
    }
    case REAL_RESULT: {  // It must REAL_RESULT
      const double result = item->val_real();
      if (thd->is_error()) return true;
      const uint length = item->max_length, decimals = item->decimals;
      const bool null_value = item->null_value;
      new_item = (null_value ? (Item *)new Item_null(item->item_name)
                             : (Item *)new Item_float(item->item_name, result,
                                                      decimals, length));
      break;
    }
    case DECIMAL_RESULT: {
      my_decimal decimal_value;
      my_decimal *result = item->val_decimal(&decimal_value);
      if (thd->is_error()) return true;
      const bool null_value = item->null_value;
      new_item = (null_value ? (Item *)new Item_null(item->item_name)
                             : (Item *)new Item_decimal(item->item_name, result,
                                                        item->decimals,
                                                        item->max_length));
      break;
    }
    default:
      assert(0);
  }
  if (new_item == nullptr) return true;

  *ref = new_item;

  return false;
}

/**
  Compare the value stored in field with the expression from the query.

  @param thd     Current session.
  @param field   Field which the Item is stored in after conversion
  @param item    Original expression from query

  @return Returns an integer greater than, equal to, or less than 0 if
          the value stored in the field is greater than, equal to,
          or less than the original Item. A 0 may also be returned if
          out of memory.

  @note We use this in the range optimizer/partition pruning,
        because in some cases we can't store the value in the field
        without some precision/character loss.

        We similarly use it to verify that expressions like
        BIGINT_FIELD @<cmp@> @<literal value@>
        is done correctly (as int/decimal/float according to literal type).
*/

int stored_field_cmp_to_item(THD *thd, Field *field, Item *item) {
  const Item_result res_type =
      item_cmp_type(field->result_type(), item->result_type());
  if (field->type() == MYSQL_TYPE_TIME &&
      item->data_type() == MYSQL_TYPE_TIME) {
    const longlong field_value = field->val_time_temporal();
    const longlong item_value = item->val_time_temporal();
    return field_value < item_value ? -1 : field_value > item_value ? 1 : 0;
  }
  if (is_temporal_type_with_date(field->type()) && item->is_temporal()) {
    /*
      Note, in case of TIME data type we also go here
      and call item->val_date_temporal(), because we want
      TIME to be converted to DATE/DATETIME properly.
      Only non-temporal data types go though get_mysql_time_from_str()
      in the below code branch.
    */
    const longlong field_value = field->val_date_temporal();
    const longlong item_value = item->val_date_temporal();
    return field_value < item_value ? -1 : field_value > item_value ? 1 : 0;
  }
  if (res_type == STRING_RESULT) {
    char item_buff[MAX_FIELD_WIDTH];
    char field_buff[MAX_FIELD_WIDTH];

    String item_tmp(item_buff, sizeof(item_buff), &my_charset_bin);
    String field_tmp(field_buff, sizeof(field_buff), &my_charset_bin);
    String *item_result = item->val_str(&item_tmp);
    /*
      Some implementations of Item::val_str(String*) actually modify
      the field Item::null_value, hence we can't check it earlier.
    */
    if (item->null_value) return 0;
    String *field_result = field->val_str(&field_tmp);

    if (is_temporal_type_with_date(field->type())) {
      const enum_mysql_timestamp_type type =
          field_type_to_timestamp_type(field->type());
      const char *field_name = field->field_name;
      MYSQL_TIME field_time, item_time;
      get_mysql_time_from_str(thd, field_result, type, field_name, &field_time);
      get_mysql_time_from_str(thd, item_result, type, field_name, &item_time);
      /*
        If the string represents a UTC timestamp (with timezone
        offset), convert it to a datetime in the current time zone.
      */
      if (item_time.time_type == MYSQL_TIMESTAMP_DATETIME_TZ)
        convert_time_zone_displacement(current_thd->time_zone(), &item_time);

      assert(field_time.time_type != MYSQL_TIMESTAMP_DATETIME_TZ &&
             item_time.time_type != MYSQL_TIMESTAMP_DATETIME_TZ);
      return my_time_compare(field_time, item_time);
    }
    return sortcmp(field_result, item_result, field->charset());
  }
  if (res_type == INT_RESULT) return 0;  // Both are of type int
  if (res_type == DECIMAL_RESULT) {
    my_decimal item_buf, *item_val, field_buf, *field_val;
    item_val = item->val_decimal(&item_buf);
    if (item->null_value) return 0;
    field_val = field->val_decimal(&field_buf);
    return my_decimal_cmp(field_val, item_val);
  }

  const double result = item->val_real();
  if (item->null_value) return 0;
  const double field_result = field->val_real();
  if (field_result < result)
    return -1;
  else if (field_result > result)
    return 1;
  return 0;
}

Item_cache *Item_cache::get_cache(const Item *item) {
  return get_cache(item, item->result_type());
}

/**
  Get a cache item of given type.

  @param item         value to be cached
  @param type         required type of cache

  @return cache item
*/

Item_cache *Item_cache::get_cache(const Item *item, const Item_result type) {
  switch (type) {
    case INT_RESULT:
      /*
        When it's an item of MYSQL_TYPE_BIT, we need to retain its result
        as bit format instead of an integer.
      */
      if (item->data_type() == MYSQL_TYPE_BIT)
        return new Item_cache_bit(item->data_type());
      return new Item_cache_int(item->data_type());
    case REAL_RESULT:
      return new Item_cache_real();
    case DECIMAL_RESULT:
      return new Item_cache_decimal();
    case STRING_RESULT:
      /* Not all functions that return DATE/TIME are actually DATE/TIME funcs.
       */
      if (item->is_temporal())
        return new Item_cache_datetime(item->data_type());
      if (item->data_type() == MYSQL_TYPE_JSON) return new Item_cache_json();
      return new Item_cache_str(item);
    case ROW_RESULT:
      return new Item_cache_row();
    default:
      // should never be in real life
      assert(0);
      return nullptr;
  }
}

void Item_cache::store(Item *item) {
  example = item;
  if (!item) {
    assert(is_nullable());
    null_value = true;
  }
  value_cached = false;
}

void Item_cache::print(const THD *thd, String *str,
                       enum_query_type query_type) const {
  str->append(STRING_WITH_LEN("<cache>("));
  if (example)
    example->print(thd, str, query_type);
  else
    Item::print(thd, str, query_type);
  str->append(')');
}

bool Item_cache::walk(Item_processor processor, enum_walk walk, uchar *arg) {
  return ((walk & enum_walk::PREFIX) && (this->*processor)(arg)) ||
         (example && example->walk(processor, walk, arg)) ||
         ((walk & enum_walk::POSTFIX) && (this->*processor)(arg));
}

bool Item_cache::has_value() {
  if (value_cached || cache_value()) {
    /*
      Only expect NULL if the cache is nullable, or if an error was
      raised when reading the value into the cache.
    */
    assert(!null_value || is_nullable() || current_thd->is_error());
    return !null_value;
  }
  return false;
}

void Item_cache::cleanup() {
  /*
    In case the cache wraps a dynamic parameter, user variable (=> there is an
    'example' item), any next execution should cache the new value.
    If no 'example', caching is done through store_value() and that's for
    objects which are constant over all executions.
  */
  if (example != nullptr) clear();
  Item::cleanup();
}

bool Item_cache_int::cache_value() {
  if (!example) return false;
  value_cached = true;
  value = example->val_int();
  null_value = example->null_value;
  unsigned_flag = example->unsigned_flag;
  return true;
}

void Item_cache_int::store_value(Item *item, longlong val_arg) {
  /* An explicit values is given, save it. */
  value_cached = true;
  value = val_arg;
  null_value = item->null_value;
  unsigned_flag = item->unsigned_flag;
}

String *Item_cache_int::val_str(String *str) {
  assert(fixed);
  if (!has_value()) return nullptr;
  str->set_int(value, unsigned_flag, default_charset());
  return str;
}

my_decimal *Item_cache_int::val_decimal(my_decimal *decimal_val) {
  assert(fixed);
  if (!has_value()) return nullptr;
  int2my_decimal(E_DEC_FATAL_ERROR, value, unsigned_flag, decimal_val);
  return decimal_val;
}

double Item_cache_int::val_real() {
  assert(fixed);
  if (!has_value()) return 0.0;
  if (unsigned_flag) return static_cast<unsigned long long>(value);
  return value;
}

longlong Item_cache_int::val_int() {
  assert(fixed);
  if (!has_value()) return 0;
  return value;
}

String *Item_cache_bit::val_str(String *str) {
  assert(fixed);
  if (!has_value()) return nullptr;

  char buff[sizeof(longlong)];
  mi_int8store(buff, value);
  const uint offset = sizeof(longlong) - string_length();

  // for BIT(N), copy last N bits from buff
  // (rounded up to an integral number of bytes)
  str->length(0);
  if (str->append(buff + offset, string_length())) return nullptr;

  return str;
}

bool Item_cache_datetime::cache_value_int() {
  if (!example) return false;

  value_cached = true;
  // Mark cached string value obsolete
  str_value_cached = false;

  assert(data_type() == example->data_type());
  int_value = example->val_temporal_by_field_type();
  null_value = example->null_value;
  unsigned_flag = example->unsigned_flag;

  return true;
}

bool Item_cache_datetime::cache_value() {
  if (!example) return false;

  if (cmp_context == INT_RESULT) return cache_value_int();

  str_value_cached = true;
  // Mark cached int value obsolete
  value_cached = false;
  /* Assume here that the underlying item will do correct conversion.*/
  String *res = example->val_str(&cached_string);
  if (res && res != &cached_string) cached_string.copy(*res);
  null_value = example->null_value;
  unsigned_flag = example->unsigned_flag;
  return true;
}

void Item_cache_datetime::store_value(Item *item, longlong val_arg) {
  /* An explicit values is given, save it. */
  value_cached = true;
  int_value = val_arg;
  null_value = item->null_value;
  unsigned_flag = item->unsigned_flag;
}

void Item_cache_datetime::store(Item *item) {
  Item_cache::store(item);
  str_value_cached = false;
}

String *Item_cache_datetime::val_str(String *) {
  assert(fixed);

  if ((value_cached || str_value_cached) && null_value) return nullptr;

  if (!str_value_cached) {
    /*
      When it's possible the Item_cache_datetime uses INT datetime
      representation due to speed reasons. But still, it always has the STRING
      result type and thus it can be asked to return a string value.
      It is possible that at this time cached item doesn't contain correct
      string value, thus we have to convert cached int value to string and
      return it.
    */
    if (value_cached) {
      MYSQL_TIME ltime;
      TIME_from_longlong_packed(&ltime, data_type(), int_value);
      if ((null_value =
               my_TIME_to_str(&ltime, &cached_string,
                              min(decimals, uint8{DATETIME_MAX_DECIMALS}))))
        return nullptr;
      str_value_cached = true;
    } else if (!cache_value() || null_value)
      return nullptr;
  }
  return &cached_string;
}

my_decimal *Item_cache_datetime::val_decimal(my_decimal *decimal_val) {
  assert(fixed);

  if (str_value_cached) {
    switch (data_type()) {
      case MYSQL_TYPE_TIME:
        return val_decimal_from_time(decimal_val);
      case MYSQL_TYPE_DATETIME:
      case MYSQL_TYPE_TIMESTAMP:
      case MYSQL_TYPE_DATE:
        return val_decimal_from_date(decimal_val);
      default:
        assert(0);
        return nullptr;
    }
  }

  if ((!value_cached && !cache_value_int()) || null_value) return nullptr;
  return my_decimal_from_datetime_packed(decimal_val, data_type(), int_value);
}

bool Item_cache_datetime::get_date(MYSQL_TIME *ltime,
                                   my_time_flags_t fuzzydate) {
  if ((value_cached || str_value_cached) && null_value) return true;

  if (str_value_cached)  // TS-TODO: reuse MYSQL_TIME_cache eventually.
    return get_date_from_string(ltime, fuzzydate);

  if ((!value_cached && !cache_value_int()) || null_value)
    return (null_value = true);

  switch (data_type()) {
    case MYSQL_TYPE_TIME: {
      MYSQL_TIME tm;
      TIME_from_longlong_time_packed(&tm, int_value);
      time_to_datetime(current_thd, &tm, ltime);
      return false;
    }
    case MYSQL_TYPE_DATE: {
      int warnings = 0;
      TIME_from_longlong_date_packed(ltime, int_value);
      return check_date(*ltime, non_zero_date(*ltime), fuzzydate, &warnings);
    }
    case MYSQL_TYPE_DATETIME:
    case MYSQL_TYPE_TIMESTAMP: {
      int warnings = 0;
      TIME_from_longlong_datetime_packed(ltime, int_value);
      return check_date(*ltime, non_zero_date(*ltime), fuzzydate, &warnings);
    }
    default:
      assert(0);
  }
  return true;
}

bool Item_cache_datetime::get_time(MYSQL_TIME *ltime) {
  if ((value_cached || str_value_cached) && null_value) return true;

  if (str_value_cached)  // TS-TODO: reuse MYSQL_TIME_cache eventually.
    return get_time_from_string(ltime);

  if ((!value_cached && !cache_value_int()) || null_value) return true;

  switch (data_type()) {
    case MYSQL_TYPE_TIME:
      TIME_from_longlong_time_packed(ltime, int_value);
      return false;
    case MYSQL_TYPE_DATE:
      set_zero_time(ltime, MYSQL_TIMESTAMP_TIME);
      return false;
    case MYSQL_TYPE_DATETIME:
    case MYSQL_TYPE_TIMESTAMP:
      TIME_from_longlong_datetime_packed(ltime, int_value);
      datetime_to_time(ltime);
      return false;
    default:
      assert(0);
  }
  return true;
}

double Item_cache_datetime::val_real() { return val_real_from_decimal(); }

longlong Item_cache_datetime::val_time_temporal() {
  assert(fixed);
  if ((!value_cached && !cache_value_int()) || null_value) return 0;
  if (is_temporal_with_date()) {
    /* Convert packed date to packed time */
    MYSQL_TIME ltime;
    return get_time_from_date(&ltime)
               ? 0
               : TIME_to_longlong_packed(ltime, data_type());
  }
  return int_value;
}

longlong Item_cache_datetime::val_date_temporal() {
  assert(fixed);
  if ((!value_cached && !cache_value_int()) || null_value) return 0;
  if (data_type() == MYSQL_TYPE_TIME) {
    /* Convert packed time to packed date */
    MYSQL_TIME ltime;
    return get_date_from_time(&ltime) ? 0
                                      : TIME_to_longlong_datetime_packed(ltime);
  }
  return int_value;
}

longlong Item_cache_datetime::val_int() { return val_int_from_decimal(); }

Item_cache_json::Item_cache_json()
    : Item_cache(MYSQL_TYPE_JSON),
      m_value(new (*THR_MALLOC) Json_wrapper()),
      m_is_sorted(false) {}

Item_cache_json::~Item_cache_json() {
  if (m_value != nullptr) ::destroy_at(m_value);
}

/**
  Read the JSON value and cache it.
  @return true if the value was successfully cached, false otherwise
*/
bool Item_cache_json::cache_value() {
  if (!example || !m_value) return false;

  if (json_value(example, m_value, &value_cached)) {  // Error
    null_value = true;  // Set the NULL indicator to prevent reading the value
    return false;
  }
  null_value = example->null_value;

  if (value_cached && !null_value) {
    // the row buffer might change, so need own copy
    m_value->to_dom();
  }
  m_is_sorted = false;
  return value_cached;
}

void Item_cache_json::store_value(Item *expr, Json_wrapper *wr) {
  value_cached = true;
  if ((null_value = expr->null_value))
    m_value = nullptr;
  else {
    *m_value = *wr;
    // the row buffer might change, so need own copy
    m_value->to_dom();
  }
  m_is_sorted = false;
}

/**
  Copy the cached JSON value into a wrapper.
  @param[out] wr the wrapper that receives the JSON value
*/
bool Item_cache_json::val_json(Json_wrapper *wr) {
  if (has_value() && !null_value) *wr = *m_value;
  return current_thd->is_error();
}

/// Get the name of the cached field of an Item_cache_json instance.
inline static const char *whence(const Item_field *cached_field) {
  return cached_field != nullptr ? cached_field->field_name : "?";
}

String *Item_cache_json::val_str(String *tmp) {
  if (has_value()) {
    tmp->length(0);
    m_value->to_string(tmp, true, whence(cached_field), JsonDepthErrorHandler);
    return tmp;
  }

  return nullptr;
}

double Item_cache_json::val_real() {
  Json_wrapper wr;

  if (val_json(&wr)) return error_real();

  if (null_value) return 0.0;

  return wr.coerce_real(whence(cached_field));
}

my_decimal *Item_cache_json::val_decimal(my_decimal *decimal_value) {
  Json_wrapper wr;

  if (val_json(&wr)) return error_decimal(decimal_value);

  if (null_value) return error_decimal(decimal_value);

  return wr.coerce_decimal(decimal_value, whence(cached_field));
}

bool Item_cache_json::get_date(MYSQL_TIME *ltime, my_time_flags_t) {
  Json_wrapper wr;

  if (val_json(&wr)) return true;

  if (null_value) return true;

  return wr.coerce_date(ltime, whence(cached_field));
}

bool Item_cache_json::get_time(MYSQL_TIME *ltime) {
  Json_wrapper wr;

  if (val_json(&wr)) return true;

  if (null_value) return true;

  return wr.coerce_time(ltime, whence(cached_field));
}

longlong Item_cache_json::val_int() {
  Json_wrapper wr;
  if (val_json(&wr)) return error_int();

  if (null_value) return 0;

  return wr.coerce_int(whence(cached_field));
}

void Item_cache_json::sort() {
  assert(!m_is_sorted);
  if (has_value() && m_value->type() == enum_json_type::J_ARRAY) {
    m_value->sort();
    m_is_sorted = true;
  }
}

bool Item_cache_real::cache_value() {
  if (!example) return false;
  value_cached = true;
  value = example->val_real();
  null_value = example->null_value;
  return true;
}

void Item_cache_real::store_value(Item *expr, double d) {
  value_cached = true;
  value = d;
  null_value = expr->null_value;
}

double Item_cache_real::val_real() {
  assert(fixed);
  if (!has_value()) return 0.0;
  return value;
}

longlong Item_cache_real::val_int() {
  assert(fixed);
  if (!has_value()) return 0;
  return (longlong)rint(value);
}

String *Item_cache_real::val_str(String *str) {
  assert(fixed);
  if (!has_value()) return nullptr;
  str->set_real(value, decimals, default_charset());
  return str;
}

my_decimal *Item_cache_real::val_decimal(my_decimal *decimal_val) {
  assert(fixed);
  if (!has_value()) return nullptr;
  double2my_decimal(E_DEC_FATAL_ERROR, value, decimal_val);
  return decimal_val;
}

bool Item_cache_decimal::cache_value() {
  if (!example) return false;
  value_cached = true;
  my_decimal *val = example->val_decimal(&decimal_value);
  if (!(null_value = example->null_value) && val != &decimal_value)
    my_decimal2decimal(val, &decimal_value);
  return true;
}

void Item_cache_decimal::store_value(Item *expr, my_decimal *d) {
  value_cached = true;
  null_value = expr->null_value;
  my_decimal cpy(*d);
  decimal_value.swap(cpy);
}

double Item_cache_decimal::val_real() {
  assert(fixed);
  double res;
  if (!has_value()) return 0.0;
  my_decimal2double(E_DEC_FATAL_ERROR, &decimal_value, &res);
  return res;
}

longlong Item_cache_decimal::val_int() {
  assert(fixed);
  longlong res;
  if (!has_value()) return 0;
  my_decimal2int(E_DEC_FATAL_ERROR, &decimal_value, unsigned_flag, &res);
  return res;
}

String *Item_cache_decimal::val_str(String *str) {
  assert(fixed);
  if (!has_value()) return nullptr;
  my_decimal_round(E_DEC_FATAL_ERROR, &decimal_value, decimals, false,
                   &decimal_value);
  my_decimal2string(E_DEC_FATAL_ERROR, &decimal_value, str);
  return str;
}

my_decimal *Item_cache_decimal::val_decimal(my_decimal *) {
  assert(fixed);
  if (!has_value()) return nullptr;
  return &decimal_value;
}

bool Item_cache_str::cache_value() {
  if (!example) return false;
  value_cached = true;
  value_buff.set(buffer, sizeof(buffer), example->collation.collation);
  value = example->val_str(&value_buff);
  if ((null_value = example->null_value))
    value = nullptr;
  else if (value != nullptr && value->ptr() != buffer) {
    /*
      We copy string value to avoid changing value if 'item' is table field
      in queries like following (where t1.c is varchar):
      select a,
             (select a,b,c from t1 where t1.a=t2.a) = ROW(a,2,'a'),
             (select c from t1 where a=t2.a)
        from t2;
    */
    value_buff.copy(*value);
    value = &value_buff;
  }
  return true;
}

void Item_cache_str::store_value(Item *expr, String &s) {
  value_cached = true;
  if ((null_value = expr->null_value))
    value = nullptr;
  else {
    value_buff.copy(s);
    value = &value_buff;
  }
}

double Item_cache_str::val_real() {
  assert(fixed);
  int err_not_used;
  const char *end_not_used;
  if (!has_value()) return 0.0;
  if (value)
    return my_strntod(value->charset(), value->ptr(), value->length(),
                      &end_not_used, &err_not_used);
  return (double)0;
}

longlong Item_cache_str::val_int() {
  assert(fixed);
  int err;
  if (!has_value()) return 0;
  if (value)
    return my_strntoll(value->charset(), value->ptr(), value->length(), 10,
                       nullptr, &err);
  else
    return (longlong)0;
}

String *Item_cache_str::val_str(String *) {
  assert(fixed);
  if (!has_value()) return nullptr;
  return value;
}

my_decimal *Item_cache_str::val_decimal(my_decimal *decimal_val) {
  assert(fixed);
  if (!has_value()) return nullptr;
  if (value)
    str2my_decimal(E_DEC_FATAL_ERROR, value->ptr(), value->length(),
                   value->charset(), decimal_val);
  else
    decimal_val = nullptr;
  return decimal_val;
}

type_conversion_status Item_cache_str::save_in_field_inner(
    Field *field, bool no_conversions) {
  if (!value_cached && !cache_value())
    return TYPE_ERR_BAD_VALUE;  // Fatal: couldn't cache the value
  if (null_value)
    return set_field_to_null_with_conversions(field, no_conversions);
  const type_conversion_status res =
      Item_cache::save_in_field_inner(field, no_conversions);
  if (is_varbinary && field->type() == MYSQL_TYPE_STRING && value != nullptr &&
      value->length() < field->field_length)
    return TYPE_WARN_OUT_OF_RANGE;
  return res;
}

bool Item_cache_row::allocate(uint num) {
  item_count = num;
  THD *thd = current_thd;
  return (!(values = (Item_cache **)thd->mem_calloc(sizeof(Item_cache *) *
                                                    item_count)));
}

bool Item_cache_row::setup(Item *item) {
  example = item;
  if (!values && allocate(item->cols())) return true;
  for (uint i = 0; i < item_count; i++) {
    Item *el = item->element_index(i);
    Item_cache *tmp;
    if (!(tmp = values[i] = Item_cache::get_cache(el))) return true;
    tmp->setup(el);
    add_accum_properties(tmp);
  }
  return false;
}

void Item_cache_row::store(Item *item) {
  example = item;
  if (!item) {
    assert(is_nullable());
    null_value = true;
    return;
  }
  for (uint i = 0; i < item_count; i++)
    values[i]->store(item->element_index(i));
}

bool Item_cache_row::cache_value() {
  if (!example) return false;
  value_cached = true;
  example->bring_value();
  null_value = example->null_value;

  const bool cached_item_is_assigned =
      example->type() != SUBSELECT_ITEM ||
      down_cast<Item_subselect *>(example)->is_value_assigned();

  for (uint i = 0; i < item_count; i++) {
    if (!cached_item_is_assigned) {
      // Subquery with zero rows, so make cached item null also.
      values[i]->store_null();
    } else {
      values[i]->cache_value();
    }

    null_value |= values[i]->null_value;
  }
  return true;
}

void Item_cache_row::illegal_method_call(const char *method
                                         [[maybe_unused]]) const {
  DBUG_TRACE;
  DBUG_PRINT("error", ("!!! %s method was called for row item", method));
  assert(0);
  my_error(ER_OPERAND_COLUMNS, MYF(0), 1);
}

bool Item_cache_row::check_cols(uint c) {
  if (c != item_count) {
    my_error(ER_OPERAND_COLUMNS, MYF(0), c);
    return true;
  }
  return false;
}

bool Item_cache_row::null_inside() {
  for (uint i = 0; i < item_count; i++) {
    if (values[i]->cols() > 1) {
      if (values[i]->null_inside()) return true;
    } else {
      if (values[i]->update_null_value() || values[i]->null_value) return true;
    }
  }
  return false;
}

void Item_cache_row::bring_value() {
  if (!example) return;
  example->bring_value();
  null_value = example->null_value;
  for (uint i = 0; i < item_count; i++) values[i]->bring_value();
}

Item_aggregate_type::Item_aggregate_type(THD *thd, Item *item)
    : Item(thd, item) {
  assert(item->fixed);
  set_nullable(item->is_nullable());
  set_data_type(real_data_type(item));
  set_typelib(item);
  if (item->data_type() == MYSQL_TYPE_GEOMETRY)
    geometry_type = item->get_geometry_type();
  else
    geometry_type = Field::GEOM_GEOMETRY;
}

/**
  Return expression type of Item_aggregate_type.

  @return
    Item_result (type of internal MySQL expression result)
*/

Item_result Item_aggregate_type::result_type() const {
  return Field::result_merge_type(data_type());
}

/**
  Find real data type of item.

  @return
    data type which should be used to store item value
*/

static enum_field_types real_data_type(Item *item) {
  item = item->real_item();

  switch (item->type()) {
    case Item::FIELD_ITEM: {
      /*
        Item_fields::field_type ask Field_type() but sometimes field return
        a different type, like for enum/set, so we need to ask real type.
      */
      Field *field = ((Item_field *)item)->field;
      const enum_field_types type = field->real_type();
      if (field->is_created_from_null_item) return MYSQL_TYPE_NULL;
      /* work around about varchar type field detection */
      if (type == MYSQL_TYPE_STRING && field->type() == MYSQL_TYPE_VAR_STRING)
        return MYSQL_TYPE_VAR_STRING;
      return type;
    }
    case Item::SUM_FUNC_ITEM: {
      /*
        Argument of aggregate function sometimes should be asked about field
        type
      */
      Item_sum *item_sum = (Item_sum *)item;
      if (item_sum->keep_field_type())
        return real_data_type(item_sum->get_arg(0));
      break;
    }
    case Item::FUNC_ITEM:
      if (((Item_func *)item)->functype() == Item_func::GUSERVAR_FUNC) {
        /*
          There are work around of problem with changing variable type on the
          fly and variable always report "string" as field type to get
          acceptable information for client in send_field, so we make field
          type from expression type.
        */
        switch (item->result_type()) {
          case STRING_RESULT:
            return MYSQL_TYPE_VARCHAR;
          case INT_RESULT:
            return MYSQL_TYPE_LONGLONG;
          case REAL_RESULT:
            return MYSQL_TYPE_DOUBLE;
          case DECIMAL_RESULT:
            return MYSQL_TYPE_NEWDECIMAL;
          case ROW_RESULT:
          default:
            assert(0);
            return MYSQL_TYPE_VARCHAR;
        }
      }
      break;
    default:
      break;
  }
  return item->data_type();
}

/**
  Find field type which can carry current Item_aggregate_type type and
  type of given Item.

  @param thd     the thread/connection descriptor
  @param item    given item to join its parameters with this item ones

  @retval
    true   error - types are incompatible
  @retval
    false  OK
*/

bool Item_aggregate_type::join_types(THD *thd, Item *item) {
  DBUG_TRACE;
  DBUG_PRINT("info:",
             ("was type %d len %d, dec %d name %s", data_type(), max_length,
              decimals, (item_name.is_set() ? item_name.ptr() : "<NULL>")));
  DBUG_PRINT("info:", ("in type %d len %d, dec %d", real_data_type(item),
                       item->max_length, item->decimals));
  /*
    aggregate_type() will modify the data type of this item. Create a copy of
    this item containing the original data type and other properties to ensure
    correct conversion from existing item types to aggregated type.
  */
  Item *item_copy = new Item_metadata_copy(this);

  /*
    Down the call stack when calling aggregate_string_properties(), we might
    end up in THD::change_item_tree() if we for instance need to convert the
    character set on one side of a union:

      SELECT "foo" UNION SELECT CONVERT("foo" USING utf8mb3);
    might be converted into:
      SELECT CONVERT("foo" USING utf8mb3) UNION
      SELECT CONVERT("foo" USING utf8mb3);

    If we are in a prepared statement or a stored routine (any non-conventional
    query that needs rollback of any item tree modifications), we need to
    remember what Item we changed ("foo" in this case) and where that Item is
    located (in the "args" array in this case) so we can roll back the changes
    done to the Item tree when the execution is done. When we enter the rollback
    code (THD::rollback_item_tree_changes()), the location of the Item need to
    be accessible, so that is why the "args" array must be allocated on a
    MEM_ROOT and not on the stack. Note that THD::change_item_tree() isn't
    necessary, since the Item array we are modifying isn't a part of the
    original Item tree.
  */
  Item **args = new (thd->mem_root) Item *[2] { item_copy, item };
  if (aggregate_type("UNION", args, 2)) return true;

  Item_result merge_type = Field::result_merge_type(data_type());
  if (merge_type == STRING_RESULT) {
    /*
      For geometry columns, we must also merge subtypes. If the
      subtypes are different, use GEOMETRY.
    */
    if (data_type() == MYSQL_TYPE_GEOMETRY &&
        (item->data_type() != MYSQL_TYPE_GEOMETRY ||
         geometry_type != item->get_geometry_type()))
      geometry_type = Field::GEOM_GEOMETRY;
  }

  // Note: when called to join the types of a set operation's select list, the
  // below line is correct only if we have no INTERSECT or EXCEPT in the query
  // tree. We will recompute this value correctly during prepare_query_term. We
  // cannot do it correctly here while traversing the leaf query block due to
  // the recursive nature of the problem.
  set_nullable(is_nullable() || item->is_nullable());

  set_typelib(item);
  DBUG_PRINT("info", ("become type: %d  len: %u  dec: %u", (int)data_type(),
                      max_length, (uint)decimals));
  return false;
}

/**
  Calculate length for merging result for given Item type.

  @param item  Item for length detection

  @return
    length
*/

uint32 Item_aggregate_type::display_length(Item *item) {
  if (item->type() == Item::FIELD_ITEM)
    return ((Item_field *)item)->max_disp_length();

  switch (item->data_type()) {
    case MYSQL_TYPE_DECIMAL:
    case MYSQL_TYPE_TIMESTAMP:
    case MYSQL_TYPE_DATE:
    case MYSQL_TYPE_TIME:
    case MYSQL_TYPE_DATETIME:
    case MYSQL_TYPE_YEAR:
    case MYSQL_TYPE_NEWDATE:
    case MYSQL_TYPE_VARCHAR:
    case MYSQL_TYPE_BIT:
    case MYSQL_TYPE_NEWDECIMAL:
    case MYSQL_TYPE_ENUM:
    case MYSQL_TYPE_SET:
    case MYSQL_TYPE_TINY_BLOB:
    case MYSQL_TYPE_MEDIUM_BLOB:
    case MYSQL_TYPE_LONG_BLOB:
    case MYSQL_TYPE_BLOB:
    case MYSQL_TYPE_VAR_STRING:
    case MYSQL_TYPE_STRING:
    case MYSQL_TYPE_GEOMETRY:
    case MYSQL_TYPE_JSON:
      return item->max_length;
    case MYSQL_TYPE_BOOL:
      return 5;
    case MYSQL_TYPE_TINY:
      return 4;
    case MYSQL_TYPE_SHORT:
      return 6;
    case MYSQL_TYPE_LONG:
      return MY_INT32_NUM_DECIMAL_DIGITS;
    case MYSQL_TYPE_FLOAT:
      return 25;
    case MYSQL_TYPE_DOUBLE:
      return 53;
    case MYSQL_TYPE_NULL:
      return 0;
    case MYSQL_TYPE_LONGLONG:
      return 20;
    case MYSQL_TYPE_INT24:
      return 8;
    case MYSQL_TYPE_INVALID:
    default:
      assert(0);  // we should never go there
      return 0;
  }
}

/**
  Make temporary table field according collected information about type
  of UNION result.

  @param table  temporary table for which we create fields
  @param strict If strict mode is on

  @return
    created field
*/

Field *Item_aggregate_type::make_field_by_type(TABLE *table, bool strict) {
  /*
    The field functions defines a field to be not null if null_ptr is not 0
  */
  Field *field;

  switch (data_type()) {
    case MYSQL_TYPE_ENUM:
      assert(m_typelib != nullptr);
      field = new (*THR_MALLOC)
          Field_enum(max_length, is_nullable(), item_name.ptr(),
                     get_enum_pack_length(m_typelib->count), m_typelib,
                     collation.collation);
      if (field) field->init(table);
      break;
    case MYSQL_TYPE_SET:
      assert(m_typelib != nullptr);
      field = new (*THR_MALLOC)
          Field_set(max_length, is_nullable(), item_name.ptr(),
                    get_set_pack_length(m_typelib->count), m_typelib,
                    collation.collation);
      if (field) field->init(table);
      break;
    case MYSQL_TYPE_NULL:
      field = make_string_field(table);
      break;
    default:
      field = tmp_table_field_from_field_type(table, false);
      break;
  }
  if (field == nullptr) return nullptr;

  if (strict && is_temporal_type_with_date(field->type()) &&
      !field->is_nullable()) {
    /*
      This function is used for CREATE SELECT UNION [ALL] ... , and, if
      expression is non-nullable, the resulting column is declared
      non-nullable with a default of 0. However, in strict mode, for dates,
      0000-00-00 is invalid; in that case, don't give any default.
    */
    field->set_flag(NO_DEFAULT_VALUE_FLAG);
  }
  field->set_derivation(collation.derivation);
  return field;
}

/**
  Set typelib information for an aggregated enum/set field.
  Aggregation of typelib information is possible only if there is a single
  underlying item with type enum/set, all other items must be the NULL value.
  Aggregation is performed by calling this function repeatedly for each
  underlying item.

  @param item    Item for information collection
*/
void Item_aggregate_type::set_typelib(Item *item) {
  if (data_type() != MYSQL_TYPE_ENUM && data_type() != MYSQL_TYPE_SET) return;

  // Check that only one underlying item is not the NULL value
  if (m_typelib != nullptr) {
    assert(real_data_type(item) == MYSQL_TYPE_NULL);
  } else {
    assert(real_data_type(item) == MYSQL_TYPE_ENUM ||
           real_data_type(item) == MYSQL_TYPE_SET);
    m_typelib = item->get_typelib();
    assert(m_typelib != nullptr);
  }
}

double Item_type_holder::val_real() {
  assert(0);  // should never be called
  return 0.0;
}

longlong Item_type_holder::val_int() {
  assert(0);  // should never be called
  return 0;
}

my_decimal *Item_type_holder::val_decimal(my_decimal *) {
  assert(0);  // should never be called
  return nullptr;
}

String *Item_type_holder::val_str(String *) {
  assert(0);  // should never be called
  return nullptr;
}

bool Item_type_holder::get_date(MYSQL_TIME *, my_time_flags_t) {
  assert(0);
  return true;
}

bool Item_type_holder::get_time(MYSQL_TIME *) {
  assert(0);
  return true;
}

type_conversion_status Item_values_column::save_in_field_inner(
    Field *to, bool no_conversions) {
  type_conversion_status res;
  res = m_value_ref->save_in_field(to, no_conversions);
  null_value = m_value_ref->null_value;
  return res;
}

Item_values_column::Item_values_column(THD *thd, Item *ref) : super(thd, ref) {
  fixed = true;
}

bool Item_values_column::eq(const Item *item, bool) const {
  return item->type() == VALUES_COLUMN_ITEM && item_name.eq(item->item_name);
}

double Item_values_column::val_real() {
  assert(fixed);
  const double tmp = m_value_ref->val_real();
  null_value = m_value_ref->null_value;
  return tmp;
}

longlong Item_values_column::val_int() {
  assert(fixed);
  const longlong tmp = m_value_ref->val_int();
  null_value = m_value_ref->null_value;
  return tmp;
}

my_decimal *Item_values_column::val_decimal(my_decimal *decimal_value) {
  assert(fixed);
  my_decimal *val = m_value_ref->val_decimal(decimal_value);
  null_value = m_value_ref->null_value;
  return val;
}

/* purecov: begin deadcode */
bool Item_values_column::val_bool() {
  assert(false);
  assert(fixed);
  const bool tmp = m_value_ref->val_bool();
  null_value = m_value_ref->null_value;
  return tmp;
}

bool Item_values_column::val_json(Json_wrapper *result) {
  assert(false);
  assert(fixed);
  const bool ok = m_value_ref->val_json(result);
  null_value = m_value_ref->null_value;
  return ok;
}
/* purecov: end */

String *Item_values_column::val_str(String *tmp) {
  assert(fixed);
  tmp = m_value_ref->val_str(tmp);
  null_value = m_value_ref->null_value;
  return tmp;
}

bool Item_values_column::is_null() {
  assert(fixed);
  /*
    Item_values_column is dualistic in nature: It represents both a set
    of values, and, during evaluation, an individual value in this set.
    This assert will ensure that we only check nullability of individual
    values, since a set of values is never NULL. Note that setting
    RAND_TABLE_BIT in the constructor prevents this function from being called
    during resolving.
  */
  assert(m_value_ref != nullptr);
  const bool tmp = m_value_ref->is_null();
  null_value = m_value_ref->null_value;
  return tmp;
}

bool Item_values_column::get_date(MYSQL_TIME *ltime,
                                  my_time_flags_t fuzzydate) {
  assert(fixed);
  const bool result = m_value_ref->get_date(ltime, fuzzydate);
  null_value = m_value_ref->null_value;
  return result;
}

bool Item_values_column::get_time(MYSQL_TIME *ltime) {
  assert(fixed);
  assert(m_value_ref != nullptr);
  const bool result = m_value_ref->get_time(ltime);
  null_value = m_value_ref->null_value;
  return result;
}

void Item_values_column::add_used_tables(Item *value) {
  m_aggregated_used_tables |= value->used_tables();
}

void Item_result_field::cleanup() {
  DBUG_TRACE;
  Item::cleanup();
  result_field = nullptr;
}

void Item_result_field::raise_numeric_overflow(const char *type_name) {
  char buf[256];
  String str(buf, sizeof(buf), system_charset_info);
  str.length(0);
  print(current_thd, &str, QT_NO_DATA_EXPANSION);
  str.append('\0');
  my_error(ER_DATA_OUT_OF_RANGE, MYF(0), type_name, str.ptr());
}

/**
  Helper method: Convert string to the given charset, then print.

  @param from_str     String to be converted.
  @param to_str       Query string.
  @param to_cs        Character set to which the string is to be converted.
*/
void convert_and_print(const String *from_str, String *to_str,
                       const CHARSET_INFO *to_cs) {
  if (my_charset_same(from_str->charset(), to_cs)) {
    from_str->print(to_str);  // already in to_cs, no need to convert
  } else                      // need to convert
  {
    THD *thd = current_thd;
    LEX_STRING lex_str;
    thd->convert_string(&lex_str, to_cs, from_str->ptr(), from_str->length(),
                        from_str->charset());
    const String tmp(lex_str.str, lex_str.length, to_cs);
    tmp.print(to_str);
  }
}

/**
   Tells if this is a column of a table whose qualifying query block is 'sl'.
   I.e. Item_field or Item_view_ref resolved in 'sl'. Used for
   aggregate checks.

   @note This returns false for an alias to a SELECT list expression,
   even though the SELECT list expression might itself be a column of the
   @<table expression@>; i.e. when the function runs on "foo" in HAVING of
   "select t1.a as foo from t1 having foo @> 1", it returns false. First, it
   pedantically makes sense: "foo" in HAVING is a reference to a column of the
   @<query expression@>, not of the @<table expression@>. Second, this behaviour
   makes sense for our purpose:
     - This is an alias to a SELECT list expression.
     - If doing DISTINCT-related checks, this alias can be ignored.
     - If doing GROUP-BY-related checks, the aliased expression was already
   checked when we checked the SELECT list, so can be ignored.

   @retval true3 yes
   @retval false3 no
   @retval unknown3 it's a non-direct-view Item_ref, we don't know if it
   contains a column => caller please analyze "*ref"
*/
Bool3 Item_ident::local_column(const Query_block *sl) const

{
  assert(fixed);
  if (m_alias_of_expr) return Bool3::false3();
  const Type t = type();
  if (t == FIELD_ITEM ||
      (t == REF_ITEM &&
       static_cast<const Item_ref *>(this)->ref_type() == Item_ref::VIEW_REF)) {
    if (depended_from)  // outer reference
    {
      if (depended_from == sl)
        return Bool3::true3();  // qualifying query is 'sl'
    } else if (context == nullptr) {
      /*
        Must be an underlying column of a generated column
        as we've dove so deep, we know the gcol is local to 'sl', and so is
        this column.
      */
      assert(t == FIELD_ITEM);
      return Bool3::true3();
    } else if (context->query_block == sl)
      return Bool3::true3();  // qualifying query is 'sl'
  } else if (t == REF_ITEM) {
    /*
      We also know that this is not an alias. Must be an internal Item_ref
      (like Item_aggregate_ref, Item_outer_ref), go down into it:
    */
    return Bool3::unknown3();
  }
  return Bool3::false3();
}

bool Item_ident::aggregate_check_distinct(uchar *arg) {
  Distinct_check *const dc = reinterpret_cast<Distinct_check *>(arg);

  if (dc->is_stopped(this)) return false;

  Query_block *const sl = dc->select;
  const Bool3 local = local_column(sl);
  if (local.is_false()) {
    // not a column => ignored, skip child. Other tree parts deserve checking.
    dc->stop_at(this);
    return false;
  }
  if (local.is_unknown()) return false;  // dive in child item

  /*
    Point (2) of Distinct_check::check_query() is true: column is
    from table whose qualifying query block is 'sl'.
  */
  uint counter;
  enum_resolution_type resolution;
  Item **res;
  if (find_item_in_list(current_thd, this, &sl->fields, &res, &counter,
                        &resolution)) {
    return true;
  }
  if (res == nullptr) {
    /*
      Point (3) of Distinct_check::check_query() is true: column is
      not in SELECT list.
    */
    dc->failed_ident = this;
    // Abort processing of the entire item tree.
    return true;
  }
  /*
    If success, do not dive in the child either! Indeed if this is
    Item_.*view_ref to an expression coming from a merged view, we mustn't
    check its underlying base-table columns, it may give false errors,
    consider:
    create view v as select x*2 as b from ...;
    select distinct b from v order by b+1;
    'b' of ORDER BY is in SELECT list so query is valid, we mustn't check
    the underlying 'x' (which is not in SELECT list).
  */
  dc->stop_at(this);
  return false;
}

bool Item_ident::aggregate_check_group(uchar *arg) {
  Group_check *const gc = reinterpret_cast<Group_check *>(arg);
  return gc->do_ident_check(this, 0, Group_check::CHECK_GROUP);
}

bool Item_ident::is_strong_side_column_not_in_fd(uchar *arg) {
  std::pair<Group_check *, table_map> *p =
      reinterpret_cast<std::pair<Group_check *, table_map> *>(arg);
  // p->first is Group_check, p->second is map of strong tables.
  return p->first->do_ident_check(this, p->second,
                                  Group_check::CHECK_STRONG_SIDE_COLUMN);
}

bool Item_ident::is_column_not_in_fd(uchar *arg) {
  Group_check *const gc = reinterpret_cast<Group_check *>(arg);
  return gc->do_ident_check(this, 0, Group_check::CHECK_COLUMN);
}

/**
   The aim here is to find a real_item() which is of type Item_field.
*/
bool Item_ref::repoint_const_outer_ref(uchar *arg) {
  *(pointer_cast<bool *>(arg)) = true;
  return false;
}

/**
   If this object is the real_item of an Item_ref, repoint the result_field to
   field.
*/
bool Item_field::repoint_const_outer_ref(uchar *arg) {
  bool *is_outer_ref = pointer_cast<bool *>(arg);
  if (*is_outer_ref) result_field = field;
  *is_outer_ref = false;
  return false;
}

/**
  Generated fields don't need db/table names. Strip them off as inplace ALTER
  can reallocate them, making pointers invalid.
*/
bool Item_field::strip_db_table_name_processor(uchar *) {
  db_name = nullptr;
  table_name = nullptr;
  return false;
}

string ItemToString(const Item *item) {
  if (item == nullptr) return "(none)";
  String str;
  const ulonglong save_bits = current_thd->variables.option_bits;
  current_thd->variables.option_bits &= ~OPTION_QUOTE_SHOW_CREATE;
  item->print(
      current_thd, &str,
      enum_query_type(QT_NO_DEFAULT_DB | QT_SUBSELECT_AS_ONLY_SELECT_NUMBER));
  current_thd->variables.option_bits = save_bits;
  return to_string(str);
}

Item_field *FindEqualField(Item_field *item_field, table_map reachable_tables,
                           bool replace, bool *found) {
  if (item_field->item_equal_all_join_nests == nullptr) {
    *found = false;
    return item_field;
  }

  // We have established in
  // 'Item_func_eq::ensure_multi_equality_fields_are_available' that this
  // item references a field that is outside of our reach. We also have a
  // multi-equality (item_equal_all_join_nests is set), so we go through all
  // fields in the multi-equality and find the first that is within our reach.
  // The table_map provided in 'reachable_tables' defines the tables within our
  // reach.
  for (Item_field &other_item_field :
       item_field->item_equal_all_join_nests->get_fields()) {
    if (other_item_field.field == item_field->field) {
      continue;
    }

    table_map item_field_used_tables = other_item_field.used_tables();
    if ((item_field_used_tables & reachable_tables) == item_field_used_tables) {
      *found = true;
      if (replace) {
        Item_field *new_item_field = new Item_field(current_thd, item_field);
        new_item_field->reset_field(other_item_field.field);
        return new_item_field;
      } else {
        return item_field;
      }
    }
  }
  *found = false;
  return item_field;
}

bool Item_asterisk::do_itemize(Parse_context *pc, Item **res) {
  assert(pc->select->parsing_place == CTX_SELECT_LIST);

  if (skip_itemize(res)) {
    return false;
  }
  if (super::do_itemize(pc, res)) {
    return true;
  }
  pc->select->with_wild++;
  return false;
}

/**
  Unwrap an Item argument so that Item::eq() can see the "real" item, and not
  just the wrapper. It unwraps Item_ref using real_item(), and also cache items
  and rollup group wrappers, since these may not have been added consistently to
  both sides compared by Item::eq().
 */
static const Item *UnwrapArgForEq(const Item *item) {
  const Item *prev_item;
  do {
    prev_item = item;
    item = item->real_item();

    if (item->type() == Item::CACHE_ITEM) {
      item = down_cast<const Item_cache *>(item)->get_example();
    }

    if (is_rollup_group_wrapper(item)) {
      item = down_cast<const Item_rollup_group_item *>(item)->inner_item();
    }
  } while (item != prev_item);  // Keep trying till no wrapper is found.
  return item;
}

bool ItemsAreEqual(const Item *a, const Item *b, bool binary_cmp) {
  return UnwrapArgForEq(a)->eq(UnwrapArgForEq(b), binary_cmp);
}

bool AllItemsAreEqual(const Item *const *a, const Item *const *b, int num_items,
                      bool binary_cmp) {
  for (int i = 0; i < num_items; ++i) {
    if (!ItemsAreEqual(a[i], b[i], binary_cmp)) {
      return false;
    }
  }
  return true;
}<|MERGE_RESOLUTION|>--- conflicted
+++ resolved
@@ -762,12 +762,8 @@
   */
   if (pc->select) {
     const enum_parsing_context place = pc->select->parsing_place;
-<<<<<<< HEAD
-    if (place == CTX_SELECT_LIST || place == CTX_HAVING)
-=======
     if (place == CTX_SELECT_LIST || place == CTX_HAVING ||
         place == CTX_QUALIFY || place == CTX_ORDER_BY) {
->>>>>>> 824e2b40
       pc->select->select_n_having_items++;
     }
   }
@@ -2386,20 +2382,6 @@
                                    Item_func::TRIG_COND_FUNC)) ||
       type() == ROW_ITEM) {
     // Do not add item to hidden list; possibly split it
-<<<<<<< HEAD
-    split_sum_func(thd, ref_item_array, fields);
-  } else if ((type() == SUM_FUNC_ITEM || !const_for_execution()) &&  // (1)
-             (type() != SUBSELECT_ITEM ||                            // (2)
-              (down_cast<Item_subselect *>(this)->subquery_type() ==
-                   Item_subselect::SCALAR_SUBQUERY &&
-               down_cast<Item_subselect *>(this)
-                       ->query_expr()
-                       ->first_query_block()
-                       ->single_visible_field() != nullptr)) &&
-             (type() != REF_ITEM ||  // (3)
-              (down_cast<Item_ref *>(this))->ref_type() ==
-                  Item_ref::VIEW_REF)) {
-=======
     if (split_sum_func(thd, ref_item_array, fields)) {
       return true;
     }
@@ -2412,7 +2394,6 @@
                    Item_subselect::SCALAR_SUBQUERY &&
                down_cast<Item_subselect *>(this)
                    ->is_single_column_scalar_subquery()))) {
->>>>>>> 824e2b40
     /*
       (1) Replace non-constant item with a reference so that we can easily
       calculate it (in case of aggregate functions, grouping functions or
