/*
   Copyright (c) 2000, 2018, Oracle and/or its affiliates. All rights reserved.

   This program is free software; you can redistribute it and/or modify
   it under the terms of the GNU General Public License, version 2.0,
   as published by the Free Software Foundation.

   This program is also distributed with certain software (including
   but not limited to OpenSSL) that is licensed under separate terms,
   as designated in a particular file or component or in included license
   documentation.  The authors of MySQL hereby grant you an additional
   permission to link the program and your derivative works with the
   separately licensed software that they have included with MySQL.

   This program is distributed in the hope that it will be useful,
   but WITHOUT ANY WARRANTY; without even the implied warranty of
   MERCHANTABILITY or FITNESS FOR A PARTICULAR PURPOSE.  See the
   GNU General Public License, version 2.0, for more details.

   You should have received a copy of the GNU General Public License
   along with this program; if not, write to the Free Software
   Foundation, Inc., 51 Franklin St, Fifth Floor, Boston, MA 02110-1301  USA */

#include "sql/item.h"

#include "my_config.h"

#include "my_alloc.h"
#include "my_macros.h"
#include "sql/gis/srid.h"
#include "sql/system_variables.h"
#include "typelib.h"

#ifdef HAVE_SYS_TIME_H
#include <sys/time.h>
#endif
#include <stdio.h>
#include <algorithm>
#include <cmath>
#include <utility>

#include "decimal.h"
#include "my_dbug.h"
#include "mysql.h"  // IS_NUM
#include "mysql_time.h"
#include "sql/aggregate_check.h"  // Distinct_check
#include "sql/auth/auth_acls.h"
#include "sql/auth/auth_common.h"  // get_column_grant
#include "sql/auth/sql_security_ctx.h"
#include "sql/current_thd.h"
#include "sql/derror.h"          // ER_THD
#include "sql/error_handler.h"   // Internal_error_handler
#include "sql/item_cmpfunc.h"    // COND_EQUAL
#include "sql/item_create.h"     // create_temporal_literal
#include "sql/item_func.h"       // item_func_sleep_init
#include "sql/item_json_func.h"  // json_value
#include "sql/item_row.h"
#include "sql/item_strfunc.h"  // Item_func_conv_charset
#include "sql/item_subselect.h"
#include "sql/item_sum.h"  // Item_sum
#include "sql/json_dom.h"  // Json_wrapper
#include "sql/key.h"
#include "sql/log_event.h"  // append_query_string
#include "sql/mysqld.h"     // lower_case_table_names files_charset_info
#include "sql/protocol.h"
#include "sql/select_lex_visitor.h"
#include "sql/sp.h"           // sp_map_item_type
#include "sql/sp_rcontext.h"  // sp_rcontext
#include "sql/sql_base.h"     // view_ref_found
#include "sql/sql_class.h"    // THD
#include "sql/sql_error.h"
#include "sql/sql_lex.h"
#include "sql/sql_list.h"
#include "sql/sql_show.h"  // append_identifier
#include "sql/sql_time.h"  // Date_time_format
#include "sql/sql_view.h"  // VIEW_ANY_ACL
#include "template_utils.h"

using std::max;
using std::min;

const String my_null_string("NULL", 4, default_charset_info);

/**
  Alias from select list can be referenced only from ORDER BY (SQL Standard) or
  from HAVING, GROUP BY and a subquery in the select list (MySQL extension).

  We don't allow it be referenced from the SELECT list, with one exception:
  it's accepted if nested in a subquery, which is inconsistent but necessary
  as our users have shown to rely on this workaround.
*/
static inline bool select_alias_referencable(enum_parsing_context place) {
  return (place == CTX_SELECT_LIST || place == CTX_GROUP_BY ||
          place == CTX_HAVING || place == CTX_ORDER_BY);
}

/*****************************************************************************
** Item functions
*****************************************************************************/

/**
  Init all special items.
*/

void item_init(void) {
  item_func_sleep_init();
  uuid_short_init();
}

Item::Item()
    : next(NULL),
      str_value(),
      collation(&my_charset_bin, DERIVATION_COERCIBLE),
      item_name(),
      orig_name(),
      max_length(0),
      marker(MARKER_NONE),
      cmp_context(INVALID_RESULT),
      is_parser_item(false),
      runtime_item(false),
      is_expensive_cache(-1),
      m_data_type(244),  // One less than JSON (245)
      fixed(false),
      decimals(0),
      maybe_null(false),
      null_value(false),
      unsigned_flag(false),
      m_is_window_function(false),
      derived_used(false),
      m_accum_properties(0) {
#ifndef DBUG_OFF
  contextualized = true;
#endif  // DBUG_OFF

  // Put item in free list so that we can free all items at end
  THD *const thd = current_thd;
  next = thd->free_list;
  thd->free_list = this;
}

Item::Item(THD *thd, Item *item)
    : next(NULL),
      str_value(item->str_value),
      collation(item->collation),
      item_name(item->item_name),
      orig_name(item->orig_name),
      max_length(item->max_length),
      marker(MARKER_NONE),
      cmp_context(item->cmp_context),
      is_parser_item(false),
      runtime_item(false),
      is_expensive_cache(-1),
      m_data_type(item->data_type()),
      fixed(item->fixed),
      decimals(item->decimals),
      maybe_null(item->maybe_null),
      null_value(item->null_value),
      unsigned_flag(item->unsigned_flag),
      m_is_window_function(item->m_is_window_function),
      derived_used(item->derived_used),
      m_accum_properties(item->m_accum_properties) {
#ifndef DBUG_OFF
  DBUG_ASSERT(item->contextualized);
  contextualized = true;
#endif  // DBUG_OFF

  next = thd->free_list;  // Put in free list
  thd->free_list = this;
}

Item::Item(const POS &)
    : next(NULL),
      str_value(),
      collation(&my_charset_bin, DERIVATION_COERCIBLE),
      item_name(),
      orig_name(),
      max_length(0),
      marker(MARKER_NONE),
      cmp_context(INVALID_RESULT),
      is_parser_item(true),
      runtime_item(false),
      is_expensive_cache(-1),
      m_data_type(244),
      fixed(false),
      decimals(0),
      maybe_null(false),
      null_value(false),
      unsigned_flag(false),
      m_is_window_function(false),
      derived_used(false),
      m_accum_properties(0) {}

/**
  @todo
    Make this functions class dependent
*/

bool Item::val_bool() {
  switch (result_type()) {
    case INT_RESULT:
      return val_int() != 0;
    case DECIMAL_RESULT: {
      my_decimal decimal_value;
      my_decimal *val = val_decimal(&decimal_value);
      if (val) return !my_decimal_is_zero(val);
      return 0;
    }
    case REAL_RESULT:
    case STRING_RESULT:
      return val_real() != 0.0;
    case ROW_RESULT:
    default:
      DBUG_ASSERT(0);
      return 0;  // Wrong (but safe)
  }
}

/*
  For the items which don't have its own fast val_str_ascii()
  implementation we provide a generic slower version,
  which converts from the Item character set to ASCII.
  For better performance conversion happens only in
  case of a "tricky" Item character set (e.g. UCS2).
  Normally conversion does not happen.
*/
String *Item::val_str_ascii(String *str) {
  DBUG_ASSERT(str != &str_value);

  uint errors;
  String *res = val_str(&str_value);
  if (!res) return 0;

  if (!(res->charset()->state & MY_CS_NONASCII))
    str = res;
  else {
    if ((null_value = str->copy(res->ptr(), res->length(), collation.collation,
                                &my_charset_latin1, &errors)))
      return 0;
  }
  return str;
}

String *Item::val_string_from_real(String *str) {
  double nr = val_real();
  if (null_value) return 0; /* purecov: inspected */
  str->set_real(nr, decimals, &my_charset_bin);
  return str;
}

String *Item::val_string_from_int(String *str) {
  longlong nr = val_int();
  if (null_value) return 0;
  str->set_int(nr, unsigned_flag, &my_charset_bin);
  return str;
}

String *Item::val_string_from_decimal(String *str) {
  my_decimal dec_buf, *dec = val_decimal(&dec_buf);
  if (null_value) return error_str();
  my_decimal_round(E_DEC_FATAL_ERROR, dec, decimals, false, &dec_buf);
  my_decimal2string(E_DEC_FATAL_ERROR, &dec_buf, 0, 0, 0, str);
  return str;
}

String *Item::val_string_from_datetime(String *str) {
  DBUG_ASSERT(fixed == 1);
  MYSQL_TIME ltime;
  if (get_date(&ltime, TIME_FUZZY_DATE) ||
      (null_value = str->alloc(MAX_DATE_STRING_REP_LENGTH)))
    return error_str();
  make_datetime((Date_time_format *)0, &ltime, str, decimals);
  return str;
}

String *Item::val_string_from_date(String *str) {
  DBUG_ASSERT(fixed == 1);
  MYSQL_TIME ltime;
  if (get_date(&ltime, TIME_FUZZY_DATE) ||
      (null_value = str->alloc(MAX_DATE_STRING_REP_LENGTH)))
    return error_str();
  make_date((Date_time_format *)0, &ltime, str);
  return str;
}

String *Item::val_string_from_time(String *str) {
  DBUG_ASSERT(fixed == 1);
  MYSQL_TIME ltime;
  if (get_time(&ltime) || (null_value = str->alloc(MAX_DATE_STRING_REP_LENGTH)))
    return error_str();
  make_time((Date_time_format *)0, &ltime, str, decimals);
  return str;
}

my_decimal *Item::val_decimal_from_real(my_decimal *decimal_value) {
  DBUG_ENTER("Item::val_decimal_from_real");
  double nr = val_real();
  if (null_value) DBUG_RETURN(0);
  double2my_decimal(E_DEC_FATAL_ERROR, nr, decimal_value);
  DBUG_RETURN(decimal_value);
}

my_decimal *Item::val_decimal_from_int(my_decimal *decimal_value) {
  longlong nr = val_int();
  if (null_value) return 0;
  int2my_decimal(E_DEC_FATAL_ERROR, nr, unsigned_flag, decimal_value);
  return decimal_value;
}

my_decimal *Item::val_decimal_from_string(my_decimal *decimal_value) {
  String *res;

  if (!(res = val_str(&str_value))) return NULL;

  if (str2my_decimal(E_DEC_FATAL_ERROR & ~E_DEC_BAD_NUM, res->ptr(),
                     res->length(), res->charset(), decimal_value) &
      E_DEC_BAD_NUM) {
    ErrConvString err(res);
    push_warning_printf(
        current_thd, Sql_condition::SL_WARNING, ER_TRUNCATED_WRONG_VALUE,
        ER_THD(current_thd, ER_TRUNCATED_WRONG_VALUE), "DECIMAL", err.ptr());
  }
  return decimal_value;
}

my_decimal *Item::val_decimal_from_date(my_decimal *decimal_value) {
  DBUG_ASSERT(fixed == 1);
  MYSQL_TIME ltime;
  if (get_date(&ltime, TIME_FUZZY_DATE)) {
    /*
      The conversion may fail in strict mode. Do not return a NULL pointer,
      as the result may be used in subsequent arithmetic operations.
     */
    my_decimal_set_zero(decimal_value);
    null_value = 1;  // set NULL, stop processing
    return decimal_value;
  }
  return date2my_decimal(&ltime, decimal_value);
}

my_decimal *Item::val_decimal_from_time(my_decimal *decimal_value) {
  DBUG_ASSERT(fixed == 1);
  MYSQL_TIME ltime;
  if (get_time(&ltime)) {
    my_decimal_set_zero(decimal_value);
    null_value = 1;
    return 0;
  }
  return date2my_decimal(&ltime, decimal_value);
}

longlong Item::val_time_temporal() {
  MYSQL_TIME ltime;
  if ((null_value = get_time(&ltime))) return 0;
  return TIME_to_longlong_time_packed(&ltime);
}

longlong Item::val_date_temporal() {
  MYSQL_TIME ltime;
  const sql_mode_t mode = current_thd->variables.sql_mode;
  const my_time_flags_t flags =
      TIME_FUZZY_DATE | (mode & MODE_INVALID_DATES ? TIME_INVALID_DATES : 0) |
      (mode & MODE_NO_ZERO_IN_DATE ? TIME_NO_ZERO_IN_DATE : 0) |
      (mode & MODE_NO_ZERO_DATE ? TIME_NO_ZERO_DATE : 0);
  if (get_date(&ltime, flags)) return error_int();
  return TIME_to_longlong_datetime_packed(&ltime);
}

// TS-TODO: split into separate methods?
longlong Item::val_temporal_with_round(enum_field_types type, uint8 dec) {
  longlong nr = val_temporal_by_field_type();
  longlong diff =
      my_time_fraction_remainder(MY_PACKED_TIME_GET_FRAC_PART(nr), dec);
  longlong abs_diff = diff > 0 ? diff : -diff;
  if (abs_diff * 2 >= (int)log_10_int[DATETIME_MAX_DECIMALS - dec]) {
    /* Needs rounding */
    switch (type) {
      case MYSQL_TYPE_TIME: {
        MYSQL_TIME ltime;
        TIME_from_longlong_time_packed(&ltime, nr);
        return my_time_adjust_frac(&ltime, dec,
                                   current_thd->is_fsp_truncate_mode())
                   ? 0
                   : TIME_to_longlong_time_packed(&ltime);
      }
      case MYSQL_TYPE_TIMESTAMP:
      case MYSQL_TYPE_DATETIME: {
        MYSQL_TIME ltime;
        int warnings = 0;
        TIME_from_longlong_datetime_packed(&ltime, nr);
        return my_datetime_adjust_frac(&ltime, dec, &warnings,
                                       current_thd->is_fsp_truncate_mode())
                   ? 0
                   : TIME_to_longlong_datetime_packed(&ltime);
        return nr;
      }
      default:
        DBUG_ASSERT(0);
        break;
    }
  }
  /* Does not need rounding, do simple truncation. */
  nr -= diff;
  return nr;
}

double Item::val_real_from_decimal() {
  /* Note that fix_fields may not be called for Item_avg_field items */
  double result;
  my_decimal value_buff, *dec_val = val_decimal(&value_buff);
  if (null_value) return 0.0;
  my_decimal2double(E_DEC_FATAL_ERROR, dec_val, &result);
  return result;
}

longlong Item::val_int_from_decimal() {
  /* Note that fix_fields may not be called for Item_avg_field items */
  longlong result;
  my_decimal value, *dec_val = val_decimal(&value);
  if (null_value) return 0;
  my_decimal2int(E_DEC_FATAL_ERROR, dec_val, unsigned_flag, &result);
  return result;
}

longlong Item::val_int_from_time() {
  DBUG_ASSERT(fixed == 1);
  MYSQL_TIME ltime;
  ulonglong value = 0;
  if (get_time(&ltime)) return 0LL;

  if (current_thd->is_fsp_truncate_mode())
    value = TIME_to_ulonglong_time(&ltime);
  else
    value = TIME_to_ulonglong_time_round(&ltime);

  return (ltime.neg ? -1 : 1) * value;
}

longlong Item::val_int_from_date() {
  DBUG_ASSERT(fixed == 1);
  MYSQL_TIME ltime;
  return get_date(&ltime, TIME_FUZZY_DATE)
             ? 0LL
             : (longlong)TIME_to_ulonglong_date(&ltime);
}

longlong Item::val_int_from_datetime() {
  DBUG_ASSERT(fixed == 1);
  MYSQL_TIME ltime;
  if (get_date(&ltime, TIME_FUZZY_DATE)) return 0LL;

  if (current_thd->is_fsp_truncate_mode())
    return TIME_to_ulonglong_datetime(&ltime);
  else
    return TIME_to_ulonglong_datetime_round(&ltime);
}

type_conversion_status Item::save_time_in_field(Field *field) {
  MYSQL_TIME ltime;
  if (get_time(&ltime)) return set_field_to_null_with_conversions(field, 0);
  field->set_notnull();
  return field->store_time(&ltime, decimals);
}

type_conversion_status Item::save_date_in_field(Field *field) {
  MYSQL_TIME ltime;
  if (get_date(&ltime, TIME_FUZZY_DATE))
    return set_field_to_null_with_conversions(field, 0);
  field->set_notnull();
  return field->store_time(&ltime, decimals);
}

/*
  Store the string value in field directly

  SYNOPSIS
    Item::save_str_value_in_field()
    field   a pointer to field where to store
    result  the pointer to the string value to be stored

  DESCRIPTION
    The method is used by Item_*::save_in_field_inner() implementations
    when we don't need to calculate the value to store
    See Item_string::save_in_field_inner() implementation for example

  IMPLEMENTATION
    Check if the Item is null and stores the NULL or the
    result value in the field accordingly.

  RETURN
    Nonzero value if error
*/

type_conversion_status Item::save_str_value_in_field(Field *field,
                                                     String *result) {
  if (null_value) return set_field_to_null(field);

  field->set_notnull();
  return field->store(result->ptr(), result->length(), collation.collation);
}

/**
  Aggregates data types from array of items into current item

  @param items  array of items to aggregate the type from

  This function aggregates all type information from the array of items.
  Found type is supposed to be used later as the result data type
  of a multi-argument function.
  Aggregation itself is performed partially by the Field::field_type_merge()
  function.
*/

void Item::aggregate_type(Bounds_checked_array<Item *> items) {
  uint itemno = 0;
  const uint count = items.size();
  while (itemno < count && items[itemno]->data_type() == MYSQL_TYPE_NULL)
    itemno++;

  if (itemno == count)  // All items have NULL type, consolidated type is NULL
  {
    set_data_type(MYSQL_TYPE_NULL);
    return;
  }

  DBUG_ASSERT(items[itemno]->result_type() != ROW_RESULT);

  enum_field_types new_type = items[itemno]->data_type();
  uint8 new_dec = items[itemno]->decimals;
  bool new_unsigned = items[itemno]->unsigned_flag;
  bool mixed_signs = false;

  for (itemno = itemno + 1; itemno < count; itemno++) {
    // Do not aggregate items with NULL type
    if (items[itemno]->data_type() == MYSQL_TYPE_NULL) continue;
    DBUG_ASSERT(items[itemno]->result_type() != ROW_RESULT);
    new_type = Field::field_type_merge(new_type, items[itemno]->data_type());
    mixed_signs |= (new_unsigned != items[itemno]->unsigned_flag);
    new_dec = max<uint8>(new_dec, items[itemno]->decimals);
  }
  if (mixed_signs && is_integer_type(new_type)) {
    bool bump_range = false;
    for (uint i = 0; i < count; i++)
      bump_range |= (items[i]->unsigned_flag &&
                     (items[i]->data_type() == new_type ||
                      items[i]->data_type() == MYSQL_TYPE_BIT));
    if (bump_range) {
      switch (new_type) {
        case MYSQL_TYPE_TINY:
          new_type = MYSQL_TYPE_SHORT;
          break;
        case MYSQL_TYPE_SHORT:
          new_type = MYSQL_TYPE_INT24;
          break;
        case MYSQL_TYPE_INT24:
          new_type = MYSQL_TYPE_LONG;
          break;
        case MYSQL_TYPE_LONG:
          new_type = MYSQL_TYPE_LONGLONG;
          break;
        case MYSQL_TYPE_LONGLONG:
          new_type = MYSQL_TYPE_NEWDECIMAL;
          break;
        default:
          break;
      }
    }
  }

  set_data_type(real_type_to_type(new_type));
  decimals = new_dec;
  unsigned_flag = new_unsigned && !mixed_signs;
  max_length = 0;
  return;
}

bool Item::itemize(Parse_context *pc, Item **res) {
  if (skip_itemize(res)) return false;
  if (super::contextualize(pc)) return true;

  /* Put item in free list so that we can free all items at end */
  next = pc->thd->free_list;
  pc->thd->free_list = this;
  /*
    Item constructor can be called during execution other then SQL_COM
    command => we should check pc->select on zero
  */
  if (pc->select) {
    enum_parsing_context place = pc->select->parsing_place;
    if (place == CTX_SELECT_LIST || place == CTX_HAVING)
      pc->select->select_n_having_items++;
  }
  return false;
}

uint Item::decimal_precision() const {
  Item_result restype = result_type();

  if ((restype == DECIMAL_RESULT) || (restype == INT_RESULT)) {
    uint prec = my_decimal_length_to_precision(max_char_length(), decimals,
                                               unsigned_flag);
    return min<uint>(prec, DECIMAL_MAX_PRECISION);
  }
  switch (data_type()) {
    case MYSQL_TYPE_TIME:
      return decimals + TIME_INT_DIGITS;
    case MYSQL_TYPE_DATETIME:
    case MYSQL_TYPE_TIMESTAMP:
      return decimals + DATETIME_INT_DIGITS;
    case MYSQL_TYPE_DATE:
      return decimals + DATE_INT_DIGITS;
    default:
      break;
  }
  return min<uint>(max_char_length(), DECIMAL_MAX_PRECISION);
}

uint Item::time_precision() {
  if (const_item() && result_type() == STRING_RESULT && !is_temporal()) {
    MYSQL_TIME ltime;
    String buf, *tmp;
    MYSQL_TIME_STATUS status;
    DBUG_ASSERT(fixed);
    // Nanosecond rounding is not needed, for performance purposes
    if ((tmp = val_str(&buf)) &&
        str_to_time(tmp, &ltime, TIME_FRAC_TRUNCATE, &status) == 0)
      return MY_MIN(status.fractional_digits, DATETIME_MAX_DECIMALS);
  }
  return MY_MIN(decimals, DATETIME_MAX_DECIMALS);
}

uint Item::datetime_precision() {
  if (const_item() && result_type() == STRING_RESULT && !is_temporal()) {
    MYSQL_TIME ltime;
    String buf, *tmp;
    MYSQL_TIME_STATUS status;
    DBUG_ASSERT(fixed);
    // Nanosecond rounding is not needed, for performance purposes
    if ((tmp = val_str(&buf)) &&
        !str_to_datetime(tmp, &ltime, TIME_FRAC_TRUNCATE | TIME_FUZZY_DATE,
                         &status))
      return MY_MIN(status.fractional_digits, DATETIME_MAX_DECIMALS);
  }
  return MY_MIN(decimals, DATETIME_MAX_DECIMALS);
}

void Item::print_item_w_name(String *str, enum_query_type query_type) {
  print(str, query_type);

  if (item_name.is_set() && query_type != QT_NORMALIZED_FORMAT) {
    THD *thd = current_thd;
    str->append(STRING_WITH_LEN(" AS "));
    append_identifier(thd, str, item_name);
  }
}

/**
   @details
   "SELECT (subq) GROUP BY (same_subq)" confuses ONLY_FULL_GROUP_BY (it does
   not see that both subqueries are the same, raises an error).
   To avoid hitting this problem, if the original query was:
   "SELECT expression AS x GROUP BY x", we print "GROUP BY x", not
   "GROUP BY expression". Same for ORDER BY.
   This has practical importance for views created as
   "CREATE VIEW v SELECT (subq) AS x GROUP BY x"
   (print_order() is used to write the view's definition in the frm file).
   We make one exception: if the view is merge-able, its ORDER clause will be
   merged into the parent query's. If an identifier in the merged ORDER clause
   is allowed to be either an alias or an expression of the view's underlying
   tables, resolution is difficult: it may be to be found in the underlying
   tables of the view, or in the SELECT list of the view; unlike other ORDER
   elements directly originating from the parent query.
   To avoid this problem, if the view is merge-able, we print the
   expression. This does not cause problems with only_full_group_by, because a
   merge-able view never has GROUP BY. @see mysql_register_view().
*/
void Item::print_for_order(String *str, enum_query_type query_type,
                           bool used_alias) {
  if ((query_type & QT_NORMALIZED_FORMAT) != 0)
    str->append("?");
  else if (used_alias) {
    DBUG_ASSERT(item_name.is_set());
    // In the clause, user has referenced expression using an alias; we use it
    append_identifier(current_thd, str, item_name);
  } else {
    if (type() == Item::INT_ITEM && basic_const_item()) {
      /*
        "ORDER BY N" means "order by the N-th element". To avoid such
        interpretation we write "ORDER BY ''", which is equivalent.
      */
      str->append("''");
    } else
      print(str, query_type);
  }
}

void Item::cleanup() {
  DBUG_ENTER("Item::cleanup");
  fixed = 0;
  marker = MARKER_NONE;
  if (orig_name.is_set()) item_name = orig_name;
  DBUG_VOID_RETURN;
}

bool Item::visitor_processor(uchar *arg) {
  Select_lex_visitor *visitor = pointer_cast<Select_lex_visitor *>(arg);
  return visitor->visit(this);
}

/**
  rename item (used for views, cleanup() return original name).

  @param new_name	new name of item;
*/

void Item::rename(char *new_name) {
  /*
    we can compare pointers to names here, because if name was not changed,
    pointer will be same
  */
  if (!orig_name.is_set() && new_name != item_name.ptr()) orig_name = item_name;
  item_name.set(new_name);
}

Item *Item::transform(Item_transformer transformer, uchar *arg) {
  return (this->*transformer)(arg);
}

bool Item_ident::itemize(Parse_context *pc, Item **res) {
  if (skip_itemize(res)) return false;
  if (super::itemize(pc, res)) return true;
  context = pc->thd->lex->current_context();
  return false;
}

void Item_ident::cleanup() {
  DBUG_ENTER("Item_ident::cleanup");
  Item::cleanup();
  db_name = orig_db_name;
  table_name = orig_table_name;
  field_name = orig_field_name;
  DBUG_VOID_RETURN;
}

/**
  Store the pointer to this item field into a list if not already there.

  The method is used by Item::walk to collect all unique Item_field objects
  from a tree of Items into a set of items represented as a list.

  Item_cond::walk() and Item_func::walk() stop the evaluation of the
  processor function for its arguments once the processor returns
  true.Therefore in order to force this method being called for all item
  arguments in a condition the method must return false.

  @param arg  pointer to a List<Item_field>

  @return
    false to force the evaluation of collect_item_field_processor
    for the subsequent items.
*/

bool Item_field::collect_item_field_processor(uchar *arg) {
  DBUG_ENTER("Item_field::collect_item_field_processor");
  DBUG_PRINT("info", ("%s", field->field_name ? field->field_name : "noname"));
  List<Item_field> *item_list = (List<Item_field> *)arg;
  List_iterator<Item_field> item_list_it(*item_list);
  Item_field *curr_item;
  while ((curr_item = item_list_it++)) {
    if (curr_item->eq(this, 1)) DBUG_RETURN(false); /* Already in the set. */
  }
  item_list->push_back(this);
  DBUG_RETURN(false);
}

bool Item_field::add_field_to_set_processor(uchar *arg) {
  DBUG_ENTER("Item_field::add_field_to_set_processor");
  DBUG_PRINT("info", ("%s", field->field_name ? field->field_name : "noname"));
  TABLE *table = (TABLE *)arg;
  if (table_ref->table == table)
    bitmap_set_bit(&table->tmp_set, field->field_index);
  DBUG_RETURN(false);
}

bool Item_field::add_field_to_cond_set_processor(uchar *) {
  DBUG_ENTER("Item_field::add_field_to_cond_set_processor");
  DBUG_PRINT("info", ("%s", field->field_name ? field->field_name : "noname"));
  bitmap_set_bit(&field->table->cond_set, field->field_index);
  DBUG_RETURN(false);
}

bool Item_field::remove_column_from_bitmap(uchar *argument) {
  MY_BITMAP *bitmap = reinterpret_cast<MY_BITMAP *>(argument);
  bitmap_clear_bit(bitmap, field->field_index);
  return false;
}

/**
  Check if an Item_field references some field from a list of fields.

  Check whether the Item_field represented by 'this' references any
  of the fields in the keyparts passed via 'arg'. Used with the
  method Item::walk() to test whether any keypart in a sequence of
  keyparts is referenced in an expression.

  @param arg   Field being compared, arg must be of type Field

  @retval
    true  if 'this' references the field 'arg'
  @retval
    false otherwise
*/

bool Item_field::find_item_in_field_list_processor(uchar *arg) {
  KEY_PART_INFO *first_non_group_part = *((KEY_PART_INFO **)arg);
  KEY_PART_INFO *last_part = *(((KEY_PART_INFO **)arg) + 1);
  KEY_PART_INFO *cur_part;

  for (cur_part = first_non_group_part; cur_part != last_part; cur_part++) {
    if (field->eq(cur_part->field)) return true;
  }
  return false;
}

bool Item_field::check_gcol_func_processor(uchar *int_arg) {
  int *args = reinterpret_cast<int *>(int_arg);
  int fld_idx = args[0];
  DBUG_ASSERT(field);
  // Don't allow GC to refer itself or another GC that is defined after it.
  if (field->gcol_info && field->field_index >= fld_idx) {
    args[1] = ER_GENERATED_COLUMN_NON_PRIOR;
    return true;
  }
  /*
    If a generated column depends on an auto_increment column:
    - calculation of the generated column's value is done before
    write_row(),
    - but the auto_increment value is determined in write_row() by the
    engine.
    So this case is forbidden.
  */
  if (field->flags & AUTO_INCREMENT_FLAG) {
    args[1] = ER_GENERATED_COLUMN_REF_AUTO_INC;
    return true;
  }

  return false;
}

/**
  Check privileges of base table column
*/

bool Item_field::check_column_privileges(uchar *arg) {
  THD *thd = (THD *)arg;

  Internal_error_handler_holder<View_error_handler, TABLE_LIST> view_handler(
      thd, context->view_error_handler, context->view_error_handler_arg);
  if (check_column_grant_in_table_ref(thd, table_ref, field_name,
                                      strlen(field_name),
                                      thd->want_privilege)) {
    return true;
  }

  return false;
}

/**
  Check privileges of view column.

  @note this function will be called for columns from views and derived tables,
  however privilege check for derived tables should be skipped
  (those columns are checked against the base tables).
*/

bool Item_view_ref::check_column_privileges(uchar *arg) {
  THD *thd = (THD *)arg;

  if (cached_table->is_derived())  // Rely on checking underlying tables
    return false;

  Internal_error_handler_holder<View_error_handler, TABLE_LIST> view_handler(
      thd, context->view_error_handler, context->view_error_handler_arg);

  DBUG_ASSERT(strlen(cached_table->get_table_name()) > 0);

  if (check_column_grant_in_table_ref(thd, cached_table, field_name,
                                      strlen(field_name), thd->want_privilege))
    return true;

  return false;
}

bool Item::may_evaluate_const(THD *thd) const {
  return !(thd->lex->context_analysis_only & CONTEXT_ANALYSIS_ONLY_VIEW) &&
         (const_item() ||
          (const_for_execution() && thd->lex->is_query_tables_locked()));
}

bool Item::check_cols(uint c) {
  if (c != 1) {
    my_error(ER_OPERAND_COLUMNS, MYF(0), c);
    return 1;
  }
  return 0;
}

const Name_string null_name_string(NULL, 0);

void Name_string::copy(const char *str, size_t length, const CHARSET_INFO *cs) {
  if (!length) {
    /* Empty string, used by AS or internal function like last_insert_id() */
    set(str ? "" : NULL, 0);
    return;
  }
  if (cs->ctype) {
    /*
      This will probably need a better implementation in the future:
      a function in CHARSET_INFO structure.
    */
    while (length && !my_isgraph(cs, *str)) {  // Fix problem with yacc
      length--;
      str++;
    }
  }
  if (!my_charset_same(cs, system_charset_info)) {
    size_t res_length;
    char *tmp = sql_strmake_with_convert(str, length, cs, MAX_ALIAS_NAME,
                                         system_charset_info, &res_length);
    set(tmp, tmp ? res_length : 0);
  } else {
    size_t len = min<size_t>(length, MAX_ALIAS_NAME);
    char *tmp = sql_strmake(str, len);
    set(tmp, tmp ? len : 0);
  }
}

void Item_name_string::copy(const char *str_arg, size_t length_arg,
                            const CHARSET_INFO *cs_arg,
                            bool is_autogenerated_arg) {
  m_is_autogenerated = is_autogenerated_arg;
  copy(str_arg, length_arg, cs_arg);
  if (length_arg > length() && !is_autogenerated()) {
    ErrConvString tmp(str_arg, static_cast<uint>(length_arg), cs_arg);
    if (length() == 0)
      push_warning_printf(
          current_thd, Sql_condition::SL_WARNING, ER_NAME_BECOMES_EMPTY,
          ER_THD(current_thd, ER_NAME_BECOMES_EMPTY), tmp.ptr());
    else
      push_warning_printf(current_thd, Sql_condition::SL_WARNING,
                          ER_REMOVED_SPACES,
                          ER_THD(current_thd, ER_REMOVED_SPACES), tmp.ptr());
  }
}

/**
  @details
  This function is called when:
  - Comparing items in the WHERE clause (when doing where optimization)
  - When trying to find an ORDER BY/GROUP BY item in the SELECT part
  - When matching fields in multiple equality objects (Item_equal)
*/

bool Item::eq(const Item *item, bool) const {
  /*
    Note, that this is never true if item is a Item_param:
    for all basic constants we have special checks, and Item_param's
    type() can be only among basic constant types.
  */
  return type() == item->type() && item_name.eq_safe(item->item_name);
}

Item *Item::safe_charset_converter(THD *thd, const CHARSET_INFO *tocs) {
  Item_func_conv_charset *conv = new Item_func_conv_charset(thd, this, tocs, 1);
  return conv && conv->safe ? conv : NULL;
}

/**
  @details
  Created mostly for mysql_prepare_table(). Important
  when a string ENUM/SET column is described with a numeric default value:

  CREATE TABLE t1(a SET('a') DEFAULT 1);

  We cannot use generic Item::safe_charset_converter(), because
  the latter returns a non-fixed Item, so val_str() crashes afterwards.
  Override Item_num method, to return a fixed item.
*/
Item *Item_num::safe_charset_converter(THD *thd, const CHARSET_INFO *tocs) {
  /*
    Item_num returns pure ASCII result,
    so conversion is needed only in case of "tricky" character
    sets like UCS2. If tocs is not "tricky", return the item itself.
  */
  if (!(tocs->state & MY_CS_NONASCII)) return this;

  Item_string *conv;
  uint conv_errors;
  char buf[64], buf2[64];
  String tmp(buf, sizeof(buf), &my_charset_bin);
  String cstr(buf2, sizeof(buf2), &my_charset_bin);
  String *ostr = val_str(&tmp);
  char *ptr;
  cstr.copy(ostr->ptr(), ostr->length(), ostr->charset(), tocs, &conv_errors);
  if (conv_errors ||
      !(conv = new Item_string(cstr.ptr(), cstr.length(), cstr.charset(),
                               collation.derivation))) {
    /*
      Safe conversion is not possible (or EOM).
      We could not convert a string into the requested character set
      without data loss. The target charset does not cover all the
      characters from the string. Operation cannot be done correctly.
    */
    return NULL;
  }
  if (!(ptr = thd->strmake(cstr.ptr(), cstr.length()))) return NULL;
  conv->str_value.set(ptr, cstr.length(), cstr.charset());
  /* Ensure that no one is going to change the result string */
  conv->str_value.mark_as_const();
  conv->fix_char_length(max_char_length());
  return conv;
}

Item *Item_func_pi::safe_charset_converter(THD *, const CHARSET_INFO *) {
  Item_string *conv;
  char buf[64];
  String *s, tmp(buf, sizeof(buf), &my_charset_bin);
  s = val_str(&tmp);
  if ((conv = new Item_static_string_func(func_name, s->ptr(), s->length(),
                                          s->charset()))) {
    conv->str_value.copy();
    conv->str_value.mark_as_const();
  }
  return conv;
}

Item *Item_string::safe_charset_converter(THD *, const CHARSET_INFO *tocs) {
  return charset_converter(tocs, true);
}

/**
  Convert a string item into the requested character set.

  @param tocs       Character set to to convert the string to.
  @param lossless   Whether data loss is acceptable.

  @return A new item representing the converted string.
*/
Item *Item_string::charset_converter(const CHARSET_INFO *tocs, bool lossless) {
  Item_string *conv;
  uint conv_errors;
  char *ptr;
  String tmp, cstr, *ostr = val_str(&tmp);
  cstr.copy(ostr->ptr(), ostr->length(), ostr->charset(), tocs, &conv_errors);
  conv_errors = lossless && conv_errors;
  if (conv_errors ||
      !(conv = new Item_string(cstr.ptr(), cstr.length(), cstr.charset(),
                               collation.derivation))) {
    /*
      Safe conversion is not possible (or EOM).
      We could not convert a string into the requested character set
      without data loss. The target charset does not cover all the
      characters from the string. Operation cannot be done correctly.
    */
    return NULL;
  }
  if (!(ptr = current_thd->strmake(cstr.ptr(), cstr.length()))) return NULL;
  conv->str_value.set(ptr, cstr.length(), cstr.charset());
  /* Ensure that no one is going to change the result string */
  conv->str_value.mark_as_const();
  return conv;
}

Item *Item_param::safe_charset_converter(THD *thd, const CHARSET_INFO *tocs) {
  if (may_evaluate_const(thd)) {
    Item *cnvitem;
    String tmp, cstr, *ostr = val_str(&tmp);

    if (null_value) {
      cnvitem = new Item_null();
      if (cnvitem == NULL) return NULL;

      cnvitem->collation.set(tocs);
    } else {
      uint conv_errors;
      cstr.copy(ostr->ptr(), ostr->length(), ostr->charset(), tocs,
                &conv_errors);

      if (conv_errors ||
          !(cnvitem = new Item_string(cstr.ptr(), cstr.length(), cstr.charset(),
                                      collation.derivation)))
        return NULL;

      cnvitem->str_value.copy();
      cnvitem->str_value.mark_as_const();
    }
    return cnvitem;
  }
  return Item::safe_charset_converter(thd, tocs);
}

Item *Item_static_string_func::safe_charset_converter(
    THD *, const CHARSET_INFO *tocs) {
  Item_string *conv;
  uint conv_errors;
  String tmp, cstr, *ostr = val_str(&tmp);
  cstr.copy(ostr->ptr(), ostr->length(), ostr->charset(), tocs, &conv_errors);
  if (conv_errors || !(conv = new Item_static_string_func(
                           func_name, cstr.ptr(), cstr.length(), cstr.charset(),
                           collation.derivation))) {
    /*
      Safe conversion is not possible (or EOM).
      We could not convert a string into the requested character set
      without data loss. The target charset does not cover all the
      characters from the string. Operation cannot be done correctly.
    */
    return NULL;
  }
  conv->str_value.copy();
  /* Ensure that no one is going to change the result string */
  conv->str_value.mark_as_const();
  return conv;
}

bool Item_string::eq(const Item *item, bool binary_cmp) const {
  if (type() == item->type() && item->basic_const_item()) {
    if (binary_cmp) return !stringcmp(&str_value, &item->str_value);
    return (collation.collation == item->collation.collation &&
            !sortcmp(&str_value, &item->str_value, collation.collation));
  }
  return 0;
}

bool Item::get_date_from_string(MYSQL_TIME *ltime, my_time_flags_t flags) {
  char buff[MAX_DATE_STRING_REP_LENGTH];
  String tmp(buff, sizeof(buff), &my_charset_bin), *res;
  if (!(res = val_str(&tmp))) {
    set_zero_time(ltime, MYSQL_TIMESTAMP_DATETIME);
    return true;
  }
  return str_to_datetime_with_warn(res, ltime, flags);
}

bool Item::get_date_from_real(MYSQL_TIME *ltime, my_time_flags_t flags) {
  double value = val_real();
  if (null_value) {
    set_zero_time(ltime, MYSQL_TIMESTAMP_DATETIME);
    return true;
  }
  return my_double_to_datetime_with_warn(value, ltime, flags);
}

bool Item::get_date_from_decimal(MYSQL_TIME *ltime, my_time_flags_t flags) {
  my_decimal buf, *decimal = val_decimal(&buf);
  if (null_value) {
    set_zero_time(ltime, MYSQL_TIMESTAMP_DATETIME);
    return true;
  }
  return my_decimal_to_datetime_with_warn(decimal, ltime, flags);
}

bool Item::get_date_from_int(MYSQL_TIME *ltime, my_time_flags_t flags) {
  longlong value = val_int();
  if (null_value) {
    set_zero_time(ltime, MYSQL_TIMESTAMP_DATETIME);
    return true;
  }
  return my_longlong_to_datetime_with_warn(value, ltime, flags);
}

bool Item::get_date_from_time(MYSQL_TIME *ltime) {
  MYSQL_TIME tm;
  if (get_time(&tm)) {
    DBUG_ASSERT(null_value || current_thd->is_error());
    return true;
  }
  time_to_datetime(current_thd, &tm, ltime);
  return false;
}

bool Item::get_date_from_numeric(MYSQL_TIME *ltime, my_time_flags_t fuzzydate) {
  switch (result_type()) {
    case REAL_RESULT:
      return get_date_from_real(ltime, fuzzydate);
    case DECIMAL_RESULT:
      return get_date_from_decimal(ltime, fuzzydate);
    case INT_RESULT:
      return get_date_from_int(ltime, fuzzydate);
    case STRING_RESULT:
    case ROW_RESULT:
    case INVALID_RESULT:
      DBUG_ASSERT(0);
  }
  return (null_value = true);  // Impossible result_type
}

/**
  Get the value of the function as a MYSQL_TIME structure.
  As a extra convenience the time structure is reset on error!
*/

bool Item::get_date_from_non_temporal(MYSQL_TIME *ltime,
                                      my_time_flags_t fuzzydate) {
  DBUG_ASSERT(!is_temporal());
  switch (result_type()) {
    case STRING_RESULT:
      return get_date_from_string(ltime, fuzzydate);
    case REAL_RESULT:
      return get_date_from_real(ltime, fuzzydate);
    case DECIMAL_RESULT:
      return get_date_from_decimal(ltime, fuzzydate);
    case INT_RESULT:
      return get_date_from_int(ltime, fuzzydate);
    case ROW_RESULT:
    case INVALID_RESULT:
      DBUG_ASSERT(0);
  }
  return (null_value = true);  // Impossible result_type
}

bool Item::get_time_from_string(MYSQL_TIME *ltime) {
  char buff[MAX_DATE_STRING_REP_LENGTH];
  String tmp(buff, sizeof(buff), &my_charset_bin), *res;
  if (!(res = val_str(&tmp))) {
    set_zero_time(ltime, MYSQL_TIMESTAMP_TIME);
    return true;
  }
  return str_to_time_with_warn(res, ltime);
}

bool Item::get_time_from_real(MYSQL_TIME *ltime) {
  double value = val_real();
  if (null_value) {
    set_zero_time(ltime, MYSQL_TIMESTAMP_TIME);
    return true;
  }
  return my_double_to_time_with_warn(value, ltime);
}

bool Item::get_time_from_decimal(MYSQL_TIME *ltime) {
  my_decimal buf, *decimal = val_decimal(&buf);
  if (null_value) {
    set_zero_time(ltime, MYSQL_TIMESTAMP_TIME);
    return true;
  }
  return my_decimal_to_time_with_warn(decimal, ltime);
}

bool Item::get_time_from_int(MYSQL_TIME *ltime) {
  DBUG_ASSERT(!is_temporal());
  longlong value = val_int();
  if (null_value) {
    set_zero_time(ltime, MYSQL_TIMESTAMP_TIME);
    return true;
  }
  return my_longlong_to_time_with_warn(value, ltime);
}

bool Item::get_time_from_date(MYSQL_TIME *ltime) {
  DBUG_ASSERT(fixed == 1);
  if (get_date(ltime, TIME_FUZZY_DATE))  // Need this check if NULL value
    return true;
  set_zero_time(ltime, MYSQL_TIMESTAMP_TIME);
  return false;
}

bool Item::get_time_from_datetime(MYSQL_TIME *ltime) {
  DBUG_ASSERT(fixed == 1);
  if (get_date(ltime, TIME_FUZZY_DATE)) return true;
  datetime_to_time(ltime);
  return false;
}

bool Item::get_time_from_numeric(MYSQL_TIME *ltime) {
  DBUG_ASSERT(!is_temporal());
  switch (result_type()) {
    case REAL_RESULT:
      return get_time_from_real(ltime);
    case DECIMAL_RESULT:
      return get_time_from_decimal(ltime);
    case INT_RESULT:
      return get_time_from_int(ltime);
    case STRING_RESULT:
    case ROW_RESULT:
    case INVALID_RESULT:
      DBUG_ASSERT(0);
  }
  return (null_value = true);  // Impossible result type
}

/**
  Get time value from int, real, decimal or string.

  As a extra convenience the time structure is reset on error!
*/

bool Item::get_time_from_non_temporal(MYSQL_TIME *ltime) {
  DBUG_ASSERT(!is_temporal());
  switch (result_type()) {
    case STRING_RESULT:
      return get_time_from_string(ltime);
    case REAL_RESULT:
      return get_time_from_real(ltime);
    case DECIMAL_RESULT:
      return get_time_from_decimal(ltime);
    case INT_RESULT:
      return get_time_from_int(ltime);
    case ROW_RESULT:
    case INVALID_RESULT:
      DBUG_ASSERT(0);
  }
  return (null_value = true);  // Impossible result type
}

/**
   If argument is NULL, sets null_value. Otherwise:
   if invalid DATETIME value, or a valid DATETIME value but which is out of
   the supported Unix timestamp range, sets 'tm' to 0.
*/
bool Item::get_timeval(struct timeval *tm, int *warnings) {
  MYSQL_TIME ltime;
  if (get_date(&ltime, TIME_FUZZY_DATE)) {
    if (null_value) return true; /* Value is NULL */
    goto zero;                   /* Could not extract date from the value */
  }
  if (datetime_to_timeval(current_thd, &ltime, tm, warnings))
    goto zero;  /* Value is out of the supported range */
  return false; /* Value is a good Unix timestamp */
zero:
  tm->tv_sec = tm->tv_usec = 0;
  return false;
}

const CHARSET_INFO *Item::default_charset() {
  return current_thd->variables.collation_connection;
}

/*
  Save value in field, but don't give any warnings

  NOTES
   This is used to temporary store and retrieve a value in a column,
   for example in opt_range to adjust the key value to fit the column.
*/

type_conversion_status Item::save_in_field_no_warnings(Field *field,
                                                       bool no_conversions) {
  DBUG_ENTER("Item::save_in_field_no_warnings");
  TABLE *table = field->table;
  THD *thd = table->in_use;
  enum_check_fields tmp = thd->check_for_truncated_fields;
  my_bitmap_map *old_map = dbug_tmp_use_all_columns(table, table->write_set);
  sql_mode_t sql_mode = thd->variables.sql_mode;
  /*
    For cases like data truncation still warning is reported here. Which was
    avoided before with THD::abort_on_warning flag. Since the flag is removed
    now, until MODE_NO_ZERO_IN_DATE, MODE_NO_ZERO_DATE and
    MODE_ERROR_FOR_DIVISION_BY_ZERO are merged with strict mode, removing even
    strict modes from sql_mode here to avoid warnings.
  */
  thd->variables.sql_mode &=
      ~(MODE_NO_ZERO_IN_DATE | MODE_NO_ZERO_DATE | MODE_STRICT_ALL_TABLES |
        MODE_STRICT_TRANS_TABLES);
  thd->check_for_truncated_fields = CHECK_FIELD_IGNORE;

  const type_conversion_status res = save_in_field(field, no_conversions);

  thd->check_for_truncated_fields = tmp;
  dbug_tmp_restore_column_map(table->write_set, old_map);
  thd->variables.sql_mode = sql_mode;
  DBUG_RETURN(res);
}

bool Item::is_blob_field() const {
  DBUG_ASSERT(fixed);

  enum_field_types type = data_type();
  return (type == MYSQL_TYPE_BLOB || type == MYSQL_TYPE_GEOMETRY ||
          // Char length, not the byte one, should be taken into account
          max_length / collation.collation->mbmaxlen >
              CONVERT_IF_BIGGER_TO_BLOB);
}

/*****************************************************************************
  Item_sp_variable methods
*****************************************************************************/

Item_sp_variable::Item_sp_variable(const Name_string sp_var_name)
    : m_thd(0),
      m_name(sp_var_name)
#ifndef DBUG_OFF
      ,
      m_sp(0)
#endif
{
}

bool Item_sp_variable::fix_fields(THD *thd, Item **) {
  m_thd = thd; /* NOTE: this must be set before any this_xxx() */
  Item *it = this_item();

  DBUG_ASSERT(it->fixed);

  max_length = it->max_length;
  decimals = it->decimals;
  unsigned_flag = it->unsigned_flag;
  collation.set(it->collation);
  set_data_type(it->data_type());

  fixed = true;

  return false;
}

double Item_sp_variable::val_real() {
  DBUG_ASSERT(fixed);
  Item *it = this_item();
  double ret = it->val_real();
  null_value = it->null_value;
  return ret;
}

longlong Item_sp_variable::val_int() {
  DBUG_ASSERT(fixed);
  Item *it = this_item();
  longlong ret = it->val_int();
  null_value = it->null_value;
  return ret;
}

String *Item_sp_variable::val_str(String *sp) {
  DBUG_ASSERT(fixed);
  Item *it = this_item();
  String *res = it->val_str(sp);

  null_value = it->null_value;

  if (!res) return NULL;

  /*
    This way we mark returned value of val_str as const,
    so that various functions (e.g. CONCAT) won't try to
    modify the value of the Item. Analogous mechanism is
    implemented for Item_param.
    Without this trick Item_splocal could be changed as a
    side-effect of expression computation. Here is an example
    of what happens without it: suppose x is varchar local
    variable in a SP with initial value 'ab' Then
      select concat(x,'c');
    would change x's value to 'abc', as Item_func_concat::val_str()
    would use x's internal buffer to compute the result.
    This is intended behaviour of Item_func_concat. Comments to
    Item_param class contain some more details on the topic.
  */

  if (res != &str_value)
    str_value.set(res->ptr(), res->length(), res->charset());
  else
    res->mark_as_const();

  return &str_value;
}

my_decimal *Item_sp_variable::val_decimal(my_decimal *decimal_value) {
  DBUG_ASSERT(fixed);
  Item *it = this_item();
  my_decimal *val = it->val_decimal(decimal_value);
  null_value = it->null_value;
  return val;
}

bool Item_sp_variable::val_json(Json_wrapper *wr) {
  DBUG_ASSERT(fixed);
  Item *it = this_item();
  bool result = it->val_json(wr);
  null_value = it->null_value;
  return result;
}

bool Item_sp_variable::get_date(MYSQL_TIME *ltime, my_time_flags_t fuzzydate) {
  DBUG_ASSERT(fixed);
  Item *it = this_item();
  return (null_value = it->get_date(ltime, fuzzydate));
}

bool Item_sp_variable::get_time(MYSQL_TIME *ltime) {
  DBUG_ASSERT(fixed);
  Item *it = this_item();
  return (null_value = it->get_time(ltime));
}

bool Item_sp_variable::is_null() { return this_item()->is_null(); }

/*****************************************************************************
  Item_splocal methods
*****************************************************************************/

Item_splocal::Item_splocal(const Name_string sp_var_name, uint sp_var_idx,
                           enum_field_types sp_var_type, uint pos_in_q,
                           uint len_in_q)
    : Item_sp_variable(sp_var_name),
      m_var_idx(sp_var_idx),
      limit_clause_param(false),
      pos_in_query(pos_in_q),
      len_in_query(len_in_q) {
  maybe_null = true;

  sp_var_type = real_type_to_type(sp_var_type);
  m_type = sp_map_item_type(sp_var_type);
  set_data_type(sp_var_type);
  m_result_type = sp_map_result_type(sp_var_type);
}

Item *Item_splocal::this_item() {
  DBUG_ASSERT(m_sp == m_thd->sp_runtime_ctx->sp);

  return m_thd->sp_runtime_ctx->get_item(m_var_idx);
}

const Item *Item_splocal::this_item() const {
  DBUG_ASSERT(m_sp == m_thd->sp_runtime_ctx->sp);

  return m_thd->sp_runtime_ctx->get_item(m_var_idx);
}

Item **Item_splocal::this_item_addr(THD *thd, Item **) {
  DBUG_ASSERT(m_sp == thd->sp_runtime_ctx->sp);

  return thd->sp_runtime_ctx->get_item_addr(m_var_idx);
}

bool Item_splocal::val_json(Json_wrapper *result) {
  Item *it = this_item();
  bool ret = it->val_json(result);
  null_value = it->null_value;
  return ret;
}

void Item_splocal::print(String *str, enum_query_type) {
  str->reserve(m_name.length() + 8);
  str->append(m_name);
  str->append('@');
  str->qs_append(m_var_idx);
}

bool Item_splocal::set_value(THD *thd, sp_rcontext *ctx, Item **it) {
  return ctx->set_variable(thd, get_var_idx(), it);
}

/*****************************************************************************
  Item_case_expr methods
*****************************************************************************/

Item_case_expr::Item_case_expr(uint case_expr_id)
    : Item_sp_variable(Name_string(C_STRING_WITH_LEN("case_expr"))),
      m_case_expr_id(case_expr_id) {}

Item *Item_case_expr::this_item() {
  DBUG_ASSERT(m_sp == m_thd->sp_runtime_ctx->sp);

  return m_thd->sp_runtime_ctx->get_case_expr(m_case_expr_id);
}

const Item *Item_case_expr::this_item() const {
  DBUG_ASSERT(m_sp == m_thd->sp_runtime_ctx->sp);

  return m_thd->sp_runtime_ctx->get_case_expr(m_case_expr_id);
}

Item **Item_case_expr::this_item_addr(THD *thd, Item **) {
  DBUG_ASSERT(m_sp == thd->sp_runtime_ctx->sp);

  return thd->sp_runtime_ctx->get_case_expr_addr(m_case_expr_id);
}

void Item_case_expr::print(String *str, enum_query_type) {
  if (str->reserve(MAX_INT_WIDTH + sizeof("case_expr@")))
    return; /* purecov: inspected */
  (void)str->append(STRING_WITH_LEN("case_expr@"));
  str->qs_append(m_case_expr_id);
}

/*****************************************************************************
  Item_name_const methods
*****************************************************************************/

double Item_name_const::val_real() {
  DBUG_ASSERT(fixed);
  double ret = value_item->val_real();
  null_value = value_item->null_value;
  return ret;
}

longlong Item_name_const::val_int() {
  DBUG_ASSERT(fixed);
  longlong ret = value_item->val_int();
  null_value = value_item->null_value;
  return ret;
}

String *Item_name_const::val_str(String *sp) {
  DBUG_ASSERT(fixed);
  String *ret = value_item->val_str(sp);
  null_value = value_item->null_value;
  return ret;
}

my_decimal *Item_name_const::val_decimal(my_decimal *decimal_value) {
  DBUG_ASSERT(fixed);
  my_decimal *val = value_item->val_decimal(decimal_value);
  null_value = value_item->null_value;
  return val;
}

bool Item_name_const::get_date(MYSQL_TIME *ltime, my_time_flags_t fuzzydate) {
  DBUG_ASSERT(fixed);
  return (null_value = value_item->get_date(ltime, fuzzydate));
}

bool Item_name_const::get_time(MYSQL_TIME *ltime) {
  DBUG_ASSERT(fixed);
  return (null_value = value_item->get_time(ltime));
}

bool Item_name_const::is_null() { return value_item->is_null(); }

Item_name_const::Item_name_const(const POS &pos, Item *name_arg, Item *val)
    : super(pos), value_item(val), name_item(name_arg) {
  maybe_null = true;
}

bool Item_name_const::itemize(Parse_context *pc, Item **res) {
  if (skip_itemize(res)) return false;
  if (super::itemize(pc, res) || value_item->itemize(pc, &value_item) ||
      name_item->itemize(pc, &name_item))
    return true;
  /*
    The name and value argument to NAME_CONST can only be a literal constant.
    This (internal, although documented) feature is only supported for the
    stored procedure binlog's needs, cf. subst_spvars().

    Apart from plain literals, some extra logic are needed to support a
    collation specifier and to handle negative constant values.
  */
  valid_args = false;

  if (name_item->basic_const_item()) {
    Item_func *func = dynamic_cast<Item_func *>(value_item);
    Item *possible_const = value_item;

    if (func && (func->functype() == Item_func::COLLATE_FUNC ||
                 func->functype() == Item_func::NEG_FUNC)) {
      /*
        The value is not a literal constant. Accept it if it's a
        COLLATE_FUNC or a NEG_FUNC wrapping a literal constant.
      */
      possible_const = func->key_item();
    }

    /*
      There should now be no constant items which are functions left,
      (e.g. like TIME '1'), since none such are generated by subst_spvars() and
      sp_get_item_value(), which is where NAME_CONST calls are generated
      internally for the binary log: hence the second predicate below.  If user
      applications try to use such constructs, or any non-constant contents for
      NAME_CONST's value argument (#2), we generate an error.
    */
    valid_args = (possible_const->basic_const_item() &&
                  possible_const->type() != FUNC_ITEM);
  }

  if (!valid_args) {
    my_error(ER_WRONG_ARGUMENTS, MYF(0), "NAME_CONST");
    return true;
  }

  return false;
}

Item::Type Item_name_const::type() const {
  /*
    As
    1. one can try to create the Item_name_const passing non-constant
    arguments, although it's incorrect and
    2. the type() method can be called before the fix_fields() to get
    type information for a further type cast, e.g.
    if (item->type() == FIELD_ITEM)
      ((Item_field *) item)->...
    we return NULL_ITEM in the case to avoid wrong casting.

    valid_args guarantees value_item->basic_const_item(); if type is
    FUNC_ITEM, then we have a fudged item_func_neg() on our hands
    and return the underlying type.
    For Item_func_set_collation()
    e.g. NAME_CONST('name', 'value' COLLATE collation) we return its
    'value' argument type.
  */
  if (!valid_args) return NULL_ITEM;
  Item::Type value_type = value_item->type();
  if (value_type == FUNC_ITEM) {
    /*
      The second argument of NAME_CONST('name', 'value') must be
      a simple constant item or a NEG_FUNC/COLLATE_FUNC.
    */
    Item_func *func = down_cast<Item_func *>(value_item);
    DBUG_ASSERT(func->functype() == Item_func::NEG_FUNC ||
                func->functype() == Item_func::COLLATE_FUNC);
    return func->key_item()->type();
  }
  return value_type;
}

bool Item_name_const::fix_fields(THD *thd, Item **) {
  char buf[128];
  String *tmp;
  String s(buf, sizeof(buf), &my_charset_bin);
  s.length(0);

  if (value_item->fix_fields(thd, &value_item) ||
      name_item->fix_fields(thd, &name_item) || !value_item->const_item() ||
      !name_item->const_item() ||
      !(tmp = name_item->val_str(&s)))  // Can't have a NULL name
  {
    my_error(ER_RESERVED_SYNTAX, MYF(0), "NAME_CONST");
    return true;
  }
  if (item_name.is_autogenerated()) {
    item_name.copy(tmp->ptr(), (uint)tmp->length(), system_charset_info);
  }
  collation.set(value_item->collation.collation, DERIVATION_IMPLICIT,
                value_item->collation.repertoire);
  set_data_type(value_item->data_type());
  max_length = value_item->max_length;
  decimals = value_item->decimals;
  fixed = 1;
  return false;
}

void Item_name_const::print(String *str, enum_query_type query_type) {
  str->append(STRING_WITH_LEN("NAME_CONST("));
  name_item->print(str, query_type);
  str->append(',');
  value_item->print(str, query_type);
  str->append(')');
}

/*
 need a special class to adjust printing : references to aggregate functions
 must not be printed as refs because the aggregate functions that are added to
 the front of select list are not printed as well.
*/
class Item_aggregate_ref : public Item_ref {
 public:
  Item_aggregate_ref(Name_resolution_context *context_arg, Item **item,
                     const char *table_name_arg, const char *field_name_arg,
                     SELECT_LEX *depended_from_arg)
      : Item_ref(context_arg, item, table_name_arg, field_name_arg) {
    depended_from = depended_from_arg;
  }

  void print(String *str, enum_query_type query_type) override {
    if (ref)
      (*ref)->print(str, query_type);
    else
      Item_ident::print(str, query_type);
  }
  Ref_Type ref_type() const override { return AGGREGATE_REF; }
};

/**
  Move SUM items out from item tree and replace with reference.

  The general goal of this is to get a list of group aggregates, and window
  functions, and their arguments, so that the code which manages internal tmp
  tables (creation, row copying) has a list of all aggregates (which require
  special management) and a list of their arguments (which must be carried
  from tmp table to tmp table until the aggregate can be computed).

  @param thd             Current session
  @param ref_item_array  Pointer to array of reference fields
  @param fields          All fields in select
  @param ref             Pointer to item. If nullptr, get it from
                         Item_sum::ref_by[].
  @param skip_registered <=> function be must skipped for registered SUM items

    All found SUM items are added FIRST in the fields list and
    we replace the item with a reference.

    thd->fatal_error() may be called if we are out of memory

    The logic of skip_registered is:

      - split_sum_func() is called when an aggregate is part of a bigger
        expression, example: '1+max()'.

      - an Item_sum has ref_by[0]!=nullptr when it is a group aggregate located
        in a subquery but aggregating in a more outer query.

      - this ref_by is necessary because for such aggregates, there are two
        phases:

         - fix_fields() is called by the subquery, which puts the item into the
           outer SELECT_LEX::inner_sum_func_list.

         - the outer query scans that list, calls split_sum_func2(), it
           replaces the aggregate with an Item_ref, so it needs to correct the
           pointer-to-aggregate held by the '+' item; so it needs access to the
           pointer; this is possible because fix_fields() has stored the
           address of this pointer into ref_by[0].

      - So when we call split_sum_func for any aggregate, if we are in the
        subquery, we do not want to modify the outer-aggregated aggregates, and
        as those are detectable because they have ref_by[0]!=0: we pass
        'skip_registered=true'.

      - On the other hand, if we are in the outer query and scan
        inner_sum_func_list, it's time to modify the aggregate which was
        skipped by the subquery, so we pass 'skip_registered=false'.

      - Finally, if the subquery was transformed with IN-to-EXISTS, a new
        HAVING condition may have been added, which contains an Item_ref to the
        same Item_sum; that makes a second pointer, ref_by[1], to remember.
        @todo rename skip_registered to some name which better evokes
        "outer-ness" of the item; subquery_none exercises this function
        (Bug#11762); and rename ref_by too, as it's set only for
        outer-aggregated items.

  Examples:

      (1) SELECT a+FIRST_VALUE(b*SUM(c/d)) OVER (...)

  Assume we have done fix_fields() on this SELECT list, which list is so far
  only '+'. This '+' contains a WF (and a group aggregate function), so the
  resolver (generally, SELECT_LEX::prepare()) calls Item::split_sum_func2 on
  the '+'; as this '+' is neither a WF nor a group aggregate, but contains
  some, it calls Item_func::split_sum_func which calls Item::split_sum_func2 on
  every argument of the '+':

   - for 'a', it adds it to 'fields' as a hidden item

   - then the FIRST_VALUE wf is added as a hidden item; this is necessary so
     that create_tmp_table() and copy_funcs can spot the WF.

   - next, for FIRST_VALUE: it is a WF, so its Item_sum::split_sum_func is
     called, as its arguments need to be added as hidden items so they can get
     carried forward between the tmp tables. This split_sum_func calls
     Item::split_sum_func2 on its argument (the '*'); this
     '*' is not a group aggregate but contains one, so its
     Item_func::split_sum_func is called, which calls Item::split_sum_func2 on
     every argument of the '*':
       - for 'b', adds it to 'fields' as a hidden item
       - for SUM: it is a group aggregate (and doesn't contain any WF) so it
         adds it to 'fields' as a hidden item.

  So we finally have, in 'fields':

      SUM, b, FIRST_VALUE, a, +

  Each time we add a hidden item we re-point its parent to the hidden item
  using an Item_aggregate_ref. For example, the args[0] of '+' is made to point
  to an Item_aggregate_ref which points to the hidden 'a'.
*/

void Item::split_sum_func2(THD *thd, Ref_item_array ref_item_array,
                           List<Item> &fields, Item **ref,
                           bool skip_registered) {
  DBUG_ENTER("Item::split_sum_func2");
  /* An item of type Item_sum  is registered <=> ref_by[0] != 0 */
  if (type() == SUM_FUNC_ITEM && skip_registered &&
      ((Item_sum *)this)->ref_by[0])
    DBUG_VOID_RETURN;

  // 'sum_func' means a group aggregate function
  const bool is_sum_func = type() == SUM_FUNC_ITEM && !m_is_window_function;
  if ((!is_sum_func && has_aggregation() && !m_is_window_function) ||
      (!m_is_window_function && has_wf()) ||
      (type() == FUNC_ITEM &&
       (((Item_func *)this)->functype() == Item_func::ISNOTNULLTEST_FUNC ||
        ((Item_func *)this)->functype() == Item_func::TRIG_COND_FUNC)) ||
      type() == ROW_ITEM) {
    // Do not add item to hidden list; possibly split it
    split_sum_func(thd, ref_item_array, fields);
  } else if ((type() == SUM_FUNC_ITEM || !const_for_execution()) &&
             (type() != SUBSELECT_ITEM ||
              (down_cast<Item_subselect *>(this))->substype() ==
                  Item_subselect::SINGLEROW_SUBS) &&
             (type() != REF_ITEM ||
              ((Item_ref *)this)->ref_type() == Item_ref::VIEW_REF)) {
    /*
      Replace item with a reference so that we can easily calculate
      it (in case of sum functions) or copy it (in case of fields)

      The test above is to ensure we don't do a reference for things
      that are constants (INNER_TABLE_BIT is in effect a constant)
      or already referenced (for example an item in HAVING)
      Exception is Item_view_ref which we need to wrap in
      Item_ref to allow fields from view being stored in tmp table.
      Item_subselect can be added to "fields" only if it's a scalar subquery;
      indeed a subquery of another type is wrapped in Item_in_optimizer at this
      stage, so when splitting Item_in_optimizer, if we added the underlying
      Item_subselect to "fields" below it would be later evaluated by
      copy_fields() (in tmp table processing), which would be incorrect as the
      Item_subselect cannot be evaluated - as it must always be evaluated
      through its parent Item_in_optimizer.
    */
    DBUG_PRINT("info", ("replacing %s with reference", item_name.ptr()));
    uint el = fields.elements;

    SELECT_LEX *base_select;
    SELECT_LEX *depended_from = NULL;
    if (type() == SUM_FUNC_ITEM && !m_is_window_function) {
      Item_sum *const item = down_cast<Item_sum *>(this);
      DBUG_ASSERT(thd->lex->current_select() == item->aggr_select);
      base_select = item->base_select;
      if (item->aggr_select != base_select) depended_from = item->aggr_select;
    } else {
      base_select = thd->lex->current_select();
    }

    ref_item_array[el] = this;
    Item_aggregate_ref *const item_ref =
        new Item_aggregate_ref(&base_select->context, &ref_item_array[el], 0,
                               item_name.ptr(), depended_from);
    if (!item_ref) DBUG_VOID_RETURN; /* purecov: inspected */
    fields.push_front(this);
    if (ref == nullptr) {
      DBUG_ASSERT(is_sum_func);
      // Let 'ref' be the two elements of ref_by[].
      if ((ref = static_cast<Item_sum *>(this)->ref_by[1]))
        thd->change_item_tree(ref, item_ref);
      ref = ((Item_sum *)this)->ref_by[0];
      DBUG_ASSERT(ref);
    }
    thd->change_item_tree(ref, item_ref);

    /*
      A WF must both be added to hidden list (done above), and be split so its
      arguments are added into the hidden list (done below):
    */
    if (m_is_window_function) split_sum_func(thd, ref_item_array, fields);
  }
  DBUG_VOID_RETURN;
}

static bool left_is_superset(DTCollation *left, DTCollation *right) {
  /* Allow convert to Unicode */
  if (left->collation->state & MY_CS_UNICODE &&
      (left->derivation < right->derivation ||
       (left->derivation == right->derivation &&
        (!(right->collation->state & MY_CS_UNICODE) ||
         /* The code below makes 4-byte utf8 a superset over 3-byte utf8 */
         (left->collation->state & MY_CS_UNICODE_SUPPLEMENT &&
          !(right->collation->state & MY_CS_UNICODE_SUPPLEMENT) &&
          left->collation->mbmaxlen > right->collation->mbmaxlen &&
          left->collation->mbminlen == right->collation->mbminlen)))))
    return true;
  /* Allow convert from any Unicode to utf32 or utf8mb4 */
  if (test_all_bits(left->collation->state,
                    MY_CS_UNICODE | MY_CS_UNICODE_SUPPLEMENT) &&
      right->collation->state & MY_CS_UNICODE &&
      left->derivation == right->derivation)
    return true;
  /* Allow convert from ASCII */
  if (right->repertoire == MY_REPERTOIRE_ASCII &&
      (left->derivation < right->derivation ||
       (left->derivation == right->derivation &&
        !(left->repertoire == MY_REPERTOIRE_ASCII))))
    return true;
  /* Disallow conversion otherwise */
  return false;
}

/**
  Aggregate two collations together taking
  into account their coercibility (aka derivation):.

  0 == DERIVATION_EXPLICIT  - an explicitly written COLLATE clause @n
  1 == DERIVATION_NONE      - a mix of two different collations @n
  2 == DERIVATION_IMPLICIT  - a column @n
  3 == DERIVATION_COERCIBLE - a string constant.

  The most important rules are:
  -# If collations are the same:
  chose this collation, and the strongest derivation.
  -# If collations are different:
  - Character sets may differ, but only if conversion without
  data loss is possible. The caller provides flags whether
  character set conversion attempts should be done. If no
  flags are substituted, then the character sets must be the same.
  Currently processed flags are:
  MY_COLL_ALLOW_SUPERSET_CONV  - allow conversion to a superset
  MY_COLL_ALLOW_COERCIBLE_CONV - allow conversion of a coercible value
  - two EXPLICIT collations produce an error, e.g. this is wrong:
  CONCAT(expr1 collate latin1_swedish_ci, expr2 collate latin1_german_ci)
  - the side with smaller derivation value wins,
  i.e. a column is stronger than a string constant,
  an explicit COLLATE clause is stronger than a column.
  - if derivations are the same, we have DERIVATION_NONE,
  we'll wait for an explicit COLLATE clause which possibly can
  come from another argument later: for example, this is valid,
  but we don't know yet when collecting the first two arguments:
     @code
       CONCAT(latin1_swedish_ci_column,
              latin1_german1_ci_column,
              expr COLLATE latin1_german2_ci)
  @endcode
*/

bool DTCollation::aggregate(DTCollation &dt, uint flags) {
  if (!my_charset_same(collation, dt.collation)) {
    /*
       We do allow to use binary strings (like BLOBS)
       together with character strings.
       Binaries have more precedence than a character
       string of the same derivation.
    */
    if (collation == &my_charset_bin) {
      if (derivation <= dt.derivation)
        ;  // Do nothing
      else {
        set(dt);
      }
    } else if (dt.collation == &my_charset_bin) {
      if (dt.derivation <= derivation) {
        set(dt);
      }
    } else if ((flags & MY_COLL_ALLOW_SUPERSET_CONV) &&
               left_is_superset(this, &dt)) {
      // Do nothing
    } else if ((flags & MY_COLL_ALLOW_SUPERSET_CONV) &&
               left_is_superset(&dt, this)) {
      set(dt);
    } else if ((flags & MY_COLL_ALLOW_COERCIBLE_CONV) &&
               derivation < dt.derivation &&
               dt.derivation >= DERIVATION_SYSCONST) {
      // Do nothing;
    } else if ((flags & MY_COLL_ALLOW_COERCIBLE_CONV) &&
               dt.derivation < derivation &&
               derivation >= DERIVATION_SYSCONST) {
      set(dt);
    } else {
      // Cannot apply conversion
      set(&my_charset_bin, DERIVATION_NONE, (dt.repertoire | repertoire));
      return 1;
    }
  } else if (derivation < dt.derivation) {
    // Do nothing
  } else if (dt.derivation < derivation) {
    set(dt);
  } else {
    if (collation == dt.collation) {
      // Do nothing
    } else {
      if (derivation == DERIVATION_EXPLICIT) {
        set(0, DERIVATION_NONE, 0);
        return 1;
      }
      if (collation->state & MY_CS_BINSORT) return 0;
      if (dt.collation->state & MY_CS_BINSORT) {
        set(dt);
        return 0;
      }
      const CHARSET_INFO *bin =
          get_charset_by_csname(collation->csname, MY_CS_BINSORT, MYF(0));
      set(bin, DERIVATION_NONE);
    }
  }
  repertoire |= dt.repertoire;
  return 0;
}

/******************************/
static void my_coll_agg_error(DTCollation &c1, DTCollation &c2,
                              const char *fname) {
  my_error(ER_CANT_AGGREGATE_2COLLATIONS, MYF(0), c1.collation->name,
           c1.derivation_name(), c2.collation->name, c2.derivation_name(),
           fname);
}

static void my_coll_agg_error(DTCollation &c1, DTCollation &c2, DTCollation &c3,
                              const char *fname) {
  my_error(ER_CANT_AGGREGATE_3COLLATIONS, MYF(0), c1.collation->name,
           c1.derivation_name(), c2.collation->name, c2.derivation_name(),
           c3.collation->name, c3.derivation_name(), fname);
}

static void my_coll_agg_error(Item **args, uint count, const char *fname,
                              int item_sep) {
  if (count == 2)
    my_coll_agg_error(args[0]->collation, args[item_sep]->collation, fname);
  else if (count == 3)
    my_coll_agg_error(args[0]->collation, args[item_sep]->collation,
                      args[2 * item_sep]->collation, fname);
  else
    my_error(ER_CANT_AGGREGATE_NCOLLATIONS, MYF(0), fname);
}

static bool agg_item_collations(DTCollation &c, const char *fname, Item **av,
                                uint count, uint flags, int item_sep) {
  uint i;
  Item **arg;
  bool unknown_cs = false;

  c.set(av[0]->collation);
  for (i = 1, arg = &av[item_sep]; i < count; i++, arg++) {
    if (c.aggregate((*arg)->collation, flags)) {
      if (c.derivation == DERIVATION_NONE && c.collation == &my_charset_bin) {
        unknown_cs = true;
        continue;
      }
      my_coll_agg_error(av, count, fname, item_sep);
      return true;
    }
  }

  if (unknown_cs && c.derivation != DERIVATION_EXPLICIT) {
    my_coll_agg_error(av, count, fname, item_sep);
    return true;
  }

  if ((flags & MY_COLL_DISALLOW_NONE) && c.derivation == DERIVATION_NONE) {
    my_coll_agg_error(av, count, fname, item_sep);
    return true;
  }

  /* If all arguments were numbers, reset to @@collation_connection */
  if (flags & MY_COLL_ALLOW_NUMERIC_CONV && c.derivation == DERIVATION_NUMERIC)
    c.set(Item::default_charset(), DERIVATION_COERCIBLE, MY_REPERTOIRE_NUMERIC);

  return false;
}

bool agg_item_collations_for_comparison(DTCollation &c, const char *fname,
                                        Item **av, uint count, uint flags) {
  return (agg_item_collations(c, fname, av, count,
                              flags | MY_COLL_DISALLOW_NONE, 1));
}

bool agg_item_set_converter(DTCollation &coll, const char *fname, Item **args,
                            uint nargs, uint, int item_sep) {
  Item *safe_args[2] = {NULL, NULL};

  /*
    For better error reporting: save the first and the second argument.
    We need this only if the the number of args is 3 or 2:
    - for a longer argument list, "Illegal mix of collations"
      doesn't display each argument's characteristics.
    - if nargs is 1, then this error cannot happen.
  */
  if (nargs >= 2 && nargs <= 3) {
    safe_args[0] = args[0];
    safe_args[1] = args[item_sep];
  }

  THD *thd = current_thd;

  /*
    In case we're in statement prepare, create conversion item
    in its memory: it will be reused on each execute.
  */
  Prepared_stmt_arena_holder ps_arena_holder(
      thd, thd->stmt_arena->is_stmt_prepare());

  uint i;
  Item **arg;
  for (i = 0, arg = args; i < nargs; i++, arg += item_sep) {
    size_t dummy_offset;
    if (!String::needs_conversion(1, (*arg)->collation.collation,
                                  coll.collation, &dummy_offset))
      continue;

    /*
      No needs to add converter if an "arg" is NUMERIC or DATETIME
      value (which is pure ASCII) and at the same time target DTCollation
      is ASCII-compatible. For example, no needs to rewrite:
        SELECT * FROM t1 WHERE datetime_field = '2010-01-01';
      to
        SELECT * FROM t1 WHERE CONVERT(datetime_field USING cs) = '2010-01-01';

      TODO: avoid conversion of any values with
      repertoire ASCII and 7bit-ASCII-compatible,
      not only numeric/datetime origin.
    */
    if ((*arg)->collation.derivation == DERIVATION_NUMERIC &&
        (*arg)->collation.repertoire == MY_REPERTOIRE_ASCII &&
        !((*arg)->collation.collation->state & MY_CS_NONASCII) &&
        !(coll.collation->state & MY_CS_NONASCII))
      continue;

    Item *conv = (*arg)->safe_charset_converter(thd, coll.collation);
    // @todo - check why the constructors may return error
    if (thd->is_error()) return true;
    if (conv == NULL && ((*arg)->collation.repertoire == MY_REPERTOIRE_ASCII))
      conv = new Item_func_conv_charset(thd, *arg, coll.collation, 1);

    if (conv == NULL) {
      if (nargs >= 2 && nargs <= 3) {
        /* restore the original arguments for better error message */
        args[0] = safe_args[0];
        args[item_sep] = safe_args[1];
      }
      my_coll_agg_error(args, nargs, fname, item_sep);
      return true;
    }
    if ((*arg)->type() == Item::FIELD_ITEM)
      ((Item_field *)(*arg))->no_const_subst = 1;
    /*
      If in statement prepare, then we create a converter for two
      constant items, do it once and then reuse it.
      If we're in execution of a prepared statement, arena is NULL,
      and the conv was created in runtime memory. This can be
      the case only if the argument is a parameter marker ('?'),
      because for all true constants the charset converter has already
      been created in prepare. In this case register the change for
      rollback.
    */
    if (thd->stmt_arena->is_stmt_prepare())
      *arg = conv;
    else
      thd->change_item_tree(arg, conv);

    if (conv->fix_fields(thd, arg)) return true;
  }

  return false;
}

/*
  Collect arguments' character sets together.
  We allow to apply automatic character set conversion in some cases.
  The conditions when conversion is possible are:
  - arguments A and B have different charsets
  - A wins according to coercibility rules
    (i.e. a column is stronger than a string constant,
     an explicit COLLATE clause is stronger than a column)
  - character set of A is either superset for character set of B,
    or B is a string constant which can be converted into the
    character set of A without data loss.

  If all of the above is true, then it's possible to convert
  B into the character set of A, and then compare according
  to the collation of A.

  For functions with more than two arguments:

    collect(A,B,C) ::= collect(collect(A,B),C)

  Since this function calls THD::change_item_tree() on the passed Item **
  pointers, it is necessary to pass the original Item **'s, not copies.
  Otherwise their values will not be properly restored (see BUG#20769).
  If the items are not consecutive (eg. args[2] and args[5]), use the
  item_sep argument, ie.

    agg_item_charsets(coll, fname, &args[2], 2, flags, 3)

*/

bool agg_item_charsets(DTCollation &coll, const char *fname, Item **args,
                       uint nargs, uint flags, int item_sep) {
  if (agg_item_collations(coll, fname, args, nargs, flags, item_sep))
    return true;

  return agg_item_set_converter(coll, fname, args, nargs, flags, item_sep);
}

void Item_ident_for_show::make_field(Send_field *tmp_field) {
  tmp_field->table_name = tmp_field->org_table_name = table_name;
  tmp_field->db_name = db_name;
  tmp_field->col_name = tmp_field->org_col_name = field->field_name;
  tmp_field->charsetnr = field->charset()->number;
  tmp_field->length = field->field_length;
  tmp_field->type = field->type();
  tmp_field->flags = field->table->is_nullable()
                         ? (field->flags & ~NOT_NULL_FLAG)
                         : field->flags;
  tmp_field->decimals = field->decimals();
  tmp_field->field = false;
}

bool Item_ident_for_show::fix_fields(THD *, Item **) {
  maybe_null = field->maybe_null();
  decimals = field->decimals();
  unsigned_flag = field->flags & UNSIGNED_FLAG;
  collation.set(field->charset(), field->derivation(), field->repertoire());
  set_data_type(field->type());
  max_length = char_to_byte_length_safe(field->char_length(),
                                        collation.collation->mbmaxlen);

  fixed = true;

  return false;
}

/**********************************************/

Item_field::Item_field(Field *f)
    : Item_ident(0, NullS, *f->table_name, f->field_name),
      orig_field(NULL),
      item_equal(NULL),
      no_const_subst(false),
      have_privileges(0),
      any_privileges(false) {
  if (f->table->pos_in_table_list != NULL)
    context = &(f->table->pos_in_table_list->select_lex->context);

  set_field(f);
  /*
    field_name and table_name should not point to garbage
    if this item is to be reused
  */
  orig_table_name = orig_field_name = "";
}

/**
  Constructor used inside setup_wild().

  Ensures that field, table, and database names will live as long as
  Item_field (this is important in prepared statements).
*/

Item_field::Item_field(THD *thd, Name_resolution_context *context_arg, Field *f)
    : Item_ident(context_arg, f->table->s->db.str, *f->table_name,
                 f->field_name),
      orig_field(NULL),
      item_equal(NULL),
      no_const_subst(false),
      have_privileges(0),
      any_privileges(false) {
  /*
    We always need to provide Item_field with a fully qualified field
    name to avoid ambiguity when executing prepared statements like
    SELECT * from d1.t1, d2.t1; (assuming d1.t1 and d2.t1 have columns
    with same names).
    This is because prepared statements never deal with wildcards in
    select list ('*') and always fix fields using fully specified path
    (i.e. db.table.column).
    No check for OOM: if db_name is NULL, we'll just get
    "Field not found" error.
    We need to copy db_name, table_name and field_name because they must
    be allocated in the statement memory, not in table memory (the table
    structure can go away and pop up again between subsequent executions
    of a prepared statement or after the close_tables_for_reopen() call
    in mysql_multi_update_prepare() or due to wildcard expansion in stored
    procedures).
    @todo: Reconsider this when preparation is refactored.
  */
  {
    if (db_name) orig_db_name = thd->mem_strdup(db_name);
    if (table_name) orig_table_name = thd->mem_strdup(table_name);
    if (field_name) orig_field_name = thd->mem_strdup(field_name);
    /*
      We don't restore 'name' in cleanup because it's not changed
      during execution. Still we need it to point to persistent
      memory if this item is to be reused.
    */
    item_name.set(orig_field_name);
  }
  set_field(f);
}

Item_field::Item_field(Name_resolution_context *context_arg, const char *db_arg,
                       const char *table_name_arg, const char *field_name_arg)
    : Item_ident(context_arg, db_arg, table_name_arg, field_name_arg),
      table_ref(NULL),
      field(NULL),
      orig_field(NULL),
      result_field(NULL),
      item_equal(NULL),
      no_const_subst(false),
      have_privileges(0),
      any_privileges(false) {
  SELECT_LEX *select = current_thd->lex->current_select();
  collation.set(DERIVATION_IMPLICIT);
  if (select && select->parsing_place != CTX_HAVING)
    select->select_n_where_fields++;
}

Item_field::Item_field(const POS &pos, const char *db_arg,
                       const char *table_name_arg, const char *field_name_arg)
    : Item_ident(pos, db_arg, table_name_arg, field_name_arg),
      table_ref(NULL),
      field(NULL),
      orig_field(NULL),
      result_field(NULL),
      item_equal(NULL),
      no_const_subst(false),
      have_privileges(0),
      any_privileges(false) {
  collation.set(DERIVATION_IMPLICIT);
}

bool Item_field::itemize(Parse_context *pc, Item **res) {
  if (skip_itemize(res)) return false;
  if (super::itemize(pc, res)) return true;
  SELECT_LEX *const select = pc->select;
  if (select->parsing_place != CTX_HAVING) select->select_n_where_fields++;

  if (select->parsing_place == CTX_SELECT_LIST && field_name &&
      field_name[0] == '*' && field_name[1] == 0)
    select->with_wild++;
  return false;
}

/**
  Constructor need to process subselect with temporary tables (see Item)
*/

Item_field::Item_field(THD *thd, Item_field *item)
    : Item_ident(thd, item),
      table_ref(item->table_ref),
      field(item->field),
      orig_field(item->orig_field),
      result_field(item->result_field),
      item_equal(item->item_equal),
      no_const_subst(item->no_const_subst),
      have_privileges(item->have_privileges),
      any_privileges(item->any_privileges) {
  collation.set(DERIVATION_IMPLICIT);
}

/**
  Calculate the max column length not taking into account the
  limitations over integer types.

  When storing data into fields the server currently just ignores the
  limits specified on integer types, e.g. 1234 can safely be stored in
  an int(2) and will not cause an error.
  Thus when creating temporary tables and doing transformations
  we must adjust the maximum field length to reflect this fact.
  We take the un-restricted maximum length and adjust it similarly to
  how the declared length is adjusted wrt unsignedness etc.
  TODO: this all needs to go when we disable storing 1234 in int(2).

  @param field_par   Original field the use to calculate the lengths
  @param max_length  Item's calculated explicit max length
  @return            The adjusted max length
*/

inline static uint32 adjust_max_effective_column_length(Field *field_par,
                                                        uint32 max_length) {
  uint32 new_max_length = field_par->max_display_length();
  uint32 sign_length = (field_par->flags & UNSIGNED_FLAG) ? 0 : 1;

  switch (field_par->type()) {
    case MYSQL_TYPE_INT24:
      /*
        Compensate for MAX_MEDIUMINT_WIDTH being 1 too long (8)
        compared to the actual number of digits that can fit into
        the column.
      */
      new_max_length += 1;
      /* fall through */
    case MYSQL_TYPE_LONG:
    case MYSQL_TYPE_TINY:
    case MYSQL_TYPE_SHORT:

      /* Take out the sign and add a conditional sign */
      new_max_length = new_max_length - 1 + sign_length;
      break;

    /* BINGINT is always 20 no matter the sign */
    case MYSQL_TYPE_LONGLONG:
    /* make gcc happy */
    default:
      break;
  }

  /* Adjust only if the actual precision based one is bigger than specified */
  return new_max_length > max_length ? new_max_length : max_length;
}

void Item_field::set_field(Field *field_par) {
  table_ref = field_par->table->pos_in_table_list;
  DBUG_ASSERT(!table_ref || table_ref->table == field_par->table);

  field = result_field = field_par;  // for easy coding with fields
  maybe_null = field->maybe_null() || field->is_tmp_nullable();
  decimals = field->decimals();
  table_name = *field_par->table_name;
  field_name = field_par->field_name;
  db_name = field_par->table->s->db.str;
  unsigned_flag = field_par->flags & UNSIGNED_FLAG;
  collation.set(field_par->charset(), field_par->derivation(),
                field_par->repertoire());
  set_data_type(field_par->type());
  max_length = char_to_byte_length_safe(field_par->char_length(),
                                        collation.collation->mbmaxlen);

  max_length = adjust_max_effective_column_length(field_par, max_length);

  if (field->table->s->tmp_table == SYSTEM_TMP_TABLE) any_privileges = false;
  if (!orig_field) orig_field = field_par;
  if (!can_use_prefix_key)
    field->table->covering_keys.subtract(field->part_of_prefixkey);

  fixed = true;
}

/**
  Reset this item to point to a field from the new temporary table.
  This is used when we create a new temporary table for each execution
  of prepared statement.
*/

void Item_field::reset_field(Field *f) {
  set_field(f);
  /* 'name' is pointing at field->field_name of old field */
  item_name.set(f->field_name);
}

const char *Item_ident::full_name() const {
  char *tmp;
  if (!table_name || !field_name)
    return field_name ? field_name
                      : item_name.is_set() ? item_name.ptr() : "tmp_field";
  if (db_name && db_name[0]) {
    tmp = (char *)sql_alloc(strlen(db_name) + strlen(table_name) +
                            strlen(field_name) + 3);
    strxmov(tmp, db_name, ".", table_name, ".", field_name, NullS);
  } else {
    if (table_name[0]) {
      tmp = (char *)sql_alloc(strlen(table_name) + strlen(field_name) + 2);
      strxmov(tmp, table_name, ".", field_name, NullS);
    } else
      tmp = (char *)field_name;
  }
  return tmp;
}

void Item_ident::print(String *str, enum_query_type query_type,
                       const char *db_name_arg,
                       const char *table_name_arg) const {
  THD *thd = current_thd;
  char d_name_buff[MAX_ALIAS_NAME], t_name_buff[MAX_ALIAS_NAME];
  const char *d_name = db_name_arg, *t_name = table_name_arg;

  if (lower_case_table_names == 1 ||
      // mode '2' does not apply to aliases:
      (lower_case_table_names == 2 && !alias_name_used())) {
    if (table_name_arg && table_name_arg[0]) {
      my_stpcpy(t_name_buff, table_name_arg);
      my_casedn_str(files_charset_info, t_name_buff);
      t_name = t_name_buff;
    }
    if (db_name_arg && db_name_arg[0]) {
      my_stpcpy(d_name_buff, db_name_arg);
      my_casedn_str(files_charset_info, d_name_buff);
      d_name = d_name_buff;
    }
  }

  if (!table_name_arg || !field_name || !field_name[0]) {
    const char *nm = (field_name && field_name[0])
                         ? field_name
                         : item_name.is_set() ? item_name.ptr() : "tmp_field";
    append_identifier(thd, str, nm, strlen(nm));
    return;
  }

  if (db_name_arg && db_name_arg[0] && !(query_type & QT_NO_DB) &&
      !alias_name_used()) {
    const size_t d_name_len = strlen(d_name);
    if (!((query_type & QT_NO_DEFAULT_DB) &&
          db_is_default_db(d_name, d_name_len, thd))) {
      append_identifier(thd, str, d_name, d_name_len);
      str->append('.');
    }
  }
  if (table_name_arg[0] && !(query_type & QT_NO_TABLE)) {
    append_identifier(thd, str, t_name, strlen(t_name));
    str->append('.');
  }
  append_identifier(thd, str, field_name, strlen(field_name));
}

String *Item_field::val_str(String *str) {
  DBUG_ASSERT(fixed == 1);
  if ((null_value = field->is_null())) return 0;
  str->set_charset(str_value.charset());
  return field->val_str(str, &str_value);
}

bool Item_field::val_json(Json_wrapper *result) {
  DBUG_ASSERT(fixed);
  DBUG_ASSERT(data_type() == MYSQL_TYPE_JSON);
  null_value = field->is_null();
  if (null_value) return false;
  return down_cast<Field_json *>(field)->val_json(result);
}

double Item_field::val_real() {
  DBUG_ASSERT(fixed == 1);
  if ((null_value = field->is_null())) return 0.0;
  return field->val_real();
}

longlong Item_field::val_int() {
  DBUG_ASSERT(fixed == 1);
  if ((null_value = field->is_null())) return 0;
  return field->val_int();
}

longlong Item_field::val_time_temporal() {
  DBUG_ASSERT(fixed == 1);
  if ((null_value = field->is_null())) return 0;
  return field->val_time_temporal();
}

longlong Item_field::val_date_temporal() {
  DBUG_ASSERT(fixed == 1);
  if ((null_value = field->is_null())) return 0;
  return field->val_date_temporal();
}

my_decimal *Item_field::val_decimal(my_decimal *decimal_value) {
  null_value = field->is_null();
  DBUG_PRINT("enter", ("Item_field::val_decimal field: %p ptr: %p null: %d",
                       field, field->ptr, null_value));

  if (null_value) return 0;
  return field->val_decimal(decimal_value);
}

bool Item_field::get_date(MYSQL_TIME *ltime, my_time_flags_t fuzzydate) {
  if ((null_value = field->is_null()) || field->get_date(ltime, fuzzydate)) {
    memset(ltime, 0, sizeof(*ltime));
    return 1;
  }
  return 0;
}

bool Item_field::get_time(MYSQL_TIME *ltime) {
  if ((null_value = field->is_null()) || field->get_time(ltime)) {
    memset(ltime, 0, sizeof(*ltime));
    return 1;
  }
  return 0;
}

bool Item_field::get_timeval(struct timeval *tm, int *warnings) {
  if ((null_value = field->is_null())) return true;
  if (field->get_timestamp(tm, warnings)) tm->tv_sec = tm->tv_usec = 0;
  return false;
}

bool Item_field::eq(const Item *item, bool) const {
  Item *real_item = ((Item *)item)->real_item();
  if (real_item->type() != FIELD_ITEM) return 0;

  Item_field *item_field = (Item_field *)real_item;

  /*
    When a field is passed forward in execution via an internal tmp table,
    leading to the creation of more Item_field, each Item_field has a
    different Field object, so that object can't be used to identify a
    field. The original table's name and original field's name cannot serve
    either, consider: SELECT a FROM t1 WHERE b IN (SELECT a FROM t1)
    where the semijoin-merged 'a' and the top query's 'a' are both named t1.a
    and coexist in the top query. Thus, we use orig_field, which is passed
    from source item to tmp table's item in change_to_use_tmp_fields().
  */
  if (item_field->orig_field && orig_field)
    return item_field->orig_field == orig_field;

  if (item_field->field && field) return item_field->field == field;
  /*
    We may come here when we are trying to find a function in a GROUP BY
    clause from the select list.
    In this case the '100 % correct' way to do this would be to first
    run fix_fields() on the GROUP BY item and then retry this function, but
    I think it's better to relax the checking a bit as we will in
    most cases do the correct thing by just checking the field name.
    (In cases where we would choose wrong we would have to generate a
    ER_NON_UNIQ_ERROR).
  */
  return (
      !my_strcasecmp(table_alias_charset, item_field->field_name, field_name) &&
      (!item_field->table_name || !table_name ||
       (!my_strcasecmp(table_alias_charset, item_field->table_name,
                       table_name) &&
        (!item_field->db_name || !db_name ||
         (item_field->db_name && !strcmp(item_field->db_name, db_name))))));
}

table_map Item_field::used_tables() const {
  if (!table_ref) return 1;  // Temporary table; always table 0
  if (table_ref->table->const_table) return 0;  // const item
  return depended_from ? OUTER_REF_TABLE_BIT : table_ref->map();
}

bool Item_field::used_tables_for_level(uchar *arg) {
  const TABLE_LIST *tr = field->table->pos_in_table_list;
  // Used by resolver only, so can never reach a "const" table.
  DBUG_ASSERT(!tr->table->const_table);
  Used_tables *const ut = pointer_cast<Used_tables *>(arg);
  /*
    When the qualifying query for the field (table_ref->select_lex) is the same
    level as the requested level, add the table's map.
    When the qualifying query for the field is outer relative to the
    requested level, add an outer reference.
  */
  if (ut->select == tr->select_lex)
    ut->used_tables |= tr->map();
  else if (ut->select->nest_level > tr->select_lex->nest_level)
    ut->used_tables |= OUTER_REF_TABLE_BIT;

  return false;
}

void Item_ident::fix_after_pullout(SELECT_LEX *parent_select,
                                   SELECT_LEX *removed_select) {
  /*
    Some field items may be created for use in execution only, without
    a name resolution context. They have already been used in execution,
    so no transformation is necessary here.

    @todo: Provide strict phase-division in optimizer, to make sure that
           execution-only objects do not exist during transformation stage.
           Then, this test would be deemed unnecessary.
  */
  if (context == NULL) {
    DBUG_ASSERT(type() == FIELD_ITEM);
    return;
  }

  // context->select_lex should already have been updated.
  DBUG_ASSERT(context->select_lex != removed_select);

  if (context->select_lex == parent_select) {
    if (parent_select == depended_from) depended_from = NULL;
  } else {
    /*
      The definition scope of this field item reference is inner to the removed
      select_lex object.
      No new resolution is needed, but we may need to update the dependency.
    */
    if (removed_select == depended_from) depended_from = parent_select;
  }

  if (depended_from) {
    /*
      Refresh used_tables information for subqueries between the definition
      scope and resolution scope of the field item reference.
    */
    SELECT_LEX *child_select = context->select_lex;

    while (child_select->outer_select() != depended_from) {
      /*
        The subquery on this level is outer-correlated with respect to the field
      */
      Item_subselect *subq_predicate = child_select->master_unit()->item;

      subq_predicate->used_tables_cache |= OUTER_REF_TABLE_BIT;
      child_select = child_select->outer_select();
    }

    /*
      child_select is select_lex immediately inner to the depended_from level.
      Now, locate the subquery predicate that contains this select_lex and
      update used tables information.
    */
    Item_subselect *subq_predicate = child_select->master_unit()->item;

    Used_tables ut(depended_from);
    (void)walk(&Item::used_tables_for_level,
               Item::enum_walk(Item::WALK_POSTFIX | Item::WALK_SUBQUERY),
               pointer_cast<uchar *>(&ut));
    subq_predicate->used_tables_cache |= ut.used_tables;
  }
}

Item *Item_field::get_tmp_table_item(THD *thd) {
  DBUG_ENTER("Item_field::get_tmp_table_item");
  Item_field *new_item = new Item_field(thd, this);
  if (!new_item) DBUG_RETURN(NULL); /* purecov: inspected */

  new_item->field = new_item->result_field;
  new_item->table_ref = NULL;  // Internal temporary table has no table_ref

  DBUG_RETURN(new_item);
}

longlong Item_field::val_int_endpoint(bool, bool *) {
  longlong res = val_int();
  return null_value ? LLONG_MIN : res;
}

/**
  Init an item from a string we KNOW points to a valid longlong.
  str_arg does not necessary has to be a \\0 terminated string.
  This is always 'signed'. Unsigned values are created with Item_uint()
*/
void Item_int::init(const char *str_arg, uint length) {
  char *end_ptr = (char *)str_arg + length;
  int error;
  value = my_strtoll10(str_arg, &end_ptr, &error);
  max_length = (uint)(end_ptr - str_arg);
  item_name.copy(str_arg, max_length);
  fixed = 1;
}

my_decimal *Item_int::val_decimal(my_decimal *decimal_value) {
  int2my_decimal(E_DEC_FATAL_ERROR, value, unsigned_flag, decimal_value);
  return decimal_value;
}

String *Item_int::val_str(String *str) {
  // following assert is redundant, because fixed=1 assigned in constructor
  DBUG_ASSERT(fixed == 1);
  str->set_int(value, unsigned_flag, collation.collation);
  return str;
}

void Item_int::print(String *str, enum_query_type query_type) {
  if (query_type & QT_NORMALIZED_FORMAT) {
    str->append("?");
    return;
  }
  // my_charset_bin is good enough for numbers

  // don't rewrite booleans as ints. see bug#21296173
  const Name_string *const name = &item_name;
  const bool is_literal_false = name->is_set() && name->eq("FALSE");
  const bool is_literal_true = name->is_set() && name->eq("TRUE");
  if (is_literal_false || is_literal_true) {
    str_value.set(name->ptr(), name->length(), str_value.charset());
  } else {
    str_value.set_int(value, unsigned_flag, &my_charset_bin);
  }
  str->append(str_value);
}

String *Item_uint::val_str(String *str) {
  // following assert is redundant, because fixed=1 assigned in constructor
  DBUG_ASSERT(fixed == 1);
  str->set((ulonglong)value, collation.collation);
  return str;
}

void Item_uint::print(String *str, enum_query_type query_type) {
  if (query_type & QT_NORMALIZED_FORMAT) {
    str->append("?");
    return;
  }
  // latin1 is good enough for numbers
  str_value.set((ulonglong)value, default_charset());
  str->append(str_value);
}

Item_decimal::Item_decimal(const POS &pos, const char *str_arg, uint length,
                           const CHARSET_INFO *charset)
    : super(pos) {
  str2my_decimal(E_DEC_FATAL_ERROR, str_arg, length, charset, &decimal_value);
  item_name.set(str_arg);
  set_data_type(MYSQL_TYPE_NEWDECIMAL);
  decimals = (uint8)decimal_value.frac;
  fixed = 1;
  max_length = my_decimal_precision_to_length_no_truncation(
      decimal_value.intg + decimals, decimals, unsigned_flag);
}

Item_decimal::Item_decimal(longlong val, bool unsig) {
  int2my_decimal(E_DEC_FATAL_ERROR, val, unsig, &decimal_value);
  set_data_type(MYSQL_TYPE_NEWDECIMAL);
  decimals = (uint8)decimal_value.frac;
  fixed = 1;
  max_length = my_decimal_precision_to_length_no_truncation(
      decimal_value.intg + decimals, decimals, unsigned_flag);
}

Item_decimal::Item_decimal(double val) {
  double2my_decimal(E_DEC_FATAL_ERROR, val, &decimal_value);
  set_data_type(MYSQL_TYPE_NEWDECIMAL);
  decimals = (uint8)decimal_value.frac;
  fixed = 1;
  max_length = my_decimal_precision_to_length_no_truncation(
      decimal_value.intg + decimals, decimals, unsigned_flag);
}

Item_decimal::Item_decimal(const Name_string &name_arg,
                           const my_decimal *val_arg, uint decimal_par,
                           uint length) {
  my_decimal2decimal(val_arg, &decimal_value);
  item_name = name_arg;
  set_data_type(MYSQL_TYPE_NEWDECIMAL);
  decimals = (uint8)decimal_par;
  max_length = length;
  fixed = 1;
}

Item_decimal::Item_decimal(my_decimal *value_par) {
  my_decimal2decimal(value_par, &decimal_value);
  set_data_type(MYSQL_TYPE_NEWDECIMAL);
  decimals = (uint8)decimal_value.frac;
  fixed = 1;
  max_length = my_decimal_precision_to_length_no_truncation(
      decimal_value.intg + decimals, decimals, unsigned_flag);
}

Item_decimal::Item_decimal(const uchar *bin, int precision, int scale) {
  binary2my_decimal(E_DEC_FATAL_ERROR, bin, &decimal_value, precision, scale);
  set_data_type(MYSQL_TYPE_NEWDECIMAL);
  decimals = (uint8)decimal_value.frac;
  fixed = 1;
  max_length = my_decimal_precision_to_length_no_truncation(precision, decimals,
                                                            unsigned_flag);
}

longlong Item_decimal::val_int() {
  longlong result;
  my_decimal2int(E_DEC_FATAL_ERROR, &decimal_value, unsigned_flag, &result);
  return result;
}

double Item_decimal::val_real() {
  double result;
  my_decimal2double(E_DEC_FATAL_ERROR, &decimal_value, &result);
  return result;
}

String *Item_decimal::val_str(String *result) {
  result->set_charset(&my_charset_numeric);
  my_decimal2string(E_DEC_FATAL_ERROR, &decimal_value, 0, 0, 0, result);
  return result;
}

void Item_decimal::print(String *str, enum_query_type query_type) {
  if (query_type & QT_NORMALIZED_FORMAT) {
    str->append("?");
    return;
  }
  my_decimal2string(E_DEC_FATAL_ERROR, &decimal_value, 0, 0, 0, &str_value);
  str->append(str_value);
}

bool Item_decimal::eq(const Item *item, bool) const {
  if (type() == item->type() && item->basic_const_item()) {
    /*
      We need to cast off const to call val_decimal(). This should
      be OK for a basic constant. Additionally, we can pass 0 as
      a true decimal constant will return its internal decimal
      storage and ignore the argument.
    */
    Item *arg = (Item *)item;
    my_decimal *value = arg->val_decimal(0);
    return !my_decimal_cmp(&decimal_value, value);
  }
  return 0;
}

void Item_decimal::set_decimal_value(my_decimal *value_par) {
  my_decimal2decimal(value_par, &decimal_value);
  decimals = (uint8)decimal_value.frac;
  unsigned_flag = !decimal_value.sign();
  max_length = my_decimal_precision_to_length_no_truncation(
      decimal_value.intg + decimals, decimals, unsigned_flag);
}

String *Item_float::val_str(String *str) {
  // following assert is redundant, because fixed=1 assigned in constructor
  DBUG_ASSERT(fixed == 1);
  str->set_real(value, decimals, &my_charset_bin);
  return str;
}

my_decimal *Item_float::val_decimal(my_decimal *decimal_value) {
  // following assert is redundant, because fixed=1 assigned in constructor
  DBUG_ASSERT(fixed == 1);
  double2my_decimal(E_DEC_FATAL_ERROR, value, decimal_value);
  return (decimal_value);
}

/**
   @sa enum_query_type.
   For us to be able to print a query (in debugging, optimizer trace, EXPLAIN
   EXTENDED) without changing the query's result, this function must not
   modify the item's content. Not even a @c realloc() of @c str_value is
   permitted:
   @c Item_func_concat::val_str(), @c Item_func_repeat::val_str(),
   @c Item_func_encode::val_str() depend on the allocated length;
   a change of this length can influence results of CONCAT(), REPEAT(),
   ENCODE()...
*/
void Item_string::print(String *str, enum_query_type query_type) {
  if (query_type & QT_NORMALIZED_FORMAT) {
    str->append("?");
    return;
  }

  const bool print_introducer =
      (query_type & QT_FORCE_INTRODUCERS) ||
      (!(query_type & QT_WITHOUT_INTRODUCERS) && is_cs_specified());

  if (print_introducer) {
    str->append('_');
    auto charset_name = collation.collation->csname;
    if (native_strcasecmp(charset_name, "utf8") == 0)
      str->append("utf8mb3");
    else
      str->append(charset_name);
  }

  str->append('\'');

  if (query_type & QT_TO_SYSTEM_CHARSET) {
    if (print_introducer) {
      /*
        Because we wrote an introducer, we must print str_value in its
        charset, and the resulting bytes must not be changed until they
        reach the end client.
        But the caller is asking for system_charset_info, and may later
        convert into character_set_results. That means two conversions: we
        must ensure that they don't change our printed bytes.
        So we print str_value in the least common denominator of the three
        charsets involved: ASCII. Non-ASCII characters are printed as \xFF
        sequences (which is ASCII too). This way, our bytes will not be
        changed.
      */
      ErrConvString tmp(str_value.ptr(), str_value.length(), &my_charset_bin);
      str->append(tmp.ptr());
    } else {
      // Convert to system charset.
      convert_and_print(&str_value, str, system_charset_info);
    }
  } else if (query_type & QT_TO_ARGUMENT_CHARSET) {
    if (print_introducer)
      convert_and_print(&str_value, str, collation.collation);
    else
      /*
        Convert the string literals to str->charset(),
        which is typically equal to charset_set_client.
      */
      convert_and_print(&str_value, str, str->charset());
  } else {
    // Caller wants a result in the charset of str_value.
    str_value.print(str);
  }

  str->append('\'');
}

double double_from_string_with_check(const CHARSET_INFO *cs, const char *cptr,
                                     const char *end) {
  int error;
  double tmp;

  char *endptr = const_cast<char *>(end);
  tmp = my_strntod(cs, const_cast<char *>(cptr), end - cptr, &endptr, &error);
  if (error || (end != endptr && !check_if_only_end_space(cs, endptr, end))) {
    ErrConvString err(cptr, end - cptr, cs);
    push_warning_printf(
        current_thd, Sql_condition::SL_WARNING, ER_TRUNCATED_WRONG_VALUE,
        ER_THD(current_thd, ER_TRUNCATED_WRONG_VALUE), "DOUBLE", err.ptr());
  }
  return tmp;
}

double Item_string::val_real() {
  DBUG_ASSERT(fixed == 1);
  return double_from_string_with_check(
      str_value.charset(), str_value.ptr(),
      (char *)str_value.ptr() + str_value.length());
}

longlong longlong_from_string_with_check(const CHARSET_INFO *cs,
                                         const char *cptr, const char *end) {
  int err;
  longlong tmp;
  char *endptr = const_cast<char *>(end);

  tmp = (*(cs->cset->strtoll10))(cs, cptr, &endptr, &err);
  /*
    TODO: Give error if we wanted a signed integer and we got an unsigned
    one
  */
  if ((err > 0 ||
       (end != endptr && !check_if_only_end_space(cs, endptr, end)))) {
    ErrConvString err(cptr, cs);
    push_warning_printf(
        current_thd, Sql_condition::SL_WARNING, ER_TRUNCATED_WRONG_VALUE,
        ER_THD(current_thd, ER_TRUNCATED_WRONG_VALUE), "INTEGER", err.ptr());
  }
  return tmp;
}

/**
  @todo
  Give error if we wanted a signed integer and we got an unsigned one
*/
longlong Item_string::val_int() {
  DBUG_ASSERT(fixed == 1);
  return longlong_from_string_with_check(
      str_value.charset(), str_value.ptr(),
      (char *)str_value.ptr() + str_value.length());
}

my_decimal *Item_string::val_decimal(my_decimal *decimal_value) {
  return val_decimal_from_string(decimal_value);
}

bool Item_null::eq(const Item *item, bool) const {
  return item->type() == type();
}

double Item_null::val_real() {
  // following assert is redundant, because fixed=1 assigned in constructor
  DBUG_ASSERT(fixed == 1);
  null_value = 1;
  return 0.0;
}
longlong Item_null::val_int() {
  // following assert is redundant, because fixed=1 assigned in constructor
  DBUG_ASSERT(fixed == 1);
  null_value = 1;
  return 0;
}

String *Item_null::val_str(String *) {
  // following assert is redundant, because fixed=1 assigned in constructor
  DBUG_ASSERT(fixed == 1);
  null_value = 1;
  return 0;
}

my_decimal *Item_null::val_decimal(my_decimal *) { return 0; }

bool Item_null::val_json(Json_wrapper *) {
  null_value = true;
  return false;
}

Item *Item_null::safe_charset_converter(THD *, const CHARSET_INFO *tocs) {
  collation.set(tocs);
  return this;
}

/*********************** Item_param related ******************************/

/**
  Default function of Item_param::set_param_func, so in case
  of malformed packet the server won't SIGSEGV.
*/

static void default_set_param_func(Item_param *param,
                                   uchar **pos MY_ATTRIBUTE((unused)),
                                   ulong len MY_ATTRIBUTE((unused))) {
  param->state = Item_param::NO_VALUE;
}

Item_param::Item_param(const POS &pos, MEM_ROOT *root, uint pos_in_query_arg)
    : super(pos),
      state(NO_VALUE),
      item_result_type(STRING_RESULT),
      /* Don't pretend to be a literal unless value for this item is set. */
      item_type(PARAM_ITEM),
      pos_in_query(pos_in_query_arg),
      set_param_func(default_set_param_func),
      limit_clause_param(false),
      m_out_param_info(NULL),
      m_clones(root) {
  item_name.set("?");
  set_data_type(MYSQL_TYPE_VARCHAR);
  /*
    Since we can't say whenever this item can be NULL or cannot be NULL
    before mysql_stmt_execute(), so we assuming that it can be NULL until
    value is set.
  */
  maybe_null = true;
}

bool Item_param::itemize(Parse_context *pc, Item **res) {
  if (skip_itemize(res)) return false;
  if (super::itemize(pc, res)) return true;

  /*
    see commentaries in PTI_limit_option_param_marker::itemize()
  */
  DBUG_ASSERT(*res == this);

  LEX *lex = pc->thd->lex;
  if (!lex->parsing_options.allows_variable) {
    my_error(ER_VIEW_SELECT_VARIABLE, MYF(0));
    return true;
  }
  if (lex->reparse_common_table_expr_at) {
    /*
      This parameter is a clone, find the Item_param which corresponds to it
      in the original statement - its "master".
      Calculate the expected position of this master in the original
      statement:
    */
    uint master_pos = pos_in_query + lex->reparse_common_table_expr_at;
    List_iterator_fast<Item_param> it(lex->param_list);
    Item_param *master;
    while ((master = it++)) {
      if (master_pos == master->pos_in_query) {
        // Register it against its master
        return master->add_clone(this);
      }
    }
    DBUG_ASSERT(false); /* purecov: inspected */
  }

  return false;
}

void Item_param::sync_clones() {
  for (auto c : m_clones) {
    // Scalar-type members:
    c->maybe_null = maybe_null;
    c->null_value = null_value;
    c->max_length = max_length;
    c->decimals = decimals;
    c->state = state;
    c->item_type = item_type;
    c->item_result_type = item_result_type;
    c->set_param_func = set_param_func;
    c->value = value;
    c->unsigned_flag = unsigned_flag;
    // Class-type members:
    c->decimal_value = decimal_value;
    /*
      Note that String's assignment op properly sets m_is_alloced to 'false',
      which is correct here: c->str_value doesn't own anything.
    */
    c->str_value = str_value;
    c->str_value_ptr = str_value_ptr;
    c->collation = collation;
  }
}

void Item_param::set_null() {
  DBUG_ENTER("Item_param::set_null");
  /* These are cleared after each execution by reset() method */
  null_value = 1;
  /*
    Because of NULL and string values we need to set max_length for each new
    placeholder value: user can submit NULL for any placeholder type, and
    string length can be different in each execution.
  */
  max_length = 0;
  decimals = 0;
  state = NULL_VALUE;
  item_type = Item::NULL_ITEM;
  DBUG_VOID_RETURN;
}

void Item_param::set_int(longlong i, uint32 max_length_arg) {
  DBUG_ENTER("Item_param::set_int");
  value.integer = i;
  state = INT_VALUE;
  max_length = max_length_arg;
  decimals = 0;
  maybe_null = 0;
  DBUG_VOID_RETURN;
}

void Item_param::set_double(double d) {
  DBUG_ENTER("Item_param::set_double");
  value.real = d;
  state = REAL_VALUE;
  max_length = DBL_DIG + 8;
  decimals = NOT_FIXED_DEC;
  maybe_null = 0;
  DBUG_VOID_RETURN;
}

/**
  Set decimal parameter value from string.

  @param str      character string
  @param length   string length

  @note
    As we use character strings to send decimal values in
    binary protocol, we use str2my_decimal to convert it to
    internal decimal value.
*/

void Item_param::set_decimal(const char *str, ulong length) {
  char *end;
  DBUG_ENTER("Item_param::set_decimal");

  end = (char *)str + length;
  str2my_decimal(E_DEC_FATAL_ERROR, str, &decimal_value, &end);
  state = DECIMAL_VALUE;
  decimals = decimal_value.frac;
  max_length = my_decimal_precision_to_length_no_truncation(
      decimal_value.precision(), decimals, unsigned_flag);
  maybe_null = 0;
  DBUG_VOID_RETURN;
}

void Item_param::set_decimal(const my_decimal *dv) {
  state = DECIMAL_VALUE;

  my_decimal2decimal(dv, &decimal_value);

  decimals = (uint8)decimal_value.frac;
  unsigned_flag = !decimal_value.sign();
  max_length = my_decimal_precision_to_length(decimal_value.intg + decimals,
                                              decimals, unsigned_flag);
}

/**
  Set parameter value from MYSQL_TIME value.

  @param tm              datetime value to set (time_type is ignored)
  @param time_type       type of datetime value
  @param max_length_arg  max length of datetime value as string

  @note
    If we value to be stored is not normalized, zero value will be stored
    instead and proper warning will be produced. This function relies on
    the fact that even wrong value sent over binary protocol fits into
    MAX_DATE_STRING_REP_LENGTH buffer.
*/
void Item_param::set_time(MYSQL_TIME *tm, timestamp_type time_type,
                          uint32 max_length_arg) {
  DBUG_ENTER("Item_param::set_time");

  value.time = *tm;
  value.time.time_type = time_type;
  decimals = tm->second_part ? DATETIME_MAX_DECIMALS : 0;

  if (check_datetime_range(&value.time)) {
    /*
      TODO : Add error handling for Item_param::set_* functions.
      make_truncated_value_warning() can return error in STRICT mode.
    */
    (void)make_truncated_value_warning(current_thd, Sql_condition::SL_WARNING,
                                       ErrConvString(&value.time, decimals),
                                       time_type, NullS);
    set_zero_time(&value.time, MYSQL_TIMESTAMP_ERROR);
  }

  state = TIME_VALUE;
  maybe_null = 0;
  max_length = max_length_arg;
  DBUG_VOID_RETURN;
}

bool Item_param::set_str(const char *str, size_t length) {
  DBUG_ENTER("Item_param::set_str");
  /*
    Assign string with no conversion: data is converted only after it's
    been written to the binary log.
  */
  uint dummy_errors;
  if (str_value.copy(str, length, &my_charset_bin, &my_charset_bin,
                     &dummy_errors))
    DBUG_RETURN(true);
  state = STRING_VALUE;
  max_length = length;
  maybe_null = 0;
  /* max_length and decimals are set after charset conversion */
  /* sic: str may be not null-terminated, don't add DBUG_PRINT here */
  DBUG_RETURN(false);
}

bool Item_param::set_longdata(const char *str, ulong length) {
  DBUG_ENTER("Item_param::set_longdata");

  /*
    If client character set is multibyte, end of long data packet
    may hit at the middle of a multibyte character.  Additionally,
    if binary log is open we must write long data value to the
    binary log in character set of client. This is why we can't
    convert long data to connection character set as it comes
    (here), and first have to concatenate all pieces together,
    write query to the binary log and only then perform conversion.
  */
  if (str_value.length() + length > current_thd->variables.max_allowed_packet) {
    my_message(ER_UNKNOWN_ERROR,
               "Parameter of prepared statement which is set through "
               "mysql_send_long_data() is longer than "
               "'max_allowed_packet' bytes",
               MYF(0));
    DBUG_RETURN(true);
  }

  if (str_value.append(str, length, &my_charset_bin)) DBUG_RETURN(true);
  state = LONG_DATA_VALUE;
  maybe_null = 0;

  DBUG_RETURN(false);
}

/**
  Set parameter value from user variable value.

  @param thd   Current thread
  @param entry User variable structure (NULL means use NULL value)

  @retval
    0 OK
  @retval
    1 Out of memory
*/

bool Item_param::set_from_user_var(THD *thd, const user_var_entry *entry) {
  DBUG_ENTER("Item_param::set_from_user_var");
  if (entry && entry->ptr()) {
    item_result_type = entry->type();
    unsigned_flag = entry->unsigned_flag;
    if (limit_clause_param) {
      bool unused;
      set_int(entry->val_int(&unused), MY_INT64_NUM_DECIMAL_DIGITS);
      item_type = Item::INT_ITEM;
      DBUG_RETURN(!unsigned_flag && value.integer < 0 ? 1 : 0);
    }
    switch (item_result_type) {
      case REAL_RESULT:
        set_double(*(double *)entry->ptr());
        item_type = Item::REAL_ITEM;
        break;
      case INT_RESULT:
        set_int(*(longlong *)entry->ptr(), MY_INT64_NUM_DECIMAL_DIGITS);
        item_type = Item::INT_ITEM;
        break;
      case STRING_RESULT: {
        const CHARSET_INFO *fromcs = entry->collation.collation;
        const CHARSET_INFO *tocs = thd->variables.collation_connection;
        size_t dummy_offset;

        value.cs_info.character_set_of_placeholder = fromcs;
        value.cs_info.character_set_client =
            thd->variables.character_set_client;
        /*
          Setup source and destination character sets so that they
          are different only if conversion is necessary: this will
          make later checks easier.
        */
        value.cs_info.final_character_set_of_str_value =
            String::needs_conversion(0, fromcs, tocs, &dummy_offset) ? tocs
                                                                     : fromcs;
        /*
          Exact value of max_length is not known unless data is converted to
          charset of connection, so we have to set it later.
        */
        item_type = Item::STRING_ITEM;

        if (set_str(entry->ptr(), entry->length())) DBUG_RETURN(1);
        break;
      }
      case DECIMAL_RESULT: {
        const my_decimal *ent_value = (const my_decimal *)entry->ptr();
        my_decimal2decimal(ent_value, &decimal_value);
        state = DECIMAL_VALUE;
        decimals = ent_value->frac;
        max_length = my_decimal_precision_to_length_no_truncation(
            ent_value->precision(), decimals, unsigned_flag);
        item_type = Item::DECIMAL_ITEM;
        break;
      }
      default:
        DBUG_ASSERT(0);
        set_null();
    }
  } else
    set_null();

  DBUG_RETURN(0);
}

/**
  Resets parameter after execution.

  @note
    We clear null_value here instead of setting it in set_* methods,
    because we want more easily handle case for long data.
*/

void Item_param::reset() {
  DBUG_ENTER("Item_param::reset");
  /* Shrink string buffer if it's bigger than max possible CHAR column */
  if (str_value.alloced_length() > MAX_CHAR_WIDTH)
    str_value.mem_free();
  else
    str_value.length(0);
  str_value_ptr.length(0);
  /*
    We must prevent all charset conversions until data has been written
    to the binary log.
  */
  str_value.set_charset(&my_charset_bin);
  collation.set(&my_charset_bin, DERIVATION_COERCIBLE);
  state = NO_VALUE;
  maybe_null = 1;
  null_value = 0;
  /*
    Don't reset item_type to PARAM_ITEM: it's only needed to guard
    us from item optimizations at prepare stage, when item doesn't yet
    contain a literal of some kind.
    In all other cases when this object is accessed its value is
    set (this assumption is guarded by 'state' and
    DBUG_ASSERTS(state != NO_VALUE) in all Item_param::get_*
    methods).
  */
  DBUG_VOID_RETURN;
}

type_conversion_status Item_param::save_in_field_inner(Field *field,
                                                       bool no_conversions) {
  field->set_notnull();

  switch (state) {
    case INT_VALUE:
      return field->store(value.integer, unsigned_flag);
    case REAL_VALUE:
      return field->store(value.real);
    case DECIMAL_VALUE:
      return field->store_decimal(&decimal_value);
    case TIME_VALUE:
      field->store_time(&value.time);
      return TYPE_OK;
    case STRING_VALUE:
    case LONG_DATA_VALUE:
      return field->store(str_value.ptr(), str_value.length(),
                          str_value.charset());
    case NULL_VALUE:
      return set_field_to_null_with_conversions(field, no_conversions);
    case NO_VALUE:
    default:
      DBUG_ASSERT(0);
  }
  return TYPE_ERR_BAD_VALUE;
}

bool Item_param::get_time(MYSQL_TIME *res) {
  if (state == TIME_VALUE) {
    *res = value.time;
    return 0;
  }
  /*
    If parameter value isn't supplied assertion will fire in val_str()
    which is called from Item::get_time_from_string().
  */
  return is_temporal() ? get_time_from_string(res)
                       : get_time_from_non_temporal(res);
}

bool Item_param::get_date(MYSQL_TIME *res, my_time_flags_t fuzzydate) {
  if (state == TIME_VALUE) {
    *res = value.time;
    return 0;
  }
  return is_temporal() ? get_date_from_string(res, fuzzydate)
                       : get_date_from_non_temporal(res, fuzzydate);
}

double Item_param::val_real() {
  switch (state) {
    case REAL_VALUE:
      return value.real;
    case INT_VALUE:
      return (double)value.integer;
    case DECIMAL_VALUE: {
      double result;
      my_decimal2double(E_DEC_FATAL_ERROR, &decimal_value, &result);
      return result;
    }
    case STRING_VALUE:
    case LONG_DATA_VALUE: {
      int dummy_err;
      char *end_not_used;
      return my_strntod(str_value.charset(), (char *)str_value.ptr(),
                        str_value.length(), &end_not_used, &dummy_err);
    }
    case TIME_VALUE:
      /*
        This works for example when user says SELECT ?+0.0 and supplies
        time value for the placeholder.
      */
      return TIME_to_double(&value.time);
    case NULL_VALUE:
      return 0.0;
    default:
      DBUG_ASSERT(0);
  }
  return 0.0;
}

longlong Item_param::val_int() {
  switch (state) {
    case REAL_VALUE:
      return (longlong)rint(value.real);
    case INT_VALUE:
      return value.integer;
    case DECIMAL_VALUE: {
      longlong i;
      my_decimal2int(E_DEC_FATAL_ERROR, &decimal_value, unsigned_flag, &i);
      return i;
    }
    case STRING_VALUE:
    case LONG_DATA_VALUE: {
      int dummy_err;
      return my_strntoll(str_value.charset(), str_value.ptr(),
                         str_value.length(), 10, (char **)0, &dummy_err);
    }
    case TIME_VALUE:
      return (longlong)TIME_to_ulonglong_round(&value.time);
    case NULL_VALUE:
      return 0;
    default:
      DBUG_ASSERT(0);
  }
  return 0;
}

my_decimal *Item_param::val_decimal(my_decimal *dec) {
  switch (state) {
    case DECIMAL_VALUE:
      return &decimal_value;
    case REAL_VALUE:
      double2my_decimal(E_DEC_FATAL_ERROR, value.real, dec);
      return dec;
    case INT_VALUE:
      int2my_decimal(E_DEC_FATAL_ERROR, value.integer, unsigned_flag, dec);
      return dec;
    case STRING_VALUE:
    case LONG_DATA_VALUE:
      string2my_decimal(E_DEC_FATAL_ERROR, &str_value, dec);
      return dec;
    case TIME_VALUE:
      return date2my_decimal(&value.time, dec);
    case NULL_VALUE:
      return 0;
    default:
      DBUG_ASSERT(0);
  }
  return 0;
}

String *Item_param::val_str(String *str) {
  switch (state) {
    case STRING_VALUE:
    case LONG_DATA_VALUE:
      return &str_value_ptr;
    case REAL_VALUE:
      str->set_real(value.real, NOT_FIXED_DEC, &my_charset_bin);
      return str;
    case INT_VALUE:
      str->set(value.integer, &my_charset_bin);
      return str;
    case DECIMAL_VALUE:
      if (my_decimal2string(E_DEC_FATAL_ERROR, &decimal_value, 0, 0, 0, str) <=
          1)
        return str;
      return NULL;
    case TIME_VALUE: {
      if (str->reserve(MAX_DATE_STRING_REP_LENGTH)) break;
      str->length(
          (uint)my_TIME_to_str(&value.time, (char *)str->ptr(),
                               MY_MIN(decimals, DATETIME_MAX_DECIMALS)));
      str->set_charset(&my_charset_bin);
      return str;
    }
    case NULL_VALUE:
      return NULL;
    default:
      DBUG_ASSERT(0);
  }
  return str;
}

/**
  Return Param item values in string format, for generating the dynamic
  query used in update/binary logs.

  @todo
    - Change interface and implementation to fill log data in place
    and avoid one more memcpy/alloc between str and log string.
    - In case of error we need to notify replication
    that binary log contains wrong statement
*/

const String *Item_param::query_val_str(THD *thd, String *str) const {
  switch (state) {
    case INT_VALUE:
      str->set_int(value.integer, unsigned_flag, &my_charset_bin);
      break;
    case REAL_VALUE:
      str->set_real(value.real, NOT_FIXED_DEC, &my_charset_bin);
      break;
    case DECIMAL_VALUE:
      if (my_decimal2string(E_DEC_FATAL_ERROR, &decimal_value, 0, 0, 0, str) >
          1)
        return &my_null_string;
      break;
    case TIME_VALUE: {
      char *buf, *ptr;
      str->length(0);
      /*
        TODO: in case of error we need to notify replication
        that binary log contains wrong statement
      */
      if (str->reserve(MAX_DATE_STRING_REP_LENGTH + 3)) break;

      /* Create date string inplace */
      buf = str->c_ptr_quick();
      ptr = buf;
      *ptr++ = '\'';
      ptr += (uint)my_TIME_to_str(&value.time, ptr,
                                  MY_MIN(decimals, DATETIME_MAX_DECIMALS));
      *ptr++ = '\'';
      str->length((uint32)(ptr - buf));
      break;
    }
    case STRING_VALUE:
    case LONG_DATA_VALUE: {
      str->length(0);
      append_query_string(thd, value.cs_info.character_set_client, &str_value,
                          str);
      break;
    }
    case NULL_VALUE:
      return &my_null_string;
    default:
      DBUG_ASSERT(0);
  }
  return str;
}

/**
  Convert string from client character set to the character set of
  connection.
*/

bool Item_param::convert_str_value(THD *thd) {
  bool rc = false;
  if (state == STRING_VALUE || state == LONG_DATA_VALUE) {
    if (value.cs_info.final_character_set_of_str_value == NULL ||
        value.cs_info.character_set_of_placeholder == NULL)
      return true;
    /*
      Check is so simple because all charsets were set up properly
      in setup_one_conversion_function, where typecode of
      placeholder was also taken into account: the variables are different
      here only if conversion is really necessary.
    */
    if (value.cs_info.final_character_set_of_str_value !=
        value.cs_info.character_set_of_placeholder) {
      rc = thd->convert_string(&str_value,
                               value.cs_info.character_set_of_placeholder,
                               value.cs_info.final_character_set_of_str_value);
    } else
      str_value.set_charset(value.cs_info.final_character_set_of_str_value);
    /* Here str_value is guaranteed to be in final_character_set_of_str_value */

    max_length = static_cast<uint32>(str_value.numchars() *
                                     str_value.charset()->mbmaxlen);

    /* For the strings converted to numeric form within some functions */
    decimals = NOT_FIXED_DEC;
    /*
      str_value_ptr is returned from val_str(). It must be not alloced
      to prevent it's modification by val_str() invoker.
    */
    str_value_ptr.set(str_value.ptr(), str_value.length(), str_value.charset());
    /* Synchronize item charset with value charset */
    collation.set(str_value.charset(), DERIVATION_COERCIBLE);
  }
  return rc;
}

Item *Item_param::clone_item() const {
  /* see comments in the header file */
  switch (state) {
    case NULL_VALUE:
      return new Item_null(item_name);
    case INT_VALUE:
      return (unsigned_flag
                  ? new Item_uint(item_name, value.integer, max_length)
                  : new Item_int(item_name, value.integer, max_length));
    case REAL_VALUE:
      return new Item_float(item_name, value.real, decimals, max_length);
    case STRING_VALUE:
    case LONG_DATA_VALUE:
      return new Item_string(item_name, str_value.ptr(), str_value.length(),
                             str_value.charset());
    case TIME_VALUE:
      break;
    case NO_VALUE:
    default:
      DBUG_ASSERT(0);
  };
  return 0;
}

bool Item_param::eq(const Item *arg, bool binary_cmp) const {
  Item *item;
  if (!basic_const_item() || !arg->basic_const_item() || arg->type() != type())
    return false;
  /*
    We need to cast off const to call val_int(). This should be OK for
    a basic constant.
  */
  item = (Item *)arg;

  switch (state) {
    case NULL_VALUE:
      return true;
    case INT_VALUE:
      return value.integer == item->val_int() &&
             unsigned_flag == item->unsigned_flag;
    case REAL_VALUE:
      return value.real == item->val_real();
    case STRING_VALUE:
    case LONG_DATA_VALUE:
      if (binary_cmp) return !stringcmp(&str_value, &item->str_value);
      return !sortcmp(&str_value, &item->str_value, collation.collation);
    default:
      break;
  }
  return false;
}

/* End of Item_param related */

void Item_param::print(String *str, enum_query_type query_type) {
  if (state == NO_VALUE ||
      query_type & (QT_NORMALIZED_FORMAT | QT_NO_DATA_EXPANSION)) {
    str->append('?');
  } else {
    char buffer[STRING_BUFFER_USUAL_SIZE];
    String tmp(buffer, sizeof(buffer), &my_charset_bin);
    const String *res;
    res = query_val_str(current_thd, &tmp);
    str->append(*res);
  }
}

/**
  Preserve the original parameter types and values
  when re-preparing a prepared statement.

  @details Copy parameter type information and conversion
  function pointers from a parameter of the old statement
  to the corresponding parameter of the new one.

  Move parameter values from the old parameters to the new
  one. We simply "exchange" the values, which allows
  to save on allocation and character set conversion in
  case a parameter is a string or a blob/clob.

  The old parameter gets the value of this one, which
  ensures that all memory of this parameter is freed
  correctly.

  @param[in]  src   parameter item of the original
                    prepared statement
*/

void Item_param::set_param_type_and_swap_value(Item_param *src) {
  unsigned_flag = src->unsigned_flag;
  set_data_type(src->data_type());
  set_param_func = src->set_param_func;
  item_type = src->item_type;
  item_result_type = src->item_result_type;

  collation.set(src->collation);
  maybe_null = src->maybe_null;
  null_value = src->null_value;
  set_data_type(src->data_type());
  max_length = src->max_length;
  decimals = src->decimals;
  state = src->state;
  value = src->value;

  decimal_value.swap(src->decimal_value);
  str_value.swap(src->str_value);
  str_value_ptr.swap(src->str_value_ptr);
}

/**
  This operation is intended to store some item value in Item_param to be
  used later.

  @param it     a pointer to an item in the tree

  @return Error status
    @retval true on error
    @retval false on success
*/

bool Item_param::set_value(THD *, sp_rcontext *, Item **it) {
  Item *arg = *it;

  if (arg->is_null()) {
    set_null();
    return false;
  }

  null_value = false;

  switch (arg->result_type()) {
    case STRING_RESULT: {
      char str_buffer[STRING_BUFFER_USUAL_SIZE];
      String sv_buffer(str_buffer, sizeof(str_buffer), &my_charset_bin);
      String *sv = arg->val_str(&sv_buffer);

      if (!sv) return true;

      set_str(sv->c_ptr_safe(), sv->length());
      str_value_ptr.set(str_value.ptr(), str_value.length(),
                        str_value.charset());
      collation.set(str_value.charset(), DERIVATION_COERCIBLE);
      decimals = 0;
      item_type = Item::STRING_ITEM;
      break;
    }

    case REAL_RESULT:
      set_double(arg->val_real());
      item_type = Item::REAL_ITEM;
      break;

    case INT_RESULT:
      set_int(arg->val_int(), arg->max_length);
      item_type = Item::INT_ITEM;
      break;

    case DECIMAL_RESULT: {
      my_decimal dv_buf;
      my_decimal *dv = arg->val_decimal(&dv_buf);

      if (!dv) return true;

      set_decimal(dv);
      item_type = Item::DECIMAL_ITEM;
      break;
    }

    default:
      /* That can not happen. */

      DBUG_ASSERT(false);  // Abort in debug mode.

      set_null();  // Set to NULL in release mode.
      item_type = Item::NULL_ITEM;
      return false;
  }

  item_result_type = arg->result_type();
  return false;
}

/**
  Setter of Item_param::m_out_param_info.

  m_out_param_info is used to store information about store routine
  OUT-parameters, such as stored routine name, database, stored routine
  variable name. It is supposed to be set in sp_head::execute() after
  Item_param::set_value() is called.
*/

void Item_param::set_out_param_info(Send_field *info) {
  m_out_param_info = info;
  set_data_type(m_out_param_info->type);
}

/**
  Getter of Item_param::m_out_param_info.

  m_out_param_info is used to store information about store routine
  OUT-parameters, such as stored routine name, database, stored routine
  variable name. It is supposed to be retrieved in
  Protocol::send_parameters() during creation of OUT-parameter result set.
*/

const Send_field *Item_param::get_out_param_info() const {
  return m_out_param_info;
}

/**
  Fill meta-data information for the corresponding column in a result set.
  If this is an OUT-parameter of a stored procedure, preserve meta-data of
  stored-routine variable.

  @param field container for meta-data to be filled
*/

void Item_param::make_field(Send_field *field) {
  Item::make_field(field);

  if (!m_out_param_info) return;

  /*
    This is an OUT-parameter of stored procedure. We should use
    OUT-parameter info to fill out the names.
  */

  field->db_name = m_out_param_info->db_name;
  field->table_name = m_out_param_info->table_name;
  field->org_table_name = m_out_param_info->org_table_name;
  field->col_name = m_out_param_info->col_name;
  field->org_col_name = m_out_param_info->org_col_name;

  field->length = m_out_param_info->length;
  field->charsetnr = m_out_param_info->charsetnr;
  field->flags = m_out_param_info->flags;
  field->decimals = m_out_param_info->decimals;
  field->type = m_out_param_info->type;
}

/****************************************************************************
  Item_copy
****************************************************************************/
Item_copy *Item_copy::create(Item *item) {
  switch (item->result_type()) {
    case STRING_RESULT:
      if (item->data_type() == MYSQL_TYPE_JSON)
        return new Item_copy_json(item);
      else
        return new Item_copy_string(item);
    case REAL_RESULT:
      return new Item_copy_float(item);
    case INT_RESULT:
      return item->unsigned_flag ? new Item_copy_uint(item)
                                 : new Item_copy_int(item);
    case DECIMAL_RESULT:
      return new Item_copy_decimal(item);
    default:
      DBUG_ASSERT(0);
  }
  /* should not happen */
  return NULL;
}

/****************************************************************************
  Item_copy_string
****************************************************************************/

double Item_copy_string::val_real() {
  int err_not_used;
  char *end_not_used;
  return (null_value
              ? 0.0
              : my_strntod(str_value.charset(), (char *)str_value.ptr(),
                           str_value.length(), &end_not_used, &err_not_used));
}

longlong Item_copy_string::val_int() {
  int err;
  return null_value ? 0LL
                    : my_strntoll(str_value.charset(), str_value.ptr(),
                                  str_value.length(), 10, (char **)0, &err);
}

type_conversion_status Item_copy_string::save_in_field_inner(Field *field,
                                                             bool) {
  return save_str_value_in_field(field, &str_value);
}

bool Item_copy_string::copy(const THD *thd) {
  String *res = item->val_str(&str_value);
  if (res != nullptr) str_value.copy(*res);
  null_value = item->null_value;
  return thd->is_error();
}

String *Item_copy_string::val_str(String *) {
  // Item_copy_string is used without fix_fields call
  if (null_value) return (String *)0;
  return &str_value;
}

my_decimal *Item_copy_string::val_decimal(my_decimal *decimal_value) {
  // Item_copy_string is used without fix_fields call
  if (null_value) return (my_decimal *)0;
  string2my_decimal(E_DEC_FATAL_ERROR, &str_value, decimal_value);
  return (decimal_value);
}

bool Item_copy_string::get_date(MYSQL_TIME *ltime, my_time_flags_t fuzzydate) {
  return get_date_from_string(ltime, fuzzydate);
}

bool Item_copy_string::get_time(MYSQL_TIME *ltime) {
  return get_time_from_string(ltime);
}

/****************************************************************************
 Item_copy_json
 ****************************************************************************/

Item_copy_json::Item_copy_json(Item *item)
    : Item_copy(item), m_value(new (*THR_MALLOC) Json_wrapper()) {}

Item_copy_json::~Item_copy_json() { destroy(m_value); }

bool Item_copy_json::copy(const THD *thd) {
  if (item->val_json(m_value)) return true;

  null_value = item->null_value;

  if (!null_value) {
    // need own copy, cf. also Item_cache_json::cache_value
    m_value->to_dom(thd);
  }

  return false;
}

/**
  Copy the cached JSON value into a wrapper.
  @param[out] wr the wrapper that receives the JSON value
*/
bool Item_copy_json::val_json(Json_wrapper *wr) {
  if (null_value) return false;

  *wr = *m_value;
  return false;
}

String *Item_copy_json::val_str(String *s) {
  if (null_value) return NULL;

  s->length(0);
  if (m_value->to_string(s, true, item_name.ptr())) return error_str();
  return s;
}

my_decimal *Item_copy_json::val_decimal(my_decimal *decimal_value) {
  if (null_value) return NULL;

  return m_value->coerce_decimal(decimal_value, item_name.ptr());
}

double Item_copy_json::val_real() {
  if (null_value) return 0.0;

  return m_value->coerce_real(item_name.ptr());
}

longlong Item_copy_json::val_int() {
  if (null_value) return 0;

  return m_value->coerce_int(item_name.ptr());
}

bool Item_copy_json::get_date(MYSQL_TIME *ltime, my_time_flags_t) {
  if (null_value) return true;

  bool result = get_time(ltime);

  if (!result && ltime->time_type == MYSQL_TIMESTAMP_TIME) {
    MYSQL_TIME tmp = *ltime;
    time_to_datetime(current_thd, &tmp, ltime);
  }

  return result;
}

bool Item_copy_json::get_time(MYSQL_TIME *ltime) {
  if (null_value) return true;

  return m_value->coerce_time(ltime, item_name.ptr());
}

type_conversion_status Item_copy_json::save_in_field_inner(Field *field, bool) {
  if (null_value) return set_field_to_null(field);

  if (field->type() == MYSQL_TYPE_JSON) {
    Field_json *f = down_cast<Field_json *>(field);
    f->set_notnull();
    return f->store_json(m_value);
  } else {
    str_value.length(0);
    if (m_value->to_string(&str_value, true, item_name.ptr()))
      return set_field_to_null(field); /* purecov: inspected */
    return save_str_value_in_field(field, &str_value);
  }
}

/****************************************************************************
  Item_copy_int
****************************************************************************/

bool Item_copy_int::copy(const THD *thd) {
  cached_value = item->val_int();
  null_value = item->null_value;
  return thd->is_error();
}

static type_conversion_status save_int_value_in_field(Field *field, longlong nr,
                                                      bool null_value,
                                                      bool unsigned_flag);

type_conversion_status Item_copy_int::save_in_field_inner(Field *field, bool) {
  return save_int_value_in_field(field, cached_value, null_value,
                                 unsigned_flag);
}

String *Item_copy_int::val_str(String *str) {
  if (null_value) return (String *)0;

  str->set(cached_value, &my_charset_bin);
  return str;
}

my_decimal *Item_copy_int::val_decimal(my_decimal *decimal_value) {
  if (null_value) return (my_decimal *)0;

  int2my_decimal(E_DEC_FATAL_ERROR, cached_value, unsigned_flag, decimal_value);
  return decimal_value;
}

/****************************************************************************
  Item_copy_uint
****************************************************************************/

String *Item_copy_uint::val_str(String *str) {
  if (null_value) return (String *)0;

  str->set((ulonglong)cached_value, &my_charset_bin);
  return str;
}

/****************************************************************************
  Item_copy_float
****************************************************************************/

bool Item_copy_float::copy(const THD *thd) {
  cached_value = item->val_real();
  null_value = item->null_value;
  return thd->is_error();
}

String *Item_copy_float::val_str(String *str) {
  if (null_value)
    return (String *)0;
  else {
    double nr = val_real();
    str->set_real(nr, decimals, &my_charset_bin);
    return str;
  }
}

my_decimal *Item_copy_float::val_decimal(my_decimal *decimal_value) {
  if (null_value)
    return (my_decimal *)0;
  else {
    double nr = val_real();
    double2my_decimal(E_DEC_FATAL_ERROR, nr, decimal_value);
    return decimal_value;
  }
}

type_conversion_status Item_copy_float::save_in_field_inner(Field *field,
                                                            bool) {
  // TODO: call set_field_to_null_with_conversions below
  if (null_value) return set_field_to_null(field);

  field->set_notnull();
  return field->store(cached_value);
}

/****************************************************************************
  Item_copy_decimal
****************************************************************************/

type_conversion_status Item_copy_decimal::save_in_field_inner(Field *field,
                                                              bool) {
  // TODO: call set_field_to_null_with_conversions below
  if (null_value) return set_field_to_null(field);
  field->set_notnull();
  return field->store_decimal(&cached_value);
}

String *Item_copy_decimal::val_str(String *result) {
  if (null_value) return (String *)0;
  result->set_charset(&my_charset_bin);
  my_decimal2string(E_DEC_FATAL_ERROR, &cached_value, 0, 0, 0, result);
  return result;
}

double Item_copy_decimal::val_real() {
  if (null_value)
    return 0.0;
  else {
    double result;
    my_decimal2double(E_DEC_FATAL_ERROR, &cached_value, &result);
    return result;
  }
}

longlong Item_copy_decimal::val_int() {
  if (null_value)
    return 0LL;
  else {
    longlong result;
    my_decimal2int(E_DEC_FATAL_ERROR, &cached_value, unsigned_flag, &result);
    return result;
  }
}

bool Item_copy_decimal::copy(const THD *thd) {
  my_decimal *nr = item->val_decimal(&cached_value);
  if (nr) {
    my_decimal_round(E_DEC_FATAL_ERROR, nr, decimals, false, nr);
    if (nr != &cached_value) my_decimal2decimal(nr, &cached_value);
  }
  null_value = item->null_value;
  return thd->is_error();
}

/*
  Functions to convert item to field (for send_result_set_metadata)
*/

bool Item::fix_fields(THD *, Item **) {
  DBUG_ASSERT(is_contextualized());

  // We do not check fields which are fixed during construction
  DBUG_ASSERT(fixed == 0 || basic_const_item());
  fixed = 1;
  return false;
}

double Item_ref_null_helper::val_real() {
  auto tmp = super::val_real();
  owner->was_null |= null_value;
  return tmp;
}

longlong Item_ref_null_helper::val_int() {
  auto tmp = super::val_int();
  owner->was_null |= null_value;
  return tmp;
}

longlong Item_ref_null_helper::val_time_temporal() {
  auto tmp = super::val_time_temporal();
  owner->was_null |= null_value;
  return tmp;
}

longlong Item_ref_null_helper::val_date_temporal() {
  auto tmp = super::val_date_temporal();
  owner->was_null |= null_value;
  return tmp;
}

my_decimal *Item_ref_null_helper::val_decimal(my_decimal *decimal_value) {
  auto tmp = super::val_decimal(decimal_value);
  owner->was_null |= null_value;
  return tmp;
}

bool Item_ref_null_helper::val_bool() {
  auto tmp = super::val_bool();
  owner->was_null |= null_value;
  return tmp;
}

String *Item_ref_null_helper::val_str(String *s) {
  auto tmp = super::val_str(s);
  owner->was_null |= null_value;
  return tmp;
}

bool Item_ref_null_helper::get_date(MYSQL_TIME *ltime,
                                    my_time_flags_t fuzzydate) {
  auto tmp = super::get_date(ltime, fuzzydate);
  owner->was_null |= null_value;
  return tmp;
}

/**
  Mark item and SELECT_LEXs as dependent if item was resolved in
  outer SELECT.

  @param thd             Current session.
  @param last            select from which current item depend
  @param current         current select
  @param resolved_item   item which was resolved in outer SELECT
  @param mark_item       item which should be marked; resolved_item will be
  marked anyway.
*/

static void mark_as_dependent(THD *thd, SELECT_LEX *last, SELECT_LEX *current,
                              Item_ident *resolved_item,
                              Item_ident *mark_item) {
  const char *db_name = (resolved_item->db_name ? resolved_item->db_name : "");
  const char *table_name =
      (resolved_item->table_name ? resolved_item->table_name : "");
  /* store pointer on SELECT_LEX from which item is dependent */
  if (mark_item) mark_item->depended_from = last;
  /*
    resolved_item is the one we are resolving (and we just found that it is an
    outer ref), its context is surely the subquery (see assertion below), so
    we set depended_from for it.
  */
  resolved_item->depended_from = last;
  DBUG_ASSERT(resolved_item->context->select_lex == current);

  current->mark_as_dependent(last, false);
  if (thd->lex->is_explain()) {
    /*
      UNION's result has select_number == INT_MAX which is printed as -1 and
      this is confusing. Instead, the number of the first SELECT in the UNION
      is printed as names in ORDER BY are resolved against select list of the
      first SELECT.
    */
    uint sel_nr = (last->select_number < INT_MAX)
                      ? last->select_number
                      : last->master_unit()->first_select()->select_number;
    push_warning_printf(thd, Sql_condition::SL_NOTE, ER_WARN_FIELD_RESOLVED,
                        ER_THD(thd, ER_WARN_FIELD_RESOLVED), db_name,
                        (db_name[0] ? "." : ""), table_name,
                        (table_name[0] ? "." : ""), resolved_item->field_name,
                        current->select_number, sel_nr);
  }
}

/**
  Mark range of selects and resolved identifier (field/reference)
  item as dependent.

  @param thd             Current session.
  @param last_select     select where resolved_item was resolved
  @param current_sel     current select (select where resolved_item was placed)
  @param found_field     field which was found during resolving
  @param found_item      Item which was found during resolving (if resolved
                         identifier belongs to VIEW)
  @param resolved_item   Identifier which was resolved

  @note
    We have to mark all items between current_sel (including) and
    last_select (excluding) as dependend (select before last_select should
    be marked with actual table mask used by resolved item, all other with
    OUTER_REF_TABLE_BIT) and also write dependence information to Item of
    resolved identifier.
*/

void mark_select_range_as_dependent(THD *thd, SELECT_LEX *last_select,
                                    SELECT_LEX *current_sel, Field *found_field,
                                    Item *found_item,
                                    Item_ident *resolved_item) {
  /*
    Go from current SELECT to SELECT where field was resolved (it
    have to be reachable from current SELECT, because it was already
    done once when we resolved this field and cached result of
    resolving)
  */
  SELECT_LEX *previous_select = current_sel;
  for (; previous_select->outer_select() != last_select;
       previous_select = previous_select->outer_select()) {
    Item_subselect *prev_subselect_item = previous_select->master_unit()->item;
    prev_subselect_item->used_tables_cache |= OUTER_REF_TABLE_BIT;
  }
  {
    Item_subselect *prev_subselect_item = previous_select->master_unit()->item;
    Item_ident *dependent = resolved_item;
    if (found_field == view_ref_found) {
      Item::Type type = found_item->type();
      Used_tables ut(last_select);
      (void)found_item->walk(
          &Item::used_tables_for_level,
          Item::enum_walk(Item::WALK_POSTFIX | Item::WALK_SUBQUERY),
          pointer_cast<uchar *>(&ut));
      prev_subselect_item->used_tables_cache |= ut.used_tables;
      dependent = ((type == Item::REF_ITEM || type == Item::FIELD_ITEM)
                       ? (Item_ident *)found_item
                       : 0);
    } else
      prev_subselect_item->used_tables_cache |=
          found_field->table->pos_in_table_list->map();

    mark_as_dependent(thd, last_select, current_sel, resolved_item, dependent);
  }
}

/**
  Search a GROUP BY clause for a field with a certain name.

  Search the GROUP BY list for a column named as find_item. When searching
  preference is given to columns that are qualified with the same table (and
  database) name as the one being searched for.

  @param find_item     the item being searched for
  @param group_list    GROUP BY clause

  @return
    - the found item on success
    - NULL if find_item is not in group_list
*/

static Item **find_field_in_group_list(Item *find_item, ORDER *group_list) {
  const char *db_name;
  const char *table_name;
  const char *field_name;
  ORDER *found_group = NULL;
  int found_match_degree = 0;
  Item_ident *cur_field;
  int cur_match_degree = 0;
  char name_buff[NAME_LEN + 1];

  if (find_item->type() == Item::FIELD_ITEM ||
      find_item->type() == Item::REF_ITEM) {
    db_name = ((Item_ident *)find_item)->db_name;
    table_name = ((Item_ident *)find_item)->table_name;
    field_name = ((Item_ident *)find_item)->field_name;
  } else
    return NULL;

  if (db_name && lower_case_table_names) {
    /* Convert database to lower case for comparison */
    strmake(name_buff, db_name, sizeof(name_buff) - 1);
    my_casedn_str(files_charset_info, name_buff);
    db_name = name_buff;
  }

  DBUG_ASSERT(field_name != 0);

  for (ORDER *cur_group = group_list; cur_group; cur_group = cur_group->next) {
    if ((*(cur_group->item))->real_item()->type() == Item::FIELD_ITEM) {
      cur_field = (Item_ident *)*cur_group->item;
      cur_match_degree = 0;

      DBUG_ASSERT(cur_field->field_name != 0);

      if (!my_strcasecmp(system_charset_info, cur_field->field_name,
                         field_name))
        ++cur_match_degree;
      else
        continue;

      if (cur_field->table_name && table_name) {
        /* If field_name is qualified by a table name. */
        if (my_strcasecmp(table_alias_charset, cur_field->table_name,
                          table_name))
          /* Same field names, different tables. */
          return NULL;

        ++cur_match_degree;
        if (cur_field->db_name && db_name) {
          /* If field_name is also qualified by a database name. */
          if (strcmp(cur_field->db_name, db_name))
            /* Same field names, different databases. */
            return NULL;
          ++cur_match_degree;
        }
      }

      if (cur_match_degree > found_match_degree) {
        found_match_degree = cur_match_degree;
        found_group = cur_group;
      } else if (found_group && (cur_match_degree == found_match_degree) &&
                 !(*(found_group->item))->eq(cur_field, 0)) {
        /*
          If the current resolve candidate matches equally well as the current
          best match, they must reference the same column, otherwise the field
          is ambiguous.
        */
        my_error(ER_NON_UNIQ_ERROR, MYF(0), find_item->full_name(),
                 current_thd->where);
        return NULL;
      }
    }
  }

  if (found_group)
    return found_group->item;
  else
    return NULL;
}

/**
  Check if an Item is fixed or is an Item_outer_ref.

  @param ref the reference to check

  @return Whether or not the item is a fixed item or an Item_outer_ref

  @note Currently, this function is only used in DBUG_ASSERT
  statements and therefore not included in optimized builds.
*/
#ifndef DBUG_OFF
bool is_fixed_or_outer_ref(const Item *ref) {
  /*
    The requirements are that the Item pointer
    1)  is not NULL, and
    2a) points to a fixed Item, or
    2b) points to an Item_outer_ref.
  */
  return (ref != NULL &&                      // 1
          (ref->fixed ||                      // 2a
           (ref->type() == Item::REF_ITEM &&  // 2b
            static_cast<const Item_ref *>(ref)->ref_type() ==
                Item_ref::OUTER_REF)));
}
#endif

/**
  Resolve a column reference in a sub-select.

  Resolve a column reference (usually inside a HAVING clause) against the
  SELECT and GROUP BY clauses of the query described by 'select'. The name
  resolution algorithm searches both the SELECT and GROUP BY clauses, and in
  case of a name conflict prefers GROUP BY column names over SELECT names. If
  both clauses contain different fields with the same names, a warning is
  issued that name of 'ref' is ambiguous. We extend ANSI SQL in that when no
  GROUP BY column is found, then a HAVING name is resolved as a possibly
  derived SELECT column.

  @param thd     current thread
  @param ref     column reference being resolved
  @param select  the select that ref is resolved against

  @note
    The resolution procedure is:
    - Search for a column or derived column named col_ref_i [in table T_j]
    in the SELECT clause of Q.
    - Search for a column named col_ref_i [in table T_j]
    in the GROUP BY clause of Q.
    - If found different columns with the same name in GROUP BY and SELECT,
    issue a warning
    - return the found GROUP BY column if any,
    - else return the found SELECT column if any.


  @return
    - NULL - there was an error, and the error was already reported
    - not_found_item - the item was not resolved, no error was reported
    - resolved item - if the item was resolved
*/

static Item **resolve_ref_in_select_and_group(THD *thd, Item_ident *ref,
                                              SELECT_LEX *select) {
  DBUG_ENTER("resolve_ref_in_select_and_group");
  Item **select_ref = NULL;
  ORDER *group_list = select->group_list.first;
  uint counter;
  enum_resolution_type resolution;

  /*
    Search for a column or derived column named as 'ref' in the SELECT
    clause of the current select.
  */
  if (!(select_ref =
            find_item_in_list(thd, ref, *(select->get_item_list()), &counter,
                              REPORT_EXCEPT_NOT_FOUND, &resolution)))
    DBUG_RETURN(NULL); /* Some error occurred. */
  if (resolution == RESOLVED_AGAINST_ALIAS) ref->set_alias_of_expr();

  /* If this is a non-aggregated field inside HAVING, search in GROUP BY. */
  if (select->having_fix_field && !ref->has_aggregation() && group_list) {
    Item **group_by_ref = find_field_in_group_list(ref, group_list);

    /* Check if the fields found in SELECT and GROUP BY are the same field. */
    if (group_by_ref && (select_ref != not_found_item) &&
        !((*group_by_ref)->eq(*select_ref, 0))) {
      push_warning_printf(thd, Sql_condition::SL_WARNING, ER_NON_UNIQ_ERROR,
                          ER_THD(thd, ER_NON_UNIQ_ERROR), ref->full_name(),
                          thd->where);
    }

    if (group_by_ref != nullptr) DBUG_RETURN(group_by_ref);
  }

  if (select_ref == not_found_item) DBUG_RETURN(not_found_item);

  if ((*select_ref)->has_wf()) {
    /*
      We can't reference an alias to a window function expr from within
      a subquery or a HAVING clause
    */
    my_error(ER_WINDOW_INVALID_WINDOW_FUNC_ALIAS_USE, MYF(0), ref->field_name);
    DBUG_RETURN(NULL);
  }

  /*
    The pointer in base_ref_items is nullptr if the column reference
    is a reference to itself, such as 'a' in:

      SELECT (SELECT ... WHERE a = 1) AS a ...

    Or if it's a reference to an expression that comes later in the
    select list, such as 'b' in:

      SELECT (SELECT ... WHERE b = 1) AS a, (SELECT ...) AS b ...

    Raise an error if such invalid references are encountered.
  */
  if (select->base_ref_items[counter] == nullptr) {
    my_error(ER_ILLEGAL_REFERENCE, MYF(0), ref->item_name.ptr(),
             "forward reference in item list");
    DBUG_RETURN(nullptr);
  }

  /*
    Assert if it's an incorrect reference. We do not assert if it's an
    outer reference, as they get fixed later in the fix_inner_refs()
    function.
  */
  DBUG_ASSERT(is_fixed_or_outer_ref(*select_ref));

  DBUG_RETURN(&select->base_ref_items[counter]);
}

/**
  Resolve the name of an outer select column reference.

  The method resolves the column reference represented by 'this' as a column
  present in outer selects that contain current select.

  In prepared statements, because of cache, find_field_in_tables()
  can resolve fields even if they don't belong to current context.
  In this case this method only finds appropriate context and marks
  current select as dependent. The found reference of field should be
  provided in 'from_field'.

  @param[in] thd             current thread
  @param[in,out] from_field  found field reference or (Field*)not_found_field
  @param[in,out] reference   view column if this item was resolved to a
    view column

  @note
    This is the inner loop of Item_field::fix_fields:
  @code
        for each outer query Q_k beginning from the inner-most one
        {
          search for a column or derived column named col_ref_i
          [in table T_j] in the FROM clause of Q_k;

          if such a column is not found
            Search for a column or derived column named col_ref_i
            [in table T_j] in the SELECT and GROUP clauses of Q_k.
        }
  @endcode

  @retval
    1   column succefully resolved and fix_fields() should continue.
  @retval
    0   column fully fixed and fix_fields() should return false
  @retval
    -1  error occured
*/

int Item_field::fix_outer_field(THD *thd, Field **from_field,
                                Item **reference) {
  enum_parsing_context place = CTX_NONE;
  bool field_found = (*from_field != not_found_field);
  bool upward_lookup = false;

  /*
    If there are outer contexts (outer selects, but current select is
    not derived table or view) try to resolve this reference in the
    outer contexts.

    We treat each subselect as a separate namespace, so that different
    subselects may contain columns with the same names. The subselects
    are searched starting from the innermost.
  */
  Name_resolution_context *last_checked_context = context;
  Item **ref = not_found_item;
  SELECT_LEX *current_sel = thd->lex->current_select();
  Name_resolution_context *outer_context = NULL;
  SELECT_LEX *select = NULL;
  /* Currently derived tables cannot be correlated */
  if (current_sel->master_unit()->first_select()->linkage != DERIVED_TABLE_TYPE)
    outer_context = context->outer_context;
  for (; outer_context; outer_context = outer_context->outer_context) {
    select = outer_context->select_lex;
    Item_subselect *prev_subselect_item =
        last_checked_context->select_lex->master_unit()->item;
    last_checked_context = outer_context;
    upward_lookup = true;

    place = prev_subselect_item->parsing_place;
    /*
      If outer_field is set, field was already found by first call
      to find_field_in_tables(). Only need to find appropriate context.
    */
    if (field_found && outer_context->select_lex != cached_table->select_lex)
      continue;
    /*
      In case of a view, find_field_in_tables() writes the pointer to
      the found view field into '*reference', in other words, it
      substitutes this Item_field with the found expression.
    */
    if (field_found ||
        (*from_field = find_field_in_tables(
             thd, this, outer_context->first_name_resolution_table,
             outer_context->last_name_resolution_table, reference,
             IGNORE_EXCEPT_NON_UNIQUE, thd->want_privilege, true)) !=
            not_found_field) {
      if (*from_field) {
        if (*from_field != view_ref_found) {
          prev_subselect_item->used_tables_cache |=
              (*from_field)->table->pos_in_table_list->map();
          set_field(*from_field);

          if (!last_checked_context->select_lex->having_fix_field &&
              select->group_list.elements &&
              (place == CTX_SELECT_LIST || place == CTX_HAVING)) {
            Item_outer_ref *rf;
            /*
              If an outer field is resolved in a grouping select then it
              is replaced for an Item_outer_ref object. Otherwise an
              Item_field object is used.
              The new Item_outer_ref object is saved in the inner_refs_list of
              the outer select. Here it is only created. It can be fixed only
              after the original field has been fixed and this is done in the
              fix_inner_refs() function.
            */
            if (!(rf = new Item_outer_ref(context, this))) return -1;
            thd->change_item_tree(reference, rf);
            select->inner_refs_list.push_back(rf);
            rf->in_sum_func = thd->lex->in_sum_func;
          }
          /*
            A reference is resolved to a nest level that's outer or the same as
            the nest level of the enclosing set function : adjust the value of
            max_aggr_level for the function if it's needed.
          */
          if (thd->lex->in_sum_func &&
              thd->lex->in_sum_func->base_select->nest_level >=
                  select->nest_level) {
            Item::Type ref_type = (*reference)->type();
            set_if_bigger(thd->lex->in_sum_func->max_aggr_level,
                          select->nest_level);
            set_field(*from_field);
            fixed = 1;
            mark_as_dependent(thd, last_checked_context->select_lex,
                              context->select_lex, this,
                              ((ref_type == REF_ITEM || ref_type == FIELD_ITEM)
                                   ? (Item_ident *)(*reference)
                                   : 0));
            return 0;
          }
        } else {
          Item::Type ref_type = (*reference)->type();
          Used_tables ut(select);
          (void)(*reference)
              ->walk(&Item::used_tables_for_level,
                     Item::enum_walk(Item::WALK_POSTFIX | Item::WALK_SUBQUERY),
                     pointer_cast<uchar *>(&ut));
          prev_subselect_item->used_tables_cache |= ut.used_tables;

          if (select->group_list.elements && place == CTX_HAVING) {
            /*
              If an outer field is resolved in a grouping query block then it
              is replaced with an Item_outer_ref object. Otherwise an
              Item_field object is used.
              The new Item_outer_ref object is saved in the inner_refs_list of
              the outer query block. Here it is only created. It can be fixed
              only after the original field has been fixed and this is done
              in the fix_inner_refs() function.
            */
            Item_outer_ref *const rf = new Item_outer_ref(
                context, down_cast<Item_ident *>(*reference));
            if (rf == NULL) return -1;
            thd->change_item_tree(reference, rf);
            if (select->inner_refs_list.push_back(rf)) return -1;
            rf->in_sum_func = thd->lex->in_sum_func;
          }

          if (thd->lex->in_sum_func &&
              thd->lex->in_sum_func->base_select->nest_level >=
                  select->nest_level)
            set_if_bigger(thd->lex->in_sum_func->max_aggr_level,
                          select->nest_level);

          if ((*reference)->used_tables() != 0)
            mark_as_dependent(thd, last_checked_context->select_lex,
                              context->select_lex, this,
                              ref_type == REF_ITEM || ref_type == FIELD_ITEM
                                  ? down_cast<Item_ident *>(*reference)
                                  : NULL);
          /*
            A reference to a view field had been found and we
            substituted it instead of this Item (find_field_in_tables
            does it by assigning the new value to *reference), so now
            we can return from this function.
          */
          return 0;
        }
      }
      break;
    }

    /* Search in SELECT and GROUP lists of the outer select. */
    if (select_alias_referencable(place) &&
        outer_context->resolve_in_select_list) {
      if (!(ref = resolve_ref_in_select_and_group(thd, this, select)))
        return -1; /* Some error occurred (e.g. ambiguous names). */
      if (ref != not_found_item) {
        /*
          Either the item we found is already fixed, or it is an outer
          reference that will be fixed later in fix_inner_refs().
        */
        DBUG_ASSERT(is_fixed_or_outer_ref(*ref));
        prev_subselect_item->used_tables_cache |= (*ref)->used_tables();
        break;
      }
    }

    /*
      Reference is not found in this select => this subquery depend on
      outer select (or we just trying to find wrong identifier, in this
      case it does not matter which used tables bits we set)
    */
    prev_subselect_item->used_tables_cache |= OUTER_REF_TABLE_BIT;
  }

  DBUG_ASSERT(ref != 0);
  if (!*from_field) return -1;
  if (ref == not_found_item && *from_field == not_found_field) {
    if (upward_lookup) {
      // We can't say exactly what absent table or field
      my_error(ER_BAD_FIELD_ERROR, MYF(0), full_name(), thd->where);
    } else {
      /* Call find_field_in_tables only to report the error */
      find_field_in_tables(thd, this, context->first_name_resolution_table,
                           context->last_name_resolution_table, reference,
                           REPORT_ALL_ERRORS,
                           any_privileges ? 0 : thd->want_privilege, true);
    }
    return -1;
  } else if (ref != not_found_item) {
    Item *save;
    Item_ref *rf;

    /* Should have been checked in resolve_ref_in_select_and_group(). */
    DBUG_ASSERT(is_fixed_or_outer_ref(*ref));
    /*
      Here, a subset of actions performed by Item_ref::set_properties
      is not enough. So we pass ptr to NULL into Item_ref
      constructor, so no initialization is performed, and call
      fix_fields() below.
    */
    save = *ref;
    *ref = NULL;  // Don't call set_properties()
    rf = (place == CTX_HAVING || !select->group_list.elements)
             ? new Item_ref(context, ref, (char *)table_name,
                            (char *)field_name, m_alias_of_expr)
             : new Item_outer_ref(context, ref, (char *)table_name,
                                  (char *)field_name, m_alias_of_expr);
    *ref = save;
    if (!rf) return -1;

    if (place != CTX_HAVING && select->group_list.elements) {
      outer_context->select_lex->inner_refs_list.push_back(
          (Item_outer_ref *)rf);
      ((Item_outer_ref *)rf)->in_sum_func = thd->lex->in_sum_func;
    }
    thd->change_item_tree(reference, rf);
    /*
      rf is Item_ref => never substitute other items (in this case)
      during fix_fields() => we can use rf after fix_fields()
    */
    DBUG_ASSERT(!rf->fixed);  // Assured by Item_ref()
    if (rf->fix_fields(thd, reference) || rf->check_cols(1)) return -1;

    if (rf->used_tables() != 0)
      mark_as_dependent(thd, last_checked_context->select_lex,
                        context->select_lex, this, rf);
    return 0;
  } else {
    mark_as_dependent(thd, last_checked_context->select_lex,
                      context->select_lex, this, (Item_ident *)*reference);
    if (last_checked_context->select_lex->having_fix_field) {
      Item_ref *rf;
      rf = new Item_ref(context, (cached_table->db[0] ? cached_table->db : 0),
                        (char *)cached_table->alias, (char *)field_name);
      if (!rf) return -1;
      thd->change_item_tree(reference, rf);
      /*
        rf is Item_ref => never substitute other items (in this case)
        during fix_fields() => we can use rf after fix_fields()
      */
      DBUG_ASSERT(!rf->fixed);  // Assured by Item_ref()
      if (rf->fix_fields(thd, reference) || rf->check_cols(1)) return -1;
      return 0;
    }
  }
  return 1;
}

/**
  Check if the column reference that is currently being resolved, will be set
  to NULL if its qualifying query returns zero rows.

  This is true for non-aggregated column references in the SELECT list,
  if the query block uses aggregation without grouping. For example:

      SELECT COUNT(*), col FROM t WHERE some_condition

  Here, if the table `t` is empty, or `some_condition` doesn't match any rows
  in `t`, the query returns one row where `col` is NULL, even if `col` is a
  not-nullable column.

  Such column references are rejected if the ONLY_FULL_GROUP_BY SQL mode is
  enabled, in a later resolution phase.
*/
bool is_null_on_empty_table(THD *thd, Item_field *i) {
  /*
    Nullability of a column item 'i' is normally determined from table's or
    view's definition. Additionally, an item may be nullable because its table
    is on the right side of a left join; but this has been handled by
    propagate_nullability() before coming here (@see TABLE::set_nullable() and
    Field::maybe_null()).
    If the table is in the left part of a left join, or is in an inner join, a
    non-nullable item may be set to NULL (table->set_null_row()) if, during
    optimization, its table is found to be empty (e.g. in read_system()) or the
    FROM clause of the qualifying query QQ of its table is found to return no
    rows. This makes a case where a non-nullable 'i' is set to NULL. Certain
    expressions containing the item, if evaluated, may find this abnormal
    behaviour. Fortunately, in the scenario described above, QQ's result is
    generally empty and so no expression is evaluated. Then we don't even
    optimize subquery expressions as their optimization may lead to evaluation
    of the item (e.g. in create_ref_for_key()).
    However there is one exception where QQ's result is not empty even though
    FROM clause's result is: when QQ is implicitely aggregated. In that case,
    return_zero_rows() sets all tables' columns to NULL and any expression in
    QQ's SELECT list is evaluated; to prepare for this, we mark the item 'i'
    as nullable below.
    - If item is not outer reference, we can reliably know if QQ is
    aggregated by testing QQ->with_sum_func
    - if it's outer reference, QQ->with_sum_func may not yet be set, e.g. if
    there is single set function referenced later in subquery and not yet
    resolved; but then context.select_lex->with_sum_func is surely set (it's set
    at parsing time), so we test both members.
    - in_sum_func is the innermost set function SF containing the item;
    - if item is not an outer reference, and in_sum_func is set, SF is
    necessarily aggregated in QQ, and will not be evaluated (just be replaced
    with its "clear" value 0 or NULL), so we needn't mark 'i' as nullable;
    - if item is an outer reference and in_sum_func is set, we cannot yet know
    where SF is aggregated, it depends on other arguments of SF, so make a
    pessimistic assumption.
    Finally we test resolve_place; indeed, when QQ's result is empty, we only
    evaluate:
    - SELECT list
    - or HAVING, but columns of HAVING are always also present in SELECT list
    so are Item_ref to SELECT list and get nullability from that,
    - or ORDER BY but actually no as it's optimized away in such single-row
    query.
    Note: we test with_sum_func (== references a set function);
    agg_func_used() (== is aggregation query) would be better but is not
    reliable yet at this stage.
  */
  SELECT_LEX *sl = i->context->select_lex;
  SELECT_LEX *qsl = i->depended_from;

  if (qsl != nullptr)
    return qsl->resolve_place == SELECT_LEX::RESOLVE_SELECT_LIST &&
           (sl->with_sum_func || qsl->with_sum_func) &&
           qsl->group_list.elements == 0;
  else
    return sl->resolve_place == SELECT_LEX::RESOLVE_SELECT_LIST &&
           sl->with_sum_func && sl->group_list.elements == 0 &&
           thd->lex->in_sum_func == nullptr;
}

/**
  Resolve the name of a column reference.

  The method resolves the column reference represented by 'this' as a column
  present in one of: FROM clause, SELECT clause, GROUP BY clause of a query
  Q, or in outer queries that contain Q.

  The name resolution algorithm used is (where [T_j] is an optional table
  name that qualifies the column name):

  @code
    resolve_column_reference([T_j].col_ref_i)
    {
      search for a column or derived column named col_ref_i
      [in table T_j] in the FROM clause of Q;

      if such a column is NOT found AND    // Lookup in outer queries.
         there are outer queries
      {
        for each outer query Q_k beginning from the inner-most one
        {
          search for a column or derived column named col_ref_i
          [in table T_j] in the FROM clause of Q_k;

          if such a column is not found
            Search for a column or derived column named col_ref_i
            [in table T_j] in the SELECT and GROUP clauses of Q_k.
        }
      }
    }
  @endcode

    Notice that compared to Item_ref::fix_fields, here we first search the FROM
    clause, and then we search the SELECT and GROUP BY clauses.

  @param[in]     thd        current thread
  @param[in,out] reference  view column if this item was resolved to a
    view column

  @retval
    true  if error
  @retval
    false on success
*/

bool Item_field::fix_fields(THD *thd, Item **reference) {
  DBUG_ASSERT(fixed == 0);
  Field *from_field = not_found_field;
  bool outer_fixed = false;

  Internal_error_handler_holder<View_error_handler, TABLE_LIST> view_handler(
      thd, context->view_error_handler, context->view_error_handler_arg);

  if (!field)  // If field is not checked
  {
    /*
      In case of view, find_field_in_tables() write pointer to view field
      expression to 'reference', i.e. it substitute that expression instead
      of this Item_field
    */
    from_field = find_field_in_tables(
        thd, this, context->first_name_resolution_table,
        context->last_name_resolution_table, reference,
        thd->lex->use_only_table_context ? REPORT_ALL_ERRORS
                                         : IGNORE_EXCEPT_NON_UNIQUE,
        any_privileges ? 0 : thd->want_privilege, true);
    if (thd->is_error()) goto error;
    if (from_field == not_found_field) {
      int ret;
      /* Look up in current select's item_list to find aliased fields */
      if (thd->lex->current_select()->is_item_list_lookup) {
        uint counter;
        enum_resolution_type resolution;
        Item **res =
            find_item_in_list(thd, this, thd->lex->current_select()->item_list,
                              &counter, REPORT_EXCEPT_NOT_FOUND, &resolution);
        if (!res) return 1;
        if (resolution == RESOLVED_AGAINST_ALIAS) set_alias_of_expr();
        if (res != not_found_item) {
          if ((*res)->type() == Item::FIELD_ITEM) {
            /*
              It's an Item_field referencing another Item_field in the select
              list.
              Use the field from the Item_field in the select list and leave
              the Item_field instance in place.
            */

            Item_field *const item_field = (Item_field *)(*res);
            Field *const new_field = item_field->field;

            if (new_field == NULL) {
              /* The column to which we link isn't valid. */
              my_error(ER_BAD_FIELD_ERROR, MYF(0), item_field->item_name.ptr(),
                       thd->where);
              return true;
            }

            set_field(new_field);

            cached_table = table_ref;

            // The found column may be an outer reference
            if (item_field->depended_from)
              mark_as_dependent(thd, item_field->depended_from,
                                context->select_lex, this, this);

            return false;
          } else {
            /*
              It's not an Item_field in the select list so we must make a new
              Item_ref to point to the Item in the select list and replace the
              Item_field created by the parser with the new Item_ref.
              Ex: SELECT func1(col) as c ... ORDER BY func2(c);
              NOTE: If we are fixing an alias reference inside ORDER/GROUP BY
              item tree, then we use new Item_ref as an
              intermediate value to resolve referenced item only.
              In this case the new Item_ref item is unused.
            */
            Item_ref *rf = new Item_ref(context, res, table_name, field_name,
                                        resolution == RESOLVED_AGAINST_ALIAS);
            if (!rf) return 1;

            if (thd->lex->current_select()->group_fix_field && m_alias_of_expr)
              thd->change_item_tree(reference, *rf->ref);
            else
              thd->change_item_tree(reference, rf);

            return false;
          }
        }
      }
      if ((ret = fix_outer_field(thd, &from_field, reference)) < 0) goto error;
      outer_fixed = true;
      if (!ret) return false;
    } else if (!from_field)
      goto error;

    /*
      We should resolve this as an outer field reference if
      1. we haven't done it before, and
      2. the select_lex of the table that contains this field is
         different from the select_lex of the current name resolution
         context.
     */
    if (!outer_fixed &&                                                     // 1
        cached_table && cached_table->select_lex && context->select_lex &&  // 2
        cached_table->select_lex != context->select_lex) {
      int ret;
      if ((ret = fix_outer_field(thd, &from_field, reference)) < 0) goto error;
      outer_fixed = true;
      if (!ret) return false;
    }

    /*
      If inside an aggregation function, set the correct aggregation level.
      Even if a view reference is found, the level is still the query block
      associated with the context of the current item:
    */
    DBUG_ASSERT(
        from_field != view_ref_found ||
        context->select_lex ==
            dynamic_cast<Item_ident *>(*reference)->context->select_lex);
    if (thd->lex->in_sum_func &&
        thd->lex->in_sum_func->base_select->nest_level ==
            context->select_lex->nest_level)
      set_if_bigger(thd->lex->in_sum_func->max_aggr_level,
                    context->select_lex->nest_level);

    // If view column reference, Item in *reference is completely resolved:
    if (from_field == view_ref_found) {
      if (is_null_on_empty_table(thd, this)) (*reference)->maybe_null = true;
      return false;
    }

    // Not view reference, not outer reference; need to set properties:
    set_field(from_field);
  } else if (thd->mark_used_columns != MARK_COLUMNS_NONE) {
    TABLE *table = field->table;
    MY_BITMAP *current_bitmap;
    MY_BITMAP *other_bitmap MY_ATTRIBUTE((unused));
    if (thd->mark_used_columns == MARK_COLUMNS_READ) {
      current_bitmap = table->read_set;
      other_bitmap = table->write_set;
    } else {
      current_bitmap = table->write_set;
      other_bitmap = table->read_set;
    }
    if (!bitmap_fast_test_and_set(current_bitmap, field->field_index))
      DBUG_ASSERT(bitmap_is_set(other_bitmap, field->field_index));
  }
  if (any_privileges) {
    const char *db, *tab;
    db = cached_table->get_db_name();
    tab = cached_table->get_table_name();
    DBUG_ASSERT(field->table == table_ref->table);
    if (!(have_privileges =
              (get_column_grant(thd, &table_ref->grant, db, tab, field_name) &
               VIEW_ANY_ACL))) {
      my_error(ER_COLUMNACCESS_DENIED_ERROR, MYF(0), "ANY",
               thd->security_context()->priv_user().str,
               thd->security_context()->host_or_ip().str, field_name, tab);
      goto error;
    }
  }
  fixed = 1;
  if (is_null_on_empty_table(thd, this)) maybe_null = true;
  return false;

error:
  return true;
}

Item *Item_field::safe_charset_converter(THD *thd, const CHARSET_INFO *tocs) {
  no_const_subst = 1;
  return Item::safe_charset_converter(thd, tocs);
}

void Item_field::cleanup() {
  DBUG_ENTER("Item_field::cleanup");
  Item_ident::cleanup();
  /*
    Even if this object was created by direct link to field in setup_wild()
    it will be linked correctly next time by name of field and table alias.
    I.e. we can drop 'field'.
   */
  table_ref = NULL;
  field = result_field = 0;
  item_equal = NULL;
  null_value = false;
  DBUG_VOID_RETURN;
}

/**
  Find a field among specified multiple equalities.

  The function first searches the field among multiple equalities
  of the current level (in the cond_equal->current_level list).
  If it fails, it continues searching in upper levels accessed
  through a pointer cond_equal->upper_levels.
  The search terminates as soon as a multiple equality containing
  the field is found.

  @param cond_equal   reference to list of multiple equalities where
                      the field (this object) is to be looked for

  @return
    - First Item_equal containing the field, if success
    - 0, otherwise
*/

Item_equal *Item_field::find_item_equal(COND_EQUAL *cond_equal) {
  Item_equal *item = 0;
  while (cond_equal) {
    List_iterator_fast<Item_equal> li(cond_equal->current_level);
    while ((item = li++)) {
      if (item->contains(field)) return item;
    }
    /*
      The field is not found in any of the multiple equalities
      of the current level. Look for it in upper levels
    */
    cond_equal = cond_equal->upper_levels;
  }
  return 0;
}

/**
  Check whether a field can be substituted by an equal item.

  The function checks whether a substitution of the field
  occurrence for an equal item is valid.

  @param arg   *arg != NULL <-> the field is in the context where
               substitution for an equal item is valid

  @note
    The following statement is not always true:
  @n
    x=y => F(x)=F(x/y).
  @n
    This means substitution of an item for an equal item not always
    yields an equavalent condition. Here's an example:
    @code
    'a'='a '
    (LENGTH('a')=1) != (LENGTH('a ')=2)
  @endcode
    Such a substitution is surely valid if either the substituted
    field is not of a STRING type or if it is an argument of
    a comparison predicate.

  @retval
    true   substitution is valid
  @retval
    false  otherwise
*/

bool Item_field::subst_argument_checker(uchar **arg) {
  return (result_type() != STRING_RESULT) || (*arg);
}

/**
  Convert a numeric value to a zero-filled string

  @param[in,out]  item   the item to operate on
  @param          field  The field that this value is equated to

  This function converts a numeric value to a string. In this conversion
  the zero-fill flag of the field is taken into account.
  This is required so the resulting string value can be used instead of
  the field reference when propagating equalities.
*/

static void convert_zerofill_number_to_string(Item **item, Field_num *field) {
  char buff[MAX_FIELD_WIDTH], *pos;
  String tmp(buff, sizeof(buff), field->charset()), *res;

  res = (*item)->val_str(&tmp);
  if ((*item)->null_value)
    *item = new Item_null();
  else {
    field->prepend_zeros(res);
    pos = sql_strmake(res->ptr(), res->length());
    *item = new Item_string(pos, res->length(), field->charset());
  }
}

/**
  Set a pointer to the multiple equality the field reference belongs to
  (if any).

  The function looks for a multiple equality containing the field item
  among those referenced by arg.
  In the case such equality exists the function does the following.
  If the found multiple equality contains a constant, then the field
  reference is substituted for this constant, otherwise it sets a pointer
  to the multiple equality in the field item.


  @param arg    reference to list of multiple equalities where
                the field (this object) is to be looked for

  @note
    This function is supposed to be called as a callback parameter in calls
    of the compile method.

  @return
    - pointer to the replacing constant item, if the field item was substituted
    - pointer to the field item, otherwise.
*/

Item *Item_field::equal_fields_propagator(uchar *arg) {
  if (no_const_subst) return this;
  item_equal = find_item_equal((COND_EQUAL *)arg);
  Item *item = 0;
  if (item_equal) item = item_equal->get_const();
  /*
    Disable const propagation for items used in different comparison contexts.
    This must be done because, for example, Item_hex_string->val_int() is not
    the same as (Item_hex_string->val_str() in BINARY column)->val_int().
    We cannot simply disable the replacement in a particular context (
    e.g. <bin_col> = <int_col> AND <bin_col> = <hex_string>) since
    Items don't know the context they are in and there are functions like
    IF (<hex_string>, 'yes', 'no').
  */
  if (!item || !has_compatible_context(item))
    item = this;
  else if (field && (field->flags & ZEROFILL_FLAG) && IS_NUM(field->type())) {
    /*
      We don't need to zero-fill timestamp columns here because they will be
      first converted to a string (in date/time format) and compared as such if
      compared with another string.
    */
    if (item && field->type() != FIELD_TYPE_TIMESTAMP &&
        cmp_context != INT_RESULT)
      convert_zerofill_number_to_string(&item, (Field_num *)field);
    else
      item = this;
  }
  return item;
}

/**
  Mark the item to not be part of substitution if it's not a binary item.

  See comments in Arg_comparator::set_compare_func() for details.
*/
bool Item_field::set_no_const_sub(uchar *) {
  if (field->charset() != &my_charset_bin) no_const_subst = 1;
  return false;
}

/**
  Replace an Item_field for an equal Item_field that evaluated earlier
  (if any).

  The function returns a pointer to an item that is taken from
  the very beginning of the item_equal list which the Item_field
  object refers to (belongs to) unless item_equal contains  a constant
  item. In this case the function returns this constant item,
  (if the substitution does not require conversion).
  If the Item_field object does not refer any Item_equal object
  'this' is returned .

  @note
    This function is supposed to be called as a callback parameter in calls
    of the thransformer method.

  @return
    - pointer to a replacement Item_field if there is a better equal item or
      a pointer to a constant equal item;
    - this - otherwise.
*/

Item *Item_field::replace_equal_field(uchar *) {
  if (item_equal) {
    Item *const_item = item_equal->get_const();
    if (const_item) {
      if (!has_compatible_context(const_item)) return this;
      return const_item;
    }
    Item_field *subst = item_equal->get_subst_item(this);
    DBUG_ASSERT(subst);
    DBUG_ASSERT(table_ref == subst->table_ref ||
                table_ref->table != subst->table_ref->table);
    if (table_ref != subst->table_ref && !field->eq(subst->field)) return subst;
  }
  return this;
}

void Item::init_make_field(Send_field *tmp_field,
                           enum enum_field_types field_type_arg) {
  char *empty_name = (char *)"";
  tmp_field->db_name = empty_name;
  tmp_field->org_table_name = empty_name;
  tmp_field->org_col_name = empty_name;
  tmp_field->table_name = empty_name;
  tmp_field->col_name = item_name.ptr();
  tmp_field->charsetnr = collation.collation->number;
  tmp_field->flags =
      (maybe_null ? 0 : NOT_NULL_FLAG) |
      (my_binary_compare(charset_for_protocol()) ? BINARY_FLAG : 0);
  tmp_field->type = field_type_arg;
  tmp_field->length = max_length;
  tmp_field->decimals = decimals;
  if (unsigned_flag) tmp_field->flags |= UNSIGNED_FLAG;
  tmp_field->field = false;
}

void Item::make_field(Send_field *tmp_field) {
  init_make_field(tmp_field, data_type());
}

void Item_empty_string::make_field(Send_field *tmp_field) {
  init_make_field(tmp_field, string_field_type(max_length));
}

/**
  Verifies that the input string is well-formed according to its character set.
  @param str
  @param send_error   If true, call my_error if string is not well-formed.
  @param truncate     If true, set to null/truncate if not well-formed.

  @return
  If well-formed: input string.
  If not well-formed:
    if truncate is true and strict mode:     NULL pointer and we set this
                                             Item's value to NULL.
    if truncate is true and not strict mode: input string truncated up to
                                             last good character.
    if truncate is false:                    input string is returned.
 */
String *Item::check_well_formed_result(String *str, bool send_error,
                                       bool truncate) {
  /* Check whether we got a well-formed string */
  const CHARSET_INFO *cs = str->charset();

  size_t valid_length;
  bool length_error;

  if (validate_string(cs, str->ptr(), str->length(), &valid_length,
                      &length_error)) {
    const char *str_end = str->ptr() + str->length();
    const char *print_byte = str->ptr() + valid_length;
    THD *thd = current_thd;
    char hexbuf[7];
    size_t diff = str_end - print_byte;
    set_if_smaller(diff, 3);
    octet2hex(hexbuf, print_byte, diff);
    if (send_error && length_error) {
      my_error(ER_INVALID_CHARACTER_STRING, MYF(0), cs->csname, hexbuf);
      return 0;
    }
    if (truncate && length_error) {
      if (thd->is_strict_mode()) {
        null_value = 1;
        str = 0;
      } else {
        str->length(valid_length);
      }
    }
    push_warning_printf(
        thd, Sql_condition::SL_WARNING, ER_INVALID_CHARACTER_STRING,
        ER_THD(thd, ER_INVALID_CHARACTER_STRING), cs->csname, hexbuf);
  }
  return str;
}

/*
  Compare two items using a given collation

  SYNOPSIS
    eq_by_collation()
    item               item to compare with
    binary_cmp         true <-> compare as binaries
    cs                 collation to use when comparing strings

  DESCRIPTION
    This method works exactly as Item::eq if the collation cs coincides with
    the collation of the compared objects. Otherwise, first the collations that
    differ from cs are replaced for cs and then the items are compared by
    Item::eq. After the comparison the original collations of items are
    restored.

  RETURN
    1    compared items has been detected as equal
    0    otherwise
*/

bool Item::eq_by_collation(Item *item, bool binary_cmp,
                           const CHARSET_INFO *cs) {
  const CHARSET_INFO *save_cs = 0;
  const CHARSET_INFO *save_item_cs = 0;
  if (collation.collation != cs) {
    save_cs = collation.collation;
    collation.collation = cs;
  }
  if (item->collation.collation != cs) {
    save_item_cs = item->collation.collation;
    item->collation.collation = cs;
  }
  bool res = eq(item, binary_cmp);
  if (save_cs) collation.collation = save_cs;
  if (save_item_cs) item->collation.collation = save_item_cs;
  return res;
}

/**
  Create a field to hold a string value from an item.

  If max_length > CONVERT_IF_BIGGER_TO_BLOB create a blob @n
  If max_length > 0 create a varchar @n
  If max_length == 0 create a CHAR(0)

  @param table		Table for which the field is created
*/

Field *Item::make_string_field(TABLE *table) {
  Field *field;
  DBUG_ASSERT(collation.collation);
  if (data_type() == MYSQL_TYPE_JSON)
    field =
        new (*THR_MALLOC) Field_json(max_length, maybe_null, item_name.ptr());
  else if (max_length / collation.collation->mbmaxlen >
           CONVERT_IF_BIGGER_TO_BLOB)
    field = new (*THR_MALLOC) Field_blob(
        max_length, maybe_null, item_name.ptr(), collation.collation, true);
  /* Item_type_holder holds the exact type, do not change it */
  else if (max_length > 0 &&
           (type() != Item::TYPE_HOLDER || data_type() != MYSQL_TYPE_STRING))
    field = new (*THR_MALLOC) Field_varstring(
        max_length, maybe_null, item_name.ptr(), table->s, collation.collation);
  else
    field = new (*THR_MALLOC) Field_string(
        max_length, maybe_null, item_name.ptr(), collation.collation);
  if (field) field->init(table);
  return field;
}

/**
  Create a field based on field_type of argument.

  For now, this is only used to create a field for
  IFNULL(x,something) and time functions

  @return Created field
  @retval NULL  error
*/

Field *Item::tmp_table_field_from_field_type(TABLE *table, bool fixed_length) {
  /*
    The field functions defines a field to be not null if null_ptr is not 0
  */
  uchar *null_ptr = maybe_null ? (uchar *)"" : 0;
  Field *field;

  switch (data_type()) {
    case MYSQL_TYPE_DECIMAL:
    case MYSQL_TYPE_NEWDECIMAL:
      field = Field_new_decimal::create_from_item(this);
      break;
<<<<<<< HEAD
    case MYSQL_TYPE_TINY:
      field = new (*THR_MALLOC)
          Field_tiny((uchar *)0, max_length, null_ptr, 0, Field::NONE,
                     item_name.ptr(), 0, unsigned_flag);
      break;
    case MYSQL_TYPE_SHORT:
      field = new (*THR_MALLOC)
          Field_short((uchar *)0, max_length, null_ptr, 0, Field::NONE,
                      item_name.ptr(), 0, unsigned_flag);
      break;
    case MYSQL_TYPE_LONG:
      field = new (*THR_MALLOC)
          Field_long((uchar *)0, max_length, null_ptr, 0, Field::NONE,
                     item_name.ptr(), 0, unsigned_flag);
      break;
    case MYSQL_TYPE_LONGLONG:
      field = new (*THR_MALLOC)
          Field_longlong((uchar *)0, max_length, null_ptr, 0, Field::NONE,
                         item_name.ptr(), 0, unsigned_flag);
      break;
    case MYSQL_TYPE_FLOAT:
      field = new (*THR_MALLOC)
          Field_float((uchar *)0, max_length, null_ptr, 0, Field::NONE,
                      item_name.ptr(), decimals, 0, unsigned_flag);
      break;
    case MYSQL_TYPE_DOUBLE:
      field = new (*THR_MALLOC)
          Field_double((uchar *)0, max_length, null_ptr, 0, Field::NONE,
                       item_name.ptr(), decimals, 0, unsigned_flag);
      break;
    case MYSQL_TYPE_INT24:
      field = new (*THR_MALLOC)
          Field_medium((uchar *)0, max_length, null_ptr, 0, Field::NONE,
                       item_name.ptr(), 0, unsigned_flag);
      break;
    case MYSQL_TYPE_DATE:
    case MYSQL_TYPE_NEWDATE:
      field = new (*THR_MALLOC) Field_newdate(maybe_null, item_name.ptr());
      break;
    case MYSQL_TYPE_TIME:
      field =
          new (*THR_MALLOC) Field_timef(maybe_null, item_name.ptr(), decimals);
      break;
    case MYSQL_TYPE_TIMESTAMP:
      field = new (*THR_MALLOC)
          Field_timestampf(maybe_null, item_name.ptr(), decimals);
      break;
    case MYSQL_TYPE_DATETIME:
      field = new (*THR_MALLOC)
          Field_datetimef(maybe_null, item_name.ptr(), decimals);
      break;
    case MYSQL_TYPE_YEAR:
      field = new (*THR_MALLOC) Field_year((uchar *)0, max_length, null_ptr, 0,
                                           Field::NONE, item_name.ptr());
      break;
    case MYSQL_TYPE_BIT:
      field = new (*THR_MALLOC) Field_bit_as_char(NULL, max_length, null_ptr, 0,
                                                  Field::NONE, item_name.ptr());
      break;
    default:
      /* This case should never be chosen */
      DBUG_ASSERT(0);
      /* If something goes awfully wrong, it's better to get a string than die
       */
    case MYSQL_TYPE_STRING:
    case MYSQL_TYPE_NULL:
      if (fixed_length && max_length <= CONVERT_IF_BIGGER_TO_BLOB) {
        field = new (*THR_MALLOC) Field_string(
            max_length, maybe_null, item_name.ptr(), collation.collation);
        break;
      }
      /* Fall through to make_string_field() */
    case MYSQL_TYPE_ENUM:
    case MYSQL_TYPE_SET:
    case MYSQL_TYPE_VAR_STRING:
    case MYSQL_TYPE_VARCHAR:
      return make_string_field(table);
    case MYSQL_TYPE_TINY_BLOB:
    case MYSQL_TYPE_MEDIUM_BLOB:
    case MYSQL_TYPE_LONG_BLOB:
    case MYSQL_TYPE_BLOB:
      if (this->type() == Item::TYPE_HOLDER)
        field = new (*THR_MALLOC) Field_blob(
            max_length, maybe_null, item_name.ptr(), collation.collation, true);
      else
        field = new (*THR_MALLOC)
            Field_blob(max_length, maybe_null, item_name.ptr(),
                       collation.collation, false);
      break;  // Blob handled outside of case
    case MYSQL_TYPE_GEOMETRY:
      field = new (*THR_MALLOC) Field_geom(
          max_length, maybe_null, item_name.ptr(), get_geometry_type(), {});
      break;
    case MYSQL_TYPE_JSON:
      field =
          new (*THR_MALLOC) Field_json(max_length, maybe_null, item_name.ptr());
  }
  if (field) field->init(table);
=======
    }
    // fallthrough
    // to make_string_field() 
  case MYSQL_TYPE_ENUM:
  case MYSQL_TYPE_SET:
  case MYSQL_TYPE_VAR_STRING:
  case MYSQL_TYPE_VARCHAR:
    return make_string_field(table);
  case MYSQL_TYPE_TINY_BLOB:
  case MYSQL_TYPE_MEDIUM_BLOB:
  case MYSQL_TYPE_LONG_BLOB:
  case MYSQL_TYPE_BLOB:
    if (this->type() == Item::TYPE_HOLDER)
      field= new Field_blob(max_length, maybe_null, item_name.ptr(),
                            collation.collation, true);
    else
      field= new Field_blob(max_length, maybe_null, item_name.ptr(),
                            collation.collation, false);
    break;					// Blob handled outside of case
  case MYSQL_TYPE_GEOMETRY:
    field= new Field_geom(max_length, maybe_null,
                          item_name.ptr(), table->s, get_geometry_type());
    break;
  case MYSQL_TYPE_JSON:
    field= new Field_json(max_length, maybe_null, item_name.ptr());
  }
  if (field)
    field->init(table);
>>>>>>> 333b4508
  return field;
}

/* ARGSUSED */
void Item_field::make_field(Send_field *tmp_field) {
  field->make_field(tmp_field);
  DBUG_ASSERT(tmp_field->table_name != 0);
  if (item_name.is_set())
    tmp_field->col_name = item_name.ptr();  // Use user supplied name
  if (table_name) tmp_field->table_name = table_name;
  if (db_name) tmp_field->db_name = db_name;
  tmp_field->field = true;
}

/**
  Set a field's value from a item.
*/

void Item_field::save_org_in_field(Field *to) {
  if (field->is_null()) {
    null_value = 1;
    set_field_to_null_with_conversions(to, true);
  } else {
    to->set_notnull();
    field_conv(to, field);
    null_value = 0;
  }
}

type_conversion_status Item_field::save_in_field_inner(Field *to,
                                                       bool no_conversions) {
  type_conversion_status res;
  DBUG_ENTER("Item_field::save_in_field_inner");
  if (field->is_null()) {
    null_value = 1;
    const type_conversion_status status =
        set_field_to_null_with_conversions(to, no_conversions);
    DBUG_RETURN(status);
  }
  to->set_notnull();

  /*
    If we're setting the same field as the one we're reading from there's
    nothing to do. This can happen in 'SET x = x' type of scenarios.
  */
  if (to == field) {
    null_value = 0;
    DBUG_RETURN(TYPE_OK);
  }

  res = field_conv(to, field);
  null_value = 0;
  DBUG_RETURN(res);
}

/**
  Store null in field.

  This is used on INSERT.
  Allow NULL to be inserted in timestamp and auto_increment values.

  @param field		Field where we want to store NULL
  @param no_conversions  Set to 1 if we should return 1 if field can't
                         take null values.
                         If set to 0 we will do store the 'default value'
                         if the field is a special field. If not we will
                         give an error.

  @retval
    0   ok
  @retval
    1   Field doesn't support NULL values and can't handle 'field = NULL'
*/

type_conversion_status Item_null::save_in_field_inner(Field *field,
                                                      bool no_conversions) {
  return set_field_to_null_with_conversions(field, no_conversions);
}

type_conversion_status Item::save_in_field(Field *field, bool no_conversions) {
  DBUG_ENTER("Item::save_in_field");
  const type_conversion_status ret = save_in_field_inner(field, no_conversions);

  /*
    If an error was raised during evaluation of the item,
    save_in_field_inner() might not notice and return TYPE_OK. Make
    sure that we return not OK if there was an error.
  */
  if (ret == TYPE_OK && field->table && field->table->in_use->is_error())
    DBUG_RETURN(TYPE_ERR_BAD_VALUE);

  DBUG_RETURN(ret);
}

/*
  This implementation can lose str_value content, so if the
  Item uses str_value to store something, it should
  reimplement its ::save_in_field_inner() as Item_string, for example, does.

  Note: all Item_XXX::val_str(str) methods must NOT rely on the fact that
  str != str_value. For example, see fix for bug #44743.
*/

type_conversion_status Item::save_in_field_inner(Field *field,
                                                 bool no_conversions) {
  if (result_type() == STRING_RESULT) {
    const enum Type typ = type();

    if (typ == FUNC_ITEM || typ == SUBSELECT_ITEM) {
      enum_field_types ft = data_type();

      if (ft == MYSQL_TYPE_JSON) {
        if (field->is_temporal()) {
          MYSQL_TIME t;
          if (get_time(&t)) {
            null_value = true;
            return set_field_to_null_with_conversions(field, no_conversions);
          }
          field->set_notnull();
          return field->store_time(&t);
        }
        if (field->type() == MYSQL_TYPE_NEWDECIMAL) {
          my_decimal decimal_value;
          my_decimal *value = val_decimal(&decimal_value);
          if (null_value)
            return set_field_to_null_with_conversions(field, no_conversions);
          field->set_notnull();
          return field->store_decimal(value);
        }
        if (field->type() == MYSQL_TYPE_INT24 ||
            field->type() == MYSQL_TYPE_TINY ||
            field->type() == MYSQL_TYPE_SHORT ||
            field->type() == MYSQL_TYPE_LONG ||
            field->type() == MYSQL_TYPE_LONGLONG) {
          longlong nr = val_int();
          if (null_value)
            return set_field_to_null_with_conversions(field, no_conversions);
          field->set_notnull();
          return field->store(nr, unsigned_flag);
        }
        if (field->type() == MYSQL_TYPE_FLOAT ||
            field->type() == MYSQL_TYPE_DOUBLE) {
          double nr = val_real();
          if (null_value)
            return set_field_to_null_with_conversions(field, no_conversions);
          field->set_notnull();
          return field->store(nr);
        }
      }
    }

    String *result;
    const CHARSET_INFO *cs = collation.collation;
    char buff[MAX_FIELD_WIDTH];  // Alloc buffer for small columns
    str_value.set_quick(buff, sizeof(buff), cs);
    result = val_str(&str_value);
    if (null_value) {
      str_value.set_quick(0, 0, cs);
      return set_field_to_null_with_conversions(field, no_conversions);
    }

    /* NOTE: If null_value == false, "result" must be not NULL.  */

    field->set_notnull();
    type_conversion_status error =
        field->store(result->ptr(), result->length(),
                     field->type() == MYSQL_TYPE_JSON ? result->charset() : cs);
    str_value.set_quick(0, 0, cs);
    return error;
  }

  if (result_type() == REAL_RESULT && field->result_type() == STRING_RESULT) {
    double nr = val_real();
    if (null_value)
      return set_field_to_null_with_conversions(field, no_conversions);
    field->set_notnull();
    return field->store(nr);
  }

  if (result_type() == REAL_RESULT) {
    double nr = val_real();
    if (null_value)
      return set_field_to_null_with_conversions(field, no_conversions);
    field->set_notnull();
    return field->store(nr);
  }

  if (result_type() == DECIMAL_RESULT) {
    my_decimal decimal_value;
    my_decimal *value = val_decimal(&decimal_value);
    if (null_value)
      return set_field_to_null_with_conversions(field, no_conversions);
    field->set_notnull();
    return field->store_decimal(value);
  }

  longlong nr = val_int();
  if (null_value)
    return set_field_to_null_with_conversions(field, no_conversions);
  field->set_notnull();
  return field->store(nr, unsigned_flag);
}

type_conversion_status Item_string::save_in_field_inner(Field *field, bool) {
  String *result;
  result = val_str(&str_value);
  return save_str_value_in_field(field, result);
}

type_conversion_status Item_uint::save_in_field_inner(Field *field,
                                                      bool no_conversions) {
  /* Item_int::save_in_field_inner handles both signed and unsigned. */
  return Item_int::save_in_field_inner(field, no_conversions);
}

/**
  Store an int in a field

  @param field           The field where the int value is to be stored
  @param nr              The value to store in field
  @param null_value      True if the value to store is NULL, false otherwise
  @param unsigned_flag   Whether or not the int value is signed or unsigned

  @retval TYPE_OK   Storing of value went fine without warnings or errors
  @retval !TYPE_OK  Warning/error as indicated by type_conversion_status enum
                    value
*/
static type_conversion_status save_int_value_in_field(Field *field, longlong nr,
                                                      bool null_value,
                                                      bool unsigned_flag) {
  // TODO: call set_field_to_null_with_conversions below
  if (null_value) return set_field_to_null(field);
  field->set_notnull();
  return field->store(nr, unsigned_flag);
}

/**
  Store this item's int-value in a field

  @param field           The field where the int value is to be stored
  @param no_conversions  Only applies if the value to store is NULL
                         (null_value is true) and NULL is not allowed
                         in field. In that case: if no_coversion is
                         true, do nothing and return with error
                         TYPE_ERR_NULL_CONSTRAINT_VIOLATION. If
                         no_coversion is false, the field's default
                         value is stored if one exists. Otherwise an
                         error is returned.

  @retval TYPE_OK   Storing of value went fine without warnings or errors
  @retval !TYPE_OK  Warning/error as indicated by type_conversion_status enum
                    value
*/
type_conversion_status Item_int::save_in_field_inner(Field *field, bool) {
  return save_int_value_in_field(field, val_int(), null_value, unsigned_flag);
}

type_conversion_status Item_temporal::save_in_field_inner(Field *field, bool) {
  longlong nr = field->is_temporal_with_time()
                    ? val_temporal_with_round(field->type(), field->decimals())
                    : val_date_temporal();
  // TODO: call set_field_to_null_with_conversions below
  if (null_value) return set_field_to_null(field);
  field->set_notnull();
  return field->store_packed(nr);
}

type_conversion_status Item_decimal::save_in_field_inner(Field *field, bool) {
  if (null_value) return set_field_to_null(field);

  field->set_notnull();
  return field->store_decimal(&decimal_value);
}

bool Item_int::eq(const Item *arg, bool) const {
  // No need to check for null value as integer constant can't be NULL
  if (arg->basic_const_item() && arg->type() == type()) {
    /*
      We need to cast off const to call val_int(). This should be OK for
      a basic constant.
    */
    Item *item = (Item *)arg;
    return item->val_int() == value && item->unsigned_flag == unsigned_flag;
  }
  return false;
}

Item *Item_int_with_ref::clone_item() const {
  DBUG_ASSERT(ref->const_item());
  /*
    We need to evaluate the constant to make sure it works with
    parameter markers.
  */
  return (ref->unsigned_flag
              ? new Item_uint(ref->item_name, ref->val_int(), ref->max_length)
              : new Item_int(ref->item_name, ref->val_int(), ref->max_length));
}

Item *Item_time_with_ref::clone_item() const {
  DBUG_ASSERT(ref->const_item());
  /*
    We need to evaluate the constant to make sure it works with
    parameter markers.
  */
  return new Item_temporal(MYSQL_TYPE_TIME, ref->item_name,
                           ref->val_time_temporal(), ref->max_length);
}

Item *Item_datetime_with_ref::clone_item() const {
  DBUG_ASSERT(ref->const_item());
  /*
    We need to evaluate the constant to make sure it works with
    parameter markers.
  */
  return new Item_temporal(MYSQL_TYPE_DATETIME, ref->item_name,
                           ref->val_date_temporal(), ref->max_length);
}

void Item_temporal_with_ref::print(String *str, enum_query_type) {
  char buff[MAX_DATE_STRING_REP_LENGTH];
  MYSQL_TIME ltime;
  TIME_from_longlong_packed(&ltime, data_type(), value);
  str->append("'");
  my_TIME_to_str(&ltime, buff, decimals);
  str->append(buff);
  str->append('\'');
}

Item_num *Item_uint::neg() {
  Item_decimal *item = new Item_decimal(value, 1);
  return item->neg();
}

static uint nr_of_decimals(const char *str, const char *end) {
  const char *decimal_point;

  /* Find position for '.' */
  for (;;) {
    if (str == end) return 0;
    if (*str == 'e' || *str == 'E') return NOT_FIXED_DEC;
    if (*str++ == '.') break;
  }
  decimal_point = str;
  for (; str < end && my_isdigit(system_charset_info, *str); str++)
    ;
  if (str < end && (*str == 'e' || *str == 'E')) return NOT_FIXED_DEC;
  /*
    QQ:
    The number of decimal digist in fact should be (str - decimal_point - 1).
    But it seems the result of nr_of_decimals() is never used!

    In case of 'e' and 'E' nr_of_decimals returns NOT_FIXED_DEC.
    In case if there is no 'e' or 'E' parser code in sql_yacc.yy
    never calls Item_float::Item_float() - it creates Item_decimal instead.

    The only piece of code where we call Item_float::Item_float(str, len)
    without having 'e' or 'E' is item_xmlfunc.cc, but this Item_float
    never appears in metadata itself. Changing the code to return
    (str - decimal_point - 1) does not make any changes in the test results.

    This should be addressed somehow.
    Looks like a reminder from before real DECIMAL times.
  */
  return (uint)(str - decimal_point);
}

/**
  This function is only called during parsing:
  - when parsing SQL query from sql_yacc.yy
  - when parsing XPath query from item_xmlfunc.cc
  We will signal an error if value is not a true double value (overflow):
  eng: Illegal %s '%-.192s' value found during parsing

  Note: str_arg does not necessarily have to be a null terminated string,
  e.g. it is NOT when called from item_xmlfunc.cc or sql_yacc.yy.
*/

void Item_float::init(const char *str_arg, uint length) {
  int error;
  char *end_not_used;
  value = my_strntod(&my_charset_bin, (char *)str_arg, length, &end_not_used,
                     &error);
  if (error) {
    char tmp[NAME_LEN + 1];
    snprintf(tmp, sizeof(tmp), "%.*s", length, str_arg);
    my_error(ER_ILLEGAL_VALUE_FOR_TYPE, MYF(0), "double", tmp);
  }
  presentation.copy(str_arg, length);
  item_name.copy(str_arg, length);
  set_data_type(MYSQL_TYPE_DOUBLE);
  decimals = (uint8)nr_of_decimals(str_arg, str_arg + length);
  max_length = length;
  fixed = 1;
}

type_conversion_status Item_float::save_in_field_inner(Field *field, bool) {
  double nr = val_real();
  // TODO: call set_field_to_null_with_conversions below
  if (null_value) return set_field_to_null(field);
  field->set_notnull();
  return field->store(nr);
}

void Item_float::print(String *str, enum_query_type query_type) {
  if (query_type & QT_NORMALIZED_FORMAT) {
    str->append("?");
    return;
  }
  if (presentation.ptr()) {
    str->append(presentation.ptr());
    return;
  }
  char buffer[20];
  String num(buffer, sizeof(buffer), &my_charset_bin);
  num.set_real(value, decimals, &my_charset_bin);
  str->append(num);
}

/*
  hex item
  In string context this is a binary string.
  In number context this is a longlong value.
*/

bool Item_float::eq(const Item *arg, bool) const {
  if (arg->basic_const_item() && arg->type() == type()) {
    /*
      We need to cast off const to call val_int(). This should be OK for
      a basic constant.
    */
    Item *item = (Item *)arg;
    return item->val_real() == value;
  }
  return false;
}

inline uint char_val(char X) {
  return (uint)(X >= '0' && X <= '9'
                    ? X - '0'
                    : X >= 'A' && X <= 'Z' ? X - 'A' + 10 : X - 'a' + 10);
}

Item_hex_string::Item_hex_string() { hex_string_init("", 0); }

Item_hex_string::Item_hex_string(const char *str, uint str_length) {
  hex_string_init(str, str_length);
}

Item_hex_string::Item_hex_string(const POS &pos, const LEX_STRING &literal)
    : super(pos) {
  hex_string_init(literal.str, literal.length);
}

LEX_STRING Item_hex_string::make_hex_str(const char *str, size_t str_length) {
  size_t max_length = (str_length + 1) / 2;
  LEX_STRING ret = {(char *)"", 0};
  char *ptr = (char *)sql_alloc(max_length + 1);
  if (!ptr) return ret;
  ret.str = ptr;
  ret.length = max_length;
  char *end = ptr + max_length;
  if (max_length * 2 != str_length)
    *ptr++ = char_val(*str++);  // Not even, assume 0 prefix
  while (ptr != end) {
    *ptr++ = (char)(char_val(str[0]) * 16 + char_val(str[1]));
    str += 2;
  }
  *ptr = 0;  // needed if printed in error message
  return ret;
}

void Item_hex_string::hex_string_init(const char *str, uint str_length) {
  LEX_STRING s = make_hex_str(str, str_length);
  str_value.set(s.str, s.length, &my_charset_bin);
  set_data_type(MYSQL_TYPE_VARCHAR);
  max_length = s.length;
  collation.set(&my_charset_bin, DERIVATION_COERCIBLE);
  fixed = 1;
  unsigned_flag = 1;
}

longlong Item_hex_string::val_int() {
  // following assert is redundant, because fixed=1 assigned in constructor
  DBUG_ASSERT(fixed == 1);
  const char *end = str_value.ptr() + str_value.length();
  const char *ptr;

  if (str_value.length() > sizeof(longlong)) {
    /*
      Too many bytes for longlong; lost bytes are [start, lost_end[ ; there is
      no loss of data in conversion only if they are all zeroes.
    */
    const char *lost_end = end - sizeof(longlong);
    for (ptr = str_value.ptr(); ptr < lost_end; ++ptr)
      if (*ptr != 0) {
        // Human-readable, size-limited printout of the hex:
        char errbuff[MYSQL_ERRMSG_SIZE], *errptr = errbuff;
        *errptr++ = 'x';
        *errptr++ = '\'';
        for (ptr = str_value.ptr(); ptr < end; ++ptr) {
          if (errptr > errbuff + sizeof(errbuff) - 4) break;
          *errptr++ = _dig_vec_lower[((uchar)*ptr) >> 4];
          *errptr++ = _dig_vec_lower[((uchar)*ptr) & 0x0F];
        }
        *errptr++ = '\'';
        *errptr++ = 0;
        THD *thd = current_thd;
        push_warning_printf(
            thd, Sql_condition::SL_WARNING, ER_TRUNCATED_WRONG_VALUE,
            ER_THD(thd, ER_TRUNCATED_WRONG_VALUE), "BINARY", errbuff);
        return -1;
      }
  }

  ptr = end - str_value.length();
  ulonglong value = 0;
  for (; ptr != end; ptr++) value = (value << 8) + (ulonglong)(uchar)*ptr;
  return (longlong)value;
}

my_decimal *Item_hex_string::val_decimal(my_decimal *decimal_value) {
  // following assert is redundant, because fixed=1 assigned in constructor
  DBUG_ASSERT(fixed == 1);
  ulonglong value = (ulonglong)val_int();
  int2my_decimal(E_DEC_FATAL_ERROR, value, true, decimal_value);
  return (decimal_value);
}

type_conversion_status Item_hex_string::save_in_field_inner(Field *field,
                                                            bool) {
  field->set_notnull();
  if (field->result_type() == STRING_RESULT)
    return field->store(str_value.ptr(), str_value.length(),
                        collation.collation);

  ulonglong nr;
  size_t length = str_value.length();
  if (!length) {
    field->reset();
    return TYPE_WARN_OUT_OF_RANGE;
  }
  if (length > 8) {
    nr = field->flags & UNSIGNED_FLAG ? ULLONG_MAX : LLONG_MAX;
    goto warn;
  }
  nr = (ulonglong)val_int();
  if ((length == 8) && !(field->flags & UNSIGNED_FLAG) && (nr > LLONG_MAX)) {
    nr = LLONG_MAX;
    goto warn;
  }
  return field->store((longlong)nr, true);  // Assume hex numbers are unsigned

warn:
  const type_conversion_status res = field->store((longlong)nr, true);
  if (res == TYPE_OK)
    field->set_warning(Sql_condition::SL_WARNING, ER_WARN_DATA_OUT_OF_RANGE, 1);
  return res;
}

void Item_hex_string::print(String *str, enum_query_type query_type) {
  if (query_type & QT_NORMALIZED_FORMAT) {
    str->append("?");
    return;
  }
  const uchar *ptr = pointer_cast<const uchar *>(str_value.ptr());
  const uchar *end = ptr + str_value.length();
  str->append("0x");
  for (; ptr != end; ptr++) {
    str->append(_dig_vec_lower[*ptr >> 4]);
    str->append(_dig_vec_lower[*ptr & 0x0F]);
  }
}

bool Item_hex_string::eq(const Item *arg, bool binary_cmp) const {
  if (arg->basic_const_item() && arg->type() == type()) {
    if (binary_cmp) return !stringcmp(&str_value, &arg->str_value);
    return !sortcmp(&str_value, &arg->str_value, collation.collation);
  }
  return false;
}

Item *Item_hex_string::safe_charset_converter(THD *, const CHARSET_INFO *tocs) {
  Item_string *conv;
  String tmp, *str = val_str(&tmp);

  if (!(conv = new Item_string(str->ptr(), str->length(), tocs))) return NULL;
  conv->str_value.copy();
  conv->str_value.mark_as_const();
  return conv;
}

/*
  bin item.
  In string context this is a binary string.
  In number context this is a longlong value.
*/

LEX_STRING Item_bin_string::make_bin_str(const char *str, size_t str_length) {
  const char *end = str + str_length - 1;
  uchar bits = 0;
  uint power = 1;

  size_t max_length = (str_length + 7) >> 3;
  char *ptr = (char *)sql_alloc(max_length + 1);
  if (!ptr) return NULL_STR;

  LEX_STRING ret;
  ret.str = ptr;
  ret.length = max_length;

  if (max_length > 0) {
    ptr += max_length - 1;
    ptr[1] = 0;  // Set end null for string
    for (; end >= str; end--) {
      if (power == 256) {
        power = 1;
        *ptr-- = bits;
        bits = 0;
      }
      if (*end == '1') bits |= power;
      power <<= 1;
    }
    *ptr = (char)bits;
  } else
    ptr[0] = 0;

  return ret;
}

void Item_bin_string::bin_string_init(const char *str, size_t str_length) {
  LEX_STRING s = make_bin_str(str, str_length);
  max_length = s.length;
  str_value.set(s.str, s.length, &my_charset_bin);
  collation.set(&my_charset_bin, DERIVATION_COERCIBLE);
  fixed = 1;
}

namespace {

/// A class that represents a constant JSON value.
class Item_json final : public Item_basic_constant {
  Json_wrapper m_value;

 public:
  Item_json(Json_wrapper &&value, const Item_name_string &name)
      : m_value(std::move(value)) {
    set_data_type_json();
    item_name = name;
  }
  enum Type type() const override { return STRING_ITEM; }

  /*
    The functions below don't get called currently, because Item_json
    is used in a more limited way than other subclasses of
    Item_basic_constant. Most notably, there is no JSON literal syntax
    which gets translated into Item_json objects by the parser.

    Still, the functions need to be implemented in order to satisfy
    the compiler. Annotate them so that they don't clutter the test
    coverage results.
  */

  /* purecov: begin inspected */
  Item_result result_type() const override { return STRING_RESULT; }
  bool val_json(Json_wrapper *result) override {
    *result = m_value;
    return false;
  }
  double val_real() override { return m_value.coerce_real(item_name.ptr()); }
  longlong val_int() override { return m_value.coerce_int(item_name.ptr()); }
  String *val_str(String *str) override {
    str->length(0);
    if (m_value.to_string(str, true, item_name.ptr())) return error_str();
    return str;
  }
  my_decimal *val_decimal(my_decimal *buf) override {
    return m_value.coerce_decimal(buf, item_name.ptr());
  }
  bool get_date(MYSQL_TIME *ltime, my_time_flags_t) override {
    return m_value.coerce_date(ltime, item_name.ptr());
  }
  bool get_time(MYSQL_TIME *ltime) override {
    return m_value.coerce_time(ltime, item_name.ptr());
  }
  Item *clone_item() const override {
    Json_wrapper wr(m_value.clone_dom(current_thd));
    return new Item_json(std::move(wr), item_name);
  }
  /* purecov: end */
};

}  // anonymous namespace

/**
  Pack data in buffer for sending.
*/

bool Item_null::send(Protocol *protocol, String *) {
  return protocol->store_null();
}

/**
  This is only called from items that is not of type item_field.
*/

bool Item::send(Protocol *protocol, String *buffer) {
  bool result = false;  // Will be set if null_value == 0

  switch (data_type()) {
    default:
    case MYSQL_TYPE_NULL:
    case MYSQL_TYPE_DECIMAL:
    case MYSQL_TYPE_ENUM:
    case MYSQL_TYPE_SET:
    case MYSQL_TYPE_TINY_BLOB:
    case MYSQL_TYPE_MEDIUM_BLOB:
    case MYSQL_TYPE_LONG_BLOB:
    case MYSQL_TYPE_BLOB:
    case MYSQL_TYPE_GEOMETRY:
    case MYSQL_TYPE_STRING:
    case MYSQL_TYPE_VAR_STRING:
    case MYSQL_TYPE_VARCHAR:
    case MYSQL_TYPE_BIT:
    case MYSQL_TYPE_NEWDECIMAL:
    case MYSQL_TYPE_JSON: {
      String *res;
      if ((res = val_str(buffer)))
        result = protocol->store(res->ptr(), res->length(), res->charset());
      else {
        DBUG_ASSERT(null_value);
      }
      break;
    }
    case MYSQL_TYPE_TINY: {
      longlong nr;
      nr = val_int();
      if (!null_value) result = protocol->store_tiny(nr);
      break;
    }
    case MYSQL_TYPE_SHORT:
    case MYSQL_TYPE_YEAR: {
      longlong nr;
      nr = val_int();
      if (!null_value) result = protocol->store_short(nr);
      break;
    }
    case MYSQL_TYPE_INT24:
    case MYSQL_TYPE_LONG: {
      longlong nr;
      nr = val_int();
      if (!null_value) result = protocol->store_long(nr);
      break;
    }
    case MYSQL_TYPE_LONGLONG: {
      longlong nr;
      nr = val_int();
      if (!null_value) result = protocol->store_longlong(nr, unsigned_flag);
      break;
    }
    case MYSQL_TYPE_FLOAT: {
      float nr;
      nr = (float)val_real();
      if (!null_value) result = protocol->store(nr, decimals, buffer);
      break;
    }
    case MYSQL_TYPE_DOUBLE: {
      double nr = val_real();
      if (!null_value) result = protocol->store(nr, decimals, buffer);
      break;
    }
    case MYSQL_TYPE_DATE: {
      MYSQL_TIME tm;
      get_date(&tm, TIME_FUZZY_DATE);
      if (!null_value) result = protocol->store_date(&tm);
      break;
    }
    case MYSQL_TYPE_DATETIME:
    case MYSQL_TYPE_TIMESTAMP: {
      MYSQL_TIME tm;
      get_date(&tm, TIME_FUZZY_DATE);
      if (!null_value) result = protocol->store(&tm, decimals);
      break;
    }
    case MYSQL_TYPE_TIME: {
      MYSQL_TIME tm;
      get_time(&tm);
      if (!null_value) result = protocol->store_time(&tm, decimals);
      break;
    }
  }
  if (null_value) result = protocol->store_null();
  return result;
}

bool Item::update_null_value() {
  char buff[STRING_BUFFER_USUAL_SIZE];
  String str(buff, sizeof(buff), collation.collation);
  return evaluate(current_thd, &str);
}

/**
  Evaluate item, possibly using the supplied buffer

  @param thd    Thread context
  @param buffer Buffer, in case item needs a large one

  @returns false if success, true if error
*/

bool Item::evaluate(THD *thd, String *buffer) {
  bool result = false;  // Will be set if null_value == 0

  switch (data_type()) {
    default:
      DBUG_ASSERT(false);
      (void)val_str(buffer);
      break;
    case MYSQL_TYPE_JSON: {
      Json_wrapper wr;
      (void)val_json(&wr);
    } break;
    case MYSQL_TYPE_NULL:
    case MYSQL_TYPE_DECIMAL:
    case MYSQL_TYPE_ENUM:
    case MYSQL_TYPE_SET:
    case MYSQL_TYPE_TINY_BLOB:
    case MYSQL_TYPE_MEDIUM_BLOB:
    case MYSQL_TYPE_LONG_BLOB:
    case MYSQL_TYPE_BLOB:
    case MYSQL_TYPE_GEOMETRY:
    case MYSQL_TYPE_STRING:
    case MYSQL_TYPE_VAR_STRING:
    case MYSQL_TYPE_VARCHAR:
    case MYSQL_TYPE_BIT: {
      (void)val_str(buffer);
      break;
    }
    case MYSQL_TYPE_TINY:
    case MYSQL_TYPE_SHORT:
    case MYSQL_TYPE_YEAR:
    case MYSQL_TYPE_INT24:
    case MYSQL_TYPE_LONG:
    case MYSQL_TYPE_LONGLONG: {
      (void)val_int();
      break;
    }
    case MYSQL_TYPE_NEWDECIMAL: {
      my_decimal decimal_value;
      (void)val_decimal(&decimal_value);
      break;
    }

    case MYSQL_TYPE_FLOAT:
    case MYSQL_TYPE_DOUBLE: {
      (void)val_real();
      break;
    }
    case MYSQL_TYPE_DATETIME:
    case MYSQL_TYPE_DATE:
    case MYSQL_TYPE_TIMESTAMP: {
      MYSQL_TIME tm;
      (void)get_date(&tm, TIME_FUZZY_DATE);
      break;
    }
    case MYSQL_TYPE_TIME: {
      MYSQL_TIME tm;
      (void)get_time(&tm);
      break;
    }
  }
  result = thd->is_error();
  return result;
}

/**
  Check if an item is a constant one and can be cached.

  @param [out] arg If != NULL <=> Cache this item.

  @return true  Go deeper in item tree.
  @return false Don't go deeper in item tree.
*/

bool Item::cache_const_expr_analyzer(uchar **arg) {
  Item **cache_item = (Item **)*arg;
  if (!*cache_item) {
    Item *item = real_item();
    /*
      Cache constant items unless it's a basic constant, constant field or
      a subquery (they use their own cache), or it is already cached.
    */
    if (const_for_execution() &&
        !(basic_const_item() || item->basic_const_item() ||
          item->type() == Item::FIELD_ITEM || item->type() == SUBSELECT_ITEM ||
          item->type() == CACHE_ITEM))
      /*
        Note that we use cache_item as a flag (NULL vs non-NULL), but we
        are storing the pointer so that we can assert that we cache the
        correct item in Item::cache_const_expr_transformer().
      */
      *cache_item = this;
    /*
      If this item will be cached, no need to explore items further down
      in the tree, but the transformer must be called, so return 'true'.
      If this item will not be cached, items further doen in the tree
      must be explored, so return 'true'.
    */
    return true;
  }
  /*
    An item above in the tree is to be cached, so need to cache the present
    item, and no need to go down the tree.
  */
  return false;
}

/**
  Set the maximum number of characters required by any of the items in args.
*/
void Item::aggregate_char_length(Item **args, uint nitems) {
  uint32 char_length = 0;
  /*
    To account for character sets with different number of bytes per character,
    set char_length equal to max_length if the aggregated character set is
    binary to prevent truncation of data as some characters require more than
    one byte.
  */
  bool bin_charset = collation.collation == &my_charset_bin;
  for (uint i = 0; i < nitems; i++)
    set_if_bigger(char_length, bin_charset ? args[i]->max_length
                                           : args[i]->max_char_length());
  if (char_length * collation.collation->mbmaxlen > max_length)
    fix_char_length(char_length);
}

/**
  Set max_length and decimals of function if function is floating point and
  result length/precision depends on argument ones.

  @param item    Argument array.
  @param nitems  Number of arguments in the array.
*/
void Item::aggregate_float_properties(Item **item, uint nitems) {
  DBUG_ASSERT(result_type() == REAL_RESULT);
  uint32 length = 0;
  uint8 decimals_cnt = 0;
  uint32 maxl = 0;
  for (uint i = 0; i < nitems; i++) {
    if (decimals_cnt != NOT_FIXED_DEC) {
      set_if_bigger(decimals_cnt, item[i]->decimals);
      set_if_bigger(length, (item[i]->max_length - item[i]->decimals));
    }
    set_if_bigger(maxl, item[i]->max_length);
  }
  if (decimals_cnt != NOT_FIXED_DEC) {
    maxl = length;
    length += decimals_cnt;
    if (length < maxl)  // If previous operation gave overflow
      maxl = UINT_MAX32;
    else
      maxl = length;
  }

  this->max_length = maxl;
  this->decimals = decimals_cnt;
}

/**
  Set precision and decimals of function when this depends on arguments'
  values for these quantities.

  @param item    Argument array.
  @param nitems  Number of arguments in the array.
*/
void Item::aggregate_decimal_properties(Item **item, uint nitems) {
  DBUG_ASSERT(result_type() == DECIMAL_RESULT);
  int max_int_part = 0;
  uint8 decimal_cnt = 0;
  for (uint i = 0; i < nitems; i++) {
    set_if_bigger(decimal_cnt, item[i]->decimals);
    set_if_bigger(max_int_part, item[i]->decimal_int_part());
  }
  int precision = min(max_int_part + decimal_cnt, DECIMAL_MAX_PRECISION);
  set_data_type_decimal(precision, decimal_cnt);
}

/**
  Set fractional seconds precision for temporal functions.

  @param item    Argument array
  @param nitems  Number of arguments in the array.
*/
void Item::aggregate_temporal_properties(Item **item, uint nitems) {
  DBUG_ASSERT(result_type() == STRING_RESULT);
  uint8 decimal_cnt = 0;

  switch (data_type()) {
    case MYSQL_TYPE_DATETIME:
      for (uint i = 0; i < nitems; i++)
        set_if_bigger(decimal_cnt, item[i]->datetime_precision());
      set_if_smaller(decimal_cnt, DATETIME_MAX_DECIMALS);
      set_data_type_datetime(decimal_cnt);
      break;

    case MYSQL_TYPE_TIMESTAMP:
      for (uint i = 0; i < nitems; i++)
        set_if_bigger(decimal_cnt, item[i]->datetime_precision());
      set_if_smaller(decimal_cnt, DATETIME_MAX_DECIMALS);
      set_data_type_timestamp(decimal_cnt);
      break;

    case MYSQL_TYPE_NEWDATE:
      DBUG_ASSERT(false);
      set_data_type_date();
      set_data_type(MYSQL_TYPE_NEWDATE);
      break;

    case MYSQL_TYPE_DATE:
      set_data_type_date();
      break;

    case MYSQL_TYPE_TIME:
      for (uint i = 0; i < nitems; i++)
        set_if_bigger(decimal_cnt, item[i]->time_precision());
      set_if_smaller(decimal_cnt, DATETIME_MAX_DECIMALS);
      set_data_type_time(decimal_cnt);
      break;

    default:
      DBUG_ASSERT(false); /* purecov: inspected */
  }
}

/**
  Aggregate string properties (character set, collation and maximum length) for
  string function.

  @param name        Name of function
  @param items       Argument array.
  @param nitems      Number of arguments.

  @retval            False on success, true on error.
*/
bool Item::aggregate_string_properties(const char *name, Item **items,
                                       uint nitems) {
  DBUG_ASSERT(result_type() == STRING_RESULT);
  if (agg_item_charsets_for_string_result(collation, name, items, nitems, 1))
    return true;
  if (is_temporal_type(data_type())) {
    /*
      aggregate_temporal_properties() will set collation to numeric, causing
      the character set to be explicitly set to latin1, which may not match the
      aggregated character set. The collation must therefore be restored after
      the temporal properties have been computed.
    */
    auto aggregated_collation = collation;
    aggregate_temporal_properties(items, nitems);
    collation.set(aggregated_collation);
    /*
      Set max_length again as the aggregated character set may have different
      number of bytes per character than latin1.
    */
    fix_char_length(max_length);
  } else
    set_if_smaller(decimals, NOT_FIXED_DEC);
  aggregate_char_length(items, nitems);

  /*
    If the resulting data type is a fixed length character or binary string
    and the result maximum length in characters is longer than the MySQL
    maximum CHAR/BINARY size, convert to a variable-sized type.
  */
  if (data_type() == MYSQL_TYPE_STRING &&
      max_char_length() > MAX_FIELD_CHARLENGTH)
    set_data_type(MYSQL_TYPE_VARCHAR);

  return false;
}

/**
  This function is used to resolve type for numeric result type of CASE,
  COALESCE, IF and LEAD/LAG. COALESCE is a CASE abbreviation according to the
  standard.

  @param result_type The desired result type
  @param item        The arguments of func
  @param nitems      The number of arguments
*/
void Item::aggregate_num_type(Item_result result_type, Item **item,
                              uint nitems) {
  collation.set_numeric();
  switch (result_type) {
    case DECIMAL_RESULT:
      aggregate_decimal_properties(item, nitems);
      break;
    case REAL_RESULT:
      aggregate_float_properties(item, nitems);
      break;
    case INT_RESULT:
    case STRING_RESULT:
      aggregate_char_length(item, nitems);
      decimals = 0;
      break;
    case ROW_RESULT:
    default:
      DBUG_ASSERT(0);
  }
}

/**
  Cache item if needed.

  @param arg   != NULL <=> Cache this item.

  @return cache if cache needed.
  @return this otherwise.
*/

Item *Item::cache_const_expr_transformer(uchar *arg) {
  Item **item = (Item **)arg;
  if (*item)  // Item is to be cached, note that it is used as a flag
  {
    DBUG_ASSERT(*item == this);
    /*
      Flag applies to present item, must reset it so it does not affect
      the parent item.
    */
    *((Item **)arg) = NULL;
    Item_cache *cache = Item_cache::get_cache(this);
    if (!cache) return NULL;
    cache->setup(this);
    cache->store(this);
    /*
      This item is cached - for subqueries this effectively means that they
      are optimized away.
    */
    mark_subqueries_optimized_away();
    return cache;
  }
  return this;
}

bool Item_field::send(Protocol *protocol, String *) {
  return protocol->store(result_field);
}

/*
  Add the field to the select list and substitute it for the reference to
  the field.

  SYNOPSIS
    Item_field::update_value_transformer()
    select_arg      current select

  DESCRIPTION
    If the field doesn't belong to the table being inserted into then it is
    added to the select list, pointer to it is stored in the ref_item_array
    of the select and the field itself is substituted for the Item_ref object.
    This is done in order to get correct values from update fields that
    belongs to the SELECT part in the INSERT .. SELECT .. ON DUPLICATE KEY
    UPDATE statement.

  RETURN
    0             if error occured
    ref           if all conditions are met
    this field    otherwise
*/

Item *Item_field::update_value_transformer(uchar *select_arg) {
  SELECT_LEX *select = (SELECT_LEX *)select_arg;
  DBUG_ASSERT(fixed);

  if (field->table != select->context.table_list->table &&
      type() != Item::TRIGGER_FIELD_ITEM) {
    Item **tmp = select->add_hidden_item(this);
    return new Item_ref(&select->context, tmp, table_name, field_name);
  }
  return this;
}

void Item_field::print(String *str, enum_query_type query_type) {
  if (field && field->table->const_table &&
      !(query_type & QT_NO_DATA_EXPANSION)) {
    char buff[MAX_FIELD_WIDTH];
    String tmp(buff, sizeof(buff), str->charset());
    field->val_str(&tmp);
    if (field->is_null())
      str->append("NULL");
    else {
      str->append('\'');
      str->append(tmp);
      str->append('\'');
    }
    return;
  }
  if ((table_name == NULL || table_name[0] == 0) && field && field->orig_table)
    Item_ident::print(str, query_type, field->orig_table->s->db.str,
                      field->orig_table->alias);
  else
    Item_ident::print(str, query_type);
}

/**
  Calculate condition filtering effect for "WHERE field", which
  implicitly means "WHERE field <> 0". The filtering effect is
  therefore identical to that of Item_func_ne.
*/
float Item_field::get_filtering_effect(THD *, table_map filter_for_table,
                                       table_map,
                                       const MY_BITMAP *fields_to_ignore,
                                       double rows_in_table) {
  if (used_tables() != filter_for_table ||
      bitmap_is_set(fields_to_ignore, field->field_index))
    return COND_FILTER_ALLPASS;

  return 1.0f - get_cond_filter_default_probability(rows_in_table,
                                                    COND_FILTER_EQUALITY);
}

float Item_field::get_cond_filter_default_probability(
    double max_distinct_values, float default_filter) const {
  DBUG_ASSERT(max_distinct_values >= 1.0);

  // Some field types have a limited number of possible values
  switch (field->real_type()) {
    case MYSQL_TYPE_ENUM: {
      // ENUM can only have the values defined in the typelib
      const uint enum_values = static_cast<Field_enum *>(field)->typelib->count;
      max_distinct_values =
          std::min(static_cast<double>(enum_values), max_distinct_values);
      break;
    }
    case MYSQL_TYPE_BIT: {
      // BIT(N) can have no more than 2^N distinct values
      const uint bits = static_cast<Field_bit *>(field)->field_length;
      const double combos = pow(2.0, (int)bits);
      max_distinct_values = std::min(combos, max_distinct_values);
      break;
    }
    default:
      break;
  }
  return std::max(static_cast<float>(1 / max_distinct_values), default_filter);
}

Item_ref::Item_ref(Name_resolution_context *context_arg, Item **item,
                   const char *table_name_arg, const char *field_name_arg,
                   bool alias_of_expr_arg)
    : Item_ident(context_arg, NullS, table_name_arg, field_name_arg),
      result_field(0),
      ref(item),
      chop_ref(!ref) {
  m_alias_of_expr = alias_of_expr_arg;
  /*
    This constructor used to create some internals references over fixed items
  */
  if (ref && *ref && (*ref)->fixed) set_properties();
}

/**
  Resolve the name of a reference to a column reference.

  The method resolves the column reference represented by 'this' as a column
  present in one of: GROUP BY clause, SELECT clause, outer queries. It is
  used typically for columns in the HAVING clause which are not under
  aggregate functions.

  POSTCONDITION @n
  Item_ref::ref is 0 or points to a valid item.

  @note
    The name resolution algorithm used is (where [T_j] is an optional table
    name that qualifies the column name):

  @code
        resolve_extended([T_j].col_ref_i)
        {
          Search for a column or derived column named col_ref_i [in table T_j]
          in the SELECT and GROUP clauses of Q.

          if such a column is NOT found AND    // Lookup in outer queries.
             there are outer queries
          {
            for each outer query Q_k beginning from the inner-most one
           {
              Search for a column or derived column named col_ref_i
              [in table T_j] in the SELECT and GROUP clauses of Q_k.

              if such a column is not found AND
                 - Q_k is not a group query AND
                 - Q_k is not inside an aggregate function
                 OR
                 - Q_(k-1) is not in a HAVING or SELECT clause of Q_k
              {
                search for a column or derived column named col_ref_i
                [in table T_j] in the FROM clause of Q_k;
              }
            }
          }
        }
  @endcode
  @n
    This procedure treats GROUP BY and SELECT clauses as one namespace for
    column references in HAVING. Notice that compared to
    Item_field::fix_fields, here we first search the SELECT and GROUP BY
    clauses, and then we search the FROM clause.

  @param[in]     thd        current thread
  @param[in,out] reference  view column if this item was resolved to a
    view column

  @todo
    Here we could first find the field anyway, and then test this
    condition, so that we can give a better error message -
    ER_WRONG_FIELD_WITH_GROUP, instead of the less informative
    ER_BAD_FIELD_ERROR which we produce now.

  @retval
    true  if error
  @retval
    false on success
*/

bool Item_ref::fix_fields(THD *thd, Item **reference) {
  DBUG_ENTER("Item_ref::fix_fields");
  DBUG_ASSERT(fixed == 0);
  SELECT_LEX *current_sel = thd->lex->current_select();

  Internal_error_handler_holder<View_error_handler, TABLE_LIST> view_handler(
      thd, context->view_error_handler, context->view_error_handler_arg);

  if (!ref || ref == not_found_item) {
    if (!(ref =
              resolve_ref_in_select_and_group(thd, this, context->select_lex)))
      goto error; /* Some error occurred (e.g. ambiguous names). */

    if (ref == not_found_item) /* This reference was not resolved. */
    {
      Name_resolution_context *last_checked_context = context;
      Name_resolution_context *outer_context = context->outer_context;
      Field *from_field;
      ref = 0;

      if (!outer_context) {
        /* The current reference cannot be resolved in this query. */
        my_error(ER_BAD_FIELD_ERROR, MYF(0), this->full_name(),
                 current_thd->where);
        goto error;
      }

      /*
        If there is an outer context (select), and it is not a derived table
        (which do not support the use of outer fields for now), try to
        resolve this reference in the outer select(s).

        We treat each subselect as a separate namespace, so that different
        subselects may contain columns with the same names. The subselects are
        searched starting from the innermost.
      */
      from_field = not_found_field;

      do {
        SELECT_LEX *select = outer_context->select_lex;
        Item_subselect *prev_subselect_item =
            last_checked_context->select_lex->master_unit()->item;
        last_checked_context = outer_context;
        const enum_parsing_context place = prev_subselect_item->parsing_place;

        /* Search in the SELECT and GROUP lists of the outer select. */
        if (select_alias_referencable(place) &&
            outer_context->resolve_in_select_list) {
          if (!(ref = resolve_ref_in_select_and_group(thd, this, select)))
            goto error; /* Some error occurred (e.g. ambiguous names). */
          if (ref != not_found_item) {
            DBUG_ASSERT(is_fixed_or_outer_ref(*ref));
            prev_subselect_item->used_tables_cache |= (*ref)->used_tables();
            break;
          }
          /*
            Set ref to 0 to ensure that we get an error in case we replaced
            this item with another item and still use this item in some
            other place of the parse tree.
          */
          ref = 0;
        }

        /*
          Check table fields only if the subquery is used somewhere out of
          HAVING or the outer SELECT does not use grouping (i.e. tables are
          accessible).
          TODO:
          Here we could first find the field anyway, and then test this
          condition, so that we can give a better error message -
          ER_WRONG_FIELD_WITH_GROUP, instead of the less informative
          ER_BAD_FIELD_ERROR which we produce now.
        */
        if ((place != CTX_HAVING ||
             (!select->with_sum_func && select->group_list.elements == 0))) {
          /*
            In case of view, find_field_in_tables() write pointer to view
            field expression to 'reference', i.e. it substitute that
            expression instead of this Item_ref
          */
          from_field = find_field_in_tables(
              thd, this, outer_context->first_name_resolution_table,
              outer_context->last_name_resolution_table, reference,
              IGNORE_EXCEPT_NON_UNIQUE, thd->want_privilege, true);
          if (!from_field) goto error;
          if (from_field == view_ref_found) {
            Item::Type refer_type = (*reference)->type();
            prev_subselect_item->used_tables_cache |=
                (*reference)->used_tables();
            DBUG_ASSERT((*reference)->type() == REF_ITEM);
            mark_as_dependent(
                thd, last_checked_context->select_lex, context->select_lex,
                this,
                ((refer_type == REF_ITEM || refer_type == FIELD_ITEM)
                     ? (Item_ident *)(*reference)
                     : 0));
            /*
              view reference found, we substituted it instead of this
              Item, so can quit
            */
            DBUG_RETURN(false);
          }
          if (from_field != not_found_field) {
            if (cached_table && cached_table->select_lex &&
                outer_context->select_lex &&
                cached_table->select_lex != outer_context->select_lex) {
              /*
                Due to cache, find_field_in_tables() can return field which
                doesn't belong to provided outer_context. In this case we have
                to find proper field context in order to fix field correctly.
              */
              do {
                outer_context = outer_context->outer_context;
                select = outer_context->select_lex;
                prev_subselect_item =
                    last_checked_context->select_lex->master_unit()->item;
                last_checked_context = outer_context;
              } while (outer_context && outer_context->select_lex &&
                       cached_table->select_lex != outer_context->select_lex);
            }
            prev_subselect_item->used_tables_cache |=
                from_field->table->pos_in_table_list->map();
            break;
          }
        }
        DBUG_ASSERT(from_field == not_found_field);

        /* Reference is not found => depend on outer (or just error). */
        prev_subselect_item->used_tables_cache |= OUTER_REF_TABLE_BIT;

        outer_context = outer_context->outer_context;
      } while (outer_context);

      DBUG_ASSERT(from_field != 0 && from_field != view_ref_found);
      if (from_field != not_found_field) {
        Item_field *fld;

        {
          Prepared_stmt_arena_holder ps_arena_holder(thd);
          fld = new Item_field(thd, context, from_field);
          if (!fld) goto error;
        }

        thd->change_item_tree(reference, fld);
        mark_as_dependent(thd, last_checked_context->select_lex, current_sel,
                          this, fld);
        /*
          A reference is resolved to a nest level that's outer or the same as
          the nest level of the enclosing set function : adjust the value of
          max_aggr_level for the function if it's needed.
        */
        if (thd->lex->in_sum_func &&
            thd->lex->in_sum_func->base_select->nest_level >=
                last_checked_context->select_lex->nest_level)
          set_if_bigger(thd->lex->in_sum_func->max_aggr_level,
                        last_checked_context->select_lex->nest_level);
        DBUG_RETURN(false);
      }
      if (ref == 0) {
        /* The item was not a table field and not a reference */
        my_error(ER_BAD_FIELD_ERROR, MYF(0), this->full_name(),
                 current_thd->where);
        goto error;
      }
      /* Should be checked in resolve_ref_in_select_and_group(). */
      DBUG_ASSERT(is_fixed_or_outer_ref(*ref));
      mark_as_dependent(thd, last_checked_context->select_lex,
                        context->select_lex, this, this);
      /*
        A reference is resolved to a nest level that's outer or the same as
        the nest level of the enclosing set function : adjust the value of
        max_aggr_level for the function if it's needed.
      */
      if (thd->lex->in_sum_func &&
          thd->lex->in_sum_func->base_select->nest_level >=
              last_checked_context->select_lex->nest_level)
        set_if_bigger(thd->lex->in_sum_func->max_aggr_level,
                      last_checked_context->select_lex->nest_level);
    }
  }

  /*
    The reference should be fixed at this point. Outer references will
    be fixed later by the fix_inner_refs() function.
  */
  DBUG_ASSERT(is_fixed_or_outer_ref(*ref));

  /*
    Reject invalid references to aggregates.

    1) We only accept references to aggregates in a HAVING clause.
    (This restriction is not strictly necessary, but we don't want to
    lift it without making sure that such queries are handled
    correctly. Lifting the restriction will make bugs such as
    bug#13633829 and bug#22588319 (aka bug#80116) affect a larger set
    of queries.)

    2) An aggregate cannot be referenced from the GROUP BY clause of
    the query block where the aggregation happens, since grouping
    happens before aggregation.
  */
  if (((*ref)->has_aggregation() && !current_sel->having_fix_field) ||  // 1
      walk(&Item::has_aggregate_ref_in_group_by,                        // 2
           enum_walk(WALK_POSTFIX | WALK_SUBQUERY), nullptr)) {
    my_error(ER_ILLEGAL_REFERENCE, MYF(0), full_name(),
             "reference to group function");
    goto error;
  }

  set_properties();

  if ((*ref)->check_cols(1)) goto error;
  DBUG_RETURN(false);

error:
  DBUG_RETURN(true);
}

void Item_ref::set_properties() {
  DBUG_ENTER("Item_ref::set_properties");

  set_data_type((*ref)->data_type());
  max_length = (*ref)->max_length;
  maybe_null = (*ref)->maybe_null;
  decimals = (*ref)->decimals;
  collation.set((*ref)->collation);
  /*
    We have to remember if we refer to a sum function, to ensure that
    split_sum_func() doesn't try to change the reference.
  */
  set_accum_properties(*ref);
  unsigned_flag = (*ref)->unsigned_flag;
  fixed = 1;
  if ((*ref)->type() == FIELD_ITEM &&
      ((Item_ident *)(*ref))->is_alias_of_expr())
    set_alias_of_expr();

  DBUG_VOID_RETURN;
}

void Item_ref::cleanup() {
  DBUG_ENTER("Item_ref::cleanup");
  Item_ident::cleanup();
  result_field = 0;
  if (chop_ref) ref = NULL;
  DBUG_VOID_RETURN;
}

/**
  Transform an Item_ref object with a transformer callback function.

  The function first applies the transform function to the item
  referenced by this Item_ref object. If this replaces the item with a
  new one, this item object is returned as the result of the
  transform. Otherwise the transform function is applied to the
  Item_ref object itself.
*/

Item *Item_ref::transform(Item_transformer transformer, uchar *arg) {
  DBUG_ASSERT((*ref) != NULL);

  /* Transform the object we are referencing. */
  Item *new_item = (*ref)->transform(transformer, arg);
  if (new_item == NULL) return NULL;

  /*
    If the object is transformed into a new object, discard the Item_ref
    object and return the new object as result.
  */
  if (new_item != *ref) return new_item;

  /* Transform the item ref object. */
  Item *transformed_item = (this->*transformer)(arg);
  DBUG_ASSERT(transformed_item == this);
  return transformed_item;
}

/**
  Compile an Item_ref object with a processor and a transformer
  callback function.

  First the function applies the analyzer to the Item_ref
  object. Second it applies the compile function to the object the
  Item_ref object is referencing. If this replaces the item with a new
  one, this object is returned as the result of the compile.
  Otherwise we apply the transformer to the Item_ref object itself.
*/

Item *Item_ref::compile(Item_analyzer analyzer, uchar **arg_p,
                        Item_transformer transformer, uchar *arg_t) {
  if (!(this->*analyzer)(arg_p)) return this;

  DBUG_ASSERT((*ref) != NULL);
  Item *new_item = (*ref)->compile(analyzer, arg_p, transformer, arg_t);
  if (new_item == NULL) return NULL;

  /*
    If the object is compiled into a new object, discard the Item_ref
    object and return the new object as result.
  */
  if (new_item != *ref) return new_item;

  return (this->*transformer)(arg_t);
}

void Item_ref::print(String *str, enum_query_type query_type) {
  if (ref) {
    if (m_alias_of_expr && (*ref)->type() != Item::CACHE_ITEM &&
        ref_type() != VIEW_REF && !table_name && item_name.ptr())
      append_identifier(current_thd, str, (*ref)->real_item()->item_name);
    else
      (*ref)->print(str, query_type);
  } else
    Item_ident::print(str, query_type);
}

bool Item_ref::send(Protocol *prot, String *tmp) {
  if (result_field) return prot->store(result_field);
  return (*ref)->send(prot, tmp);
}

double Item_ref::val_real() {
  DBUG_ASSERT(fixed);
  double tmp = (*ref)->val_real();
  null_value = (*ref)->null_value;
  return tmp;
}

longlong Item_ref::val_int() {
  DBUG_ASSERT(fixed);
  longlong tmp = (*ref)->val_int();
  null_value = (*ref)->null_value;
  return tmp;
}

longlong Item_ref::val_time_temporal() {
  DBUG_ASSERT(fixed);
  DBUG_ASSERT((*ref)->is_temporal());
  longlong tmp = (*ref)->val_time_temporal();
  null_value = (*ref)->null_value;
  return tmp;
}

longlong Item_ref::val_date_temporal() {
  DBUG_ASSERT(fixed);
  DBUG_ASSERT((*ref)->is_temporal());
  longlong tmp = (*ref)->val_date_temporal();
  null_value = (*ref)->null_value;
  return tmp;
}

bool Item_ref::val_bool() {
  DBUG_ASSERT(fixed);
  bool tmp = (*ref)->val_bool();
  null_value = (*ref)->null_value;
  return tmp;
}

String *Item_ref::val_str(String *tmp) {
  DBUG_ASSERT(fixed);
  tmp = (*ref)->val_str(tmp);
  null_value = (*ref)->null_value;
  return tmp;
}

bool Item_ref::val_json(Json_wrapper *result) {
  DBUG_ASSERT(fixed);
  bool ok = (*ref)->val_json(result);
  null_value = (*ref)->null_value;
  return ok;
}

bool Item_ref::is_null() {
  DBUG_ASSERT(fixed);
  bool tmp = (*ref)->is_null();
  null_value = (*ref)->null_value;
  return tmp;
}

bool Item_ref::get_date(MYSQL_TIME *ltime, my_time_flags_t fuzzydate) {
  DBUG_ASSERT(fixed);
  bool result = (*ref)->get_date(ltime, fuzzydate);
  null_value = (*ref)->null_value;
  return result;
}

my_decimal *Item_ref::val_decimal(my_decimal *decimal_value) {
  my_decimal *val = (*ref)->val_decimal(decimal_value);
  null_value = (*ref)->null_value;
  return val;
}

type_conversion_status Item_ref::save_in_field_inner(Field *to,
                                                     bool no_conversions) {
  type_conversion_status res;
  res = (*ref)->save_in_field(to, no_conversions);
  null_value = (*ref)->null_value;
  return res;
}

void Item_ref::save_org_in_field(Field *field) {
  (*ref)->save_org_in_field(field);
}

void Item_ref::make_field(Send_field *field) {
  (*ref)->make_field(field);
  /* Non-zero in case of a view */
  if (item_name.is_set()) field->col_name = item_name.ptr();
  if (table_name) field->table_name = table_name;
  if (db_name) field->db_name = db_name;
  if (orig_field_name) field->org_col_name = orig_field_name;
  if (orig_table_name) field->org_table_name = orig_table_name;
}

Item *Item_ref::get_tmp_table_item(THD *thd) {
  DBUG_ENTER("Item_ref::get_tmp_table_item");
  if (!result_field) {
    Item *result = (*ref)->get_tmp_table_item(thd);
    DBUG_RETURN(result);
  }

  Item_field *item = new Item_field(result_field);
  if (item) {
    item->table_name = table_name;
    item->db_name = db_name;
  }
  DBUG_RETURN(item);
}

void Item_ref_null_helper::print(String *str, enum_query_type query_type) {
  str->append(STRING_WITH_LEN("<ref_null_helper>("));
  if (ref)
    (*ref)->print(str, query_type);
  else
    str->append('?');
  str->append(')');
}

/**
  Prepare referenced field then call usual Item_ref::fix_fields .

  @param thd         Current session.
  @param reference   reference on reference where this item stored

  @retval
    false   OK
  @retval
    true    Error
*/

bool Item_view_ref::fix_fields(THD *thd, Item **reference) {
  DBUG_ASSERT(*ref);  // view field reference must be defined

  // (*ref)->check_cols() will be made in Item_ref::fix_fields
  if ((*ref)->fixed) {
    /*
      Underlying Item_field objects may be shared. Make sure that the use
      is marked regardless of how many ref items that point to this field.
    */
    Mark_field mf(thd->mark_used_columns);
    (*ref)->walk(&Item::mark_field_in_map, Item::WALK_POSTFIX, (uchar *)&mf);
  } else {
    if ((*ref)->fix_fields(thd, ref)) return true; /* purecov: inspected */
  }
  if (super::fix_fields(thd, reference)) return true;

  if (cached_table->is_inner_table_of_outer_join()) {
    maybe_null = true;
    first_inner_table = cached_table->any_outer_leaf_table();
    // @todo delete this when WL#6570 is implemented
    (*ref)->maybe_null = true;
  }
  return false;
}

/*
  Prepare referenced outer field then call usual Item_ref::fix_fields

  SYNOPSIS
    Item_outer_ref::fix_fields()
    thd         thread handler
    reference   reference on reference where this item stored

  RETURN
    false   OK
    true    Error
*/

bool Item_outer_ref::fix_fields(THD *thd, Item **reference) {
  bool err;
  /* outer_ref->check_cols() will be made in Item_ref::fix_fields */
  if ((*ref) && !(*ref)->fixed && ((*ref)->fix_fields(thd, reference)))
    return true;
  err = super::fix_fields(thd, reference);
  if (!outer_ref) outer_ref = *ref;
  if ((*ref)->type() == Item::FIELD_ITEM)
    table_name = ((Item_field *)outer_ref)->table_name;
  return err;
}

void Item_outer_ref::fix_after_pullout(SELECT_LEX *parent_select,
                                       SELECT_LEX *removed_select) {
  /*
    If this assertion holds, we need not call fix_after_pullout() on both
    *ref and outer_ref, and Item_ref::fix_after_pullout() is sufficient.
  */
  DBUG_ASSERT(*ref == outer_ref);

  Item_ref::fix_after_pullout(parent_select, removed_select);
}

void Item_ref::fix_after_pullout(SELECT_LEX *parent_select,
                                 SELECT_LEX *removed_select) {
  (*ref)->fix_after_pullout(parent_select, removed_select);

  Item_ident::fix_after_pullout(parent_select, removed_select);
}

/**
  Compare two view column references for equality.

  A view column reference is considered equal to another column
  reference if the second one is a view column and if both column
  references resolve to the same item. It is assumed that both
  items are of the same type.

  @param item        item to compare with

  @retval
    true    Referenced item is equal to given item
  @retval
    false   otherwise
*/

bool Item_view_ref::eq(const Item *item, bool) const {
  if (item->type() == REF_ITEM) {
    Item_ref *item_ref = (Item_ref *)item;
    if (item_ref->ref_type() == VIEW_REF) {
      Item *item_ref_ref = *(item_ref->ref);
      return ((*ref)->real_item() == item_ref_ref->real_item());
    }
  }
  return false;
}

longlong Item_view_ref::val_int() {
  if (has_null_row()) {
    null_value = true;
    return 0;
  }
  return super::val_int();
}

double Item_view_ref::val_real() {
  if (has_null_row()) {
    null_value = true;
    return 0.0;
  }
  return super::val_real();
}

my_decimal *Item_view_ref::val_decimal(my_decimal *dec) {
  if (has_null_row()) {
    null_value = true;
    return NULL;
  }
  return super::val_decimal(dec);
}

String *Item_view_ref::val_str(String *str) {
  if (has_null_row()) {
    null_value = true;
    return NULL;
  }
  return super::val_str(str);
}

bool Item_view_ref::val_bool() {
  if (has_null_row()) {
    null_value = true;
    return false;
  }
  return super::val_bool();
}

bool Item_view_ref::val_json(Json_wrapper *wr) {
  if (has_null_row()) {
    null_value = true;
    return false;
  }
  return super::val_json(wr);
}

bool Item_view_ref::is_null() {
  if (has_null_row()) return true;

  return (*ref)->is_null();
}

bool Item_view_ref::send(Protocol *prot, String *tmp) {
  if (has_null_row()) return prot->store_null();
  return super::send(prot, tmp);
}

type_conversion_status Item_view_ref::save_in_field_inner(Field *field,
                                                          bool no_conversions) {
  if (has_null_row())
    return set_field_to_null_with_conversions(field, no_conversions);

  return super::save_in_field_inner(field, no_conversions);
}

bool Item_default_value::itemize(Parse_context *pc, Item **res) {
  if (skip_itemize(res)) return false;
  if (super::itemize(pc, res)) return true;

  if (arg != NULL) {
    if (arg->itemize(pc, &arg)) return true;
    if (arg->is_splocal()) {
      Item_splocal *il = static_cast<Item_splocal *>(arg);

      my_error(ER_WRONG_COLUMN_NAME, MYF(0), il->m_name.ptr());
      return true;
    }
  }
  return false;
}

bool Item_default_value::eq(const Item *item, bool binary_cmp) const {
  return item->type() == DEFAULT_VALUE_ITEM &&
         ((Item_default_value *)item)->arg->eq(arg, binary_cmp);
}

bool Item_default_value::fix_fields(THD *thd, Item **) {
  Item *real_arg;
  Item_field *field_arg;
  Field *def_field;
  DBUG_ASSERT(fixed == 0);

  Internal_error_handler_holder<View_error_handler, TABLE_LIST> view_handler(
      thd, context->view_error_handler, context->view_error_handler_arg);
  if (!arg) {
    fixed = 1;
    return false;
  }
  if (!arg->fixed && arg->fix_fields(thd, &arg)) goto error;

  real_arg = arg->real_item();
  if (real_arg->type() != FIELD_ITEM) {
    my_error(ER_NO_DEFAULT_FOR_FIELD, MYF(0), arg->item_name.ptr());
    goto error;
  }

  field_arg = (Item_field *)real_arg;
  if (field_arg->field->flags & NO_DEFAULT_VALUE_FLAG) {
    my_error(ER_NO_DEFAULT_FOR_FIELD, MYF(0), field_arg->field->field_name);
    goto error;
  }

  def_field = field_arg->field->clone();
  if (def_field == NULL) goto error;

  def_field->move_field_offset(def_field->table->default_values_offset());
  set_field(def_field);

  // Needs cached_table for some Item traversal functions:
  cached_table = table_ref;

  return false;

error:
  return true;
}

void Item_default_value::print(String *str, enum_query_type query_type) {
  if (!arg) {
    str->append(STRING_WITH_LEN("default"));
    return;
  }
  str->append(STRING_WITH_LEN("default("));
  arg->print(str, query_type);
  str->append(')');
}

type_conversion_status Item_default_value::save_in_field_inner(
    Field *field_arg, bool no_conversions) {
  if (!arg) {
    if (field_arg->flags & NO_DEFAULT_VALUE_FLAG &&
        field_arg->real_type() != MYSQL_TYPE_ENUM) {
      if (field_arg->reset()) {
        my_error(ER_CANT_CREATE_GEOMETRY_OBJECT, MYF(0));
        return TYPE_ERR_BAD_VALUE;
      }

      if (context->view_error_handler) {
        TABLE_LIST *view = cached_table->top_table();
        push_warning_printf(
            field_arg->table->in_use, Sql_condition::SL_WARNING,
            ER_NO_DEFAULT_FOR_VIEW_FIELD,
            ER_THD(field_arg->table->in_use, ER_NO_DEFAULT_FOR_VIEW_FIELD),
            view->view_db.str, view->view_name.str);
      } else {
        push_warning_printf(
            field_arg->table->in_use, Sql_condition::SL_WARNING,
            ER_NO_DEFAULT_FOR_FIELD,
            ER_THD(field_arg->table->in_use, ER_NO_DEFAULT_FOR_FIELD),
            field_arg->field_name);
      }
      return TYPE_ERR_BAD_VALUE;
    }
    field_arg->set_default();
    return field_arg->validate_stored_val(current_thd);
  }
  return Item_field::save_in_field_inner(field_arg, no_conversions);
}

Item *Item_default_value::transform(Item_transformer transformer, uchar *args) {
  /*
    If the value of arg is NULL, then this object represents a constant,
    so further transformation is unnecessary (and impossible).
  */
  if (arg == NULL) return NULL;

  Item *new_item = arg->transform(transformer, args);
  if (new_item == NULL) return NULL; /* purecov: inspected */

  /*
    THD::change_item_tree() should be called only if the tree was
    really transformed, i.e. when a new item has been created.
    Otherwise we'll be allocating a lot of unnecessary memory for
    change records at each execution.
  */
  if (arg != new_item) current_thd->change_item_tree(&arg, new_item);
  return (this->*transformer)(args);
}

bool Item_insert_value::eq(const Item *item, bool binary_cmp) const {
  return item->type() == INSERT_VALUE_ITEM &&
         (down_cast<const Item_insert_value *>(item))->arg->eq(arg, binary_cmp);
}

bool Item_insert_value::fix_fields(THD *thd, Item **reference) {
  DBUG_ASSERT(fixed == 0);
  /* We should only check that arg is in first table */
  if (!arg->fixed) {
    bool res;
    TABLE_LIST *orig_next_table = context->last_name_resolution_table;
    context->last_name_resolution_table = context->first_name_resolution_table;
    res = arg->fix_fields(thd, &arg);
    context->last_name_resolution_table = orig_next_table;
    if (res) return true;
  }

  if (arg->type() == REF_ITEM) arg = static_cast<Item_ref *>(arg)->ref[0];
  if (arg->type() != FIELD_ITEM) {
    my_error(ER_BAD_FIELD_ERROR, MYF(0), "", "VALUES() function");
    return true;
  }

  Item_field *field_arg = (Item_field *)arg;

  if (field_arg->field->table->insert_values &&
      thd->lex->in_update_value_clause) {
    Field *def_field = field_arg->field->clone();
    if (!def_field) return true;

    def_field->move_field_offset((my_ptrdiff_t)(
        def_field->table->insert_values - def_field->table->record[0]));
    /*
      Put the original and cloned Field_blob objects in
      'insert_update_values_map' map. This will be used to make a
      separate copy of blob value, in case 'UPDATE' clause is executed in
      'INSERT...UPDATE' statement. See mysql_prepare_blob_values()
      for more info. We are only checking for MYSQL_TYPE_BLOB and
      MYSQL_TYPE_GEOMETRY. Sub types of blob like TINY BLOB, LONG BLOB, JSON,
      are internally stored are BLOB only. Same applies to geometry type.
    */
    if ((def_field->type() == MYSQL_TYPE_BLOB ||
         def_field->type() == MYSQL_TYPE_GEOMETRY)) {
      try {
        thd->lex->insert_values_map(field_arg->field, def_field);
      } catch (std::bad_alloc const &) {
        my_error(ER_STD_BAD_ALLOC_ERROR, MYF(0), "", "fix_fields");
        return true;
      }
    }

    set_field(def_field);
  } else {
    // VALUES() is used out-of-scope - its value is always NULL
    Prepared_stmt_arena_holder ps_arena_holder(thd);
    Item *const item = new Item_null(this->item_name);
    if (!item) return true;
    *reference = item;
  }
  return false;
}

void Item_insert_value::print(String *str, enum_query_type query_type) {
  str->append(STRING_WITH_LEN("values("));
  arg->print(str, query_type);
  str->append(')');
}

/**
  Find index of Field object which will be appropriate for item
  representing field of row being changed in trigger.

  @param table_triggers     Table_trigger_field_support instance. Do not use
                            TABLE::triggers as it might be not initialized at
                            the moment.
  @param table_grant_info   GRANT_INFO of the subject table

  @note
    This function does almost the same as fix_fields() for Item_field but is
    invoked right after trigger definition parsing. Since at this stage we can't
    say exactly what Field object (corresponding to TABLE::record[0] or
    TABLE::record[1]) should be bound to this Item, we only find out index of
    the Field and then select concrete Field object in fix_fields() (by that
    time Table_trigger_dispatcher::old_field/ new_field should point to proper
    array of Fields).  It also binds Item_trigger_field to
    Table_trigger_field_support object for table of trigger which uses this
    item.
    Another difference is that the field is not marked in read_set/write_set.
*/

void Item_trigger_field::setup_field(
    Table_trigger_field_support *table_triggers, GRANT_INFO *table_grant_info) {
  /*
    Try to find field by its name and if it will be found
    set field_idx properly.
  */
  (void)find_field_in_table(table_triggers->get_subject_table(), field_name,
                            strlen(field_name), 0, &field_idx);
  triggers = table_triggers;
  table_grants = table_grant_info;
}

bool Item_trigger_field::eq(const Item *item, bool) const {
  return item->type() == TRIGGER_FIELD_ITEM &&
         trigger_var_type == ((Item_trigger_field *)item)->trigger_var_type &&
         !my_strcasecmp(system_charset_info, field_name,
                        ((Item_trigger_field *)item)->field_name);
}

void Item_trigger_field::set_required_privilege(bool rw) {
  /*
    Require SELECT and UPDATE privilege if this field will be read and
    set, and only UPDATE privilege for setting the field.
  */
  want_privilege = (rw ? SELECT_ACL | UPDATE_ACL : UPDATE_ACL);
}

bool Item_trigger_field::set_value(THD *thd, sp_rcontext * /*ctx*/, Item **it) {
  Item *item = sp_prepare_func_item(thd, it);

  if (!item) return true;

  if (!fixed) {
    if (fix_fields(thd, NULL)) return true;
  }

  // NOTE: field->table->copy_blobs should be false here, but let's
  // remember the value at runtime to avoid subtle bugs.
  bool copy_blobs_saved = field->table->copy_blobs;

  field->table->copy_blobs = true;

  int err_code = item->save_in_field(field, false);

  field->table->copy_blobs = copy_blobs_saved;

  return err_code < 0;
}

bool Item_trigger_field::fix_fields(THD *thd, Item **) {
  /*
    Since trigger is object tightly associated with TABLE object most
    of its set up can be performed during trigger loading i.e. trigger
    parsing! So we have little to do in fix_fields. :)
  */

  DBUG_ASSERT(fixed == 0);

  /* Set field. */

  if (field_idx != (uint)-1) {
    /*
      Check access privileges for the subject table. We check privileges only
      in runtime.
    */

    if (table_grants) {
      if (check_grant_column(
              thd, table_grants, triggers->get_subject_table()->s->db.str,
              triggers->get_subject_table()->s->table_name.str, field_name,
              strlen(field_name), thd->security_context(), want_privilege))
        return true;
    }

    field = triggers->get_trigger_variable_field(trigger_var_type, field_idx);

    set_field(field);
    fixed = 1;
    return false;
  }

  my_error(ER_BAD_FIELD_ERROR, MYF(0), field_name,
           (trigger_var_type == TRG_NEW_ROW) ? "NEW" : "OLD");
  return true;
}

void Item_trigger_field::print(String *str, enum_query_type) {
  str->append((trigger_var_type == TRG_NEW_ROW) ? "NEW" : "OLD", 3);
  str->append('.');
  str->append(field_name);
}

void Item_trigger_field::cleanup() {
  want_privilege = original_privilege;
  /*
    Since special nature of Item_trigger_field we should not do most of
    things from Item_field::cleanup() or Item_ident::cleanup() here.
  */
  Item::cleanup();
}

Item_result item_cmp_type(Item_result a, Item_result b) {
  if (a == STRING_RESULT && b == STRING_RESULT) return STRING_RESULT;
  if (a == INT_RESULT && b == INT_RESULT)
    return INT_RESULT;
  else if (a == ROW_RESULT || b == ROW_RESULT)
    return ROW_RESULT;
  if ((a == INT_RESULT || a == DECIMAL_RESULT) &&
      (b == INT_RESULT || b == DECIMAL_RESULT))
    return DECIMAL_RESULT;
  return REAL_RESULT;
}

/**
  Substitute a const item with a simpler const item, if possible.

  @param thd         Current session.
  @param[in,out] ref Const item to be processed, contains simplest possible
                     item on return.
  @param comp_item   Item that provides result type for generated const item

  @returns false if success, true if error
*/

bool resolve_const_item(THD *thd, Item **ref, Item *comp_item) {
  Item *item = *ref;
  DBUG_ASSERT(item->const_item());

  Item *new_item = NULL;
  if (item->basic_const_item()) return false;  // Can't be better
  Item_result res_type =
      item_cmp_type(comp_item->result_type(), item->result_type());
  switch (res_type) {
    case STRING_RESULT: {
      if (item->data_type() == MYSQL_TYPE_JSON) {
        Json_wrapper wr;
        if (item->val_json(&wr)) return true;
        if (item->null_value)
          new_item = new Item_null(item->item_name);
        else
          new_item = new Item_json(std::move(wr), item->item_name);
        break;
      }
      char buff[MAX_FIELD_WIDTH];
      String tmp(buff, sizeof(buff), &my_charset_bin), *result;
      result = item->val_str(&tmp);
      if (thd->is_error()) return true;
      if (item->null_value)
        new_item = new Item_null(item->item_name);
      else if (item->is_temporal()) {
        enum_field_types type = item->data_type() == MYSQL_TYPE_TIMESTAMP
                                    ? MYSQL_TYPE_DATETIME
                                    : item->data_type();
        new_item = create_temporal_literal(thd, result->ptr(), result->length(),
                                           result->charset(), type, true);
      } else {
        size_t length = result->length();
        char *tmp_str = sql_strmake(result->ptr(), length);
        new_item = new Item_string(item->item_name, tmp_str, length,
                                   result->charset());
      }
      break;
    }
    case INT_RESULT: {
      longlong result = item->val_int();
      if (thd->is_error()) return true;
      uint length = item->max_length;
      bool null_value = item->null_value;
      if (null_value)
        new_item = new Item_null(item->item_name);
      else if (item->unsigned_flag)
        new_item = new Item_uint(item->item_name, result, length);
      else
        new_item = new Item_int(item->item_name, result, length);
      break;
    }
    case ROW_RESULT: {
      /*
        Substitute constants only in Item_rows. Don't affect other Items
        with ROW_RESULT (eg Item_singlerow_subselect).

        For such Items more optimal is to detect if it is constant and replace
        it with Item_row. This would optimize queries like this:
        SELECT * FROM t1 WHERE (a,b) = (SELECT a,b FROM t2 LIMIT 1);
      */
      if (!(item->type() == Item::ROW_ITEM &&
            comp_item->type() == Item::ROW_ITEM))
        return false;
      Item_row *item_row = (Item_row *)item;
      Item_row *comp_item_row = (Item_row *)comp_item;
      /*
        If item and comp_item are both Item_rows and have same number of cols
        then process items in Item_row one by one.
        We can't ignore NULL values here as this item may be used with <=>, in
        which case NULL's are significant.
      */
      DBUG_ASSERT(item->result_type() == comp_item->result_type());
      DBUG_ASSERT(item_row->cols() == comp_item_row->cols());
      uint col = item_row->cols();
      while (col-- > 0)
        if (resolve_const_item(thd, item_row->addr(col),
                               comp_item_row->element_index(col)))
          return true;
      break;
    }
    case REAL_RESULT: {  // It must REAL_RESULT
      double result = item->val_real();
      if (thd->is_error()) return true;
      uint length = item->max_length, decimals = item->decimals;
      bool null_value = item->null_value;
      new_item = (null_value ? (Item *)new Item_null(item->item_name)
                             : (Item *)new Item_float(item->item_name, result,
                                                      decimals, length));
      break;
    }
    case DECIMAL_RESULT: {
      my_decimal decimal_value;
      my_decimal *result = item->val_decimal(&decimal_value);
      if (thd->is_error()) return true;
      bool null_value = item->null_value;
      new_item = (null_value ? (Item *)new Item_null(item->item_name)
                             : (Item *)new Item_decimal(item->item_name, result,
                                                        item->decimals,
                                                        item->max_length));
      break;
    }
    default:
      DBUG_ASSERT(0);
  }
  if (new_item == NULL) return true;

  thd->change_item_tree(ref, new_item);

  return false;
}

/**
  Compare the value stored in field with the expression from the query.

  @param thd     Current session.
  @param field   Field which the Item is stored in after conversion
  @param item    Original expression from query

  @return Returns an integer greater than, equal to, or less than 0 if
          the value stored in the field is greater than, equal to,
          or less than the original Item. A 0 may also be returned if
          out of memory.

  @note We use this in the range optimizer/partition pruning,
        because in some cases we can't store the value in the field
        without some precision/character loss.

        We similarly use it to verify that expressions like
        BIGINT_FIELD @<cmp@> @<literal value@>
        is done correctly (as int/decimal/float according to literal type).
*/

int stored_field_cmp_to_item(THD *thd, Field *field, Item *item) {
  Item_result res_type =
      item_cmp_type(field->result_type(), item->result_type());
  if (field->type() == MYSQL_TYPE_TIME &&
      item->data_type() == MYSQL_TYPE_TIME) {
    longlong field_value = field->val_time_temporal();
    longlong item_value = item->val_time_temporal();
    return field_value < item_value ? -1 : field_value > item_value ? 1 : 0;
  }
  if (field->is_temporal_with_date() && item->is_temporal()) {
    /*
      Note, in case of TIME data type we also go here
      and call item->val_date_temporal(), because we want
      TIME to be converted to DATE/DATETIME properly.
      Only non-temporal data types go though get_mysql_time_from_str()
      in the below code branch.
    */
    longlong field_value = field->val_date_temporal();
    longlong item_value = item->val_date_temporal();
    return field_value < item_value ? -1 : field_value > item_value ? 1 : 0;
  }
  if (res_type == STRING_RESULT) {
    char item_buff[MAX_FIELD_WIDTH];
    char field_buff[MAX_FIELD_WIDTH];

    String item_tmp(item_buff, sizeof(item_buff), &my_charset_bin);
    String field_tmp(field_buff, sizeof(field_buff), &my_charset_bin);
    String *item_result = item->val_str(&item_tmp);
    /*
      Some implementations of Item::val_str(String*) actually modify
      the field Item::null_value, hence we can't check it earlier.
    */
    if (item->null_value) return 0;
    String *field_result = field->val_str(&field_tmp);

    if (field->is_temporal_with_date()) {
      enum_mysql_timestamp_type type =
          field_type_to_timestamp_type(field->type());
      const char *field_name = field->field_name;
      MYSQL_TIME field_time, item_time;
      get_mysql_time_from_str(thd, field_result, type, field_name, &field_time);
      get_mysql_time_from_str(thd, item_result, type, field_name, &item_time);

      return my_time_compare(&field_time, &item_time);
    }
    return sortcmp(field_result, item_result, field->charset());
  }
  if (res_type == INT_RESULT) return 0;  // Both are of type int
  if (res_type == DECIMAL_RESULT) {
    my_decimal item_buf, *item_val, field_buf, *field_val;
    item_val = item->val_decimal(&item_buf);
    if (item->null_value) return 0;
    field_val = field->val_decimal(&field_buf);
    return my_decimal_cmp(field_val, item_val);
  }
  /*
    The patch for Bug#13463415 started using this function for comparing
    BIGINTs. That uncovered a bug in Visual Studio 32bit optimized mode.
    Prefixing the auto variables with volatile fixes the problem....
  */
  volatile double result = item->val_real();
  if (item->null_value) return 0;
  volatile double field_result = field->val_real();
  if (field_result < result)
    return -1;
  else if (field_result > result)
    return 1;
  return 0;
}

Item_cache *Item_cache::get_cache(const Item *item) {
  return get_cache(item, item->result_type());
}

/**
  Get a cache item of given type.

  @param item         value to be cached
  @param type         required type of cache

  @return cache item
*/

Item_cache *Item_cache::get_cache(const Item *item, const Item_result type) {
  switch (type) {
    case INT_RESULT:
      return new Item_cache_int(item->data_type());
    case REAL_RESULT:
      return new Item_cache_real();
    case DECIMAL_RESULT:
      return new Item_cache_decimal();
    case STRING_RESULT:
      /* Not all functions that return DATE/TIME are actually DATE/TIME funcs.
       */
      if (item->is_temporal())
        return new Item_cache_datetime(item->data_type());
      if (item->data_type() == MYSQL_TYPE_JSON) return new Item_cache_json();
      return new Item_cache_str(item);
    case ROW_RESULT:
      return new Item_cache_row();
    default:
      // should never be in real life
      DBUG_ASSERT(0);
      return 0;
  }
}

void Item_cache::store(Item *item) {
  example = item;
  if (!item) {
    DBUG_ASSERT(maybe_null);
    null_value = true;
  }
  value_cached = false;
}

void Item_cache::print(String *str, enum_query_type query_type) {
  str->append(STRING_WITH_LEN("<cache>("));
  if (example)
    example->print(str, query_type);
  else
    Item::print(str, query_type);
  str->append(')');
}

bool Item_cache::walk(Item_processor processor, enum_walk walk, uchar *arg) {
  return ((walk & WALK_PREFIX) && (this->*processor)(arg)) ||
         (example && example->walk(processor, walk, arg)) ||
         ((walk & WALK_POSTFIX) && (this->*processor)(arg));
}

bool Item_cache::has_value() {
  if (value_cached || cache_value()) {
    /*
      Only expect NULL if the cache is nullable, or if an error was
      raised when reading the value into the cache.
    */
    DBUG_ASSERT(!null_value || maybe_null || current_thd->is_error());
    return !null_value;
  }
  return false;
}

bool Item_cache_int::cache_value() {
  if (!example) return false;
  value_cached = true;
  value = example->val_int();
  null_value = example->null_value;
  unsigned_flag = example->unsigned_flag;
  return true;
}

void Item_cache_int::store_value(Item *item, longlong val_arg) {
  /* An explicit values is given, save it. */
  value_cached = true;
  value = val_arg;
  null_value = item->null_value;
  unsigned_flag = item->unsigned_flag;
}

String *Item_cache_int::val_str(String *str) {
  DBUG_ASSERT(fixed == 1);
  if (!has_value()) return NULL;
  str->set_int(value, unsigned_flag, default_charset());
  return str;
}

my_decimal *Item_cache_int::val_decimal(my_decimal *decimal_val) {
  DBUG_ASSERT(fixed == 1);
  if (!has_value()) return NULL;
  int2my_decimal(E_DEC_FATAL_ERROR, value, unsigned_flag, decimal_val);
  return decimal_val;
}

double Item_cache_int::val_real() {
  DBUG_ASSERT(fixed == 1);
  if (!has_value()) return 0.0;
  return (double)value;
}

longlong Item_cache_int::val_int() {
  DBUG_ASSERT(fixed == 1);
  if (!has_value()) return 0;
  return value;
}

bool Item_cache_datetime::cache_value_int() {
  if (!example) return false;

  value_cached = true;
  // Mark cached string value obsolete
  str_value_cached = false;

  DBUG_ASSERT(data_type() == example->data_type());
  int_value = example->val_temporal_by_field_type();
  null_value = example->null_value;
  unsigned_flag = example->unsigned_flag;

  return true;
}

bool Item_cache_datetime::cache_value() {
  if (!example) return false;

  if (cmp_context == INT_RESULT) return cache_value_int();

  str_value_cached = true;
  // Mark cached int value obsolete
  value_cached = false;
  /* Assume here that the underlying item will do correct conversion.*/
  String *res = example->val_str(&str_value);
  if (res && res != &str_value) str_value.copy(*res);
  null_value = example->null_value;
  unsigned_flag = example->unsigned_flag;
  return true;
}

void Item_cache_datetime::store_value(Item *item, longlong val_arg) {
  /* An explicit values is given, save it. */
  value_cached = true;
  int_value = val_arg;
  null_value = item->null_value;
  unsigned_flag = item->unsigned_flag;
}

void Item_cache_datetime::store(Item *item) {
  Item_cache::store(item);
  str_value_cached = false;
}

String *Item_cache_datetime::val_str(String *) {
  DBUG_ASSERT(fixed == 1);

  if ((value_cached || str_value_cached) && null_value) return NULL;

  if (!str_value_cached) {
    /*
      When it's possible the Item_cache_datetime uses INT datetime
      representation due to speed reasons. But still, it always has the STRING
      result type and thus it can be asked to return a string value.
      It is possible that at this time cached item doesn't contain correct
      string value, thus we have to convert cached int value to string and
      return it.
    */
    if (value_cached) {
      MYSQL_TIME ltime;
      TIME_from_longlong_packed(&ltime, data_type(), int_value);
      if ((null_value = my_TIME_to_str(
               &ltime, &str_value, MY_MIN(decimals, DATETIME_MAX_DECIMALS))))
        return NULL;
      str_value_cached = true;
    } else if (!cache_value() || null_value)
      return NULL;
  }
  return &str_value;
}

my_decimal *Item_cache_datetime::val_decimal(my_decimal *decimal_val) {
  DBUG_ASSERT(fixed == 1);

  if (str_value_cached) {
    switch (data_type()) {
      case MYSQL_TYPE_TIME:
        return val_decimal_from_time(decimal_val);
      case MYSQL_TYPE_DATETIME:
      case MYSQL_TYPE_TIMESTAMP:
      case MYSQL_TYPE_DATE:
        return val_decimal_from_date(decimal_val);
      default:
        DBUG_ASSERT(0);
        return NULL;
    }
  }

  if ((!value_cached && !cache_value_int()) || null_value) return 0;
  return my_decimal_from_datetime_packed(decimal_val, data_type(), int_value);
}

bool Item_cache_datetime::get_date(MYSQL_TIME *ltime,
                                   my_time_flags_t fuzzydate) {
  if ((value_cached || str_value_cached) && null_value) return true;

  if (str_value_cached)  // TS-TODO: reuse MYSQL_TIME_cache eventually.
    return get_date_from_string(ltime, fuzzydate);

  if ((!value_cached && !cache_value_int()) || null_value)
    return (null_value = true);

  switch (data_type()) {
    case MYSQL_TYPE_TIME: {
      MYSQL_TIME tm;
      TIME_from_longlong_time_packed(&tm, int_value);
      time_to_datetime(current_thd, &tm, ltime);
      return false;
    }
    case MYSQL_TYPE_DATE: {
      int warnings = 0;
      TIME_from_longlong_date_packed(ltime, int_value);
      return check_date(ltime, non_zero_date(ltime), fuzzydate, &warnings);
    }
    case MYSQL_TYPE_DATETIME:
    case MYSQL_TYPE_TIMESTAMP: {
      int warnings = 0;
      TIME_from_longlong_datetime_packed(ltime, int_value);
      return check_date(ltime, non_zero_date(ltime), fuzzydate, &warnings);
    }
    default:
      DBUG_ASSERT(0);
  }
  return true;
}

bool Item_cache_datetime::get_time(MYSQL_TIME *ltime) {
  if ((value_cached || str_value_cached) && null_value) return true;

  if (str_value_cached)  // TS-TODO: reuse MYSQL_TIME_cache eventually.
    return get_time_from_string(ltime);

  if ((!value_cached && !cache_value_int()) || null_value) return true;

  switch (data_type()) {
    case MYSQL_TYPE_TIME:
      TIME_from_longlong_time_packed(ltime, int_value);
      return false;
    case MYSQL_TYPE_DATE:
      set_zero_time(ltime, MYSQL_TIMESTAMP_TIME);
      return false;
    case MYSQL_TYPE_DATETIME:
    case MYSQL_TYPE_TIMESTAMP:
      TIME_from_longlong_datetime_packed(ltime, int_value);
      datetime_to_time(ltime);
      return false;
    default:
      DBUG_ASSERT(0);
  }
  return true;
}

double Item_cache_datetime::val_real() { return val_real_from_decimal(); }

longlong Item_cache_datetime::val_time_temporal() {
  DBUG_ASSERT(fixed == 1);
  if ((!value_cached && !cache_value_int()) || null_value) return 0;
  if (is_temporal_with_date()) {
    /* Convert packed date to packed time */
    MYSQL_TIME ltime;
    return get_time_from_date(&ltime)
               ? 0
               : TIME_to_longlong_packed(&ltime, data_type());
  }
  return int_value;
}

longlong Item_cache_datetime::val_date_temporal() {
  DBUG_ASSERT(fixed == 1);
  if ((!value_cached && !cache_value_int()) || null_value) return 0;
  if (data_type() == MYSQL_TYPE_TIME) {
    /* Convert packed time to packed date */
    MYSQL_TIME ltime;
    return get_date_from_time(&ltime)
               ? 0
               : TIME_to_longlong_datetime_packed(&ltime);
  }
  return int_value;
}

longlong Item_cache_datetime::val_int() { return val_int_from_decimal(); }

Item_cache_json::Item_cache_json()
    : Item_cache(MYSQL_TYPE_JSON), m_value(new (*THR_MALLOC) Json_wrapper()) {}

Item_cache_json::~Item_cache_json() { destroy(m_value); }

/**
  Read the JSON value and cache it.
  @return true if the value was successfully cached, false otherwise
*/
bool Item_cache_json::cache_value() {
  if (!example || !m_value) return false;

  value_cached = !json_value(&example, 0, m_value);
  null_value = example->null_value;

  if (value_cached && !null_value) {
    // the row buffer might change, so need own copy
    m_value->to_dom(current_thd);
  }

  return value_cached;
}

void Item_cache_json::store_value(Item *expr, Json_wrapper *wr) {
  value_cached = true;
  if ((null_value = expr->null_value))
    m_value = nullptr;
  else {
    *m_value = *wr;
    // the row buffer might change, so need own copy
    m_value->to_dom(current_thd);
  }
}

/**
  Copy the cached JSON value into a wrapper.
  @param[out] wr the wrapper that receives the JSON value
*/
bool Item_cache_json::val_json(Json_wrapper *wr) {
  if (has_value()) *wr = *m_value;
  return false;
}

/// Get the name of the cached field of an Item_cache_json instance.
inline static const char *whence(const Field *cached_field) {
  return cached_field ? cached_field->field_name : "?";
}

String *Item_cache_json::val_str(String *tmp) {
  if (has_value()) {
    tmp->length(0);
    m_value->to_string(tmp, true, whence(cached_field));
    return tmp;
  }

  return NULL;
}

double Item_cache_json::val_real() {
  Json_wrapper wr;

  if (val_json(&wr)) return 0.0;

  if (null_value) return 0.0;

  return wr.coerce_real(whence(cached_field));
}

my_decimal *Item_cache_json::val_decimal(my_decimal *decimal_value) {
  Json_wrapper wr;

  if (val_json(&wr)) return decimal_value;

  if (null_value) return decimal_value;

  return wr.coerce_decimal(decimal_value, whence(cached_field));
}

bool Item_cache_json::get_date(MYSQL_TIME *ltime, my_time_flags_t) {
  Json_wrapper wr;

  if (val_json(&wr)) return true;

  if (null_value) return true;

  return wr.coerce_date(ltime, whence(cached_field));
}

bool Item_cache_json::get_time(MYSQL_TIME *ltime) {
  Json_wrapper wr;

  if (val_json(&wr)) return true;

  if (null_value) return true;

  return wr.coerce_time(ltime, whence(cached_field));
}

longlong Item_cache_json::val_int() {
  Json_wrapper wr;
  if (val_json(&wr)) return 0;

  if (null_value) return true;

  return wr.coerce_int(whence(cached_field));
}

bool Item_cache_real::cache_value() {
  if (!example) return false;
  value_cached = true;
  value = example->val_real();
  null_value = example->null_value;
  return true;
}

void Item_cache_real::store_value(Item *expr, double d) {
  value_cached = true;
  value = d;
  null_value = expr->null_value;
}

double Item_cache_real::val_real() {
  DBUG_ASSERT(fixed == 1);
  if (!has_value()) return 0.0;
  return value;
}

longlong Item_cache_real::val_int() {
  DBUG_ASSERT(fixed == 1);
  if (!has_value()) return 0;
  return (longlong)rint(value);
}

String *Item_cache_real::val_str(String *str) {
  DBUG_ASSERT(fixed == 1);
  if (!has_value()) return NULL;
  str->set_real(value, decimals, default_charset());
  return str;
}

my_decimal *Item_cache_real::val_decimal(my_decimal *decimal_val) {
  DBUG_ASSERT(fixed == 1);
  if (!has_value()) return NULL;
  double2my_decimal(E_DEC_FATAL_ERROR, value, decimal_val);
  return decimal_val;
}

bool Item_cache_decimal::cache_value() {
  if (!example) return false;
  value_cached = true;
  my_decimal *val = example->val_decimal(&decimal_value);
  if (!(null_value = example->null_value) && val != &decimal_value)
    my_decimal2decimal(val, &decimal_value);
  return true;
}

void Item_cache_decimal::store_value(Item *expr, my_decimal *d) {
  value_cached = true;
  null_value = expr->null_value;
  my_decimal cpy(*d);
  decimal_value.swap(cpy);
}

double Item_cache_decimal::val_real() {
  DBUG_ASSERT(fixed);
  double res;
  if (!has_value()) return 0.0;
  my_decimal2double(E_DEC_FATAL_ERROR, &decimal_value, &res);
  return res;
}

longlong Item_cache_decimal::val_int() {
  DBUG_ASSERT(fixed);
  longlong res;
  if (!has_value()) return 0;
  my_decimal2int(E_DEC_FATAL_ERROR, &decimal_value, unsigned_flag, &res);
  return res;
}

String *Item_cache_decimal::val_str(String *str) {
  DBUG_ASSERT(fixed);
  if (!has_value()) return NULL;
  my_decimal_round(E_DEC_FATAL_ERROR, &decimal_value, decimals, false,
                   &decimal_value);
  my_decimal2string(E_DEC_FATAL_ERROR, &decimal_value, 0, 0, 0, str);
  return str;
}

my_decimal *Item_cache_decimal::val_decimal(my_decimal *) {
  DBUG_ASSERT(fixed);
  if (!has_value()) return NULL;
  return &decimal_value;
}

bool Item_cache_str::cache_value() {
  if (!example) return false;
  value_cached = true;
  value_buff.set(buffer, sizeof(buffer), example->collation.collation);
  value = example->val_str(&value_buff);
  if ((null_value = example->null_value))
    value = 0;
  else if (value != nullptr && value->ptr() != buffer) {
    /*
      We copy string value to avoid changing value if 'item' is table field
      in queries like following (where t1.c is varchar):
      select a,
             (select a,b,c from t1 where t1.a=t2.a) = ROW(a,2,'a'),
             (select c from t1 where a=t2.a)
        from t2;
    */
    value_buff.copy(*value);
    value = &value_buff;
  }
  return true;
}

void Item_cache_str::store_value(Item *expr, String &s) {
  value_cached = true;
  if ((null_value = expr->null_value))
    value = nullptr;
  else {
    value_buff.copy(s);
    value = &value_buff;
  }
}

double Item_cache_str::val_real() {
  DBUG_ASSERT(fixed == 1);
  int err_not_used;
  char *end_not_used;
  if (!has_value()) return 0.0;
  if (value)
    return my_strntod(value->charset(), (char *)value->ptr(), value->length(),
                      &end_not_used, &err_not_used);
  return (double)0;
}

longlong Item_cache_str::val_int() {
  DBUG_ASSERT(fixed == 1);
  int err;
  if (!has_value()) return 0;
  if (value)
    return my_strntoll(value->charset(), value->ptr(), value->length(), 10,
                       (char **)0, &err);
  else
    return (longlong)0;
}

String *Item_cache_str::val_str(String *) {
  DBUG_ASSERT(fixed == 1);
  if (!has_value()) return 0;
  return value;
}

my_decimal *Item_cache_str::val_decimal(my_decimal *decimal_val) {
  DBUG_ASSERT(fixed == 1);
  if (!has_value()) return NULL;
  if (value)
    string2my_decimal(E_DEC_FATAL_ERROR, value, decimal_val);
  else
    decimal_val = 0;
  return decimal_val;
}

type_conversion_status Item_cache_str::save_in_field_inner(
    Field *field, bool no_conversions) {
  if (!value_cached && !cache_value())
    return TYPE_ERR_BAD_VALUE;  // Fatal: couldn't cache the value
  if (null_value)
    return set_field_to_null_with_conversions(field, no_conversions);
  const type_conversion_status res =
      Item_cache::save_in_field_inner(field, no_conversions);
  if (is_varbinary && field->type() == MYSQL_TYPE_STRING && value != NULL &&
      value->length() < field->field_length)
    return TYPE_WARN_OUT_OF_RANGE;
  return res;
}

bool Item_cache_row::allocate(uint num) {
  item_count = num;
  THD *thd = current_thd;
  return (!(values = (Item_cache **)thd->mem_calloc(sizeof(Item_cache *) *
                                                    item_count)));
}

bool Item_cache_row::setup(Item *item) {
  example = item;
  if (!values && allocate(item->cols())) return 1;
  for (uint i = 0; i < item_count; i++) {
    Item *el = item->element_index(i);
    Item_cache *tmp;
    if (!(tmp = values[i] = Item_cache::get_cache(el))) return 1;
    tmp->setup(el);
    add_accum_properties(tmp);
  }
  return 0;
}

void Item_cache_row::store(Item *item) {
  example = item;
  if (!item) {
    DBUG_ASSERT(maybe_null);
    null_value = true;
    return;
  }
  for (uint i = 0; i < item_count; i++)
    values[i]->store(item->element_index(i));
}

bool Item_cache_row::cache_value() {
  if (!example) return false;
  value_cached = true;
  example->bring_value();
  null_value = example->null_value;

  const bool cached_item_is_assigned =
      example->type() != SUBSELECT_ITEM ||
      down_cast<Item_subselect *>(example)->assigned();

  for (uint i = 0; i < item_count; i++) {
    if (!cached_item_is_assigned) {
      // Subquery with zero rows, so make cached item null also.
      values[i]->store_null();
    } else {
      values[i]->cache_value();
    }

    null_value |= values[i]->null_value;
  }
  return true;
}

void Item_cache_row::illegal_method_call(
    const char *method MY_ATTRIBUTE((unused))) const {
  DBUG_ENTER("Item_cache_row::illegal_method_call");
  DBUG_PRINT("error", ("!!! %s method was called for row item", method));
  DBUG_ASSERT(0);
  my_error(ER_OPERAND_COLUMNS, MYF(0), 1);
  DBUG_VOID_RETURN;
}

bool Item_cache_row::check_cols(uint c) {
  if (c != item_count) {
    my_error(ER_OPERAND_COLUMNS, MYF(0), c);
    return 1;
  }
  return 0;
}

bool Item_cache_row::null_inside() {
  for (uint i = 0; i < item_count; i++) {
    if (values[i]->cols() > 1) {
      if (values[i]->null_inside()) return 1;
    } else {
      /*
        TODO : Implement error handling for this function as
        update_null_value() can return error.
      */
      values[i]->update_null_value();
      if (values[i]->null_value) return 1;
    }
  }
  return 0;
}

void Item_cache_row::bring_value() {
  if (!example) return;
  example->bring_value();
  null_value = example->null_value;
  for (uint i = 0; i < item_count; i++) values[i]->bring_value();
}

Item_type_holder::Item_type_holder(THD *thd, Item *item)
    : Item(thd, item), enum_set_typelib(0) {
  DBUG_ASSERT(item->fixed);
  maybe_null = item->maybe_null;
  set_data_type(real_data_type(item));
  get_full_info(item);
  if (item->data_type() == MYSQL_TYPE_GEOMETRY)
    geometry_type = item->get_geometry_type();
  else
    geometry_type = Field::GEOM_GEOMETRY;
}

/**
  Return expression type of Item_type_holder.

  @return
    Item_result (type of internal MySQL expression result)
*/

Item_result Item_type_holder::result_type() const {
  return Field::result_merge_type(data_type());
}

/**
  Find real data type of item.

  @return
    data type which should be used to store item value
*/

enum_field_types Item_type_holder::real_data_type(Item *item) {
  item = item->real_item();

  switch (item->type()) {
    case FIELD_ITEM: {
      /*
        Item_fields::field_type ask Field_type() but sometimes field return
        a different type, like for enum/set, so we need to ask real type.
      */
      Field *field = ((Item_field *)item)->field;
      enum_field_types type = field->real_type();
      if (field->is_created_from_null_item) return MYSQL_TYPE_NULL;
      /* work around about varchar type field detection */
      if (type == MYSQL_TYPE_STRING && field->type() == MYSQL_TYPE_VAR_STRING)
        return MYSQL_TYPE_VAR_STRING;
      return type;
    }
    case SUM_FUNC_ITEM: {
      /*
        Argument of aggregate function sometimes should be asked about field
        type
      */
      Item_sum *item_sum = (Item_sum *)item;
      if (item_sum->keep_field_type())
        return real_data_type(item_sum->get_arg(0));
      break;
    }
    case FUNC_ITEM:
      if (((Item_func *)item)->functype() == Item_func::GUSERVAR_FUNC) {
        /*
          There are work around of problem with changing variable type on the
          fly and variable always report "string" as field type to get
          acceptable information for client in send_field, so we make field
          type from expression type.
        */
        switch (item->result_type()) {
          case STRING_RESULT:
            return MYSQL_TYPE_VARCHAR;
          case INT_RESULT:
            return MYSQL_TYPE_LONGLONG;
          case REAL_RESULT:
            return MYSQL_TYPE_DOUBLE;
          case DECIMAL_RESULT:
            return MYSQL_TYPE_NEWDECIMAL;
          case ROW_RESULT:
          default:
            DBUG_ASSERT(0);
            return MYSQL_TYPE_VARCHAR;
        }
      }
      break;
    default:
      break;
  }
  return item->data_type();
}

/**
  Find field type which can carry current Item_type_holder type and
  type of given Item.

  @param item    given item to join its parameters with this item ones

  @retval
    true   error - types are incompatible
  @retval
    false  OK
*/

bool Item_type_holder::join_types(THD *, Item *item) {
  DBUG_ENTER("Item_type_holder::join_types");
  DBUG_PRINT("info:",
             ("was type %d len %d, dec %d name %s", data_type(), max_length,
              decimals, (item_name.is_set() ? item_name.ptr() : "<NULL>")));
  DBUG_PRINT("info:", ("in type %d len %d, dec %d", real_data_type(item),
                       item->max_length, item->decimals));
  /*
    aggregate_type() will modify the data type of this item. Create a copy of
    this item containing the original data type and other properties to ensure
    correct conversion from existing item types to aggregated type.
  */
  Item *item_copy = Item_copy::create(this);
  Item *args[] = {item_copy, item};
  aggregate_type(make_array(&args[0], 2));
  // UNION with ENUM/SET fields requires type information from real_data_type()
  set_data_type(real_type_to_type(Field::field_type_merge(
      real_data_type(item_copy), real_data_type(item))));

  Item_result merge_type = Field::result_merge_type(data_type());
  if (merge_type == STRING_RESULT) {
    aggregate_string_properties("UNION", args, 2);
    /*
      For geometry columns, we must also merge subtypes. If the
      subtypes are different, use GEOMETRY.
    */
    if (data_type() == MYSQL_TYPE_GEOMETRY &&
        geometry_type != item->get_geometry_type())
      geometry_type = Field::GEOM_GEOMETRY;
  } else
    aggregate_num_type(merge_type, args, 2);
  maybe_null |= item->maybe_null;
  get_full_info(item);
  DBUG_PRINT("info", ("become type: %d  len: %u  dec: %u", (int)data_type(),
                      max_length, (uint)decimals));
  DBUG_RETURN(false);
}

/**
  Calculate lenth for merging result for given Item type.

  @param item  Item for length detection

  @return
    length
*/

uint32 Item_type_holder::display_length(Item *item) {
  if (item->type() == Item::FIELD_ITEM)
    return ((Item_field *)item)->max_disp_length();

  switch (item->data_type()) {
    case MYSQL_TYPE_DECIMAL:
    case MYSQL_TYPE_TIMESTAMP:
    case MYSQL_TYPE_DATE:
    case MYSQL_TYPE_TIME:
    case MYSQL_TYPE_DATETIME:
    case MYSQL_TYPE_YEAR:
    case MYSQL_TYPE_NEWDATE:
    case MYSQL_TYPE_VARCHAR:
    case MYSQL_TYPE_BIT:
    case MYSQL_TYPE_NEWDECIMAL:
    case MYSQL_TYPE_ENUM:
    case MYSQL_TYPE_SET:
    case MYSQL_TYPE_TINY_BLOB:
    case MYSQL_TYPE_MEDIUM_BLOB:
    case MYSQL_TYPE_LONG_BLOB:
    case MYSQL_TYPE_BLOB:
    case MYSQL_TYPE_VAR_STRING:
    case MYSQL_TYPE_STRING:
    case MYSQL_TYPE_GEOMETRY:
    case MYSQL_TYPE_JSON:
      return item->max_length;
    case MYSQL_TYPE_TINY:
      return 4;
    case MYSQL_TYPE_SHORT:
      return 6;
    case MYSQL_TYPE_LONG:
      return MY_INT32_NUM_DECIMAL_DIGITS;
    case MYSQL_TYPE_FLOAT:
      return 25;
    case MYSQL_TYPE_DOUBLE:
      return 53;
    case MYSQL_TYPE_NULL:
      return 0;
    case MYSQL_TYPE_LONGLONG:
      return 20;
    case MYSQL_TYPE_INT24:
      return 8;
    default:
      DBUG_ASSERT(0);  // we should never go there
      return 0;
  }
}

/**
  Make temporary table field according collected information about type
  of UNION result.

  @param table  temporary table for which we create fields
  @param strict If strict mode is on

  @return
    created field
*/

Field *Item_type_holder::make_field_by_type(TABLE *table, bool strict) {
  /*
    The field functions defines a field to be not null if null_ptr is not 0
  */
  uchar *null_ptr = maybe_null ? (uchar *)"" : 0;
  Field *field;

  switch (data_type()) {
    case MYSQL_TYPE_ENUM:
      DBUG_ASSERT(enum_set_typelib);
      field = new (*THR_MALLOC) Field_enum(
          (uchar *)0, max_length, null_ptr, 0, Field::NONE, item_name.ptr(),
          get_enum_pack_length(enum_set_typelib->count), enum_set_typelib,
          collation.collation);
      if (field) field->init(table);
      break;
    case MYSQL_TYPE_SET:
      DBUG_ASSERT(enum_set_typelib);
      field = new (*THR_MALLOC) Field_set(
          (uchar *)0, max_length, null_ptr, 0, Field::NONE, item_name.ptr(),
          get_set_pack_length(enum_set_typelib->count), enum_set_typelib,
          collation.collation);
      if (field) field->init(table);
      break;
    case MYSQL_TYPE_NULL:
      field = make_string_field(table);
      break;
    default:
      field = tmp_table_field_from_field_type(table, 0);
      break;
  }
  if (strict && field && field->is_temporal_with_date() &&
      !field->real_maybe_null()) {
    /*
      This function is used for CREATE SELECT UNION [ALL] ... , and, if
      expression is non-nullable, the resulting column is declared
      non-nullable with a default of 0. However, in strict mode, for dates,
      0000-00-00 is invalid; in that case, don't give any default.
    */
    field->flags |= NO_DEFAULT_VALUE_FLAG;
  }
  return field;
}

/**
  Get full information from Item about enum/set fields to be able to create
  them later.

  @param item    Item for information collection
*/
void Item_type_holder::get_full_info(Item *item) {
  if (data_type() == MYSQL_TYPE_ENUM || data_type() == MYSQL_TYPE_SET) {
    if (item->type() == Item::SUM_FUNC_ITEM &&
        (((Item_sum *)item)->sum_func() == Item_sum::MAX_FUNC ||
         ((Item_sum *)item)->sum_func() == Item_sum::MIN_FUNC))
      item = (down_cast<Item_sum *>(item))->get_arg(0);
    /*
      We can have enum/set type after merging only if we have one enum|set
      field (or MIN|MAX(enum|set field)) and number of NULL fields
    */
    if (enum_set_typelib) {
      DBUG_ASSERT(real_data_type(item) == MYSQL_TYPE_NULL);
    } else {
      Item *real_item = item->real_item();
      Item_field *item_field = down_cast<Item_field *>(real_item);
      Field_enum *field_enum = down_cast<Field_enum *>(item_field->field);
      DBUG_ASSERT((real_data_type(item) == MYSQL_TYPE_ENUM ||
                   real_data_type(item) == MYSQL_TYPE_SET) &&
                  field_enum->typelib);
      enum_set_typelib = field_enum->typelib;
    }
  }
}

double Item_type_holder::val_real() {
  DBUG_ASSERT(0);  // should never be called
  return 0.0;
}

longlong Item_type_holder::val_int() {
  DBUG_ASSERT(0);  // should never be called
  return 0;
}

my_decimal *Item_type_holder::val_decimal(my_decimal *) {
  DBUG_ASSERT(0);  // should never be called
  return 0;
}

String *Item_type_holder::val_str(String *) {
  DBUG_ASSERT(0);  // should never be called
  return 0;
}

void Item_result_field::cleanup() {
  DBUG_ENTER("Item_result_field::cleanup()");
  Item::cleanup();
  result_field = 0;
  DBUG_VOID_RETURN;
}

/**
  Helper method: Convert string to the given charset, then print.

  @param from_str     String to be converted.
  @param to_str       Query string.
  @param to_cs        Character set to which the string is to be converted.
*/
void convert_and_print(String *from_str, String *to_str,
                       const CHARSET_INFO *to_cs) {
  if (my_charset_same(from_str->charset(), to_cs)) {
    from_str->print(to_str);  // already in to_cs, no need to convert
  } else                      // need to convert
  {
    THD *thd = current_thd;
    LEX_STRING lex_str;
    thd->convert_string(&lex_str, to_cs, from_str->ptr(), from_str->length(),
                        from_str->charset());
    String tmp(lex_str.str, lex_str.length, to_cs);
    tmp.print(to_str);
  }
}

/**
   Tells if this is a column of a table whose qualifying query block is 'sl'.
   I.e. Item_field or Item_view_ref resolved in 'sl'. Used for
   aggregate checks.

   @note This returns false for an alias to a SELECT list expression,
   even though the SELECT list expression might itself be a column of the
   @<table expression@>; i.e. when the function runs on "foo" in HAVING of
   "select t1.a as foo from t1 having foo @> 1", it returns false. First, it
   pedantically makes sense: "foo" in HAVING is a reference to a column of the
   @<query expression@>, not of the @<table expression@>. Second, this behaviour
   makes sense for our purpose:
     - This is an alias to a SELECT list expression.
     - If doing DISTINCT-related checks, this alias can be ignored.
     - If doing GROUP-BY-related checks, the aliased expression was already
   checked when we checked the SELECT list, so can be ignored.

   @retval true3 yes
   @retval false3 no
   @retval UNKNOWN3 it's a non-direct-view Item_ref, we don't know if it
   contains a column => caller please analyze "*ref"
*/
Bool3 Item_ident::local_column(const SELECT_LEX *sl) const

{
  DBUG_ASSERT(is_fixed_or_outer_ref(this));
  if (m_alias_of_expr) return Bool3::false3();
  const Type t = type();
  if (t == FIELD_ITEM ||
      (t == REF_ITEM &&
       static_cast<const Item_ref *>(this)->ref_type() == Item_ref::VIEW_REF)) {
    if (depended_from)  // outer reference
    {
      if (depended_from == sl)
        return Bool3::true3();  // qualifying query is 'sl'
    } else if (context == nullptr) {
      /*
        Must be an underlying column of a generated column
        as we've dove so deep, we know the gcol is local to 'sl', and so is
        this column.
      */
      DBUG_ASSERT(t == FIELD_ITEM);
      return Bool3::true3();
    } else if (context->select_lex == sl)
      return Bool3::true3();  // qualifying query is 'sl'
  } else if (t == REF_ITEM) {
    /*
      We also know that this is not an alias. Must be an internal Item_ref
      (like Item_aggregate_ref, Item_outer_ref), go down into it:
    */
    return Bool3::unknown3();
  }
  return Bool3::false3();
}

bool Item_ident::aggregate_check_distinct(uchar *arg) {
  Distinct_check *const dc = reinterpret_cast<Distinct_check *>(arg);

  if (dc->is_stopped(this)) return false;

  SELECT_LEX *const sl = dc->select;
  const Bool3 local = local_column(sl);
  if (local.is_false()) {
    // not a column => ignored, skip child. Other tree parts deserve checking.
    dc->stop_at(this);
    return false;
  }
  if (local.is_unknown()) return false;  // dive in child item

  /*
    Point (2) of Distinct_check::check_query() is true: column is
    from table whose qualifying query block is 'sl'.
  */
  uint counter;
  enum_resolution_type resolution;
  Item **const res =
      find_item_in_list(current_thd, this, sl->item_list, &counter,
                        REPORT_EXCEPT_NOT_FOUND, &resolution);

  if (res == not_found_item) {
    /*
      Point (3) of Distinct_check::check_query() is true: column is
      not in SELECT list.
    */
    dc->failed_ident = this;
    // Abort processing of the entire item tree.
    return true;
  }
  /*
    If success, do not dive in the child either! Indeed if this is
    Item_.*view_ref to an expression coming from a merged view, we mustn't
    check its underlying base-table columns, it may give false errors,
    consider:
    create view v as select x*2 as b from ...;
    select distinct b from v order by b+1;
    'b' of ORDER BY is in SELECT list so query is valid, we mustn't check
    the underlying 'x' (which is not in SELECT list).
  */
  dc->stop_at(this);
  return false;
}

bool Item_ident::aggregate_check_group(uchar *arg) {
  Group_check *const gc = reinterpret_cast<Group_check *>(arg);
  return gc->do_ident_check(this, 0, Group_check::CHECK_GROUP);
}

bool Item_ident::is_strong_side_column_not_in_fd(uchar *arg) {
  std::pair<Group_check *, table_map> *p =
      reinterpret_cast<std::pair<Group_check *, table_map> *>(arg);
  // p->first is Group_check, p->second is map of strong tables.
  return p->first->do_ident_check(this, p->second,
                                  Group_check::CHECK_STRONG_SIDE_COLUMN);
}

bool Item_ident::is_column_not_in_fd(uchar *arg) {
  Group_check *const gc = reinterpret_cast<Group_check *>(arg);
  return gc->do_ident_check(this, 0, Group_check::CHECK_COLUMN);
}

/**
   The aim here is to find a real_item() which is of type Item_field.
*/
bool Item_ref::repoint_const_outer_ref(uchar *arg) {
  *(pointer_cast<bool *>(arg)) = true;
  return false;
}

/**
   If this object is the real_item of an Item_ref, repoint the result_field to
   field.
*/
bool Item_field::repoint_const_outer_ref(uchar *arg) {
  bool *is_outer_ref = pointer_cast<bool *>(arg);
  if (*is_outer_ref) result_field = field;
  *is_outer_ref = false;
  return false;
}

bool Item_ref::contains_alias_of_expr(uchar *arg) {
  if (!m_alias_of_expr) return false;
  const SELECT_LEX *sl = reinterpret_cast<SELECT_LEX *>(arg);
  if (depended_from)  // outer reference
  {
    if (depended_from == sl) return true;
  } else if (context->select_lex == sl)
    return true;
  return false;
}<|MERGE_RESOLUTION|>--- conflicted
+++ resolved
@@ -5655,7 +5655,6 @@
     case MYSQL_TYPE_NEWDECIMAL:
       field = Field_new_decimal::create_from_item(this);
       break;
-<<<<<<< HEAD
     case MYSQL_TYPE_TINY:
       field = new (*THR_MALLOC)
           Field_tiny((uchar *)0, max_length, null_ptr, 0, Field::NONE,
@@ -5727,7 +5726,8 @@
             max_length, maybe_null, item_name.ptr(), collation.collation);
         break;
       }
-      /* Fall through to make_string_field() */
+    // fallthrough
+    // to make_string_field()
     case MYSQL_TYPE_ENUM:
     case MYSQL_TYPE_SET:
     case MYSQL_TYPE_VAR_STRING:
@@ -5754,36 +5754,6 @@
           new (*THR_MALLOC) Field_json(max_length, maybe_null, item_name.ptr());
   }
   if (field) field->init(table);
-=======
-    }
-    // fallthrough
-    // to make_string_field() 
-  case MYSQL_TYPE_ENUM:
-  case MYSQL_TYPE_SET:
-  case MYSQL_TYPE_VAR_STRING:
-  case MYSQL_TYPE_VARCHAR:
-    return make_string_field(table);
-  case MYSQL_TYPE_TINY_BLOB:
-  case MYSQL_TYPE_MEDIUM_BLOB:
-  case MYSQL_TYPE_LONG_BLOB:
-  case MYSQL_TYPE_BLOB:
-    if (this->type() == Item::TYPE_HOLDER)
-      field= new Field_blob(max_length, maybe_null, item_name.ptr(),
-                            collation.collation, true);
-    else
-      field= new Field_blob(max_length, maybe_null, item_name.ptr(),
-                            collation.collation, false);
-    break;					// Blob handled outside of case
-  case MYSQL_TYPE_GEOMETRY:
-    field= new Field_geom(max_length, maybe_null,
-                          item_name.ptr(), table->s, get_geometry_type());
-    break;
-  case MYSQL_TYPE_JSON:
-    field= new Field_json(max_length, maybe_null, item_name.ptr());
-  }
-  if (field)
-    field->init(table);
->>>>>>> 333b4508
   return field;
 }
 
