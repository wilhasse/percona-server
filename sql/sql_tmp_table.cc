--- conflicted
+++ resolved
@@ -1875,22 +1875,12 @@
     keyinfo->key_length=0;
     {
       key_part_info->init_from_field(field);
-<<<<<<< HEAD
       DBUG_ASSERT(key_part_info->key_type == FIELDFLAG_BINARY);
 
       key_field= field->new_key_field(thd->mem_root, table, group_buff);
       if (!key_field)
         goto err;
       key_part_info->key_part_flag|= HA_END_SPACE_ARE_EQUAL; //todo need this?
-=======
-      if (!using_unique_constraint)
-      {
-        key_field= field->new_key_field(thd->mem_root, table, group_buff);
-        if (!key_field)
-	  goto err;
-        key_part_info->key_part_flag|= HA_END_SPACE_ARE_EQUAL; //todo need this?
-      }
->>>>>>> 2071aeef
       keyinfo->key_length+=  key_part_info->length;
     }
   }
@@ -2210,7 +2200,6 @@
     goto err;
   }
   table->in_use->inc_status_created_tmp_disk_tables();
-  table->in_use->query_plan_flags|= QPLAN_TMP_DISK;
   share->db_record_offset= 1;
   DBUG_RETURN(0);
  err:
