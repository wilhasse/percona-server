#ifndef HANDLER_INCLUDED
#define HANDLER_INCLUDED

/* Copyright (c) 2000, 2010, Oracle and/or its affiliates. All rights reserved.

   This program is free software; you can redistribute it and/or modify
   it under the terms of the GNU General Public License as published by
   the Free Software Foundation; version 2 of the License.

   This program is distributed in the hope that it will be useful,
   but WITHOUT ANY WARRANTY; without even the implied warranty of
   MERCHANTABILITY or FITNESS FOR A PARTICULAR PURPOSE.  See the
   GNU General Public License for more details.

   You should have received a copy of the GNU General Public License
   along with this program; if not, write to the Free Software Foundation,
   51 Franklin Street, Suite 500, Boston, MA 02110-1335 USA */

/* Definitions for parameters to do with handler-routines */

#ifdef USE_PRAGMA_INTERFACE
#pragma interface			/* gcc class implementation */
#endif

#include "sql_const.h"
#include "mysqld.h"                             /* server_id */
#include "sql_plugin.h"        /* plugin_ref, st_plugin_int, plugin */
#include "thr_lock.h"          /* thr_lock_type, THR_LOCK_DATA */
#include "sql_cache.h"
#include "structs.h"                            /* SHOW_COMP_OPTION */

#include <my_handler.h>
#include <ft_global.h>
#include <keycache.h>

// the following is for checking tables

#define HA_ADMIN_ALREADY_DONE	  1
#define HA_ADMIN_OK               0
#define HA_ADMIN_NOT_IMPLEMENTED -1
#define HA_ADMIN_FAILED		 -2
#define HA_ADMIN_CORRUPT         -3
#define HA_ADMIN_INTERNAL_ERROR  -4
#define HA_ADMIN_INVALID         -5
#define HA_ADMIN_REJECT          -6
#define HA_ADMIN_TRY_ALTER       -7
#define HA_ADMIN_WRONG_CHECKSUM  -8
#define HA_ADMIN_NOT_BASE_TABLE  -9
#define HA_ADMIN_NEEDS_UPGRADE  -10
#define HA_ADMIN_NEEDS_ALTER    -11
#define HA_ADMIN_NEEDS_CHECK    -12

/* Bits in table_flags() to show what database can do */

#define HA_NO_TRANSACTIONS     (1 << 0) /* Doesn't support transactions */
#define HA_PARTIAL_COLUMN_READ (1 << 1) /* read may not return all columns */
#define HA_TABLE_SCAN_ON_INDEX (1 << 2) /* No separate data/index file */
/*
  The following should be set if the following is not true when scanning
  a table with rnd_next()
  - We will see all rows (including deleted ones)
  - Row positions are 'table->s->db_record_offset' apart
  If this flag is not set, filesort will do a postion() call for each matched
  row to be able to find the row later.
*/
#define HA_REC_NOT_IN_SEQ      (1 << 3)
#define HA_CAN_GEOMETRY        (1 << 4)
/*
  Reading keys in random order is as fast as reading keys in sort order
  (Used in records.cc to decide if we should use a record cache and by
  filesort to decide if we should sort key + data or key + pointer-to-row
*/
#define HA_FAST_KEY_READ       (1 << 5)
/*
  Set the following flag if we on delete should force all key to be read
  and on update read all keys that changes
*/
#define HA_REQUIRES_KEY_COLUMNS_FOR_DELETE (1 << 6)
#define HA_NULL_IN_KEY         (1 << 7) /* One can have keys with NULL */
#define HA_DUPLICATE_POS       (1 << 8)    /* ha_position() gives dup row */
#define HA_NO_BLOBS            (1 << 9) /* Doesn't support blobs */
#define HA_CAN_INDEX_BLOBS     (1 << 10)
#define HA_AUTO_PART_KEY       (1 << 11) /* auto-increment in multi-part key */
#define HA_REQUIRE_PRIMARY_KEY (1 << 12) /* .. and can't create a hidden one */
#define HA_STATS_RECORDS_IS_EXACT (1 << 13) /* stats.records is exact */
/*
  INSERT_DELAYED only works with handlers that uses MySQL internal table
  level locks
*/
#define HA_CAN_INSERT_DELAYED  (1 << 14)
/*
  If we get the primary key columns for free when we do an index read
  It also implies that we have to retrive the primary key when using
  position() and rnd_pos().
*/
#define HA_PRIMARY_KEY_IN_READ_INDEX (1 << 15)
/*
  If HA_PRIMARY_KEY_REQUIRED_FOR_POSITION is set, it means that to position()
  uses a primary key given by the record argument.
  Without primary key, we can't call position().
  If not set, the position is returned as the current rows position
  regardless of what argument is given.
*/ 
#define HA_PRIMARY_KEY_REQUIRED_FOR_POSITION (1 << 16) 
#define HA_CAN_RTREEKEYS       (1 << 17)
#define HA_NOT_DELETE_WITH_CACHE (1 << 18)
/*
  The following is we need to a primary key to delete (and update) a row.
  If there is no primary key, all columns needs to be read on update and delete
*/
#define HA_PRIMARY_KEY_REQUIRED_FOR_DELETE (1 << 19)
#define HA_NO_PREFIX_CHAR_KEYS (1 << 20)
#define HA_CAN_FULLTEXT        (1 << 21)
#define HA_CAN_SQL_HANDLER     (1 << 22)
#define HA_NO_AUTO_INCREMENT   (1 << 23)
#define HA_HAS_CHECKSUM        (1 << 24)
/* Table data are stored in separate files (for lower_case_table_names) */
#define HA_FILE_BASED	       (1 << 26)
#define HA_NO_VARCHAR	       (1 << 27)
#define HA_CAN_BIT_FIELD       (1 << 28) /* supports bit fields */
#define HA_NEED_READ_RANGE_BUFFER (1 << 29) /* for read_multi_range */
#define HA_ANY_INDEX_MAY_BE_UNIQUE (1 << 30)
#define HA_NO_COPY_ON_ALTER    (LL(1) << 31)
#define HA_HAS_RECORDS	       (LL(1) << 32) /* records() gives exact count*/
/* Has it's own method of binlog logging */
#define HA_HAS_OWN_BINLOGGING  (LL(1) << 33)
/*
  Engine is capable of row-format and statement-format logging,
  respectively
*/
#define HA_BINLOG_ROW_CAPABLE  (LL(1) << 34)
#define HA_BINLOG_STMT_CAPABLE (LL(1) << 35)
/*
    When a multiple key conflict happens in a REPLACE command mysql
    expects the conflicts to be reported in the ascending order of
    key names.

    For e.g.

    CREATE TABLE t1 (a INT, UNIQUE (a), b INT NOT NULL, UNIQUE (b), c INT NOT
                     NULL, INDEX(c));

    REPLACE INTO t1 VALUES (1,1,1),(2,2,2),(2,1,3);

    MySQL expects the conflict with 'a' to be reported before the conflict with
    'b'.

    If the underlying storage engine does not report the conflicting keys in
    ascending order, it causes unexpected errors when the REPLACE command is
    executed.

    This flag helps the underlying SE to inform the server that the keys are not
    ordered.
*/
#define HA_DUPLICATE_KEY_NOT_IN_ORDER    (LL(1) << 36)

/*
  Set of all binlog flags. Currently only contain the capabilities
  flags.
 */
#define HA_BINLOG_FLAGS (HA_BINLOG_ROW_CAPABLE | HA_BINLOG_STMT_CAPABLE)

/* bits in index_flags(index_number) for what you can do with index */
#define HA_READ_NEXT            1       /* TODO really use this flag */
#define HA_READ_PREV            2       /* supports ::index_prev */
#define HA_READ_ORDER           4       /* index_next/prev follow sort order */
#define HA_READ_RANGE           8       /* can find all records in a range */
#define HA_ONLY_WHOLE_INDEX	16	/* Can't use part key searches */
#define HA_KEYREAD_ONLY         64	/* Support HA_EXTRA_KEYREAD */

/*
  bits in alter_table_flags:
*/
/*
  These bits are set if different kinds of indexes can be created
  off-line without re-create of the table (but with a table lock).
*/
#define HA_ONLINE_ADD_INDEX_NO_WRITES           (1L << 0) /*add index w/lock*/
#define HA_ONLINE_DROP_INDEX_NO_WRITES          (1L << 1) /*drop index w/lock*/
#define HA_ONLINE_ADD_UNIQUE_INDEX_NO_WRITES    (1L << 2) /*add unique w/lock*/
#define HA_ONLINE_DROP_UNIQUE_INDEX_NO_WRITES   (1L << 3) /*drop uniq. w/lock*/
#define HA_ONLINE_ADD_PK_INDEX_NO_WRITES        (1L << 4) /*add prim. w/lock*/
#define HA_ONLINE_DROP_PK_INDEX_NO_WRITES       (1L << 5) /*drop prim. w/lock*/
/*
  These are set if different kinds of indexes can be created on-line
  (without a table lock). If a handler is capable of one or more of
  these, it should also set the corresponding *_NO_WRITES bit(s).
*/
#define HA_ONLINE_ADD_INDEX                     (1L << 6) /*add index online*/
#define HA_ONLINE_DROP_INDEX                    (1L << 7) /*drop index online*/
#define HA_ONLINE_ADD_UNIQUE_INDEX              (1L << 8) /*add unique online*/
#define HA_ONLINE_DROP_UNIQUE_INDEX             (1L << 9) /*drop uniq. online*/
#define HA_ONLINE_ADD_PK_INDEX                  (1L << 10)/*add prim. online*/
#define HA_ONLINE_DROP_PK_INDEX                 (1L << 11)/*drop prim. online*/
/*
  HA_PARTITION_FUNCTION_SUPPORTED indicates that the function is
  supported at all.
  HA_FAST_CHANGE_PARTITION means that optimised variants of the changes
  exists but they are not necessarily done online.

  HA_ONLINE_DOUBLE_WRITE means that the handler supports writing to both
  the new partition and to the old partitions when updating through the
  old partitioning schema while performing a change of the partitioning.
  This means that we can support updating of the table while performing
  the copy phase of the change. For no lock at all also a double write
  from new to old must exist and this is not required when this flag is
  set.
  This is actually removed even before it was introduced the first time.
  The new idea is that handlers will handle the lock level already in
  store_lock for ALTER TABLE partitions.

  HA_PARTITION_ONE_PHASE is a flag that can be set by handlers that take
  care of changing the partitions online and in one phase. Thus all phases
  needed to handle the change are implemented inside the storage engine.
  The storage engine must also support auto-discovery since the frm file
  is changed as part of the change and this change must be controlled by
  the storage engine. A typical engine to support this is NDB (through
  WL #2498).
*/
#define HA_PARTITION_FUNCTION_SUPPORTED         (1L << 12)
#define HA_FAST_CHANGE_PARTITION                (1L << 13)
#define HA_PARTITION_ONE_PHASE                  (1L << 14)

/*
  Index scan will not return records in rowid order. Not guaranteed to be
  set for unordered (e.g. HASH) indexes.
*/
#define HA_KEY_SCAN_NOT_ROR     128 

/* operations for disable/enable indexes */
#define HA_KEY_SWITCH_NONUNIQ      0
#define HA_KEY_SWITCH_ALL          1
#define HA_KEY_SWITCH_NONUNIQ_SAVE 2
#define HA_KEY_SWITCH_ALL_SAVE     3

/*
  Note: the following includes binlog and closing 0.
  so: innodb + bdb + ndb + binlog + myisam + myisammrg + archive +
      example + csv + heap + blackhole + federated + 0
  (yes, the sum is deliberately inaccurate)
  TODO remove the limit, use dynarrays
*/
#define MAX_HA 15

/*
  Use this instead of 0 as the initial value for the slot number of
  handlerton, so that we can distinguish uninitialized slot number
  from slot 0.
*/
#define HA_SLOT_UNDEF ((uint)-1)

/*
  Parameters for open() (in register form->filestat)
  HA_GET_INFO does an implicit HA_ABORT_IF_LOCKED
*/

#define HA_OPEN_KEYFILE		1
#define HA_OPEN_RNDFILE		2
#define HA_GET_INDEX		4
#define HA_GET_INFO		8	/* do a ha_info() after open */
#define HA_READ_ONLY		16	/* File opened as readonly */
/* Try readonly if can't open with read and write */
#define HA_TRY_READ_ONLY	32
#define HA_WAIT_IF_LOCKED	64	/* Wait if locked on open */
#define HA_ABORT_IF_LOCKED	128	/* skip if locked on open.*/
#define HA_BLOCK_LOCK		256	/* unlock when reading some records */
#define HA_OPEN_TEMPORARY	512

	/* Some key definitions */
#define HA_KEY_NULL_LENGTH	1
#define HA_KEY_BLOB_LENGTH	2

#define HA_LEX_CREATE_TMP_TABLE	1
#define HA_LEX_CREATE_IF_NOT_EXISTS 2
#define HA_LEX_CREATE_TABLE_LIKE 4
#define HA_OPTION_NO_CHECKSUM	(1L << 17)
#define HA_OPTION_NO_DELAY_KEY_WRITE (1L << 18)
#define HA_MAX_REC_LENGTH	65535

/* Table caching type */
#define HA_CACHE_TBL_NONTRANSACT 0
#define HA_CACHE_TBL_NOCACHE     1
#define HA_CACHE_TBL_ASKTRANSACT 2
#define HA_CACHE_TBL_TRANSACT    4

/* Options of START TRANSACTION statement (and later of SET TRANSACTION stmt) */
#define MYSQL_START_TRANS_OPT_WITH_CONS_SNAPSHOT 1

/* Flags for method is_fatal_error */
#define HA_CHECK_DUP_KEY 1
#define HA_CHECK_DUP_UNIQUE 2
#define HA_CHECK_DUP (HA_CHECK_DUP_KEY + HA_CHECK_DUP_UNIQUE)

enum legacy_db_type
{
  DB_TYPE_UNKNOWN=0,DB_TYPE_DIAB_ISAM=1,
  DB_TYPE_HASH,DB_TYPE_MISAM,DB_TYPE_PISAM,
  DB_TYPE_RMS_ISAM, DB_TYPE_HEAP, DB_TYPE_ISAM,
  DB_TYPE_MRG_ISAM, DB_TYPE_MYISAM, DB_TYPE_MRG_MYISAM,
  DB_TYPE_BERKELEY_DB, DB_TYPE_INNODB,
  DB_TYPE_GEMINI, DB_TYPE_NDBCLUSTER,
  DB_TYPE_EXAMPLE_DB, DB_TYPE_ARCHIVE_DB, DB_TYPE_CSV_DB,
  DB_TYPE_FEDERATED_DB,
  DB_TYPE_BLACKHOLE_DB,
  DB_TYPE_PARTITION_DB,
  DB_TYPE_BINLOG,
  DB_TYPE_SOLID,
  DB_TYPE_PBXT,
  DB_TYPE_TABLE_FUNCTION,
  DB_TYPE_MEMCACHE,
  DB_TYPE_FALCON,
  DB_TYPE_MARIA,
  /** Performance schema engine. */
  DB_TYPE_PERFORMANCE_SCHEMA,
  DB_TYPE_FIRST_DYNAMIC=42,
  DB_TYPE_DEFAULT=127 // Must be last
};

enum row_type { ROW_TYPE_NOT_USED=-1, ROW_TYPE_DEFAULT, ROW_TYPE_FIXED,
		ROW_TYPE_DYNAMIC, ROW_TYPE_COMPRESSED,
		ROW_TYPE_REDUNDANT, ROW_TYPE_COMPACT,
                /** Unused. Reserved for future versions. */
                ROW_TYPE_PAGE };

enum enum_binlog_func {
  BFN_RESET_LOGS=        1,
  BFN_RESET_SLAVE=       2,
  BFN_BINLOG_WAIT=       3,
  BFN_BINLOG_END=        4,
  BFN_BINLOG_PURGE_FILE= 5
};

enum enum_binlog_command {
  LOGCOM_CREATE_TABLE,
  LOGCOM_ALTER_TABLE,
  LOGCOM_RENAME_TABLE,
  LOGCOM_DROP_TABLE,
  LOGCOM_CREATE_DB,
  LOGCOM_ALTER_DB,
  LOGCOM_DROP_DB
};

/* struct to hold information about the table that should be created */

/* Bits in used_fields */
#define HA_CREATE_USED_AUTO             (1L << 0)
#define HA_CREATE_USED_RAID             (1L << 1) //RAID is no longer availble
#define HA_CREATE_USED_UNION            (1L << 2)
#define HA_CREATE_USED_INSERT_METHOD    (1L << 3)
#define HA_CREATE_USED_MIN_ROWS         (1L << 4)
#define HA_CREATE_USED_MAX_ROWS         (1L << 5)
#define HA_CREATE_USED_AVG_ROW_LENGTH   (1L << 6)
#define HA_CREATE_USED_PACK_KEYS        (1L << 7)
#define HA_CREATE_USED_CHARSET          (1L << 8)
#define HA_CREATE_USED_DEFAULT_CHARSET  (1L << 9)
#define HA_CREATE_USED_DATADIR          (1L << 10)
#define HA_CREATE_USED_INDEXDIR         (1L << 11)
#define HA_CREATE_USED_ENGINE           (1L << 12)
#define HA_CREATE_USED_CHECKSUM         (1L << 13)
#define HA_CREATE_USED_DELAY_KEY_WRITE  (1L << 14)
#define HA_CREATE_USED_ROW_FORMAT       (1L << 15)
#define HA_CREATE_USED_COMMENT          (1L << 16)
#define HA_CREATE_USED_PASSWORD         (1L << 17)
#define HA_CREATE_USED_CONNECTION       (1L << 18)
#define HA_CREATE_USED_KEY_BLOCK_SIZE   (1L << 19)
/** Unused. Reserved for future versions. */
#define HA_CREATE_USED_TRANSACTIONAL    (1L << 20)
/** Unused. Reserved for future versions. */
#define HA_CREATE_USED_PAGE_CHECKSUM    (1L << 21)

typedef ulonglong my_xid; // this line is the same as in log_event.h
#define MYSQL_XID_PREFIX "MySQLXid"
#define MYSQL_XID_PREFIX_LEN 8 // must be a multiple of 8
#define MYSQL_XID_OFFSET (MYSQL_XID_PREFIX_LEN+sizeof(server_id))
#define MYSQL_XID_GTRID_LEN (MYSQL_XID_OFFSET+sizeof(my_xid))

#define XIDDATASIZE MYSQL_XIDDATASIZE
#define MAXGTRIDSIZE 64
#define MAXBQUALSIZE 64

#define COMPATIBLE_DATA_YES 0
#define COMPATIBLE_DATA_NO  1

/**
  struct xid_t is binary compatible with the XID structure as
  in the X/Open CAE Specification, Distributed Transaction Processing:
  The XA Specification, X/Open Company Ltd., 1991.
  http://www.opengroup.org/bookstore/catalog/c193.htm

  @see MYSQL_XID in mysql/plugin.h
*/
struct xid_t {
  long formatID;
  long gtrid_length;
  long bqual_length;
  char data[XIDDATASIZE];  // not \0-terminated !

  xid_t() {}                                /* Remove gcc warning */  
  bool eq(struct xid_t *xid)
  { return eq(xid->gtrid_length, xid->bqual_length, xid->data); }
  bool eq(long g, long b, const char *d)
  { return g == gtrid_length && b == bqual_length && !memcmp(d, data, g+b); }
  void set(struct xid_t *xid)
  { memcpy(this, xid, xid->length()); }
  void set(long f, const char *g, long gl, const char *b, long bl)
  {
    formatID= f;
    memcpy(data, g, gtrid_length= gl);
    memcpy(data+gl, b, bqual_length= bl);
  }
  void set(ulonglong xid)
  {
    my_xid tmp;
    formatID= 1;
    set(MYSQL_XID_PREFIX_LEN, 0, MYSQL_XID_PREFIX);
    memcpy(data+MYSQL_XID_PREFIX_LEN, &server_id, sizeof(server_id));
    tmp= xid;
    memcpy(data+MYSQL_XID_OFFSET, &tmp, sizeof(tmp));
    gtrid_length=MYSQL_XID_GTRID_LEN;
  }
  void set(long g, long b, const char *d)
  {
    formatID= 1;
    gtrid_length= g;
    bqual_length= b;
    memcpy(data, d, g+b);
  }
  bool is_null() { return formatID == -1; }
  void null() { formatID= -1; }
  my_xid quick_get_my_xid()
  {
    my_xid tmp;
    memcpy(&tmp, data+MYSQL_XID_OFFSET, sizeof(tmp));
    return tmp;
  }
  my_xid get_my_xid()
  {
    return gtrid_length == MYSQL_XID_GTRID_LEN && bqual_length == 0 &&
           !memcmp(data, MYSQL_XID_PREFIX, MYSQL_XID_PREFIX_LEN) ?
           quick_get_my_xid() : 0;
  }
  uint length()
  {
    return sizeof(formatID)+sizeof(gtrid_length)+sizeof(bqual_length)+
           gtrid_length+bqual_length;
  }
  uchar *key()
  {
    return (uchar *)&gtrid_length;
  }
  uint key_length()
  {
    return sizeof(gtrid_length)+sizeof(bqual_length)+gtrid_length+bqual_length;
  }
};
typedef struct xid_t XID;

/* for recover() handlerton call */
#define MIN_XID_LIST_SIZE  128
#define MAX_XID_LIST_SIZE  (1024*128)

/*
  These structures are used to pass information from a set of SQL commands
  on add/drop/change tablespace definitions to the proper hton.
*/
#define UNDEF_NODEGROUP 65535
enum ts_command_type
{
  TS_CMD_NOT_DEFINED = -1,
  CREATE_TABLESPACE = 0,
  ALTER_TABLESPACE = 1,
  CREATE_LOGFILE_GROUP = 2,
  ALTER_LOGFILE_GROUP = 3,
  DROP_TABLESPACE = 4,
  DROP_LOGFILE_GROUP = 5,
  CHANGE_FILE_TABLESPACE = 6,
  ALTER_ACCESS_MODE_TABLESPACE = 7
};

enum ts_alter_tablespace_type
{
  TS_ALTER_TABLESPACE_TYPE_NOT_DEFINED = -1,
  ALTER_TABLESPACE_ADD_FILE = 1,
  ALTER_TABLESPACE_DROP_FILE = 2
};

enum tablespace_access_mode
{
  TS_NOT_DEFINED= -1,
  TS_READ_ONLY = 0,
  TS_READ_WRITE = 1,
  TS_NOT_ACCESSIBLE = 2
};

struct handlerton;
class st_alter_tablespace : public Sql_alloc
{
  public:
  const char *tablespace_name;
  const char *logfile_group_name;
  enum ts_command_type ts_cmd_type;
  enum ts_alter_tablespace_type ts_alter_tablespace_type;
  const char *data_file_name;
  const char *undo_file_name;
  const char *redo_file_name;
  ulonglong extent_size;
  ulonglong undo_buffer_size;
  ulonglong redo_buffer_size;
  ulonglong initial_size;
  ulonglong autoextend_size;
  ulonglong max_size;
  uint nodegroup_id;
  handlerton *storage_engine;
  bool wait_until_completed;
  const char *ts_comment;
  enum tablespace_access_mode ts_access_mode;
  st_alter_tablespace()
  {
    tablespace_name= NULL;
    logfile_group_name= "DEFAULT_LG"; //Default log file group
    ts_cmd_type= TS_CMD_NOT_DEFINED;
    data_file_name= NULL;
    undo_file_name= NULL;
    redo_file_name= NULL;
    extent_size= 1024*1024;        //Default 1 MByte
    undo_buffer_size= 8*1024*1024; //Default 8 MByte
    redo_buffer_size= 8*1024*1024; //Default 8 MByte
    initial_size= 128*1024*1024;   //Default 128 MByte
    autoextend_size= 0;            //No autoextension as default
    max_size= 0;                   //Max size == initial size => no extension
    storage_engine= NULL;
    nodegroup_id= UNDEF_NODEGROUP;
    wait_until_completed= TRUE;
    ts_comment= NULL;
    ts_access_mode= TS_NOT_DEFINED;
  }
};

/* The handler for a table type.  Will be included in the TABLE structure */

struct TABLE;

/*
  Make sure that the order of schema_tables and enum_schema_tables are the same.
*/
enum enum_schema_tables
{
  SCH_CHARSETS= 0,
  SCH_COLLATIONS,
  SCH_COLLATION_CHARACTER_SET_APPLICABILITY,
  SCH_COLUMNS,
  SCH_COLUMN_PRIVILEGES,
  SCH_ENGINES,
  SCH_EVENTS,
  SCH_FILES,
  SCH_GLOBAL_STATUS,
  SCH_GLOBAL_VARIABLES,
  SCH_KEY_COLUMN_USAGE,
  SCH_OPEN_TABLES,
  SCH_PARAMETERS,
  SCH_PARTITIONS,
  SCH_PLUGINS,
  SCH_PROCESSLIST,
  SCH_PROFILES,
  SCH_REFERENTIAL_CONSTRAINTS,
  SCH_PROCEDURES,
  SCH_SCHEMATA,
  SCH_SCHEMA_PRIVILEGES,
  SCH_SESSION_STATUS,
  SCH_SESSION_VARIABLES,
  SCH_STATISTICS,
  SCH_STATUS,
  SCH_TABLES,
  SCH_TABLESPACES,
  SCH_TABLE_CONSTRAINTS,
  SCH_TABLE_NAMES,
  SCH_TABLE_PRIVILEGES,
  SCH_TRIGGERS,
  SCH_USER_PRIVILEGES,
  SCH_VARIABLES,
  SCH_VIEWS
};

struct TABLE_SHARE;
struct st_foreign_key_info;
typedef struct st_foreign_key_info FOREIGN_KEY_INFO;
typedef bool (stat_print_fn)(THD *thd, const char *type, uint type_len,
                             const char *file, uint file_len,
                             const char *status, uint status_len);
enum ha_stat_type { HA_ENGINE_STATUS, HA_ENGINE_LOGS, HA_ENGINE_MUTEX };
extern st_plugin_int *hton2plugin[MAX_HA];

/* Transaction log maintains type definitions */
enum log_status
{
  HA_LOG_STATUS_FREE= 0,      /* log is free and can be deleted */
  HA_LOG_STATUS_INUSE= 1,     /* log can't be deleted because it is in use */
  HA_LOG_STATUS_NOSUCHLOG= 2  /* no such log (can't be returned by
                                the log iterator status) */
};
/*
  Function for signaling that the log file changed its state from
  LOG_STATUS_INUSE to LOG_STATUS_FREE

  Now it do nothing, will be implemented as part of new transaction
  log management for engines.
  TODO: implement the function.
*/
void signal_log_not_needed(struct handlerton, char *log_file);
/*
  Data of transaction log iterator.
*/
struct handler_log_file_data {
  LEX_STRING filename;
  enum log_status status;
};


enum handler_iterator_type
{
  /* request of transaction log iterator */
  HA_TRANSACTLOG_ITERATOR= 1
};
enum handler_create_iterator_result
{
  HA_ITERATOR_OK,          /* iterator created */
  HA_ITERATOR_UNSUPPORTED, /* such type of iterator is not supported */
  HA_ITERATOR_ERROR        /* error during iterator creation */
};

/*
  Iterator structure. Can be used by handler/handlerton for different purposes.

  Iterator should be created in the way to point "before" the first object
  it iterate, so next() call move it to the first object or return !=0 if
  there is nothing to iterate through.
*/
struct handler_iterator {
  /*
    Moves iterator to next record and return 0 or return !=0
    if there is no records.
    iterator_object will be filled by this function if next() returns 0.
    Content of the iterator_object depend on iterator type.
  */
  int (*next)(struct handler_iterator *, void *iterator_object);
  /*
    Free resources allocated by iterator, after this call iterator
    is not usable.
  */
  void (*destroy)(struct handler_iterator *);
  /*
    Pointer to buffer for the iterator to use.
    Should be allocated by function which created the iterator and
    destroied by freed by above "destroy" call
  */
  void *buffer;
};

class handler;
/*
  handlerton is a singleton structure - one instance per storage engine -
  to provide access to storage engine functionality that works on the
  "global" level (unlike handler class that works on a per-table basis)

  usually handlerton instance is defined statically in ha_xxx.cc as

  static handlerton { ... } xxx_hton;

  savepoint_*, prepare, recover, and *_by_xid pointers can be 0.
*/
struct handlerton
{
  /*
    Historical marker for if the engine is available of not
  */
  SHOW_COMP_OPTION state;

  /*
    Historical number used for frm file to determine the correct storage engine.
    This is going away and new engines will just use "name" for this.
  */
  enum legacy_db_type db_type;
  /*
    each storage engine has it's own memory area (actually a pointer)
    in the thd, for storing per-connection information.
    It is accessed as

      thd->ha_data[xxx_hton.slot]

   slot number is initialized by MySQL after xxx_init() is called.
   */
   uint slot;
   /*
     to store per-savepoint data storage engine is provided with an area
     of a requested size (0 is ok here).
     savepoint_offset must be initialized statically to the size of
     the needed memory to store per-savepoint information.
     After xxx_init it is changed to be an offset to savepoint storage
     area and need not be used by storage engine.
     see binlog_hton and binlog_savepoint_set/rollback for an example.
   */
   uint savepoint_offset;
   /*
     handlerton methods:

     close_connection is only called if
     thd->ha_data[xxx_hton.slot] is non-zero, so even if you don't need
     this storage area - set it to something, so that MySQL would know
     this storage engine was accessed in this connection
   */
   int  (*close_connection)(handlerton *hton, THD *thd);
   /*
     sv points to an uninitialized storage area of requested size
     (see savepoint_offset description)
   */
   int  (*savepoint_set)(handlerton *hton, THD *thd, void *sv);
   /*
     sv points to a storage area, that was earlier passed
     to the savepoint_set call
   */
   int  (*savepoint_rollback)(handlerton *hton, THD *thd, void *sv);
   int  (*savepoint_release)(handlerton *hton, THD *thd, void *sv);
   /*
     'all' is true if it's a real commit, that makes persistent changes
     'all' is false if it's not in fact a commit but an end of the
     statement that is part of the transaction.
     NOTE 'all' is also false in auto-commit mode where 'end of statement'
     and 'real commit' mean the same event.
   */
   int  (*commit)(handlerton *hton, THD *thd, bool all);
   int  (*rollback)(handlerton *hton, THD *thd, bool all);
   int  (*prepare)(handlerton *hton, THD *thd, bool all);
   int  (*recover)(handlerton *hton, XID *xid_list, uint len);
   int  (*commit_by_xid)(handlerton *hton, XID *xid);
   int  (*rollback_by_xid)(handlerton *hton, XID *xid);
   void *(*create_cursor_read_view)(handlerton *hton, THD *thd);
   void (*set_cursor_read_view)(handlerton *hton, THD *thd, void *read_view);
   void (*close_cursor_read_view)(handlerton *hton, THD *thd, void *read_view);
   handler *(*create)(handlerton *hton, TABLE_SHARE *table, MEM_ROOT *mem_root);
   void (*drop_database)(handlerton *hton, char* path);
   int (*panic)(handlerton *hton, enum ha_panic_function flag);
   int (*start_consistent_snapshot)(handlerton *hton, THD *thd);
   bool (*flush_logs)(handlerton *hton);
   bool (*show_status)(handlerton *hton, THD *thd, stat_print_fn *print, enum ha_stat_type stat);
   uint (*partition_flags)();
   uint (*alter_table_flags)(uint flags);
   int (*alter_tablespace)(handlerton *hton, THD *thd, st_alter_tablespace *ts_info);
   int (*fill_is_table)(handlerton *hton, THD *thd, TABLE_LIST *tables, 
                        class Item *cond, 
                        enum enum_schema_tables);
   uint32 flags;                                /* global handler flags */
   /*
      Those handlerton functions below are properly initialized at handler
      init.
   */
   int (*binlog_func)(handlerton *hton, THD *thd, enum_binlog_func fn, void *arg);
   void (*binlog_log_query)(handlerton *hton, THD *thd, 
                            enum_binlog_command binlog_command,
                            const char *query, uint query_length,
                            const char *db, const char *table_name);
   int (*release_temporary_latches)(handlerton *hton, THD *thd);

   /*
     Get log status.
     If log_status is null then the handler do not support transaction
     log information (i.e. log iterator can't be created).
     (see example of implementation in handler.cc, TRANS_LOG_MGM_EXAMPLE_CODE)

   */
   enum log_status (*get_log_status)(handlerton *hton, char *log);

   /*
     Iterators creator.
     Presence of the pointer should be checked before using
   */
   enum handler_create_iterator_result
     (*create_iterator)(handlerton *hton, enum handler_iterator_type type,
                        struct handler_iterator *fill_this_in);
   int (*discover)(handlerton *hton, THD* thd, const char *db, 
                   const char *name,
                   uchar **frmblob, 
                   size_t *frmlen);
   int (*find_files)(handlerton *hton, THD *thd,
                     const char *db,
                     const char *path,
                     const char *wild, bool dir, List<LEX_STRING> *files);
   int (*table_exists_in_engine)(handlerton *hton, THD* thd, const char *db,
                                 const char *name);
   uint32 license; /* Flag for Engine License */
   void *data; /* Location for engines to keep personal structures */
};


/* Possible flags of a handlerton (there can be 32 of them) */
#define HTON_NO_FLAGS                 0
#define HTON_CLOSE_CURSORS_AT_COMMIT (1 << 0)
#define HTON_ALTER_NOT_SUPPORTED     (1 << 1) //Engine does not support alter
#define HTON_CAN_RECREATE            (1 << 2) //Delete all is used fro truncate
#define HTON_HIDDEN                  (1 << 3) //Engine does not appear in lists
#define HTON_FLUSH_AFTER_RENAME      (1 << 4)
#define HTON_NOT_USER_SELECTABLE     (1 << 5)
#define HTON_TEMPORARY_NOT_SUPPORTED (1 << 6) //Having temporary tables not supported
#define HTON_SUPPORT_LOG_TABLES      (1 << 7) //Engine supports log tables
#define HTON_NO_PARTITION            (1 << 8) //You can not partition these tables

class Ha_trx_info;

struct THD_TRANS
{
  /* true is not all entries in the ht[] support 2pc */
  bool        no_2pc;
  /* storage engines that registered in this transaction */
  Ha_trx_info *ha_list;
  /* 
    The purpose of this flag is to keep track of non-transactional
    tables that were modified in scope of:
    - transaction, when the variable is a member of
    THD::transaction.all
    - top-level statement or sub-statement, when the variable is a
    member of THD::transaction.stmt
    This member has the following life cycle:
    * stmt.modified_non_trans_table is used to keep track of
    modified non-transactional tables of top-level statements. At
    the end of the previous statement and at the beginning of the session,
    it is reset to FALSE.  If such functions
    as mysql_insert, mysql_update, mysql_delete etc modify a
    non-transactional table, they set this flag to TRUE.  At the
    end of the statement, the value of stmt.modified_non_trans_table 
    is merged with all.modified_non_trans_table and gets reset.
    * all.modified_non_trans_table is reset at the end of transaction
    
    * Since we do not have a dedicated context for execution of a
    sub-statement, to keep track of non-transactional changes in a
    sub-statement, we re-use stmt.modified_non_trans_table. 
    At entrance into a sub-statement, a copy of the value of
    stmt.modified_non_trans_table (containing the changes of the
    outer statement) is saved on stack. Then 
    stmt.modified_non_trans_table is reset to FALSE and the
    substatement is executed. Then the new value is merged with the
    saved value.
  */
  bool modified_non_trans_table;

  void reset() { no_2pc= FALSE; modified_non_trans_table= FALSE; }
  bool is_empty() const { return ha_list == NULL; }
};


/**
  Either statement transaction or normal transaction - related
  thread-specific storage engine data.

  If a storage engine participates in a statement/transaction,
  an instance of this class is present in
  thd->transaction.{stmt|all}.ha_list. The addition to
  {stmt|all}.ha_list is made by trans_register_ha().

  When it's time to commit or rollback, each element of ha_list
  is used to access storage engine's prepare()/commit()/rollback()
  methods, and also to evaluate if a full two phase commit is
  necessary.

  @sa General description of transaction handling in handler.cc.
*/

class Ha_trx_info
{
public:
  /** Register this storage engine in the given transaction context. */
  void register_ha(THD_TRANS *trans, handlerton *ht_arg)
  {
    DBUG_ASSERT(m_flags == 0);
    DBUG_ASSERT(m_ht == NULL);
    DBUG_ASSERT(m_next == NULL);

    m_ht= ht_arg;
    m_flags= (int) TRX_READ_ONLY; /* Assume read-only at start. */

    m_next= trans->ha_list;
    trans->ha_list= this;
  }

  /** Clear, prepare for reuse. */
  void reset()
  {
    m_next= NULL;
    m_ht= NULL;
    m_flags= 0;
  }

  Ha_trx_info() { reset(); }

  void set_trx_read_write()
  {
    DBUG_ASSERT(is_started());
    m_flags|= (int) TRX_READ_WRITE;
  }
  bool is_trx_read_write() const
  {
    DBUG_ASSERT(is_started());
    return m_flags & (int) TRX_READ_WRITE;
  }
  bool is_started() const { return m_ht != NULL; }
  /** Mark this transaction read-write if the argument is read-write. */
  void coalesce_trx_with(const Ha_trx_info *stmt_trx)
  {
    /*
      Must be called only after the transaction has been started.
      Can be called many times, e.g. when we have many
      read-write statements in a transaction.
    */
    DBUG_ASSERT(is_started());
    if (stmt_trx->is_trx_read_write())
      set_trx_read_write();
  }
  Ha_trx_info *next() const
  {
    DBUG_ASSERT(is_started());
    return m_next;
  }
  handlerton *ht() const
  {
    DBUG_ASSERT(is_started());
    return m_ht;
  }
private:
  enum { TRX_READ_ONLY= 0, TRX_READ_WRITE= 1 };
  /** Auxiliary, used for ha_list management */
  Ha_trx_info *m_next;
  /**
    Although a given Ha_trx_info instance is currently always used
    for the same storage engine, 'ht' is not-NULL only when the
    corresponding storage is a part of a transaction.
  */
  handlerton *m_ht;
  /**
    Transaction flags related to this engine.
    Not-null only if this instance is a part of transaction.
    May assume a combination of enum values above.
  */
  uchar       m_flags;
};


enum enum_tx_isolation { ISO_READ_UNCOMMITTED, ISO_READ_COMMITTED,
			 ISO_REPEATABLE_READ, ISO_SERIALIZABLE};


typedef struct {
  ulonglong data_file_length;
  ulonglong max_data_file_length;
  ulonglong index_file_length;
  ulonglong delete_length;
  ha_rows records;
  ulong mean_rec_length;
  ulong create_time;
  ulong check_time;
  ulong update_time;
  ulonglong check_sum;
} PARTITION_STATS;

#define UNDEF_NODEGROUP 65535
class Item;
struct st_table_log_memory_entry;

class partition_info;

struct st_partition_iter;

enum enum_ha_unused { HA_CHOICE_UNDEF, HA_CHOICE_NO, HA_CHOICE_YES };

typedef struct st_ha_create_information
{
  CHARSET_INFO *table_charset, *default_table_charset;
  LEX_STRING connect_string;
  const char *password, *tablespace;
  LEX_STRING comment;
  const char *data_file_name, *index_file_name;
  const char *alias;
  ulonglong max_rows,min_rows;
  ulonglong auto_increment_value;
  ulong table_options;
  ulong avg_row_length;
  ulong used_fields;
  ulong key_block_size;
  SQL_I_List<TABLE_LIST> merge_list;
  handlerton *db_type;
  /**
    Row type of the table definition.

    Defaults to ROW_TYPE_DEFAULT for all non-ALTER statements.
    For ALTER TABLE defaults to ROW_TYPE_NOT_USED (means "keep the current").

    Can be changed either explicitly by the parser.
    If nothing speficied inherits the value of the original table (if present).
  */
  enum row_type row_type;
  uint null_bits;                       /* NULL bits at start of record */
  uint options;				/* OR of HA_CREATE_ options */
  uint merge_insert_method;
  uint extra_size;                      /* length of extra data segment */
  enum enum_ha_unused unused1;
  bool frm_only;                        /* 1 if no ha_create_table() */
  bool varchar;                         /* 1 if table has a VARCHAR */
  enum ha_storage_media storage_media;  /* DEFAULT, DISK or MEMORY */
  enum enum_ha_unused unused2;
} HA_CREATE_INFO;


typedef struct st_key_create_information
{
  enum ha_key_alg algorithm;
  ulong block_size;
  LEX_STRING parser_name;
  LEX_STRING comment;
} KEY_CREATE_INFO;


/*
  Class for maintaining hooks used inside operations on tables such
  as: create table functions, delete table functions, and alter table
  functions.

  Class is using the Template Method pattern to separate the public
  usage interface from the private inheritance interface.  This
  imposes no overhead, since the public non-virtual function is small
  enough to be inlined.

  The hooks are usually used for functions that does several things,
  e.g., create_table_from_items(), which both create a table and lock
  it.
 */
class TABLEOP_HOOKS
{
public:
  TABLEOP_HOOKS() {}
  virtual ~TABLEOP_HOOKS() {}

  inline void prelock(TABLE **tables, uint count)
  {
    do_prelock(tables, count);
  }

  inline int postlock(TABLE **tables, uint count)
  {
    return do_postlock(tables, count);
  }
private:
  /* Function primitive that is called prior to locking tables */
  virtual void do_prelock(TABLE **tables, uint count)
  {
    /* Default is to do nothing */
  }

  /**
     Primitive called after tables are locked.

     If an error is returned, the tables will be unlocked and error
     handling start.

     @return Error code or zero.
   */
  virtual int do_postlock(TABLE **tables, uint count)
  {
    return 0;                           /* Default is to do nothing */
  }
};

typedef struct st_savepoint SAVEPOINT;
extern ulong savepoint_alloc_size;
extern KEY_CREATE_INFO default_key_create_info;

/* Forward declaration for condition pushdown to storage engine */
typedef class Item COND;

typedef struct st_ha_check_opt
{
  st_ha_check_opt() {}                        /* Remove gcc warning */
  uint flags;       /* isam layer flags (e.g. for myisamchk) */
  uint sql_flags;   /* sql layer flags - for something myisamchk cannot do */
  KEY_CACHE *key_cache;	/* new key cache when changing key cache */
  void init();
} HA_CHECK_OPT;



/*
  This is a buffer area that the handler can use to store rows.
  'end_of_used_area' should be kept updated after calls to
  read-functions so that other parts of the code can use the
  remaining area (until next read calls is issued).
*/

typedef struct st_handler_buffer
{
  const uchar *buffer;         /* Buffer one can start using */
  const uchar *buffer_end;     /* End of buffer */
  uchar *end_of_used_area;     /* End of area that was used by handler */
} HANDLER_BUFFER;

typedef struct system_status_var SSV;

class ha_statistics
{
public:
  ulonglong data_file_length;		/* Length off data file */
  ulonglong max_data_file_length;	/* Length off data file */
  ulonglong index_file_length;
  ulonglong max_index_file_length;
  ulonglong delete_length;		/* Free bytes */
  ulonglong auto_increment_value;
  /*
    The number of records in the table. 
      0    - means the table has exactly 0 rows
    other  - if (table_flags() & HA_STATS_RECORDS_IS_EXACT)
               the value is the exact number of records in the table
             else
               it is an estimate
  */
  ha_rows records;
  ha_rows deleted;			/* Deleted records */
  ulong mean_rec_length;		/* physical reclength */
  ulong create_time;			/* When table was created */
  ulong check_time;
  ulong update_time;
  uint block_size;			/* index block size */

  ha_statistics():
    data_file_length(0), max_data_file_length(0),
    index_file_length(0), delete_length(0), auto_increment_value(0),
    records(0), deleted(0), mean_rec_length(0), create_time(0),
    check_time(0), update_time(0), block_size(0)
  {}
};

uint calculate_key_len(TABLE *, uint, const uchar *, key_part_map);
/*
  bitmap with first N+1 bits set
  (keypart_map for a key prefix of [0..N] keyparts)
*/
#define make_keypart_map(N) (((key_part_map)2 << (N)) - 1)
/*
  bitmap with first N bits set
  (keypart_map for a key prefix of [0..N-1] keyparts)
*/
#define make_prev_keypart_map(N) (((key_part_map)1 << (N)) - 1)

/**
  The handler class is the interface for dynamically loadable
  storage engines. Do not add ifdefs and take care when adding or
  changing virtual functions to avoid vtable confusion
*/

class handler :public Sql_alloc
{
public:
  typedef ulonglong Table_flags;
protected:
  TABLE_SHARE *table_share;   /* The table definition */
  TABLE *table;               /* The current open table */
  Table_flags cached_table_flags;       /* Set on init() and open() */

  ha_rows estimation_rows_to_insert;
public:
  handlerton *ht;                 /* storage engine of this handler */
  uchar *ref;				/* Pointer to current row */
  uchar *dup_ref;			/* Pointer to duplicate row */

  ha_statistics stats;

  /** The following are for read_multi_range */
  bool multi_range_sorted;
  KEY_MULTI_RANGE *multi_range_curr;
  KEY_MULTI_RANGE *multi_range_end;
  HANDLER_BUFFER *multi_range_buffer;

  /** The following are for read_range() */
  key_range save_end_range, *end_range;
  KEY_PART_INFO *range_key_part;
  int key_compare_result_on_equal;
  bool eq_range;

  uint errkey;				/* Last dup key */
  uint key_used_on_scan;
  uint active_index;
  /** Length of ref (1-8 or the clustered key length) */
  uint ref_length;
  FT_INFO *ft_handler;
  enum {NONE=0, INDEX, RND} inited;
  bool locked;
  bool implicit_emptied;                /* Can be !=0 only if HEAP */
  const COND *pushed_cond;
  /**
    next_insert_id is the next value which should be inserted into the
    auto_increment column: in a inserting-multi-row statement (like INSERT
    SELECT), for the first row where the autoinc value is not specified by the
    statement, get_auto_increment() called and asked to generate a value,
    next_insert_id is set to the next value, then for all other rows
    next_insert_id is used (and increased each time) without calling
    get_auto_increment().
  */
  ulonglong next_insert_id;
  /**
    insert id for the current row (*autogenerated*; if not
    autogenerated, it's 0).
    At first successful insertion, this variable is stored into
    THD::first_successful_insert_id_in_cur_stmt.
  */
  ulonglong insert_id_for_cur_row;
  /**
    Interval returned by get_auto_increment() and being consumed by the
    inserter.
  */
  Discrete_interval auto_inc_interval_for_cur_row;
  /**
     Number of reserved auto-increment intervals. Serves as a heuristic
     when we have no estimation of how many records the statement will insert:
     the more intervals we have reserved, the bigger the next one. Reset in
     handler::ha_release_auto_increment().
  */
  uint auto_inc_intervals_count;

  /**
    Instrumented table associated with this handler.
    This member should be set to NULL when no instrumentation is in place,
    so that linking an instrumented/non instrumented server/plugin works.
    For example:
    - the server is compiled with the instrumentation.
    The server expects either NULL or valid pointers in m_psi.
    - an engine plugin is compiled without instrumentation.
    The plugin can not leave this pointer uninitialized,
    or can not leave a trash value on purpose in this pointer,
    as this would crash the server.
  */
  PSI_table *m_psi;

  handler(handlerton *ht_arg, TABLE_SHARE *share_arg)
    :table_share(share_arg), table(0),
    estimation_rows_to_insert(0), ht(ht_arg),
    ref(0), key_used_on_scan(MAX_KEY), active_index(MAX_KEY),
    ref_length(sizeof(my_off_t)),
    ft_handler(0), inited(NONE),
    locked(FALSE), implicit_emptied(0),
    pushed_cond(0), next_insert_id(0), insert_id_for_cur_row(0),
    auto_inc_intervals_count(0),
    m_psi(NULL)
    {}
  virtual ~handler(void)
  {
    DBUG_ASSERT(locked == FALSE);
    DBUG_ASSERT(inited == NONE);
  }
  virtual handler *clone(MEM_ROOT *mem_root);
  /** This is called after create to allow us to set up cached variables */
  void init()
  {
    cached_table_flags= table_flags();
  }
  /* ha_ methods: public wrappers for private virtual API */

  int ha_open(TABLE *table, const char *name, int mode, int test_if_locked);
  int ha_close(void);
  int ha_index_init(uint idx, bool sorted)
  {
    int result;
    DBUG_ENTER("ha_index_init");
    DBUG_ASSERT(inited==NONE);
    if (!(result= index_init(idx, sorted)))
      inited=INDEX;
    DBUG_RETURN(result);
  }
  int ha_index_end()
  {
    DBUG_ENTER("ha_index_end");
    DBUG_ASSERT(inited==INDEX);
    inited=NONE;
    DBUG_RETURN(index_end());
  }
  int ha_rnd_init(bool scan)
  {
    int result;
    DBUG_ENTER("ha_rnd_init");
    DBUG_ASSERT(inited==NONE || (inited==RND && scan));
    inited= (result= rnd_init(scan)) ? NONE: RND;
    DBUG_RETURN(result);
  }
  int ha_rnd_end()
  {
    DBUG_ENTER("ha_rnd_end");
    DBUG_ASSERT(inited==RND);
    inited=NONE;
    DBUG_RETURN(rnd_end());
  }
  int ha_rnd_next(uchar *buf);
  int ha_rnd_pos(uchar * buf, uchar *pos);
  int ha_index_read_map(uchar *buf, const uchar *key,
                        key_part_map keypart_map,
                        enum ha_rkey_function find_flag);
  int ha_index_read_idx_map(uchar *buf, uint index, const uchar *key,
                           key_part_map keypart_map,
                           enum ha_rkey_function find_flag);
  int ha_index_next(uchar * buf);
  int ha_index_prev(uchar * buf);
  int ha_index_first(uchar * buf);
  int ha_index_last(uchar * buf);
  int ha_index_next_same(uchar *buf, const uchar *key, uint keylen);
  int ha_index_read(uchar *buf, const uchar *key, uint key_len,
                    enum ha_rkey_function find_flag);
  int ha_index_read_last(uchar *buf, const uchar *key, uint key_len);
  int ha_reset();
  /* this is necessary in many places, e.g. in HANDLER command */
  int ha_index_or_rnd_end()
  {
    return inited == INDEX ? ha_index_end() : inited == RND ? ha_rnd_end() : 0;
  }
  /**
    The cached_table_flags is set at ha_open and ha_external_lock
  */
  Table_flags ha_table_flags() const { return cached_table_flags; }
  /**
    These functions represent the public interface to *users* of the
    handler class, hence they are *not* virtual. For the inheritance
    interface, see the (private) functions write_row(), update_row(),
    and delete_row() below.
  */
  int ha_external_lock(THD *thd, int lock_type);
  int ha_write_row(uchar * buf);
  int ha_update_row(const uchar * old_data, uchar * new_data);
  int ha_delete_row(const uchar * buf);
  void ha_release_auto_increment();

  int check_collation_compatibility();
  int ha_check_for_upgrade(HA_CHECK_OPT *check_opt);
  /** to be actually called to get 'check()' functionality*/
  int ha_check(THD *thd, HA_CHECK_OPT *check_opt);
  int ha_repair(THD* thd, HA_CHECK_OPT* check_opt);
  void ha_start_bulk_insert(ha_rows rows)
  {
    estimation_rows_to_insert= rows;
    start_bulk_insert(rows);
  }
  int ha_end_bulk_insert()
  {
    estimation_rows_to_insert= 0;
    return end_bulk_insert();
  }
  int ha_bulk_update_row(const uchar *old_data, uchar *new_data,
                         uint *dup_key_found);
  int ha_delete_all_rows();
  int ha_truncate();
  int ha_reset_auto_increment(ulonglong value);
  int ha_optimize(THD* thd, HA_CHECK_OPT* check_opt);
  int ha_analyze(THD* thd, HA_CHECK_OPT* check_opt);
  bool ha_check_and_repair(THD *thd);
  int ha_disable_indexes(uint mode);
  int ha_enable_indexes(uint mode);
  int ha_discard_or_import_tablespace(my_bool discard);
  void ha_prepare_for_alter();
  int ha_rename_table(const char *from, const char *to);
  int ha_delete_table(const char *name);
  void ha_drop_table(const char *name);

  int ha_create(const char *name, TABLE *form, HA_CREATE_INFO *info);

  int ha_create_handler_files(const char *name, const char *old_name,
                              int action_flag, HA_CREATE_INFO *info);

  int ha_change_partitions(HA_CREATE_INFO *create_info,
                           const char *path,
                           ulonglong * const copied,
                           ulonglong * const deleted,
                           const uchar *pack_frm_data,
                           size_t pack_frm_len);
  int ha_drop_partitions(const char *path);
  int ha_rename_partitions(const char *path);

  void adjust_next_insert_id_after_explicit_value(ulonglong nr);
  int update_auto_increment();
  void print_keydup_error(uint key_nr, const char *msg);
  virtual void print_error(int error, myf errflag);
  virtual bool get_error_message(int error, String *buf);
  uint get_dup_key(int error);
  virtual void change_table_ptr(TABLE *table_arg, TABLE_SHARE *share)
  {
    table= table_arg;
    table_share= share;
  }
  virtual double scan_time()
  { return ulonglong2double(stats.data_file_length) / IO_SIZE + 2; }


/**
   The cost of reading a set of ranges from the table using an index
   to access it.
   
   @param index  The index number.
   @param ranges The number of ranges to be read.
   @param rows   Total number of rows to be read.
   
   This method can be used to calculate the total cost of scanning a table
   using an index by calling it using read_time(index, 1, table_size).
*/
  virtual double read_time(uint index, uint ranges, ha_rows rows)
  { return rows2double(ranges+rows); }
  virtual const key_map *keys_to_use_for_scanning() { return &key_map_empty; }
  bool has_transactions()
  { return (ha_table_flags() & HA_NO_TRANSACTIONS) == 0; }
  virtual uint extra_rec_buf_length() const { return 0; }

  /**
    This method is used to analyse the error to see whether the error
    is ignorable or not, certain handlers can have more error that are
    ignorable than others. E.g. the partition handler can get inserts
    into a range where there is no partition and this is an ignorable
    error.
    HA_ERR_FOUND_DUP_UNIQUE is a special case in MyISAM that means the
    same thing as HA_ERR_FOUND_DUP_KEY but can in some cases lead to
    a slightly different error message.
  */
  virtual bool is_fatal_error(int error, uint flags)
  {
    if (!error ||
        ((flags & HA_CHECK_DUP_KEY) &&
         (error == HA_ERR_FOUND_DUPP_KEY ||
          error == HA_ERR_FOUND_DUPP_UNIQUE)))
      return FALSE;
    return TRUE;
  }

  /**
    Number of rows in table. It will only be called if
    (table_flags() & (HA_HAS_RECORDS | HA_STATS_RECORDS_IS_EXACT)) != 0
  */
  virtual ha_rows records() { return stats.records; }
  /**
    Return upper bound of current number of records in the table
    (max. of how many records one will retrieve when doing a full table scan)
    If upper bound is not known, HA_POS_ERROR should be returned as a max
    possible upper bound.
  */
  virtual ha_rows estimate_rows_upper_bound()
  { return stats.records+EXTRA_RECORDS; }

  /**
    Get the row type from the storage engine.  If this method returns
    ROW_TYPE_NOT_USED, the information in HA_CREATE_INFO should be used.
  */
  virtual enum row_type get_row_type() const { return ROW_TYPE_NOT_USED; }

  virtual const char *index_type(uint key_number) { DBUG_ASSERT(0); return "";}


  /**
    Signal that the table->read_set and table->write_set table maps changed
    The handler is allowed to set additional bits in the above map in this
    call. Normally the handler should ignore all calls until we have done
    a ha_rnd_init() or ha_index_init(), write_row(), update_row or delete_row()
    as there may be several calls to this routine.
  */
  virtual void column_bitmaps_signal();
  uint get_index(void) const { return active_index; }

  /**
    @retval  0   Bulk update used by handler
    @retval  1   Bulk update not used, normal operation used
  */
  virtual bool start_bulk_update() { return 1; }
  /**
    @retval  0   Bulk delete used by handler
    @retval  1   Bulk delete not used, normal operation used
  */
  virtual bool start_bulk_delete() { return 1; }
  /**
    After this call all outstanding updates must be performed. The number
    of duplicate key errors are reported in the duplicate key parameter.
    It is allowed to continue to the batched update after this call, the
    handler has to wait until end_bulk_update with changing state.

    @param    dup_key_found       Number of duplicate keys found

    @retval  0           Success
    @retval  >0          Error code
  */
  virtual int exec_bulk_update(uint *dup_key_found)
  {
    DBUG_ASSERT(FALSE);
    return HA_ERR_WRONG_COMMAND;
  }
  /**
    Perform any needed clean-up, no outstanding updates are there at the
    moment.
  */
  virtual void end_bulk_update() { return; }
  /**
    Execute all outstanding deletes and close down the bulk delete.

    @retval 0             Success
    @retval >0            Error code
  */
  virtual int end_bulk_delete()
  {
    DBUG_ASSERT(FALSE);
    return HA_ERR_WRONG_COMMAND;
  }
protected:
  /**
     @brief
     Positions an index cursor to the index specified in the handle. Fetches the
     row if available. If the key value is null, begin at the first key of the
     index.
  */
  virtual int index_read_map(uchar * buf, const uchar * key,
                             key_part_map keypart_map,
                             enum ha_rkey_function find_flag)
  {
    uint key_len= calculate_key_len(table, active_index, key, keypart_map);
    return  index_read(buf, key, key_len, find_flag);
  }
  /**
     @brief
     Positions an index cursor to the index specified in the handle. Fetches the
     row if available. If the key value is null, begin at the first key of the
     index.
  */
  virtual int index_read_idx_map(uchar * buf, uint index, const uchar * key,
                                 key_part_map keypart_map,
                                 enum ha_rkey_function find_flag);
  virtual int index_next(uchar * buf)
   { return  HA_ERR_WRONG_COMMAND; }
  virtual int index_prev(uchar * buf)
   { return  HA_ERR_WRONG_COMMAND; }
  virtual int index_first(uchar * buf)
   { return  HA_ERR_WRONG_COMMAND; }
  virtual int index_last(uchar * buf)
   { return  HA_ERR_WRONG_COMMAND; }
  virtual int index_next_same(uchar *buf, const uchar *key, uint keylen);
public:
  /**
     @brief
     The following functions works like index_read, but it find the last
     row with the current key value or prefix.
  */
  virtual int index_read_last_map(uchar * buf, const uchar * key,
                                  key_part_map keypart_map)
  {
    uint key_len= calculate_key_len(table, active_index, key, keypart_map);
    return index_read_last(buf, key, key_len);
  }
  virtual int read_multi_range_first(KEY_MULTI_RANGE **found_range_p,
                                     KEY_MULTI_RANGE *ranges, uint range_count,
                                     bool sorted, HANDLER_BUFFER *buffer);
  virtual int read_multi_range_next(KEY_MULTI_RANGE **found_range_p);
  virtual int read_range_first(const key_range *start_key,
                               const key_range *end_key,
                               bool eq_range, bool sorted);
  virtual int read_range_next();
  int compare_key(key_range *range);
  virtual int ft_init() { return HA_ERR_WRONG_COMMAND; }
  void ft_end() { ft_handler=NULL; }
  virtual FT_INFO *ft_init_ext(uint flags, uint inx,String *key)
    { return NULL; }
  virtual int ft_read(uchar *buf) { return HA_ERR_WRONG_COMMAND; }
protected:
  virtual int rnd_next(uchar *buf)=0;
  virtual int rnd_pos(uchar * buf, uchar *pos)=0;
public:
  /**
    This function only works for handlers having
    HA_PRIMARY_KEY_REQUIRED_FOR_POSITION set.
    It will return the row with the PK given in the record argument.
  */
  virtual int rnd_pos_by_record(uchar *record)
    {
      position(record);
      return ha_rnd_pos(record, ref);
    }
  virtual int read_first_row(uchar *buf, uint primary_key);
  /**
    The following function is only needed for tables that may be temporary
    tables during joins.
  */
  virtual int restart_rnd_next(uchar *buf, uchar *pos)
    { return HA_ERR_WRONG_COMMAND; }
  virtual int rnd_same(uchar *buf, uint inx)
    { return HA_ERR_WRONG_COMMAND; }
  virtual ha_rows records_in_range(uint inx, key_range *min_key, key_range *max_key)
    { return (ha_rows) 10; }
  /*
    If HA_PRIMARY_KEY_REQUIRED_FOR_POSITION is set, then it sets ref
    (reference to the row, aka position, with the primary key given in
    the record).
    Otherwise it set ref to the current row.
  */
  virtual void position(const uchar *record)=0;
  virtual int info(uint)=0; // see my_base.h for full description
  virtual void get_dynamic_partition_info(PARTITION_STATS *stat_info,
                                          uint part_id);
  virtual int extra(enum ha_extra_function operation)
  { return 0; }
  virtual int extra_opt(enum ha_extra_function operation, ulong cache_size)
  { return extra(operation); }

  /**
    In an UPDATE or DELETE, if the row under the cursor was locked by another
    transaction, and the engine used an optimistic read of the last
    committed row value under the cursor, then the engine returns 1 from this
    function. MySQL must NOT try to update this optimistic value. If the
    optimistic value does not match the WHERE condition, MySQL can decide to
    skip over this row. Currently only works for InnoDB. This can be used to
    avoid unnecessary lock waits.

    If this method returns nonzero, it will also signal the storage
    engine that the next read will be a locking re-read of the row.
  */
  virtual bool was_semi_consistent_read() { return 0; }
  /**
    Tell the engine whether it should avoid unnecessary lock waits.
    If yes, in an UPDATE or DELETE, if the row under the cursor was locked
    by another transaction, the engine may try an optimistic read of
    the last committed row value under the cursor.
  */
  virtual void try_semi_consistent_read(bool) {}
  virtual void unlock_row() {}
  virtual int start_stmt(THD *thd, thr_lock_type lock_type) {return 0;}
  virtual void get_auto_increment(ulonglong offset, ulonglong increment,
                                  ulonglong nb_desired_values,
                                  ulonglong *first_value,
                                  ulonglong *nb_reserved_values);
  void set_next_insert_id(ulonglong id)
  {
    DBUG_PRINT("info",("auto_increment: next value %lu", (ulong)id));
    next_insert_id= id;
  }
  void restore_auto_increment(ulonglong prev_insert_id)
  {
    /*
      Insertion of a row failed, re-use the lastly generated auto_increment
      id, for the next row. This is achieved by resetting next_insert_id to
      what it was before the failed insertion (that old value is provided by
      the caller). If that value was 0, it was the first row of the INSERT;
      then if insert_id_for_cur_row contains 0 it means no id was generated
      for this first row, so no id was generated since the INSERT started, so
      we should set next_insert_id to 0; if insert_id_for_cur_row is not 0, it
      is the generated id of the first and failed row, so we use it.
    */
    next_insert_id= (prev_insert_id > 0) ? prev_insert_id :
      insert_id_for_cur_row;
  }

  virtual void update_create_info(HA_CREATE_INFO *create_info) {}
  int check_old_types();
  virtual int assign_to_keycache(THD* thd, HA_CHECK_OPT* check_opt)
  { return HA_ADMIN_NOT_IMPLEMENTED; }
  virtual int preload_keys(THD* thd, HA_CHECK_OPT* check_opt)
  { return HA_ADMIN_NOT_IMPLEMENTED; }
  /* end of the list of admin commands */

  virtual int indexes_are_disabled(void) {return 0;}
  virtual char *update_table_comment(const char * comment)
  { return (char*) comment;}
  virtual void append_create_info(String *packet) {}
  /**
    If index == MAX_KEY then a check for table is made and if index <
    MAX_KEY then a check is made if the table has foreign keys and if
    a foreign key uses this index (and thus the index cannot be dropped).

    @param  index            Index to check if foreign key uses it

    @retval   TRUE            Foreign key defined on table or index
    @retval   FALSE           No foreign key defined
  */
  virtual bool is_fk_defined_on_table_or_index(uint index)
  { return FALSE; }
  virtual char* get_foreign_key_create_info()
  { return(NULL);}  /* gets foreign key create string from InnoDB */
  virtual char* get_tablespace_name(THD *thd, char *name, uint name_len)
  { return(NULL);}  /* gets tablespace name from handler */
  /** used in ALTER TABLE; 1 if changing storage engine is allowed */
  virtual bool can_switch_engines() { return 1; }
  /**
    Get the list of foreign keys in this table.

    @remark Returns the set of foreign keys where this table is the
            dependent or child table.

    @param thd  The thread handle.
    @param f_key_list[out]  The list of foreign keys.

    @return The handler error code or zero for success.
  */
  virtual int
  get_foreign_key_list(THD *thd, List<FOREIGN_KEY_INFO> *f_key_list)
  { return 0; }
  /**
    Get the list of foreign keys referencing this table.

    @remark Returns the set of foreign keys where this table is the
            referenced or parent table.

    @param thd  The thread handle.
    @param f_key_list[out]  The list of foreign keys.

    @return The handler error code or zero for success.
  */
  virtual int
  get_parent_foreign_key_list(THD *thd, List<FOREIGN_KEY_INFO> *f_key_list)
  { return 0; }
  virtual uint referenced_by_foreign_key() { return 0;}
  virtual void init_table_handle_for_HANDLER()
  { return; }       /* prepare InnoDB for HANDLER */
  virtual void free_foreign_key_create_info(char* str) {}
  /** The following can be called without an open handler */
  virtual const char *table_type() const =0;
  /**
    If frm_error() is called then we will use this to find out what file
    extentions exist for the storage engine. This is also used by the default
    rename_table and delete_table method in handler.cc.

    For engines that have two file name extentions (separate meta/index file
    and data file), the order of elements is relevant. First element of engine
    file name extentions array should be meta/index file extention. Second
    element - data file extention. This order is assumed by
    prepare_for_repair() when REPAIR TABLE ... USE_FRM is issued.
  */
  virtual const char **bas_ext() const =0;

  virtual int get_default_no_partitions(HA_CREATE_INFO *info) { return 1;}
  virtual void set_auto_partitions(partition_info *part_info) { return; }
  virtual bool get_no_parts(const char *name,
                            uint *no_parts)
  {
    *no_parts= 0;
    return 0;
  }
  virtual void set_part_info(partition_info *part_info) {return;}

  virtual ulong index_flags(uint idx, uint part, bool all_parts) const =0;

  virtual int add_index(TABLE *table_arg, KEY *key_info, uint num_of_keys)
  { return (HA_ERR_WRONG_COMMAND); }
  virtual int prepare_drop_index(TABLE *table_arg, uint *key_num,
                                 uint num_of_keys)
  { return (HA_ERR_WRONG_COMMAND); }
  virtual int final_drop_index(TABLE *table_arg)
  { return (HA_ERR_WRONG_COMMAND); }

  uint max_record_length() const
  { return min(HA_MAX_REC_LENGTH, max_supported_record_length()); }
  uint max_keys() const
  { return min(MAX_KEY, max_supported_keys()); }
  uint max_key_parts() const
  { return min(MAX_REF_PARTS, max_supported_key_parts()); }
  uint max_key_length() const
  { return min(MAX_KEY_LENGTH, max_supported_key_length()); }
  uint max_key_part_length() const
  { return min(MAX_KEY_LENGTH, max_supported_key_part_length()); }

  virtual uint max_supported_record_length() const { return HA_MAX_REC_LENGTH; }
  virtual uint max_supported_keys() const { return 0; }
  virtual uint max_supported_key_parts() const { return MAX_REF_PARTS; }
  virtual uint max_supported_key_length() const { return MAX_KEY_LENGTH; }
  virtual uint max_supported_key_part_length() const { return 255; }
  virtual uint min_record_length(uint options) const { return 1; }

  virtual bool low_byte_first() const { return 1; }
  virtual uint checksum() const { return 0; }
  virtual bool is_crashed() const  { return 0; }
  virtual bool auto_repair() const { return 0; }


#define CHF_CREATE_FLAG 0
#define CHF_DELETE_FLAG 1
#define CHF_RENAME_FLAG 2
#define CHF_INDEX_FLAG  3


  /**
    @note lock_count() can return > 1 if the table is MERGE or partitioned.
  */
  virtual uint lock_count(void) const { return 1; }
  /**
    Is not invoked for non-transactional temporary tables.

    @note store_lock() can return more than one lock if the table is MERGE
    or partitioned.

    @note that one can NOT rely on table->in_use in store_lock().  It may
    refer to a different thread if called from mysql_lock_abort_for_thread().

    @note If the table is MERGE, store_lock() can return less locks
    than lock_count() claimed. This can happen when the MERGE children
    are not attached when this is called from another thread.
  */
  virtual THR_LOCK_DATA **store_lock(THD *thd,
				     THR_LOCK_DATA **to,
				     enum thr_lock_type lock_type)=0;

  /** Type of table for caching query */
  virtual uint8 table_cache_type() { return HA_CACHE_TBL_NONTRANSACT; }


  /**
    @brief Register a named table with a call back function to the query cache.

    @param thd The thread handle
    @param table_key A pointer to the table name in the table cache
    @param key_length The length of the table name
    @param[out] engine_callback The pointer to the storage engine call back
      function
    @param[out] engine_data Storage engine specific data which could be
      anything

    This method offers the storage engine, the possibility to store a reference
    to a table name which is going to be used with query cache. 
    The method is called each time a statement is written to the cache and can
    be used to verify if a specific statement is cachable. It also offers
    the possibility to register a generic (but static) call back function which
    is called each time a statement is matched against the query cache.

    @note If engine_data supplied with this function is different from
      engine_data supplied with the callback function, and the callback returns
      FALSE, a table invalidation on the current table will occur.

    @return Upon success the engine_callback will point to the storage engine
      call back function, if any, and engine_data will point to any storage
      engine data used in the specific implementation.
      @retval TRUE Success
      @retval FALSE The specified table or current statement should not be
        cached
  */

  virtual my_bool register_query_cache_table(THD *thd, char *table_key,
                                             uint key_length,
                                             qc_engine_callback
                                             *engine_callback,
                                             ulonglong *engine_data)
  {
    *engine_callback= 0;
    return TRUE;
  }


 /*
   @retval TRUE   Primary key (if there is one) is clustered
                  key covering all fields
   @retval FALSE  otherwise
 */
 virtual bool primary_key_is_clustered() { return FALSE; }
 virtual int cmp_ref(const uchar *ref1, const uchar *ref2)
 {
   return memcmp(ref1, ref2, ref_length);
 }

 /*
   Condition pushdown to storage engines
 */

 /**
   Push condition down to the table handler.

   @param  cond   Condition to be pushed. The condition tree must not be
                  modified by the by the caller.

   @return
     The 'remainder' condition that caller must use to filter out records.
     NULL means the handler will not return rows that do not match the
     passed condition.

   @note
   The pushed conditions form a stack (from which one can remove the
   last pushed condition using cond_pop).
   The table handler filters out rows using (pushed_cond1 AND pushed_cond2 
   AND ... AND pushed_condN)
   or less restrictive condition, depending on handler's capabilities.

   handler->ha_reset() call empties the condition stack.
   Calls to rnd_init/rnd_end, index_init/index_end etc do not affect the
   condition stack.
 */ 
 virtual const COND *cond_push(const COND *cond) { return cond; };
 /**
   Pop the top condition from the condition stack of the handler instance.

   Pops the top if condition stack, if stack is not empty.
 */
 virtual void cond_pop() { return; };
 virtual bool check_if_incompatible_data(HA_CREATE_INFO *create_info,
					 uint table_changes)
 { return COMPATIBLE_DATA_NO; }

  /**
    use_hidden_primary_key() is called in case of an update/delete when
    (table_flags() and HA_PRIMARY_KEY_REQUIRED_FOR_DELETE) is defined
    but we don't have a primary key
  */
  virtual void use_hidden_primary_key();
  virtual uint alter_table_flags(uint flags)
  {
    if (ht->alter_table_flags)
      return ht->alter_table_flags(flags);
    return 0;
  }

protected:
  /* Service methods for use by storage engines. */
  void ha_statistic_increment(ulong SSV::*offset) const;
  void **ha_data(THD *) const;
  THD *ha_thd(void) const;

  /**
    Acquire the instrumented table information from a table share.
    @param share a table share
    @return an instrumented table share, or NULL.
  */
  PSI_table_share *ha_table_share_psi(const TABLE_SHARE *share) const;

  /**
    Default rename_table() and delete_table() rename/delete files with a
    given name and extensions from bas_ext().

    These methods can be overridden, but their default implementation
    provide useful functionality.
  */
  virtual int rename_table(const char *from, const char *to);
  /**
    Delete a table in the engine. Called for base as well as temporary
    tables.
  */
  virtual int delete_table(const char *name);
private:
  /* Private helpers */
  inline void mark_trx_read_write();
private:
  /*
    Low-level primitives for storage engines.  These should be
    overridden by the storage engine class. To call these methods, use
    the corresponding 'ha_*' method above.
  */

  virtual int open(const char *name, int mode, uint test_if_locked)=0;
  virtual int close(void)=0;
  virtual int index_init(uint idx, bool sorted) { active_index= idx; return 0; }
  virtual int index_end() { active_index= MAX_KEY; return 0; }
  /**
    rnd_init() can be called two times without rnd_end() in between
    (it only makes sense if scan=1).
    then the second call should prepare for the new table scan (e.g
    if rnd_init allocates the cursor, second call should position it
    to the start of the table, no need to deallocate and allocate it again
  */
  virtual int rnd_init(bool scan)= 0;
  virtual int rnd_end() { return 0; }
  virtual int write_row(uchar *buf __attribute__((unused)))
  {
    return HA_ERR_WRONG_COMMAND;
  }

  virtual int update_row(const uchar *old_data __attribute__((unused)),
                         uchar *new_data __attribute__((unused)))
  {
    return HA_ERR_WRONG_COMMAND;
  }

  virtual int delete_row(const uchar *buf __attribute__((unused)))
  {
    return HA_ERR_WRONG_COMMAND;
  }
  /**
    Reset state of file to after 'open'.
    This function is called after every statement for all tables used
    by that statement.
  */
  virtual int reset() { return 0; }
  virtual Table_flags table_flags(void) const= 0;
  /**
    Is not invoked for non-transactional temporary tables.

    Tells the storage engine that we intend to read or write data
    from the table. This call is prefixed with a call to handler::store_lock()
    and is invoked only for those handler instances that stored the lock.

    Calls to rnd_init/index_init are prefixed with this call. When table
    IO is complete, we call external_lock(F_UNLCK).
    A storage engine writer should expect that each call to
    ::external_lock(F_[RD|WR]LOCK is followed by a call to
    ::external_lock(F_UNLCK). If it is not, it is a bug in MySQL.

    The name and signature originate from the first implementation
    in MyISAM, which would call fcntl to set/clear an advisory
    lock on the data file in this method.

    @param   lock_type    F_RDLCK, F_WRLCK, F_UNLCK

    @return  non-0 in case of failure, 0 in case of success.
    When lock_type is F_UNLCK, the return value is ignored.
  */
  virtual int external_lock(THD *thd __attribute__((unused)),
                            int lock_type __attribute__((unused)))
  {
    return 0;
  }
  virtual void release_auto_increment() { return; };
  /** admin commands - called from mysql_admin_table */
  virtual int check_for_upgrade(HA_CHECK_OPT *check_opt)
  { return 0; }
  virtual int check(THD* thd, HA_CHECK_OPT* check_opt)
  { return HA_ADMIN_NOT_IMPLEMENTED; }

  /**
     In this method check_opt can be modified
     to specify CHECK option to use to call check()
     upon the table.
  */
  virtual int repair(THD* thd, HA_CHECK_OPT* check_opt)
  { return HA_ADMIN_NOT_IMPLEMENTED; }
  virtual void start_bulk_insert(ha_rows rows) {}
  virtual int end_bulk_insert() { return 0; }
protected:
  virtual int index_read(uchar * buf, const uchar * key, uint key_len,
                         enum ha_rkey_function find_flag)
   { return  HA_ERR_WRONG_COMMAND; }
  virtual int index_read_last(uchar * buf, const uchar * key, uint key_len)
   { return (my_errno= HA_ERR_WRONG_COMMAND); }
public:
  /**
    This method is similar to update_row, however the handler doesn't need
    to execute the updates at this point in time. The handler can be certain
    that another call to bulk_update_row will occur OR a call to
    exec_bulk_update before the set of updates in this query is concluded.

    @param    old_data       Old record
    @param    new_data       New record
    @param    dup_key_found  Number of duplicate keys found

    @retval  0   Bulk delete used by handler
    @retval  1   Bulk delete not used, normal operation used
  */
  virtual int bulk_update_row(const uchar *old_data, uchar *new_data,
                              uint *dup_key_found)
  {
    DBUG_ASSERT(FALSE);
    return HA_ERR_WRONG_COMMAND;
  }
  /**
    This is called to delete all rows in a table
    If the handler don't support this, then this function will
    return HA_ERR_WRONG_COMMAND and MySQL will delete the rows one
    by one.
  */
  virtual int delete_all_rows()
  { return (my_errno=HA_ERR_WRONG_COMMAND); }
  /**
    Quickly remove all rows from a table.

    @remark This method is responsible for implementing MySQL's TRUNCATE
            TABLE statement, which is a DDL operation. As such, a engine
            can bypass certain integrity checks and in some cases avoid
            fine-grained locking (e.g. row locks) which would normally be
            required for a DELETE statement.

    @remark Typically, truncate is not used if it can result in integrity
            violation. For example, truncate is not used when a foreign
            key references the table, but it might be used if foreign key
            checks are disabled.

    @remark Engine is responsible for resetting the auto-increment counter.

    @remark The table is locked in exclusive mode.
  */
  virtual int truncate()
  { return HA_ERR_WRONG_COMMAND; }
<<<<<<< HEAD
=======
  /**
    Reset the auto-increment counter to the given value, i.e. the next row
    inserted will get the given value. HA_ERR_WRONG_COMMAND is returned by
    storage engines that don't support this operation.
  */
  virtual int reset_auto_increment(ulonglong value)
  { return HA_ERR_WRONG_COMMAND; }
>>>>>>> a4e04c98
  virtual int optimize(THD* thd, HA_CHECK_OPT* check_opt)
  { return HA_ADMIN_NOT_IMPLEMENTED; }
  virtual int analyze(THD* thd, HA_CHECK_OPT* check_opt)
  { return HA_ADMIN_NOT_IMPLEMENTED; }
  virtual bool check_and_repair(THD *thd) { return TRUE; }
  virtual int disable_indexes(uint mode) { return HA_ERR_WRONG_COMMAND; }
  virtual int enable_indexes(uint mode) { return HA_ERR_WRONG_COMMAND; }
  virtual int discard_or_import_tablespace(my_bool discard)
  { return (my_errno=HA_ERR_WRONG_COMMAND); }
  virtual void prepare_for_alter() { return; }
  virtual void drop_table(const char *name);
  virtual int create(const char *name, TABLE *form, HA_CREATE_INFO *info)=0;

  virtual int create_handler_files(const char *name, const char *old_name,
                                   int action_flag, HA_CREATE_INFO *info)
  { return FALSE; }

  virtual int change_partitions(HA_CREATE_INFO *create_info,
                                const char *path,
                                ulonglong * const copied,
                                ulonglong * const deleted,
                                const uchar *pack_frm_data,
                                size_t pack_frm_len)
  { return HA_ERR_WRONG_COMMAND; }
  virtual int drop_partitions(const char *path)
  { return HA_ERR_WRONG_COMMAND; }
  virtual int rename_partitions(const char *path)
  { return HA_ERR_WRONG_COMMAND; }
};


	/* Some extern variables used with handlers */

extern const char *ha_row_type[];
extern MYSQL_PLUGIN_IMPORT const char *tx_isolation_names[];
extern MYSQL_PLUGIN_IMPORT const char *binlog_format_names[];
extern TYPELIB tx_isolation_typelib;
extern const char *myisam_stats_method_names[];
extern ulong total_ha, total_ha_2pc;

/* lookups */
handlerton *ha_default_handlerton(THD *thd);
plugin_ref ha_resolve_by_name(THD *thd, const LEX_STRING *name);
plugin_ref ha_lock_engine(THD *thd, const handlerton *hton);
handlerton *ha_resolve_by_legacy_type(THD *thd, enum legacy_db_type db_type);
handler *get_new_handler(TABLE_SHARE *share, MEM_ROOT *alloc,
                         handlerton *db_type);
handlerton *ha_checktype(THD *thd, enum legacy_db_type database_type,
                          bool no_substitute, bool report_error);


static inline enum legacy_db_type ha_legacy_type(const handlerton *db_type)
{
  return (db_type == NULL) ? DB_TYPE_UNKNOWN : db_type->db_type;
}

static inline const char *ha_resolve_storage_engine_name(const handlerton *db_type)
{
  return db_type == NULL ? "UNKNOWN" : hton2plugin[db_type->slot]->name.str;
}

static inline bool ha_check_storage_engine_flag(const handlerton *db_type, uint32 flag)
{
  return db_type == NULL ? FALSE : test(db_type->flags & flag);
}

static inline bool ha_storage_engine_is_enabled(const handlerton *db_type)
{
  return (db_type && db_type->create) ?
         (db_type->state == SHOW_OPTION_YES) : FALSE;
}

/* basic stuff */
int ha_init_errors(void);
int ha_init(void);
int ha_end(void);
int ha_initialize_handlerton(st_plugin_int *plugin);
int ha_finalize_handlerton(st_plugin_int *plugin);

TYPELIB *ha_known_exts(void);
int ha_panic(enum ha_panic_function flag);
void ha_close_connection(THD* thd);
bool ha_flush_logs(handlerton *db_type);
void ha_drop_database(char* path);
int ha_create_table(THD *thd, const char *path,
                    const char *db, const char *table_name,
                    HA_CREATE_INFO *create_info,
		    bool update_create_info);
int ha_delete_table(THD *thd, handlerton *db_type, const char *path,
                    const char *db, const char *alias, bool generate_warning);

/* statistics and info */
bool ha_show_status(THD *thd, handlerton *db_type, enum ha_stat_type stat);

/* discovery */
int ha_create_table_from_engine(THD* thd, const char *db, const char *name);
bool ha_check_if_table_exists(THD* thd, const char *db, const char *name,
                             bool *exists);
int ha_discover(THD* thd, const char* dbname, const char* name,
                uchar** frmblob, size_t* frmlen);
int ha_find_files(THD *thd,const char *db,const char *path,
                  const char *wild, bool dir, List<LEX_STRING>* files);
int ha_table_exists_in_engine(THD* thd, const char* db, const char* name);

/* key cache */
extern "C" int ha_init_key_cache(const char *name, KEY_CACHE *key_cache);
int ha_resize_key_cache(KEY_CACHE *key_cache);
int ha_change_key_cache_param(KEY_CACHE *key_cache);
int ha_change_key_cache(KEY_CACHE *old_key_cache, KEY_CACHE *new_key_cache);

/* report to InnoDB that control passes to the client */
int ha_release_temporary_latches(THD *thd);

/* transactions: interface to handlerton functions */
int ha_start_consistent_snapshot(THD *thd);
int ha_commit_or_rollback_by_xid(XID *xid, bool commit);
int ha_commit_one_phase(THD *thd, bool all);
int ha_commit_trans(THD *thd, bool all);
int ha_rollback_trans(THD *thd, bool all);
int ha_prepare(THD *thd);
int ha_recover(HASH *commit_list);

/* transactions: these functions never call handlerton functions directly */
int ha_enable_transaction(THD *thd, bool on);

/* savepoints */
int ha_rollback_to_savepoint(THD *thd, SAVEPOINT *sv);
int ha_savepoint(THD *thd, SAVEPOINT *sv);
int ha_release_savepoint(THD *thd, SAVEPOINT *sv);

/* these are called by storage engines */
void trans_register_ha(THD *thd, bool all, handlerton *ht);

/*
  Storage engine has to assume the transaction will end up with 2pc if
   - there is more than one 2pc-capable storage engine available
   - in the current transaction 2pc was not disabled yet
*/
#define trans_need_2pc(thd, all)                   ((total_ha_2pc > 1) && \
        !((all ? &thd->transaction.all : &thd->transaction.stmt)->no_2pc))

#ifdef HAVE_NDB_BINLOG
int ha_reset_logs(THD *thd);
int ha_binlog_index_purge_file(THD *thd, const char *file);
void ha_reset_slave(THD *thd);
void ha_binlog_log_query(THD *thd, handlerton *db_type,
                         enum_binlog_command binlog_command,
                         const char *query, uint query_length,
                         const char *db, const char *table_name);
void ha_binlog_wait(THD *thd);
int ha_binlog_end(THD *thd);
#else
#define ha_reset_logs(a) do {} while (0)
#define ha_binlog_index_purge_file(a,b) do {} while (0)
#define ha_reset_slave(a) do {} while (0)
#define ha_binlog_log_query(a,b,c,d,e,f,g) do {} while (0)
#define ha_binlog_wait(a) do {} while (0)
#define ha_binlog_end(a)  do {} while (0)
#endif

const char *get_canonical_filename(handler *file, const char *path,
                                   char *tmp_path);
bool mysql_xa_recover(THD *thd);


inline const char *table_case_name(HA_CREATE_INFO *info, const char *name)
{
  return ((lower_case_table_names == 2 && info->alias) ? info->alias : name);
}

#endif /* HANDLER_INCLUDED */<|MERGE_RESOLUTION|>--- conflicted
+++ resolved
@@ -2069,8 +2069,6 @@
   */
   virtual int truncate()
   { return HA_ERR_WRONG_COMMAND; }
-<<<<<<< HEAD
-=======
   /**
     Reset the auto-increment counter to the given value, i.e. the next row
     inserted will get the given value. HA_ERR_WRONG_COMMAND is returned by
@@ -2078,7 +2076,6 @@
   */
   virtual int reset_auto_increment(ulonglong value)
   { return HA_ERR_WRONG_COMMAND; }
->>>>>>> a4e04c98
   virtual int optimize(THD* thd, HA_CHECK_OPT* check_opt)
   { return HA_ADMIN_NOT_IMPLEMENTED; }
   virtual int analyze(THD* thd, HA_CHECK_OPT* check_opt)
