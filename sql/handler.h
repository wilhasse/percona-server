/*
   Copyright 2000-2008 MySQL AB, 2008 Sun Microsystems, Inc.
    All rights reserved. Use is subject to license terms.

   This program is free software; you can redistribute it and/or modify
   it under the terms of the GNU General Public License as published by
   the Free Software Foundation; version 2 of the License.

   This program is distributed in the hope that it will be useful,
   but WITHOUT ANY WARRANTY; without even the implied warranty of
   MERCHANTABILITY or FITNESS FOR A PARTICULAR PURPOSE.  See the
   GNU General Public License for more details.

   You should have received a copy of the GNU General Public License
   along with this program; if not, write to the Free Software
   Foundation, Inc., 51 Franklin St, Fifth Floor, Boston, MA 02110-1301  USA
*/


/* Definitions for parameters to do with handler-routines */

#ifdef USE_PRAGMA_INTERFACE
#pragma interface			/* gcc class implementation */
#endif

#include <my_handler.h>
#include <ft_global.h>
#include <keycache.h>

#ifndef NO_HASH
#define NO_HASH				/* Not yet implemented */
#endif

#define USING_TRANSACTIONS

// the following is for checking tables

#define HA_ADMIN_ALREADY_DONE	  1
#define HA_ADMIN_OK               0
#define HA_ADMIN_NOT_IMPLEMENTED -1
#define HA_ADMIN_FAILED		 -2
#define HA_ADMIN_CORRUPT         -3
#define HA_ADMIN_INTERNAL_ERROR  -4
#define HA_ADMIN_INVALID         -5
#define HA_ADMIN_REJECT          -6
#define HA_ADMIN_TRY_ALTER       -7
#define HA_ADMIN_WRONG_CHECKSUM  -8
#define HA_ADMIN_NOT_BASE_TABLE  -9
#define HA_ADMIN_NEEDS_UPGRADE  -10
#define HA_ADMIN_NEEDS_ALTER    -11
#define HA_ADMIN_NEEDS_CHECK    -12

/* Bits to show what an alter table will do */
#include <sql_bitmap.h>

#define HA_MAX_ALTER_FLAGS 40
typedef Bitmap<HA_MAX_ALTER_FLAGS> HA_ALTER_FLAGS;

#define HA_ADD_INDEX                  (0)
#define HA_DROP_INDEX                 (1)
#define HA_ALTER_INDEX                (2)
#define HA_RENAME_INDEX               (3)
#define HA_ADD_UNIQUE_INDEX           (4)
#define HA_DROP_UNIQUE_INDEX          (5)
#define HA_ALTER_UNIQUE_INDEX         (6)
#define HA_RENAME_UNIQUE_INDEX        (7)
#define HA_ADD_PK_INDEX               (8)
#define HA_DROP_PK_INDEX              (9)
#define HA_ALTER_PK_INDEX             (10)
#define HA_ADD_COLUMN                 (11)
#define HA_DROP_COLUMN                (12)
#define HA_CHANGE_COLUMN              (13)
#define HA_ALTER_COLUMN_NAME          (14)
#define HA_ALTER_COLUMN_TYPE          (15)
#define HA_ALTER_COLUMN_ORDER         (16)
#define HA_ALTER_COLUMN_NULLABLE      (17)
#define HA_COLUMN_DEFAULT_VALUE       (18)
#define HA_COLUMN_STORAGE             (19)
#define HA_COLUMN_FORMAT              (20)
#define HA_ADD_FOREIGN_KEY            (21)
#define HA_DROP_FOREIGN_KEY           (22)
#define HA_ALTER_FOREIGN_KEY          (23)
#define HA_ADD_CONSTRAINT             (24)
#define HA_ADD_PARTITION              (25)
#define HA_DROP_PARTITION             (26)
#define HA_ALTER_PARTITION            (27)
#define HA_COALESCE_PARTITION         (28)
#define HA_REORGANIZE_PARTITION       (29)
#define HA_CHANGE_CHARACTER_SET       (30)
#define HA_SET_DEFAULT_CHARACTER_SET  (31)
#define HA_CHANGE_AUTOINCREMENT_VALUE (32)
#define HA_ALTER_STORAGE              (33)
#define HA_ALTER_TABLESPACE           (34)
#define HA_ALTER_ROW_FORMAT           (35)
#define HA_RENAME_TABLE               (36)
#define HA_ALTER_STORAGE_ENGINE       (37)
#define HA_RECREATE                   (38)
#define HA_ALTER_TABLE_REORG          (39)
/* Remember to increase HA_MAX_ALTER_FLAGS when adding more flags! */

/* Return values for check_if_supported_alter */

#define HA_ALTER_ERROR               -1
#define HA_ALTER_SUPPORTED_WAIT_LOCK  0
#define HA_ALTER_SUPPORTED_NO_LOCK    1
#define HA_ALTER_NOT_SUPPORTED        2

/* Bits in table_flags() to show what database can do */

#define HA_NO_TRANSACTIONS     (1 << 0) /* Doesn't support transactions */
#define HA_PARTIAL_COLUMN_READ (1 << 1) /* read may not return all columns */
#define HA_TABLE_SCAN_ON_INDEX (1 << 2) /* No separate data/index file */
/*
  The following should be set if the following is not true when scanning
  a table with rnd_next()
  - We will see all rows (including deleted ones)
  - Row positions are 'table->s->db_record_offset' apart
  If this flag is not set, filesort will do a postion() call for each matched
  row to be able to find the row later.
*/
#define HA_REC_NOT_IN_SEQ      (1 << 3)
#define HA_CAN_GEOMETRY        (1 << 4)
/*
  Reading keys in random order is as fast as reading keys in sort order
  (Used in records.cc to decide if we should use a record cache and by
  filesort to decide if we should sort key + data or key + pointer-to-row
*/
#define HA_FAST_KEY_READ       (1 << 5)
/*
  Set the following flag if we on delete should force all key to be read
  and on update read all keys that changes
*/
#define HA_REQUIRES_KEY_COLUMNS_FOR_DELETE (1 << 6)
#define HA_NULL_IN_KEY         (1 << 7) /* One can have keys with NULL */
#define HA_DUPLICATE_POS       (1 << 8)    /* ha_position() gives dup row */
#define HA_NO_BLOBS            (1 << 9) /* Doesn't support blobs */
#define HA_CAN_INDEX_BLOBS     (1 << 10)
#define HA_AUTO_PART_KEY       (1 << 11) /* auto-increment in multi-part key */
#define HA_REQUIRE_PRIMARY_KEY (1 << 12) /* .. and can't create a hidden one */
#define HA_STATS_RECORDS_IS_EXACT (1 << 13) /* stats.records is exact */
/*
  INSERT_DELAYED only works with handlers that uses MySQL internal table
  level locks
*/
#define HA_CAN_INSERT_DELAYED  (1 << 14)
/*
  If we get the primary key columns for free when we do an index read
  It also implies that we have to retrive the primary key when using
  position() and rnd_pos().
*/
#define HA_PRIMARY_KEY_IN_READ_INDEX (1 << 15)
/*
  If HA_PRIMARY_KEY_REQUIRED_FOR_POSITION is set, it means that to position()
  uses a primary key given by the record argument.
  Without primary key, we can't call position().
  If not set, the position is returned as the current rows position
  regardless of what argument is given.
*/ 
#define HA_PRIMARY_KEY_REQUIRED_FOR_POSITION (1 << 16) 
#define HA_CAN_RTREEKEYS       (1 << 17)
#define HA_NOT_DELETE_WITH_CACHE (1 << 18)
/*
  The following is we need to a primary key to delete (and update) a row.
  If there is no primary key, all columns needs to be read on update and delete
*/
#define HA_PRIMARY_KEY_REQUIRED_FOR_DELETE (1 << 19)
#define HA_NO_PREFIX_CHAR_KEYS (1 << 20)
#define HA_CAN_FULLTEXT        (1 << 21)
#define HA_CAN_SQL_HANDLER     (1 << 22)
#define HA_NO_AUTO_INCREMENT   (1 << 23)
#define HA_HAS_CHECKSUM        (1 << 24)
/* Table data are stored in separate files (for lower_case_table_names) */
#define HA_FILE_BASED	       (1 << 26)
#define HA_NO_VARCHAR	       (1 << 27)
#define HA_CAN_BIT_FIELD       (1 << 28) /* supports bit fields */
#define HA_NEED_READ_RANGE_BUFFER (1 << 29) /* for read_multi_range */
#define HA_ANY_INDEX_MAY_BE_UNIQUE (1 << 30)
#define HA_NO_COPY_ON_ALTER    (LL(1) << 31)
#define HA_HAS_RECORDS	       (LL(1) << 32) /* records() gives exact count*/
/* Has it's own method of binlog logging */
#define HA_HAS_OWN_BINLOGGING  (LL(1) << 33)
/*
  Engine is capable of row-format and statement-format logging,
  respectively
*/
#define HA_BINLOG_ROW_CAPABLE  (LL(1) << 34)
#define HA_BINLOG_STMT_CAPABLE (LL(1) << 35)

#define HA_ONLINE_ALTER        (LL(1) << 36)

/*
  Set of all binlog flags. Currently only contain the capabilities
  flags.
 */
#define HA_BINLOG_FLAGS (HA_BINLOG_ROW_CAPABLE | HA_BINLOG_STMT_CAPABLE)

/* bits in index_flags(index_number) for what you can do with index */
#define HA_READ_NEXT            1       /* TODO really use this flag */
#define HA_READ_PREV            2       /* supports ::index_prev */
#define HA_READ_ORDER           4       /* index_next/prev follow sort order */
#define HA_READ_RANGE           8       /* can find all records in a range */
#define HA_ONLY_WHOLE_INDEX	16	/* Can't use part key searches */
#define HA_KEYREAD_ONLY         64	/* Support HA_EXTRA_KEYREAD */

/*
  bits in alter_table_flags:
*/
/*
  These bits are set if different kinds of indexes can be created
  off-line without re-create of the table (but with a table lock).
*/
#define HA_ONLINE_ADD_INDEX_NO_WRITES           (1L << 0) /*add index w/lock*/
#define HA_ONLINE_DROP_INDEX_NO_WRITES          (1L << 1) /*drop index w/lock*/
#define HA_ONLINE_ADD_UNIQUE_INDEX_NO_WRITES    (1L << 2) /*add unique w/lock*/
#define HA_ONLINE_DROP_UNIQUE_INDEX_NO_WRITES   (1L << 3) /*drop uniq. w/lock*/
#define HA_ONLINE_ADD_PK_INDEX_NO_WRITES        (1L << 4) /*add prim. w/lock*/
#define HA_ONLINE_DROP_PK_INDEX_NO_WRITES       (1L << 5) /*drop prim. w/lock*/
/*
  These are set if different kinds of indexes can be created on-line
  (without a table lock). If a handler is capable of one or more of
  these, it should also set the corresponding *_NO_WRITES bit(s).
*/
#define HA_ONLINE_ADD_INDEX                     (1L << 6) /*add index online*/
#define HA_ONLINE_DROP_INDEX                    (1L << 7) /*drop index online*/
#define HA_ONLINE_ADD_UNIQUE_INDEX              (1L << 8) /*add unique online*/
#define HA_ONLINE_DROP_UNIQUE_INDEX             (1L << 9) /*drop uniq. online*/
#define HA_ONLINE_ADD_PK_INDEX                  (1L << 10)/*add prim. online*/
#define HA_ONLINE_DROP_PK_INDEX                 (1L << 11)/*drop prim. online*/
/*
  HA_PARTITION_FUNCTION_SUPPORTED indicates that the function is
  supported at all.
  HA_FAST_CHANGE_PARTITION means that optimised variants of the changes
  exists but they are not necessarily done online.

  HA_ONLINE_DOUBLE_WRITE means that the handler supports writing to both
  the new partition and to the old partitions when updating through the
  old partitioning schema while performing a change of the partitioning.
  This means that we can support updating of the table while performing
  the copy phase of the change. For no lock at all also a double write
  from new to old must exist and this is not required when this flag is
  set.
  This is actually removed even before it was introduced the first time.
  The new idea is that handlers will handle the lock level already in
  store_lock for ALTER TABLE partitions.

  HA_PARTITION_ONE_PHASE is a flag that can be set by handlers that take
  care of changing the partitions online and in one phase. Thus all phases
  needed to handle the change are implemented inside the storage engine.
  The storage engine must also support auto-discovery since the frm file
  is changed as part of the change and this change must be controlled by
  the storage engine. A typical engine to support this is NDB (through
  WL #2498).
*/
#define HA_PARTITION_FUNCTION_SUPPORTED         (1L << 1)
#define HA_FAST_CHANGE_PARTITION                (1L << 2)
#define HA_PARTITION_ONE_PHASE                  (1L << 3)

/*
  Index scan will not return records in rowid order. Not guaranteed to be
  set for unordered (e.g. HASH) indexes.
*/
#define HA_KEY_SCAN_NOT_ROR     128

/*
  no IO if read data when scan index
  i.e index is covering
*/
#define HA_CLUSTERED_INDEX      256

/* operations for disable/enable indexes */
#define HA_KEY_SWITCH_NONUNIQ      0
#define HA_KEY_SWITCH_ALL          1
#define HA_KEY_SWITCH_NONUNIQ_SAVE 2
#define HA_KEY_SWITCH_ALL_SAVE     3

/*
  Note: the following includes binlog and closing 0.
  so: innodb + bdb + ndb + binlog + myisam + myisammrg + archive +
      example + csv + heap + blackhole + federated + 0
  (yes, the sum is deliberately inaccurate)
  TODO remove the limit, use dynarrays
*/
#define MAX_HA 15

/*
  Parameters for open() (in register form->filestat)
  HA_GET_INFO does an implicit HA_ABORT_IF_LOCKED
*/

#define HA_OPEN_KEYFILE		1
#define HA_OPEN_RNDFILE		2
#define HA_GET_INDEX		4
#define HA_GET_INFO		8	/* do a ha_info() after open */
#define HA_READ_ONLY		16	/* File opened as readonly */
/* Try readonly if can't open with read and write */
#define HA_TRY_READ_ONLY	32
#define HA_WAIT_IF_LOCKED	64	/* Wait if locked on open */
#define HA_ABORT_IF_LOCKED	128	/* skip if locked on open.*/
#define HA_BLOCK_LOCK		256	/* unlock when reading some records */
#define HA_OPEN_TEMPORARY	512

	/* Some key definitions */
#define HA_KEY_NULL_LENGTH	1
#define HA_KEY_BLOB_LENGTH	2

#define HA_LEX_CREATE_TMP_TABLE	1
#define HA_LEX_CREATE_IF_NOT_EXISTS 2
#define HA_LEX_CREATE_TABLE_LIKE 4
#define HA_OPTION_NO_CHECKSUM	(1L << 17)
#define HA_OPTION_NO_DELAY_KEY_WRITE (1L << 18)
#define HA_MAX_REC_LENGTH	65535

/* Table caching type */
#define HA_CACHE_TBL_NONTRANSACT 0
#define HA_CACHE_TBL_NOCACHE     1
#define HA_CACHE_TBL_ASKTRANSACT 2
#define HA_CACHE_TBL_TRANSACT    4

/* Options of START TRANSACTION statement (and later of SET TRANSACTION stmt) */
#define MYSQL_START_TRANS_OPT_WITH_CONS_SNAPSHOT 1

/* Flags for method is_fatal_error */
#define HA_CHECK_DUP_KEY 1
#define HA_CHECK_DUP_UNIQUE 2
#define HA_CHECK_DUP (HA_CHECK_DUP_KEY + HA_CHECK_DUP_UNIQUE)

enum legacy_db_type
{
  DB_TYPE_UNKNOWN=0,DB_TYPE_DIAB_ISAM=1,
  DB_TYPE_HASH,DB_TYPE_MISAM,DB_TYPE_PISAM,
  DB_TYPE_RMS_ISAM, DB_TYPE_HEAP, DB_TYPE_ISAM,
  DB_TYPE_MRG_ISAM, DB_TYPE_MYISAM, DB_TYPE_MRG_MYISAM,
  DB_TYPE_BERKELEY_DB, DB_TYPE_INNODB,
  DB_TYPE_GEMINI, DB_TYPE_NDBCLUSTER,
  DB_TYPE_EXAMPLE_DB, DB_TYPE_ARCHIVE_DB, DB_TYPE_CSV_DB,
  DB_TYPE_FEDERATED_DB,
  DB_TYPE_BLACKHOLE_DB,
  DB_TYPE_PARTITION_DB,
  DB_TYPE_BINLOG,
  DB_TYPE_SOLID,
  DB_TYPE_PBXT,
  DB_TYPE_TABLE_FUNCTION,
  DB_TYPE_MEMCACHE,
  DB_TYPE_FALCON,
  DB_TYPE_MARIA,
  DB_TYPE_FIRST_DYNAMIC=42,
  DB_TYPE_DEFAULT=127 // Must be last
};

enum row_type { ROW_TYPE_NOT_USED=-1, ROW_TYPE_DEFAULT, ROW_TYPE_FIXED,
		ROW_TYPE_DYNAMIC, ROW_TYPE_COMPRESSED,
		ROW_TYPE_REDUNDANT, ROW_TYPE_COMPACT,
                /** Unused. Reserved for future versions. */
                ROW_TYPE_PAGE };

enum column_format_type { COLUMN_FORMAT_TYPE_NOT_USED= -1,
                          COLUMN_FORMAT_TYPE_DEFAULT=   0,
                          COLUMN_FORMAT_TYPE_FIXED=     1,
                          COLUMN_FORMAT_TYPE_DYNAMIC=   2 };

enum enum_binlog_func {
  BFN_RESET_LOGS=        1,
  BFN_RESET_SLAVE=       2,
  BFN_BINLOG_WAIT=       3,
  BFN_BINLOG_END=        4,
  BFN_BINLOG_PURGE_FILE= 5,
  BFN_GLOBAL_SCHEMA_LOCK=  6,
  BFN_GLOBAL_SCHEMA_UNLOCK=7
};

enum enum_binlog_command {
  LOGCOM_CREATE_TABLE,
  LOGCOM_ALTER_TABLE,
  LOGCOM_RENAME_TABLE,
  LOGCOM_DROP_TABLE,
  LOGCOM_CREATE_DB,
  LOGCOM_ALTER_DB,
  LOGCOM_DROP_DB
};

/* struct to hold information about the table that should be created */

/* Bits in used_fields */
#define HA_CREATE_USED_AUTO             (1L << 0)
#define HA_CREATE_USED_RAID             (1L << 1) //RAID is no longer availble
#define HA_CREATE_USED_UNION            (1L << 2)
#define HA_CREATE_USED_INSERT_METHOD    (1L << 3)
#define HA_CREATE_USED_MIN_ROWS         (1L << 4)
#define HA_CREATE_USED_MAX_ROWS         (1L << 5)
#define HA_CREATE_USED_AVG_ROW_LENGTH   (1L << 6)
#define HA_CREATE_USED_PACK_KEYS        (1L << 7)
#define HA_CREATE_USED_CHARSET          (1L << 8)
#define HA_CREATE_USED_DEFAULT_CHARSET  (1L << 9)
#define HA_CREATE_USED_DATADIR          (1L << 10)
#define HA_CREATE_USED_INDEXDIR         (1L << 11)
#define HA_CREATE_USED_ENGINE           (1L << 12)
#define HA_CREATE_USED_CHECKSUM         (1L << 13)
#define HA_CREATE_USED_DELAY_KEY_WRITE  (1L << 14)
#define HA_CREATE_USED_ROW_FORMAT       (1L << 15)
#define HA_CREATE_USED_COMMENT          (1L << 16)
#define HA_CREATE_USED_PASSWORD         (1L << 17)
#define HA_CREATE_USED_CONNECTION       (1L << 18)
#define HA_CREATE_USED_KEY_BLOCK_SIZE   (1L << 19)
/** Unused. Reserved for future versions. */
#define HA_CREATE_USED_TRANSACTIONAL    (1L << 20)
/** Unused. Reserved for future versions. */
#define HA_CREATE_USED_PAGE_CHECKSUM    (1L << 21)

typedef ulonglong my_xid; // this line is the same as in log_event.h
#define MYSQL_XID_PREFIX "MySQLXid"
#define MYSQL_XID_PREFIX_LEN 8 // must be a multiple of 8
#define MYSQL_XID_OFFSET (MYSQL_XID_PREFIX_LEN+sizeof(server_id))
#define MYSQL_XID_GTRID_LEN (MYSQL_XID_OFFSET+sizeof(my_xid))

#define XIDDATASIZE MYSQL_XIDDATASIZE
#define MAXGTRIDSIZE 64
#define MAXBQUALSIZE 64

#define COMPATIBLE_DATA_YES 0
#define COMPATIBLE_DATA_NO  1

namespace AQP {
  class Join_plan;
};

/* Flag used for for test_push_flag() */
enum ha_push_flag {

  /* Handler want to block const table optimization */
  HA_PUSH_BLOCK_CONST_TABLE

<<<<<<< HEAD
=======
  /* Handler prefers index scan over file-sort for order by wo/ limit */
  ,HA_PUSH_PREFER_INDEX

>>>>>>> 6e3337c1
  /* Handler want to block 'Using join buffer' on the pushed join
     having this handler instance as *root*.
   */
  ,HA_PUSH_BLOCK_JOINCACHE
<<<<<<< HEAD

  /* Handler reports a pushed join as having multiple dependencies 
     if its results does not only depend on the root operation:
     ie. results from some child operations does not only depend
     on results from the root operation and/or other child operations
     within this pushed join 
   */
  ,HA_PUSH_MULTIPLE_DEPENDENCY
=======
>>>>>>> 6e3337c1
};

/**
  struct xid_t is binary compatible with the XID structure as
  in the X/Open CAE Specification, Distributed Transaction Processing:
  The XA Specification, X/Open Company Ltd., 1991.
  http://www.opengroup.org/bookstore/catalog/c193.htm

  @see MYSQL_XID in mysql/plugin.h
*/
struct xid_t {
  long formatID;
  long gtrid_length;
  long bqual_length;
  char data[XIDDATASIZE];  // not \0-terminated !

  xid_t() {}                                /* Remove gcc warning */  
  bool eq(struct xid_t *xid)
  { return eq(xid->gtrid_length, xid->bqual_length, xid->data); }
  bool eq(long g, long b, const char *d)
  { return g == gtrid_length && b == bqual_length && !memcmp(d, data, g+b); }
  void set(struct xid_t *xid)
  { memcpy(this, xid, xid->length()); }
  void set(long f, const char *g, long gl, const char *b, long bl)
  {
    formatID= f;
    memcpy(data, g, gtrid_length= gl);
    memcpy(data+gl, b, bqual_length= bl);
  }
  void set(ulonglong xid)
  {
    my_xid tmp;
    formatID= 1;
    set(MYSQL_XID_PREFIX_LEN, 0, MYSQL_XID_PREFIX);
    memcpy(data+MYSQL_XID_PREFIX_LEN, &server_id, sizeof(server_id));
    tmp= xid;
    memcpy(data+MYSQL_XID_OFFSET, &tmp, sizeof(tmp));
    gtrid_length=MYSQL_XID_GTRID_LEN;
  }
  void set(long g, long b, const char *d)
  {
    formatID= 1;
    gtrid_length= g;
    bqual_length= b;
    memcpy(data, d, g+b);
  }
  bool is_null() { return formatID == -1; }
  void null() { formatID= -1; }
  my_xid quick_get_my_xid()
  {
    my_xid tmp;
    memcpy(&tmp, data+MYSQL_XID_OFFSET, sizeof(tmp));
    return tmp;
  }
  my_xid get_my_xid()
  {
    return gtrid_length == MYSQL_XID_GTRID_LEN && bqual_length == 0 &&
           !memcmp(data, MYSQL_XID_PREFIX, MYSQL_XID_PREFIX_LEN) ?
           quick_get_my_xid() : 0;
  }
  uint length()
  {
    return sizeof(formatID)+sizeof(gtrid_length)+sizeof(bqual_length)+
           gtrid_length+bqual_length;
  }
  uchar *key()
  {
    return (uchar *)&gtrid_length;
  }
  uint key_length()
  {
    return sizeof(gtrid_length)+sizeof(bqual_length)+gtrid_length+bqual_length;
  }
};
typedef struct xid_t XID;

/* for recover() handlerton call */
#define MIN_XID_LIST_SIZE  128
#ifdef SAFEMALLOC
#define MAX_XID_LIST_SIZE  256
#else
#define MAX_XID_LIST_SIZE  (1024*128)
#endif

/*
  These structures are used to pass information from a set of SQL commands
  on add/drop/change tablespace definitions to the proper hton.
*/
#define UNDEF_NODEGROUP 65535
enum ts_command_type
{
  TS_CMD_NOT_DEFINED = -1,
  CREATE_TABLESPACE = 0,
  ALTER_TABLESPACE = 1,
  CREATE_LOGFILE_GROUP = 2,
  ALTER_LOGFILE_GROUP = 3,
  DROP_TABLESPACE = 4,
  DROP_LOGFILE_GROUP = 5,
  CHANGE_FILE_TABLESPACE = 6,
  ALTER_ACCESS_MODE_TABLESPACE = 7
};

enum ts_alter_tablespace_type
{
  TS_ALTER_TABLESPACE_TYPE_NOT_DEFINED = -1,
  ALTER_TABLESPACE_ADD_FILE = 1,
  ALTER_TABLESPACE_DROP_FILE = 2
};

enum tablespace_access_mode
{
  TS_NOT_DEFINED= -1,
  TS_READ_ONLY = 0,
  TS_READ_WRITE = 1,
  TS_NOT_ACCESSIBLE = 2
};

struct handlerton;
class st_alter_tablespace : public Sql_alloc
{
  public:
  const char *tablespace_name;
  const char *logfile_group_name;
  enum ts_command_type ts_cmd_type;
  enum ts_alter_tablespace_type ts_alter_tablespace_type;
  const char *data_file_name;
  const char *undo_file_name;
  const char *redo_file_name;
  ulonglong extent_size;
  ulonglong undo_buffer_size;
  ulonglong redo_buffer_size;
  ulonglong initial_size;
  ulonglong autoextend_size;
  ulonglong max_size;
  uint nodegroup_id;
  handlerton *storage_engine;
  bool wait_until_completed;
  const char *ts_comment;
  enum tablespace_access_mode ts_access_mode;
  st_alter_tablespace()
  {
    tablespace_name= NULL;
    logfile_group_name= "DEFAULT_LG"; //Default log file group
    ts_cmd_type= TS_CMD_NOT_DEFINED;
    data_file_name= NULL;
    undo_file_name= NULL;
    redo_file_name= NULL;
    extent_size= 1024*1024;        //Default 1 MByte
    undo_buffer_size= 8*1024*1024; //Default 8 MByte
    redo_buffer_size= 8*1024*1024; //Default 8 MByte
    initial_size= 128*1024*1024;   //Default 128 MByte
    autoextend_size= 0;            //No autoextension as default
    max_size= 0;                   //Max size == initial size => no extension
    storage_engine= NULL;
    nodegroup_id= UNDEF_NODEGROUP;
    wait_until_completed= TRUE;
    ts_comment= NULL;
    ts_access_mode= TS_NOT_DEFINED;
  }
};

/* The handler for a table type.  Will be included in the TABLE structure */

struct st_table;
typedef struct st_table TABLE;
typedef struct st_table_share TABLE_SHARE;
struct st_foreign_key_info;
typedef struct st_foreign_key_info FOREIGN_KEY_INFO;
typedef bool (stat_print_fn)(THD *thd, const char *type, uint type_len,
                             const char *file, uint file_len,
                             const char *status, uint status_len);
enum ha_stat_type { HA_ENGINE_STATUS, HA_ENGINE_LOGS, HA_ENGINE_MUTEX };
extern st_plugin_int *hton2plugin[MAX_HA];

/* Transaction log maintains type definitions */
enum log_status
{
  HA_LOG_STATUS_FREE= 0,      /* log is free and can be deleted */
  HA_LOG_STATUS_INUSE= 1,     /* log can't be deleted because it is in use */
  HA_LOG_STATUS_NOSUCHLOG= 2  /* no such log (can't be returned by
                                the log iterator status) */
};
/*
  Function for signaling that the log file changed its state from
  LOG_STATUS_INUSE to LOG_STATUS_FREE

  Now it do nothing, will be implemented as part of new transaction
  log management for engines.
  TODO: implement the function.
*/
void signal_log_not_needed(struct handlerton, char *log_file);
/*
  Data of transaction log iterator.
*/
struct handler_log_file_data {
  LEX_STRING filename;
  enum log_status status;
};


enum handler_iterator_type
{
  /* request of transaction log iterator */
  HA_TRANSACTLOG_ITERATOR= 1
};
enum handler_create_iterator_result
{
  HA_ITERATOR_OK,          /* iterator created */
  HA_ITERATOR_UNSUPPORTED, /* such type of iterator is not supported */
  HA_ITERATOR_ERROR        /* error during iterator creation */
};

/*
  Iterator structure. Can be used by handler/handlerton for different purposes.

  Iterator should be created in the way to point "before" the first object
  it iterate, so next() call move it to the first object or return !=0 if
  there is nothing to iterate through.
*/
struct handler_iterator {
  /*
    Moves iterator to next record and return 0 or return !=0
    if there is no records.
    iterator_object will be filled by this function if next() returns 0.
    Content of the iterator_object depend on iterator type.
  */
  int (*next)(struct handler_iterator *, void *iterator_object);
  /*
    Free resources allocated by iterator, after this call iterator
    is not usable.
  */
  void (*destroy)(struct handler_iterator *);
  /*
    Pointer to buffer for the iterator to use.
    Should be allocated by function which created the iterator and
    destroied by freed by above "destroy" call
  */
  void *buffer;
};

/*
  handlerton is a singleton structure - one instance per storage engine -
  to provide access to storage engine functionality that works on the
  "global" level (unlike handler class that works on a per-table basis)

  usually handlerton instance is defined statically in ha_xxx.cc as

  static handlerton { ... } xxx_hton;

  savepoint_*, prepare, recover, and *_by_xid pointers can be 0.
*/
struct handlerton
{
  /*
    Historical marker for if the engine is available of not
  */
  SHOW_COMP_OPTION state;

  /*
    Historical number used for frm file to determine the correct storage engine.
    This is going away and new engines will just use "name" for this.
  */
  enum legacy_db_type db_type;
  /*
    each storage engine has it's own memory area (actually a pointer)
    in the thd, for storing per-connection information.
    It is accessed as

      thd->ha_data[xxx_hton.slot]

   slot number is initialized by MySQL after xxx_init() is called.
   */
   uint slot;
   /*
     to store per-savepoint data storage engine is provided with an area
     of a requested size (0 is ok here).
     savepoint_offset must be initialized statically to the size of
     the needed memory to store per-savepoint information.
     After xxx_init it is changed to be an offset to savepoint storage
     area and need not be used by storage engine.
     see binlog_hton and binlog_savepoint_set/rollback for an example.
   */
   uint savepoint_offset;
   /*
     handlerton methods:

     close_connection is only called if
     thd->ha_data[xxx_hton.slot] is non-zero, so even if you don't need
     this storage area - set it to something, so that MySQL would know
     this storage engine was accessed in this connection
   */
   int  (*close_connection)(handlerton *hton, THD *thd);
   /*
     sv points to an uninitialized storage area of requested size
     (see savepoint_offset description)
   */
   int  (*savepoint_set)(handlerton *hton, THD *thd, void *sv);
   /*
     sv points to a storage area, that was earlier passed
     to the savepoint_set call
   */
   int  (*savepoint_rollback)(handlerton *hton, THD *thd, void *sv);
   int  (*savepoint_release)(handlerton *hton, THD *thd, void *sv);
   /*
     'all' is true if it's a real commit, that makes persistent changes
     'all' is false if it's not in fact a commit but an end of the
     statement that is part of the transaction.
     NOTE 'all' is also false in auto-commit mode where 'end of statement'
     and 'real commit' mean the same event.
   */
   int  (*commit)(handlerton *hton, THD *thd, bool all);
   int  (*rollback)(handlerton *hton, THD *thd, bool all);
   int  (*prepare)(handlerton *hton, THD *thd, bool all);
   int  (*recover)(handlerton *hton, XID *xid_list, uint len);
   int  (*commit_by_xid)(handlerton *hton, XID *xid);
   int  (*rollback_by_xid)(handlerton *hton, XID *xid);
   void *(*create_cursor_read_view)(handlerton *hton, THD *thd);
   void (*set_cursor_read_view)(handlerton *hton, THD *thd, void *read_view);
   void (*close_cursor_read_view)(handlerton *hton, THD *thd, void *read_view);
   handler *(*create)(handlerton *hton, TABLE_SHARE *table, MEM_ROOT *mem_root);
   void (*drop_database)(handlerton *hton, char* path);
   int (*panic)(handlerton *hton, enum ha_panic_function flag);
   int (*start_consistent_snapshot)(handlerton *hton, THD *thd);
   bool (*flush_logs)(handlerton *hton);
   bool (*show_status)(handlerton *hton, THD *thd, stat_print_fn *print, enum ha_stat_type stat);
   uint (*partition_flags)();
   uint (*alter_partition_flags)();
   uint (*alter_table_flags)(uint flags);
   int (*alter_tablespace)(handlerton *hton, THD *thd, st_alter_tablespace *ts_info);
   int (*fill_files_table)(handlerton *hton, THD *thd,
                           TABLE_LIST *tables,
                           class Item *cond);
   uint32 flags;                                /* global handler flags */
   /*
      Those handlerton functions below are properly initialized at handler
      init.
   */
   int (*binlog_func)(handlerton *hton, THD *thd, enum_binlog_func fn, void *arg);
   void (*binlog_log_query)(handlerton *hton, THD *thd, 
                            enum_binlog_command binlog_command,
                            const char *query, uint query_length,
                            const char *db, const char *table_name);
   int (*release_temporary_latches)(handlerton *hton, THD *thd);

   /*
     Get log status.
     If log_status is null then the handler do not support transaction
     log information (i.e. log iterator can't be created).
     (see example of implementation in handler.cc, TRANS_LOG_MGM_EXAMPLE_CODE)

   */
   enum log_status (*get_log_status)(handlerton *hton, char *log);

   /*
     Iterators creator.
     Presence of the pointer should be checked before using
   */
   enum handler_create_iterator_result
     (*create_iterator)(handlerton *hton, enum handler_iterator_type type,
                        struct handler_iterator *fill_this_in);
   int (*discover)(handlerton *hton, THD* thd, const char *db, 
                   const char *name,
                   uchar **frmblob, 
                   size_t *frmlen);
   int (*find_files)(handlerton *hton, THD *thd,
                     const char *db,
                     const char *path,
                     const char *wild, bool dir, List<LEX_STRING> *files);
   int (*table_exists_in_engine)(handlerton *hton, THD* thd, const char *db,
                                 const char *name);

   int (*make_pushed_join)(handlerton *hton, THD* thd, 
                           AQP::Join_plan* plan);

   uint32 license; /* Flag for Engine License */
   void *data; /* Location for engines to keep personal structures */
};


/* Possible flags of a handlerton (there can be 32 of them) */
#define HTON_NO_FLAGS                 0
#define HTON_CLOSE_CURSORS_AT_COMMIT (1 << 0)
#define HTON_ALTER_NOT_SUPPORTED     (1 << 1) //Engine does not support alter
#define HTON_CAN_RECREATE            (1 << 2) //Delete all is used fro truncate
#define HTON_HIDDEN                  (1 << 3) //Engine does not appear in lists
#define HTON_FLUSH_AFTER_RENAME      (1 << 4)
#define HTON_NOT_USER_SELECTABLE     (1 << 5)
#define HTON_TEMPORARY_NOT_SUPPORTED (1 << 6) //Having temporary tables not supported
#define HTON_SUPPORT_LOG_TABLES      (1 << 7) //Engine supports log tables
#define HTON_NO_PARTITION            (1 << 8) //You can not partition these tables

class Ha_trx_info;

struct THD_TRANS
{
  /* true is not all entries in the ht[] support 2pc */
  bool        no_2pc;
  /* storage engines that registered in this transaction */
  Ha_trx_info *ha_list;
  /* 
    The purpose of this flag is to keep track of non-transactional
    tables that were modified in scope of:
    - transaction, when the variable is a member of
    THD::transaction.all
    - top-level statement or sub-statement, when the variable is a
    member of THD::transaction.stmt
    This member has the following life cycle:
    * stmt.modified_non_trans_table is used to keep track of
    modified non-transactional tables of top-level statements. At
    the end of the previous statement and at the beginning of the session,
    it is reset to FALSE.  If such functions
    as mysql_insert, mysql_update, mysql_delete etc modify a
    non-transactional table, they set this flag to TRUE.  At the
    end of the statement, the value of stmt.modified_non_trans_table 
    is merged with all.modified_non_trans_table and gets reset.
    * all.modified_non_trans_table is reset at the end of transaction
    
    * Since we do not have a dedicated context for execution of a
    sub-statement, to keep track of non-transactional changes in a
    sub-statement, we re-use stmt.modified_non_trans_table. 
    At entrance into a sub-statement, a copy of the value of
    stmt.modified_non_trans_table (containing the changes of the
    outer statement) is saved on stack. Then 
    stmt.modified_non_trans_table is reset to FALSE and the
    substatement is executed. Then the new value is merged with the
    saved value.
  */
  bool modified_non_trans_table;

  void reset() { no_2pc= FALSE; modified_non_trans_table= FALSE; }
};


/**
  Either statement transaction or normal transaction - related
  thread-specific storage engine data.

  If a storage engine participates in a statement/transaction,
  an instance of this class is present in
  thd->transaction.{stmt|all}.ha_list. The addition to
  {stmt|all}.ha_list is made by trans_register_ha().

  When it's time to commit or rollback, each element of ha_list
  is used to access storage engine's prepare()/commit()/rollback()
  methods, and also to evaluate if a full two phase commit is
  necessary.

  @sa General description of transaction handling in handler.cc.
*/

class Ha_trx_info
{
public:
  /** Register this storage engine in the given transaction context. */
  void register_ha(THD_TRANS *trans, handlerton *ht_arg)
  {
    DBUG_ASSERT(m_flags == 0);
    DBUG_ASSERT(m_ht == NULL);
    DBUG_ASSERT(m_next == NULL);

    m_ht= ht_arg;
    m_flags= (int) TRX_READ_ONLY; /* Assume read-only at start. */

    m_next= trans->ha_list;
    trans->ha_list= this;
  }

  /** Clear, prepare for reuse. */
  void reset()
  {
    m_next= NULL;
    m_ht= NULL;
    m_flags= 0;
  }

  Ha_trx_info() { reset(); }

  void set_trx_read_write()
  {
    DBUG_ASSERT(is_started());
    m_flags|= (int) TRX_READ_WRITE;
  }
  bool is_trx_read_write() const
  {
    DBUG_ASSERT(is_started());
    return m_flags & (int) TRX_READ_WRITE;
  }
  bool is_started() const { return m_ht != NULL; }
  /** Mark this transaction read-write if the argument is read-write. */
  void coalesce_trx_with(const Ha_trx_info *stmt_trx)
  {
    /*
      Must be called only after the transaction has been started.
      Can be called many times, e.g. when we have many
      read-write statements in a transaction.
    */
    DBUG_ASSERT(is_started());
    if (stmt_trx->is_trx_read_write())
      set_trx_read_write();
  }
  Ha_trx_info *next() const
  {
    DBUG_ASSERT(is_started());
    return m_next;
  }
  handlerton *ht() const
  {
    DBUG_ASSERT(is_started());
    return m_ht;
  }
private:
  enum { TRX_READ_ONLY= 0, TRX_READ_WRITE= 1 };
  /** Auxiliary, used for ha_list management */
  Ha_trx_info *m_next;
  /**
    Although a given Ha_trx_info instance is currently always used
    for the same storage engine, 'ht' is not-NULL only when the
    corresponding storage is a part of a transaction.
  */
  handlerton *m_ht;
  /**
    Transaction flags related to this engine.
    Not-null only if this instance is a part of transaction.
    May assume a combination of enum values above.
  */
  uchar       m_flags;
};


enum enum_tx_isolation { ISO_READ_UNCOMMITTED, ISO_READ_COMMITTED,
                         ISO_REPEATABLE_READ, ISO_SERIALIZABLE};


enum ndb_distribution { ND_KEYHASH= 0, ND_LINHASH= 1 };


typedef struct {
  ulonglong data_file_length;
  ulonglong max_data_file_length;
  ulonglong index_file_length;
  ulonglong delete_length;
  ha_rows records;
  ulong mean_rec_length;
  ulong create_time;
  ulong check_time;
  ulong update_time;
  ulonglong check_sum;
} PARTITION_INFO;

#define UNDEF_NODEGROUP 65535
class Item;
struct st_table_log_memory_entry;

class partition_info;

struct st_partition_iter;
#define NOT_A_PARTITION_ID ((uint32)-1)

enum enum_ha_unused { HA_CHOICE_UNDEF, HA_CHOICE_NO, HA_CHOICE_YES };

typedef struct st_ha_create_information
{
  CHARSET_INFO *table_charset, *default_table_charset;
  LEX_STRING connect_string;
  const char *password, *tablespace;
  LEX_STRING comment;
  const char *data_file_name, *index_file_name;
  const char *alias;
  ulonglong max_rows,min_rows;
  ulonglong auto_increment_value;
  ulong table_options;
  ulong avg_row_length;
  ulong used_fields;
  ulong key_block_size;
  SQL_I_List<TABLE_LIST> merge_list;
  handlerton *db_type;
  /**
    Row type of the table definition.

    Defaults to ROW_TYPE_DEFAULT for all non-ALTER statements.
    For ALTER TABLE defaults to ROW_TYPE_NOT_USED (means "keep the current").

    Can be changed either explicitly by the parser.
    If nothing speficied inherits the value of the original table (if present).
  */
  enum row_type row_type;
  uint null_bits;                       /* NULL bits at start of record */
  uint options;				/* OR of HA_CREATE_ options */
  uint merge_insert_method;
  uint extra_size;                      /* length of extra data segment */
  enum enum_ha_unused unused1;
  bool table_existed;			/* 1 in create if table existed */
  bool frm_only;                        /* 1 if no ha_create_table() */
  bool varchar;                         /* 1 if table has a VARCHAR */
  enum ha_storage_media storage_media;  /* DEFAULT, DISK or MEMORY */
  enum enum_ha_unused unused2;
} HA_CREATE_INFO;

typedef struct st_ha_alter_information
{
  KEY  *key_info_buffer;
  uint key_count;
  uint index_drop_count;
  uint *index_drop_buffer;
  uint index_add_count;
  uint *index_add_buffer;
  void *data;
} HA_ALTER_INFO;


typedef struct st_key_create_information
{
  enum ha_key_alg algorithm;
  ulong block_size;
  LEX_STRING parser_name;
} KEY_CREATE_INFO;


/*
  Class for maintaining hooks used inside operations on tables such
  as: create table functions, delete table functions, and alter table
  functions.

  Class is using the Template Method pattern to separate the public
  usage interface from the private inheritance interface.  This
  imposes no overhead, since the public non-virtual function is small
  enough to be inlined.

  The hooks are usually used for functions that does several things,
  e.g., create_table_from_items(), which both create a table and lock
  it.
 */
class TABLEOP_HOOKS
{
public:
  TABLEOP_HOOKS() {}
  virtual ~TABLEOP_HOOKS() {}

  inline void prelock(TABLE **tables, uint count)
  {
    do_prelock(tables, count);
  }

  inline int postlock(TABLE **tables, uint count)
  {
    return do_postlock(tables, count);
  }
private:
  /* Function primitive that is called prior to locking tables */
  virtual void do_prelock(TABLE **tables, uint count)
  {
    /* Default is to do nothing */
  }

  /**
     Primitive called after tables are locked.

     If an error is returned, the tables will be unlocked and error
     handling start.

     @return Error code or zero.
   */
  virtual int do_postlock(TABLE **tables, uint count)
  {
    return 0;                           /* Default is to do nothing */
  }
};

typedef struct st_savepoint SAVEPOINT;
extern ulong savepoint_alloc_size;
extern KEY_CREATE_INFO default_key_create_info;

/* Forward declaration for condition pushdown to storage engine */
typedef class Item COND;

typedef struct st_ha_check_opt
{
  st_ha_check_opt() {}                        /* Remove gcc warning */
  ulong sort_buffer_size;
  uint flags;       /* isam layer flags (e.g. for myisamchk) */
  uint sql_flags;   /* sql layer flags - for something myisamchk cannot do */
  KEY_CACHE *key_cache;	/* new key cache when changing key cache */
  void init();
} HA_CHECK_OPT;



/*
  This is a buffer area that the handler can use to store rows.
  'end_of_used_area' should be kept updated after calls to
  read-functions so that other parts of the code can use the
  remaining area (until next read calls is issued).
*/

typedef struct st_handler_buffer
{
  const uchar *buffer;         /* Buffer one can start using */
  const uchar *buffer_end;     /* End of buffer */
  uchar *end_of_used_area;     /* End of area that was used by handler */
} HANDLER_BUFFER;

typedef struct system_status_var SSV;

class ha_statistics
{
public:
  ulonglong data_file_length;		/* Length off data file */
  ulonglong max_data_file_length;	/* Length off data file */
  ulonglong index_file_length;
  ulonglong max_index_file_length;
  ulonglong delete_length;		/* Free bytes */
  ulonglong auto_increment_value;
  ha_rows rows_updated, rows_deleted;
  /*
    The number of records in the table. 
      0    - means the table has exactly 0 rows
    other  - if (table_flags() & HA_STATS_RECORDS_IS_EXACT)
               the value is the exact number of records in the table
             else
               it is an estimate
  */
  ha_rows records;
  ha_rows deleted;			/* Deleted records */
  ulong mean_rec_length;		/* physical reclength */
  ulong create_time;			/* When table was created */
  ulong check_time;
  ulong update_time;
  uint block_size;			/* index block size */

  ha_statistics():
    data_file_length(0), max_data_file_length(0),
    index_file_length(0), delete_length(0), auto_increment_value(0),
    records(0), deleted(0), mean_rec_length(0), create_time(0),
    check_time(0), update_time(0), block_size(0)
  {}
};

uint calculate_key_len(TABLE *, uint, const uchar *, key_part_map);
/*
  bitmap with first N+1 bits set
  (keypart_map for a key prefix of [0..N] keyparts)
*/
#define make_keypart_map(N) (((key_part_map)2 << (N)) - 1)
/*
  bitmap with first N bits set
  (keypart_map for a key prefix of [0..N-1] keyparts)
*/
#define make_prev_keypart_map(N) (((key_part_map)1 << (N)) - 1)


/**
  The handler class is the interface for dynamically loadable
  storage engines. Do not add ifdefs and take care when adding or
  changing virtual functions to avoid vtable confusion
*/

class handler :public Sql_alloc
{
public:
  typedef ulonglong Table_flags;
protected:
  struct st_table_share *table_share;   /* The table definition */
  struct st_table *table;               /* The current open table */
  Table_flags cached_table_flags;       /* Set on init() and open() */

  ha_rows estimation_rows_to_insert;
public:
  handlerton *ht;                 /* storage engine of this handler */
  uchar *ref;				/* Pointer to current row */
  uchar *dup_ref;			/* Pointer to duplicate row */

  ha_statistics stats;

  /** The following are for read_multi_range */
  bool multi_range_sorted;
  KEY_MULTI_RANGE *multi_range_curr;
  KEY_MULTI_RANGE *multi_range_end;
  HANDLER_BUFFER *multi_range_buffer;

  /** The following are for read_range() */
  key_range save_end_range, *end_range;
  KEY_PART_INFO *range_key_part;
  int key_compare_result_on_equal;
  bool eq_range;

  uint errkey;				/* Last dup key */
  uint key_used_on_scan;
  uint active_index;
  /** Length of ref (1-8 or the clustered key length) */
  uint ref_length;
  FT_INFO *ft_handler;
  enum {NONE=0, INDEX, RND} inited;
  bool locked;
  bool implicit_emptied;                /* Can be !=0 only if HEAP */
  const COND *pushed_cond;
  /**
    next_insert_id is the next value which should be inserted into the
    auto_increment column: in a inserting-multi-row statement (like INSERT
    SELECT), for the first row where the autoinc value is not specified by the
    statement, get_auto_increment() called and asked to generate a value,
    next_insert_id is set to the next value, then for all other rows
    next_insert_id is used (and increased each time) without calling
    get_auto_increment().
  */
  ulonglong next_insert_id;
  /**
    insert id for the current row (*autogenerated*; if not
    autogenerated, it's 0).
    At first successful insertion, this variable is stored into
    THD::first_successful_insert_id_in_cur_stmt.
  */
  ulonglong insert_id_for_cur_row;
  /**
    Interval returned by get_auto_increment() and being consumed by the
    inserter.
  */
  Discrete_interval auto_inc_interval_for_cur_row;
  /**
     Number of reserved auto-increment intervals. Serves as a heuristic
     when we have no estimation of how many records the statement will insert:
     the more intervals we have reserved, the bigger the next one. Reset in
     handler::ha_release_auto_increment().
  */
  uint auto_inc_intervals_count;

  handler(handlerton *ht_arg, TABLE_SHARE *share_arg)
    :table_share(share_arg), table(0),
    estimation_rows_to_insert(0), ht(ht_arg),
    ref(0), key_used_on_scan(MAX_KEY), active_index(MAX_KEY),
    ref_length(sizeof(my_off_t)),
    ft_handler(0), inited(NONE),
    locked(FALSE), implicit_emptied(0),
    pushed_cond(0), next_insert_id(0), insert_id_for_cur_row(0),
    auto_inc_intervals_count(0)
    {}
  virtual ~handler(void)
  {
    DBUG_ASSERT(locked == FALSE);
    /* TODO: DBUG_ASSERT(inited == NONE); */
  }
  virtual handler *clone(MEM_ROOT *mem_root);
  /** This is called after create to allow us to set up cached variables */
  void init()
  {
    cached_table_flags= table_flags();
  }
  /* ha_ methods: pubilc wrappers for private virtual API */

  int ha_open(TABLE *table, const char *name, int mode, int test_if_locked);
  int ha_index_init(uint idx, bool sorted)
  {
    int result;
    DBUG_ENTER("ha_index_init");
    DBUG_ASSERT(inited==NONE);
    if (!(result= index_init(idx, sorted)))
      inited=INDEX;
    DBUG_RETURN(result);
  }
  int ha_index_end()
  {
    DBUG_ENTER("ha_index_end");
    DBUG_ASSERT(inited==INDEX);
    inited=NONE;
    DBUG_RETURN(index_end());
  }
  int ha_rnd_init(bool scan)
  {
    int result;
    DBUG_ENTER("ha_rnd_init");
    DBUG_ASSERT(inited==NONE || (inited==RND && scan));
    inited= (result= rnd_init(scan)) ? NONE: RND;
    DBUG_RETURN(result);
  }
  int ha_rnd_end()
  {
    DBUG_ENTER("ha_rnd_end");
    DBUG_ASSERT(inited==RND);
    inited=NONE;
    DBUG_RETURN(rnd_end());
  }
  int ha_reset();
  /* this is necessary in many places, e.g. in HANDLER command */
  int ha_index_or_rnd_end()
  {
    return inited == INDEX ? ha_index_end() : inited == RND ? ha_rnd_end() : 0;
  }
  /**
    The cached_table_flags is set at ha_open and ha_external_lock
  */
  Table_flags ha_table_flags() const { return cached_table_flags; }
  /**
    These functions represent the public interface to *users* of the
    handler class, hence they are *not* virtual. For the inheritance
    interface, see the (private) functions write_row(), update_row(),
    and delete_row() below.
  */
  int ha_external_lock(THD *thd, int lock_type);
  int ha_write_row(uchar * buf);
  int ha_update_row(const uchar * old_data, uchar * new_data);
  int ha_delete_row(const uchar * buf);
  void ha_release_auto_increment();

  int check_collation_compatibility();
  int ha_check_for_upgrade(HA_CHECK_OPT *check_opt);
  /** to be actually called to get 'check()' functionality*/
  int ha_check(THD *thd, HA_CHECK_OPT *check_opt);
  int ha_repair(THD* thd, HA_CHECK_OPT* check_opt);
  void ha_start_bulk_insert(ha_rows rows)
  {
    estimation_rows_to_insert= rows;
    start_bulk_insert(rows);
  }
  int ha_end_bulk_insert()
  {
    estimation_rows_to_insert= 0;
    return end_bulk_insert();
  }
  int ha_bulk_update_row(const uchar *old_data, uchar *new_data,
                         uint *dup_key_found);
  int ha_delete_all_rows();
  int ha_reset_auto_increment(ulonglong value);
  int ha_backup(THD* thd, HA_CHECK_OPT* check_opt);
  int ha_restore(THD* thd, HA_CHECK_OPT* check_opt);
  int ha_optimize(THD* thd, HA_CHECK_OPT* check_opt);
  int ha_analyze(THD* thd, HA_CHECK_OPT* check_opt);
  bool ha_check_and_repair(THD *thd);
  int ha_disable_indexes(uint mode);
  int ha_enable_indexes(uint mode);
  int ha_discard_or_import_tablespace(my_bool discard);
  void ha_prepare_for_alter();
  int ha_rename_table(const char *from, const char *to);
  int ha_delete_table(const char *name);
  void ha_drop_table(const char *name);

  int ha_create(const char *name, TABLE *form, HA_CREATE_INFO *info);

  int ha_create_handler_files(const char *name, const char *old_name,
                              int action_flag, HA_CREATE_INFO *info);

  int ha_change_partitions(HA_CREATE_INFO *create_info,
                           const char *path,
                           ulonglong * const copied,
                           ulonglong * const deleted,
                           const uchar *pack_frm_data,
                           size_t pack_frm_len);
  int ha_drop_partitions(const char *path);
  int ha_rename_partitions(const char *path);

  void adjust_next_insert_id_after_explicit_value(ulonglong nr);
  int update_auto_increment();
  void print_keydup_error(uint key_nr, const char *msg);
  virtual void print_error(int error, myf errflag);
  virtual bool get_error_message(int error, String *buf);
  uint get_dup_key(int error);
  virtual void change_table_ptr(TABLE *table_arg, TABLE_SHARE *share)
  {
    table= table_arg;
    table_share= share;
  }
  virtual double scan_time()
  { return ulonglong2double(stats.data_file_length) / IO_SIZE + 2; }
  virtual double read_time(uint index, uint ranges, ha_rows rows)
  { return rows2double(ranges+rows); }
  virtual const key_map *keys_to_use_for_scanning() { return &key_map_empty; }
  bool has_transactions()
  { return (ha_table_flags() & HA_NO_TRANSACTIONS) == 0; }
  virtual uint extra_rec_buf_length() const { return 0; }

  /**
    This method is used to analyse the error to see whether the error
    is ignorable or not, certain handlers can have more error that are
    ignorable than others. E.g. the partition handler can get inserts
    into a range where there is no partition and this is an ignorable
    error.
    HA_ERR_FOUND_DUP_UNIQUE is a special case in MyISAM that means the
    same thing as HA_ERR_FOUND_DUP_KEY but can in some cases lead to
    a slightly different error message.
  */
  virtual bool is_fatal_error(int error, uint flags)
  {
    if (!error ||
        ((flags & HA_CHECK_DUP_KEY) &&
         (error == HA_ERR_FOUND_DUPP_KEY ||
          error == HA_ERR_FOUND_DUPP_UNIQUE)))
      return FALSE;
    return TRUE;
  }

  /**
    Number of rows in table. It will only be called if
    (table_flags() & (HA_HAS_RECORDS | HA_STATS_RECORDS_IS_EXACT)) != 0
  */
  virtual ha_rows records() { return stats.records; }
  /**
    Return upper bound of current number of records in the table
    (max. of how many records one will retrieve when doing a full table scan)
    If upper bound is not known, HA_POS_ERROR should be returned as a max
    possible upper bound.
  */
  virtual ha_rows estimate_rows_upper_bound()
  { return stats.records+EXTRA_RECORDS; }

  /**
    Get the row type from the storage engine.  If this method returns
    ROW_TYPE_NOT_USED, the information in HA_CREATE_INFO should be used.
  */
  virtual enum row_type get_row_type() const { return ROW_TYPE_NOT_USED; }

  virtual const char *index_type(uint key_number) { DBUG_ASSERT(0); return "";}


  /**
    Signal that the table->read_set and table->write_set table maps changed
    The handler is allowed to set additional bits in the above map in this
    call. Normally the handler should ignore all calls until we have done
    a ha_rnd_init() or ha_index_init(), write_row(), update_row or delete_row()
    as there may be several calls to this routine.
  */

#define HA_CHANGE_TABLE_READ_BITMAP 1
#define HA_CHANGE_TABLE_WRITE_BITMAP 2
#define HA_CHANGE_TABLE_BOTH_BITMAPS 2+1

#define HA_COMPLETE_TABLE_READ_BITMAP 4
#define HA_COMPLETE_TABLE_WRITE_BITMAP 8
#define HA_COMPLETE_TABLE_BOTH_BITMAPS 4+8
  virtual void column_bitmaps_signal(uint sig_type);
  uint get_index(void) const { return active_index; }
  virtual int close(void)=0;

  /**
    @retval  0   Bulk update used by handler
    @retval  1   Bulk update not used, normal operation used
  */
  virtual bool start_bulk_update() { return 1; }
  /**
    @retval  0   Bulk delete used by handler
    @retval  1   Bulk delete not used, normal operation used
  */
  virtual bool start_bulk_delete() { return 1; }
  /**
    After this call all outstanding updates must be performed. The number
    of duplicate key errors are reported in the duplicate key parameter.
    It is allowed to continue to the batched update after this call, the
    handler has to wait until end_bulk_update with changing state.

    @param    dup_key_found       Number of duplicate keys found

    @retval  0           Success
    @retval  >0          Error code
  */
  virtual int exec_bulk_update(uint *dup_key_found)
  {
    DBUG_ASSERT(FALSE);
    return HA_ERR_WRONG_COMMAND;
  }
  /**
    Perform any needed clean-up, no outstanding updates are there at the
    moment.
  */
  virtual void end_bulk_update() { return; }
  /**
    Execute all outstanding deletes and close down the bulk delete.

    @retval 0             Success
    @retval >0            Error code
  */
  virtual int end_bulk_delete()
  {
    DBUG_ASSERT(FALSE);
    return HA_ERR_WRONG_COMMAND;
  }
  /**
     @brief
     Positions an index cursor to the index specified in the handle. Fetches the
     row if available. If the key value is null, begin at the first key of the
     index.
  */
  virtual int index_read_map(uchar * buf, const uchar * key,
                             key_part_map keypart_map,
                             enum ha_rkey_function find_flag)
  {
    uint key_len= calculate_key_len(table, active_index, key, keypart_map);
    return  index_read(buf, key, key_len, find_flag);
  }
  /**
     @brief
     Positions an index cursor to the index specified in the handle. Fetches the
     row if available. If the key value is null, begin at the first key of the
     index.
  */
  virtual int index_read_idx_map(uchar * buf, uint index, const uchar * key,
                                 key_part_map keypart_map,
                                 enum ha_rkey_function find_flag);
  virtual int index_next(uchar * buf)
   { return  HA_ERR_WRONG_COMMAND; }
  virtual int index_prev(uchar * buf)
   { return  HA_ERR_WRONG_COMMAND; }
  virtual int index_first(uchar * buf)
   { return  HA_ERR_WRONG_COMMAND; }
  virtual int index_last(uchar * buf)
   { return  HA_ERR_WRONG_COMMAND; }
  virtual int index_next_same(uchar *buf, const uchar *key, uint keylen);
  /**
     @brief
     The following functions works like index_read, but it find the last
     row with the current key value or prefix.
  */
  virtual int index_read_last_map(uchar * buf, const uchar * key,
                                  key_part_map keypart_map)
  {
    uint key_len= calculate_key_len(table, active_index, key, keypart_map);
    return index_read_last(buf, key, key_len);
  }
  virtual int read_multi_range_first(KEY_MULTI_RANGE **found_range_p,
                                     KEY_MULTI_RANGE *ranges, uint range_count,
                                     bool sorted, HANDLER_BUFFER *buffer);
  virtual int read_multi_range_next(KEY_MULTI_RANGE **found_range_p);
  virtual int read_range_first(const key_range *start_key,
                               const key_range *end_key,
                               bool eq_range, bool sorted);
  virtual int read_range_next();
  int compare_key(key_range *range);
  virtual int ft_init() { return HA_ERR_WRONG_COMMAND; }
  void ft_end() { ft_handler=NULL; }
  virtual FT_INFO *ft_init_ext(uint flags, uint inx,String *key)
    { return NULL; }
  virtual int ft_read(uchar *buf) { return HA_ERR_WRONG_COMMAND; }
  virtual int rnd_next(uchar *buf)=0;
  virtual int rnd_pos(uchar * buf, uchar *pos)=0;
  /**
    This function only works for handlers having
    HA_PRIMARY_KEY_REQUIRED_FOR_POSITION set.
    It will return the row with the PK given in the record argument.
  */
  virtual int rnd_pos_by_record(uchar *record)
    {
      position(record);
      return rnd_pos(record, ref);
    }
  virtual int read_first_row(uchar *buf, uint primary_key);
  /**
    The following function is only needed for tables that may be temporary
    tables during joins.
  */
  virtual int restart_rnd_next(uchar *buf, uchar *pos)
    { return HA_ERR_WRONG_COMMAND; }
  virtual int rnd_same(uchar *buf, uint inx)
    { return HA_ERR_WRONG_COMMAND; }
  virtual ha_rows records_in_range(uint inx, key_range *min_key, key_range *max_key)
    { return (ha_rows) 10; }
  /*
    If HA_PRIMARY_KEY_REQUIRED_FOR_POSITION is set, then it sets ref
    (reference to the row, aka position, with the primary key given in
    the record).
    Otherwise it set ref to the current row.
  */
  virtual void position(const uchar *record)=0;
  virtual int info(uint)=0; // see my_base.h for full description
  virtual void get_dynamic_partition_info(PARTITION_INFO *stat_info,
                                          uint part_id);
  virtual uint32 calculate_key_hash_value(Field **field_array)
  { DBUG_ASSERT(0); return 0; }
  virtual int extra(enum ha_extra_function operation)
  { return 0; }
  virtual int extra_opt(enum ha_extra_function operation, ulong cache_size)
  { return extra(operation); }
  /*
    Informs handler that it is possible to optimise away the real read
    operation from the handler and instead use a generated read to
    optimise simple UPDATE's and DELETE's.
  */
  virtual bool read_before_write_removal_possible(List<Item> *fields,
                                                  List<Item> *values)
  { return FALSE; }

  /**
    In an UPDATE or DELETE, if the row under the cursor was locked by another
    transaction, and the engine used an optimistic read of the last
    committed row value under the cursor, then the engine returns 1 from this
    function. MySQL must NOT try to update this optimistic value. If the
    optimistic value does not match the WHERE condition, MySQL can decide to
    skip over this row. Currently only works for InnoDB. This can be used to
    avoid unnecessary lock waits.

    If this method returns nonzero, it will also signal the storage
    engine that the next read will be a locking re-read of the row.
  */
  virtual bool was_semi_consistent_read() { return 0; }
  /**
    Tell the engine whether it should avoid unnecessary lock waits.
    If yes, in an UPDATE or DELETE, if the row under the cursor was locked
    by another transaction, the engine may try an optimistic read of
    the last committed row value under the cursor.
  */
  virtual void try_semi_consistent_read(bool) {}
  virtual void unlock_row() {}
  virtual int start_stmt(THD *thd, thr_lock_type lock_type) {return 0;}
  virtual void get_auto_increment(ulonglong offset, ulonglong increment,
                                  ulonglong nb_desired_values,
                                  ulonglong *first_value,
                                  ulonglong *nb_reserved_values);
  void set_next_insert_id(ulonglong id)
  {
    DBUG_PRINT("info",("auto_increment: next value %lu", (ulong)id));
    next_insert_id= id;
  }
  void restore_auto_increment(ulonglong prev_insert_id)
  {
    /*
      Insertion of a row failed, re-use the lastly generated auto_increment
      id, for the next row. This is achieved by resetting next_insert_id to
      what it was before the failed insertion (that old value is provided by
      the caller). If that value was 0, it was the first row of the INSERT;
      then if insert_id_for_cur_row contains 0 it means no id was generated
      for this first row, so no id was generated since the INSERT started, so
      we should set next_insert_id to 0; if insert_id_for_cur_row is not 0, it
      is the generated id of the first and failed row, so we use it.
    */
    next_insert_id= (prev_insert_id > 0) ? prev_insert_id :
      insert_id_for_cur_row;
  }

  virtual void update_create_info(HA_CREATE_INFO *create_info) {}
  int check_old_types();
  virtual int assign_to_keycache(THD* thd, HA_CHECK_OPT* check_opt)
  { return HA_ADMIN_NOT_IMPLEMENTED; }
  virtual int preload_keys(THD* thd, HA_CHECK_OPT* check_opt)
  { return HA_ADMIN_NOT_IMPLEMENTED; }
  /* end of the list of admin commands */

  virtual int dump(THD* thd, int fd = -1) { return HA_ERR_WRONG_COMMAND; }
  virtual int indexes_are_disabled(void) {return 0;}
  virtual int net_read_dump(NET* net) { return HA_ERR_WRONG_COMMAND; }
  virtual char *update_table_comment(const char * comment)
  { return (char*) comment;}
  virtual void append_create_info(String *packet) {}
  /**
    If index == MAX_KEY then a check for table is made and if index <
    MAX_KEY then a check is made if the table has foreign keys and if
    a foreign key uses this index (and thus the index cannot be dropped).

    @param  index            Index to check if foreign key uses it

    @retval   TRUE            Foreign key defined on table or index
    @retval   FALSE           No foreign key defined
  */
  virtual bool is_fk_defined_on_table_or_index(uint index)
  { return FALSE; }
  virtual char* get_foreign_key_create_info()
  { return(NULL);}  /* gets foreign key create string from InnoDB */
  /* gets tablespace name from handler */
  const char* get_tablespace_name();
  /** used in ALTER TABLE; 1 if changing storage engine is allowed */
  virtual bool can_switch_engines() { return 1; }
  /** used in REPLACE; is > 0 if table is referred by a FOREIGN KEY */
  virtual int get_foreign_key_list(THD *thd, List<FOREIGN_KEY_INFO> *f_key_list)
  { return 0; }
  virtual uint referenced_by_foreign_key() { return 0;}
  virtual void init_table_handle_for_HANDLER()
  { return; }       /* prepare InnoDB for HANDLER */
  virtual void free_foreign_key_create_info(char* str) {}
  /** The following can be called without an open handler */
  virtual const char *table_type() const =0;
  /**
    If frm_error() is called then we will use this to find out what file
    extentions exist for the storage engine. This is also used by the default
    rename_table and delete_table method in handler.cc.

    For engines that have two file name extentions (separate meta/index file
    and data file), the order of elements is relevant. First element of engine
    file name extentions array should be meta/index file extention. Second
    element - data file extention. This order is assumed by
    prepare_for_repair() when REPAIR TABLE ... USE_FRM is issued.
  */
  virtual const char **bas_ext() const =0;

  virtual int get_default_no_partitions(HA_CREATE_INFO *info) { return 1;}
  virtual void set_auto_partitions(partition_info *part_info) { return; }
  virtual bool get_no_parts(const char *name,
                            uint *no_parts)
  {
    *no_parts= 0;
    return 0;
  }
  virtual void set_part_info(partition_info *part_info,
                             bool early)
  {return;}

  virtual ulong index_flags(uint idx, uint part, bool all_parts) const =0;

  virtual int add_index(TABLE *table_arg, KEY *key_info, uint num_of_keys)
  { return (HA_ERR_WRONG_COMMAND); }
  virtual int prepare_drop_index(TABLE *table_arg, uint *key_num,
                                 uint num_of_keys)
  { return (HA_ERR_WRONG_COMMAND); }
  virtual int final_drop_index(TABLE *table_arg)
  { return (HA_ERR_WRONG_COMMAND); }

  uint max_record_length() const
  { return min(HA_MAX_REC_LENGTH, max_supported_record_length()); }
  uint max_keys() const
  { return min(MAX_KEY, max_supported_keys()); }
  uint max_key_parts() const
  { return min(MAX_REF_PARTS, max_supported_key_parts()); }
  uint max_key_length() const
  { return min(MAX_KEY_LENGTH, max_supported_key_length()); }
  uint max_key_part_length() const
  { return min(MAX_KEY_LENGTH, max_supported_key_part_length()); }

  virtual uint max_supported_record_length() const { return HA_MAX_REC_LENGTH; }
  virtual uint max_supported_keys() const { return 0; }
  virtual uint max_supported_key_parts() const { return MAX_REF_PARTS; }
  virtual uint max_supported_key_length() const { return MAX_KEY_LENGTH; }
  virtual uint max_supported_key_part_length() const { return 255; }
  virtual uint min_record_length(uint options) const { return 1; }

  virtual bool low_byte_first() const { return 1; }
  virtual uint checksum() const { return 0; }
  virtual bool is_crashed() const  { return 0; }
  virtual bool auto_repair() const { return 0; }


#define CHF_CREATE_FLAG 0
#define CHF_DELETE_FLAG 1
#define CHF_RENAME_FLAG 2


  /**
    @note lock_count() can return > 1 if the table is MERGE or partitioned.
  */
  virtual uint lock_count(void) const { return 1; }
  /**
    Is not invoked for non-transactional temporary tables.

    @note store_lock() can return more than one lock if the table is MERGE
    or partitioned.

    @note that one can NOT rely on table->in_use in store_lock().  It may
    refer to a different thread if called from mysql_lock_abort_for_thread().

    @note If the table is MERGE, store_lock() can return less locks
    than lock_count() claimed. This can happen when the MERGE children
    are not attached when this is called from another thread.
  */
  virtual THR_LOCK_DATA **store_lock(THD *thd,
                                     THR_LOCK_DATA **to,
                                     enum thr_lock_type lock_type)=0;

  /** Type of table for caching query */
  virtual uint8 table_cache_type() { return HA_CACHE_TBL_NONTRANSACT; }


  /**
    @brief Register a named table with a call back function to the query cache.

    @param thd The thread handle
    @param table_key A pointer to the table name in the table cache
    @param key_length The length of the table name
    @param[out] engine_callback The pointer to the storage engine call back
      function
    @param[out] engine_data Storage engine specific data which could be
      anything

    This method offers the storage engine, the possibility to store a reference
    to a table name which is going to be used with query cache. 
    The method is called each time a statement is written to the cache and can
    be used to verify if a specific statement is cachable. It also offers
    the possibility to register a generic (but static) call back function which
    is called each time a statement is matched against the query cache.

    @note If engine_data supplied with this function is different from
      engine_data supplied with the callback function, and the callback returns
      FALSE, a table invalidation on the current table will occur.

    @return Upon success the engine_callback will point to the storage engine
      call back function, if any, and engine_data will point to any storage
      engine data used in the specific implementation.
      @retval TRUE Success
      @retval FALSE The specified table or current statement should not be
        cached
  */

  virtual my_bool register_query_cache_table(THD *thd, char *table_key,
                                             uint key_length,
                                             qc_engine_callback
                                             *engine_callback,
                                             ulonglong *engine_data)
  {
    *engine_callback= 0;
    return TRUE;
  }


 /*
   @retval TRUE   Primary key (if there is one) is clustered
                  key covering all fields
   @retval FALSE  otherwise
 */
 virtual bool primary_key_is_clustered() { return FALSE; }
 virtual int cmp_ref(const uchar *ref1, const uchar *ref2)
 {
   return memcmp(ref1, ref2, ref_length);
 }

 /*
   Condition pushdown to storage engines
 */

 /**
   Push condition down to the table handler.

   @param  cond   Condition to be pushed. The condition tree must not be
                  modified by the by the caller.

   @return
     The 'remainder' condition that caller must use to filter out records.
     NULL means the handler will not return rows that do not match the
     passed condition.

   @note
   The pushed conditions form a stack (from which one can remove the
   last pushed condition using cond_pop).
   The table handler filters out rows using (pushed_cond1 AND pushed_cond2 
   AND ... AND pushed_condN)
   or less restrictive condition, depending on handler's capabilities.

   handler->ha_reset() call empties the condition stack.
   Calls to rnd_init/rnd_end, index_init/index_end etc do not affect the
   condition stack.
 */ 
 virtual const COND *cond_push(const COND *cond) { return cond; };
 /**
   Pop the top condition from the condition stack of the handler instance.

   Pops the top if condition stack, if stack is not empty.
 */
 virtual void cond_pop() { return; };

  /**
    Reports #tables included in pushed join starting from 
    this handler instance.
  */
  virtual uint is_parent_of_pushed_join() const
  { return 0; }

  /**
    Is this handler instance part of a pushed join sequence
    having the returned handler instance as parent?
  */
  virtual const handler* member_of_pushed_join() const
  { return NULL; }

  virtual bool test_push_flag(enum ha_push_flag flag) const
  {
    return FALSE;
  }

  virtual int index_read_pushed(uchar * buf, const uchar * key,
                             key_part_map keypart_map)
<<<<<<< HEAD
  { return  HA_ERR_WRONG_COMMAND; }

  virtual int index_next_pushed(uchar * buf)
  { return  HA_ERR_WRONG_COMMAND; }
=======
  { return index_read_map(buf, key, keypart_map, HA_READ_KEY_EXACT); }
>>>>>>> 6e3337c1


 /*
    Part of old fast alter table, to be depricated
  */
 virtual bool check_if_incompatible_data(HA_CREATE_INFO *create_info,
                                         uint table_changes)
 { return COMPATIBLE_DATA_NO; }

 /* On-line ALTER TABLE interface */

 /**
    Check if a storage engine supports a particular alter table on-line

    @param    altered_table     A temporary table show what table is to
                                change to
    @param    create_info       Information from the parsing phase about new
                                table properties.
    @param    alter_flags       Bitmask that shows what will be changed
    @param    table_changes     Shows if table layout has changed (for
                                backwards compatibility with
                                check_if_incompatible_data

    @retval   HA_ALTER_ERROR                Unexpected error
    @retval   HA_ALTER_SUPPORTED_WAIT_LOCK  Supported, but requires DDL lock
    @retval   HA_ALTER_SUPPORTED_NO_LOCK    Supported
    @retval   HA_ALTER_NOT_SUPPORTED        Not supported

    @note
      The default implementation is implemented to support fast
      alter table (storage engines that support some changes by
      just changing the frm file) without any change in the handler
      implementation.    
 */
 virtual int check_if_supported_alter(TABLE *altered_table,
                                      HA_CREATE_INFO *create_info,
                                      HA_ALTER_FLAGS *alter_flags,
                                      uint table_changes);

 /**
   Tell storage engine to prepare for the on-line alter table (pre-alter)

   @param     thd               The thread handle
   @param     altered_table     A temporary table show what table is to
                                change to
   @param     alter_info        Storage place for data used during phase1
                                and phase2 and phase3
   @param     alter_flags       Bitmask that shows what will be changed

   @retval   0      OK
   @retval   error  error code passed from storage engine
 */
 virtual int alter_table_phase1(THD *thd,
                                TABLE *altered_table,
                                HA_CREATE_INFO *create_info,
                                HA_ALTER_INFO *alter_info,
                                HA_ALTER_FLAGS *alter_flags);

  /**
    Tell storage engine to perform the on-line alter table (alter)

    @param    thd               The thread handle
    @param    altered_table     A temporary table show what table is to
                                change to
    @param    create_info       Information from the parsing phase about new
                                table properties.
    @param    alter_info        Storage place for data used during phase1
                                and phase2 and phase3
    @param    alter_flags       Bitmask that shows what will be changed

    @retval  0      OK
    @retval  error  error code passed from storage engine

    @note
      If check_if_supported_alter returns HA_ALTER_SUPPORTED_WAIT_LOCK
      this call is to be wrapped with a DDL lock. This is currently NOT
      supported.
 */
 virtual int alter_table_phase2(THD *thd,
                                TABLE *altered_table,
                                HA_CREATE_INFO *create_info,
                                HA_ALTER_INFO *alter_info,
                                HA_ALTER_FLAGS *alter_flags);

 /**
    Tell storage engine that changed frm file is now on disk and table
    has been re-opened (post-alter)

    @param    thd               The thread handle
    @param    table             The altered table, re-opened
    @param    create_info       Information from the parsing phase about new
                                table properties.
    @param    alter_info        Storage place for data used during phase1
                                and phase2 and phase3
    @param    alter_flags       Bitmask that shows what has been changed
 */
 virtual int alter_table_phase3(THD *thd, TABLE *table,
                                HA_CREATE_INFO *create_info,
                                HA_ALTER_INFO *alter_info,
                                HA_ALTER_FLAGS *alter_flags);

  /**
    use_hidden_primary_key() is called in case of an update/delete when
    (table_flags() and HA_PRIMARY_KEY_REQUIRED_FOR_DELETE) is defined
    but we don't have a primary key
  */
  virtual void use_hidden_primary_key();
  virtual uint alter_table_flags(uint flags)
  {
    if (ht->alter_table_flags)
      return ht->alter_table_flags(flags);
    return 0;
  }

protected:
  /* Service methods for use by storage engines. */
  void ha_statistic_increment(ulong SSV::*offset) const;
  void **ha_data(THD *) const;
  THD *ha_thd(void) const;

  /**
    Default rename_table() and delete_table() rename/delete files with a
    given name and extensions from bas_ext().

    These methods can be overridden, but their default implementation
    provide useful functionality.
  */
  virtual int rename_table(const char *from, const char *to);
  /**
    Delete a table in the engine. Called for base as well as temporary
    tables.
  */
  virtual int delete_table(const char *name);
private:
  /* Private helpers */
  inline void mark_trx_read_write();
private:
  /*
    Low-level primitives for storage engines.  These should be
    overridden by the storage engine class. To call these methods, use
    the corresponding 'ha_*' method above.
  */

  virtual int open(const char *name, int mode, uint test_if_locked)=0;
  virtual int index_init(uint idx, bool sorted) { active_index= idx; return 0; }
  virtual int index_end() { active_index= MAX_KEY; return 0; }
  /**
    rnd_init() can be called two times without rnd_end() in between
    (it only makes sense if scan=1).
    then the second call should prepare for the new table scan (e.g
    if rnd_init allocates the cursor, second call should position it
    to the start of the table, no need to deallocate and allocate it again
  */
  virtual int rnd_init(bool scan)= 0;
  virtual int rnd_end() { return 0; }
  virtual int write_row(uchar *buf __attribute__((unused)))
  {
    return HA_ERR_WRONG_COMMAND;
  }

  virtual int update_row(const uchar *old_data __attribute__((unused)),
                         uchar *new_data __attribute__((unused)))
  {
    return HA_ERR_WRONG_COMMAND;
  }

  virtual int delete_row(const uchar *buf __attribute__((unused)))
  {
    return HA_ERR_WRONG_COMMAND;
  }
  /**
    Reset state of file to after 'open'.
    This function is called after every statement for all tables used
    by that statement.
  */
  virtual int reset() { return 0; }
  virtual Table_flags table_flags(void) const= 0;
  /**
    Is not invoked for non-transactional temporary tables.

    Tells the storage engine that we intend to read or write data
    from the table. This call is prefixed with a call to handler::store_lock()
    and is invoked only for those handler instances that stored the lock.

    Calls to rnd_init/index_init are prefixed with this call. When table
    IO is complete, we call external_lock(F_UNLCK).
    A storage engine writer should expect that each call to
    ::external_lock(F_[RD|WR]LOCK is followed by a call to
    ::external_lock(F_UNLCK). If it is not, it is a bug in MySQL.

    The name and signature originate from the first implementation
    in MyISAM, which would call fcntl to set/clear an advisory
    lock on the data file in this method.

    @param   lock_type    F_RDLCK, F_WRLCK, F_UNLCK

    @return  non-0 in case of failure, 0 in case of success.
    When lock_type is F_UNLCK, the return value is ignored.
  */
  virtual int external_lock(THD *thd __attribute__((unused)),
                            int lock_type __attribute__((unused)))
  {
    return 0;
  }
  virtual void release_auto_increment() { return; };
  /** admin commands - called from mysql_admin_table */
  virtual int check_for_upgrade(HA_CHECK_OPT *check_opt)
  { return 0; }
  virtual int check(THD* thd, HA_CHECK_OPT* check_opt)
  { return HA_ADMIN_NOT_IMPLEMENTED; }

  /**
     In this method check_opt can be modified
     to specify CHECK option to use to call check()
     upon the table.
  */
  virtual int repair(THD* thd, HA_CHECK_OPT* check_opt)
  { return HA_ADMIN_NOT_IMPLEMENTED; }
  virtual void start_bulk_insert(ha_rows rows) {}
  virtual int end_bulk_insert() { return 0; }
  virtual int index_read(uchar * buf, const uchar * key, uint key_len,
                         enum ha_rkey_function find_flag)
   { return  HA_ERR_WRONG_COMMAND; }
  virtual int index_read_last(uchar * buf, const uchar * key, uint key_len)
   { return (my_errno= HA_ERR_WRONG_COMMAND); }
  /**
    This method is similar to update_row, however the handler doesn't need
    to execute the updates at this point in time. The handler can be certain
    that another call to bulk_update_row will occur OR a call to
    exec_bulk_update before the set of updates in this query is concluded.

    @param    old_data       Old record
    @param    new_data       New record
    @param    dup_key_found  Number of duplicate keys found

    @retval  0   Bulk delete used by handler
    @retval  1   Bulk delete not used, normal operation used
  */
  virtual int bulk_update_row(const uchar *old_data, uchar *new_data,
                              uint *dup_key_found)
  {
    DBUG_ASSERT(FALSE);
    return HA_ERR_WRONG_COMMAND;
  }
  /**
    This is called to delete all rows in a table
    If the handler don't support this, then this function will
    return HA_ERR_WRONG_COMMAND and MySQL will delete the rows one
    by one. It should reset auto_increment if
    thd->lex->sql_command == SQLCOM_TRUNCATE.
  */
  virtual int delete_all_rows()
  { return (my_errno=HA_ERR_WRONG_COMMAND); }
  /**
    Reset the auto-increment counter to the given value, i.e. the next row
    inserted will get the given value. This is called e.g. after TRUNCATE
    is emulated by doing a 'DELETE FROM t'. HA_ERR_WRONG_COMMAND is
    returned by storage engines that don't support this operation.
  */
  virtual int reset_auto_increment(ulonglong value)
  { return HA_ERR_WRONG_COMMAND; }
  virtual int backup(THD* thd, HA_CHECK_OPT* check_opt)
  { return HA_ADMIN_NOT_IMPLEMENTED; }
  /**
    Restore assumes .frm file must exist, and that generate_table() has been
    called; It will just copy the data file and run repair.
  */
  virtual int restore(THD* thd, HA_CHECK_OPT* check_opt)
  { return HA_ADMIN_NOT_IMPLEMENTED; }
  virtual int optimize(THD* thd, HA_CHECK_OPT* check_opt)
  { return HA_ADMIN_NOT_IMPLEMENTED; }
  virtual int analyze(THD* thd, HA_CHECK_OPT* check_opt)
  { return HA_ADMIN_NOT_IMPLEMENTED; }
  virtual bool check_and_repair(THD *thd) { return TRUE; }
  virtual int disable_indexes(uint mode) { return HA_ERR_WRONG_COMMAND; }
  virtual int enable_indexes(uint mode) { return HA_ERR_WRONG_COMMAND; }
  virtual int discard_or_import_tablespace(my_bool discard)
  { return (my_errno=HA_ERR_WRONG_COMMAND); }
  virtual void prepare_for_alter() { return; }
  virtual void drop_table(const char *name);
  virtual int create(const char *name, TABLE *form, HA_CREATE_INFO *info)=0;

  virtual int create_handler_files(const char *name, const char *old_name,
                                   int action_flag, HA_CREATE_INFO *info)
  { return FALSE; }

  virtual int change_partitions(HA_CREATE_INFO *create_info,
                                const char *path,
                                ulonglong * const copied,
                                ulonglong * const deleted,
                                const uchar *pack_frm_data,
                                size_t pack_frm_len)
  { return HA_ERR_WRONG_COMMAND; }
  virtual int drop_partitions(const char *path)
  { return HA_ERR_WRONG_COMMAND; }
  virtual int rename_partitions(const char *path)
  { return HA_ERR_WRONG_COMMAND; }
};


	/* Some extern variables used with handlers */

extern const char *ha_row_type[];
extern MYSQL_PLUGIN_IMPORT const char *tx_isolation_names[];
extern MYSQL_PLUGIN_IMPORT const char *binlog_format_names[];
extern TYPELIB tx_isolation_typelib;
extern TYPELIB myisam_stats_method_typelib;
extern ulong total_ha, total_ha_2pc;

       /* Wrapper functions */
#define ha_commit(thd) (ha_commit_trans((thd), TRUE))
#define ha_rollback(thd) (ha_rollback_trans((thd), TRUE))

/* lookups */
handlerton *ha_default_handlerton(THD *thd);
plugin_ref ha_resolve_by_name(THD *thd, const LEX_STRING *name);
plugin_ref ha_lock_engine(THD *thd, const handlerton *hton);
handlerton *ha_resolve_by_legacy_type(THD *thd, enum legacy_db_type db_type);
handler *get_new_handler(TABLE_SHARE *share, MEM_ROOT *alloc,
                         handlerton *db_type);
handlerton *ha_checktype(THD *thd, enum legacy_db_type database_type,
                          bool no_substitute, bool report_error);


static inline enum legacy_db_type ha_legacy_type(const handlerton *db_type)
{
  return (db_type == NULL) ? DB_TYPE_UNKNOWN : db_type->db_type;
}

static inline const char *ha_resolve_storage_engine_name(const handlerton *db_type)
{
  return db_type == NULL ? "UNKNOWN" : hton2plugin[db_type->slot]->name.str;
}

static inline bool ha_check_storage_engine_flag(const handlerton *db_type, uint32 flag)
{
  return db_type == NULL ? FALSE : test(db_type->flags & flag);
}

static inline bool ha_storage_engine_is_enabled(const handlerton *db_type)
{
  return (db_type && db_type->create) ?
         (db_type->state == SHOW_OPTION_YES) : FALSE;
}

/* basic stuff */
int ha_init_errors(void);
int ha_init(void);
int ha_end(void);
int ha_initialize_handlerton(st_plugin_int *plugin);
int ha_finalize_handlerton(st_plugin_int *plugin);

TYPELIB *ha_known_exts(void);
int ha_panic(enum ha_panic_function flag);
void ha_close_connection(THD* thd);
bool ha_flush_logs(handlerton *db_type);
void ha_drop_database(char* path);
int ha_create_table(THD *thd, const char *path,
                    const char *db, const char *table_name,
                    HA_CREATE_INFO *create_info,
                    bool update_create_info);
int ha_delete_table(THD *thd, handlerton *db_type, const char *path,
                    const char *db, const char *alias, bool generate_warning);

/* statistics and info */
bool ha_show_status(THD *thd, handlerton *db_type, enum ha_stat_type stat);

/* discovery */
int ha_create_table_from_engine(THD* thd, const char *db, const char *name);
int ha_discover(THD* thd, const char* dbname, const char* name,
                uchar** frmblob, size_t* frmlen);
int ha_find_files(THD *thd,const char *db,const char *path,
                  const char *wild, bool dir, List<LEX_STRING>* files);
int ha_table_exists_in_engine(THD* thd, const char* db, const char* name);

/* key cache */
extern "C" int ha_init_key_cache(const char *name, KEY_CACHE *key_cache);
int ha_resize_key_cache(KEY_CACHE *key_cache);
int ha_change_key_cache_param(KEY_CACHE *key_cache);
int ha_change_key_cache(KEY_CACHE *old_key_cache, KEY_CACHE *new_key_cache);
int ha_end_key_cache(KEY_CACHE *key_cache);

/* report to InnoDB that control passes to the client */
int ha_release_temporary_latches(THD *thd);

/* transactions: interface to handlerton functions */
int ha_start_consistent_snapshot(THD *thd);
int ha_commit_or_rollback_by_xid(XID *xid, bool commit);
int ha_commit_one_phase(THD *thd, bool all);
int ha_rollback_trans(THD *thd, bool all);
int ha_prepare(THD *thd);
int ha_recover(HASH *commit_list);

/* transactions: these functions never call handlerton functions directly */
int ha_commit_trans(THD *thd, bool all);
int ha_autocommit_or_rollback(THD *thd, int error);
int ha_enable_transaction(THD *thd, bool on);

/* savepoints */
int ha_rollback_to_savepoint(THD *thd, SAVEPOINT *sv);
int ha_savepoint(THD *thd, SAVEPOINT *sv);
int ha_release_savepoint(THD *thd, SAVEPOINT *sv);

/* Build pushed joins in handlers implementing this feature */
int ha_make_pushed_joins(THD *thd, AQP::Join_plan* plan);

/* these are called by storage engines */
void trans_register_ha(THD *thd, bool all, handlerton *ht);

/*
  Storage engine has to assume the transaction will end up with 2pc if
   - there is more than one 2pc-capable storage engine available
   - in the current transaction 2pc was not disabled yet
*/
#define trans_need_2pc(thd, all)                   ((total_ha_2pc > 1) && \
        !((all ? &thd->transaction.all : &thd->transaction.stmt)->no_2pc))

#ifdef WITH_NDBCLUSTER_STORAGE_ENGINE
#ifdef HAVE_NDB_BINLOG
int ha_reset_logs(THD *thd);
int ha_binlog_index_purge_file(THD *thd, const char *file);
int ha_reset_slave(THD *thd);
void ha_binlog_wait(THD *thd);
int ha_binlog_end(THD *thd);
#else
inline int ha_int_dummy() { return 0; }
#define ha_reset_logs(a) ha_int_dummy()
#define ha_binlog_index_purge_file(a,b) ha_int_dummy()
#define ha_reset_slave(a) ha_int_dummy()
#define ha_binlog_wait(a) do {} while (0)
#define ha_binlog_end(a)  do {} while (0)
#endif
void ha_binlog_log_query(THD *thd, handlerton *db_type,
                         enum_binlog_command binlog_command,
                         const char *query, uint query_length,
                         const char *db, const char *table_name);
class Ha_global_schema_lock_guard
{
public:
  Ha_global_schema_lock_guard(THD *thd);
  ~Ha_global_schema_lock_guard();
  int lock(int no_queue= 0);
private:
  THD *m_thd;
  int m_lock;
};
#else
inline int ha_int_dummy() { return 0; }
#define ha_reset_logs(a) ha_int_dummy()
#define ha_binlog_index_purge_file(a,b) ha_int_dummy()
#define ha_reset_slave(a) ha_int_dummy()
#define ha_binlog_log_query(a,b,c,d,e,f,g) do {} while (0)
#define ha_binlog_wait(a) do {} while (0)
#define ha_binlog_end(a)  do {} while (0)
class Ha_global_schema_lock_guard
{
public:
  Ha_global_schema_lock_guard(THD *thd) {}
  ~Ha_global_schema_lock_guard() {}
  int lock(int no_queue= 0) { return 0; }
};
#endif
<|MERGE_RESOLUTION|>--- conflicted
+++ resolved
@@ -429,17 +429,10 @@
   /* Handler want to block const table optimization */
   HA_PUSH_BLOCK_CONST_TABLE
 
-<<<<<<< HEAD
-=======
-  /* Handler prefers index scan over file-sort for order by wo/ limit */
-  ,HA_PUSH_PREFER_INDEX
-
->>>>>>> 6e3337c1
   /* Handler want to block 'Using join buffer' on the pushed join
      having this handler instance as *root*.
    */
   ,HA_PUSH_BLOCK_JOINCACHE
-<<<<<<< HEAD
 
   /* Handler reports a pushed join as having multiple dependencies 
      if its results does not only depend on the root operation:
@@ -448,8 +441,6 @@
      within this pushed join 
    */
   ,HA_PUSH_MULTIPLE_DEPENDENCY
-=======
->>>>>>> 6e3337c1
 };
 
 /**
@@ -1910,14 +1901,10 @@
 
   virtual int index_read_pushed(uchar * buf, const uchar * key,
                              key_part_map keypart_map)
-<<<<<<< HEAD
   { return  HA_ERR_WRONG_COMMAND; }
 
   virtual int index_next_pushed(uchar * buf)
   { return  HA_ERR_WRONG_COMMAND; }
-=======
-  { return index_read_map(buf, key, keypart_map, HA_READ_KEY_EXACT); }
->>>>>>> 6e3337c1
 
 
  /*
