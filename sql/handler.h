#ifndef HANDLER_INCLUDED
#define HANDLER_INCLUDED

/*
   Copyright (c) 2000, 2018, Oracle and/or its affiliates. All rights reserved.

   This program is free software; you can redistribute it and/or modify
   it under the terms of the GNU General Public License, version 2.0,
   as published by the Free Software Foundation.

   This program is also distributed with certain software (including
   but not limited to OpenSSL) that is licensed under separate terms,
   as designated in a particular file or component or in included license
   documentation.  The authors of MySQL hereby grant you an additional
   permission to link the program and your derivative works with the
   separately licensed software that they have included with MySQL.

   This program is distributed in the hope that it will be useful,
   but WITHOUT ANY WARRANTY; without even the implied warranty of
   MERCHANTABILITY or FITNESS FOR A PARTICULAR PURPOSE.  See the
   GNU General Public License, version 2.0, for more details.

   You should have received a copy of the GNU General Public License
   along with this program; if not, write to the Free Software
   Foundation, Inc., 51 Franklin St, Fifth Floor, Boston, MA 02110-1301  USA
*/

/* Definitions for parameters to do with handler-routines */

#include <fcntl.h>
#include <float.h>
#include <string.h>
#include <sys/types.h>
#include <time.h>
#include <algorithm>
#include <bitset>
#include <functional>
#include <random>  // std::mt19937
#include <set>
#include <string>

#include "ft_global.h"  // ft_hints
#include "lex_string.h"
#include "m_ctype.h"
#include "map_helpers.h"
#include "my_alloc.h"
#include "my_base.h"
#include "my_bitmap.h"
#include "my_compiler.h"
#include "my_dbug.h"
#include "my_double2ulonglong.h"
#include "my_inttypes.h"
#include "my_io.h"
#include "my_sys.h"
#include "my_thread_local.h"  // my_errno
#include "mysql/components/services/psi_table_bits.h"
<<<<<<< HEAD
#include "mysql_com.h"
#include "sql/dd/object_id.h"   // dd::Object_id
#include "sql/dd/properties.h"  // dd::Properties
=======
#include "sql/dd/object_id.h"  // dd::Object_id
>>>>>>> 8e797a5d
#include "sql/dd/string_type.h"
#include "sql/dd/types/object_table.h"  // dd::Object_table
#include "sql/discrete_interval.h"      // Discrete_interval
#include "sql/key.h"
#include "sql/sql_const.h"       // SHOW_COMP_OPTION
#include "sql/sql_list.h"        // SQL_I_List
#include "sql/sql_plugin_ref.h"  // plugin_ref
#include "thr_lock.h"            // thr_lock_type
#include "typelib.h"

class Alter_info;
class Create_field;
class Field;
class Item;
class Json_dom;
class Partition_handler;
class Plugin_table;
class Plugin_tablespace;
class Record_buffer;
class SE_cost_constants;  // see opt_costconstants.h
class String;
class THD;
class handler;
class partition_info;
struct System_status_var;

namespace dd {
class Properties;
}  // namespace dd
struct FOREIGN_KEY_INFO;
struct KEY_CACHE;
struct MY_BITMAP;
struct SAVEPOINT;
struct TABLE;
struct TABLE_LIST;
struct TABLE_SHARE;
struct Tablespace_options;
struct handlerton;

typedef struct xid_t XID;
typedef struct st_xarecover_txn XA_recover_txn;
struct MDL_key;

namespace dd {
enum class enum_column_types;
class Table;
class Tablespace;
struct sdi_key;
struct sdi_vector;

typedef sdi_key sdi_key_t;
typedef sdi_vector sdi_vector_t;
}  // namespace dd

typedef bool (*qc_engine_callback)(THD *thd, const char *table_key,
                                   uint key_length, ulonglong *engine_data);

typedef bool(stat_print_fn)(THD *thd, const char *type, size_t type_len,
                            const char *file, size_t file_len,
                            const char *status, size_t status_len);

class ha_statistics;
class ha_tablespace_statistics;

namespace AQP {
class Join_plan;
}

extern ulong savepoint_alloc_size;

/// Maps from slot to plugin. May return NULL if plugin has been unloaded.
st_plugin_int *hton2plugin(uint slot);
/// Returns the size of the array holding pointers to plugins.
size_t num_hton2plugins();

/**
  For unit testing.
  Insert plugin into arbitrary slot in array.
  Remove plugin from arbitrary slot in array.
*/
st_plugin_int *insert_hton2plugin(uint slot, st_plugin_int *plugin);
st_plugin_int *remove_hton2plugin(uint slot);

extern const char *ha_row_type[];
extern const char *tx_isolation_names[];
extern const char *binlog_format_names[];
extern TYPELIB tx_isolation_typelib;
extern ulong total_ha_2pc;

// the following is for checking tables

#define HA_ADMIN_ALREADY_DONE 1
#define HA_ADMIN_OK 0
#define HA_ADMIN_NOT_IMPLEMENTED -1
#define HA_ADMIN_FAILED -2
#define HA_ADMIN_CORRUPT -3
#define HA_ADMIN_INTERNAL_ERROR -4
#define HA_ADMIN_INVALID -5
#define HA_ADMIN_REJECT -6
#define HA_ADMIN_TRY_ALTER -7
#define HA_ADMIN_WRONG_CHECKSUM -8
#define HA_ADMIN_NOT_BASE_TABLE -9
#define HA_ADMIN_NEEDS_UPGRADE -10
#define HA_ADMIN_NEEDS_ALTER -11
#define HA_ADMIN_NEEDS_CHECK -12
#define HA_ADMIN_STATS_UPD_ERR -13
/** User needs to dump and re-create table to fix pre 5.0 decimal types */
#define HA_ADMIN_NEEDS_DUMP_UPGRADE -14

/**
   Return values for check_if_supported_inplace_alter().

   @see check_if_supported_inplace_alter() for description of
   the individual values.
*/
enum enum_alter_inplace_result {
  HA_ALTER_ERROR,
  HA_ALTER_INPLACE_NOT_SUPPORTED,
  HA_ALTER_INPLACE_EXCLUSIVE_LOCK,
  HA_ALTER_INPLACE_SHARED_LOCK_AFTER_PREPARE,
  HA_ALTER_INPLACE_SHARED_LOCK,
  HA_ALTER_INPLACE_NO_LOCK_AFTER_PREPARE,
  HA_ALTER_INPLACE_NO_LOCK,
  HA_ALTER_INPLACE_INSTANT
};

/* Bits in table_flags() to show what database can do */

#define HA_NO_TRANSACTIONS (1 << 0)     /* Doesn't support transactions */
#define HA_PARTIAL_COLUMN_READ (1 << 1) /* read may not return all columns */
/*
  Used to avoid scanning full tables on an index. If this flag is set then
  the handler always has a primary key (hidden if not defined) and this
  index is used for scanning rather than a full table scan in all
  situations. No separate data/index file.
*/
#define HA_TABLE_SCAN_ON_INDEX (1 << 2)

/// Not in use.
#define HA_UNUSED3 (1 << 3)

/*
  Can the storage engine handle spatial data.
  Used to check that no spatial attributes are declared unless
  the storage engine is capable of handling it.
*/
#define HA_CAN_GEOMETRY (1 << 4)
/*
  Reading keys in random order is as fast as reading keys in sort order
  (Used in records.cc to decide if we should use a record cache and by
  filesort to decide if we should sort key + data or key + pointer-to-row.
  For further explanation see intro to init_read_record.
*/
#define HA_FAST_KEY_READ (1 << 5)
/*
  Set the following flag if we on delete should force all key to be read
  and on update read all keys that changes
*/
#define HA_REQUIRES_KEY_COLUMNS_FOR_DELETE (1 << 6)
/*
  Is NULL values allowed in indexes.
  If this is not allowed then it is not possible to use an index on a
  NULLable field.
*/
#define HA_NULL_IN_KEY (1 << 7)
/*
  Tells that we can the position for the conflicting duplicate key
  record is stored in table->file->dupp_ref. (insert uses rnd_pos() on
  this to find the duplicated row)
*/
#define HA_DUPLICATE_POS (1 << 8)
#define HA_NO_BLOBS (1 << 9) /* Doesn't support blobs */
/*
  Is the storage engine capable of defining an index of a prefix on
  a BLOB attribute.
*/
#define HA_CAN_INDEX_BLOBS (1 << 10)
/*
  Auto increment fields can be part of a multi-part key. For second part
  auto-increment keys, the auto_incrementing is done in handler.cc
*/
#define HA_AUTO_PART_KEY (1 << 11)
/*
  Can't define a table without primary key (and cannot handle a table
  with hidden primary key)
*/
#define HA_REQUIRE_PRIMARY_KEY (1 << 12)
/*
  Does the counter of records after the info call specify an exact
  value or not. If it does this flag is set.
*/
#define HA_STATS_RECORDS_IS_EXACT (1 << 13)
/// Not in use.
#define HA_UNUSED14 (1 << 14)
/*
  This parameter is set when the handler will also return the primary key
  when doing read-only-key on another index, i.e., if we get the primary
  key columns for free when we do an index read (usually, it also implies
  that HA_PRIMARY_KEY_REQUIRED_FOR_POSITION flag is set).
*/
#define HA_PRIMARY_KEY_IN_READ_INDEX (1 << 15)
/*
  If HA_PRIMARY_KEY_REQUIRED_FOR_POSITION is set, it means that to position()
  uses a primary key given by the record argument.
  Without primary key, we can't call position().
  If not set, the position is returned as the current rows position
  regardless of what argument is given.
*/
#define HA_PRIMARY_KEY_REQUIRED_FOR_POSITION (1 << 16)
#define HA_CAN_RTREEKEYS (1 << 17)
/*
  Seems to be an old MyISAM feature that is no longer used. No handler
  has it defined but it is checked in init_read_record. Further investigation
  needed.
*/
#define HA_NOT_DELETE_WITH_CACHE (1 << 18)
/*
  The following is we need to a primary key to delete (and update) a row.
  If there is no primary key, all columns needs to be read on update and delete
*/
#define HA_PRIMARY_KEY_REQUIRED_FOR_DELETE (1 << 19)
/*
  Indexes on prefixes of character fields are not allowed.
*/
#define HA_NO_PREFIX_CHAR_KEYS (1 << 20)
/*
  Does the storage engine support fulltext indexes.
*/
#define HA_CAN_FULLTEXT (1 << 21)
/*
  Can the HANDLER interface in the MySQL API be used towards this
  storage engine.
*/
#define HA_CAN_SQL_HANDLER (1 << 22)
/*
  Set if the storage engine does not support auto increment fields.
*/
#define HA_NO_AUTO_INCREMENT (1 << 23)
/*
  Supports CHECKSUM option in CREATE TABLE (MyISAM feature).
*/
#define HA_HAS_CHECKSUM (1 << 24)
/*
  Table data are stored in separate files (for lower_case_table_names).
  Should file names always be in lower case (used by engines that map
  table names to file names.
*/
#define HA_FILE_BASED (1 << 26)
#define HA_NO_VARCHAR (1 << 27)
/*
  Is the storage engine capable of handling bit fields.
*/
#define HA_CAN_BIT_FIELD (1 << 28)
#define HA_ANY_INDEX_MAY_BE_UNIQUE (1 << 30)
#define HA_NO_COPY_ON_ALTER (1LL << 31)
#define HA_COUNT_ROWS_INSTANT (1LL << 32) /* records() gives exact count*/
/* Has it's own method of binlog logging */
#define HA_HAS_OWN_BINLOGGING (1LL << 33)
/*
  Engine is capable of row-format and statement-format logging,
  respectively
*/
#define HA_BINLOG_ROW_CAPABLE (1LL << 34)
#define HA_BINLOG_STMT_CAPABLE (1LL << 35)
/*
    When a multiple key conflict happens in a REPLACE command mysql
    expects the conflicts to be reported in the ascending order of
    key names.

    For e.g.

    CREATE TABLE t1 (a INT, UNIQUE (a), b INT NOT NULL, UNIQUE (b), c INT NOT
                     NULL, INDEX(c));

    REPLACE INTO t1 VALUES (1,1,1),(2,2,2),(2,1,3);

    MySQL expects the conflict with 'a' to be reported before the conflict with
    'b'.

    If the underlying storage engine does not report the conflicting keys in
    ascending order, it causes unexpected errors when the REPLACE command is
    executed.

    This flag helps the underlying SE to inform the server that the keys are not
    ordered.
*/
#define HA_DUPLICATE_KEY_NOT_IN_ORDER (1LL << 36)
/*
  Engine supports REPAIR TABLE. Used by CHECK TABLE FOR UPGRADE if an
  incompatible table is detected. If this flag is set, CHECK TABLE FOR UPGRADE
  will report ER_TABLE_NEEDS_UPGRADE, otherwise ER_TABLE_NEED_REBUILD.
*/
#define HA_CAN_REPAIR (1LL << 37)

/*
  Set of all binlog flags. Currently only contain the capabilities
  flags.
 */
#define HA_BINLOG_FLAGS (HA_BINLOG_ROW_CAPABLE | HA_BINLOG_STMT_CAPABLE)

/**
  The handler supports read before write removal optimization

  Read before write removal may be used for storage engines which support
  write without previous read of the row to be updated. Handler returning
  this flag must implement start_read_removal() and end_read_removal().
  The handler may return "fake" rows constructed from the key of the row
  asked for. This is used to optimize UPDATE and DELETE by reducing the
  number of round-trips between handler and storage engine.

  Example:
  UPDATE a=1 WHERE pk IN (@<keys@>)

  @verbatim
  mysql_update()
  {
    if (<conditions for starting read removal>)
      start_read_removal()
      -> handler returns true if read removal supported for this table/query

    while(read_record("pk=<key>"))
      -> handler returns fake row with column "pk" set to <key>

      ha_update_row()
      -> handler sends write "a=1" for row with "pk=<key>"

    end_read_removal()
    -> handler returns the number of rows actually written
  }
  @endverbatim

  @note This optimization in combination with batching may be used to
        remove even more round-trips.
*/
#define HA_READ_BEFORE_WRITE_REMOVAL (1LL << 38)

/*
  Engine supports extended fulltext API
 */
#define HA_CAN_FULLTEXT_EXT (1LL << 39)

/*
  Storage engine doesn't synchronize result set with expected table contents.
  Used by replication slave to check if it is possible to retrieve rows from
  the table when deciding whether to do a full table scan, index scan or hash
  scan while applying a row event.
 */
#define HA_READ_OUT_OF_SYNC (1LL << 40)

/*
  Storage engine supports table export using the
  FLUSH TABLE <table_list> FOR EXPORT statement.
 */
#define HA_CAN_EXPORT (1LL << 41)

/*
  The handler don't want accesses to this table to
  be const-table optimized
*/
#define HA_BLOCK_CONST_TABLE (1LL << 42)

/*
  Handler supports FULLTEXT hints
*/
#define HA_CAN_FULLTEXT_HINTS (1LL << 43)

/**
  Storage engine doesn't support LOCK TABLE ... READ LOCAL locks
  but doesn't want to use handler::store_lock() API for upgrading
  them to LOCK TABLE ... READ locks, for example, because it doesn't
  use THR_LOCK locks at all.
*/
#define HA_NO_READ_LOCAL_LOCK (1LL << 44)

/**
  A storage engine is compatible with the attachable transaction requirements
  means that

    - either SE detects the fact that THD::ha_data was reset and starts a new
      attachable transaction, closes attachable transaction on close_connection
      and resumes regular (outer) transaction when THD::ha_data is restored;

    - or SE completely ignores THD::ha_data and close_connection like MyISAM
      does.
*/
#define HA_ATTACHABLE_TRX_COMPATIBLE (1LL << 45)

/**
  Handler supports Generated Columns
*/
#define HA_GENERATED_COLUMNS (1LL << 46)

/**
  Supports index on virtual generated column
*/
#define HA_CAN_INDEX_VIRTUAL_GENERATED_COLUMN (1LL << 47)

/**
  Supports descending indexes
*/
#define HA_DESCENDING_INDEX (1LL << 48)

/**
  Supports partial update of BLOB columns.
*/
#define HA_BLOB_PARTIAL_UPDATE (1LL << 49)

/**
  If this isn't defined, only columns/indexes with Cartesian coordinate systems
  (projected SRS or SRID 0) is supported. Columns/indexes without SRID
  restriction is also supported if this isn't defined.
*/
#define HA_SUPPORTS_GEOGRAPHIC_GEOMETRY_COLUMN (1LL << 50)

/**
  Handler supports expressions as DEFAULT for a column.
*/
#define HA_SUPPORTS_DEFAULT_EXPRESSION (1LL << 51)

/**
<<<<<<< HEAD
  There is no need to evict the table from the table definition cache having
  run ANALYZE TABLE on it
*/
#define HA_ONLINE_ANALYZE (1LL << 52)
=======
  Handlers with this flag set do not support UPDATE operations.
*/
#define HA_UPDATE_NOT_SUPPORTED (1LL << 52)

/**
  Handlers with this flag set do not support DELETE operations.
*/
#define HA_DELETE_NOT_SUPPORTED (1LL << 53)
>>>>>>> 8e797a5d

/*
  Bits in index_flags(index_number) for what you can do with index.
  If you do not implement indexes, just return zero here.
*/
/*
  Does the index support read next, this is assumed in the server
  code and never checked so all indexes must support this.
  Note that the handler can be used even if it doesn't have any index.
*/
#define HA_READ_NEXT 1 /* TODO really use this flag */
/*
  Can the index be used to scan backwards (supports ::index_prev).
*/
#define HA_READ_PREV 2
/*
  Can the index deliver its record in index order. Typically true for
  all ordered indexes and not true for hash indexes. Used to set keymap
  part_of_sortkey.
  This keymap is only used to find indexes usable for resolving an ORDER BY
  in the query. Thus in most cases index_read will work just fine without
  order in result production. When this flag is set it is however safe to
  order all output started by index_read since most engines do this. With
  read_multi_range calls there is a specific flag setting order or not
  order so in those cases ordering of index output can be avoided.
*/
#define HA_READ_ORDER 4
/*
  Specify whether index can handle ranges, typically true for all
  ordered indexes and not true for hash indexes.
  Used by optimiser to check if ranges (as key >= 5) can be optimised
  by index.
*/
#define HA_READ_RANGE 8
/*
  Can't use part key searches. This is typically true for hash indexes
  and typically not true for ordered indexes.
*/
#define HA_ONLY_WHOLE_INDEX 16
/*
  Does the storage engine support index-only scans on this index.
  Enables use of HA_EXTRA_KEYREAD and HA_EXTRA_NO_KEYREAD
  Used to set Key_map keys_for_keyread and to check in optimiser for
  index-only scans.  When doing a read under HA_EXTRA_KEYREAD the handler
  only have to fill in the columns the key covers. If
  HA_PRIMARY_KEY_IN_READ_INDEX is set then also the PRIMARY KEY columns
  must be updated in the row.
*/
#define HA_KEYREAD_ONLY 64
/*
  Index scan will not return records in rowid order. Not guaranteed to be
  set for unordered (e.g. HASH) indexes.
*/
#define HA_KEY_SCAN_NOT_ROR 128
#define HA_DO_INDEX_COND_PUSHDOWN 256 /* Supports Index Condition Pushdown */
#define HA_CLUSTERED_INDEX 512        /* Data is clustered on this key */

/* operations for disable/enable indexes */
#define HA_KEY_SWITCH_NONUNIQ 0
#define HA_KEY_SWITCH_ALL 1
#define HA_KEY_SWITCH_NONUNIQ_SAVE 2
#define HA_KEY_SWITCH_ALL_SAVE 3

/*
  Use this instead of 0 as the initial value for the slot number of
  handlerton, so that we can distinguish uninitialized slot number
  from slot 0.
*/
#define HA_SLOT_UNDEF ((uint)-1)

/*
  Parameters for open() (in register form->filestat)
  HA_GET_INFO does an implicit HA_ABORT_IF_LOCKED
*/

#define HA_OPEN_KEYFILE 1
#define HA_OPEN_RNDFILE 2
#define HA_GET_INDEX 4
#define HA_GET_INFO 8   /* do a handler::info() after open */
#define HA_READ_ONLY 16 /* File opened as readonly */
/* Try readonly if can't open with read and write */
#define HA_TRY_READ_ONLY 32
#define HA_WAIT_IF_LOCKED 64   /* Wait if locked on open */
#define HA_ABORT_IF_LOCKED 128 /* skip if locked on open.*/
#define HA_BLOCK_LOCK 256      /* unlock when reading some records */
#define HA_OPEN_TEMPORARY 512

/* Some key definitions */
#define HA_KEY_NULL_LENGTH 1
#define HA_KEY_BLOB_LENGTH 2

#define HA_LEX_CREATE_TMP_TABLE 1
#define HA_LEX_CREATE_IF_NOT_EXISTS 2
#define HA_LEX_CREATE_TABLE_LIKE 4
#define HA_LEX_CREATE_INTERNAL_TMP_TABLE 8
#define HA_MAX_REC_LENGTH 65535U

/**
  Options for the START TRANSACTION statement.

  Note that READ ONLY and READ WRITE are logically mutually exclusive.
  This is enforced by the parser and depended upon by trans_begin().

  We need two flags instead of one in order to differentiate between
  situation when no READ WRITE/ONLY clause were given and thus transaction
  is implicitly READ WRITE and the case when READ WRITE clause was used
  explicitly.
*/

// WITH CONSISTENT SNAPSHOT option
static const uint MYSQL_START_TRANS_OPT_WITH_CONS_SNAPSHOT = 1;
// READ ONLY option
static const uint MYSQL_START_TRANS_OPT_READ_ONLY = 2;
// READ WRITE option
static const uint MYSQL_START_TRANS_OPT_READ_WRITE = 4;
// HIGH PRIORITY option
static const uint MYSQL_START_TRANS_OPT_HIGH_PRIORITY = 8;

enum legacy_db_type {
  DB_TYPE_UNKNOWN = 0,
  DB_TYPE_DIAB_ISAM = 1,
  DB_TYPE_HASH,
  DB_TYPE_MISAM,
  DB_TYPE_PISAM,
  DB_TYPE_RMS_ISAM,
  DB_TYPE_HEAP,
  DB_TYPE_ISAM,
  DB_TYPE_MRG_ISAM,
  DB_TYPE_MYISAM,
  DB_TYPE_MRG_MYISAM,
  DB_TYPE_BERKELEY_DB,
  DB_TYPE_INNODB,
  DB_TYPE_GEMINI,
  DB_TYPE_NDBCLUSTER,
  DB_TYPE_EXAMPLE_DB,
  DB_TYPE_ARCHIVE_DB,
  DB_TYPE_CSV_DB,
  DB_TYPE_FEDERATED_DB,
  DB_TYPE_BLACKHOLE_DB,
  DB_TYPE_PARTITION_DB,  // No longer used.
  DB_TYPE_BINLOG,
  DB_TYPE_SOLID,
  DB_TYPE_PBXT,
  DB_TYPE_TABLE_FUNCTION,
  DB_TYPE_MEMCACHE,
  DB_TYPE_FALCON,
  DB_TYPE_MARIA,
  /** Performance schema engine. */
  DB_TYPE_PERFORMANCE_SCHEMA,
  DB_TYPE_TEMPTABLE,
  DB_TYPE_TOKUDB = 41,
  DB_TYPE_ROCKSDB = 42,
  DB_TYPE_FIRST_DYNAMIC = 43,
  DB_TYPE_DEFAULT = 127  // Must be last
};

enum row_type : int {
  ROW_TYPE_NOT_USED = -1,
  ROW_TYPE_DEFAULT,
  ROW_TYPE_FIXED,
  ROW_TYPE_DYNAMIC,
  ROW_TYPE_COMPRESSED,
  ROW_TYPE_REDUNDANT,
  ROW_TYPE_COMPACT,
  /** Unused. Reserved for future versions. */
  ROW_TYPE_PAGED
};

enum enum_binlog_func {
  BFN_RESET_LOGS = 1,
  BFN_RESET_SLAVE = 2,
  BFN_BINLOG_WAIT = 3,
  BFN_BINLOG_END = 4,
  BFN_BINLOG_PURGE_FILE = 5
};

enum enum_binlog_command {
  LOGCOM_CREATE_TABLE,
  LOGCOM_ALTER_TABLE,
  LOGCOM_RENAME_TABLE,
  LOGCOM_DROP_TABLE,
  LOGCOM_CREATE_DB,
  LOGCOM_ALTER_DB,
  LOGCOM_DROP_DB,
  LOGCOM_ACL_NOTIFY
};

enum class enum_sampling_method { SYSTEM };

/* Bits in used_fields */
#define HA_CREATE_USED_AUTO (1L << 0)
#define HA_CREATE_USED_RAID (1L << 1)  // RAID is no longer availble
#define HA_CREATE_USED_UNION (1L << 2)
#define HA_CREATE_USED_INSERT_METHOD (1L << 3)
#define HA_CREATE_USED_MIN_ROWS (1L << 4)
#define HA_CREATE_USED_MAX_ROWS (1L << 5)
#define HA_CREATE_USED_AVG_ROW_LENGTH (1L << 6)
#define HA_CREATE_USED_PACK_KEYS (1L << 7)
#define HA_CREATE_USED_CHARSET (1L << 8)
#define HA_CREATE_USED_DEFAULT_CHARSET (1L << 9)
#define HA_CREATE_USED_DATADIR (1L << 10)
#define HA_CREATE_USED_INDEXDIR (1L << 11)
#define HA_CREATE_USED_ENGINE (1L << 12)
#define HA_CREATE_USED_CHECKSUM (1L << 13)
#define HA_CREATE_USED_DELAY_KEY_WRITE (1L << 14)
#define HA_CREATE_USED_ROW_FORMAT (1L << 15)
#define HA_CREATE_USED_COMMENT (1L << 16)
#define HA_CREATE_USED_PASSWORD (1L << 17)
#define HA_CREATE_USED_CONNECTION (1L << 18)
#define HA_CREATE_USED_KEY_BLOCK_SIZE (1L << 19)
/** Unused. Reserved for future versions. */
#define HA_CREATE_USED_TRANSACTIONAL (1L << 20)
/** Unused. Reserved for future versions. */
#define HA_CREATE_USED_PAGE_CHECKSUM (1L << 21)
/** This is set whenever STATS_PERSISTENT=0|1|default has been
specified in CREATE/ALTER TABLE. See also HA_OPTION_STATS_PERSISTENT in
include/my_base.h. It is possible to distinguish whether
STATS_PERSISTENT=default has been specified or no STATS_PERSISTENT= is
given at all. */
#define HA_CREATE_USED_STATS_PERSISTENT (1L << 22)
/**
   This is set whenever STATS_AUTO_RECALC=0|1|default has been
   specified in CREATE/ALTER TABLE. See enum_stats_auto_recalc.
   It is possible to distinguish whether STATS_AUTO_RECALC=default
   has been specified or no STATS_AUTO_RECALC= is given at all.
*/
#define HA_CREATE_USED_STATS_AUTO_RECALC (1L << 23)
/**
   This is set whenever STATS_SAMPLE_PAGES=N|default has been
   specified in CREATE/ALTER TABLE. It is possible to distinguish whether
   STATS_SAMPLE_PAGES=default has been specified or no STATS_SAMPLE_PAGES= is
   given at all.
*/
#define HA_CREATE_USED_STATS_SAMPLE_PAGES (1L << 24)

/**
   This is set whenever a 'TABLESPACE=...' phrase is used on CREATE TABLE
*/
#define HA_CREATE_USED_TABLESPACE (1L << 25)

/** COMPRESSION="zlib|lz4|none" used during table create. */
#define HA_CREATE_USED_COMPRESS (1L << 26)

/** ENCRYPTION="Y" used during table create. */
#define HA_CREATE_USED_ENCRYPT (1L << 27)

/**
  CREATE|ALTER SCHEMA|DATABASE|TABLE has an explicit COLLATE clause.

  Implies HA_CREATE_USED_DEFAULT_CHARSET.
*/
#define HA_CREATE_USED_DEFAULT_COLLATE (1L << 28)

/** SECONDARY_ENGINE used during table create. */
#define HA_CREATE_USED_SECONDARY_ENGINE (1L << 29)

/*
  End of bits used in used_fields
*/

/*
  Structure to hold list of database_name.table_name.
  This is used at both mysqld and storage engine layer.
*/
struct st_handler_tablename {
  const char *db;
  const char *tablename;
};

#define MAXGTRIDSIZE 64
#define MAXBQUALSIZE 64

#define COMPATIBLE_DATA_YES 0
#define COMPATIBLE_DATA_NO 1

#define HA_CREATE_USED_ENCRYPTION_KEY_ID (1L << 28)

/*
  These structures are used to pass information from a set of SQL commands
  on add/drop/change tablespace definitions to the proper hton.
*/
#define UNDEF_NODEGROUP 65535

// FUTURE: Combine these two enums into one enum class
enum ts_command_type {
  TS_CMD_NOT_DEFINED = -1,
  CREATE_TABLESPACE = 0,
  ALTER_TABLESPACE = 1,
  CREATE_LOGFILE_GROUP = 2,
  ALTER_LOGFILE_GROUP = 3,
  DROP_TABLESPACE = 4,
  DROP_LOGFILE_GROUP = 5,
  CHANGE_FILE_TABLESPACE = 6,
  ALTER_ACCESS_MODE_TABLESPACE = 7,
  CREATE_UNDO_TABLESPACE = 8,
  ALTER_UNDO_TABLESPACE = 9,
  DROP_UNDO_TABLESPACE = 10
};

enum ts_alter_tablespace_type {
  TS_ALTER_TABLESPACE_TYPE_NOT_DEFINED = -1,
  ALTER_TABLESPACE_ADD_FILE = 1,
  ALTER_TABLESPACE_DROP_FILE = 2,
  ALTER_TABLESPACE_RENAME = 3,
  ALTER_TABLESPACE_OPTIONS = 4,
  ALTER_UNDO_TABLESPACE_SET_ACTIVE = 5,
  ALTER_UNDO_TABLESPACE_SET_INACTIVE = 6
};

/**
  Legacy struct for passing tablespace information to SEs.

  FUTURE: Pass all info through dd objects
 */
class st_alter_tablespace {
 public:
  const char *tablespace_name = nullptr;
  const char *logfile_group_name = nullptr;
  ts_command_type ts_cmd_type = TS_CMD_NOT_DEFINED;
  enum ts_alter_tablespace_type ts_alter_tablespace_type =
      TS_ALTER_TABLESPACE_TYPE_NOT_DEFINED;
  const char *data_file_name = nullptr;
  const char *undo_file_name = nullptr;
  ulonglong extent_size = 1024 * 1024;           // Default 1 MByte
  ulonglong undo_buffer_size = 8 * 1024 * 1024;  // Default 8 MByte
  ulonglong redo_buffer_size = 8 * 1024 * 1024;  // Default 8 MByte
  ulonglong initial_size = 128 * 1024 * 1024;    // Default 128 MByte
  ulonglong autoextend_size = 0;                 // No autoextension as default
  ulonglong max_size = 0;         // Max size == initial size => no extension
  ulonglong file_block_size = 0;  // 0=default or must be a valid Page Size
  uint nodegroup_id = UNDEF_NODEGROUP;
  bool wait_until_completed = true;
  const char *ts_comment = nullptr;

  bool is_tablespace_command() {
    return ts_cmd_type == CREATE_TABLESPACE ||
           ts_cmd_type == ALTER_TABLESPACE || ts_cmd_type == DROP_TABLESPACE ||
           ts_cmd_type == CHANGE_FILE_TABLESPACE ||
           ts_cmd_type == ALTER_ACCESS_MODE_TABLESPACE;
  }

  /**
    Proper constructor even for all-public class simplifies initialization and
    allows members to be const.

    FUTURE: With constructor all members can be made const, and do not need
    default initializers.

    @param tablespace name of tabelspace (nullptr for logfile group statements)
    @param logfile_group name of logfile group or nullptr
    @param cmd main statement type
    @param alter_tablespace_cmd subcommand type for ALTER TABLESPACE
    @param datafile tablespace file for CREATE and ALTER ... ADD ...
    @param undofile only applies to logfile group statements. nullptr otherwise.
    @param opts options provided by parser
  */
  st_alter_tablespace(const char *tablespace, const char *logfile_group,
                      ts_command_type cmd,
                      enum ts_alter_tablespace_type alter_tablespace_cmd,
                      const char *datafile, const char *undofile,
                      const Tablespace_options &opts);
};

/*
  Make sure that the order of schema_tables and enum_schema_tables are the same.
*/
enum enum_schema_tables {
  SCH_FIRST = 0,
  SCH_COLUMN_PRIVILEGES = SCH_FIRST,
  SCH_ENGINES,
  SCH_CLIENT_STATS,
  SCH_INDEX_STATS,
  SCH_GLOBAL_TEMPORARY_TABLES,
  SCH_OPEN_TABLES,
  SCH_OPTIMIZER_TRACE,
  SCH_PLUGINS,
  SCH_PROCESSLIST,
  SCH_PROFILES,
  SCH_SCHEMA_PRIVILEGES,
  SCH_TABLESPACES,
  SCH_TABLE_PRIVILEGES,
  SCH_USER_PRIVILEGES,
  SCH_TMP_TABLE_COLUMNS,
  SCH_TMP_TABLE_KEYS,
  SCH_TABLE_STATS,
  SCH_TEMPORARY_TABLES,
  SCH_THREAD_STATS,
  SCH_USER_STATS,
  SCH_LAST = SCH_USER_STATS
};

enum ha_stat_type { HA_ENGINE_STATUS, HA_ENGINE_LOGS, HA_ENGINE_MUTEX };
enum ha_notification_type : int { HA_NOTIFY_PRE_EVENT, HA_NOTIFY_POST_EVENT };

/** Clone start operation mode */
enum Ha_clone_mode {
  /** Start a new clone operation */
  HA_CLONE_MODE_START,

  /** Re-start a clone operation after failure */
  HA_CLONE_MODE_RESTART,

  /** Add a new task to a running clone operation */
  HA_CLONE_MODE_ADD_TASK,

  /** Get version for transfer data format */
  HA_CLONE_MODE_VERSION,

  /** Max value for clone mode */
  HA_CLONE_MODE_MAX
};

/** Clone operation types. */
enum Ha_clone_type : size_t {
  /** Caller must block all write operation to the SE. */
  HA_CLONE_BLOCKING,

  /** For transactional SE, archive redo to support concurrent dml */
  HA_CLONE_REDO,

  /** For transactional SE, track page changes to support concurrent dml */
  HA_CLONE_PAGE,

  /** For transactional SE, use both page tracking and redo to optimize
  clone with concurrent dml. Currently supported by Innodb. */
  HA_CLONE_HYBRID,

  /** SE supports multiple threads for clone */
  HA_CLONE_MULTI_TASK,

  /** SE supports restarting clone after network failure */
  HA_CLONE_RESTART,

  /** Maximum value of clone type */
  HA_CLONE_TYPE_MAX
};

using Ha_clone_flagset = std::bitset<HA_CLONE_TYPE_MAX>;

/** File reference for clone */
struct Ha_clone_file {
  /** File reference type */
  enum {
    /** File handle */
    FILE_HANDLE,

    /** File descriptor */
    FILE_DESC

  } type;

  /** File reference */
  union {
    /** File descriptor */
    int file_desc;

    /** File handle for windows */
    void *file_handle;
  };
};

/* Abstract callback interface to stream data back to the caller. */
class Ha_clone_cbk {
 protected:
  /** Constructor to initialize members. */
  Ha_clone_cbk()
      : m_hton(),
        m_loc_idx(),
        m_client_buff_size(),
        m_data_desc(),
        m_desc_len(),
        m_src_name(),
        m_dest_name(),
        m_flag() {}

 public:
  /** Callback providing data from current position of a
  file descriptor of specific length.
  @param[in]  from_file  source file to read from
  @param[in]  len        data length
  @return error code */
  virtual int file_cbk(Ha_clone_file from_file, uint len) = 0;

  /** Callback providing data in buffer of specific length.
  @param[in]  from_buffer  source buffer to read from
  @param[in]  len          data length
  @return error code */
  virtual int buffer_cbk(uchar *from_buffer, uint len) = 0;

  /** Callback providing a file descriptor to write data starting
  from current position.
  @param[in]  to_file  destination file to write data
  @return error code */
  virtual int apply_file_cbk(Ha_clone_file to_file) = 0;

  /** virtual destructor. */
  virtual ~Ha_clone_cbk() {}

  /** Set current storage engine handlerton.
  @param[in]  hton  SE handlerton */
  void set_hton(handlerton *hton) { m_hton = hton; }

  /** Get current storage engine handlerton.
  @return SE handlerton */
  handlerton *get_hton() { return (m_hton); }

  /** Set caller's transfer buffer size. SE can adjust the data chunk size
  based on this parameter.
  @param[in]  size  buffer size in bytes */
  void set_client_buffer_size(uint size) { m_client_buff_size = size; }

  /** Get caller's transfer buffer size.
  @return buffer size in bytes */
  uint get_client_buffer_size() { return (m_client_buff_size); }

  /** Set current SE index.
  @param[in]  idx  SE index in locator array */
  void set_loc_index(uint idx) { m_loc_idx = idx; }

  /** Get current SE index.
  @return SE index in locator array */
  uint get_loc_index() { return (m_loc_idx); }

  /** Set data descriptor. SE specific descriptor for the
  data transferred by the callbacks.
  @param[in]  desc  serialized data descriptor
  @param[in]  len   length of the descriptor byte stream  */
  void set_data_desc(const uchar *desc, uint len) {
    m_data_desc = desc;
    m_desc_len = len;
  }

  /** Get data descriptor. SE specific descriptor for the
  data transferred by the callbacks.
  @param[out]  lenp  length of the descriptor byte stream
  @return pointer to the serialized data descriptor */
  const uchar *get_data_desc(uint *lenp) {
    if (lenp != nullptr) {
      *lenp = m_desc_len;
    }

    return (m_data_desc);
  }

  /** Get SE source file name. Used for debug printing and error message.
  @return null terminated string for source file name */
  const char *get_source_name() { return (m_src_name); }

  /** Set SE source file name.
  @param[in]   name  null terminated string for source file name */
  void set_source_name(const char *name) { m_src_name = name; }

  /** Get SE destination file name. Used for debug printing and error message.
  @return null terminated string for destination file name */
  const char *get_dest_name() { return (m_dest_name); }

  /** Set SE destination file name.
  @param[in]   name  null terminated string for destination file name */
  void set_dest_name(const char *name) { m_dest_name = name; }

  /** Clear all flags set by SE */
  void clear_flags() { m_flag = 0; }

  /** Mark that ACK is needed for the data transfer before returning
  from callback. Set by SE. */
  void set_ack() { m_flag |= HA_CLONE_ACK; }

  /** Check if ACK is needed for the data transfer
  @return true if ACK is needed */
  bool is_ack_needed() { return (m_flag & HA_CLONE_ACK); }

  /** Mark that the file descriptor is opened for read/write
  with OS buffer cache. For O_DIRECT, the flag is not set. */
  void set_os_buffer_cache() { m_flag |= HA_CLONE_FILE_CACHE; }

  /** Check if the file descriptor is opened for read/write with OS
  buffer cache. Currently clone avoids using zero copy (sendfile on linux),
  if SE is using O_DIRECT. This improves data copy performance.
  @return true if O_DIRECT is not used */
  bool is_os_buffer_cache() { return (m_flag & HA_CLONE_FILE_CACHE); }

  /** Mark that the file can be transferred with zero copy. */
  void set_zero_copy() { m_flag |= HA_CLONE_ZERO_COPY; }

  /** Check if zero copy optimization is suggested. */
  bool is_zero_copy() { return (m_flag & HA_CLONE_ZERO_COPY); }

 private:
  /** Handlerton for the SE */
  handlerton *m_hton;

  /** SE index in caller's locator array */
  uint m_loc_idx;

  /** Caller's transfer buffer size. */
  uint m_client_buff_size;

  /** SE's Serialized data descriptor */
  const uchar *m_data_desc;
  uint m_desc_len;

  /** Current source file name */
  const char *m_src_name;

  /** Current destination file name */
  const char *m_dest_name;

  /** Flag storing data related options */
  int m_flag;

  /** Acknowledgement is needed for the data transfer. */
  const int HA_CLONE_ACK = 0x01;

  /** Data file is opened for read/write with OS buffer cache. */
  const int HA_CLONE_FILE_CACHE = 0x02;

  /** Data file can be transferred with zero copy. */
  const int HA_CLONE_ZERO_COPY = 0x04;
};

/**
  Column type description for foreign key columns compatibility check.

  Contains subset of information from dd::Column class. It is inconvenient
  to use dd::Column class directly for such checks because it requires valid
  dd::Table object and in some cases we want to produce Ha_fk_column_type
  right from column description in Create_field format.
*/
struct Ha_fk_column_type {
  dd::enum_column_types type;
  /*
    Note that both dd::Column::char_length() and length here are really
    in bytes.
  */
  size_t char_length;
  const CHARSET_INFO *field_charset;
  size_t elements_count;
  uint numeric_scale;
  bool is_unsigned;
};

/* handlerton methods */

/**
  close_connection is only called if
  thd->ha_data[xxx_hton.slot] is non-zero, so even if you don't need
  this storage area - set it to something, so that MySQL would know
  this storage engine was accessed in this connection
*/
typedef int (*close_connection_t)(handlerton *hton, THD *thd);

/** Terminate connection/statement notification. */
typedef void (*kill_connection_t)(handlerton *hton, THD *thd);

/**
  Shut down all storage engine background tasks that might access
  the data dictionary, before the main shutdown.
*/
typedef void (*pre_dd_shutdown_t)(handlerton *hton);

/**
  sv points to a storage area, that was earlier passed
  to the savepoint_set call
*/
typedef int (*savepoint_rollback_t)(handlerton *hton, THD *thd, void *sv);

/**
  sv points to an uninitialized storage area of requested size
  (see savepoint_offset description)
*/
typedef int (*savepoint_set_t)(handlerton *hton, THD *thd, void *sv);

/**
  Check if storage engine allows to release metadata locks which were
  acquired after the savepoint if rollback to savepoint is done.
  @return true  - If it is safe to release MDL locks.
          false - If it is not.
*/
typedef bool (*savepoint_rollback_can_release_mdl_t)(handlerton *hton,
                                                     THD *thd);

typedef int (*savepoint_release_t)(handlerton *hton, THD *thd, void *sv);

/**
  'all' is true if it's a real commit, that makes persistent changes
  'all' is false if it's not in fact a commit but an end of the
  statement that is part of the transaction.
  NOTE 'all' is also false in auto-commit mode where 'end of statement'
  and 'real commit' mean the same event.
*/
typedef int (*commit_t)(handlerton *hton, THD *thd, bool all);

typedef int (*rollback_t)(handlerton *hton, THD *thd, bool all);

typedef int (*prepare_t)(handlerton *hton, THD *thd, bool all);

typedef int (*clone_consistent_snapshot_t)(handlerton *hton, THD *thd,
                                           THD *from_thd);

typedef int (*store_binlog_info_t)(handlerton *hton, THD *thd);

typedef int (*recover_t)(handlerton *hton, XA_recover_txn *xid_list, uint len,
                         MEM_ROOT *mem_root);

/** X/Open XA distributed transaction status codes */
enum xa_status_code {
  /**
    normal execution
  */
  XA_OK = 0,

  /**
    asynchronous operation already outstanding
  */
  XAER_ASYNC = -2,

  /**
    a resource manager error  occurred in the transaction branch
  */
  XAER_RMERR = -3,

  /**
    the XID is not valid
  */
  XAER_NOTA = -4,

  /**
    invalid arguments were given
  */
  XAER_INVAL = -5,

  /**
    routine invoked in an improper context
  */
  XAER_PROTO = -6,

  /**
    resource manager unavailable
  */
  XAER_RMFAIL = -7,

  /**
    the XID already exists
  */
  XAER_DUPID = -8,

  /**
    resource manager doing work outside transaction
  */
  XAER_OUTSIDE = -9
};

typedef xa_status_code (*commit_by_xid_t)(handlerton *hton, XID *xid);

typedef xa_status_code (*rollback_by_xid_t)(handlerton *hton, XID *xid);

/**
  Create handler object for the table in the storage engine.

  @param hton         Handlerton object for the storage engine.
  @param table        TABLE_SHARE for the table, can be NULL if caller
                      didn't perform full-blown open of table definition.
  @param partitioned  Indicates whether table is partitioned.
  @param mem_root     Memory root to be used for allocating handler
                      object.
*/
typedef handler *(*create_t)(handlerton *hton, TABLE_SHARE *table,
                             bool partitioned, MEM_ROOT *mem_root);

typedef void (*drop_database_t)(handlerton *hton, char *path);

typedef int (*panic_t)(handlerton *hton, enum ha_panic_function flag);

typedef int (*start_consistent_snapshot_t)(handlerton *hton, THD *thd);

/**
  Flush the log(s) of storage engine(s).

  @param hton Handlerton of storage engine.
  @param binlog_group_flush true if we got invoked by binlog group
    commit during flush stage, false in other cases.
  @retval false Succeed
  @retval true Error
*/
typedef bool (*flush_logs_t)(handlerton *hton, bool binlog_group_flush);

typedef bool (*show_status_t)(handlerton *hton, THD *thd, stat_print_fn *print,
                              enum ha_stat_type stat);

/**
  The flag values are defined in sql_partition.h.
  If this function is set, then it implies that the handler supports
  partitioned tables.
  If this function exists, then handler::get_partition_handler must also be
  implemented.
*/
typedef uint (*partition_flags_t)();

/**
  SE specific validation of the tablespace name.

  This function will ask the relevant SE whether the submitted tablespace
  name is valid.

  @param ts_cmd             Purpose of usage - is this tablespace DDL?
  @param tablespace_name    Name of the tablespace.

  @return Tablespace name validity.
    @retval == false: The tablespace name is invalid.
    @retval == true:  The tablespace name is valid.
*/
typedef bool (*is_valid_tablespace_name_t)(ts_command_type ts_cmd,
                                           const char *tablespace_name);

/**
  Get the tablespace name from the SE for the given schema and table.

  @param       thd              Thread context.
  @param       db_name          Name of the relevant schema.
  @param       table_name       Name of the relevant table.
  @param [out] tablespace_name  Name of the tablespace containing the table.

  @return Operation status.
    @retval == 0  Success.
    @retval != 0  Error (handler error code returned).
*/
typedef int (*get_tablespace_t)(THD *thd, LEX_CSTRING db_name,
                                LEX_CSTRING table_name,
                                LEX_CSTRING *tablespace_name);

/**
  Create/drop or alter tablespace in the storage engine.

  @param          hton        Hadlerton of the SE.
  @param          thd         Thread context.
  @param          ts_info     Description of tablespace and specific
                              operation on it.
  @param          old_ts_def  dd::Tablespace object describing old version
                              of tablespace.
  @param [in,out] new_ts_def  dd::Tablespace object describing new version
                              of tablespace. Engines which support atomic DDL
                              can adjust this object. The updated information
                              will be saved to the data-dictionary.

  @return Operation status.
    @retval == 0  Success.
    @retval != 0  Error (handler error code returned).
*/
typedef int (*alter_tablespace_t)(handlerton *hton, THD *thd,
                                  st_alter_tablespace *ts_info,
                                  const dd::Tablespace *old_ts_def,
                                  dd::Tablespace *new_ts_def);

using flush_changed_page_bitmaps_t = bool (*)(void);

using purge_changed_page_bitmaps_t = bool (*)(ulonglong lsn);

/**
  SE interface for getting tablespace extension.
  @return Extension of tablespace datafile name.
*/
typedef const char *(*get_tablespace_filename_ext_t)();

/**
  Get the tablespace data from SE and insert it into Data dictionary

  @param    thd         Thread context

  @return Operation status.
  @retval == 0  Success.
  @retval != 0  Error (handler error code returned)
*/
typedef int (*upgrade_tablespace_t)(THD *thd);

/**
  Get the tablespace data from SE and insert it into Data dictionary

  @param[in]  tablespace     tablespace object

  @return Operation status.
  @retval == 0  Success.
  @retval != 0  Error (handler error code returned)
*/
typedef bool (*upgrade_space_version_t)(dd::Tablespace *tablespace);

/**
  Finish upgrade process inside storage engines.
  This includes resetting flags to indicate upgrade process
  and cleanup after upgrade.

  @param    thd      Thread context

  @return Operation status.
  @retval == 0  Success.
  @retval != 0  Error (handler error code returned)
*/
typedef int (*finish_upgrade_t)(THD *thd, bool failed_upgrade);

/**
  Upgrade logs after the checkpoint from where upgrade
  process can only roll forward.

  @param    thd      Thread context

  @return Operation status.
  @retval == 0  Success.
  @retval != 0  Error (handler error code returned)
*/
typedef int (*upgrade_logs_t)(THD *thd);

enum class Tablespace_type {
  SPACE_TYPE_DICTIONARY,
  SPACE_TYPE_SYSTEM,
  SPACE_TYPE_UNDO,
  SPACE_TYPE_TEMPORARY,
  SPACE_TYPE_SHARED,
  SPACE_TYPE_IMPLICIT
};

/**
  Get the tablespace type from the SE.

  @param[in]  space          tablespace object
  @param[out] space_type     type of space

  @return Operation status.
  @retval == 0  Success.
  @retval != 0  Error (unknown space type, no error code returned)
*/
typedef bool (*get_tablespace_type_t)(const dd::Tablespace &space,
                                      Tablespace_type *space_type);

typedef int (*fill_is_table_t)(handlerton *hton, THD *thd, TABLE_LIST *tables,
                               class Item *cond, enum enum_schema_tables);

typedef int (*binlog_func_t)(handlerton *hton, THD *thd, enum_binlog_func fn,
                             void *arg);

typedef void (*binlog_log_query_t)(handlerton *hton, THD *thd,
                                   enum_binlog_command binlog_command,
                                   const char *query, uint query_length,
                                   const char *db, const char *table_name);

typedef int (*discover_t)(handlerton *hton, THD *thd, const char *db,
                          const char *name, uchar **frmblob, size_t *frmlen);

typedef int (*find_files_t)(handlerton *hton, THD *thd, const char *db,
                            const char *path, const char *wild, bool dir,
                            List<LEX_STRING> *files);

typedef int (*table_exists_in_engine_t)(handlerton *hton, THD *thd,
                                        const char *db, const char *name);

typedef int (*make_pushed_join_t)(handlerton *hton, THD *thd,
                                  const AQP::Join_plan *plan);

/**
  Check if the given db.tablename is a system table for this SE.

  @param db                         Database name to check.
  @param table_name                 table name to check.
  @param is_sql_layer_system_table  if the supplied db.table_name is a SQL
                                    layer system table.

  @see example_is_supported_system_table in ha_example.cc

  is_sql_layer_system_table is supplied to make more efficient
  checks possible for SEs that support all SQL layer tables.

  This interface is optional, so every SE need not implement it.
*/
typedef bool (*is_supported_system_table_t)(const char *db,
                                            const char *table_name,
                                            bool is_sql_layer_system_table);

/**
  Create SDI in a tablespace. This API should be used when upgrading
  a tablespace with no SDI or after invoking sdi_drop().
  @param[in]  tablespace     tablespace object
  @retval     false          success
  @retval     true           failure
*/
typedef bool (*sdi_create_t)(dd::Tablespace *tablespace);

/**
  Drop SDI in a tablespace. This API should be used only when
  SDI is corrupted.
  @param[in]  tablespace  tablespace object
  @retval     false       success
  @retval     true        failure
*/
typedef bool (*sdi_drop_t)(dd::Tablespace *tablespace);

/**
  Get the SDI keys in a tablespace into vector.
  @param[in]      tablespace  tablespace object
  @param[in,out]  vector      vector of SDI Keys
  @retval         false       success
  @retval         true        failure
*/
typedef bool (*sdi_get_keys_t)(const dd::Tablespace &tablespace,
                               dd::sdi_vector_t &vector);

/**
  Retrieve SDI for a given SDI key.

  Since the caller of this api will not know the SDI length, SDI retrieval
  should be done in the following way.

  i.   Allocate initial memory of some size (Lets say 64KB)
  ii.  Pass the allocated memory to the below api.
  iii. If passed buffer is sufficient, sdi_get_by_id() copies the sdi
       to the buffer passed and returns success, else sdi_len is modified
       with the actual length of the SDI (and returns false on failure).
       For genuine errors, sdi_len is returned as UINT64_MAX
  iv.  If sdi_len != UINT64_MAX, retry the call after allocating the memory
       of sdi_len
  v.   Free the memory after using SDI (responsibility of caller)

  @param[in]      tablespace  tablespace object
  @param[in]      sdi_key     SDI key to uniquely identify SDI obj
  @param[in,out]  sdi         SDI retrieved from tablespace
                              A non-null pointer must be passed in
  @param[in,out]  sdi_len     in: length of the memory allocated
                              out: actual length of SDI
  @retval         false       success
  @retval         true        failure
*/
typedef bool (*sdi_get_t)(const dd::Tablespace &tablespace,
                          const dd::sdi_key_t *sdi_key, void *sdi,
                          uint64 *sdi_len);

/**
  Insert/Update SDI for a given SDI key.
  @param[in]  hton        handlerton object
  @param[in]  tablespace  tablespace object
  @param[in]  sdi_key     SDI key to uniquely identify SDI obj
  @param[in]  sdi         SDI to write into the tablespace
  @param[in]  sdi_len     length of SDI BLOB returned
  @retval     false       success
  @retval     true        failure, my_error() should be called
                          by SE
*/
typedef bool (*sdi_set_t)(handlerton *hton, const dd::Tablespace &tablespace,
                          const dd::Table *table, const dd::sdi_key_t *sdi_key,
                          const void *sdi, uint64 sdi_len);

/**
  Delete SDI for a given SDI key.
  @param[in]  tablespace  tablespace object
  @param[in]  sdi_key     SDI key to uniquely identify SDI obj
  @retval     false       success
  @retval     true        failure, my_error() should be called
                          by SE
*/
typedef bool (*sdi_delete_t)(const dd::Tablespace &tablespace,
                             const dd::Table *table,
                             const dd::sdi_key_t *sdi_key);

/**
  Check if the DDSE is started in a way that leaves thd DD being read only.

  @retval true    The data dictionary can only be read.
  @retval false   The data dictionary can be read and written.
 */
typedef bool (*is_dict_readonly_t)();

/**
  Drop all temporary tables which have been left from previous server
  run belonging to this SE. Used on server start-up.

  @param[in]      hton   Handlerton for storage engine.
  @param[in]      thd    Thread context.
  @param[in,out]  files  List of files in directories for temporary files
                         which match tmp_file_prefix and thus can belong to
                         temporary tables (but not necessarily in this SE).
                         It is recommended to remove file from the list if
                         SE recognizes it as belonging to temporary table
                         in this SE and deletes it.
*/
typedef bool (*rm_tmp_tables_t)(handlerton *hton, THD *thd,
                                List<LEX_STRING> *files);

/**
  Retrieve cost constants to be used for this storage engine.

  A storage engine that wants to provide its own cost constants to
  be used in the optimizer cost model, should implement this function.
  The server will call this function to get a cost constant object
  that will be used for tables stored in this storage engine instead
  of using the default cost constants.

  Life cycle for the cost constant object: The storage engine must
  allocate the cost constant object on the heap. After the function
  returns, the server takes over the ownership of this object.
  The server will eventually delete the object by calling delete.

  @note In the initial version the storage_category parameter will
  not be used. The only valid value this will have is DEFAULT_STORAGE_CLASS
  (see declaration in opt_costconstants.h).

  @param storage_category the storage type that the cost constants will
                          be used for

  @return a pointer to the cost constant object, if NULL is returned
          the default cost constants will be used
*/
typedef SE_cost_constants *(*get_cost_constants_t)(uint storage_category);

/**
  @param[in,out]  thd          pointer to THD
  @param[in]      new_trx_arg  pointer to replacement transaction
  @param[out]     ptr_trx_arg  double pointer to being replaced transaction

  Associated with THD engine's native transaction is replaced
  with @c new_trx_arg. The old value is returned through a buffer if non-null
  pointer is provided with @c ptr_trx_arg.
  The method is adapted by XA start and XA prepare handlers to
  handle XA transaction that is logged as two parts by slave applier.

  This interface concerns engines that are aware of XA transaction.
*/
typedef void (*replace_native_transaction_in_thd_t)(THD *thd, void *new_trx_arg,
                                                    void **ptr_trx_arg);

/** Mode for initializing the data dictionary. */
enum dict_init_mode_t {
  DICT_INIT_CREATE_FILES,      ///< Create all required SE files
  DICT_INIT_CHECK_FILES,       ///< Verify existence of expected files
  DICT_INIT_UPGRADE_57_FILES,  ///< Used for upgrade from mysql-5.7
  DICT_INIT_IGNORE_FILES       ///< Don't care about files at all
};

/**
  Initialize the SE for being used to store the DD tables. Create
  the required files according to the dict_init_mode. Create strings
  representing the required DDSE tables, i.e., tables that the DDSE
  expects to exist in the DD, and add them to the appropriate out
  parameter.

  @note There are two variants of this function type, one is to be
  used by the DDSE, and has a different type of output parameters
  because the SQL layer needs more information about the DDSE tables
  in order to support upgrade.

  @param dict_init_mode         How to initialize files
  @param version                Target DD version if a new
                                server is being installed.
                                0 if restarting an existing
                                server.
  @param [out] DDSE_tables      List of SQL DDL statements
                                for creating DD tables that
                                are needed by the DDSE.
  @param [out] DDSE_tablespaces List of meta data for predefined
                                tablespaces created by the DDSE.

  @retval true                  An error occurred.
  @retval false                 Success - no errors.
 */

typedef bool (*dict_init_t)(dict_init_mode_t dict_init_mode, uint version,
                            List<const Plugin_table> *DDSE_tables,
                            List<const Plugin_tablespace> *DDSE_tablespaces);

typedef bool (*ddse_dict_init_t)(
    dict_init_mode_t dict_init_mode, uint version,
    List<const dd::Object_table> *DDSE_tables,
    List<const Plugin_tablespace> *DDSE_tablespaces);

/**
  Initialize the set of hard coded DD table ids.
*/
typedef void (*dict_register_dd_table_id_t)(dd::Object_id hard_coded_tables);

/**
  Invalidate an entry in the local dictionary cache.

  Needed during bootstrap to make sure the contents in the DDSE
  dictionary cache is in sync with the global DD.

  @param   schema_name    Schema name.
  @param   table_name     Table name.
 */

typedef void (*dict_cache_reset_t)(const char *schema_name,
                                   const char *table_name);

/**
  Invalidate all table and tablespace entries in the local dictionary cache.

  Needed for recovery during server restart.
 */

typedef void (*dict_cache_reset_tables_and_tablespaces_t)();

/** Mode for data dictionary recovery. */
enum dict_recovery_mode_t {
  DICT_RECOVERY_INITIALIZE_SERVER,       ///< First start of a new server
  DICT_RECOVERY_INITIALIZE_TABLESPACES,  ///< First start, create tablespaces
  DICT_RECOVERY_RESTART_SERVER           ///< Restart of an existing server
};

/**
  Do recovery in the DDSE as part of initializing the data dictionary.
  The dict_recovery_mode indicates what kind of recovery should be
  done.

  @param dict_recovery_mode   How to do recovery
  @param version              Target DD version if a new
                              server is being installed.
                              Actual DD version if restarting
                              an existing server.

  @retval true                An error occurred.
  @retval false               Success - no errors.
 */

typedef bool (*dict_recover_t)(dict_recovery_mode_t dict_recovery_mode,
                               uint version);

/**
  Get the server version id stored in the header of the
  dictionary tablespace.

  @param [out] version  Version number from the DD
                        tablespace header.

  @retval Operation outcome, false if no error, otherwise true.
*/
typedef bool (*dict_get_server_version_t)(uint *version);

/**
  Store the current server version number into the
  header of the dictionary tablespace.

  @retval Operation outcome, false if no error, otherwise true.
*/
typedef bool (*dict_set_server_version_t)();

/**
  Notify/get permission from storage engine before acquisition or after
  release of exclusive metadata lock on object represented by key.

  @param thd                Thread context.
  @param mdl_key            MDL key identifying object on which exclusive
                            lock is to be acquired/was released.
  @param notification_type  Indicates whether this is pre-acquire or
                            post-release notification.
  @param victimized        'true' if locking failed as we were selected
                            as a victim in order to avoid possible deadlocks.

  @note Notification is done only for objects from TABLESPACE, SCHEMA,
        TABLE, FUNCTION, PROCEDURE, TRIGGER and EVENT namespaces.

  @note Problems during notification are to be reported as warnings, MDL
        subsystem will report generic error if pre-acquire notification
        fails/SE refuses lock acquisition.
  @note Return value is ignored/error is not reported in case of
        post-release notification.

  @note In some cases post-release notification might happen even if
        there were no prior pre-acquire notification. For example,
        when SE was loaded after exclusive lock acquisition, or when
        we need notify SEs which permitted lock acquisition that it
        didn't happen because one of SEs didn't allow it (in such case
        we will do post-release notification for all SEs for simplicity).

  @return False - if notification was successful/lock can be acquired,
          True - if it has failed/lock should not be acquired.
*/
typedef bool (*notify_exclusive_mdl_t)(THD *thd, const MDL_key *mdl_key,
                                       ha_notification_type notification_type,
                                       bool *victimized);

/**
  Notify/get permission from storage engine before or after execution of
  ALTER TABLE operation on the table identified by the MDL key.

  @param thd                Thread context.
  @param mdl_key            MDL key identifying table which is going to be
                            or was ALTERed.
  @param notification_type  Indicates whether this is pre-ALTER TABLE or
                            post-ALTER TABLE notification.

  @note This hook is necessary because for ALTER TABLE upgrade to X
        metadata lock happens fairly late during the execution process,
        so it can be expensive to abort ALTER TABLE operation at this
        stage by returning failure from notify_exclusive_mdl() hook.

  @note This hook follows the same error reporting convention as
        @see notify_exclusive_mdl().

  @note Similarly to notify_exclusive_mdl() in some cases post-ALTER
        notification might happen even if there were no prior pre-ALTER
        notification.

  @note Post-ALTER notification can happen before post-release notification
        for exclusive metadata lock acquired by this ALTER TABLE.

  @return False - if notification was successful/ALTER TABLE can proceed.
          True - if it has failed/ALTER TABLE should be aborted.
*/
typedef bool (*notify_alter_table_t)(THD *thd, const MDL_key *mdl_key,
                                     ha_notification_type notification_type);

/**
  @brief
  Initiate master key rotation

  @returns false on success,
           true on failure
*/
typedef bool (*rotate_encryption_master_key_t)(void);

/**
  @brief
  Fix empty UUID of tablespaces of an engine. This is used when engine encrypts
  tablespaces as part of initialization. These tablespaces will have empty UUID
  because UUID is generated after all plugins are initialized. This API will be
  called by server only after UUID is available.
  @returns false on success,
           true on failure
*/
using fix_tablespaces_empty_uuid_t = bool (*)(void);

using compression_dict_data_vec_t =
    std::vector<std::pair<std::string, std::string>>;

using upgrade_get_compression_dict_data_t =
    bool (*)(THD *thd, compression_dict_data_vec_t &names_vector);

/**
  @brief
  Retrieve ha_statistics from SE.

  @param db_name                  Name of schema
  @param table_name               Name of table
  @param se_private_id            SE private id of the table.
  @param ts_se_private_data       Tablespace SE private data.
  @param tbl_se_private_data      Table SE private data.
  @param flags                    Type of statistics to retrieve.
  @param[out] stats               Contains statistics read from SE.

  @note Handlers that implement this callback/API should adhere
        to servers expectation that, the implementation would invoke
        my_error() before returning 'true'/failure from this function.

  @returns false on success,
           true on failure
*/
typedef bool (*get_table_statistics_t)(
    const char *db_name, const char *table_name, dd::Object_id se_private_id,
    const dd::Properties &ts_se_private_data,
    const dd::Properties &tbl_se_private_data, uint flags,
    ha_statistics *stats);

/**
  @brief
  Retrieve index column cardinality from SE.

  @param db_name                  Name of schema
  @param table_name               Name of table
  @param index_name               Name of index
  @param index_ordinal_position   Position of index.
  @param column_ordinal_position  Position of column in index.
  @param se_private_id            SE private id of the table.
  @param[out] cardinality         cardinality being returned by SE.

  @note Handlers that implement this callback/API should adhere
        to servers expectation that, the implementation would invoke
        my_error() before returning 'true'/failure from this function.

  @returns false on success,
           true on failure
*/
typedef bool (*get_index_column_cardinality_t)(
    const char *db_name, const char *table_name, const char *index_name,
    uint index_ordinal_position, uint column_ordinal_position,
    dd::Object_id se_private_id, ulonglong *cardinality);

/**
  Retrieve ha_tablespace_statistics from SE.

  @param tablespace_name          Tablespace_name
  @param ts_se_private_data       Tablespace SE private data.
  @param tbl_se_private_data      Table SE private data.
  @param[out] stats               Contains tablespace
                                  statistics read from SE.

  @note Handlers that implement this callback/API should adhere
        to servers expectation that, the implementation would invoke
        my_error() before returning 'true'/failure from this function.

  @returns false on success, true on failure
*/
typedef bool (*get_tablespace_statistics_t)(
    const char *tablespace_name, const char *file_name,
    const dd::Properties &ts_se_private_data, ha_tablespace_statistics *stats);

/* Database physical clone interfaces */

/** Get capability flags for clone operation
@param[out]     flags   capability flag */
using Clone_capability_t = void (*)(Ha_clone_flagset &flags);

/** Begin copy from source database
@param[in]      hton    handlerton for SE
@param[in]      thd     server thread handle
@param[in,out]  loc     locator
@param[in,out]  loc_len locator length
@param[out]     task_id task identifier
@param[in]      type    clone type
@param[in]      mode    mode for starting clone
@return error code */
using Clone_begin_t = int (*)(handlerton *hton, THD *thd, const uchar *&loc,
                              uint &loc_len, uint &task_id, Ha_clone_type type,
                              Ha_clone_mode mode);

/** Copy data from source database in chunks via callback
@param[in]      hton    handlerton for SE
@param[in]      thd     server thread handle
@param[in]      loc     locator
@param[in]      loc_len locator length in bytes
@param[in]      task_id task identifier
@param[in]      cbk     callback interface for sending data
@return error code */
using Clone_copy_t = int (*)(handlerton *hton, THD *thd, const uchar *loc,
                             uint loc_len, uint task_id, Ha_clone_cbk *cbk);

/** Acknowledge data transfer to source database
@param[in]      hton    handlerton for SE
@param[in]      thd     server thread handle
@param[in]      loc     locator
@param[in]      loc_len locator length in bytes
@param[in]      task_id task identifier
@param[in]      in_err  inform any error occurred
@param[in]      cbk     callback interface
@return error code */
using Clone_ack_t = int (*)(handlerton *hton, THD *thd, const uchar *loc,
                            uint loc_len, uint task_id, int in_err,
                            Ha_clone_cbk *cbk);

/** End copy from source database
@param[in]      hton    handlerton for SE
@param[in]      thd     server thread handle
@param[in]      loc     locator
@param[in]	loc_len	locator length in bytes
@param[in]      task_id task identifier
@param[in]      in_err  error code when ending after error
@return error code */
using Clone_end_t = int (*)(handlerton *hton, THD *thd, const uchar *loc,
                            uint loc_len, uint task_id, int in_err);

/** Begin apply to destination database
@param[in]      hton            handlerton for SE
@param[in]      thd             server thread handle
@param[in,out]  loc             locator
@param[in,out]  loc_len         locator length
@param[in]      task_id         task identifier
@param[in]      mode            mode for starting clone
@param[in]      data_dir        target data directory
@return error code */
using Clone_apply_begin_t = int (*)(handlerton *hton, THD *thd,
                                    const uchar *&loc, uint &loc_len,
                                    uint &task_id, Ha_clone_mode mode,
                                    const char *data_dir);

/** Apply data to destination database in chunks via callback
@param[in]      hton    handlerton for SE
@param[in]      thd     server thread handle
@param[in]      loc     locator
@param[in]	loc_len	locator length in bytes
@param[in]      task_id task identifier
@param[in]      in_err  inform any error occurred
@param[in]      cbk     callback interface for receiving data
@return error code */
using Clone_apply_t = int (*)(handlerton *hton, THD *thd, const uchar *loc,
                              uint loc_len, uint task_id, int in_err,
                              Ha_clone_cbk *cbk);

/** End apply to destination database
@param[in]      hton    handlerton for SE
@param[in]      thd     server thread handle
@param[in]      loc     locator
@param[in]	loc_len	locator length in bytes
@param[in]      task_id task identifier
@param[in]      in_err  error code when ending after error
@return error code */
using Clone_apply_end_t = int (*)(handlerton *hton, THD *thd, const uchar *loc,
                                  uint loc_len, uint task_id, int in_err);

struct Clone_interface_t {
  /* Get clone capabilities of an SE */
  Clone_capability_t clone_capability;

  /* Interfaces to copy data. */
  Clone_begin_t clone_begin;
  Clone_copy_t clone_copy;
  Clone_ack_t clone_ack;
  Clone_end_t clone_end;

  /* Interfaces to apply data. */
  Clone_apply_begin_t clone_apply_begin;
  Clone_apply_t clone_apply;
  Clone_apply_end_t clone_apply_end;
};

/**
  Perform post-commit/rollback cleanup after DDL statement (e.g. in
  case of DROP TABLES really remove table files from disk).

  @note This hook will be invoked after DDL commit or rollback only
        for storage engines supporting atomic DDL.

  @note Problems during execution of this method should be reported to
        error log and as warnings/notes to user. Since this method is
        called after successful commit of the statement we can't fail
        statement with error.
*/
typedef void (*post_ddl_t)(THD *thd);

/**
  Perform SE-specific cleanup after recovery of transactions.

  @note Particularly SEs supporting atomic DDL can use this call
        to perform post-DDL actions for DDL statements which were
        committed or rolled back during recovery stage.
*/
typedef void (*post_recover_t)(void);

/**
  Lock a handlerton (resource) log to collect log information.
*/

typedef bool (*lock_hton_log_t)(handlerton *hton);

/**
  Unlock a handlerton (resource) log after collecting log information.
*/

typedef bool (*unlock_hton_log_t)(handlerton *hton);

/**
  Collect a handlerton (resource) log information.
*/

typedef bool (*collect_hton_log_info_t)(handlerton *hton, Json_dom *json);

/**
  Check SE considers types of child and parent columns in foreign key
  to be compatible.

  @param  child_column_type   Child column type description.
  @param  parent_column_type  Parent column type description.
  @param  check_charsets      Indicates whether we need to check
                              that charsets of string columns
                              match. Which is true in most cases.

  @returns True if types are compatible, False if not.
*/

typedef bool (*check_fk_column_compat_t)(
    const Ha_fk_column_type *child_column_type,
    const Ha_fk_column_type *parent_column_type, bool check_charsets);

typedef bool (*is_reserved_db_name_t)(handlerton *hton, const char *name);

/**
  handlerton is a singleton structure - one instance per storage engine -
  to provide access to storage engine functionality that works on the
  "global" level (unlike handler class that works on a per-table basis).

  usually handlerton instance is defined statically in ha_xxx.cc as

  static handlerton { ... } xxx_hton;

  savepoint_*, prepare, recover, and *_by_xid pointers can be 0.
*/
struct handlerton {
  /**
    Historical marker for if the engine is available or not.
  */
  SHOW_COMP_OPTION state;

  /**
    Historical number used for frm file to determine the correct storage engine.
    This is going away and new engines will just use "name" for this.
  */
  enum legacy_db_type db_type;
  /**
    Each storage engine has it's own memory area (actually a pointer)
    in the thd, for storing per-connection information.
    It is accessed as

      thd->ha_data[xxx_hton.slot]

     slot number is initialized by MySQL after xxx_init() is called.
   */
  uint slot;
  /**
    To store per-savepoint data storage engine is provided with an area
    of a requested size (0 is ok here).
    savepoint_offset must be initialized statically to the size of
    the needed memory to store per-savepoint information.
    After xxx_init it is changed to be an offset to savepoint storage
    area and need not be used by storage engine.
    see binlog_hton and binlog_savepoint_set/rollback for an example.
   */
  uint savepoint_offset;

  /* handlerton methods */

  close_connection_t close_connection;
  kill_connection_t kill_connection;
  pre_dd_shutdown_t pre_dd_shutdown;
  savepoint_set_t savepoint_set;
  savepoint_rollback_t savepoint_rollback;
  savepoint_rollback_can_release_mdl_t savepoint_rollback_can_release_mdl;
  savepoint_release_t savepoint_release;
  commit_t commit;
  rollback_t rollback;
  prepare_t prepare;
  recover_t recover;
  commit_by_xid_t commit_by_xid;
  rollback_by_xid_t rollback_by_xid;
  create_t create;
  drop_database_t drop_database;
  panic_t panic;
  start_consistent_snapshot_t start_consistent_snapshot;
  clone_consistent_snapshot_t clone_consistent_snapshot;
  flush_logs_t flush_logs;
  store_binlog_info_t store_binlog_info;
  show_status_t show_status;
  partition_flags_t partition_flags;
  is_valid_tablespace_name_t is_valid_tablespace_name;
  get_tablespace_t get_tablespace;
  alter_tablespace_t alter_tablespace;
<<<<<<< HEAD
  flush_changed_page_bitmaps_t flush_changed_page_bitmaps;
  purge_changed_page_bitmaps_t purge_changed_page_bitmaps;
=======
  get_tablespace_filename_ext_t get_tablespace_filename_ext;
>>>>>>> 8e797a5d
  upgrade_tablespace_t upgrade_tablespace;
  upgrade_space_version_t upgrade_space_version;
  get_tablespace_type_t get_tablespace_type;
  upgrade_logs_t upgrade_logs;
  finish_upgrade_t finish_upgrade;
  fill_is_table_t fill_is_table;
  dict_init_t dict_init;
  ddse_dict_init_t ddse_dict_init;
  dict_register_dd_table_id_t dict_register_dd_table_id;
  dict_cache_reset_t dict_cache_reset;
  dict_cache_reset_tables_and_tablespaces_t
      dict_cache_reset_tables_and_tablespaces;
  dict_recover_t dict_recover;
  dict_get_server_version_t dict_get_server_version;
  dict_set_server_version_t dict_set_server_version;
  is_reserved_db_name_t is_reserved_db_name;

  /** Global handler flags. */
  uint32 flags;

  /*
    Those handlerton functions below are properly initialized at handler
    init.
  */

  binlog_func_t binlog_func;
  binlog_log_query_t binlog_log_query;
  discover_t discover;
  find_files_t find_files;
  table_exists_in_engine_t table_exists_in_engine;
  make_pushed_join_t make_pushed_join;
  is_supported_system_table_t is_supported_system_table;

  /*
    APIs for retrieving Serialized Dictionary Information by tablespace id
  */

  sdi_create_t sdi_create;
  sdi_drop_t sdi_drop;
  sdi_get_keys_t sdi_get_keys;
  sdi_get_t sdi_get;
  sdi_set_t sdi_set;
  sdi_delete_t sdi_delete;

  /**
    Null-ended array of file extentions that exist for the storage engine.
    Used by frm_error() and the default handler::rename_table and delete_table
    methods in handler.cc.

    For engines that have two file name extentions (separate meta/index file
    and data file), the order of elements is relevant. First element of engine
    file name extentions array should be meta/index file extention. Second
    element - data file extention. This order is assumed by
    prepare_for_repair() when REPAIR TABLE ... USE_FRM is issued.

    For engines that don't have files, file_extensions is NULL.

    Currently, the following alternatives are used:
      - file_extensions == NULL;
      - file_extensions[0] != NULL, file_extensions[1] == NULL;
      - file_extensions[0] != NULL, file_extensions[1] != NULL,
        file_extensions[2] == NULL;
  */
  const char **file_extensions;

  is_dict_readonly_t is_dict_readonly;
  rm_tmp_tables_t rm_tmp_tables;
  get_cost_constants_t get_cost_constants;
  replace_native_transaction_in_thd_t replace_native_transaction_in_thd;
  notify_exclusive_mdl_t notify_exclusive_mdl;
  notify_alter_table_t notify_alter_table;
  rotate_encryption_master_key_t rotate_encryption_master_key;
  fix_tablespaces_empty_uuid_t fix_tablespaces_empty_uuid;
  upgrade_get_compression_dict_data_t upgrade_get_compression_dict_data;

  get_table_statistics_t get_table_statistics;
  get_index_column_cardinality_t get_index_column_cardinality;
  get_tablespace_statistics_t get_tablespace_statistics;

  post_ddl_t post_ddl;
  post_recover_t post_recover;

  /** Clone data transfer interfaces */
  Clone_interface_t clone_interface;

  /** Flag for Engine License. */
  uint32 license;
  /** Location for engines to keep personal structures. */
  void *data;

  /*
    Log_resource functions that must be supported by storage engines
    with relevant log information to be collected.
  */
  lock_hton_log_t lock_hton_log;
  unlock_hton_log_t unlock_hton_log;
  collect_hton_log_info_t collect_hton_log_info;

  /** Flags describing details of foreign key support by storage engine. */
  uint32 foreign_keys_flags;

  check_fk_column_compat_t check_fk_column_compat;
};

/* Possible flags of a handlerton (there can be 32 of them) */
#define HTON_NO_FLAGS 0
#define HTON_CLOSE_CURSORS_AT_COMMIT (1 << 0)
#define HTON_ALTER_NOT_SUPPORTED (1 << 1)  // Engine does not support alter
#define HTON_CAN_RECREATE (1 << 2)         // Delete all is used fro truncate
#define HTON_HIDDEN (1 << 3)               // Engine does not appear in lists
/*
  Bit 4 was occupied by BDB-specific HTON_FLUSH_AFTER_RENAME flag and is no
  longer used.
*/
#define HTON_NOT_USER_SELECTABLE (1 << 5)
#define HTON_TEMPORARY_NOT_SUPPORTED \
  (1 << 6)  // Having temporary tables not supported
#define HTON_SUPPORT_LOG_TABLES (1 << 7)  // Engine supports log tables
#define HTON_NO_PARTITION (1 << 8)        // You can not partition these tables

/*
  This flag should be set when deciding that the engine does not allow row based
  binary logging (RBL) optimizations.

  Currently, setting this flag, means that table's read/write_set will be left
  untouched when logging changes to tables in this engine. In practice this
  means that the server will not mess around with table->write_set and/or
  table->read_set when using RBL and deciding whether to log full or minimal
  rows.

  It's valuable for instance for virtual tables, eg: Performance Schema which
  have no meaning for replication.
*/
#define HTON_NO_BINLOG_ROW_OPT (1 << 9)

/**
  Engine supports extended keys. The flag allows to
  use 'extended key' feature if the engine is able to
  do it (has primary key values in the secondary key).
  Note that handler flag HA_PRIMARY_KEY_IN_READ_INDEX is
  actually partial case of HTON_SUPPORTS_EXTENDED_KEYS.
*/

#define HTON_SUPPORTS_EXTENDED_KEYS (1 << 10)

// Engine support foreign key constraint.

#define HTON_SUPPORTS_FOREIGN_KEYS (1 << 11)

/**
  Engine supports atomic DDL. That is rollback of transaction for DDL
  statement will also rollback all changes in SE, commit of transaction
  of DDL statement will make it durable.
*/

#define HTON_SUPPORTS_ATOMIC_DDL (1 << 12)

/* Engine supports packed keys. */
#define HTON_SUPPORTS_PACKED_KEYS (1 << 13)

/** Engine is a secondary storage engine. */
#define HTON_IS_SECONDARY_ENGINE (1 << 14)

/** Engine supports secondary storage engines. */
#define HTON_SUPPORTS_SECONDARY_ENGINE (1 << 15)

/**
   Set if the storage engine supports 'online' backups. This means that there
   exists a way to create a consistent copy of its tables without blocking
   updates to them. If so, statements that update such tables will not be
   affected by an active LOCK TABLES FOR BACKUP.
*/
#define HTON_SUPPORTS_ONLINE_BACKUPS (1 << 15)

/**
  Engine supports secondary clustered keys.
*/
#define HTON_SUPPORTS_CLUSTERED_KEYS (1 << 16)

/**
  Engine supports compressed columns.
*/
#define HTON_SUPPORTS_COMPRESSED_COLUMNS (1 << 17)

struct TABLE_STATS {
  ulonglong rows_read, rows_changed;
  ulonglong rows_changed_x_indexes;
  /* Stores enum db_type, but forward declarations cannot be done */
  const int engine_type;

  TABLE_STATS(int engine_type_, ulonglong rows_read_, ulonglong rows_changed_,
              ulonglong rows_changed_x_indexes_)
  noexcept
      : rows_read(rows_read_),
        rows_changed(rows_changed_),
        rows_changed_x_indexes(rows_changed_x_indexes_),
        engine_type(engine_type_) {}
};

inline bool ddl_is_atomic(const handlerton *hton) {
  return (hton->flags & HTON_SUPPORTS_ATOMIC_DDL) != 0;
}

/* Bits for handlerton::foreign_keys_flags bitmap. */

/**
  Engine supports both unique and non-unique parent keys for
  foreign keys which contain full foreign key as its prefix.

  Storage engines which support foreign keys but do not have
  this flag set are assumed to support only parent keys which
  are primary/unique and contain exactly the same columns as
  the foreign key, possibly, in different order.
*/

static const uint32 HTON_FKS_WITH_PREFIX_PARENT_KEYS = (1 << 0);

/**
  Storage engine supports hash keys as supporting keys for foreign
  keys. Hash key should contain all foreign key columns and only
  them (altough in any order).

  Storage engines which support foreign keys but do not have this
  flag set are assumed to not allow hash keys as supporting keys.
*/

static const uint32 HTON_FKS_WITH_SUPPORTING_HASH_KEYS = (1 << 1);

/**
  Storage engine supports non-hash keys which have common prefix
  with the foreign key as supporting keys for it. If there are
  several such keys, one which shares biggest prefix with FK is
  chosen.

  Storage engines which support foreign keys but do not have this
  flag set are assumed to require that supporting key contains full
  foreign key as its prefix.
*/

static const uint32 HTON_FKS_WITH_ANY_PREFIX_SUPPORTING_KEYS = (1 << 2);

/**
  Storage engine does not support using the same key for both parent
  and supporting key, but requires the two to be different.
*/

static const uint32 HTON_FKS_NEED_DIFFERENT_PARENT_AND_SUPPORTING_KEYS =
    (1 << 3);

enum enum_tx_isolation : int {
  ISO_READ_UNCOMMITTED,
  ISO_READ_COMMITTED,
  ISO_REPEATABLE_READ,
  ISO_SERIALIZABLE
};

enum enum_stats_auto_recalc : int {
  HA_STATS_AUTO_RECALC_DEFAULT = 0,
  HA_STATS_AUTO_RECALC_ON,
  HA_STATS_AUTO_RECALC_OFF
};

/* struct to hold information about the table that should be created */
struct HA_CREATE_INFO {
  HA_CREATE_INFO() { memset(this, 0, sizeof(*this)); }
  const CHARSET_INFO *table_charset, *default_table_charset;
  LEX_STRING connect_string;
  const char *password, *tablespace;
  LEX_STRING comment;

  /**
  Algorithm (and possible options) to be used for InnoDB's transparent
  page compression. If this attribute is set then it is hint to the
  storage engine to try and compress the data using the specified algorithm
  where possible. Note: this value is interpreted by the storage engine only.
  and ignored by the Server layer. */

  LEX_STRING compress;

  /**
  This attibute is used for InnoDB's transparent page encryption.
  If this attribute is set then it is hint to the storage engine to encrypt
  the data. Note: this value is interpreted by the storage engine only.
  and ignored by the Server layer. */

  LEX_STRING encrypt_type;
  uint32_t encryption_key_id;
  bool was_encryption_key_id_set;

  /**
   * Secondary engine of the table.
   * Is nullptr if no secondary engine defined.
   */
  LEX_STRING secondary_engine{nullptr, 0};

  const char *data_file_name, *index_file_name;
  const char *alias;
  ulonglong max_rows, min_rows;
  ulonglong auto_increment_value;
  ulong table_options;
  ulong avg_row_length;
  ulong used_fields;
  ulong key_block_size;
  uint stats_sample_pages; /* number of pages to sample during
                           stats estimation, if used, otherwise 0. */
  enum_stats_auto_recalc stats_auto_recalc;
  SQL_I_List<TABLE_LIST> merge_list;
  handlerton *db_type;
  /**
    Row type of the table definition.

    Defaults to ROW_TYPE_DEFAULT for all non-ALTER statements.
    For ALTER TABLE defaults to ROW_TYPE_NOT_USED (means "keep the current").

    Can be changed either explicitly by the parser.
    If nothing specified inherits the value of the original table (if present).
  */
  enum row_type row_type;
  uint null_bits; /* NULL bits at start of record */
  uint options;   /* OR of HA_CREATE_ options */
  uint merge_insert_method;
  enum ha_storage_media storage_media; /* DEFAULT, DISK or MEMORY */

  /*
    A flag to indicate if this table should be marked as a hidden table in
    the data dictionary. One use case is to mark the temporary tables
    created by ALTER to be marked as hidden.
  */
  bool m_hidden;

  /**
    Fill HA_CREATE_INFO to be used by ALTER as well as upgrade code.
    This function separates code from mysql_prepare_alter_table() to be
    used by upgrade code as well to reduce code duplication.
    For ALTER code path, this lets new create options override the old
    ones.

    @param[in]  share        TABLE_SHARE object
    @param[in]  used_fields  If a given create option is not flagged, old
                             value be copied from the TABLE_SHARE.
  */

  void init_create_options_from_share(const TABLE_SHARE *share,
                                      uint used_fields);
  Item *zip_dict_name;
};

/**
  Structure describing changes to an index to be caused by ALTER TABLE.
*/

struct KEY_PAIR {
  /**
    Pointer to KEY object describing old version of index in
    TABLE::key_info array for TABLE instance representing old
    version of table.
  */
  KEY *old_key;
  /**
    Pointer to KEY object describing new version of index in
    Alter_inplace_info::key_info_buffer array.
  */
  KEY *new_key;
};

/**
  In-place alter handler context.

  This is a superclass intended to be subclassed by individual handlers
  in order to store handler unique context between in-place alter API calls.

  The handler is responsible for creating the object. This can be done
  as early as during check_if_supported_inplace_alter().

  The SQL layer is responsible for destroying the object.

  @see Alter_inplace_info
*/

class inplace_alter_handler_ctx {
 public:
  inplace_alter_handler_ctx() {}

  virtual ~inplace_alter_handler_ctx() {}
};

/**
  Class describing changes to be done by ALTER TABLE.
  Instance of this class is passed to storage engine in order
  to determine if this ALTER TABLE can be done using in-place
  algorithm. It is also used for executing the ALTER TABLE
  using in-place algorithm.
*/

class Alter_inplace_info {
 public:
  /**
     Bits to show in detail what operations the storage engine is
     to execute.

     All these operations are supported as in-place operations by the
     SQL layer. This means that operations that by their nature must
     be performed by copying the table to a temporary table, will not
     have their own flags here (e.g. ALTER TABLE FORCE, ALTER TABLE
     ENGINE).

     We generally try to specify handler flags only if there are real
     changes. But in cases when it is cumbersome to determine if some
     attribute has really changed we might choose to set flag
     pessimistically, for example, relying on parser output only.
  */
  typedef ulonglong HA_ALTER_FLAGS;

  // Add non-unique, non-primary index
  static const HA_ALTER_FLAGS ADD_INDEX = 1ULL << 0;

  // Drop non-unique, non-primary index
  static const HA_ALTER_FLAGS DROP_INDEX = 1ULL << 1;

  // Add unique, non-primary index
  static const HA_ALTER_FLAGS ADD_UNIQUE_INDEX = 1ULL << 2;

  // Drop unique, non-primary index
  static const HA_ALTER_FLAGS DROP_UNIQUE_INDEX = 1ULL << 3;

  // Add primary index
  static const HA_ALTER_FLAGS ADD_PK_INDEX = 1ULL << 4;

  // Drop primary index
  static const HA_ALTER_FLAGS DROP_PK_INDEX = 1ULL << 5;

  // Add column

  // Virtual generated column
  static const HA_ALTER_FLAGS ADD_VIRTUAL_COLUMN = 1ULL << 6;
  // Stored base (non-generated) column
  static const HA_ALTER_FLAGS ADD_STORED_BASE_COLUMN = 1ULL << 7;
  // Stored generated column
  static const HA_ALTER_FLAGS ADD_STORED_GENERATED_COLUMN = 1ULL << 8;
  // Add generic column (convience constant).
  static const HA_ALTER_FLAGS ADD_COLUMN =
      ADD_VIRTUAL_COLUMN | ADD_STORED_BASE_COLUMN | ADD_STORED_GENERATED_COLUMN;

  // Drop column
  static const HA_ALTER_FLAGS DROP_VIRTUAL_COLUMN = 1ULL << 9;
  static const HA_ALTER_FLAGS DROP_STORED_COLUMN = 1ULL << 10;
  static const HA_ALTER_FLAGS DROP_COLUMN =
      DROP_VIRTUAL_COLUMN | DROP_STORED_COLUMN;

  // Rename column
  static const HA_ALTER_FLAGS ALTER_COLUMN_NAME = 1ULL << 11;

  // Change column datatype
  static const HA_ALTER_FLAGS ALTER_VIRTUAL_COLUMN_TYPE = 1ULL << 12;
  static const HA_ALTER_FLAGS ALTER_STORED_COLUMN_TYPE = 1ULL << 13;

  /**
    Change column datatype in such way that new type has compatible
    packed representation with old type, so it is theoretically
    possible to perform change by only updating data dictionary
    without changing table rows.
  */
  static const HA_ALTER_FLAGS ALTER_COLUMN_EQUAL_PACK_LENGTH = 1ULL << 14;

  /// A virtual column has changed its position
  static const HA_ALTER_FLAGS ALTER_VIRTUAL_COLUMN_ORDER = 1ULL << 15;

  /// A stored column has changed its position (disregarding virtual columns)
  static const HA_ALTER_FLAGS ALTER_STORED_COLUMN_ORDER = 1ULL << 16;

  // Change column from NOT NULL to NULL
  static const HA_ALTER_FLAGS ALTER_COLUMN_NULLABLE = 1ULL << 17;

  // Change column from NULL to NOT NULL
  static const HA_ALTER_FLAGS ALTER_COLUMN_NOT_NULLABLE = 1ULL << 18;

  // Set or remove default column value
  static const HA_ALTER_FLAGS ALTER_COLUMN_DEFAULT = 1ULL << 19;

  // Change column generation expression
  static const HA_ALTER_FLAGS ALTER_VIRTUAL_GCOL_EXPR = 1ULL << 20;
  static const HA_ALTER_FLAGS ALTER_STORED_GCOL_EXPR = 1ULL << 21;

  // Add foreign key
  static const HA_ALTER_FLAGS ADD_FOREIGN_KEY = 1ULL << 22;

  // Drop foreign key
  static const HA_ALTER_FLAGS DROP_FOREIGN_KEY = 1ULL << 23;

  // table_options changed, see HA_CREATE_INFO::used_fields for details.
  static const HA_ALTER_FLAGS CHANGE_CREATE_OPTION = 1ULL << 24;

  // Table is renamed
  static const HA_ALTER_FLAGS ALTER_RENAME = 1ULL << 25;

  // Change the storage type of column
  static const HA_ALTER_FLAGS ALTER_COLUMN_STORAGE_TYPE = 1ULL << 26;

  // Change the column format of column
  static const HA_ALTER_FLAGS ALTER_COLUMN_COLUMN_FORMAT = 1ULL << 27;

  // Add partition
  static const HA_ALTER_FLAGS ADD_PARTITION = 1ULL << 28;

  // Drop partition
  static const HA_ALTER_FLAGS DROP_PARTITION = 1ULL << 29;

  // Changing partition options
  static const HA_ALTER_FLAGS ALTER_PARTITION = 1ULL << 30;

  // Coalesce partition
  static const HA_ALTER_FLAGS COALESCE_PARTITION = 1ULL << 31;

  // Reorganize partition ... into
  static const HA_ALTER_FLAGS REORGANIZE_PARTITION = 1ULL << 32;

  // Reorganize partition
  static const HA_ALTER_FLAGS ALTER_TABLE_REORG = 1ULL << 33;

  // Remove partitioning
  static const HA_ALTER_FLAGS ALTER_REMOVE_PARTITIONING = 1ULL << 34;

  // Partition operation with ALL keyword
  static const HA_ALTER_FLAGS ALTER_ALL_PARTITION = 1ULL << 35;

  /**
    Rename index. Note that we set this flag only if there are no other
    changes to the index being renamed. Also for simplicity we don't
    detect renaming of indexes which is done by dropping index and then
    re-creating index with identical definition under different name.
  */
  static const HA_ALTER_FLAGS RENAME_INDEX = 1ULL << 36;

  /**
    Recreate the table for ALTER TABLE FORCE, ALTER TABLE ENGINE
    and OPTIMIZE TABLE operations.
  */
  static const HA_ALTER_FLAGS RECREATE_TABLE = 1ULL << 37;

  // Add spatial index
  static const HA_ALTER_FLAGS ADD_SPATIAL_INDEX = 1ULL << 38;

  // Alter index comment
  static const HA_ALTER_FLAGS ALTER_INDEX_COMMENT = 1ULL << 39;

  // New/changed virtual generated column require validation
  static const HA_ALTER_FLAGS VALIDATE_VIRTUAL_COLUMN = 1ULL << 40;

  /**
    Change index option in a way which is likely not to require index
    recreation. For example, change COMMENT or KEY::is_algorithm_explicit
    flag (without change of index algorithm itself).
  */
  static const HA_ALTER_FLAGS CHANGE_INDEX_OPTION = 1LL << 41;

  // Rebuild partition
  static const HA_ALTER_FLAGS ALTER_REBUILD_PARTITION = 1ULL << 42;

  /**
    Change in index length such that it does not require index rebuild.
    For example, change in index length due to column expansion like
    varchar(X) changed to varchar(X + N).
  */
  static const HA_ALTER_FLAGS ALTER_COLUMN_INDEX_LENGTH = 1ULL << 43;

  /**
    Change to one of columns on which virtual generated column depends,
    so its values require re-evaluation.
  */
  static const HA_ALTER_FLAGS VIRTUAL_GCOL_REEVAL = 1ULL << 44;

  /**
    Change to one of columns on which stored generated column depends,
    so its values require re-evaluation.
  */
  static const HA_ALTER_FLAGS STORED_GCOL_REEVAL = 1ULL << 45;

  /**
    Create options (like MAX_ROWS) for the new version of table.

    @note The referenced instance of HA_CREATE_INFO object was already
          used to create new .FRM file for table being altered. So it
          has been processed by mysql_prepare_create_table() already.
          For example, this means that it has HA_OPTION_PACK_RECORD
          flag in HA_CREATE_INFO::table_options member correctly set.
  */
  HA_CREATE_INFO *create_info;

  /**
    Alter options, fields and keys for the new version of table.

    @note The referenced instance of Alter_info object was already
          used to create new .FRM file for table being altered. So it
          has been processed by mysql_prepare_create_table() already.
          In particular, this means that in Create_field objects for
          fields which were present in some form in the old version
          of table, Create_field::field member points to corresponding
          Field instance for old version of table.
  */
  Alter_info *alter_info;

  /**
    Indicates whether operation should fail if table is non-empty.
    Storage engines should not suggest/allow execution of such operations
    using INSTANT algorithm since check whether table is empty done from
    SQL-layer is not "instant". Also SEs might choose different algorithm for
    ALTER TABLE execution knowing that it will be allowed to proceed only if
    table is empty.

    Unlike for Alter_table_ctx::error_if_not_empty, we use bool for this flag
    and not bitmap, since SEs are really interested in the fact that ALTER
    will fail if table is not empty and not in exact reason behind this fact,
    and because we want to avoid extra dependency between Alter_table_ctx and
    Alter_inplace_info.
  */
  bool error_if_not_empty;

  /**
    Array of KEYs for new version of table - including KEYs to be added.

    @note Currently this array is produced as result of
          mysql_prepare_create_table() call.
          This means that it follows different convention for
          KEY_PART_INFO::fieldnr values than objects in TABLE::key_info
          array.

    @todo This is mainly due to the fact that we need to keep compatibility
          with removed handler::add_index() call. We plan to switch to
          TABLE::key_info numbering later.

    KEYs are sorted - see sort_keys().
  */
  KEY *key_info_buffer;

  /** Size of key_info_buffer array. */
  uint key_count;

  /** Size of index_drop_buffer array. */
  uint index_drop_count;

  /**
     Array of pointers to KEYs to be dropped belonging to the TABLE instance
     for the old version of the table.
  */
  KEY **index_drop_buffer;

  /** Size of index_add_buffer array. */
  uint index_add_count;

  /**
     Array of indexes into key_info_buffer for KEYs to be added,
     sorted in increasing order.
  */
  uint *index_add_buffer;

  /** Size of index_rename_buffer array. */
  uint index_rename_count;

  /** Size of index_rename_buffer array. */
  uint index_altered_visibility_count;

  /**
    Array of KEY_PAIR objects describing indexes being renamed.
    For each index renamed it contains object with KEY_PAIR::old_key
    pointing to KEY object belonging to the TABLE instance for old
    version of table representing old version of index and with
    KEY_PAIR::new_key pointing to KEY object for new version of
    index in key_info_buffer member.
  */
  KEY_PAIR *index_rename_buffer;
  KEY_PAIR *index_altered_visibility_buffer;

  /**
     Context information to allow handlers to keep context between in-place
     alter API calls.

     @see inplace_alter_handler_ctx for information about object lifecycle.
  */
  inplace_alter_handler_ctx *handler_ctx;

  /**
    If the table uses several handlers, like ha_partition uses one handler
    per partition, this contains a Null terminated array of ctx pointers
    that should all be committed together.
    Or NULL if only handler_ctx should be committed.
    Set to NULL if the low level handler::commit_inplace_alter_table uses it,
    to signal to the main handler that everything was committed as atomically.

    @see inplace_alter_handler_ctx for information about object lifecycle.
  */
  inplace_alter_handler_ctx **group_commit_ctx;

  /**
     Flags describing in detail which operations the storage engine is to
     execute.
  */
  HA_ALTER_FLAGS handler_flags;

  /**
     Partition_info taking into account the partition changes to be performed.
     Contains all partitions which are present in the old version of the table
     with partitions to be dropped or changed marked as such + all partitions
     to be added in the new version of table marked as such.
  */
  partition_info *modified_part_info;

  /** true for online operation (LOCK=NONE) */
  bool online;

  /**
    Can be set by handler along with handler_ctx. The difference is that
    this flag can be used to store SE-specific in-place ALTER context in cases
    when constructing full-blown inplace_alter_handler_ctx descendant is
    inconvenient.
  */
  uint handler_trivial_ctx;

  /**
     Can be set by handler to describe why a given operation cannot be done
     in-place (HA_ALTER_INPLACE_NOT_SUPPORTED) or why it cannot be done
     online (HA_ALTER_INPLACE_NO_LOCK or HA_ALTER_INPLACE_NO_LOCK_AFTER_PREPARE)
     If set, it will be used with ER_ALTER_OPERATION_NOT_SUPPORTED_REASON if
     results from handler::check_if_supported_inplace_alter() doesn't match
     requirements set by user. If not set, the more generic
     ER_ALTER_OPERATION_NOT_SUPPORTED will be used.

     Please set to a properly localized string, for example using
     my_get_err_msg(), so that the error message as a whole is localized.
  */
  const char *unsupported_reason;

  Alter_inplace_info(HA_CREATE_INFO *create_info_arg,
                     Alter_info *alter_info_arg, bool error_if_not_empty_arg,
                     KEY *key_info_arg, uint key_count_arg,
                     partition_info *modified_part_info_arg)
      : create_info(create_info_arg),
        alter_info(alter_info_arg),
        error_if_not_empty(error_if_not_empty_arg),
        key_info_buffer(key_info_arg),
        key_count(key_count_arg),
        index_drop_count(0),
        index_drop_buffer(NULL),
        index_add_count(0),
        index_add_buffer(NULL),
        index_rename_count(0),
        index_altered_visibility_count(0),
        index_rename_buffer(NULL),
        handler_ctx(NULL),
        group_commit_ctx(NULL),
        handler_flags(0),
        modified_part_info(modified_part_info_arg),
        online(false),
        handler_trivial_ctx(0),
        unsupported_reason(NULL) {}

  ~Alter_inplace_info() { destroy(handler_ctx); }

  /**
    Used after check_if_supported_inplace_alter() to report
    error if the result does not match the LOCK/ALGORITHM
    requirements set by the user.

    @param not_supported  Part of statement that was not supported.
    @param try_instead    Suggestion as to what the user should
                          replace not_supported with.
  */
  void report_unsupported_error(const char *not_supported,
                                const char *try_instead);

  /** Add old and new version of key to array of indexes to be renamed. */
  void add_renamed_key(KEY *old_key, KEY *new_key) {
    KEY_PAIR *key_pair = index_rename_buffer + index_rename_count++;
    key_pair->old_key = old_key;
    key_pair->new_key = new_key;
    DBUG_PRINT("info",
               ("index renamed: '%s' to '%s'", old_key->name, new_key->name));
  }

  void add_altered_index_visibility(KEY *old_key, KEY *new_key) {
    KEY_PAIR *key_pair =
        index_altered_visibility_buffer + index_altered_visibility_count++;
    key_pair->old_key = old_key;
    key_pair->new_key = new_key;
    DBUG_PRINT("info", ("index had visibility altered: %i to %i",
                        old_key->is_visible, new_key->is_visible));
  }

  /**
    Add old and new version of modified key to arrays of indexes to
    be dropped and added (correspondingly).
  */
  void add_modified_key(KEY *old_key, KEY *new_key) {
    index_drop_buffer[index_drop_count++] = old_key;
    index_add_buffer[index_add_count++] = (uint)(new_key - key_info_buffer);
    DBUG_PRINT("info", ("index changed: '%s'", old_key->name));
  }

  /** Drop key to array of indexes to be dropped. */
  void add_dropped_key(KEY *old_key) {
    index_drop_buffer[index_drop_count++] = old_key;
    DBUG_PRINT("info", ("index dropped: '%s'", old_key->name));
  }

  /** Add key to array of indexes to be added. */
  void add_added_key(KEY *new_key) {
    index_add_buffer[index_add_count++] = (uint)(new_key - key_info_buffer);
    DBUG_PRINT("info", ("index added: '%s'", new_key->name));
  }
};

struct HA_CHECK_OPT {
  HA_CHECK_OPT() {} /* Remove gcc warning */
  uint flags;       /* isam layer flags (e.g. for myisamchk) */
  uint sql_flags;   /* sql layer flags - for something myisamchk cannot do */
  KEY_CACHE *key_cache; /* new key cache when changing key cache */
  void init();
};

/*
  This is a buffer area that the handler can use to store rows.
  'end_of_used_area' should be kept updated after calls to
  read-functions so that other parts of the code can use the
  remaining area (until next read calls is issued).
*/

struct HANDLER_BUFFER {
  uchar *buffer;           /* Buffer one can start using */
  uchar *buffer_end;       /* End of buffer */
  uchar *end_of_used_area; /* End of area that was used by handler */
};

typedef void *range_seq_t;

struct RANGE_SEQ_IF {
  /*
    Initialize the traversal of range sequence

    SYNOPSIS
      init()
        init_params  The seq_init_param parameter
        n_ranges     The number of ranges obtained
        flags        A combination of HA_MRR_SINGLE_POINT, HA_MRR_FIXED_KEY

    RETURN
      An opaque value to be used as RANGE_SEQ_IF::next() parameter
  */
  range_seq_t (*init)(void *init_params, uint n_ranges, uint flags);

  /*
    Get the next range in the range sequence

    SYNOPSIS
      next()
        seq    The value returned by RANGE_SEQ_IF::init()
        range  OUT Information about the next range

    RETURN
      0 - Ok, the range structure filled with info about the next range
      1 - No more ranges
  */
  uint (*next)(range_seq_t seq, KEY_MULTI_RANGE *range);

  /*
    Check whether range_info orders to skip the next record

    SYNOPSIS
      skip_record()
        seq         The value returned by RANGE_SEQ_IF::init()
        range_info  Information about the next range
                    (Ignored if MRR_NO_ASSOCIATION is set)
        rowid       Rowid of the record to be checked (ignored if set to 0)

    RETURN
      1 - Record with this range_info and/or this rowid shall be filtered
          out from the stream of records returned by ha_multi_range_read_next()
      0 - The record shall be left in the stream
  */
  bool (*skip_record)(range_seq_t seq, char *range_info, uchar *rowid);

  /*
    Check if the record combination matches the index condition
    SYNOPSIS
      skip_index_tuple()
        seq         The value returned by RANGE_SEQ_IF::init()
        range_info  Information about the next range

    RETURN
      0 - The record combination satisfies the index condition
      1 - Otherwise
  */
  bool (*skip_index_tuple)(range_seq_t seq, char *range_info);
};

/**
  Used to store optimizer cost estimates.

  The class consists of PODs only: default operator=, copy constructor
  and destructor are used.
 */
class Cost_estimate {
 private:
  double io_cost;      ///< cost of I/O operations
  double cpu_cost;     ///< cost of CPU operations
  double import_cost;  ///< cost of remote operations
  double mem_cost;     ///< memory used (bytes)

 public:
  Cost_estimate() : io_cost(0), cpu_cost(0), import_cost(0), mem_cost(0) {}

  /// Returns sum of time-consuming costs, i.e., not counting memory cost
  double total_cost() const { return io_cost + cpu_cost + import_cost; }
  double get_io_cost() const { return io_cost; }
  double get_cpu_cost() const { return cpu_cost; }
  double get_import_cost() const { return import_cost; }
  double get_mem_cost() const { return mem_cost; }

  /**
    Whether or not all costs in the object are zero

    @return true if all costs are zero, false otherwise
  */
  bool is_zero() const {
    return !(io_cost || cpu_cost || import_cost || mem_cost);
  }
  /**
    Whether or not the total cost is the maximal double

    @return true if total cost is the maximal double, false otherwise
  */
  bool is_max_cost() const { return io_cost == DBL_MAX; }
  /// Reset all costs to zero
  void reset() { io_cost = cpu_cost = import_cost = mem_cost = 0; }
  /// Set current cost to the maximal double
  void set_max_cost() {
    reset();
    io_cost = DBL_MAX;
  }

  /// Multiply io, cpu and import costs by parameter
  void multiply(double m) {
    DBUG_ASSERT(!is_max_cost());

    io_cost *= m;
    cpu_cost *= m;
    import_cost *= m;
    /* Don't multiply mem_cost */
  }

  Cost_estimate &operator+=(const Cost_estimate &other) {
    DBUG_ASSERT(!is_max_cost() && !other.is_max_cost());

    io_cost += other.io_cost;
    cpu_cost += other.cpu_cost;
    import_cost += other.import_cost;
    mem_cost += other.mem_cost;

    return *this;
  }

  Cost_estimate operator+(const Cost_estimate &other) {
    Cost_estimate result = *this;
    result += other;

    return result;
  }

  Cost_estimate operator-(const Cost_estimate &other) {
    Cost_estimate result;

    DBUG_ASSERT(!other.is_max_cost());

    result.io_cost = io_cost - other.io_cost;
    result.cpu_cost = cpu_cost - other.cpu_cost;
    result.import_cost = import_cost - other.import_cost;
    result.mem_cost = mem_cost - other.mem_cost;
    return result;
  }

  bool operator>(const Cost_estimate &other) const {
    return total_cost() > other.total_cost() ? true : false;
  }

  bool operator<(const Cost_estimate &other) const {
    return other > *this ? true : false;
  }

  /// Add to IO cost
  void add_io(double add_io_cost) {
    DBUG_ASSERT(!is_max_cost());
    io_cost += add_io_cost;
  }

  /// Add to CPU cost
  void add_cpu(double add_cpu_cost) {
    DBUG_ASSERT(!is_max_cost());
    cpu_cost += add_cpu_cost;
  }

  /// Add to import cost
  void add_import(double add_import_cost) {
    DBUG_ASSERT(!is_max_cost());
    import_cost += add_import_cost;
  }

  /// Add to memory cost
  void add_mem(double add_mem_cost) {
    DBUG_ASSERT(!is_max_cost());
    mem_cost += add_mem_cost;
  }
};

void get_sweep_read_cost(TABLE *table, ha_rows nrows, bool interrupted,
                         Cost_estimate *cost);

/*
  The below two are not used (and not handled) in this milestone of this WL
  entry because there seems to be no use for them at this stage of
  implementation.
*/
#define HA_MRR_SINGLE_POINT 1
#define HA_MRR_FIXED_KEY 2

/*
  Indicates that RANGE_SEQ_IF::next(&range) doesn't need to fill in the
  'range' parameter.
*/
#define HA_MRR_NO_ASSOCIATION 4

/*
  The MRR user will provide ranges in key order, and MRR implementation
  must return rows in key order.
  Passing this flag to multi_read_range_init() may cause the
  default MRR handler to be used even if HA_MRR_USE_DEFAULT_IMPL
  was not specified.
  (If the native MRR impl. can not provide SORTED result)
*/
#define HA_MRR_SORTED 8

/* MRR implementation doesn't have to retrieve full records */
#define HA_MRR_INDEX_ONLY 16

/*
  The passed memory buffer is of maximum possible size, the caller can't
  assume larger buffer.
*/
#define HA_MRR_LIMITS 32

/*
  Flag set <=> default MRR implementation is used
  (The choice is made by **_info[_const]() function which may set this
   flag. SQL layer remembers the flag value and then passes it to
   multi_read_range_init().
*/
#define HA_MRR_USE_DEFAULT_IMPL 64

/*
  Used only as parameter to multi_range_read_info():
  Flag set <=> the caller guarantees that the bounds of the scanned ranges
  will not have NULL values.
*/
#define HA_MRR_NO_NULL_ENDPOINTS 128

/*
  Set by the MRR implementation to signal that it will natively
  produced sorted result if multi_range_read_init() is called with
  the HA_MRR_SORTED flag - Else multi_range_read_init(HA_MRR_SORTED)
  will revert to use the default MRR implementation.
*/
#define HA_MRR_SUPPORT_SORTED 256

class ha_statistics {
 public:
  ulonglong data_file_length;     /* Length off data file */
  ulonglong max_data_file_length; /* Length off data file */
  ulonglong index_file_length;
  ulonglong max_index_file_length;
  ulonglong delete_length; /* Free bytes */
  ulonglong auto_increment_value;
  /*
    The number of records in the table.
      0    - means the table has exactly 0 rows
    other  - if (table_flags() & HA_STATS_RECORDS_IS_EXACT)
               the value is the exact number of records in the table
             else
               it is an estimate
  */
  ha_rows records;
  ha_rows deleted;       /* Deleted records */
  ulong mean_rec_length; /* physical reclength */
  /* TODO: create_time should be retrieved from the new DD. Remove this. */
  time_t create_time; /* When table was created */
  ulong check_time;
  ulong update_time;
  uint block_size; /* index block size */

  /*
    number of buffer bytes that native mrr implementation needs,
  */
  uint mrr_length_per_rec;

  /**
    Estimate for how much of the table that is availabe in a memory
    buffer. Valid range is [0..1]. If it has the special value
    IN_MEMORY_ESTIMATE_UNKNOWN (defined in structs.h), it means that
    the storage engine has not supplied any value for it.
  */
  double table_in_mem_estimate;

  ha_statistics()
      : data_file_length(0),
        max_data_file_length(0),
        index_file_length(0),
        delete_length(0),
        auto_increment_value(0),
        records(0),
        deleted(0),
        mean_rec_length(0),
        create_time(0),
        check_time(0),
        update_time(0),
        block_size(0),
        table_in_mem_estimate(IN_MEMORY_ESTIMATE_UNKNOWN) {}
};

/**
  Calculates length of key.

  Given a key index and a map of key parts return length of buffer used by key
  parts.

  @param  table        Table containing the key
  @param  key          Key index
  @param  keypart_map  which key parts that is used

  @return Length of used key parts.
*/
uint calculate_key_len(TABLE *table, uint key, key_part_map keypart_map);
/*
  bitmap with first N+1 bits set
  (keypart_map for a key prefix of [0..N] keyparts)
*/
#define make_keypart_map(N) (((key_part_map)2 << (N)) - 1)
/*
  bitmap with first N bits set
  (keypart_map for a key prefix of [0..N-1] keyparts)
*/
#define make_prev_keypart_map(N) (((key_part_map)1 << (N)) - 1)

/** Base class to be used by handlers different shares */
class Handler_share {
 public:
  Handler_share() {}
  virtual ~Handler_share() {}
};

/**
  Wrapper for struct ft_hints.
*/

class Ft_hints {
 private:
  struct ft_hints hints;

 public:
  Ft_hints(uint ft_flags) {
    hints.flags = ft_flags;
    hints.op_type = FT_OP_UNDEFINED;
    hints.op_value = 0.0;
    hints.limit = HA_POS_ERROR;
  }

  /**
    Set comparison operation type and and value for master MATCH function.

     @param type   comparison operation type
     @param value  comparison operation value
  */
  void set_hint_op(enum ft_operation type, double value) {
    hints.op_type = type;
    hints.op_value = value;
  }

  /**
    Set Ft_hints flag.

    @param ft_flag Ft_hints flag
  */
  void set_hint_flag(uint ft_flag) { hints.flags |= ft_flag; }

  /**
    Set Ft_hints limit.

    @param ft_limit limit
  */
  void set_hint_limit(ha_rows ft_limit) { hints.limit = ft_limit; }

  /**
    Get Ft_hints limit.

    @return Ft_hints limit
  */
  ha_rows get_limit() { return hints.limit; }

  /**
    Get Ft_hints operation value.

    @return operation value
  */
  double get_op_value() { return hints.op_value; }

  /**
    Get Ft_hints operation type.

    @return operation type
  */
  enum ft_operation get_op_type() { return hints.op_type; }

  /**
    Get Ft_hints flags.

    @return Ft_hints flags
  */
  uint get_flags() { return hints.flags; }

  /**
     Get ft_hints struct.

     @return pointer to ft_hints struct
   */
  struct ft_hints *get_hints() {
    return &hints;
  }
};

/**
  The handler class is the interface for dynamically loadable
  storage engines. Do not add ifdefs and take care when adding or
  changing virtual functions to avoid vtable confusion

  Functions in this class accept and return table columns data. Two data
  representation formats are used:
  1. TableRecordFormat - Used to pass [partial] table records to/from
     storage engine

  2. KeyTupleFormat - used to pass index search tuples (aka "keys") to
     storage engine. See opt_range.cc for description of this format.

  TableRecordFormat
  =================
  [Warning: this description is work in progress and may be incomplete]
  The table record is stored in a fixed-size buffer:

    record: null_bytes, column1_data, column2_data, ...

  The offsets of the parts of the buffer are also fixed: every column has
  an offset to its column{i}_data, and if it is nullable it also has its own
  bit in null_bytes.

  The record buffer only includes data about columns that are marked in the
  relevant column set (table->read_set and/or table->write_set, depending on
  the situation).
  <not-sure>It could be that it is required that null bits of non-present
  columns are set to 1</not-sure>

  VARIOUS EXCEPTIONS AND SPECIAL CASES

  If the table has no nullable columns, then null_bytes is still
  present, its length is one byte <not-sure> which must be set to 0xFF
  at all times. </not-sure>

  If the table has columns of type BIT, then certain bits from those columns
  may be stored in null_bytes as well. Grep around for Field_bit for
  details.

  For blob columns (see Field_blob), the record buffer stores length of the
  data, following by memory pointer to the blob data. The pointer is owned
  by the storage engine and is valid until the next operation.

  If a blob column has NULL value, then its length and blob data pointer
  must be set to 0.


  Overview of main modules of the handler API
  ===========================================
  The overview below was copied from the storage/partition/ha_partition.h when
  support for non-native partitioning was removed.

  -------------------------------------------------------------------------
  MODULE create/delete handler object
  -------------------------------------------------------------------------
  Object create/delete method. Normally called when a table object
  exists.

  -------------------------------------------------------------------------
  MODULE meta data changes
  -------------------------------------------------------------------------
  Meta data routines to CREATE, DROP, RENAME table are often used at
  ALTER TABLE (update_create_info used from ALTER TABLE and SHOW ..).

  Methods:
    delete_table()
    rename_table()
    create()
    update_create_info()

  -------------------------------------------------------------------------
  MODULE open/close object
  -------------------------------------------------------------------------
  Open and close handler object to ensure all underlying files and
  objects allocated and deallocated for query handling is handled
  properly.

  A handler object is opened as part of its initialisation and before
  being used for normal queries (not before meta-data changes always.
  If the object was opened it will also be closed before being deleted.

  Methods:
    open()
    close()

  -------------------------------------------------------------------------
  MODULE start/end statement
  -------------------------------------------------------------------------
  This module contains methods that are used to understand start/end of
  statements, transaction boundaries, and aid for proper concurrency
  control.

  Methods:
    store_lock()
    external_lock()
    start_stmt()
    lock_count()
    unlock_row()
    was_semi_consistent_read()
    try_semi_consistent_read()

  -------------------------------------------------------------------------
  MODULE change record
  -------------------------------------------------------------------------
  This part of the handler interface is used to change the records
  after INSERT, DELETE, UPDATE, REPLACE method calls but also other
  special meta-data operations as ALTER TABLE, LOAD DATA, TRUNCATE.

  These methods are used for insert (write_row), update (update_row)
  and delete (delete_row). All methods to change data always work on
  one row at a time. update_row and delete_row also contains the old
  row.
  delete_all_rows will delete all rows in the table in one call as a
  special optimization for DELETE from table;

  Bulk inserts are supported if all underlying handlers support it.
  start_bulk_insert and end_bulk_insert is called before and after a
  number of calls to write_row.

  Methods:
    write_row()
    update_row()
    delete_row()
    delete_all_rows()
    start_bulk_insert()
    end_bulk_insert()

  -------------------------------------------------------------------------
  MODULE full table scan
  -------------------------------------------------------------------------
  This module is used for the most basic access method for any table
  handler. This is to fetch all data through a full table scan. No
  indexes are needed to implement this part.
  It contains one method to start the scan (rnd_init) that can also be
  called multiple times (typical in a nested loop join). Then proceeding
  to the next record (rnd_next) and closing the scan (rnd_end).
  To remember a record for later access there is a method (position)
  and there is a method used to retrieve the record based on the stored
  position.
  The position can be a file position, a primary key, a ROWID dependent
  on the handler below.

  All functions that retrieve records and are callable through the
  handler interface must indicate whether a record is present after the call
  or not. Record found is indicated by returning 0 and setting table status
  to "has row". Record not found is indicated by returning a non-zero value
  and setting table status to "no row".
  @see TABLE::set_found_row() and TABLE::set_no_row().
  By enforcing these rules in the handler interface, storage handler functions
  need not set any status in struct TABLE. These notes also apply to module
  index scan, documented below.

  Methods:

    rnd_init()
    rnd_end()
    rnd_next()
    rnd_pos()
    rnd_pos_by_record()
    position()

  -------------------------------------------------------------------------
  MODULE index scan
  -------------------------------------------------------------------------
  This part of the handler interface is used to perform access through
  indexes. The interface is defined as a scan interface but the handler
  can also use key lookup if the index is a unique index or a primary
  key index.
  Index scans are mostly useful for SELECT queries but are an important
  part also of UPDATE, DELETE, REPLACE and CREATE TABLE table AS SELECT
  and so forth.
  Naturally an index is needed for an index scan and indexes can either
  be ordered, hash based. Some ordered indexes can return data in order
  but not necessarily all of them.
  There are many flags that define the behavior of indexes in the
  various handlers. These methods are found in the optimizer module.

  index_read is called to start a scan of an index. The find_flag defines
  the semantics of the scan. These flags are defined in
  include/my_base.h
  index_read_idx is the same but also initializes index before calling doing
  the same thing as index_read. Thus it is similar to index_init followed
  by index_read. This is also how we implement it.

  index_read/index_read_idx does also return the first row. Thus for
  key lookups, the index_read will be the only call to the handler in
  the index scan.

  index_init initializes an index before using it and index_end does
  any end processing needed.

  Methods:
    index_read_map()
    index_init()
    index_end()
    index_read_idx_map()
    index_next()
    index_prev()
    index_first()
    index_last()
    index_next_same()
    index_read_last_map()
    read_range_first()
    read_range_next()

  -------------------------------------------------------------------------
  MODULE information calls
  -------------------------------------------------------------------------
  This calls are used to inform the handler of specifics of the ongoing
  scans and other actions. Most of these are used for optimisation
  purposes.

  Methods:
    info()
    get_dynamic_partition_info
    extra()
    extra_opt()
    reset()

  -------------------------------------------------------------------------
  MODULE optimizer support
  -------------------------------------------------------------------------
  NOTE:
  One important part of the public handler interface that is not depicted in
  the methods is the attribute records which is defined in the base class.
  This is looked upon directly and is set by calling info(HA_STATUS_INFO) ?

  Methods:
    min_rows_for_estimate()
    get_biggest_used_partition()
    scan_time()
    read_time()
    records_in_range()
    estimate_rows_upper_bound()
    records()

  -------------------------------------------------------------------------
  MODULE print messages
  -------------------------------------------------------------------------
  This module contains various methods that returns text messages for
  table types, index type and error messages.

  Methods:
    table_type()
    get_row_type()
    print_error()
    get_error_message()

  -------------------------------------------------------------------------
  MODULE handler characteristics
  -------------------------------------------------------------------------
  This module contains a number of methods defining limitations and
  characteristics of the handler (see also documentation regarding the
  individual flags).

  Methods:
    table_flags()
    index_flags()
    min_of_the_max_uint()
    max_supported_record_length()
    max_supported_keys()
    max_supported_key_parts()
    max_supported_key_length()
    max_supported_key_part_length()
    low_byte_first()
    extra_rec_buf_length()
    min_record_length(uint options)
    primary_key_is_clustered()
    ha_key_alg get_default_index_algorithm()
    is_index_algorithm_supported()

  -------------------------------------------------------------------------
  MODULE compare records
  -------------------------------------------------------------------------
  cmp_ref checks if two references are the same. For most handlers this is
  a simple memcmp of the reference. However some handlers use primary key
  as reference and this can be the same even if memcmp says they are
  different. This is due to character sets and end spaces and so forth.

  Methods:
    cmp_ref()

  -------------------------------------------------------------------------
  MODULE auto increment
  -------------------------------------------------------------------------
  This module is used to handle the support of auto increments.

  This variable in the handler is used as part of the handler interface
  It is maintained by the parent handler object and should not be
  touched by child handler objects (see handler.cc for its use).

  Methods:
    get_auto_increment()
    release_auto_increment()

  -------------------------------------------------------------------------
  MODULE initialize handler for HANDLER call
  -------------------------------------------------------------------------
  This method is a special InnoDB method called before a HANDLER query.

  Methods:
    init_table_handle_for_HANDLER()

  -------------------------------------------------------------------------
  MODULE foreign key support
  -------------------------------------------------------------------------
  The following methods are used to implement foreign keys as supported by
  InnoDB and NDB.
  get_foreign_key_create_info is used by SHOW CREATE TABLE to get a textual
  description of how the CREATE TABLE part to define FOREIGN KEY's is done.
  free_foreign_key_create_info is used to free the memory area that provided
  this description.

  Methods:
    get_parent_foreign_key_list()
    get_foreign_key_create_info()
    free_foreign_key_create_info()
    get_foreign_key_list()
    referenced_by_foreign_key()

  -------------------------------------------------------------------------
  MODULE fulltext index
  -------------------------------------------------------------------------
  Fulltext index support.

  Methods:
    ft_init_ext_with_hints()
    ft_init()
    ft_init_ext()
    ft_read()

  -------------------------------------------------------------------------
  MODULE in-place ALTER TABLE
  -------------------------------------------------------------------------
  Methods for in-place ALTER TABLE support (implemented by InnoDB and NDB).

  Methods:
    check_if_supported_inplace_alter()
    prepare_inplace_alter_table()
    inplace_alter_table()
    commit_inplace_alter_table()
    notify_table_changed()

  -------------------------------------------------------------------------
  MODULE tablespace support
  -------------------------------------------------------------------------
  Methods:
    discard_or_import_tablespace()

  -------------------------------------------------------------------------
  MODULE administrative DDL
  -------------------------------------------------------------------------
  Methods:
    optimize()
    analyze()
    check()
    repair()
    check_and_repair()
    auto_repair()
    is_crashed()
    check_for_upgrade()
    checksum()
    assign_to_keycache()

  -------------------------------------------------------------------------
  MODULE enable/disable indexes
  -------------------------------------------------------------------------
  Enable/Disable Indexes are only supported by HEAP and MyISAM.

  Methods:
    disable_indexes()
    enable_indexes()
    indexes_are_disabled()

  -------------------------------------------------------------------------
  MODULE append_create_info
  -------------------------------------------------------------------------
  Only used by MyISAM MERGE tables.

  Methods:
    append_create_info()

  -------------------------------------------------------------------------
  MODULE partitioning specific handler API
  -------------------------------------------------------------------------
  Methods:
    get_partition_handler()
*/

class handler {
  friend class Partition_handler;

 public:
  typedef ulonglong Table_flags;

 protected:
  TABLE_SHARE *table_share;       /* The table definition */
  TABLE *table;                   /* The current open table */
  Table_flags cached_table_flags; /* Set on init() and open() */

  ha_rows estimation_rows_to_insert;

 public:
  handlerton *ht; /* storage engine of this handler */
  /** Pointer to current row */
  uchar *ref;
  /** Pointer to duplicate row */
  uchar *dup_ref;

  ha_statistics stats;

  /* MultiRangeRead-related members: */
  range_seq_t mrr_iter;   /* Interator to traverse the range sequence */
  RANGE_SEQ_IF mrr_funcs; /* Range sequence traversal functions */
  HANDLER_BUFFER *multi_range_buffer; /* MRR buffer info */
  uint ranges_in_seq; /* Total number of ranges in the traversed sequence */
  /* true <=> source MRR ranges and the output are ordered */
  bool mrr_is_output_sorted;

  /* true <=> we're currently traversing a range in mrr_cur_range. */
  bool mrr_have_range;
  /* Current range (the one we're now returning rows from) */
  KEY_MULTI_RANGE mrr_cur_range;

  /*
    The direction of the current range or index scan. This is used by
    the ICP implementation to determine if it has reached the end
    of the current range.
  */
  enum enum_range_scan_direction { RANGE_SCAN_ASC, RANGE_SCAN_DESC };

 private:
  Record_buffer *m_record_buffer = nullptr;  ///< Buffer for multi-row reads.
  /*
    Storage space for the end range value. Should only be accessed using
    the end_range pointer. The content is invalid when end_range is NULL.
  */
  key_range save_end_range;
  enum_range_scan_direction range_scan_direction;
  int key_compare_result_on_equal;

  /**
    Pointer to the handler of the table in the primary storage engine,
    if this handler represents a table in a secondary storage engine.
  */
  handler *m_primary_handler{nullptr};

 protected:
  KEY_PART_INFO *range_key_part;
  bool eq_range;
  /*
    true <=> the engine guarantees that returned records are within the range
    being scanned.
  */
  bool in_range_check_pushed_down;

 public:
  /**
    End value for a range scan. If this is NULL the range scan has no
    end value. Should also be NULL when there is no ongoing range scan.
    Used by the read_range() functions and also evaluated by pushed
    index conditions.
  */
  key_range *end_range;
  /**
    Flag which tells if #end_range contains a virtual generated column.
    The content is invalid when #end_range is @c nullptr.
  */
  bool m_virt_gcol_in_end_range = false;
  uint errkey; /* Last dup key */
  uint key_used_on_scan;
  uint active_index;
  /** Length of ref (1-8 or the clustered key length) */
  uint ref_length;
  FT_INFO *ft_handler;
  enum { NONE = 0, INDEX, RND, SAMPLING } inited;
  bool implicit_emptied; /* Can be !=0 only if HEAP */
  const Item *pushed_cond;

  Item *pushed_idx_cond;
  uint pushed_idx_cond_keyno; /* The index which the above condition is for */

  ulonglong rows_read;
  ulonglong rows_changed;
  ulonglong index_rows_read[MAX_KEY];
  /**
    next_insert_id is the next value which should be inserted into the
    auto_increment column: in a inserting-multi-row statement (like INSERT
    SELECT), for the first row where the autoinc value is not specified by the
    statement, get_auto_increment() called and asked to generate a value,
    next_insert_id is set to the next value, then for all other rows
    next_insert_id is used (and increased each time) without calling
    get_auto_increment().
  */
  ulonglong next_insert_id;
  /**
    insert id for the current row (*autogenerated*; if not
    autogenerated, it's 0).
    At first successful insertion, this variable is stored into
    THD::first_successful_insert_id_in_cur_stmt.
  */
  ulonglong insert_id_for_cur_row;
  /**
    Interval returned by get_auto_increment() and being consumed by the
    inserter.
  */
  Discrete_interval auto_inc_interval_for_cur_row;
  /**
     Number of reserved auto-increment intervals. Serves as a heuristic
     when we have no estimation of how many records the statement will insert:
     the more intervals we have reserved, the bigger the next one. Reset in
     handler::ha_release_auto_increment().
  */
  uint auto_inc_intervals_count;

  /**
    Instrumented table associated with this handler.
  */
  PSI_table *m_psi;

  std::mt19937 m_random_number_engine;
  double m_sampling_percentage;

 private:
  /** Internal state of the batch instrumentation. */
  enum batch_mode_t {
    /** Batch mode not used. */
    PSI_BATCH_MODE_NONE,
    /** Batch mode used, before first table io. */
    PSI_BATCH_MODE_STARTING,
    /** Batch mode used, after first table io. */
    PSI_BATCH_MODE_STARTED
  };
  /**
    Batch mode state.
    @sa start_psi_batch_mode.
    @sa end_psi_batch_mode.
  */
  batch_mode_t m_psi_batch_mode;
  /**
    The number of rows in the batch.
    @sa start_psi_batch_mode.
    @sa end_psi_batch_mode.
  */
  ulonglong m_psi_numrows;
  /**
    The current event in a batch.
    @sa start_psi_batch_mode.
    @sa end_psi_batch_mode.
  */
  PSI_table_locker *m_psi_locker;
  /**
    Storage for the event in a batch.
    @sa start_psi_batch_mode.
    @sa end_psi_batch_mode.
  */
  PSI_table_locker_state m_psi_locker_state;

 public:
  void unbind_psi();
  void rebind_psi();
  /**
    Put the handler in 'batch' mode when collecting
    table io instrumented events.
    When operating in batch mode:
    - a single start event is generated in the performance schema.
    - all table io performed between @c start_psi_batch_mode
      and @c end_psi_batch_mode is not instrumented:
      the number of rows affected is counted instead in @c m_psi_numrows.
    - a single end event is generated in the performance schema
      when the batch mode ends with @c end_psi_batch_mode.
  */
  void start_psi_batch_mode();
  /** End a batch started with @c start_psi_batch_mode. */
  void end_psi_batch_mode();
  /**
     If a PSI batch was started, turn if off.
     @returns true if it was started.
  */
  bool end_psi_batch_mode_if_started() {
    bool rc = m_psi_batch_mode;
    if (rc) end_psi_batch_mode();
    return rc;
  }

 private:
  /**
    The lock type set by when calling::ha_external_lock(). This is
    propagated down to the storage engine. The reason for also storing
    it here, is that when doing MRR we need to create/clone a second handler
    object. This cloned handler object needs to know about the lock_type used.
  */
  int m_lock_type;
  /**
    Pointer where to store/retrieve the Handler_share pointer.
    For non partitioned handlers this is &TABLE_SHARE::ha_share.
  */
  Handler_share **ha_share;

  /**
    Some non-virtual ha_* functions, responsible for reading rows,
    like ha_rnd_pos(), must ensure that virtual generated columns are
    calculated before they return. For that, they should set this
    member to true at their start, and check it before they return: if
    the member is still true, it means they should calculate; if it's
    false, it means the calculation has been done by some called
    lower-level function and does not need to be re-done (which is why
    we need this status flag: to avoid redundant calculations, for
    performance).
  */
  bool m_update_generated_read_fields;

 public:
  handler(handlerton *ht_arg, TABLE_SHARE *share_arg)
      : table_share(share_arg),
        table(0),
        estimation_rows_to_insert(0),
        ht(ht_arg),
        ref(0),
        range_scan_direction(RANGE_SCAN_ASC),
        in_range_check_pushed_down(false),
        end_range(NULL),
        key_used_on_scan(MAX_KEY),
        active_index(MAX_KEY),
        ref_length(sizeof(my_off_t)),
        ft_handler(0),
        inited(NONE),
        implicit_emptied(0),
        pushed_cond(0),
        pushed_idx_cond(NULL),
        pushed_idx_cond_keyno(MAX_KEY),
        rows_read(0),
        rows_changed(0),
        next_insert_id(0),
        insert_id_for_cur_row(0),
        auto_inc_intervals_count(0),
        m_psi(NULL),
        m_psi_batch_mode(PSI_BATCH_MODE_NONE),
        m_psi_numrows(0),
        m_psi_locker(NULL),
        m_lock_type(F_UNLCK),
        ha_share(NULL),
        m_update_generated_read_fields(false),
        cloned(false) {
    DBUG_PRINT("info", ("handler created F_UNLCK %d F_RDLCK %d F_WRLCK %d",
                        F_UNLCK, F_RDLCK, F_WRLCK));
    memset(index_rows_read, 0, sizeof(index_rows_read));
  }

  virtual ~handler(void) {
    DBUG_ASSERT(m_psi == NULL);
    DBUG_ASSERT(m_psi_batch_mode == PSI_BATCH_MODE_NONE);
    DBUG_ASSERT(m_psi_locker == NULL);
    DBUG_ASSERT(m_lock_type == F_UNLCK);
    DBUG_ASSERT(inited == NONE);
  }

  /*
    @todo reorganize functions, make proper public/protected/private qualifiers
  */
  virtual handler *clone(const char *name, MEM_ROOT *mem_root);
  /** This is called after create to allow us to set up cached variables */
  void init() { cached_table_flags = table_flags(); }
  /**
    For MyRocks, secondary initialization that happens after frm is parsed into
    field information from within open_binary_frm. MyRocks uses this secondary
    init phase to analyze the key and field definitions to determine if it can
    expose the HA_PRIMARY_KEY_IN_READ_INDEX flag on the table as it only
    supports that behavior for certain types of key combinations.
    Return values: false success, true failure.
  */
  virtual bool init_with_fields() { return false; }
  /* ha_ methods: public wrappers for private virtual API */

  /**
    Set a record buffer that the storage engine can use for multi-row reads.
    The buffer has to be provided prior to the first read from an index or a
    table.

    @param buffer the buffer to use for multi-row reads
  */
  void ha_set_record_buffer(Record_buffer *buffer) { m_record_buffer = buffer; }

  /**
    Get the record buffer that was set with ha_set_record_buffer().

    @return the buffer to use for multi-row reads, or nullptr if there is none
  */
  Record_buffer *ha_get_record_buffer() const { return m_record_buffer; }

  /**
    Does this handler want to get a Record_buffer for multi-row reads
    via the ha_set_record_buffer() function? And if so, what is the
    maximum number of records to allocate space for in the buffer?

    Storage engines that support using a Record_buffer should override
    handler::is_record_buffer_wanted().

    @param[out] max_rows  gets set to the maximum number of records to
                          allocate space for in the buffer if the function
                          returns true

    @retval true   if the handler would like a Record_buffer
    @retval false  if the handler does not want a Record_buffer
  */
  bool ha_is_record_buffer_wanted(ha_rows *const max_rows) const {
    return is_record_buffer_wanted(max_rows);
  }

  int ha_open(TABLE *table, const char *name, int mode, int test_if_locked,
              const dd::Table *table_def);
  int ha_close(void);
  int ha_index_init(uint idx, bool sorted);
  int ha_index_end();
  int ha_rnd_init(bool scan);
  int ha_rnd_end();
  int ha_rnd_next(uchar *buf);
  int ha_rnd_pos(uchar *buf, uchar *pos);
  int ha_index_read_map(uchar *buf, const uchar *key, key_part_map keypart_map,
                        enum ha_rkey_function find_flag);
  int ha_index_read_last_map(uchar *buf, const uchar *key,
                             key_part_map keypart_map);
  int ha_index_read_idx_map(uchar *buf, uint index, const uchar *key,
                            key_part_map keypart_map,
                            enum ha_rkey_function find_flag);
  int ha_index_next(uchar *buf);
  int ha_index_prev(uchar *buf);
  int ha_index_first(uchar *buf);
  int ha_index_last(uchar *buf);
  int ha_index_next_same(uchar *buf, const uchar *key, uint keylen);
  int ha_reset();
  /* this is necessary in many places, e.g. in HANDLER command */
  int ha_index_or_rnd_end() {
    return inited == INDEX ? ha_index_end() : inited == RND ? ha_rnd_end() : 0;
  }
  /**
    The cached_table_flags is set at ha_open and ha_external_lock
  */
  Table_flags ha_table_flags() const { return cached_table_flags; }
  /**
    These functions represent the public interface to *users* of the
    handler class, hence they are *not* virtual. For the inheritance
    interface, see the (private) functions write_row(), update_row(),
    and delete_row() below.
  */
  int ha_external_lock(THD *thd, int lock_type);
  int ha_write_row(uchar *buf);
  /**
    Update the current row.

    @param old_data  the old contents of the row
    @param new_data  the new contents of the row
    @return error status (zero on success, HA_ERR_* error code on error)
  */
  int ha_update_row(const uchar *old_data, uchar *new_data);
  int ha_delete_row(const uchar *buf);
  void ha_release_auto_increment();

  int ha_check_for_upgrade(HA_CHECK_OPT *check_opt);
  /** to be actually called to get 'check()' functionality*/
  int ha_check(THD *thd, HA_CHECK_OPT *check_opt);
  int ha_repair(THD *thd, HA_CHECK_OPT *check_opt);
  void ha_start_bulk_insert(ha_rows rows);
  int ha_end_bulk_insert();
  int ha_bulk_update_row(const uchar *old_data, uchar *new_data,
                         uint *dup_key_found);
  int ha_delete_all_rows();
  int ha_truncate(dd::Table *table_def);
  int ha_optimize(THD *thd, HA_CHECK_OPT *check_opt);
  int ha_analyze(THD *thd, HA_CHECK_OPT *check_opt);
  bool ha_check_and_repair(THD *thd);
  int ha_disable_indexes(uint mode);
  int ha_enable_indexes(uint mode);
  int ha_discard_or_import_tablespace(bool discard, dd::Table *table_def);
  int ha_rename_table(const char *from, const char *to,
                      const dd::Table *from_table_def, dd::Table *to_table_def);
  int ha_delete_table(const char *name, const dd::Table *table_def);
  void ha_drop_table(const char *name);

  int ha_create(const char *name, TABLE *form, HA_CREATE_INFO *info,
                dd::Table *table_def);

  int ha_load_table(const TABLE &table);

  int ha_unload_table(const char *db_name, const char *table_name);

  /**
    Get number of threads that would be spawned for parallel read.
    @return error code
    @retval 0 on success
   */
  virtual int pread_adapter_scan_get_num_threads(size_t & /* num_threads */) {
    return 0;
  }

  /**
    This callback is called by each parallel load thread at the beginning of
    the parallel load for the adapter scan.
    @param cookie      The cookie for this thread
    @param ncols       Number of columns in each row
    @param row_len     The size of a row in bytes
    @param col_offsets An array of size ncols, where each element represents
                       the offset of a column in the row data. The memory of
                       this array belongs to the caller and will be free-ed
                       after the pload_end_cbk call.
    @param null_byte_offsets An array of size ncols, where each element
                       represents the offset of a column in the row data. The
                       memory of this array belongs to the caller and will be
                       free-ed after the pload_end_cbk call.
    @param null_bitmasks An array of size ncols, where each element
                       represents the bitmask required to get the null bit. The
                       memory of this array belongs to the caller and will be
                     free-ed after the pload_end_cbk call.
   */
  using pread_adapter_pload_init_cbk = std::function<void(
      void *cookie, ulong ncols, ulong row_len, ulong *col_offsets,
      ulong *null_byte_offsets, ulong *null_bitmasks)>;

  /**
    This callback is called by each parallel load thread when processing
    of rows is required for the adapter scan.
    @param[in] cookie    The cookie for this thread
    @param[in] nrows     The nrows that are available
    @param[in] rowdata   The mysql-in-memory row data buffer. This is a memory
                         buffer for nrows records. The length of each record
                         is fixed and communicated via
                         pread_adapter_pload_init_cbk.
   */
  using pread_adapter_pload_row_cbk =
      std::function<bool(void *cookie, uint nrows, void *rowdata)>;

  /**
    This callback is called by each parallel load thread when processing
    of rows has ended for the adapter scan.
    @param[in] cookie    The cookie for this thread
   */
  using pread_adapter_pload_end_cbk = std::function<void(void *cookie)>;

  /**
    Start parallel read of data.
    @return error code
    @retval 0 on success
   */
  virtual int pread_adapter_scan_parallel_load(
      void ** /* thread_contexts */,
      pread_adapter_pload_init_cbk /* load_init_fn */,
      pread_adapter_pload_row_cbk /* load_rows_fn */,
      pread_adapter_pload_end_cbk /* load_end_fn */) {
    return (0);
  }

  /**
    Submit a dd::Table object representing a core DD table having
    hardcoded data to be filled in by the DDSE. This function can be
    used for retrieving the hard coded SE private data for the
    mysql.dd_properties table, before creating or opening it, or for
    retrieving the hard coded SE private data for a core table,
    before creating or opening them.

    @param dd_table [in,out]    A dd::Table object representing
                                a core DD table.
    @param reset                Reset counters.

    @retval true                An error occurred.
    @retval false               Success - no errors.
   */

  bool ha_get_se_private_data(dd::Table *dd_table, bool reset);

  void adjust_next_insert_id_after_explicit_value(ulonglong nr);
  int update_auto_increment();
  virtual void print_error(int error, myf errflag);
  virtual bool get_error_message(int error, String *buf);
  uint get_dup_key(int error);
  /**
    Retrieves the names of the table and the key for which there was a
    duplicate entry in the case of HA_ERR_FOREIGN_DUPLICATE_KEY.

    If any of the table or key name is not available this method will return
    false and will not change any of child_table_name or child_key_name.

    @param [out] child_table_name    Table name
    @param [in] child_table_name_len Table name buffer size
    @param [out] child_key_name      Key name
    @param [in] child_key_name_len   Key name buffer size

    @retval  true                  table and key names were available
                                   and were written into the corresponding
                                   out parameters.
    @retval  false                 table and key names were not available,
                                   the out parameters were not touched.
  */
  virtual bool get_foreign_dup_key(char *child_table_name,
                                   uint child_table_name_len,
                                   char *child_key_name,
                                   uint child_key_name_len);
  /**
    Change the internal TABLE_SHARE pointer.

    @param table_arg    TABLE object
    @param share        New share to use

    @note Is used in error handling in ha_delete_table.
  */

  virtual void change_table_ptr(TABLE *table_arg, TABLE_SHARE *share) {
    table = table_arg;
    table_share = share;
    rows_read = rows_changed = 0;
    memset(index_rows_read, 0, sizeof(index_rows_read));
  }
  const TABLE_SHARE *get_table_share() const { return table_share; }

  /* Estimates calculation */

  /**
    @deprecated This function is deprecated and will be removed in a future
                version. Use table_scan_cost() instead.
  */

  virtual double scan_time() {
    return ulonglong2double(stats.data_file_length) / IO_SIZE + 2;
  }

  /**
    The cost of reading a set of ranges from the table using an index
    to access it.

    @deprecated This function is deprecated and will be removed in a future
                version. Use read_cost() instead.

    @param index  The index number.
    @param ranges The number of ranges to be read.
    @param rows   Total number of rows to be read.

    This method can be used to calculate the total cost of scanning a table
    using an index by calling it using read_time(index, 1, table_size).
  */

  virtual double read_time(uint index MY_ATTRIBUTE((unused)), uint ranges,
                           ha_rows rows) {
    return rows2double(ranges + rows);
  }

  /**
    @deprecated This function is deprecated and will be removed in a future
                version. Use index_scan_cost() instead.
  */

  virtual double index_only_read_time(uint keynr, double records);

  /**
    Cost estimate for doing a complete table scan.

    @note For this version it is recommended that storage engines continue
    to override scan_time() instead of this function.

    @returns the estimated cost
  */

  virtual Cost_estimate table_scan_cost();

  /**
    Cost estimate for reading a number of ranges from an index.

    The cost estimate will only include the cost of reading data that
    is contained in the index. If the records need to be read, use
    read_cost() instead.

    @note The ranges parameter is currently ignored and is not taken
    into account in the cost estimate.

    @note For this version it is recommended that storage engines continue
    to override index_only_read_time() instead of this function.

    @param index  the index number
    @param ranges the number of ranges to be read
    @param rows   total number of rows to be read

    @returns the estimated cost
  */

  virtual Cost_estimate index_scan_cost(uint index, double ranges, double rows);

  /**
    Cost estimate for reading a set of ranges from the table using an index
    to access it.

    @note For this version it is recommended that storage engines continue
    to override read_time() instead of this function.

    @param index  the index number
    @param ranges the number of ranges to be read
    @param rows   total number of rows to be read

    @returns the estimated cost
  */

  virtual Cost_estimate read_cost(uint index, double ranges, double rows);

  /**
    Return an estimate on the amount of memory the storage engine will
    use for caching data in memory. If this is unknown or the storage
    engine does not cache data in memory -1 is returned.
  */
  virtual longlong get_memory_buffer_size() const { return -1; }

  /**
    Return an estimate of how much of the table that is currently stored
    in main memory.

    This estimate should be the fraction of the table that currently
    is available in a main memory buffer. The estimate should be in the
    range from 0.0 (nothing in memory) to 1.0 (entire table in memory).

    @return The fraction of the table in main memory buffer
  */

  double table_in_memory_estimate() const;

  /**
    Return an estimate of how much of the index that is currently stored
    in main memory.

    This estimate should be the fraction of the index that currently
    is available in a main memory buffer. The estimate should be in the
    range from 0.0 (nothing in memory) to 1.0 (entire index in memory).

    @param keyno the index to get an estimate for

    @return The fraction of the index in main memory buffer
  */

  double index_in_memory_estimate(uint keyno) const;

  int ha_sample_init(double sampling_percentage, int sampling_seed,
                     enum_sampling_method sampling_method);
  int ha_sample_next(uchar *buf);
  int ha_sample_end();

 private:
  int check_collation_compatibility();

  /**
    Make a guestimate for how much of a table or index is in a memory
    buffer in the case where the storage engine has not provided any
    estimate for this.

    @param table_index_size size of the table or index

    @return The fraction of the table or index in main memory buffer
  */

  double estimate_in_memory_buffer(ulonglong table_index_size) const;

 public:
  virtual ha_rows multi_range_read_info_const(uint keyno, RANGE_SEQ_IF *seq,
                                              void *seq_init_param,
                                              uint n_ranges, uint *bufsz,
                                              uint *flags, Cost_estimate *cost);
  virtual ha_rows multi_range_read_info(uint keyno, uint n_ranges, uint keys,
                                        uint *bufsz, uint *flags,
                                        Cost_estimate *cost);
  virtual int multi_range_read_init(RANGE_SEQ_IF *seq, void *seq_init_param,
                                    uint n_ranges, uint mode,
                                    HANDLER_BUFFER *buf);

  int ha_multi_range_read_next(char **range_info);

  int ha_read_range_first(const key_range *start_key, const key_range *end_key,
                          bool eq_range, bool sorted);
  int ha_read_range_next();

  bool has_transactions() const noexcept {
    return (ha_table_flags() & HA_NO_TRANSACTIONS) == 0;
  }
  virtual uint extra_rec_buf_length() const { return 0; }

  /**
    @brief Determine whether an error can be ignored or not.

    @details This method is used to analyze the error to see whether the
    error is ignorable or not. Such errors will be reported as warnings
    instead of errors for IGNORE statements. This means that the statement
    will not abort, but instead continue to the next row.

    HA_ERR_FOUND_DUP_UNIQUE is a special case in MyISAM that means the
    same thing as HA_ERR_FOUND_DUP_KEY, but can in some cases lead to
    a slightly different error message.

    @param error  error code received from the handler interface (HA_ERR_...)

    @return   whether the error is ignorablel or not
      @retval true  the error is ignorable
      @retval false the error is not ignorable
  */

  virtual bool is_ignorable_error(int error);
  MY_NODISCARD virtual bool continue_partition_copying_on_error(
      int error MY_ATTRIBUTE((unused))) {
    return false;
  }

  /**
    @brief Determine whether an error is fatal or not.

    @details This method is used to analyze the error to see whether the
    error is fatal or not. A fatal error is an error that will not be
    possible to handle with SP handlers and will not be subject to
    retry attempts on the slave.

    @param error  error code received from the handler interface (HA_ERR_...)

    @return   whether the error is fatal or not
      @retval true  the error is fatal
      @retval false the error is not fatal
  */

  virtual bool is_fatal_error(int error);

 protected:
  virtual int multi_range_read_next(char **range_info);

  /**
    Number of rows in table. If HA_COUNT_ROWS_INSTANT is set, count is
    available instantly. Else do a table scan.

    @param num_rows [out]  num_rows number of rows in table.

    @retval 0 for OK, one of the HA_xxx values in case of error.
  */
  virtual int records(ha_rows *num_rows);

  /**
    Number of rows in table counted using the secondary index chosen by
    optimizer. See comments in opt_sum_query(...) .

      @param num_rows [out]  Number of rows in table.
      @param index           Index chosen by optimizer for counting.

      @retval 0 for OK, one of the HA_xxx values in case of error.
  */
  virtual int records_from_index(ha_rows *num_rows, uint index);

 private:
  /**
    Function will handle the error code from call to records() and
    records_from_index().

      @param error     return code from records() and records_from_index().
      @param num_rows  Check if it contains HA_POS_ERROR in case error < 0.

      @retval 0 for OK, one of the HA_xxx values in case of error.
  */
  int handle_records_error(int error, ha_rows *num_rows);

 public:
  /**
    Wrapper function to call records() in storage engine.

      @param num_rows [out]  Number of rows in table.

      @retval 0 for OK, one of the HA_xxx values in case of error.
  */
  int ha_records(ha_rows *num_rows) {
    return handle_records_error(records(num_rows), num_rows);
  }

  /**
    Wrapper function to call records_from_index() in storage engine.

      @param num_rows [out]  Number of rows in table.
      @param index           Index chosen by optimizer for counting.

      @retval 0 for OK, one of the HA_xxx values in case of error.
  */
  int ha_records(ha_rows *num_rows, uint index) {
    return handle_records_error(records_from_index(num_rows, index), num_rows);
  }

  /**
    Return upper bound of current number of records in the table
    (max. of how many records one will retrieve when doing a full table scan)
    If upper bound is not known, HA_POS_ERROR should be returned as a max
    possible upper bound.
  */
  virtual ha_rows estimate_rows_upper_bound() {
    return stats.records + EXTRA_RECORDS;
  }

  /**
    Get real row type for the table created based on one specified by user,
    CREATE TABLE options and SE capabilities.
  */
  virtual enum row_type get_real_row_type(
      const HA_CREATE_INFO *create_info) const {
    return (create_info->table_options & HA_OPTION_COMPRESS_RECORD)
               ? ROW_TYPE_COMPRESSED
               : ((create_info->table_options & HA_OPTION_PACK_RECORD)
                      ? ROW_TYPE_DYNAMIC
                      : ROW_TYPE_FIXED);
  }

  /**
    Get default key algorithm for SE. It is used when user has not provided
    algorithm explicitly or when algorithm specified is not supported by SE.
  */
  virtual enum ha_key_alg get_default_index_algorithm() const {
    return HA_KEY_ALG_SE_SPECIFIC;
  }

  /**
    Check if SE supports specific key algorithm.

    @note This method is never used for FULLTEXT or SPATIAL keys.
          We rely on handler::ha_table_flags() to check if such keys
          are supported.
  */
  virtual bool is_index_algorithm_supported(enum ha_key_alg key_alg) const {
    return key_alg == HA_KEY_ALG_SE_SPECIFIC;
  }

  /**
    Signal that the table->read_set and table->write_set table maps changed
    The handler is allowed to set additional bits in the above map in this
    call. Normally the handler should ignore all calls until we have done
    a ha_rnd_init() or ha_index_init(), write_row(), update_row or delete_row()
    as there may be several calls to this routine.
  */
  virtual void column_bitmaps_signal();
  uint get_index(void) const { return active_index; }

  /**
    @retval  0   Bulk update used by handler
    @retval  1   Bulk update not used, normal operation used
  */
  virtual bool start_bulk_update() { return 1; }
  /**
    @retval  0   Bulk delete used by handler
    @retval  1   Bulk delete not used, normal operation used
  */
  virtual bool start_bulk_delete() { return 1; }
  /**
    After this call all outstanding updates must be performed. The number
    of duplicate key errors are reported in the duplicate key parameter.
    It is allowed to continue to the batched update after this call, the
    handler has to wait until end_bulk_update with changing state.

    @param    dup_key_found       Number of duplicate keys found

    @retval  0           Success
    @retval  >0          Error code
  */
  virtual int exec_bulk_update(uint *dup_key_found MY_ATTRIBUTE((unused))) {
    DBUG_ASSERT(false);
    return HA_ERR_WRONG_COMMAND;
  }
  /**
    Perform any needed clean-up, no outstanding updates are there at the
    moment.
  */
  virtual void end_bulk_update() { return; }
  /**
    Execute all outstanding deletes and close down the bulk delete.

    @retval 0             Success
    @retval >0            Error code
  */
  virtual int end_bulk_delete() {
    DBUG_ASSERT(false);
    return HA_ERR_WRONG_COMMAND;
  }

 protected:
  /**
     @brief
     Positions an index cursor to the index specified in the handle
     ('active_index'). Fetches the row if available. If the key value is null,
     begin at the first key of the index.
     @returns 0 if success (found a record); non-zero if no record.
  */
  virtual int index_read_map(uchar *buf, const uchar *key,
                             key_part_map keypart_map,
                             enum ha_rkey_function find_flag) {
    uint key_len = calculate_key_len(table, active_index, keypart_map);
    return index_read(buf, key, key_len, find_flag);
  }
  /**
    Positions an index cursor to the index specified in argument. Fetches
    the row if available. If the key value is null, begin at the first key of
    the index.
    @sa index_read_map()
  */
  virtual int index_read_idx_map(uchar *buf, uint index, const uchar *key,
                                 key_part_map keypart_map,
                                 enum ha_rkey_function find_flag);

  /*
    These methods are used to jump to next or previous entry in the index
    scan. There are also methods to jump to first and last entry.
  */
  /// @see index_read_map().
  virtual int index_next(uchar *) { return HA_ERR_WRONG_COMMAND; }

  /// @see index_read_map().
  virtual int index_prev(uchar *) { return HA_ERR_WRONG_COMMAND; }

  /// @see index_read_map().
  virtual int index_first(uchar *) { return HA_ERR_WRONG_COMMAND; }

  /// @see index_read_map().
  virtual int index_last(uchar *) { return HA_ERR_WRONG_COMMAND; }

  /// @see index_read_map().
  virtual int index_next_same(uchar *buf, const uchar *key, uint keylen);
  /**
    The following functions works like index_read, but it find the last
    row with the current key value or prefix.
    @see index_read_map().
  */
  virtual int index_read_last_map(uchar *buf, const uchar *key,
                                  key_part_map keypart_map) {
    uint key_len = calculate_key_len(table, active_index, keypart_map);
    return index_read_last(buf, key, key_len);
  }

 public:
  /**
    Notify storage engine about imminent index scan where a large number of
    rows is expected to be returned. Does not replace nor call index_init.
  */
  virtual int prepare_index_scan(void) { return 0; }

  /**
    Notify storage engine about imminent index range scan.
  */
  virtual int prepare_range_scan(const key_range *, const key_range *) {
    return 0;
  }

  /**
    Notify storage engine about imminent index read with a bitmap of used key
    parts.
  */
  int prepare_index_key_scan_map(const uchar *key, key_part_map keypart_map) {
    const uint key_len = calculate_key_len(table, active_index, keypart_map);
    return prepare_index_key_scan(key, key_len);
  }

  /**
    Query storage engine to see if it supports gap locks on this table.
  */
  virtual bool has_gap_locks() const noexcept { return false; }

  /**
    Query storage engine to see if it can support handling specific replication
    method in its current configuration.
  */
  virtual bool rpl_can_handle_stm_event() const noexcept { return true; }

 protected:
  static bool is_using_full_key(key_part_map keypart_map,
                                uint actual_key_parts) noexcept;
  bool is_using_full_unique_key(uint active_index, key_part_map keypart_map,
                                enum ha_rkey_function find_flag) const noexcept;
  bool is_using_prohibited_gap_locks(TABLE *table,
                                     bool using_full_primary_key) const
      noexcept;

  /**
    Notify storage engine about imminent index read with key length.
  */
  virtual int prepare_index_key_scan(const uchar *, uint) { return 0; }

 public:
  virtual int read_range_first(const key_range *start_key,
                               const key_range *end_key, bool eq_range,
                               bool sorted);
  virtual int read_range_next();

 public:
  /**
    Set the end position for a range scan. This is used for checking
    for when to end the range scan and by the ICP code to determine
    that the next record is within the current range.

    @param range     The end value for the range scan
    @param direction Direction of the range scan
  */
  void set_end_range(const key_range *range,
                     enum_range_scan_direction direction);
  int compare_key(key_range *range);
  int compare_key_icp(const key_range *range) const;
  int compare_key_in_buffer(const uchar *buf) const;
  virtual int ft_init() { return HA_ERR_WRONG_COMMAND; }
  void ft_end() { ft_handler = NULL; }
  virtual FT_INFO *ft_init_ext(uint flags MY_ATTRIBUTE((unused)),
                               uint inx MY_ATTRIBUTE((unused)),
                               String *key MY_ATTRIBUTE((unused))) {
    return NULL;
  }
  virtual FT_INFO *ft_init_ext_with_hints(uint inx, String *key,
                                          Ft_hints *hints) {
    return ft_init_ext(hints->get_flags(), inx, key);
  }
  int ha_ft_read(uchar *buf);
  int ha_read_first_row(uchar *buf, uint primary_key);

 protected:
  /// @see index_read_map().
  virtual int rnd_next(uchar *buf) = 0;
  /// @see index_read_map().
  virtual int rnd_pos(uchar *buf, uchar *pos) = 0;

  virtual int ft_read(uchar *) { return HA_ERR_WRONG_COMMAND; }

 public:
  /**
    This function only works for handlers having
    HA_PRIMARY_KEY_REQUIRED_FOR_POSITION set.
    It will return the row with the PK given in the record argument.
  */
  virtual int rnd_pos_by_record(uchar *record) {
    int error;
    DBUG_ASSERT(table_flags() & HA_PRIMARY_KEY_REQUIRED_FOR_POSITION);

    error = ha_rnd_init(false);
    if (error != 0) return error;

    position(record);
    error = ha_rnd_pos(record, ref);

    ha_rnd_end();
    return error;
  }

  /**
    Find number of records in a range.

    Given a starting key, and an ending key estimate the number of rows that
    will exist between the two. max_key may be empty which in case determine
    if start_key matches any rows. Used by optimizer to calculate cost of
    using a particular index.

    @param inx      Index number
    @param min_key  Start of range
    @param max_key  End of range

    @return Number of rows in range.
  */

  virtual ha_rows records_in_range(uint inx MY_ATTRIBUTE((unused)),
                                   key_range *min_key MY_ATTRIBUTE((unused)),
                                   key_range *max_key MY_ATTRIBUTE((unused))) {
    return (ha_rows)10;
  }
  /*
    If HA_PRIMARY_KEY_REQUIRED_FOR_POSITION is set, then it sets ref
    (reference to the row, aka position, with the primary key given in
    the record).
    Otherwise it set ref to the current row.
  */
  virtual void position(const uchar *record) = 0;

  /**
    General method to gather info from handler

    ::info() is used to return information to the optimizer.
    SHOW also makes use of this data Another note, if your handler
    doesn't proved exact record count, you will probably want to
    have the following in your code:
    if (records < 2)
      records = 2;
    The reason is that the server will optimize for cases of only a single
    record. If in a table scan you don't know the number of records
    it will probably be better to set records to two so you can return
    as many records as you need.

    Along with records a few more variables you may wish to set are:
      records
      deleted
      data_file_length
      index_file_length
      delete_length
      check_time
    Take a look at the public variables in handler.h for more information.
    See also my_base.h for a full description.

    @param   flag          Specifies what info is requested
  */

  virtual int info(uint flag) = 0;
  virtual uint32 calculate_key_hash_value(
      Field **field_array MY_ATTRIBUTE((unused))) {
    DBUG_ASSERT(0);
    return 0;
  }
  virtual int extra(enum ha_extra_function operation MY_ATTRIBUTE((unused))) {
    return 0;
  }
  virtual int extra_opt(enum ha_extra_function operation,
                        ulong cache_size MY_ATTRIBUTE((unused))) {
    return extra(operation);
  }

  /**
    Start read (before write) removal on the current table.
    @see HA_READ_BEFORE_WRITE_REMOVAL
  */
  virtual bool start_read_removal(void) {
    DBUG_ASSERT(0);
    return false;
  }

  /**
    End read (before write) removal and return the number of rows
    really written
    @see HA_READ_BEFORE_WRITE_REMOVAL
  */
  virtual ha_rows end_read_removal(void) {
    DBUG_ASSERT(0);
    return (ha_rows)0;
  }

  /**
    In an UPDATE or DELETE, if the row under the cursor was locked by another
    transaction, and the engine used an optimistic read of the last
    committed row value under the cursor, then the engine returns 1 from this
    function. MySQL must NOT try to update this optimistic value. If the
    optimistic value does not match the WHERE condition, MySQL can decide to
    skip over this row. Currently only works for InnoDB. This can be used to
    avoid unnecessary lock waits.

    If this method returns nonzero, it will also signal the storage
    engine that the next read will be a locking re-read of the row.
  */
  virtual bool was_semi_consistent_read() { return 0; }
  /**
    Tell the engine whether it should avoid unnecessary lock waits.
    If yes, in an UPDATE or DELETE, if the row under the cursor was locked
    by another transaction, the engine may try an optimistic read of
    the last committed row value under the cursor.
  */
  virtual void try_semi_consistent_read(bool) {}

  /**
    Unlock last accessed row.

    Record currently processed was not in the result set of the statement
    and is thus unlocked. Used for UPDATE and DELETE queries.
  */

  virtual void unlock_row() {}

  /**
    Start a statement when table is locked

    This method is called instead of external lock when the table is locked
    before the statement is executed.

    @param thd                  Thread object.
    @param lock_type            Type of external lock.

    @retval   >0                 Error code.
    @retval    0                 Success.
  */

  virtual int start_stmt(THD *thd MY_ATTRIBUTE((unused)),
                         thr_lock_type lock_type MY_ATTRIBUTE((unused))) {
    return 0;
  }
  virtual void get_auto_increment(ulonglong offset, ulonglong increment,
                                  ulonglong nb_desired_values,
                                  ulonglong *first_value,
                                  ulonglong *nb_reserved_values);
  void set_next_insert_id(ulonglong id) {
    DBUG_PRINT("info", ("auto_increment: next value %lu", (ulong)id));
    next_insert_id = id;
  }
  void restore_auto_increment(ulonglong prev_insert_id) {
    /*
      Insertion of a row failed, re-use the lastly generated auto_increment
      id, for the next row. This is achieved by resetting next_insert_id to
      what it was before the failed insertion (that old value is provided by
      the caller). If that value was 0, it was the first row of the INSERT;
      then if insert_id_for_cur_row contains 0 it means no id was generated
      for this first row, so no id was generated since the INSERT started, so
      we should set next_insert_id to 0; if insert_id_for_cur_row is not 0, it
      is the generated id of the first and failed row, so we use it.
    */
    next_insert_id =
        (prev_insert_id > 0) ? prev_insert_id : insert_id_for_cur_row;
  }

  /**
    Update create info as part of ALTER TABLE.

    Forward this handler call to the storage engine foreach
    partition handler.  The data_file_name for each partition may
    need to be reset if the tablespace was moved.  Use a dummy
    HA_CREATE_INFO structure and transfer necessary data.

    @param    create_info         Create info from ALTER TABLE.
  */

  /*
    This function allows the storage engine to adust the create_info before
    it is stored in the data dictionary.
    This can be used for example to modify the create statement based on a
    storage engine specific setting.
  */
  virtual void update_create_info(
      HA_CREATE_INFO *create_info MY_ATTRIBUTE((unused))) {}
  virtual int assign_to_keycache(THD *, HA_CHECK_OPT *) {
    return HA_ADMIN_NOT_IMPLEMENTED;
  }
  virtual int preload_keys(THD *, HA_CHECK_OPT *) {
    return HA_ADMIN_NOT_IMPLEMENTED;
  }
  /* end of the list of admin commands */

  /**
    Check if indexes are disabled.

    @retval   0                         Indexes are enabled.
    @retval   != 0                      Indexes are disabled.
  */

  virtual int indexes_are_disabled(void) { return 0; }
  virtual void append_create_info(String *packet MY_ATTRIBUTE((unused))) {}
  /**
    If index == MAX_KEY then a check for table is made and if index <
    MAX_KEY then a check is made if the table has foreign keys and if
    a foreign key uses this index (and thus the index cannot be dropped).

    @param  index            Index to check if foreign key uses it

    @retval   true            Foreign key defined on table or index
    @retval   false           No foreign key defined
  */
  virtual bool is_fk_defined_on_table_or_index(
      uint index MY_ATTRIBUTE((unused))) {
    return false;
  }
  virtual char *get_foreign_key_create_info() {
    return (NULL);
  } /* gets foreign key create string from InnoDB */
  /**
    Get the list of foreign keys in this table.

    @remark Returns the set of foreign keys where this table is the
            dependent or child table.

    @param thd  The thread handle.
    @param [out] f_key_list  The list of foreign keys.

    @return The handler error code or zero for success.
  */
  virtual int get_foreign_key_list(THD *thd MY_ATTRIBUTE((unused)),
                                   List<FOREIGN_KEY_INFO> *f_key_list
                                       MY_ATTRIBUTE((unused))) {
    return 0;
  }
  /**
    Get the list of foreign keys referencing this table.

    @remark Returns the set of foreign keys where this table is the
            referenced or parent table.

    @param thd  The thread handle.
    @param [out] f_key_list  The list of foreign keys.

    @return The handler error code or zero for success.
  */
  virtual int get_parent_foreign_key_list(THD *thd MY_ATTRIBUTE((unused)),
                                          List<FOREIGN_KEY_INFO> *f_key_list
                                              MY_ATTRIBUTE((unused))) {
    return 0;
  }
  /**
    Get the list of tables which are direct or indirect parents in foreign
    key with cascading actions for this table.

    @remarks Returns the set of parent tables connected by FK clause that
    can modify the given table.

    @param      thd             The thread handle.
    @param[out] fk_table_list   List of parent tables (including indirect
    parents). Elements of the list as well as buffers for database and schema
    names are allocated from the current memory root.

    @return The handler error code or zero for success
  */
  virtual int get_cascade_foreign_key_table_list(
      THD *thd MY_ATTRIBUTE((unused)),
      List<st_handler_tablename> *fk_table_list MY_ATTRIBUTE((unused))) {
    return 0;
  }
  virtual uint referenced_by_foreign_key() { return 0; }
  virtual void init_table_handle_for_HANDLER() {
    return;
  } /* prepare InnoDB for HANDLER */
  virtual void free_foreign_key_create_info(char *) {}
  /** The following can be called without an open handler */
  virtual const char *table_type() const = 0;

  virtual ulong index_flags(uint idx, uint part, bool all_parts) const = 0;

  uint max_record_length() const {
    return std::min(HA_MAX_REC_LENGTH, max_supported_record_length());
  }
  uint max_keys() const {
    return std::min<uint>(MAX_KEY, max_supported_keys());
  }
  uint max_key_parts() const {
    return std::min(MAX_REF_PARTS, max_supported_key_parts());
  }
  uint max_key_length() const {
    return std::min(MAX_KEY_LENGTH, max_supported_key_length());
  }
  uint max_key_part_length(HA_CREATE_INFO *create_info) const {
    return std::min(MAX_KEY_LENGTH, max_supported_key_part_length(create_info));
  }

  virtual uint max_supported_record_length() const { return HA_MAX_REC_LENGTH; }
  virtual uint max_supported_keys() const { return 0; }
  virtual uint max_supported_key_parts() const { return MAX_REF_PARTS; }
  virtual uint max_supported_key_length() const { return MAX_KEY_LENGTH; }
  virtual uint max_supported_key_part_length(
      HA_CREATE_INFO *create_info MY_ATTRIBUTE((unused))) const {
    return 255;
  }
  virtual uint min_record_length(uint options MY_ATTRIBUTE((unused))) const {
    return 1;
  }

  virtual bool low_byte_first() const { return 1; }
  virtual ha_checksum checksum() const { return 0; }

  /**
    Check if the table is crashed.

    @retval true  Crashed
    @retval false Not crashed
  */

  virtual bool is_crashed() const { return 0; }

  void update_global_table_stats();
  void update_global_index_stats();
  void update_index_stats(uint current_index) noexcept {
    rows_read++;
    if (current_index < MAX_KEY)
      index_rows_read[current_index]++;
    else
      index_rows_read[0]++;
  }

  /**
    Check if the table can be automatically repaired.

    @retval true  Can be auto repaired
    @retval false Cannot be auto repaired
  */

  virtual bool auto_repair() const { return 0; }

  /**
    Get number of lock objects returned in store_lock.

    Returns the number of store locks needed in call to store lock.
    We return number of partitions we will lock multiplied with number of
    locks needed by each partition. Assists the above functions in allocating
    sufficient space for lock structures.

    @returns Number of locks returned in call to store_lock.

    @note lock_count() can return > 1 if the table is MERGE or partitioned.
  */

  virtual uint lock_count(void) const { return 1; }

  /**
    Is not invoked for non-transactional temporary tables.

    @note store_lock() can return more than one lock if the table is MERGE
    or partitioned.

    @note that one can NOT rely on table->in_use in store_lock().  It may
    refer to a different thread if called from mysql_lock_abort_for_thread().

    @note If the table is MERGE, store_lock() can return less locks
    than lock_count() claimed. This can happen when the MERGE children
    are not attached when this is called from another thread.

    The idea with handler::store_lock() is the following:

    The statement decided which locks we should need for the table
    for updates/deletes/inserts we get WRITE locks, for SELECT... we get
    read locks.

    Before adding the lock into the table lock handler (see thr_lock.c)
    mysqld calls store lock with the requested locks.  Store lock can now
    modify a write lock to a read lock (or some other lock), ignore the
    lock (if we don't want to use MySQL table locks at all) or add locks
    for many tables (like we do when we are using a MERGE handler).

    In some exceptional cases MySQL may send a request for a TL_IGNORE;
    This means that we are requesting the same lock as last time and this
    should also be ignored.

    Called from lock.cc by get_lock_data().
  */
  virtual THR_LOCK_DATA **store_lock(THD *thd, THR_LOCK_DATA **to,
                                     enum thr_lock_type lock_type) = 0;

  /**
    Check if the primary key is clustered or not.

    @retval true  Primary key (if there is one) is a clustered
                  key covering all fields
    @retval false otherwise
  */

  virtual bool primary_key_is_clustered() const { return false; }

  /**
    Compare two positions.

    @param   ref1                   First position.
    @param   ref2                   Second position.

    @retval  <0                     ref1 < ref2.
    @retval  0                      Equal.
    @retval  >0                     ref1 > ref2.
  */

  virtual int cmp_ref(const uchar *ref1, const uchar *ref2) const {
    return memcmp(ref1, ref2, ref_length);
  }

  /*
    Condition pushdown to storage engines
  */

  /**
    Push condition down to the table handler.

    @param  cond   Condition to be pushed. The condition tree must not be
                   modified by the by the caller.

    @return
      The 'remainder' condition that caller must use to filter out records.
      NULL means the handler will not return rows that do not match the
      passed condition.

    @note
    The pushed conditions form a stack (from which one can remove the
    last pushed condition using cond_pop).
    The table handler filters out rows using (pushed_cond1 AND pushed_cond2
    AND ... AND pushed_condN)
    or less restrictive condition, depending on handler's capabilities.

    handler->ha_reset() call empties the condition stack.
    Calls to rnd_init/rnd_end, index_init/index_end etc do not affect the
    condition stack.
  */
  virtual const Item *cond_push(const Item *cond) { return cond; }
  /**
    Pop the top condition from the condition stack of the handler instance.

    Pops the top if condition stack, if stack is not empty.
  */
  virtual void cond_pop() { return; }

  /**
    Push down an index condition to the handler.

    The server will use this method to push down a condition it wants
    the handler to evaluate when retrieving records using a specified
    index. The pushed index condition will only refer to fields from
    this handler that is contained in the index (but it may also refer
    to fields in other handlers). Before the handler evaluates the
    condition it must read the content of the index entry into the
    record buffer.

    The handler is free to decide if and how much of the condition it
    will take responsibility for evaluating. Based on this evaluation
    it should return the part of the condition it will not evaluate.
    If it decides to evaluate the entire condition it should return
    NULL. If it decides not to evaluate any part of the condition it
    should return a pointer to the same condition as given as argument.

    @param keyno    the index number to evaluate the condition on
    @param idx_cond the condition to be evaluated by the handler

    @return The part of the pushed condition that the handler decides
            not to evaluate
   */

  virtual Item *idx_cond_push(uint keyno MY_ATTRIBUTE((unused)),
                              Item *idx_cond) {
    return idx_cond;
  }

  /** Reset information about pushed index conditions */
  virtual void cancel_pushed_idx_cond() {
    pushed_idx_cond = NULL;
    pushed_idx_cond_keyno = MAX_KEY;
    in_range_check_pushed_down = false;
  }

  /**
    Reports number of tables included in pushed join which this
    handler instance is part of. ==0 -> Not pushed
  */
  virtual uint number_of_pushed_joins() const { return 0; }

  /**
    If this handler instance is part of a pushed join sequence
    returned TABLE instance being root of the pushed query?
  */
  virtual const TABLE *root_of_pushed_join() const { return NULL; }

  /**
    If this handler instance is a child in a pushed join sequence
    returned TABLE instance being my parent?
  */
  virtual const TABLE *parent_of_pushed_join() const { return NULL; }

  int ha_index_read_pushed(uchar *buf, const uchar *key,
                           key_part_map keypart_map);

  int ha_index_next_pushed(uchar *buf);

 protected:
  virtual int index_read_pushed(uchar *, const uchar *, key_part_map) {
    return HA_ERR_WRONG_COMMAND;
  }

  virtual int index_next_pushed(uchar *) { return HA_ERR_WRONG_COMMAND; }

 public:
  /**
    Part of old, deprecated in-place ALTER API.
  */
  virtual bool check_if_incompatible_data(
      HA_CREATE_INFO *create_info MY_ATTRIBUTE((unused)),
      uint table_changes MY_ATTRIBUTE((unused))) {
    return COMPATIBLE_DATA_NO;
  }

  /* On-line/in-place/instant ALTER TABLE interface. */

  /*
    Here is an outline of on-line/in-place ALTER TABLE execution through
    this interface.

    Phase 1 : Initialization
    ========================
    During this phase we determine which algorithm should be used
    for execution of ALTER TABLE and what level concurrency it will
    require.

    *) This phase starts by opening the table and preparing description
       of the new version of the table.
    *) Then we check if it is impossible even in theory to carry out
       this ALTER TABLE using the in-place/instant algorithm. For example,
       because we need to change storage engine or the user has explicitly
       requested usage of the "copy" algorithm.
    *) If in-place/instant ALTER TABLE is theoretically possible, we continue
       by compiling differences between old and new versions of the table
       in the form of HA_ALTER_FLAGS bitmap. We also build a few
       auxiliary structures describing requested changes and store
       all these data in the Alter_inplace_info object.
    *) Then the handler::check_if_supported_inplace_alter() method is called
       in order to find if the storage engine can carry out changes requested
       by this ALTER TABLE using the in-place or instant algorithm.
       To determine this, the engine can rely on data in HA_ALTER_FLAGS/
       Alter_inplace_info passed to it as well as on its own checks.
       If the in-place algorithm can be used for this ALTER TABLE, the level
       of required concurrency for its execution is also returned.
       If any errors occur during the handler call, ALTER TABLE is aborted
       and no further handler functions are called.
       Note that in cases when there is difference between in-place and
       instant algorithm and user explicitly asked for usage of in-place
       algorithm storage engine MUST return one of values corresponding
       to in-place algorithm and not HA_ALTER_INPLACE_INSTANT from this
       method.
    *) Locking requirements of the in-place algorithm are compared to any
       concurrency requirements specified by user. If there is a conflict
       between them, we either switch to the copy algorithm or emit an error.

    Phase 2 : Execution
    ===================

    In this phase the operations are executed.

    *) As the first step, we acquire a lock corresponding to the concurrency
       level which was returned by handler::check_if_supported_inplace_alter()
       and requested by the user. This lock is held for most of the
       duration of in-place ALTER (if HA_ALTER_INPLACE_SHARED_LOCK_AFTER_PREPARE
       or HA_ALTER_INPLACE_NO_LOCK_AFTER_PREPARE were returned we acquire an
       exclusive lock for duration of the next step only).
       For HA_ALTER_INPLACE_INSTANT we keep shared upgradable metadata lock
       which was acquired at table open time.
    *) After that we call handler::ha_prepare_inplace_alter_table() to give the
       storage engine a chance to update its internal structures with a higher
       lock level than the one that will be used for the main step of algorithm.
       After that we downgrade the lock if it is necessary.
       This step should be no-op for instant algorithm.
    *) After that, the main step of this phase and algorithm is executed.
       We call the handler::ha_inplace_alter_table() method, which carries out
       the changes requested by ALTER TABLE but does not makes them visible to
       other connections yet.
       This step should be no-op for instant algorithm as well.
    *) We ensure that no other connection uses the table by upgrading our
       lock on it to exclusive.
    *) a) If the previous step succeeds,
    handler::ha_commit_inplace_alter_table() is called to allow the storage
    engine to do any final updates to its structures, to make all earlier
    changes durable and visible to other connections.
    For instant algorithm this is the step during which SE changes are done.
    Engines that support atomic DDL only prepare for the commit during this
    step but do not finalize it. Real commit happens later when the whole
    statement is committed. Also in some situations statement might be rolled
    back after call to commit_inplace_alter_table() for such storage engines.
    In the latter special case SE might require call to
    handlerton::dict_cache_reset() in order to invalidate its internal table
    definition cache after rollback.
    b) If we have failed to upgrade lock or any errors have occured during
    the handler functions calls (including commit), we call
    handler::ha_commit_inplace_alter_table() to rollback all changes which
    were done during previous steps.

    All the above calls to SE are provided with dd::Table objects describing old
    and new version of table being altered. Engines which support atomic DDL are
    allowed to adjust object corresponding to the new version. During phase 3
    these changes are saved to the data-dictionary.


    Phase 3 : Final
    ===============

    In this phase we:

    a) For engines which don't support atomic DDL:

       *) Update the SQL-layer data-dictionary by replacing description of old
          version of the table with its new version. This change is immediately
          committed.
       *) Inform the storage engine about this change by calling the
          handler::ha_notify_table_changed() method.
       *) Process the RENAME clause by calling handler::ha_rename_table() and
          updating the data-dictionary accordingly. Again this change is
          immediately committed.
       *) Destroy the Alter_inplace_info and handler_ctx objects.

    b) For engines which support atomic DDL:

       *) Update the SQL-layer data-dictionary by replacing description of old
          version of the table with its new version.
       *) Process the RENAME clause by calling handler::ha_rename_table() and
          updating the data-dictionary accordingly.
       *) Commit the statement/transaction.
       *) Finalize atomic DDL operation by calling handlerton::post_ddl() hook
          for the storage engine.
       *) Additionally inform the storage engine about completion of ALTER TABLE
          for the table by calling the handler::ha_notify_table_changed()
    method.
       *) Destroy the Alter_inplace_info and handler_ctx objects.
  */

  /**
     Check if a storage engine supports a particular alter table in-place

     @param    altered_table     TABLE object for new version of table.
     @param    ha_alter_info     Structure describing changes to be done
                                 by ALTER TABLE and holding data used
                                 during in-place alter.

     @retval   HA_ALTER_ERROR                  Unexpected error.
     @retval   HA_ALTER_INPLACE_NOT_SUPPORTED  Not supported, must use copy.
     @retval   HA_ALTER_INPLACE_EXCLUSIVE_LOCK Supported, but requires X lock.
     @retval   HA_ALTER_INPLACE_SHARED_LOCK_AFTER_PREPARE
                                               Supported, but requires SNW lock
                                               during main phase. Prepare phase
                                               requires X lock.
     @retval   HA_ALTER_INPLACE_SHARED_LOCK    Supported, but requires SNW lock.
     @retval   HA_ALTER_INPLACE_NO_LOCK_AFTER_PREPARE
                                               Supported, concurrent
     reads/writes allowed. However, prepare phase requires X lock.
     @retval   HA_ALTER_INPLACE_NO_LOCK        Supported, concurrent
                                               reads/writes allowed.
     @retval   HA_ALTER_INPLACE_INSTANT        Instant algorithm is supported.
                                               Prepare and main phases are
                                               no-op. Changes happen during
                                               commit phase and it should be
                                               "instant". We keep SU lock,
                                               allowing concurrent reads and
                                               writes during no-op phases and
                                               upgrade it to X lock before
                                               commit phase.

     @note The default implementation uses the old in-place ALTER API
     to determine if the storage engine supports in-place ALTER or not.

     @note In cases when there is difference between in-place and instant
     algorithm and explicit ALGORITHM=INPLACE clause was provided SE MUST
     return one of values corresponding to in-place algorithm and not
     HA_ALTER_INPLACE_INSTANT from this method.

     @note Called without holding thr_lock.c lock.
  */
  virtual enum_alter_inplace_result check_if_supported_inplace_alter(
      TABLE *altered_table, Alter_inplace_info *ha_alter_info);

  /**
     Public functions wrapping the actual handler call.
     @see prepare_inplace_alter_table()
  */
  bool ha_prepare_inplace_alter_table(TABLE *altered_table,
                                      Alter_inplace_info *ha_alter_info,
                                      const dd::Table *old_table_def,
                                      dd::Table *new_table_def);

  /**
     Public function wrapping the actual handler call.
     @see inplace_alter_table()
  */
  bool ha_inplace_alter_table(TABLE *altered_table,
                              Alter_inplace_info *ha_alter_info,
                              const dd::Table *old_table_def,
                              dd::Table *new_table_def) {
    return inplace_alter_table(altered_table, ha_alter_info, old_table_def,
                               new_table_def);
  }

  /**
     Public function wrapping the actual handler call.
     Allows us to enforce asserts regardless of handler implementation.
     @see commit_inplace_alter_table()
  */
  bool ha_commit_inplace_alter_table(TABLE *altered_table,
                                     Alter_inplace_info *ha_alter_info,
                                     bool commit,
                                     const dd::Table *old_table_def,
                                     dd::Table *new_table_def);

  /**
     Public function wrapping the actual handler call.

     @see notify_table_changed()
  */
  void ha_notify_table_changed(Alter_inplace_info *ha_alter_info) {
    notify_table_changed(ha_alter_info);
  }

 protected:
  /**
     Allows the storage engine to update internal structures with concurrent
     writes blocked. If check_if_supported_inplace_alter() returns
     HA_ALTER_INPLACE_NO_LOCK_AFTER_PREPARE or
     HA_ALTER_INPLACE_SHARED_AFTER_PREPARE, this function is called with
     exclusive lock otherwise the same level of locking as for
     inplace_alter_table() will be used.

     @note Should be no-op for instant algorithm.

     @note Storage engines are responsible for reporting any errors by
     calling my_error()/print_error()

     @note If this function reports error, commit_inplace_alter_table()
     will be called with commit= false.

     @note For partitioning, failing to prepare one partition, means that
     commit_inplace_alter_table() will be called to roll back changes for
     all partitions. This means that commit_inplace_alter_table() might be
     called without prepare_inplace_alter_table() having been called first
     for a given partition.

     @param    altered_table     TABLE object for new version of table.
     @param    ha_alter_info     Structure describing changes to be done
                                 by ALTER TABLE and holding data used
                                 during in-place alter.
     @param    old_table_def     dd::Table object describing old version of
                                 the table.
     @param    new_table_def     dd::Table object for the new version of the
                                 table. Can be adjusted by this call if SE
                                 supports atomic DDL. These changes to the
                                 table definition will be persisted in the
                                 data-dictionary at statement commit time.

     @retval   true              Error
     @retval   false             Success
  */
  virtual bool prepare_inplace_alter_table(
      TABLE *altered_table MY_ATTRIBUTE((unused)),
      Alter_inplace_info *ha_alter_info MY_ATTRIBUTE((unused)),
      const dd::Table *old_table_def MY_ATTRIBUTE((unused)),
      dd::Table *new_table_def MY_ATTRIBUTE((unused))) {
    return false;
  }

  /**
     Alter the table structure in-place with operations specified using
     HA_ALTER_FLAGS and Alter_inplace_info. The level of concurrency allowed
     during this operation depends on the return value from
     check_if_supported_inplace_alter().

     @note Should be no-op for instant algorithm.

     @note Storage engines are responsible for reporting any errors by
     calling my_error()/print_error()

     @note If this function reports error, commit_inplace_alter_table()
     will be called with commit= false.

     @param    altered_table     TABLE object for new version of table.
     @param    ha_alter_info     Structure describing changes to be done
                                 by ALTER TABLE and holding data used
                                 during in-place alter.
     @param    old_table_def     dd::Table object describing old version of
                                 the table.
     @param    new_table_def     dd::Table object for the new version of the
                                 table. Can be adjusted by this call if SE
                                 supports atomic DDL. These changes to the
                                 table definition will be persisted in the
                                 data-dictionary at statement commit time.

     @retval   true              Error
     @retval   false             Success
  */
  virtual bool inplace_alter_table(
      TABLE *altered_table MY_ATTRIBUTE((unused)),
      Alter_inplace_info *ha_alter_info MY_ATTRIBUTE((unused)),
      const dd::Table *old_table_def MY_ATTRIBUTE((unused)),
      dd::Table *new_table_def MY_ATTRIBUTE((unused))) {
    return false;
  }

  /**
     Commit or rollback the changes made during prepare_inplace_alter_table()
     and inplace_alter_table() inside the storage engine.
     Note that in case of rollback the allowed level of concurrency during
     this operation will be the same as for inplace_alter_table() and thus
     might be higher than during prepare_inplace_alter_table(). (For example,
     concurrent writes were blocked during prepare, but might not be during
     rollback).

     @note This is the place where SE changes happen for instant algorithm.

     @note For storage engines supporting atomic DDL this method should only
     prepare for the commit but do not finalize it. Real commit should happen
     later when the whole statement is committed. Also in some situations
     statement might be rolled back after call to commit_inplace_alter_table()
     for such storage engines. In the latter special case SE might require call
     to handlerton::dict_cache_reset() in order to invalidate its internal
     table definition cache after rollback.

     @note Storage engines are responsible for reporting any errors by
     calling my_error()/print_error()

     @note If this function with commit= true reports error, it will be called
     again with commit= false.

     @note In case of partitioning, this function might be called for rollback
     without prepare_inplace_alter_table() having been called first.
     Also partitioned tables sets ha_alter_info->group_commit_ctx to a NULL
     terminated array of the partitions handlers and if all of them are
     committed as one, then group_commit_ctx should be set to NULL to indicate
     to the partitioning handler that all partitions handlers are committed.
     @see prepare_inplace_alter_table().

     @param    altered_table     TABLE object for new version of table.
     @param    ha_alter_info     Structure describing changes to be done
                                 by ALTER TABLE and holding data used
                                 during in-place alter.
     @param    commit            True => Commit, False => Rollback.
     @param    old_table_def     dd::Table object describing old version of
                                 the table.
     @param    new_table_def     dd::Table object for the new version of the
                                 table. Can be adjusted by this call if SE
                                 supports atomic DDL. These changes to the
                                 table definition will be persisted in the
                                 data-dictionary at statement commit time.

     @retval   true              Error
     @retval   false             Success
  */
  virtual bool commit_inplace_alter_table(
      TABLE *altered_table MY_ATTRIBUTE((unused)),
      Alter_inplace_info *ha_alter_info MY_ATTRIBUTE((unused)),
      bool commit MY_ATTRIBUTE((unused)),
      const dd::Table *old_table_def MY_ATTRIBUTE((unused)),
      dd::Table *new_table_def MY_ATTRIBUTE((unused))) {
    /* Nothing to commit/rollback, mark all handlers committed! */
    ha_alter_info->group_commit_ctx = NULL;
    return false;
  }

  /**
     Notify the storage engine that the table definition has been updated.

     @param    ha_alter_info     Structure describing changes done by
                                 ALTER TABLE and holding data used
                                 during in-place alter.

     @note No errors are allowed during notify_table_changed().

     @note For storage engines supporting atomic DDL this method is invoked
           after the whole ALTER TABLE is completed and committed.
           Particularly this means that for ALTER TABLE statements with RENAME
           clause TABLE/handler object used for invoking this method will be
           associated with new table name. If storage engine needs to know
           the old schema and table name in this method for some reason it
           has to use ha_alter_info object to figure it out.
  */
  virtual void notify_table_changed(
      Alter_inplace_info *ha_alter_info MY_ATTRIBUTE((unused))) {}

 public:
  /* End of On-line/in-place ALTER TABLE interface. */

  /**
    @brief Offload an update to the storage engine. See handler::fast_update()
    for details.
  */
  MY_NODISCARD int ha_fast_update(THD *thd, List<Item> &update_fields,
                                  List<Item> &update_values, Item *conds);

  /**
    @brief Offload an upsert to the storage engine. See handler::upsert()
    for details.
  */
  MY_NODISCARD int ha_upsert(THD *thd, List<Item> &update_fields,
                             List<Item> &update_values);

 private:
  /**
    Offload an update to the storage engine implementation.

    @param    thd              The thread handle.
    @param    update_fields    The list of fields to update.
    @param    update_values    The list of new values for the fields
                               in update_fields.
    @param    conds            Conditions tree.

    @retval   0                if the storage engine handled the update.
    @retval   ENOTSUP          if the storage engine can not handle the
                               update and the slow update code path should
                               continue executing the update.

    @return an error if the update should be terminated.

    @note HA_READ_BEFORE_WRITE_REMOVAL flag doesn not fit there because
    handler::ha_update_row(...) does not accept conditions.
  */
  MY_NODISCARD virtual int fast_update(THD *, List<Item> &, List<Item> &,
                                       Item *) {
    return ENOTSUP;
  }

  /**
    Offload an upsert to the storage engine implementation. Expects the row
    to be stored in record[0].

    @param    thd              The thread handle.
    @param    update_fields    The list of fields to update.
    @param    update_values    The list of new values for the fields
                               in update_fields.

    @retval   0                if the storage engine handled the upsert.
    @retval   ENOTSUP          if the storage engine can not handle the upsert
                               and the slow insert code path should continue
                               executing the insert.

    @return an error if the insert should be terminated.
  */
  MY_NODISCARD virtual int upsert(THD *, List<Item> &, List<Item> &) {
    return ENOTSUP;
  }

 public:
  /**
    use_hidden_primary_key() is called in case of an update/delete when
    (table_flags() and HA_PRIMARY_KEY_REQUIRED_FOR_DELETE) is defined
    but we don't have a primary key
  */
  virtual void use_hidden_primary_key();

 protected:
  /* Service methods for use by storage engines. */
  void ha_statistic_increment(ulonglong System_status_var::*offset) const;
  THD *ha_thd(void) const;

  /**
    Acquire the instrumented table information from a table share.
    @param share a table share
    @return an instrumented table share, or NULL.
  */
  PSI_table_share *ha_table_share_psi(const TABLE_SHARE *share) const;

  /**
    Default rename_table() and delete_table() rename/delete files with a
    given name and extensions from handlerton::file_extensions.

    These methods can be overridden, but their default implementation
    provide useful functionality.

    @param [in]     from            Path for the old table name.
    @param [in]     to              Path for the new table name.
    @param [in]     from_table_def  Old version of definition for table
                                    being renamed (i.e. prior to rename).
    @param [in,out] to_table_def    New version of definition for table
                                    being renamed. Storage engines which
                                    support atomic DDL (i.e. having
                                    HTON_SUPPORTS_ATOMIC_DDL flag set)
                                    are allowed to adjust this object.

    @retval   >0               Error.
    @retval    0               Success.
  */
  virtual int rename_table(const char *from, const char *to,
                           const dd::Table *from_table_def,
                           dd::Table *to_table_def);

  /**
    Delete a table.

    Used to delete a table. By the time delete_table() has been called all
    opened references to this table will have been closed (and your globally
    shared references released. The variable name will just be the name of
    the table. You will need to remove any files you have created at this
    point. Called for base as well as temporary tables.

    @param    name             Full path of table name.
    @param    table_def        dd::Table describing table being deleted
                               (can be NULL for temporary tables created
                               by optimizer).

    @retval   >0               Error.
    @retval    0               Success.
  */
  virtual int delete_table(const char *name, const dd::Table *table_def);

 private:
  /* Private helpers */
  void mark_trx_read_write();
  /*
    Low-level primitives for storage engines.  These should be
    overridden by the storage engine class. To call these methods, use
    the corresponding 'ha_*' method above.
  */

  virtual int open(const char *name, int mode, uint test_if_locked,
                   const dd::Table *table_def) = 0;
  virtual int close(void) = 0;
  virtual int index_init(uint idx, bool sorted MY_ATTRIBUTE((unused))) {
    active_index = idx;
    return 0;
  }
  virtual int index_end() {
    active_index = MAX_KEY;
    return 0;
  }
  /**
    rnd_init() can be called two times without rnd_end() in between
    (it only makes sense if scan=1).
    then the second call should prepare for the new table scan (e.g
    if rnd_init allocates the cursor, second call should position it
    to the start of the table, no need to deallocate and allocate it again
  */
  virtual int rnd_init(bool scan) = 0;
  virtual int rnd_end() { return 0; }
  /**
    Write a row.

    write_row() inserts a row. buf is a byte array of data, normally
    record[0].

    You can use the field information to extract the data from the native byte
    array type.

    Example of this would be:
    for (Field **field=table->field ; *field ; field++)
    {
      ...
    }

    @param buf  Buffer to write from.

    @return Operation status.
      @retval    0  Success.
      @retval != 0  Error code.
  */
  virtual int write_row(uchar *buf MY_ATTRIBUTE((unused))) {
    return HA_ERR_WRONG_COMMAND;
  }

  /**
    Update a single row.

    Note: If HA_ERR_FOUND_DUPP_KEY is returned, the handler must read
    all columns of the row so MySQL can create an error message. If
    the columns required for the error message are not read, the error
    message will contain garbage.
  */
  virtual int update_row(const uchar *old_data MY_ATTRIBUTE((unused)),
                         uchar *new_data MY_ATTRIBUTE((unused))) {
    return HA_ERR_WRONG_COMMAND;
  }

  virtual int delete_row(const uchar *buf MY_ATTRIBUTE((unused))) {
    return HA_ERR_WRONG_COMMAND;
  }
  /**
    Reset state of file to after 'open'.
    This function is called after every statement for all tables used
    by that statement.
  */
  virtual int reset() { return 0; }
  virtual Table_flags table_flags(void) const = 0;
  /**
    Is not invoked for non-transactional temporary tables.

    Tells the storage engine that we intend to read or write data
    from the table. This call is prefixed with a call to handler::store_lock()
    and is invoked only for those handler instances that stored the lock.

    Calls to @c rnd_init / @c index_init are prefixed with this call. When table
    IO is complete, we call @code external_lock(F_UNLCK) @endcode.
    A storage engine writer should expect that each call to
    @code ::external_lock(F_[RD|WR]LOCK @endcode is followed by a call to
    @code ::external_lock(F_UNLCK) @endcode. If it is not, it is a bug in MySQL.

    The name and signature originate from the first implementation
    in MyISAM, which would call @c fcntl to set/clear an advisory
    lock on the data file in this method.

    Originally this method was used to set locks on file level to enable
    several MySQL Servers to work on the same data. For transactional
    engines it has been "abused" to also mean start and end of statements
    to enable proper rollback of statements and transactions. When LOCK
    TABLES has been issued the start_stmt method takes over the role of
    indicating start of statement but in this case there is no end of
    statement indicator(?).

    Called from lock.cc by lock_external() and unlock_external(). Also called
    from sql_table.cc by copy_data_between_tables().

    @param   thd          the current thread
    @param   lock_type    F_RDLCK, F_WRLCK, F_UNLCK

    @return  non-0 in case of failure, 0 in case of success.
    When lock_type is F_UNLCK, the return value is ignored.
  */
  virtual int external_lock(THD *thd MY_ATTRIBUTE((unused)),
                            int lock_type MY_ATTRIBUTE((unused))) {
    return 0;
  }
  virtual void release_auto_increment() { return; }
  /** admin commands - called from mysql_admin_table */
  virtual int check_for_upgrade(HA_CHECK_OPT *) { return 0; }
  virtual int check(THD *, HA_CHECK_OPT *) { return HA_ADMIN_NOT_IMPLEMENTED; }

  /**
     In this method check_opt can be modified
     to specify CHECK option to use to call check()
     upon the table.
  */
  virtual int repair(THD *, HA_CHECK_OPT *) {
    DBUG_ASSERT(!(ha_table_flags() & HA_CAN_REPAIR));
    return HA_ADMIN_NOT_IMPLEMENTED;
  }
  virtual void start_bulk_insert(ha_rows) {}
  virtual int end_bulk_insert() { return 0; }

  /**
    Does this handler want to get a Record_buffer for multi-row reads
    via the ha_set_record_buffer() function? And if so, what is the
    maximum number of records to allocate space for in the buffer?

    Storage engines that support using a Record_buffer should override
    this function and return true for scans that could benefit from a
    buffer.

    @param[out] max_rows  gets set to the maximum number of records to
                          allocate space for in the buffer if the function
                          returns true

    @retval true   if the handler would like a Record_buffer
    @retval false  if the handler does not want a Record_buffer
  */
  virtual bool is_record_buffer_wanted(ha_rows *const max_rows) const {
    *max_rows = 0;
    return false;
  }

  // Set se_private_id and se_private_data during upgrade
  virtual bool upgrade_table(THD *thd MY_ATTRIBUTE((unused)),
                             const char *dbname MY_ATTRIBUTE((unused)),
                             const char *table_name MY_ATTRIBUTE((unused)),
                             dd::Table *dd_table MY_ATTRIBUTE((unused))) {
    return false;
  }

  virtual int sample_init();
  virtual int sample_next(uchar *buf);
  virtual int sample_end();

  /**
   * Loads a table into its defined secondary storage engine.
   *
   * @param table Table opened in primary storage engine.
   *
   * @return 0 if success, error code otherwise.
   */
  virtual int load_table(const TABLE &table MY_ATTRIBUTE((unused))) {
    /* purecov: begin inspected */
    DBUG_ASSERT(false);
    return HA_ERR_WRONG_COMMAND;
    /* purecov: end */
  }

  /**
   * Unloads a table from its defined secondary storage engine.
   *
   * @param db_name    Database name.
   * @param table_name Table name.
   *
   * @return 0 if success, error code otherwise.
   */
  virtual int unload_table(const char *db_name MY_ATTRIBUTE((unused)),
                           const char *table_name MY_ATTRIBUTE((unused))) {
    /* purecov: begin inspected */
    DBUG_ASSERT(false);
    return HA_ERR_WRONG_COMMAND;
    /* purecov: end */
  }

 protected:
  virtual int index_read(uchar *buf MY_ATTRIBUTE((unused)),
                         const uchar *key MY_ATTRIBUTE((unused)),
                         uint key_len MY_ATTRIBUTE((unused)),
                         enum ha_rkey_function find_flag
                             MY_ATTRIBUTE((unused))) {
    return HA_ERR_WRONG_COMMAND;
  }
  virtual int index_read_last(uchar *buf MY_ATTRIBUTE((unused)),
                              const uchar *key MY_ATTRIBUTE((unused)),
                              uint key_len MY_ATTRIBUTE((unused))) {
    set_my_errno(HA_ERR_WRONG_COMMAND);
    return HA_ERR_WRONG_COMMAND;
  }

 public:
  /**
    This method is similar to update_row, however the handler doesn't need
    to execute the updates at this point in time. The handler can be certain
    that another call to bulk_update_row will occur OR a call to
    exec_bulk_update before the set of updates in this query is concluded.

    Note: If HA_ERR_FOUND_DUPP_KEY is returned, the handler must read
    all columns of the row so MySQL can create an error message. If
    the columns required for the error message are not read, the error
    message will contain garbage.

    @param    old_data       Old record
    @param    new_data       New record
    @param    dup_key_found  Number of duplicate keys found

  */
  virtual int bulk_update_row(const uchar *old_data MY_ATTRIBUTE((unused)),
                              uchar *new_data MY_ATTRIBUTE((unused)),
                              uint *dup_key_found MY_ATTRIBUTE((unused))) {
    DBUG_ASSERT(false);
    return HA_ERR_WRONG_COMMAND;
  }
  /**
    Delete all rows in a table.

    This is called both for cases of truncate and for cases where the
    optimizer realizes that all rows will be removed as a result of an
    SQL statement.

    If the handler don't support this, then this function will
    return HA_ERR_WRONG_COMMAND and MySQL will delete the rows one
    by one.
  */
  virtual int delete_all_rows() {
    set_my_errno(HA_ERR_WRONG_COMMAND);
    return HA_ERR_WRONG_COMMAND;
  }
  /**
    Quickly remove all rows from a table.

    @param[in,out]  table_def  dd::Table object for table being truncated.

    @remark This method is responsible for implementing MySQL's TRUNCATE
            TABLE statement, which is a DDL operation. As such, a engine
            can bypass certain integrity checks and in some cases avoid
            fine-grained locking (e.g. row locks) which would normally be
            required for a DELETE statement.

    @remark Typically, truncate is not used if it can result in integrity
            violation. For example, truncate is not used when a foreign
            key references the table, but it might be used if foreign key
            checks are disabled.

    @remark Engine is responsible for resetting the auto-increment counter.

    @remark The table is locked in exclusive mode. All open TABLE/handler
            instances except the one which is used for truncate() call
            are closed.

    @note   It is assumed that transactional storage engines implementing
            this method can revert its effects if transaction is rolled
            back (e.g. because we failed to write statement to the binary
            log).

    @note   Changes to dd::Table object done by this method will be saved
            to data-dictionary only if storage engine supports atomic DDL
            (i.e. has HTON_SUPPORTS_ATOMIC_DDL flag set).
  */
  virtual int truncate(dd::Table *table_def MY_ATTRIBUTE((unused))) {
    return HA_ERR_WRONG_COMMAND;
  }
  virtual int optimize(THD *, HA_CHECK_OPT *) {
    return HA_ADMIN_NOT_IMPLEMENTED;
  }
  virtual int analyze(THD *, HA_CHECK_OPT *) {
    return HA_ADMIN_NOT_IMPLEMENTED;
  }

  /**
    @brief Check and repair the table if necessary.

    @param thd    Thread object

    @retval true  Error/Not supported
    @retval false Success

    @note Called if open_table_from_share fails and is_crashed().
  */

  virtual bool check_and_repair(THD *thd MY_ATTRIBUTE((unused))) {
    return true;
  }

  /**
    Disable indexes for a while.

    @param    mode                      Mode.

    @retval   0                         Success.
    @retval   != 0                      Error.
  */

  virtual int disable_indexes(uint mode MY_ATTRIBUTE((unused))) {
    return HA_ERR_WRONG_COMMAND;
  }

  /**
    Enable indexes again.

    @param    mode                      Mode.

    @retval   0                         Success.
    @retval   != 0                      Error.
  */

  virtual int enable_indexes(uint mode MY_ATTRIBUTE((unused))) {
    return HA_ERR_WRONG_COMMAND;
  }

  /**
    Discard or import tablespace.

    @param  [in]      discard   Indicates whether this is discard operation.
    @param  [in,out]  table_def dd::Table object describing the table
                                in which tablespace needs to be discarded
                                or imported. This object can be adjusted by
                                storage engine if it supports atomic DDL
                                (i.e. has HTON_SUPPORTS_ATOMIC_DDL flag set).
                                These changes will be persisted in the
                                data-dictionary.
    @retval   0     Success.
    @retval   != 0  Error.
  */

  virtual int discard_or_import_tablespace(bool discard MY_ATTRIBUTE((unused)),
                                           dd::Table *table_def
                                               MY_ATTRIBUTE((unused))) {
    set_my_errno(HA_ERR_WRONG_COMMAND);
    return HA_ERR_WRONG_COMMAND;
  }

  virtual void drop_table(const char *name);

  /**
    Create table (implementation).

    @param  [in]      name      Table name.
    @param  [in]      form      TABLE object describing the table to be
                                created.
    @param  [in]      info      HA_CREATE_INFO describing table.
    @param  [in,out]  table_def dd::Table object describing the table
                                to be created. This object can be
                                adjusted by storage engine if it
                                supports atomic DDL (i.e. has
                                HTON_SUPPORTS_ATOMIC_DDL flag set).
                                These changes will be persisted in the
                                data-dictionary. Can be NULL for
                                temporary tables created by optimizer.

    @retval  0      Success.
    @retval  non-0  Error.
  */
  virtual int create(const char *name, TABLE *form, HA_CREATE_INFO *info,
                     dd::Table *table_def) = 0;

  virtual bool get_se_private_data(dd::Table *dd_table MY_ATTRIBUTE((unused)),
                                   bool reset MY_ATTRIBUTE((unused))) {
    return false;
  }

  /**
    Adjust definition of table to be created by adding implicit columns
    and indexes necessary for the storage engine.

    @param  [in]      create_info   HA_CREATE_INFO describing the table.
    @param  [in]      create_list   List of columns in the table.
    @param  [in]      key_info      Array of KEY objects describing table
                                    indexes.
    @param  [in]      key_count     Number of indexes in the table.
    @param  [in,out]  table_obj     dd::Table object describing the table
                                    to be created. Implicit columns and
                                    indexes are to be added to this object.
                                    Adjusted table description will be
                                    saved into the data-dictionary.

    @retval  0      Success.
    @retval  non-0  Error.
  */
  virtual int get_extra_columns_and_keys(
      const HA_CREATE_INFO *create_info MY_ATTRIBUTE((unused)),
      const List<Create_field> *create_list MY_ATTRIBUTE((unused)),
      const KEY *key_info MY_ATTRIBUTE((unused)),
      uint key_count MY_ATTRIBUTE((unused)),
      dd::Table *table_obj MY_ATTRIBUTE((unused))) {
    return 0;
  }

  virtual bool set_ha_share_ref(Handler_share **arg_ha_share) {
    ha_share = arg_ha_share;
    return false;
  }
  int get_lock_type() const { return m_lock_type; }

  /**
    This method is supposed to fill field definition objects with
    compression dictionary info (name and data). This is used
    only during upgrade from 5.7 to 8.0
    If the handler does not support compression dictionaries
    this method should be left empty (not overloaded).

    @param    thd          Thread handle
    @param    part_name    Full table name (including partition part).
                           Optional.
  */
  virtual void upgrade_update_field_with_zip_dict_info(THD *, const char *) {}

 public:
  /* Read-free replication interface */

  /**
     Determine whether the storage engine asks for row-based replication that
     may skip the lookup of the old row image.

     @return true if old rows should be read (the default)
             false if old rows should not be read
   */
  virtual bool rpl_lookup_rows() { return true; }
  /*
     Storage engine hooks to be called before and after row write, delete, and
     update events
  */
  virtual void rpl_before_write_rows() {}
  virtual void rpl_after_write_rows() {}
  virtual void rpl_before_delete_rows() {}
  virtual void rpl_after_delete_rows() {}
  virtual void rpl_before_update_rows() {}
  virtual void rpl_after_update_rows() {}

  /**
    Callback function that will be called by my_prepare_gcolumn_template
    once the table has been opened.
  */
  typedef void (*my_gcolumn_template_callback_t)(const TABLE *, void *);
  static bool my_prepare_gcolumn_template(THD *thd, const char *db_name,
                                          const char *table_name,
                                          my_gcolumn_template_callback_t myc,
                                          void *ib_table);
  static bool my_eval_gcolumn_expr_with_open(THD *thd, const char *db_name,
                                             const char *table_name,
                                             const MY_BITMAP *const fields,
                                             uchar *record);

  /**
    Callback for computing generated column values.

    Storage engines that need to have virtual column values for a row
    can use this function to get the values computed. The storage
    engine must have filled in the values for the base columns that
    the virtual columns depend on.

    @param         thd    thread handle
    @param         table  table object
    @param         fields bitmap of field index of evaluated generated
                          column
    @param[in,out] record buff of base columns generated column depends.
                          After calling this function, it will be
                          used to return the value of the generated
                          columns.

    @retval true in case of error
    @retval false on success
  */
  static bool my_eval_gcolumn_expr(THD *thd, TABLE *table,
                                   const MY_BITMAP *const fields,
                                   uchar *record);

  /* This must be implemented if the handlerton's partition_flags() is set. */
  virtual Partition_handler *get_partition_handler() { return NULL; }

  /**
  Set se_private_id and se_private_data during upgrade

    @param   thd         Pointer of THD
    @param   dbname      Database name
    @param   table_name  Table name
    @param   dd_table    dd::Table for the table
    @param   table_arg   TABLE object for the table.

    @return Operation status
      @retval false     Success
      @retval true      Error
  */

  bool ha_upgrade_table(THD *thd, const char *dbname, const char *table_name,
                        dd::Table *dd_table, TABLE *table_arg);

  /**
    Store a pointer to the handler of the primary table that
    corresponds to the secondary table in this handler.
  */
  void ha_set_primary_handler(handler *primary_handler);

  /**
    Get a pointer to a handler for the table in the primary storage
    engine, if this handler is for a table in a secondary storage
    engine.
  */
  handler *ha_get_primary_handler() const { return m_primary_handler; }

 protected:
  Handler_share *get_ha_share_ptr();
  void set_ha_share_ptr(Handler_share *arg_ha_share);
  void lock_shared_ha_data();
  void unlock_shared_ha_data();

  friend class DsMrr_impl;

 private:
  /**
    If true, the current handler is a clone. In that case certain invariants
    such as table->in_use == current_thd are relaxed to support cloning a
    handler belonging to a different thread. */
  bool cloned;
};

/**
  Function identifies any old data type present in table.

  This function was handler::check_old_types().
  Function is not part of SE API. It is now converted to
  auxiliary standalone function.

  @param[in]  table    TABLE object

  @retval 0            ON SUCCESS
  @retval error code   ON FAILURE
*/

int check_table_for_old_types(const TABLE *table);

/*
  A Disk-Sweep MRR interface implementation

  This implementation makes range (and, in the future, 'ref') scans to read
  table rows in disk sweeps.

  Currently it is used by MyISAM and InnoDB. Potentially it can be used with
  any table handler that has non-clustered indexes and on-disk rows.
*/

class DsMrr_impl {
 public:
  DsMrr_impl(handler *owner) : h(owner), table(NULL), h2(NULL) {}

  ~DsMrr_impl() {
    /*
      If ha_reset() has not been called then the h2 dialog might still
      exist. This must be closed and deleted (this is the case for
      internally created temporary tables).
    */
    if (h2) reset();
    DBUG_ASSERT(h2 == NULL);
  }

 private:
  /*
    The "owner" handler object (the one that calls dsmrr_XXX functions.
    It is used to retrieve full table rows by calling rnd_pos().
  */
  handler *const h;
  TABLE *table; /* Always equal to h->table */

  /* Secondary handler object.  It is used for scanning the index */
  handler *h2;

  /* Buffer to store rowids, or (rowid, range_id) pairs */
  uchar *rowids_buf;
  uchar *rowids_buf_cur;  /* Current position when reading/writing */
  uchar *rowids_buf_last; /* When reading: end of used buffer space */
  uchar *rowids_buf_end;  /* End of the buffer */

  bool dsmrr_eof; /* true <=> We have reached EOF when reading index tuples */

  /* true <=> need range association, buffer holds {rowid, range_id} pairs */
  bool is_mrr_assoc;

  bool use_default_impl; /* true <=> shortcut all calls to default MRR impl */
 public:
  /**
    Initialize the DsMrr_impl object.

    This object is used for both doing default MRR scans and DS-MRR scans.
    This function just initializes the object. To do a DS-MRR scan,
    this must also be initialized by calling dsmrr_init().

    @param table_arg pointer to the TABLE that owns the handler
  */

  void init(TABLE *table_arg) {
    DBUG_ASSERT(table_arg != NULL);
    table = table_arg;
  }

  int dsmrr_init(RANGE_SEQ_IF *seq_funcs, void *seq_init_param, uint n_ranges,
                 uint mode, HANDLER_BUFFER *buf);
  void dsmrr_close();

  /**
    Resets the DS-MRR object to the state it had after being intialized.

    If there is an open scan then this will be closed.

    This function should be called by handler::ha_reset() which is called
    when a statement is completed in order to make the handler object ready
    for re-use by a different statement.
  */

  void reset();
  int dsmrr_fill_buffer();
  int dsmrr_next(char **range_info);

  ha_rows dsmrr_info(uint keyno, uint n_ranges, uint keys, uint *bufsz,
                     uint *flags, Cost_estimate *cost);

  ha_rows dsmrr_info_const(uint keyno, RANGE_SEQ_IF *seq, void *seq_init_param,
                           uint n_ranges, uint *bufsz, uint *flags,
                           Cost_estimate *cost);

 private:
  bool choose_mrr_impl(uint keyno, ha_rows rows, uint *flags, uint *bufsz,
                       Cost_estimate *cost);
  bool get_disk_sweep_mrr_cost(uint keynr, ha_rows rows, uint flags,
                               uint *buffer_size, Cost_estimate *cost);
};

/* lookups */
handlerton *ha_default_handlerton(THD *thd);
handlerton *ha_default_temp_handlerton(THD *thd);
handlerton *ha_enforce_handlerton(THD *thd);
/**
  Resolve handlerton plugin by name, without checking for "DEFAULT" or
  HTON_NOT_USER_SELECTABLE.

  @param thd  Thread context.
  @param name Plugin name.

  @return plugin or NULL if not found.
*/
plugin_ref ha_resolve_by_name_raw(THD *thd, const LEX_CSTRING &name);
plugin_ref ha_resolve_by_name(THD *thd, const LEX_STRING *name,
                              bool is_temp_table);
plugin_ref ha_lock_engine(THD *thd, const handlerton *hton);
handlerton *ha_resolve_by_legacy_type(THD *thd, enum legacy_db_type db_type);
handler *get_new_handler(TABLE_SHARE *share, bool partitioned, MEM_ROOT *alloc,
                         handlerton *db_type);
handlerton *ha_checktype(THD *thd, enum legacy_db_type database_type,
                         bool no_substitute, bool report_error);

static inline enum legacy_db_type ha_legacy_type(const handlerton *db_type) {
  return (db_type == NULL) ? DB_TYPE_UNKNOWN : db_type->db_type;
}

const char *ha_resolve_storage_engine_name(const handlerton *db_type);

static inline bool ha_check_storage_engine_flag(const handlerton *db_type,
                                                uint32 flag) {
  return db_type == nullptr ? false : (db_type->flags & flag);
}

static inline bool ha_storage_engine_is_enabled(const handlerton *db_type) {
  return (db_type && db_type->create) ? (db_type->state == SHOW_OPTION_YES)
                                      : false;
}

/* basic stuff */
int ha_init_errors(void);
int ha_init(void);
void ha_end();
int ha_initialize_handlerton(st_plugin_int *plugin);
int ha_finalize_handlerton(st_plugin_int *plugin);

TYPELIB *ha_known_exts();
int ha_panic(enum ha_panic_function flag);
void ha_close_connection(THD *thd);
void ha_kill_connection(THD *thd);
/** Invoke handlerton::pre_dd_shutdown() on every storage engine plugin. */
void ha_pre_dd_shutdown(void);

/**
  Flush the log(s) of storage engine(s).

  @param binlog_group_flush true if we got invoked by binlog group
  commit during flush stage, false in other cases.
  @retval false Succeed
  @retval true Error
*/
bool ha_flush_logs(bool binlog_group_flush = false);
void ha_drop_database(char *path);
class Create_field;
int ha_create_table(THD *thd, const char *path, const char *db,
                    const char *table_name, HA_CREATE_INFO *create_info,
                    const List<Create_field> *create_fields,
                    bool update_create_info, bool is_temp_table,
                    dd::Table *table_def);

int ha_delete_table(THD *thd, handlerton *db_type, const char *path,
                    const char *db, const char *alias,
                    const dd::Table *table_def, bool generate_warning);
bool ha_check_reserved_db_name(const char *name);

/* statistics and info */
bool ha_show_status(THD *thd, handlerton *db_type, enum ha_stat_type stat);

typedef bool Log_func(THD *, TABLE *, bool, const uchar *, const uchar *);

int binlog_log_row(TABLE *table, const uchar *before_record,
                   const uchar *after_record, Log_func *log_func);

/* discovery */
int ha_create_table_from_engine(THD *thd, const char *db, const char *name);
bool ha_check_if_table_exists(THD *thd, const char *db, const char *name,
                              bool *exists);
int ha_find_files(THD *thd, const char *db, const char *path, const char *wild,
                  bool dir, List<LEX_STRING> *files);
int ha_table_exists_in_engine(THD *thd, const char *db, const char *name);
bool ha_check_if_supported_system_table(handlerton *hton, const char *db,
                                        const char *table_name);
bool ha_rm_tmp_tables(THD *thd, List<LEX_STRING> *files);
bool default_rm_tmp_tables(handlerton *hton, THD *thd, List<LEX_STRING> *files);

/* key cache */
extern "C" int ha_init_key_cache(const char *name, KEY_CACHE *key_cache);
int ha_resize_key_cache(KEY_CACHE *key_cache);
int ha_change_key_cache(KEY_CACHE *old_key_cache, KEY_CACHE *new_key_cache);

/* transactions: interface to handlerton functions */
int ha_start_consistent_snapshot(THD *thd);
int ha_store_binlog_info(THD *thd);
int ha_commit_trans(THD *thd, bool all, bool ignore_global_read_lock = false);
int ha_commit_attachable(THD *thd);
int ha_rollback_trans(THD *thd, bool all);
int ha_prepare(THD *thd);

/**
  recover() step of xa.

  @note
    there are three modes of operation:
    - automatic recover after a crash
    in this case commit_list != 0, tc_heuristic_recover==TC_HEURISTIC_NOT_USED
    all xids from commit_list are committed, others are rolled back
    - manual (heuristic) recover
    in this case commit_list==0, tc_heuristic_recover != TC_HEURISTIC_NOT_USED
    DBA has explicitly specified that all prepared transactions should
    be committed (or rolled back).
    - no recovery (MySQL did not detect a crash)
    in this case commit_list==0, tc_heuristic_recover == TC_HEURISTIC_NOT_USED
    there should be no prepared transactions in this case.
*/

typedef ulonglong my_xid;  // this line is the same as in log_event.h
int ha_recover(const memroot_unordered_set<my_xid> *commit_list);

/**
  Perform SE-specific cleanup after recovery of transactions.

  @note SE supporting atomic DDL can use this method to perform
        post-DDL actions for DDL statements which were committed
        or rolled back during recovery stage.
*/
void ha_post_recover();

/*
 transactions: interface to low-level handlerton functions. These are
 intended to be used by the transaction coordinators to
 commit/prepare/rollback transactions in the engines.
*/
int ha_commit_low(THD *thd, bool all, bool run_after_commit = true);
int ha_prepare_low(THD *thd, bool all);
int ha_rollback_low(THD *thd, bool all);

bool ha_flush_changed_page_bitmaps();
bool ha_purge_changed_page_bitmaps(ulonglong lsn);

/* transactions: these functions never call handlerton functions directly */
int ha_enable_transaction(THD *thd, bool on);

/* savepoints */
int ha_rollback_to_savepoint(THD *thd, SAVEPOINT *sv);
bool ha_rollback_to_savepoint_can_release_mdl(THD *thd);
int ha_savepoint(THD *thd, SAVEPOINT *sv);
int ha_release_savepoint(THD *thd, SAVEPOINT *sv);

/* Build pushed joins in handlers implementing this feature */
int ha_make_pushed_joins(THD *thd, const AQP::Join_plan *plan);

/* these are called by storage engines */
void trans_register_ha(THD *thd, bool all, handlerton *ht,
                       const ulonglong *trxid);

int ha_reset_logs(THD *thd);
int ha_binlog_index_purge_file(THD *thd, const char *file);
void ha_reset_slave(THD *thd);
void ha_binlog_log_query(THD *thd, handlerton *db_type,
                         enum_binlog_command binlog_command, const char *query,
                         size_t query_length, const char *db,
                         const char *table_name);
void ha_binlog_wait(THD *thd);

/* It is required by basic binlog features on both MySQL server and libmysqld */
int ha_binlog_end(THD *thd);

const char *get_canonical_filename(handler *file, const char *path,
                                   char *tmp_path);

const char *table_case_name(const HA_CREATE_INFO *info, const char *name);

void print_keydup_error(TABLE *table, KEY *key, const char *msg, myf errflag);
void print_keydup_error(TABLE *table, KEY *key, myf errflag);

void ha_set_normalized_disabled_se_str(const std::string &disabled_se_str);
bool ha_is_storage_engine_disabled(handlerton *se_engine);

bool ha_notify_exclusive_mdl(THD *thd, const MDL_key *mdl_key,
                             ha_notification_type notification_type,
                             bool *victimized);
bool ha_notify_alter_table(THD *thd, const MDL_key *mdl_key,
                           ha_notification_type notification_type);

int commit_owned_gtids(THD *thd, bool all, bool *need_clear_ptr);
int commit_owned_gtid_by_partial_command(THD *thd);
int check_table_for_old_types(const TABLE *table);
bool set_tx_isolation(THD *thd, enum_tx_isolation tx_isolation, bool one_shot);

/** Generate a string representation of an `ha_rkey_function` enum value.
 * @param[in] r value to turn into string
 * @return a string, e.g. "HA_READ_KEY_EXACT" if r == HA_READ_KEY_EXACT */
const char *ha_rkey_function_to_str(enum ha_rkey_function r);

/** Generate a human readable string that describes a table structure. For
 * example:
 * t1 (`c1` char(60) not null, `c2` char(60), hash unique index0(`c1`, `c2`))
 * @param[in] table_name name of the table to be described
 * @param[in] mysql_table table structure
 * @return a string similar to a CREATE TABLE statement */
std::string table_definition(const char *table_name, const TABLE *mysql_table);

#ifndef DBUG_OFF
/** Generate a human readable string that describes the contents of a row. The
 * row must be in the same format as provided to handler::write_row(). For
 * example, given this table structure:
 * t1 (`pk` int(11) not null,
 *     `col_int_key` int(11),
 *     `col_varchar_key` varchar(1),
 *     hash unique index0(`pk`, `col_int_key`, `col_varchar_key`))
 *
 * something like this will be generated (without the new lines):
 *
 * len=16,
 * raw=..........c.....,
 * hex=f9 1d 00 00 00 08 00 00 00 01 63 a5 a5 a5 a5 a5,
 * human=(`pk`=29, `col_int_key`=8, `col_varchar_key`=c)
 *
 * @param[in] mysql_row row to dump
 * @param[in] mysql_table table to which the row belongs, for querying metadata
 * @return textual dump of the row */
std::string row_to_string(const uchar *mysql_row, TABLE *mysql_table);

/** Generate a human readable string that describes indexed cells that are given
 * to handler::index_read() as input. The generated string is similar to the one
 * generated by row_to_string(), but only contains the cells covered by the
 * given index.
 * @param[in] indexed_cells raw buffer in handler::index_read() input format
 * @param[in] indexed_cells_len length of indexed_cells in bytes
 * @param[in] mysql_index the index that covers the cells, for querying metadata
 * @return textual dump of the cells */
std::string indexed_cells_to_string(const uchar *indexed_cells,
                                    uint indexed_cells_len,
                                    const KEY &mysql_index);
#endif /* DBUG_OFF */

/*
  This class is used by INFORMATION_SCHEMA.FILES to read SE specific
  tablespace dynamic metadata. Some member like m_type and id, is not
  really dynamic, but as this information is not stored in data dictionary
  in a generic format and still is SE specific Some member like m_type and
  id, is not really dynamic, but as this information is not stored in data
  dictionary in a generic format and still needs SE specific decision, we
  are requesting the same from SE.
*/

class ha_tablespace_statistics {
 public:
  ha_tablespace_statistics()
      : m_id(0),
        m_logfile_group_number(-1),
        m_free_extents(0),
        m_total_extents(0),
        m_extent_size(0),
        m_initial_size(0),
        m_maximum_size(0),
        m_autoextend_size(0),
        m_version(-1),
        m_data_free(0) {}

  ulonglong m_id;
  dd::String_type m_type;
  dd::String_type m_logfile_group_name;  // Cluster
  ulonglong m_logfile_group_number;      // Cluster
  ulonglong m_free_extents;
  ulonglong m_total_extents;
  ulonglong m_extent_size;
  ulonglong m_initial_size;
  ulonglong m_maximum_size;
  ulonglong m_autoextend_size;
  ulonglong m_version;           // NDB only
  dd::String_type m_row_format;  // NDB only
  ulonglong m_data_free;         // InnoDB
  dd::String_type m_status;
};

#endif /* HANDLER_INCLUDED */<|MERGE_RESOLUTION|>--- conflicted
+++ resolved
@@ -54,13 +54,8 @@
 #include "my_sys.h"
 #include "my_thread_local.h"  // my_errno
 #include "mysql/components/services/psi_table_bits.h"
-<<<<<<< HEAD
 #include "mysql_com.h"
-#include "sql/dd/object_id.h"   // dd::Object_id
-#include "sql/dd/properties.h"  // dd::Properties
-=======
 #include "sql/dd/object_id.h"  // dd::Object_id
->>>>>>> 8e797a5d
 #include "sql/dd/string_type.h"
 #include "sql/dd/types/object_table.h"  // dd::Object_table
 #include "sql/discrete_interval.h"      // Discrete_interval
@@ -481,21 +476,20 @@
 #define HA_SUPPORTS_DEFAULT_EXPRESSION (1LL << 51)
 
 /**
-<<<<<<< HEAD
+  Handlers with this flag set do not support UPDATE operations.
+*/
+#define HA_UPDATE_NOT_SUPPORTED (1LL << 52)
+
+/**
+  Handlers with this flag set do not support DELETE operations.
+*/
+#define HA_DELETE_NOT_SUPPORTED (1LL << 53)
+
+/**
   There is no need to evict the table from the table definition cache having
   run ANALYZE TABLE on it
 */
-#define HA_ONLINE_ANALYZE (1LL << 52)
-=======
-  Handlers with this flag set do not support UPDATE operations.
-*/
-#define HA_UPDATE_NOT_SUPPORTED (1LL << 52)
-
-/**
-  Handlers with this flag set do not support DELETE operations.
-*/
-#define HA_DELETE_NOT_SUPPORTED (1LL << 53)
->>>>>>> 8e797a5d
+#define HA_ONLINE_ANALYZE (1LL << 54)
 
 /*
   Bits in index_flags(index_number) for what you can do with index.
@@ -2133,12 +2127,9 @@
   is_valid_tablespace_name_t is_valid_tablespace_name;
   get_tablespace_t get_tablespace;
   alter_tablespace_t alter_tablespace;
-<<<<<<< HEAD
+  get_tablespace_filename_ext_t get_tablespace_filename_ext;
   flush_changed_page_bitmaps_t flush_changed_page_bitmaps;
   purge_changed_page_bitmaps_t purge_changed_page_bitmaps;
-=======
-  get_tablespace_filename_ext_t get_tablespace_filename_ext;
->>>>>>> 8e797a5d
   upgrade_tablespace_t upgrade_tablespace;
   upgrade_space_version_t upgrade_space_version;
   get_tablespace_type_t get_tablespace_type;
