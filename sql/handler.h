#ifndef HANDLER_INCLUDED
#define HANDLER_INCLUDED

/*
   Copyright (c) 2000, 2015, Oracle and/or its affiliates. All rights reserved.

   This program is free software; you can redistribute it and/or
   modify it under the terms of the GNU General Public License
   as published by the Free Software Foundation; version 2 of
   the License.

   This program is distributed in the hope that it will be useful,
   but WITHOUT ANY WARRANTY; without even the implied warranty of
   MERCHANTABILITY or FITNESS FOR A PARTICULAR PURPOSE. See the
   GNU General Public License for more details.

   You should have received a copy of the GNU General Public License
   along with this program; if not, write to the Free Software
   Foundation, Inc., 51 Franklin St, Fifth Floor, Boston, MA 02110-1301  USA
*/

/* Definitions for parameters to do with handler-routines */

#include "my_global.h"
#include "ft_global.h"         // ft_hints
#include "my_thread_local.h"   // my_errno
#include "thr_lock.h"          // thr_lock_type
#include "discrete_interval.h" // Discrete_interval
#include "key.h"               // KEY
#include "sql_bitmap.h"        // Key_map
#include "sql_const.h"         // SHOW_COMP_OPTION
#include "sql_list.h"          // SQL_I_List
#include "sql_plugin_ref.h"    // plugin_ref
#include "system_variables.h"  // System_status_var

#include "mysql/psi/psi.h"

#include <algorithm>
#include <string>

class Alter_info;
class handler;
class Item;
class partition_info;
class Partition_handler;
class SE_cost_constants;     // see opt_costconstants.h
class String;
struct handlerton;
struct TABLE;
struct TABLE_LIST;
struct TABLE_SHARE;
typedef struct st_bitmap MY_BITMAP;
typedef struct st_foreign_key_info FOREIGN_KEY_INFO;
typedef struct st_hash HASH;
typedef struct st_key_cache KEY_CACHE;
typedef struct st_key_create_information KEY_CREATE_INFO;
typedef struct st_savepoint SAVEPOINT;
typedef struct xid_t XID;
typedef my_bool (*qc_engine_callback)(THD *thd, char *table_key,
                                      uint key_length,
                                      ulonglong *engine_data);
typedef bool (stat_print_fn)(THD *thd, const char *type, size_t type_len,
                             const char *file, size_t file_len,
                             const char *status, size_t status_len);

namespace AQP {
  class Join_plan;
}

extern ulong savepoint_alloc_size;
extern KEY_CREATE_INFO default_key_create_info;

extern MYSQL_PLUGIN_IMPORT const Key_map key_map_empty;
extern MYSQL_PLUGIN_IMPORT Key_map key_map_full; // Should be treated as const

/*
  We preallocate data for several storage engine plugins.
  so: innodb + bdb + ndb + binlog + myisam + myisammrg + archive +
      example + csv + heap + blackhole + federated + 0
  (yes, the sum is deliberately inaccurate)
*/
#define PREALLOC_NUM_HA 15

/// Maps from slot to plugin. May return NULL if plugin has been unloaded.
st_plugin_int *hton2plugin(uint slot);
/// Returns the size of the array holding pointers to plugins.
size_t num_hton2plugins();

/**
  For unit testing.
  Insert plugin into arbitrary slot in array.
  Remove plugin from arbitrary slot in array.
*/
st_plugin_int *insert_hton2plugin(uint slot, st_plugin_int* plugin);
st_plugin_int *remove_hton2plugin(uint slot);

extern const char *ha_row_type[];
extern const char *tx_isolation_names[];
extern const char *binlog_format_names[];
extern TYPELIB tx_isolation_typelib;
extern ulong total_ha_2pc;


// the following is for checking tables

#define HA_ADMIN_ALREADY_DONE	  1
#define HA_ADMIN_OK               0
#define HA_ADMIN_NOT_IMPLEMENTED -1
#define HA_ADMIN_FAILED		 -2
#define HA_ADMIN_CORRUPT         -3
#define HA_ADMIN_INTERNAL_ERROR  -4
#define HA_ADMIN_INVALID         -5
#define HA_ADMIN_REJECT          -6
#define HA_ADMIN_TRY_ALTER       -7
#define HA_ADMIN_WRONG_CHECKSUM  -8
#define HA_ADMIN_NOT_BASE_TABLE  -9
#define HA_ADMIN_NEEDS_UPGRADE  -10
#define HA_ADMIN_NEEDS_ALTER    -11
#define HA_ADMIN_NEEDS_CHECK    -12

/**
   Return values for check_if_supported_inplace_alter().

   @see check_if_supported_inplace_alter() for description of
   the individual values.
*/
enum enum_alter_inplace_result {
  HA_ALTER_ERROR,
  HA_ALTER_INPLACE_NOT_SUPPORTED,
  HA_ALTER_INPLACE_EXCLUSIVE_LOCK,
  HA_ALTER_INPLACE_SHARED_LOCK_AFTER_PREPARE,
  HA_ALTER_INPLACE_SHARED_LOCK,
  HA_ALTER_INPLACE_NO_LOCK_AFTER_PREPARE,
  HA_ALTER_INPLACE_NO_LOCK
};

/* Bits in table_flags() to show what database can do */

#define HA_NO_TRANSACTIONS     (1 << 0) /* Doesn't support transactions */
#define HA_PARTIAL_COLUMN_READ (1 << 1) /* read may not return all columns */
#define HA_TABLE_SCAN_ON_INDEX (1 << 2) /* No separate data/index file */
/*
  The following should be set if the following is not true when scanning
  a table with rnd_next()
  - We will see all rows (including deleted ones)
  - Row positions are 'table->s->db_record_offset' apart
  If this flag is not set, filesort will do a position() call for each matched
  row to be able to find the row later.
*/
#define HA_REC_NOT_IN_SEQ      (1 << 3)
#define HA_CAN_GEOMETRY        (1 << 4)
/*
  Reading keys in random order is as fast as reading keys in sort order
  (Used in records.cc to decide if we should use a record cache and by
  filesort to decide if we should sort key + data or key + pointer-to-row
*/
#define HA_FAST_KEY_READ       (1 << 5)
/*
  Set the following flag if we on delete should force all key to be read
  and on update read all keys that changes
*/
#define HA_REQUIRES_KEY_COLUMNS_FOR_DELETE (1 << 6)
#define HA_NULL_IN_KEY         (1 << 7) /* One can have keys with NULL */
#define HA_DUPLICATE_POS       (1 << 8)    /* position() gives dup row */
#define HA_NO_BLOBS            (1 << 9) /* Doesn't support blobs */
#define HA_CAN_INDEX_BLOBS     (1 << 10)
#define HA_AUTO_PART_KEY       (1 << 11) /* auto-increment in multi-part key */
#define HA_REQUIRE_PRIMARY_KEY (1 << 12) /* .. and can't create a hidden one */
#define HA_STATS_RECORDS_IS_EXACT (1 << 13) /* stats.records is exact */
/// Not in use.
#define HA_UNUSED  (1 << 14)
/*
  If we get the primary key columns for free when we do an index read
  (usually, it also implies that HA_PRIMARY_KEY_REQUIRED_FOR_POSITION
  flag is set).
*/
#define HA_PRIMARY_KEY_IN_READ_INDEX (1 << 15)
/*
  If HA_PRIMARY_KEY_REQUIRED_FOR_POSITION is set, it means that to position()
  uses a primary key given by the record argument.
  Without primary key, we can't call position().
  If not set, the position is returned as the current rows position
  regardless of what argument is given.
*/ 
#define HA_PRIMARY_KEY_REQUIRED_FOR_POSITION (1 << 16) 
#define HA_CAN_RTREEKEYS       (1 << 17)
#define HA_NOT_DELETE_WITH_CACHE (1 << 18)
/*
  The following is we need to a primary key to delete (and update) a row.
  If there is no primary key, all columns needs to be read on update and delete
*/
#define HA_PRIMARY_KEY_REQUIRED_FOR_DELETE (1 << 19)
#define HA_NO_PREFIX_CHAR_KEYS (1 << 20)
#define HA_CAN_FULLTEXT        (1 << 21)
#define HA_CAN_SQL_HANDLER     (1 << 22)
#define HA_NO_AUTO_INCREMENT   (1 << 23)
#define HA_HAS_CHECKSUM        (1 << 24)
/* Table data are stored in separate files (for lower_case_table_names) */
#define HA_FILE_BASED	       (1 << 26)
#define HA_NO_VARCHAR	       (1 << 27)
#define HA_CAN_BIT_FIELD       (1 << 28) /* supports bit fields */
#define HA_ANY_INDEX_MAY_BE_UNIQUE (1 << 30)
#define HA_NO_COPY_ON_ALTER    (1LL << 31)
#define HA_HAS_RECORDS	       (1LL << 32) /* records() gives exact count*/
/* Has it's own method of binlog logging */
#define HA_HAS_OWN_BINLOGGING  (1LL << 33)
/*
  Engine is capable of row-format and statement-format logging,
  respectively
*/
#define HA_BINLOG_ROW_CAPABLE  (1LL << 34)
#define HA_BINLOG_STMT_CAPABLE (1LL << 35)
/*
    When a multiple key conflict happens in a REPLACE command mysql
    expects the conflicts to be reported in the ascending order of
    key names.

    For e.g.

    CREATE TABLE t1 (a INT, UNIQUE (a), b INT NOT NULL, UNIQUE (b), c INT NOT
                     NULL, INDEX(c));

    REPLACE INTO t1 VALUES (1,1,1),(2,2,2),(2,1,3);

    MySQL expects the conflict with 'a' to be reported before the conflict with
    'b'.

    If the underlying storage engine does not report the conflicting keys in
    ascending order, it causes unexpected errors when the REPLACE command is
    executed.

    This flag helps the underlying SE to inform the server that the keys are not
    ordered.
*/
#define HA_DUPLICATE_KEY_NOT_IN_ORDER    (1LL << 36)
/*
  Engine supports REPAIR TABLE. Used by CHECK TABLE FOR UPGRADE if an
  incompatible table is detected. If this flag is set, CHECK TABLE FOR UPGRADE
  will report ER_TABLE_NEEDS_UPGRADE, otherwise ER_TABLE_NEED_REBUILD.
*/
#define HA_CAN_REPAIR                    (1LL << 37)

/*
  Set of all binlog flags. Currently only contain the capabilities
  flags.
 */
#define HA_BINLOG_FLAGS (HA_BINLOG_ROW_CAPABLE | HA_BINLOG_STMT_CAPABLE)

/**
  The handler supports read before write removal optimization

  Read before write removal may be used for storage engines which support
  write without previous read of the row to be updated. Handler returning
  this flag must implement start_read_removal() and end_read_removal().
  The handler may return "fake" rows constructed from the key of the row
  asked for. This is used to optimize UPDATE and DELETE by reducing the
  number of round-trips between handler and storage engine.
  
  Example:
  UPDATE a=1 WHERE pk IN (@<keys@>)

  @verbatim
  mysql_update()
  {
    if (<conditions for starting read removal>)
      start_read_removal()
      -> handler returns true if read removal supported for this table/query

    while(read_record("pk=<key>"))
      -> handler returns fake row with column "pk" set to <key>

      ha_update_row()
      -> handler sends write "a=1" for row with "pk=<key>"

    end_read_removal()
    -> handler returns the number of rows actually written
  }
  @endverbatim

  @note This optimization in combination with batching may be used to
        remove even more round-trips.
*/
#define HA_READ_BEFORE_WRITE_REMOVAL  (1LL << 38)

/*
  Engine supports extended fulltext API
 */
#define HA_CAN_FULLTEXT_EXT              (1LL << 39)

/*
  Storage engine doesn't synchronize result set with expected table contents.
  Used by replication slave to check if it is possible to retrieve rows from
  the table when deciding whether to do a full table scan, index scan or hash
  scan while applying a row event.
 */
#define HA_READ_OUT_OF_SYNC              (1LL << 40)

/*
  Storage engine supports table export using the
  FLUSH TABLE <table_list> FOR EXPORT statement.
 */
#define HA_CAN_EXPORT                 (1LL << 41)

/*
  The handler don't want accesses to this table to 
  be const-table optimized
*/
#define HA_BLOCK_CONST_TABLE          (1LL << 42)

/*
  Handler supports FULLTEXT hints
*/
#define HA_CAN_FULLTEXT_HINTS         (1LL << 43)

/**
  Storage engine doesn't support LOCK TABLE ... READ LOCAL locks
  but doesn't want to use handler::store_lock() API for upgrading
  them to LOCK TABLE ... READ locks, for example, because it doesn't
  use THR_LOCK locks at all.
*/
#define HA_NO_READ_LOCAL_LOCK         (1LL << 44)

/**
  A storage engine is compatible with the attachable transaction requirements
  means that

    - either SE detects the fact that THD::ha_data was reset and starts a new
      attachable transaction, closes attachable transaction on close_connection
      and resumes regular (outer) transaction when THD::ha_data is restored;

    - or SE completely ignores THD::ha_data and close_connection like MyISAM
      does.
*/
#define HA_ATTACHABLE_TRX_COMPATIBLE  (1LL << 45)

/**
  Handler supports Generated Columns
*/
#define HA_GENERATED_COLUMNS            (1LL << 46)

/**
  Supports index on virtual generated column
*/
#define HA_CAN_INDEX_VIRTUAL_GENERATED_COLUMN (1LL << 47)

/* bits in index_flags(index_number) for what you can do with index */
#define HA_READ_NEXT            1       /* TODO really use this flag */
#define HA_READ_PREV            2       /* supports ::index_prev */
#define HA_READ_ORDER           4       /* index_next/prev follow sort order */
#define HA_READ_RANGE           8       /* can find all records in a range */
#define HA_ONLY_WHOLE_INDEX	16	/* Can't use part key searches */
#define HA_KEYREAD_ONLY         64	/* Support HA_EXTRA_KEYREAD */
/*
  Index scan will not return records in rowid order. Not guaranteed to be
  set for unordered (e.g. HASH) indexes.
*/
#define HA_KEY_SCAN_NOT_ROR     128 
#define HA_DO_INDEX_COND_PUSHDOWN  256 /* Supports Index Condition Pushdown */

/* operations for disable/enable indexes */
#define HA_KEY_SWITCH_NONUNIQ      0
#define HA_KEY_SWITCH_ALL          1
#define HA_KEY_SWITCH_NONUNIQ_SAVE 2
#define HA_KEY_SWITCH_ALL_SAVE     3

/*
  Use this instead of 0 as the initial value for the slot number of
  handlerton, so that we can distinguish uninitialized slot number
  from slot 0.
*/
#define HA_SLOT_UNDEF ((uint)-1)

/*
  Parameters for open() (in register form->filestat)
  HA_GET_INFO does an implicit HA_ABORT_IF_LOCKED
*/

#define HA_OPEN_KEYFILE		1
#define HA_OPEN_RNDFILE		2
#define HA_GET_INDEX		4
#define HA_GET_INFO		8	/* do a handler::info() after open */
#define HA_READ_ONLY		16	/* File opened as readonly */
/* Try readonly if can't open with read and write */
#define HA_TRY_READ_ONLY	32
#define HA_WAIT_IF_LOCKED	64	/* Wait if locked on open */
#define HA_ABORT_IF_LOCKED	128	/* skip if locked on open.*/
#define HA_BLOCK_LOCK		256	/* unlock when reading some records */
#define HA_OPEN_TEMPORARY	512

	/* Some key definitions */
#define HA_KEY_NULL_LENGTH	1
#define HA_KEY_BLOB_LENGTH	2

#define HA_LEX_CREATE_TMP_TABLE	1
#define HA_LEX_CREATE_IF_NOT_EXISTS 2
#define HA_LEX_CREATE_TABLE_LIKE 4
#define HA_LEX_CREATE_INTERNAL_TMP_TABLE 8
#define HA_OPTION_NO_CHECKSUM	(1L << 17)
#define HA_OPTION_NO_DELAY_KEY_WRITE (1L << 18)
#define HA_MAX_REC_LENGTH	65535U

/* Table caching type */
#define HA_CACHE_TBL_NONTRANSACT 0
#define HA_CACHE_TBL_NOCACHE     1
#define HA_CACHE_TBL_ASKTRANSACT 2
#define HA_CACHE_TBL_TRANSACT    4

/**
  Options for the START TRANSACTION statement.

  Note that READ ONLY and READ WRITE are logically mutually exclusive.
  This is enforced by the parser and depended upon by trans_begin().

  We need two flags instead of one in order to differentiate between
  situation when no READ WRITE/ONLY clause were given and thus transaction
  is implicitly READ WRITE and the case when READ WRITE clause was used
  explicitly.
*/

// WITH CONSISTENT SNAPSHOT option
static const uint MYSQL_START_TRANS_OPT_WITH_CONS_SNAPSHOT = 1;
// READ ONLY option
static const uint MYSQL_START_TRANS_OPT_READ_ONLY          = 2;
// READ WRITE option
static const uint MYSQL_START_TRANS_OPT_READ_WRITE         = 4;
// HIGH PRIORITY option
static const uint MYSQL_START_TRANS_OPT_HIGH_PRIORITY      = 8;

enum legacy_db_type
{
  DB_TYPE_UNKNOWN=0,DB_TYPE_DIAB_ISAM=1,
  DB_TYPE_HASH,DB_TYPE_MISAM,DB_TYPE_PISAM,
  DB_TYPE_RMS_ISAM, DB_TYPE_HEAP, DB_TYPE_ISAM,
  DB_TYPE_MRG_ISAM, DB_TYPE_MYISAM, DB_TYPE_MRG_MYISAM,
  DB_TYPE_BERKELEY_DB, DB_TYPE_INNODB,
  DB_TYPE_GEMINI, DB_TYPE_NDBCLUSTER,
  DB_TYPE_EXAMPLE_DB, DB_TYPE_ARCHIVE_DB, DB_TYPE_CSV_DB,
  DB_TYPE_FEDERATED_DB,
  DB_TYPE_BLACKHOLE_DB,
  DB_TYPE_PARTITION_DB,
  DB_TYPE_BINLOG,
  DB_TYPE_SOLID,
  DB_TYPE_PBXT,
  DB_TYPE_TABLE_FUNCTION,
  DB_TYPE_MEMCACHE,
  DB_TYPE_FALCON,
  DB_TYPE_MARIA,
  /** Performance schema engine. */
  DB_TYPE_PERFORMANCE_SCHEMA,
  DB_TYPE_FIRST_DYNAMIC=42,
  DB_TYPE_DEFAULT=127 // Must be last
};

enum row_type { ROW_TYPE_NOT_USED=-1, ROW_TYPE_DEFAULT, ROW_TYPE_FIXED,
		ROW_TYPE_DYNAMIC, ROW_TYPE_COMPRESSED,
		ROW_TYPE_REDUNDANT, ROW_TYPE_COMPACT,
                /** Unused. Reserved for future versions. */
                ROW_TYPE_PAGE };

enum enum_binlog_func {
  BFN_RESET_LOGS=        1,
  BFN_RESET_SLAVE=       2,
  BFN_BINLOG_WAIT=       3,
  BFN_BINLOG_END=        4,
  BFN_BINLOG_PURGE_FILE= 5
};

enum enum_binlog_command {
  LOGCOM_CREATE_TABLE,
  LOGCOM_ALTER_TABLE,
  LOGCOM_RENAME_TABLE,
  LOGCOM_DROP_TABLE,
  LOGCOM_CREATE_DB,
  LOGCOM_ALTER_DB,
  LOGCOM_DROP_DB,
  LOGCOM_ACL_NOTIFY
};


/* Bits in used_fields */
#define HA_CREATE_USED_AUTO             (1L << 0)
#define HA_CREATE_USED_RAID             (1L << 1) //RAID is no longer availble
#define HA_CREATE_USED_UNION            (1L << 2)
#define HA_CREATE_USED_INSERT_METHOD    (1L << 3)
#define HA_CREATE_USED_MIN_ROWS         (1L << 4)
#define HA_CREATE_USED_MAX_ROWS         (1L << 5)
#define HA_CREATE_USED_AVG_ROW_LENGTH   (1L << 6)
#define HA_CREATE_USED_PACK_KEYS        (1L << 7)
#define HA_CREATE_USED_CHARSET          (1L << 8)
#define HA_CREATE_USED_DEFAULT_CHARSET  (1L << 9)
#define HA_CREATE_USED_DATADIR          (1L << 10)
#define HA_CREATE_USED_INDEXDIR         (1L << 11)
#define HA_CREATE_USED_ENGINE           (1L << 12)
#define HA_CREATE_USED_CHECKSUM         (1L << 13)
#define HA_CREATE_USED_DELAY_KEY_WRITE  (1L << 14)
#define HA_CREATE_USED_ROW_FORMAT       (1L << 15)
#define HA_CREATE_USED_COMMENT          (1L << 16)
#define HA_CREATE_USED_PASSWORD         (1L << 17)
#define HA_CREATE_USED_CONNECTION       (1L << 18)
#define HA_CREATE_USED_KEY_BLOCK_SIZE   (1L << 19)
/** Unused. Reserved for future versions. */
#define HA_CREATE_USED_TRANSACTIONAL    (1L << 20)
/** Unused. Reserved for future versions. */
#define HA_CREATE_USED_PAGE_CHECKSUM    (1L << 21)
/** This is set whenever STATS_PERSISTENT=0|1|default has been
specified in CREATE/ALTER TABLE. See also HA_OPTION_STATS_PERSISTENT in
include/my_base.h. It is possible to distinguish whether
STATS_PERSISTENT=default has been specified or no STATS_PERSISTENT= is
given at all. */
#define HA_CREATE_USED_STATS_PERSISTENT (1L << 22)
/**
   This is set whenever STATS_AUTO_RECALC=0|1|default has been
   specified in CREATE/ALTER TABLE. See enum_stats_auto_recalc.
   It is possible to distinguish whether STATS_AUTO_RECALC=default
   has been specified or no STATS_AUTO_RECALC= is given at all.
*/
#define HA_CREATE_USED_STATS_AUTO_RECALC (1L << 23)
/**
   This is set whenever STATS_SAMPLE_PAGES=N|default has been
   specified in CREATE/ALTER TABLE. It is possible to distinguish whether
   STATS_SAMPLE_PAGES=default has been specified or no STATS_SAMPLE_PAGES= is
   given at all.
*/
#define HA_CREATE_USED_STATS_SAMPLE_PAGES (1L << 24)

/**
   This is set whenever a 'TABLESPACE=...' phrase is used on CREATE TABLE
*/
#define HA_CREATE_USED_TABLESPACE       (1L << 25)

/** COMPRESSION="zlib|lz4|none" used during table create. */
#define HA_CREATE_USED_COMPRESS         (1L << 26)

/*
  Structure to hold list of database_name.table_name.
  This is used at both mysqld and storage engine layer.
*/
struct st_handler_tablename
{
  const char *db;
  const char *tablename;
};

#define MAXGTRIDSIZE 64
#define MAXBQUALSIZE 64

#define COMPATIBLE_DATA_YES 0
#define COMPATIBLE_DATA_NO  1

/*
  These structures are used to pass information from a set of SQL commands
  on add/drop/change tablespace definitions to the proper hton.
*/
#define UNDEF_NODEGROUP 65535
enum ts_command_type
{
  TS_CMD_NOT_DEFINED = -1,
  CREATE_TABLESPACE = 0,
  ALTER_TABLESPACE = 1,
  CREATE_LOGFILE_GROUP = 2,
  ALTER_LOGFILE_GROUP = 3,
  DROP_TABLESPACE = 4,
  DROP_LOGFILE_GROUP = 5,
  CHANGE_FILE_TABLESPACE = 6,
  ALTER_ACCESS_MODE_TABLESPACE = 7
};

enum ts_alter_tablespace_type
{
  TS_ALTER_TABLESPACE_TYPE_NOT_DEFINED = -1,
  ALTER_TABLESPACE_ADD_FILE = 1,
  ALTER_TABLESPACE_DROP_FILE = 2
};

enum tablespace_access_mode
{
  TS_NOT_DEFINED= -1,
  TS_READ_ONLY = 0,
  TS_READ_WRITE = 1,
  TS_NOT_ACCESSIBLE = 2
};

class st_alter_tablespace : public Sql_alloc
{
  public:
  const char *tablespace_name;
  const char *logfile_group_name;
  enum ts_command_type ts_cmd_type;
  enum ts_alter_tablespace_type ts_alter_tablespace_type;
  const char *data_file_name;
  const char *undo_file_name;
  const char *redo_file_name;
  ulonglong extent_size;
  ulonglong undo_buffer_size;
  ulonglong redo_buffer_size;
  ulonglong initial_size;
  ulonglong autoextend_size;
  ulonglong max_size;
  ulonglong file_block_size;
  uint nodegroup_id;
  handlerton *storage_engine;
  bool wait_until_completed;
  const char *ts_comment;
  enum tablespace_access_mode ts_access_mode;
  bool is_tablespace_command()
  {
    return ts_cmd_type == CREATE_TABLESPACE      ||
            ts_cmd_type == ALTER_TABLESPACE       ||
            ts_cmd_type == DROP_TABLESPACE        ||
            ts_cmd_type == CHANGE_FILE_TABLESPACE ||
            ts_cmd_type == ALTER_ACCESS_MODE_TABLESPACE;
  }

  /** Default constructor */
  st_alter_tablespace()
  {
    tablespace_name= NULL;
    logfile_group_name= "DEFAULT_LG"; //Default log file group
    ts_cmd_type= TS_CMD_NOT_DEFINED;
    data_file_name= NULL;
    undo_file_name= NULL;
    redo_file_name= NULL;
    extent_size= 1024*1024;        // Default 1 MByte
    undo_buffer_size= 8*1024*1024; // Default 8 MByte
    redo_buffer_size= 8*1024*1024; // Default 8 MByte
    initial_size= 128*1024*1024;   // Default 128 MByte
    autoextend_size= 0;            // No autoextension as default
    max_size= 0;                   // Max size == initial size => no extension
    storage_engine= NULL;
    file_block_size= 0;            // 0=default or must be a valid Page Size
    nodegroup_id= UNDEF_NODEGROUP;
    wait_until_completed= TRUE;
    ts_comment= NULL;
    ts_access_mode= TS_NOT_DEFINED;
  }
};


/*
  Make sure that the order of schema_tables and enum_schema_tables are the same.
*/
enum enum_schema_tables
{
  SCH_CHARSETS= 0,
  SCH_COLLATIONS,
  SCH_COLLATION_CHARACTER_SET_APPLICABILITY,
  SCH_COLUMNS,
  SCH_COLUMN_PRIVILEGES,
  SCH_ENGINES,
  SCH_EVENTS,
  SCH_FILES,
  SCH_GLOBAL_STATUS,
  SCH_GLOBAL_VARIABLES,
  SCH_KEY_COLUMN_USAGE,
  SCH_OPEN_TABLES,
  SCH_OPTIMIZER_TRACE,
  SCH_PARAMETERS,
  SCH_PARTITIONS,
  SCH_PLUGINS,
  SCH_PROCESSLIST,
  SCH_PROFILES,
  SCH_REFERENTIAL_CONSTRAINTS,
  SCH_PROCEDURES,
  SCH_SCHEMATA,
  SCH_SCHEMA_PRIVILEGES,
  SCH_SESSION_STATUS,
  SCH_SESSION_VARIABLES,
  SCH_STATISTICS,
  SCH_STATUS,
  SCH_TABLES,
  SCH_TABLESPACES,
  SCH_TABLE_CONSTRAINTS,
  SCH_TABLE_NAMES,
  SCH_TABLE_PRIVILEGES,
  SCH_TRIGGERS,
  SCH_USER_PRIVILEGES,
  SCH_VARIABLES,
  SCH_VIEWS
};

enum ha_stat_type { HA_ENGINE_STATUS, HA_ENGINE_LOGS, HA_ENGINE_MUTEX };


/*
  handlerton is a singleton structure - one instance per storage engine -
  to provide access to storage engine functionality that works on the
  "global" level (unlike handler class that works on a per-table basis)

  usually handlerton instance is defined statically in ha_xxx.cc as

  static handlerton { ... } xxx_hton;

  savepoint_*, prepare, recover, and *_by_xid pointers can be 0.
*/
struct handlerton
{
  /*
    Historical marker for if the engine is available of not
  */
  SHOW_COMP_OPTION state;

  /*
    Historical number used for frm file to determine the correct storage engine.
    This is going away and new engines will just use "name" for this.
  */
  enum legacy_db_type db_type;
  /*
    each storage engine has it's own memory area (actually a pointer)
    in the thd, for storing per-connection information.
    It is accessed as

      thd->ha_data[xxx_hton.slot]

   slot number is initialized by MySQL after xxx_init() is called.
   */
   uint slot;
   /*
     to store per-savepoint data storage engine is provided with an area
     of a requested size (0 is ok here).
     savepoint_offset must be initialized statically to the size of
     the needed memory to store per-savepoint information.
     After xxx_init it is changed to be an offset to savepoint storage
     area and need not be used by storage engine.
     see binlog_hton and binlog_savepoint_set/rollback for an example.
   */
   uint savepoint_offset;
   /*
     handlerton methods:

     close_connection is only called if
     thd->ha_data[xxx_hton.slot] is non-zero, so even if you don't need
     this storage area - set it to something, so that MySQL would know
     this storage engine was accessed in this connection
   */
   int  (*close_connection)(handlerton *hton, THD *thd);
   /* Terminate connection/statement notification. */
   void (*kill_connection)(handlerton *hton, THD *thd);
   /*
     sv points to an uninitialized storage area of requested size
     (see savepoint_offset description)
   */
   int  (*savepoint_set)(handlerton *hton, THD *thd, void *sv);
   /*
     sv points to a storage area, that was earlier passed
     to the savepoint_set call
   */
   int  (*savepoint_rollback)(handlerton *hton, THD *thd, void *sv);
   /**
     Check if storage engine allows to release metadata locks which were
     acquired after the savepoint if rollback to savepoint is done.
     @return true  - If it is safe to release MDL locks.
             false - If it is not.
   */
   bool (*savepoint_rollback_can_release_mdl)(handlerton *hton, THD *thd);
   int  (*savepoint_release)(handlerton *hton, THD *thd, void *sv);
   /*
     'all' is true if it's a real commit, that makes persistent changes
     'all' is false if it's not in fact a commit but an end of the
     statement that is part of the transaction.
     NOTE 'all' is also false in auto-commit mode where 'end of statement'
     and 'real commit' mean the same event.
   */
   int  (*commit)(handlerton *hton, THD *thd, bool all);
   int  (*rollback)(handlerton *hton, THD *thd, bool all);
   int  (*prepare)(handlerton *hton, THD *thd, bool all);
   int  (*recover)(handlerton *hton, XID *xid_list, uint len);
   int  (*commit_by_xid)(handlerton *hton, XID *xid);
   int  (*rollback_by_xid)(handlerton *hton, XID *xid);
   handler *(*create)(handlerton *hton, TABLE_SHARE *table, MEM_ROOT *mem_root);
   void (*drop_database)(handlerton *hton, char* path);
   int (*panic)(handlerton *hton, enum ha_panic_function flag);
   int (*start_consistent_snapshot)(handlerton *hton, THD *thd);
   /**
     Flush the log(s) of storage engine(s).

     @param hton Handlerton of storage engine.
     @param binlog_group_flush true if we got invoked by binlog group
     commit during flush stage, false in other cases.
     @retval false Succeed
     @retval true Error
   */
   bool (*flush_logs)(handlerton *hton, bool binlog_group_flush);
   bool (*show_status)(handlerton *hton, THD *thd, stat_print_fn *print, enum ha_stat_type stat);
   /*
     The flag values are defined in sql_partition.h.
     If this function is set, then it implies that the handler supports
     partitioned tables.
     If this function exists, then handler::get_partition_handler must also be
     implemented.
   */
   uint (*partition_flags)();


  /**
    Get the tablespace name from the SE for the given schema and table.

    @param       thd              Thread context.
    @param       db_name          Name of the relevant schema.
    @param       table_name       Name of the relevant table.
    @param [out] tablespace_name  Name of the tablespace containing the table.

    @return Operation status.
      @retval == 0  Success.
      @retval != 0  Error (handler error code returned).
   */

  int (*get_tablespace)(THD* thd, LEX_CSTRING db_name, LEX_CSTRING table_name,
                        LEX_CSTRING *tablespace_name);

   int (*alter_tablespace)(handlerton *hton, THD *thd, st_alter_tablespace *ts_info);
   int (*fill_is_table)(handlerton *hton, THD *thd, TABLE_LIST *tables, 
                        class Item *cond, 
                        enum enum_schema_tables);
   uint32 flags;                                /* global handler flags */
   /*
      Those handlerton functions below are properly initialized at handler
      init.
   */
   int (*binlog_func)(handlerton *hton, THD *thd, enum_binlog_func fn, void *arg);
   void (*binlog_log_query)(handlerton *hton, THD *thd, 
                            enum_binlog_command binlog_command,
                            const char *query, uint query_length,
                            const char *db, const char *table_name);
   int (*release_temporary_latches)(handlerton *hton, THD *thd);

   int (*discover)(handlerton *hton, THD* thd, const char *db, 
                   const char *name,
                   uchar **frmblob, 
                   size_t *frmlen);
   int (*find_files)(handlerton *hton, THD *thd,
                     const char *db,
                     const char *path,
                     const char *wild, bool dir, List<LEX_STRING> *files);
   int (*table_exists_in_engine)(handlerton *hton, THD* thd, const char *db,
                                 const char *name);
   int (*make_pushed_join)(handlerton *hton, THD* thd, 
                           const AQP::Join_plan* plan);

  /**
    List of all system tables specific to the SE.
    Array element would look like below,
     { "<database_name>", "<system table name>" },
    The last element MUST be,
     { (const char*)NULL, (const char*)NULL }

    @see ha_example_system_tables in ha_example.cc

    This interface is optional, so every SE need not implement it.
  */
  const char* (*system_database)();

  /**
    Check if the given db.tablename is a system table for this SE.

    @param db                         Database name to check.
    @param table_name                 table name to check.
    @param is_sql_layer_system_table  if the supplied db.table_name is a SQL
                                      layer system table.

    @see example_is_supported_system_table in ha_example.cc

    is_sql_layer_system_table is supplied to make more efficient
    checks possible for SEs that support all SQL layer tables.

    This interface is optional, so every SE need not implement it.
  */
  bool (*is_supported_system_table)(const char *db,
                                    const char *table_name,
                                    bool is_sql_layer_system_table);

  /**
    Retrieve cost constants to be used for this storage engine.

    A storage engine that wants to provide its own cost constants to
    be used in the optimizer cost model, should implement this function.
    The server will call this function to get a cost constant object
    that will be used for tables stored in this storage engine instead
    of using the default cost constants.

    Life cycle for the cost constant object: The storage engine must
    allocate the cost constant object on the heap. After the function
    returns, the server takes over the ownership of this object.
    The server will eventually delete the object by calling delete.

    @note In the initial version the storage_category parameter will
    not be used. The only valid value this will have is DEFAULT_STORAGE_CLASS
    (see declartion in opt_costconstants.h).

    @param storage_category the storage type that the cost constants will
                            be used for

    @return a pointer to the cost constant object, if NULL is returned
            the default cost constants will be used
  */

  SE_cost_constants *(*get_cost_constants)(uint storage_category);

  /**
    @param[in,out]  thd          pointer to THD
    @param[in]      new_trx_arg  pointer to replacement transaction
    @param[out]     ptr_trx_arg  double pointer to being replaced transaction

    Associated with THD engine's native transaction is replaced
    with @c new_trx_arg. The old value is returned through a buffer if non-null
    pointer is provided with @c ptr_trx_arg.
    The method is adapted by XA start and XA prepare handlers to
    handle XA transaction that is logged as two parts by slave applier.

    This interface concerns engines that are aware of XA transaction.
  */
  void (*replace_native_transaction_in_thd)(THD *thd, void *new_trx_arg,
                                            void **ptr_trx_arg);

   uint32 license; /* Flag for Engine License */
   void *data; /* Location for engines to keep personal structures */
};


/* Possible flags of a handlerton (there can be 32 of them) */
#define HTON_NO_FLAGS                 0
#define HTON_CLOSE_CURSORS_AT_COMMIT (1 << 0)
#define HTON_ALTER_NOT_SUPPORTED     (1 << 1) //Engine does not support alter
#define HTON_CAN_RECREATE            (1 << 2) //Delete all is used fro truncate
#define HTON_HIDDEN                  (1 << 3) //Engine does not appear in lists
#define HTON_FLUSH_AFTER_RENAME      (1 << 4)
#define HTON_NOT_USER_SELECTABLE     (1 << 5)
#define HTON_TEMPORARY_NOT_SUPPORTED (1 << 6) //Having temporary tables not supported
#define HTON_SUPPORT_LOG_TABLES      (1 << 7) //Engine supports log tables
#define HTON_NO_PARTITION            (1 << 8) //You can not partition these tables

/*
  This flag should be set when deciding that the engine does not allow row based
  binary logging (RBL) optimizations.

  Currently, setting this flag, means that table's read/write_set will be left 
  untouched when logging changes to tables in this engine. In practice this 
  means that the server will not mess around with table->write_set and/or 
  table->read_set when using RBL and deciding whether to log full or minimal rows.

  It's valuable for instance for virtual tables, eg: Performance Schema which have
  no meaning for replication.
*/
#define HTON_NO_BINLOG_ROW_OPT       (1 << 9)

/**
  Engine supports extended keys. The flag allows to
  use 'extended key' feature if the engine is able to
  do it (has primary key values in the secondary key).
  Note that handler flag HA_PRIMARY_KEY_IN_READ_INDEX is
  actually partial case of HTON_SUPPORTS_EXTENDED_KEYS.
*/

#define HTON_SUPPORTS_EXTENDED_KEYS  (1 << 10)

// Engine support foreign key constraint.

#define HTON_SUPPORTS_FOREIGN_KEYS   (1 << 11)

enum enum_tx_isolation { ISO_READ_UNCOMMITTED, ISO_READ_COMMITTED,
			 ISO_REPEATABLE_READ, ISO_SERIALIZABLE};

enum enum_stats_auto_recalc { HA_STATS_AUTO_RECALC_DEFAULT= 0,
                              HA_STATS_AUTO_RECALC_ON,
                              HA_STATS_AUTO_RECALC_OFF };

/* struct to hold information about the table that should be created */
typedef struct st_ha_create_information
{
  const CHARSET_INFO *table_charset, *default_table_charset;
  LEX_STRING connect_string;
  const char *password, *tablespace;
  LEX_STRING comment;

  /**
  Algorithm (and possible options) to be used for InnoDB's transparent
  page compression. If this attribute is set then it is hint to the
  storage engine to try and compress the data using the specified algorithm
  where possible. Note: this value is interpreted by the storage engine only.
  and ignored by the Server layer. */

  LEX_STRING compress;

  const char *data_file_name, *index_file_name;
  const char *alias;
  ulonglong max_rows,min_rows;
  ulonglong auto_increment_value;
  ulong table_options;
  ulong avg_row_length;
  ulong used_fields;
  ulong key_block_size;
  uint stats_sample_pages;		/* number of pages to sample during
					stats estimation, if used, otherwise 0. */
  enum_stats_auto_recalc stats_auto_recalc;
  SQL_I_List<TABLE_LIST> merge_list;
  handlerton *db_type;
  /**
    Row type of the table definition.

    Defaults to ROW_TYPE_DEFAULT for all non-ALTER statements.
    For ALTER TABLE defaults to ROW_TYPE_NOT_USED (means "keep the current").

    Can be changed either explicitly by the parser.
    If nothing specified inherits the value of the original table (if present).
  */
  enum row_type row_type;
  uint null_bits;                       /* NULL bits at start of record */
  uint options;				/* OR of HA_CREATE_ options */
  uint merge_insert_method;
  uint extra_size;                      /* length of extra data segment */
  bool varchar;                         /* 1 if table has a VARCHAR */
  enum ha_storage_media storage_media;  /* DEFAULT, DISK or MEMORY */
} HA_CREATE_INFO;


/**
  Structure describing changes to an index to be caused by ALTER TABLE.
*/

struct KEY_PAIR
{
  /**
    Pointer to KEY object describing old version of index in
    TABLE::key_info array for TABLE instance representing old
    version of table.
  */
  KEY *old_key;
  /**
    Pointer to KEY object describing new version of index in
    Alter_inplace_info::key_info_buffer array.
  */
  KEY *new_key;
};


/**
  In-place alter handler context.

  This is a superclass intended to be subclassed by individual handlers
  in order to store handler unique context between in-place alter API calls.

  The handler is responsible for creating the object. This can be done
  as early as during check_if_supported_inplace_alter().

  The SQL layer is responsible for destroying the object.
  The class extends Sql_alloc so the memory will be mem root allocated.

  @see Alter_inplace_info
*/

class inplace_alter_handler_ctx : public Sql_alloc
{
public:
  inplace_alter_handler_ctx() {}

  virtual ~inplace_alter_handler_ctx() {}
};


/**
  Class describing changes to be done by ALTER TABLE.
  Instance of this class is passed to storage engine in order
  to determine if this ALTER TABLE can be done using in-place
  algorithm. It is also used for executing the ALTER TABLE
  using in-place algorithm.
*/

class Alter_inplace_info
{
public:
  /**
     Bits to show in detail what operations the storage engine is
     to execute.

     All these operations are supported as in-place operations by the
     SQL layer. This means that operations that by their nature must
     be performed by copying the table to a temporary table, will not
     have their own flags here (e.g. ALTER TABLE FORCE, ALTER TABLE
     ENGINE).

     We generally try to specify handler flags only if there are real
     changes. But in cases when it is cumbersome to determine if some
     attribute has really changed we might choose to set flag
     pessimistically, for example, relying on parser output only.
  */
  typedef ulonglong HA_ALTER_FLAGS;

  // Add non-unique, non-primary index
  static const HA_ALTER_FLAGS ADD_INDEX                  = 1ULL << 0;

  // Drop non-unique, non-primary index
  static const HA_ALTER_FLAGS DROP_INDEX                 = 1ULL << 1;

  // Add unique, non-primary index
  static const HA_ALTER_FLAGS ADD_UNIQUE_INDEX           = 1ULL << 2;

  // Drop unique, non-primary index
  static const HA_ALTER_FLAGS DROP_UNIQUE_INDEX          = 1ULL << 3;

  // Add primary index
  static const HA_ALTER_FLAGS ADD_PK_INDEX               = 1ULL << 4;

  // Drop primary index
  static const HA_ALTER_FLAGS DROP_PK_INDEX              = 1ULL << 5;

  // Add column

  // Virtual generated column
  static const HA_ALTER_FLAGS ADD_VIRTUAL_COLUMN         = 1ULL << 6;
  // Stored base (non-generated) column
  static const HA_ALTER_FLAGS ADD_STORED_BASE_COLUMN     = 1ULL << 7;
  // Stored generated column
  static const HA_ALTER_FLAGS ADD_STORED_GENERATED_COLUMN= 1ULL << 8;
  // Add generic column (convience constant).
  static const HA_ALTER_FLAGS ADD_COLUMN= ADD_VIRTUAL_COLUMN |
                                          ADD_STORED_BASE_COLUMN |
                                          ADD_STORED_GENERATED_COLUMN;

  // Drop column
  static const HA_ALTER_FLAGS DROP_VIRTUAL_COLUMN        = 1ULL << 9;
  static const HA_ALTER_FLAGS DROP_STORED_COLUMN         = 1ULL << 10;
  static const HA_ALTER_FLAGS DROP_COLUMN= DROP_VIRTUAL_COLUMN |
                                           DROP_STORED_COLUMN;

  // Rename column
  static const HA_ALTER_FLAGS ALTER_COLUMN_NAME          = 1ULL << 11;

  // Change column datatype
  static const HA_ALTER_FLAGS ALTER_VIRTUAL_COLUMN_TYPE         = 1ULL << 12;
  static const HA_ALTER_FLAGS ALTER_STORED_COLUMN_TYPE          = 1ULL << 13;

  /**
    Change column datatype in such way that new type has compatible
    packed representation with old type, so it is theoretically
    possible to perform change by only updating data dictionary
    without changing table rows.
  */
  static const HA_ALTER_FLAGS ALTER_COLUMN_EQUAL_PACK_LENGTH = 1ULL << 14;

  /// A virtual column has changed its position
  static const HA_ALTER_FLAGS ALTER_VIRTUAL_COLUMN_ORDER     = 1ULL << 15;

  /// A stored column has changed its position (disregarding virtual columns)
  static const HA_ALTER_FLAGS ALTER_STORED_COLUMN_ORDER      = 1ULL << 16;

  // Change column from NOT NULL to NULL
  static const HA_ALTER_FLAGS ALTER_COLUMN_NULLABLE      = 1ULL << 17;

  // Change column from NULL to NOT NULL
  static const HA_ALTER_FLAGS ALTER_COLUMN_NOT_NULLABLE  = 1ULL << 18;

  // Set or remove default column value
  static const HA_ALTER_FLAGS ALTER_COLUMN_DEFAULT       = 1ULL << 19;

  // Change column generation expression
  static const HA_ALTER_FLAGS ALTER_VIRTUAL_GCOL_EXPR    = 1ULL << 20;
  static const HA_ALTER_FLAGS ALTER_STORED_GCOL_EXPR     = 1ULL << 21;

  // Add foreign key
  static const HA_ALTER_FLAGS ADD_FOREIGN_KEY            = 1ULL << 22;

  // Drop foreign key
  static const HA_ALTER_FLAGS DROP_FOREIGN_KEY           = 1ULL << 23;

  // table_options changed, see HA_CREATE_INFO::used_fields for details.
  static const HA_ALTER_FLAGS CHANGE_CREATE_OPTION       = 1ULL << 24;

  // Table is renamed
  static const HA_ALTER_FLAGS ALTER_RENAME               = 1ULL << 25;

  // Change the storage type of column
  static const HA_ALTER_FLAGS ALTER_COLUMN_STORAGE_TYPE = 1ULL << 26;

  // Change the column format of column
  static const HA_ALTER_FLAGS ALTER_COLUMN_COLUMN_FORMAT = 1ULL << 27;

  // Add partition
  static const HA_ALTER_FLAGS ADD_PARTITION              = 1ULL << 28;

  // Drop partition
  static const HA_ALTER_FLAGS DROP_PARTITION             = 1ULL << 29;

  // Changing partition options
  static const HA_ALTER_FLAGS ALTER_PARTITION            = 1ULL << 30;

  // Coalesce partition
  static const HA_ALTER_FLAGS COALESCE_PARTITION         = 1ULL << 31;

  // Reorganize partition ... into
  static const HA_ALTER_FLAGS REORGANIZE_PARTITION       = 1ULL << 32;

  // Reorganize partition
  static const HA_ALTER_FLAGS ALTER_TABLE_REORG          = 1ULL << 33;

  // Remove partitioning
  static const HA_ALTER_FLAGS ALTER_REMOVE_PARTITIONING  = 1ULL << 34;

  // Partition operation with ALL keyword
  static const HA_ALTER_FLAGS ALTER_ALL_PARTITION        = 1ULL << 35;

  /**
    Rename index. Note that we set this flag only if there are no other
    changes to the index being renamed. Also for simplicity we don't
    detect renaming of indexes which is done by dropping index and then
    re-creating index with identical definition under different name.
  */
  static const HA_ALTER_FLAGS RENAME_INDEX               = 1ULL << 36;

  /**
    Recreate the table for ALTER TABLE FORCE, ALTER TABLE ENGINE
    and OPTIMIZE TABLE operations.
  */
  static const HA_ALTER_FLAGS RECREATE_TABLE             = 1ULL << 37;

  // Add spatial index
  static const HA_ALTER_FLAGS ADD_SPATIAL_INDEX          = 1ULL << 38;

  // Alter index comment
  static const HA_ALTER_FLAGS ALTER_INDEX_COMMENT        = 1ULL << 39;

<<<<<<< HEAD
  // New/changed virtual generated column require validation
  static const HA_ALTER_FLAGS VALIDATE_VIRTUAL_COLUMN    = 1ULL << 37;
=======
  // Upgrade partitioning
  static const HA_ALTER_FLAGS ALTER_UPGRADE_PARTITIONING  = 1ULL << 40;

  // New/changed virtual generated column require validation
  static const HA_ALTER_FLAGS VALIDATE_VIRTUAL_COLUMN    = 1ULL << 41;
>>>>>>> 7a309b63

  /**
    Create options (like MAX_ROWS) for the new version of table.

    @note The referenced instance of HA_CREATE_INFO object was already
          used to create new .FRM file for table being altered. So it
          has been processed by mysql_prepare_create_table() already.
          For example, this means that it has HA_OPTION_PACK_RECORD
          flag in HA_CREATE_INFO::table_options member correctly set.
  */
  HA_CREATE_INFO *create_info;

  /**
    Alter options, fields and keys for the new version of table.

    @note The referenced instance of Alter_info object was already
          used to create new .FRM file for table being altered. So it
          has been processed by mysql_prepare_create_table() already.
          In particular, this means that in Create_field objects for
          fields which were present in some form in the old version
          of table, Create_field::field member points to corresponding
          Field instance for old version of table.
  */
  Alter_info *alter_info;

  /**
    Array of KEYs for new version of table - including KEYs to be added.

    @note Currently this array is produced as result of
          mysql_prepare_create_table() call.
          This means that it follows different convention for
          KEY_PART_INFO::fieldnr values than objects in TABLE::key_info
          array.

    @todo This is mainly due to the fact that we need to keep compatibility
          with removed handler::add_index() call. We plan to switch to
          TABLE::key_info numbering later.

    KEYs are sorted - see sort_keys().
  */
  KEY  *key_info_buffer;

  /** Size of key_info_buffer array. */
  uint key_count;

  /** Size of index_drop_buffer array. */
  uint index_drop_count;

  /**
     Array of pointers to KEYs to be dropped belonging to the TABLE instance
     for the old version of the table.
  */
  KEY  **index_drop_buffer;

  /** Size of index_add_buffer array. */
  uint index_add_count;

  /**
     Array of indexes into key_info_buffer for KEYs to be added,
     sorted in increasing order.
  */
  uint *index_add_buffer;

  /** Size of index_rename_buffer array. */
  uint index_rename_count;

  /**
    Array of KEY_PAIR objects describing indexes being renamed.
    For each index renamed it contains object with KEY_PAIR::old_key
    pointing to KEY object belonging to the TABLE instance for old
    version of table representing old version of index and with
    KEY_PAIR::new_key pointing to KEY object for new version of
    index in key_info_buffer member.
  */
  KEY_PAIR  *index_rename_buffer;

  /**
     Context information to allow handlers to keep context between in-place
     alter API calls.

     @see inplace_alter_handler_ctx for information about object lifecycle.
  */
  inplace_alter_handler_ctx *handler_ctx;

  /**
    If the table uses several handlers, like ha_partition uses one handler
    per partition, this contains a Null terminated array of ctx pointers
    that should all be committed together.
    Or NULL if only handler_ctx should be committed.
    Set to NULL if the low level handler::commit_inplace_alter_table uses it,
    to signal to the main handler that everything was committed as atomically.

    @see inplace_alter_handler_ctx for information about object lifecycle.
  */
  inplace_alter_handler_ctx **group_commit_ctx;

  /**
     Flags describing in detail which operations the storage engine is to execute.
  */
  HA_ALTER_FLAGS handler_flags;

  /**
     Partition_info taking into account the partition changes to be performed.
     Contains all partitions which are present in the old version of the table
     with partitions to be dropped or changed marked as such + all partitions
     to be added in the new version of table marked as such.
  */
  partition_info *modified_part_info;

  /** true for online operation (LOCK=NONE) */
  bool online;

  /**
     Can be set by handler to describe why a given operation cannot be done
     in-place (HA_ALTER_INPLACE_NOT_SUPPORTED) or why it cannot be done
     online (HA_ALTER_INPLACE_NO_LOCK or HA_ALTER_INPLACE_NO_LOCK_AFTER_PREPARE)
     If set, it will be used with ER_ALTER_OPERATION_NOT_SUPPORTED_REASON if
     results from handler::check_if_supported_inplace_alter() doesn't match
     requirements set by user. If not set, the more generic
     ER_ALTER_OPERATION_NOT_SUPPORTED will be used.

     Please set to a properly localized string, for example using
     my_get_err_msg(), so that the error message as a whole is localized.
  */
  const char *unsupported_reason;

  Alter_inplace_info(HA_CREATE_INFO *create_info_arg,
                     Alter_info *alter_info_arg,
                     KEY *key_info_arg, uint key_count_arg,
                     partition_info *modified_part_info_arg)
    : create_info(create_info_arg),
    alter_info(alter_info_arg),
    key_info_buffer(key_info_arg),
    key_count(key_count_arg),
    index_drop_count(0),
    index_drop_buffer(NULL),
    index_add_count(0),
    index_add_buffer(NULL),
    index_rename_count(0),
    index_rename_buffer(NULL),
    handler_ctx(NULL),
    group_commit_ctx(NULL),
    handler_flags(0),
    modified_part_info(modified_part_info_arg),
    online(false),
    unsupported_reason(NULL)
  {}

  ~Alter_inplace_info()
  {
    delete handler_ctx;
  }

  /**
    Used after check_if_supported_inplace_alter() to report
    error if the result does not match the LOCK/ALGORITHM
    requirements set by the user.

    @param not_supported  Part of statement that was not supported.
    @param try_instead    Suggestion as to what the user should
                          replace not_supported with.
  */
  void report_unsupported_error(const char *not_supported,
                                const char *try_instead);

  /** Add old and new version of key to array of indexes to be renamed. */
  void add_renamed_key(KEY *old_key, KEY *new_key)
  {
    KEY_PAIR *key_pair= index_rename_buffer + index_rename_count++;
    key_pair->old_key= old_key;
    key_pair->new_key= new_key;
    DBUG_PRINT("info", ("index renamed: '%s' to '%s'",
                        old_key->name, new_key->name));
  }

  /**
    Add old and new version of modified key to arrays of indexes to
    be dropped and added (correspondingly).
  */
  void add_modified_key(KEY *old_key, KEY *new_key)
  {
    index_drop_buffer[index_drop_count++]= old_key;
    index_add_buffer[index_add_count++]= (uint) (new_key - key_info_buffer);
    DBUG_PRINT("info", ("index changed: '%s'", old_key->name));
  }

  /** Drop key to array of indexes to be dropped. */
  void add_dropped_key(KEY *old_key)
  {
    index_drop_buffer[index_drop_count++]= old_key;
    DBUG_PRINT("info", ("index dropped: '%s'", old_key->name));
  }

  /** Add key to array of indexes to be added. */
  void add_added_key(KEY *new_key)
  {
    index_add_buffer[index_add_count++]= (uint) (new_key - key_info_buffer);
    DBUG_PRINT("info", ("index added: '%s'", new_key->name));
  }
};


typedef struct st_key_create_information
{
  enum ha_key_alg algorithm;
  ulong block_size;
  LEX_STRING parser_name;
  LEX_STRING comment;
  /**
    A flag to determine if we will check for duplicate indexes.
    This typically means that the key information was specified
    directly by the user (set by the parser) or a column
    associated with it was dropped.
  */
  bool check_for_duplicate_indexes;
} KEY_CREATE_INFO;


typedef struct st_ha_check_opt
{
  st_ha_check_opt() {}                        /* Remove gcc warning */
  uint flags;       /* isam layer flags (e.g. for myisamchk) */
  uint sql_flags;   /* sql layer flags - for something myisamchk cannot do */
  KEY_CACHE *key_cache;	/* new key cache when changing key cache */
  void init();
} HA_CHECK_OPT;


/*
  This is a buffer area that the handler can use to store rows.
  'end_of_used_area' should be kept updated after calls to
  read-functions so that other parts of the code can use the
  remaining area (until next read calls is issued).
*/

typedef struct st_handler_buffer
{
  uchar *buffer;         /* Buffer one can start using */
  uchar *buffer_end;     /* End of buffer */
  uchar *end_of_used_area;     /* End of area that was used by handler */
} HANDLER_BUFFER;

typedef void *range_seq_t;

typedef struct st_range_seq_if
{
  /*
    Initialize the traversal of range sequence
    
    SYNOPSIS
      init()
        init_params  The seq_init_param parameter 
        n_ranges     The number of ranges obtained 
        flags        A combination of HA_MRR_SINGLE_POINT, HA_MRR_FIXED_KEY

    RETURN
      An opaque value to be used as RANGE_SEQ_IF::next() parameter
  */
  range_seq_t (*init)(void *init_params, uint n_ranges, uint flags);


  /*
    Get the next range in the range sequence

    SYNOPSIS
      next()
        seq    The value returned by RANGE_SEQ_IF::init()
        range  OUT Information about the next range
    
    RETURN
      0 - Ok, the range structure filled with info about the next range
      1 - No more ranges
  */
  uint (*next) (range_seq_t seq, KEY_MULTI_RANGE *range);

  /*
    Check whether range_info orders to skip the next record

    SYNOPSIS
      skip_record()
        seq         The value returned by RANGE_SEQ_IF::init()
        range_info  Information about the next range 
                    (Ignored if MRR_NO_ASSOCIATION is set)
        rowid       Rowid of the record to be checked (ignored if set to 0)
    
    RETURN
      1 - Record with this range_info and/or this rowid shall be filtered
          out from the stream of records returned by multi_range_read_next()
      0 - The record shall be left in the stream
  */ 
  bool (*skip_record) (range_seq_t seq, char *range_info, uchar *rowid);

  /*
    Check if the record combination matches the index condition
    SYNOPSIS
      skip_index_tuple()
        seq         The value returned by RANGE_SEQ_IF::init()
        range_info  Information about the next range 
    
    RETURN
      0 - The record combination satisfies the index condition
      1 - Otherwise
  */ 
  bool (*skip_index_tuple) (range_seq_t seq, char *range_info);
} RANGE_SEQ_IF;


/**
  Used to store optimizer cost estimates.

  The class consists of PODs only: default operator=, copy constructor
  and destructor are used.
 */
class Cost_estimate
{ 
private:
  double io_cost;                               ///< cost of I/O operations
  double cpu_cost;                              ///< cost of CPU operations
  double import_cost;                           ///< cost of remote operations
  double mem_cost;                              ///< memory used (bytes)
  
public:
  Cost_estimate() :
    io_cost(0),
    cpu_cost(0),
    import_cost(0),
    mem_cost(0)
  {}

  /// Returns sum of time-consuming costs, i.e., not counting memory cost
  double total_cost() const  { return io_cost + cpu_cost + import_cost; }
  double get_io_cost()     const { return io_cost; }
  double get_cpu_cost()    const { return cpu_cost; }
  double get_import_cost() const { return import_cost; }
  double get_mem_cost()    const { return mem_cost; }

  /**
    Whether or not all costs in the object are zero
    
    @return true if all costs are zero, false otherwise
  */
  bool is_zero() const
  { 
    return !(io_cost || cpu_cost || import_cost || mem_cost);
  }
  /**
    Whether or not the total cost is the maximal double
    
    @return true if total cost is the maximal double, false otherwise
  */
  bool is_max_cost()  const { return io_cost == DBL_MAX; }
  /// Reset all costs to zero
  void reset()
  {
    io_cost= cpu_cost= import_cost= mem_cost= 0;
  }
  /// Set current cost to the maximal double
  void set_max_cost()
  {
    reset();
    io_cost= DBL_MAX;
  }

  /// Multiply io, cpu and import costs by parameter
  void multiply(double m)
  {
    DBUG_ASSERT(!is_max_cost());

    io_cost *= m;
    cpu_cost *= m;
    import_cost *= m;
    /* Don't multiply mem_cost */
  }

  Cost_estimate& operator+= (const Cost_estimate &other)
  {
    DBUG_ASSERT(!is_max_cost() && !other.is_max_cost());

    io_cost+= other.io_cost;
    cpu_cost+= other.cpu_cost;
    import_cost+= other.import_cost;
    mem_cost+= other.mem_cost;

    return *this;
  }

  Cost_estimate operator+ (const Cost_estimate &other)
  {
    Cost_estimate result= *this;
    result+= other;

    return result;
  }

  Cost_estimate operator- (const Cost_estimate &other)
  {
    Cost_estimate result;

    DBUG_ASSERT(!other.is_max_cost());

    result.io_cost= io_cost - other.io_cost;
    result.cpu_cost= cpu_cost - other.cpu_cost;
    result.import_cost= import_cost - other.import_cost;
    result.mem_cost= mem_cost - other.mem_cost;
    return result;
  }

  bool operator> (const Cost_estimate &other) const
  {
    return total_cost() > other.total_cost() ? true : false;
  }

  bool operator< (const Cost_estimate &other) const
  {
    return other > *this ? true : false;
  }

  /// Add to IO cost
  void add_io(double add_io_cost)
  {
    DBUG_ASSERT(!is_max_cost());
    io_cost+= add_io_cost;
  }

  /// Add to CPU cost
  void add_cpu(double add_cpu_cost)
  {
    DBUG_ASSERT(!is_max_cost());
    cpu_cost+= add_cpu_cost;
  }

  /// Add to import cost
  void add_import(double add_import_cost)
  {
    DBUG_ASSERT(!is_max_cost());
    import_cost+= add_import_cost;
  }

  /// Add to memory cost
  void add_mem(double add_mem_cost)
  {
    DBUG_ASSERT(!is_max_cost());
    mem_cost+= add_mem_cost;
  }
};

void get_sweep_read_cost(TABLE *table, ha_rows nrows, bool interrupted, 
                         Cost_estimate *cost);

/*
  The below two are not used (and not handled) in this milestone of this WL
  entry because there seems to be no use for them at this stage of
  implementation.
*/
#define HA_MRR_SINGLE_POINT 1
#define HA_MRR_FIXED_KEY  2

/* 
  Indicates that RANGE_SEQ_IF::next(&range) doesn't need to fill in the
  'range' parameter.
*/
#define HA_MRR_NO_ASSOCIATION 4

/* 
  The MRR user will provide ranges in key order, and MRR implementation
  must return rows in key order.
  Passing this flag to multi_read_range_init() may cause the
  default MRR handler to be used even if HA_MRR_USE_DEFAULT_IMPL
  was not specified.
  (If the native MRR impl. can not provide SORTED result)
*/
#define HA_MRR_SORTED 8

/* MRR implementation doesn't have to retrieve full records */
#define HA_MRR_INDEX_ONLY 16

/* 
  The passed memory buffer is of maximum possible size, the caller can't
  assume larger buffer.
*/
#define HA_MRR_LIMITS 32


/*
  Flag set <=> default MRR implementation is used
  (The choice is made by **_info[_const]() function which may set this
   flag. SQL layer remembers the flag value and then passes it to
   multi_read_range_init().
*/
#define HA_MRR_USE_DEFAULT_IMPL 64

/*
  Used only as parameter to multi_range_read_info():
  Flag set <=> the caller guarantees that the bounds of the scanned ranges
  will not have NULL values.
*/
#define HA_MRR_NO_NULL_ENDPOINTS 128

/*
  Set by the MRR implementation to signal that it will natively
  produced sorted result if multi_range_read_init() is called with
  the HA_MRR_SORTED flag - Else multi_range_read_init(HA_MRR_SORTED)
  will revert to use the default MRR implementation. 
*/
#define HA_MRR_SUPPORT_SORTED 256


class ha_statistics
{
public:
  ulonglong data_file_length;		/* Length off data file */
  ulonglong max_data_file_length;	/* Length off data file */
  ulonglong index_file_length;
  ulonglong max_index_file_length;
  ulonglong delete_length;		/* Free bytes */
  ulonglong auto_increment_value;
  /*
    The number of records in the table. 
      0    - means the table has exactly 0 rows
    other  - if (table_flags() & HA_STATS_RECORDS_IS_EXACT)
               the value is the exact number of records in the table
             else
               it is an estimate
  */
  ha_rows records;
  ha_rows deleted;			/* Deleted records */
  ulong mean_rec_length;		/* physical reclength */
  time_t create_time;			/* When table was created */
  ulong check_time;
  ulong update_time;
  uint block_size;			/* index block size */
  
  /*
    number of buffer bytes that native mrr implementation needs,
  */
  uint mrr_length_per_rec;

  /**
    Estimate for how much of the table that is availabe in a memory
    buffer. Valid range is [0..1]. If it has the special value
    IN_MEMORY_ESTIMATE_UNKNOWN (defined in structs.h), it means that
    the storage engine has not supplied any value for it.
  */
  double table_in_mem_estimate;

  ha_statistics():
    data_file_length(0), max_data_file_length(0),
    index_file_length(0), delete_length(0), auto_increment_value(0),
    records(0), deleted(0), mean_rec_length(0), create_time(0),
    check_time(0), update_time(0), block_size(0),
    table_in_mem_estimate(IN_MEMORY_ESTIMATE_UNKNOWN)
  {}
};

/**
  Calculates length of key.

  Given a key index and a map of key parts return length of buffer used by key
  parts.

  @param  table        Table containing the key
  @param  key          Key index
  @param  keypart_map  which key parts that is used

  @return Length of used key parts.
*/
uint calculate_key_len(TABLE *table, uint key,
                       key_part_map keypart_map);
/*
  bitmap with first N+1 bits set
  (keypart_map for a key prefix of [0..N] keyparts)
*/
#define make_keypart_map(N) (((key_part_map)2 << (N)) - 1)
/*
  bitmap with first N bits set
  (keypart_map for a key prefix of [0..N-1] keyparts)
*/
#define make_prev_keypart_map(N) (((key_part_map)1 << (N)) - 1)


/** Base class to be used by handlers different shares */
class Handler_share
{
public:
  Handler_share() {}
  virtual ~Handler_share() {}
};


/**
  Wrapper for struct ft_hints.
*/

class Ft_hints: public Sql_alloc
{
private:
  struct ft_hints hints;

public:
  Ft_hints(uint ft_flags)
  {
    hints.flags= ft_flags;
    hints.op_type= FT_OP_UNDEFINED;
    hints.op_value= 0.0;
    hints.limit= HA_POS_ERROR;
  }

  /**
    Set comparison operation type and and value for master MATCH function.

     @param type   comparison operation type
     @param value  comparison operation value
  */
  void set_hint_op(enum ft_operation type, double value)
  {
    hints.op_type= type;
    hints.op_value= value;
  }

  /**
    Set Ft_hints flag.

    @param ft_flag Ft_hints flag
  */
  void set_hint_flag(uint ft_flag)
  {
    hints.flags|= ft_flag;
  }

  /**
    Set Ft_hints limit.

    @param ft_limit limit
  */
  void set_hint_limit(ha_rows ft_limit)
  {
    hints.limit= ft_limit;
  }

  /**
    Get Ft_hints limit.

    @return Ft_hints limit
  */
  ha_rows get_limit()
  {
    return hints.limit;
  }

  /**
    Get Ft_hints operation value.

    @return operation value
  */
  double get_op_value()
  {
    return hints.op_value;
  }

  /**
    Get Ft_hints operation type.

    @return operation type
  */
  enum ft_operation get_op_type()
  {
    return hints.op_type;
  }

  /**
    Get Ft_hints flags.

    @return Ft_hints flags
  */
  uint get_flags()
  {
    return hints.flags;
  }

 /**
    Get ft_hints struct.

    @return pointer to ft_hints struct
  */
  struct ft_hints* get_hints()
  {
    return &hints;
  }
};


/**
  The handler class is the interface for dynamically loadable
  storage engines. Do not add ifdefs and take care when adding or
  changing virtual functions to avoid vtable confusion

  Functions in this class accept and return table columns data. Two data
  representation formats are used:
  1. TableRecordFormat - Used to pass [partial] table records to/from
     storage engine

  2. KeyTupleFormat - used to pass index search tuples (aka "keys") to
     storage engine. See opt_range.cc for description of this format.

  TableRecordFormat
  =================
  [Warning: this description is work in progress and may be incomplete]
  The table record is stored in a fixed-size buffer:
   
    record: null_bytes, column1_data, column2_data, ...
  
  The offsets of the parts of the buffer are also fixed: every column has 
  an offset to its column{i}_data, and if it is nullable it also has its own
  bit in null_bytes. 

  The record buffer only includes data about columns that are marked in the
  relevant column set (table->read_set and/or table->write_set, depending on
  the situation). 
  <not-sure>It could be that it is required that null bits of non-present
  columns are set to 1</not-sure>

  VARIOUS EXCEPTIONS AND SPECIAL CASES

  f the table has no nullable columns, then null_bytes is still 
  present, its length is one byte <not-sure> which must be set to 0xFF 
  at all times. </not-sure>
  
  If the table has columns of type BIT, then certain bits from those columns
  may be stored in null_bytes as well. Grep around for Field_bit for
  details.

  For blob columns (see Field_blob), the record buffer stores length of the 
  data, following by memory pointer to the blob data. The pointer is owned 
  by the storage engine and is valid until the next operation.

  If a blob column has NULL value, then its length and blob data pointer
  must be set to 0.
*/

class handler :public Sql_alloc
{
  friend class Partition_handler;
public:
  typedef ulonglong Table_flags;
protected:
  TABLE_SHARE *table_share;             /* The table definition */
  TABLE *table;                         /* The current open table */
  Table_flags cached_table_flags;       /* Set on init() and open() */

  ha_rows estimation_rows_to_insert;
public:
  handlerton *ht;                 /* storage engine of this handler */
  /** Pointer to current row */
  uchar *ref;
  /** Pointer to duplicate row */
  uchar *dup_ref;

  ha_statistics stats;
  
  /* MultiRangeRead-related members: */
  range_seq_t mrr_iter;    /* Interator to traverse the range sequence */
  RANGE_SEQ_IF mrr_funcs;  /* Range sequence traversal functions */
  HANDLER_BUFFER *multi_range_buffer; /* MRR buffer info */
  uint ranges_in_seq; /* Total number of ranges in the traversed sequence */
  /* TRUE <=> source MRR ranges and the output are ordered */
  bool mrr_is_output_sorted;
  
  /* TRUE <=> we're currently traversing a range in mrr_cur_range. */
  bool mrr_have_range;
  /* Current range (the one we're now returning rows from) */
  KEY_MULTI_RANGE mrr_cur_range;

  /*
    The direction of the current range or index scan. This is used by
    the ICP implementation to determine if it has reached the end
    of the current range.
  */
  enum enum_range_scan_direction {
    RANGE_SCAN_ASC,
    RANGE_SCAN_DESC
  };
private:
  /*
    Storage space for the end range value. Should only be accessed using
    the end_range pointer. The content is invalid when end_range is NULL.
  */
  key_range save_end_range;
  enum_range_scan_direction range_scan_direction;
  int key_compare_result_on_equal;

protected:
  KEY_PART_INFO *range_key_part;
  bool eq_range;
  /* 
    TRUE <=> the engine guarantees that returned records are within the range
    being scanned.
  */
  bool in_range_check_pushed_down;

public:  
  /*
    End value for a range scan. If this is NULL the range scan has no
    end value. Should also be NULL when there is no ongoing range scan.
    Used by the read_range() functions and also evaluated by pushed
    index conditions.
  */
  key_range *end_range;
  uint errkey;				/* Last dup key */
  uint key_used_on_scan;
  uint active_index;
  /** Length of ref (1-8 or the clustered key length) */
  uint ref_length;
  FT_INFO *ft_handler;
  enum {NONE=0, INDEX, RND} inited;
  bool implicit_emptied;                /* Can be !=0 only if HEAP */
  const Item *pushed_cond;

  Item *pushed_idx_cond;
  uint pushed_idx_cond_keyno;  /* The index which the above condition is for */

  /**
    next_insert_id is the next value which should be inserted into the
    auto_increment column: in a inserting-multi-row statement (like INSERT
    SELECT), for the first row where the autoinc value is not specified by the
    statement, get_auto_increment() called and asked to generate a value,
    next_insert_id is set to the next value, then for all other rows
    next_insert_id is used (and increased each time) without calling
    get_auto_increment().
  */
  ulonglong next_insert_id;
  /**
    insert id for the current row (*autogenerated*; if not
    autogenerated, it's 0).
    At first successful insertion, this variable is stored into
    THD::first_successful_insert_id_in_cur_stmt.
  */
  ulonglong insert_id_for_cur_row;
  /**
    Interval returned by get_auto_increment() and being consumed by the
    inserter.
  */
  Discrete_interval auto_inc_interval_for_cur_row;
  /**
     Number of reserved auto-increment intervals. Serves as a heuristic
     when we have no estimation of how many records the statement will insert:
     the more intervals we have reserved, the bigger the next one. Reset in
     handler::ha_release_auto_increment().
  */
  uint auto_inc_intervals_count;

  /**
    Instrumented table associated with this handler.
  */
  PSI_table *m_psi;

private:
  /** Internal state of the batch instrumentation. */
  enum batch_mode_t
  {
    /** Batch mode not used. */
    PSI_BATCH_MODE_NONE,
    /** Batch mode used, before first table io. */
    PSI_BATCH_MODE_STARTING,
    /** Batch mode used, after first table io. */
    PSI_BATCH_MODE_STARTED
  };
  /**
    Batch mode state.
    @sa start_psi_batch_mode.
    @sa end_psi_batch_mode.
  */
  batch_mode_t m_psi_batch_mode;
  /**
    The number of rows in the batch.
    @sa start_psi_batch_mode.
    @sa end_psi_batch_mode.
  */
  ulonglong m_psi_numrows;
  /**
    The current event in a batch.
    @sa start_psi_batch_mode.
    @sa end_psi_batch_mode.
  */
  PSI_table_locker *m_psi_locker;
  /**
    Storage for the event in a batch.
    @sa start_psi_batch_mode.
    @sa end_psi_batch_mode.
  */
  PSI_table_locker_state m_psi_locker_state;

public:
  virtual void unbind_psi();
  virtual void rebind_psi();
  /**
    Put the handler in 'batch' mode when collecting
    table io instrumented events.
    When operating in batch mode:
    - a single start event is generated in the performance schema.
    - all table io performed between @c start_psi_batch_mode
      and @c end_psi_batch_mode is not instrumented:
      the number of rows affected is counted instead in @c m_psi_numrows.
    - a single end event is generated in the performance schema
      when the batch mode ends with @c end_psi_batch_mode.
  */
  void start_psi_batch_mode();
  /** End a batch started with @c start_psi_batch_mode. */
  void end_psi_batch_mode();

private:
  /**
    The lock type set by when calling::ha_external_lock(). This is 
    propagated down to the storage engine. The reason for also storing 
    it here, is that when doing MRR we need to create/clone a second handler
    object. This cloned handler object needs to know about the lock_type used.
  */
  int m_lock_type;
  /**
    Pointer where to store/retrieve the Handler_share pointer.
    For non partitioned handlers this is &TABLE_SHARE::ha_share.
  */
  Handler_share **ha_share;

  /**
    Some non-virtual ha_* functions, responsible for reading rows,
    like ha_rnd_pos(), must ensure that virtual generated columns are
    calculated before they return. For that, they should set this
    member to true at their start, and check it before they return: if
    the member is still true, it means they should calculate; if it's
    false, it means the calculation has been done by some called
    lower-level function and does not need to be re-done (which is why
    we need this status flag: to avoid redundant calculations, for
    performance).
  */
  bool m_update_generated_read_fields;

public:
  handler(handlerton *ht_arg, TABLE_SHARE *share_arg)
    :table_share(share_arg), table(0),
    estimation_rows_to_insert(0), ht(ht_arg),
    ref(0), range_scan_direction(RANGE_SCAN_ASC),
    in_range_check_pushed_down(false), end_range(NULL),
    key_used_on_scan(MAX_KEY), active_index(MAX_KEY),
    ref_length(sizeof(my_off_t)),
    ft_handler(0), inited(NONE),
    implicit_emptied(0),
    pushed_cond(0), pushed_idx_cond(NULL), pushed_idx_cond_keyno(MAX_KEY),
    next_insert_id(0), insert_id_for_cur_row(0),
    auto_inc_intervals_count(0),
    m_psi(NULL),
    m_psi_batch_mode(PSI_BATCH_MODE_NONE),
    m_psi_numrows(0),
    m_psi_locker(NULL),
    m_lock_type(F_UNLCK), ha_share(NULL), m_update_generated_read_fields(false)
    {
      DBUG_PRINT("info",
                 ("handler created F_UNLCK %d F_RDLCK %d F_WRLCK %d",
                  F_UNLCK, F_RDLCK, F_WRLCK));
    }
  virtual ~handler(void)
  {
    DBUG_ASSERT(m_psi == NULL);
    DBUG_ASSERT(m_psi_batch_mode == PSI_BATCH_MODE_NONE);
    DBUG_ASSERT(m_psi_locker == NULL);
    DBUG_ASSERT(m_lock_type == F_UNLCK);
    DBUG_ASSERT(inited == NONE);
  }
  /* TODO: reorganize the methods and have proper public/protected/private qualifiers!!! */
  virtual handler *clone(const char *name, MEM_ROOT *mem_root);
  /** This is called after create to allow us to set up cached variables */
  void init()
  {
    cached_table_flags= table_flags();
  }
  /* ha_ methods: public wrappers for private virtual API */

  int ha_open(TABLE *table, const char *name, int mode, int test_if_locked);
  int ha_close(void);
  int ha_index_init(uint idx, bool sorted);
  int ha_index_end();
  int ha_rnd_init(bool scan);
  int ha_rnd_end();
  int ha_rnd_next(uchar *buf);
  int ha_rnd_pos(uchar * buf, uchar *pos);
  int ha_index_read_map(uchar *buf, const uchar *key,
                        key_part_map keypart_map,
                        enum ha_rkey_function find_flag);
  int ha_index_read_last_map(uchar * buf, const uchar * key,
                             key_part_map keypart_map);
  int ha_index_read_idx_map(uchar *buf, uint index, const uchar *key,
                           key_part_map keypart_map,
                           enum ha_rkey_function find_flag);
  int ha_index_next(uchar * buf);
  int ha_index_prev(uchar * buf);
  int ha_index_first(uchar * buf);
  int ha_index_last(uchar * buf);
  int ha_index_next_same(uchar *buf, const uchar *key, uint keylen);
  int ha_reset();
  /* this is necessary in many places, e.g. in HANDLER command */
  int ha_index_or_rnd_end()
  {
    return inited == INDEX ? ha_index_end() : inited == RND ? ha_rnd_end() : 0;
  }
  /**
    The cached_table_flags is set at ha_open and ha_external_lock
  */
  Table_flags ha_table_flags() const { return cached_table_flags; }
  /**
    These functions represent the public interface to *users* of the
    handler class, hence they are *not* virtual. For the inheritance
    interface, see the (private) functions write_row(), update_row(),
    and delete_row() below.
  */
  int ha_external_lock(THD *thd, int lock_type);
  int ha_write_row(uchar * buf);
  int ha_update_row(const uchar * old_data, uchar * new_data);
  int ha_delete_row(const uchar * buf);
  void ha_release_auto_increment();

  int check_collation_compatibility();
  int ha_check_for_upgrade(HA_CHECK_OPT *check_opt);
  /** to be actually called to get 'check()' functionality*/
  int ha_check(THD *thd, HA_CHECK_OPT *check_opt);
  int ha_repair(THD* thd, HA_CHECK_OPT* check_opt);
  void ha_start_bulk_insert(ha_rows rows);
  int ha_end_bulk_insert();
  int ha_bulk_update_row(const uchar *old_data, uchar *new_data,
                         uint *dup_key_found);
  int ha_delete_all_rows();
  int ha_truncate();
  int ha_optimize(THD* thd, HA_CHECK_OPT* check_opt);
  int ha_analyze(THD* thd, HA_CHECK_OPT* check_opt);
  bool ha_check_and_repair(THD *thd);
  int ha_disable_indexes(uint mode);
  int ha_enable_indexes(uint mode);
  int ha_discard_or_import_tablespace(my_bool discard);
  int ha_rename_table(const char *from, const char *to);
  int ha_delete_table(const char *name);
  void ha_drop_table(const char *name);

  int ha_create(const char *name, TABLE *form, HA_CREATE_INFO *info);

  int ha_create_handler_files(const char *name, const char *old_name,
                              int action_flag, HA_CREATE_INFO *info);

  void adjust_next_insert_id_after_explicit_value(ulonglong nr);
  int update_auto_increment();
  virtual void print_error(int error, myf errflag);
  virtual bool get_error_message(int error, String *buf);
  uint get_dup_key(int error);
  /**
    Retrieves the names of the table and the key for which there was a
    duplicate entry in the case of HA_ERR_FOREIGN_DUPLICATE_KEY.

    If any of the table or key name is not available this method will return
    false and will not change any of child_table_name or child_key_name.

    @param [out] child_table_name    Table name
    @param [in] child_table_name_len Table name buffer size
    @param [out] child_key_name      Key name
    @param [in] child_key_name_len   Key name buffer size

    @retval  true                  table and key names were available
                                   and were written into the corresponding
                                   out parameters.
    @retval  false                 table and key names were not available,
                                   the out parameters were not touched.
  */
  virtual bool get_foreign_dup_key(char *child_table_name,
                                   uint child_table_name_len,
                                   char *child_key_name,
                                   uint child_key_name_len)
  { DBUG_ASSERT(false); return(false); }
  virtual void change_table_ptr(TABLE *table_arg, TABLE_SHARE *share)
  {
    table= table_arg;
    table_share= share;
  }
  /* Estimates calculation */

  /**
    @deprecated This function is deprecated and will be removed in a future
                version. Use table_scan_cost() instead.
  */

  virtual double scan_time()
  { return ulonglong2double(stats.data_file_length) / IO_SIZE + 2; }

  /**
    The cost of reading a set of ranges from the table using an index
    to access it.

    @deprecated This function is deprecated and will be removed in a future
                version. Use read_cost() instead.
   
    @param index  The index number.
    @param ranges The number of ranges to be read.
    @param rows   Total number of rows to be read.
   
    This method can be used to calculate the total cost of scanning a table
    using an index by calling it using read_time(index, 1, table_size).
  */

  virtual double read_time(uint index, uint ranges, ha_rows rows)
  { return rows2double(ranges+rows); }

  /**
    @deprecated This function is deprecated and will be removed in a future
                version. Use index_scan_cost() instead.
  */

  virtual double index_only_read_time(uint keynr, double records);

  /**
    Cost estimate for doing a complete table scan.

    @note For this version it is recommended that storage engines continue
    to override scan_time() instead of this function.

    @returns the estimated cost
  */

  virtual Cost_estimate table_scan_cost();

  /**
    Cost estimate for reading a number of ranges from an index.

    The cost estimate will only include the cost of reading data that
    is contained in the index. If the records need to be read, use
    read_cost() instead.

    @note The ranges parameter is currently ignored and is not taken
    into account in the cost estimate.

    @note For this version it is recommended that storage engines continue
    to override index_only_read_time() instead of this function.
 
    @param index  the index number
    @param ranges the number of ranges to be read
    @param rows   total number of rows to be read

    @returns the estimated cost
  */
  
  virtual Cost_estimate index_scan_cost(uint index, double ranges, double rows);

  /**
    Cost estimate for reading a set of ranges from the table using an index
    to access it.

    @note For this version it is recommended that storage engines continue
    to override read_time() instead of this function.

    @param index  the index number
    @param ranges the number of ranges to be read
    @param rows   total number of rows to be read

    @returns the estimated cost
  */

  virtual Cost_estimate read_cost(uint index, double ranges, double rows);
  
  /**
    Return an estimate on the amount of memory the storage engine will
    use for caching data in memory. If this is unknown or the storage
    engine does not cache data in memory -1 is returned.
  */
  virtual longlong get_memory_buffer_size() const { return -1; }

  /**
    Return an estimate of how much of the table that is currently stored
    in main memory.

    This estimate should be the fraction of the table that currently
    is available in a main memory buffer. The estimate should be in the
    range from 0.0 (nothing in memory) to 1.0 (entire table in memory).

    @return The fraction of the table in main memory buffer
  */

  double table_in_memory_estimate() const;

  /**
    Return an estimate of how much of the index that is currently stored
    in main memory.

    This estimate should be the fraction of the index that currently
    is available in a main memory buffer. The estimate should be in the
    range from 0.0 (nothing in memory) to 1.0 (entire index in memory).

    @param keyno the index to get an estimate for

    @return The fraction of the index in main memory buffer
  */

  double index_in_memory_estimate(uint keyno) const;

private:
  /**
    Make a guestimate for how much of a table or index is in a memory
    buffer in the case where the storage engine has not provided any
    estimate for this.

    @param table_index_size size of the table or index

    @return The fraction of the table or index in main memory buffer
  */

  double estimate_in_memory_buffer(ulonglong table_index_size) const;

public:
  virtual ha_rows multi_range_read_info_const(uint keyno, RANGE_SEQ_IF *seq,
                                              void *seq_init_param, 
                                              uint n_ranges, uint *bufsz,
                                              uint *flags, 
                                              Cost_estimate *cost);
  virtual ha_rows multi_range_read_info(uint keyno, uint n_ranges, uint keys,
                                        uint *bufsz, uint *flags, 
                                        Cost_estimate *cost);
  virtual int multi_range_read_init(RANGE_SEQ_IF *seq, void *seq_init_param,
                                    uint n_ranges, uint mode,
                                    HANDLER_BUFFER *buf);
  virtual int multi_range_read_next(char **range_info);


  virtual const Key_map *keys_to_use_for_scanning() { return &key_map_empty; }
  bool has_transactions()
  { return (ha_table_flags() & HA_NO_TRANSACTIONS) == 0; }
  virtual uint extra_rec_buf_length() const { return 0; }

  /**
    @brief Determine whether an error can be ignored or not.

    @details This method is used to analyze the error to see whether the
    error is ignorable or not. Such errors will be reported as warnings
    instead of errors for IGNORE statements. This means that the statement
    will not abort, but instead continue to the next row.

    HA_ERR_FOUND_DUP_UNIQUE is a special case in MyISAM that means the
    same thing as HA_ERR_FOUND_DUP_KEY, but can in some cases lead to
    a slightly different error message.

    @param error  error code received from the handler interface (HA_ERR_...)

    @return   whether the error is ignorablel or not
      @retval true  the error is ignorable
      @retval false the error is not ignorable
  */

  virtual bool is_ignorable_error(int error);

  /**
    @brief Determine whether an error is fatal or not.

    @details This method is used to analyze the error to see whether the
    error is fatal or not. A fatal error is an error that will not be
    possible to handle with SP handlers and will not be subject to
    retry attempts on the slave.

    @param error  error code received from the handler interface (HA_ERR_...)

    @return   whether the error is fatal or not
      @retval true  the error is fatal
      @retval false the error is not fatal
  */

  virtual bool is_fatal_error(int error);

protected:
  /**
    Number of rows in table. It will only be called if
    (table_flags() & (HA_HAS_RECORDS | HA_STATS_RECORDS_IS_EXACT)) != 0
    @param[out]  num_rows number of rows in table.
    @retval 0 for OK, one of the HA_xxx values in case of error.
  */
  virtual int records(ha_rows *num_rows)
  {
    *num_rows= stats.records;
    return 0;
  }

public:
 /**
   Public function wrapping the actual handler call, and doing error checking.
    @param[out]  num_rows number of rows in table.
    @retval 0 for OK, one of the HA_xxx values in case of error.
 */
  int ha_records(ha_rows *num_rows)
  {
    int error= records(num_rows);
    // A return value of HA_POS_ERROR was previously used to indicate error.
    if (error != 0)
      DBUG_ASSERT(*num_rows == HA_POS_ERROR);
    if (*num_rows == HA_POS_ERROR)
      DBUG_ASSERT(error != 0);
    if (error != 0)
    {
      /*
        ha_innobase::records may have rolled back internally.
        In this case, thd_mark_transaction_to_rollback() will have been called.
        For the errors below, we need to abort right away.
      */
      switch (error) {
      case HA_ERR_LOCK_DEADLOCK:
      case HA_ERR_LOCK_TABLE_FULL:
      case HA_ERR_LOCK_WAIT_TIMEOUT:
      case HA_ERR_QUERY_INTERRUPTED:
        print_error(error, MYF(0));
        return error;
      default:
        return error;
      }
    }
    return 0;
  }

  /**
    Return upper bound of current number of records in the table
    (max. of how many records one will retrieve when doing a full table scan)
    If upper bound is not known, HA_POS_ERROR should be returned as a max
    possible upper bound.
  */
  virtual ha_rows estimate_rows_upper_bound()
  { return stats.records+EXTRA_RECORDS; }

  /**
    Get the row type from the storage engine.  If this method returns
    ROW_TYPE_NOT_USED, the information in HA_CREATE_INFO should be used.
  */
  virtual enum row_type get_row_type() const { return ROW_TYPE_NOT_USED; }

  virtual const char *index_type(uint key_number) { DBUG_ASSERT(0); return "";}


  /**
    Signal that the table->read_set and table->write_set table maps changed
    The handler is allowed to set additional bits in the above map in this
    call. Normally the handler should ignore all calls until we have done
    a ha_rnd_init() or ha_index_init(), write_row(), update_row or delete_row()
    as there may be several calls to this routine.
  */
  virtual void column_bitmaps_signal();
  uint get_index(void) const { return active_index; }

  /**
    @retval  0   Bulk update used by handler
    @retval  1   Bulk update not used, normal operation used
  */
  virtual bool start_bulk_update() { return 1; }
  /**
    @retval  0   Bulk delete used by handler
    @retval  1   Bulk delete not used, normal operation used
  */
  virtual bool start_bulk_delete() { return 1; }
  /**
    After this call all outstanding updates must be performed. The number
    of duplicate key errors are reported in the duplicate key parameter.
    It is allowed to continue to the batched update after this call, the
    handler has to wait until end_bulk_update with changing state.

    @param    dup_key_found       Number of duplicate keys found

    @retval  0           Success
    @retval  >0          Error code
  */
  virtual int exec_bulk_update(uint *dup_key_found)
  {
    DBUG_ASSERT(FALSE);
    return HA_ERR_WRONG_COMMAND;
  }
  /**
    Perform any needed clean-up, no outstanding updates are there at the
    moment.
  */
  virtual void end_bulk_update() { return; }
  /**
    Execute all outstanding deletes and close down the bulk delete.

    @retval 0             Success
    @retval >0            Error code
  */
  virtual int end_bulk_delete()
  {
    DBUG_ASSERT(FALSE);
    return HA_ERR_WRONG_COMMAND;
  }
protected:
  /**
     @brief
     Positions an index cursor to the index specified in the handle
     ('active_index'). Fetches the row if available. If the key value is null,
     begin at the first key of the index.
     @returns 0 if success (found a record, and function has set table->status
     to 0); non-zero if no record (function has set table->status to
     STATUS_NOT_FOUND).
  */
  virtual int index_read_map(uchar * buf, const uchar * key,
                             key_part_map keypart_map,
                             enum ha_rkey_function find_flag)
  {
    uint key_len= calculate_key_len(table, active_index, keypart_map);
    return  index_read(buf, key, key_len, find_flag);
  }
  /**
     @brief
     Positions an index cursor to the index specified in argument. Fetches
     the row if available. If the key value is null, begin at the first key of
     the index.
     @returns @see index_read_map().
  */
  virtual int index_read_idx_map(uchar * buf, uint index, const uchar * key,
                                 key_part_map keypart_map,
                                 enum ha_rkey_function find_flag);
  /// @returns @see index_read_map().
  virtual int index_next(uchar * buf)
   { return  HA_ERR_WRONG_COMMAND; }
  /// @returns @see index_read_map().
  virtual int index_prev(uchar * buf)
   { return  HA_ERR_WRONG_COMMAND; }
  /// @returns @see index_read_map().
  virtual int index_first(uchar * buf)
   { return  HA_ERR_WRONG_COMMAND; }
  /// @returns @see index_read_map().
  virtual int index_last(uchar * buf)
   { return  HA_ERR_WRONG_COMMAND; }
  /// @returns @see index_read_map().
  virtual int index_next_same(uchar *buf, const uchar *key, uint keylen);
  /**
     @brief
     The following functions works like index_read, but it find the last
     row with the current key value or prefix.
     @returns @see index_read_map().
  */
  virtual int index_read_last_map(uchar * buf, const uchar * key,
                                  key_part_map keypart_map)
  {
    uint key_len= calculate_key_len(table, active_index, keypart_map);
    return index_read_last(buf, key, key_len);
  }
public:
  virtual int read_range_first(const key_range *start_key,
                               const key_range *end_key,
                               bool eq_range, bool sorted);
  virtual int read_range_next();

  /**
    Set the end position for a range scan. This is used for checking
    for when to end the range scan and by the ICP code to determine
    that the next record is within the current range.

    @param range     The end value for the range scan
    @param direction Direction of the range scan
  */
  void set_end_range(const key_range* range,
                     enum_range_scan_direction direction);
  int compare_key(key_range *range);
  int compare_key_icp(const key_range *range) const;
  virtual int ft_init() { return HA_ERR_WRONG_COMMAND; }
  void ft_end() { ft_handler=NULL; }
  virtual FT_INFO *ft_init_ext(uint flags, uint inx,String *key)
    { return NULL; }
  virtual FT_INFO *ft_init_ext_with_hints(uint inx, String *key,
                                          Ft_hints *hints)
  {
    return ft_init_ext(hints->get_flags(), inx, key);
  }
  virtual int ft_read(uchar *buf) { return HA_ERR_WRONG_COMMAND; }
protected:
  /// @returns @see index_read_map().
  virtual int rnd_next(uchar *buf)=0;
  /// @returns @see index_read_map().
  virtual int rnd_pos(uchar * buf, uchar *pos)=0;
public:
  /**
    This function only works for handlers having
    HA_PRIMARY_KEY_REQUIRED_FOR_POSITION set.
    It will return the row with the PK given in the record argument.
  */
  virtual int rnd_pos_by_record(uchar *record)
    {
      DBUG_ASSERT(table_flags() & HA_PRIMARY_KEY_REQUIRED_FOR_POSITION);
      position(record);
      return ha_rnd_pos(record, ref);
    }
  virtual int read_first_row(uchar *buf, uint primary_key);
  virtual ha_rows records_in_range(uint inx, key_range *min_key, key_range *max_key)
    { return (ha_rows) 10; }
  /*
    If HA_PRIMARY_KEY_REQUIRED_FOR_POSITION is set, then it sets ref
    (reference to the row, aka position, with the primary key given in
    the record).
    Otherwise it set ref to the current row.
  */
  virtual void position(const uchar *record)=0;
  virtual int info(uint)=0; // see my_base.h for full description
  virtual uint32 calculate_key_hash_value(Field **field_array)
  { DBUG_ASSERT(0); return 0; }
  virtual int extra(enum ha_extra_function operation)
  { return 0; }
  virtual int extra_opt(enum ha_extra_function operation, ulong cache_size)
  { return extra(operation); }

  /**
    Start read (before write) removal on the current table.
    @see HA_READ_BEFORE_WRITE_REMOVAL
  */
  virtual bool start_read_removal(void)
  { DBUG_ASSERT(0); return false; }

  /**
    End read (before write) removal and return the number of rows
    really written
    @see HA_READ_BEFORE_WRITE_REMOVAL
  */
  virtual ha_rows end_read_removal(void)
  { DBUG_ASSERT(0); return (ha_rows) 0; }

  /**
    In an UPDATE or DELETE, if the row under the cursor was locked by another
    transaction, and the engine used an optimistic read of the last
    committed row value under the cursor, then the engine returns 1 from this
    function. MySQL must NOT try to update this optimistic value. If the
    optimistic value does not match the WHERE condition, MySQL can decide to
    skip over this row. Currently only works for InnoDB. This can be used to
    avoid unnecessary lock waits.

    If this method returns nonzero, it will also signal the storage
    engine that the next read will be a locking re-read of the row.
  */
  virtual bool was_semi_consistent_read() { return 0; }
  /**
    Tell the engine whether it should avoid unnecessary lock waits.
    If yes, in an UPDATE or DELETE, if the row under the cursor was locked
    by another transaction, the engine may try an optimistic read of
    the last committed row value under the cursor.
  */
  virtual void try_semi_consistent_read(bool) {}
  virtual void unlock_row() {}
  virtual int start_stmt(THD *thd, thr_lock_type lock_type) {return 0;}
  virtual void get_auto_increment(ulonglong offset, ulonglong increment,
                                  ulonglong nb_desired_values,
                                  ulonglong *first_value,
                                  ulonglong *nb_reserved_values);
  void set_next_insert_id(ulonglong id)
  {
    DBUG_PRINT("info",("auto_increment: next value %lu", (ulong)id));
    next_insert_id= id;
  }
  void restore_auto_increment(ulonglong prev_insert_id)
  {
    /*
      Insertion of a row failed, re-use the lastly generated auto_increment
      id, for the next row. This is achieved by resetting next_insert_id to
      what it was before the failed insertion (that old value is provided by
      the caller). If that value was 0, it was the first row of the INSERT;
      then if insert_id_for_cur_row contains 0 it means no id was generated
      for this first row, so no id was generated since the INSERT started, so
      we should set next_insert_id to 0; if insert_id_for_cur_row is not 0, it
      is the generated id of the first and failed row, so we use it.
    */
    next_insert_id= (prev_insert_id > 0) ? prev_insert_id :
      insert_id_for_cur_row;
  }

  virtual void update_create_info(HA_CREATE_INFO *create_info) {}
  int check_old_types();
  virtual int assign_to_keycache(THD* thd, HA_CHECK_OPT* check_opt)
  { return HA_ADMIN_NOT_IMPLEMENTED; }
  virtual int preload_keys(THD* thd, HA_CHECK_OPT* check_opt)
  { return HA_ADMIN_NOT_IMPLEMENTED; }
  /* end of the list of admin commands */

  virtual int indexes_are_disabled(void) {return 0;}
  virtual void append_create_info(String *packet) {}
  /**
    If index == MAX_KEY then a check for table is made and if index <
    MAX_KEY then a check is made if the table has foreign keys and if
    a foreign key uses this index (and thus the index cannot be dropped).

    @param  index            Index to check if foreign key uses it

    @retval   TRUE            Foreign key defined on table or index
    @retval   FALSE           No foreign key defined
  */
  virtual bool is_fk_defined_on_table_or_index(uint index)
  { return FALSE; }
  virtual char* get_foreign_key_create_info()
  { return(NULL);}  /* gets foreign key create string from InnoDB */
  /**
    Used in ALTER TABLE to check if changing storage engine is allowed.

    @note Called without holding thr_lock.c lock.

    @retval true   Changing storage engine is allowed.
    @retval false  Changing storage engine not allowed.
  */
  virtual bool can_switch_engines() { return true; }
  /**
    Get the list of foreign keys in this table.

    @remark Returns the set of foreign keys where this table is the
            dependent or child table.

    @param thd  The thread handle.
    @param [out] f_key_list  The list of foreign keys.

    @return The handler error code or zero for success.
  */
  virtual int
  get_foreign_key_list(THD *thd, List<FOREIGN_KEY_INFO> *f_key_list)
  { return 0; }
  /**
    Get the list of foreign keys referencing this table.

    @remark Returns the set of foreign keys where this table is the
            referenced or parent table.

    @param thd  The thread handle.
    @param [out] f_key_list  The list of foreign keys.

    @return The handler error code or zero for success.
  */
  virtual int
  get_parent_foreign_key_list(THD *thd, List<FOREIGN_KEY_INFO> *f_key_list)
  { return 0; }
  /**
    Get the list of tables which are direct or indirect parents in foreign
    key with cascading actions for this table.

    @remarks Returns the set of parent tables connected by FK clause that
    can modify the given table.

    @param      thd             The thread handle.
    @param[out] fk_table_list   List of parent tables (including indirect parents).
                                Elements of the list as well as buffers for database
                                and schema names are allocated from the current
                                memory root. 

    @return The handler error code or zero for success
  */
  virtual int
  get_cascade_foreign_key_table_list(THD *thd,
                                     List<st_handler_tablename> *fk_table_list)
  { return 0; }
  virtual uint referenced_by_foreign_key() { return 0;}
  virtual void init_table_handle_for_HANDLER()
  { return; }       /* prepare InnoDB for HANDLER */
  virtual void free_foreign_key_create_info(char* str) {}
  /** The following can be called without an open handler */
  virtual const char *table_type() const =0;
  /**
    If frm_error() is called then we will use this to find out what file
    extentions exist for the storage engine. This is also used by the default
    rename_table and delete_table method in handler.cc.

    For engines that have two file name extentions (separate meta/index file
    and data file), the order of elements is relevant. First element of engine
    file name extentions array should be meta/index file extention. Second
    element - data file extention. This order is assumed by
    prepare_for_repair() when REPAIR TABLE ... USE_FRM is issued.
  */
  virtual const char **bas_ext() const =0;

  virtual ulong index_flags(uint idx, uint part, bool all_parts) const =0;

  uint max_record_length() const
  {
    return std::min(HA_MAX_REC_LENGTH, max_supported_record_length());
  }
  uint max_keys() const
  {
    return std::min<uint>(MAX_KEY, max_supported_keys());
  }
  uint max_key_parts() const
  {
    return std::min(MAX_REF_PARTS, max_supported_key_parts());
  }
  uint max_key_length() const
  {
    return std::min(MAX_KEY_LENGTH, max_supported_key_length());
  }
  uint max_key_part_length() const
  {
    return std::min(MAX_KEY_LENGTH, max_supported_key_part_length());
  }

  virtual uint max_supported_record_length() const { return HA_MAX_REC_LENGTH; }
  virtual uint max_supported_keys() const { return 0; }
  virtual uint max_supported_key_parts() const { return MAX_REF_PARTS; }
  virtual uint max_supported_key_length() const { return MAX_KEY_LENGTH; }
  virtual uint max_supported_key_part_length() const { return 255; }
  virtual uint min_record_length(uint options) const { return 1; }

  virtual bool low_byte_first() const { return 1; }
  virtual ha_checksum checksum() const { return 0; }
  virtual bool is_crashed() const  { return 0; }
  virtual bool auto_repair() const { return 0; }


#define CHF_CREATE_FLAG 0
#define CHF_DELETE_FLAG 1
#define CHF_RENAME_FLAG 2
#define CHF_INDEX_FLAG  3


  /**
    @note lock_count() can return > 1 if the table is MERGE or partitioned.
  */
  virtual uint lock_count(void) const { return 1; }
  /**
    Is not invoked for non-transactional temporary tables.

    @note store_lock() can return more than one lock if the table is MERGE
    or partitioned.

    @note that one can NOT rely on table->in_use in store_lock().  It may
    refer to a different thread if called from mysql_lock_abort_for_thread().

    @note If the table is MERGE, store_lock() can return less locks
    than lock_count() claimed. This can happen when the MERGE children
    are not attached when this is called from another thread.
  */
  virtual THR_LOCK_DATA **store_lock(THD *thd,
				     THR_LOCK_DATA **to,
				     enum thr_lock_type lock_type)=0;

  /** Type of table for caching query */
  virtual uint8 table_cache_type() { return HA_CACHE_TBL_NONTRANSACT; }


  /**
    @brief Register a named table with a call back function to the query cache.

    @param thd The thread handle
    @param table_key A pointer to the table name in the table cache
    @param key_length The length of the table name
    @param[out] engine_callback The pointer to the storage engine call back
      function
    @param[out] engine_data Storage engine specific data which could be
      anything

    This method offers the storage engine, the possibility to store a reference
    to a table name which is going to be used with query cache. 
    The method is called each time a statement is written to the cache and can
    be used to verify if a specific statement is cachable. It also offers
    the possibility to register a generic (but static) call back function which
    is called each time a statement is matched against the query cache.

    @note If engine_data supplied with this function is different from
      engine_data supplied with the callback function, and the callback returns
      FALSE, a table invalidation on the current table will occur.

    @return Upon success the engine_callback will point to the storage engine
      call back function, if any, and engine_data will point to any storage
      engine data used in the specific implementation.
      @retval TRUE Success
      @retval FALSE The specified table or current statement should not be
        cached
  */

  virtual my_bool register_query_cache_table(THD *thd, char *table_key,
                                             size_t key_length,
                                             qc_engine_callback
                                             *engine_callback,
                                             ulonglong *engine_data)
  {
    *engine_callback= 0;
    return TRUE;
  }


 /**
   Check if the primary key is clustered or not.

   @retval true  Primary key (if there is one) is a clustered
                 key covering all fields
   @retval false otherwise
 */

 virtual bool primary_key_is_clustered() const { return false; }
 virtual int cmp_ref(const uchar *ref1, const uchar *ref2)
 {
   return memcmp(ref1, ref2, ref_length);
 }

 /*
   Condition pushdown to storage engines
 */

 /**
   Push condition down to the table handler.

   @param  cond   Condition to be pushed. The condition tree must not be
                  modified by the by the caller.

   @return
     The 'remainder' condition that caller must use to filter out records.
     NULL means the handler will not return rows that do not match the
     passed condition.

   @note
   The pushed conditions form a stack (from which one can remove the
   last pushed condition using cond_pop).
   The table handler filters out rows using (pushed_cond1 AND pushed_cond2 
   AND ... AND pushed_condN)
   or less restrictive condition, depending on handler's capabilities.

   handler->ha_reset() call empties the condition stack.
   Calls to rnd_init/rnd_end, index_init/index_end etc do not affect the
   condition stack.
 */ 
 virtual const Item *cond_push(const Item *cond) { return cond; };
 /**
   Pop the top condition from the condition stack of the handler instance.

   Pops the top if condition stack, if stack is not empty.
 */
 virtual void cond_pop() { return; }

 /**
   Push down an index condition to the handler.

   The server will use this method to push down a condition it wants
   the handler to evaluate when retrieving records using a specified
   index. The pushed index condition will only refer to fields from
   this handler that is contained in the index (but it may also refer
   to fields in other handlers). Before the handler evaluates the
   condition it must read the content of the index entry into the 
   record buffer.

   The handler is free to decide if and how much of the condition it
   will take responsibility for evaluating. Based on this evaluation
   it should return the part of the condition it will not evaluate.
   If it decides to evaluate the entire condition it should return
   NULL. If it decides not to evaluate any part of the condition it
   should return a pointer to the same condition as given as argument.

   @param keyno    the index number to evaluate the condition on
   @param idx_cond the condition to be evaluated by the handler

   @return The part of the pushed condition that the handler decides
           not to evaluate
  */

 virtual Item *idx_cond_push(uint keyno, Item* idx_cond) { return idx_cond; }

 /** Reset information about pushed index conditions */
 virtual void cancel_pushed_idx_cond()
 {
   pushed_idx_cond= NULL;
   pushed_idx_cond_keyno= MAX_KEY;
   in_range_check_pushed_down= false;
 }

  /**
    Reports number of tables included in pushed join which this
    handler instance is part of. ==0 -> Not pushed
  */
  virtual uint number_of_pushed_joins() const
  { return 0; }

  /**
    If this handler instance is part of a pushed join sequence
    returned TABLE instance being root of the pushed query?
  */
  virtual const TABLE* root_of_pushed_join() const
  { return NULL; }

  /**
    If this handler instance is a child in a pushed join sequence
    returned TABLE instance being my parent?
  */
  virtual const TABLE* parent_of_pushed_join() const
  { return NULL; }

  virtual int index_read_pushed(uchar * buf, const uchar * key,
                             key_part_map keypart_map)
  { return  HA_ERR_WRONG_COMMAND; }

  virtual int index_next_pushed(uchar * buf)
  { return  HA_ERR_WRONG_COMMAND; }

 /**
   Part of old, deprecated in-place ALTER API.
 */
 virtual bool check_if_incompatible_data(HA_CREATE_INFO *create_info,
					 uint table_changes)
 { return COMPATIBLE_DATA_NO; }

 /* On-line/in-place ALTER TABLE interface. */

 /*
   Here is an outline of on-line/in-place ALTER TABLE execution through
   this interface.

   Phase 1 : Initialization
   ========================
   During this phase we determine which algorithm should be used
   for execution of ALTER TABLE and what level concurrency it will
   require.

   *) This phase starts by opening the table and preparing description
      of the new version of the table.
   *) Then we check if it is impossible even in theory to carry out
      this ALTER TABLE using the in-place algorithm. For example, because
      we need to change storage engine or the user has explicitly requested
      usage of the "copy" algorithm.
   *) If in-place ALTER TABLE is theoretically possible, we continue
      by compiling differences between old and new versions of the table
      in the form of HA_ALTER_FLAGS bitmap. We also build a few
      auxiliary structures describing requested changes and store
      all these data in the Alter_inplace_info object.
   *) Then the handler::check_if_supported_inplace_alter() method is called
      in order to find if the storage engine can carry out changes requested
      by this ALTER TABLE using the in-place algorithm. To determine this,
      the engine can rely on data in HA_ALTER_FLAGS/Alter_inplace_info
      passed to it as well as on its own checks. If the in-place algorithm
      can be used for this ALTER TABLE, the level of required concurrency for
      its execution is also returned.
      If any errors occur during the handler call, ALTER TABLE is aborted
      and no further handler functions are called.
   *) Locking requirements of the in-place algorithm are compared to any
      concurrency requirements specified by user. If there is a conflict
      between them, we either switch to the copy algorithm or emit an error.

   Phase 2 : Execution
   ===================

   In this phase the operations are executed.

   *) As the first step, we acquire a lock corresponding to the concurrency
      level which was returned by handler::check_if_supported_inplace_alter()
      and requested by the user. This lock is held for most of the
      duration of in-place ALTER (if HA_ALTER_INPLACE_SHARED_LOCK_AFTER_PREPARE
      or HA_ALTER_INPLACE_NO_LOCK_AFTER_PREPARE were returned we acquire an
      exclusive lock for duration of the next step only).
   *) After that we call handler::ha_prepare_inplace_alter_table() to give the
      storage engine a chance to update its internal structures with a higher
      lock level than the one that will be used for the main step of algorithm.
      After that we downgrade the lock if it is necessary.
   *) After that, the main step of this phase and algorithm is executed.
      We call the handler::ha_inplace_alter_table() method, which carries out the
      changes requested by ALTER TABLE but does not makes them visible to other
      connections yet.
   *) We ensure that no other connection uses the table by upgrading our
      lock on it to exclusive.
   *) a) If the previous step succeeds, handler::ha_commit_inplace_alter_table() is
         called to allow the storage engine to do any final updates to its structures,
         to make all earlier changes durable and visible to other connections.
      b) If we have failed to upgrade lock or any errors have occured during the
         handler functions calls (including commit), we call
         handler::ha_commit_inplace_alter_table()
         to rollback all changes which were done during previous steps.

  Phase 3 : Final
  ===============

  In this phase we:

  *) Update SQL-layer data-dictionary by installing .FRM file for the new version
     of the table.
  *) Inform the storage engine about this change by calling the
     handler::ha_notify_table_changed() method.
  *) Destroy the Alter_inplace_info and handler_ctx objects.

 */

 /**
    Check if a storage engine supports a particular alter table in-place

    @param    altered_table     TABLE object for new version of table.
    @param    ha_alter_info     Structure describing changes to be done
                                by ALTER TABLE and holding data used
                                during in-place alter.

    @retval   HA_ALTER_ERROR                  Unexpected error.
    @retval   HA_ALTER_INPLACE_NOT_SUPPORTED  Not supported, must use copy.
    @retval   HA_ALTER_INPLACE_EXCLUSIVE_LOCK Supported, but requires X lock.
    @retval   HA_ALTER_INPLACE_SHARED_LOCK_AFTER_PREPARE
                                              Supported, but requires SNW lock
                                              during main phase. Prepare phase
                                              requires X lock.
    @retval   HA_ALTER_INPLACE_SHARED_LOCK    Supported, but requires SNW lock.
    @retval   HA_ALTER_INPLACE_NO_LOCK_AFTER_PREPARE
                                              Supported, concurrent reads/writes
                                              allowed. However, prepare phase
                                              requires X lock.
    @retval   HA_ALTER_INPLACE_NO_LOCK        Supported, concurrent
                                              reads/writes allowed.

    @note The default implementation uses the old in-place ALTER API
    to determine if the storage engine supports in-place ALTER or not.

    @note Called without holding thr_lock.c lock.
 */
 virtual enum_alter_inplace_result
 check_if_supported_inplace_alter(TABLE *altered_table,
                                  Alter_inplace_info *ha_alter_info);


 /**
    Public functions wrapping the actual handler call.
    @see prepare_inplace_alter_table()
 */
 bool ha_prepare_inplace_alter_table(TABLE *altered_table,
                                     Alter_inplace_info *ha_alter_info);


 /**
    Public function wrapping the actual handler call.
    @see inplace_alter_table()
 */
 bool ha_inplace_alter_table(TABLE *altered_table,
                             Alter_inplace_info *ha_alter_info)
 {
   return inplace_alter_table(altered_table, ha_alter_info);
 }


 /**
    Public function wrapping the actual handler call.
    Allows us to enforce asserts regardless of handler implementation.
    @see commit_inplace_alter_table()
 */
 bool ha_commit_inplace_alter_table(TABLE *altered_table,
                                    Alter_inplace_info *ha_alter_info,
                                    bool commit);


 /**
    Public function wrapping the actual handler call.
    @see notify_table_changed()
 */
 void ha_notify_table_changed()
 {
   notify_table_changed();
 }


protected:
 /**
    Allows the storage engine to update internal structures with concurrent
    writes blocked. If check_if_supported_inplace_alter() returns
    HA_ALTER_INPLACE_NO_LOCK_AFTER_PREPARE or
    HA_ALTER_INPLACE_SHARED_AFTER_PREPARE, this function is called with
    exclusive lock otherwise the same level of locking as for
    inplace_alter_table() will be used.

    @note Storage engines are responsible for reporting any errors by
    calling my_error()/print_error()

    @note If this function reports error, commit_inplace_alter_table()
    will be called with commit= false.

    @note For partitioning, failing to prepare one partition, means that
    commit_inplace_alter_table() will be called to roll back changes for
    all partitions. This means that commit_inplace_alter_table() might be
    called without prepare_inplace_alter_table() having been called first
    for a given partition.

    @param    altered_table     TABLE object for new version of table.
    @param    ha_alter_info     Structure describing changes to be done
                                by ALTER TABLE and holding data used
                                during in-place alter.

    @retval   true              Error
    @retval   false             Success
 */
 virtual bool prepare_inplace_alter_table(TABLE *altered_table,
                                          Alter_inplace_info *ha_alter_info)
 { return false; }


 /**
    Alter the table structure in-place with operations specified using HA_ALTER_FLAGS
    and Alter_inplace_info. The level of concurrency allowed during this
    operation depends on the return value from check_if_supported_inplace_alter().

    @note Storage engines are responsible for reporting any errors by
    calling my_error()/print_error()

    @note If this function reports error, commit_inplace_alter_table()
    will be called with commit= false.

    @param    altered_table     TABLE object for new version of table.
    @param    ha_alter_info     Structure describing changes to be done
                                by ALTER TABLE and holding data used
                                during in-place alter.

    @retval   true              Error
    @retval   false             Success
 */
 virtual bool inplace_alter_table(TABLE *altered_table,
                                  Alter_inplace_info *ha_alter_info)
 { return false; }


 /**
    Commit or rollback the changes made during prepare_inplace_alter_table()
    and inplace_alter_table() inside the storage engine.
    Note that in case of rollback the allowed level of concurrency during
    this operation will be the same as for inplace_alter_table() and thus
    might be higher than during prepare_inplace_alter_table(). (For example,
    concurrent writes were blocked during prepare, but might not be during
    rollback).

    @note Storage engines are responsible for reporting any errors by
    calling my_error()/print_error()

    @note If this function with commit= true reports error, it will be called
    again with commit= false.

    @note In case of partitioning, this function might be called for rollback
    without prepare_inplace_alter_table() having been called first.
    Also partitioned tables sets ha_alter_info->group_commit_ctx to a NULL
    terminated array of the partitions handlers and if all of them are
    committed as one, then group_commit_ctx should be set to NULL to indicate
    to the partitioning handler that all partitions handlers are committed.
    @see prepare_inplace_alter_table().

    @param    altered_table     TABLE object for new version of table.
    @param    ha_alter_info     Structure describing changes to be done
                                by ALTER TABLE and holding data used
                                during in-place alter.
    @param    commit            True => Commit, False => Rollback.

    @retval   true              Error
    @retval   false             Success
 */
 virtual bool commit_inplace_alter_table(TABLE *altered_table,
                                         Alter_inplace_info *ha_alter_info,
                                         bool commit)
{
  /* Nothing to commit/rollback, mark all handlers committed! */
  ha_alter_info->group_commit_ctx= NULL;
  return false;
}


 /**
    Notify the storage engine that the table structure (.FRM) has been updated.

    @note No errors are allowed during notify_table_changed().
 */
 virtual void notify_table_changed();

public:
 /* End of On-line/in-place ALTER TABLE interface. */


  /**
    use_hidden_primary_key() is called in case of an update/delete when
    (table_flags() and HA_PRIMARY_KEY_REQUIRED_FOR_DELETE) is defined
    but we don't have a primary key
  */
  virtual void use_hidden_primary_key();

protected:
  /* Service methods for use by storage engines. */
  void ha_statistic_increment(ulonglong System_status_var::*offset) const;
  THD *ha_thd(void) const;

  /**
    Acquire the instrumented table information from a table share.
    @param share a table share
    @return an instrumented table share, or NULL.
  */
  PSI_table_share *ha_table_share_psi(const TABLE_SHARE *share) const;

  /**
    Default rename_table() and delete_table() rename/delete files with a
    given name and extensions from bas_ext().

    These methods can be overridden, but their default implementation
    provide useful functionality.
  */
  virtual int rename_table(const char *from, const char *to);
  /**
    Delete a table in the engine. Called for base as well as temporary
    tables.
  */
  virtual int delete_table(const char *name);
private:
  /* Private helpers */
  void mark_trx_read_write();
  /*
    Low-level primitives for storage engines.  These should be
    overridden by the storage engine class. To call these methods, use
    the corresponding 'ha_*' method above.
  */

  virtual int open(const char *name, int mode, uint test_if_locked)=0;
  virtual int close(void)=0;
  virtual int index_init(uint idx, bool sorted) { active_index= idx; return 0; }
  virtual int index_end() { active_index= MAX_KEY; return 0; }
  /**
    rnd_init() can be called two times without rnd_end() in between
    (it only makes sense if scan=1).
    then the second call should prepare for the new table scan (e.g
    if rnd_init allocates the cursor, second call should position it
    to the start of the table, no need to deallocate and allocate it again
  */
  virtual int rnd_init(bool scan)= 0;
  virtual int rnd_end() { return 0; }
  /**
    Write a row.

    write_row() inserts a row. buf is a byte array of data, normally
    record[0].

    You can use the field information to extract the data from the native byte
    array type.

    Example of this would be:
    for (Field **field=table->field ; *field ; field++)
    {
      ...
    }

    @param buf  Buffer to write from.

    @return Operation status.
      @retval    0  Success.
      @retval != 0  Error code.
  */
  virtual int write_row(uchar *buf __attribute__((unused)))
  {
    return HA_ERR_WRONG_COMMAND;
  }

  /**
    Update a single row.

    Note: If HA_ERR_FOUND_DUPP_KEY is returned, the handler must read
    all columns of the row so MySQL can create an error message. If
    the columns required for the error message are not read, the error
    message will contain garbage.
  */
  virtual int update_row(const uchar *old_data __attribute__((unused)),
                         uchar *new_data __attribute__((unused)))
  {
    return HA_ERR_WRONG_COMMAND;
  }

  virtual int delete_row(const uchar *buf __attribute__((unused)))
  {
    return HA_ERR_WRONG_COMMAND;
  }
  /**
    Reset state of file to after 'open'.
    This function is called after every statement for all tables used
    by that statement.
  */
  virtual int reset() { return 0; }
  virtual Table_flags table_flags(void) const= 0;
  /**
    Is not invoked for non-transactional temporary tables.

    Tells the storage engine that we intend to read or write data
    from the table. This call is prefixed with a call to handler::store_lock()
    and is invoked only for those handler instances that stored the lock.

    Calls to @c rnd_init / @c index_init are prefixed with this call. When table
    IO is complete, we call @code external_lock(F_UNLCK) @endcode.
    A storage engine writer should expect that each call to
    @code ::external_lock(F_[RD|WR]LOCK @endcode is followed by a call to
    @code ::external_lock(F_UNLCK) @endcode. If it is not, it is a bug in MySQL.

    The name and signature originate from the first implementation
    in MyISAM, which would call @c fcntl to set/clear an advisory
    lock on the data file in this method.

    @param   thd          the current thread
    @param   lock_type    F_RDLCK, F_WRLCK, F_UNLCK

    @return  non-0 in case of failure, 0 in case of success.
    When lock_type is F_UNLCK, the return value is ignored.
  */
  virtual int external_lock(THD *thd __attribute__((unused)),
                            int lock_type __attribute__((unused)))
  {
    return 0;
  }
  virtual void release_auto_increment() { return; };
  /** admin commands - called from mysql_admin_table */
  virtual int check_for_upgrade(HA_CHECK_OPT *check_opt)
  { return 0; }
  virtual int check(THD* thd, HA_CHECK_OPT* check_opt)
  { return HA_ADMIN_NOT_IMPLEMENTED; }

  /**
     In this method check_opt can be modified
     to specify CHECK option to use to call check()
     upon the table.
  */
  virtual int repair(THD* thd, HA_CHECK_OPT* check_opt)
  {
    DBUG_ASSERT(!(ha_table_flags() & HA_CAN_REPAIR));
    return HA_ADMIN_NOT_IMPLEMENTED;
  }
  virtual void start_bulk_insert(ha_rows rows) {}
  virtual int end_bulk_insert() { return 0; }
protected:
  virtual int index_read(uchar * buf, const uchar * key, uint key_len,
                         enum ha_rkey_function find_flag)
   { return  HA_ERR_WRONG_COMMAND; }
  virtual int index_read_last(uchar * buf, const uchar * key, uint key_len)
  {
    set_my_errno(HA_ERR_WRONG_COMMAND);
    return HA_ERR_WRONG_COMMAND;
  }
public:
  /**
    This method is similar to update_row, however the handler doesn't need
    to execute the updates at this point in time. The handler can be certain
    that another call to bulk_update_row will occur OR a call to
    exec_bulk_update before the set of updates in this query is concluded.

    Note: If HA_ERR_FOUND_DUPP_KEY is returned, the handler must read
    all columns of the row so MySQL can create an error message. If
    the columns required for the error message are not read, the error
    message will contain garbage.

    @param    old_data       Old record
    @param    new_data       New record
    @param    dup_key_found  Number of duplicate keys found

  */
  virtual int bulk_update_row(const uchar *old_data, uchar *new_data,
                              uint *dup_key_found)
  {
    DBUG_ASSERT(FALSE);
    return HA_ERR_WRONG_COMMAND;
  }
  /**
    This is called to delete all rows in a table
    If the handler don't support this, then this function will
    return HA_ERR_WRONG_COMMAND and MySQL will delete the rows one
    by one.
  */
  virtual int delete_all_rows()
  {
    set_my_errno(HA_ERR_WRONG_COMMAND);
    return HA_ERR_WRONG_COMMAND;
  }
  /**
    Quickly remove all rows from a table.

    @remark This method is responsible for implementing MySQL's TRUNCATE
            TABLE statement, which is a DDL operation. As such, a engine
            can bypass certain integrity checks and in some cases avoid
            fine-grained locking (e.g. row locks) which would normally be
            required for a DELETE statement.

    @remark Typically, truncate is not used if it can result in integrity
            violation. For example, truncate is not used when a foreign
            key references the table, but it might be used if foreign key
            checks are disabled.

    @remark Engine is responsible for resetting the auto-increment counter.

    @remark The table is locked in exclusive mode.
  */
  virtual int truncate()
  { return HA_ERR_WRONG_COMMAND; }
  virtual int optimize(THD* thd, HA_CHECK_OPT* check_opt)
  { return HA_ADMIN_NOT_IMPLEMENTED; }
  virtual int analyze(THD* thd, HA_CHECK_OPT* check_opt)
  { return HA_ADMIN_NOT_IMPLEMENTED; }
  virtual bool check_and_repair(THD *thd) { return TRUE; }
  virtual int disable_indexes(uint mode) { return HA_ERR_WRONG_COMMAND; }
  virtual int enable_indexes(uint mode) { return HA_ERR_WRONG_COMMAND; }
  virtual int discard_or_import_tablespace(my_bool discard)
  {
    set_my_errno(HA_ERR_WRONG_COMMAND);
    return HA_ERR_WRONG_COMMAND;
  }
  virtual void drop_table(const char *name);
  virtual int create(const char *name, TABLE *form, HA_CREATE_INFO *info)=0;

  virtual int create_handler_files(const char *name, const char *old_name,
                                   int action_flag, HA_CREATE_INFO *info)
  { return FALSE; }

  virtual bool set_ha_share_ref(Handler_share **arg_ha_share)
  {
    DBUG_ASSERT(!ha_share);
    DBUG_ASSERT(arg_ha_share);
    if (ha_share || !arg_ha_share)
      return true;
    ha_share= arg_ha_share;
    return false;
  }
  int get_lock_type() const { return m_lock_type; }

  /**
    Callback function that will be called by my_prepare_gcolumn_template
    once the table has been opened.
  */
  typedef void (*my_gcolumn_template_callback_t)(const TABLE*, void*);
  static bool my_prepare_gcolumn_template(THD *thd,
                                          const char *db_name,
                                          const char *table_name,
                                          my_gcolumn_template_callback_t myc,
                                          void *ib_table);
  static bool my_eval_gcolumn_expr(THD *thd,
                                   bool open_in_engine,
                                   const char *db_name,
                                   const char *table_name,
                                   const MY_BITMAP *const fields,
                                   uchar *record);
  static bool my_eval_gcolumn_expr(THD *thd,
                                   const char *db_name,
                                   const char *table_name,
                                   const MY_BITMAP *const fields,
                                   uchar *record);

  /* This must be implemented if the handlerton's partition_flags() is set. */
  virtual Partition_handler *get_partition_handler()
  { return NULL; }

protected:
  Handler_share *get_ha_share_ptr();
  void set_ha_share_ptr(Handler_share *arg_ha_share);
  void lock_shared_ha_data();
  void unlock_shared_ha_data();
};


/*
  A Disk-Sweep MRR interface implementation

  This implementation makes range (and, in the future, 'ref') scans to read
  table rows in disk sweeps. 
  
  Currently it is used by MyISAM and InnoDB. Potentially it can be used with
  any table handler that has non-clustered indexes and on-disk rows.
*/

class DsMrr_impl
{
public:
  typedef void (handler::*range_check_toggle_func_t)(bool on);

  DsMrr_impl(handler *owner) : h(owner), table(NULL), h2(NULL) {}

  ~DsMrr_impl()
  {
    /*
      If ha_reset() has not been called then the h2 dialog might still
      exist. This must be closed and deleted (this is the case for
      internally created temporary tables).
    */
    if (h2)
      reset();
    DBUG_ASSERT(h2 == NULL);
  }

private:
  /*
    The "owner" handler object (the one that calls dsmrr_XXX functions.
    It is used to retrieve full table rows by calling rnd_pos().
  */
  handler *const h;
  TABLE *table; /* Always equal to h->table */

  /* Secondary handler object.  It is used for scanning the index */
  handler *h2;

  /* Buffer to store rowids, or (rowid, range_id) pairs */
  uchar *rowids_buf;
  uchar *rowids_buf_cur;   /* Current position when reading/writing */
  uchar *rowids_buf_last;  /* When reading: end of used buffer space */
  uchar *rowids_buf_end;   /* End of the buffer */

  bool dsmrr_eof; /* TRUE <=> We have reached EOF when reading index tuples */

  /* TRUE <=> need range association, buffer holds {rowid, range_id} pairs */
  bool is_mrr_assoc;

  bool use_default_impl; /* TRUE <=> shortcut all calls to default MRR impl */
public:
  /**
    Initialize the DsMrr_impl object.

    This object is used for both doing default MRR scans and DS-MRR scans.
    This function just initializes the object. To do a DS-MRR scan,
    this must also be initialized by calling dsmrr_init().

    @param table_arg pointer to the TABLE that owns the handler
  */

  void init(TABLE *table_arg)
  {
    DBUG_ASSERT(table_arg != NULL);
    table= table_arg;
  }

  int dsmrr_init(RANGE_SEQ_IF *seq_funcs, void *seq_init_param, 
                 uint n_ranges, uint mode, HANDLER_BUFFER *buf);
  void dsmrr_close();

  /**
    Resets the DS-MRR object to the state it had after being intialized.

    If there is an open scan then this will be closed.
    
    This function should be called by handler::ha_reset() which is called
    when a statement is completed in order to make the handler object ready
    for re-use by a different statement.
  */

  void reset();
  int dsmrr_fill_buffer();
  int dsmrr_next(char **range_info);

  ha_rows dsmrr_info(uint keyno, uint n_ranges, uint keys, uint *bufsz,
                     uint *flags, Cost_estimate *cost);

  ha_rows dsmrr_info_const(uint keyno, RANGE_SEQ_IF *seq, 
                            void *seq_init_param, uint n_ranges, uint *bufsz,
                            uint *flags, Cost_estimate *cost);
private:
  bool choose_mrr_impl(uint keyno, ha_rows rows, uint *flags, uint *bufsz, 
                       Cost_estimate *cost);
  bool get_disk_sweep_mrr_cost(uint keynr, ha_rows rows, uint flags, 
                               uint *buffer_size, Cost_estimate *cost);
};


/* lookups */
handlerton *ha_default_handlerton(THD *thd);
handlerton *ha_default_temp_handlerton(THD *thd);
/**
  Resolve handlerton plugin by name, without checking for "DEFAULT" or
  HTON_NOT_USER_SELECTABLE.

  @param thd  Thread context.
  @param name Plugin name.

  @return plugin or NULL if not found.
*/
plugin_ref ha_resolve_by_name_raw(THD *thd, const LEX_CSTRING &name);
plugin_ref ha_resolve_by_name(THD *thd, const LEX_STRING *name,
                              bool is_temp_table);
plugin_ref ha_lock_engine(THD *thd, const handlerton *hton);
handlerton *ha_resolve_by_legacy_type(THD *thd, enum legacy_db_type db_type);
handler *get_new_handler(TABLE_SHARE *share, MEM_ROOT *alloc,
                         handlerton *db_type);
handlerton *ha_checktype(THD *thd, enum legacy_db_type database_type,
                          bool no_substitute, bool report_error);


static inline enum legacy_db_type ha_legacy_type(const handlerton *db_type)
{
  return (db_type == NULL) ? DB_TYPE_UNKNOWN : db_type->db_type;
}

const char *ha_resolve_storage_engine_name(const handlerton *db_type);

static inline bool ha_check_storage_engine_flag(const handlerton *db_type, uint32 flag)
{
  return db_type == NULL ? FALSE : MY_TEST(db_type->flags & flag);
}

static inline bool ha_storage_engine_is_enabled(const handlerton *db_type)
{
  return (db_type && db_type->create) ?
         (db_type->state == SHOW_OPTION_YES) : FALSE;
}

static inline bool is_ha_partition_handlerton(const handlerton *db_type)
{
  return (db_type->db_type == DB_TYPE_PARTITION_DB);
}

/* basic stuff */
int ha_init_errors(void);
int ha_init(void);
void ha_end();
int ha_initialize_handlerton(st_plugin_int *plugin);
int ha_finalize_handlerton(st_plugin_int *plugin);

TYPELIB* ha_known_exts();
int ha_panic(enum ha_panic_function flag);
void ha_close_connection(THD* thd);
void ha_kill_connection(THD *thd);
/**
  Flush the log(s) of storage engine(s).

  @param db_type Handlerton of storage engine.
  @param binlog_group_flush true if we got invoked by binlog group
  commit during flush stage, false in other cases.
  @retval false Succeed
  @retval true Error
*/
bool ha_flush_logs(handlerton *db_type, bool binlog_group_flush= false);
void ha_drop_database(char* path);
int ha_create_table(THD *thd, const char *path,
                    const char *db, const char *table_name,
                    HA_CREATE_INFO *create_info,
		                bool update_create_info,
                    bool is_temp_table= false);

int ha_delete_table(THD *thd, handlerton *db_type, const char *path,
                    const char *db, const char *alias, bool generate_warning);

/* statistics and info */
bool ha_show_status(THD *thd, handlerton *db_type, enum ha_stat_type stat);

typedef bool Log_func(THD*, TABLE*, bool,
                      const uchar*, const uchar*);

int  binlog_log_row(TABLE* table,
                    const uchar *before_record,
                    const uchar *after_record,
                    Log_func *log_func);

/* discovery */
int ha_create_table_from_engine(THD* thd, const char *db, const char *name);
bool ha_check_if_table_exists(THD* thd, const char *db, const char *name,
                             bool *exists);
int ha_find_files(THD *thd,const char *db,const char *path,
                  const char *wild, bool dir, List<LEX_STRING>* files);
int ha_table_exists_in_engine(THD* thd, const char* db, const char* name);
bool ha_check_if_supported_system_table(handlerton *hton, const char* db, 
                                        const char* table_name);
bool check_if_sql_layer_system_table(const char *db,
                                     const char *table_name);

/* key cache */
extern "C" int ha_init_key_cache(const char *name, KEY_CACHE *key_cache);
int ha_resize_key_cache(KEY_CACHE *key_cache);
int ha_change_key_cache(KEY_CACHE *old_key_cache, KEY_CACHE *new_key_cache);

/* report to InnoDB that control passes to the client */
int ha_release_temporary_latches(THD *thd);

/* transactions: interface to handlerton functions */
int ha_start_consistent_snapshot(THD *thd);
int ha_commit_trans(THD *thd, bool all, bool ignore_global_read_lock= false);
int ha_commit_attachable(THD *thd);
int ha_rollback_trans(THD *thd, bool all);
int ha_prepare(THD *thd);


/**
  recover() step of xa.

  @note
    there are three modes of operation:
    - automatic recover after a crash
    in this case commit_list != 0, tc_heuristic_recover==TC_HEURISTIC_NOT_USED
    all xids from commit_list are committed, others are rolled back
    - manual (heuristic) recover
    in this case commit_list==0, tc_heuristic_recover != TC_HEURISTIC_NOT_USED
    DBA has explicitly specified that all prepared transactions should
    be committed (or rolled back).
    - no recovery (MySQL did not detect a crash)
    in this case commit_list==0, tc_heuristic_recover == TC_HEURISTIC_NOT_USED
    there should be no prepared transactions in this case.
*/

int ha_recover(HASH *commit_list);

/*
 transactions: interface to low-level handlerton functions. These are
 intended to be used by the transaction coordinators to
 commit/prepare/rollback transactions in the engines.
*/
int ha_commit_low(THD *thd, bool all, bool run_after_commit= true);
int ha_prepare_low(THD *thd, bool all);
int ha_rollback_low(THD *thd, bool all);

/* transactions: these functions never call handlerton functions directly */
int ha_enable_transaction(THD *thd, bool on);

/* savepoints */
int ha_rollback_to_savepoint(THD *thd, SAVEPOINT *sv);
bool ha_rollback_to_savepoint_can_release_mdl(THD *thd);
int ha_savepoint(THD *thd, SAVEPOINT *sv);
int ha_release_savepoint(THD *thd, SAVEPOINT *sv);

/* Build pushed joins in handlers implementing this feature */
int ha_make_pushed_joins(THD *thd, const AQP::Join_plan* plan);

/* these are called by storage engines */
void trans_register_ha(THD *thd, bool all, handlerton *ht,
                       const ulonglong *trxid);

int ha_reset_logs(THD *thd);
int ha_binlog_index_purge_file(THD *thd, const char *file);
void ha_reset_slave(THD *thd);
void ha_binlog_log_query(THD *thd, handlerton *db_type,
                         enum_binlog_command binlog_command,
                         const char *query, size_t query_length,
                         const char *db, const char *table_name);
void ha_binlog_wait(THD *thd);

/* It is required by basic binlog features on both MySQL server and libmysqld */
int ha_binlog_end(THD *thd);

const char *get_canonical_filename(handler *file, const char *path,
                                   char *tmp_path);

const char *table_case_name(HA_CREATE_INFO *info, const char *name);

void print_keydup_error(TABLE *table, KEY *key, const char *msg, myf errflag);
void print_keydup_error(TABLE *table, KEY *key, myf errflag);

void ha_set_normalized_disabled_se_str(const std::string &disabled_se_str);
bool ha_is_storage_engine_disabled(handlerton *se_engine);
#endif /* HANDLER_INCLUDED */<|MERGE_RESOLUTION|>--- conflicted
+++ resolved
@@ -1217,16 +1217,8 @@
   // Alter index comment
   static const HA_ALTER_FLAGS ALTER_INDEX_COMMENT        = 1ULL << 39;
 
-<<<<<<< HEAD
   // New/changed virtual generated column require validation
-  static const HA_ALTER_FLAGS VALIDATE_VIRTUAL_COLUMN    = 1ULL << 37;
-=======
-  // Upgrade partitioning
-  static const HA_ALTER_FLAGS ALTER_UPGRADE_PARTITIONING  = 1ULL << 40;
-
-  // New/changed virtual generated column require validation
-  static const HA_ALTER_FLAGS VALIDATE_VIRTUAL_COLUMN    = 1ULL << 41;
->>>>>>> 7a309b63
+  static const HA_ALTER_FLAGS VALIDATE_VIRTUAL_COLUMN    = 1ULL << 40;
 
   /**
     Create options (like MAX_ROWS) for the new version of table.
