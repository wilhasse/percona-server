--- conflicted
+++ resolved
@@ -38,12 +38,8 @@
 
 
 SET (SQL_SOURCE
-<<<<<<< HEAD
-              ../sql-common/client.c derror.cc des_key_file.cc
-=======
                ../sql-common/client.c derror.cc abstract_query_plan.cc 
 	       des_key_file.cc
->>>>>>> 2be93725
                discover.cc ../libmysql/errmsg.c field.cc  field_conv.cc 
                filesort.cc gstream.cc sha2.cc
                handler.cc hash_filo.h sql_plugin_services.h
