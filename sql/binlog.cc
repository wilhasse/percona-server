--- conflicted
+++ resolved
@@ -8756,12 +8756,8 @@
   THD *wait_queue= NULL, *final_queue= NULL;
   mysql_mutex_t *leave_mutex_before_commit_stage= NULL;
   my_off_t flush_end_pos= 0;
-<<<<<<< HEAD
   bool update_binlog_end_pos_after_sync;
-=======
   bool need_LOCK_log;
-  unsigned int sync_period;
->>>>>>> 60590fce
   if (unlikely(!is_open()))
   {
     final_queue= stage_manager.fetch_queue_for(Stage_manager::FLUSH_STAGE);
@@ -8819,18 +8815,9 @@
   /*
     Stage #2: Syncing binary log file to disk
   */
-<<<<<<< HEAD
-
-  if (change_stage(thd, Stage_manager::SYNC_STAGE, wait_queue, &LOCK_log, &LOCK_sync))
-=======
-  sync_period= get_sync_period();
-  need_LOCK_log= (sync_period == 1) ||
-                 (sync_counter + 1 >= sync_period && get_prep_xids() == 0);
-
-  /*
-    LOCK_log is not released when sync_binlog is 1. It guarantees that the
-    events are not be replicated by dump threads before they are synced to disk.
-
+  need_LOCK_log= sync_counter + 1 >= get_sync_period() && get_prep_xids() == 0;
+
+  /*
     LOCK_log is not released also when we are about to sync the binary log and
     there is no transactional storage engine prepared transactions. This will
     guarantee that the binary log rotation will not take place before syncing
@@ -8838,7 +8825,6 @@
   */
   if (change_stage(thd, Stage_manager::SYNC_STAGE, wait_queue,
                    need_LOCK_log ? NULL : &LOCK_log, &LOCK_sync))
->>>>>>> 60590fce
   {
     DBUG_PRINT("return", ("Thread ID: %u, commit_error: %d",
                           thd->thread_id(), thd->commit_error));
@@ -8868,6 +8854,9 @@
     if (flush_error == 0 && sync_error == 0)
       update_binlog_end_pos(tmp_thd->get_trans_pos());
   }
+
+  if (need_LOCK_log)
+    mysql_mutex_unlock(&LOCK_log);
 
   DEBUG_SYNC(thd, "bgc_after_sync_stage_before_commit_stage");
 
