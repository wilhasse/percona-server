/* Copyright (c) 2009, 2017, Oracle and/or its affiliates. All rights reserved.

   This program is free software; you can redistribute it and/or modify
   it under the terms of the GNU General Public License as published by
   the Free Software Foundation; version 2 of the License.

   This program is distributed in the hope that it will be useful,
   but WITHOUT ANY WARRANTY; without even the implied warranty of
   MERCHANTABILITY or FITNESS FOR A PARTICULAR PURPOSE.  See the
   GNU General Public License for more details.

   You should have received a copy of the GNU General Public License
   along with this program; if not, write to the Free Software Foundation,
   51 Franklin Street, Suite 500, Boston, MA 02110-1335 USA */

#include "binlog.h"

#include "my_stacktrace.h"                  // my_safe_print_system_time
#include "debug_sync.h"                     // DEBUG_SYNC
#include "log.h"                            // sql_print_warning
#include "log_event.h"                      // Rows_log_event
#include "mysqld_thd_manager.h"             // Global_THD_manager
#include "rpl_handler.h"                    // RUN_HOOK
#include "rpl_mi.h"                         // Master_info
#include "rpl_rli.h"                        // Relay_log_info
#include "rpl_rli_pdb.h"                    // Slave_worker
#include "rpl_slave_commit_order_manager.h" // Commit_order_manager
#include "rpl_trx_boundary_parser.h"        // Transaction_boundary_parser
#include "sql_class.h"                      // THD
#include "sql_parse.h"                      // sqlcom_can_generate_row_events
#include "sql_show.h"                       // append_identifier
#include "sql_base.h"                       // find_temporary_table

#include "pfs_file_provider.h"
#include "mysql/psi/mysql_file.h"

#include <pfs_transaction_provider.h>
#include <mysql/psi/mysql_transaction.h>
#include "xa.h"

#include <list>
#include <string>

using std::max;
using std::min;
using std::string;
using std::list;
using binary_log::checksum_crc32;
#define FLAGSTR(V,F) ((V)&(F)?#F" ":"")

#define LOG_PREFIX	"ML"

/**
  @defgroup Binary_Log Binary Log
  @{
 */

#define MY_OFF_T_UNDEF (~(my_off_t)0UL)

/*
  Constants required for the limit unsafe warnings suppression
 */
//seconds after which the limit unsafe warnings suppression will be activated
#define LIMIT_UNSAFE_WARNING_ACTIVATION_TIMEOUT 50
//number of limit unsafe warnings after which the suppression will be activated
#define LIMIT_UNSAFE_WARNING_ACTIVATION_THRESHOLD_COUNT 50
#define MAX_SESSION_ATTACH_TRIES 10

static ulonglong limit_unsafe_suppression_start_time= 0;
static bool unsafe_warning_suppression_is_activated= false;
static int limit_unsafe_warning_count= 0;

static handlerton *binlog_hton;
bool opt_binlog_order_commits= true;

const char *log_bin_index= 0;
const char *log_bin_basename= 0;

MYSQL_BIN_LOG mysql_bin_log(&sync_binlog_period, WRITE_CACHE);

static int binlog_init(void *p);
static int binlog_start_trans_and_stmt(THD *thd, Log_event *start_event);
static int binlog_close_connection(handlerton *hton, THD *thd);
static int binlog_savepoint_set(handlerton *hton, THD *thd, void *sv);
static int binlog_savepoint_rollback(handlerton *hton, THD *thd, void *sv);
static bool binlog_savepoint_rollback_can_release_mdl(handlerton *hton,
                                                      THD *thd);
static int binlog_commit(handlerton *hton, THD *thd, bool all);
static int binlog_rollback(handlerton *hton, THD *thd, bool all);
static int binlog_prepare(handlerton *hton, THD *thd, bool all);
static int binlog_start_consistent_snapshot(handlerton *hton, THD *thd);
static int binlog_clone_consistent_snapshot(handlerton *hton, THD *thd,
                                            THD *from_thd);
static int binlog_xa_commit(handlerton *hton,  XID *xid);
static int binlog_xa_rollback(handlerton *hton,  XID *xid);

static void exec_binlog_error_action_abort(const char* err_string);

// The last published global binlog position
static char binlog_global_snapshot_file[FN_REFLEN];
static ulonglong binlog_global_snapshot_position;

// Binlog position variables for SHOW STATUS
static char binlog_snapshot_file[FN_REFLEN];
static ulonglong binlog_snapshot_position;

static SHOW_VAR binlog_status_vars_detail[]=
{
  {"snapshot_file",
   (char *)&binlog_snapshot_file, SHOW_CHAR, SHOW_SCOPE_GLOBAL},
  {"snapshot_position",
   (char *)&binlog_snapshot_position, SHOW_LONGLONG, SHOW_SCOPE_GLOBAL},
  {NullS, NullS, SHOW_LONG, SHOW_SCOPE_GLOBAL}
};

/**
  Helper class to hold a mutex for the duration of the
  block.

  Eliminates the need for explicit unlocking of mutexes on, e.g.,
  error returns.  On passing a null pointer, the sentry will not do
  anything.
 */
class Mutex_sentry
{
public:
  Mutex_sentry(mysql_mutex_t *mutex)
    : m_mutex(mutex)
  {
    if (m_mutex)
      mysql_mutex_lock(mutex);
  }

  ~Mutex_sentry()
  {
    if (m_mutex)
      mysql_mutex_unlock(m_mutex);
#ifndef DBUG_OFF
    m_mutex= 0;
#endif
  }

private:
  mysql_mutex_t *m_mutex;

  // It's not allowed to copy this object in any way
  Mutex_sentry(Mutex_sentry const&);
  void operator=(Mutex_sentry const&);
};


/**
  Helper class to switch to a new thread and then go back to the previous one,
  when the object is destroyed using RAII.

  This class is used to temporarily switch to another session (THD
  structure). It will set up thread specific "globals" correctly
  so that the POSIX thread looks exactly like the session attached to.
  However, PSI_thread info is not touched as it is required to show
  the actual physial view in PFS instrumentation i.e., it should
  depict as the real thread doing the work instead of thread it switched
  to.

  On destruction, the original session (which is supplied to the
  constructor) will be re-attached automatically. For example, with
  this code, the value of @c current_thd will be the same before and
  after execution of the code.

  @code
  {
    for (int i = 0 ; i < count ; ++i)
    {
      // here we are attached to current_thd
      // [...]
      Thd_backup_and_restore switch_thd(current_thd, other_thd[i]);
      // [...]
      // here we are attached to other_thd[i]
      // [...]
    }
    // here we are attached to current_thd
  }
  @endcode

  @warning The class is not designed to be inherited from.
 */

#ifndef EMBEDDED_LIBRARY

class Thd_backup_and_restore
{
public:
  /**
    Try to attach the POSIX thread to a session.
    - This function attaches the POSIX thread to a session
    in MAX_SESSION_ATTACH_TRIES tries when encountering
    'out of memory' error, and terminates the server after
    failed in MAX_SESSION_ATTACH_TRIES tries.

    @param[in] backup_thd    The thd to restore to when object is destructed.
    @param[in] new_thd       The thd to attach to.
   */

  Thd_backup_and_restore(THD *backup_thd, THD *new_thd)
    : m_backup_thd(backup_thd), m_new_thd(new_thd),
      m_new_thd_old_real_id(new_thd->real_id)
  {
    DBUG_ASSERT(m_backup_thd != NULL && m_new_thd != NULL);
    // Reset the state of the current thd.
    m_backup_thd->restore_globals();
    int i= 0;
    /*
      Attach the POSIX thread to a session in MAX_SESSION_ATTACH_TRIES
      tries when encountering 'out of memory' error.
    */
    while (i < MAX_SESSION_ATTACH_TRIES)
    {
      /*
        Currently attach_to(...) returns ER_OUTOFMEMORY or 0. So
        we continue to attach the POSIX thread when encountering
        the ER_OUTOFMEMORY error. Please take care other error
        returned from attach_to(...) in future.
      */
      if (!attach_to(new_thd))
      {
        if (i > 0)
          sql_print_warning("Server overcomes the temporary 'out of memory' "
                            "in '%d' tries while attaching to session thread "
                            "during the group commit phase.\n", i + 1);
        break;
      }
      /* Sleep 1 microsecond per try to avoid temporary 'out of memory' */
      my_sleep(1);
      i++;
    }
    /*
      Terminate the server after failed to attach the POSIX thread
      to a session in MAX_SESSION_ATTACH_TRIES tries.
    */
    if (MAX_SESSION_ATTACH_TRIES == i)
    {
      my_safe_print_system_time();
      my_safe_printf_stderr("%s", "[Fatal] Out of memory while attaching to "
                            "session thread during the group commit phase. "
                            "Data consistency between master and slave can "
                            "be guaranteed after server restarts.\n");
      _exit(MYSQLD_FAILURE_EXIT);
    }
  }

  /**
      Restores to previous thd.
   */
  ~Thd_backup_and_restore()
  {
    /*
      Restore the global variables of the thd we previously attached to,
      to its original state. In other words, detach the m_new_thd.
    */
    m_new_thd->restore_globals();
    m_new_thd->real_id= m_new_thd_old_real_id;

    // Reset the global variables to the original state.
    if (unlikely(m_backup_thd->store_globals()))
      DBUG_ASSERT(0);                           // Out of memory?!
  }

private:

  /**
    Attach the POSIX thread to a session.
   */
  int attach_to(THD *thd)
  {
    if (DBUG_EVALUATE_IF("simulate_session_attach_error", 1, 0)
        || unlikely(thd->store_globals()))
    {
      /*
        Indirectly uses pthread_setspecific, which can only return
        ENOMEM or EINVAL. Since store_globals are using correct keys,
        the only alternative is out of memory.
      */
      return ER_OUTOFMEMORY;
    }
    return 0;
  }

  THD *m_backup_thd;
  THD *m_new_thd;
  my_thread_t m_new_thd_old_real_id;
};

#endif /* !EMBEDDED_LIBRARY */

/**
  Caches for non-transactional and transactional data before writing
  it to the binary log.

  @todo All the access functions for the flags suggest that the
  encapsuling is not done correctly, so try to move any logic that
  requires access to the flags into the cache.
*/
class binlog_cache_data
{
public:

  binlog_cache_data(bool trx_cache_arg,
                    my_off_t max_binlog_cache_size_arg,
                    ulong *ptr_binlog_cache_use_arg,
                    ulong *ptr_binlog_cache_disk_use_arg)
  : m_pending(0), saved_max_binlog_cache_size(max_binlog_cache_size_arg),
    ptr_binlog_cache_use(ptr_binlog_cache_use_arg),
    ptr_binlog_cache_disk_use(ptr_binlog_cache_disk_use_arg)
  {
    reset();
    flags.transactional= trx_cache_arg;
    cache_log.end_of_file= saved_max_binlog_cache_size;
  }

  int finalize(THD *thd, Log_event *end_event);
  int finalize(THD *thd, Log_event *end_event, XID_STATE *xs);
  int flush(THD *thd, my_off_t *bytes, bool *wrote_xid);
  int write_event(THD *thd, Log_event *event);

  virtual ~binlog_cache_data()
  {
    DBUG_ASSERT(is_binlog_empty());
    close_cached_file(&cache_log);
  }

  bool is_binlog_empty() const
  {
    my_off_t pos= my_b_tell(&cache_log);
    DBUG_PRINT("debug", ("%s_cache - pending: 0x%llx, bytes: %llu",
                         (flags.transactional ? "trx" : "stmt"),
                         (ulonglong) pending(), (ulonglong) pos));
    return pending() == NULL && pos == 0;
  }

  bool is_finalized() const {
    return flags.finalized;
  }

  Rows_log_event *pending() const
  {
    return m_pending;
  }

  void set_pending(Rows_log_event *const pending)
  {
    m_pending= pending;
  }

  void set_incident(void)
  {
    flags.incident= true;
  }

  bool has_incident(void) const
  {
    return flags.incident;
  }

  bool has_xid() const {
    // There should only be an XID event if we are transactional
    DBUG_ASSERT((flags.transactional && flags.with_xid) || !flags.with_xid);
    return flags.with_xid;
  }

  bool is_trx_cache() const
  {
    return flags.transactional;
  }

  my_off_t get_byte_position() const
  {
    return my_b_tell(&cache_log);
  }

  void cache_state_rollback(my_off_t pos_to_rollback)
  {
    if (pos_to_rollback)
    {
      std::map<my_off_t,cache_state>::iterator it;
      it = cache_state_map.find(pos_to_rollback);
      if (it != cache_state_map.end())
      {
        flags.with_rbr= it->second.with_rbr;
        flags.with_sbr= it->second.with_sbr;
      }
      else
        DBUG_ASSERT(it == cache_state_map.end());
    }
    // Rolling back to pos == 0 means cleaning up the cache.
    else
    {
      flags.with_rbr= false;
      flags.with_sbr= false;
    }
  }

  void cache_state_checkpoint(my_off_t pos_to_checkpoint)
  {
    // We only need to store the cache state for pos > 0
    if (pos_to_checkpoint)
    {
      cache_state state;
      state.with_rbr= flags.with_rbr;
      state.with_sbr= flags.with_sbr;
      cache_state_map[pos_to_checkpoint]= state;
    }
  }

  virtual void reset()
  {
    compute_statistics();
    truncate(0);

    /*
      If IOCACHE has a file associated, change its size to 0.
      It is safer to do it here, since we are certain that one
      asked the cache to go to position 0 with truncate.
    */
    if(cache_log.file != -1)
    {
      int error= 0;
      if((error= my_chsize(cache_log.file, 0, 0, MYF(MY_WME))))
        sql_print_warning("Unable to resize binlog IOCACHE auxilary file");

      DBUG_EXECUTE_IF("show_io_cache_size",
                      {
                        my_off_t file_size= my_seek(cache_log.file,
                                                    0L,MY_SEEK_END,MYF(MY_WME+MY_FAE));
                        sql_print_error("New size:%llu",
                                        static_cast<ulonglong>(file_size));
                      });
    }

    flags.incident= false;
    flags.with_xid= false;
    flags.immediate= false;
    flags.finalized= false;
    flags.with_sbr= false;
    flags.with_rbr= false;
    /*
      The truncate function calls reinit_io_cache that calls my_b_flush_io_cache
      which may increase disk_writes. This breaks the disk_writes use by the
      binary log which aims to compute the ratio between in-memory cache usage
      and disk cache usage. To avoid this undesirable behavior, we reset the
      variable after truncating the cache.
    */
    cache_log.disk_writes= 0;
    cache_state_map.clear();
    DBUG_ASSERT(is_binlog_empty());
  }

  /*
    Sets the write position to point at the position given. If the
    cache has swapped to a file, it reinitializes it, so that the
    proper data is added to the IO_CACHE buffer. Otherwise, it just
    does a my_b_seek.

    my_b_seek will not work if the cache has swapped, that's why
    we do this workaround.

    @param[IN]  pos the new write position.
    @param[IN]  use_reinit if the position should be reset resorting
                to reset_io_cache (which may issue a flush_io_cache 
                inside)

    @return The previous write position.
   */
  my_off_t reset_write_pos(my_off_t pos, bool use_reinit)
  {
    DBUG_ENTER("reset_write_pos");
    DBUG_ASSERT(cache_log.type == WRITE_CACHE);

    my_off_t oldpos= get_byte_position();

    if (use_reinit)
      reinit_io_cache(&cache_log, WRITE_CACHE, pos, 0, 0);
    else
      my_b_seek(&cache_log, pos);

    DBUG_RETURN(oldpos);
  }

  /*
    Cache to store data before copying it to the binary log.
  */
  IO_CACHE cache_log;

  /**
    Returns information about the cache content with respect to
    the binlog_format of the events.

    This will be used to set a flag on GTID_LOG_EVENT stating that the
    transaction may have SBR statements or not, but the binlog dump
    will show this flag as "rbr_only" when it is not set. That's why
    an empty transaction should return true below, or else an empty
    transaction would be assumed as "rbr_only" even not having RBR
    events.

    When dumping a binary log content using mysqlbinlog client program,
    for any transaction assumed as "rbr_only" it will be printed a
    statement changing the transaction isolation level to READ COMMITTED.
    It doesn't make sense to have an empty transaction "requiring" this
    isolation level change.

    @return true  The cache have SBR events or is empty.
    @return false The cache contains a transaction with no SBR events.
   */
  bool may_have_sbr_stmts()
  {
    return flags.with_sbr || !flags.with_rbr;
  }

protected:
  /*
    This structure should have all cache variables/flags that should be restored
    when a ROLLBACK TO SAVEPOINT statement be executed.
  */
  struct cache_state
  {
    bool with_sbr;
    bool with_rbr;
  };
  /*
    For every SAVEPOINT used, we will store a cache_state for the current
    binlog cache position. So, if a ROLLBACK TO SAVEPOINT is used, we can
    restore the cache_state values after truncating the binlog cache.
  */
  std::map<my_off_t, cache_state> cache_state_map;

  /*
    It truncates the cache to a certain position. This includes deleting the
    pending event.
   */
  void truncate(my_off_t pos)
  {
    DBUG_PRINT("info", ("truncating to position %lu", (ulong) pos));
    remove_pending_event();
    reinit_io_cache(&cache_log, WRITE_CACHE, pos, 0, 0);
    cache_log.end_of_file= saved_max_binlog_cache_size;
  }

  /**
     Flush pending event to the cache buffer.
   */
  int flush_pending_event(THD *thd) {
    if (m_pending)
    {
      m_pending->set_flags(Rows_log_event::STMT_END_F);
      if (int error= write_event(thd, m_pending))
        return error;
      thd->clear_binlog_table_maps();
    }
    return 0;
  }

  /**
    Remove the pending event.
   */
  int remove_pending_event() {
    delete m_pending;
    m_pending= NULL;
    return 0;
  }
  struct Flags {
    /*
      Defines if this is either a trx-cache or stmt-cache, respectively, a
      transactional or non-transactional cache.
    */
    bool transactional:1;

    /*
      This indicates that some events did not get into the cache and most likely
      it is corrupted.
    */
    bool incident:1;

    /*
      This indicates that the cache should be written without BEGIN/END.
    */
    bool immediate:1;

    /*
      This flag indicates that the buffer was finalized and has to be
      flushed to disk.
     */
    bool finalized:1;

    /*
      This indicates that the cache contain an XID event.
     */
    bool with_xid:1;

    /*
      This indicates that the cache contain statements changing content.
    */
    bool with_sbr:1;

    /*
      This indicates that the cache contain RBR event changing content.
    */
    bool with_rbr:1;
  } flags;

private:
  /*
    Pending binrows event. This event is the event where the rows are currently
    written.
   */
  Rows_log_event *m_pending;

  /**
    This function computes binlog cache and disk usage.
  */
  void compute_statistics()
  {
    if (!is_binlog_empty())
    {
      (*ptr_binlog_cache_use)++;
      if (cache_log.disk_writes != 0)
        (*ptr_binlog_cache_disk_use)++;
    }
  }

  /*
    Stores the values of maximum size of the cache allowed when this cache
    is configured. This corresponds to either
      . max_binlog_cache_size or max_binlog_stmt_cache_size.
  */
  my_off_t saved_max_binlog_cache_size;

  /*
    Stores a pointer to the status variable that keeps track of the in-memory 
    cache usage. This corresponds to either
      . binlog_cache_use or binlog_stmt_cache_use.
  */
  ulong *ptr_binlog_cache_use;

  /*
    Stores a pointer to the status variable that keeps track of the disk
    cache usage. This corresponds to either
      . binlog_cache_disk_use or binlog_stmt_cache_disk_use.
  */
  ulong *ptr_binlog_cache_disk_use;

  binlog_cache_data& operator=(const binlog_cache_data& info);
  binlog_cache_data(const binlog_cache_data& info);
};


class binlog_stmt_cache_data
  : public binlog_cache_data
{
public:
  binlog_stmt_cache_data(bool trx_cache_arg,
                        my_off_t max_binlog_cache_size_arg,
                        ulong *ptr_binlog_cache_use_arg,
                        ulong *ptr_binlog_cache_disk_use_arg)
    : binlog_cache_data(trx_cache_arg,
                        max_binlog_cache_size_arg,
                        ptr_binlog_cache_use_arg,
                        ptr_binlog_cache_disk_use_arg)
  {
  }

  using binlog_cache_data::finalize;

  int finalize(THD *thd);
};


int
binlog_stmt_cache_data::finalize(THD *thd)
{
  if (flags.immediate)
  {
    if (int error= finalize(thd, NULL))
      return error;
  }
  else
  {
    Query_log_event
      end_evt(thd, STRING_WITH_LEN("COMMIT"), false, false, true, 0, true);
    if (int error= finalize(thd, &end_evt))
      return error;
  }
  return 0;
}


class binlog_trx_cache_data : public binlog_cache_data
{
public:
  binlog_trx_cache_data(bool trx_cache_arg,
                        my_off_t max_binlog_cache_size_arg,
                        ulong *ptr_binlog_cache_use_arg,
                        ulong *ptr_binlog_cache_disk_use_arg)
  : binlog_cache_data(trx_cache_arg,
                      max_binlog_cache_size_arg,
                      ptr_binlog_cache_use_arg,
                      ptr_binlog_cache_disk_use_arg),
    m_cannot_rollback(FALSE), before_stmt_pos(MY_OFF_T_UNDEF)
  {   }

  void reset()
  {
    DBUG_ENTER("reset");
    DBUG_PRINT("enter", ("before_stmt_pos: %llu", (ulonglong) before_stmt_pos));
    m_cannot_rollback= FALSE;
    before_stmt_pos= MY_OFF_T_UNDEF;
    binlog_cache_data::reset();
    DBUG_PRINT("return", ("before_stmt_pos: %llu", (ulonglong) before_stmt_pos));
    DBUG_VOID_RETURN;
  }

  bool cannot_rollback() const
  {
    return m_cannot_rollback;
  }

  void set_cannot_rollback()
  {
    m_cannot_rollback= TRUE;
  }

  my_off_t get_prev_position() const
  {
     return before_stmt_pos;
  }

  void set_prev_position(my_off_t pos)
  {
    DBUG_ENTER("set_prev_position");
    DBUG_PRINT("enter", ("before_stmt_pos: %llu", (ulonglong) before_stmt_pos));
    before_stmt_pos= pos;
    cache_state_checkpoint(before_stmt_pos);
    DBUG_PRINT("return", ("before_stmt_pos: %llu", (ulonglong) before_stmt_pos));
    DBUG_VOID_RETURN;
  }

  void restore_prev_position()
  {
    DBUG_ENTER("restore_prev_position");
    DBUG_PRINT("enter", ("before_stmt_pos: %llu", (ulonglong) before_stmt_pos));
    binlog_cache_data::truncate(before_stmt_pos);
    cache_state_rollback(before_stmt_pos);
    before_stmt_pos= MY_OFF_T_UNDEF;
    DBUG_PRINT("return", ("before_stmt_pos: %llu", (ulonglong) before_stmt_pos));
    DBUG_VOID_RETURN;
  }

  void restore_savepoint(my_off_t pos)
  {
    DBUG_ENTER("restore_savepoint");
    DBUG_PRINT("enter", ("before_stmt_pos: %llu", (ulonglong) before_stmt_pos));
    binlog_cache_data::truncate(pos);
    if (pos <= before_stmt_pos)
      before_stmt_pos= MY_OFF_T_UNDEF;
    cache_state_rollback(pos);
    DBUG_PRINT("return", ("before_stmt_pos: %llu", (ulonglong) before_stmt_pos));
    DBUG_VOID_RETURN;
  }

  using binlog_cache_data::truncate;

  int truncate(THD *thd, bool all);

private:
  /*
    It will be set TRUE if any statement which cannot be rolled back safely
    is put in trx_cache.
  */
  bool m_cannot_rollback;

  /*
    Binlog position before the start of the current statement.
  */
  my_off_t before_stmt_pos;

  binlog_trx_cache_data& operator=(const binlog_trx_cache_data& info);
  binlog_trx_cache_data(const binlog_trx_cache_data& info);
};

class binlog_cache_mngr {
public:
  binlog_cache_mngr(my_off_t max_binlog_stmt_cache_size_arg,
                    ulong *ptr_binlog_stmt_cache_use_arg,
                    ulong *ptr_binlog_stmt_cache_disk_use_arg,
                    my_off_t max_binlog_cache_size_arg,
                    ulong *ptr_binlog_cache_use_arg,
                    ulong *ptr_binlog_cache_disk_use_arg)
  : stmt_cache(FALSE, max_binlog_stmt_cache_size_arg,
               ptr_binlog_stmt_cache_use_arg,
               ptr_binlog_stmt_cache_disk_use_arg),
    trx_cache(TRUE, max_binlog_cache_size_arg,
              ptr_binlog_cache_use_arg,
              ptr_binlog_cache_disk_use_arg),
    has_logged_xid(NULL)
  {  }

  binlog_cache_data* get_binlog_cache_data(bool is_transactional)
  {
    if (is_transactional)
      return &trx_cache;
    else
      return &stmt_cache;
  }

  IO_CACHE* get_binlog_cache_log(bool is_transactional)
  {
    return (is_transactional ? &trx_cache.cache_log : &stmt_cache.cache_log);
  }

  /**
    Convenience method to check if both caches are empty.
   */
  bool is_binlog_empty() const {
    return stmt_cache.is_binlog_empty() && trx_cache.is_binlog_empty();
  }

  /*
    clear stmt_cache and trx_cache if they are not empty
  */
  void reset()
  {
    if (!stmt_cache.is_binlog_empty())
      stmt_cache.reset();
    if (!trx_cache.is_binlog_empty())
      trx_cache.reset();
  }

#ifndef DBUG_OFF
  bool dbug_any_finalized() const {
    return stmt_cache.is_finalized() || trx_cache.is_finalized();
  }
#endif

  /*
    Convenience method to flush both caches to the binary log.

    @param bytes_written Pointer to variable that will be set to the
                         number of bytes written for the flush.
    @param wrote_xid     Pointer to variable that will be set to @c
                         true if any XID event was written to the
                         binary log. Otherwise, the variable will not
                         be touched.
    @return Error code on error, zero if no error.
   */
  int flush(THD *thd, my_off_t *bytes_written, bool *wrote_xid)
  {
    my_off_t stmt_bytes= 0;
    my_off_t trx_bytes= 0;
    DBUG_ASSERT(stmt_cache.has_xid() == 0);
    int error= stmt_cache.flush(thd, &stmt_bytes, wrote_xid);
    if (error)
      return error;
    DEBUG_SYNC(thd, "after_flush_stm_cache_before_flush_trx_cache");
    if (int error= trx_cache.flush(thd, &trx_bytes, wrote_xid))
      return error;
    *bytes_written= stmt_bytes + trx_bytes;
    return 0;
  }

  binlog_stmt_cache_data stmt_cache;
  binlog_trx_cache_data trx_cache;

  LOG_INFO binlog_info;

  /*
    The bool flag is for preventing do_binlog_xa_commit_rollback()
    execution twice which can happen for "external" xa commit/rollback.
  */
  bool has_logged_xid;
private:

  binlog_cache_mngr& operator=(const binlog_cache_mngr& info);
  binlog_cache_mngr(const binlog_cache_mngr& info);
};


static binlog_cache_mngr *thd_get_cache_mngr(const THD *thd)
{
  /*
    If opt_bin_log is not set, binlog_hton->slot == -1 and hence
    thd_get_ha_data(thd, hton) segfaults.
  */
  DBUG_ASSERT(opt_bin_log);
  return (binlog_cache_mngr *)thd_get_ha_data(thd, binlog_hton);
}


/**
  Checks if the BINLOG_CACHE_SIZE's value is greater than MAX_BINLOG_CACHE_SIZE.
  If this happens, the BINLOG_CACHE_SIZE is set to MAX_BINLOG_CACHE_SIZE.
*/
void check_binlog_cache_size(THD *thd)
{
  if (binlog_cache_size > max_binlog_cache_size)
  {
    if (thd)
    {
      push_warning_printf(thd, Sql_condition::SL_WARNING,
                          ER_BINLOG_CACHE_SIZE_GREATER_THAN_MAX,
                          ER(ER_BINLOG_CACHE_SIZE_GREATER_THAN_MAX),
                          (ulong) binlog_cache_size,
                          (ulong) max_binlog_cache_size);
    }
    else
    {
      sql_print_warning(ER_DEFAULT(ER_BINLOG_CACHE_SIZE_GREATER_THAN_MAX),
                        binlog_cache_size,
                        (ulong) max_binlog_cache_size);
    }
    binlog_cache_size= static_cast<ulong>(max_binlog_cache_size);
  }
}

/**
  Checks if the BINLOG_STMT_CACHE_SIZE's value is greater than MAX_BINLOG_STMT_CACHE_SIZE.
  If this happens, the BINLOG_STMT_CACHE_SIZE is set to MAX_BINLOG_STMT_CACHE_SIZE.
*/
void check_binlog_stmt_cache_size(THD *thd)
{
  if (binlog_stmt_cache_size > max_binlog_stmt_cache_size)
  {
    if (thd)
    {
      push_warning_printf(thd, Sql_condition::SL_WARNING,
                          ER_BINLOG_STMT_CACHE_SIZE_GREATER_THAN_MAX,
                          ER(ER_BINLOG_STMT_CACHE_SIZE_GREATER_THAN_MAX),
                          (ulong) binlog_stmt_cache_size,
                          (ulong) max_binlog_stmt_cache_size);
    }
    else
    {
      sql_print_warning(ER_DEFAULT(ER_BINLOG_STMT_CACHE_SIZE_GREATER_THAN_MAX),
                        binlog_stmt_cache_size,
                        (ulong) max_binlog_stmt_cache_size);
    }
    binlog_stmt_cache_size= static_cast<ulong>(max_binlog_stmt_cache_size);
  }
}

/**
 Check whether binlog_hton has valid slot and enabled
*/
bool binlog_enabled()
{
	return(binlog_hton && binlog_hton->slot != HA_SLOT_UNDEF);
}

 /*
  Save position of binary log transaction cache.

  SYNPOSIS
    binlog_trans_log_savepos()

    thd      The thread to take the binlog data from
    pos      Pointer to variable where the position will be stored

  DESCRIPTION

    Save the current position in the binary log transaction cache into
    the variable pointed to by 'pos'
 */

static void
binlog_trans_log_savepos(THD *thd, my_off_t *pos)
{
  DBUG_ENTER("binlog_trans_log_savepos");
  DBUG_ASSERT(pos != NULL);
  binlog_cache_mngr *const cache_mngr= thd_get_cache_mngr(thd);
  DBUG_ASSERT(mysql_bin_log.is_open());
  *pos= cache_mngr->trx_cache.get_byte_position();
  DBUG_PRINT("return", ("position: %lu", (ulong) *pos));
  cache_mngr->trx_cache.cache_state_checkpoint(*pos);
  DBUG_VOID_RETURN;
}

static int binlog_dummy_recover(handlerton *hton, XID *xid, uint len)
{
  return 0;
}

/**
  Auxiliary class to copy serialized events to the binary log and
  correct some of the fields that are not known until just before
  writing the event.

  This class allows feeding events in parts, so it is practical to use
  in do_write_cache() which reads events from an IO_CACHE where events
  may span mutiple cache pages.

  The following fields are fixed before writing the event:
  - end_log_pos is set
  - the checksum is computed if checksums are enabled
  - the length is incremented by the checksum size if checksums are enabled
*/
class Binlog_event_writer
{
  IO_CACHE *output_cache;
  bool have_checksum;
  ha_checksum initial_checksum;
  ha_checksum checksum;
  uint32 end_log_pos;
  THD *thd;

public:
  /**
    Constructs a new Binlog_event_writer. Should be called once before
    starting to flush the transaction or statement cache to the
    binlog.

    @param output_cache_arg IO_CACHE to write to.
    @param thd_arg THD to account written binlog byte statistics to
    @param have_checksum_al
  */
  Binlog_event_writer(IO_CACHE *output_cache_arg, THD *thd_arg)
    : output_cache(output_cache_arg),
      have_checksum(binlog_checksum_options !=
                    binary_log::BINLOG_CHECKSUM_ALG_OFF),
      initial_checksum(my_checksum(0L, NULL, 0)),
      checksum(initial_checksum),
      end_log_pos(my_b_tell(output_cache)),
      thd(thd_arg)
  {
    // Simulate checksum error
    if (DBUG_EVALUATE_IF("fault_injection_crc_value", 1, 0))
      checksum--;
  }

  /**
    Write part of an event to disk.

    @param buf_p[IN,OUT] Points to buffer with data to write.  The
    caller must set this initially, and it will be increased by the
    number of bytes written.

    @param buf_len_p[IN,OUT] Points to the remaining length of the
    buffer, i.e., from buf_p to the end of the buffer.  The caller
    must set this initially, and it will be decreased by the number of
    written bytes.

    @param event_len_p[IN,OUT] Points to the remaining length of the
    event, i.e., the size of the event minus what was already written.
    This must be initialized to zero by the caller, must be remembered
    by the caller between calls, and is updated by this function: when
    an event begins it is set to the length of the event, and for each
    call it is decreased by the number of written bytes.

    It is allowed that buf_len_p is less than event_len_p (i.e., event
    is only partial) and that event_len_p is less than buf_len_p
    (i.e., there is more than this event in the buffer).  This
    function will write as much as is available of one event, but
    never more than one.  It is required that buf_len_p >=
    LOG_EVENT_HEADER_LEN.

    @retval true Error, i.e., my_b_write failed.
    @retval false Success.
  */
  bool write_event_part(uchar **buf_p, uint32 *buf_len_p, uint32 *event_len_p)
  {
    DBUG_ENTER("Binlog_event_writer::write_event_part");

    if (*buf_len_p == 0)
      DBUG_RETURN(false);

    // This is the beginning of an event
    if (*event_len_p == 0)
    {
      // Caller must ensure that the first part of the event contains
      // a full event header.
      DBUG_ASSERT(*buf_len_p >= LOG_EVENT_HEADER_LEN);

      // Read event length
      *event_len_p= uint4korr(*buf_p + EVENT_LEN_OFFSET);

      // Increase end_log_pos
      end_log_pos+= *event_len_p;

      // Change event length if checksum is enabled
      if (have_checksum)
      {
        int4store(*buf_p + EVENT_LEN_OFFSET,
                  *event_len_p + BINLOG_CHECKSUM_LEN);
        // end_log_pos is shifted by the checksum length
        end_log_pos+= BINLOG_CHECKSUM_LEN;
      }

      // Store end_log_pos
      int4store(*buf_p + LOG_POS_OFFSET, end_log_pos);
    }

    // write the buffer
    uint32 write_bytes= std::min<uint32>(*buf_len_p, *event_len_p);
    DBUG_ASSERT(write_bytes > 0);
    if (my_b_write(output_cache, *buf_p, write_bytes))
      DBUG_RETURN(true);

    // update the checksum
    if (have_checksum)
      checksum= my_checksum(checksum, *buf_p, write_bytes);

    // Step positions.
    *buf_p+= write_bytes;
    *buf_len_p-= write_bytes;
    *event_len_p-= write_bytes;
    thd->binlog_bytes_written+= write_bytes;

    if (have_checksum)
    {
      // store checksum
      if (*event_len_p == 0)
      {
        char checksum_buf[BINLOG_CHECKSUM_LEN];
        int4store(checksum_buf, checksum);
        if (my_b_write(output_cache, checksum_buf, BINLOG_CHECKSUM_LEN))
          DBUG_RETURN(true);
        thd->binlog_bytes_written+= BINLOG_CHECKSUM_LEN;
        checksum= initial_checksum;
      }
    }

    DBUG_RETURN(false);
  }

  /**
    Write a full event to disk.

    This is a wrapper around write_event_part, which handles the
    special case where you have a complete event in the buffer.

    @param buf Buffer to write.
    @param buf_len Number of bytes to write.

    @retval true Error, i.e., my_b_write failed.
    @retval false Success.
  */
  bool write_full_event(uchar *buf, uint32 buf_len)
  {
    uint32 event_len_unused= 0;
    bool ret= write_event_part(&buf, &buf_len, &event_len_unused);
    DBUG_ASSERT(buf_len == 0);
    DBUG_ASSERT(event_len_unused == 0);
    return ret;
  }

};


/*
  this function is mostly a placeholder.
  conceptually, binlog initialization (now mostly done in MYSQL_BIN_LOG::open)
  should be moved here.
*/

static int binlog_init(void *p)
{
  binlog_hton= (handlerton *)p;
  binlog_hton->state=opt_bin_log ? SHOW_OPTION_YES : SHOW_OPTION_NO;
  binlog_hton->db_type=DB_TYPE_BINLOG;
  binlog_hton->savepoint_offset= sizeof(my_off_t);
  binlog_hton->close_connection= binlog_close_connection;
  binlog_hton->savepoint_set= binlog_savepoint_set;
  binlog_hton->savepoint_rollback= binlog_savepoint_rollback;
  binlog_hton->savepoint_rollback_can_release_mdl=
                                     binlog_savepoint_rollback_can_release_mdl;
  binlog_hton->commit= binlog_commit;
  binlog_hton->commit_by_xid= binlog_xa_commit;
  binlog_hton->rollback= binlog_rollback;
  binlog_hton->rollback_by_xid= binlog_xa_rollback;
  binlog_hton->prepare= binlog_prepare;
  binlog_hton->start_consistent_snapshot= binlog_start_consistent_snapshot;
  binlog_hton->clone_consistent_snapshot= binlog_clone_consistent_snapshot;
  binlog_hton->recover=binlog_dummy_recover;
  binlog_hton->flags= HTON_NOT_USER_SELECTABLE | HTON_HIDDEN;
  return 0;
}


static int binlog_deinit(void *p)
{
  /* Using binlog as TC after the binlog has been unloaded, won't work */
  if (tc_log == &mysql_bin_log)
    tc_log= NULL;
  binlog_hton= NULL;
  return 0;
}


static int binlog_close_connection(handlerton *hton, THD *thd)
{
  DBUG_ENTER("binlog_close_connection");
  binlog_cache_mngr *const cache_mngr= thd_get_cache_mngr(thd);
  DBUG_ASSERT(cache_mngr->is_binlog_empty());
  DBUG_PRINT("debug", ("Set ha_data slot %d to 0x%llx", binlog_hton->slot, (ulonglong) NULL));
  thd_set_ha_data(thd, binlog_hton, NULL);
  cache_mngr->~binlog_cache_mngr();
  my_free(cache_mngr);
  DBUG_RETURN(0);
}

int binlog_cache_data::write_event(THD *thd, Log_event *ev)
{
  DBUG_ENTER("binlog_cache_data::write_event");

  if (ev != NULL)
  {
    DBUG_EXECUTE_IF("simulate_disk_full_at_flush_pending",
                  {DBUG_SET("+d,simulate_file_write_error");});
    if (ev->write(&cache_log) != 0)
    {
      DBUG_EXECUTE_IF("simulate_disk_full_at_flush_pending",
                      {
                        DBUG_SET("-d,simulate_file_write_error");
                        DBUG_SET("-d,simulate_disk_full_at_flush_pending");
                        /* 
                           after +d,simulate_file_write_error the local cache
                           is in unsane state. Since -d,simulate_file_write_error
                           revokes the first simulation do_write_cache()
                           can't be run without facing an assert.
                           So it's blocked with the following 2nd simulation:
                        */
                        DBUG_SET("+d,simulate_do_write_cache_failure");
                      });
      DBUG_RETURN(1);
    }
    if (ev->get_type_code() == binary_log::XID_EVENT)
      flags.with_xid= true;
    if (ev->is_using_immediate_logging())
      flags.immediate= true;
    /* With respect to the event type being written */
    if (ev->is_sbr_logging_format())
      flags.with_sbr= true;
    if (ev->is_rbr_logging_format())
      flags.with_rbr= true;
  }
  DBUG_RETURN(0);
}

bool MYSQL_BIN_LOG::assign_automatic_gtids_to_flush_group(THD *first_seen)
{
  DBUG_ENTER("MYSQL_BIN_LOG::assign_automatic_gtids_to_flush_group");
  bool error= false;
  bool is_global_sid_locked= false;
  rpl_sidno locked_sidno= 0;

  for (THD *head= first_seen ; head ; head = head->next_to_commit)
  {
    DBUG_ASSERT(head->variables.gtid_next.type != UNDEFINED_GROUP);

    /* Generate GTID */
    if (head->variables.gtid_next.type == AUTOMATIC_GROUP)
    {
      if (!is_global_sid_locked)
      {
        global_sid_lock->rdlock();
        is_global_sid_locked= true;
      }
      if (gtid_state->generate_automatic_gtid(head,
              head->get_transaction()->get_rpl_transaction_ctx()->get_sidno(),
              head->get_transaction()->get_rpl_transaction_ctx()->get_gno(),
              &locked_sidno)
              != RETURN_STATUS_OK)
      {
        head->commit_error= THD::CE_FLUSH_ERROR;
        error= true;
      }
    }
    else
    {
      DBUG_PRINT("info", ("thd->variables.gtid_next.type=%d "
                          "thd->owned_gtid.sidno=%d",
                          head->variables.gtid_next.type,
                          head->owned_gtid.sidno));
      if (head->variables.gtid_next.type == GTID_GROUP)
        DBUG_ASSERT(head->owned_gtid.sidno > 0);
      else
      {
        DBUG_ASSERT(head->variables.gtid_next.type == ANONYMOUS_GROUP);
        DBUG_ASSERT(head->owned_gtid.sidno == THD::OWNED_SIDNO_ANONYMOUS);
      }
    }
  }

  if (locked_sidno > 0)
    gtid_state->unlock_sidno(locked_sidno);

  if (is_global_sid_locked)
    global_sid_lock->unlock();

  DBUG_RETURN(error);
}


/**
  Write the Gtid_log_event to the binary log (prior to writing the
  statement or transaction cache).

  @param thd Thread that is committing.
  @param cache_data The cache that is flushing.
  @param writer The event will be written to this Binlog_event_writer object.

  @retval false Success.
  @retval true Error.
*/
bool MYSQL_BIN_LOG::write_gtid(THD *thd, binlog_cache_data *cache_data,
                               Binlog_event_writer *writer)
{
  DBUG_ENTER("MYSQL_BIN_LOG::write_gtid");

  /*
    The GTID for the THD was assigned at
    assign_automatic_gtids_to_flush_group()
  */
  DBUG_ASSERT(thd->owned_gtid.sidno == THD::OWNED_SIDNO_ANONYMOUS ||
              thd->owned_gtid.sidno > 0);

  /* Generate logical timestamps for MTS */

  /*
    Prepare sequence_number and last_committed relative to the current
    binlog.  This is done by subtracting the binlog's clock offset
    from the values.

    A transaction that commits after the binlog is rotated, can have a
    commit parent in the previous binlog. In this case, subtracting
    the offset from the sequence number results in a negative
    number. The commit parent dependency gets lost in such
    case. Therefore, we log the value SEQ_UNINIT in this case.
  */

  Transaction_ctx *trn_ctx= thd->get_transaction();
  Logical_clock& clock= mysql_bin_log.max_committed_transaction;

  DBUG_ASSERT(trn_ctx->sequence_number > clock.get_offset());

  int64 relative_sequence_number= trn_ctx->sequence_number - clock.get_offset();
  int64 relative_last_committed=
    trn_ctx->last_committed <= clock.get_offset() ?
    SEQ_UNINIT : trn_ctx->last_committed - clock.get_offset();
  /*
    In case both the transaction cache and the statement cache are
    non-empty, both will be flushed in sequence and logged as
    different transactions. Then the second transaction must only
    be executed after the first one has committed. Therefore, we
    need to set last_committed for the second transaction equal to
    last_committed for the first transaction. This is done in
    binlog_cache_data::flush. binlog_cache_data::flush uses the
    condition trn_ctx->last_committed==SEQ_UNINIT to detect this
    situation, hence the need to set it here.
  */
  trn_ctx->last_committed= SEQ_UNINIT;

  /*
    Generate and write the Gtid_log_event.
  */
  Gtid_log_event gtid_event(thd, cache_data->is_trx_cache(),
                            relative_last_committed, relative_sequence_number,
                            cache_data->may_have_sbr_stmts());
  uchar buf[Gtid_log_event::MAX_EVENT_LENGTH];
  uint32 buf_len= gtid_event.write_to_memory(buf);
  bool ret= writer->write_full_event(buf, buf_len);

  DBUG_RETURN(ret);
}


int MYSQL_BIN_LOG::gtid_end_transaction(THD *thd)
{
  DBUG_ENTER("MYSQL_BIN_LOG::gtid_end_transaction");

  DBUG_PRINT("info", ("query=%s", thd->query().str));

  if (thd->owned_gtid.sidno > 0)
  {
    DBUG_ASSERT(thd->variables.gtid_next.type == GTID_GROUP);

    if (!opt_bin_log || (thd->slave_thread && !opt_log_slave_updates))
    {
      /*
        If the binary log is disabled for this thread (either by
        log_bin=0 or sql_log_bin=0 or by log_slave_updates=0 for a
        slave thread), then the statement must not be written to the
        binary log.  In this case, we just save the GTID into the
        table directly.

        (This only happens for DDL, since DML will save the GTID into
        table and release ownership inside ha_commit_trans.)
      */
      if (gtid_state->save(thd) != 0)
      {
        gtid_state->update_on_rollback(thd);
        DBUG_RETURN(1);
      }
      else
        gtid_state->update_on_commit(thd);
    }
    else
    {
      /*
        If statement is supposed to be written to binlog, we write it
        to the binary log.  Inserting into table and releasing
        ownership will be done in the binlog commit handler.
      */

      /*
        thd->cache_mngr may be uninitialized if the first transaction
        executed by the client is empty.
      */
      if (thd->binlog_setup_trx_data())
        DBUG_RETURN(1);
      binlog_cache_data *cache_data= &thd_get_cache_mngr(thd)->trx_cache;

      // Generate BEGIN event
      Query_log_event qinfo(thd, STRING_WITH_LEN("BEGIN"), TRUE,
                            FALSE, TRUE, 0, TRUE);
      DBUG_ASSERT(!qinfo.is_using_immediate_logging());

      /*
        Write BEGIN event and then commit (which will generate commit
        event and Gtid_log_event)
      */
      DBUG_PRINT("debug", ("Writing to trx_cache"));
      if (cache_data->write_event(thd, &qinfo) ||
          mysql_bin_log.commit(thd, true))
        DBUG_RETURN(1);
    }
  }
  else if (thd->owned_gtid.sidno == THD::OWNED_SIDNO_ANONYMOUS ||
           /*
             A transaction with an empty owned gtid should call
             end_gtid_violating_transaction(...) to clear the
             flag thd->has_gtid_consistency_violatoin in case
             it is set. It missed the clear in ordered_commit,
             because its binlog transaction cache is empty.
           */
           thd->has_gtid_consistency_violation)

  {
    gtid_state->update_on_commit(thd);
  }
  else if (thd->variables.gtid_next.type == GTID_GROUP &&
           thd->owned_gtid.is_empty())
  {
    DBUG_ASSERT(thd->has_gtid_consistency_violation == false);
    gtid_state->update_on_commit(thd);
  }

  DBUG_RETURN(0);
}

/**
  This function finalizes the cache preparing for commit or rollback.

  The function just writes all the necessary events to the cache but
  does not flush the data to the binary log file. That is the role of
  the binlog_cache_data::flush function.

  @see binlog_cache_data::flush

  @param thd                The thread whose transaction should be flushed
  @param cache_data         Pointer to the cache
  @param end_ev             The end event either commit/rollback

  @return
    nonzero if an error pops up when flushing the cache.
*/
int
binlog_cache_data::finalize(THD *thd, Log_event *end_event)
{
  DBUG_ENTER("binlog_cache_data::finalize");
  if (!is_binlog_empty())
  {
    DBUG_ASSERT(!flags.finalized);
    if (int error= flush_pending_event(thd))
      DBUG_RETURN(error);
    if (int error= write_event(thd, end_event))
      DBUG_RETURN(error);
    flags.finalized= true;
    DBUG_PRINT("debug", ("flags.finalized: %s", YESNO(flags.finalized)));
  }
  DBUG_RETURN(0);
}


/**
   The method writes XA END query to XA-prepared transaction's cache
   and calls the "basic" finalize().

   @return error code, 0 success
*/

int binlog_cache_data::finalize(THD *thd, Log_event *end_event, XID_STATE *xs)
{
  int error= 0;
  char buf[XID::ser_buf_size];
  char query[sizeof("XA END") + 1 + sizeof(buf)];
  int qlen= sprintf(query, "XA END %s", xs->get_xid()->serialize(buf));
  Query_log_event qev(thd, query, qlen, true, false, true, 0);

  if ((error= write_event(thd, &qev)))
    return error;

  return finalize(thd, end_event);
}


/**
  Flush caches to the binary log.

  If the cache is finalized, the cache will be flushed to the binary
  log file. If the cache is not finalized, nothing will be done.

  If flushing fails for any reason, an error will be reported and the
  cache will be reset. Flushing can fail in two circumstances:

  - It was not possible to write the cache to the file. In this case,
    it does not make sense to keep the cache.

  - The cache was successfully written to disk but post-flush actions
    (such as binary log rotation) failed. In this case, the cache is
    already written to disk and there is no reason to keep it.

  @see binlog_cache_data::finalize
 */
int
binlog_cache_data::flush(THD *thd, my_off_t *bytes_written, bool *wrote_xid)
{
  /*
    Doing a commit or a rollback including non-transactional tables,
    i.e., ending a transaction where we might write the transaction
    cache to the binary log.

    We can always end the statement when ending a transaction since
    transactions are not allowed inside stored functions. If they
    were, we would have to ensure that we're not ending a statement
    inside a stored function.
  */
  DBUG_ENTER("binlog_cache_data::flush");
  DBUG_PRINT("debug", ("flags.finalized: %s", YESNO(flags.finalized)));
  int error= 0;
  if (flags.finalized)
  {
    my_off_t bytes_in_cache= my_b_tell(&cache_log);
    Transaction_ctx *trn_ctx= thd->get_transaction();

    DBUG_PRINT("debug", ("bytes_in_cache: %llu", bytes_in_cache));

    trn_ctx->sequence_number= mysql_bin_log.transaction_counter.step();
    /*
      In case of two caches the transaction is split into two groups.
      The 2nd group is considered to be a successor of the 1st rather
      than to have a common commit parent with it.
      Notice that due to a simple method of detection that the current is
      the 2nd cache being flushed, the very first few transactions may be logged
      sequentially (a next one is tagged as if a preceding one is its
      commit parent).
    */
    if (trn_ctx->last_committed == SEQ_UNINIT)
      trn_ctx->last_committed= trn_ctx->sequence_number - 1;

    /*
      The GTID is written prior to flushing the statement cache, if
      the transaction has written to the statement cache; and prior to
      flushing the transaction cache if the transaction has written to
      the transaction cache.  If GTIDs are enabled, then transactional
      and non-transactional updates cannot be mixed, so at most one of
      the caches can be non-empty, so just one GTID will be
      generated. If GTIDs are disabled, then no GTID is generated at
      all; if both the transactional cache and the statement cache are
      non-empty then we get two Anonymous_gtid_log_events, which is
      correct.
    */
    Binlog_event_writer writer(mysql_bin_log.get_log_file(), thd);

    /* The GTID ownership process might set the commit_error */
    error= (thd->commit_error == THD::CE_FLUSH_ERROR);

    DBUG_EXECUTE_IF("simulate_binlog_flush_error",
                    {
                      if (rand() % 3 == 0)
                      {
                        thd->commit_error= THD::CE_FLUSH_ERROR;
                      }
                    };);

    if (!error)
      if ((error= mysql_bin_log.write_gtid(thd, this, &writer)))
        thd->commit_error= THD::CE_FLUSH_ERROR;
    if (!error)
      error= mysql_bin_log.write_cache(thd, this, &writer);

    if (flags.with_xid && error == 0)
      *wrote_xid= true;

    /*
      Reset have to be after the if above, since it clears the
      with_xid flag
    */
    reset();
    if (bytes_written)
      *bytes_written= bytes_in_cache;
  }
  DBUG_ASSERT(!flags.finalized);
  DBUG_RETURN(error);
}

/**
  This function truncates the transactional cache upon committing or rolling
  back either a transaction or a statement.

  @param thd        The thread whose transaction should be flushed
  @param cache_mngr Pointer to the cache data to be flushed
  @param all        @c true means truncate the transaction, otherwise the
                    statement must be truncated.

  @return
    nonzero if an error pops up when truncating the transactional cache.
*/
int
binlog_trx_cache_data::truncate(THD *thd, bool all)
{
  DBUG_ENTER("binlog_trx_cache_data::truncate");
  int error=0;

  DBUG_PRINT("info", ("thd->options={ %s %s}, transaction: %s",
                      FLAGSTR(thd->variables.option_bits, OPTION_NOT_AUTOCOMMIT),
                      FLAGSTR(thd->variables.option_bits, OPTION_BEGIN),
                      all ? "all" : "stmt"));

  remove_pending_event();

  /*
    If rolling back an entire transaction or a single statement not
    inside a transaction, we reset the transaction cache.
  */
  if (ending_trans(thd, all))
  {
    if (has_incident())
    {
      const char* err_msg= "Error happend while resetting the transaction "
                           "cache for a rolled back transaction or a single "
                           "statement not inside a transaction.";
      error= mysql_bin_log.write_incident(thd, true/*need_lock_log=true*/,
                                          err_msg);
    }
    reset();
  }
  /*
    If rolling back a statement in a transaction, we truncate the
    transaction cache to remove the statement.
  */
  else if (get_prev_position() != MY_OFF_T_UNDEF)
    restore_prev_position();

  thd->clear_binlog_table_maps();

  DBUG_RETURN(error);
}


inline enum xa_option_words get_xa_opt(THD *thd)
{
  enum xa_option_words xa_opt= XA_NONE;
  switch(thd->lex->sql_command)
  {
  case SQLCOM_XA_COMMIT:
    xa_opt= static_cast<Sql_cmd_xa_commit*>(thd->lex->m_sql_cmd)->get_xa_opt();
    break;
  default:
    break;
  }

  return xa_opt;
}


/**
   Predicate function yields true when XA transaction is
   being logged having a proper state ready for prepare or
   commit in one phase.

   @param thd    THD pointer of running transaction
   @return true  When the being prepared transaction should be binlogged,
           false otherwise.
*/

inline bool is_loggable_xa_prepare(THD *thd)
{
  /*
    simulate_commit_failure is doing a trick with XID_STATE while
    the ongoing transaction is not XA, and therefore to be errored out,
    asserted below. In that case because of the
    latter fact the function returns @c false.
  */
  DBUG_EXECUTE_IF("simulate_commit_failure",
                  {
                    XID_STATE *xs= thd->get_transaction()->xid_state();
                    DBUG_ASSERT((thd->is_error() &&
                                 xs->get_state() == XID_STATE::XA_IDLE) ||
                                xs->get_state() == XID_STATE::XA_NOTR);
                  });

  return DBUG_EVALUATE_IF("simulate_commit_failure",
                          false,
                          thd->get_transaction()->xid_state()->
                          has_state(XID_STATE::XA_IDLE));
}

static int binlog_prepare(handlerton *hton, THD *thd, bool all)
{
  DBUG_ENTER("binlog_prepare");
  if (!all)
  {
    Logical_clock& clock= mysql_bin_log.max_committed_transaction;
    thd->get_transaction()->
      store_commit_parent(clock.get_timestamp());
  }

  DBUG_RETURN(all && is_loggable_xa_prepare(thd) ?
              mysql_bin_log.commit(thd, true) : 0);
}


/**
   Logging XA commit/rollback of a prepared transaction.

   The function is called at XA-commit or XA-rollback logging via
   two paths: the recovered-or-slave-applier or immediately through
   the  XA-prepared transaction connection itself.
   It fills in appropiate event in the statement cache whenever
   xid state is marked with is_binlogged() flag that indicates
   the prepared part of the transaction must've been logged.

   About early returns from the function.
   In the recovered-or-slave-applier case the function may be called
   for the 2nd time, which has_logged_xid monitors.
   ONE_PHASE option to XA-COMMIT is handled to skip
   writing XA-commit event now.
   And the final early return check is for the read-only XA that is
   not to be logged.

   @param thd          THD handle
   @param xid          a pointer to XID object that is serialized
   @param commit       when @c true XA-COMMIT is to be logged,
                       and @c false when it's XA-ROLLBACK.
   @return error code, 0 success
*/

inline int do_binlog_xa_commit_rollback(THD *thd, XID *xid, bool commit)
{
  DBUG_ASSERT(thd->lex->sql_command == SQLCOM_XA_COMMIT ||
              thd->lex->sql_command == SQLCOM_XA_ROLLBACK);

  XID_STATE *xid_state= thd->get_transaction()->xid_state();
  binlog_cache_mngr *cache_mngr= thd_get_cache_mngr(thd);

  if (cache_mngr != NULL && cache_mngr->has_logged_xid)
    return 0;

  if (get_xa_opt(thd) == XA_ONE_PHASE)
    return 0;
  if (!xid_state->is_binlogged())
    return 0; // nothing was really logged at prepare

  DBUG_ASSERT(!xid->is_null() ||
              !(thd->variables.option_bits & OPTION_BIN_LOG));

  char buf[XID::ser_buf_size];
  char query[(sizeof("XA ROLLBACK")) + 1 + sizeof(buf)];
  int qlen= sprintf(query, "XA %s %s", commit ? "COMMIT" : "ROLLBACK",
                    xid->serialize(buf));
  Query_log_event qinfo(thd, query, qlen, false, true, true, 0, false);
  return mysql_bin_log.write_event(&qinfo);
}

static int binlog_start_consistent_snapshot(handlerton *hton, THD *thd)
{
  int err= 0;
  LOG_INFO li;
  DBUG_ENTER("binlog_start_consistent_snapshot");

  if ((err= thd->binlog_setup_trx_data()))
    DBUG_RETURN(err);

  binlog_cache_mngr * const cache_mngr= thd_get_cache_mngr(thd);

  /* Server layer calls us with LOCK_log locked, so this is safe. */
  mysql_bin_log.raw_get_current_log(&cache_mngr->binlog_info);

  trans_register_ha(thd, true, hton, NULL);

  DBUG_RETURN(err);
}

static int binlog_clone_consistent_snapshot(handlerton *hton, THD *thd,
                                            THD *from_thd)
{
  binlog_cache_mngr *from_cache_mngr;
  binlog_cache_mngr *cache_mngr;
  int err= 0;
  char log_file_name[FN_REFLEN];
  my_off_t pos;

  DBUG_ENTER("binlog_start_consistent_snapshot");

  from_cache_mngr= opt_bin_log ?
    (binlog_cache_mngr *) thd_get_cache_mngr(from_thd) : NULL;

  if (from_cache_mngr == NULL)
  {
    push_warning_printf(thd, Sql_condition::SL_WARNING,
                        HA_ERR_UNSUPPORTED,
                        "WITH CONSISTENT SNAPSHOT FROM SESSION was ignored for "
                        "binary log, because the specified session does not "
                        "have a consistent snapshot of binary log "
                        "coordinates.");
    DBUG_RETURN(0);
  }

  if ((err= thd->binlog_setup_trx_data()))
    DBUG_RETURN(err);

  cache_mngr= thd_get_cache_mngr(thd);

  pos= from_cache_mngr->binlog_info.pos;
  strmake(log_file_name, from_cache_mngr->binlog_info.log_file_name,
          sizeof(log_file_name) - 1);

  mysql_mutex_lock(&thd->LOCK_thd_data);

  cache_mngr->binlog_info.pos = pos;
  strmake(cache_mngr->binlog_info.log_file_name, log_file_name,
          sizeof(cache_mngr->binlog_info.log_file_name) - 1);

  mysql_mutex_unlock(&thd->LOCK_thd_data);

  trans_register_ha(thd, true, hton, NULL);

  DBUG_RETURN(err);
}


/**
   Logging XA commit/rollback of a prepared transaction in the case
   it was disconnected and resumed (recovered), or executed by a slave applier.

   @param thd         THD handle
   @param xid         a pointer to XID object
   @param commit      when @c true XA-COMMIT is logged, otherwise XA-ROLLBACK

   @return error code, 0 success
*/

inline int binlog_xa_commit_or_rollback(THD *thd, XID *xid, bool commit)
{
  int error= 0;

#ifndef DBUG_OFF
  binlog_cache_mngr *cache_mngr= thd_get_cache_mngr(thd);
  DBUG_ASSERT(!cache_mngr || !cache_mngr->has_logged_xid);
#endif
  if (!(error= do_binlog_xa_commit_rollback(thd, xid, commit)))
  {
    /*
      Error can't be propagated naturally via result.
      A grand-caller has to access to it through thd's da.
      todo:
      Bug #20488921 ERROR PROPAGATION DOES FULLY WORK IN XA
      stands in the way of implementing a failure simulation
      for XA PREPARE/COMMIT/ROLLBACK.
    */
    binlog_cache_mngr *cache_mngr= thd_get_cache_mngr(thd);

    if (cache_mngr)
      cache_mngr->has_logged_xid= true;
    if (commit)
      (void) mysql_bin_log.commit(thd, true);
    else
      (void) mysql_bin_log.rollback(thd, true);
    if (cache_mngr)
      cache_mngr->has_logged_xid= false;
  }
  return error;
}


static int binlog_xa_commit(handlerton *hton,  XID *xid)
{
  (void) binlog_xa_commit_or_rollback(current_thd, xid, true);

  return 0;
}


static int binlog_xa_rollback(handlerton *hton,  XID *xid)
{
  (void) binlog_xa_commit_or_rollback(current_thd, xid, false);

  return 0;
}

/**
  When a fatal error occurs due to which binary logging becomes impossible and
  the user specified binlog_error_action= ABORT_SERVER the following function is
  invoked. This function pushes the appropriate error message to client and logs
  the same to server error log and then aborts the server.

  @param err_string          Error string which specifies the exact error
                             message from the caller.

  @retval
    none
*/
static void exec_binlog_error_action_abort(const char* err_string)
{
  THD *thd= current_thd;
  /*
    When the code enters here it means that there was an error at higher layer
    and my_error function could have been invoked to let the client know what
    went wrong during the execution.

    But these errors will not let the client know that the server is going to
    abort. Even if we add an additional my_error function call at this point
    client will be able to see only the first error message that was set
    during the very first invocation of my_error function call.

    The advantage of having multiple my_error function calls are visible when
    the server is up and running and user issues SHOW WARNINGS or SHOW ERROR
    calls. In this special scenario server will be immediately aborted and
    user will not be able execute the above SHOW commands.

    Hence we clear the previous errors and push one critical error message to
    clients.
   */
  if (thd)
  {
    if (thd->is_error())
      thd->clear_error();
    /*
      Adding ME_ERRORLOG flag will ensure that the error is sent to both
      client and to the server error log as well.
    */
    my_error(ER_BINLOG_LOGGING_IMPOSSIBLE, MYF(ME_ERRORLOG + ME_FATALERROR),
             err_string);
    thd->send_statement_status();
  }
  else
    sql_print_error("%s",err_string);
  abort();
}



/**
  This function is called once after each statement.

  @todo This function is currently not used any more and will
  eventually be eliminated. The real commit job is done in the
  MYSQL_BIN_LOG::commit function.

  @see MYSQL_BIN_LOG::commit

  @param hton  The binlog handlerton.
  @param thd   The client thread that executes the transaction.
  @param all   This is @c true if this is a real transaction commit, and
               @false otherwise.

  @see handlerton::commit
*/
static int binlog_commit(handlerton *hton, THD *thd, bool all)
{
  DBUG_ENTER("binlog_commit");
  /*
    Nothing to do (any more) on commit.
   */
  DBUG_RETURN(0);
}

/**
  This function is called when a transaction or a statement is rolled back.

  @internal It is necessary to execute a rollback here if the
  transaction was rolled back because of executing a ROLLBACK TO
  SAVEPOINT command, but it is not used for normal rollback since
  MYSQL_BIN_LOG::rollback is called in that case.

  @todo Refactor code to introduce a <code>MYSQL_BIN_LOG::rollback(THD
  *thd, SAVEPOINT *sv)</code> function in @c TC_LOG and have that
  function execute the necessary work to rollback to a savepoint.

  @param hton  The binlog handlerton.
  @param thd   The client thread that executes the transaction.
  @param all   This is @c true if this is a real transaction rollback, and
               @false otherwise.

  @see handlerton::rollback
*/
static int binlog_rollback(handlerton *hton, THD *thd, bool all)
{
  DBUG_ENTER("binlog_rollback");
  int error= 0;
  if (thd->lex->sql_command == SQLCOM_ROLLBACK_TO_SAVEPOINT)
    error= mysql_bin_log.rollback(thd, all);
  DBUG_RETURN(error);
}


bool
Stage_manager::Mutex_queue::append(THD *first)
{
  DBUG_ENTER("Stage_manager::Mutex_queue::append");
  lock();
  DBUG_PRINT("enter", ("first: 0x%llx", (ulonglong) first));
  DBUG_PRINT("info", ("m_first: 0x%llx, &m_first: 0x%llx, m_last: 0x%llx",
                       (ulonglong) m_first, (ulonglong) &m_first,
                       (ulonglong) m_last));
  int32 count= 1;
  bool empty= (m_first == NULL);
  *m_last= first;
  DBUG_PRINT("info", ("m_first: 0x%llx, &m_first: 0x%llx, m_last: 0x%llx",
                       (ulonglong) m_first, (ulonglong) &m_first,
                       (ulonglong) m_last));
  /*
    Go to the last THD instance of the list. We expect lists to be
    moderately short. If they are not, we need to track the end of
    the queue as well.
  */

  while (first->next_to_commit)
  {
    count++;
    first= first->next_to_commit;
  }
  my_atomic_add32(&m_size, count);

  m_last= &first->next_to_commit;
  DBUG_PRINT("info", ("m_first: 0x%llx, &m_first: 0x%llx, m_last: 0x%llx",
                        (ulonglong) m_first, (ulonglong) &m_first,
                        (ulonglong) m_last));
  DBUG_ASSERT(m_first || m_last == &m_first);
  DBUG_PRINT("return", ("empty: %s", YESNO(empty)));
  unlock();
  DBUG_RETURN(empty);
}


std::pair<bool, THD*>
Stage_manager::Mutex_queue::pop_front()
{
  DBUG_ENTER("Stage_manager::Mutex_queue::pop_front");
  lock();
  THD *result= m_first;
  bool more= true;
  /*
    We do not set next_to_commit to NULL here since this is only used
    in the flush stage. We will have to call fetch_queue last here,
    and will then "cut" the linked list by setting the end of that
    queue to NULL.
  */
  if (result)
    m_first= result->next_to_commit;
  if (m_first == NULL)
  {
    more= false;
    m_last = &m_first;
  }
  DBUG_ASSERT(my_atomic_load32(&m_size) > 0);
  my_atomic_add32(&m_size, -1);
  DBUG_ASSERT(m_first || m_last == &m_first);
  unlock();
  DBUG_PRINT("return", ("result: 0x%llx, more: %s",
                        (ulonglong) result, YESNO(more)));
  DBUG_RETURN(std::make_pair(more, result));
}


bool
Stage_manager::enroll_for(StageID stage, THD *thd, mysql_mutex_t *stage_mutex)
{
  // If the queue was empty: we're the leader for this batch
  DBUG_PRINT("debug", ("Enqueue 0x%llx to queue for stage %d",
                       (ulonglong) thd, stage));
  bool leader= m_queue[stage].append(thd);

#ifdef HAVE_REPLICATION
  if (stage == FLUSH_STAGE && has_commit_order_manager(thd))
  {
    Slave_worker *worker= dynamic_cast<Slave_worker *>(thd->rli_slave);
    Commit_order_manager *mngr= worker->get_commit_order_manager();

    mngr->unregister_trx(worker);
  }
#endif

  /*
    We do not need to unlock the stage_mutex if it is LOCK_log when rotating
    binlog caused by logging incident log event, since it should be held
    always during rotation.
  */
  bool need_unlock_stage_mutex=
    !(mysql_bin_log.is_rotating_caused_by_incident &&
      stage_mutex == mysql_bin_log.get_log_lock());

  /*
    The stage mutex can be NULL if we are enrolling for the first
    stage.
  */
  if (stage_mutex && need_unlock_stage_mutex)
    mysql_mutex_unlock(stage_mutex);

#ifndef DBUG_OFF
  DBUG_PRINT("info", ("This is a leader thread: %d (0=n 1=y)", leader));

  DEBUG_SYNC(thd, "after_enrolling_for_stage");

  switch (stage)
  {
  case Stage_manager::FLUSH_STAGE:
    DEBUG_SYNC(thd, "bgc_after_enrolling_for_flush_stage");
    break;
  case Stage_manager::SYNC_STAGE:
    DEBUG_SYNC(thd, "bgc_after_enrolling_for_sync_stage");
    break;
  case Stage_manager::COMMIT_STAGE:
    DEBUG_SYNC(thd, "bgc_after_enrolling_for_commit_stage");
    break;
  default:
    // not reached
    DBUG_ASSERT(0);
  }

  DBUG_EXECUTE_IF("assert_leader", DBUG_ASSERT(leader););
  DBUG_EXECUTE_IF("assert_follower", DBUG_ASSERT(!leader););
#endif

  /*
    If the queue was not empty, we're a follower and wait for the
    leader to process the queue. If we were holding a mutex, we have
    to release it before going to sleep.
  */
  if (!leader)
  {
    mysql_mutex_lock(&m_lock_done);
#ifndef DBUG_OFF
    /*
      Leader can be awaiting all-clear to preempt follower's execution.
      With setting the status the follower ensures it won't execute anything
      including thread-specific code.
    */
    thd->get_transaction()->m_flags.ready_preempt= 1;
    if (leader_await_preempt_status)
      mysql_cond_signal(&m_cond_preempt);
#endif
    while (thd->get_transaction()->m_flags.pending)
      mysql_cond_wait(&m_cond_done, &m_lock_done);
    mysql_mutex_unlock(&m_lock_done);
  }
  return leader;
}


THD *Stage_manager::Mutex_queue::fetch_and_empty()
{
  DBUG_ENTER("Stage_manager::Mutex_queue::fetch_and_empty");
  lock();
  DBUG_PRINT("enter", ("m_first: 0x%llx, &m_first: 0x%llx, m_last: 0x%llx",
                       (ulonglong) m_first, (ulonglong) &m_first,
                       (ulonglong) m_last));
  THD *result= m_first;
  m_first= NULL;
  m_last= &m_first;
  DBUG_PRINT("info", ("m_first: 0x%llx, &m_first: 0x%llx, m_last: 0x%llx",
                       (ulonglong) m_first, (ulonglong) &m_first,
                       (ulonglong) m_last));
  DBUG_PRINT("info", ("fetched queue of %d transactions", my_atomic_load32(&m_size)));
  DBUG_PRINT("return", ("result: 0x%llx", (ulonglong) result));
  DBUG_ASSERT(my_atomic_load32(&m_size) >= 0);
  my_atomic_store32(&m_size, 0);
  unlock();
  DBUG_RETURN(result);
}

void Stage_manager::wait_count_or_timeout(ulong count, ulong usec, StageID stage)
{
  ulong to_wait=
    DBUG_EVALUATE_IF("bgc_set_infinite_delay", LONG_MAX, usec);
  /*
    For testing purposes while waiting for inifinity
    to arrive, we keep checking the queue size at regular,
    small intervals. Otherwise, waiting 0.1 * infinite
    is too long.
   */
  ulong delta=
    DBUG_EVALUATE_IF("bgc_set_infinite_delay", 100000,
                     max<ulong>(1, (to_wait * 0.1)));

  while (to_wait > 0 && (count == 0 || static_cast<ulong>(m_queue[stage].get_size()) < count))
  {
#ifndef DBUG_OFF
    if (current_thd)
      DEBUG_SYNC(current_thd, "bgc_wait_count_or_timeout");
#endif
    my_sleep(delta);
    to_wait -= delta;
  }
}

void Stage_manager::signal_done(THD *queue)
{
  mysql_mutex_lock(&m_lock_done);
  for (THD *thd= queue ; thd ; thd = thd->next_to_commit)
    thd->get_transaction()->m_flags.pending= false;
  mysql_mutex_unlock(&m_lock_done);
  mysql_cond_broadcast(&m_cond_done);
}

#ifndef DBUG_OFF
void Stage_manager::clear_preempt_status(THD *head)
{
  DBUG_ASSERT(head);

  mysql_mutex_lock(&m_lock_done);
  while(!head->get_transaction()->m_flags.ready_preempt)
  {
    leader_await_preempt_status= true;
    mysql_cond_wait(&m_cond_preempt, &m_lock_done);
  }
  leader_await_preempt_status= false;
  mysql_mutex_unlock(&m_lock_done);
}
#endif

/**
  Write a rollback record of the transaction to the binary log.

  For binary log group commit, the rollback is separated into three
  parts:

  1. First part consists of filling the necessary caches and
     finalizing them (if they need to be finalized). After a cache is
     finalized, nothing can be added to the cache.

  2. Second part execute an ordered flush and commit. This will be
     done using the group commit functionality in @c ordered_commit.

     Since we roll back the transaction early, we call @c
     ordered_commit with the @c skip_commit flag set. The @c
     ha_commit_low call inside @c ordered_commit will then not be
     called.

  3. Third part checks any errors resulting from the flush and handles
     them appropriately.

  @see MYSQL_BIN_LOG::ordered_commit
  @see ha_commit_low
  @see ha_rollback_low

  @param thd Session to commit
  @param all This is @c true if this is a real transaction rollback, and
             @false otherwise.

  @return Error code, or zero if there were no error.
 */

int MYSQL_BIN_LOG::rollback(THD *thd, bool all)
{
  int error= 0;
  bool stuff_logged= false;
  binlog_cache_mngr *cache_mngr= thd_get_cache_mngr(thd);

  DBUG_ENTER("MYSQL_BIN_LOG::rollback(THD *thd, bool all)");
  DBUG_PRINT("enter", ("all: %s, cache_mngr: 0x%llx, thd->is_error: %s",
                       YESNO(all), (ulonglong) cache_mngr,
                       YESNO(thd->is_error())));
  /*
    Defer XA-transaction rollback until its XA-rollback event is recorded.
    When we are executing a ROLLBACK TO SAVEPOINT, we
    should only clear the caches since this function is called as part
    of the engine rollback.
    In other cases we roll back the transaction in the engines early
    since this will release locks and allow other transactions to
    start executing.
  */
  if (thd->lex->sql_command == SQLCOM_XA_ROLLBACK)
  {
    XID_STATE *xs= thd->get_transaction()->xid_state();

    DBUG_ASSERT(all || !xs->is_binlogged() ||
                (!xs->is_in_recovery() && thd->is_error()));
    /*
      Whenever cache_mngr is not initialized, the xa prepared
      transaction's binary logging status must not be set, unless the
      transaction is rolled back through an external connection which
      has binlogging switched off.
    */
    DBUG_ASSERT(cache_mngr || !xs->is_binlogged()
                || !(is_open() && thd->variables.option_bits & OPTION_BIN_LOG));

    if ((error= do_binlog_xa_commit_rollback(thd, xs->get_xid(), false)))
      goto end;
    cache_mngr= thd_get_cache_mngr(thd);
  }
  else if (thd->lex->sql_command != SQLCOM_ROLLBACK_TO_SAVEPOINT)
  {
    /*
      Reset binlog_snapshot_% variables for the current connection so that the
      current coordinates are shown after committing a consistent snapshot
      transaction.
    */
    if (cache_mngr != NULL)
    {
      mysql_mutex_lock(&thd->LOCK_thd_data);
      cache_mngr->binlog_info.log_file_name[0]= '\0';
      mysql_mutex_unlock(&thd->LOCK_thd_data);
    }

    if ((error= ha_rollback_low(thd, all)))
      goto end;
  }

  /*
    If there is no cache manager, or if there is nothing in the
    caches, there are no caches to roll back, so we're trivially done
    unless XA-ROLLBACK that yet to run rollback_low().
  */
  if (cache_mngr == NULL || cache_mngr->is_binlog_empty())
  {
    goto end;
  }

  DBUG_PRINT("debug",
             ("all.cannot_safely_rollback(): %s, trx_cache_empty: %s",
              YESNO(thd->get_transaction()->cannot_safely_rollback(
                  Transaction_ctx::SESSION)),
              YESNO(cache_mngr->trx_cache.is_binlog_empty())));
  DBUG_PRINT("debug",
             ("stmt.cannot_safely_rollback(): %s, stmt_cache_empty: %s",
              YESNO(thd->get_transaction()->cannot_safely_rollback(
                  Transaction_ctx::STMT)),
              YESNO(cache_mngr->stmt_cache.is_binlog_empty())));

  /*
    If an incident event is set we do not flush the content of the statement
    cache because it may be corrupted.
  */
  if (cache_mngr->stmt_cache.has_incident())
  {
    const char* err_msg= "The content of the statement cache is corrupted "
                         "while writing a rollback record of the transaction "
                         "to the binary log.";
    error= write_incident(thd, true/*need_lock_log=true*/, err_msg);
    cache_mngr->stmt_cache.reset();
  }
  else if (!cache_mngr->stmt_cache.is_binlog_empty())
  {
    if (thd->lex->sql_command == SQLCOM_CREATE_TABLE &&
        thd->lex->select_lex->item_list.elements && /* With select */
        !(thd->lex->create_info.options & HA_LEX_CREATE_TMP_TABLE) &&
        thd->is_current_stmt_binlog_format_row())
    {
      /*
        In row based binlog format, we reset the binlog statement cache
        when rolling back a single statement 'CREATE...SELECT' transaction,
        since the 'CREATE TABLE' event was put in the binlog statement cache.
      */
      cache_mngr->stmt_cache.reset();
    }
    else
    {
      if ((error= cache_mngr->stmt_cache.finalize(thd)))
        goto end;
      stuff_logged= true;
    }
  }

  if (ending_trans(thd, all))
  {
    if (trans_cannot_safely_rollback(thd))
    {
      const char xa_rollback_str[]= "XA ROLLBACK";
      /*
        sizeof(xa_rollback_str) and XID::ser_buf_size both allocate `\0',
        so one of the two is used for necessary in the xa case `space' char
      */
      char query[sizeof(xa_rollback_str) + XID::ser_buf_size]= "ROLLBACK";
      XID_STATE *xs= thd->get_transaction()->xid_state();

      if (thd->lex->sql_command == SQLCOM_XA_ROLLBACK)
      {
        /* this block is relevant only for not prepared yet and "local" xa trx */
        DBUG_ASSERT(thd->get_transaction()->xid_state()->
                    has_state(XID_STATE::XA_IDLE));
        DBUG_ASSERT(!cache_mngr->has_logged_xid);

        sprintf(query, "%s ", xa_rollback_str);
        xs->get_xid()->serialize(query + sizeof(xa_rollback_str));
      }
      /*
        If the transaction is being rolled back and contains changes that
        cannot be rolled back, the trx-cache's content is flushed.
      */
      Query_log_event
        end_evt(thd, query, strlen(query), true, false, true, 0, true);
      error= thd->lex->sql_command != SQLCOM_XA_ROLLBACK ?
        cache_mngr->trx_cache.finalize(thd, &end_evt) :
        cache_mngr->trx_cache.finalize(thd, &end_evt, xs);
      stuff_logged= true;
    }
    else
    {
      /*
        If the transaction is being rolled back and its changes can be
        rolled back, the trx-cache's content is truncated.
      */
      error= cache_mngr->trx_cache.truncate(thd, all);
    }
  }
  else
  {
    /*
      If a statement is being rolled back, it is necessary to know
      exactly why a statement may not be safely rolled back as in
      some specific situations the trx-cache can be truncated.

      If a temporary table is created or dropped, the trx-cache is not
      truncated. Note that if the stmt-cache is used, there is nothing
      to truncate in the trx-cache.

      If a non-transactional table is updated and the binlog format is
      statement, the trx-cache is not truncated. The trx-cache is used
      when the direct option is off and a transactional table has been
      updated before the current statement in the context of the
      current transaction. Note that if the stmt-cache is used there is
      nothing to truncate in the trx-cache.

      If other binlog formats are used, updates to non-transactional
      tables are written to the stmt-cache and trx-cache can be safely
      truncated, if necessary.
    */
    if (thd->get_transaction()->has_dropped_temp_table(
          Transaction_ctx::STMT) ||
        thd->get_transaction()->has_created_temp_table(
          Transaction_ctx::STMT) ||
        (thd->get_transaction()->has_modified_non_trans_table(
          Transaction_ctx::STMT) &&
        thd->variables.binlog_format == BINLOG_FORMAT_STMT))
    {
      /*
        If the statement is being rolled back and dropped or created a
        temporary table or modified a non-transactional table and the
        statement-based replication is in use, the statement's changes
        in the trx-cache are preserved.
      */
      cache_mngr->trx_cache.set_prev_position(MY_OFF_T_UNDEF);
    }
    else
    {
      /*
        Otherwise, the statement's changes in the trx-cache are
        truncated.
      */
      error= cache_mngr->trx_cache.truncate(thd, all);
    }
  }
  if (stuff_logged)
  {
    Transaction_ctx *trn_ctx= thd->get_transaction();
    trn_ctx->store_commit_parent(max_committed_transaction.get_timestamp());
  }

  DBUG_PRINT("debug", ("error: %d", error));
  if (error == 0 && stuff_logged)
  {
    if (RUN_HOOK(transaction,
                 before_commit,
                 (thd, all,
                  thd_get_cache_mngr(thd)->get_binlog_cache_log(true),
                  thd_get_cache_mngr(thd)->get_binlog_cache_log(false),
                  max<my_off_t>(max_binlog_cache_size,
                                max_binlog_stmt_cache_size))))
    {
      //Reset the thread OK status before changing the outcome.
      if (thd->get_stmt_da()->is_ok())
        thd->get_stmt_da()->reset_diagnostics_area();
      my_error(ER_RUN_HOOK_ERROR, MYF(0), "before_commit");
      DBUG_RETURN(RESULT_ABORTED);
    }
#ifndef DBUG_OFF
    /*
      XA rollback is always accepted.
    */
    if (thd->get_transaction()->get_rpl_transaction_ctx()->is_transaction_rollback())
      DBUG_ASSERT(0);
#endif

    error= ordered_commit(thd, all, /* skip_commit */ true);
  }

  if (check_write_error(thd))
  {
    /*
      "all == true" means that a "rollback statement" triggered the error and
      this function was called. However, this must not happen as a rollback
      is written directly to the binary log. And in auto-commit mode, a single
      statement that is rolled back has the flag all == false.
    */
    DBUG_ASSERT(!all);
    /*
      We reach this point if the effect of a statement did not properly get into
      a cache and need to be rolled back.
    */
    error|= cache_mngr->trx_cache.truncate(thd, all);
  }

end:
  /* Deferred xa rollback to engines */
  if (!error && thd->lex->sql_command == SQLCOM_XA_ROLLBACK)
  {
    error= ha_rollback_low(thd, all);
    /* Successful XA-rollback commits the new gtid_state */
    gtid_state->update_on_commit(thd);
  }
  /*
    When a statement errors out on auto-commit mode it is rollback
    implicitly, so the same should happen to its GTID.
  */
  if (!thd->in_active_multi_stmt_transaction())
    gtid_state->update_on_rollback(thd);

  /*
    TODO: some errors are overwritten, which may cause problem,
    fix it later.
  */
  DBUG_PRINT("return", ("error: %d", error));
  DBUG_RETURN(error);
}

/**
  @note
  How do we handle this (unlikely but legal) case:
  @verbatim
    [transaction] + [update to non-trans table] + [rollback to savepoint] ?
  @endverbatim
  The problem occurs when a savepoint is before the update to the
  non-transactional table. Then when there's a rollback to the savepoint, if we
  simply truncate the binlog cache, we lose the part of the binlog cache where
  the update is. If we want to not lose it, we need to write the SAVEPOINT
  command and the ROLLBACK TO SAVEPOINT command to the binlog cache. The latter
  is easy: it's just write at the end of the binlog cache, but the former
  should be *inserted* to the place where the user called SAVEPOINT. The
  solution is that when the user calls SAVEPOINT, we write it to the binlog
  cache (so no need to later insert it). As transactions are never intermixed
  in the binary log (i.e. they are serialized), we won't have conflicts with
  savepoint names when using mysqlbinlog or in the slave SQL thread.
  Then when ROLLBACK TO SAVEPOINT is called, if we updated some
  non-transactional table, we don't truncate the binlog cache but instead write
  ROLLBACK TO SAVEPOINT to it; otherwise we truncate the binlog cache (which
  will chop the SAVEPOINT command from the binlog cache, which is good as in
  that case there is no need to have it in the binlog).
*/

static int binlog_savepoint_set(handlerton *hton, THD *thd, void *sv)
{
  DBUG_ENTER("binlog_savepoint_set");
  int error= 1;

  String log_query;
  if (log_query.append(STRING_WITH_LEN("SAVEPOINT ")))
    DBUG_RETURN(error);
  else
    append_identifier(thd, &log_query, thd->lex->ident.str,
                      thd->lex->ident.length);

  int errcode= query_error_code(thd, thd->killed == THD::NOT_KILLED);
  Query_log_event qinfo(thd, log_query.c_ptr_safe(), log_query.length(),
                        TRUE, FALSE, TRUE, errcode);
  /* 
    We cannot record the position before writing the statement
    because a rollback to a savepoint (.e.g. consider it "S") would
    prevent the savepoint statement (i.e. "SAVEPOINT S") from being
    written to the binary log despite the fact that the server could
    still issue other rollback statements to the same savepoint (i.e. 
    "S"). 
    Given that the savepoint is valid until the server releases it,
    ie, until the transaction commits or it is released explicitly,
    we need to log it anyway so that we don't have "ROLLBACK TO S"
    or "RELEASE S" without the preceding "SAVEPOINT S" in the binary
    log.
  */
  if (!(error= mysql_bin_log.write_event(&qinfo)))
    binlog_trans_log_savepos(thd, (my_off_t*) sv);

  DBUG_RETURN(error);
}

static int binlog_savepoint_rollback(handlerton *hton, THD *thd, void *sv)
{
  DBUG_ENTER("binlog_savepoint_rollback");
  binlog_cache_mngr *const cache_mngr= thd_get_cache_mngr(thd);
  my_off_t pos= *(my_off_t*) sv;
  DBUG_ASSERT(pos != ~(my_off_t) 0);

  /*
    Write ROLLBACK TO SAVEPOINT to the binlog cache if we have updated some
    non-transactional table. Otherwise, truncate the binlog cache starting
    from the SAVEPOINT command.
  */
  if (trans_cannot_safely_rollback(thd))
  {
    String log_query;
    if (log_query.append(STRING_WITH_LEN("ROLLBACK TO ")) ||
        log_query.append("`") ||
        log_query.append(thd->lex->ident.str, thd->lex->ident.length) ||
        log_query.append("`"))
      DBUG_RETURN(1);
    int errcode= query_error_code(thd, thd->killed == THD::NOT_KILLED);
    Query_log_event qinfo(thd, log_query.c_ptr_safe(), log_query.length(),
                          TRUE, FALSE, TRUE, errcode);
    DBUG_RETURN(mysql_bin_log.write_event(&qinfo));
  }
  // Otherwise, we truncate the cache
  cache_mngr->trx_cache.restore_savepoint(pos);
  /*
    When a SAVEPOINT is executed inside a stored function/trigger we force the
    pending event to be flushed with a STMT_END_F flag and clear the table maps
    as well to ensure that following DMLs will have a clean state to start
    with. ROLLBACK inside a stored routine has to finalize possibly existing
    current row-based pending event with cleaning up table maps. That ensures
    that following DMLs will have a clean state to start with.
   */
  if (thd->in_sub_stmt)
    thd->clear_binlog_table_maps();
  DBUG_RETURN(0);
}

/**
   purge logs, master and slave sides both, related error code
   convertor.
   Called from @c purge_error_message(), @c MYSQL_BIN_LOG::reset_logs()

   @param  res  an error code as used by purging routines

   @return the user level error code ER_*
*/
static uint purge_log_get_error_code(int res)
{
  uint errcode= 0;

  switch (res)  {
  case 0: break;
  case LOG_INFO_EOF:	errcode= ER_UNKNOWN_TARGET_BINLOG; break;
  case LOG_INFO_IO:	errcode= ER_IO_ERR_LOG_INDEX_READ; break;
  case LOG_INFO_INVALID:errcode= ER_BINLOG_PURGE_PROHIBITED; break;
  case LOG_INFO_SEEK:	errcode= ER_FSEEK_FAIL; break;
  case LOG_INFO_MEM:	errcode= ER_OUT_OF_RESOURCES; break;
  case LOG_INFO_FATAL:	errcode= ER_BINLOG_PURGE_FATAL_ERR; break;
  case LOG_INFO_IN_USE: errcode= ER_LOG_IN_USE; break;
  case LOG_INFO_EMFILE: errcode= ER_BINLOG_PURGE_EMFILE; break;
  default:		errcode= ER_LOG_PURGE_UNKNOWN_ERR; break;
  }

  return errcode;
}

/**
  Check whether binlog state allows to safely release MDL locks after
  rollback to savepoint.

  @param hton  The binlog handlerton.
  @param thd   The client thread that executes the transaction.

  @return true  - It is safe to release MDL locks.
          false - If it is not.
*/
static bool binlog_savepoint_rollback_can_release_mdl(handlerton *hton,
                                                      THD *thd)
{
  DBUG_ENTER("binlog_savepoint_rollback_can_release_mdl");
  /**
    If we have not updated any non-transactional tables rollback
    to savepoint will simply truncate binlog cache starting from
    SAVEPOINT command. So it should be safe to release MDL acquired
    after SAVEPOINT command in this case.
  */
  DBUG_RETURN(!trans_cannot_safely_rollback(thd));
}

#ifdef HAVE_REPLICATION
/**
  Adjust log offset in the binary log file for all running slaves
  This class implements call back function for do_for_all_thd().
  It is called for each thd in thd list to adjust offset.
*/
class Adjust_offset : public Do_THD_Impl
{
public:
  Adjust_offset(my_off_t value) : m_purge_offset(value) {}
  virtual void operator()(THD *thd)
  {
    LOG_INFO* linfo;
    mysql_mutex_lock(&thd->LOCK_thd_data);
    if ((linfo= thd->current_linfo))
    {
      /*
        Index file offset can be less that purge offset only if
        we just started reading the index file. In that case
        we have nothing to adjust.
      */
      if (linfo->index_file_offset < m_purge_offset)
        linfo->fatal = (linfo->index_file_offset != 0);
      else
        linfo->index_file_offset -= m_purge_offset;
    }
    mysql_mutex_unlock(&thd->LOCK_thd_data);
  }
private:
  my_off_t m_purge_offset;
};

/*
  Adjust the position pointer in the binary log file for all running slaves.

  SYNOPSIS
    adjust_linfo_offsets()
    purge_offset	Number of bytes removed from start of log index file

  NOTES
    - This is called when doing a PURGE when we delete lines from the
      index log file.

  REQUIREMENTS
    - Before calling this function, we have to ensure that no threads are
      using any binary log file before purge_offset.

  TODO
    - Inform the slave threads that they should sync the position
      in the binary log file with flush_relay_log_info.
      Now they sync is done for next read.
*/
static void adjust_linfo_offsets(my_off_t purge_offset)
{
  Adjust_offset adjust_offset(purge_offset);
  Global_THD_manager::get_instance()->do_for_all_thd(&adjust_offset);
}

/**
  This class implements Call back function for do_for_all_thd().
  It is called for each thd in thd list to count
  threads using bin log file
*/

class Log_in_use : public Do_THD_Impl
{
public:
  Log_in_use(const char* value) : m_log_name(value), m_count(0)
  {
    m_log_name_len = strlen(m_log_name) + 1;
  }
  virtual void operator()(THD *thd)
  {
    LOG_INFO* linfo;
    mysql_mutex_lock(&thd->LOCK_thd_data);
    if ((linfo = thd->current_linfo))
    {
      if(!memcmp(m_log_name, linfo->log_file_name, m_log_name_len))
      {
        sql_print_warning("file %s was not purged because it was being read"
                          "by thread number %u", m_log_name, thd->thread_id());
        m_count++;
      }
    }
    mysql_mutex_unlock(&thd->LOCK_thd_data);
  }
  int get_count() { return m_count; }
private:
  const char* m_log_name;
  size_t m_log_name_len;
  int m_count;
};

static int log_in_use(const char* log_name)
{
  Log_in_use log_in_use(log_name);
#ifndef DBUG_OFF
  if (current_thd)
    DEBUG_SYNC(current_thd,"purge_logs_after_lock_index_before_thread_count");
#endif
  Global_THD_manager::get_instance()->do_for_all_thd(&log_in_use);
  return log_in_use.get_count();
}

static bool purge_error_message(THD* thd, int res)
{
  uint errcode;

  if ((errcode= purge_log_get_error_code(res)) != 0)
  {
    my_message(errcode, ER(errcode), MYF(0));
    return TRUE;
  }
  my_ok(thd);
  return FALSE;
}

#endif /* HAVE_REPLICATION */

int check_binlog_magic(IO_CACHE* log, const char** errmsg)
{
  char magic[4];
  DBUG_ASSERT(my_b_tell(log) == 0);

  if (my_b_read(log, (uchar*) magic, sizeof(magic)))
  {
    *errmsg = "I/O error reading the header from the binary log";
    sql_print_error("%s, errno=%d, io cache code=%d", *errmsg, my_errno(),
		    log->error);
    return 1;
  }
  if (memcmp(magic, BINLOG_MAGIC, sizeof(magic)))
  {
    *errmsg = "Binlog has bad magic number;  It's not a binary log file that can be used by this version of MySQL";
    return 1;
  }
  return 0;
}


File open_binlog_file(IO_CACHE *log, const char *log_file_name, const char **errmsg)
{
  File file;
  DBUG_ENTER("open_binlog_file");

  if ((file= mysql_file_open(key_file_binlog,
                             log_file_name, O_RDONLY | O_BINARY | O_SHARE,
                             MYF(MY_WME))) < 0)
  {
    sql_print_error("Failed to open log (file '%s', errno %d)",
                    log_file_name, my_errno());
    *errmsg = "Could not open log file";
    goto err;
  }
  if (init_io_cache_ext(log, file, IO_SIZE*2, READ_CACHE, 0, 0,
                        MYF(MY_WME|MY_DONT_CHECK_FILESIZE), key_file_binlog_cache))
  {
    sql_print_error("Failed to create a cache on log (file '%s')",
                    log_file_name);
    *errmsg = "Could not open log file";
    goto err;
  }
  if (check_binlog_magic(log,errmsg))
    goto err;
  DBUG_RETURN(file);

err:
  if (file >= 0)
  {
    mysql_file_close(file, MYF(0));
    end_io_cache(log);
  }
  DBUG_RETURN(-1);
}

/** 
  This function checks if a transactional table was updated by the
  current transaction.

  @param thd The client thread that executed the current statement.
  @return
    @c true if a transactional table was updated, @c false otherwise.
*/
bool
trans_has_updated_trans_table(const THD* thd)
{
  binlog_cache_mngr *const cache_mngr= thd_get_cache_mngr(thd);

  return (cache_mngr ? !cache_mngr->trx_cache.is_binlog_empty() : 0);
}

/** 
  This function checks if a transactional table was updated by the
  current statement.

  @param ha_list Registered storage engine handler list.
  @return
    @c true if a transactional table was updated, @c false otherwise.
*/
bool
stmt_has_updated_trans_table(Ha_trx_info* ha_list)
{
  const Ha_trx_info *ha_info;
  for (ha_info= ha_list; ha_info; ha_info= ha_info->next())
  {
    if (ha_info->is_trx_read_write() && ha_info->ht() != binlog_hton)
      return (TRUE);
  }
  return (FALSE);
}

/**
  This function checks if a transaction, either a multi-statement
  or a single statement transaction is about to commit or not.

  @param thd The client thread that executed the current statement.
  @param all Committing a transaction (i.e. TRUE) or a statement
             (i.e. FALSE).
  @return
    @c true if committing a transaction, otherwise @c false.
*/
bool ending_trans(THD* thd, const bool all)
{
  return (all || ending_single_stmt_trans(thd, all));
}

/**
  This function checks if a single statement transaction is about
  to commit or not.

  @param thd The client thread that executed the current statement.
  @param all Committing a transaction (i.e. TRUE) or a statement
             (i.e. FALSE).
  @return
    @c true if committing a single statement transaction, otherwise
    @c false.
*/
bool ending_single_stmt_trans(THD* thd, const bool all)
{
  return (!all && !thd->in_multi_stmt_transaction_mode());
}

/**
  This function checks if a transaction cannot be rolled back safely.

  @param thd The client thread that executed the current statement.
  @return
    @c true if cannot be safely rolled back, @c false otherwise.
*/
bool trans_cannot_safely_rollback(const THD* thd)
{
  binlog_cache_mngr *const cache_mngr= thd_get_cache_mngr(thd);

  return cache_mngr->trx_cache.cannot_rollback();
}

/**
  This function checks if current statement cannot be rollded back safely.

  @param thd The client thread that executed the current statement.
  @return
    @c true if cannot be safely rolled back, @c false otherwise.
*/
bool stmt_cannot_safely_rollback(const THD* thd)
{
  return thd->get_transaction()->cannot_safely_rollback(Transaction_ctx::STMT);
}

#ifndef EMBEDDED_LIBRARY
/**
  Execute a PURGE BINARY LOGS TO <log> command.

  @param thd Pointer to THD object for the client thread executing the
  statement.

  @param to_log Name of the last log to purge.

  @retval FALSE success
  @retval TRUE failure
*/
bool purge_master_logs(THD* thd, const char* to_log)
{
  char search_file_name[FN_REFLEN];
  if (!mysql_bin_log.is_open())
  {
    my_ok(thd);
    return FALSE;
  }

  mysql_bin_log.make_log_name(search_file_name, to_log);
  return purge_error_message(thd,
                             mysql_bin_log.purge_logs(search_file_name, false,
                                                      true/*need_lock_index=true*/,
                                                      true/*need_update_threads=true*/,
                                                      NULL, false));
}


/**
  Execute a PURGE BINARY LOGS BEFORE <date> command.

  @param thd Pointer to THD object for the client thread executing the
  statement.

  @param purge_time Date before which logs should be purged.

  @retval FALSE success
  @retval TRUE failure
*/
bool purge_master_logs_before_date(THD* thd, time_t purge_time)
{
  if (!mysql_bin_log.is_open())
  {
    my_ok(thd);
    return 0;
  }
  return purge_error_message(thd,
                             mysql_bin_log.purge_logs_before_date(purge_time,
                                                                  false));
}
#endif /* EMBEDDED_LIBRARY */

/*
  Helper function to get the error code of the query to be binlogged.
 */
int query_error_code(THD *thd, bool not_killed)
{
  int error;
  
  if (not_killed || (thd->killed == THD::KILL_BAD_DATA))
  {
    error= thd->is_error() ? thd->get_stmt_da()->mysql_errno() : 0;

    /* thd->get_stmt_da()->sql_errno() might be ER_SERVER_SHUTDOWN or
       ER_QUERY_INTERRUPTED, So here we need to make sure that error
       is not set to these errors when specified not_killed by the
       caller.
    */
    if (error == ER_SERVER_SHUTDOWN || error == ER_QUERY_INTERRUPTED)
      error= 0;
  }
  else
    error= thd->killed_errno();

  return error;
}


/**
  Copy content of 'from' file from offset to 'to' file.

  - We do the copy outside of the IO_CACHE as the cache
  buffers would just make things slower and more complicated.
  In most cases the copy loop should only do one read.

  @param from          File to copy.
  @param to            File to copy to.
  @param offset        Offset in 'from' file.


  @retval
    0    ok
  @retval
    -1    error
*/
static bool copy_file(IO_CACHE *from, IO_CACHE *to, my_off_t offset)
{
  int bytes_read;
  uchar io_buf[IO_SIZE*2];
  DBUG_ENTER("copy_file");

  mysql_file_seek(from->file, offset, MY_SEEK_SET, MYF(0));
  while(TRUE)
  {
    if ((bytes_read= (int) mysql_file_read(from->file, io_buf, sizeof(io_buf),
                                           MYF(MY_WME)))
        < 0)
      goto err;
    if (DBUG_EVALUATE_IF("fault_injection_copy_part_file", 1, 0))
      bytes_read= bytes_read/2;
    if (!bytes_read)
      break;                                    // end of file
    if (mysql_file_write(to->file, io_buf, bytes_read, MYF(MY_WME | MY_NABP)))
      goto err;
  }

  DBUG_RETURN(0);

err:
  DBUG_RETURN(1);
}


#ifdef HAVE_REPLICATION
/**
   Load data's io cache specific hook to be executed
   before a chunk of data is being read into the cache's buffer
   The fuction instantianates and writes into the binlog
   replication events along LOAD DATA processing.
   
   @param file  pointer to io-cache
   @retval 0 success
   @retval 1 failure
*/
int log_loaded_block(IO_CACHE* file)
{
  DBUG_ENTER("log_loaded_block");
  LOAD_FILE_INFO *lf_info;
  uint block_len;
  /* buffer contains position where we started last read */
  uchar* buffer= (uchar*) my_b_get_buffer_start(file);
  uint max_event_size= current_thd->variables.max_allowed_packet;
  lf_info= (LOAD_FILE_INFO*) file->arg;
  if (lf_info->thd->is_current_stmt_binlog_format_row())
    DBUG_RETURN(0);
  if (lf_info->last_pos_in_file != HA_POS_ERROR &&
      lf_info->last_pos_in_file >= my_b_get_pos_in_file(file))
    DBUG_RETURN(0);
  
  for (block_len= (uint) (my_b_get_bytes_in_buffer(file)); block_len > 0;
       buffer += min(block_len, max_event_size),
       block_len -= min(block_len, max_event_size))
  {
    lf_info->last_pos_in_file= my_b_get_pos_in_file(file);
    if (lf_info->wrote_create_file)
    {
      Append_block_log_event a(lf_info->thd, lf_info->thd->db().str, buffer,
                               min(block_len, max_event_size),
                               lf_info->log_delayed);
      if (mysql_bin_log.write_event(&a))
        DBUG_RETURN(1);
    }
    else
    {
      Begin_load_query_log_event b(lf_info->thd, lf_info->thd->db().str,
                                   buffer,
                                   min(block_len, max_event_size),
                                   lf_info->log_delayed);
      if (mysql_bin_log.write_event(&b))
        DBUG_RETURN(1);
      lf_info->wrote_create_file= 1;
    }
  }
  DBUG_RETURN(0);
}

/* Helper function for SHOW BINLOG/RELAYLOG EVENTS */
bool show_binlog_events(THD *thd, MYSQL_BIN_LOG *binary_log)
{
  Protocol *protocol= thd->get_protocol();
  List<Item> field_list;
  const char *errmsg = 0;
  bool ret = TRUE;
  IO_CACHE log;
  File file = -1;
  int old_max_allowed_packet= thd->variables.max_allowed_packet;
  LOG_INFO linfo;

  DBUG_ENTER("show_binlog_events");

  DBUG_ASSERT(thd->lex->sql_command == SQLCOM_SHOW_BINLOG_EVENTS ||
              thd->lex->sql_command == SQLCOM_SHOW_RELAYLOG_EVENTS);

  Format_description_log_event *description_event= new
    Format_description_log_event(3); /* MySQL 4.0 by default */

  if (binary_log->is_open())
  {
    LEX_MASTER_INFO *lex_mi= &thd->lex->mi;
    SELECT_LEX_UNIT *unit= thd->lex->unit;
    ha_rows event_count, limit_start, limit_end;
    my_off_t pos = max<my_off_t>(BIN_LOG_HEADER_SIZE, lex_mi->pos); // user-friendly
    char search_file_name[FN_REFLEN], *name;
    const char *log_file_name = lex_mi->log_file_name;
    mysql_mutex_t *log_lock = binary_log->get_log_lock();
    Log_event* ev;

    unit->set_limit(thd->lex->current_select());
    limit_start= unit->offset_limit_cnt;
    limit_end= unit->select_limit_cnt;

    name= search_file_name;
    if (log_file_name)
      binary_log->make_log_name(search_file_name, log_file_name);
    else
      name=0;					// Find first log

    linfo.index_file_offset = 0;

    if (binary_log->find_log_pos(&linfo, name, true/*need_lock_index=true*/))
    {
      errmsg = "Could not find target log";
      goto err;
    }

    mysql_mutex_lock(&thd->LOCK_thd_data);
    thd->current_linfo = &linfo;
    mysql_mutex_unlock(&thd->LOCK_thd_data);

    if ((file=open_binlog_file(&log, linfo.log_file_name, &errmsg)) < 0)
      goto err;

    my_off_t end_pos;
    /*
      Acquire LOCK_log only for the duration to calculate the
      log's end position. LOCK_log should be acquired even while
      we are checking whether the log is active log or not.
    */
    mysql_mutex_lock(log_lock);
    if (binary_log->is_active(linfo.log_file_name))
    {
      LOG_INFO li;
      binary_log->get_current_log(&li, false /*LOCK_log is already acquired*/);
      end_pos= li.pos;
    }
    else
    {
      end_pos= my_b_filelength(&log);
    }
    mysql_mutex_unlock(log_lock);

    /*
      to account binlog event header size
    */
    thd->variables.max_allowed_packet += MAX_LOG_EVENT_HEADER;

    DEBUG_SYNC(thd, "after_show_binlog_event_found_file");

    /*
      open_binlog_file() sought to position 4.
      Read the first event in case it's a Format_description_log_event, to
      know the format. If there's no such event, we are 3.23 or 4.x. This
      code, like before, can't read 3.23 binlogs.
      This code will fail on a mixed relay log (one which has Format_desc then
      Rotate then Format_desc).
    */
    ev= Log_event::read_log_event(&log, (mysql_mutex_t*)0, description_event,
                                   opt_master_verify_checksum);
    if (ev)
    {
      if (ev->get_type_code() == binary_log::FORMAT_DESCRIPTION_EVENT)
      {
        delete description_event;
        description_event= (Format_description_log_event*) ev;
      }
      else
        delete ev;
    }

    my_b_seek(&log, pos);

    if (!description_event->is_valid())
    {
      errmsg="Invalid Format_description event; could be out of memory";
      goto err;
    }

    for (event_count = 0;
         (ev = Log_event::read_log_event(&log, (mysql_mutex_t*) 0,
                                         description_event,
                                         opt_master_verify_checksum)); )
    {
      DEBUG_SYNC(thd, "wait_in_show_binlog_events_loop");
      if (ev->get_type_code() == binary_log::FORMAT_DESCRIPTION_EVENT)
        description_event->common_footer->checksum_alg=
                           ev->common_footer->checksum_alg;
      if (event_count >= limit_start &&
	 ev->net_send(protocol, linfo.log_file_name, pos))
      {
	errmsg = "Net error";
	delete ev;
	goto err;
      }

      pos = my_b_tell(&log);
      delete ev;

      if (++event_count >= limit_end || pos >= end_pos)
	break;
    }

    if (event_count < limit_end && log.error)
    {
      errmsg = "Wrong offset or I/O error";
      goto err;
    }

  }
  // Check that linfo is still on the function scope.
  DEBUG_SYNC(thd, "after_show_binlog_events");

  ret= FALSE;

err:
  delete description_event;
  if (file >= 0)
  {
    end_io_cache(&log);
    mysql_file_close(file, MYF(MY_WME));
  }

  if (errmsg)
  {
    if(thd->lex->sql_command == SQLCOM_SHOW_RELAYLOG_EVENTS)
      my_error(ER_ERROR_WHEN_EXECUTING_COMMAND, MYF(0),
             "SHOW RELAYLOG EVENTS", errmsg);
    else
      my_error(ER_ERROR_WHEN_EXECUTING_COMMAND, MYF(0),
             "SHOW BINLOG EVENTS", errmsg);
  }
  else
    my_eof(thd);

  mysql_mutex_lock(&thd->LOCK_thd_data);
  thd->current_linfo = 0;
  mysql_mutex_unlock(&thd->LOCK_thd_data);
  thd->variables.max_allowed_packet= old_max_allowed_packet;
  DBUG_RETURN(ret);
}

/**
  Execute a SHOW BINLOG EVENTS statement.

  @param thd Pointer to THD object for the client thread executing the
  statement.

  @retval FALSE success
  @retval TRUE failure
*/
bool mysql_show_binlog_events(THD* thd)
{
  List<Item> field_list;
  DBUG_ENTER("mysql_show_binlog_events");

  DBUG_ASSERT(thd->lex->sql_command == SQLCOM_SHOW_BINLOG_EVENTS);

  Log_event::init_show_field_list(&field_list);
  if (thd->send_result_metadata(&field_list,
                                Protocol::SEND_NUM_ROWS | Protocol::SEND_EOF))
    DBUG_RETURN(TRUE);

  /*
    Wait for handlers to insert any pending information
    into the binlog.  For e.g. ndb which updates the binlog asynchronously
    this is needed so that the uses sees all its own commands in the binlog
  */
  ha_binlog_wait(thd);
  
  DBUG_RETURN(show_binlog_events(thd, &mysql_bin_log));
}

#endif /* HAVE_REPLICATION */


MYSQL_BIN_LOG::MYSQL_BIN_LOG(uint *sync_period,
                             enum cache_type io_cache_type_arg)
  :name(NULL), write_error(false), inited(false),
   io_cache_type(io_cache_type_arg),
#ifdef HAVE_PSI_INTERFACE
   m_key_LOCK_log(key_LOG_LOCK_log),
#endif
   bytes_written(0), file_id(1), open_count(1),
   sync_period_ptr(sync_period), sync_counter(0),
   is_relay_log(0), signal_cnt(0),
   checksum_alg_reset(binary_log::BINLOG_CHECKSUM_ALG_UNDEF),
   relay_log_checksum_alg(binary_log::BINLOG_CHECKSUM_ALG_UNDEF),
   previous_gtid_set_relaylog(0), snapshot_lock_acquired(false),
   is_rotating_caused_by_incident(false)
{
  log_state.atomic_set(LOG_CLOSED);
  /*
    We don't want to initialize locks here as such initialization depends on
    safe_mutex (when using safe_mutex) which depends on MY_INIT(), which is
    called only in main(). Doing initialization here would make it happen
    before main().
  */
  m_prep_xids.atomic_set(0);
  memset(&log_file, 0, sizeof(log_file));
  index_file_name[0] = 0;
  memset(&index_file, 0, sizeof(index_file));
  memset(&purge_index_file, 0, sizeof(purge_index_file));
  memset(&crash_safe_index_file, 0, sizeof(crash_safe_index_file));
}


/* this is called only once */

void MYSQL_BIN_LOG::cleanup()
{
  DBUG_ENTER("cleanup");
  if (inited)
  {
    inited= 0;
    close(LOG_CLOSE_INDEX|LOG_CLOSE_STOP_EVENT, true /*need_lock_log=true*/,
          true /*need_lock_index=true*/);
    mysql_mutex_destroy(&LOCK_log);
    mysql_mutex_destroy(&LOCK_index);
    mysql_mutex_destroy(&LOCK_commit);
    mysql_mutex_destroy(&LOCK_sync);
    mysql_mutex_destroy(&LOCK_binlog_end_pos);
    mysql_mutex_destroy(&LOCK_xids);
    mysql_cond_destroy(&update_cond);
    mysql_cond_destroy(&m_prep_xids_cond);
    stage_manager.deinit();
  }
  DBUG_VOID_RETURN;
}


void MYSQL_BIN_LOG::init_pthread_objects()
{
  DBUG_ASSERT(inited == 0);
  inited= 1;
  mysql_mutex_init(m_key_LOCK_log, &LOCK_log, MY_MUTEX_INIT_SLOW);
  mysql_mutex_init(m_key_LOCK_index, &LOCK_index, MY_MUTEX_INIT_SLOW);
  mysql_mutex_init(m_key_LOCK_commit, &LOCK_commit, MY_MUTEX_INIT_FAST);
  mysql_mutex_init(m_key_LOCK_sync, &LOCK_sync, MY_MUTEX_INIT_FAST);
  mysql_mutex_init(m_key_LOCK_binlog_end_pos, &LOCK_binlog_end_pos,
                   MY_MUTEX_INIT_FAST);
  mysql_mutex_init(m_key_LOCK_xids, &LOCK_xids, MY_MUTEX_INIT_FAST);
  mysql_cond_init(m_key_update_cond, &update_cond);
  mysql_cond_init(m_key_prep_xids_cond, &m_prep_xids_cond);
  stage_manager.init(
#ifdef HAVE_PSI_INTERFACE
                   m_key_LOCK_flush_queue,
                   m_key_LOCK_sync_queue,
                   m_key_LOCK_commit_queue,
                   m_key_LOCK_done, m_key_COND_done
#endif
                   );
}


/**
  Check if a string is a valid number.

  @param str			String to test
  @param res			Store value here
  @param allow_wildcards	Set to 1 if we should ignore '%' and '_'

  @note
    For the moment the allow_wildcards argument is not used
    Should be moved to some other file.

  @retval
    1	String is a number
  @retval
    0	String is not a number
*/

static bool is_number(const char *str,
                      ulong *res, bool allow_wildcards)
{
  int flag;
  const char *start;
  DBUG_ENTER("is_number");

  flag=0; start=str;
  while (*str++ == ' ') ;
  if (*--str == '-' || *str == '+')
    str++;
  while (my_isdigit(files_charset_info,*str) ||
	 (allow_wildcards && (*str == wild_many || *str == wild_one)))
  {
    flag=1;
    str++;
  }
  if (*str == '.')
  {
    for (str++ ;
	 my_isdigit(files_charset_info,*str) ||
	   (allow_wildcards && (*str == wild_many || *str == wild_one)) ;
	 str++, flag=1) ;
  }
  if (*str != 0 || flag == 0)
    DBUG_RETURN(0);
  if (res)
    *res=atol(start);
  DBUG_RETURN(1);			/* Number ok */
} /* is_number */


/*
   Number of warnings that will be printed to error log
   before extension number is exhausted.
*/
#define LOG_WARN_UNIQUE_FN_EXT_LEFT 1000

/**
  Find a unique filename for 'filename.#'.

  Set '#' to the highest existing log file extension plus one.

  This function will return nonzero if: (i) the generated name
  exceeds FN_REFLEN; (ii) if the number of extensions is exhausted;
  or (iii) some other error happened while examining the filesystem.

  @return
    nonzero if not possible to get unique filename.
*/

static int find_uniq_filename(char *name, ulong *next, bool need_next)
{
  uint                  i;
  char                  buff[FN_REFLEN], ext_buf[FN_REFLEN];
  struct st_my_dir     *dir_info;
  struct fileinfo *file_info;
  ulong                 max_found= 0, number= 0;
  size_t		buf_length, length;
  char			*start, *end;
  int                   error= 0;
  DBUG_ENTER("find_uniq_filename");

  *next= 0;
  length= dirname_part(buff, name, &buf_length);
  start=  name + length;
  end=    strend(start);

  *end='.';
  length= (size_t) (end - start + 1);

  if ((DBUG_EVALUATE_IF("error_unique_log_filename", 1, 
      !(dir_info= my_dir(buff,MYF(MY_DONT_SORT))))))
  {						// This shouldn't happen
    my_stpcpy(end,".1");				// use name+1
    DBUG_RETURN(1);
  }
  file_info= dir_info->dir_entry;
  for (i= dir_info->number_off_files ; i-- ; file_info++)
  {
    if (strncmp(file_info->name, start, length) == 0 &&
	is_number(file_info->name+length, &number,0))
    {
      set_if_bigger(max_found, number);
    }
  }
  my_dirend(dir_info);

  /* check if reached the maximum possible extension number */
  if (max_found == MAX_LOG_UNIQUE_FN_EXT)
  {
    sql_print_error("Log filename extension number exhausted: %06lu. \
Please fix this by archiving old logs and \
updating the index files.", max_found);
    error= 1;
    goto end;
  }

  *next= (need_next || max_found == 0) ? max_found + 1 : max_found;
  if (sprintf(ext_buf, "%06lu", *next) < 0)
  {
    error= 1;
    goto end;
  }
  *end++='.';

  /* 
    Check if the generated extension size + the file name exceeds the
    buffer size used. If one did not check this, then the filename might be
    truncated, resulting in error.
   */
  if (((strlen(ext_buf) + (end - name)) >= FN_REFLEN))
  {
    sql_print_error("Log filename too large: %s%s (%zu). \
Please fix this by archiving old logs and updating the \
index files.", name, ext_buf, (strlen(ext_buf) + (end - name)));
    error= 1;
    goto end;
  }

  if (sprintf(end, "%06lu", *next) < 0)
  {
    error= 1;
    goto end;
  }

  /* print warning if reaching the end of available extensions. */
  if ((*next > (MAX_LOG_UNIQUE_FN_EXT - LOG_WARN_UNIQUE_FN_EXT_LEFT)))
    sql_print_warning("Next log extension: %lu. \
Remaining log filename extensions: %lu. \
Please consider archiving some logs.", *next, (MAX_LOG_UNIQUE_FN_EXT - *next));

end:
  DBUG_RETURN(error);
}

bool generate_new_log_name(char *new_name, ulong *new_ext,
                           const char *log_name, bool is_binlog)
{
  fn_format(new_name, log_name, mysql_data_home, "", 4);
  if (!fn_ext(log_name)[0])
  {
    if (is_binlog || max_slowlog_size > 0)
    {
      ulong scratch;
      if (find_uniq_filename(new_name, new_ext ? new_ext : &scratch,
                             is_binlog))
      {
        my_printf_error(ER_NO_UNIQUE_LOGFILE, ER(ER_NO_UNIQUE_LOGFILE),
                        MYF(ME_FATALERROR), log_name);
        sql_print_error(ER(ER_NO_UNIQUE_LOGFILE), log_name);
        return true;
      }
    }
    else if (max_slowlog_size == 0 && new_ext)
    {
      /* For slow query log files, reset any extension counter in progress,
      if max_slowlog_size has been reset back to zero, meaning no rotation */
      *new_ext= (ulong)-1;
    }
  }
  return false;
}

/**
  @todo
  The following should be using fn_format();  We just need to
  first change fn_format() to cut the file name if it's too long.
*/
const char *MYSQL_BIN_LOG::generate_name(const char *log_name,
                                         const char *suffix,
                                         char *buff)
{
  if (!log_name || !log_name[0])
  {
    strmake(buff, default_logfile_name, FN_REFLEN - strlen(suffix) - 1);
    return (const char *)
      fn_format(buff, buff, "", suffix, MYF(MY_REPLACE_EXT|MY_REPLACE_DIR));
  }
  // get rid of extension to avoid problems

  char *p= fn_ext(log_name);
  uint length= (uint) (p - log_name);
  strmake(buff, log_name, min<size_t>(length, FN_REFLEN-1));
  return (const char*)buff;
}


bool MYSQL_BIN_LOG::init_and_set_log_file_name(const char *log_name,
                                               const char *new_name)
{
  if (new_name && !my_stpcpy(log_file_name, new_name))
    return TRUE;
  else if (!new_name && generate_new_log_name(log_file_name, NULL, log_name,
                                              true))
    return TRUE;

  return FALSE;
}


/**
  Open the logfile and init IO_CACHE.

  @param log_name            The name of the log to open
  @param new_name            The new name for the logfile.
                             NULL forces generate_new_name() to be called.

  @return true if error, false otherwise.
*/

bool MYSQL_BIN_LOG::open(
#ifdef HAVE_PSI_INTERFACE
                     PSI_file_key log_file_key,
#endif
                     const char *log_name,
                     const char *new_name)
{
  File file= -1;
  my_off_t pos= 0;
  int open_flags= O_CREAT | O_BINARY;
  DBUG_ENTER("MYSQL_BIN_LOG::open");

  write_error= 0;

  if (!(name= my_strdup(key_memory_MYSQL_LOG_name,
                        log_name, MYF(MY_WME))))
  {
    name= (char *)log_name; // for the error message
    goto err;
  }

  if (init_and_set_log_file_name(name, new_name) ||
      DBUG_EVALUATE_IF("fault_injection_init_name", 1, 0))
    goto err;

  if (io_cache_type == SEQ_READ_APPEND)
    open_flags |= O_RDWR | O_APPEND;
  else
    open_flags |= O_WRONLY;

  db[0]= 0;

#ifdef HAVE_PSI_INTERFACE
  /* Keep the key for reopen */
  m_log_file_key= log_file_key;
#endif

  if ((file= mysql_file_open(log_file_key,
                             log_file_name, open_flags,
                             MYF(MY_WME))) < 0)
    goto err;

  if ((pos= mysql_file_tell(file, MYF(MY_WME))) == MY_FILEPOS_ERROR)
  {
    if (my_errno() == ESPIPE)
      pos= 0;
    else
      goto err;
  }

  if (init_io_cache(&log_file, file, IO_SIZE, io_cache_type, pos, 0,
                    MYF(MY_WME | MY_NABP | MY_WAIT_IF_FULL)))
    goto err;

  log_state.atomic_set(LOG_OPENED);
  DBUG_RETURN(0);

err:
  if (binlog_error_action == ABORT_SERVER)
  {
    exec_binlog_error_action_abort("Either disk is full or file system is read "
                                   "only while opening the binlog. Aborting the"
                                   " server.");
  }
  else
    sql_print_error("Could not open %s for logging (error %d). "
                    "Turning logging off for the whole duration "
                    "of the MySQL server process. To turn it on "
                    "again: fix the cause, shutdown the MySQL "
                    "server and restart it.",
                    name, errno);
  if (file >= 0)
    mysql_file_close(file, MYF(0));
  end_io_cache(&log_file);
  my_free(name);
  name= NULL;
  log_state.atomic_set(LOG_CLOSED);
  DBUG_RETURN(1);
}


bool MYSQL_BIN_LOG::open_index_file(const char *index_file_name_arg,
                                    const char *log_name, bool need_lock_index)
{
  bool error= false;
  File index_file_nr= -1;
  if (need_lock_index)
    mysql_mutex_lock(&LOCK_index);
  else
    mysql_mutex_assert_owner(&LOCK_index);

  /*
    First open of this class instance
    Create an index file that will hold all file names uses for logging.
    Add new entries to the end of it.
  */
  myf opt= MY_UNPACK_FILENAME;

  if (my_b_inited(&index_file))
    goto end;

  if (!index_file_name_arg)
  {
    index_file_name_arg= log_name;    // Use same basename for index file
    opt= MY_UNPACK_FILENAME | MY_REPLACE_EXT;
  }
  fn_format(index_file_name, index_file_name_arg, mysql_data_home,
            ".index", opt);

  if (set_crash_safe_index_file_name(index_file_name_arg))
  {
    sql_print_error("MYSQL_BIN_LOG::set_crash_safe_index_file_name failed.");
    error= true;
    goto end;
  }

  /*
    We need move crash_safe_index_file to index_file if the index_file
    does not exist and crash_safe_index_file exists when mysqld server
    restarts.
  */
  if (my_access(index_file_name, F_OK) &&
      !my_access(crash_safe_index_file_name, F_OK) &&
      my_rename(crash_safe_index_file_name, index_file_name, MYF(MY_WME)))
  {
    sql_print_error("MYSQL_BIN_LOG::open_index_file failed to "
                    "move crash_safe_index_file to index file.");
    error= true;
    goto end;
  }

  if ((index_file_nr= mysql_file_open(m_key_file_log_index,
                                      index_file_name,
                                      O_RDWR | O_CREAT | O_BINARY,
                                      MYF(MY_WME))) < 0 ||
       mysql_file_sync(index_file_nr, MYF(MY_WME)) ||
       init_io_cache_ext(&index_file, index_file_nr,
                         IO_SIZE, READ_CACHE,
                         mysql_file_seek(index_file_nr, 0L, MY_SEEK_END, MYF(0)),
                                         0, MYF(MY_WME | MY_WAIT_IF_FULL),
                         m_key_file_log_index_cache) ||
      DBUG_EVALUATE_IF("fault_injection_openning_index", 1, 0))
  {
    /*
      TODO: all operations creating/deleting the index file or a log, should
      call my_sync_dir() or my_sync_dir_by_file() to be durable.
      TODO: file creation should be done with mysql_file_create()
      not mysql_file_open().
    */
    if (index_file_nr >= 0)
      mysql_file_close(index_file_nr, MYF(0));
    error= true;
    goto end;
  }

#ifdef HAVE_REPLICATION
  /*
    Sync the index by purging any binary log file that is not registered.
    In other words, either purge binary log files that were removed from
    the index but not purged from the file system due to a crash or purge
    any binary log file that was created but not register in the index
    due to a crash.
  */

  if (set_purge_index_file_name(index_file_name_arg) ||
      open_purge_index_file(FALSE) ||
      purge_index_entry(NULL, NULL, false) ||
      close_purge_index_file() ||
      DBUG_EVALUATE_IF("fault_injection_recovering_index", 1, 0))
  {
    sql_print_error("MYSQL_BIN_LOG::open_index_file failed to sync the index "
                    "file.");
    error= true;
    goto end;
  }
#endif

end:
  if (need_lock_index)
    mysql_mutex_unlock(&LOCK_index);
  return error;
}

/**
  Add the GTIDs from the given relaylog file and also
  update the IO thread transaction parser.

  @param filename Relaylog file to read from.
  @param retrieved_set Gtid_set to store the GTIDs found on the relaylog file.
  @param verify_checksum Set to true to verify event checksums.
  @param trx_parser The transaction boundary parser to be used in order to
  only add a GTID to the gtid_set after ensuring the transaction is fully
  stored on the relay log.
  @param gtid_partial_trx The gtid of the last incomplete transaction
  found in the relay log.

  @retval false The file was successfully read and all GTIDs from
  Previous_gtids and Gtid_log_event from complete transactions were added to
  the retrieved_set.
  @retval true There was an error during the procedure.
*/
static bool
read_gtids_and_update_trx_parser_from_relaylog(
  const char *filename,
  Gtid_set *retrieved_gtids,
  bool verify_checksum,
  Transaction_boundary_parser *trx_parser,
  Gtid *gtid_partial_trx)
{
  DBUG_ENTER("read_gtids_and_update_trx_parser_from_relaylog");
  DBUG_PRINT("info", ("Opening file %s", filename));

  DBUG_ASSERT(retrieved_gtids != NULL);
  DBUG_ASSERT(trx_parser != NULL);
#ifndef DBUG_OFF
  unsigned long event_counter= 0;
#endif

  /*
    Create a Format_description_log_event that is used to read the
    first event of the log.
  */
  Format_description_log_event fd_ev(BINLOG_VERSION), *fd_ev_p= &fd_ev;
  if (!fd_ev.is_valid())
    DBUG_RETURN(true);

  File file;
  IO_CACHE log;

  const char *errmsg= NULL;
  if ((file= open_binlog_file(&log, filename, &errmsg)) < 0)
  {
    sql_print_error("%s", errmsg);
    /*
      As read_gtids_from_binlog() will not throw error on truncated
      relaylog files, we should do the same here in order to keep the
      current behavior.
    */
    DBUG_RETURN(false);
  }

  /*
    Seek for Previous_gtids_log_event and Gtid_log_event events to
    gather information what has been processed so far.
  */
  my_b_seek(&log, BIN_LOG_HEADER_SIZE);
  Log_event *ev= NULL;
  bool error= false;
  bool seen_prev_gtids= false;
  ulong data_len= 0;

  while (!error &&
         (ev= Log_event::read_log_event(&log, 0, fd_ev_p, verify_checksum)) !=
         NULL)
  {
    DBUG_PRINT("info", ("Read event of type %s", ev->get_type_str()));
#ifndef DBUG_OFF
    event_counter++;
#endif

    data_len= uint4korr(ev->temp_buf + EVENT_LEN_OFFSET);
    if (trx_parser->feed_event(ev->temp_buf, data_len, fd_ev_p, false))
    {
      /*
        The transaction boundary parser found an error while parsing a
        sequence of events from the relaylog. As we don't know if the
        parsing has started from a reliable point (it might started in
        a relay log file that begins with the rest of a transaction
        that started in a previous relay log file), it is better to do
        nothing in this case. The boundary parser will fix itself once
        finding an event that represent a transaction boundary.

        Suppose the following relaylog:

         rl-bin.000011 | rl-bin.000012 | rl-bin.000013 | rl-bin-000014
        ---------------+---------------+---------------+---------------
         PREV_GTIDS    | PREV_GTIDS    | PREV_GTIDS    | PREV_GTIDS
         (empty)       | (UUID:1-2)    | (UUID:1-2)    | (UUID:1-2)
        ---------------+---------------+---------------+---------------
         XID           | QUERY(INSERT) | QUERY(INSERT) | XID
        ---------------+---------------+---------------+---------------
         GTID(UUID:2)  |
        ---------------+
         QUERY(CREATE  |
         TABLE t1 ...) |
        ---------------+
         GTID(UUID:3)  |
        ---------------+
         QUERY(BEGIN)  |
        ---------------+

        As it is impossible to determine the current Retrieved_Gtid_Set by only
        looking to the PREVIOUS_GTIDS on the last relay log file, and scanning
        events on it, we tried to find a relay log file that contains at least
        one GTID event during the backwards search.

        In the example, we will find a GTID only in rl-bin.000011, as the
        UUID:3 transaction was spanned across 4 relay log files.

        The transaction spanning can be caused by "FLUSH RELAY LOGS" commands
        on slave while it is queuing the transaction.

        So, in order to correctly add UUID:3 into Retrieved_Gtid_Set, we need
        to parse the relay log starting on the file we found the last GTID
        queued to know if the transaction was fully retrieved or not.

        Start scanning rl-bin.000011 after resetting the transaction parser
        will generate an error, as XID event is only expected inside a DML,
        but in this case, we can ignore this error and reset the parser.
      */
      trx_parser->reset();
      /*
        We also have to discard the GTID of the partial transaction that was
        not finished if there is one. This is needed supposing that an
        incomplete transaction was replicated with a GTID.

        GTID(1), QUERY(BEGIN), QUERY(INSERT), ANONYMOUS_GTID, QUERY(DROP ...)

        In the example above, without cleaning the gtid_partial_trx,
        the GTID(1) would be added to the Retrieved_Gtid_Set after the
        QUERY(DROP ...) event.

        GTID(1), QUERY(BEGIN), QUERY(INSERT), GTID(2), QUERY(DROP ...)

        In the example above the GTID(1) will also be discarded as the
        GTID(1) transaction is not complete.
      */
      if (!gtid_partial_trx->is_empty())
      {
        DBUG_PRINT("info", ("Discarding Gtid(%d, %lld) as the transaction "
                            "wasn't complete and we found an error in the"
                            "transaction boundary parser.",
                            gtid_partial_trx->sidno,
                            gtid_partial_trx->gno));
        gtid_partial_trx->clear();
      }
    }

    switch (ev->get_type_code())
    {
    case binary_log::FORMAT_DESCRIPTION_EVENT:
      if (fd_ev_p != &fd_ev)
        delete fd_ev_p;
      fd_ev_p= (Format_description_log_event *)ev;
      break;
    case binary_log::ROTATE_EVENT:
      // do nothing; just accept this event and go to next
      break;
    case binary_log::PREVIOUS_GTIDS_LOG_EVENT:
    {
      seen_prev_gtids= true;
      // add events to sets
      Previous_gtids_log_event *prev_gtids_ev= (Previous_gtids_log_event *)ev;
      if (prev_gtids_ev->add_to_set(retrieved_gtids) != 0)
      {
        error= true;
        break;
      }
#ifndef DBUG_OFF
      char* prev_buffer= prev_gtids_ev->get_str(NULL, NULL);
      DBUG_PRINT("info", ("Got Previous_gtids from file '%s': Gtid_set='%s'.",
                          filename, prev_buffer));
      my_free(prev_buffer);
#endif
      break;
    }
    case binary_log::GTID_LOG_EVENT:
    {
      /* If we didn't find any PREVIOUS_GTIDS in this file */
      if (!seen_prev_gtids)
      {
        my_error(ER_BINLOG_LOGICAL_CORRUPTION, MYF(0), filename,
                 "The first global transaction identifier was read, but "
                 "no other information regarding identifiers existing "
                 "on the previous log files was found.");
        error= true;
        break;
      }

      Gtid_log_event *gtid_ev= (Gtid_log_event *)ev;
      rpl_sidno sidno= gtid_ev->get_sidno(retrieved_gtids->get_sid_map());
      if (sidno < 0)
      {
        error= true;
        break;
      }
      else
      {
        if (retrieved_gtids->ensure_sidno(sidno) != RETURN_STATUS_OK)
        {
          error= true;
          break;
        }
        else
        {
          /*
            As are updating the transaction boundary parser while reading
            GTIDs from relay log files to fill the Retrieved_Gtid_Set, we
            should not add the GTID here as we don't know if the transaction
            is complete on the relay log yet.
          */
          gtid_partial_trx->set(sidno, gtid_ev->get_gno());
        }
        DBUG_PRINT("info", ("Found Gtid in relaylog file '%s': Gtid(%d, %lld).",
                            filename, sidno, gtid_ev->get_gno()));
      }
      break;
    }
    case binary_log::ANONYMOUS_GTID_LOG_EVENT:
    default:
      /*
        If we reached the end of a transaction after storing it's GTID
        in gtid_partial_trx variable, it is time to add this GTID to the
        retrieved_gtids set because the transaction is complete and there is no
        need for asking this transaction again.
      */
      if (trx_parser->is_not_inside_transaction())
      {
        if (!gtid_partial_trx->is_empty())
        {
          DBUG_PRINT("info", ("Adding Gtid to Retrieved_Gtid_Set as the "
                              "transaction was completed at "
                              "relaylog file '%s': Gtid(%d, %lld).",
                              filename, gtid_partial_trx->sidno,
                              gtid_partial_trx->gno));
          retrieved_gtids->_add_gtid(gtid_partial_trx->sidno,
                                     gtid_partial_trx->gno);
          gtid_partial_trx->clear();
        }
      }
      break;
    }
    if (ev != fd_ev_p)
      delete ev;
  }

  if (log.error < 0)
  {
    // This is not a fatal error; the log may just be truncated.
    // @todo but what other errors could happen? IO error?
    sql_print_warning("Error reading GTIDs from relaylog: %d", log.error);
  }

  if (fd_ev_p != &fd_ev)
  {
    delete fd_ev_p;
    fd_ev_p= &fd_ev;
  }

  mysql_file_close(file, MYF(MY_WME));
  end_io_cache(&log);

#ifndef DBUG_OFF
  sql_print_information("%lu events read in relaylog file '%s' for updating "
                        "Retrieved_Gtid_Set and/or IO thread transaction "
                        "parser state.",
                        event_counter, filename);
#endif

  DBUG_RETURN(error);
}

/**
  Reads GTIDs from the given binlog file.

  @param filename File to read from.
  @param all_gtids If not NULL, then the GTIDs from the
  Previous_gtids_log_event and from all Gtid_log_events are stored in
  this object.
  @param prev_gtids If not NULL, then the GTIDs from the
  Previous_gtids_log_events are stored in this object.
  @param first_gtid If not NULL, then the first GTID information from the
  file will be stored in this object.
  @param sid_map The sid_map object to use in the rpl_sidno generation
  of the Gtid_log_event. If lock is needed in the sid_map, the caller
  must hold it.
  @param verify_checksum Set to true to verify event checksums.

  @retval GOT_GTIDS The file was successfully read and it contains
  both Gtid_log_events and Previous_gtids_log_events.
  This is only possible if either all_gtids or first_gtid are not null.
  @retval GOT_PREVIOUS_GTIDS The file was successfully read and it
  contains Previous_gtids_log_events but no Gtid_log_events.
  For binary logs, if no all_gtids and no first_gtid are specified,
  this function will be done right after reading the PREVIOUS_GTIDS
  regardless of the rest of the content of the binary log file.
  @retval NO_GTIDS The file was successfully read and it does not
  contain GTID events.
  @retval ERROR Out of memory, or IO error, or malformed event
  structure, or the file is malformed (e.g., contains Gtid_log_events
  but no Previous_gtids_log_event).
  @retval TRUNCATED The file was truncated before the end of the
  first Previous_gtids_log_event.
*/
enum enum_read_gtids_from_binlog_status
{ GOT_GTIDS, GOT_PREVIOUS_GTIDS, NO_GTIDS, ERROR, TRUNCATED };
static enum_read_gtids_from_binlog_status
read_gtids_from_binlog(const char *filename, Gtid_set *all_gtids,
                       Gtid_set *prev_gtids, Gtid *first_gtid,
                       Sid_map* sid_map,
                       bool verify_checksum, bool is_relay_log)
{
  DBUG_ENTER("read_gtids_from_binlog");
  DBUG_PRINT("info", ("Opening file %s", filename));

  /*
    Create a Format_description_log_event that is used to read the
    first event of the log.
  */
  Format_description_log_event fd_ev(BINLOG_VERSION), *fd_ev_p= &fd_ev;
  if (!fd_ev.is_valid())
    DBUG_RETURN(ERROR);

  File file;
  IO_CACHE log;

#ifndef DBUG_OFF
  unsigned long event_counter= 0;
  /*
    We assert here that both all_gtids and prev_gtids, if specified,
    uses the same sid_map as the one passed as a parameter. This is just
    to ensure that, if the sid_map needed some lock and was locked by
    the caller, the lock applies to all the GTID sets this function is
    dealing with.
  */
  if (all_gtids)
    DBUG_ASSERT(all_gtids->get_sid_map() == sid_map);
  if (prev_gtids)
    DBUG_ASSERT(prev_gtids->get_sid_map() == sid_map);
#endif

  const char *errmsg= NULL;
  if ((file= open_binlog_file(&log, filename, &errmsg)) < 0)
  {
    sql_print_error("%s", errmsg);
    /*
      We need to revisit the recovery procedure for relay log
      files. Currently, it is called after this routine.
      /Alfranio
    */
    DBUG_RETURN(TRUNCATED);
  }

  /*
    Seek for Previous_gtids_log_event and Gtid_log_event events to
    gather information what has been processed so far.
  */
  my_b_seek(&log, BIN_LOG_HEADER_SIZE);
  Log_event *ev= NULL;
  enum_read_gtids_from_binlog_status ret= NO_GTIDS;
  bool done= false;
  bool seen_first_gtid= false;
  while (!done &&
         (ev= Log_event::read_log_event(&log, 0, fd_ev_p, verify_checksum)) !=
         NULL)
  {
#ifndef DBUG_OFF
    event_counter++;
#endif
    DBUG_PRINT("info", ("Read event of type %s", ev->get_type_str()));
    switch (ev->get_type_code())
    {
    case binary_log::FORMAT_DESCRIPTION_EVENT:
      if (fd_ev_p != &fd_ev)
        delete fd_ev_p;
      fd_ev_p= (Format_description_log_event *)ev;
      break;
    case binary_log::ROTATE_EVENT:
      // do nothing; just accept this event and go to next
      break;
    case binary_log::PREVIOUS_GTIDS_LOG_EVENT:
    {
      ret= GOT_PREVIOUS_GTIDS;
      // add events to sets
      Previous_gtids_log_event *prev_gtids_ev=
        (Previous_gtids_log_event *)ev;
      if (all_gtids != NULL && prev_gtids_ev->add_to_set(all_gtids) != 0)
        ret= ERROR, done= true;
      else if (prev_gtids != NULL && prev_gtids_ev->add_to_set(prev_gtids) != 0)
        ret= ERROR, done= true;
#ifndef DBUG_OFF
      char* prev_buffer= prev_gtids_ev->get_str(NULL, NULL);
      DBUG_PRINT("info", ("Got Previous_gtids from file '%s': Gtid_set='%s'.",
                          filename, prev_buffer));
      my_free(prev_buffer);
#endif
      /*
        If this is not a relay log, the previous_gtids were asked and no
        all_gtids neither first_gtid were asked, it is fine to consider the
        job as done.
      */
      if (!is_relay_log && prev_gtids != NULL &&
          all_gtids == NULL && first_gtid == NULL)
        done= true;
      DBUG_EXECUTE_IF("inject_fault_bug16502579", {
                      DBUG_PRINT("debug", ("PREVIOUS_GTIDS_LOG_EVENT found. "
                                           "Injected ret=NO_GTIDS."));
                      if (ret == GOT_PREVIOUS_GTIDS)
                      {
                        ret=NO_GTIDS;
                        done= false;
                      }
                      });
      break;
    }
    case binary_log::GTID_LOG_EVENT:
    {
      if (ret != GOT_GTIDS)
      {
        if (ret != GOT_PREVIOUS_GTIDS)
        {
          /*
            Since this routine is run on startup, there may not be a
            THD instance. Therefore, ER(X) cannot be used.
           */
          const char* msg_fmt= (current_thd != NULL) ?
                               ER(ER_BINLOG_LOGICAL_CORRUPTION) :
                               ER_DEFAULT(ER_BINLOG_LOGICAL_CORRUPTION);
          my_printf_error(ER_BINLOG_LOGICAL_CORRUPTION,
                          msg_fmt, MYF(0),
                          filename,
                          "The first global transaction identifier was read, but "
                          "no other information regarding identifiers existing "
                          "on the previous log files was found.");
          ret= ERROR, done= true;
          break;
        }
        else
          ret= GOT_GTIDS;
      }
      /*
        When this is a relaylog, we just check if the relay log contains at
        least one Gtid_log_event, so that we can distinguish the return values
        GOT_GTID and GOT_PREVIOUS_GTIDS. We don't need to read anything else
        from the relay log.
        When this is a binary log, if all_gtids is requested (i.e., NOT NULL),
        we should continue to read all gtids. If just first_gtid was requested,
        we will be done after storing this Gtid_log_event info on it.
      */
      if (is_relay_log)
      {
        ret= GOT_GTIDS, done= true;
      }
      else
      {
        Gtid_log_event *gtid_ev= (Gtid_log_event *)ev;
        rpl_sidno sidno= gtid_ev->get_sidno(sid_map);
        if (sidno < 0)
          ret= ERROR, done= true;
        else
        {
          if (all_gtids)
          {
            if (all_gtids->ensure_sidno(sidno) != RETURN_STATUS_OK)
              ret= ERROR, done= true;
            all_gtids->_add_gtid(sidno, gtid_ev->get_gno());
            DBUG_PRINT("info", ("Got Gtid from file '%s': Gtid(%d, %lld).",
                                filename, sidno, gtid_ev->get_gno()));
          }

          /* If the first GTID was requested, stores it */
          if (first_gtid && !seen_first_gtid)
          {
            first_gtid->set(sidno, gtid_ev->get_gno());
            seen_first_gtid= true;
            /* If the first_gtid was the only thing requested, we are done */
            if (all_gtids == NULL)
              ret= GOT_GTIDS, done= true;
          }
        }
      }
      break;
    }
    case binary_log::ANONYMOUS_GTID_LOG_EVENT:
    {
      /*
        When this is a relaylog, we just check if it contains
        at least one Anonymous_gtid_log_event after initialization
        (FDs, Rotates and PREVIOUS_GTIDS), so that we can distinguish the
        return values GOT_GTID and GOT_PREVIOUS_GTIDS.
        We don't need to read anything else from the relay log.
      */
      if (is_relay_log)
      {
        ret= GOT_GTIDS;
        done= true;
        break;
      }
      DBUG_ASSERT(prev_gtids == NULL ? true : all_gtids != NULL ||
                                              first_gtid != NULL);
    }
    default:
      // if we found any other event type without finding a
      // previous_gtids_log_event, then the rest of this binlog
      // cannot contain gtids
      if (ret != GOT_GTIDS && ret != GOT_PREVIOUS_GTIDS)
        done= true;
      /*
        The GTIDs of the relaylog files will be handled later
        because of the possibility of transactions be spanned
        along distinct relaylog files.
        So, if we found an ordinary event without finding the
        GTID but we already found the PREVIOUS_GTIDS, this probably
        means that the event is from a transaction that started on
        previous relaylog file.
      */
      if (ret == GOT_PREVIOUS_GTIDS && is_relay_log)
        done= true;
      break;
    }
    if (ev != fd_ev_p)
      delete ev;
    DBUG_PRINT("info", ("done=%d", done));
  }

  if (log.error < 0)
  {
    // This is not a fatal error; the log may just be truncated.

    // @todo but what other errors could happen? IO error?
    sql_print_warning("Error reading GTIDs from binary log: %d", log.error);
  }

  if (fd_ev_p != &fd_ev)
  {
    delete fd_ev_p;
    fd_ev_p= &fd_ev;
  }

  mysql_file_close(file, MYF(MY_WME));
  end_io_cache(&log);

  if (all_gtids)
    all_gtids->dbug_print("all_gtids");
  else
    DBUG_PRINT("info", ("all_gtids==NULL"));
  if (prev_gtids)
    prev_gtids->dbug_print("prev_gtids");
  else
    DBUG_PRINT("info", ("prev_gtids==NULL"));
  if (first_gtid == NULL)
    DBUG_PRINT("info", ("first_gtid==NULL"));
  else if (first_gtid->sidno == 0)
    DBUG_PRINT("info", ("first_gtid.sidno==0"));
  else
    first_gtid->dbug_print(sid_map, "first_gtid");

  DBUG_PRINT("info", ("returning %d", ret));
#ifndef DBUG_OFF
  if (!is_relay_log && prev_gtids != NULL &&
      all_gtids == NULL && first_gtid == NULL)
    sql_print_information("Read %lu events from binary log file '%s' to "
                          "determine the GTIDs purged from binary logs.",
                          event_counter, filename);
#endif
  DBUG_RETURN(ret);
}

bool MYSQL_BIN_LOG::find_first_log_not_in_gtid_set(char *binlog_file_name,
                                                   const Gtid_set *gtid_set,
                                                   Gtid *first_gtid,
                                                   const char **errmsg)
{
  DBUG_ENTER("MYSQL_BIN_LOG::gtid_read_start_binlog");
  /*
    Gather the set of files to be accessed.
  */
  list<string> filename_list;
  LOG_INFO linfo;
  int error;

  list<string>::reverse_iterator rit;
  Gtid_set binlog_previous_gtid_set(gtid_set->get_sid_map());

  mysql_mutex_lock(&LOCK_index);
  for (error= find_log_pos(&linfo, NULL, false/*need_lock_index=false*/);
       !error; error= find_next_log(&linfo, false/*need_lock_index=false*/))
  {
    DBUG_PRINT("info", ("read log filename '%s'", linfo.log_file_name));
    filename_list.push_back(string(linfo.log_file_name));
  }
  mysql_mutex_unlock(&LOCK_index);
  if (error != LOG_INFO_EOF)
  {
    *errmsg= "Failed to read the binary log index file while "
      "looking for the oldest binary log that contains any GTID "
      "that is not in the given gtid set";
    error= -1;
    goto end;
  }

  if (filename_list.empty())
  {
    *errmsg= "Could not find first log file name in binary log index file "
      "while looking for the oldest binary log that contains any GTID "
      "that is not in the given gtid set";
    error= -2;
    goto end;
  }

  /*
    Iterate over all the binary logs in reverse order, and read only
    the Previous_gtids_log_event, to find the first one, that is the
    subset of the given gtid set. Since every binary log begins with
    a Previous_gtids_log_event, that contains all GTIDs in all
    previous binary logs.
    We also ask for the first GTID in the binary log to know if we
    should send the FD event with the "created" field cleared or not.
  */
  DBUG_PRINT("info", ("Iterating backwards through binary logs, and reading "
                      "only the Previous_gtids_log_event, to find the first "
                      "one, that is the subset of the given gtid set."));
  rit= filename_list.rbegin();
  error= 0;
  while (rit != filename_list.rend())
  {
    const char *filename= rit->c_str();
    DBUG_PRINT("info", ("Read Previous_gtids_log_event from filename='%s'",
                        filename));
    switch (read_gtids_from_binlog(filename, NULL, &binlog_previous_gtid_set,
                                   first_gtid,
                                   binlog_previous_gtid_set.get_sid_map(),
                                   opt_master_verify_checksum, is_relay_log))
    {
    case ERROR:
      *errmsg= "Error reading header of binary log while looking for "
        "the oldest binary log that contains any GTID that is not in "
        "the given gtid set";
      error= -3;
      goto end;
    case NO_GTIDS:
      *errmsg= "Found old binary log without GTIDs while looking for "
        "the oldest binary log that contains any GTID that is not in "
        "the given gtid set";
      error= -4;
      goto end;
    case GOT_GTIDS:
    case GOT_PREVIOUS_GTIDS:
      if (binlog_previous_gtid_set.is_subset(gtid_set))
      {
        strcpy(binlog_file_name, filename);
        /*
          Verify that the selected binlog is not the first binlog,
        */
        DBUG_EXECUTE_IF("slave_reconnect_with_gtid_set_executed",
                        DBUG_ASSERT(strcmp(filename_list.begin()->c_str(),
                                           binlog_file_name) != 0););
        goto end;
      }
    case TRUNCATED:
      break;
    }
    binlog_previous_gtid_set.clear();

    rit++;
  }

  if (rit == filename_list.rend())
  {
    *errmsg= ER(ER_MASTER_HAS_PURGED_REQUIRED_GTIDS);
    error= -5;
  }

end:
  if (error)
    DBUG_PRINT("error", ("'%s'", *errmsg));
  filename_list.clear();
  DBUG_PRINT("info", ("returning %d", error));
  DBUG_RETURN(error != 0 ? true : false);
}

bool MYSQL_BIN_LOG::init_gtid_sets(Gtid_set *all_gtids, Gtid_set *lost_gtids,
                                   bool verify_checksum, bool need_lock,
                                   Transaction_boundary_parser *trx_parser,
                                   Gtid *gtid_partial_trx,
                                   bool is_server_starting)
{
  DBUG_ENTER("MYSQL_BIN_LOG::init_gtid_sets");
  DBUG_PRINT("info", ("lost_gtids=%p; so we are recovering a %s log; is_relay_log=%d",
                      lost_gtids, lost_gtids == NULL ? "relay" : "binary",
                      is_relay_log));

  /*
    If this is a relay log, we must have the IO thread Master_info trx_parser
    in order to correctly feed it with relay log events.
  */
#ifndef DBUG_OFF
  if (is_relay_log)
  {
    DBUG_ASSERT(trx_parser != NULL);
    DBUG_ASSERT(lost_gtids == NULL);
  }
#endif

  /*
    Acquires the necessary locks to ensure that logs are not either
    removed or updated when we are reading from it.
  */
  if (need_lock)
  {
    // We don't need LOCK_log if we are only going to read the initial
    // Prevoius_gtids_log_event and ignore the Gtid_log_events.
    if (all_gtids != NULL)
      mysql_mutex_lock(&LOCK_log);
    mysql_mutex_lock(&LOCK_index);
    global_sid_lock->wrlock();
  }
  else
  {
    if (all_gtids != NULL)
      mysql_mutex_assert_owner(&LOCK_log);
    mysql_mutex_assert_owner(&LOCK_index);
    global_sid_lock->assert_some_wrlock();
  }

  // Gather the set of files to be accessed.
  list<string> filename_list;
  LOG_INFO linfo;
  int error;

  list<string>::iterator it;
  list<string>::reverse_iterator rit;
  bool reached_first_file= false;

  /* Initialize the sid_map to be used in read_gtids_from_binlog */
  Sid_map *sid_map= NULL;
  if (all_gtids)
    sid_map= all_gtids->get_sid_map();
  else if (lost_gtids)
    sid_map= lost_gtids->get_sid_map();

  for (error= find_log_pos(&linfo, NULL, false/*need_lock_index=false*/); !error;
       error= find_next_log(&linfo, false/*need_lock_index=false*/))
  {
    DBUG_PRINT("info", ("read log filename '%s'", linfo.log_file_name));
    filename_list.push_back(string(linfo.log_file_name));
  }
  if (error != LOG_INFO_EOF)
  {
    DBUG_PRINT("error", ("Error reading %s index",
                         is_relay_log ? "relaylog" : "binlog"));
    goto end;
  }
  /*
    On server starting, one new empty binlog file is created and
    its file name is put into index file before initializing
    GLOBAL.GTID_EXECUTED AND GLOBAL.GTID_PURGED, it is not the
    last binlog file before the server restarts, so we remove
    its file name from filename_list.
  */
  if (is_server_starting && !is_relay_log && !filename_list.empty())
    filename_list.pop_back();

  error= 0;

  if (all_gtids != NULL)
  {
    DBUG_PRINT("info", ("Iterating backwards through %s logs, "
                        "looking for the last %s log that contains "
                        "a Previous_gtids_log_event.",
                        is_relay_log ? "relay" : "binary",
                        is_relay_log ? "relay" : "binary"));
    // Iterate over all files in reverse order until we find one that
    // contains a Previous_gtids_log_event.
    rit= filename_list.rbegin();
    bool can_stop_reading= false;
    reached_first_file= (rit == filename_list.rend());
    DBUG_PRINT("info", ("filename='%s' reached_first_file=%d",
                        reached_first_file ? "" : rit->c_str(),
                        reached_first_file));
    while (!can_stop_reading && !reached_first_file)
    {
      const char *filename= rit->c_str();
      DBUG_ASSERT(rit != filename_list.rend());
      rit++;
      reached_first_file= (rit == filename_list.rend());
      DBUG_PRINT("info", ("filename='%s' can_stop_reading=%d "
                          "reached_first_file=%d, ",
                          filename, can_stop_reading, reached_first_file));
      switch (read_gtids_from_binlog(filename, all_gtids,
                                     reached_first_file ? lost_gtids : NULL,
                                     NULL/* first_gtid */,
                                     sid_map, verify_checksum, is_relay_log))
      {
        case ERROR:
        {
          error= 1;
          goto end;
        }
        case GOT_GTIDS:
        {
          can_stop_reading= true;
          break;
        }
        case GOT_PREVIOUS_GTIDS:
        {
          /*
            If this is a binlog file, it is enough to have GOT_PREVIOUS_GTIDS.
            If this is a relaylog file, we need to find at least one GTID to
            start parsing the relay log to add GTID of transactions that might
            have spanned in distinct relaylog files.
          */
          if (!is_relay_log)
            can_stop_reading= true;
          break;
        }
        case NO_GTIDS:
        {
          /*
            Mysql server iterates backwards through binary logs, looking for
            the last binary log that contains a Previous_gtids_log_event for
            gathering the set of gtid_executed on server start. This may take
            very long time if it has many binary logs and almost all of them
            are out of filesystem cache. So if the binlog_gtid_simple_recovery
            is enabled, and the last binary log does not contain any GTID
            event, do not read any more binary logs, GLOBAL.GTID_EXECUTED and
            GLOBAL.GTID_PURGED should be empty in the case.
          */
          if (binlog_gtid_simple_recovery && is_server_starting &&
              !is_relay_log)
          {
            DBUG_ASSERT(all_gtids->is_empty());
            DBUG_ASSERT(lost_gtids->is_empty());
            goto end;
          }
          /*FALLTHROUGH*/
        }
        case TRUNCATED:
        {
          break;
        }
      }
    }

    /*
      If we use GTIDs and have partial transactions on the relay log,
      must check if it ends on next relay log files.
      We also need to feed the boundary parser with the rest of the
      relay log to put it in the correct state before receiving new
      events from the master in the case of GTID auto positioning be
      disabled.
    */
    if (is_relay_log && filename_list.size() > 0)
    {
      /*
        Suppose the following relaylog:

         rl-bin.000001 | rl-bin.000002 | rl-bin.000003 | rl-bin-000004
        ---------------+---------------+---------------+---------------
         PREV_GTIDS    | PREV_GTIDS    | PREV_GTIDS    | PREV_GTIDS
         (empty)       | (UUID:1)      | (UUID:1)      | (UUID:1)
        ---------------+---------------+---------------+---------------
         GTID(UUID:1)  | QUERY(INSERT) | QUERY(INSERT) | XID
        ---------------+---------------+---------------+---------------
         QUERY(CREATE  |
         TABLE t1 ...) |
        ---------------+
         GTID(UUID:2)  |
        ---------------+
         QUERY(BEGIN)  |
        ---------------+

        As it is impossible to determine the current Retrieved_Gtid_Set by only
        looking to the PREVIOUS_GTIDS on the last relay log file, and scanning
        events on it, we tried to find a relay log file that contains at least
        one GTID event during the backwards search.

        In the example, we will find a GTID only in rl-bin.000001, as the
        UUID:2 transaction was spanned across 4 relay log files.

        The transaction spanning can be caused by "FLUSH RELAY LOGS" commands
        on slave while it is queuing the transaction.

        So, in order to correctly add UUID:2 into Retrieved_Gtid_Set, we need
        to parse the relay log starting on the file we found the last GTID
        queued to know if the transaction was fully retrieved or not.
      */

      /*
        Adjust the reverse iterator to point to the relaylog file we
        need to start parsing, as it was incremented after generating
        the relay log file name.
      */
      DBUG_ASSERT(rit != filename_list.rbegin());
      rit--;
      DBUG_ASSERT(rit != filename_list.rend());
      /* Reset the transaction parser before feeding it with events */
      trx_parser->reset();
      gtid_partial_trx->clear();

      DBUG_PRINT("info", ("Iterating forwards through relay logs, "
                          "updating the Retrieved_Gtid_Set and updating "
                          "IO thread trx parser before start."));
      for (it= find(filename_list.begin(), filename_list.end(), *rit);
           it != filename_list.end(); it++)
      {
        const char *filename= it->c_str();
        DBUG_PRINT("info", ("filename='%s'", filename));
        if (read_gtids_and_update_trx_parser_from_relaylog(filename, all_gtids,
                                                           true, trx_parser,
                                                           gtid_partial_trx))
        {
          error= 1;
          goto end;
        }
      }
    }
  }
  if (lost_gtids != NULL && !reached_first_file)
  {
    /*
      This branch is only reacheable by a binary log. The relay log
      don't need to get lost_gtids information.

      A 5.6 server sets GTID_PURGED by rotating the binary log.

      A 5.6 server that had recently enabled GTIDs and set GTID_PURGED
      would have a sequence of binary logs like:

      master-bin.N  : No PREVIOUS_GTIDS (GTID wasn't enabled)
      master-bin.N+1: Has an empty PREVIOUS_GTIDS and a ROTATE
                      (GTID was enabled on startup)
      master-bin.N+2: Has a PREVIOUS_GTIDS with the content set by a
                      SET @@GLOBAL.GTID_PURGED + has GTIDs of some
                      transactions.

      If this 5.6 server be upgraded to 5.7 keeping its binary log files,
      this routine will have to find the first binary log that contains a
      PREVIOUS_GTIDS + a GTID event to ensure that the content of the
      GTID_PURGED will be correctly set (assuming binlog_gtid_simple_recovery
      is not enabled).
    */
    DBUG_PRINT("info", ("Iterating forwards through binary logs, looking for "
                        "the first binary log that contains both a "
                        "Previous_gtids_log_event and a Gtid_log_event."));
    DBUG_ASSERT(!is_relay_log);
    for (it= filename_list.begin(); it != filename_list.end(); it++)
    {
      /*
        We should pass a first_gtid to read_gtids_from_binlog when
        binlog_gtid_simple_recovery is disabled, or else it will return
        right after reading the PREVIOUS_GTIDS event to avoid stall on
        reading the whole binary log.
      */
      Gtid first_gtid= {0, 0};
      const char *filename= it->c_str();
      DBUG_PRINT("info", ("filename='%s'", filename));
      switch (read_gtids_from_binlog(filename, NULL, lost_gtids,
                                     binlog_gtid_simple_recovery ? NULL :
                                                                   &first_gtid,
                                     sid_map, verify_checksum, is_relay_log))
      {
        case ERROR:
        {
          error= 1;
          /*FALLTHROUGH*/
        }
        case GOT_GTIDS:
        {
          goto end;
        }
        case NO_GTIDS:
        case GOT_PREVIOUS_GTIDS:
        {
          /*
            Mysql server iterates forwards through binary logs, looking for
            the first binary log that contains both Previous_gtids_log_event
            and gtid_log_event for gathering the set of gtid_purged on server
            start. It also iterates forwards through binary logs, looking for
            the first binary log that contains both Previous_gtids_log_event
            and gtid_log_event for gathering the set of gtid_purged when
            purging binary logs. This may take very long time if it has many
            binary logs and almost all of them are out of filesystem cache.
            So if the binlog_gtid_simple_recovery is enabled, we just
            initialize GLOBAL.GTID_PURGED from the first binary log, do not
            read any more binary logs.
          */
          if (binlog_gtid_simple_recovery)
            goto end;
          /*FALLTHROUGH*/
        }
        case TRUNCATED:
        {
          break;
        }
      }
    }
  }
end:
  if (all_gtids)
    all_gtids->dbug_print("all_gtids");
  if (lost_gtids)
    lost_gtids->dbug_print("lost_gtids");
  if (need_lock)
  {
    global_sid_lock->unlock();
    mysql_mutex_unlock(&LOCK_index);
    if (all_gtids != NULL)
      mysql_mutex_unlock(&LOCK_log);
  }
  filename_list.clear();
  DBUG_PRINT("info", ("returning %d", error));
  DBUG_RETURN(error != 0 ? true : false);
}


/**
  Open a (new) binlog file.

  - Open the log file and the index file. Register the new
  file name in it
  - When calling this when the file is in use, you must have a locks
  on LOCK_log and LOCK_index.

  @retval
    0	ok
  @retval
    1	error
*/

bool MYSQL_BIN_LOG::open_binlog(const char *log_name,
                                const char *new_name,
                                ulong max_size_arg,
                                bool null_created_arg,
                                bool need_lock_index,
                                bool need_sid_lock,
                                Format_description_log_event *extra_description_event)
{
  // lock_index must be acquired *before* sid_lock.
  DBUG_ASSERT(need_sid_lock || !need_lock_index);
  DBUG_ENTER("MYSQL_BIN_LOG::open_binlog(const char *, ...)");
  DBUG_PRINT("enter",("base filename: %s", log_name));

  mysql_mutex_assert_owner(get_log_lock());

  if (init_and_set_log_file_name(log_name, new_name))
  {
    sql_print_error("MYSQL_BIN_LOG::open failed to generate new file name.");
    DBUG_RETURN(1);
  }

  DBUG_PRINT("info", ("generated filename: %s", log_file_name));

#ifdef HAVE_REPLICATION
  if (open_purge_index_file(TRUE) ||
      register_create_index_entry(log_file_name) ||
      sync_purge_index_file() ||
      DBUG_EVALUATE_IF("fault_injection_registering_index", 1, 0))
  {
    /**
      @todo: although this was introduced to appease valgrind
      when injecting emulated faults using fault_injection_registering_index
      it may be good to consider what actually happens when
      open_purge_index_file succeeds but register or sync fails.

      Perhaps we might need the code below in MYSQL_BIN_LOG::cleanup
      for "real life" purposes as well? 
    */
    DBUG_EXECUTE_IF("fault_injection_registering_index", {
      if (my_b_inited(&purge_index_file))
      {
        end_io_cache(&purge_index_file);
        my_close(purge_index_file.file, MYF(0));
      }
    });

    sql_print_error("MYSQL_BIN_LOG::open failed to sync the index file.");
    DBUG_RETURN(1);
  }
  DBUG_EXECUTE_IF("crash_create_non_critical_before_update_index", DBUG_SUICIDE(););
#endif

  write_error= 0;

  /* open the main log file */
  if (open(
#ifdef HAVE_PSI_INTERFACE
                      m_key_file_log,
#endif
                      log_name, new_name))
  {
#ifdef HAVE_REPLICATION
    close_purge_index_file();
#endif
    DBUG_RETURN(1);                            /* all warnings issued */
  }

  max_size= max_size_arg;

  open_count++;

  bool write_file_name_to_index_file=0;

  /* This must be before goto err. */
#ifndef DBUG_OFF
  binary_log_debug::debug_pretend_version_50034_in_binlog=
    DBUG_EVALUATE_IF("pretend_version_50034_in_binlog", true, false);
#endif
  Format_description_log_event s(BINLOG_VERSION);

  if (!my_b_filelength(&log_file))
  {
    /*
      The binary log file was empty (probably newly created)
      This is the normal case and happens when the user doesn't specify
      an extension for the binary log files.
      In this case we write a standard header to it.
    */
    if (my_b_safe_write(&log_file, (uchar*) BINLOG_MAGIC,
                        BIN_LOG_HEADER_SIZE))
      goto err;
    bytes_written+= BIN_LOG_HEADER_SIZE;
    write_file_name_to_index_file= 1;
  }

  /*
    don't set LOG_EVENT_BINLOG_IN_USE_F for SEQ_READ_APPEND io_cache
    as we won't be able to reset it later
  */
  if (io_cache_type == WRITE_CACHE)
  {
    s.common_header->flags|= LOG_EVENT_BINLOG_IN_USE_F;
  }

  if (is_relay_log)
  {
    /* relay-log */
    if (relay_log_checksum_alg == binary_log::BINLOG_CHECKSUM_ALG_UNDEF)
    {
      /* inherit master's A descriptor if one has been received */
      if (opt_slave_sql_verify_checksum == 0)
        /* otherwise use slave's local preference of RL events verification */
        relay_log_checksum_alg= binary_log::BINLOG_CHECKSUM_ALG_OFF;
      else
        relay_log_checksum_alg= static_cast<enum_binlog_checksum_alg>
                                (binlog_checksum_options);
    }
    s.common_footer->checksum_alg= relay_log_checksum_alg;
  }
  else
    /* binlog */
    s.common_footer->checksum_alg= static_cast<enum_binlog_checksum_alg>
                                     (binlog_checksum_options);

  DBUG_ASSERT((s.common_footer)->checksum_alg !=
               binary_log::BINLOG_CHECKSUM_ALG_UNDEF);
  if (!s.is_valid())
    goto err;
  s.dont_set_created= null_created_arg;
  /* Set LOG_EVENT_RELAY_LOG_F flag for relay log's FD */
  if (is_relay_log)
    s.set_relay_log_event();
  if (s.write(&log_file))
    goto err;
  bytes_written+= s.common_header->data_written;
  /*
    We need to revisit this code and improve it.
    See further comments in the mysqld.
    /Alfranio
  */
  if (current_thd)
  {
    Gtid_set logged_gtids_binlog(global_sid_map, global_sid_lock);
    Gtid_set* previous_logged_gtids;

    if (is_relay_log)
      previous_logged_gtids= previous_gtid_set_relaylog;
    else
      previous_logged_gtids= &logged_gtids_binlog;

    if (need_sid_lock)
      global_sid_lock->wrlock();
    else
      global_sid_lock->assert_some_wrlock();

    if (!is_relay_log)
    {
      const Gtid_set *executed_gtids= gtid_state->get_executed_gtids();
      const Gtid_set *gtids_only_in_table=
        gtid_state->get_gtids_only_in_table();
      /* logged_gtids_binlog= executed_gtids - gtids_only_in_table */
      if (logged_gtids_binlog.add_gtid_set(executed_gtids) !=
          RETURN_STATUS_OK)
      {
        if (need_sid_lock)
          global_sid_lock->unlock();
        goto err;
      }
      logged_gtids_binlog.remove_gtid_set(gtids_only_in_table);
    }
    DBUG_PRINT("info",("Generating PREVIOUS_GTIDS for %s file.",
                       is_relay_log ? "relaylog" : "binlog"));
    Previous_gtids_log_event prev_gtids_ev(previous_logged_gtids);
    if (is_relay_log)
      prev_gtids_ev.set_relay_log_event();
    if (need_sid_lock)
      global_sid_lock->unlock();
    prev_gtids_ev.common_footer->checksum_alg=
                                   (s.common_footer)->checksum_alg;
    if (prev_gtids_ev.write(&log_file))
      goto err;
    bytes_written+= prev_gtids_ev.common_header->data_written;
  }
  else // !(current_thd)
  {
    /*
      If the slave was configured before server restart, the server will
      generate a new relay log file without having current_thd, but this
      new relay log file must have a PREVIOUS_GTIDS event as we now
      generate the PREVIOUS_GTIDS event always.

      This is only needed for relay log files because the server will add
      the PREVIOUS_GTIDS of binary logs (when current_thd==NULL) after
      server's GTID initialization.

      During server's startup at mysqld_main(), from the binary/relay log
      initialization point of view, it will:
      1) Call init_server_components() that will generate a new binary log
         file but won't write the PREVIOUS_GTIDS event yet;
      2) Initialize server's GTIDs;
      3) Write the binary log PREVIOUS_GTIDS;
      4) Call init_slave() in where the new relay log file will be created
         after initializing relay log's Retrieved_Gtid_Set;
    */
    if (is_relay_log)
    {
      if (need_sid_lock)
        global_sid_lock->wrlock();
      else
        global_sid_lock->assert_some_wrlock();

      DBUG_PRINT("info",("Generating PREVIOUS_GTIDS for relaylog file."));
      Previous_gtids_log_event prev_gtids_ev(previous_gtid_set_relaylog);
      prev_gtids_ev.set_relay_log_event();

      if (need_sid_lock)
        global_sid_lock->unlock();

      prev_gtids_ev.common_footer->checksum_alg=
                                   (s.common_footer)->checksum_alg;
      if (prev_gtids_ev.write(&log_file))
        goto err;
      bytes_written+= prev_gtids_ev.common_header->data_written;
    }
  }
  if (extra_description_event &&
      extra_description_event->binlog_version>=4)
  {
    /*
      This is a relay log written to by the I/O slave thread.
      Write the event so that others can later know the format of this relay
      log.
      Note that this event is very close to the original event from the
      master (it has binlog version of the master, event types of the
      master), so this is suitable to parse the next relay log's event. It
      has been produced by
      Format_description_log_event::Format_description_log_event(char* buf,).
      Why don't we want to write the mi_description_event if this
      event is for format<4 (3.23 or 4.x): this is because in that case, the
      mi_description_event describes the data received from the
      master, but not the data written to the relay log (*conversion*),
      which is in format 4 (slave's).
    */
    /*
      Set 'created' to 0, so that in next relay logs this event does not
      trigger cleaning actions on the slave in
      Format_description_log_event::apply_event_impl().
    */
    extra_description_event->created= 0;
    /* Don't set log_pos in event header */
    extra_description_event->set_artificial_event();

    if (extra_description_event->write(&log_file))
      goto err;
    bytes_written+= extra_description_event->common_header->data_written;
  }
  if (flush_io_cache(&log_file) ||
      mysql_file_sync(log_file.file, MYF(MY_WME)))
    goto err;
  
  if (write_file_name_to_index_file)
  {
#ifdef HAVE_REPLICATION
    DBUG_EXECUTE_IF("crash_create_critical_before_update_index", DBUG_SUICIDE(););
#endif

    DBUG_ASSERT(my_b_inited(&index_file) != 0);

    /*
      The new log file name is appended into crash safe index file after
      all the content of index file is copyed into the crash safe index
      file. Then move the crash safe index file to index file.
    */
    DBUG_EXECUTE_IF("simulate_disk_full_on_open_binlog",
                    {DBUG_SET("+d,simulate_no_free_space_error");});
    if (DBUG_EVALUATE_IF("fault_injection_updating_index", 1, 0) ||
        add_log_to_index((uchar*) log_file_name, strlen(log_file_name),
                         need_lock_index))
    {
      DBUG_EXECUTE_IF("simulate_disk_full_on_open_binlog",
                      {
                        DBUG_SET("-d,simulate_file_write_error");
                        DBUG_SET("-d,simulate_no_free_space_error");
                        DBUG_SET("-d,simulate_disk_full_on_open_binlog");
                      });
      goto err;
    }

#ifdef HAVE_REPLICATION
    DBUG_EXECUTE_IF("crash_create_after_update_index", DBUG_SUICIDE(););
#endif
  }

  log_state.atomic_set(LOG_OPENED);
  /*
    At every rotate memorize the last transaction counter state to use it as
    offset at logging the transaction logical timestamps.
  */
  max_committed_transaction.update_offset(transaction_counter.get_timestamp());
  transaction_counter.update_offset(transaction_counter.get_timestamp());
#ifdef HAVE_REPLICATION
  close_purge_index_file();
#endif

  update_binlog_end_pos();
  DBUG_RETURN(0);

err:
#ifdef HAVE_REPLICATION
  if (is_inited_purge_index_file())
    purge_index_entry(NULL, NULL, need_lock_index);
  close_purge_index_file();
#endif
  if (binlog_error_action == ABORT_SERVER)
  {
    exec_binlog_error_action_abort("Either disk is full or file system is read "
                                   "only while opening the binlog. Aborting the"
                                   " server.");
  }
  else
  {
    sql_print_error("Could not use %s for logging (error %d). "
                    "Turning logging off for the whole duration of the MySQL "
                    "server process. To turn it on again: fix the cause, "
                    "shutdown the MySQL server and restart it.",
                    (new_name) ? new_name : name, errno);
    close(LOG_CLOSE_INDEX, false, need_lock_index);
  }
  DBUG_RETURN(1);
}


/**
  Move crash safe index file to index file.

  @param need_lock_index If true, LOCK_index will be acquired;
  otherwise it should already be held.

  @retval 0 ok
  @retval -1 error
*/
int MYSQL_BIN_LOG::move_crash_safe_index_file_to_index_file(bool need_lock_index)
{
  int error= 0;
  File fd= -1;
  DBUG_ENTER("MYSQL_BIN_LOG::move_crash_safe_index_file_to_index_file");

  if (need_lock_index)
    mysql_mutex_lock(&LOCK_index);
  else
    mysql_mutex_assert_owner(&LOCK_index);

  if (my_b_inited(&index_file))
  {
    end_io_cache(&index_file);
    if (mysql_file_close(index_file.file, MYF(0)) < 0)
    {
      error= -1;
      sql_print_error("While rebuilding index file %s: "
                      "Failed to close the index file.", index_file_name);
      /*
        Delete Crash safe index file here and recover the binlog.index
        state(index_file io_cache) from old binlog.index content.
       */
      mysql_file_delete(key_file_binlog_index, crash_safe_index_file_name,
                        MYF(0));

      goto recoverable_err;
    }
    if (DBUG_EVALUATE_IF("force_index_file_delete_failure", 1, 0) ||
        mysql_file_delete(key_file_binlog_index, index_file_name, MYF(MY_WME)))
    {
      error= -1;
      sql_print_error("While rebuilding index file %s: "
                      "Failed to delete the existing index file. It could be "
                      "that file is being used by some other process.",
                      index_file_name);
      /*
        Delete Crash safe file index file here and recover the binlog.index
        state(index_file io_cache) from old binlog.index content.
       */
      mysql_file_delete(key_file_binlog_index, crash_safe_index_file_name,
                        MYF(0));

      goto recoverable_err;
    }
  }

  DBUG_EXECUTE_IF("crash_create_before_rename_index_file", DBUG_SUICIDE(););
  if (my_rename(crash_safe_index_file_name, index_file_name, MYF(MY_WME)))
  {
    error= -1;
    sql_print_error("While rebuilding index file %s: "
                    "Failed to rename the new index file to the existing "
                    "index file.", index_file_name);
    goto fatal_err;
  }
  DBUG_EXECUTE_IF("crash_create_after_rename_index_file", DBUG_SUICIDE(););

recoverable_err:
  if ((fd= mysql_file_open(key_file_binlog_index,
                           index_file_name,
                           O_RDWR | O_CREAT | O_BINARY,
                           MYF(MY_WME))) < 0 ||
           mysql_file_sync(fd, MYF(MY_WME)) ||
           init_io_cache_ext(&index_file, fd, IO_SIZE, READ_CACHE,
                             mysql_file_seek(fd, 0L, MY_SEEK_END, MYF(0)),
                                             0, MYF(MY_WME | MY_WAIT_IF_FULL),
                             key_file_binlog_index_cache))
  {
    sql_print_error("After rebuilding the index file %s: "
                    "Failed to open the index file.", index_file_name);
    goto fatal_err;
  }

  if (need_lock_index)
    mysql_mutex_unlock(&LOCK_index);
  DBUG_RETURN(error);

fatal_err:
  /*
    This situation is very very rare to happen (unless there is some serious
    memory related issues like OOM) and should be treated as fatal error.
    Hence it is better to bring down the server without respecting
    'binlog_error_action' value here.
  */
  exec_binlog_error_action_abort("MySQL server failed to update the "
                                 "binlog.index file's content properly. "
                                 "It might not be in sync with available "
                                 "binlogs and the binlog.index file state is in "
                                 "unrecoverable state. Aborting the server.");
  /*
    Server is aborted in the above function.
    This is dead code to make compiler happy.
   */
  DBUG_RETURN(error);
}


/**
  Append log file name to index file.

  - To make crash safe, we copy all the content of index file
  to crash safe index file firstly and then append the log
  file name to the crash safe index file. Finally move the
  crash safe index file to index file.

  @retval
    0   ok
  @retval
    -1   error
*/
int MYSQL_BIN_LOG::add_log_to_index(uchar* log_name,
                                    size_t log_name_len, bool need_lock_index)
{
  DBUG_ENTER("MYSQL_BIN_LOG::add_log_to_index");

  if (open_crash_safe_index_file())
  {
    sql_print_error("MYSQL_BIN_LOG::add_log_to_index failed to "
                    "open the crash safe index file.");
    goto err;
  }

  if (copy_file(&index_file, &crash_safe_index_file, 0))
  {
    sql_print_error("MYSQL_BIN_LOG::add_log_to_index failed to "
                    "copy index file to crash safe index file.");
    goto err;
  }

  if (my_b_write(&crash_safe_index_file, log_name, log_name_len) ||
      my_b_write(&crash_safe_index_file, (uchar*) "\n", 1) ||
      flush_io_cache(&crash_safe_index_file) ||
      mysql_file_sync(crash_safe_index_file.file, MYF(MY_WME)))
  {
    sql_print_error("MYSQL_BIN_LOG::add_log_to_index failed to "
                    "append log file name: %s, to crash "
                    "safe index file.", log_name);
    goto err;
  }

  if (close_crash_safe_index_file())
  {
    sql_print_error("MYSQL_BIN_LOG::add_log_to_index failed to "
                    "close the crash safe index file.");
    goto err;
  }

  if (move_crash_safe_index_file_to_index_file(need_lock_index))
  {
    sql_print_error("MYSQL_BIN_LOG::add_log_to_index failed to "
                    "move crash safe index file to index file.");
    goto err;
  }

  DBUG_RETURN(0);

err:
  DBUG_RETURN(-1);
}

int MYSQL_BIN_LOG::get_current_log(LOG_INFO* linfo, bool need_lock_log/*true*/)
{
  if (need_lock_log)
    mysql_mutex_lock(&LOCK_log);
  int ret = raw_get_current_log(linfo);
  if (need_lock_log)
    mysql_mutex_unlock(&LOCK_log);
  return ret;
}

int MYSQL_BIN_LOG::raw_get_current_log(LOG_INFO* linfo)
{
  strmake(linfo->log_file_name, log_file_name, sizeof(linfo->log_file_name)-1);
  linfo->pos = my_b_safe_tell(&log_file);
  return 0;
}

bool MYSQL_BIN_LOG::check_write_error(THD *thd)
{
  DBUG_ENTER("MYSQL_BIN_LOG::check_write_error");

  bool checked= FALSE;

  if (!thd->is_error())
    DBUG_RETURN(checked);

  switch (thd->get_stmt_da()->mysql_errno())
  {
    case ER_TRANS_CACHE_FULL:
    case ER_STMT_CACHE_FULL:
    case ER_ERROR_ON_WRITE:
    case ER_BINLOG_LOGGING_IMPOSSIBLE:
      checked= TRUE;
    break;
  }
  DBUG_PRINT("return", ("checked: %s", YESNO(checked)));
  DBUG_RETURN(checked);
}

void MYSQL_BIN_LOG::set_write_error(THD *thd, bool is_transactional)
{
  DBUG_ENTER("MYSQL_BIN_LOG::set_write_error");

  write_error= 1;

  if (check_write_error(thd))
    DBUG_VOID_RETURN;

  if (my_errno() == EFBIG)
  {
    if (is_transactional)
    {
      my_message(ER_TRANS_CACHE_FULL, ER(ER_TRANS_CACHE_FULL), MYF(MY_WME));
    }
    else
    {
      my_message(ER_STMT_CACHE_FULL, ER(ER_STMT_CACHE_FULL), MYF(MY_WME));
    }
  }
  else
  {
    char errbuf[MYSYS_STRERROR_SIZE];
    my_error(ER_ERROR_ON_WRITE, MYF(MY_WME), name,
             errno, my_strerror(errbuf, sizeof(errbuf), errno));
  }

  DBUG_VOID_RETURN;
}

/**
  Find the position in the log-index-file for the given log name.

  @param[out] linfo The found log file name will be stored here, along
  with the byte offset of the next log file name in the index file.
  @param log_name Filename to find in the index file, or NULL if we
  want to read the first entry.
  @param need_lock_index If false, this function acquires LOCK_index;
  otherwise the lock should already be held by the caller.

  @note
    On systems without the truncate function the file will end with one or
    more empty lines.  These will be ignored when reading the file.

  @retval
    0			ok
  @retval
    LOG_INFO_EOF	        End of log-index-file found
  @retval
    LOG_INFO_IO		Got IO error while reading file
*/

int MYSQL_BIN_LOG::find_log_pos(LOG_INFO *linfo, const char *log_name,
                                bool need_lock_index)
{
  int error= 0;
  char *full_fname= linfo->log_file_name;
  char full_log_name[FN_REFLEN], fname[FN_REFLEN];
  size_t log_name_len= 0, fname_len= 0;
  DBUG_ENTER("find_log_pos");
  full_log_name[0]= full_fname[0]= 0;

  /*
    Mutex needed because we need to make sure the file pointer does not
    move from under our feet
  */
  if (need_lock_index)
    mysql_mutex_lock(&LOCK_index);
  else
    mysql_mutex_assert_owner(&LOCK_index);

  if (!my_b_inited(&index_file))
  {
      error= LOG_INFO_IO;
      goto end;
  }

  // extend relative paths for log_name to be searched
  if (log_name)
  {
    if(normalize_binlog_name(full_log_name, log_name, is_relay_log))
    {
      error= LOG_INFO_EOF;
      goto end;
    }
  }

  log_name_len= log_name ? strlen(full_log_name) : 0;
  DBUG_PRINT("enter", ("log_name: %s, full_log_name: %s", 
                       log_name ? log_name : "NULL", full_log_name));

  /* As the file is flushed, we can't get an error here */
  my_b_seek(&index_file, (my_off_t) 0);

  for (;;)
  {
    size_t length;
    my_off_t offset= my_b_tell(&index_file);

    DBUG_EXECUTE_IF("simulate_find_log_pos_error",
                    error=  LOG_INFO_EOF; break;);
    /* If we get 0 or 1 characters, this is the end of the file */
    if ((length= my_b_gets(&index_file, fname, FN_REFLEN)) <= 1)
    {
      /* Did not find the given entry; Return not found or error */
      error= !index_file.error ? LOG_INFO_EOF : LOG_INFO_IO;
      break;
    }

    // extend relative paths and match against full path
    if (normalize_binlog_name(full_fname, fname, is_relay_log))
    {
      error= LOG_INFO_EOF;
      break;
    }
    fname_len= strlen(full_fname);

    // if the log entry matches, null string matching anything
    if (!log_name ||
       (log_name_len == fname_len &&
       !memcmp(full_fname, full_log_name, log_name_len)))
    {
      DBUG_PRINT("info", ("Found log file entry"));
      linfo->index_file_start_offset= offset;
      linfo->index_file_offset = my_b_tell(&index_file);
      break;
    }
    linfo->entry_index++;
  }

end:  
  if (need_lock_index)
    mysql_mutex_unlock(&LOCK_index);
  DBUG_RETURN(error);
}


/**
  Find the position in the log-index-file for the given log name.

  @param[out] linfo The filename will be stored here, along with the
  byte offset of the next filename in the index file.

  @param need_lock_index If true, LOCK_index will be acquired;
  otherwise it should already be held by the caller.

  @note
    - Before calling this function, one has to call find_log_pos()
    to set up 'linfo'
    - Mutex needed because we need to make sure the file pointer does not move
    from under our feet

  @retval 0 ok
  @retval LOG_INFO_EOF End of log-index-file found
  @retval LOG_INFO_IO Got IO error while reading file
*/
int MYSQL_BIN_LOG::find_next_log(LOG_INFO* linfo, bool need_lock_index)
{
  int error= 0;
  size_t length;
  char fname[FN_REFLEN];
  char *full_fname= linfo->log_file_name;

  if (need_lock_index)
    mysql_mutex_lock(&LOCK_index);
  else
    mysql_mutex_assert_owner(&LOCK_index);

  if (!my_b_inited(&index_file))
  {
      error= LOG_INFO_IO;
      goto err;
  }
  /* As the file is flushed, we can't get an error here */
  my_b_seek(&index_file, linfo->index_file_offset);

  linfo->index_file_start_offset= linfo->index_file_offset;
  if ((length=my_b_gets(&index_file, fname, FN_REFLEN)) <= 1)
  {
    error = !index_file.error ? LOG_INFO_EOF : LOG_INFO_IO;
    goto err;
  }

  if (fname[0] != 0)
  {
    if(normalize_binlog_name(full_fname, fname, is_relay_log))
    {
      error= LOG_INFO_EOF;
      goto err;
    }
    length= strlen(full_fname);
  }

  linfo->index_file_offset= my_b_tell(&index_file);

err:
  if (need_lock_index)
    mysql_mutex_unlock(&LOCK_index);
  return error;
}

/**
  Find the relay log name following the given name from relay log index file.

  @param[in|out] log_name  The name is full path name.

  @return return 0 if it finds next relay log. Otherwise return the error code.
*/
int MYSQL_BIN_LOG::find_next_relay_log(char log_name[FN_REFLEN+1])
{
  LOG_INFO info;
  int error;
  char relative_path_name[FN_REFLEN+1];

  if (fn_format(relative_path_name, log_name+dirname_length(log_name),
                mysql_data_home, "", 0)
      == NullS)
    return 1;

  mysql_mutex_lock(&LOCK_index);

  error= find_log_pos(&info, relative_path_name, false);
  if (error == 0)
  {
    error= find_next_log(&info, false);
    if (error == 0)
      strcpy(log_name, info.log_file_name);
  }

  mysql_mutex_unlock(&LOCK_index);
  return error;
}

/**
  Removes files, as part of a RESET MASTER or RESET SLAVE statement,
  by deleting all logs refered to in the index file. Then, it starts
  writing to a new log file.

  The new index file will only contain this file.

  @param thd Thread

  @note
    If not called from slave thread, write start event to new log

  @retval
    0	ok
  @retval
    1   error
*/
bool MYSQL_BIN_LOG::reset_logs(THD* thd, bool delete_only)
{
  LOG_INFO linfo;
  bool error=0;
  int err;
  const char* save_name;
  DBUG_ENTER("reset_logs");

  /*
    Flush logs for storage engines, so that the last transaction
    is fsynced inside storage engines.
  */
  if (ha_flush_logs(NULL))
    DBUG_RETURN(1);

  ha_reset_logs(thd);

  /*
    We need to get both locks to be sure that no one is trying to
    write to the index log file.
  */
  mysql_mutex_lock(&LOCK_log);
  mysql_mutex_lock(&LOCK_index);

  global_sid_lock->wrlock();

  /* Save variables so that we can reopen the log */
  save_name=name;
  name=0;					// Protect against free
  close(LOG_CLOSE_TO_BE_OPENED, false/*need_lock_log=false*/,
        false/*need_lock_index=false*/);

  /*
    First delete all old log files and then update the index file.
    As we first delete the log files and do not use sort of logging,
    a crash may lead to an inconsistent state where the index has
    references to non-existent files.

    We need to invert the steps and use the purge_index_file methods
    in order to make the operation safe.
  */

  if ((err= find_log_pos(&linfo, NullS, false/*need_lock_index=false*/)) != 0)
  {
    uint errcode= purge_log_get_error_code(err);
    sql_print_error("Failed to locate old binlog or relay log files");
    my_message(errcode, ER(errcode), MYF(0));
    error= 1;
    goto err;
  }

  for (;;)
  {
    if ((error= my_delete_allow_opened(linfo.log_file_name, MYF(0))) != 0)
    {
      if (my_errno() == ENOENT) 
      {
        push_warning_printf(current_thd, Sql_condition::SL_WARNING,
                            ER_LOG_PURGE_NO_FILE, ER(ER_LOG_PURGE_NO_FILE),
                            linfo.log_file_name);
        sql_print_information("Failed to delete file '%s'",
                              linfo.log_file_name);
        set_my_errno(0);
        error= 0;
      }
      else
      {
        push_warning_printf(current_thd, Sql_condition::SL_WARNING,
                            ER_BINLOG_PURGE_FATAL_ERR,
                            "a problem with deleting %s; "
                            "consider examining correspondence "
                            "of your binlog index file "
                            "to the actual binlog files",
                            linfo.log_file_name);
        error= 1;
        goto err;
      }
    }
    if (find_next_log(&linfo, false/*need_lock_index=false*/))
      break;
  }

  /* Start logging with a new file */
  close(LOG_CLOSE_INDEX | LOG_CLOSE_TO_BE_OPENED,
        false/*need_lock_log=false*/,
        false/*need_lock_index=false*/);
  if ((error= my_delete_allow_opened(index_file_name, MYF(0))))	// Reset (open will update)
  {
    if (my_errno() == ENOENT)
    {
      push_warning_printf(current_thd, Sql_condition::SL_WARNING,
                          ER_LOG_PURGE_NO_FILE, ER(ER_LOG_PURGE_NO_FILE),
                          index_file_name);
      sql_print_information("Failed to delete file '%s'",
                            index_file_name);
      set_my_errno(0);
      error= 0;
    }
    else
    {
      push_warning_printf(current_thd, Sql_condition::SL_WARNING,
                          ER_BINLOG_PURGE_FATAL_ERR,
                          "a problem with deleting %s; "
                          "consider examining correspondence "
                          "of your binlog index file "
                          "to the actual binlog files",
                          index_file_name);
      error= 1;
      goto err;
    }
  }

#ifdef HAVE_REPLICATION
  /*
    For relay logs we clear the gtid state associated per channel(i.e rli)
    in the purge_relay_logs()
  */
  if (!is_relay_log)
  {
    if(gtid_state->clear(thd))
    {
      error= 1;
      goto err;
    }
    // don't clear global_sid_map because it's used by the relay log too
    if (gtid_state->init() != 0)
      goto err;
  }
#endif

  if (!delete_only)
  {
    if (!open_index_file(index_file_name, 0, false/*need_lock_index=false*/))
    if ((error= open_binlog(save_name, 0,
                            max_size, false,
                            false/*need_lock_index=false*/,
                            false/*need_sid_lock=false*/,
                            NULL)))
      goto err;
  }
  my_free((void *) save_name);

err:
  if (error == 1)
    name= const_cast<char*>(save_name);
  global_sid_lock->unlock();
  mysql_mutex_unlock(&LOCK_index);
  mysql_mutex_unlock(&LOCK_log);
  DBUG_RETURN(error);
}


/**
  Set the name of crash safe index file.

  @retval
    0   ok
  @retval
    1   error
*/
int MYSQL_BIN_LOG::set_crash_safe_index_file_name(const char *base_file_name)
{
  int error= 0;
  DBUG_ENTER("MYSQL_BIN_LOG::set_crash_safe_index_file_name");
  if (fn_format(crash_safe_index_file_name, base_file_name, mysql_data_home,
                ".index_crash_safe", MYF(MY_UNPACK_FILENAME | MY_SAFE_PATH |
                                         MY_REPLACE_EXT)) == NULL)
  {
    error= 1;
    sql_print_error("MYSQL_BIN_LOG::set_crash_safe_index_file_name failed "
                    "to set file name.");
  }
  DBUG_RETURN(error);
}


/**
  Open a (new) crash safe index file.

  @note
    The crash safe index file is a special file
    used for guaranteeing index file crash safe.
  @retval
    0   ok
  @retval
    1   error
*/
int MYSQL_BIN_LOG::open_crash_safe_index_file()
{
  int error= 0;
  File file= -1;

  DBUG_ENTER("MYSQL_BIN_LOG::open_crash_safe_index_file");

  if (!my_b_inited(&crash_safe_index_file))
  {
    if ((file= my_open(crash_safe_index_file_name, O_RDWR | O_CREAT | O_BINARY,
                       MYF(MY_WME))) < 0  ||
        init_io_cache(&crash_safe_index_file, file, IO_SIZE, WRITE_CACHE,
                      0, 0, MYF(MY_WME | MY_NABP | MY_WAIT_IF_FULL)))
    {
      error= 1;
      sql_print_error("MYSQL_BIN_LOG::open_crash_safe_index_file failed "
                      "to open temporary index file.");
    }
  }
  DBUG_RETURN(error);
}


/**
  Close the crash safe index file.

  @note
    The crash safe file is just closed, is not deleted.
    Because it is moved to index file later on.
  @retval
    0   ok
  @retval
    1   error
*/
int MYSQL_BIN_LOG::close_crash_safe_index_file()
{
  int error= 0;

  DBUG_ENTER("MYSQL_BIN_LOG::close_crash_safe_index_file");

  if (my_b_inited(&crash_safe_index_file))
  {
    end_io_cache(&crash_safe_index_file);
    error= my_close(crash_safe_index_file.file, MYF(0));
  }
  memset(&crash_safe_index_file, 0, sizeof(crash_safe_index_file));

  DBUG_RETURN(error);
}


/**
  Delete relay log files prior to rli->group_relay_log_name
  (i.e. all logs which are not involved in a non-finished group
  (transaction)), remove them from the index file and start on next
  relay log.

  IMPLEMENTATION

  - You must hold rli->data_lock before calling this function, since
    it writes group_relay_log_pos and similar fields of
    Relay_log_info.
  - Protects index file with LOCK_index
  - Delete relevant relay log files
  - Copy all file names after these ones to the front of the index file
  - If the OS has truncate, truncate the file, else fill it with \n'
  - Read the next file name from the index file and store in rli->linfo

  @param rli	       Relay log information
  @param included     If false, all relay logs that are strictly before
                      rli->group_relay_log_name are deleted ; if true, the
                      latter is deleted too (i.e. all relay logs
                      read by the SQL slave thread are deleted).

  @note
    - This is only called from the slave SQL thread when it has read
    all commands from a relay log and want to switch to a new relay log.
    - When this happens, we can be in an active transaction as
    a transaction can span over two relay logs
    (although it is always written as a single block to the master's binary
    log, hence cannot span over two master's binary logs).

  @retval
    0			ok
  @retval
    LOG_INFO_EOF	        End of log-index-file found
  @retval
    LOG_INFO_SEEK	Could not allocate IO cache
  @retval
    LOG_INFO_IO		Got IO error while reading file
*/

#ifdef HAVE_REPLICATION

int MYSQL_BIN_LOG::purge_first_log(Relay_log_info* rli, bool included)
{
  int error;
  char *to_purge_if_included= NULL;
  DBUG_ENTER("purge_first_log");

  DBUG_ASSERT(current_thd->system_thread == SYSTEM_THREAD_SLAVE_SQL);
  DBUG_ASSERT(is_relay_log);
  DBUG_ASSERT(is_open());
  DBUG_ASSERT(rli->slave_running == 1);
  DBUG_ASSERT(!strcmp(rli->linfo.log_file_name,rli->get_event_relay_log_name()));

  mysql_mutex_assert_owner(&rli->data_lock);

  mysql_mutex_lock(&LOCK_index);
  to_purge_if_included= my_strdup(key_memory_Relay_log_info_group_relay_log_name,
                                  rli->get_group_relay_log_name(), MYF(0));

  /*
    Read the next log file name from the index file and pass it back to
    the caller.
  */
  if((error=find_log_pos(&rli->linfo, rli->get_event_relay_log_name(),
                         false/*need_lock_index=false*/)) ||
     (error=find_next_log(&rli->linfo, false/*need_lock_index=false*/)))
  {
    char buff[22];
    sql_print_error("next log error: %d  offset: %s  log: %s included: %d",
                    error,
                    llstr(rli->linfo.index_file_offset,buff),
                    rli->get_event_relay_log_name(),
                    included);
    goto err;
  }

  /*
    Reset rli's coordinates to the current log.
  */
  rli->set_event_relay_log_pos(BIN_LOG_HEADER_SIZE);
  rli->set_event_relay_log_name(rli->linfo.log_file_name);

  /*
    If we removed the rli->group_relay_log_name file,
    we must update the rli->group* coordinates, otherwise do not touch it as the
    group's execution is not finished (e.g. COMMIT not executed)
  */
  if (included)
  {
    rli->set_group_relay_log_pos(BIN_LOG_HEADER_SIZE);
    rli->set_group_relay_log_name(rli->linfo.log_file_name);
    rli->notify_group_relay_log_name_update();
  }
  /*
    Store where we are in the new file for the execution thread.
    If we are in the middle of a transaction, then we
    should not store the position in the repository, instead in
    that case set a flag to true which indicates that a 'forced flush'
    is postponed due to transaction split across the relaylogs.
  */
  if (!rli->is_in_group())
    rli->flush_info(TRUE);
  else
    rli->force_flush_postponed_due_to_split_trans= true;

  DBUG_EXECUTE_IF("crash_before_purge_logs", DBUG_SUICIDE(););

  mysql_mutex_lock(&rli->log_space_lock);
  rli->relay_log.purge_logs(to_purge_if_included, included,
                            false/*need_lock_index=false*/,
                            false/*need_update_threads=false*/,
                            &rli->log_space_total, true);
  // Tell the I/O thread to take the relay_log_space_limit into account
  rli->ignore_log_space_limit= 0;
  mysql_mutex_unlock(&rli->log_space_lock);

  /*
    Ok to broadcast after the critical region as there is no risk of
    the mutex being destroyed by this thread later - this helps save
    context switches
  */
  mysql_cond_broadcast(&rli->log_space_cond);

  /*
   * Need to update the log pos because purge logs has been called 
   * after fetching initially the log pos at the begining of the method.
   */
  if((error=find_log_pos(&rli->linfo, rli->get_event_relay_log_name(),
                         false/*need_lock_index=false*/)))
  {
    char buff[22];
    sql_print_error("next log error: %d  offset: %s  log: %s included: %d",
                    error,
                    llstr(rli->linfo.index_file_offset,buff),
                    rli->get_group_relay_log_name(),
                    included);
    goto err;
  }

  /* If included was passed, rli->linfo should be the first entry. */
  DBUG_ASSERT(!included || rli->linfo.index_file_start_offset == 0);

err:
  my_free(to_purge_if_included);
  mysql_mutex_unlock(&LOCK_index);
  DBUG_RETURN(error);
}


/**
  Remove logs from index file.

  - To make crash safe, we copy the content of index file
  from index_file_start_offset recored in log_info to
  crash safe index file firstly and then move the crash
  safe index file to index file.

  @param linfo                  Store here the found log file name and
                                position to the NEXT log file name in
                                the index file.

  @param need_update_threads    If we want to update the log coordinates
                                of all threads. False for relay logs,
                                true otherwise.

  @retval
    0    ok
  @retval
    LOG_INFO_IO    Got IO error while reading/writing file
*/
int MYSQL_BIN_LOG::remove_logs_from_index(LOG_INFO* log_info, bool need_update_threads)
{
  if (open_crash_safe_index_file())
  {
    sql_print_error("MYSQL_BIN_LOG::remove_logs_from_index failed to "
                    "open the crash safe index file.");
    goto err;
  }

  if (copy_file(&index_file, &crash_safe_index_file,
                log_info->index_file_start_offset))
  {
    sql_print_error("MYSQL_BIN_LOG::remove_logs_from_index failed to "
                    "copy index file to crash safe index file.");
    goto err;
  }

  if (close_crash_safe_index_file())
  {
    sql_print_error("MYSQL_BIN_LOG::remove_logs_from_index failed to "
                    "close the crash safe index file.");
    goto err;
  }
  DBUG_EXECUTE_IF("fault_injection_copy_part_file", DBUG_SUICIDE(););

  if (move_crash_safe_index_file_to_index_file(false/*need_lock_index=false*/))
  {
    sql_print_error("MYSQL_BIN_LOG::remove_logs_from_index failed to "
                    "move crash safe index file to index file.");
    goto err;
  }

  // now update offsets in index file for running threads
  if (need_update_threads)
    adjust_linfo_offsets(log_info->index_file_start_offset);
  return 0;

err:
  return LOG_INFO_IO;
}

/**
  Remove all logs before the given log from disk and from the index file.

  @param to_log	      Delete all log file name before this file.
  @param included            If true, to_log is deleted too.
  @param need_lock_index
  @param need_update_threads If we want to update the log coordinates of
                             all threads. False for relay logs, true otherwise.
  @param freed_log_space     If not null, decrement this variable of
                             the amount of log space freed
  @param auto_purge          True if this is an automatic purge.

  @note
    If any of the logs before the deleted one is in use,
    only purge logs up to this one.

  @retval
    0			ok
  @retval
    LOG_INFO_EOF		to_log not found
    LOG_INFO_EMFILE             too many files opened
    LOG_INFO_FATAL              if any other than ENOENT error from
                                mysql_file_stat() or mysql_file_delete()
*/

int MYSQL_BIN_LOG::purge_logs(const char *to_log,
                              bool included,
                              bool need_lock_index,
                              bool need_update_threads,
                              ulonglong *decrease_log_space,
                              bool auto_purge)
{
  int error= 0, no_of_log_files_to_purge= 0, no_of_log_files_purged= 0;
  int no_of_threads_locking_log= 0;
  bool exit_loop= 0;
  LOG_INFO log_info;
  THD *thd= current_thd;
  DBUG_ENTER("purge_logs");
  DBUG_PRINT("info",("to_log= %s",to_log));

  if (need_lock_index)
    mysql_mutex_lock(&LOCK_index);
  else
    mysql_mutex_assert_owner(&LOCK_index);
  if ((error=find_log_pos(&log_info, to_log, false/*need_lock_index=false*/))) 
  {
    sql_print_error("MYSQL_BIN_LOG::purge_logs was called with file %s not "
                    "listed in the index.", to_log);
    goto err;
  }

  no_of_log_files_to_purge= log_info.entry_index;

  if ((error= open_purge_index_file(TRUE)))
  {
    sql_print_error("MYSQL_BIN_LOG::purge_logs failed to sync the index file.");
    goto err;
  }

  /*
    File name exists in index file; delete until we find this file
    or a file that is used.
  */
  if ((error=find_log_pos(&log_info, NullS, false/*need_lock_index=false*/)))
    goto err;

  while ((strcmp(to_log,log_info.log_file_name) || (exit_loop=included)))
  {
    if(is_active(log_info.log_file_name))
    {
      if(!auto_purge)
        push_warning_printf(thd, Sql_condition::SL_WARNING,
                            ER_WARN_PURGE_LOG_IS_ACTIVE,
                            ER(ER_WARN_PURGE_LOG_IS_ACTIVE),
                            log_info.log_file_name);
      break;
    }

    if ((no_of_threads_locking_log= log_in_use(log_info.log_file_name)))
    {
      if(!auto_purge)
        push_warning_printf(thd, Sql_condition::SL_WARNING,
                            ER_WARN_PURGE_LOG_IN_USE,
                            ER(ER_WARN_PURGE_LOG_IN_USE),
                            log_info.log_file_name,  no_of_threads_locking_log,
                            no_of_log_files_purged, no_of_log_files_to_purge);
      break;
    }
    no_of_log_files_purged++;

    if ((error= register_purge_index_entry(log_info.log_file_name)))
    {
      sql_print_error("MYSQL_BIN_LOG::purge_logs failed to copy %s to register file.",
                      log_info.log_file_name);
      goto err;
    }

    if (find_next_log(&log_info, false/*need_lock_index=false*/) || exit_loop)
      break;
  }

  DBUG_EXECUTE_IF("crash_purge_before_update_index", DBUG_SUICIDE(););

  if ((error= sync_purge_index_file()))
  {
    sql_print_error("MYSQL_BIN_LOG::purge_logs failed to flush register file.");
    goto err;
  }

  /* We know how many files to delete. Update index file. */
  if ((error=remove_logs_from_index(&log_info, need_update_threads)))
  {
    sql_print_error("MYSQL_BIN_LOG::purge_logs failed to update the index file");
    goto err;
  }

  // Update gtid_state->lost_gtids
  if (!is_relay_log)
  {
    global_sid_lock->wrlock();
    error= init_gtid_sets(NULL,
                          const_cast<Gtid_set *>(gtid_state->get_lost_gtids()),
                          opt_master_verify_checksum,
                          false/*false=don't need lock*/,
                          NULL/*trx_parser*/, NULL/*gtid_partial_trx*/);
    global_sid_lock->unlock();
    if (error)
      goto err;
  }

  DBUG_EXECUTE_IF("crash_purge_critical_after_update_index", DBUG_SUICIDE(););

err:

  int error_index= 0, close_error_index= 0;
  /* Read each entry from purge_index_file and delete the file. */
  if (!error && is_inited_purge_index_file() &&
      (error_index= purge_index_entry(thd, decrease_log_space, false/*need_lock_index=false*/)))
    sql_print_error("MYSQL_BIN_LOG::purge_logs failed to process registered files"
                    " that would be purged.");

  close_error_index= close_purge_index_file();

  DBUG_EXECUTE_IF("crash_purge_non_critical_after_update_index", DBUG_SUICIDE(););

  if (need_lock_index)
    mysql_mutex_unlock(&LOCK_index);

  /*
    Error codes from purge logs take precedence.
    Then error codes from purging the index entry.
    Finally, error codes from closing the purge index file.
  */
  error= error ? error : (error_index ? error_index :
                          close_error_index);

  DBUG_RETURN(error);
}

int MYSQL_BIN_LOG::set_purge_index_file_name(const char *base_file_name)
{
  int error= 0;
  DBUG_ENTER("MYSQL_BIN_LOG::set_purge_index_file_name");
  if (fn_format(purge_index_file_name, base_file_name, mysql_data_home,
                ".~rec~", MYF(MY_UNPACK_FILENAME | MY_SAFE_PATH |
                              MY_REPLACE_EXT)) == NULL)
  {
    error= 1;
    sql_print_error("MYSQL_BIN_LOG::set_purge_index_file_name failed to set "
                      "file name.");
  }
  DBUG_RETURN(error);
}

int MYSQL_BIN_LOG::open_purge_index_file(bool destroy)
{
  int error= 0;
  File file= -1;

  DBUG_ENTER("MYSQL_BIN_LOG::open_purge_index_file");

  if (destroy)
    close_purge_index_file();

  if (!my_b_inited(&purge_index_file))
  {
    if ((file= my_open(purge_index_file_name, O_RDWR | O_CREAT | O_BINARY,
                       MYF(MY_WME))) < 0  ||
        init_io_cache(&purge_index_file, file, IO_SIZE,
                      (destroy ? WRITE_CACHE : READ_CACHE),
                      0, 0, MYF(MY_WME | MY_NABP | MY_WAIT_IF_FULL)))
    {
      error= 1;
      sql_print_error("MYSQL_BIN_LOG::open_purge_index_file failed to open register "
                      " file.");
    }
  }
  DBUG_RETURN(error);
}

int MYSQL_BIN_LOG::close_purge_index_file()
{
  int error= 0;

  DBUG_ENTER("MYSQL_BIN_LOG::close_purge_index_file");

  if (my_b_inited(&purge_index_file))
  {
    end_io_cache(&purge_index_file);
    error= my_close(purge_index_file.file, MYF(0));
  }
  my_delete(purge_index_file_name, MYF(0));
  memset(&purge_index_file, 0, sizeof(purge_index_file));

  DBUG_RETURN(error);
}

bool MYSQL_BIN_LOG::is_inited_purge_index_file()
{
  DBUG_ENTER("MYSQL_BIN_LOG::is_inited_purge_index_file");
  DBUG_RETURN (my_b_inited(&purge_index_file));
}

int MYSQL_BIN_LOG::sync_purge_index_file()
{
  int error= 0;
  DBUG_ENTER("MYSQL_BIN_LOG::sync_purge_index_file");

  if ((error= flush_io_cache(&purge_index_file)) ||
      (error= my_sync(purge_index_file.file, MYF(MY_WME))))
    DBUG_RETURN(error);

  DBUG_RETURN(error);
}

int MYSQL_BIN_LOG::register_purge_index_entry(const char *entry)
{
  int error= 0;
  DBUG_ENTER("MYSQL_BIN_LOG::register_purge_index_entry");

  if ((error=my_b_write(&purge_index_file, (const uchar*)entry, strlen(entry))) ||
      (error=my_b_write(&purge_index_file, (const uchar*)"\n", 1)))
    DBUG_RETURN (error);

  DBUG_RETURN(error);
}

int MYSQL_BIN_LOG::register_create_index_entry(const char *entry)
{
  DBUG_ENTER("MYSQL_BIN_LOG::register_create_index_entry");
  DBUG_RETURN(register_purge_index_entry(entry));
}

int MYSQL_BIN_LOG::purge_index_entry(THD *thd, ulonglong *decrease_log_space,
                                     bool need_lock_index)
{
  MY_STAT s;
  int error= 0;
  LOG_INFO log_info;
  LOG_INFO check_log_info;

  DBUG_ENTER("MYSQL_BIN_LOG:purge_index_entry");

  DBUG_ASSERT(my_b_inited(&purge_index_file));

  if ((error=reinit_io_cache(&purge_index_file, READ_CACHE, 0, 0, 0)))
  {
    sql_print_error("MYSQL_BIN_LOG::purge_index_entry failed to reinit register file "
                    "for read");
    goto err;
  }

  for (;;)
  {
    size_t length;

    if ((length=my_b_gets(&purge_index_file, log_info.log_file_name,
                          FN_REFLEN)) <= 1)
    {
      if (purge_index_file.error)
      {
        error= purge_index_file.error;
        sql_print_error("MYSQL_BIN_LOG::purge_index_entry error %d reading from "
                        "register file.", error);
        goto err;
      }

      /* Reached EOF */
      break;
    }

    /* Get rid of the trailing '\n' */
    log_info.log_file_name[length-1]= 0;

    if (!mysql_file_stat(m_key_file_log, log_info.log_file_name, &s, MYF(0)))
    {
      if (my_errno() == ENOENT) 
      {
        /*
          It's not fatal if we can't stat a log file that does not exist;
          If we could not stat, we won't delete.
        */
        if (thd)
        {
          push_warning_printf(thd, Sql_condition::SL_WARNING,
                              ER_LOG_PURGE_NO_FILE, ER(ER_LOG_PURGE_NO_FILE),
                              log_info.log_file_name);
        }
        sql_print_information("Failed to execute mysql_file_stat on file '%s'",
			      log_info.log_file_name);
        set_my_errno(0);
      }
      else
      {
        /*
          Other than ENOENT are fatal
        */
        if (thd)
        {
          push_warning_printf(thd, Sql_condition::SL_WARNING,
                              ER_BINLOG_PURGE_FATAL_ERR,
                              "a problem with getting info on being purged %s; "
                              "consider examining correspondence "
                              "of your binlog index file "
                              "to the actual binlog files",
                              log_info.log_file_name);
        }
        else
        {
          sql_print_information("Failed to delete log file '%s'; "
                                "consider examining correspondence "
                                "of your binlog index file "
                                "to the actual binlog files",
                                log_info.log_file_name);
        }
        error= LOG_INFO_FATAL;
        goto err;
      }
    }
    else
    {
      if ((error= find_log_pos(&check_log_info, log_info.log_file_name,
                               need_lock_index)))
      {
        if (error != LOG_INFO_EOF)
        {
          if (thd)
          {
            push_warning_printf(thd, Sql_condition::SL_WARNING,
                                ER_BINLOG_PURGE_FATAL_ERR,
                                "a problem with deleting %s and "
                                "reading the binlog index file",
                                log_info.log_file_name);
          }
          else
          {
            sql_print_information("Failed to delete file '%s' and "
                                  "read the binlog index file",
                                  log_info.log_file_name);
          }
          goto err;
        }
           
        error= 0;
        if (!need_lock_index)
        {
          /*
            This is to avoid triggering an error in NDB.

            @todo: This is weird, what does NDB errors have to do with
            need_lock_index? Explain better or refactor /Sven
          */
          ha_binlog_index_purge_file(current_thd, log_info.log_file_name);
        }

        DBUG_PRINT("info",("purging %s",log_info.log_file_name));
        if (!mysql_file_delete(key_file_binlog, log_info.log_file_name, MYF(0)))
        {
          if (decrease_log_space)
            *decrease_log_space-= s.st_size;
        }
        else
        {
          if (my_errno() == ENOENT)
          {
            if (thd)
            {
              push_warning_printf(thd, Sql_condition::SL_WARNING,
                                  ER_LOG_PURGE_NO_FILE, ER(ER_LOG_PURGE_NO_FILE),
                                  log_info.log_file_name);
            }
            sql_print_information("Failed to delete file '%s'",
                                  log_info.log_file_name);
            set_my_errno(0);
          }
          else
          {
            if (thd)
            {
              push_warning_printf(thd, Sql_condition::SL_WARNING,
                                  ER_BINLOG_PURGE_FATAL_ERR,
                                  "a problem with deleting %s; "
                                  "consider examining correspondence "
                                  "of your binlog index file "
                                  "to the actual binlog files",
                                  log_info.log_file_name);
            }
            else
            {
              sql_print_information("Failed to delete file '%s'; "
                                    "consider examining correspondence "
                                    "of your binlog index file "
                                    "to the actual binlog files",
                                    log_info.log_file_name);
            }
            if (my_errno() == EMFILE)
            {
              DBUG_PRINT("info",
                         ("my_errno: %d, set ret = LOG_INFO_EMFILE", my_errno()));
              error= LOG_INFO_EMFILE;
              goto err;
            }
            error= LOG_INFO_FATAL;
            goto err;
          }
        }
      }
    }
  }

err:
  DBUG_RETURN(error);
}

/**
  Purge old logs so that we have a maximum of max_nr_files logs.

  @param max_nr_files	Maximum number of logfiles to have

  @note
  If any of the logs before the deleted one is in use,
  only purge logs up to this one.

  @retval
  0				ok
  @retval
  LOG_INFO_PURGE_NO_ROTATE	Binary file that can't be rotated
  LOG_INFO_FATAL              if any other than ENOENT error from
  mysql_file_stat() or mysql_file_delete()
*/

int MYSQL_BIN_LOG::purge_logs_maximum_number(ulong max_nr_files)
{
  int error;
  char to_log[FN_REFLEN];
  LOG_INFO log_info;
  ulong current_number_of_logs= 1;

  DBUG_ENTER("purge_logs_maximum_number");

  mysql_mutex_lock(&LOCK_index);
  to_log[0]= 0;

  if ((error=find_log_pos(&log_info, NullS, 0 /*no mutex*/)))
    goto err;

  while (!find_next_log(&log_info, 0))
    current_number_of_logs++;

  if (current_number_of_logs <= max_nr_files)
  {
    error= 0;
    goto err; /* No logs to expire */
  }

  if ((error=find_log_pos(&log_info, NullS, 0 /*no mutex*/)))
    goto err;

  while (strcmp(log_file_name, log_info.log_file_name) &&
         !is_active(log_info.log_file_name) &&
         !log_in_use(log_info.log_file_name) &&
         current_number_of_logs > max_nr_files)
  {
    current_number_of_logs--;
    strmake(to_log,
            log_info.log_file_name,
            sizeof(log_info.log_file_name) - 1);

    if (find_next_log(&log_info, 0))
    {
      break;
    }
  }

  error= (to_log[0] ? purge_logs(to_log, true, false, true,
                                 (ulonglong *) 0, true) : 0);

err:
  mysql_mutex_unlock(&LOCK_index);
  DBUG_RETURN(error);
}

/**
  Remove all logs before the given file date from disk and from the
  index file.

  @param thd		Thread pointer
  @param purge_time	Delete all log files before given date.
  @param auto_purge     True if this is an automatic purge.

  @note
    If any of the logs before the deleted one is in use,
    only purge logs up to this one.

  @retval
    0				ok
  @retval
    LOG_INFO_PURGE_NO_ROTATE	Binary file that can't be rotated
    LOG_INFO_FATAL              if any other than ENOENT error from
                                mysql_file_stat() or mysql_file_delete()
*/

int MYSQL_BIN_LOG::purge_logs_before_date(time_t purge_time, bool auto_purge)
{
  int error;
  int no_of_threads_locking_log= 0, no_of_log_files_purged= 0;
  bool log_is_active= false, log_is_in_use= false;
  char to_log[FN_REFLEN], copy_log_in_use[FN_REFLEN];
  LOG_INFO log_info;
  MY_STAT stat_area;
  THD *thd= current_thd;

  DBUG_ENTER("purge_logs_before_date");

  mysql_mutex_lock(&LOCK_index);
  to_log[0]= 0;

  if ((error=find_log_pos(&log_info, NullS, false/*need_lock_index=false*/)))
    goto err;

  while (!(log_is_active= is_active(log_info.log_file_name)))
  {
    if ((no_of_threads_locking_log= log_in_use(log_info.log_file_name)))
    {
      if (!auto_purge)
      {
        log_is_in_use= true;
        strcpy(copy_log_in_use, log_info.log_file_name);
      }
      break;
    }
    no_of_log_files_purged++;

    if (!mysql_file_stat(m_key_file_log,
                         log_info.log_file_name, &stat_area, MYF(0)))
    {
      if (my_errno() == ENOENT)
      {
        /*
          It's not fatal if we can't stat a log file that does not exist.
        */
        set_my_errno(0);
      }
      else
      {
        /*
          Other than ENOENT are fatal
        */
        if (thd)
        {
          push_warning_printf(thd, Sql_condition::SL_WARNING,
                              ER_BINLOG_PURGE_FATAL_ERR,
                              "a problem with getting info on being purged %s; "
                              "consider examining correspondence "
                              "of your binlog index file "
                              "to the actual binlog files",
                              log_info.log_file_name);
        }
        else
        {
          sql_print_information("Failed to delete log file '%s'",
                                log_info.log_file_name);
        }
        error= LOG_INFO_FATAL;
        goto err;
      }
    }
    else
    {
      if (stat_area.st_mtime < purge_time) 
        strmake(to_log, 
                log_info.log_file_name, 
                sizeof(log_info.log_file_name) - 1);
      else
        break;
    }
    if (find_next_log(&log_info, false/*need_lock_index=false*/))
      break;
  }

  if (log_is_active)
  {
    if(!auto_purge)
      push_warning_printf(thd, Sql_condition::SL_WARNING,
                          ER_WARN_PURGE_LOG_IS_ACTIVE,
                          ER(ER_WARN_PURGE_LOG_IS_ACTIVE),
                          log_info.log_file_name);

  }

  if (log_is_in_use)
  {
    int no_of_log_files_to_purge= no_of_log_files_purged+1;
    while (strcmp(log_file_name, log_info.log_file_name))
    {
      if (mysql_file_stat(m_key_file_log, log_info.log_file_name,
                          &stat_area, MYF(0)))
      {
        if (stat_area.st_mtime < purge_time)
          no_of_log_files_to_purge++;
        else
          break;
      }
      if (find_next_log(&log_info, false/*need_lock_index=false*/))
      {
        no_of_log_files_to_purge++;
        break;
      }
    }

    push_warning_printf(thd, Sql_condition::SL_WARNING,
                        ER_WARN_PURGE_LOG_IN_USE,
                        ER(ER_WARN_PURGE_LOG_IN_USE),
                        copy_log_in_use, no_of_threads_locking_log,
                        no_of_log_files_purged, no_of_log_files_to_purge);
  }

  error= (to_log[0] ? purge_logs(to_log, true,
                                 false/*need_lock_index=false*/,
                                 true/*need_update_threads=true*/,
                                 (ulonglong *) 0, auto_purge) : 0);

err:
  mysql_mutex_unlock(&LOCK_index);
  DBUG_RETURN(error);
}
#endif /* HAVE_REPLICATION */


/**
  Create a new log file name.

  @param buf		buf of at least FN_REFLEN where new name is stored

  @note
    If file name will be longer then FN_REFLEN it will be truncated
*/

void MYSQL_BIN_LOG::make_log_name(char* buf, const char* log_ident)
{
  size_t dir_len = dirname_length(log_file_name); 
  if (dir_len >= FN_REFLEN)
    dir_len=FN_REFLEN-1;
  my_stpnmov(buf, log_file_name, dir_len);
  strmake(buf+dir_len, log_ident, FN_REFLEN - dir_len -1);
}


/**
  Check if we are writing/reading to the given log file.
*/

bool MYSQL_BIN_LOG::is_active(const char *log_file_name_arg)
{
  return !strcmp(log_file_name, log_file_name_arg);
}


void MYSQL_BIN_LOG::inc_prep_xids(THD *thd)
{
  DBUG_ENTER("MYSQL_BIN_LOG::inc_prep_xids");
#ifndef DBUG_OFF
  int result= m_prep_xids.atomic_add(1);
  DBUG_PRINT("debug", ("m_prep_xids: %d", result + 1));
#else
  (void) m_prep_xids.atomic_add(1);
#endif
  thd->get_transaction()->m_flags.xid_written= true;
  DBUG_VOID_RETURN;
}


void MYSQL_BIN_LOG::dec_prep_xids(THD *thd)
{
  DBUG_ENTER("MYSQL_BIN_LOG::dec_prep_xids");
  int32 result= m_prep_xids.atomic_add(-1);
  DBUG_PRINT("debug", ("m_prep_xids: %d", result - 1));
  thd->get_transaction()->m_flags.xid_written= false;
  /* If the old value was 1, it is zero now. */
  if (result == 1)
  {
    mysql_mutex_lock(&LOCK_xids);
    mysql_cond_signal(&m_prep_xids_cond);
    mysql_mutex_unlock(&LOCK_xids);
  }
  DBUG_VOID_RETURN;
}


/*
  Wrappers around new_file_impl to avoid using argument
  to control locking. The argument 1) less readable 2) breaks
  incapsulation 3) allows external access to the class without
  a lock (which is not possible with private new_file_without_locking
  method).
  
  @retval
    nonzero - error

*/

int MYSQL_BIN_LOG::new_file(Format_description_log_event *extra_description_event)
{
  return new_file_impl(true/*need_lock_log=true*/, extra_description_event);
}

/*
  @retval
    nonzero - error
*/
int MYSQL_BIN_LOG::new_file_without_locking(Format_description_log_event *extra_description_event)
{
  return new_file_impl(false/*need_lock_log=false*/, extra_description_event);
}


/**
  Start writing to a new log file or reopen the old file.

  @param need_lock_log If true, this function acquires LOCK_log;
  otherwise the caller should already have acquired it.

  @retval 0 success
  @retval nonzero - error

  @note The new file name is stored last in the index file
*/
int MYSQL_BIN_LOG::new_file_impl(bool need_lock_log, Format_description_log_event *extra_description_event)
{
  int error= 0;
  bool close_on_error= false;
  char new_name[FN_REFLEN], *new_name_ptr, *old_name, *file_to_open;

  DBUG_ENTER("MYSQL_BIN_LOG::new_file_impl");
  if (!is_open())
  {
    DBUG_PRINT("info",("log is closed"));
    DBUG_RETURN(error);
  }

  if (need_lock_log)
    mysql_mutex_lock(&LOCK_log);
  else
    mysql_mutex_assert_owner(&LOCK_log);
  DBUG_EXECUTE_IF("semi_sync_3-way_deadlock",
                  DEBUG_SYNC(current_thd, "before_rotate_binlog"););
  mysql_mutex_lock(&LOCK_xids);
  /*
    We need to ensure that the number of prepared XIDs are 0.

    If m_prep_xids is not zero:
    - We wait for storage engine commit, hence decrease m_prep_xids
    - We keep the LOCK_log to block new transactions from being
      written to the binary log.
   */
  while (get_prep_xids() > 0)
  {
    DEBUG_SYNC(current_thd, "before_rotate_binlog_file");
    mysql_cond_wait(&m_prep_xids_cond, &LOCK_xids);
  }
  mysql_mutex_unlock(&LOCK_xids);

  mysql_mutex_lock(&LOCK_index);

  mysql_mutex_assert_owner(&LOCK_log);
  mysql_mutex_assert_owner(&LOCK_index);


  if (DBUG_EVALUATE_IF("expire_logs_always", 0, 1)
      && (error= ha_flush_logs(NULL)))
    goto end;

  if (!is_relay_log)
  {
    /* Save set of GTIDs of the last binlog into table on binlog rotation */
    if ((error= gtid_state->save_gtids_of_last_binlog_into_table(true)))
    {
      close_on_error= true;
      goto end;
    }
  }

  /*
    If user hasn't specified an extension, generate a new log name
    We have to do this here and not in open as we want to store the
    new file name in the current binary log file.
  */
  new_name_ptr= new_name;
  if ((error= generate_new_log_name(new_name, NULL, name, true)))
  {
    // Use the old name if generation of new name fails.
    strcpy(new_name, name);
    close_on_error= TRUE;
    goto end;
  }
  else
  {
    /*
      We log the whole file name for log file as the user may decide
      to change base names at some point.
    */
    Rotate_log_event r(new_name+dirname_length(new_name), 0, LOG_EVENT_OFFSET,
                       is_relay_log ? Rotate_log_event::RELAY_LOG : 0);
    /* 
      The current relay-log's closing Rotate event must have checksum
      value computed with an algorithm of the last relay-logged FD event.
    */
    if (is_relay_log)
      (r.common_footer)->checksum_alg= relay_log_checksum_alg;
    DBUG_ASSERT(!is_relay_log || relay_log_checksum_alg !=
                binary_log::BINLOG_CHECKSUM_ALG_UNDEF);
    if(DBUG_EVALUATE_IF("fault_injection_new_file_rotate_event",
                        (error=1), FALSE) ||
       (error= r.write(&log_file)))
    {
      char errbuf[MYSYS_STRERROR_SIZE];
      DBUG_EXECUTE_IF("fault_injection_new_file_rotate_event", errno=2;);
      close_on_error= true;
      my_printf_error(ER_ERROR_ON_WRITE, ER(ER_CANT_OPEN_FILE),
                      MYF(ME_FATALERROR), name,
                      errno, my_strerror(errbuf, sizeof(errbuf), errno));
      goto end;
    }
    bytes_written += r.common_header->data_written;
  }

  if ((error= flush_io_cache(&log_file)))
  {
    close_on_error= true;
    goto end;
  }

  DEBUG_SYNC(current_thd, "after_rotate_event_appended");

  old_name=name;
  name=0;				// Don't free name
  close(LOG_CLOSE_TO_BE_OPENED | LOG_CLOSE_INDEX,
        false/*need_lock_log=false*/,
        false/*need_lock_index=false*/);

  if (checksum_alg_reset != binary_log::BINLOG_CHECKSUM_ALG_UNDEF)
  {
    DBUG_ASSERT(!is_relay_log);
    DBUG_ASSERT(binlog_checksum_options != checksum_alg_reset);
    binlog_checksum_options= checksum_alg_reset;
  }
  /*
     Note that at this point, log_state != LOG_CLOSED (important for is_open()).
  */

  DEBUG_SYNC(current_thd, "before_rotate_binlog_file");
  /*
     new_file() is only used for rotation (in FLUSH LOGS or because size >
     max_binlog_size or max_relay_log_size).
     If this is a binary log, the Format_description_log_event at the beginning of
     the new file should have created=0 (to distinguish with the
     Format_description_log_event written at server startup, which should
     trigger temp tables deletion on slaves.
  */

  /* reopen index binlog file, BUG#34582 */
  file_to_open= index_file_name;
  error= open_index_file(index_file_name, 0, false/*need_lock_index=false*/);
  if (!error)
  {
    /* reopen the binary log file. */
    file_to_open= new_name_ptr;
    error= open_binlog(old_name, new_name_ptr,
                       max_size, true/*null_created_arg=true*/,
                       false/*need_lock_index=false*/,
                       true/*need_sid_lock=true*/,
                       extra_description_event);
  }

  /* handle reopening errors */
  if (error)
  {
    char errbuf[MYSYS_STRERROR_SIZE];
    my_printf_error(ER_CANT_OPEN_FILE, ER(ER_CANT_OPEN_FILE), 
                    MYF(ME_FATALERROR), file_to_open,
                    error, my_strerror(errbuf, sizeof(errbuf), error));
    close_on_error= true;
  }
  my_free(old_name);

end:

  if (error && close_on_error /* rotate, flush or reopen failed */)
  {
    /* 
      Close whatever was left opened.

      We are keeping the behavior as it exists today, ie,
      we disable logging and move on (see: BUG#51014).

      TODO: as part of WL#1790 consider other approaches:
       - kill mysql (safety);
       - try multiple locations for opening a log file;
       - switch server to protected/readonly mode
       - ...
    */
    if (binlog_error_action == ABORT_SERVER)
    {
      exec_binlog_error_action_abort("Either disk is full or file system is"
                                     " read only while rotating the binlog."
                                     " Aborting the server.");
    }
    else
      sql_print_error("Could not open %s for logging (error %d). "
                      "Turning logging off for the whole duration "
                      "of the MySQL server process. To turn it on "
                      "again: fix the cause, shutdown the MySQL "
                      "server and restart it.",
                      new_name_ptr, errno);
    close(LOG_CLOSE_INDEX, false /*need_lock_log=false*/,
          false/*need_lock_index=false*/);
  }

  mysql_mutex_unlock(&LOCK_index);
  if (need_lock_log)
    mysql_mutex_unlock(&LOCK_log);
  DEBUG_SYNC(current_thd, "after_disable_binlog");
  DBUG_RETURN(error);
}


#ifdef HAVE_REPLICATION
/**
  Called after an event has been written to the relay log by the IO
  thread.  This flushes and possibly syncs the file (according to the
  sync options), rotates the file if it has grown over the limit, and
  finally calls signal_update().

  @note The caller must hold LOCK_log before invoking this function.

  @param mi Master_info for the IO thread.
  @param need_data_lock If true, mi->data_lock will be acquired if a
  rotation is needed.  Otherwise, mi->data_lock must be held by the
  caller.

  @retval false success
  @retval true error
*/
bool MYSQL_BIN_LOG::after_append_to_relay_log(Master_info *mi)
{
  DBUG_ENTER("MYSQL_BIN_LOG::after_append_to_relay_log");
  DBUG_PRINT("info",("max_size: %lu",max_size));

  // Check pre-conditions
  mysql_mutex_assert_owner(&LOCK_log);
  mysql_mutex_assert_owner(&mi->data_lock);
  DBUG_ASSERT(is_relay_log);
  DBUG_ASSERT(current_thd->system_thread == SYSTEM_THREAD_SLAVE_IO);

  /*
    We allow the relay log rotation by relay log size
    only if the trx parser is not inside a transaction.
  */
  bool can_rotate= mi->transaction_parser.is_not_inside_transaction();

#ifndef DBUG_OFF
  if ((uint) my_b_append_tell(&log_file) >
      DBUG_EVALUATE_IF("rotate_slave_debug_group", 500, max_size) &&
      !can_rotate)
  {
    DBUG_PRINT("info",("Postponing the rotation by size waiting for "
                       "the end of the current transaction."));
  }
#endif

  // Flush and sync
  bool error= false;
  if (flush_and_sync(0) == 0 && can_rotate)
  {
    /*
      If the last event of the transaction has been flushed, we can add
      the GTID (if it is not empty) to the logged set, or else it will
      not be available in the Previous GTIDs of the next relay log file
      if we are going to rotate the relay log.
    */
    Gtid *last_gtid_queued= mi->get_last_gtid_queued();
    if (!last_gtid_queued->is_empty())
    {
      global_sid_lock->rdlock();
      mi->rli->add_logged_gtid(last_gtid_queued->sidno,
                               last_gtid_queued->gno);
      global_sid_lock->unlock();
      mi->clear_last_gtid_queued();
    }

    /*
      If relay log is too big, rotate. But only if not in the middle of a
      transaction when GTIDs are enabled.
      We now try to mimic the following master binlog behavior: "A transaction
      is written in one chunk to the binary log, so it is never split between
      several binary logs. Therefore, if you have big transactions, you might
      see binary log files larger than max_binlog_size."
    */
    if ((uint) my_b_append_tell(&log_file) >
        DBUG_EVALUATE_IF("rotate_slave_debug_group", 500, max_size))
    {
      error= new_file_without_locking(mi->get_mi_description_event());
    }
  }

  signal_update();

  DBUG_RETURN(error);
}


bool MYSQL_BIN_LOG::append_event(Log_event* ev, Master_info *mi)
{
  DBUG_ENTER("MYSQL_BIN_LOG::append");

  // check preconditions
  DBUG_ASSERT(log_file.type == SEQ_READ_APPEND);
  DBUG_ASSERT(is_relay_log);

  // acquire locks
  mysql_mutex_lock(&LOCK_log);

  // write data
  bool error = false;
  if (ev->write(&log_file) == 0)
  {
    bytes_written+= ev->common_header->data_written;
    error= after_append_to_relay_log(mi);
  }
  else
    error= true;

  mysql_mutex_unlock(&LOCK_log);
  DBUG_RETURN(error);
}


bool MYSQL_BIN_LOG::append_buffer(const char* buf, uint len, Master_info *mi)
{
  DBUG_ENTER("MYSQL_BIN_LOG::append_buffer");

  // check preconditions
  DBUG_ASSERT(log_file.type == SEQ_READ_APPEND);
  DBUG_ASSERT(is_relay_log);
  mysql_mutex_assert_owner(&LOCK_log);

  // write data
  bool error= false;
  if (my_b_append(&log_file,(uchar*) buf,len) == 0)
  {
    bytes_written += len;
    error= after_append_to_relay_log(mi);
  }
  else
    error= true;

  DBUG_RETURN(error);
}
#endif // ifdef HAVE_REPLICATION

bool MYSQL_BIN_LOG::flush_and_sync(const bool force)
{
  mysql_mutex_assert_owner(&LOCK_log);

  if (flush_io_cache(&log_file))
    return 1;

  std::pair<bool, bool> result= sync_binlog_file(force);

  return result.first;
}

void MYSQL_BIN_LOG::start_union_events(THD *thd, query_id_t query_id_param)
{
  DBUG_ASSERT(!thd->binlog_evt_union.do_union);
  thd->binlog_evt_union.do_union= TRUE;
  thd->binlog_evt_union.unioned_events= FALSE;
  thd->binlog_evt_union.unioned_events_trans= FALSE;
  thd->binlog_evt_union.first_query_id= query_id_param;
}

void MYSQL_BIN_LOG::stop_union_events(THD *thd)
{
  DBUG_ASSERT(thd->binlog_evt_union.do_union);
  thd->binlog_evt_union.do_union= FALSE;
}

bool MYSQL_BIN_LOG::is_query_in_union(THD *thd, query_id_t query_id_param)
{
  return (thd->binlog_evt_union.do_union && 
          query_id_param >= thd->binlog_evt_union.first_query_id);
}

/*
  Updates thd's position-of-next-event variables
  after a *real* write a file.
 */
void MYSQL_BIN_LOG::update_thd_next_event_pos(THD* thd)
{
  if (likely(thd != NULL))
  {
    thd->set_next_event_pos(log_file_name,
                            my_b_tell(&log_file));
  }
}

/*
  Moves the last bunch of rows from the pending Rows event to a cache (either
  transactional cache if is_transaction is @c true, or the non-transactional
  cache otherwise. Sets a new pending event.

  @param thd               a pointer to the user thread.
  @param evt               a pointer to the row event.
  @param is_transactional  @c true indicates a transactional cache,
                           otherwise @c false a non-transactional.
*/
int
MYSQL_BIN_LOG::flush_and_set_pending_rows_event(THD *thd,
                                                Rows_log_event* event,
                                                bool is_transactional)
{
  DBUG_ENTER("MYSQL_BIN_LOG::flush_and_set_pending_rows_event(event)");
  DBUG_ASSERT(mysql_bin_log.is_open());
  DBUG_PRINT("enter", ("event: 0x%lx", (long) event));

  int error= 0;
  binlog_cache_mngr *const cache_mngr= thd_get_cache_mngr(thd);

  DBUG_ASSERT(cache_mngr);

  binlog_cache_data *cache_data=
    cache_mngr->get_binlog_cache_data(is_transactional);

  DBUG_PRINT("info", ("cache_mngr->pending(): 0x%lx", (long) cache_data->pending()));

  if (Rows_log_event* pending= cache_data->pending())
  {
    /*
      Write pending event to the cache.
    */
    if (cache_data->write_event(thd, pending))
    {
      set_write_error(thd, is_transactional);
      if (check_write_error(thd) && cache_data &&
          stmt_cannot_safely_rollback(thd))
        cache_data->set_incident();
      delete pending;
      cache_data->set_pending(NULL);
      DBUG_RETURN(1);
    }

    delete pending;
  }

  cache_data->set_pending(event);

  DBUG_RETURN(error);
}

/**
  Write an event to the binary log.
*/

bool MYSQL_BIN_LOG::write_event(Log_event *event_info)
{
  THD *thd= event_info->thd;
  bool error= 1;
  DBUG_ENTER("MYSQL_BIN_LOG::write_event(Log_event *)");

  if (thd->binlog_evt_union.do_union)
  {
    /*
      In Stored function; Remember that function call caused an update.
      We will log the function call to the binary log on function exit
    */
    thd->binlog_evt_union.unioned_events= TRUE;
    thd->binlog_evt_union.unioned_events_trans |=
      event_info->is_using_trans_cache();
    DBUG_RETURN(0);
  }

  /*
    We only end the statement if we are in a top-level statement.  If
    we are inside a stored function, we do not end the statement since
    this will close all tables on the slave. But there can be a special case
    where we are inside a stored function/trigger and a SAVEPOINT is being
    set in side the stored function/trigger. This SAVEPOINT execution will
    force the pending event to be flushed without an STMT_END_F flag. This
    will result in a case where following DMLs will be considered as part of
    same statement and result in data loss on slave. Hence in this case we
    force the end_stmt to be true.
  */
  bool const end_stmt= (thd->in_sub_stmt && thd->lex->sql_command ==
                        SQLCOM_SAVEPOINT)? true:
    (thd->locked_tables_mode && thd->lex->requires_prelocking());
  if (thd->binlog_flush_pending_rows_event(end_stmt,
                                           event_info->is_using_trans_cache()))
    DBUG_RETURN(error);

  /*
     In most cases this is only called if 'is_open()' is true; in fact this is
     mostly called if is_open() *was* true a few instructions before, but it
     could have changed since.
  */
  if (likely(is_open()))
  {
#ifdef HAVE_REPLICATION
    /*
      In the future we need to add to the following if tests like
      "do the involved tables match (to be implemented)
      binlog_[wild_]{do|ignore}_table?" (WL#1049)"
    */
    const char *local_db= event_info->get_db();
    if ((thd && !(thd->variables.option_bits & OPTION_BIN_LOG)) ||
	(thd->lex->sql_command != SQLCOM_ROLLBACK_TO_SAVEPOINT &&
         thd->lex->sql_command != SQLCOM_SAVEPOINT &&
         (!event_info->is_no_filter_event() && 
          !binlog_filter->db_ok(local_db))))
      DBUG_RETURN(0);
#endif /* HAVE_REPLICATION */

    DBUG_ASSERT(event_info->is_using_trans_cache() || event_info->is_using_stmt_cache());
    
    if (binlog_start_trans_and_stmt(thd, event_info))
      DBUG_RETURN(error);

    bool is_trans_cache= event_info->is_using_trans_cache();
    binlog_cache_mngr *cache_mngr= thd_get_cache_mngr(thd);
    binlog_cache_data *cache_data= cache_mngr->get_binlog_cache_data(is_trans_cache);
    
    DBUG_PRINT("info",("event type: %d",event_info->get_type_code()));

    /*
       No check for auto events flag here - this write method should
       never be called if auto-events are enabled.

       Write first log events which describe the 'run environment'
       of the SQL command. If row-based binlogging, Insert_id, Rand
       and other kind of "setting context" events are not needed.
    */
    if (thd)
    {
      if (!thd->is_current_stmt_binlog_format_row())
      {
        if (thd->stmt_depends_on_first_successful_insert_id_in_prev_stmt)
        {
          Intvar_log_event e(thd,(uchar) binary_log::Intvar_event::LAST_INSERT_ID_EVENT,
                             thd->first_successful_insert_id_in_prev_stmt_for_binlog,
                             event_info->event_cache_type, event_info->event_logging_type);
          if (cache_data->write_event(thd, &e))
            goto err;
          if (event_info->is_using_immediate_logging())
            thd->binlog_bytes_written+= e.header()->data_written;
        }
        if (thd->auto_inc_intervals_in_cur_stmt_for_binlog.nb_elements() > 0)
        {
          DBUG_PRINT("info",("number of auto_inc intervals: %u",
                             thd->auto_inc_intervals_in_cur_stmt_for_binlog.
                             nb_elements()));
          Intvar_log_event e(thd, (uchar) binary_log::Intvar_event::INSERT_ID_EVENT,
                             thd->auto_inc_intervals_in_cur_stmt_for_binlog.
                             minimum(), event_info->event_cache_type,
                             event_info->event_logging_type);
          if (cache_data->write_event(thd, &e))
            goto err;
          if (event_info->is_using_immediate_logging())
            thd->binlog_bytes_written+= e.header()->data_written;
        }
        if (thd->rand_used)
        {
          Rand_log_event e(thd,thd->rand_saved_seed1,thd->rand_saved_seed2,
                           event_info->event_cache_type,
                           event_info->event_logging_type);
          if (cache_data->write_event(thd, &e))
            goto err;
          if (event_info->is_using_immediate_logging())
            thd->binlog_bytes_written+= e.header()->data_written;
        }
        if (!thd->user_var_events.empty())
        {
          for (size_t i= 0; i < thd->user_var_events.size(); i++)
          {
            BINLOG_USER_VAR_EVENT *user_var_event= thd->user_var_events[i];

            /* setting flags for user var log event */
            uchar flags= User_var_log_event::UNDEF_F;
            if (user_var_event->unsigned_flag)
              flags|= User_var_log_event::UNSIGNED_F;

            User_var_log_event e(thd,
                                 user_var_event->user_var_event->entry_name.ptr(),
                                 user_var_event->user_var_event->entry_name.length(),
                                 user_var_event->value,
                                 user_var_event->length,
                                 user_var_event->type,
                                 user_var_event->charset_number, flags,
                                 event_info->event_cache_type,
                                 event_info->event_logging_type);
            if (cache_data->write_event(thd, &e))
              goto err;
            if (event_info->is_using_immediate_logging())
              thd->binlog_bytes_written+= e.header()->data_written;
          }
        }
      }
    }

    /*
      Write the event.
    */
    if (cache_data->write_event(thd, event_info))
      goto err;

    if (DBUG_EVALUATE_IF("injecting_fault_writing", 1, 0))
      goto err;
    if (event_info->is_using_immediate_logging())
      thd->binlog_bytes_written+= event_info->common_header->data_written;

    /*
      After writing the event, if the trx-cache was used and any unsafe
      change was written into it, the cache is marked as cannot safely
      roll back.
    */
    if (is_trans_cache && stmt_cannot_safely_rollback(thd))
      cache_mngr->trx_cache.set_cannot_rollback();

    error= 0;

err:
    if (error)
    {
      set_write_error(thd, is_trans_cache);
      if (check_write_error(thd) && cache_data &&
          stmt_cannot_safely_rollback(thd))
        cache_data->set_incident();
    }
  }

  DBUG_RETURN(error);
}

/**
  The method executes rotation when LOCK_log is already acquired
  by the caller.

  @param force_rotate  caller can request the log rotation
  @param check_purge   is set to true if rotation took place

  @note
    If rotation fails, for instance the server was unable 
    to create a new log file, we still try to write an 
    incident event to the current log.

  @note The caller must hold LOCK_log when invoking this function.

  @retval
    nonzero - error in rotating routine.
*/
int MYSQL_BIN_LOG::rotate(bool force_rotate, bool* check_purge)
{
  int error= 0;
  DBUG_ENTER("MYSQL_BIN_LOG::rotate");

  DBUG_ASSERT(!is_relay_log);
  mysql_mutex_assert_owner(&LOCK_log);

  *check_purge= false;

  if (DBUG_EVALUATE_IF("force_rotate", 1, 0) || force_rotate ||
      (my_b_tell(&log_file) >= (my_off_t) max_size))
  {
    error= new_file_without_locking(NULL);
    *check_purge= true;
    publish_coordinates_for_global_status();
  }
  DBUG_RETURN(error);
}

/**
  The method executes logs purging routine.

  @retval
    nonzero - error in rotating routine.
*/
void MYSQL_BIN_LOG::purge()
{
#ifdef HAVE_REPLICATION
  if (expire_logs_days)
  {
    DEBUG_SYNC(current_thd, "at_purge_logs_before_date");
    time_t purge_time= my_time(0) - expire_logs_days*24*60*60;
    DBUG_EXECUTE_IF("expire_logs_always",
                    { purge_time= my_time(0);});
    if (purge_time >= 0)
    {
      /*
        Flush logs for storage engines, so that the last transaction
        is fsynced inside storage engines.
      */
      ha_flush_logs(NULL);
      purge_logs_before_date(purge_time, true);
    }
  }
  if (max_binlog_files)
  {
    purge_logs_maximum_number(max_binlog_files);
  }
#endif
}

/**
  Execute a FLUSH LOGS statement.

  The method is a shortcut of @c rotate() and @c purge().
  LOCK_log is acquired prior to rotate and is released after it.

  @param force_rotate  caller can request the log rotation

  @retval
    nonzero - error in rotating routine.
*/
int MYSQL_BIN_LOG::rotate_and_purge(THD* thd, bool force_rotate)
{
  int error= 0;
  DBUG_ENTER("MYSQL_BIN_LOG::rotate_and_purge");
  bool check_purge= false;

  /*
    Wait for handlerton to insert any pending information into the binlog.
    For e.g. ha_ndbcluster which updates the binlog asynchronously this is
    needed so that the user see its own commands in the binlog.
  */
  ha_binlog_wait(thd);

  DBUG_ASSERT(!is_relay_log);
  mysql_mutex_lock(&LOCK_log);
  error= rotate(force_rotate, &check_purge);
  /*
    NOTE: Run purge_logs wo/ holding LOCK_log because it does not need
          the mutex. Otherwise causes various deadlocks.
  */
  mysql_mutex_unlock(&LOCK_log);

  if (!error && check_purge)
    purge();

  DBUG_RETURN(error);
}

uint MYSQL_BIN_LOG::next_file_id()
{
  uint res;
  mysql_mutex_lock(&LOCK_log);
  res = file_id++;
  mysql_mutex_unlock(&LOCK_log);
  return res;
}


int MYSQL_BIN_LOG::get_gtid_executed(Sid_map *sid_map, Gtid_set *gtid_set)
{
  DBUG_ENTER("MYSQL_BIN_LOG::get_gtid_executed");
  int error= 0;

  mysql_mutex_lock(&mysql_bin_log.LOCK_commit);
  global_sid_lock->wrlock();

  enum_return_status return_status= global_sid_map->copy(sid_map);
  if (return_status != RETURN_STATUS_OK)
  {
    error= 1;
    goto end;
  }

  return_status= gtid_set->add_gtid_set(gtid_state->get_executed_gtids());
  if (return_status != RETURN_STATUS_OK)
    error= 1;

end:
  global_sid_lock->unlock();
  mysql_mutex_unlock(&mysql_bin_log.LOCK_commit);

  DBUG_RETURN(error);
}


/**
  Auxiliary function to read a page from the cache and set the given
  buffer pointer to point to the beginning of the page and the given
  length pointer to point to the end of it.

  @param cache IO_CACHE to read from
  @param[OUT] buf_p Will be set to point to the beginning of the page.
  @param[OUT] buf_len_p Will be set to the length of the buffer.

  @retval false Success
  @retval true Error reading from the cache.
*/
static bool read_cache_page(IO_CACHE *cache, uchar **buf_p, uint32 *buf_len_p)
{
  DBUG_ASSERT(*buf_len_p == 0);
  cache->read_pos= cache->read_end;
  *buf_len_p= my_b_fill(cache);
  *buf_p= cache->read_pos;
  return cache->error ? true : false;
}


/**
  Write the contents of the given IO_CACHE to the binary log.

  The cache will be reset as a READ_CACHE to be able to read the
  contents from it.

  The data will be post-processed: see class Binlog_event_writer for
  details.

  @param cache Events will be read from this IO_CACHE.
  @param writer Events will be written to this Binlog_event_writer.

  @retval true IO error.
  @retval false Success.

  @see MYSQL_BIN_LOG::write_cache
*/
bool MYSQL_BIN_LOG::do_write_cache(IO_CACHE *cache, Binlog_event_writer *writer)
{
  DBUG_ENTER("MYSQL_BIN_LOG::do_write_cache");

  DBUG_EXECUTE_IF("simulate_do_write_cache_failure",
                  {
                    /*
                       see binlog_cache_data::write_event() that reacts on
                       @c simulate_disk_full_at_flush_pending.
                    */
                    DBUG_SET("-d,simulate_do_write_cache_failure");
                    DBUG_RETURN(true);
                  });

#ifndef DBUG_OFF
  uint64 expected_total_len= my_b_tell(cache);
#endif

  if (reinit_io_cache(cache, READ_CACHE, 0, 0, 0))
    DBUG_RETURN(true);

  uchar *buf= cache->read_pos;
  uint32 buf_len= my_b_bytes_in_cache(cache);
  uint32 event_len= 0;
  uchar header[LOG_EVENT_HEADER_LEN];
  uint32 header_len= 0;

  /*
    Each iteration of this loop processes all or a part of
    1) an event header or 2) an event body from the IO_CACHE.
  */
  while (true)
  {
    /**
      Nothing in cache: try to refill, and if cache was ended here,
      return success.  This code is needed even on the first iteration
      of the loop, because reinit_io_cache may or may not fill the
      first page.
    */
    if (buf_len == 0)
    {
      if (read_cache_page(cache, &buf, &buf_len))
      {
        /**
          @todo: this can happen in case of disk corruption in the
          IO_CACHE.  We may have written a half transaction (even half
          event) to the binlog.  We should rollback the transaction
          and truncate the binlog.  /Sven
        */
        DBUG_ASSERT(0);
      }
      if (buf_len == 0)
      {
        /**
          @todo: this can happen in case of disk corruption in the
          IO_CACHE.  We may have written a half transaction (even half
          event) to the binlog.  We should rollback the transaction
          and truncate the binlog.  /Sven
        */
        DBUG_ASSERT(my_b_tell(cache) == expected_total_len);
        /* Arrive the end of the cache */
        DBUG_RETURN(false);
      }
    }

    /* Write event header into binlog */
    if (event_len == 0)
    {
      /* data in the buf may be smaller than header size.*/
      uint32 header_incr =
        std::min<uint32>(LOG_EVENT_HEADER_LEN - header_len, buf_len);

      memcpy(header + header_len, buf, header_incr);
      header_len += header_incr;
      buf += header_incr;
      buf_len -= header_incr;

      if (header_len == LOG_EVENT_HEADER_LEN)
      {
        // Flush event header.
        uchar *header_p= header;
        if (writer->write_event_part(&header_p, &header_len, &event_len))
          DBUG_RETURN(true);
        DBUG_ASSERT(header_len == 0);
      }
    }
    else
    {
      /* Write all or part of the event body to binlog */
      if (writer->write_event_part(&buf, &buf_len, &event_len))
        DBUG_RETURN(true);
    }
  }
}

/**
  Writes an incident event to stmt_cache.

  @param ev Incident event to be written
  @param thd Thread variable
  @param need_lock_log If true, will acquire LOCK_log; otherwise the
  caller should already have acquired LOCK_log.
  @param err_msg Error message written to log file for the incident.
  @do_flush_and_sync If true, will call flush_and_sync(), rotate() and
  purge().

  @retval false error
  @retval true success
*/
bool MYSQL_BIN_LOG::write_incident(Incident_log_event *ev, THD *thd,
                                   bool need_lock_log, const char* err_msg,
                                   bool do_flush_and_sync)
{
  uint error= 0;
  DBUG_ENTER("MYSQL_BIN_LOG::write_incident");
  DBUG_ASSERT(err_msg);

  if (!is_open())
    DBUG_RETURN(error);

  // @todo make this work with the group log. /sven
  binlog_cache_mngr *const cache_mngr= thd_get_cache_mngr(thd);

#ifndef DBUG_OFF
  if (DBUG_EVALUATE_IF("simulate_write_incident_event_into_binlog_directly",
                       1, 0) && !cache_mngr->stmt_cache.is_binlog_empty())
  {
    /* The stmt_cache contains corruption data, so we can reset it. */
    cache_mngr->stmt_cache.reset();
  }
#endif

  /*
    If there is no binlog cache then we write incidents directly
    into the binlog. If caller needs GTIDs it has to setup the
    binlog cache (for the injector thread).
  */
  if (cache_mngr == NULL ||
      DBUG_EVALUATE_IF("simulate_write_incident_event_into_binlog_directly",
                       1, 0))
  {
    if (need_lock_log)
      mysql_mutex_lock(&LOCK_log);
    else
      mysql_mutex_assert_owner(&LOCK_log);
    /* Write an incident event into binlog directly. */
    error= ev->write(&log_file);
    /*
      Write an error to log. So that user might have a chance
      to be alerted and explore incident details.
    */
    if (!error)
      sql_print_error("%s An incident event has been written to the binary "
                      "log which will stop the slaves.", err_msg);
  }
  else // (cache_mngr != NULL)
  {
    if (!cache_mngr->stmt_cache.is_binlog_empty())
    {
      /* The stmt_cache contains corruption data, so we can reset it. */
      cache_mngr->stmt_cache.reset();
    }
    if (!cache_mngr->trx_cache.is_binlog_empty())
    {
      /* The trx_cache contains corruption data, so we can reset it. */
      cache_mngr->trx_cache.reset();
    }
    /*
      Write the incident event into stmt_cache, so that a GTID is generated and
      written for it prior to flushing the stmt_cache.
    */
    binlog_cache_data *cache_data= cache_mngr->get_binlog_cache_data(false);
    if ((error= cache_data->write_event(thd, ev)))
    {
      sql_print_error("Failed to write an incident event into stmt_cache.");
      cache_mngr->stmt_cache.reset();
      DBUG_RETURN(error);
    }

    if (need_lock_log)
      mysql_mutex_lock(&LOCK_log);
    else
      mysql_mutex_assert_owner(&LOCK_log);
  }

  if (do_flush_and_sync)
  {
    if (!error && !(error= flush_and_sync()))
    {
      bool check_purge= false;
      update_binlog_end_pos();
      is_rotating_caused_by_incident= true;
      error= rotate(true, &check_purge);
      is_rotating_caused_by_incident= false;
      if (!error && check_purge)
        purge();
    }
  }

  if (need_lock_log)
    mysql_mutex_unlock(&LOCK_log);

  /*
    Write an error to log. So that user might have a chance
    to be alerted and explore incident details.
  */
  if (!error && cache_mngr != NULL)
    sql_print_error("%s An incident event has been written to the binary "
                    "log which will stop the slaves.", err_msg);

  DBUG_RETURN(error);
}

bool MYSQL_BIN_LOG::write_dml_directly(THD* thd, const char *stmt, size_t stmt_len)
{
  bool ret= false;
  /* backup the original command */
  enum_sql_command save_sql_command= thd->lex->sql_command;

  /* Fake it as a DELETE statement, so it can be binlogged correctly */
  thd->lex->sql_command= SQLCOM_DELETE;

  if (thd->binlog_query(THD::STMT_QUERY_TYPE, stmt, stmt_len,
                        FALSE, FALSE, FALSE, 0) ||
      commit(thd, false) != TC_LOG::RESULT_SUCCESS)
  {
    ret= true;
  }

  thd->lex->sql_command= save_sql_command;
  return ret;
}


/**
  Creates an incident event and writes it to the binary log.

  @param thd  Thread variable
  @param ev   Incident event to be written
  @param err_msg Error message written to log file for the incident.
  @param lock If the binary lock should be locked or not

  @retval
    0    error
  @retval
    1    success
*/
bool MYSQL_BIN_LOG::write_incident(THD *thd, bool need_lock_log,
                                   const char* err_msg,
                                   bool do_flush_and_sync)
{
  DBUG_ENTER("MYSQL_BIN_LOG::write_incident");

  if (!is_open())
    DBUG_RETURN(0);

  LEX_STRING write_error_msg= {(char*) err_msg, strlen(err_msg)};
  binary_log::Incident_event::enum_incident incident=
                              binary_log::Incident_event::INCIDENT_LOST_EVENTS;
  Incident_log_event ev(thd, incident, write_error_msg);

  DBUG_RETURN(write_incident(&ev, thd, need_lock_log, err_msg,
                             do_flush_and_sync));
}


/**
  Write the contents of the statement or transaction cache to the binary log.

  Comparison with do_write_cache:

  - do_write_cache is a lower-level function that only performs the
    actual write.

  - write_cache is a higher-level function that calls do_write_cache
    and additionally performs some maintenance tasks, including:
    - report any errors that occurred
    - write incident event if needed
    - update gtid_state
    - update thd.binlog_next_event_pos

  @param thd Thread variable

  @param cache_data Events will be read from the IO_CACHE of this
  cache_data object.

  @param writer Events will be written to this Binlog_event_writer.

  @retval true IO error.
  @retval false Success.

  @note We only come here if there is something in the cache.
  @note Whatever is in the cache is always a complete transaction.
  @note 'cache' needs to be reinitialized after this functions returns.
*/
bool MYSQL_BIN_LOG::write_cache(THD *thd, binlog_cache_data *cache_data,
                                Binlog_event_writer *writer)
{
  DBUG_ENTER("MYSQL_BIN_LOG::write_cache(THD *, binlog_cache_data *, bool)");

  IO_CACHE *cache= &cache_data->cache_log;
  bool incident= cache_data->has_incident();

  mysql_mutex_assert_owner(&LOCK_log);

  DBUG_ASSERT(is_open());
  if (likely(is_open()))                       // Should always be true
  {
    /*
      We only bother to write to the binary log if there is anything
      to write.

      @todo Is this check redundant? Probably this is only called if
      there is anything in the cache (see @note in comment above this
      function). Check if we can replace this by an assertion. /Sven
    */
    if (my_b_tell(cache) > 0)
    {
      DBUG_EXECUTE_IF("crash_before_writing_xid",
                      {
                        if ((write_error= do_write_cache(cache, writer)))
                          DBUG_PRINT("info", ("error writing binlog cache: %d",
                                              write_error));
                        flush_and_sync(true);
                        DBUG_PRINT("info", ("crashing before writing xid"));
                        DBUG_SUICIDE();
                      });
      if ((write_error= do_write_cache(cache, writer)))
        goto err;

      const char* err_msg= "Non-transactional changes did not get into "
                           "the binlog.";
      if (incident && write_incident(thd, false/*need_lock_log=false*/,
                                     err_msg,
                                     false/*do_flush_and_sync==false*/))
        goto err;

      DBUG_EXECUTE_IF("half_binlogged_transaction", DBUG_SUICIDE(););
      if (cache->error)				// Error on read
      {
        char errbuf[MYSYS_STRERROR_SIZE];
        sql_print_error(ER(ER_ERROR_ON_READ), cache->file_name,
                        errno, my_strerror(errbuf, sizeof(errbuf), errno));
        write_error= true; // Don't give more errors
        goto err;
      }
    }
    update_thd_next_event_pos(thd);
  }

  DBUG_RETURN(false);

err:
  if (!write_error)
  {
    char errbuf[MYSYS_STRERROR_SIZE];
    write_error= true;
    sql_print_error(ER(ER_ERROR_ON_WRITE), name,
                    errno, my_strerror(errbuf, sizeof(errbuf), errno));
  }
  thd->commit_error= THD::CE_FLUSH_ERROR;

  DBUG_RETURN(true);
}


/**
  Wait until we get a signal that the relay log has been updated.

  @param[in] thd        Thread variable
  @param[in] timeout    a pointer to a timespec;
                        NULL means to wait w/o timeout.

  @retval    0          if got signalled on update
  @retval    non-0      if wait timeout elapsed

  @note
    One must have a lock on LOCK_log before calling this function.
*/

int MYSQL_BIN_LOG::wait_for_update_relay_log(THD* thd, const struct timespec *timeout)
{
  int ret= 0;
  PSI_stage_info old_stage;
  DBUG_ENTER("wait_for_update_relay_log");

  thd->ENTER_COND(&update_cond, &LOCK_log,
                  &stage_slave_has_read_all_relay_log,
                  &old_stage);

  if (!timeout)
    mysql_cond_wait(&update_cond, &LOCK_log);
  else
    ret= mysql_cond_timedwait(&update_cond, &LOCK_log,
                              const_cast<struct timespec *>(timeout));
  mysql_mutex_unlock(&LOCK_log);
  thd->EXIT_COND(&old_stage);

  DBUG_RETURN(ret);
}

/**
  Wait until we get a signal that the binary log has been updated.
  Applies to master only.
     
  NOTES
  @param[in] thd        a THD struct
  @param[in] timeout    a pointer to a timespec;
                        NULL means to wait w/o timeout.
  @retval    0          if got signalled on update
  @retval    non-0      if wait timeout elapsed
  @note
    LOCK_log must be taken before calling this function.
    LOCK_log is being released while the thread is waiting.
    LOCK_log is released by the caller.
*/

int MYSQL_BIN_LOG::wait_for_update_bin_log(THD* thd,
                                           const struct timespec *timeout)
{
  int ret= 0;
  DBUG_ENTER("wait_for_update_bin_log");

  if (!timeout)
    mysql_cond_wait(&update_cond, &LOCK_binlog_end_pos);
  else
    ret= mysql_cond_timedwait(&update_cond, &LOCK_binlog_end_pos,
                              const_cast<struct timespec *>(timeout));
  DBUG_RETURN(ret);
}


/**
  Close the log file.

  @param exiting     Bitmask for one or more of the following bits:
          - LOG_CLOSE_INDEX : if we should close the index file
          - LOG_CLOSE_TO_BE_OPENED : if we intend to call open
                                     at once after close.
          - LOG_CLOSE_STOP_EVENT : write a 'stop' event to the log

  @param need_lock_log If true, this function acquires LOCK_log;
  otherwise the caller should already have acquired it.

  @param need_lock_index If true, this function acquires LOCK_index;
  otherwise the caller should already have acquired it.

  @note
    One can do an open on the object at once after doing a close.
    The internal structures are not freed until cleanup() is called
*/

void MYSQL_BIN_LOG::close(uint exiting, bool need_lock_log,
                          bool need_lock_index)
{					// One can't set log_type here!
  DBUG_ENTER("MYSQL_BIN_LOG::close");
  DBUG_PRINT("enter",("exiting: %d", (int) exiting));
  if (need_lock_log)
    mysql_mutex_lock(&LOCK_log);
  else
    mysql_mutex_assert_owner(&LOCK_log);

  if (log_state.atomic_get() == LOG_OPENED)
  {
#ifdef HAVE_REPLICATION
    if ((exiting & LOG_CLOSE_STOP_EVENT) != 0)
    {
      /**
        TODO(WL#7546): Change the implementation to Stop_event after write() is
        moved into libbinlogevents
      */
      Stop_log_event s;
      // the checksumming rule for relay-log case is similar to Rotate
        s.common_footer->checksum_alg= is_relay_log ? relay_log_checksum_alg :
                                       static_cast<enum_binlog_checksum_alg>
                                       (binlog_checksum_options);
      DBUG_ASSERT(!is_relay_log ||
                  relay_log_checksum_alg != binary_log::BINLOG_CHECKSUM_ALG_UNDEF);
      s.write(&log_file);
      bytes_written+= s.common_header->data_written;
      flush_io_cache(&log_file);
      update_binlog_end_pos();
    }
#endif /* HAVE_REPLICATION */

    /* don't pwrite in a file opened with O_APPEND - it doesn't work */
    if (log_file.type == WRITE_CACHE)
    {
      my_off_t offset= BIN_LOG_HEADER_SIZE + FLAGS_OFFSET;
      my_off_t org_position= mysql_file_tell(log_file.file, MYF(0));
      uchar flags= 0;            // clearing LOG_EVENT_BINLOG_IN_USE_F
      mysql_file_pwrite(log_file.file, &flags, 1, offset, MYF(0));
      /*
        Restore position so that anything we have in the IO_cache is written
        to the correct position.
        We need the seek here, as mysql_file_pwrite() is not guaranteed to keep the
        original position on system that doesn't support pwrite().
      */
      mysql_file_seek(log_file.file, org_position, MY_SEEK_SET, MYF(0));
    }

    /* this will cleanup IO_CACHE, sync and close the file */
    if (log_state.atomic_get() == LOG_OPENED)
    {
      end_io_cache(&log_file);

      if (mysql_file_sync(log_file.file, MYF(MY_WME)) && ! write_error)
      {
        char errbuf[MYSYS_STRERROR_SIZE];
        write_error= 1;
        sql_print_error(ER_DEFAULT(ER_ERROR_ON_WRITE), name, errno,
                        my_strerror(errbuf, sizeof(errbuf), errno));
      }

      if (mysql_file_close(log_file.file, MYF(MY_WME)) && ! write_error)
      {
        char errbuf[MYSYS_STRERROR_SIZE];
        write_error= 1;
        sql_print_error(ER_DEFAULT(ER_ERROR_ON_WRITE), name, errno,
                        my_strerror(errbuf, sizeof(errbuf), errno));
      }
    }

    log_state.atomic_set((exiting & LOG_CLOSE_TO_BE_OPENED) ? LOG_TO_BE_OPENED : LOG_CLOSED);
    my_free(name);
    name= NULL;
  }

  /*
    The following test is needed even if is_open() is not set, as we may have
    called a not complete close earlier and the index file is still open.
  */

  if (need_lock_index)
    mysql_mutex_lock(&LOCK_index);
  else
    mysql_mutex_assert_owner(&LOCK_index);

  if ((exiting & LOG_CLOSE_INDEX) && my_b_inited(&index_file))
  {
    end_io_cache(&index_file);
    if (mysql_file_close(index_file.file, MYF(0)) < 0 && ! write_error)
    {
      char errbuf[MYSYS_STRERROR_SIZE];
      write_error= 1;
      sql_print_error(ER(ER_ERROR_ON_WRITE), index_file_name,
                      errno, my_strerror(errbuf, sizeof(errbuf), errno));
    }
  }

  if (need_lock_index)
    mysql_mutex_unlock(&LOCK_index);

  log_state.atomic_set((exiting & LOG_CLOSE_TO_BE_OPENED) ? LOG_TO_BE_OPENED : LOG_CLOSED);
  my_free(name);
  name= NULL;

  if (need_lock_log)
    mysql_mutex_unlock(&LOCK_log);

  DBUG_VOID_RETURN;
}


void MYSQL_BIN_LOG::set_max_size(ulong max_size_arg)
{
  /*
    We need to take locks, otherwise this may happen:
    new_file() is called, calls open(old_max_size), then before open() starts,
    set_max_size() sets max_size to max_size_arg, then open() starts and
    uses the old_max_size argument, so max_size_arg has been overwritten and
    it's like if the SET command was never run.
  */
  DBUG_ENTER("MYSQL_BIN_LOG::set_max_size");
  mysql_mutex_lock(&LOCK_log);
  if (is_open())
    max_size= max_size_arg;
  mysql_mutex_unlock(&LOCK_log);
  DBUG_VOID_RETURN;
}

/****** transaction coordinator log for 2pc - binlog() based solution ******/

/**
  @todo
  keep in-memory list of prepared transactions
  (add to list in log(), remove on unlog())
  and copy it to the new binlog if rotated
  but let's check the behaviour of tc_log_page_waits first!
*/

int MYSQL_BIN_LOG::open_binlog(const char *opt_name)
{
  LOG_INFO log_info;
  int      error= 1;

  /*
    This function is used for 2pc transaction coordination.  Hence, it
    is never used for relay logs.
  */
  DBUG_ASSERT(!is_relay_log);
  DBUG_ASSERT(total_ha_2pc > 1 || (1 == total_ha_2pc && opt_bin_log));
  DBUG_ASSERT(opt_name && opt_name[0]);

  if (!my_b_inited(&index_file))
  {
    /* There was a failure to open the index file, can't open the binlog */
    cleanup();
    return 1;
  }

  if (using_heuristic_recover())
  {
    /* generate a new binlog to mask a corrupted one */
    mysql_mutex_lock(&LOCK_log);
    open_binlog(opt_name, 0, max_binlog_size, false,
                true/*need_lock_index=true*/,
                true/*need_sid_lock=true*/,
                NULL);
    mysql_mutex_unlock(&LOCK_log);
    cleanup();
    return 1;
  }

  if ((error= find_log_pos(&log_info, NullS, true/*need_lock_index=true*/)))
  {
    if (error != LOG_INFO_EOF)
      sql_print_error("find_log_pos() failed (error: %d)", error);
    else
      error= 0;
    goto err;
  }

  {
    const char *errmsg;
    IO_CACHE    log;
    File        file;
    Log_event  *ev=0;
    Format_description_log_event fdle(BINLOG_VERSION);
    char        log_name[FN_REFLEN];
    my_off_t    valid_pos= 0;
    my_off_t    binlog_size;
    MY_STAT     s;

    if (! fdle.is_valid())
      goto err;

    do
    {
      strmake(log_name, log_info.log_file_name, sizeof(log_name)-1);
    } while (!(error= find_next_log(&log_info, true/*need_lock_index=true*/)));

    if (error !=  LOG_INFO_EOF)
    {
      sql_print_error("find_log_pos() failed (error: %d)", error);
      goto err;
    }

    if ((file= open_binlog_file(&log, log_name, &errmsg)) < 0)
    {
      sql_print_error("%s", errmsg);
      goto err;
    }

    my_stat(log_name, &s, MYF(0));
    binlog_size= s.st_size;

    /*
      If the binary log was not properly closed it means that the server
      may have crashed. In that case, we need to call MYSQL_BIN_LOG::recover
      to:

        a) collect logged XIDs;
        b) complete the 2PC of the pending XIDs;
        c) collect the last valid position.

      Therefore, we do need to iterate over the binary log, even if
      total_ha_2pc == 1, to find the last valid group of events written.
      Later we will take this value and truncate the log if need be.
    */
    if ((ev= Log_event::read_log_event(&log, 0, &fdle,
                                       opt_master_verify_checksum)) &&
        ev->get_type_code() == binary_log::FORMAT_DESCRIPTION_EVENT &&
        (ev->common_header->flags & LOG_EVENT_BINLOG_IN_USE_F ||
         DBUG_EVALUATE_IF("eval_force_bin_log_recovery", true, false)))
    {
      sql_print_information("Recovering after a crash using %s", opt_name);
      valid_pos= my_b_tell(&log);
      error= recover(&log, (Format_description_log_event *)ev, &valid_pos);
    }
    else
      error=0;

    delete ev;
    end_io_cache(&log);
    mysql_file_close(file, MYF(MY_WME));

    if (error)
      goto err;

    /* Trim the crashed binlog file to last valid transaction
      or event (non-transaction) base on valid_pos. */
    if (valid_pos > 0)
    {
      if ((file= mysql_file_open(key_file_binlog, log_name,
                                 O_RDWR | O_BINARY, MYF(MY_WME))) < 0)
      {
        sql_print_error("Failed to open the crashed binlog file "
                        "when master server is recovering it.");
        return -1;
      }

      /* Change binlog file size to valid_pos */
      if (valid_pos < binlog_size)
      {
        if (my_chsize(file, valid_pos, 0, MYF(MY_WME)))
        {
          sql_print_error("Failed to trim the crashed binlog file "
                          "when master server is recovering it.");
          mysql_file_close(file, MYF(MY_WME));
          return -1;
        }
        else
        {
          sql_print_information("Crashed binlog file %s size is %llu, "
                                "but recovered up to %llu. Binlog trimmed to %llu bytes.",
                                log_name, binlog_size, valid_pos, valid_pos);
        }
      }

      /* Clear LOG_EVENT_BINLOG_IN_USE_F */
      my_off_t offset= BIN_LOG_HEADER_SIZE + FLAGS_OFFSET;
      uchar flags= 0;
      if (mysql_file_pwrite(file, &flags, 1, offset, MYF(0)) != 1)
      {
        sql_print_error("Failed to clear LOG_EVENT_BINLOG_IN_USE_F "
                        "for the crashed binlog file when master "
                        "server is recovering it.");
        mysql_file_close(file, MYF(MY_WME));
        return -1;
      }

      mysql_file_close(file, MYF(MY_WME));
    } //end if
  }

err:
  return error;
}

/** This is called on shutdown, after ha_panic. */
void MYSQL_BIN_LOG::close()
{
}

/*
  Prepare the transaction in the transaction coordinator.

  This function will prepare the transaction in the storage engines
  (by calling @c ha_prepare_low) what will write a prepare record
  to the log buffers.

  @retval 0    success
  @retval 1    error
*/
int MYSQL_BIN_LOG::prepare(THD *thd, bool all)
{
  DBUG_ENTER("MYSQL_BIN_LOG::prepare");

  DBUG_ASSERT(opt_bin_log);
  /*
    The applier thread explicitly overrides the value of sql_log_bin
    with the value of log_slave_updates.
    We may also end up here in some cases if we have a transaction with two
    active transactional storage engines, such as is the case if this is a
    replication applier and log_slave_updates=0.
  */
  DBUG_ASSERT((thd->slave_thread ?
              opt_log_slave_updates : thd->variables.sql_log_bin) ||
              total_ha_2pc > 1);

  /*
    Set HA_IGNORE_DURABILITY to not flush the prepared record of the
    transaction to the log of storage engine (for example, InnoDB
    redo log) during the prepare phase. So that we can flush prepared
    records of transactions to the log of storage engine in a group
    right before flushing them to binary log during binlog group
    commit flush stage. Reset to HA_REGULAR_DURABILITY at the
    beginning of parsing next command.
  */
  thd->durability_property= HA_IGNORE_DURABILITY;

  int error= ha_prepare_low(thd, all);

  DBUG_RETURN(error);
}

/**
  Commit the transaction in the transaction coordinator.

  This function will commit the sessions transaction in the binary log
  and in the storage engines (by calling @c ha_commit_low). If the
  transaction was successfully logged (or not successfully unlogged)
  but the commit in the engines did not succed, there is a risk of
  inconsistency between the engines and the binary log.

  For binary log group commit, the commit is separated into three
  parts:

  1. First part consists of filling the necessary caches and
     finalizing them (if they need to be finalized). After this,
     nothing is added to any of the caches.

  2. Second part execute an ordered flush and commit. This will be
     done using the group commit functionality in ordered_commit.

  3. Third part checks any errors resulting from the ordered commit
     and handles them appropriately.

  @retval RESULT_SUCCESS   success
  @retval RESULT_ABORTED   error, transaction was neither logged nor committed
  @retval RESULT_INCONSISTENT  error, transaction was logged but not committed
*/
TC_LOG::enum_result MYSQL_BIN_LOG::commit(THD *thd, bool all)
{
  DBUG_ENTER("MYSQL_BIN_LOG::commit");
  DBUG_PRINT("info", ("query='%s'",
                      thd == current_thd ? thd->query().str : NULL));
  binlog_cache_mngr *cache_mngr= thd_get_cache_mngr(thd);
  Transaction_ctx *trn_ctx= thd->get_transaction();
  my_xid xid= trn_ctx->xid_state()->get_xid()->get_my_xid();
  bool stuff_logged= false;
  bool binlog_prot_acquired= false;
  bool skip_commit= is_loggable_xa_prepare(thd);

  DBUG_PRINT("enter", ("thd: 0x%llx, all: %s, xid: %llu, cache_mngr: 0x%llx",
                       (ulonglong) thd, YESNO(all), (ulonglong) xid,
                       (ulonglong) cache_mngr));

  /*
    No cache manager means nothing to log, but we still have to commit
    the transaction.
   */
  if (cache_mngr == NULL)
  {
    if (!skip_commit && ha_commit_low(thd, all))
      DBUG_RETURN(RESULT_ABORTED);
    DBUG_RETURN(RESULT_SUCCESS);
  }

  /*
    Reset binlog_snapshot_% variables for the current connection so that the
    current coordinates are shown after committing a consistent snapshot
    transaction.
  */
  if (all)
  {
    mysql_mutex_lock(&thd->LOCK_thd_data);
    cache_mngr->binlog_info.log_file_name[0]= '\0';
    mysql_mutex_unlock(&thd->LOCK_thd_data);
  }

  Transaction_ctx::enum_trx_scope trx_scope=  all ? Transaction_ctx::SESSION :
                                                    Transaction_ctx::STMT;

  DBUG_PRINT("debug", ("in_transaction: %s, no_2pc: %s, rw_ha_count: %d",
                       YESNO(thd->in_multi_stmt_transaction_mode()),
                       YESNO(trn_ctx->no_2pc(trx_scope)),
                       trn_ctx->rw_ha_count(trx_scope)));
  DBUG_PRINT("debug",
             ("all.cannot_safely_rollback(): %s, trx_cache_empty: %s",
              YESNO(trn_ctx->cannot_safely_rollback(Transaction_ctx::SESSION)),
              YESNO(cache_mngr->trx_cache.is_binlog_empty())));
  DBUG_PRINT("debug",
             ("stmt.cannot_safely_rollback(): %s, stmt_cache_empty: %s",
              YESNO(trn_ctx->cannot_safely_rollback(Transaction_ctx::STMT)),
              YESNO(cache_mngr->stmt_cache.is_binlog_empty())));


  /*
    If there are no handlertons registered, there is nothing to
    commit. Note that DDLs are written earlier in this case (inside
    binlog_query).

    TODO: This can be a problem in those cases that there are no
    handlertons registered. DDLs are one example, but the other case
    is MyISAM. In this case, we could register a dummy handlerton to
    trigger the commit.

    Any statement that requires logging will call binlog_query before
    trans_commit_stmt, so an alternative is to use the condition
    "binlog_query called or stmt.ha_list != 0".
   */
  if (!all && !trn_ctx->is_active(trx_scope) &&
      cache_mngr->stmt_cache.is_binlog_empty())
    DBUG_RETURN(RESULT_SUCCESS);

  if (thd->lex->sql_command == SQLCOM_XA_COMMIT)
  {
    /* The Commit phase of the XA two phase logging. */

    DBUG_ASSERT(all);
    DBUG_ASSERT(!skip_commit || get_xa_opt(thd) == XA_ONE_PHASE);

    XID_STATE *xs= thd->get_transaction()->xid_state();

    if (DBUG_EVALUATE_IF("simulate_xa_commit_log_failure", true,
                         do_binlog_xa_commit_rollback(thd, xs->get_xid(),
                                                      true)))
      DBUG_RETURN(RESULT_ABORTED);
  }

  /*
    If there is anything in the stmt cache, and GTIDs are enabled,
    then this is a single statement outside a transaction and it is
    impossible that there is anything in the trx cache.  Hence, we
    write any empty group(s) to the stmt cache.

    Otherwise, we write any empty group(s) to the trx cache at the end
    of the transaction.
  */
  if (!cache_mngr->stmt_cache.is_binlog_empty())
  {
    /*
      Commit parent identification of non-transactional query has
      been deferred until now, except for the mixed transaction case.
    */
    trn_ctx->store_commit_parent(max_committed_transaction.get_timestamp());
    if (cache_mngr->stmt_cache.finalize(thd))
      DBUG_RETURN(RESULT_ABORTED);
    stuff_logged= true;
  }

  /*
    We commit the transaction if:
     - We are not in a transaction and committing a statement, or
     - We are in a transaction and a full transaction is committed.
    Otherwise, we accumulate the changes.
  */
  if (!cache_mngr->trx_cache.is_binlog_empty() &&
      ending_trans(thd, all))
  {
    const bool real_trans=
      (all || !trn_ctx->is_active(Transaction_ctx::SESSION));

    /*
      We are committing an XA transaction if it is a "real" transaction
      and has an XID assigned (because some handlerton registered). A
      transaction is "real" if either 'all' is true or the 'all.ha_list'
      is empty.

      Note: This is kind of strange since registering the binlog
      handlerton will then make the transaction XA, which is not really
      true. This occurs for example if a MyISAM statement is executed
      with row-based replication on.
    */
    if (is_loggable_xa_prepare(thd))
    {
      /* The prepare phase of XA transaction two phase logging. */
      int err= 0;
      bool one_phase= get_xa_opt(thd) == XA_ONE_PHASE;

      DBUG_ASSERT(thd->lex->sql_command != SQLCOM_XA_COMMIT || one_phase);

      XID_STATE *xs= thd->get_transaction()->xid_state();
      XA_prepare_log_event end_evt(thd, xs->get_xid(), one_phase);

      DBUG_ASSERT(skip_commit);

      err= cache_mngr->trx_cache.finalize(thd, &end_evt, xs);
      if (err ||
          (DBUG_EVALUATE_IF("simulate_xa_prepare_failure_in_cache_finalize",
                            true, false)))
      {
        DBUG_RETURN(RESULT_ABORTED);
      }
    }
    else if (real_trans && xid && trn_ctx->rw_ha_count(trx_scope) > 1 &&
             !trn_ctx->no_2pc(trx_scope))
    {
      Xid_log_event end_evt(thd, xid);
      if (cache_mngr->trx_cache.finalize(thd, &end_evt))
        DBUG_RETURN(RESULT_ABORTED);
    }
    else
    {
      Query_log_event end_evt(thd, STRING_WITH_LEN("COMMIT"),
                              true, FALSE, TRUE, 0, TRUE);
      if (cache_mngr->trx_cache.finalize(thd, &end_evt))
        DBUG_RETURN(RESULT_ABORTED);
    }
    stuff_logged= true;
  }

  /*
    This is part of the stmt rollback.
  */
  if (!all)
    cache_mngr->trx_cache.set_prev_position(MY_OFF_T_UNDEF);

  /*
    Now all the events are written to the caches, so we will commit
    the transaction in the engines. This is done using the group
    commit logic in ordered_commit, which will return when the
    transaction is committed.

    If the commit in the engines fail, we still have something logged
    to the binary log so we have to report this as a "bad" failure
    (failed to commit, but logged something).
  */
  if (stuff_logged)
  {
    if (RUN_HOOK(transaction,
                 before_commit,
                 (thd, all,
                  thd_get_cache_mngr(thd)->get_binlog_cache_log(true),
                  thd_get_cache_mngr(thd)->get_binlog_cache_log(false),
                  max<my_off_t>(max_binlog_cache_size,
                                max_binlog_stmt_cache_size))) ||
        DBUG_EVALUATE_IF("simulate_failure_in_before_commit_hook", true, false))
    {
      ha_rollback_low(thd, all);
      gtid_state->update_on_rollback(thd);
      thd_get_cache_mngr(thd)->reset();
      //Reset the thread OK status before changing the outcome.
      if (thd->get_stmt_da()->is_ok())
        thd->get_stmt_da()->reset_diagnostics_area();
      my_error(ER_RUN_HOOK_ERROR, MYF(0), "before_commit");
      DBUG_RETURN(RESULT_ABORTED);
    }
    /*
      Check whether the transaction should commit or abort given the
      plugin feedback.
    */
    if (thd->get_transaction()->get_rpl_transaction_ctx()->is_transaction_rollback() ||
        (DBUG_EVALUATE_IF("simulate_transaction_rollback_request", true, false)))
    {
      ha_rollback_low(thd, all);
      gtid_state->update_on_rollback(thd);
      thd_get_cache_mngr(thd)->reset();
      if (thd->get_stmt_da()->is_ok())
        thd->get_stmt_da()->reset_diagnostics_area();
      my_error(ER_TRANSACTION_ROLLBACK_DURING_COMMIT, MYF(0));
      DBUG_RETURN(RESULT_ABORTED);
    }

    /*
      Block binlog updates if there's an active BINLOG lock.

      We allow binlog lock owner to commit, assuming it knows what it does. We
      also check if protection has not been acquired earlier, which is possible
      in slave threads to protect master binlog coordinates.
    */
    if (!thd->backup_binlog_lock.is_acquired() &&
        !thd->backup_binlog_lock.is_protection_acquired())
    {
      const ulong timeout= thd->variables.lock_wait_timeout;

      DBUG_PRINT("debug", ("Acquiring binlog protection lock"));
      if (thd->backup_binlog_lock.acquire_protection(thd, MDL_EXPLICIT,
                                                     timeout))
      {
        cache_mngr->stmt_cache.reset();
        cache_mngr->trx_cache.reset();

        DBUG_RETURN(RESULT_ABORTED);
      }

      binlog_prot_acquired= true;
    }

    int rc= ordered_commit(thd, all, skip_commit);

    if (binlog_prot_acquired)
    {
      DBUG_PRINT("debug", ("Releasing binlog protection lock"));
      thd->backup_binlog_lock.release_protection(thd);
    }

    if (rc)
      DBUG_RETURN(RESULT_INCONSISTENT);

    /*
      Mark the flag m_is_binlogged to true only after we are done
      with checking all the error cases.
    */
    if (is_loggable_xa_prepare(thd))
      thd->get_transaction()->xid_state()->set_binlogged();
  }
  else if (!skip_commit)
  {
    if (ha_commit_low(thd, all))
      DBUG_RETURN(RESULT_INCONSISTENT);
  }

  DBUG_RETURN(RESULT_SUCCESS);
}


/**
   Flush caches for session.

   @note @c set_trans_pos is called with a pointer to the file name
   that the binary log currently use and a rotation will change the
   contents of the variable.

   The position is used when calling the after_flush, after_commit,
   and after_rollback hooks, but these have been placed so that they
   occur before a rotation is executed.

   It is the responsibility of any plugin that use this position to
   copy it if they need it after the hook has returned.

   The current "global" transaction_counter is stepped and its new value
   is assigned to the transaction.
 */
std::pair<int,my_off_t>
MYSQL_BIN_LOG::flush_thread_caches(THD *thd)
{
  binlog_cache_mngr *cache_mngr= thd_get_cache_mngr(thd);
  my_off_t bytes= 0;
  bool wrote_xid= false;
  int error= cache_mngr->flush(thd, &bytes, &wrote_xid);
  if (!error && bytes > 0)
  {
    /*
      Note that set_trans_pos does not copy the file name. See
      this function documentation for more info.
    */
    thd->set_trans_pos(log_file_name, my_b_tell(&log_file));
    if (wrote_xid)
      inc_prep_xids(thd);
  }
  DBUG_PRINT("debug", ("bytes: %llu", bytes));
  return std::make_pair(error, bytes);
}


/**
  Execute the flush stage.

  @param total_bytes_var Pointer to variable that will be set to total
  number of bytes flushed, or NULL.

  @param rotate_var Pointer to variable that will be set to true if
  binlog rotation should be performed after releasing locks. If rotate
  is not necessary, the variable will not be touched.

  @return Error code on error, zero on success
 */

int
MYSQL_BIN_LOG::process_flush_stage_queue(my_off_t *total_bytes_var,
                                         bool *rotate_var,
                                         THD **out_queue_var)
{
  DBUG_ENTER("MYSQL_BIN_LOG::process_flush_stage_queue");
  #ifndef DBUG_OFF
  // number of flushes per group.
  int no_flushes= 0;
  #endif
  DBUG_ASSERT(total_bytes_var && rotate_var && out_queue_var);
  my_off_t total_bytes= 0;
  int flush_error= 1;
  mysql_mutex_assert_owner(&LOCK_log);

  /*
    Fetch the entire flush queue and empty it, so that the next batch
    has a leader. We must do this before invoking ha_flush_logs(...)
    for guaranteeing to flush prepared records of transactions before
    flushing them to binary log, which is required by crash recovery.
  */
  THD *first_seen= stage_manager.fetch_queue_for(Stage_manager::FLUSH_STAGE);
  DBUG_ASSERT(first_seen != NULL);
  /*
    We flush prepared records of transactions to the log of storage
    engine (for example, InnoDB redo log) in a group right before
    flushing them to binary log.
  */
  ha_flush_logs(NULL, true);
  DBUG_EXECUTE_IF("crash_after_flush_engine_log", DBUG_SUICIDE(););
  assign_automatic_gtids_to_flush_group(first_seen);
  /* Flush thread caches to binary log. */
  for (THD *head= first_seen ; head ; head = head->next_to_commit)
  {
    std::pair<int,my_off_t> result= flush_thread_caches(head);
    total_bytes+= result.second;
    if (flush_error == 1)
      flush_error= result.first;
#ifndef DBUG_OFF
    no_flushes++;
#endif
  }

  *out_queue_var= first_seen;
  *total_bytes_var= total_bytes;
  if (total_bytes > 0 && my_b_tell(&log_file) >= (my_off_t) max_size)
    *rotate_var= true;
#ifndef DBUG_OFF
  DBUG_PRINT("info",("no_flushes:= %d", no_flushes));
  no_flushes= 0;
#endif
  DBUG_RETURN(flush_error);
}

/**
  The method is to be executed right before committing time.
  It must be invoked even if the transaction does not commit
  to engine being merely logged into the binary log.
  max_committed_transaction is updated with a greater timestamp
  value.
  As a side effect, the transaction context's sequence_number
  is reset.

  @param THD a pointer to THD instance
*/
void MYSQL_BIN_LOG::update_max_committed(THD *thd)
{
  Transaction_ctx *trn_ctx= thd->get_transaction();
  max_committed_transaction.set_if_greater(trn_ctx->sequence_number);
  /*
    sequence_number timestamp is unneeded anymore, so it's cleared off.
  */
  trn_ctx->sequence_number= SEQ_UNINIT;

  DBUG_ASSERT(trn_ctx->last_committed == SEQ_UNINIT ||
              thd->commit_error == THD::CE_FLUSH_ERROR);
}

/**
  Commit a sequence of sessions.

  This function commit an entire queue of sessions starting with the
  session in @c first. If there were an error in the flushing part of
  the ordered commit, the error code is passed in and all the threads
  are marked accordingly (but not committed).

  It will also add the GTIDs of the transactions to gtid_executed.

  @see MYSQL_BIN_LOG::ordered_commit

  @param thd The "master" thread
  @param first First thread in the queue of threads to commit
 */

void
MYSQL_BIN_LOG::process_commit_stage_queue(THD *thd, THD *first)
{
  mysql_mutex_assert_owner(&LOCK_commit);
#ifndef DBUG_OFF
  thd->get_transaction()->m_flags.ready_preempt= 1; // formality by the leader
#endif
  for (THD *head= first ; head ; head = head->next_to_commit)
  {
    DBUG_PRINT("debug", ("Thread ID: %u, commit_error: %d, flags.pending: %s",
                         head->thread_id(), head->commit_error,
                         YESNO(head->get_transaction()->m_flags.pending)));
    /*
      If flushing failed, set commit_error for the session, skip the
      transaction and proceed with the next transaction instead. This
      will mark all threads as failed, since the flush failed.

      If flush succeeded, attach to the session and commit it in the
      engines.
    */
#ifndef DBUG_OFF
    stage_manager.clear_preempt_status(head);
#endif
    if (head->get_transaction()->sequence_number != SEQ_UNINIT)
      update_max_committed(head);
    /*
      Flush/Sync error should be ignored and continue
      to commit phase. And thd->commit_error cannot be
      COMMIT_ERROR at this moment.
    */
    DBUG_ASSERT(head->commit_error != THD::CE_COMMIT_ERROR);
#ifndef EMBEDDED_LIBRARY
    Thd_backup_and_restore switch_thd(thd, head);
#endif /* !EMBEDDED_LIBRARY */
    bool all= head->get_transaction()->m_flags.real_commit;
    if (head->get_transaction()->m_flags.commit_low)
    {
      /* head is parked to have exited append() */
      DBUG_ASSERT(head->get_transaction()->m_flags.ready_preempt);
      /*
        storage engine commit
       */
      if (ha_commit_low(head, all, false))
        head->commit_error= THD::CE_COMMIT_ERROR;
    }
    DBUG_PRINT("debug", ("commit_error: %d, flags.pending: %s",
                         head->commit_error,
                         YESNO(head->get_transaction()->m_flags.pending)));
  }

  /*
    Handle the GTID of the threads.
    gtid_executed table is kept updated even though transactions fail to be
    logged. That's required by slave auto positioning.
  */
  gtid_state->update_commit_group(first);

  for (THD *head= first ; head ; head = head->next_to_commit)
  {
    /*
      Decrement the prepared XID counter after storage engine commit.
      We also need decrement the prepared XID when encountering a
      flush error or session attach error for avoiding 3-way deadlock
      among user thread, rotate thread and dump thread.
    */
    if (head->get_transaction()->m_flags.xid_written)
      dec_prep_xids(head);
  }
}

/**
  Process after commit for a sequence of sessions.

  @param thd The "master" thread
  @param first First thread in the queue of threads to commit
 */

void
MYSQL_BIN_LOG::process_after_commit_stage_queue(THD *thd, THD *first)
{
  for (THD *head= first; head; head= head->next_to_commit)
  {
    if (head->get_transaction()->m_flags.run_hooks &&
        head->commit_error != THD::CE_COMMIT_ERROR)
    {

      /*
        TODO: This hook here should probably move outside/below this
              if and be the only after_commit invocation left in the
              code.
      */
#ifndef EMBEDDED_LIBRARY
      Thd_backup_and_restore switch_thd(thd, head);
#endif /* !EMBEDDED_LIBRARY */
      bool all= head->get_transaction()->m_flags.real_commit;
      (void) RUN_HOOK(transaction, after_commit, (head, all));
      /*
        When after_commit finished for the transaction, clear the run_hooks flag.
        This allow other parts of the system to check if after_commit was called.
      */
      head->get_transaction()->m_flags.run_hooks= false;
    }
  }
}

#ifndef DBUG_OFF
/** Names for the stages. */
static const char* g_stage_name[] = {
  "FLUSH",
  "SYNC",
  "COMMIT",
};
#endif


/**
  Enter a stage of the ordered commit procedure.

  Entering is stage is done by:

  - Atomically enqueueing a queue of processes (which is just one for
    the first phase).

  - If the queue was empty, the thread is the leader for that stage
    and it should process the entire queue for that stage.

  - If the queue was not empty, the thread is a follower and can go
    waiting for the commit to finish.

  The function will lock the stage mutex if it was designated the
  leader for the phase.

  @param thd    Session structure
  @param stage  The stage to enter
  @param queue  Queue of threads to enqueue for the stage
  @param stage_mutex Mutex for the stage

  @retval true  The thread should "bail out" and go waiting for the
                commit to finish
  @retval false The thread is the leader for the stage and should do
                the processing.
*/

bool
MYSQL_BIN_LOG::change_stage(THD *thd,
                            Stage_manager::StageID stage, THD *queue,
                            mysql_mutex_t *leave_mutex,
                            mysql_mutex_t *enter_mutex)
{
  DBUG_ENTER("MYSQL_BIN_LOG::change_stage");
  DBUG_PRINT("enter", ("thd: 0x%llx, stage: %s, queue: 0x%llx",
                       (ulonglong) thd, g_stage_name[stage], (ulonglong) queue));
  DBUG_ASSERT(0 <= stage && stage < Stage_manager::STAGE_COUNTER);
  DBUG_ASSERT(enter_mutex);
  DBUG_ASSERT(queue);
  /*
    enroll_for will release the leave_mutex once the sessions are
    queued.
  */
  if (!stage_manager.enroll_for(stage, queue, leave_mutex))
  {
    DBUG_ASSERT(!thd_get_cache_mngr(thd)->dbug_any_finalized());
    DBUG_RETURN(true);
  }

  /*
    We do not lock the enter_mutex if it is LOCK_log when rotating binlog
    caused by logging incident log event, since it is already locked.
  */
  bool need_lock_enter_mutex=
    !(is_rotating_caused_by_incident && enter_mutex == &LOCK_log);

  if (need_lock_enter_mutex)
    mysql_mutex_lock(enter_mutex);
  else
    mysql_mutex_assert_owner(enter_mutex);

  DBUG_RETURN(false);
}



/**
  Flush the I/O cache to file.

  Flush the binary log to the binlog file if any byte where written
  and signal that the binary log file has been updated if the flush
  succeeds.
*/

int
MYSQL_BIN_LOG::flush_cache_to_file(my_off_t *end_pos_var)
{
  if (flush_io_cache(&log_file))
  {
    THD *thd= current_thd;
    thd->commit_error= THD::CE_FLUSH_ERROR;
    return ER_ERROR_ON_WRITE;
  }
  *end_pos_var= my_b_tell(&log_file);
  return 0;
}


/**
  Call fsync() to sync the file to disk.
*/
std::pair<bool, bool>
MYSQL_BIN_LOG::sync_binlog_file(bool force)
{
  bool synced= false;
  unsigned int sync_period= get_sync_period();
  if (force || (sync_period && ++sync_counter >= sync_period))
  {
    sync_counter= 0;

    /**
      On *pure non-transactional* workloads there is a small window
      in time where a concurrent rotate might be able to close
      the file before the sync is actually done. In that case,
      ignore the bad file descriptor errors.

      Transactional workloads (InnoDB) are not affected since the
      the rotation will not happen until all transactions have
      committed to the storage engine, thence decreased the XID
      counters.

      TODO: fix this properly even for non-transactional storage
            engines.
     */
    if (DBUG_EVALUATE_IF("simulate_error_during_sync_binlog_file", 1,
                         mysql_file_sync(log_file.file,
                                         MYF(MY_WME | MY_IGNORE_BADFD))))
    {
      THD *thd= current_thd;
      thd->commit_error= THD::CE_SYNC_ERROR;
      return std::make_pair(true, synced);
    }
    synced= true;
  }
  return std::make_pair(false, synced);
}


/**
   Helper function executed when leaving @c ordered_commit.

   This function contain the necessary code for fetching the error
   code, doing post-commit checks, and wrapping up the commit if
   necessary.

   It is typically called when enter_stage indicates that the thread
   should bail out, and also when the ultimate leader thread finishes
   executing @c ordered_commit.

   It is typically used in this manner:
   @code
   if (enter_stage(thd, Thread_queue::FLUSH_STAGE, thd, &LOCK_log))
     return finish_commit(thd);
   @endcode

   @return Error code if the session commit failed, or zero on
   success.
 */
int
MYSQL_BIN_LOG::finish_commit(THD *thd)
{
  DBUG_ENTER("MYSQL_BIN_LOG::finish_commit");
  DEBUG_SYNC(thd, "reached_finish_commit");
  /*
    In some unlikely situations, it can happen that binary
    log is closed before the thread flushes it's cache.
    In that case, clear the caches before doing commit.
  */
  if (unlikely(!is_open()))
  {
    binlog_cache_mngr *cache_mngr= thd_get_cache_mngr(thd);
    if (cache_mngr)
      cache_mngr->reset();
  }
  if (thd->get_transaction()->sequence_number != SEQ_UNINIT)
    update_max_committed(thd);
  if (thd->get_transaction()->m_flags.commit_low)
  {
    const bool all= thd->get_transaction()->m_flags.real_commit;
    /*
      Now flush error and sync erros are ignored and we are continuing and
      committing. And at this time, commit_error cannot be COMMIT_ERROR.
    */
    DBUG_ASSERT(thd->commit_error != THD::CE_COMMIT_ERROR);

    /*
      Acquire a shared lock to block commits if an X lock has been acquired by
      LOCK TABLES FOR BACKUP or START TRANSACTION WITH CONSISTENT SNAPSHOT. We
      only reach this code if binlog_order_commits=0.
    */
    DBUG_ASSERT(opt_binlog_order_commits == 0);

    slock();

    /*
      storage engine commit
    */
    if (ha_commit_low(thd, all, false))
      thd->commit_error= THD::CE_COMMIT_ERROR;

    sunlock();
    /*
      Decrement the prepared XID counter after storage engine commit
    */
    if (thd->get_transaction()->m_flags.xid_written)
      dec_prep_xids(thd);
    /*
      If commit succeeded, we call the after_commit hook

      TODO: This hook here should probably move outside/below this
            if and be the only after_commit invocation left in the
            code.
    */
    if ((thd->commit_error != THD::CE_COMMIT_ERROR) &&
        thd->get_transaction()->m_flags.run_hooks)
    {
      (void) RUN_HOOK(transaction, after_commit, (thd, all));
      thd->get_transaction()->m_flags.run_hooks= false;
    }
  }
  else if (thd->get_transaction()->m_flags.xid_written)
    dec_prep_xids(thd);

  /*
    If the ordered commit didn't updated the GTIDs for this thd yet
    at process_commit_stage_queue (i.e. --binlog-order-commits=0)
    the thd still has the ownership of a GTID and we must handle it.
  */
  if (!thd->owned_gtid.is_empty())
  {
    /*
      Gtid is added to gtid_state.executed_gtids and removed from owned_gtids
      on update_on_commit().
    */
    if (thd->commit_error == THD::CE_NONE)
    {
      gtid_state->update_on_commit(thd);
    }
    else
      gtid_state->update_on_rollback(thd);
  }

  DBUG_EXECUTE_IF("leaving_finish_commit",
                  {
                    const char act[]=
                      "now SIGNAL signal_leaving_finish_commit";
                    DBUG_ASSERT(!debug_sync_set_action(current_thd,
                                                       STRING_WITH_LEN(act)));
                  };);

  DBUG_ASSERT(thd->commit_error || !thd->get_transaction()->m_flags.run_hooks);
  DBUG_ASSERT(!thd_get_cache_mngr(thd)->dbug_any_finalized());
  DBUG_PRINT("return", ("Thread ID: %u, commit_error: %d",
                        thd->thread_id(), thd->commit_error));
  /*
    flush or sync errors are handled by the leader of the group
    (using binlog_error_action). Hence treat only COMMIT_ERRORs as errors.
  */
  DBUG_RETURN(thd->commit_error == THD::CE_COMMIT_ERROR);
}

/**
   Auxiliary function used in ordered_commit.
*/
static inline int call_after_sync_hook(THD *queue_head)
{
  const char *log_file= NULL;
  my_off_t pos= 0;

  if (NO_HOOK(binlog_storage))
    return 0;

  DBUG_ASSERT(queue_head != NULL);
  for (THD *thd= queue_head; thd != NULL; thd= thd->next_to_commit)
    if (likely(thd->commit_error == THD::CE_NONE))
      thd->get_trans_fixed_pos(&log_file, &pos);

  if (DBUG_EVALUATE_IF("simulate_after_sync_hook_error", 1, 0) ||
      RUN_HOOK(binlog_storage, after_sync, (queue_head, log_file, pos)))
  {
    sql_print_error("Failed to run 'after_sync' hooks");
    return ER_ERROR_ON_WRITE;
  }
  return 0;
}

/**
  Helper function to handle flush or sync stage errors.
  If binlog_error_action= ABORT_SERVER, server will be aborted
  after reporting the error to the client.
  If binlog_error_action= IGNORE_ERROR, binlog will be closed
  for the reset of the life time of the server. close() call is protected
  with LOCK_log to avoid any parallel operations on binary log.

  @param thd Thread object that faced flush/sync error
  @param need_lock_log
                       > Indicates true if LOCk_log is needed before closing
                         binlog (happens when we are handling sync error)
                       > Indicates false if LOCK_log is already acquired
                         by the thread (happens when we are handling flush
                         error)

  @return void
*/
void MYSQL_BIN_LOG::handle_binlog_flush_or_sync_error(THD *thd,
                                                      bool need_lock_log)
{
  char errmsg[MYSQL_ERRMSG_SIZE];
  sprintf(errmsg, "An error occurred during %s stage of the commit. "
          "'binlog_error_action' is set to '%s'.",
          thd->commit_error== THD::CE_FLUSH_ERROR ? "flush" : "sync",
          binlog_error_action == ABORT_SERVER ? "ABORT_SERVER" : "IGNORE_ERROR");
  if (binlog_error_action == ABORT_SERVER)
  {
    char err_buff[MYSQL_ERRMSG_SIZE];
    sprintf(err_buff, "%s Hence aborting the server.", errmsg);
    exec_binlog_error_action_abort(err_buff);
  }
  else
  {
    DEBUG_SYNC(thd, "before_binlog_closed_due_to_error");
    if (need_lock_log)
      mysql_mutex_lock(&LOCK_log);
    else
      mysql_mutex_assert_owner(&LOCK_log);
    /*
      It can happen that other group leader encountered
      error and already closed the binary log. So print
      error only if it is in open state. But we should
      call close() always just in case if the previous
      close did not close index file.
    */
    if (is_open())
    {
      sql_print_error("%s Hence turning logging off for the whole duration "
                      "of the MySQL server process. To turn it on again: fix "
                      "the cause, shutdown the MySQL server and restart it.",
                      errmsg);
    }
    close(LOG_CLOSE_INDEX|LOG_CLOSE_STOP_EVENT, false/*need_lock_log=false*/,
          true/*need_lock_index=true*/);
    if (need_lock_log)
      mysql_mutex_unlock(&LOCK_log);
    DEBUG_SYNC(thd, "after_binlog_closed_due_to_error");
  }
}
/**
  Flush and commit the transaction.

  This will execute an ordered flush and commit of all outstanding
  transactions and is the main function for the binary log group
  commit logic. The function performs the ordered commit in two
  phases.

  The first phase flushes the caches to the binary log and under
  LOCK_log and marks all threads that were flushed as not pending.

  The second phase executes under LOCK_commit and commits all
  transactions in order.

  The procedure is:

  1. Queue ourselves for flushing.
  2. Grab the log lock, which might result is blocking if the mutex is
     already held by another thread.
  3. If we were not committed while waiting for the lock
     1. Fetch the queue
     2. For each thread in the queue:
        a. Attach to it
        b. Flush the caches, saving any error code
     3. Flush and sync (depending on the value of sync_binlog).
     4. Signal that the binary log was updated
  4. Release the log lock
  5. Grab the commit lock
     1. For each thread in the queue:
        a. If there were no error when flushing and the transaction shall be committed:
           - Commit the transaction, saving the result of executing the commit.
  6. Release the commit lock
  7. Call purge, if any of the committed thread requested a purge.
  8. Return with the saved error code

  @todo The use of @c skip_commit is a hack that we use since the @c
  TC_LOG Interface does not contain functions to handle
  savepoints. Once the binary log is eliminated as a handlerton and
  the @c TC_LOG interface is extended with savepoint handling, this
  parameter can be removed.

  @param thd Session to commit transaction for
  @param all   This is @c true if this is a real transaction commit, and
               @c false otherwise.
  @param skip_commit
               This is @c true if the call to @c ha_commit_low should
               be skipped (it is handled by the caller somehow) and @c
               false otherwise (the normal case).
 */
int MYSQL_BIN_LOG::ordered_commit(THD *thd, bool all, bool skip_commit)
{
  DBUG_ENTER("MYSQL_BIN_LOG::ordered_commit");
  int flush_error= 0, sync_error= 0;
  my_off_t total_bytes= 0;
  bool do_rotate= false;

  /*
    These values are used while flushing a transaction, so clear
    everything.

    Notes:

    - It would be good if we could keep transaction coordinator
      log-specific data out of the THD structure, but that is not the
      case right now.

    - Everything in the transaction structure is reset when calling
      ha_commit_low since that calls Transaction_ctx::cleanup.
  */
  thd->get_transaction()->m_flags.pending= true;
  thd->commit_error= THD::CE_NONE;
  thd->next_to_commit= NULL;
  thd->durability_property= HA_IGNORE_DURABILITY;
  thd->get_transaction()->m_flags.real_commit= all;
  thd->get_transaction()->m_flags.xid_written= false;
  thd->get_transaction()->m_flags.commit_low= !skip_commit;
  thd->get_transaction()->m_flags.run_hooks= !skip_commit;
#ifndef DBUG_OFF
  /*
     The group commit Leader may have to wait for follower whose transaction
     is not ready to be preempted. Initially the status is pessimistic.
     Preemption guarding logics is necessary only when !DBUG_OFF is set.
     It won't be required for the dbug-off case as long as the follower won't
     execute any thread-specific write access code in this method, which is
     the case as of current.
  */
  thd->get_transaction()->m_flags.ready_preempt= 0;
#endif

  DBUG_PRINT("enter", ("flags.pending: %s, commit_error: %d, thread_id: %u",
                       YESNO(thd->get_transaction()->m_flags.pending),
                       thd->commit_error, thd->thread_id()));

  DEBUG_SYNC(thd, "bgc_before_flush_stage");

  /*
    Stage #1: flushing transactions to binary log

    While flushing, we allow new threads to enter and will process
    them in due time. Once the queue was empty, we cannot reap
    anything more since it is possible that a thread entered and
    appointed itself leader for the flush phase.
  */

#ifdef HAVE_REPLICATION
  if (has_commit_order_manager(thd))
  {
    Slave_worker *worker= dynamic_cast<Slave_worker *>(thd->rli_slave);
    Commit_order_manager *mngr= worker->get_commit_order_manager();

    if (mngr->wait_for_its_turn(worker, all))
    {
      thd->commit_error= THD::CE_COMMIT_ERROR;
      DBUG_RETURN(thd->commit_error);
    }

    if (change_stage(thd, Stage_manager::FLUSH_STAGE, thd, NULL, &LOCK_log))
      DBUG_RETURN(finish_commit(thd));
  }
  else
#endif
  if (change_stage(thd, Stage_manager::FLUSH_STAGE, thd, NULL, &LOCK_log))
  {
    DBUG_PRINT("return", ("Thread ID: %u, commit_error: %d",
                          thd->thread_id(), thd->commit_error));
    DBUG_RETURN(finish_commit(thd));
  }

  THD *wait_queue= NULL, *final_queue= NULL;
  mysql_mutex_t *leave_mutex_before_commit_stage= NULL;
  my_off_t flush_end_pos= 0;
  bool update_binlog_end_pos_after_sync;
  if (unlikely(!is_open()))
  {
    final_queue= stage_manager.fetch_queue_for(Stage_manager::FLUSH_STAGE);
    leave_mutex_before_commit_stage= &LOCK_log;
    /*
      binary log is closed, flush stage and sync stage should be
      ignored. Binlog cache should be cleared, but instead of doing
      it here, do that work in 'finish_commit' function so that
      leader and followers thread caches will be cleared.
    */
    goto commit_stage;
  }
  DEBUG_SYNC(thd, "waiting_in_the_middle_of_flush_stage");
  flush_error= process_flush_stage_queue(&total_bytes, &do_rotate,
                                                 &wait_queue);

  if (flush_error == 0 && total_bytes > 0)
    flush_error= flush_cache_to_file(&flush_end_pos);
  DBUG_EXECUTE_IF("crash_after_flush_binlog", DBUG_SUICIDE(););

  update_binlog_end_pos_after_sync= (get_sync_period() == 1);

  /*
    If the flush finished successfully, we can call the after_flush
    hook. Being invoked here, we have the guarantee that the hook is
    executed before the before/after_send_hooks on the dump thread
    preventing race conditions among these plug-ins.
  */
  if (flush_error == 0)
  {
    const char *file_name_ptr= log_file_name + dirname_length(log_file_name);
    DBUG_ASSERT(flush_end_pos != 0);
    if (RUN_HOOK(binlog_storage, after_flush,
                 (thd, file_name_ptr, flush_end_pos)))
    {
      sql_print_error("Failed to run 'after_flush' hooks");
      flush_error= ER_ERROR_ON_WRITE;
    }

    if (!update_binlog_end_pos_after_sync)
      update_binlog_end_pos();
    DBUG_EXECUTE_IF("crash_commit_after_log", DBUG_SUICIDE(););
  }

  if (flush_error)
  {
    /*
      Handle flush error (if any) after leader finishes it's flush stage.
    */
    handle_binlog_flush_or_sync_error(thd, false /* need_lock_log */);
  }

  publish_coordinates_for_global_status();

  DEBUG_SYNC(thd, "bgc_after_flush_stage_before_sync_stage");

  /*
    Stage #2: Syncing binary log file to disk
  */

  if (change_stage(thd, Stage_manager::SYNC_STAGE, wait_queue, &LOCK_log, &LOCK_sync))
  {
    DBUG_PRINT("return", ("Thread ID: %u, commit_error: %d",
                          thd->thread_id(), thd->commit_error));
    DBUG_RETURN(finish_commit(thd));
  }

  /*
    Shall introduce a delay only if it is going to do sync
    in this ongoing SYNC stage. The "+1" used below in the
    if condition is to count the ongoing sync stage.
  */
  if (!flush_error && (sync_counter + 1 >= get_sync_period()))
    stage_manager.wait_count_or_timeout(opt_binlog_group_commit_sync_no_delay_count,
                                        opt_binlog_group_commit_sync_delay,
                                        Stage_manager::SYNC_STAGE);

  final_queue= stage_manager.fetch_queue_for(Stage_manager::SYNC_STAGE);

  if (flush_error == 0 && total_bytes > 0)
  {
    DEBUG_SYNC(thd, "before_sync_binlog_file");
    std::pair<bool, bool> result= sync_binlog_file(false);
    sync_error= result.first;
  }

  if (update_binlog_end_pos_after_sync)
  {
    THD *tmp_thd= final_queue;

    while (tmp_thd->next_to_commit != NULL)
      tmp_thd= tmp_thd->next_to_commit;
    if (flush_error == 0 && sync_error == 0)
      update_binlog_end_pos(tmp_thd->get_trans_pos());
  }

  DEBUG_SYNC(thd, "bgc_after_sync_stage_before_commit_stage");

  leave_mutex_before_commit_stage= &LOCK_sync;
  /*
    Stage #3: Commit all transactions in order.

    This stage is skipped if we do not need to order the commits and
    each thread have to execute the handlerton commit instead.

    Howver, since we are keeping the lock from the previous stage, we
    need to unlock it if we skip the stage.

    We must also step commit_clock before the ha_commit_low() is called
    either in ordered fashion(by the leader of this stage) or by the tread
    themselves.

    We are delaying the handling of sync error until
    all locks are released but we should not enter into
    commit stage if binlog_error_action is ABORT_SERVER.
  */
commit_stage:
  if (opt_binlog_order_commits &&
      (sync_error == 0 || binlog_error_action != ABORT_SERVER))
  {
    if (change_stage(thd, Stage_manager::COMMIT_STAGE,
                     final_queue, leave_mutex_before_commit_stage,
                     &LOCK_commit))
    {
      DBUG_PRINT("return", ("Thread ID: %u, commit_error: %d",
                            thd->thread_id(), thd->commit_error));
      DBUG_RETURN(finish_commit(thd));
    }
    THD *commit_queue= stage_manager.fetch_queue_for(Stage_manager::COMMIT_STAGE);
    DBUG_EXECUTE_IF("semi_sync_3-way_deadlock",
                    DEBUG_SYNC(thd, "before_process_commit_stage_queue"););

    if (flush_error == 0 && sync_error == 0)
      sync_error= call_after_sync_hook(commit_queue);

    /*
      process_commit_stage_queue will call update_on_commit or
      update_on_rollback for the GTID owned by each thd in the queue.

      This will be done this way to guarantee that GTIDs are added to
      gtid_executed in order, to avoid creating unnecessary temporary
      gaps and keep gtid_executed as a single interval at all times.

      If we allow each thread to call update_on_commit only when they
      are at finish_commit, the GTID order cannot be guaranteed and
      temporary gaps may appear in gtid_executed. When this happen,
      the server would have to add and remove intervals from the
      Gtid_set, and adding and removing intervals requires a mutex,
      which would reduce performance.
    */
    process_commit_stage_queue(thd, commit_queue);
    mysql_mutex_unlock(&LOCK_commit);
    /*
      Process after_commit after LOCK_commit is released for avoiding
      3-way deadlock among user thread, rotate thread and dump thread.
    */
    process_after_commit_stage_queue(thd, commit_queue);
    final_queue= commit_queue;
  }
  else
  {
    if (leave_mutex_before_commit_stage)
      mysql_mutex_unlock(leave_mutex_before_commit_stage);
    if (flush_error == 0 && sync_error == 0)
      sync_error= call_after_sync_hook(final_queue);
  }

  /*
    Handle sync error after we release all locks in order to avoid deadlocks
  */
  if (sync_error)
    handle_binlog_flush_or_sync_error(thd, true /* need_lock_log */);

  /* Commit done so signal all waiting threads */
  stage_manager.signal_done(final_queue);

  /*
    Finish the commit before executing a rotate, or run the risk of a
    deadlock. We don't need the return value here since it is in
    thd->commit_error, which is returned below.
  */
  (void) finish_commit(thd);

  /*
    If we need to rotate, we do it without commit error.
    Otherwise the thd->commit_error will be possibly reset.
   */
  if (DBUG_EVALUATE_IF("force_rotate", 1, 0) ||
      (do_rotate && thd->commit_error == THD::CE_NONE &&
       !is_rotating_caused_by_incident))
  {
    /*
      Do not force the rotate as several consecutive groups may
      request unnecessary rotations.

      NOTE: Run purge_logs wo/ holding LOCK_log because it does not
      need the mutex. Otherwise causes various deadlocks.
    */

    DEBUG_SYNC(thd, "ready_to_do_rotation");
    bool check_purge= false;
    mysql_mutex_lock(&LOCK_log);
    /*
      If rotate fails then depends on binlog_error_action variable
      appropriate action will be taken inside rotate call.
    */
    int error= rotate(false, &check_purge);
    mysql_mutex_unlock(&LOCK_log);

    if (error)
      thd->commit_error= THD::CE_COMMIT_ERROR;
    else if (check_purge)
      purge();
  }
  /*
    flush or sync errors are handled above (using binlog_error_action).
    Hence treat only COMMIT_ERRORs as errors.
  */
  DBUG_RETURN(thd->commit_error == THD::CE_COMMIT_ERROR);
}


/**
  MYSQLD server recovers from last crashed binlog.

  @param log           IO_CACHE of the crashed binlog.
  @param fdle          Format_description_log_event of the crashed binlog.
  @param valid_pos     The position of the last valid transaction or
                       event(non-transaction) of the crashed binlog.

  @retval
    0                  ok
  @retval
    1                  error
*/
int MYSQL_BIN_LOG::recover(IO_CACHE *log, Format_description_log_event *fdle,
                            my_off_t *valid_pos)
{
  Log_event  *ev;
  HASH xids;
  MEM_ROOT mem_root;
  /*
    The flag is used for handling the case that a transaction
    is partially written to the binlog.
  */
  bool in_transaction= FALSE;

  if (! fdle->is_valid() ||
      my_hash_init(&xids, &my_charset_bin, TC_LOG_PAGE_SIZE/3, 0,
                   sizeof(my_xid), 0, 0, MYF(0),
                   key_memory_binlog_recover_exec))
    goto err1;

  init_alloc_root(key_memory_binlog_recover_exec,
                  &mem_root, TC_LOG_PAGE_SIZE, TC_LOG_PAGE_SIZE);

  while ((ev= Log_event::read_log_event(log, 0, fdle, TRUE))
         && ev->is_valid())
  {
    if (ev->get_type_code() == binary_log::QUERY_EVENT &&
        !strcmp(((Query_log_event*)ev)->query, "BEGIN"))
      in_transaction= TRUE;

    if (ev->get_type_code() == binary_log::QUERY_EVENT &&
        !strcmp(((Query_log_event*)ev)->query, "COMMIT"))
    {
      DBUG_ASSERT(in_transaction == TRUE);
      in_transaction= FALSE;
    }
    else if (ev->get_type_code() == binary_log::XID_EVENT)
    {
      DBUG_ASSERT(in_transaction == TRUE);
      in_transaction= FALSE;
      Xid_log_event *xev=(Xid_log_event *)ev;
      uchar *x= (uchar *) memdup_root(&mem_root, (uchar*) &xev->xid,
                                      sizeof(xev->xid));
      if (!x || my_hash_insert(&xids, x))
        goto err2;
    }

    /*
      Recorded valid position for the crashed binlog file
      which did not contain incorrect events. The following
      positions increase the variable valid_pos:

      1 -
        ...
        <---> HERE IS VALID <--->
        GTID 
        BEGIN
        ...
        COMMIT
        ...
         
      2 -
        ...
        <---> HERE IS VALID <--->
        GTID 
        DDL/UTILITY
        ...

      In other words, the following positions do not increase
      the variable valid_pos:

      1 -
        GTID 
        <---> HERE IS VALID <--->
        ...

      2 -
        GTID 
        BEGIN
        <---> HERE IS VALID <--->
        ...
    */
    if (!log->error && !in_transaction &&
        !is_gtid_event(ev))
      *valid_pos= my_b_tell(log);

    delete ev;
  }

  /*
    Call ha_recover if and only if there is a registered engine that
    does 2PC, otherwise in DBUG builds calling ha_recover directly
    will result in an assert. (Production builds would be safe since
    ha_recover returns right away if total_ha_2pc <= opt_log_bin.)
   */
  if (total_ha_2pc > 1 && ha_recover(&xids))
    goto err2;

  free_root(&mem_root, MYF(0));
  my_hash_free(&xids);
  return 0;

err2:
  free_root(&mem_root, MYF(0));
  my_hash_free(&xids);
err1:
  sql_print_error("Crash recovery failed. Either correct the problem "
                  "(if it's, for example, out of memory error) and restart, "
                  "or delete (or rename) binary log and start mysqld with "
                  "--tc-heuristic-recover={commit|rollback}");
  return 1;
}

/*
  Copy out the non-directory part of binlog position filename for the
  `binlog_snapshot_file' status variable, same way as it is done for
  SHOW MASTER STATUS.
*/
static void set_binlog_snapshot_file(const char *src)
{
  mysql_mutex_assert_owner(&LOCK_status);

  int dir_len = dirname_length(src);
  strmake(binlog_snapshot_file, src + dir_len,
          sizeof(binlog_snapshot_file) - 1);
}


/** Copy the current binlog coordinates to the variables used for the
not-in-consistent-snapshot case of SHOW STATUS */
void MYSQL_BIN_LOG::publish_coordinates_for_global_status(void) const
{
  mysql_mutex_assert_owner(&LOCK_log);

  mysql_mutex_lock(&LOCK_status);
  strcpy(binlog_global_snapshot_file, log_file_name);
  binlog_global_snapshot_position=
      my_b_inited(&log_file) ? my_b_tell(&log_file) : 0;
  mysql_mutex_unlock(&LOCK_status);
}


void MYSQL_BIN_LOG::xlock(void)
{
  mysql_mutex_lock(&LOCK_log);

  DBUG_ASSERT(!snapshot_lock_acquired);

  /*
    We must ensure that no writes to binlog and no commits to storage engines
    occur after function is called for START TRANSACTION FOR CONSISTENT
    SNAPSHOT. With binlog_order_commits=1 (the default) flushing to binlog is
    performed under the LOCK_log mutex and commits are done under the
    LOCK_commit mutex, both in the stage leader thread. So acquiring those 2
    mutexes is sufficient to guarantee atomicity.

    With binlog_order_commits=0 commits are performed in parallel by separate
    threads with each acquiring a shared lock on LOCK_consistent_snapshot.

    binlog_order_commits is a dynamic variable, so we have to keep track what
    primitives should be used in xunlock().
  */
  if (opt_binlog_order_commits)
  {
    mysql_mutex_lock(&LOCK_commit);
  }
  else
  {
    snapshot_lock_acquired= true;
    mysql_rwlock_wrlock(&LOCK_consistent_snapshot);
  }
}


void MYSQL_BIN_LOG::xunlock(void)
{
  if (!snapshot_lock_acquired)
  {
    mysql_mutex_unlock(&LOCK_commit);
  }
  else
  {
    mysql_rwlock_unlock(&LOCK_consistent_snapshot);
    snapshot_lock_acquired= false;
  }

  mysql_mutex_unlock(&LOCK_log);
}


bool THD::is_binlog_cache_empty(bool is_transactional)
{
  DBUG_ENTER("THD::is_binlog_cache_empty(bool)");

  // If opt_bin_log==0, it is not safe to call thd_get_cache_mngr
  // because binlog_hton has not been completely set up.
  DBUG_ASSERT(opt_bin_log);
  binlog_cache_mngr *cache_mngr= thd_get_cache_mngr(this);

  // cache_mngr is NULL until we call thd->binlog_setup_trx_data, so
  // we assert that this has been done.
  DBUG_ASSERT(cache_mngr != NULL);

  binlog_cache_data *cache_data=
    cache_mngr->get_binlog_cache_data(is_transactional);
  DBUG_ASSERT(cache_data != NULL);

  DBUG_RETURN(cache_data->is_binlog_empty());
}

/*
  These functions are placed in this file since they need access to
  binlog_hton, which has internal linkage.
*/

int THD::binlog_setup_trx_data()
{
  DBUG_ENTER("THD::binlog_setup_trx_data");
  binlog_cache_mngr *cache_mngr= thd_get_cache_mngr(this);

  if (cache_mngr)
    DBUG_RETURN(0);                             // Already set up

  cache_mngr= (binlog_cache_mngr*) my_malloc(key_memory_binlog_cache_mngr,
                                             sizeof(binlog_cache_mngr), MYF(MY_ZEROFILL));
  if (!cache_mngr ||
      open_cached_file(&cache_mngr->stmt_cache.cache_log, mysql_tmpdir,
                       LOG_PREFIX, binlog_stmt_cache_size, MYF(MY_WME)) ||
      open_cached_file(&cache_mngr->trx_cache.cache_log, mysql_tmpdir,
                       LOG_PREFIX, binlog_cache_size, MYF(MY_WME)))
  {
    my_free(cache_mngr);
    DBUG_RETURN(1);                      // Didn't manage to set it up
  }
  DBUG_PRINT("debug", ("Set ha_data slot %d to 0x%llx", binlog_hton->slot, (ulonglong) cache_mngr));
  thd_set_ha_data(this, binlog_hton, cache_mngr);

  cache_mngr= new (thd_get_cache_mngr(this))
              binlog_cache_mngr(max_binlog_stmt_cache_size,
                                &binlog_stmt_cache_use,
                                &binlog_stmt_cache_disk_use,
                                max_binlog_cache_size,
                                &binlog_cache_use,
                                &binlog_cache_disk_use);
  DBUG_RETURN(0);
}

/**

*/
void register_binlog_handler(THD *thd, bool trx)
{
  DBUG_ENTER("register_binlog_handler");
  /*
    If this is the first call to this function while processing a statement,
    the transactional cache does not have a savepoint defined. So, in what
    follows:
      . an implicit savepoint is defined;
      . callbacks are registered;
      . binary log is set as read/write.

    The savepoint allows for truncating the trx-cache transactional changes
    fail. Callbacks are necessary to flush caches upon committing or rolling
    back a statement or a transaction. However, notifications do not happen
    if the binary log is set as read/write.
  */
  binlog_cache_mngr *cache_mngr= thd_get_cache_mngr(thd);
  if (cache_mngr->trx_cache.get_prev_position() == MY_OFF_T_UNDEF)
  {
    /*
      Set an implicit savepoint in order to be able to truncate a trx-cache.
    */
    my_off_t pos= 0;
    binlog_trans_log_savepos(thd, &pos);
    cache_mngr->trx_cache.set_prev_position(pos);

    /*
      Set callbacks in order to be able to call commmit or rollback.
    */
    if (trx)
      trans_register_ha(thd, TRUE, binlog_hton, NULL);
    trans_register_ha(thd, FALSE, binlog_hton, NULL);

    /*
      Set the binary log as read/write otherwise callbacks are not called.
    */
    thd->ha_data[binlog_hton->slot].ha_info[0].set_trx_read_write();
  }
  DBUG_VOID_RETURN;
}

/**
  Function to start a statement and optionally a transaction for the
  binary log.

  This function does three things:
    - Starts a transaction if not in autocommit mode or if a BEGIN
      statement has been seen.

    - Start a statement transaction to allow us to truncate the cache.

    - Save the currrent binlog position so that we can roll back the
      statement by truncating the cache.

      We only update the saved position if the old one was undefined,
      the reason is that there are some cases (e.g., for CREATE-SELECT)
      where the position is saved twice (e.g., both in
      Query_result_create::prepare() and THD::binlog_write_table_map()), but
      we should use the first. This means that calls to this function
      can be used to start the statement before the first table map
      event, to include some extra events.

  Note however that IMMEDIATE_LOGGING implies that the statement is
  written without BEGIN/COMMIT.

  @param thd         Thread variable
  @param start_event The first event requested to be written into the
                     binary log
 */
static int binlog_start_trans_and_stmt(THD *thd, Log_event *start_event)
{
  DBUG_ENTER("binlog_start_trans_and_stmt");
 
  /*
    Initialize the cache manager if this was not done yet.
  */ 
  if (thd->binlog_setup_trx_data())
    DBUG_RETURN(1);

  /*
    Retrieve the appropriated cache.
  */
  bool is_transactional= start_event->is_using_trans_cache();
  binlog_cache_mngr *cache_mngr= thd_get_cache_mngr(thd);
  binlog_cache_data *cache_data= cache_mngr->get_binlog_cache_data(is_transactional);
 
  /*
    If the event is requesting immediatly logging, there is no need to go
    further down and set savepoint and register callbacks.
  */ 
  if (start_event->is_using_immediate_logging())
    DBUG_RETURN(0);

  register_binlog_handler(thd, thd->in_multi_stmt_transaction_mode());

  /*
    If the cache is empty log "BEGIN" at the beginning of every transaction.
    Here, a transaction is either a BEGIN..COMMIT/ROLLBACK block or a single
    statement in autocommit mode.
  */
  if (cache_data->is_binlog_empty())
  {
    static const char begin[]= "BEGIN";
    const char *query= NULL;
    char buf[XID::ser_buf_size];
    char xa_start[sizeof("XA START") + 1 + sizeof(buf)];
    XID_STATE *xs= thd->get_transaction()->xid_state();
    int qlen= sizeof(begin) - 1;

    if (is_transactional && xs->has_state(XID_STATE::XA_ACTIVE))
    {
      /*
        XA-prepare logging case.
      */
      qlen= sprintf(xa_start, "XA START %s", xs->get_xid()->serialize(buf));
      query= xa_start;
    }
    else
    {
      /*
        Regular transaction case.
      */
      query= begin;
    }

    Query_log_event qinfo(thd, query, qlen,
                          is_transactional, false, true, 0, true);
    if (cache_data->write_event(thd, &qinfo))
      DBUG_RETURN(1);
  }

  DBUG_RETURN(0);
}

/**
  This function writes a table map to the binary log. 
  Note that in order to keep the signature uniform with related methods,
  we use a redundant parameter to indicate whether a transactional table
  was changed or not.
  Sometimes it will write a Rows_query_log_event into binary log before
  the table map too.
 
  @param table             a pointer to the table.
  @param is_transactional  @c true indicates a transactional table,
                           otherwise @c false a non-transactional.
  @param binlog_rows_query @c true indicates a Rows_query log event
                           will be binlogged before table map,
                           otherwise @c false indicates it will not
                           be binlogged.
  @return
    nonzero if an error pops up when writing the table map event
    or the Rows_query log event.
*/
int THD::binlog_write_table_map(TABLE *table, bool is_transactional,
                                bool binlog_rows_query)
{
  int error;
  DBUG_ENTER("THD::binlog_write_table_map");
  DBUG_PRINT("enter", ("table: 0x%lx  (%s: #%llu)",
                       (long) table, table->s->table_name.str,
                       table->s->table_map_id.id()));

  /* Pre-conditions */
  DBUG_ASSERT(is_current_stmt_binlog_format_row() && mysql_bin_log.is_open());
  DBUG_ASSERT(table->s->table_map_id.is_valid());

  Table_map_log_event
    the_event(this, table, table->s->table_map_id, is_transactional);

  binlog_start_trans_and_stmt(this, &the_event);

  binlog_cache_mngr *const cache_mngr= thd_get_cache_mngr(this);

  binlog_cache_data *cache_data=
    cache_mngr->get_binlog_cache_data(is_transactional);

  if (binlog_rows_query && this->query().str)
  {
    /* Write the Rows_query_log_event into binlog before the table map */
    Rows_query_log_event
      rows_query_ev(this, this->query().str, this->query().length);
    if ((error= cache_data->write_event(this, &rows_query_ev)))
      DBUG_RETURN(error);
  }

  if ((error= cache_data->write_event(this, &the_event)))
    DBUG_RETURN(error);

  binlog_table_maps++;
  DBUG_RETURN(0);
}

/**
  This function retrieves a pending row event from a cache which is
  specified through the parameter @c is_transactional. Respectively, when it
  is @c true, the pending event is returned from the transactional cache.
  Otherwise from the non-transactional cache.

  @param is_transactional  @c true indicates a transactional cache,
                           otherwise @c false a non-transactional.
  @return
    The row event if any. 
*/
Rows_log_event*
THD::binlog_get_pending_rows_event(bool is_transactional) const
{
  Rows_log_event* rows= NULL;
  binlog_cache_mngr *const cache_mngr= thd_get_cache_mngr(this);

  /*
    This is less than ideal, but here's the story: If there is no cache_mngr,
    prepare_pending_rows_event() has never been called (since the cache_mngr
    is set up there). In that case, we just return NULL.
   */
  if (cache_mngr)
  {
    binlog_cache_data *cache_data=
      cache_mngr->get_binlog_cache_data(is_transactional);

    rows= cache_data->pending();
  }
  return (rows);
}

/**
   @param db    db name c-string to be inserted into alphabetically sorted
                THD::binlog_accessed_db_names list.
                
                Note, that space for both the data and the node
                struct are allocated in THD::main_mem_root.
                The list lasts for the top-level query time and is reset
                in @c THD::cleanup_after_query().
*/
void
THD::add_to_binlog_accessed_dbs(const char *db_param)
{
  char *after_db;
  /*
    binlog_accessed_db_names list is to maintain the database
    names which are referenced in a given command.
    Prior to bug 17806014 fix, 'main_mem_root' memory root used
    to store this list. The 'main_mem_root' scope is till the end
    of the query. Hence it caused increasing memory consumption
    problem in big procedures like the ones mentioned below.
    Eg: CALL p1() where p1 is having 1,00,000 create and drop tables.
    'main_mem_root' is freed only at the end of the command CALL p1()'s
    execution. But binlog_accessed_db_names list scope is only till the
    individual statements specified the procedure(create/drop statements).
    Hence the memory allocated in 'main_mem_root' was left uncleared
    until the p1's completion, even though it is not required after
    completion of individual statements.

    Instead of using 'main_mem_root' whose scope is complete query execution,
    now the memroot is changed to use 'thd->mem_root' whose scope is until the
    individual statement in CALL p1(). 'thd->mem_root' is set to 'execute_mem_root'
    in the context of procedure and it's scope is till the individual statement
    in CALL p1() and thd->memroot is equal to 'main_mem_root' in the context
    of a normal 'top level query'.

    Eg: a) create table t1(i int); => If this function is called while
           processing this statement, thd->memroot is equal to &main_mem_root
           which will be freed immediately after executing this statement.
        b) CALL p1() -> p1 contains create table t1(i int); => If this function
           is called while processing create table statement which is inside
           a stored procedure, then thd->memroot is equal to 'execute_mem_root'
           which will be freed immediately after executing this statement.
    In both a and b case, thd->memroot will be freed immediately and will not
    increase memory consumption.

    A special case(stored functions/triggers):
    Consider the following example:
    create function f1(i int) returns int
    begin
      insert into db1.t1 values (1);
      insert into db2.t1 values (2);
    end;
    When we are processing SELECT f1(), the list should contain db1, db2 names.
    Since thd->mem_root contains 'execute_mem_root' in the context of
    stored function, the mem root will be freed after adding db1 in
    the list and when we are processing the second statement and when we try
    to add 'db2' in the db1's list, it will lead to crash as db1's memory
    is already freed. To handle this special case, if in_sub_stmt is set
    (which is true incase of stored functions/triggers), we use &main_mem_root,
    if not set we will use thd->memroot which changes it's value to
    'execute_mem_root' or '&main_mem_root' depends on the context.
   */
  MEM_ROOT *db_mem_root= in_sub_stmt ? &main_mem_root : mem_root;

  if (!binlog_accessed_db_names)
    binlog_accessed_db_names= new (db_mem_root) List<char>;

  if (binlog_accessed_db_names->elements >  MAX_DBS_IN_EVENT_MTS)
  {
    push_warning_printf(this, Sql_condition::SL_WARNING,
                        ER_MTS_UPDATED_DBS_GREATER_MAX,
                        ER(ER_MTS_UPDATED_DBS_GREATER_MAX),
                        MAX_DBS_IN_EVENT_MTS);
    return;
  }

  after_db= strdup_root(db_mem_root, db_param);

  /* 
     sorted insertion is implemented with first rearranging data
     (pointer to char*) of the links and final appending of the least
     ordered data to create a new link in the list.
  */
  if (binlog_accessed_db_names->elements != 0)
  {
    List_iterator<char> it(*get_binlog_accessed_db_names());

    while (it++)
    {
      char *swap= NULL;
      char **ref_cur_db= it.ref();
      int cmp= strcmp(after_db, *ref_cur_db);

      DBUG_ASSERT(!swap || cmp < 0);
      
      if (cmp == 0)
      {
        after_db= NULL;  /* dup to ignore */
        break;
      }
      else if (swap || cmp > 0)
      {
        swap= *ref_cur_db;
        *ref_cur_db= after_db;
        after_db= swap;
      }
    }
  }
  if (after_db)
    binlog_accessed_db_names->push_back(after_db, db_mem_root);
}

/*
  Tells if two (or more) tables have auto_increment columns and we want to
  lock those tables with a write lock.

  SYNOPSIS
    has_two_write_locked_tables_with_auto_increment
      tables        Table list

  NOTES:
    Call this function only when you have established the list of all tables
    which you'll want to update (including stored functions, triggers, views
    inside your statement).
*/

static bool
has_write_table_with_auto_increment(TABLE_LIST *tables)
{
  for (TABLE_LIST *table= tables; table; table= table->next_global)
  {
    /* we must do preliminary checks as table->table may be NULL */
    if (!table->is_placeholder() &&
        table->table->found_next_number_field &&
        (table->lock_type >= TL_WRITE_ALLOW_WRITE))
      return 1;
  }

  return 0;
}

/*
   checks if we have select tables in the table list and write tables
   with auto-increment column.

  SYNOPSIS
   has_two_write_locked_tables_with_auto_increment_and_select
      tables        Table list

  RETURN VALUES

   -true if the table list has atleast one table with auto-increment column


         and atleast one table to select from.
   -false otherwise
*/

static bool
has_write_table_with_auto_increment_and_select(TABLE_LIST *tables)
{
  bool has_select= false;
  bool has_auto_increment_tables = has_write_table_with_auto_increment(tables);
  for(TABLE_LIST *table= tables; table; table= table->next_global)
  {
     if (!table->is_placeholder() &&
        (table->lock_type <= TL_READ_NO_INSERT))
      {
        has_select= true;
        break;
      }
  }
  return(has_select && has_auto_increment_tables);
}

/*
  Tells if there is a table whose auto_increment column is a part
  of a compound primary key while is not the first column in
  the table definition.

  @param tables Table list

  @return true if the table exists, fais if does not.
*/

static bool
has_write_table_auto_increment_not_first_in_pk(TABLE_LIST *tables)
{
  for (TABLE_LIST *table= tables; table; table= table->next_global)
  {
    /* we must do preliminary checks as table->table may be NULL */
    if (!table->is_placeholder() &&
        table->table->found_next_number_field &&
        (table->lock_type >= TL_WRITE_ALLOW_WRITE)
        && table->table->s->next_number_keypart != 0)
      return 1;
  }

  return 0;
}

/*
  Function to check whether the table in query uses a fulltext parser
  plugin or not.

  @param s - table share pointer.

  @retval TRUE - The table uses fulltext parser plugin.
  @retval FALSE - Otherwise.
*/
static bool inline fulltext_unsafe_set(TABLE_SHARE *s)
{
  for (unsigned int i= 0 ; i < s->keys ; i++)
  {
    if ((s->key_info[i].flags & HA_USES_PARSER) && s->keys_in_use.is_set(i))
      return TRUE;
  }
  return FALSE;
}
#ifndef DBUG_OFF
const char * get_locked_tables_mode_name(enum_locked_tables_mode locked_tables_mode)
{
   switch (locked_tables_mode)
   {
   case LTM_NONE:
     return "LTM_NONE";
   case LTM_LOCK_TABLES:
     return "LTM_LOCK_TABLES";
   case LTM_PRELOCKED:
     return "LTM_PRELOCKED";
   case LTM_PRELOCKED_UNDER_LOCK_TABLES:
     return "LTM_PRELOCKED_UNDER_LOCK_TABLES";
   default:
     return "Unknown table lock mode";
   }
}
#endif

/**
  Decide on logging format to use for the statement and issue errors
  or warnings as needed.  The decision depends on the following
  parameters:

  - The logging mode, i.e., the value of binlog_format.  Can be
    statement, mixed, or row.

  - The type of statement.  There are three types of statements:
    "normal" safe statements; unsafe statements; and row injections.
    An unsafe statement is one that, if logged in statement format,
    might produce different results when replayed on the slave (e.g.,
    queries with a LIMIT clause).  A row injection is either a BINLOG
    statement, or a row event executed by the slave's SQL thread.

  - The capabilities of tables modified by the statement.  The
    *capabilities vector* for a table is a set of flags associated
    with the table.  Currently, it only includes two flags: *row
    capability flag* and *statement capability flag*.

    The row capability flag is set if and only if the engine can
    handle row-based logging. The statement capability flag is set if
    and only if the table can handle statement-based logging.

  Decision table for logging format
  ---------------------------------

  The following table summarizes how the format and generated
  warning/error depends on the tables' capabilities, the statement
  type, and the current binlog_format.

     Row capable        N NNNNNNNNN YYYYYYYYY YYYYYYYYY
     Statement capable  N YYYYYYYYY NNNNNNNNN YYYYYYYYY

     Statement type     * SSSUUUIII SSSUUUIII SSSUUUIII

     binlog_format      * SMRSMRSMR SMRSMRSMR SMRSMRSMR

     Logged format      - SS-S----- -RR-RR-RR SRRSRR-RR
     Warning/Error      1 --2732444 5--5--6-- ---7--6--

  Legend
  ------

  Row capable:    N - Some table not row-capable, Y - All tables row-capable
  Stmt capable:   N - Some table not stmt-capable, Y - All tables stmt-capable
  Statement type: (S)afe, (U)nsafe, or Row (I)njection
  binlog_format:  (S)TATEMENT, (M)IXED, or (R)OW
  Logged format:  (S)tatement or (R)ow
  Warning/Error:  Warnings and error messages are as follows:

  1. Error: Cannot execute statement: binlogging impossible since both
     row-incapable engines and statement-incapable engines are
     involved.

  2. Error: Cannot execute statement: binlogging impossible since
     BINLOG_FORMAT = ROW and at least one table uses a storage engine
     limited to statement-logging.

  3. Error: Cannot execute statement: binlogging of unsafe statement
     is impossible when storage engine is limited to statement-logging
     and BINLOG_FORMAT = MIXED.

  4. Error: Cannot execute row injection: binlogging impossible since
     at least one table uses a storage engine limited to
     statement-logging.

  5. Error: Cannot execute statement: binlogging impossible since
     BINLOG_FORMAT = STATEMENT and at least one table uses a storage
     engine limited to row-logging.

  6. Error: Cannot execute row injection: binlogging impossible since
     BINLOG_FORMAT = STATEMENT.

  7. Warning: Unsafe statement binlogged in statement format since
     BINLOG_FORMAT = STATEMENT.

  In addition, we can produce the following error (not depending on
  the variables of the decision diagram):

  8. Error: Cannot execute statement: binlogging impossible since more
     than one engine is involved and at least one engine is
     self-logging.

  9. Error: Do not allow users to modify a gtid_executed table
     explicitly by a XA transaction.

  For each error case above, the statement is prevented from being
  logged, we report an error, and roll back the statement.  For
  warnings, we set the thd->binlog_flags variable: the warning will be
  printed only if the statement is successfully logged.

  @see THD::binlog_query

  @param[in] thd    Client thread
  @param[in] tables Tables involved in the query

  @retval 0 No error; statement can be logged.
  @retval -1 One of the error conditions above applies (1, 2, 4, 5, 6 or 9).
*/

int THD::decide_logging_format(TABLE_LIST *tables)
{
  DBUG_ENTER("THD::decide_logging_format");
  DBUG_PRINT("info", ("query: %s", query().str));
  DBUG_PRINT("info", ("variables.binlog_format: %lu",
                      variables.binlog_format));
  DBUG_PRINT("info", ("lex->get_stmt_unsafe_flags(): 0x%x",
                      lex->get_stmt_unsafe_flags()));

  DEBUG_SYNC(current_thd, "begin_decide_logging_format");

  reset_binlog_local_stmt_filter();

  /*
    We should not decide logging format if the binlog is closed or
    binlogging is off, or if the statement is filtered out from the
    binlog by filtering rules.
  */
  if (mysql_bin_log.is_open() && (variables.option_bits & OPTION_BIN_LOG) &&
      !(variables.binlog_format == BINLOG_FORMAT_STMT &&
        !binlog_filter->db_ok(m_db.str)))
  {
    /*
      Compute one bit field with the union of all the engine
      capabilities, and one with the intersection of all the engine
      capabilities.
    */
    handler::Table_flags flags_write_some_set= 0;
    handler::Table_flags flags_access_some_set= 0;
    handler::Table_flags flags_write_all_set=
      HA_BINLOG_ROW_CAPABLE | HA_BINLOG_STMT_CAPABLE;

    /* 
       If different types of engines are about to be updated.
       For example: Innodb and Falcon; Innodb and MyIsam.
    */
    my_bool multi_write_engine= FALSE;
    /*
       If different types of engines are about to be accessed 
       and any of them is about to be updated. For example:
       Innodb and Falcon; Innodb and MyIsam.
    */
    my_bool multi_access_engine= FALSE;
    /*
       72475 : Track if statement creates or drops a temporary table
       and log in ROW if it does.
    */
    bool create_drop_temp_table= false;
    /*
       Identifies if a table is changed.
    */
    my_bool is_write= FALSE;
    /*
       A pointer to a previous table that was changed.
    */
    TABLE* prev_write_table= NULL;
    /*
       A pointer to a previous table that was accessed.
    */
    TABLE* prev_access_table= NULL;
    /*
      True if at least one table is transactional.
    */
    bool write_to_some_transactional_table= false;
    /*
      True if at least one table is non-transactional.
    */
    bool write_to_some_non_transactional_table= false;
    /*
       True if all non-transactional tables that has been updated
       are temporary.
    */
    bool write_all_non_transactional_are_tmp_tables= true;
    /**
      The number of tables used in the current statement,
      that should be replicated.
    */
    uint replicated_tables_count= 0;
    /**
      The number of tables written to in the current statement,
      that should not be replicated.
      A table should not be replicated when it is considered
      'local' to a MySQL instance.
      Currently, these tables are:
      - mysql.slow_log
      - mysql.general_log
      - mysql.slave_relay_log_info
      - mysql.slave_master_info
      - mysql.slave_worker_info
      - performance_schema.*
      - TODO: information_schema.*
      In practice, from this list, only performance_schema.* tables
      are written to by user queries.
    */
    uint non_replicated_tables_count= 0;
    /**
      Indicate whether we alreadly reported a warning
      on modifying gtid_executed table.
    */
    int warned_gtid_executed_table= 0;
#ifndef DBUG_OFF
    {
      DBUG_PRINT("debug", ("prelocked_mode: %s",
                           get_locked_tables_mode_name(locked_tables_mode)));
    }
#endif

    if (variables.binlog_format != BINLOG_FORMAT_ROW && tables)
    {
      /*
        DML statements that modify a table with an auto_increment column based on
        rows selected from a table are unsafe as the order in which the rows are
        fetched fron the select tables cannot be determined and may differ on
        master and slave.
       */
      if (has_write_table_with_auto_increment_and_select(tables))
        lex->set_stmt_unsafe(LEX::BINLOG_STMT_UNSAFE_WRITE_AUTOINC_SELECT);

      if (has_write_table_auto_increment_not_first_in_pk(tables))
        lex->set_stmt_unsafe(LEX::BINLOG_STMT_UNSAFE_AUTOINC_NOT_FIRST);

      /*
        A query that modifies autoinc column in sub-statement can make the
        master and slave inconsistent.
        We can solve these problems in mixed mode by switching to binlogging
        if at least one updated table is used by sub-statement
       */
      if (lex->requires_prelocking() &&
          has_write_table_with_auto_increment(lex->first_not_own_table()))
        lex->set_stmt_unsafe(LEX::BINLOG_STMT_UNSAFE_AUTOINC_COLUMNS);
    }

    /*
      Get the capabilities vector for all involved storage engines and
      mask out the flags for the binary log.
    */
    for (TABLE_LIST *table= tables; table; table= table->next_global)
    {
      if (table->is_placeholder())
      {
        /*
          bug 72475 : Detect if this is a CREATE TEMPORARY or DROP of a
          temporary table. This will be used later in determining whether to
          log in ROW or STMT if MIXED replication is being used.
        */
        if(!create_drop_temp_table &&
           !table->table &&
           ((lex->sql_command == SQLCOM_CREATE_TABLE &&
             (lex->create_info.options & HA_LEX_CREATE_TMP_TABLE)) ||
            ((lex->sql_command == SQLCOM_DROP_TABLE ||
              lex->sql_command == SQLCOM_TRUNCATE) &&
             find_temporary_table(this, table))))
        {
          create_drop_temp_table= true;
        }
        continue;
      }

      handler::Table_flags const flags= table->table->file->ha_table_flags();

      DBUG_PRINT("info", ("table: %s; ha_table_flags: 0x%llx",
                          table->table_name, flags));

      if (table->table->no_replicate)
      {
        if (!warned_gtid_executed_table)
        {
          warned_gtid_executed_table=
            gtid_state->warn_or_err_on_modify_gtid_table(this, table);
          /*
            Do not allow users to modify the gtid_executed table
            explicitly by a XA transaction.
          */
          if (warned_gtid_executed_table == 2)
            DBUG_RETURN(-1);
        }
        /*
          The statement uses a table that is not replicated.
          The following properties about the table:
          - persistent / transient
          - transactional / non transactional
          - temporary / permanent
          - read or write
          - multiple engines involved because of this table
          are not relevant, as this table is completely ignored.
          Because the statement uses a non replicated table,
          using STATEMENT format in the binlog is impossible.
          Either this statement will be discarded entirely,
          or it will be logged (possibly partially) in ROW format.
        */
        lex->set_stmt_unsafe(LEX::BINLOG_STMT_UNSAFE_SYSTEM_TABLE);

        if (table->lock_type >= TL_WRITE_ALLOW_WRITE)
        {
          non_replicated_tables_count++;
          continue;
        }
      }

      replicated_tables_count++;

      my_bool trans= table->table->file->has_transactions();

      if (table->lock_type >= TL_WRITE_ALLOW_WRITE)
      {
        write_to_some_transactional_table=
          write_to_some_transactional_table || trans;

        write_to_some_non_transactional_table=
          write_to_some_non_transactional_table || !trans;

        if (prev_write_table && prev_write_table->file->ht !=
            table->table->file->ht)
          multi_write_engine= TRUE;

        if (table->table->s->tmp_table)
          lex->set_stmt_accessed_table(trans ? LEX::STMT_WRITES_TEMP_TRANS_TABLE :
                                               LEX::STMT_WRITES_TEMP_NON_TRANS_TABLE);
        else
          lex->set_stmt_accessed_table(trans ? LEX::STMT_WRITES_TRANS_TABLE :
                                               LEX::STMT_WRITES_NON_TRANS_TABLE);

        /*
         Non-transactional updates are allowed when row binlog format is
         used and all non-transactional tables are temporary.
         Binlog format is checked on THD::is_dml_gtid_compatible() method.
        */
        if (!trans)
          write_all_non_transactional_are_tmp_tables=
            write_all_non_transactional_are_tmp_tables &&
            table->table->s->tmp_table;

        flags_write_all_set &= flags;
        flags_write_some_set |= flags;
        is_write= TRUE;

        prev_write_table= table->table;

        /*
          It should be marked unsafe if a table which uses a fulltext parser
          plugin is modified. See also bug#48183.
        */
        if (!lex->is_stmt_unsafe(LEX::BINLOG_STMT_UNSAFE_FULLTEXT_PLUGIN))
        {
          if (fulltext_unsafe_set(table->table->s))
            lex->set_stmt_unsafe(LEX::BINLOG_STMT_UNSAFE_FULLTEXT_PLUGIN);
        }
        /*
          INSERT...ON DUPLICATE KEY UPDATE on a table with more than one unique keys
          can be unsafe. Check for it if the flag is already not marked for the
          given statement.
        */
        if (!lex->is_stmt_unsafe(LEX::BINLOG_STMT_UNSAFE_INSERT_TWO_KEYS) &&
            lex->sql_command == SQLCOM_INSERT && lex->duplicates == DUP_UPDATE)
        {
          uint keys= table->table->s->keys, i= 0, unique_keys= 0;
          for (KEY* keyinfo= table->table->s->key_info;
               i < keys && unique_keys <= 1; i++, keyinfo++)
          {
            if (keyinfo->flags & HA_NOSAME)
              unique_keys++;
          }
          if (unique_keys > 1 )
            lex->set_stmt_unsafe(LEX::BINLOG_STMT_UNSAFE_INSERT_TWO_KEYS);
        }
      }
      if(lex->get_using_match())
      {
        if (fulltext_unsafe_set(table->table->s))
          lex->set_stmt_unsafe(LEX::BINLOG_STMT_UNSAFE_FULLTEXT_PLUGIN);
      }

      flags_access_some_set |= flags;

      if (table->table->s->tmp_table)
        lex->set_stmt_accessed_table(trans ? LEX::STMT_READS_TEMP_TRANS_TABLE :
                                             LEX::STMT_READS_TEMP_NON_TRANS_TABLE);
      else
        lex->set_stmt_accessed_table(trans ? LEX::STMT_READS_TRANS_TABLE :
                                             LEX::STMT_READS_NON_TRANS_TABLE);

      if (prev_access_table && prev_access_table->file->ht !=
          table->table->file->ht)
         multi_access_engine= TRUE;

      prev_access_table= table->table;
    }
    DBUG_ASSERT(!is_write ||
                write_to_some_transactional_table ||
                write_to_some_non_transactional_table);
    /*
      write_all_non_transactional_are_tmp_tables may be true if any
      non-transactional table was not updated, so we fix its value here.
    */
    write_all_non_transactional_are_tmp_tables=
      write_all_non_transactional_are_tmp_tables &&
      write_to_some_non_transactional_table;

    DBUG_PRINT("info", ("flags_write_all_set: 0x%llx", flags_write_all_set));
    DBUG_PRINT("info", ("flags_write_some_set: 0x%llx", flags_write_some_set));
    DBUG_PRINT("info", ("flags_access_some_set: 0x%llx", flags_access_some_set));
    DBUG_PRINT("info", ("multi_write_engine: %d", multi_write_engine));
    DBUG_PRINT("info", ("multi_access_engine: %d", multi_access_engine));

    int error= 0;
    int unsafe_flags;

    bool multi_stmt_trans= in_multi_stmt_transaction_mode();
    bool trans_table= trans_has_updated_trans_table(this);
    bool binlog_direct= variables.binlog_direct_non_trans_update;

    if (lex->is_mixed_stmt_unsafe(multi_stmt_trans, binlog_direct,
                                  trans_table, tx_isolation))
      lex->set_stmt_unsafe(LEX::BINLOG_STMT_UNSAFE_MIXED_STATEMENT);
    else if (multi_stmt_trans && trans_table && !binlog_direct &&
             lex->stmt_accessed_table(LEX::STMT_WRITES_NON_TRANS_TABLE))
      lex->set_stmt_unsafe(LEX::BINLOG_STMT_UNSAFE_NONTRANS_AFTER_TRANS);

    /*
      If more than one engine is involved in the statement and at
      least one is doing it's own logging (is *self-logging*), the
      statement cannot be logged atomically, so we generate an error
      rather than allowing the binlog to become corrupt.
    */
    if (multi_write_engine &&
        (flags_write_some_set & HA_HAS_OWN_BINLOGGING))
      my_error((error= ER_BINLOG_MULTIPLE_ENGINES_AND_SELF_LOGGING_ENGINE),
               MYF(0));
    else if (multi_access_engine && flags_access_some_set & HA_HAS_OWN_BINLOGGING)
      lex->set_stmt_unsafe(LEX::BINLOG_STMT_UNSAFE_MULTIPLE_ENGINES_AND_SELF_LOGGING_ENGINE);

    /* both statement-only and row-only engines involved */
    if ((flags_write_all_set & (HA_BINLOG_STMT_CAPABLE | HA_BINLOG_ROW_CAPABLE)) == 0)
    {
      /*
        1. Error: Binary logging impossible since both row-incapable
           engines and statement-incapable engines are involved
      */
      my_error((error= ER_BINLOG_ROW_ENGINE_AND_STMT_ENGINE), MYF(0));
    }
    /* statement-only engines involved */
    else if ((flags_write_all_set & HA_BINLOG_ROW_CAPABLE) == 0)
    {
      if (lex->is_stmt_row_injection())
      {
        /*
          4. Error: Cannot execute row injection since table uses
             storage engine limited to statement-logging
        */
        my_error((error= ER_BINLOG_ROW_INJECTION_AND_STMT_ENGINE), MYF(0));
      }
      else if (variables.binlog_format == BINLOG_FORMAT_ROW &&
               sqlcom_can_generate_row_events(this->lex->sql_command))
      {
        /*
          2. Error: Cannot modify table that uses a storage engine
             limited to statement-logging when BINLOG_FORMAT = ROW
        */
        my_error((error= ER_BINLOG_ROW_MODE_AND_STMT_ENGINE), MYF(0));
      }
      else if ((unsafe_flags= lex->get_stmt_unsafe_flags()) != 0)
      {
        /*
          3. Error: Cannot execute statement: binlogging of unsafe
             statement is impossible when storage engine is limited to
             statement-logging and BINLOG_FORMAT = MIXED.
        */
        for (int unsafe_type= 0;
             unsafe_type < LEX::BINLOG_STMT_UNSAFE_COUNT;
             unsafe_type++)
          if (unsafe_flags & (1 << unsafe_type))
            my_error((error= ER_BINLOG_UNSAFE_AND_STMT_ENGINE), MYF(0),
                     ER(LEX::binlog_stmt_unsafe_errcode[unsafe_type]));
      }
      /* log in statement format! */
    }
    /* no statement-only engines */
    else
    {
      /* binlog_format = STATEMENT */
      if (variables.binlog_format == BINLOG_FORMAT_STMT)
      {
        if (lex->is_stmt_row_injection())
        {
          /*
            6. Error: Cannot execute row injection since
               BINLOG_FORMAT = STATEMENT
          */
          my_error((error= ER_BINLOG_ROW_INJECTION_AND_STMT_MODE), MYF(0));
        }
        else if ((flags_write_all_set & HA_BINLOG_STMT_CAPABLE) == 0 &&
                 sqlcom_can_generate_row_events(this->lex->sql_command))
        {
          /*
            5. Error: Cannot modify table that uses a storage engine
               limited to row-logging when binlog_format = STATEMENT
          */
          my_error((error= ER_BINLOG_STMT_MODE_AND_ROW_ENGINE), MYF(0), "");
        }
        else if (is_write && (unsafe_flags= lex->get_stmt_unsafe_flags()) != 0)
        {
          /*
            7. Warning: Unsafe statement logged as statement due to
               binlog_format = STATEMENT
          */
          binlog_unsafe_warning_flags|= unsafe_flags;
          DBUG_PRINT("info", ("Scheduling warning to be issued by "
                              "binlog_query: '%s'",
                              ER(ER_BINLOG_UNSAFE_STATEMENT)));
          DBUG_PRINT("info", ("binlog_unsafe_warning_flags: 0x%x",
                              binlog_unsafe_warning_flags));
        }
        /* log in statement format! */
      }
      /* No statement-only engines and binlog_format != STATEMENT.
         I.e., nothing prevents us from row logging if needed. */
      else
      {
        if (lex->is_stmt_unsafe() || lex->is_stmt_row_injection()
            || (flags_write_all_set & HA_BINLOG_STMT_CAPABLE) == 0
            || (flags_write_all_set & HA_BINLOG_STMT_CAPABLE) == 0
            || lex->stmt_accessed_table(LEX::STMT_READS_TEMP_TRANS_TABLE)
            || lex->stmt_accessed_table(LEX::STMT_READS_TEMP_NON_TRANS_TABLE)
            || create_drop_temp_table)
        {
#ifndef DBUG_OFF
          int flags= lex->get_stmt_unsafe_flags();
          DBUG_PRINT("info", ("setting row format for unsafe statement"));
          for (int i= 0; i < Query_tables_list::BINLOG_STMT_UNSAFE_COUNT; i++)
          {
            if (flags & (1 << i))
              DBUG_PRINT("info", ("unsafe reason: %s",
                                  ER(Query_tables_list::binlog_stmt_unsafe_errcode[i])));
          }
          DBUG_PRINT("info", ("is_row_injection=%d",
                              lex->is_stmt_row_injection()));
          DBUG_PRINT("info", ("stmt_capable=%llu",
                              (flags_write_all_set & HA_BINLOG_STMT_CAPABLE)));
#endif
          /* log in row format! */
          set_current_stmt_binlog_format_row_if_mixed();
        }
      }
    }

    if (non_replicated_tables_count > 0)
    {
      if ((replicated_tables_count == 0) || ! is_write)
      {
        DBUG_PRINT("info", ("decision: no logging, no replicated table affected"));
        set_binlog_local_stmt_filter();
      }
      else
      {
        if (! is_current_stmt_binlog_format_row())
        {
          my_error((error= ER_BINLOG_STMT_MODE_AND_NO_REPL_TABLES), MYF(0));
        }
        else
        {
          clear_binlog_local_stmt_filter();
        }
      }
    }
    else
    {
      clear_binlog_local_stmt_filter();
    }

    if (!error &&
        !is_dml_gtid_compatible(write_to_some_transactional_table,
                                write_to_some_non_transactional_table,
                                write_all_non_transactional_are_tmp_tables))
      error= 1;

    if (error) {
      DBUG_PRINT("info", ("decision: no logging since an error was generated"));
      DBUG_RETURN(-1);
    }

    if (is_write &&
        lex->sql_command != SQLCOM_END /* rows-event applying by slave */)
    {
      /*
        Master side of DML in the STMT format events parallelization.
        All involving table db:s are stored in a abc-ordered name list.
        In case the number of databases exceeds MAX_DBS_IN_EVENT_MTS maximum
        the list gathering breaks since it won't be sent to the slave.
      */
      for (TABLE_LIST *table= tables; table; table= table->next_global)
      {
        if (table->is_placeholder())
          continue;

        DBUG_ASSERT(table->table);

        if (table->table->file->referenced_by_foreign_key())
        {
          /* 
             FK-referenced dbs can't be gathered currently. The following
             event will be marked for sequential execution on slave.
          */
          binlog_accessed_db_names= NULL;
          add_to_binlog_accessed_dbs("");
          break;
        }
        if (!is_current_stmt_binlog_format_row())
          add_to_binlog_accessed_dbs(table->db);
      }
    }
    DBUG_PRINT("info", ("decision: logging in %s format",
                        is_current_stmt_binlog_format_row() ?
                        "ROW" : "STATEMENT"));

    if (variables.binlog_format == BINLOG_FORMAT_ROW &&
        (lex->sql_command == SQLCOM_UPDATE ||
         lex->sql_command == SQLCOM_UPDATE_MULTI ||
         lex->sql_command == SQLCOM_DELETE ||
         lex->sql_command == SQLCOM_DELETE_MULTI))
    {
      String table_names;
      /*
        Generate a warning for UPDATE/DELETE statements that modify a
        BLACKHOLE table, as row events are not logged in row format.
      */
      for (TABLE_LIST *table= tables; table; table= table->next_global)
      {
        if (table->is_placeholder())
          continue;
        if (table->table->file->ht->db_type == DB_TYPE_BLACKHOLE_DB &&
            table->lock_type >= TL_WRITE_ALLOW_WRITE)
        {
            table_names.append(table->table_name);
            table_names.append(",");
        }
      }
      if (!table_names.is_empty())
      {
        bool is_update= (lex->sql_command == SQLCOM_UPDATE ||
                         lex->sql_command == SQLCOM_UPDATE_MULTI);
        /*
          Replace the last ',' with '.' for table_names
        */
        table_names.replace(table_names.length()-1, 1, ".", 1);
        push_warning_printf(this, Sql_condition::SL_WARNING,
                            WARN_ON_BLOCKHOLE_IN_RBR,
                            ER(WARN_ON_BLOCKHOLE_IN_RBR),
                            is_update ? "UPDATE" : "DELETE",
                            table_names.c_ptr());
      }
    }
  }
  else
  {
    DBUG_PRINT("info", ("decision: no logging since "
                        "mysql_bin_log.is_open() = %d "
                        "and (options & OPTION_BIN_LOG) = 0x%llx "
                        "and binlog_format = %lu "
                        "and binlog_filter->db_ok(db) = %d",
                        mysql_bin_log.is_open(),
                        (variables.option_bits & OPTION_BIN_LOG),
                        variables.binlog_format,
                        binlog_filter->db_ok(m_db.str)));

    for (TABLE_LIST *table= tables; table; table= table->next_global)
    {
      if (!table->is_placeholder() && table->table->no_replicate &&
          gtid_state->warn_or_err_on_modify_gtid_table(this, table))
        break;
    }
  }

  DEBUG_SYNC(current_thd, "end_decide_logging_format");

  DBUG_RETURN(0);
}


/**
  Given that a possible violation of gtid consistency has happened,
  checks if gtid-inconsistencies are forbidden by the current value of
  ENFORCE_GTID_CONSISTENCY and GTID_MODE. If forbidden, generates
  error or warning accordingly.

  @param thd The thread that has issued the GTID-violating statement.

  @param error_code The error code to use, if error or warning is to
  be generated.

  @retval false Error was generated.
  @retval true No error was generated (possibly a warning was generated).
*/
static bool handle_gtid_consistency_violation(THD *thd, int error_code)
{
  DBUG_ENTER("handle_gtid_consistency_violation");

  enum_group_type gtid_next_type= thd->variables.gtid_next.type;
  global_sid_lock->rdlock();
  enum_gtid_consistency_mode gtid_consistency_mode=
    get_gtid_consistency_mode();
  enum_gtid_mode gtid_mode= get_gtid_mode(GTID_MODE_LOCK_SID);

  DBUG_PRINT("info", ("gtid_next.type=%d gtid_mode=%s "
                      "gtid_consistency_mode=%d error=%d query=%s",
                      gtid_next_type,
                      get_gtid_mode_string(gtid_mode),
                      gtid_consistency_mode,
                      error_code,
                      thd->query().str));

  /*
    GTID violations should generate error if:
    - GTID_MODE=ON or ON_PERMISSIVE and GTID_NEXT='AUTOMATIC' (since the
      transaction is expected to commit using a GTID), or
    - GTID_NEXT='UUID:NUMBER' (since the transaction is expected to
      commit usinga GTID), or
    - ENFORCE_GTID_CONSISTENCY=ON.
  */
  if ((gtid_next_type == AUTOMATIC_GROUP &&
       gtid_mode >= GTID_MODE_ON_PERMISSIVE) ||
      gtid_next_type == GTID_GROUP ||
      gtid_consistency_mode == GTID_CONSISTENCY_MODE_ON)
  {
    global_sid_lock->unlock();
    my_error(error_code, MYF(0));
    DBUG_RETURN(false);
  }
  else
  {
    /*
      If we are not generating an error, we must increase the counter
      of GTID-violating transactions.  This will prevent a concurrent
      client from executing a SET GTID_MODE or SET
      ENFORCE_GTID_CONSISTENCY statement that would be incompatible
      with this transaction.

      If the transaction had already been accounted as a gtid violating
      transaction, then don't increment the counters, just issue the
      warning below. This prevents calling
      begin_automatic_gtid_violating_transaction or
      begin_anonymous_gtid_violating_transaction multiple times for the
      same transaction, which would make the counter go out of sync.
    */
    if (!thd->has_gtid_consistency_violation)
    {
      if (gtid_next_type == AUTOMATIC_GROUP)
        gtid_state->begin_automatic_gtid_violating_transaction();
      else
      {
        DBUG_ASSERT(gtid_next_type == ANONYMOUS_GROUP);
        gtid_state->begin_anonymous_gtid_violating_transaction();
      }

      /*
        If a transaction generates multiple GTID violation conditions,
        it must still only update the counters once.  Hence we use
        this per-thread flag to keep track of whether the thread has a
        consistency or not.  This function must only be called if the
        transaction does not already have a GTID violation.
      */
      thd->has_gtid_consistency_violation= true;
    }

    global_sid_lock->unlock();

    // Generate warning if ENFORCE_GTID_CONSISTENCY = WARN.
    if (gtid_consistency_mode == GTID_CONSISTENCY_MODE_WARN)
    {
      // Need to print to log so that replication admin knows when users
      // have adjusted their workloads.
      sql_print_warning("%s", ER(error_code));
      // Need to print to client so that users can adjust their workload.
      push_warning(thd, Sql_condition::SL_WARNING, error_code, ER(error_code));
    }
    DBUG_RETURN(true);
  }
}


bool THD::is_ddl_gtid_compatible()
{
  DBUG_ENTER("THD::is_ddl_gtid_compatible");

  // If @@session.sql_log_bin has been manually turned off (only
  // doable by SUPER), then no problem, we can execute any statement.
  if ((variables.option_bits & OPTION_BIN_LOG) == 0 ||
      mysql_bin_log.is_open() == false)
    DBUG_RETURN(true);

  DBUG_PRINT("info",
             ("SQLCOM_CREATE:%d CREATE-TMP:%d SELECT:%d SQLCOM_DROP:%d DROP-TMP:%d trx:%d",
              lex->sql_command == SQLCOM_CREATE_TABLE,
              (lex->sql_command == SQLCOM_CREATE_TABLE &&
               (lex->create_info.options & HA_LEX_CREATE_TMP_TABLE)),
              lex->select_lex->item_list.elements,
              lex->sql_command == SQLCOM_DROP_TABLE,
              (lex->sql_command == SQLCOM_DROP_TABLE && lex->drop_temporary),
              in_multi_stmt_transaction_mode()));

  if (lex->sql_command == SQLCOM_CREATE_TABLE &&
      !(lex->create_info.options & HA_LEX_CREATE_TMP_TABLE) &&
      lex->select_lex->item_list.elements)
  {
    /*
      CREATE ... SELECT (without TEMPORARY) is unsafe because if
      binlog_format=row it will be logged as a CREATE TABLE followed
      by row events, re-executed non-atomically as two transactions,
      and then written to the slave's binary log as two separate
      transactions with the same GTID.
    */
    bool ret= handle_gtid_consistency_violation(
      this, ER_GTID_UNSAFE_CREATE_SELECT);
    DBUG_RETURN(ret);
  }
<<<<<<< HEAD
  else if ((lex->sql_command == SQLCOM_CREATE_TABLE &&
            (lex->create_info.options & HA_LEX_CREATE_TMP_TABLE) != 0) ||
           (lex->sql_command == SQLCOM_DROP_TABLE && lex->drop_temporary))
=======
  if (lex->sql_command == SQLCOM_CREATE_TABLE &&
      (lex->create_info.options & HA_LEX_CREATE_TMP_TABLE) != 0)
>>>>>>> afb6d4b5
  {
    /*
      In statement binary log format, CREATE TEMPORARY TABLE is unsafe
      to execute inside a transaction because the table will stay and the
      transaction will be written to the slave's binary log with the GTID even
      if the transaction is rolled back. This includes the execution inside
      functions and triggers.
      The same considerations apply for DROP TEMPORARY TABLE too, this is
      checked in mysql_rm_table instead.
    */
    if ((in_multi_stmt_transaction_mode() || in_sub_stmt)
        && variables.binlog_format == BINLOG_FORMAT_STMT)
    {
      bool ret= handle_gtid_consistency_violation(
        this, ER_GTID_UNSAFE_CREATE_DROP_TEMPORARY_TABLE_IN_TRANSACTION);
      DBUG_RETURN(ret);
    }
  }
  DBUG_RETURN(true);
}


bool
THD::is_dml_gtid_compatible(bool some_transactional_table,
                            bool some_non_transactional_table,
                            bool non_transactional_tables_are_tmp)
{
  DBUG_ENTER("THD::is_dml_gtid_compatible(bool, bool, bool)");

  // If @@session.sql_log_bin has been manually turned off (only
  // doable by SUPER), then no problem, we can execute any statement.
  if ((variables.option_bits & OPTION_BIN_LOG) == 0 ||
      mysql_bin_log.is_open() == false)
    DBUG_RETURN(true);

  /*
    Single non-transactional updates are allowed when not mixed
    together with transactional statements within a transaction.
    Furthermore, writing to transactional and non-transactional
    engines in a single statement is also disallowed.
    Multi-statement transactions on non-transactional tables are
    split into single-statement transactions when
    GTID_NEXT = "AUTOMATIC".

    Non-transactional updates are allowed when row binlog format is
    used and all non-transactional tables are temporary.

    The debug symbol "allow_gtid_unsafe_non_transactional_updates"
    disables the error.  This is useful because it allows us to run
    old tests that were not written with the restrictions of GTIDs in
    mind.
  */
  DBUG_PRINT("info", ("some_non_transactional_table=%d "
                      "some_transactional_table=%d "
                      "trans_has_updated_trans_table=%d "
                      "non_transactional_tables_are_tmp=%d "
                      "is_current_stmt_binlog_format_row=%d",
                      some_non_transactional_table,
                      some_transactional_table,
                      trans_has_updated_trans_table(this),
                      non_transactional_tables_are_tmp,
                      is_current_stmt_binlog_format_row()));
  if (some_non_transactional_table &&
      (some_transactional_table || trans_has_updated_trans_table(this)) &&
      !(non_transactional_tables_are_tmp &&
        is_current_stmt_binlog_format_row()) &&
      !DBUG_EVALUATE_IF("allow_gtid_unsafe_non_transactional_updates", 1, 0))
  {
    DBUG_RETURN(handle_gtid_consistency_violation(
      this, ER_GTID_UNSAFE_NON_TRANSACTIONAL_TABLE));
  }

  DBUG_RETURN(true);
}

/*
  Implementation of interface to write rows to the binary log through the
  thread.  The thread is responsible for writing the rows it has
  inserted/updated/deleted.
*/

#ifndef MYSQL_CLIENT

/*
  Template member function for ensuring that there is an rows log
  event of the apropriate type before proceeding.

  PRE CONDITION:
    - Events of type 'RowEventT' have the type code 'type_code'.
    
  POST CONDITION:
    If a non-NULL pointer is returned, the pending event for thread 'thd' will
    be an event of type 'RowEventT' (which have the type code 'type_code')
    will either empty or have enough space to hold 'needed' bytes.  In
    addition, the columns bitmap will be correct for the row, meaning that
    the pending event will be flushed if the columns in the event differ from
    the columns suppled to the function.

  RETURNS
    If no error, a non-NULL pending event (either one which already existed or
    the newly created one).
    If error, NULL.
 */

template <class RowsEventT> Rows_log_event* 
THD::binlog_prepare_pending_rows_event(TABLE* table, uint32 serv_id,
                                       size_t needed,
                                       bool is_transactional,
				       RowsEventT *hint MY_ATTRIBUTE((unused)),
                                       const uchar* extra_row_info)
{
  DBUG_ENTER("binlog_prepare_pending_rows_event");

  /* Fetch the type code for the RowsEventT template parameter */
  int const general_type_code= RowsEventT::TYPE_CODE;

  Rows_log_event* pending= binlog_get_pending_rows_event(is_transactional);

  if (unlikely(pending && !pending->is_valid()))
    DBUG_RETURN(NULL);

  /*
    Check if the current event is non-NULL and a write-rows
    event. Also check if the table provided is mapped: if it is not,
    then we have switched to writing to a new table.
    If there is no pending event, we need to create one. If there is a pending
    event, but it's not about the same table id, or not of the same type
    (between Write, Update and Delete), or not the same affected columns, or
    going to be too big, flush this event to disk and create a new pending
    event.
  */
  if (!pending ||
      pending->server_id != serv_id || 
      pending->get_table_id() != table->s->table_map_id ||
      pending->get_general_type_code() != general_type_code ||
      pending->get_data_size() + needed > opt_binlog_rows_event_max_size ||
      pending->read_write_bitmaps_cmp(table) == FALSE ||
      !binlog_row_event_extra_data_eq(pending->get_extra_row_data(),
                                      extra_row_info))
  {
    /* Create a new RowsEventT... */
    Rows_log_event* const
	ev= new RowsEventT(this, table, table->s->table_map_id,
                           is_transactional, extra_row_info);
    if (unlikely(!ev))
      DBUG_RETURN(NULL);
    ev->server_id= serv_id; // I don't like this, it's too easy to forget.
    /*
      flush the pending event and replace it with the newly created
      event...
    */
    if (unlikely(
        mysql_bin_log.flush_and_set_pending_rows_event(this, ev,
                                                       is_transactional)))
    {
      delete ev;
      DBUG_RETURN(NULL);
    }

    DBUG_RETURN(ev);               /* This is the new pending event */
  }
  DBUG_RETURN(pending);        /* This is the current pending event */
}

/* Declare in unnamed namespace. */
namespace {

  /**
     Class to handle temporary allocation of memory for row data.

     The responsibilities of the class is to provide memory for
     packing one or two rows of packed data (depending on what
     constructor is called).

     In order to make the allocation more efficient for "simple" rows,
     i.e., rows that do not contain any blobs, a pointer to the
     allocated memory is of memory is stored in the table structure
     for simple rows.  If memory for a table containing a blob field
     is requested, only memory for that is allocated, and subsequently
     released when the object is destroyed.

   */
  class Row_data_memory {
  public:
    /**
      Build an object to keep track of a block-local piece of memory
      for storing a row of data.

      @param table
      Table where the pre-allocated memory is stored.

      @param length
      Length of data that is needed, if the record contain blobs.
     */
    Row_data_memory(TABLE *table, size_t const len1)
      : m_memory(0)
    {
#ifndef DBUG_OFF
      m_alloc_checked= FALSE;
#endif
      allocate_memory(table, len1);
      m_ptr[0]= has_memory() ? m_memory : 0;
      m_ptr[1]= 0;
    }

    Row_data_memory(TABLE *table, size_t const len1, size_t const len2)
      : m_memory(0)
    {
#ifndef DBUG_OFF
      m_alloc_checked= FALSE;
#endif
      allocate_memory(table, len1 + len2);
      m_ptr[0]= has_memory() ? m_memory        : 0;
      m_ptr[1]= has_memory() ? m_memory + len1 : 0;
    }

    ~Row_data_memory()
    {
      if (m_memory != 0 && m_release_memory_on_destruction)
        my_free(m_memory);
    }

    /**
       Is there memory allocated?

       @retval true There is memory allocated
       @retval false Memory allocation failed
     */
    bool has_memory() const {
#ifndef DBUG_OFF
      m_alloc_checked= TRUE;
#endif
      return m_memory != 0;
    }

    uchar *slot(uint s)
    {
      DBUG_ASSERT(s < sizeof(m_ptr)/sizeof(*m_ptr));
      DBUG_ASSERT(m_ptr[s] != 0);
      DBUG_ASSERT(m_alloc_checked == TRUE);
      return m_ptr[s];
    }

  private:
    void allocate_memory(TABLE *const table, size_t const total_length)
    {
      if (table->s->blob_fields == 0)
      {
        /*
          The maximum length of a packed record is less than this
          length. We use this value instead of the supplied length
          when allocating memory for records, since we don't know how
          the memory will be used in future allocations.

          Since table->s->reclength is for unpacked records, we have
          to add two bytes for each field, which can potentially be
          added to hold the length of a packed field.
        */
        size_t const maxlen= table->s->reclength + 2 * table->s->fields;

        /*
          Allocate memory for two records if memory hasn't been
          allocated. We allocate memory for two records so that it can
          be used when processing update rows as well.
        */
        if (table->write_row_record == 0)
          table->write_row_record=
            (uchar *) alloc_root(&table->mem_root, 2 * maxlen);
        m_memory= table->write_row_record;
        m_release_memory_on_destruction= FALSE;
      }
      else
      {
        m_memory= (uchar *) my_malloc(key_memory_Row_data_memory_memory,
                                      total_length, MYF(MY_WME));
        m_release_memory_on_destruction= TRUE;
      }
    }

#ifndef DBUG_OFF
    mutable bool m_alloc_checked;
#endif
    bool m_release_memory_on_destruction;
    uchar *m_memory;
    uchar *m_ptr[2];
  };

} // namespace

int THD::binlog_write_row(TABLE* table, bool is_trans, 
                          uchar const *record,
                          const uchar* extra_row_info)
{ 
  DBUG_ASSERT(is_current_stmt_binlog_format_row() && mysql_bin_log.is_open());

  /*
    Pack records into format for transfer. We are allocating more
    memory than needed, but that doesn't matter.
  */
  Row_data_memory memory(table, max_row_length(table, record));
  if (!memory.has_memory())
    return HA_ERR_OUT_OF_MEM;

  uchar *row_data= memory.slot(0);

  size_t const len= pack_row(table, table->write_set, row_data, record);

  Rows_log_event* const ev=
    binlog_prepare_pending_rows_event(table, server_id, len, is_trans,
                                      static_cast<Write_rows_log_event*>(0),
                                      extra_row_info);

  if (unlikely(ev == 0))
    return HA_ERR_OUT_OF_MEM;

  return ev->add_row_data(row_data, len);
}

int THD::binlog_update_row(TABLE* table, bool is_trans,
                           const uchar *before_record,
                           const uchar *after_record,
                           const uchar* extra_row_info)
{ 
  DBUG_ASSERT(is_current_stmt_binlog_format_row() && mysql_bin_log.is_open());
  int error= 0;

  /**
    Save a reference to the original read and write set bitmaps.
    We will need this to restore the bitmaps at the end.
   */
  MY_BITMAP *old_read_set= table->read_set;
  MY_BITMAP *old_write_set= table->write_set;

  /** 
     This will remove spurious fields required during execution but
     not needed for binlogging. This is done according to the:
     binlog-row-image option.
   */
  binlog_prepare_row_images(table);

  size_t const before_maxlen = max_row_length(table, before_record);
  size_t const after_maxlen  = max_row_length(table, after_record);

  Row_data_memory row_data(table, before_maxlen, after_maxlen);
  if (!row_data.has_memory())
    return HA_ERR_OUT_OF_MEM;

  uchar *before_row= row_data.slot(0);
  uchar *after_row= row_data.slot(1);

  size_t const before_size= pack_row(table, table->read_set, before_row,
                                        before_record);
  size_t const after_size= pack_row(table, table->write_set, after_row,
                                       after_record);

  DBUG_DUMP("before_record", before_record, table->s->reclength);
  DBUG_DUMP("after_record",  after_record, table->s->reclength);
  DBUG_DUMP("before_row",    before_row, before_size);
  DBUG_DUMP("after_row",     after_row, after_size);

  Rows_log_event* const ev=
    binlog_prepare_pending_rows_event(table, server_id,
				      before_size + after_size, is_trans,
				      static_cast<Update_rows_log_event*>(0),
                                      extra_row_info);

  if (unlikely(ev == 0))
    return HA_ERR_OUT_OF_MEM;

  error= ev->add_row_data(before_row, before_size) ||
         ev->add_row_data(after_row, after_size);

  /* restore read/write set for the rest of execution */
  table->column_bitmaps_set_no_signal(old_read_set,
                                      old_write_set);
  
  bitmap_clear_all(&table->tmp_set);

  return error;
}

int THD::binlog_delete_row(TABLE* table, bool is_trans, 
                           uchar const *record,
                           const uchar* extra_row_info)
{ 
  DBUG_ASSERT(is_current_stmt_binlog_format_row() && mysql_bin_log.is_open());
  int error= 0;

  /**
    Save a reference to the original read and write set bitmaps.
    We will need this to restore the bitmaps at the end.
   */
  MY_BITMAP *old_read_set= table->read_set;
  MY_BITMAP *old_write_set= table->write_set;

  /** 
     This will remove spurious fields required during execution but
     not needed for binlogging. This is done according to the:
     binlog-row-image option.
   */
  binlog_prepare_row_images(table);

  /* 
     Pack records into format for transfer. We are allocating more
     memory than needed, but that doesn't matter.
  */
  Row_data_memory memory(table, max_row_length(table, record));
  if (unlikely(!memory.has_memory()))
    return HA_ERR_OUT_OF_MEM;

  uchar *row_data= memory.slot(0);

  DBUG_DUMP("table->read_set", (uchar*) table->read_set->bitmap, (table->s->fields + 7) / 8);
  size_t const len= pack_row(table, table->read_set, row_data, record);

  Rows_log_event* const ev=
    binlog_prepare_pending_rows_event(table, server_id, len, is_trans,
				      static_cast<Delete_rows_log_event*>(0),
                                      extra_row_info);

  if (unlikely(ev == 0))
    return HA_ERR_OUT_OF_MEM;

  error= ev->add_row_data(row_data, len);

  /* restore read/write set for the rest of execution */
  table->column_bitmaps_set_no_signal(old_read_set,
                                      old_write_set);

  bitmap_clear_all(&table->tmp_set);
  return error;
}

void THD::binlog_prepare_row_images(TABLE *table) 
{
  DBUG_ENTER("THD::binlog_prepare_row_images");
  /** 
    Remove from read_set spurious columns. The write_set has been
    handled before in table->mark_columns_needed_for_update. 
   */

  DBUG_PRINT_BITSET("debug", "table->read_set (before preparing): %s", table->read_set);
  THD *thd= table->in_use;

  /** 
    if there is a primary key in the table (ie, user declared PK or a
    non-null unique index) and we dont want to ship the entire image,
    and the handler involved supports this.
   */
  if (table->s->primary_key < MAX_KEY &&
      (thd->variables.binlog_row_image < BINLOG_ROW_IMAGE_FULL) &&
      !ha_check_storage_engine_flag(table->s->db_type(), HTON_NO_BINLOG_ROW_OPT))
  {
    /**
      Just to be sure that tmp_set is currently not in use as
      the read_set already.
    */
    DBUG_ASSERT(table->read_set != &table->tmp_set);
    // Verify it's not used
    DBUG_ASSERT(bitmap_is_clear_all(&table->tmp_set));

    switch(thd->variables.binlog_row_image)
    {
      case BINLOG_ROW_IMAGE_MINIMAL:
        /* MINIMAL: Mark only PK */
        table->mark_columns_used_by_index_no_reset(table->s->primary_key,
                                                   &table->tmp_set);
        break;
      case BINLOG_ROW_IMAGE_NOBLOB:
        /** 
          NOBLOB: Remove unnecessary BLOB fields from read_set 
                  (the ones that are not part of PK).
         */
        bitmap_union(&table->tmp_set, table->read_set);
        for (Field **ptr=table->field ; *ptr ; ptr++)
        {
          Field *field= (*ptr);
          if ((field->type() == MYSQL_TYPE_BLOB) &&
              !(field->flags & PRI_KEY_FLAG))
            bitmap_clear_bit(&table->tmp_set, field->field_index);
        }
        break;
      default:
        DBUG_ASSERT(0); // impossible.
    }

    /* set the temporary read_set */
    table->column_bitmaps_set_no_signal(&table->tmp_set,
                                        table->write_set);
  }

  DBUG_PRINT_BITSET("debug", "table->read_set (after preparing): %s", table->read_set);
  DBUG_VOID_RETURN;
}


int THD::binlog_flush_pending_rows_event(bool stmt_end, bool is_transactional)
{
  DBUG_ENTER("THD::binlog_flush_pending_rows_event");
  /*
    We shall flush the pending event even if we are not in row-based
    mode: it might be the case that we left row-based mode before
    flushing anything (e.g., if we have explicitly locked tables).
   */
  if (!mysql_bin_log.is_open())
    DBUG_RETURN(0);

  /*
    Mark the event as the last event of a statement if the stmt_end
    flag is set.
  */
  int error= 0;
  if (Rows_log_event *pending= binlog_get_pending_rows_event(is_transactional))
  {
    if (stmt_end)
    {
      pending->set_flags(Rows_log_event::STMT_END_F);
      binlog_table_maps= 0;
    }

    error= mysql_bin_log.flush_and_set_pending_rows_event(this, 0,
                                                          is_transactional);
  }

  DBUG_RETURN(error);
}


/**
   binlog_row_event_extra_data_eq

   Comparator for two binlog row event extra data
   pointers.

   It compares their significant bytes.

   Null pointers are acceptable

   @param a
     first pointer

   @param b
     first pointer

   @return
     true if the referenced structures are equal
*/
bool
THD::binlog_row_event_extra_data_eq(const uchar* a,
                                    const uchar* b)
{
  return ((a == b) ||
          ((a != NULL) &&
           (b != NULL) &&
           (a[EXTRA_ROW_INFO_LEN_OFFSET] ==
            b[EXTRA_ROW_INFO_LEN_OFFSET]) &&
           (memcmp(a, b,
                   a[EXTRA_ROW_INFO_LEN_OFFSET]) == 0)));
}

#if !defined(DBUG_OFF)
static const char *
show_query_type(THD::enum_binlog_query_type qtype)
{
  switch (qtype) {
  case THD::ROW_QUERY_TYPE:
    return "ROW";
  case THD::STMT_QUERY_TYPE:
    return "STMT";
  case THD::QUERY_TYPE_COUNT:
  default:
    DBUG_ASSERT(0 <= qtype && qtype < THD::QUERY_TYPE_COUNT);
  }
  static char buf[64];
  sprintf(buf, "UNKNOWN#%d", qtype);
  return buf;
}
#endif

/**
  Auxiliary function to reset the limit unsafety warning suppression.
*/
static void reset_binlog_unsafe_suppression()
{
  DBUG_ENTER("reset_binlog_unsafe_suppression");
  unsafe_warning_suppression_is_activated= false;
  limit_unsafe_warning_count= 0;
  limit_unsafe_suppression_start_time= my_getsystime()/10000000;
  DBUG_VOID_RETURN;
}

/**
  Auxiliary function to print warning in the error log.
*/
static void print_unsafe_warning_to_log(int unsafe_type, char* buf,
                                        const char* query)
{
  DBUG_ENTER("print_unsafe_warning_in_log");
  sprintf(buf, ER(ER_BINLOG_UNSAFE_STATEMENT),
          ER(LEX::binlog_stmt_unsafe_errcode[unsafe_type]));
  sql_print_warning(ER(ER_MESSAGE_AND_STATEMENT), buf, query);
  DBUG_VOID_RETURN;
}

/**
  Auxiliary function to check if the warning for limit unsafety should be
  thrown or suppressed. Details of the implementation can be found in the
  comments inline.

  @params
   buf         - buffer to hold the warning message text
   unsafe_type - The type of unsafety.
   query       - The actual query statement.

  TODO: Remove this function and implement a general service for all warnings
  that would prevent flooding the error log. => switch to log_throttle class?
*/
static void do_unsafe_limit_checkout(char* buf, int unsafe_type, const char* query)
{
  ulonglong now;
  DBUG_ENTER("do_unsafe_limit_checkout");
  DBUG_ASSERT(unsafe_type == LEX::BINLOG_STMT_UNSAFE_LIMIT);
  limit_unsafe_warning_count++;
  /*
    INITIALIZING:
    If this is the first time this function is called with log warning
    enabled, the monitoring the unsafe warnings should start.
  */
  if (limit_unsafe_suppression_start_time == 0)
  {
    limit_unsafe_suppression_start_time= my_getsystime()/10000000;
    print_unsafe_warning_to_log(unsafe_type, buf, query);
  }
  else
  {
    if (!unsafe_warning_suppression_is_activated)
      print_unsafe_warning_to_log(unsafe_type, buf, query);

    if (limit_unsafe_warning_count >=
        LIMIT_UNSAFE_WARNING_ACTIVATION_THRESHOLD_COUNT)
    {
      now= my_getsystime()/10000000;
      if (!unsafe_warning_suppression_is_activated)
      {
        /*
          ACTIVATION:
          We got LIMIT_UNSAFE_WARNING_ACTIVATION_THRESHOLD_COUNT warnings in
          less than LIMIT_UNSAFE_WARNING_ACTIVATION_TIMEOUT we activate the
          suppression.
        */
        if ((now-limit_unsafe_suppression_start_time) <=
                       LIMIT_UNSAFE_WARNING_ACTIVATION_TIMEOUT)
        {
          unsafe_warning_suppression_is_activated= true;
          DBUG_PRINT("info",("A warning flood has been detected and the limit \
unsafety warning suppression has been activated."));
        }
        else
        {
          /*
           there is no flooding till now, therefore we restart the monitoring
          */
          limit_unsafe_suppression_start_time= my_getsystime()/10000000;
          limit_unsafe_warning_count= 0;
        }
      }
      else
      {
        /*
          Print the suppression note and the unsafe warning.
        */
        sql_print_information("The following warning was suppressed %d times \
during the last %d seconds in the error log",
                              limit_unsafe_warning_count,
                              (int)
                              (now-limit_unsafe_suppression_start_time));
        print_unsafe_warning_to_log(unsafe_type, buf, query);
        /*
          DEACTIVATION: We got LIMIT_UNSAFE_WARNING_ACTIVATION_THRESHOLD_COUNT
          warnings in more than  LIMIT_UNSAFE_WARNING_ACTIVATION_TIMEOUT, the
          suppression should be deactivated.
        */
        if ((now - limit_unsafe_suppression_start_time) >
            LIMIT_UNSAFE_WARNING_ACTIVATION_TIMEOUT)
        {
          reset_binlog_unsafe_suppression();
          DBUG_PRINT("info",("The limit unsafety warning supression has been \
deactivated"));
        }
      }
      limit_unsafe_warning_count= 0;
    }
  }
  DBUG_VOID_RETURN;
}

/**
  Auxiliary method used by @c binlog_query() to raise warnings.

  The type of warning and the type of unsafeness is stored in
  THD::binlog_unsafe_warning_flags.
*/
void THD::issue_unsafe_warnings()
{
  char buf[MYSQL_ERRMSG_SIZE * 2];
  DBUG_ENTER("issue_unsafe_warnings");
  /*
    Ensure that binlog_unsafe_warning_flags is big enough to hold all
    bits.  This is actually a constant expression.
  */
  DBUG_ASSERT(LEX::BINLOG_STMT_UNSAFE_COUNT <=
              sizeof(binlog_unsafe_warning_flags) * CHAR_BIT);

  uint32 unsafe_type_flags= binlog_unsafe_warning_flags;

  if ((unsafe_type_flags & (1U << LEX::BINLOG_STMT_UNSAFE_LIMIT)) != 0)
  {
    if ((lex->sql_command == SQLCOM_DELETE
         || lex->sql_command == SQLCOM_UPDATE) &&
        lex->select_lex->select_limit)
    {
      ORDER *order= (ORDER *) ((lex->select_lex->order_list.elements) ?
                               lex->select_lex->order_list.first : NULL);
      if ((lex->select_lex->select_limit &&
           lex->select_lex->select_limit->fixed &&
           lex->select_lex->select_limit->val_int() == 0) ||
          is_order_deterministic(lex->query_tables,
                                 lex->select_lex->where_cond(), order))
      {
        unsafe_type_flags&= ~(1U << LEX::BINLOG_STMT_UNSAFE_LIMIT);
      }
    }
    if ((lex->sql_command == SQLCOM_INSERT_SELECT ||
         lex->sql_command == SQLCOM_REPLACE_SELECT) &&
        order_deterministic)
    {
      unsafe_type_flags&= ~(1U << LEX::BINLOG_STMT_UNSAFE_LIMIT);
    }

  }

  /*
    For each unsafe_type, check if the statement is unsafe in this way
    and issue a warning.
  */
  for (int unsafe_type=0;
       unsafe_type < LEX::BINLOG_STMT_UNSAFE_COUNT;
       unsafe_type++)
  {
    if ((unsafe_type_flags & (1 << unsafe_type)) != 0)
    {
      push_warning_printf(this, Sql_condition::SL_NOTE,
                          ER_BINLOG_UNSAFE_STATEMENT,
                          ER(ER_BINLOG_UNSAFE_STATEMENT),
                          ER(LEX::binlog_stmt_unsafe_errcode[unsafe_type]));
      if (log_error_verbosity > 1 && opt_log_unsafe_statements)
      {
        if (unsafe_type == LEX::BINLOG_STMT_UNSAFE_LIMIT)
          do_unsafe_limit_checkout( buf, unsafe_type, query().str);
        else //cases other than LIMIT unsafety
          print_unsafe_warning_to_log(unsafe_type, buf, query().str);
      }
    }
  }
  DBUG_VOID_RETURN;
}

Logical_clock::Logical_clock()
  : state(SEQ_UNINIT), offset(0)
{}

/**
  Atomically fetch the current state.
  @parms: None
  @return  not subtracted "absolute" value.
 */
inline int64 Logical_clock::get_timestamp()
{
  int64 retval= 0;
  DBUG_ENTER("Logical_clock::get_timestamp");
  retval= my_atomic_load64(&state);
  DBUG_RETURN(retval);
}

/**
  Steps the absolute value of the clock (state) to return
  an updated value.
  The caller must be sure to call the method in no concurrent
  execution context so either offset and state can't change.

  @return  incremented "absolute" value
 */
inline int64 Logical_clock::step()
{
  compile_time_assert(SEQ_UNINIT == 0);
  DBUG_EXECUTE_IF("logical_clock_step_2", ++state;);
  return ++state;
}

/**
  To try setting the clock *forward*.
  The clock does not change when the new value is in the past
  which is reflected by the new value and by offset.
  In other words the function main effects is described as
    state= max(state, new_value).
  Offset that exceeds the new value indicates the binary log rotation
  to render such new value useless.

  @param  new_val  a new value (offset included)
  @return a (new) value of state member regardless whether it's changed or not.
 */
inline int64 Logical_clock::set_if_greater(int64 new_val)
{
  longlong old_val= new_val - 1;
  bool cas_rc;

  DBUG_ENTER("Logical_clock::set_if_greater");

  DBUG_ASSERT(new_val > 0);

  if (new_val <= offset)
  {
    /*
      This function's invocation can be separated from the
      transaction's flushing by few rotations. A late to log
      transaction does not change the clock, similarly to how
      its timestamps are handled at flushing.
    */
    DBUG_RETURN(SEQ_UNINIT);
  }

  DBUG_ASSERT(new_val > 0);

  while (!(cas_rc= my_atomic_cas64(&state, &old_val, new_val)) &&
         old_val < new_val)
  {}

  DBUG_ASSERT(state >= new_val); // setting can't be done to past

  DBUG_ASSERT(cas_rc || old_val >= new_val);

  DBUG_RETURN(cas_rc ? new_val : old_val);
}

/**
  Log the current query.

  The query will be logged in either row format or statement format
  depending on the value of @c current_stmt_binlog_format_row field and
  the value of the @c qtype parameter.

  This function must be called:

  - After the all calls to ha_*_row() functions have been issued.

  - After any writes to system tables. Rationale: if system tables
    were written after a call to this function, and the master crashes
    after the call to this function and before writing the system
    tables, then the master and slave get out of sync.

  - Before tables are unlocked and closed.

  @see decide_logging_format

  @retval 0 Success

  @retval nonzero If there is a failure when writing the query (e.g.,
  write failure), then the error code is returned.
*/
int THD::binlog_query(THD::enum_binlog_query_type qtype, const char *query_arg,
                      size_t query_len, bool is_trans, bool direct,
                      bool suppress_use, int errcode)
{
  DBUG_ENTER("THD::binlog_query");
  DBUG_PRINT("enter", ("qtype: %s  query: '%s'",
                       show_query_type(qtype), query_arg));
  DBUG_ASSERT(query_arg && mysql_bin_log.is_open());

  if (get_binlog_local_stmt_filter() == BINLOG_FILTER_SET)
  {
    /*
      The current statement is to be ignored, and not written to
      the binlog. Do not call issue_unsafe_warnings().
    */
    DBUG_RETURN(0);
  }

  /*
    If we are not in prelocked mode, mysql_unlock_tables() will be
    called after this binlog_query(), so we have to flush the pending
    rows event with the STMT_END_F set to unlock all tables at the
    slave side as well.

    If we are in prelocked mode, the flushing will be done inside the
    top-most close_thread_tables().
  */
  if (this->locked_tables_mode <= LTM_LOCK_TABLES)
    if (int error= binlog_flush_pending_rows_event(TRUE, is_trans))
      DBUG_RETURN(error);

  /*
    Warnings for unsafe statements logged in statement format are
    printed in three places instead of in decide_logging_format().
    This is because the warnings should be printed only if the statement
    is actually logged. When executing decide_logging_format(), we cannot
    know for sure if the statement will be logged:

    1 - sp_head::execute_procedure which prints out warnings for calls to
    stored procedures.

    2 - sp_head::execute_function which prints out warnings for calls
    involving functions.

    3 - THD::binlog_query (here) which prints warning for top level
    statements not covered by the two cases above: i.e., if not insided a
    procedure and a function.
 
    Besides, we should not try to print these warnings if it is not
    possible to write statements to the binary log as it happens when
    the execution is inside a function, or generaly speaking, when
    the variables.option_bits & OPTION_BIN_LOG is false.
  */
  if ((variables.option_bits & OPTION_BIN_LOG) &&
      sp_runtime_ctx == NULL && !binlog_evt_union.do_union)
  {
    issue_unsafe_warnings();
    order_deterministic= true;
  }

  switch (qtype) {
    /*
      ROW_QUERY_TYPE means that the statement may be logged either in
      row format or in statement format.  If
      current_stmt_binlog_format is row, it means that the
      statement has already been logged in row format and hence shall
      not be logged again.
    */
  case THD::ROW_QUERY_TYPE:
    DBUG_PRINT("debug",
               ("is_current_stmt_binlog_format_row: %d",
                is_current_stmt_binlog_format_row()));
    if (is_current_stmt_binlog_format_row())
      DBUG_RETURN(0);
    /* Fall through */

    /*
      STMT_QUERY_TYPE means that the query must be logged in statement
      format; it cannot be logged in row format.  This is typically
      used by DDL statements.  It is an error to use this query type
      if current_stmt_binlog_format_row is row.

      @todo Currently there are places that call this method with
      STMT_QUERY_TYPE and current_stmt_binlog_format is row.  Fix those
      places and add assert to ensure correct behavior. /Sven
    */
  case THD::STMT_QUERY_TYPE:
    /*
      The MYSQL_BIN_LOG::write() function will set the STMT_END_F flag and
      flush the pending rows event if necessary.
    */
    {
      Query_log_event qinfo(this, query_arg, query_len, is_trans, direct,
                            suppress_use, errcode);
      /*
        Binlog table maps will be irrelevant after a Query_log_event
        (they are just removed on the slave side) so after the query
        log event is written to the binary log, we pretend that no
        table maps were written.
       */
      int error= mysql_bin_log.write_event(&qinfo);
      binlog_table_maps= 0;
      DBUG_RETURN(error);
    }
    break;

  case THD::QUERY_TYPE_COUNT:
  default:
    DBUG_ASSERT(0 <= qtype && qtype < QUERY_TYPE_COUNT);
  }
  DBUG_RETURN(0);
}

#endif /* !defined(MYSQL_CLIENT) */

static int show_binlog_vars(THD *thd, SHOW_VAR *var, char *buff)
{
  mysql_mutex_assert_owner(&LOCK_status);

  const binlog_cache_mngr *cache_mngr
    = (thd && opt_bin_log)
    ? static_cast<binlog_cache_mngr *>(thd_get_ha_data(thd, binlog_hton))
    : NULL;

  const bool have_snapshot= (cache_mngr &&
                       cache_mngr->binlog_info.log_file_name[0] != '\0');

  if (have_snapshot)
  {
    set_binlog_snapshot_file(cache_mngr->binlog_info.log_file_name);
    binlog_snapshot_position= cache_mngr->binlog_info.pos;
  }
  else if (mysql_bin_log.is_open())
  {
    set_binlog_snapshot_file(binlog_global_snapshot_file);
    binlog_snapshot_position= binlog_global_snapshot_position;
  }
  else
  {
    binlog_snapshot_file[0]= '\0';
    binlog_snapshot_position= 0;
  }
  var->type= SHOW_ARRAY;
  var->value= (char *)&binlog_status_vars_detail;
  return 0;
}

static SHOW_VAR binlog_status_vars_top[]= {
  {"Binlog", (char *) &show_binlog_vars, SHOW_FUNC, SHOW_SCOPE_GLOBAL},
  {NullS, NullS, SHOW_LONG, SHOW_SCOPE_GLOBAL}
};

struct st_mysql_storage_engine binlog_storage_engine=
{ MYSQL_HANDLERTON_INTERFACE_VERSION };

/** @} */

mysql_declare_plugin(binlog)
{
  MYSQL_STORAGE_ENGINE_PLUGIN,
  &binlog_storage_engine,
  "binlog",
  "MySQL AB",
  "This is a pseudo storage engine to represent the binlog in a transaction",
  PLUGIN_LICENSE_GPL,
  binlog_init, /* Plugin Init */
  binlog_deinit, /* Plugin Deinit */
  0x0100 /* 1.0 */,
  binlog_status_vars_top,     /* status variables                */
  NULL,                       /* system variables                */
  NULL,                       /* config options                  */
  0,  
}
mysql_declare_plugin_end;<|MERGE_RESOLUTION|>--- conflicted
+++ resolved
@@ -11125,7 +11125,7 @@
   @retval false Error was generated.
   @retval true No error was generated (possibly a warning was generated).
 */
-static bool handle_gtid_consistency_violation(THD *thd, int error_code)
+bool handle_gtid_consistency_violation(THD *thd, int error_code)
 {
   DBUG_ENTER("handle_gtid_consistency_violation");
 
@@ -11247,14 +11247,8 @@
       this, ER_GTID_UNSAFE_CREATE_SELECT);
     DBUG_RETURN(ret);
   }
-<<<<<<< HEAD
   else if ((lex->sql_command == SQLCOM_CREATE_TABLE &&
-            (lex->create_info.options & HA_LEX_CREATE_TMP_TABLE) != 0) ||
-           (lex->sql_command == SQLCOM_DROP_TABLE && lex->drop_temporary))
-=======
-  if (lex->sql_command == SQLCOM_CREATE_TABLE &&
-      (lex->create_info.options & HA_LEX_CREATE_TMP_TABLE) != 0)
->>>>>>> afb6d4b5
+            (lex->create_info.options & HA_LEX_CREATE_TMP_TABLE) != 0))
   {
     /*
       In statement binary log format, CREATE TEMPORARY TABLE is unsafe
