/* Copyright (c) 2009, 2020, Oracle and/or its affiliates.

   This program is free software; you can redistribute it and/or modify
   it under the terms of the GNU General Public License, version 2.0,
   as published by the Free Software Foundation.

   This program is also distributed with certain software (including
   but not limited to OpenSSL) that is licensed under separate terms,
   as designated in a particular file or component or in included license
   documentation.  The authors of MySQL hereby grant you an additional
   permission to link the program and your derivative works with the
   separately licensed software that they have included with MySQL.

   This program is distributed in the hope that it will be useful,
   but WITHOUT ANY WARRANTY; without even the implied warranty of
   MERCHANTABILITY or FITNESS FOR A PARTICULAR PURPOSE.  See the
   GNU General Public License, version 2.0, for more details.

   You should have received a copy of the GNU General Public License
   along with this program; if not, write to the Free Software
   Foundation, Inc., 51 Franklin St, Fifth Floor, Boston, MA 02110-1301  USA */

#include "sql/binlog.h"

#include "my_config.h"

#include <errno.h>
#include <fcntl.h>
#include <limits.h>
#include <stdio.h>
#include <stdlib.h>

#include "lex_string.h"
#include "map_helpers.h"
#include "my_alloc.h"
#include "my_loglevel.h"
#include "my_macros.h"
#include "my_systime.h"
#include "my_thread.h"
#include "sql/check_stack.h"
#include "sql/clone_handler.h"
#include "sql_string.h"
#include "template_utils.h"
#ifdef HAVE_UNISTD_H
#include <unistd.h>
#endif
#include <algorithm>
#include <list>
#include <map>
#include <new>
#include <queue>
#include <sstream>
#include <string>

#include "dur_prop.h"
#include "libbinlogevents/include/compression/base.h"
#include "libbinlogevents/include/compression/iterator.h"
#include "libbinlogevents/include/control_events.h"
#include "libbinlogevents/include/debug_vars.h"
#include "libbinlogevents/include/rows_event.h"
#include "libbinlogevents/include/statement_events.h"
#include "libbinlogevents/include/table_id.h"
#include "mf_wcomp.h"    // wild_one, wild_many
#include "mutex_lock.h"  // Mutex_lock
#include "my_base.h"
#include "my_bitmap.h"
#include "my_byteorder.h"
#include "my_compiler.h"
#include "my_dbug.h"
#include "my_dir.h"
#include "my_sqlcommand.h"
#include "my_stacktrace.h"  // my_safe_print_system_time
#include "my_thread_local.h"
#include "mysql/components/services/log_builtins.h"
#include "mysql/plugin.h"
#include "mysql/psi/mysql_file.h"
#include "mysql/service_mysql_alloc.h"
#include "mysql/thread_type.h"
#include "mysqld_error.h"
#include "partition_info.h"
#include "prealloced_array.h"
#include "sql/binlog/global.h"
#include "sql/binlog/tools/iterators.h"
#include "sql/binlog_ostream.h"
#include "sql/binlog_reader.h"
#include "sql/create_field.h"
#include "sql/current_thd.h"
#include "sql/debug_sync.h"  // DEBUG_SYNC
#include "sql/derror.h"      // ER_THD
#include "sql/discrete_interval.h"
#include "sql/field.h"
#include "sql/handler.h"
#include "sql/item_func.h"  // user_var_entry
#include "sql/key.h"
#include "sql/log.h"
#include "sql/log_event.h"           // Rows_log_event
#include "sql/mysqld.h"              // sync_binlog_period ...
#include "sql/mysqld_thd_manager.h"  // Global_THD_manager
#include "sql/protocol.h"
#include "sql/psi_memory_key.h"
#include "sql/query_options.h"
#include "sql/rpl_filter.h"
#include "sql/rpl_gtid.h"
#include "sql/rpl_handler.h"  // RUN_HOOK
#include "sql/rpl_mi.h"       // Master_info
#include "sql/rpl_record.h"
#include "sql/rpl_rli.h"      // Relay_log_info
#include "sql/rpl_rli_pdb.h"  // Slave_worker
#include "sql/rpl_slave.h"
#include "sql/rpl_slave_commit_order_manager.h"  // Commit_order_manager
#include "sql/rpl_transaction_ctx.h"
#include "sql/rpl_trx_boundary_parser.h"  // Transaction_boundary_parser
#include "sql/rpl_utility.h"
#include "sql/sql_backup_lock.h"  // is_instance_backup_locked
#include "sql/sql_base.h"         // find_temporary_table
#include "sql/sql_bitmap.h"
#include "sql/sql_class.h"  // THD
#include "sql/sql_const.h"
#include "sql/sql_data_change.h"
#include "sql/sql_error.h"
#include "sql/sql_lex.h"
#include "sql/sql_list.h"
#include "sql/sql_parse.h"  // sqlcom_can_generate_row_events
#include "sql/sql_show.h"   // append_identifier
#include "sql/system_variables.h"
#include "sql/table.h"
#include "sql/transaction_info.h"
#include "sql/xa.h"
#include "sql_partition.h"
#include "thr_lock.h"

class Item;

using binary_log::checksum_crc32;
using std::list;
using std::max;
using std::min;
using std::string;

#define FLAGSTR(V, F) ((V) & (F) ? #F " " : "")
#define YESNO(X) ((X) ? "yes" : "no")

/**
  @defgroup Binary_Log Binary Log
  @{
 */

#define MY_OFF_T_UNDEF (~(my_off_t)0UL)

/*
  Constants required for the limit unsafe warnings suppression
 */
// seconds after which the limit unsafe warnings suppression will be activated
#define LIMIT_UNSAFE_WARNING_ACTIVATION_TIMEOUT 50
// number of limit unsafe warnings after which the suppression will be activated
#define LIMIT_UNSAFE_WARNING_ACTIVATION_THRESHOLD_COUNT 50

static ulonglong limit_unsafe_suppression_start_time = 0;
static bool unsafe_warning_suppression_is_activated = false;
static int limit_unsafe_warning_count = 0;

static handlerton *binlog_hton;
bool opt_binlog_order_commits = true;

const char *log_bin_index = nullptr;
const char *log_bin_basename = nullptr;

/* Size for IO_CACHE buffer for binlog & relay log */
ulong rpl_read_size;

MYSQL_BIN_LOG mysql_bin_log(&sync_binlog_period);

static int binlog_init(void *p);
static int binlog_start_trans_and_stmt(THD *thd, Log_event *start_event);
static int binlog_close_connection(handlerton *hton, THD *thd);
static int binlog_savepoint_set(handlerton *hton, THD *thd, void *sv);
static int binlog_savepoint_rollback(handlerton *hton, THD *thd, void *sv);
static bool binlog_savepoint_rollback_can_release_mdl(handlerton *hton,
                                                      THD *thd);
static int binlog_commit(handlerton *hton, THD *thd, bool all);
static int binlog_rollback(handlerton *hton, THD *thd, bool all);
static int binlog_prepare(handlerton *hton, THD *thd, bool all);
static xa_status_code binlog_xa_commit(handlerton *hton, XID *xid);
static xa_status_code binlog_xa_rollback(handlerton *hton, XID *xid);
static void exec_binlog_error_action_abort(const char *err_string);
static bool binlog_recover(Binlog_file_reader *binlog_file_reader,
                           my_off_t *valid_pos);
static void binlog_prepare_row_images(const THD *thd, TABLE *table);
static bool is_loggable_xa_prepare(THD *thd);

bool normalize_binlog_name(char *to, const char *from, bool is_relay_log) {
  DBUG_TRACE;
  bool error = false;
  char buff[FN_REFLEN];
  char *ptr = const_cast<char *>(from);
  char *opt_name = is_relay_log ? opt_relay_logname : opt_bin_logname;

  DBUG_ASSERT(from);

  /* opt_name is not null and not empty and from is a relative path */
  if (opt_name && opt_name[0] && from && !test_if_hard_path(from)) {
    // take the path from opt_name
    // take the filename from from
    char log_dirpart[FN_REFLEN], log_dirname[FN_REFLEN];
    size_t log_dirpart_len, log_dirname_len;
    dirname_part(log_dirpart, opt_name, &log_dirpart_len);
    dirname_part(log_dirname, from, &log_dirname_len);

    /* log may be empty => relay-log or log-bin did not
        hold paths, just filename pattern */
    if (log_dirpart_len > 0) {
      /* create the new path name */
      if (fn_format(buff, from + log_dirname_len, log_dirpart, "",
                    MYF(MY_UNPACK_FILENAME | MY_SAFE_PATH)) == nullptr) {
        error = true;
        goto end;
      }

      ptr = buff;
    }
  }

  DBUG_ASSERT(ptr);
  if (ptr) {
    size_t length = strlen(ptr);

    // Strips the CR+LF at the end of log name and \0-terminates it.
    if (length && ptr[length - 1] == '\n') {
      ptr[length - 1] = 0;
      length--;
      if (length && ptr[length - 1] == '\r') {
        ptr[length - 1] = 0;
        length--;
      }
    }
    if (!length) {
      error = true;
      goto end;
    }
    strmake(to, ptr, length);
  }
end:
  return error;
}

/**
   Logical binlog file which wraps and hides the detail of lower layer storage
   implementation. Binlog code just use this class to control real storage
 */
class MYSQL_BIN_LOG::Binlog_ofile : public Basic_ostream {
 public:
  ~Binlog_ofile() override {
    DBUG_TRACE;
    close();
    return;
  }

  /**
     Opens the binlog file. It opens the lower layer storage.

     @param[in] log_file_key  The PSI_file_key for this stream
     @param[in] binlog_name  The file to be opened
     @param[in] flags  The flags used by IO_CACHE.
     @param[in] existing True if opening the file, false if creating a new one.

     @retval false  Success
     @retval true  Error
  */
  bool open(
#ifdef HAVE_PSI_INTERFACE
      PSI_file_key log_file_key,
#endif
      const char *binlog_name, myf flags, bool existing = false) {
    DBUG_TRACE;
    DBUG_ASSERT(m_pipeline_head == nullptr);

#ifndef DBUG_OFF
    {
#ifndef HAVE_PSI_INTERFACE
      PSI_file_key log_file_key = PSI_NOT_INSTRUMENTED;
#endif
      MY_STAT info;
      if (!mysql_file_stat(log_file_key, binlog_name, &info, MYF(0))) {
        DBUG_ASSERT(existing == !(my_errno() == ENOENT));
        set_my_errno(0);
      }
    }
#endif

    std::unique_ptr<IO_CACHE_ostream> file_ostream(new IO_CACHE_ostream);
    if (file_ostream->open(log_file_key, binlog_name, flags)) return true;

    m_pipeline_head = std::move(file_ostream);

    /* Setup encryption for new files if needed */
    if (!existing && rpl_encryption.is_enabled()) {
      std::unique_ptr<Binlog_encryption_ostream> encrypted_ostream(
          new Binlog_encryption_ostream());
      if (encrypted_ostream->open(std::move(m_pipeline_head))) return true;
      m_encrypted_header_size = encrypted_ostream->get_header_size();
      m_pipeline_head = std::move(encrypted_ostream);
    }

    return false;
  }

  /**
    Opens an existing binlog file. It opens the lower layer storage reusing the
    existing file password if needed.

    @param[in] log_file_key The PSI_file_key for this stream
    @param[in] binlog_name The file to be opened
    @param[in] flags The flags used by IO_CACHE.

    @retval std::unique_ptr A Binlog_ofile object pointer.
    @retval nullptr Error.
  */
  static std::unique_ptr<Binlog_ofile> open_existing(
#ifdef HAVE_PSI_INTERFACE
      PSI_file_key log_file_key,
#endif
      const char *binlog_name, myf flags) {
    DBUG_TRACE;
    std::unique_ptr<Rpl_encryption_header> header;
    unsigned char magic[BINLOG_MAGIC_SIZE];

    /* Open a simple istream to read the magic from the file */
    IO_CACHE_istream istream;
    if (istream.open(key_file_binlog, key_file_binlog_cache, binlog_name,
                     MYF(MY_WME | MY_DONT_CHECK_FILESIZE), rpl_read_size))
      return nullptr;
    if (istream.read(magic, BINLOG_MAGIC_SIZE) != BINLOG_MAGIC_SIZE)
      return nullptr;

    DBUG_ASSERT(Rpl_encryption_header::ENCRYPTION_MAGIC_SIZE ==
                BINLOG_MAGIC_SIZE);
    /* Identify the file type by the magic to get the encryption header */
    if (memcmp(magic, Rpl_encryption_header::ENCRYPTION_MAGIC,
               BINLOG_MAGIC_SIZE) == 0) {
      header = Rpl_encryption_header::get_header(&istream);
      if (header == nullptr) return nullptr;
    } else if (memcmp(magic, BINLOG_MAGIC, BINLOG_MAGIC_SIZE) != 0) {
      return nullptr;
    }

    /* Open the binlog_ofile */
    std::unique_ptr<Binlog_ofile> ret_ofile(new Binlog_ofile);
    if (ret_ofile->open(
#ifdef HAVE_PSI_INTERFACE
            log_file_key,
#endif
            binlog_name, flags, true)) {
      return nullptr;
    }

    if (header != nullptr) {
      /* Add the encryption stream on top of IO_CACHE */
      std::unique_ptr<Binlog_encryption_ostream> encrypted_ostream(
          new Binlog_encryption_ostream);
      ret_ofile->m_encrypted_header_size = header->get_header_size();
      encrypted_ostream->open(std::move(ret_ofile->m_pipeline_head),
                              std::move(header));
      ret_ofile->m_pipeline_head = std::move(encrypted_ostream);
      ret_ofile->set_encrypted();
    }
    return ret_ofile;
  }

  void close() {
    m_pipeline_head.reset(nullptr);
    m_position = 0;
    m_encrypted_header_size = 0;
  }

  /**
     Writes data into storage and maintains binlog position.

     @param[in] buffer  the data will be written
     @param[in] length  the length of the data

     @retval false  Success
     @retval true  Error
  */
  bool write(const unsigned char *buffer, my_off_t length) override {
    DBUG_ASSERT(m_pipeline_head != nullptr);

    if (m_pipeline_head->write(buffer, length)) return true;

    m_position += length;
    return false;
  }

  /**
     Updates some bytes in the binlog file. If is only used for clearing
     LOG_EVENT_BINLOG_IN_USE_F.

     @param[in] buffer  the data will be written
     @param[in] length  the length of the data
     @param[in] offset  the offset of the bytes will be updated

     @retval false  Success
     @retval true  Error
  */
  bool update(const unsigned char *buffer, my_off_t length, my_off_t offset) {
    DBUG_ASSERT(m_pipeline_head != nullptr);
    return m_pipeline_head->seek(offset) ||
           m_pipeline_head->write(buffer, length);
  }

  /**
     Truncates some data at the end of the binlog file.

     @param[in] offset  where the binlog file will be truncated to.

     @retval false  Success
     @retval true  Error
  */
  bool truncate(my_off_t offset) {
    DBUG_ASSERT(m_pipeline_head != nullptr);

    if (m_pipeline_head->truncate(offset)) return true;
    m_position = offset;
    return false;
  }

  bool flush() { return m_pipeline_head->flush(); }
  bool sync() { return m_pipeline_head->sync(); }
  bool flush_and_sync() { return flush() || sync(); }
  my_off_t position() { return m_position; }
  bool is_empty() { return position() == 0; }
  bool is_open() { return m_pipeline_head != nullptr; }
  /**
    Returns the encrypted header size of the binary log file.

    @retval 0 The file is not encrypted.
    @retval >0 The encryption header size.
  */
  int get_encrypted_header_size() { return m_encrypted_header_size; }
  /**
    Returns the real file size.

    While position() returns the "file size" from the plain binary log events
    stream point of view, this function considers the encryption header when it
    exists.

    @return The real file size considering the encryption header.
  */
  my_off_t get_real_file_size() { return m_position + m_encrypted_header_size; }
  /**
    Get the pipeline head.

    @retval  Returns the pipeline head or nullptr.
  */
  std::unique_ptr<Truncatable_ostream> get_pipeline_head() {
    return std::move(m_pipeline_head);
  }
  /**
    Check if the log file is encrypted.

    @retval  True if the log file is encrypted.
    @retval  False if the log file is not encrypted.
  */
  bool is_encrypted() { return m_encrypted; }
  /**
    Set that the log file is encrypted.
  */
  void set_encrypted() { m_encrypted = true; }

 private:
  my_off_t m_position = 0;
  int m_encrypted_header_size = 0;
  std::unique_ptr<Truncatable_ostream> m_pipeline_head;
  bool m_encrypted = false;
};

/**
  Helper class to switch to a new thread and then go back to the previous one,
  when the object is destroyed using RAII.

  This class is used to temporarily switch to another session (THD
  structure). It will set up thread specific "globals" correctly
  so that the POSIX thread looks exactly like the session attached to.
  However, PSI_thread info is not touched as it is required to show
  the actual physial view in PFS instrumentation i.e., it should
  depict as the real thread doing the work instead of thread it switched
  to.

  On destruction, the original session (which is supplied to the
  constructor) will be re-attached automatically. For example, with
  this code, the value of @c current_thd will be the same before and
  after execution of the code.

  @code
  {
    for (int i = 0 ; i < count ; ++i)
    {
      // here we are attached to current_thd
      // [...]
      Thd_backup_and_restore switch_thd(current_thd, other_thd[i]);
      // [...]
      // here we are attached to other_thd[i]
      // [...]
    }
    // here we are attached to current_thd
  }
  @endcode

  @warning The class is not designed to be inherited from.
 */

class Thd_backup_and_restore {
 public:
  /**
    Try to attach the POSIX thread to a session.

    @param[in] backup_thd    The thd to restore to when object is destructed.
    @param[in] new_thd       The thd to attach to.
   */

  Thd_backup_and_restore(THD *backup_thd, THD *new_thd)
      : m_backup_thd(backup_thd),
        m_new_thd(new_thd),
        m_new_thd_old_real_id(new_thd->real_id),
        m_new_thd_old_thread_stack(new_thd->thread_stack) {
    DBUG_ASSERT(m_backup_thd != nullptr && m_new_thd != nullptr);
    // Reset the state of the current thd.
    m_backup_thd->restore_globals();

    m_new_thd->thread_stack = m_backup_thd->thread_stack;
    m_new_thd->store_globals();
  }

  /**
      Restores to previous thd.
   */
  ~Thd_backup_and_restore() {
    /*
      Restore the global variables of the thd we previously attached to,
      to its original state. In other words, detach the m_new_thd.
    */
    m_new_thd->restore_globals();
    m_new_thd->real_id = m_new_thd_old_real_id;
    m_new_thd->thread_stack = m_new_thd_old_thread_stack;

    // Reset the global variables to the original state.
    m_backup_thd->store_globals();
  }

 private:
  THD *m_backup_thd;
  THD *m_new_thd;
  my_thread_t m_new_thd_old_real_id;
  const char *m_new_thd_old_thread_stack;
};

/**
  Caches for non-transactional and transactional data before writing
  it to the binary log.

  @todo All the access functions for the flags suggest that the
  encapsuling is not done correctly, so try to move any logic that
  requires access to the flags into the cache.
*/
class binlog_cache_data {
 public:
  binlog_cache_data(bool trx_cache_arg, ulong *ptr_binlog_cache_use_arg,
                    ulong *ptr_binlog_cache_disk_use_arg)
      : m_pending(nullptr),
        ptr_binlog_cache_use(ptr_binlog_cache_use_arg),
        ptr_binlog_cache_disk_use(ptr_binlog_cache_disk_use_arg) {
    flags.transactional = trx_cache_arg;
  }

  bool open(my_off_t cache_size, my_off_t max_cache_size) {
    return m_cache.open(cache_size, max_cache_size);
  }

  Binlog_cache_storage *get_cache() { return &m_cache; }
  int finalize(THD *thd, Log_event *end_event);
  int finalize(THD *thd, Log_event *end_event, XID_STATE *xs);
  int flush(THD *thd, my_off_t *bytes, bool *wrote_xid);
  int write_event(Log_event *event);
  size_t get_event_counter() { return event_counter; }
  size_t get_compressed_size() { return m_compressed_size; }
  size_t get_decompressed_size() { return m_decompressed_size; }
  binary_log::transaction::compression::type get_compression_type() {
    return m_compression_type;
  }

  void set_compressed_size(size_t s) { m_compressed_size = s; }
  void set_decompressed_size(size_t s) { m_decompressed_size = s; }
  void set_compression_type(binary_log::transaction::compression::type t) {
    m_compression_type = t;
  }

  virtual ~binlog_cache_data() {
    DBUG_ASSERT(is_binlog_empty());
    m_cache.close();
  }

  bool is_binlog_empty() const {
    DBUG_PRINT("debug", ("%s_cache - pending: 0x%llx, bytes: %llu",
                         (flags.transactional ? "trx" : "stmt"),
                         (ulonglong)pending(), (ulonglong)m_cache.length()));
    return pending() == nullptr && m_cache.is_empty();
  }

  bool is_finalized() const { return flags.finalized; }

  Rows_log_event *pending() const { return m_pending; }

  void set_pending(Rows_log_event *const pending) { m_pending = pending; }

  void set_incident(void) { flags.incident = true; }

  bool has_incident(void) const { return flags.incident; }

  bool has_xid() const {
    // There should only be an XID event if we are transactional
    DBUG_ASSERT((flags.transactional && flags.with_xid) || !flags.with_xid);
    return flags.with_xid;
  }

  bool is_trx_cache() const { return flags.transactional; }

  my_off_t get_byte_position() const { return m_cache.length(); }

  void cache_state_checkpoint(my_off_t pos_to_checkpoint) {
    // We only need to store the cache state for pos > 0
    if (pos_to_checkpoint) {
      cache_state state;
      state.with_rbr = flags.with_rbr;
      state.with_sbr = flags.with_sbr;
      state.with_start = flags.with_start;
      state.with_end = flags.with_end;
      state.with_content = flags.with_content;
      state.event_counter = event_counter;
      cache_state_map[pos_to_checkpoint] = state;
    }
  }

  void cache_state_rollback(my_off_t pos_to_rollback) {
    if (pos_to_rollback) {
      std::map<my_off_t, cache_state>::iterator it;
      it = cache_state_map.find(pos_to_rollback);
      if (it != cache_state_map.end()) {
        flags.with_rbr = it->second.with_rbr;
        flags.with_sbr = it->second.with_sbr;
        flags.with_start = it->second.with_start;
        flags.with_end = it->second.with_end;
        flags.with_content = it->second.with_content;
        event_counter = it->second.event_counter;
      } else
        DBUG_ASSERT(it == cache_state_map.end());
    }
    // Rolling back to pos == 0 means cleaning up the cache.
    else {
      flags.with_rbr = false;
      flags.with_sbr = false;
      flags.with_start = false;
      flags.with_end = false;
      flags.with_content = false;
      event_counter = 0;
    }
  }

  /**
     Reset the cache to unused state when the transaction is finished. It
     drops all data in the cache and clears the flags of the transaction state.
  */
  virtual void reset() {
    compute_statistics();
    remove_pending_event();

    if (m_cache.reset()) {
      LogErr(WARNING_LEVEL, ER_BINLOG_CANT_RESIZE_CACHE);
    }

    flags.incident = false;
    flags.with_xid = false;
    flags.immediate = false;
    flags.finalized = false;
    flags.with_sbr = false;
    flags.with_rbr = false;
    flags.with_start = false;
    flags.with_end = false;
    flags.with_content = false;

    /*
      The truncate function calls reinit_io_cache that calls my_b_flush_io_cache
      which may increase disk_writes. This breaks the disk_writes use by the
      binary log which aims to compute the ratio between in-memory cache usage
      and disk cache usage. To avoid this undesirable behavior, we reset the
      variable after truncating the cache.
    */
    cache_state_map.clear();
    event_counter = 0;
    m_compressed_size = 0;
    m_decompressed_size = 0;
    m_compression_type = binary_log::transaction::compression::NONE;
    DBUG_ASSERT(is_binlog_empty());
  }

  /**
    Returns information about the cache content with respect to
    the binlog_format of the events.

    This will be used to set a flag on GTID_LOG_EVENT stating that the
    transaction may have SBR statements or not, but the binlog dump
    will show this flag as "rbr_only" when it is not set. That's why
    an empty transaction should return true below, or else an empty
    transaction would be assumed as "rbr_only" even not having RBR
    events.

    When dumping a binary log content using mysqlbinlog client program,
    for any transaction assumed as "rbr_only" it will be printed a
    statement changing the transaction isolation level to READ COMMITTED.
    It doesn't make sense to have an empty transaction "requiring" this
    isolation level change.

    @return true  The cache have SBR events or is empty.
    @return false The cache contains a transaction with no SBR events.
   */
  bool may_have_sbr_stmts() { return flags.with_sbr || !flags.with_rbr; }

  /**
    Check if the binlog cache contains an empty transaction, which has
    two binlog events "BEGIN" and "COMMIT".

    @return true  The binlog cache contains an empty transaction.
    @return false Otherwise.
  */
  bool has_empty_transaction() {
    /*
      The empty transaction has two events in trx/stmt binlog cache
      and no changes: one is a transaction start and other is a transaction
      end (there should be no SBR changing content and no RBR events).
    */
    if (flags.with_start &&   // Has transaction start statement
        flags.with_end &&     // Has transaction end statement
        !flags.with_content)  // Has no other content than START/END
    {
      DBUG_ASSERT(event_counter == 2);  // Two events in the cache only
      DBUG_ASSERT(!flags.with_sbr);     // No statements changing content
      DBUG_ASSERT(!flags.with_rbr);     // No rows changing content
      DBUG_ASSERT(!flags.immediate);    // Not a DDL
      DBUG_ASSERT(
          !flags.with_xid);  // Not a XID trx and not an atomic DDL Query
      return true;
    }
    return false;
  }

  /**
    Check if the binlog cache is empty or contains an empty transaction,
    which has two binlog events "BEGIN" and "COMMIT".

    @return true  The binlog cache is empty or contains an empty transaction.
    @return false Otherwise.
  */
  bool is_empty_or_has_empty_transaction() {
    return is_binlog_empty() || has_empty_transaction();
  }

 protected:
  /*
    This structure should have all cache variables/flags that should be restored
    when a ROLLBACK TO SAVEPOINT statement be executed.
  */
  struct cache_state {
    bool with_sbr;
    bool with_rbr;
    bool with_start;
    bool with_end;
    bool with_content;
    size_t event_counter;
  };
  /*
    For every SAVEPOINT used, we will store a cache_state for the current
    binlog cache position. So, if a ROLLBACK TO SAVEPOINT is used, we can
    restore the cache_state values after truncating the binlog cache.
  */
  std::map<my_off_t, cache_state> cache_state_map;
  /*
    In order to compute the transaction size (because of possible extra checksum
    bytes), we need to keep track of how many events are in the binlog cache.
  */
  size_t event_counter = 0;

  size_t m_compressed_size = 0;
  size_t m_decompressed_size = 0;
  binary_log::transaction::compression::type m_compression_type =
      binary_log::transaction::compression::type::NONE;
  /*
    It truncates the cache to a certain position. This includes deleting the
    pending event. It corresponds to rollback statement or rollback to
    a savepoint. It doesn't change transaction state.
   */
  void truncate(my_off_t pos) {
    DBUG_PRINT("info", ("truncating to position %lu", (ulong)pos));
    remove_pending_event();

    // TODO: check the return value.
    (void)m_cache.truncate(pos);
  }

  /**
     Flush pending event to the cache buffer.
   */
  int flush_pending_event(THD *thd) {
    if (m_pending) {
      m_pending->set_flags(Rows_log_event::STMT_END_F);
      if (int error = write_event(m_pending)) return error;
      thd->clear_binlog_table_maps();
    }
    return 0;
  }

  /**
    Remove the pending event.
   */
  int remove_pending_event() {
    delete m_pending;
    m_pending = nullptr;
    return 0;
  }
  struct Flags {
    /*
      Defines if this is either a trx-cache or stmt-cache, respectively, a
      transactional or non-transactional cache.
    */
    bool transactional : 1;

    /*
      This indicates that some events did not get into the cache and most likely
      it is corrupted.
    */
    bool incident : 1;

    /*
      This indicates that the cache should be written without BEGIN/END.
    */
    bool immediate : 1;

    /*
      This flag indicates that the buffer was finalized and has to be
      flushed to disk.
     */
    bool finalized : 1;

    /*
      This indicates that either the cache contain an XID event, or it's
      an atomic DDL Query-log-event. In the latter case the flag is set up
      on the statement level, namely when the Query-log-event is cached
      at time the DDL transaction is not committing.
      The flag therefore gets reset when the cache is cleaned due to
      the statement rollback, e.g in case of a DDL post-caching execution
      error.
      Any statement scope flag among other things must consider its
      reset policy when the statement is rolled back.
    */
    bool with_xid : 1;

    /*
      This indicates that the cache contain statements changing content.
    */
    bool with_sbr : 1;

    /*
      This indicates that the cache contain RBR event changing content.
    */
    bool with_rbr : 1;

    /*
      This indicates that the cache contain s transaction start statement.
    */
    bool with_start : 1;

    /*
      This indicates that the cache contain a transaction end event.
    */
    bool with_end : 1;

    /*
      This indicates that the cache contain content other than START/END.
    */
    bool with_content : 1;
  } flags;

  virtual bool compress(THD *);

 private:
  /*
    Storage for byte data. This binlog_cache_data will serialize
    events into bytes and put them into m_cache.
  */
  Binlog_cache_storage m_cache;

  /*
    Pending binrows event. This event is the event where the rows are currently
    written.
   */
  Rows_log_event *m_pending;

  /**
    This function computes binlog cache and disk usage.
  */
  void compute_statistics() {
    if (!is_binlog_empty()) {
      (*ptr_binlog_cache_use)++;
      if (m_cache.disk_writes() != 0) (*ptr_binlog_cache_disk_use)++;
    }
  }

  /*
    Stores a pointer to the status variable that keeps track of the in-memory
    cache usage. This corresponds to either
      . binlog_cache_use or binlog_stmt_cache_use.
  */
  ulong *ptr_binlog_cache_use;

  /*
    Stores a pointer to the status variable that keeps track of the disk
    cache usage. This corresponds to either
      . binlog_cache_disk_use or binlog_stmt_cache_disk_use.
  */
  ulong *ptr_binlog_cache_disk_use;

  binlog_cache_data &operator=(const binlog_cache_data &info);
  binlog_cache_data(const binlog_cache_data &info);
};

class binlog_stmt_cache_data : public binlog_cache_data {
 public:
  binlog_stmt_cache_data(bool trx_cache_arg, ulong *ptr_binlog_cache_use_arg,
                         ulong *ptr_binlog_cache_disk_use_arg)
      : binlog_cache_data(trx_cache_arg, ptr_binlog_cache_use_arg,
                          ptr_binlog_cache_disk_use_arg) {}

  using binlog_cache_data::finalize;

  int finalize(THD *thd);
};

int binlog_stmt_cache_data::finalize(THD *thd) {
  if (flags.immediate) {
    if (int error = finalize(thd, nullptr)) return error;
  } else {
    Query_log_event end_evt(thd, STRING_WITH_LEN("COMMIT"), false, false, true,
                            0, true);
    if (int error = finalize(thd, &end_evt)) return error;
  }
  return 0;
}

class binlog_trx_cache_data : public binlog_cache_data {
 public:
  binlog_trx_cache_data(bool trx_cache_arg, ulong *ptr_binlog_cache_use_arg,
                        ulong *ptr_binlog_cache_disk_use_arg)
      : binlog_cache_data(trx_cache_arg, ptr_binlog_cache_use_arg,
                          ptr_binlog_cache_disk_use_arg),
        m_cannot_rollback(false),
        before_stmt_pos(MY_OFF_T_UNDEF) {}

  void reset() override {
    DBUG_TRACE;
    DBUG_PRINT("enter", ("before_stmt_pos: %llu", (ulonglong)before_stmt_pos));
    m_cannot_rollback = false;
    before_stmt_pos = MY_OFF_T_UNDEF;
    binlog_cache_data::reset();
    DBUG_PRINT("return", ("before_stmt_pos: %llu", (ulonglong)before_stmt_pos));
    return;
  }

  bool cannot_rollback() const { return m_cannot_rollback; }

  void set_cannot_rollback() { m_cannot_rollback = true; }

  my_off_t get_prev_position() const { return before_stmt_pos; }

  void set_prev_position(my_off_t pos) {
    DBUG_TRACE;
    DBUG_PRINT("enter", ("before_stmt_pos: %llu", (ulonglong)before_stmt_pos));
    before_stmt_pos = pos;
    cache_state_checkpoint(before_stmt_pos);
    DBUG_PRINT("return", ("before_stmt_pos: %llu", (ulonglong)before_stmt_pos));
    return;
  }

  void restore_prev_position() {
    DBUG_TRACE;
    DBUG_PRINT("enter", ("before_stmt_pos: %llu", (ulonglong)before_stmt_pos));
    binlog_cache_data::truncate(before_stmt_pos);
    cache_state_rollback(before_stmt_pos);
    before_stmt_pos = MY_OFF_T_UNDEF;
    /*
      Binlog statement rollback clears with_xid now as the atomic DDL statement
      marker which can be set as early as at event creation and caching.
    */
    flags.with_xid = false;
    DBUG_PRINT("return", ("before_stmt_pos: %llu", (ulonglong)before_stmt_pos));
    return;
  }

  void restore_savepoint(my_off_t pos) {
    DBUG_TRACE;
    DBUG_PRINT("enter", ("before_stmt_pos: %llu", (ulonglong)before_stmt_pos));
    binlog_cache_data::truncate(pos);
    if (pos <= before_stmt_pos) before_stmt_pos = MY_OFF_T_UNDEF;
    cache_state_rollback(pos);
    DBUG_PRINT("return", ("before_stmt_pos: %llu", (ulonglong)before_stmt_pos));
    return;
  }

  using binlog_cache_data::truncate;

  int truncate(THD *thd, bool all);

 private:
  /*
    It will be set true if any statement which cannot be rolled back safely
    is put in trx_cache.
  */
  bool m_cannot_rollback;

  /*
    Binlog position before the start of the current statement.
  */
  my_off_t before_stmt_pos;

  binlog_trx_cache_data &operator=(const binlog_trx_cache_data &info);
  binlog_trx_cache_data(const binlog_trx_cache_data &info);
};

class binlog_cache_mngr {
 public:
  binlog_cache_mngr(ulong *ptr_binlog_stmt_cache_use_arg,
                    ulong *ptr_binlog_stmt_cache_disk_use_arg,
                    ulong *ptr_binlog_cache_use_arg,
                    ulong *ptr_binlog_cache_disk_use_arg)
      : stmt_cache(false, ptr_binlog_stmt_cache_use_arg,
                   ptr_binlog_stmt_cache_disk_use_arg),
        trx_cache(true, ptr_binlog_cache_use_arg,
                  ptr_binlog_cache_disk_use_arg),
        has_logged_xid(false) {}

  bool init() {
    return stmt_cache.open(binlog_stmt_cache_size,
                           max_binlog_stmt_cache_size) ||
           trx_cache.open(binlog_cache_size, max_binlog_cache_size);
  }

  binlog_cache_data *get_binlog_cache_data(bool is_transactional) {
    if (is_transactional)
      return &trx_cache;
    else
      return &stmt_cache;
  }

  Binlog_cache_storage *get_stmt_cache() { return stmt_cache.get_cache(); }
  Binlog_cache_storage *get_trx_cache() { return trx_cache.get_cache(); }
  /**
    Convenience method to check if both caches are empty.
   */
  bool is_binlog_empty() const {
    return stmt_cache.is_binlog_empty() && trx_cache.is_binlog_empty();
  }

  /*
    clear stmt_cache and trx_cache if they are not empty
  */
  void reset() {
    if (!stmt_cache.is_binlog_empty()) stmt_cache.reset();
    if (!trx_cache.is_binlog_empty()) trx_cache.reset();
  }

#ifndef DBUG_OFF
  bool dbug_any_finalized() const {
    return stmt_cache.is_finalized() || trx_cache.is_finalized();
  }
#endif

  /*
    Convenience method to flush both caches to the binary log.

    @param bytes_written Pointer to variable that will be set to the
                         number of bytes written for the flush.
    @param wrote_xid     Pointer to variable that will be set to @c
                         true if any XID event was written to the
                         binary log. Otherwise, the variable will not
                         be touched.
    @return Error code on error, zero if no error.
   */
  int flush(THD *thd, my_off_t *bytes_written, bool *wrote_xid) {
    my_off_t stmt_bytes = 0;
    my_off_t trx_bytes = 0;
    DBUG_ASSERT(stmt_cache.has_xid() == 0);
    int error = stmt_cache.flush(thd, &stmt_bytes, wrote_xid);
    if (error) return error;
    DEBUG_SYNC(thd, "after_flush_stm_cache_before_flush_trx_cache");
    error = trx_cache.flush(thd, &trx_bytes, wrote_xid);
    if (error) return error;
    *bytes_written = stmt_bytes + trx_bytes;
    return 0;
  }

  /**
    Check if at least one of transacaction and statement binlog caches
    contains an empty transaction, other one is empty or contains an
    empty transaction.

    @return true  At least one of transacaction and statement binlog
                  caches an empty transaction, other one is emptry
                  or contains an empty transaction.
    @return false Otherwise.
  */
  bool has_empty_transaction() {
    return (trx_cache.is_empty_or_has_empty_transaction() &&
            stmt_cache.is_empty_or_has_empty_transaction() &&
            !is_binlog_empty());
  }

  binlog_stmt_cache_data stmt_cache;
  binlog_trx_cache_data trx_cache;
  /*
    The bool flag is for preventing do_binlog_xa_commit_rollback()
    execution twice which can happen for "external" xa commit/rollback.
  */
  bool has_logged_xid;

 private:
  binlog_cache_mngr &operator=(const binlog_cache_mngr &info);
  binlog_cache_mngr(const binlog_cache_mngr &info);
};

static binlog_cache_mngr *thd_get_cache_mngr(const THD *thd) {
  /*
    If opt_bin_log is not set, binlog_hton->slot == -1 and hence
    thd_get_ha_data(thd, hton) segfaults.
  */
  DBUG_ASSERT(opt_bin_log);
  return (binlog_cache_mngr *)thd_get_ha_data(thd, binlog_hton);
}

/**
  Checks if the BINLOG_CACHE_SIZE's value is greater than MAX_BINLOG_CACHE_SIZE.
  If this happens, the BINLOG_CACHE_SIZE is set to MAX_BINLOG_CACHE_SIZE.
*/
void check_binlog_cache_size(THD *thd) {
  if (binlog_cache_size > max_binlog_cache_size) {
    if (thd) {
      push_warning_printf(
          thd, Sql_condition::SL_WARNING, ER_BINLOG_CACHE_SIZE_GREATER_THAN_MAX,
          ER_THD(thd, ER_BINLOG_CACHE_SIZE_GREATER_THAN_MAX),
          (ulong)binlog_cache_size, (ulong)max_binlog_cache_size);
    } else {
      LogErr(WARNING_LEVEL, ER_BINLOG_CACHE_SIZE_TOO_LARGE, binlog_cache_size,
             (ulong)max_binlog_cache_size);
    }
    binlog_cache_size = static_cast<ulong>(max_binlog_cache_size);
  }
}

/**
  Checks if the BINLOG_STMT_CACHE_SIZE's value is greater than
  MAX_BINLOG_STMT_CACHE_SIZE. If this happens, the BINLOG_STMT_CACHE_SIZE is set
  to MAX_BINLOG_STMT_CACHE_SIZE.
*/
void check_binlog_stmt_cache_size(THD *thd) {
  if (binlog_stmt_cache_size > max_binlog_stmt_cache_size) {
    if (thd) {
      push_warning_printf(
          thd, Sql_condition::SL_WARNING,
          ER_BINLOG_STMT_CACHE_SIZE_GREATER_THAN_MAX,
          ER_THD(thd, ER_BINLOG_STMT_CACHE_SIZE_GREATER_THAN_MAX),
          (ulong)binlog_stmt_cache_size, (ulong)max_binlog_stmt_cache_size);
    } else {
      LogErr(WARNING_LEVEL, ER_BINLOG_STMT_CACHE_SIZE_TOO_LARGE,
             binlog_stmt_cache_size, (ulong)max_binlog_stmt_cache_size);
    }
    binlog_stmt_cache_size = static_cast<ulong>(max_binlog_stmt_cache_size);
  }
}

/**
 Check whether binlog_hton has valid slot and enabled
*/
bool binlog_enabled() {
  return (binlog_hton && binlog_hton->slot != HA_SLOT_UNDEF);
}

/*
 Save position of binary log transaction cache.

 SYNPOSIS
   binlog_trans_log_savepos()

   thd      The thread to take the binlog data from
   pos      Pointer to variable where the position will be stored

 DESCRIPTION

   Save the current position in the binary log transaction cache into
   the variable pointed to by 'pos'
*/

static void binlog_trans_log_savepos(THD *thd, my_off_t *pos) {
  DBUG_TRACE;
  DBUG_ASSERT(pos != nullptr);
  binlog_cache_mngr *const cache_mngr = thd_get_cache_mngr(thd);
  DBUG_ASSERT(mysql_bin_log.is_open());
  *pos = cache_mngr->trx_cache.get_byte_position();
  DBUG_PRINT("return", ("position: %lu", (ulong)*pos));
  cache_mngr->trx_cache.cache_state_checkpoint(*pos);
}

static int binlog_dummy_recover(handlerton *, XA_recover_txn *, uint,
                                MEM_ROOT *) {
  return 0;
}

/**
  Auxiliary class to copy serialized events to the binary log and
  correct some of the fields that are not known until just before
  writing the event.

  This class allows feeding events in parts, so it is practical to use
  in do_write_cache() which reads events from an IO_CACHE where events
  may span mutiple cache pages.

  The following fields are fixed before writing the event:
  - end_log_pos is set
  - the checksum is computed if checksums are enabled
  - the length is incremented by the checksum size if checksums are enabled
*/
class Binlog_event_writer : public Basic_ostream {
  MYSQL_BIN_LOG::Binlog_ofile *m_binlog_file;
  bool have_checksum;
  ha_checksum initial_checksum;
  ha_checksum checksum;
  uint32 end_log_pos;
  uchar header[LOG_EVENT_HEADER_LEN];
  my_off_t header_len = 0;
  uint32 event_len = 0;

 public:
  /**
    Constructs a new Binlog_event_writer. Should be called once before
    starting to flush the transaction or statement cache to the
    binlog.

    @param binlog_file to write to.
  */
  Binlog_event_writer(MYSQL_BIN_LOG::Binlog_ofile *binlog_file)
      : m_binlog_file(binlog_file),
        have_checksum(binlog_checksum_options !=
                      binary_log::BINLOG_CHECKSUM_ALG_OFF),
        initial_checksum(my_checksum(0L, nullptr, 0)),
        checksum(initial_checksum),
        end_log_pos(binlog_file->position()) {
    // Simulate checksum error
    if (DBUG_EVALUATE_IF("fault_injection_crc_value", 1, 0)) checksum--;
  }

  void update_header() {
    event_len = uint4korr(header + EVENT_LEN_OFFSET);

    // Increase end_log_pos
    end_log_pos += event_len;

    // Update event length if it has checksum
    if (have_checksum) {
      int4store(header + EVENT_LEN_OFFSET, event_len + BINLOG_CHECKSUM_LEN);
      end_log_pos += BINLOG_CHECKSUM_LEN;
    }

    // Store end_log_pos
    int4store(header + LOG_POS_OFFSET, end_log_pos);
    // update the checksum
    if (have_checksum) checksum = my_checksum(checksum, header, header_len);
  }

  bool write(const unsigned char *buffer, my_off_t length) override {
    DBUG_TRACE;

    while (length > 0) {
      /* Write event header into binlog */
      if (event_len == 0) {
        /* data in the buf may be smaller than header size.*/
        uint32 header_incr =
            std::min<uint32>(LOG_EVENT_HEADER_LEN - header_len, length);

        memcpy(header + header_len, buffer, header_incr);
        header_len += header_incr;
        buffer += header_incr;
        length -= header_incr;

        if (header_len == LOG_EVENT_HEADER_LEN) {
          update_header();
          if (m_binlog_file->write(header, header_len)) return true;

          event_len -= header_len;
          header_len = 0;
        }
      } else {
        my_off_t write_bytes = std::min<uint64>(length, event_len);

        if (m_binlog_file->write(buffer, write_bytes)) return true;

        // update the checksum
        if (have_checksum)
          checksum = my_checksum(checksum, buffer, write_bytes);

        event_len -= write_bytes;
        length -= write_bytes;
        buffer += write_bytes;

        // The whole event is copied, now add the checksum
        if (have_checksum && event_len == 0) {
          uchar checksum_buf[BINLOG_CHECKSUM_LEN];

          int4store(checksum_buf, checksum);
          if (m_binlog_file->write(checksum_buf, BINLOG_CHECKSUM_LEN))
            return true;
          checksum = initial_checksum;
        }
      }
    }
    return false;
  }
  /**
    Returns true if per event checksum is enabled.
  */
  bool is_checksum_enabled() { return have_checksum; }
};

/*
  this function is mostly a placeholder.
  conceptually, binlog initialization (now mostly done in MYSQL_BIN_LOG::open)
  should be moved here.
*/

static int binlog_init(void *p) {
  binlog_hton = (handlerton *)p;
  binlog_hton->state = opt_bin_log ? SHOW_OPTION_YES : SHOW_OPTION_NO;
  binlog_hton->db_type = DB_TYPE_BINLOG;
  binlog_hton->savepoint_offset = sizeof(my_off_t);
  binlog_hton->close_connection = binlog_close_connection;
  binlog_hton->savepoint_set = binlog_savepoint_set;
  binlog_hton->savepoint_rollback = binlog_savepoint_rollback;
  binlog_hton->savepoint_rollback_can_release_mdl =
      binlog_savepoint_rollback_can_release_mdl;
  binlog_hton->commit = binlog_commit;
  binlog_hton->commit_by_xid = binlog_xa_commit;
  binlog_hton->rollback = binlog_rollback;
  binlog_hton->rollback_by_xid = binlog_xa_rollback;
  binlog_hton->prepare = binlog_prepare;
  binlog_hton->recover = binlog_dummy_recover;
  binlog_hton->flags = HTON_NOT_USER_SELECTABLE | HTON_HIDDEN;
  return 0;
}

static int binlog_deinit(void *) {
  /* Using binlog as TC after the binlog has been unloaded, won't work */
  if (tc_log == &mysql_bin_log) tc_log = nullptr;
  binlog_hton = nullptr;
  return 0;
}

static int binlog_close_connection(handlerton *, THD *thd) {
  DBUG_TRACE;
  binlog_cache_mngr *const cache_mngr = thd_get_cache_mngr(thd);
  DBUG_ASSERT(cache_mngr->is_binlog_empty());
  DBUG_PRINT("debug", ("Set ha_data slot %d to 0x%llx", binlog_hton->slot,
                       (ulonglong) nullptr));
  thd_set_ha_data(thd, binlog_hton, nullptr);
  cache_mngr->~binlog_cache_mngr();
  my_free(cache_mngr);
  return 0;
}

int binlog_cache_data::write_event(Log_event *ev) {
  DBUG_TRACE;

  if (ev != nullptr) {
    DBUG_EXECUTE_IF("simulate_disk_full_at_flush_pending",
                    { DBUG_SET("+d,simulate_file_write_error"); });

    if (binary_event_serialize(ev, &m_cache)) {
      DBUG_EXECUTE_IF("simulate_disk_full_at_flush_pending", {
        DBUG_SET("-d,simulate_file_write_error");
        DBUG_SET("-d,simulate_disk_full_at_flush_pending");
        /*
           after +d,simulate_file_write_error the local cache
           is in unsane state. Since -d,simulate_file_write_error
           revokes the first simulation do_write_cache()
           can't be run without facing an assert.
           So it's blocked with the following 2nd simulation:
        */
        DBUG_SET("+d,simulate_do_write_cache_failure");
      });
      return 1;
    }
    if (ev->get_type_code() == binary_log::XID_EVENT) flags.with_xid = true;
    if (ev->is_using_immediate_logging()) flags.immediate = true;
    /* DDL gets marked as xid-requiring at its caching. */
    if (is_atomic_ddl_event(ev)) flags.with_xid = true;
    /* With respect to the event type being written */
    if (ev->is_sbr_logging_format()) flags.with_sbr = true;
    if (ev->is_rbr_logging_format()) flags.with_rbr = true;
    /* With respect to empty transactions */
    if (ev->starts_group()) flags.with_start = true;
    if (ev->ends_group()) flags.with_end = true;
    if (!ev->starts_group() && !ev->ends_group()) flags.with_content = true;
    event_counter++;
    DBUG_PRINT("debug",
               ("event_counter= %lu", static_cast<ulong>(event_counter)));
  }
  return 0;
}

bool MYSQL_BIN_LOG::assign_automatic_gtids_to_flush_group(THD *first_seen) {
  DBUG_TRACE;
  bool error = false;
  bool is_global_sid_locked = false;
  rpl_sidno locked_sidno = 0;

  for (THD *head = first_seen; head; head = head->next_to_commit) {
    DBUG_ASSERT(head->variables.gtid_next.type != UNDEFINED_GTID);

    /* Generate GTID */
    if (head->variables.gtid_next.type == AUTOMATIC_GTID) {
      if (!is_global_sid_locked) {
        global_sid_lock->rdlock();
        is_global_sid_locked = true;
      }
      if (gtid_state->generate_automatic_gtid(
              head,
              head->get_transaction()->get_rpl_transaction_ctx()->get_sidno(),
              head->get_transaction()->get_rpl_transaction_ctx()->get_gno(),
<<<<<<< HEAD
              &locked_sidno) != RETURN_STATUS_OK) {
        head->commit_error = THD::CE_FLUSH_ERROR;
        error = true;
=======
              &locked_sidno)
              != RETURN_STATUS_OK)
      {
        head->commit_error= THD::CE_FLUSH_GNO_EXHAUSTED_ERROR;
        error= true;
>>>>>>> ec2e6449
      }
    } else {
      DBUG_PRINT("info",
                 ("thd->variables.gtid_next.type=%d "
                  "thd->owned_gtid.sidno=%d",
                  head->variables.gtid_next.type, head->owned_gtid.sidno));
      if (head->variables.gtid_next.type == ASSIGNED_GTID)
        DBUG_ASSERT(head->owned_gtid.sidno > 0);
      else {
        DBUG_ASSERT(head->variables.gtid_next.type == ANONYMOUS_GTID);
        DBUG_ASSERT(head->owned_gtid.sidno == THD::OWNED_SIDNO_ANONYMOUS);
      }
    }
  }

  if (locked_sidno > 0) gtid_state->unlock_sidno(locked_sidno);

  if (is_global_sid_locked) global_sid_lock->unlock();

  return error;
}

/**
  Write the Gtid_log_event to the binary log (prior to writing the
  statement or transaction cache).

  @param thd Thread that is committing.
  @param cache_data The cache that is flushing.
  @param writer The event will be written to this Binlog_event_writer object.

  @retval false Success.
  @retval true Error.
*/
bool MYSQL_BIN_LOG::write_transaction(THD *thd, binlog_cache_data *cache_data,
                                      Binlog_event_writer *writer) {
  DBUG_TRACE;

  /*
    The GTID for the THD was assigned at
    assign_automatic_gtids_to_flush_group()
  */
  DBUG_ASSERT(thd->owned_gtid.sidno == THD::OWNED_SIDNO_ANONYMOUS ||
              thd->owned_gtid.sidno > 0);

  int64 sequence_number, last_committed;
  /* Generate logical timestamps for MTS */
  m_dependency_tracker.get_dependency(thd, sequence_number, last_committed);

  /*
    In case both the transaction cache and the statement cache are
    non-empty, both will be flushed in sequence and logged as
    different transactions. Then the second transaction must only
    be executed after the first one has committed. Therefore, we
    need to set last_committed for the second transaction equal to
    last_committed for the first transaction. This is done in
    binlog_cache_data::flush. binlog_cache_data::flush uses the
    condition trn_ctx->last_committed==SEQ_UNINIT to detect this
    situation, hence the need to set it here.
  */
  thd->get_transaction()->last_committed = SEQ_UNINIT;

  /*
    For delayed replication and also for the purpose of lag monitoring,
    we assume that the commit timestamp of the transaction is the time of
    executing this code (the time of writing the Gtid_log_event to the binary
    log).
  */
  ulonglong immediate_commit_timestamp = my_micro_time();

  /*
    When the original_commit_timestamp session variable is set to a value
    other than UNDEFINED_COMMIT_TIMESTAMP, it means that either the timestamp
    is known ( > 0 ) or the timestamp is not known ( == 0 ).
  */
  ulonglong original_commit_timestamp =
      thd->variables.original_commit_timestamp;
  /*
    When original_commit_timestamp == UNDEFINED_COMMIT_TIMESTAMP, we assume
    that:
    a) it is not known if this thread is a slave applier ( = 0 );
    b) this is a new transaction ( = immediate_commit_timestamp);
  */
  if (original_commit_timestamp == UNDEFINED_COMMIT_TIMESTAMP) {
    /*
      When applying a transaction using replication, assume that the
      original commit timestamp is not known (the transaction wasn't
      originated on the current server).
    */
    if (thd->slave_thread || thd->is_binlog_applier()) {
      original_commit_timestamp = 0;
    } else
    /* Assume that this transaction is original from this server */
    {
      DBUG_EXECUTE_IF("rpl_invalid_gtid_timestamp",
                      // add one our to the commit timestamps
                      immediate_commit_timestamp += 3600000000;);
      original_commit_timestamp = immediate_commit_timestamp;
    }
  } else {
    // Clear the session variable to have cleared states for next transaction.
    thd->variables.original_commit_timestamp = UNDEFINED_COMMIT_TIMESTAMP;
  }

  if (thd->slave_thread) {
    // log warning if the replication timestamps are invalid
    if (original_commit_timestamp > immediate_commit_timestamp &&
        !thd->rli_slave->get_c_rli()->gtid_timestamps_warning_logged) {
      LogErr(WARNING_LEVEL, ER_INVALID_REPLICATION_TIMESTAMPS);
      thd->rli_slave->get_c_rli()->gtid_timestamps_warning_logged = true;
    } else {
      if (thd->rli_slave->get_c_rli()->gtid_timestamps_warning_logged &&
          original_commit_timestamp <= immediate_commit_timestamp) {
        LogErr(WARNING_LEVEL, ER_RPL_TIMESTAMPS_RETURNED_TO_NORMAL);
        thd->rli_slave->get_c_rli()->gtid_timestamps_warning_logged = false;
      }
    }
  }

  uint32_t trx_immediate_server_version =
      do_server_version_int(::server_version);
  // Clear the session variable to have cleared states for next transaction.
  thd->variables.immediate_server_version = UNDEFINED_SERVER_VERSION;
  DBUG_EXECUTE_IF("fixed_server_version",
                  trx_immediate_server_version = 888888;);
  DBUG_EXECUTE_IF("gr_fixed_server_version",
                  trx_immediate_server_version = 777777;);

  /*
    When the original_server_version session variable is set to a value
    other than UNDEFINED_SERVER_VERSION, it means that either the
    server version is known or the server_version is not known
    (UNKNOWN_SERVER_VERSION).
  */
  uint32_t trx_original_server_version = thd->variables.original_server_version;

  /*
    When original_server_version == UNDEFINED_SERVER_VERSION, we assume
    that:
    a) it is not known if this thread is a slave applier ( = 0 );
    b) this is a new transaction ( = ::server_version);
  */
  if (trx_original_server_version == UNDEFINED_SERVER_VERSION) {
    /*
      When applying a transaction using replication, assume that the
      original server version is not known (the transaction wasn't
      originated on the current server).
    */
    if (thd->slave_thread || thd->is_binlog_applier()) {
      trx_original_server_version = UNKNOWN_SERVER_VERSION;
    } else
    /* Assume that this transaction is original from this server */
    {
      trx_original_server_version = trx_immediate_server_version;
    }
  } else {
    // Clear the session variable to have cleared states for next transaction.
    thd->variables.original_server_version = UNDEFINED_SERVER_VERSION;
  }
  Gtid_log_event gtid_event(
      thd, cache_data->is_trx_cache(), last_committed, sequence_number,
      cache_data->may_have_sbr_stmts(), original_commit_timestamp,
      immediate_commit_timestamp, trx_original_server_version,
      trx_immediate_server_version);

  // Set the transaction length, based on cache info
  gtid_event.set_trx_length_by_cache_size(cache_data->get_byte_position(),
                                          writer->is_checksum_enabled(),
                                          cache_data->get_event_counter());

  DBUG_PRINT("debug", ("cache_data->get_byte_position()= %llu",
                       cache_data->get_byte_position()));
  DBUG_PRINT("debug", ("cache_data->get_event_counter()= %lu",
                       static_cast<ulong>(cache_data->get_event_counter())));
  DBUG_PRINT("debug", ("writer->is_checksum_enabled()= %s",
                       YESNO(writer->is_checksum_enabled())));
  DBUG_PRINT("debug", ("gtid_event.get_event_length()= %lu",
                       static_cast<ulong>(gtid_event.get_event_length())));
  DBUG_PRINT("info",
             ("transaction_length= %llu", gtid_event.transaction_length));

  bool ret = gtid_event.write(writer);
  if (ret) goto end;

  /*
    finally write the transaction data, if it was not compressed
    and written as part of the gtid event already
  */
  ret = mysql_bin_log.write_cache(thd, cache_data, writer);

  if (!ret) {
    // update stats if monitoring is active
    binlog::global_context.monitoring_context()
        .transaction_compression()
        .update(binlog::monitoring::log_type::BINARY,
                cache_data->get_compression_type(), thd->owned_gtid,
                gtid_event.immediate_commit_timestamp,
                cache_data->get_compressed_size(),
                cache_data->get_decompressed_size());
  }

end:
  return ret;
}

int MYSQL_BIN_LOG::gtid_end_transaction(THD *thd) {
  DBUG_TRACE;

  DBUG_PRINT("info", ("query=%s", thd->query().str));

  if (thd->owned_gtid.sidno > 0) {
    DBUG_ASSERT(thd->variables.gtid_next.type == ASSIGNED_GTID);

    if (!opt_bin_log || (thd->slave_thread && !opt_log_slave_updates)) {
      /*
        If the binary log is disabled for this thread (either by
        log_bin=0 or sql_log_bin=0 or by log_slave_updates=0 for a
        slave thread), then the statement must not be written to the
        binary log.  In this case, we just save the GTID into the
        table directly.

        (This only happens for DDL, since DML will save the GTID into
        table and release ownership inside ha_commit_trans.)
      */
      if (gtid_state->save(thd) != 0) {
        gtid_state->update_on_rollback(thd);
        return 1;
      } else if (!has_commit_order_manager(thd)) {
        /*
          The gtid_state->save implicitly performs the commit, in the following
          stack:
            Gtid_state::save ->
            Gtid_table_persistor::save ->
            Gtid_table_access_context::deinit ->
            System_table_access::close_table ->
            ha_commit_trans ->
            Relay_log_info::pre_commit ->
            Slave_worker::commit_positions(THD*) ->
            Slave_worker::commit_positions(THD*,Log_event*,...) ->
            Slave_worker::flush_info ->
            Rpl_info_handler::flush_info ->
            Rpl_info_table::do_flush_info ->
            Rpl_info_table_access::close_table ->
            System_table_access::close_table ->
            ha_commit_trans ->
            MYSQL_BIN_LOG::commit ->
            ha_commit_low

          If slave-preserve-commit-order is disabled, it does not call
          update_on_commit from this stack. The reason is as follows:

          In the normal case of MYSQL_BIN_LOG::commit, where the transaction is
          going to be written to the binary log, it invokes
          MYSQL_BIN_LOG::ordered_commit, which updates the GTID state (the call
          gtid_state->update_commit_group(first) in process_commit_stage_queue).
          However, when MYSQL_BIN_LOG::commit is invoked from this stack, it is
          because the transaction is not going to be written to the binary log,
          and then MYSQL_BIN_LOG::commit has a special case that calls
          ha_commit_low directly, skipping ordered_commit. Therefore, the GTID
          state is not updated in this stack.

          On the other hand, if slave-preserve-commit-order is enabled, the
          logic that orders commit carries out a subset of the binlog group
          commit from within ha_commit_low, and this includes updating the GTID
          state. In particular, there is the following call stack under
          ha_commit_low:

            ha_commit_low ->
            Commit_order_manager::wait_and_finish ->
            Commit_order_manager::finish ->
            Commit_order_manager::flush_engine_and_signal_threads ->
            Gtid_state::update_commit_group

          Therefore, it is necessary to call update_on_commit only in case we
          are not using slave-preserve-commit-order here.
        */
        gtid_state->update_on_commit(thd);
      }
    } else {
      /*
        If statement is supposed to be written to binlog, we write it
        to the binary log.  Inserting into table and releasing
        ownership will be done in the binlog commit handler.
      */

      /*
        thd->cache_mngr may be uninitialized if the first transaction
        executed by the client is empty.
      */
      if (thd->binlog_setup_trx_data()) return 1;
      binlog_cache_data *cache_data = &thd_get_cache_mngr(thd)->trx_cache;

      // Generate BEGIN event
      Query_log_event qinfo(thd, STRING_WITH_LEN("BEGIN"), true, false, true, 0,
                            true);
      DBUG_ASSERT(!qinfo.is_using_immediate_logging());

      /*
        Write BEGIN event and then commit (which will generate commit
        event and Gtid_log_event)
      */
      DBUG_PRINT("debug", ("Writing to trx_cache"));
      if (cache_data->write_event(&qinfo) || mysql_bin_log.commit(thd, true))
        return 1;
    }
  } else if (thd->owned_gtid.sidno == THD::OWNED_SIDNO_ANONYMOUS ||
             /*
               A transaction with an empty owned gtid should call
               end_gtid_violating_transaction(...) to clear the
               flag thd->has_gtid_consistency_violatoin in case
               it is set. It missed the clear in ordered_commit,
               because its binlog transaction cache is empty.
             */
             thd->has_gtid_consistency_violation)

  {
    gtid_state->update_on_commit(thd);
  } else if (thd->variables.gtid_next.type == ASSIGNED_GTID &&
             thd->owned_gtid_is_empty()) {
    DBUG_ASSERT(thd->has_gtid_consistency_violation == false);
    gtid_state->update_on_commit(thd);
  }

  return 0;
}

bool MYSQL_BIN_LOG::reencrypt_logs() {
  DBUG_TRACE;

  if (!is_open()) return false;

  std::string error_message;
  /* Gather the set of files to be accessed. */
  list<string> filename_list;
  LOG_INFO linfo;
  int error = 0;
  list<string>::reverse_iterator rit;

  /* Read binary/relay log file names from index file. */
  mysql_mutex_lock(&LOCK_index);
  for (error = find_log_pos(&linfo, nullptr, false); !error;
       error = find_next_log(&linfo, false)) {
    filename_list.push_back(string(linfo.log_file_name));
  }
  mysql_mutex_unlock(&LOCK_index);
  if (error != LOG_INFO_EOF ||
      DBUG_EVALUATE_IF("fail_to_open_index_file", true, false)) {
    error_message.assign("I/O error reading index file '");
    error_message.append(index_file_name);
    error_message.append("'");
    goto err;
  }

  rit = filename_list.rbegin();
  /* Skip the last binary/relay log. */
  if (rit != filename_list.rend()) rit++;
  /* Iterate backwards through binary/relay logs. */
  while (rit != filename_list.rend()) {
    const char *filename = rit->c_str();
    DBUG_EXECUTE_IF("purge_logs_during_reencryption", {
      purge_logs(filename, true, true /*need_lock_index=true*/,
                 true /*need_update_threads=true*/, nullptr, false);
    });
    MUTEX_LOCK(lock, &LOCK_index);
    std::unique_ptr<Binlog_ofile> ofile(
        Binlog_ofile::open_existing(key_file_binlog, filename, MYF(MY_WME)));

    if (ofile == nullptr ||
        DBUG_EVALUATE_IF("fail_to_open_log_file", true, false) ||
        DBUG_EVALUATE_IF("fail_to_read_index_file", true, false)) {
      /* If we can not open the log file, check if it exists in index file. */
      error = find_log_pos(&linfo, filename, false);
      DBUG_EXECUTE_IF("fail_to_read_index_file", error = LOG_INFO_IO;);
      if (error == LOG_INFO_EOF) {
        /* If it does not exist in index file, re-encryption has finished. */
        if (current_thd->is_error()) current_thd->clear_error();
        break;
      } else if (error == 0) {
        /* If it exists in index file, failed to open the log file. */
        error_message.assign("Failed to open log file '");
        error_message.append(filename);
        error_message.append("'");
        goto err;
      } else if (error == LOG_INFO_IO) {
        /* Failed to read index file. */
        error_message.assign("I/O error reading index file '");
        error_message.append(index_file_name);
        error_message.append("'");
        goto err;
      }
    }

    if (ofile->is_encrypted()) {
      std::unique_ptr<Truncatable_ostream> pipeline_head =
          ofile->get_pipeline_head();
      std::unique_ptr<Binlog_encryption_ostream> binlog_encryption_ostream(
          down_cast<Binlog_encryption_ostream *>(pipeline_head.release()));

      auto ret_value = binlog_encryption_ostream->reencrypt();
      if (ret_value.first) {
        error_message.assign("Failed to re-encrypt log file '");
        error_message.append(filename);
        error_message.append("': ");
        error_message.append(ret_value.second.c_str());
        goto err;
      }
    }

    rit++;
  }

  filename_list.clear();

  return false;

err:
  if (current_thd->is_error()) current_thd->clear_error();
  my_error(ER_BINLOG_MASTER_KEY_ROTATION_FAIL_TO_REENCRYPT_LOG, MYF(0),
           error_message.c_str());
  filename_list.clear();

  return true;
}

bool binlog_cache_data::compress(THD *thd) {
  DBUG_TRACE;
  auto error{false};
  auto ctype{binary_log::transaction::compression::type::NONE};
  auto uncompressed_size{m_cache.length()};
  auto size{uncompressed_size};
  auto &cctx{thd->rpl_thd_ctx.transaction_compression_ctx()};
  binary_log::transaction::compression::Compressor *compressor{nullptr};

  // no compression enabled (ctype == NONE at this point)
  if (thd->variables.binlog_trx_compression == false) goto end;

  // do not compress if there are incident events
  DBUG_EXECUTE_IF("binlog_compression_inject_incident", set_incident(););
  if (has_incident()) goto end;

  // do not compress if there are non-transactional changes
  if (thd->get_transaction()->has_modified_non_trans_table(
          Transaction_ctx::STMT) ||
      thd->get_transaction()->has_modified_non_trans_table(
          Transaction_ctx::SESSION))
    goto end;

  // do not compress if has SBR
  if (may_have_sbr_stmts()) goto end;

  // Unable to get a reference to a compressor, fallback to
  // non compressed
  if ((compressor = cctx.get_compressor(thd)) == nullptr) goto end;

  // compression is enabled and all pre-conditions checked.
  // now compress
  else {
    std::size_t old_capacity{0};
    unsigned char *buffer{nullptr};
    unsigned char *old_buffer{nullptr};
    Transaction_payload_log_event tple{thd};
    Compressed_ostream stream;
    PSI_stage_info old_stage;

    // set the thread stage to compressing transaction
    thd->enter_stage(&stage_binlog_transaction_compress, &old_stage, __func__,
                     __FILE__, __LINE__);
    // do we have enough compression buffer ? If not swap with a larger one
    std::tie(buffer, std::ignore, old_capacity) = compressor->get_buffer();
    if (old_capacity < size) {
      old_buffer = buffer;
      auto new_buffer = (unsigned char *)malloc(size);
      if (new_buffer)
        compressor->set_buffer(new_buffer, size);
      else {
        /* purecov: begin inspected */
        // OOM
        error = true;
        goto compression_end;
        /* purecov: end */
      }
    }

    ctype = compressor->compression_type_code();

    compressor->open();

    // inject the compressor in the output stream
    stream.set_compressor(compressor);

    // FIXME: innefficient, we should not copy caches around
    //        This should be fixed when we revamp the capture
    //        cache handling (and make this more geared towards
    //        possible enhancements, such as streaming the changes)
    //        Also, if the cache actually spills to disk, this may
    //        the impact may be amplified, since reiniting the
    //        causes a flush to disk
    if ((error = m_cache.copy_to(&stream))) goto compression_end;

    compressor->close();

    if ((error = m_cache.truncate(0))) goto compression_end;
    // Since we deleted all events from the cache, we also need to
    // reset event_counter.
    event_counter = 0;

    // fill in the new transport event
    std::tie(buffer, size, std::ignore) = compressor->get_buffer();
    tple.set_payload((const char *)buffer);
    tple.set_payload_size(size);
    tple.set_compression_type(ctype);
    tple.set_uncompressed_size(uncompressed_size);

    // write back the new cache contents
    error = write_event(&tple);

  compression_end:
    // revert back to the default buffer, so that we don't overuse memory
    if (old_buffer) {
      std::tie(buffer, std::ignore, std::ignore) = compressor->get_buffer();
      compressor->set_buffer(old_buffer, old_capacity);
      free(buffer);
    }

    // revert the stage if needed
    if (old_stage.m_key != 0) THD_STAGE_INFO(thd, old_stage);
  }

end:
  if (!error) {
    set_compression_type(ctype);
    set_compressed_size(m_cache.length());
    set_decompressed_size(uncompressed_size);
  }
  return error;
}

/**
  This function finalizes the cache preparing for commit or rollback.

  The function just writes all the necessary events to the cache but
  does not flush the data to the binary log file. That is the role of
  the binlog_cache_data::flush function.

  @see binlog_cache_data::flush

  @param thd                The thread whose transaction should be flushed
  @param end_event          The end event either commit/rollback

  @return
    nonzero if an error pops up when flushing the cache.
*/
int binlog_cache_data::finalize(THD *thd, Log_event *end_event) {
  DBUG_TRACE;
  if (!is_binlog_empty()) {
    DBUG_ASSERT(!flags.finalized);
    if (int error = flush_pending_event(thd)) return error;
    if (int error = write_event(end_event)) return error;
    if (int error = this->compress(thd)) return error;
    DBUG_PRINT("debug", ("flags.finalized: %s", YESNO(flags.finalized)));
    flags.finalized = true;
  }
  return 0;
}

/**
   The method writes XA END query to XA-prepared transaction's cache
   and calls the "basic" finalize().

   @return error code, 0 success
*/

int binlog_cache_data::finalize(THD *thd, Log_event *end_event, XID_STATE *xs) {
  int error = 0;
  char buf[XID::ser_buf_size];
  char query[sizeof("XA END") + 1 + sizeof(buf)];
  int qlen = sprintf(query, "XA END %s", xs->get_xid()->serialize(buf));
  Query_log_event qev(thd, query, qlen, true, false, true, 0);

  if ((error = write_event(&qev))) return error;

  return finalize(thd, end_event);
}

/**
  Flush caches to the binary log.

  If the cache is finalized, the cache will be flushed to the binary
  log file. If the cache is not finalized, nothing will be done.

  If flushing fails for any reason, an error will be reported and the
  cache will be reset. Flushing can fail in two circumstances:

  - It was not possible to write the cache to the file. In this case,
    it does not make sense to keep the cache.

  - The cache was successfully written to disk but post-flush actions
    (such as binary log rotation) failed. In this case, the cache is
    already written to disk and there is no reason to keep it.

  @see binlog_cache_data::finalize
 */
int binlog_cache_data::flush(THD *thd, my_off_t *bytes_written,
                             bool *wrote_xid) {
  /*
    Doing a commit or a rollback including non-transactional tables,
    i.e., ending a transaction where we might write the transaction
    cache to the binary log.

    We can always end the statement when ending a transaction since
    transactions are not allowed inside stored functions. If they
    were, we would have to ensure that we're not ending a statement
    inside a stored function.
  */
  DBUG_TRACE;
  DBUG_PRINT("debug", ("flags.finalized: %s", YESNO(flags.finalized)));
  int error = 0;
  if (flags.finalized) {
    my_off_t bytes_in_cache = m_cache.length();
    Transaction_ctx *trn_ctx = thd->get_transaction();

    DBUG_PRINT("debug", ("bytes_in_cache: %llu", bytes_in_cache));

    trn_ctx->sequence_number = mysql_bin_log.m_dependency_tracker.step();

    /*
      In case of two caches the transaction is split into two groups.
      The 2nd group is considered to be a successor of the 1st rather
      than to have a common commit parent with it.
      Notice that due to a simple method of detection that the current is
      the 2nd cache being flushed, the very first few transactions may be logged
      sequentially (a next one is tagged as if a preceding one is its
      commit parent).
    */
    if (trn_ctx->last_committed == SEQ_UNINIT)
      trn_ctx->last_committed = trn_ctx->sequence_number - 1;

    /*
      The GTID is written prior to flushing the statement cache, if
      the transaction has written to the statement cache; and prior to
      flushing the transaction cache if the transaction has written to
      the transaction cache.  If GTIDs are enabled, then transactional
      and non-transactional updates cannot be mixed, so at most one of
      the caches can be non-empty, so just one GTID will be
      generated. If GTIDs are disabled, then no GTID is generated at
      all; if both the transactional cache and the statement cache are
      non-empty then we get two Anonymous_gtid_log_events, which is
      correct.
    */
    Binlog_event_writer writer(mysql_bin_log.get_binlog_file());

    /* The GTID ownership process might set the commit_error */
<<<<<<< HEAD
    error = (thd->commit_error == THD::CE_FLUSH_ERROR);
=======
    error= (thd->commit_error == THD::CE_FLUSH_ERROR ||
           thd->commit_error == THD::CE_FLUSH_GNO_EXHAUSTED_ERROR);
>>>>>>> ec2e6449

    DBUG_EXECUTE_IF("simulate_binlog_flush_error", {
      if (rand() % 3 == 0) {
        thd->commit_error = THD::CE_FLUSH_ERROR;
      }
    };);

    DBUG_EXECUTE_IF("fault_injection_reinit_io_cache_while_flushing_to_file",
                    { DBUG_SET("+d,fault_injection_reinit_io_cache"); });

    if (!error)
      if ((error = mysql_bin_log.write_transaction(thd, this, &writer)))
        thd->commit_error = THD::CE_FLUSH_ERROR;

    DBUG_EXECUTE_IF("fault_injection_reinit_io_cache_while_flushing_to_file",
                    { DBUG_SET("-d,fault_injection_reinit_io_cache"); });

    if (flags.with_xid && error == 0) *wrote_xid = true;

    /*
      Reset have to be after the if above, since it clears the
      with_xid flag
    */
    reset();
    if (bytes_written) *bytes_written = bytes_in_cache;
  }
  DBUG_ASSERT(!flags.finalized);
  return error;
}

/**
  This function truncates the transactional cache upon committing or rolling
  back either a transaction or a statement.

  @param thd        The thread whose transaction should be flushed
  @param all        @c true means truncate the transaction, otherwise the
                    statement must be truncated.

  @return
    nonzero if an error pops up when truncating the transactional cache.
*/
int binlog_trx_cache_data::truncate(THD *thd, bool all) {
  DBUG_TRACE;
  int error = 0;

  DBUG_PRINT("info",
             ("thd->options={ %s %s}, transaction: %s",
              FLAGSTR(thd->variables.option_bits, OPTION_NOT_AUTOCOMMIT),
              FLAGSTR(thd->variables.option_bits, OPTION_BEGIN),
              all ? "all" : "stmt"));

  remove_pending_event();

  /*
    If rolling back an entire transaction or a single statement not
    inside a transaction, we reset the transaction cache.
    Even though formally the atomic DDL statement may not end multi-statement
    transaction the cache needs full resetting as there must
    be no other data in it but belonging to the DDL.
  */
  if (ending_trans(thd, all)) {
    if (has_incident()) {
      const char *err_msg =
          "Error happend while resetting the transaction "
          "cache for a rolled back transaction or a single "
          "statement not inside a transaction.";
      error = mysql_bin_log.write_incident(thd, true /*need_lock_log=true*/,
                                           err_msg);
    }
    reset();
  }
  /*
    If rolling back a statement in a transaction, we truncate the
    transaction cache to remove the statement.
  */
  else if (get_prev_position() != MY_OFF_T_UNDEF)
    restore_prev_position();

  thd->clear_binlog_table_maps();

  return error;
}

inline enum xa_option_words get_xa_opt(THD *thd) {
  enum xa_option_words xa_opt = XA_NONE;
  switch (thd->lex->sql_command) {
    case SQLCOM_XA_COMMIT:
      xa_opt =
          static_cast<Sql_cmd_xa_commit *>(thd->lex->m_sql_cmd)->get_xa_opt();
      break;
    default:
      break;
  }

  return xa_opt;
}

/**
   Predicate function yields true when XA transaction is
   being logged having a proper state ready for prepare or
   commit in one phase.

   @param thd    THD pointer of running transaction
   @return true  When the being prepared transaction should be binlogged,
           false otherwise.
*/

inline bool is_loggable_xa_prepare(THD *thd) {
  /*
    simulate_commit_failure is doing a trick with XID_STATE while
    the ongoing transaction is not XA, and therefore to be errored out,
    asserted below. In that case because of the
    latter fact the function returns @c false.
  */
  DBUG_EXECUTE_IF("simulate_commit_failure", {
    XID_STATE *xs = thd->get_transaction()->xid_state();
    DBUG_ASSERT((thd->is_error() && xs->get_state() == XID_STATE::XA_IDLE) ||
                xs->get_state() == XID_STATE::XA_NOTR);
  });

  return DBUG_EVALUATE_IF(
      "simulate_commit_failure", false,
      thd->get_transaction()->xid_state()->has_state(XID_STATE::XA_IDLE));
}

static int binlog_prepare(handlerton *, THD *thd, bool all) {
  DBUG_TRACE;
  if (!all) {
    thd->get_transaction()->store_commit_parent(
        mysql_bin_log.m_dependency_tracker.get_max_committed_timestamp());
  }

  return all && is_loggable_xa_prepare(thd) ? mysql_bin_log.commit(thd, true)
                                            : 0;
}

/**
   Logging XA commit/rollback of a prepared transaction.

   The function is called at XA-commit or XA-rollback logging via
   two paths: the recovered-or-slave-applier or immediately through
   the  XA-prepared transaction connection itself.
   It fills in appropiate event in the statement cache whenever
   xid state is marked with is_binlogged() flag that indicates
   the prepared part of the transaction must've been logged.

   About early returns from the function.
   In the recovered-or-slave-applier case the function may be called
   for the 2nd time, which has_logged_xid monitors.
   ONE_PHASE option to XA-COMMIT is handled to skip
   writing XA-commit event now.
   And the final early return check is for the read-only XA that is
   not to be logged.

   @param thd          THD handle
   @param xid          a pointer to XID object that is serialized
   @param commit       when @c true XA-COMMIT is to be logged,
                       and @c false when it's XA-ROLLBACK.
   @return error code, 0 success
*/

inline int do_binlog_xa_commit_rollback(THD *thd, XID *xid, bool commit) {
  DBUG_ASSERT(thd->lex->sql_command == SQLCOM_XA_COMMIT ||
              thd->lex->sql_command == SQLCOM_XA_ROLLBACK);

  XID_STATE *xid_state = thd->get_transaction()->xid_state();
  binlog_cache_mngr *cache_mngr = thd_get_cache_mngr(thd);

  if (cache_mngr != nullptr && cache_mngr->has_logged_xid) return 0;

  if (get_xa_opt(thd) == XA_ONE_PHASE) return 0;
  if (!xid_state->is_binlogged())
    return 0;  // nothing was really logged at prepare
  if (thd->is_error() && DBUG_EVALUATE_IF("simulate_xa_rm_error", 0, 1))
    return 0;  // don't binlog if there are some errors.

  DBUG_ASSERT(!xid->is_null() ||
              !(thd->variables.option_bits & OPTION_BIN_LOG));

  char buf[XID::ser_buf_size];
  char query[(sizeof("XA ROLLBACK")) + 1 + sizeof(buf)];
  int qlen = sprintf(query, "XA %s %s", commit ? "COMMIT" : "ROLLBACK",
                     xid->serialize(buf));
  Query_log_event qinfo(thd, query, qlen, false, true, true, 0, false);
  return mysql_bin_log.write_event(&qinfo);
}

/**
   Logging XA commit/rollback of a prepared transaction in the case
   it was disconnected and resumed (recovered), or executed by a slave applier.

   @param thd         THD handle
   @param xid         a pointer to XID object
   @param commit      when @c true XA-COMMIT is logged, otherwise XA-ROLLBACK

   @return error code, 0 success
*/

inline xa_status_code binlog_xa_commit_or_rollback(THD *thd, XID *xid,
                                                   bool commit) {
  int error = 0;

#ifndef DBUG_OFF
  {
    binlog_cache_mngr *cache_mngr = thd_get_cache_mngr(thd);
    DBUG_ASSERT(!cache_mngr || !cache_mngr->has_logged_xid);
  }
#endif
  if (!(error = do_binlog_xa_commit_rollback(thd, xid, commit))) {
    /*
      Error can't be propagated naturally via result.
      A grand-caller has to access to it through thd's da.
      todo:
      Bug #20488921 ERROR PROPAGATION DOES FULLY WORK IN XA
      stands in the way of implementing a failure simulation
      for XA PREPARE/COMMIT/ROLLBACK.
    */
    binlog_cache_mngr *cache_mngr = thd_get_cache_mngr(thd);

    if (cache_mngr) cache_mngr->has_logged_xid = true;
    if (commit)
      error = mysql_bin_log.commit(thd, true);
    else
      error = mysql_bin_log.rollback(thd, true);
    if (cache_mngr) cache_mngr->has_logged_xid = false;
  }

  return error == TC_LOG::RESULT_SUCCESS ? XA_OK : XAER_RMERR;
}

static xa_status_code binlog_xa_commit(handlerton *, XID *xid) {
  return binlog_xa_commit_or_rollback(current_thd, xid, true);
}

static xa_status_code binlog_xa_rollback(handlerton *, XID *xid) {
  return binlog_xa_commit_or_rollback(current_thd, xid, false);
}

/**
  When a fatal error occurs due to which binary logging becomes impossible and
  the user specified binlog_error_action= ABORT_SERVER the following function is
  invoked. This function pushes the appropriate error message to client and logs
  the same to server error log and then aborts the server.

  @param err_string          Error string which specifies the exact error
                             message from the caller.

  @retval
    none
*/
static void exec_binlog_error_action_abort(const char *err_string) {
  THD *thd = current_thd;
  /*
    When the code enters here it means that there was an error at higher layer
    and my_error function could have been invoked to let the client know what
    went wrong during the execution.

    But these errors will not let the client know that the server is going to
    abort. Even if we add an additional my_error function call at this point
    client will be able to see only the first error message that was set
    during the very first invocation of my_error function call.

    The advantage of having multiple my_error function calls are visible when
    the server is up and running and user issues SHOW WARNINGS or SHOW ERROR
    calls. In this special scenario server will be immediately aborted and
    user will not be able execute the above SHOW commands.

    Hence we clear the previous errors and push one critical error message to
    clients.
   */
  if (thd) {
    if (thd->is_error()) thd->clear_error();
    /*
      Send error to both client and to the server error log.
    */
    my_error(ER_BINLOG_LOGGING_IMPOSSIBLE, MYF(ME_FATALERROR), err_string);
  }

  LogErr(ERROR_LEVEL, ER_BINLOG_LOGGING_NOT_POSSIBLE, err_string);
  flush_error_log_messages();

  if (thd) thd->send_statement_status();
  abort();
}

/**
  This function is called once after each statement.

  @todo This function is currently not used any more and will
  eventually be eliminated. The real commit job is done in the
  MYSQL_BIN_LOG::commit function.

  @see MYSQL_BIN_LOG::commit

  @see handlerton::commit
*/
static int binlog_commit(handlerton *, THD *, bool) {
  DBUG_TRACE;
  /*
    Nothing to do (any more) on commit.
   */
  return 0;
}

/**
  This function is called when a transaction or a statement is rolled back.

  @internal It is necessary to execute a rollback here if the
  transaction was rolled back because of executing a ROLLBACK TO
  SAVEPOINT command, but it is not used for normal rollback since
  MYSQL_BIN_LOG::rollback is called in that case.

  @todo Refactor code to introduce a <code>MYSQL_BIN_LOG::rollback(THD
  *thd, SAVEPOINT *sv)</code> function in @c TC_LOG and have that
  function execute the necessary work to rollback to a savepoint.

  @param thd   The client thread that executes the transaction.
  @param all   This is @c true if this is a real transaction rollback, and
               @false otherwise.

  @see handlerton::rollback
*/
static int binlog_rollback(handlerton *, THD *thd, bool all) {
  DBUG_TRACE;
  int error = 0;
  if (thd->lex->sql_command == SQLCOM_ROLLBACK_TO_SAVEPOINT)
    error = mysql_bin_log.rollback(thd, all);
  return error;
}

/**
  Write a rollback record of the transaction to the binary log.

  For binary log group commit, the rollback is separated into three
  parts:

  1. First part consists of filling the necessary caches and
     finalizing them (if they need to be finalized). After a cache is
     finalized, nothing can be added to the cache.

  2. Second part execute an ordered flush and commit. This will be
     done using the group commit functionality in @c ordered_commit.

     Since we roll back the transaction early, we call @c
     ordered_commit with the @c skip_commit flag set. The @c
     ha_commit_low call inside @c ordered_commit will then not be
     called.

  3. Third part checks any errors resulting from the flush and handles
     them appropriately.

  @see MYSQL_BIN_LOG::ordered_commit
  @see ha_commit_low
  @see ha_rollback_low

  @param thd Session to commit
  @param all This is @c true if this is a real transaction rollback, and
             @c false otherwise.

  @return Error code, or zero if there were no error.
 */

int MYSQL_BIN_LOG::rollback(THD *thd, bool all) {
  int error = 0;
  bool stuff_logged = false;
  binlog_cache_mngr *cache_mngr = thd_get_cache_mngr(thd);
  bool is_empty = false;

  DBUG_TRACE;
  DBUG_PRINT("enter",
             ("all: %s, cache_mngr: 0x%llx, thd->is_error: %s", YESNO(all),
              (ulonglong)cache_mngr, YESNO(thd->is_error())));
  /*
    Defer XA-transaction rollback until its XA-rollback event is recorded.
    When we are executing a ROLLBACK TO SAVEPOINT, we
    should only clear the caches since this function is called as part
    of the engine rollback.
    In other cases we roll back the transaction in the engines early
    since this will release locks and allow other transactions to
    start executing.
  */
  if (thd->lex->sql_command == SQLCOM_XA_ROLLBACK) {
    XID_STATE *xs = thd->get_transaction()->xid_state();

    DBUG_ASSERT(all || !xs->is_binlogged() ||
                (!xs->is_in_recovery() && thd->is_error()));
    /*
      Whenever cache_mngr is not initialized, the xa prepared
      transaction's binary logging status must not be set, unless the
      transaction is rolled back through an external connection which
      has binlogging switched off.
    */
    DBUG_ASSERT(cache_mngr || !xs->is_binlogged() ||
                !(is_open() && thd->variables.option_bits & OPTION_BIN_LOG));

    is_empty = !xs->is_binlogged();
    if ((error = do_binlog_xa_commit_rollback(thd, xs->get_xid(), false)))
      goto end;
    cache_mngr = thd_get_cache_mngr(thd);
  } else if (thd->lex->sql_command != SQLCOM_ROLLBACK_TO_SAVEPOINT)
    if ((error = ha_rollback_low(thd, all))) goto end;

  /*
    If there is no cache manager, or if there is nothing in the
    caches, there are no caches to roll back, so we're trivially done
    unless XA-ROLLBACK that yet to run rollback_low().
  */
  if (cache_mngr == nullptr || cache_mngr->is_binlog_empty()) {
    goto end;
  }

  DBUG_PRINT("debug", ("all.cannot_safely_rollback(): %s, trx_cache_empty: %s",
                       YESNO(thd->get_transaction()->cannot_safely_rollback(
                           Transaction_ctx::SESSION)),
                       YESNO(cache_mngr->trx_cache.is_binlog_empty())));
  DBUG_PRINT("debug",
             ("stmt.cannot_safely_rollback(): %s, stmt_cache_empty: %s",
              YESNO(thd->get_transaction()->cannot_safely_rollback(
                  Transaction_ctx::STMT)),
              YESNO(cache_mngr->stmt_cache.is_binlog_empty())));

  /*
    If an incident event is set we do not flush the content of the statement
    cache because it may be corrupted.
  */
  if (cache_mngr->stmt_cache.has_incident()) {
    const char *err_msg =
        "The content of the statement cache is corrupted "
        "while writing a rollback record of the transaction "
        "to the binary log.";
    error = write_incident(thd, true /*need_lock_log=true*/, err_msg);
    cache_mngr->stmt_cache.reset();
  } else if (!cache_mngr->stmt_cache.is_binlog_empty()) {
    if (thd->lex->sql_command == SQLCOM_CREATE_TABLE &&
        !thd->lex->select_lex->field_list_is_empty() && /* With select */
        !(thd->lex->create_info->options & HA_LEX_CREATE_TMP_TABLE) &&
        thd->is_current_stmt_binlog_format_row()) {
      /*
        In row based binlog format, we reset the binlog statement cache
        when rolling back a single statement 'CREATE...SELECT' transaction,
        since the 'CREATE TABLE' event was put in the binlog statement cache.
      */
      cache_mngr->stmt_cache.reset();
    } else {
      if ((error = cache_mngr->stmt_cache.finalize(thd))) goto end;
      stuff_logged = true;
    }
  }

  if (ending_trans(thd, all)) {
    if (trans_cannot_safely_rollback(thd)) {
      const char xa_rollback_str[] = "XA ROLLBACK";
      /*
        sizeof(xa_rollback_str) and XID::ser_buf_size both allocate `\0',
        so one of the two is used for necessary in the xa case `space' char
      */
      char query[sizeof(xa_rollback_str) + XID::ser_buf_size] = "ROLLBACK";
      XID_STATE *xs = thd->get_transaction()->xid_state();

      if (thd->lex->sql_command == SQLCOM_XA_ROLLBACK) {
        /* this block is relevant only for not prepared yet and "local" xa trx
         */
        DBUG_ASSERT(
            thd->get_transaction()->xid_state()->has_state(XID_STATE::XA_IDLE));
        DBUG_ASSERT(!cache_mngr->has_logged_xid);

        sprintf(query, "%s ", xa_rollback_str);
        xs->get_xid()->serialize(query + sizeof(xa_rollback_str));
      }
      /*
        If the transaction is being rolled back and contains changes that
        cannot be rolled back, the trx-cache's content is flushed.
      */
      Query_log_event end_evt(thd, query, strlen(query), true, false, true, 0,
                              true);
      error = thd->lex->sql_command != SQLCOM_XA_ROLLBACK
                  ? cache_mngr->trx_cache.finalize(thd, &end_evt)
                  : cache_mngr->trx_cache.finalize(thd, &end_evt, xs);
      stuff_logged = true;
    } else {
      /*
        If the transaction is being rolled back and its changes can be
        rolled back, the trx-cache's content is truncated.
      */
      error = cache_mngr->trx_cache.truncate(thd, all);

      DBUG_EXECUTE_IF("ensure_binlog_cache_is_reset", {
        /* Assert that binlog cache is reset at rollback time. */
        DBUG_ASSERT(binlog_cache_is_reset);
        binlog_cache_is_reset = false;
      };);
    }
  } else {
    /*
      If a statement is being rolled back, it is necessary to know
      exactly why a statement may not be safely rolled back as in
      some specific situations the trx-cache can be truncated.

      If a temporary table is created or dropped, the trx-cache is not
      truncated. Note that if the stmt-cache is used, there is nothing
      to truncate in the trx-cache.

      If a non-transactional table is updated and the binlog format is
      statement, the trx-cache is not truncated. The trx-cache is used
      when the direct option is off and a transactional table has been
      updated before the current statement in the context of the
      current transaction. Note that if the stmt-cache is used there is
      nothing to truncate in the trx-cache.

      If other binlog formats are used, updates to non-transactional
      tables are written to the stmt-cache and trx-cache can be safely
      truncated, if necessary.
    */
    if (thd->get_transaction()->has_dropped_temp_table(Transaction_ctx::STMT) ||
        thd->get_transaction()->has_created_temp_table(Transaction_ctx::STMT) ||
        (thd->get_transaction()->has_modified_non_trans_table(
             Transaction_ctx::STMT) &&
         thd->variables.binlog_format == BINLOG_FORMAT_STMT)) {
      /*
        If the statement is being rolled back and dropped or created a
        temporary table or modified a non-transactional table and the
        statement-based replication is in use, the statement's changes
        in the trx-cache are preserved.
      */
      cache_mngr->trx_cache.set_prev_position(MY_OFF_T_UNDEF);
    } else {
      /*
        Otherwise, the statement's changes in the trx-cache are
        truncated.
      */
      error = cache_mngr->trx_cache.truncate(thd, all);
    }
  }
  if (stuff_logged) {
    Transaction_ctx *trn_ctx = thd->get_transaction();
    trn_ctx->store_commit_parent(
        m_dependency_tracker.get_max_committed_timestamp());
  }

  DBUG_PRINT("debug", ("error: %d", error));
  if (error == 0 && stuff_logged) {
    if (RUN_HOOK(
            transaction, before_commit,
            (thd, all, thd_get_cache_mngr(thd)->get_trx_cache(),
             thd_get_cache_mngr(thd)->get_stmt_cache(),
             max<my_off_t>(max_binlog_cache_size, max_binlog_stmt_cache_size),
             false))) {
      // Reset the thread OK status before changing the outcome.
      if (thd->get_stmt_da()->is_ok())
        thd->get_stmt_da()->reset_diagnostics_area();
      my_error(ER_RUN_HOOK_ERROR, MYF(0), "before_commit");
      return RESULT_ABORTED;
    }
#ifndef DBUG_OFF
    /*
      XA rollback is always accepted.
    */
    if (thd->get_transaction()
            ->get_rpl_transaction_ctx()
            ->is_transaction_rollback())
      DBUG_ASSERT(0);
#endif

    error = ordered_commit(thd, all, /* skip_commit */ true);
  }

  if (check_write_error(thd)) {
    /*
      "all == true" means that a "rollback statement" triggered the error and
      this function was called. However, this must not happen as a rollback
      is written directly to the binary log. And in auto-commit mode, a single
      statement that is rolled back has the flag all == false.
    */
    DBUG_ASSERT(!all);
    /*
      We reach this point if the effect of a statement did not properly get into
      a cache and need to be rolled back.
    */
    error |= cache_mngr->trx_cache.truncate(thd, all);
  }

end:
  /* Deferred xa rollback to engines */
  if (!error && thd->lex->sql_command == SQLCOM_XA_ROLLBACK) {
    error = ha_rollback_low(thd, all);
    if (!error && !thd->is_error()) {
      /*
        XA-rollback ignores the gtid_state, if the transaciton
        is empty.
      */
      if (is_empty && !thd->slave_thread) gtid_state->update_on_rollback(thd);
      /*
        XA-rollback commits the new gtid_state, if transaction
        is not empty.
      */
      else {
        gtid_state->update_on_commit(thd);
        /*
          Inform hook listeners that a XA ROLLBACK did commit, that
          is, did log a transaction to the binary log.
        */
        (void)RUN_HOOK(transaction, after_commit, (thd, all));
      }
    }
  }
  /*
    When a statement errors out on auto-commit mode it is rollback
    implicitly, so the same should happen to its GTID.
  */
  if (!thd->in_active_multi_stmt_transaction())
    gtid_state->update_on_rollback(thd);

  /*
    TODO: some errors are overwritten, which may cause problem,
    fix it later.
  */
  DBUG_PRINT("return", ("error: %d", error));
  return error;
}

/**
  @note
  How do we handle this (unlikely but legal) case:
  @verbatim
    [transaction] + [update to non-trans table] + [rollback to savepoint] ?
  @endverbatim
  The problem occurs when a savepoint is before the update to the
  non-transactional table. Then when there's a rollback to the savepoint, if we
  simply truncate the binlog cache, we lose the part of the binlog cache where
  the update is. If we want to not lose it, we need to write the SAVEPOINT
  command and the ROLLBACK TO SAVEPOINT command to the binlog cache. The latter
  is easy: it's just write at the end of the binlog cache, but the former
  should be *inserted* to the place where the user called SAVEPOINT. The
  solution is that when the user calls SAVEPOINT, we write it to the binlog
  cache (so no need to later insert it). As transactions are never intermixed
  in the binary log (i.e. they are serialized), we won't have conflicts with
  savepoint names when using mysqlbinlog or in the slave SQL thread.
  Then when ROLLBACK TO SAVEPOINT is called, if we updated some
  non-transactional table, we don't truncate the binlog cache but instead write
  ROLLBACK TO SAVEPOINT to it; otherwise we truncate the binlog cache (which
  will chop the SAVEPOINT command from the binlog cache, which is good as in
  that case there is no need to have it in the binlog).
*/

static int binlog_savepoint_set(handlerton *, THD *thd, void *sv) {
  DBUG_TRACE;
  int error = 1;

  String log_query;
  if (log_query.append(STRING_WITH_LEN("SAVEPOINT ")))
    return error;
  else
    append_identifier(thd, &log_query, thd->lex->ident.str,
                      thd->lex->ident.length);

  int errcode = query_error_code(thd, thd->killed == THD::NOT_KILLED);
  Query_log_event qinfo(thd, log_query.c_ptr_safe(), log_query.length(), true,
                        false, true, errcode);
  /*
    We cannot record the position before writing the statement
    because a rollback to a savepoint (.e.g. consider it "S") would
    prevent the savepoint statement (i.e. "SAVEPOINT S") from being
    written to the binary log despite the fact that the server could
    still issue other rollback statements to the same savepoint (i.e.
    "S").
    Given that the savepoint is valid until the server releases it,
    ie, until the transaction commits or it is released explicitly,
    we need to log it anyway so that we don't have "ROLLBACK TO S"
    or "RELEASE S" without the preceding "SAVEPOINT S" in the binary
    log.
  */
  if (!(error = mysql_bin_log.write_event(&qinfo)))
    binlog_trans_log_savepos(thd, (my_off_t *)sv);

  return error;
}

static int binlog_savepoint_rollback(handlerton *, THD *thd, void *sv) {
  DBUG_TRACE;
  binlog_cache_mngr *const cache_mngr = thd_get_cache_mngr(thd);
  my_off_t pos = *(my_off_t *)sv;
  DBUG_ASSERT(pos != ~(my_off_t)0);

  /*
    Write ROLLBACK TO SAVEPOINT to the binlog cache if we have updated some
    non-transactional table. Otherwise, truncate the binlog cache starting
    from the SAVEPOINT command.
  */
  if (trans_cannot_safely_rollback(thd)) {
    String log_query;
    if (log_query.append(STRING_WITH_LEN("ROLLBACK TO ")))
      return 1;
    else {
      /*
        Before writing identifier to the binlog, make sure to
        quote the identifier properly so as to prevent any SQL
        injection on the slave.
      */
      append_identifier(thd, &log_query, thd->lex->ident.str,
                        thd->lex->ident.length);
    }

    int errcode = query_error_code(thd, thd->killed == THD::NOT_KILLED);
    Query_log_event qinfo(thd, log_query.c_ptr_safe(), log_query.length(), true,
                          false, true, errcode);
    return mysql_bin_log.write_event(&qinfo);
  }
  // Otherwise, we truncate the cache
  cache_mngr->trx_cache.restore_savepoint(pos);
  /*
    When a SAVEPOINT is executed inside a stored function/trigger we force the
    pending event to be flushed with a STMT_END_F flag and clear the table maps
    as well to ensure that following DMLs will have a clean state to start
    with. ROLLBACK inside a stored routine has to finalize possibly existing
    current row-based pending event with cleaning up table maps. That ensures
    that following DMLs will have a clean state to start with.
   */
  if (thd->in_sub_stmt) thd->clear_binlog_table_maps();
  return 0;
}

/**
   purge logs, master and slave sides both, related error code
   convertor.
   Called from @c purge_error_message(), @c MYSQL_BIN_LOG::reset_logs()

   @param  res  an error code as used by purging routines

   @return the user level error code ER_*
*/
static uint purge_log_get_error_code(int res) {
  uint errcode = 0;

  switch (res) {
    case 0:
      break;
    case LOG_INFO_EOF:
      errcode = ER_UNKNOWN_TARGET_BINLOG;
      break;
    case LOG_INFO_IO:
      errcode = ER_IO_ERR_LOG_INDEX_READ;
      break;
    case LOG_INFO_INVALID:
      errcode = ER_BINLOG_PURGE_PROHIBITED;
      break;
    case LOG_INFO_SEEK:
      errcode = ER_FSEEK_FAIL;
      break;
    case LOG_INFO_MEM:
      errcode = ER_OUT_OF_RESOURCES;
      break;
    case LOG_INFO_FATAL:
      errcode = ER_BINLOG_PURGE_FATAL_ERR;
      break;
    case LOG_INFO_IN_USE:
      errcode = ER_LOG_IN_USE;
      break;
    case LOG_INFO_EMFILE:
      errcode = ER_BINLOG_PURGE_EMFILE;
      break;
    default:
      errcode = ER_LOG_PURGE_UNKNOWN_ERR;
      break;
  }

  return errcode;
}

/**
  Check whether binlog state allows to safely release MDL locks after
  rollback to savepoint.

  @param thd   The client thread that executes the transaction.

  @return true  - It is safe to release MDL locks.
          false - If it is not.
*/
static bool binlog_savepoint_rollback_can_release_mdl(handlerton *, THD *thd) {
  DBUG_TRACE;
  /**
    If we have not updated any non-transactional tables rollback
    to savepoint will simply truncate binlog cache starting from
    SAVEPOINT command. So it should be safe to release MDL acquired
    after SAVEPOINT command in this case.
  */
  return !trans_cannot_safely_rollback(thd);
}

/**
  Adjust log offset in the binary log file for all running slaves
  This class implements call back function for do_for_all_thd().
  It is called for each thd in thd list to adjust offset.
*/
class Adjust_offset : public Do_THD_Impl {
 public:
  Adjust_offset(my_off_t value) : m_purge_offset(value) {}
  void operator()(THD *thd) override {
    LOG_INFO *linfo;
    mysql_mutex_lock(&thd->LOCK_thd_data);
    if ((linfo = thd->current_linfo)) {
      /*
        Index file offset can be less that purge offset only if
        we just started reading the index file. In that case
        we have nothing to adjust.
      */
      if (linfo->index_file_offset < m_purge_offset)
        linfo->fatal = (linfo->index_file_offset != 0);
      else
        linfo->index_file_offset -= m_purge_offset;
    }
    mysql_mutex_unlock(&thd->LOCK_thd_data);
  }

 private:
  my_off_t m_purge_offset;
};

/*
  Adjust the position pointer in the binary log file for all running slaves.

  SYNOPSIS
    adjust_linfo_offsets()
    purge_offset	Number of bytes removed from start of log index file

  NOTES
    - This is called when doing a PURGE when we delete lines from the
      index log file.

  REQUIREMENTS
    - Before calling this function, we have to ensure that no threads are
      using any binary log file before purge_offset.

  TODO
    - Inform the slave threads that they should sync the position
      in the binary log file with flush_relay_log_info.
      Now they sync is done for next read.
*/
static void adjust_linfo_offsets(my_off_t purge_offset) {
  Adjust_offset adjust_offset(purge_offset);
  Global_THD_manager::get_instance()->do_for_all_thd(&adjust_offset);
}

/**
  This class implements Call back function for do_for_all_thd().
  It is called for each thd in thd list to count
  threads using bin log file
*/

class Log_in_use : public Do_THD_Impl {
 public:
  Log_in_use(const char *value) : m_log_name(value), m_count(0) {
    m_log_name_len = strlen(m_log_name) + 1;
  }
  void operator()(THD *thd) override {
    LOG_INFO *linfo;
    mysql_mutex_lock(&thd->LOCK_thd_data);
    if ((linfo = thd->current_linfo)) {
      if (!strncmp(m_log_name, linfo->log_file_name, m_log_name_len)) {
        LogErr(WARNING_LEVEL, ER_BINLOG_FILE_BEING_READ_NOT_PURGED, m_log_name,
               thd->thread_id());
        m_count++;
      }
    }
    mysql_mutex_unlock(&thd->LOCK_thd_data);
  }
  int get_count() { return m_count; }

 private:
  const char *m_log_name;
  size_t m_log_name_len;
  int m_count;
};

static int log_in_use(const char *log_name) {
  Log_in_use log_in_use(log_name);
#ifndef DBUG_OFF
  if (current_thd)
    DEBUG_SYNC(current_thd, "purge_logs_after_lock_index_before_thread_count");
#endif
  Global_THD_manager::get_instance()->do_for_all_thd(&log_in_use);
  return log_in_use.get_count();
}

static bool purge_error_message(THD *thd, int res) {
  uint errcode;

  if ((errcode = purge_log_get_error_code(res)) != 0) {
    my_error(errcode, MYF(0));
    return true;
  }
  my_ok(thd);
  return false;
}

bool is_transaction_empty(THD *thd) {
  DBUG_TRACE;
  int rw_ha_count = check_trx_rw_engines(thd, Transaction_ctx::SESSION);
  rw_ha_count += check_trx_rw_engines(thd, Transaction_ctx::STMT);
  return rw_ha_count == 0;
}

int check_trx_rw_engines(THD *thd, Transaction_ctx::enum_trx_scope trx_scope) {
  DBUG_TRACE;

  int rw_ha_count = 0;
  Ha_trx_info *ha_list =
      (Ha_trx_info *)thd->get_transaction()->ha_trx_info(trx_scope);

  for (Ha_trx_info *ha_info = ha_list; ha_info; ha_info = ha_info->next()) {
    if (ha_info->is_trx_read_write()) ++rw_ha_count;
  }
  return rw_ha_count;
}

bool is_empty_transaction_in_binlog_cache(const THD *thd) {
  DBUG_TRACE;

  binlog_cache_mngr *const cache_mngr = thd_get_cache_mngr(thd);
  if (cache_mngr != nullptr && cache_mngr->has_empty_transaction()) {
    return true;
  }

  return false;
}

/**
  This function checks if a transactional table was updated by the
  current transaction.

  @param thd The client thread that executed the current statement.
  @return
    @c true if a transactional table was updated, @c false otherwise.
*/
bool trans_has_updated_trans_table(const THD *thd) {
  binlog_cache_mngr *const cache_mngr = thd_get_cache_mngr(thd);

  return (cache_mngr ? !cache_mngr->trx_cache.is_binlog_empty() : 0);
}

/**
  This function checks if a transactional table was updated by the
  current statement.

  @param ha_list Registered storage engine handler list.
  @return
    @c true if a transactional table was updated, @c false otherwise.
*/
bool stmt_has_updated_trans_table(Ha_trx_info *ha_list) {
  const Ha_trx_info *ha_info;
  for (ha_info = ha_list; ha_info; ha_info = ha_info->next()) {
    if (ha_info->is_trx_read_write() && ha_info->ht() != binlog_hton)
      return (true);
  }
  return (false);
}

/**
  This function checks if a transaction, either a multi-statement
  or a single statement transaction is about to commit or not.

  @param thd The client thread that executed the current statement.
  @param all Committing a transaction (i.e. true) or a statement
             (i.e. false).
  @return
    @c true if committing a transaction, otherwise @c false.
*/
bool ending_trans(THD *thd, const bool all) {
  return (all || ending_single_stmt_trans(thd, all));
}

/**
  This function checks if a single statement transaction is about
  to commit or not.

  @param thd The client thread that executed the current statement.
  @param all Committing a transaction (i.e. true) or a statement
             (i.e. false).
  @return
    @c true if committing a single statement transaction, otherwise
    @c false.
*/
bool ending_single_stmt_trans(THD *thd, const bool all) {
  return (!all && !thd->in_multi_stmt_transaction_mode());
}

/**
  This function checks if a transaction cannot be rolled back safely.

  @param thd The client thread that executed the current statement.
  @return
    @c true if cannot be safely rolled back, @c false otherwise.
*/
bool trans_cannot_safely_rollback(const THD *thd) {
  binlog_cache_mngr *const cache_mngr = thd_get_cache_mngr(thd);

  return cache_mngr->trx_cache.cannot_rollback();
}

/**
  This function checks if current statement cannot be rollded back safely.

  @param thd The client thread that executed the current statement.
  @return
    @c true if cannot be safely rolled back, @c false otherwise.
*/
bool stmt_cannot_safely_rollback(const THD *thd) {
  return thd->get_transaction()->cannot_safely_rollback(Transaction_ctx::STMT);
}

/**
  Execute a PURGE BINARY LOGS TO @<log@> command.

  @param thd Pointer to THD object for the client thread executing the
  statement.

  @param to_log Name of the last log to purge.

  @retval false success
  @retval true failure
*/
bool purge_master_logs(THD *thd, const char *to_log) {
  char search_file_name[FN_REFLEN];
  if (!mysql_bin_log.is_open()) {
    my_ok(thd);
    return false;
  }

  mysql_bin_log.make_log_name(search_file_name, to_log);
  return purge_error_message(
      thd, mysql_bin_log.purge_logs(
               search_file_name, false, true /*need_lock_index=true*/,
               true /*need_update_threads=true*/, nullptr, false));
}

/**
  Execute a PURGE BINARY LOGS BEFORE @<date@> command.

  @param thd Pointer to THD object for the client thread executing the
  statement.

  @param purge_time Date before which logs should be purged.

  @retval false success
  @retval true failure
*/
bool purge_master_logs_before_date(THD *thd, time_t purge_time) {
  if (!mysql_bin_log.is_open()) {
    my_ok(thd);
    return false;
  }
  return purge_error_message(
      thd, mysql_bin_log.purge_logs_before_date(purge_time, false));
}

/*
  Helper function to get the error code of the query to be binlogged.
 */
int query_error_code(const THD *thd, bool not_killed) {
  int error;

  if (not_killed) {
    error = thd->is_error() ? thd->get_stmt_da()->mysql_errno() : 0;

    /* thd->get_stmt_da()->sql_errno() might be ER_SERVER_SHUTDOWN or
       ER_QUERY_INTERRUPTED, So here we need to make sure that error
       is not set to these errors when specified not_killed by the
       caller.
    */
    if (error == ER_SERVER_SHUTDOWN || error == ER_QUERY_INTERRUPTED) error = 0;
  } else
    error = thd->killed;

  return error;
}

/**
  Copy content of 'from' file from offset to 'to' file.

  - We do the copy outside of the IO_CACHE as the cache
  buffers would just make things slower and more complicated.
  In most cases the copy loop should only do one read.

  @param from          File to copy.
  @param to            File to copy to.
  @param offset        Offset in 'from' file.


  @retval
    0    ok
  @retval
    -1    error
*/
static bool copy_file(IO_CACHE *from, IO_CACHE *to, my_off_t offset) {
  int bytes_read;
  uchar io_buf[IO_SIZE * 2];
  DBUG_TRACE;

  mysql_file_seek(from->file, offset, MY_SEEK_SET, MYF(0));
  while (true) {
    if ((bytes_read = (int)mysql_file_read(from->file, io_buf, sizeof(io_buf),
                                           MYF(MY_WME))) < 0)
      goto err;
    if (DBUG_EVALUATE_IF("fault_injection_copy_part_file", 1, 0))
      bytes_read = bytes_read / 2;
    if (!bytes_read) break;  // end of file
    if (mysql_file_write(to->file, io_buf, bytes_read, MYF(MY_WME | MY_NABP)))
      goto err;
  }

  return false;

err:
  return true;
}

/**
   Load data's io cache specific hook to be executed
   before a chunk of data is being read into the cache's buffer
   The fuction instantianates and writes into the binlog
   replication events along LOAD DATA processing.

   @param file  pointer to io-cache
   @retval 0 success
   @retval 1 failure
*/
int log_loaded_block(IO_CACHE *file) {
  DBUG_TRACE;
  LOAD_FILE_INFO *lf_info;
  uint block_len;
  /* buffer contains position where we started last read */
  uchar *buffer = (uchar *)my_b_get_buffer_start(file);
  uint max_event_size = current_thd->variables.max_allowed_packet;
  lf_info = (LOAD_FILE_INFO *)file->arg;
  if (lf_info->thd->is_current_stmt_binlog_format_row()) return 0;
  if (lf_info->last_pos_in_file != HA_POS_ERROR &&
      lf_info->last_pos_in_file >= my_b_get_pos_in_file(file))
    return 0;

  for (block_len = (uint)(my_b_get_bytes_in_buffer(file)); block_len > 0;
       buffer += min(block_len, max_event_size),
      block_len -= min(block_len, max_event_size)) {
    lf_info->last_pos_in_file = my_b_get_pos_in_file(file);
    if (lf_info->logged_data_file) {
      Append_block_log_event a(lf_info->thd, lf_info->thd->db().str, buffer,
                               min(block_len, max_event_size),
                               lf_info->log_delayed);
      if (mysql_bin_log.write_event(&a)) return 1;
    } else {
      Begin_load_query_log_event b(lf_info->thd, lf_info->thd->db().str, buffer,
                                   min(block_len, max_event_size),
                                   lf_info->log_delayed);
      if (mysql_bin_log.write_event(&b)) return 1;
      lf_info->logged_data_file = true;
    }
  }
  return 0;
}

/* Helper function for SHOW BINLOG/RELAYLOG EVENTS */
template <class BINLOG_FILE_READER>
bool show_binlog_events(THD *thd, MYSQL_BIN_LOG *binary_log) {
  Protocol *protocol = thd->get_protocol();
  List<Item> field_list;
  std::string errmsg;
  LOG_INFO linfo;

  DBUG_TRACE;

  DBUG_ASSERT(thd->lex->sql_command == SQLCOM_SHOW_BINLOG_EVENTS ||
              thd->lex->sql_command == SQLCOM_SHOW_RELAYLOG_EVENTS);

  if (binary_log->is_open()) {
    LEX_MASTER_INFO *lex_mi = &thd->lex->mi;
    SELECT_LEX_UNIT *unit = thd->lex->unit;
    ha_rows event_count, limit_start, limit_end;
    my_off_t pos =
        max<my_off_t>(BIN_LOG_HEADER_SIZE, lex_mi->pos);  // user-friendly
    char search_file_name[FN_REFLEN], *name;
    const char *log_file_name = lex_mi->log_file_name;
    Log_event *ev = nullptr;

    unit->set_limit(thd, thd->lex->current_select());
    limit_start = unit->offset_limit_cnt;
    limit_end = unit->select_limit_cnt;

    name = search_file_name;
    if (log_file_name)
      binary_log->make_log_name(search_file_name, log_file_name);
    else
      name = nullptr;  // Find first log

    linfo.index_file_offset = 0;

    if (binary_log->find_log_pos(&linfo, name, true /*need_lock_index=true*/)) {
      errmsg = "Could not find target log";
      goto err;
    }

    mysql_mutex_lock(&thd->LOCK_thd_data);
    thd->current_linfo = &linfo;
    mysql_mutex_unlock(&thd->LOCK_thd_data);

    BINLOG_FILE_READER binlog_file_reader(
        opt_master_verify_checksum,
        std::max(thd->variables.max_allowed_packet,
                 binlog_row_event_max_size + MAX_LOG_EVENT_HEADER));

    if (binlog_file_reader.open(linfo.log_file_name, pos)) {
      errmsg = binlog_file_reader.get_error_str();
      goto err;
    }

    /*
      Adjust the pos to the correct starting offset of an event after the
      specified position if it is an invalid starting offset.
    */
    pos = binlog_file_reader.position();

    /*
      For 'in-active' binlog file, it is safe to read all events in it. But
      for 'active' binlog file, it is only safe to read the events before
      get_binlog_end_pos().

      Binlog rotation may happen after calling is_active(). In this case,
      end_pos will NOT be set to 0 while the file is actually not 'active'.
      It is safe, since 'end_pos' still expresses a correct position.
    */
    my_off_t end_pos = binary_log->get_binlog_end_pos();
    if (!binary_log->is_active(linfo.log_file_name)) end_pos = 0;

    DEBUG_SYNC(thd, "after_show_binlog_event_found_file");

    /**
      Relaylog_file_reader and Binlog_file_reader are typedefs to
      Basic_binlog_file_reader whereas Relaylog_file_reader uses
      a Relaylog_ifile in the template instantiation and
      Binlog_file_reader uses a Binlog_ifile in the template
      instantiation.

      Binlog_ifile and Relaylog_ifile differ only in the open()
      member function and they both derive from Basic_binlog_ifile.

      Therefore, it is OK to cast to Binlog_file_reader here.

      TODO: in the future investigate if some refactoring is needed
            here. Perhaps make the Iterator itself templated.
     */
    binlog::tools::Iterator it(
        reinterpret_cast<Binlog_file_reader *>(&binlog_file_reader));

    /*
      Unpacked events shall copy their part of the buffer from uncompressed
      buffer (the cointainer, i.e., the buffer iterator goes out of scope
      once the events are inflated and put in a vector). However, it is
      unclear if the *buffer* from which events are deserialized is still
      needed for the porposes of displaying events in SHOW BINLOG/RELAYLOG
      EVENTS.
    */
    my_off_t last_log_pos = 0;
    for (event_count = 0, ev = it.begin(); ev != it.end();) {
      DEBUG_SYNC(thd, "wait_in_show_binlog_events_loop");
      if (event_count >= limit_start &&
          ev->net_send(protocol, linfo.log_file_name, pos)) {
        /* purecov: begin inspected */
        errmsg = "Net error";
        delete ev;
        ev = nullptr;
        goto err;
        /* purecov: end */
      }
      last_log_pos = ev->common_header->log_pos;
      delete ev;
      ev = nullptr;
      pos = binlog_file_reader.position();

      if (++event_count == limit_end) break;
      if ((ev = it.next()) == it.end()) break;
      if (it.has_error()) break;
      if (end_pos > 0 && pos >= end_pos &&
          (ev->common_header->log_pos != last_log_pos)) {
        delete ev;
        ev = nullptr;
        break;
      }
    }

    if (binlog_file_reader.has_fatal_error())
      errmsg = binlog_file_reader.get_error_str();
    else if (it.has_error())
      errmsg = it.get_error_message(); /* purecov: inspected */
    else
      errmsg = "";
  }
  // Check that linfo is still on the function scope.
  DEBUG_SYNC(thd, "after_show_binlog_events");

err:
  if (!errmsg.empty()) {
    if (thd->lex->sql_command == SQLCOM_SHOW_RELAYLOG_EVENTS)
      my_error(ER_ERROR_WHEN_EXECUTING_COMMAND, MYF(0), "SHOW RELAYLOG EVENTS",
               errmsg.c_str());
    else
      my_error(ER_ERROR_WHEN_EXECUTING_COMMAND, MYF(0), "SHOW BINLOG EVENTS",
               errmsg.c_str());
  } else
    my_eof(thd);

  mysql_mutex_lock(&thd->LOCK_thd_data);
  thd->current_linfo = nullptr;
  mysql_mutex_unlock(&thd->LOCK_thd_data);
  return !errmsg.empty();
}

bool show_binlog_events(THD *thd, MYSQL_BIN_LOG *binary_log) {
  if (binary_log->is_relay_log)
    return show_binlog_events<Relaylog_file_reader>(thd, binary_log);
  return show_binlog_events<Binlog_file_reader>(thd, binary_log);
}

/**
  Execute a SHOW BINLOG EVENTS statement.

  @param thd Pointer to THD object for the client thread executing the
  statement.

  @retval false success
  @retval true failure
*/
bool mysql_show_binlog_events(THD *thd) {
  DBUG_TRACE;

  DBUG_ASSERT(thd->lex->sql_command == SQLCOM_SHOW_BINLOG_EVENTS);

  mem_root_deque<Item *> field_list(thd->mem_root);
  Log_event::init_show_field_list(&field_list);
  if (thd->send_result_metadata(field_list,
                                Protocol::SEND_NUM_ROWS | Protocol::SEND_EOF))
    return true;

  /*
    Wait for handlers to insert any pending information
    into the binlog.  For e.g. ndb which updates the binlog asynchronously
    this is needed so that the uses sees all its own commands in the binlog
  */
  ha_binlog_wait(thd);

  return show_binlog_events(thd, &mysql_bin_log);
}

MYSQL_BIN_LOG::MYSQL_BIN_LOG(uint *sync_period, bool relay_log)
    : name(nullptr),
      write_error(false),
      inited(false),
      m_binlog_file(new Binlog_ofile()),
      m_key_LOCK_log(key_LOG_LOCK_log),
      bytes_written(0),
      file_id(1),
      sync_period_ptr(sync_period),
      sync_counter(0),
      is_relay_log(relay_log),
      checksum_alg_reset(binary_log::BINLOG_CHECKSUM_ALG_UNDEF),
      relay_log_checksum_alg(binary_log::BINLOG_CHECKSUM_ALG_UNDEF),
      previous_gtid_set_relaylog(nullptr),
      is_rotating_caused_by_incident(false) {
  /*
    We don't want to initialize locks here as such initialization depends on
    safe_mutex (when using safe_mutex) which depends on MY_INIT(), which is
    called only in main(). Doing initialization here would make it happen
    before main().
  */
  index_file_name[0] = 0;
}

MYSQL_BIN_LOG::~MYSQL_BIN_LOG() { delete m_binlog_file; }

/* this is called only once */

void MYSQL_BIN_LOG::cleanup() {
  DBUG_TRACE;
  if (inited) {
    inited = false;
    close(LOG_CLOSE_INDEX | LOG_CLOSE_STOP_EVENT, true /*need_lock_log=true*/,
          true /*need_lock_index=true*/);
    mysql_mutex_destroy(&LOCK_log);
    mysql_mutex_destroy(&LOCK_index);
    mysql_mutex_destroy(&LOCK_commit);
    mysql_mutex_destroy(&LOCK_sync);
    mysql_mutex_destroy(&LOCK_binlog_end_pos);
    mysql_mutex_destroy(&LOCK_xids);
    mysql_cond_destroy(&update_cond);
    mysql_cond_destroy(&m_prep_xids_cond);
    if (!is_relay_log) {
      Commit_stage_manager::get_instance().deinit();
    }
  }

  delete m_binlog_file;
  m_binlog_file = nullptr;
}

void MYSQL_BIN_LOG::init_pthread_objects() {
  DBUG_ASSERT(inited == 0);
  inited = true;

  mysql_mutex_init(m_key_LOCK_log, &LOCK_log, MY_MUTEX_INIT_SLOW);
  mysql_mutex_init(m_key_LOCK_index, &LOCK_index, MY_MUTEX_INIT_SLOW);
  mysql_mutex_init(m_key_LOCK_commit, &LOCK_commit, MY_MUTEX_INIT_FAST);
  mysql_mutex_init(m_key_LOCK_sync, &LOCK_sync, MY_MUTEX_INIT_FAST);
  mysql_mutex_init(m_key_LOCK_binlog_end_pos, &LOCK_binlog_end_pos,
                   MY_MUTEX_INIT_FAST);
  mysql_mutex_init(m_key_LOCK_xids, &LOCK_xids, MY_MUTEX_INIT_FAST);
  mysql_cond_init(m_key_update_cond, &update_cond);
  mysql_cond_init(m_key_prep_xids_cond, &m_prep_xids_cond);
  if (!is_relay_log) {
    Commit_stage_manager::get_instance().init(
        m_key_LOCK_flush_queue, m_key_LOCK_sync_queue, m_key_LOCK_commit_queue,
        m_key_LOCK_done, m_key_COND_done);
  }
}

/**
  Check if a string is a valid number.

  @param str			String to test
  @param res			Store value here
  @param allow_wildcards	Set to 1 if we should ignore '%' and '_'

  @note
    For the moment the allow_wildcards argument is not used
    Should be moved to some other file.

  @retval
    1	String is a number
  @retval
    0	String is not a number
*/

static bool is_number(const char *str, ulong *res, bool allow_wildcards) {
  int flag;
  const char *start;
  DBUG_TRACE;

  flag = 0;
  start = str;
  while (*str++ == ' ')
    ;
  if (*--str == '-' || *str == '+') str++;
  while (my_isdigit(files_charset_info, *str) ||
         (allow_wildcards && (*str == wild_many || *str == wild_one))) {
    flag = 1;
    str++;
  }
  if (*str == '.') {
    for (str++; my_isdigit(files_charset_info, *str) ||
                (allow_wildcards && (*str == wild_many || *str == wild_one));
         str++, flag = 1)
      ;
  }
  if (*str != 0 || flag == 0) return false;
  if (res) *res = atol(start);
  return true; /* Number ok */
} /* is_number */

/**
  Find a unique filename for 'filename.#'.

  Set '#' to the highest existing log file extension plus one.

  This function will return nonzero if: (i) the generated name
  exceeds FN_REFLEN; (ii) if the number of extensions is exhausted;
  or (iii) some other error happened while examining the filesystem.

  @return
    nonzero if not possible to get unique filename.
*/

static int find_uniq_filename(char *name, uint32 new_index_number) {
  uint i;
  char buff[FN_REFLEN], ext_buf[FN_REFLEN];
  MY_DIR *dir_info = nullptr;
  struct fileinfo *file_info;
  ulong max_found = 0, next = 0, number = 0;
  size_t buf_length, length;
  char *start, *end;
  int error = 0;
  DBUG_TRACE;

  length = dirname_part(buff, name, &buf_length);
  start = name + length;
  end = strend(start);

  *end = '.';
  length = (size_t)(end - start + 1);

  if ((DBUG_EVALUATE_IF(
          "error_unique_log_filename", 1,
          !(dir_info =
                my_dir(buff, MYF(MY_DONT_SORT)))))) {  // This shouldn't happen
    my_stpcpy(end, ".1");                              // use name+1
    return 1;
  }
  file_info = dir_info->dir_entry;
  for (i = dir_info->number_off_files; i--; file_info++) {
    if (strncmp(file_info->name, start, length) == 0 &&
        is_number(file_info->name + length, &number, false)) {
      max_found = std::max(max_found, number);
    }
  }
  my_dirend(dir_info);

  /* check if reached the maximum possible extension number */
  if (max_found >= MAX_LOG_UNIQUE_FN_EXT) {
    LogErr(ERROR_LEVEL, ER_BINLOG_FILE_EXTENSION_NUMBER_EXHAUSTED, max_found);
    error = 1;
    goto end;
  }

  if (new_index_number > 0) {
    /*
      If "new_index_number" was specified, this means we are handling a
      "RESET MASTER TO" command and the binary log was already purged
      so max_found should be 0.
    */
    DBUG_ASSERT(max_found == 0);
    next = new_index_number;
  } else
    next = max_found + 1;
  if (sprintf(ext_buf, "%06lu", next) < 0) {
    error = 1;
    goto end;
  }
  *end++ = '.';

  /*
    Check if the generated extension size + the file name exceeds the
    buffer size used. If one did not check this, then the filename might be
    truncated, resulting in error.
   */
  if (((strlen(ext_buf) + (end - name)) >= FN_REFLEN)) {
    LogErr(ERROR_LEVEL, ER_BINLOG_FILE_NAME_TOO_LONG, name, ext_buf,
           (strlen(ext_buf) + (end - name)));
    error = 1;
    goto end;
  }

  if (sprintf(end, "%06lu", next) < 0) {
    error = 1;
    goto end;
  }

  /* print warning if reaching the end of available extensions. */
  if (next > MAX_ALLOWED_FN_EXT_RESET_MASTER)
    LogErr(WARNING_LEVEL, ER_BINLOG_FILE_EXTENSION_NUMBER_RUNNING_LOW, next,
           (MAX_LOG_UNIQUE_FN_EXT - next));

end:
  return error;
}

int MYSQL_BIN_LOG::generate_new_name(char *new_name, const char *log_name,
                                     uint32 new_index_number) {
  fn_format(new_name, log_name, mysql_data_home, "", 4);
  if (!fn_ext(log_name)[0]) {
    if (find_uniq_filename(new_name, new_index_number)) {
      if (current_thd != nullptr)
        my_printf_error(ER_NO_UNIQUE_LOGFILE,
                        ER_THD(current_thd, ER_NO_UNIQUE_LOGFILE),
                        MYF(ME_FATALERROR), log_name);
      LogErr(ERROR_LEVEL, ER_FAILED_TO_GENERATE_UNIQUE_LOGFILE, log_name);
      return 1;
    }
  }
  return 0;
}

/**
  @todo
  The following should be using fn_format();  We just need to
  first change fn_format() to cut the file name if it's too long.
*/
const char *MYSQL_BIN_LOG::generate_name(const char *log_name,
                                         const char *suffix, char *buff) {
  if (!log_name || !log_name[0]) {
    if (is_relay_log || log_bin_supplied)
      strmake(buff, default_logfile_name, FN_REFLEN - strlen(suffix) - 1);
    else
      strmake(buff, default_binlogfile_name, FN_REFLEN - strlen(suffix) - 1);

    return (const char *)fn_format(buff, buff, "", suffix,
                                   MYF(MY_REPLACE_EXT | MY_REPLACE_DIR));
  }
  // get rid of extension to avoid problems

  const char *p = fn_ext(log_name);
  uint length = (uint)(p - log_name);
  strmake(buff, log_name, min<size_t>(length, FN_REFLEN - 1));
  return (const char *)buff;
}

bool MYSQL_BIN_LOG::init_and_set_log_file_name(const char *log_name,
                                               const char *new_name,
                                               uint32 new_index_number) {
  if (new_name && !my_stpcpy(log_file_name, new_name))
    return true;
  else if (!new_name &&
           generate_new_name(log_file_name, log_name, new_index_number))
    return true;

  return false;
}

/**
  Open the logfile and init IO_CACHE.

  @param log_file_key        The file instrumentation key for this file
  @param log_name            The name of the log to open
  @param new_name            The new name for the logfile.
                             NULL forces generate_new_name() to be called.
  @param new_index_number    The binary log file index number to start from
                             after the RESET MASTER TO command is called.

  @return true if error, false otherwise.
*/

bool MYSQL_BIN_LOG::open(PSI_file_key log_file_key, const char *log_name,
                         const char *new_name, uint32 new_index_number) {
  DBUG_TRACE;
  bool ret = false;

  write_error = false;
  myf flags = MY_WME | MY_NABP | MY_WAIT_IF_FULL;
  if (is_relay_log) flags = flags | MY_REPORT_WAITING_IF_FULL;

  if (!(name = my_strdup(key_memory_MYSQL_LOG_name, log_name, MYF(MY_WME)))) {
    goto err;
  }

  if (init_and_set_log_file_name(name, new_name, new_index_number) ||
      DBUG_EVALUATE_IF("fault_injection_init_name", 1, 0))
    goto err;

  db[0] = 0;

  /* Keep the key for reopen */
  m_log_file_key = log_file_key;

  /*
    LOCK_sync guarantees that no thread is calling m_binlog_file to sync data
    to disk when another thread is opening the new file
    (FLUSH LOG or RESET MASTER).
  */
  if (!is_relay_log) mysql_mutex_lock(&LOCK_sync);

  ret = m_binlog_file->open(log_file_key, log_file_name, flags);

  if (!is_relay_log) mysql_mutex_unlock(&LOCK_sync);

  if (ret) goto err;

  atomic_log_state = LOG_OPENED;
  return false;

err:
  if (binlog_error_action == ABORT_SERVER) {
    exec_binlog_error_action_abort(
        "Either disk is full, file system is read only or "
        "there was an encryption error while opening the binlog. "
        "Aborting the server.");
  } else
    LogErr(ERROR_LEVEL, ER_BINLOG_CANT_OPEN_FOR_LOGGING, log_name, errno);

  my_free(name);
  name = nullptr;
  atomic_log_state = LOG_CLOSED;
  return true;
}

bool MYSQL_BIN_LOG::open_index_file(const char *index_file_name_arg,
                                    const char *log_name,
                                    bool need_lock_index) {
  bool error = false;
  File index_file_nr = -1;
  if (need_lock_index)
    mysql_mutex_lock(&LOCK_index);
  else
    mysql_mutex_assert_owner(&LOCK_index);

  /*
    First open of this class instance
    Create an index file that will hold all file names uses for logging.
    Add new entries to the end of it.
  */
  myf opt = MY_UNPACK_FILENAME;

  if (my_b_inited(&index_file)) goto end;

  if (!index_file_name_arg) {
    index_file_name_arg = log_name;  // Use same basename for index file
    opt = MY_UNPACK_FILENAME | MY_REPLACE_EXT;
  }
  fn_format(index_file_name, index_file_name_arg, mysql_data_home, ".index",
            opt);

  if (set_crash_safe_index_file_name(index_file_name_arg)) {
    error = true;
    goto end;
  }

  /*
    We need move crash_safe_index_file to index_file if the index_file
    does not exist and crash_safe_index_file exists when mysqld server
    restarts.
  */
  if (my_access(index_file_name, F_OK) &&
      !my_access(crash_safe_index_file_name, F_OK) &&
      my_rename(crash_safe_index_file_name, index_file_name, MYF(MY_WME))) {
    LogErr(ERROR_LEVEL, ER_BINLOG_CANT_MOVE_TMP_TO_INDEX,
           "MYSQL_BIN_LOG::open_index_file");
    error = true;
    goto end;
  }

  if ((index_file_nr = mysql_file_open(m_key_file_log_index, index_file_name,
                                       O_RDWR | O_CREAT, MYF(MY_WME))) < 0 ||
      mysql_file_sync(index_file_nr, MYF(MY_WME)) ||
      init_io_cache_ext(&index_file, index_file_nr, IO_SIZE, READ_CACHE,
                        mysql_file_seek(index_file_nr, 0L, MY_SEEK_END, MYF(0)),
                        false, MYF(MY_WME | MY_WAIT_IF_FULL),
                        m_key_file_log_index_cache) ||
      DBUG_EVALUATE_IF("fault_injection_openning_index", 1, 0)) {
    /*
      TODO: all operations creating/deleting the index file or a log, should
      call my_sync_dir() or my_sync_dir_by_file() to be durable.
      TODO: file creation should be done with mysql_file_create()
      not mysql_file_open().
    */
    if (index_file_nr >= 0) mysql_file_close(index_file_nr, MYF(0));
    error = true;
    goto end;
  }

  /*
    Sync the index by purging any binary log file that is not registered.
    In other words, either purge binary log files that were removed from
    the index but not purged from the file system due to a crash or purge
    any binary log file that was created but not register in the index
    due to a crash.
  */

  if (set_purge_index_file_name(index_file_name_arg) ||
      open_purge_index_file(false) ||
      purge_index_entry(nullptr, nullptr, false) || close_purge_index_file() ||
      DBUG_EVALUATE_IF("fault_injection_recovering_index", 1, 0)) {
    LogErr(ERROR_LEVEL, ER_BINLOG_FAILED_TO_SYNC_INDEX_FILE);
    error = true;
    goto end;
  }

end:
  if (need_lock_index) mysql_mutex_unlock(&LOCK_index);
  return error;
}

/**
  Add the GTIDs from the given relaylog file and also
  update the IO thread transaction parser.

  @param filename Relaylog file to read from.
  @param retrieved_gtids Gtid_set to store the GTIDs found on the relaylog file.
  @param verify_checksum Set to true to verify event checksums.
  @param trx_parser The transaction boundary parser to be used in order to
  only add a GTID to the gtid_set after ensuring the transaction is fully
  stored on the relay log.
  @param partial_trx The trx_monitoring_info of the last incomplete transaction
  found in the relay log.

  @retval false The file was successfully read and all GTIDs from
  Previous_gtids and Gtid_log_event from complete transactions were added to
  the retrieved_set.
  @retval true There was an error during the procedure.
*/
static bool read_gtids_and_update_trx_parser_from_relaylog(
    const char *filename, Gtid_set *retrieved_gtids, bool verify_checksum,
    Transaction_boundary_parser *trx_parser,
    Gtid_monitoring_info *partial_trx) {
  DBUG_TRACE;
  DBUG_PRINT("info", ("Opening file %s", filename));

  DBUG_ASSERT(retrieved_gtids != nullptr);
  DBUG_ASSERT(trx_parser != nullptr);
#ifndef DBUG_OFF
  unsigned long event_counter = 0;
#endif
  bool error = false;

  Relaylog_file_reader relaylog_file_reader(verify_checksum);
  if (relaylog_file_reader.open(filename)) {
    LogErr(ERROR_LEVEL, ER_BINLOG_FILE_OPEN_FAILED,
           relaylog_file_reader.get_error_str());

    /*
      As read_gtids_from_binlog() will not throw error on truncated
      relaylog files, we should do the same here in order to keep the
      current behavior.
    */
    if (relaylog_file_reader.get_error_type() ==
        Binlog_read_error::CANNOT_GET_FILE_PASSWORD)
      error = true;
    return error;
  }

  Log_event *ev = nullptr;
  bool seen_prev_gtids = false;
  ulong data_len = 0;

  while (!error && (ev = relaylog_file_reader.read_event_object()) != nullptr) {
    DBUG_PRINT("info", ("Read event of type %s", ev->get_type_str()));
#ifndef DBUG_OFF
    event_counter++;
#endif

    data_len = uint4korr(ev->temp_buf + EVENT_LEN_OFFSET);

    bool info_error{false};
    binary_log::Log_event_basic_info log_event_info;
    std::tie(info_error, log_event_info) = extract_log_event_basic_info(
        ev->temp_buf, data_len,
        relaylog_file_reader.format_description_event());

    if (info_error || trx_parser->feed_event(log_event_info, false)) {
      /*
        The transaction boundary parser found an error while parsing a
        sequence of events from the relaylog. As we don't know if the
        parsing has started from a reliable point (it might started in
        a relay log file that begins with the rest of a transaction
        that started in a previous relay log file), it is better to do
        nothing in this case. The boundary parser will fix itself once
        finding an event that represent a transaction boundary.

        Suppose the following relaylog:

         rl-bin.000011 | rl-bin.000012 | rl-bin.000013 | rl-bin-000014
        ---------------+---------------+---------------+---------------
         PREV_GTIDS    | PREV_GTIDS    | PREV_GTIDS    | PREV_GTIDS
         (empty)       | (UUID:1-2)    | (UUID:1-2)    | (UUID:1-2)
        ---------------+---------------+---------------+---------------
         XID           | QUERY(INSERT) | QUERY(INSERT) | XID
        ---------------+---------------+---------------+---------------
         GTID(UUID:2)  |
        ---------------+
         QUERY(CREATE  |
         TABLE t1 ...) |
        ---------------+
         GTID(UUID:3)  |
        ---------------+
         QUERY(BEGIN)  |
        ---------------+

        As it is impossible to determine the current Retrieved_Gtid_Set by only
        looking to the PREVIOUS_GTIDS on the last relay log file, and scanning
        events on it, we tried to find a relay log file that contains at least
        one GTID event during the backwards search.

        In the example, we will find a GTID only in rl-bin.000011, as the
        UUID:3 transaction was spanned across 4 relay log files.

        The transaction spanning can be caused by "FLUSH RELAY LOGS" commands
        on slave while it is queuing the transaction.

        So, in order to correctly add UUID:3 into Retrieved_Gtid_Set, we need
        to parse the relay log starting on the file we found the last GTID
        queued to know if the transaction was fully retrieved or not.

        Start scanning rl-bin.000011 after resetting the transaction parser
        will generate an error, as XID event is only expected inside a DML,
        but in this case, we can ignore this error and reset the parser.
      */
      trx_parser->reset();
      /*
        We also have to discard the GTID of the partial transaction that was
        not finished if there is one. This is needed supposing that an
        incomplete transaction was replicated with a GTID.

        GTID(1), QUERY(BEGIN), QUERY(INSERT), ANONYMOUS_GTID, QUERY(DROP ...)

        In the example above, without cleaning the partial_trx,
        the GTID(1) would be added to the Retrieved_Gtid_Set after the
        QUERY(DROP ...) event.

        GTID(1), QUERY(BEGIN), QUERY(INSERT), GTID(2), QUERY(DROP ...)

        In the example above the GTID(1) will also be discarded as the
        GTID(1) transaction is not complete.
      */
      if (partial_trx->is_processing_trx_set()) {
        DBUG_PRINT("info", ("Discarding Gtid(%d, %lld) as the transaction "
                            "wasn't complete and we found an error in the"
                            "transaction boundary parser.",
                            partial_trx->get_processing_trx_gtid()->sidno,
                            partial_trx->get_processing_trx_gtid()->gno));
        partial_trx->clear_processing_trx();
      }
    }

    switch (ev->get_type_code()) {
      case binary_log::FORMAT_DESCRIPTION_EVENT:
      case binary_log::ROTATE_EVENT:
        // do nothing; just accept this event and go to next
        break;
      case binary_log::PREVIOUS_GTIDS_LOG_EVENT: {
        seen_prev_gtids = true;
        // add events to sets
        Previous_gtids_log_event *prev_gtids_ev =
            (Previous_gtids_log_event *)ev;
        if (prev_gtids_ev->add_to_set(retrieved_gtids) != 0) {
          error = true;
          break;
        }
#ifndef DBUG_OFF
        char *prev_buffer = prev_gtids_ev->get_str(nullptr, nullptr);
        DBUG_PRINT("info", ("Got Previous_gtids from file '%s': Gtid_set='%s'.",
                            filename, prev_buffer));
        my_free(prev_buffer);
#endif
        break;
      }
      case binary_log::GTID_LOG_EVENT: {
        /* If we didn't find any PREVIOUS_GTIDS in this file */
        if (!seen_prev_gtids) {
          my_error(ER_BINLOG_LOGICAL_CORRUPTION, MYF(0), filename,
                   "The first global transaction identifier was read, but "
                   "no other information regarding identifiers existing "
                   "on the previous log files was found.");
          error = true;
          break;
        }

        Gtid_log_event *gtid_ev = (Gtid_log_event *)ev;
        rpl_sidno sidno = gtid_ev->get_sidno(retrieved_gtids->get_sid_map());
        ulonglong immediate_commit_timestamp =
            gtid_ev->immediate_commit_timestamp;
        longlong original_commit_timestamp = gtid_ev->original_commit_timestamp;

        if (sidno < 0) {
          error = true;
          break;
        } else {
          if (retrieved_gtids->ensure_sidno(sidno) != RETURN_STATUS_OK) {
            error = true;
            break;
          } else {
            Gtid gtid = {sidno, gtid_ev->get_gno()};
            /*
              As are updating the transaction boundary parser while reading
              GTIDs from relay log files to fill the Retrieved_Gtid_Set, we
              should not add the GTID here as we don't know if the transaction
              is complete on the relay log yet.
            */
            partial_trx->start(gtid, original_commit_timestamp,
                               immediate_commit_timestamp);
          }
          DBUG_PRINT("info",
                     ("Found Gtid in relaylog file '%s': Gtid(%d, %lld).",
                      filename, sidno, gtid_ev->get_gno()));
        }
        break;
      }
      case binary_log::ANONYMOUS_GTID_LOG_EVENT:
      default:
        /*
          If we reached the end of a transaction after storing it's GTID
          in partial_trx structure, it is time to add this GTID to the
          retrieved_gtids set because the transaction is complete and there is
          no need for asking this transaction again.
        */
        if (trx_parser->is_not_inside_transaction()) {
          if (partial_trx->is_processing_trx_set()) {
            const Gtid *fully_retrieved_gtid;
            fully_retrieved_gtid = partial_trx->get_processing_trx_gtid();
            DBUG_PRINT("info", ("Adding Gtid to Retrieved_Gtid_Set as the "
                                "transaction was completed at "
                                "relaylog file '%s': Gtid(%d, %lld).",
                                filename, fully_retrieved_gtid->sidno,
                                fully_retrieved_gtid->gno));
            retrieved_gtids->_add_gtid(*fully_retrieved_gtid);
            /*
             We don't need to update the last queued structure here. We just
             want to have the information about the partial transaction left in
             the relay log.
            */
            partial_trx->clear();
          }
        }
        break;
    }
    delete ev;
  }

  if (relaylog_file_reader.has_fatal_error()) {
    // This is not a fatal error; the log may just be truncated.
    // @todo but what other errors could happen? IO error?
    LogErr(WARNING_LEVEL, ER_BINLOG_ERROR_READING_GTIDS_FROM_RELAY_LOG, -1);
  }

#ifndef DBUG_OFF
  LogErr(INFORMATION_LEVEL, ER_BINLOG_EVENTS_READ_FROM_RELAY_LOG_INFO,
         event_counter, filename);
#endif

  return error;
}

enum enum_read_gtids_from_binlog_status {
  GOT_GTIDS,
  GOT_PREVIOUS_GTIDS,
  NO_GTIDS,
  ERROR,
  TRUNCATED
};
/**
  Reads GTIDs from the given binlog file.

  @param filename File to read from.
  @param all_gtids If not NULL, then the GTIDs from the
  Previous_gtids_log_event and from all Gtid_log_events are stored in
  this object.
  @param prev_gtids If not NULL, then the GTIDs from the
  Previous_gtids_log_events are stored in this object.
  @param first_gtid If not NULL, then the first GTID information from the
  file will be stored in this object.
  @param sid_map The sid_map object to use in the rpl_sidno generation
  of the Gtid_log_event. If lock is needed in the sid_map, the caller
  must hold it.
  @param verify_checksum Set to true to verify event checksums.
  @param is_relay_log Set to true, if filename is a Relay Log, false if it is a
  Binary Log.
  @retval GOT_GTIDS The file was successfully read and it contains
  both Gtid_log_events and Previous_gtids_log_events.
  This is only possible if either all_gtids or first_gtid are not null.
  @retval GOT_PREVIOUS_GTIDS The file was successfully read and it
  contains Previous_gtids_log_events but no Gtid_log_events.
  For binary logs, if no all_gtids and no first_gtid are specified,
  this function will be done right after reading the PREVIOUS_GTIDS
  regardless of the rest of the content of the binary log file.
  @retval NO_GTIDS The file was successfully read and it does not
  contain GTID events.
  @retval ERROR Out of memory, or IO error, or malformed event
  structure, or the file is malformed (e.g., contains Gtid_log_events
  but no Previous_gtids_log_event).
  @retval TRUNCATED The file was truncated before the end of the
  first Previous_gtids_log_event.
*/
static enum_read_gtids_from_binlog_status read_gtids_from_binlog(
    const char *filename, Gtid_set *all_gtids, Gtid_set *prev_gtids,
    Gtid *first_gtid, Sid_map *sid_map, bool verify_checksum,
    bool is_relay_log) {
  DBUG_TRACE;
  DBUG_PRINT("info", ("Opening file %s", filename));

#ifndef DBUG_OFF
  unsigned long event_counter = 0;
  /*
    We assert here that both all_gtids and prev_gtids, if specified,
    uses the same sid_map as the one passed as a parameter. This is just
    to ensure that, if the sid_map needed some lock and was locked by
    the caller, the lock applies to all the GTID sets this function is
    dealing with.
  */
  if (all_gtids) DBUG_ASSERT(all_gtids->get_sid_map() == sid_map);
  if (prev_gtids) DBUG_ASSERT(prev_gtids->get_sid_map() == sid_map);
#endif

  Binlog_file_reader binlog_file_reader(verify_checksum);
  if (binlog_file_reader.open(filename)) {
    LogErr(ERROR_LEVEL, ER_BINLOG_FILE_OPEN_FAILED,
           binlog_file_reader.get_error_str());
    /*
      We need to revisit the recovery procedure for relay log
      files. Currently, it is called after this routine.
      /Alfranio
    */
    if (binlog_file_reader.get_error_type() ==
        Binlog_read_error::CANNOT_GET_FILE_PASSWORD)
      return ERROR;
    return TRUNCATED;
  }

  Log_event *ev = nullptr;
  enum_read_gtids_from_binlog_status ret = NO_GTIDS;
  bool done = false;
  bool seen_first_gtid = false;
  while (!done && (ev = binlog_file_reader.read_event_object()) != nullptr) {
#ifndef DBUG_OFF
    event_counter++;
#endif
    DBUG_PRINT("info", ("Read event of type %s", ev->get_type_str()));
    switch (ev->get_type_code()) {
      case binary_log::FORMAT_DESCRIPTION_EVENT:
      case binary_log::ROTATE_EVENT:
        // do nothing; just accept this event and go to next
        break;
      case binary_log::PREVIOUS_GTIDS_LOG_EVENT: {
        ret = GOT_PREVIOUS_GTIDS;
        // add events to sets
        Previous_gtids_log_event *prev_gtids_ev =
            (Previous_gtids_log_event *)ev;
        if (all_gtids != nullptr && prev_gtids_ev->add_to_set(all_gtids) != 0)
          ret = ERROR, done = true;
        else if (prev_gtids != nullptr &&
                 prev_gtids_ev->add_to_set(prev_gtids) != 0)
          ret = ERROR, done = true;
#ifndef DBUG_OFF
        char *prev_buffer = prev_gtids_ev->get_str(nullptr, nullptr);
        DBUG_PRINT("info", ("Got Previous_gtids from file '%s': Gtid_set='%s'.",
                            filename, prev_buffer));
        my_free(prev_buffer);
#endif
        /*
          If this is not a relay log, the previous_gtids were asked and no
          all_gtids neither first_gtid were asked, it is fine to consider the
          job as done.
        */
        if (!is_relay_log && prev_gtids != nullptr && all_gtids == nullptr &&
            first_gtid == nullptr)
          done = true;
        DBUG_EXECUTE_IF("inject_fault_bug16502579", {
          DBUG_PRINT("debug", ("PREVIOUS_GTIDS_LOG_EVENT found. "
                               "Injected ret=NO_GTIDS."));
          if (ret == GOT_PREVIOUS_GTIDS) {
            ret = NO_GTIDS;
            done = false;
          }
        });
        break;
      }
      case binary_log::GTID_LOG_EVENT: {
        if (ret != GOT_GTIDS) {
          if (ret != GOT_PREVIOUS_GTIDS) {
            /*
              Since this routine is run on startup, there may not be a
              THD instance. Therefore, ER(X) cannot be used.
             */
            const char *msg_fmt =
                (current_thd != nullptr)
                    ? ER_THD(current_thd, ER_BINLOG_LOGICAL_CORRUPTION)
                    : ER_DEFAULT(ER_BINLOG_LOGICAL_CORRUPTION);
            my_printf_error(
                ER_BINLOG_LOGICAL_CORRUPTION, msg_fmt, MYF(0), filename,
                "The first global transaction identifier was read, but "
                "no other information regarding identifiers existing "
                "on the previous log files was found.");
            ret = ERROR, done = true;
            break;
          } else
            ret = GOT_GTIDS;
        }
        /*
          When this is a relaylog, we just check if the relay log contains at
          least one Gtid_log_event, so that we can distinguish the return values
          GOT_GTID and GOT_PREVIOUS_GTIDS. We don't need to read anything else
          from the relay log.
          When this is a binary log, if all_gtids is requested (i.e., NOT NULL),
          we should continue to read all gtids. If just first_gtid was
          requested, we will be done after storing this Gtid_log_event info on
          it.
        */
        if (is_relay_log) {
          ret = GOT_GTIDS, done = true;
        } else {
          Gtid_log_event *gtid_ev = (Gtid_log_event *)ev;
          rpl_sidno sidno = gtid_ev->get_sidno(sid_map);
          if (sidno < 0)
            ret = ERROR, done = true;
          else {
            if (all_gtids) {
              if (all_gtids->ensure_sidno(sidno) != RETURN_STATUS_OK)
                ret = ERROR, done = true;
              all_gtids->_add_gtid(sidno, gtid_ev->get_gno());
              DBUG_PRINT("info", ("Got Gtid from file '%s': Gtid(%d, %lld).",
                                  filename, sidno, gtid_ev->get_gno()));
            }

            /* If the first GTID was requested, stores it */
            if (first_gtid && !seen_first_gtid) {
              first_gtid->set(sidno, gtid_ev->get_gno());
              seen_first_gtid = true;
              /* If the first_gtid was the only thing requested, we are done */
              if (all_gtids == nullptr) ret = GOT_GTIDS, done = true;
            }
          }
        }
        break;
      }
      case binary_log::ANONYMOUS_GTID_LOG_EVENT: {
        /*
          When this is a relaylog, we just check if it contains
          at least one Anonymous_gtid_log_event after initialization
          (FDs, Rotates and PREVIOUS_GTIDS), so that we can distinguish the
          return values GOT_GTID and GOT_PREVIOUS_GTIDS.
          We don't need to read anything else from the relay log.
        */
        if (is_relay_log) {
          ret = GOT_GTIDS;
          done = true;
          break;
        }
        DBUG_ASSERT(prev_gtids == nullptr
                        ? true
                        : all_gtids != nullptr || first_gtid != nullptr);
      }
      // Fall through.
      default:
        // if we found any other event type without finding a
        // previous_gtids_log_event, then the rest of this binlog
        // cannot contain gtids
        if (ret != GOT_GTIDS && ret != GOT_PREVIOUS_GTIDS) done = true;
        /*
          The GTIDs of the relaylog files will be handled later
          because of the possibility of transactions be spanned
          along distinct relaylog files.
          So, if we found an ordinary event without finding the
          GTID but we already found the PREVIOUS_GTIDS, this probably
          means that the event is from a transaction that started on
          previous relaylog file.
        */
        if (ret == GOT_PREVIOUS_GTIDS && is_relay_log) done = true;
        break;
    }
    delete ev;
    DBUG_PRINT("info", ("done=%d", done));
  }

  if (binlog_file_reader.has_fatal_error()) {
    // This is not a fatal error; the log may just be truncated.

    // @todo but what other errors could happen? IO error?
    LogErr(WARNING_LEVEL, ER_BINLOG_ERROR_READING_GTIDS_FROM_BINARY_LOG, -1);
  }

  if (all_gtids)
    all_gtids->dbug_print("all_gtids");
  else
    DBUG_PRINT("info", ("all_gtids==NULL"));
  if (prev_gtids)
    prev_gtids->dbug_print("prev_gtids");
  else
    DBUG_PRINT("info", ("prev_gtids==NULL"));
  if (first_gtid == nullptr)
    DBUG_PRINT("info", ("first_gtid==NULL"));
  else if (first_gtid->sidno == 0)
    DBUG_PRINT("info", ("first_gtid.sidno==0"));
  else
    first_gtid->dbug_print(sid_map, "first_gtid");

  DBUG_PRINT("info", ("returning %d", ret));
#ifndef DBUG_OFF
  if (!is_relay_log && prev_gtids != nullptr && all_gtids == nullptr &&
      first_gtid == nullptr)
    LogErr(INFORMATION_LEVEL, ER_BINLOG_EVENTS_READ_FROM_BINLOG_INFO,
           event_counter, filename);
#endif
  return ret;
}

bool MYSQL_BIN_LOG::find_first_log_not_in_gtid_set(char *binlog_file_name,
                                                   const Gtid_set *gtid_set,
                                                   Gtid *first_gtid,
                                                   const char **errmsg) {
  DBUG_TRACE;
  LOG_INFO linfo;
  auto log_index = this->get_log_index();
  std::list<std::string> filename_list = log_index.second;
  int error = log_index.first;
  list<string>::reverse_iterator rit;
  Gtid_set binlog_previous_gtid_set{gtid_set->get_sid_map()};

  if (error != LOG_INFO_EOF) {
    *errmsg =
        "Failed to read the binary log index file while "
        "looking for the oldest binary log that contains any GTID "
        "that is not in the given gtid set";
    error = -1;
    goto end;
  }

  if (filename_list.empty()) {
    *errmsg =
        "Could not find first log file name in binary log index file "
        "while looking for the oldest binary log that contains any GTID "
        "that is not in the given gtid set";
    error = -2;
    goto end;
  }

  /*
    Iterate over all the binary logs in reverse order, and read only
    the Previous_gtids_log_event, to find the first one, that is the
    subset of the given gtid set. Since every binary log begins with
    a Previous_gtids_log_event, that contains all GTIDs in all
    previous binary logs.
    We also ask for the first GTID in the binary log to know if we
    should send the FD event with the "created" field cleared or not.
  */
  DBUG_PRINT("info", ("Iterating backwards through binary logs, and reading "
                      "only the Previous_gtids_log_event, to find the first "
                      "one, that is the subset of the given gtid set."));
  rit = filename_list.rbegin();
  error = 0;
  while (rit != filename_list.rend()) {
    binlog_previous_gtid_set.clear();
    const char *filename = rit->c_str();
    DBUG_PRINT("info",
               ("Read Previous_gtids_log_event from filename='%s'", filename));
    switch (read_gtids_from_binlog(filename, nullptr, &binlog_previous_gtid_set,
                                   first_gtid,
                                   binlog_previous_gtid_set.get_sid_map(),
                                   opt_master_verify_checksum, is_relay_log)) {
      case ERROR:
        *errmsg =
            "Error reading header of binary log while looking for "
            "the oldest binary log that contains any GTID that is not in "
            "the given gtid set";
        error = -3;
        goto end;
      case NO_GTIDS:
        *errmsg =
            "Found old binary log without GTIDs while looking for "
            "the oldest binary log that contains any GTID that is not in "
            "the given gtid set";
        error = -4;
        goto end;
      case GOT_GTIDS:
      case GOT_PREVIOUS_GTIDS:
        if (binlog_previous_gtid_set.is_subset(gtid_set)) {
          strcpy(binlog_file_name, filename);
          /*
            Verify that the selected binlog is not the first binlog,
          */
          DBUG_EXECUTE_IF("slave_reconnect_with_gtid_set_executed",
                          DBUG_ASSERT(strcmp(filename_list.begin()->c_str(),
                                             binlog_file_name) != 0););
          goto end;
        }
      case TRUNCATED:
        break;
    }

    rit++;
  }

  if (rit == filename_list.rend()) {
    report_missing_gtids(&binlog_previous_gtid_set, gtid_set, errmsg);
    error = -5;
  }

end:
  if (error) DBUG_PRINT("error", ("'%s'", *errmsg));
  filename_list.clear();
  DBUG_PRINT("info", ("returning %d", error));
  return error != 0 ? true : false;
}

bool MYSQL_BIN_LOG::init_gtid_sets(Gtid_set *all_gtids, Gtid_set *lost_gtids,
                                   bool verify_checksum, bool need_lock,
                                   Transaction_boundary_parser *trx_parser,
                                   Gtid_monitoring_info *partial_trx,
                                   bool is_server_starting) {
  DBUG_TRACE;
  DBUG_PRINT(
      "info",
      ("lost_gtids=%p; so we are recovering a %s log; is_relay_log=%d",
       lost_gtids, lost_gtids == nullptr ? "relay" : "binary", is_relay_log));

  Checkable_rwlock *sid_lock =
      is_relay_log ? all_gtids->get_sid_map()->get_sid_lock() : global_sid_lock;
  /*
    If this is a relay log, we must have the IO thread Master_info trx_parser
    in order to correctly feed it with relay log events.
  */
#ifndef DBUG_OFF
  if (is_relay_log) {
    DBUG_ASSERT(trx_parser != nullptr);
    DBUG_ASSERT(lost_gtids == nullptr);
  }
#endif

  /*
    Acquires the necessary locks to ensure that logs are not either
    removed or updated when we are reading from it.
  */
  if (need_lock) {
    // We don't need LOCK_log if we are only going to read the initial
    // Prevoius_gtids_log_event and ignore the Gtid_log_events.
    if (all_gtids != nullptr) mysql_mutex_lock(&LOCK_log);
    mysql_mutex_lock(&LOCK_index);
    sid_lock->wrlock();
  } else {
    if (all_gtids != nullptr) mysql_mutex_assert_owner(&LOCK_log);
    mysql_mutex_assert_owner(&LOCK_index);
    sid_lock->assert_some_wrlock();
  }

  /* Initialize the sid_map to be used in read_gtids_from_binlog */
  Sid_map *sid_map = nullptr;
  if (all_gtids)
    sid_map = all_gtids->get_sid_map();
  else if (lost_gtids)
    sid_map = lost_gtids->get_sid_map();

  // Gather the set of files to be accessed.
  auto log_index = this->get_log_index(false);
  std::list<std::string> filename_list = log_index.second;
  int error = log_index.first;
  list<string>::iterator it;
  list<string>::reverse_iterator rit;
  bool reached_first_file = false;

  if (error != LOG_INFO_EOF) {
    DBUG_PRINT("error", ("Error reading %s index",
                         is_relay_log ? "relaylog" : "binlog"));
    goto end;
  }
  /*
    On server starting, one new empty binlog file is created and
    its file name is put into index file before initializing
    GLOBAL.GTID_EXECUTED AND GLOBAL.GTID_PURGED, it is not the
    last binlog file before the server restarts, so we remove
    its file name from filename_list.
  */
  if (is_server_starting && !is_relay_log && !filename_list.empty())
    filename_list.pop_back();

  error = 0;
  if (all_gtids != nullptr) {
    DBUG_PRINT("info", ("Iterating backwards through %s logs, "
                        "looking for the last %s log that contains "
                        "a Previous_gtids_log_event.",
                        is_relay_log ? "relay" : "binary",
                        is_relay_log ? "relay" : "binary"));
    // Iterate over all files in reverse order until we find one that
    // contains a Previous_gtids_log_event.
    rit = filename_list.rbegin();
    bool can_stop_reading = false;
    reached_first_file = (rit == filename_list.rend());
    DBUG_PRINT("info",
               ("filename='%s' reached_first_file=%d",
                reached_first_file ? "" : rit->c_str(), reached_first_file));
    while (!can_stop_reading && !reached_first_file) {
      const char *filename = rit->c_str();
      DBUG_ASSERT(rit != filename_list.rend());
      rit++;
      reached_first_file = (rit == filename_list.rend());
      DBUG_PRINT("info", ("filename='%s' can_stop_reading=%d "
                          "reached_first_file=%d, ",
                          filename, can_stop_reading, reached_first_file));
      switch (read_gtids_from_binlog(
          filename, all_gtids, reached_first_file ? lost_gtids : nullptr,
          nullptr /* first_gtid */, sid_map, verify_checksum, is_relay_log)) {
        case ERROR: {
          error = 1;
          goto end;
        }
        case GOT_GTIDS: {
          can_stop_reading = true;
          break;
        }
        case GOT_PREVIOUS_GTIDS: {
          /*
            If this is a binlog file, it is enough to have GOT_PREVIOUS_GTIDS.
            If this is a relaylog file, we need to find at least one GTID to
            start parsing the relay log to add GTID of transactions that might
            have spanned in distinct relaylog files.
          */
          if (!is_relay_log) can_stop_reading = true;
          break;
        }
        case NO_GTIDS: {
          /*
            Mysql server iterates backwards through binary logs, looking for
            the last binary log that contains a Previous_gtids_log_event for
            gathering the set of gtid_executed on server start. This may take
            very long time if it has many binary logs and almost all of them
            are out of filesystem cache. So if the binlog_gtid_simple_recovery
            is enabled, and the last binary log does not contain any GTID
            event, do not read any more binary logs, GLOBAL.GTID_EXECUTED and
            GLOBAL.GTID_PURGED should be empty in the case.
          */
          if (binlog_gtid_simple_recovery && is_server_starting &&
              !is_relay_log) {
            DBUG_ASSERT(all_gtids->is_empty());
            DBUG_ASSERT(lost_gtids->is_empty());
            goto end;
          }
          /*FALLTHROUGH*/
        }
        case TRUNCATED: {
          break;
        }
      }
    }

    /*
      If we use GTIDs and have partial transactions on the relay log,
      must check if it ends on next relay log files.
      We also need to feed the boundary parser with the rest of the
      relay log to put it in the correct state before receiving new
      events from the master in the case of GTID auto positioning be
      disabled.
    */
    if (is_relay_log && filename_list.size() > 0) {
      /*
        Suppose the following relaylog:

         rl-bin.000001 | rl-bin.000002 | rl-bin.000003 | rl-bin-000004
        ---------------+---------------+---------------+---------------
         PREV_GTIDS    | PREV_GTIDS    | PREV_GTIDS    | PREV_GTIDS
         (empty)       | (UUID:1)      | (UUID:1)      | (UUID:1)
        ---------------+---------------+---------------+---------------
         GTID(UUID:1)  | QUERY(INSERT) | QUERY(INSERT) | XID
        ---------------+---------------+---------------+---------------
         QUERY(CREATE  |
         TABLE t1 ...) |
        ---------------+
         GTID(UUID:2)  |
        ---------------+
         QUERY(BEGIN)  |
        ---------------+

        As it is impossible to determine the current Retrieved_Gtid_Set by only
        looking to the PREVIOUS_GTIDS on the last relay log file, and scanning
        events on it, we tried to find a relay log file that contains at least
        one GTID event during the backwards search.

        In the example, we will find a GTID only in rl-bin.000001, as the
        UUID:2 transaction was spanned across 4 relay log files.

        The transaction spanning can be caused by "FLUSH RELAY LOGS" commands
        on slave while it is queuing the transaction.

        So, in order to correctly add UUID:2 into Retrieved_Gtid_Set, we need
        to parse the relay log starting on the file we found the last GTID
        queued to know if the transaction was fully retrieved or not.
      */

      /*
        Adjust the reverse iterator to point to the relaylog file we
        need to start parsing, as it was incremented after generating
        the relay log file name.
      */
      DBUG_ASSERT(rit != filename_list.rbegin());
      rit--;
      DBUG_ASSERT(rit != filename_list.rend());
      /* Reset the transaction parser before feeding it with events */
      trx_parser->reset();
      partial_trx->clear();

      DBUG_PRINT("info", ("Iterating forwards through relay logs, "
                          "updating the Retrieved_Gtid_Set and updating "
                          "IO thread trx parser before start."));
      for (it = find(filename_list.begin(), filename_list.end(), *rit);
           it != filename_list.end(); it++) {
        const char *filename = it->c_str();
        DBUG_PRINT("info", ("filename='%s'", filename));
        if (read_gtids_and_update_trx_parser_from_relaylog(
                filename, all_gtids, true, trx_parser, partial_trx)) {
          error = 1;
          goto end;
        }
      }
    }
  }
  if (lost_gtids != nullptr && !reached_first_file) {
    /*
      This branch is only reacheable by a binary log. The relay log
      don't need to get lost_gtids information.

      A 5.6 server sets GTID_PURGED by rotating the binary log.

      A 5.6 server that had recently enabled GTIDs and set GTID_PURGED
      would have a sequence of binary logs like:

      master-bin.N  : No PREVIOUS_GTIDS (GTID wasn't enabled)
      master-bin.N+1: Has an empty PREVIOUS_GTIDS and a ROTATE
                      (GTID was enabled on startup)
      master-bin.N+2: Has a PREVIOUS_GTIDS with the content set by a
                      SET @@GLOBAL.GTID_PURGED + has GTIDs of some
                      transactions.

      If this 5.6 server be upgraded to 5.7 keeping its binary log files,
      this routine will have to find the first binary log that contains a
      PREVIOUS_GTIDS + a GTID event to ensure that the content of the
      GTID_PURGED will be correctly set (assuming binlog_gtid_simple_recovery
      is not enabled).
    */
    DBUG_PRINT("info", ("Iterating forwards through binary logs, looking for "
                        "the first binary log that contains both a "
                        "Previous_gtids_log_event and a Gtid_log_event."));
    DBUG_ASSERT(!is_relay_log);
    for (it = filename_list.begin(); it != filename_list.end(); it++) {
      /*
        We should pass a first_gtid to read_gtids_from_binlog when
        binlog_gtid_simple_recovery is disabled, or else it will return
        right after reading the PREVIOUS_GTIDS event to avoid stall on
        reading the whole binary log.
      */
      Gtid first_gtid = {0, 0};
      const char *filename = it->c_str();
      DBUG_PRINT("info", ("filename='%s'", filename));
      switch (read_gtids_from_binlog(
          filename, nullptr, lost_gtids,
          binlog_gtid_simple_recovery ? nullptr : &first_gtid, sid_map,
          verify_checksum, is_relay_log)) {
        case ERROR: {
          error = 1;
          /*FALLTHROUGH*/
        }
        case GOT_GTIDS: {
          goto end;
        }
        case NO_GTIDS:
        case GOT_PREVIOUS_GTIDS: {
          /*
            Mysql server iterates forwards through binary logs, looking for
            the first binary log that contains both Previous_gtids_log_event
            and gtid_log_event for gathering the set of gtid_purged on server
            start. It also iterates forwards through binary logs, looking for
            the first binary log that contains both Previous_gtids_log_event
            and gtid_log_event for gathering the set of gtid_purged when
            purging binary logs. This may take very long time if it has many
            binary logs and almost all of them are out of filesystem cache.
            So if the binlog_gtid_simple_recovery is enabled, we just
            initialize GLOBAL.GTID_PURGED from the first binary log, do not
            read any more binary logs.
          */
          if (binlog_gtid_simple_recovery) goto end;
          /*FALLTHROUGH*/
        }
        case TRUNCATED: {
          break;
        }
      }
    }
  }
end:
  if (all_gtids) all_gtids->dbug_print("all_gtids");
  if (lost_gtids) lost_gtids->dbug_print("lost_gtids");
  if (need_lock) {
    sid_lock->unlock();
    mysql_mutex_unlock(&LOCK_index);
    if (all_gtids != nullptr) mysql_mutex_unlock(&LOCK_log);
  }
  filename_list.clear();
  DBUG_PRINT("info", ("returning %d", error));
  return error != 0 ? true : false;
}

/**
  Open a (new) binlog file.

  - Open the log file and the index file. Register the new
  file name in it
  - When calling this when the file is in use, you must have a locks
  on LOCK_log and LOCK_index.

  @retval
    0	ok
  @retval
    1	error
*/

bool MYSQL_BIN_LOG::open_binlog(
    const char *log_name, const char *new_name, ulong max_size_arg,
    bool null_created_arg, bool need_lock_index, bool need_sid_lock,
    Format_description_log_event *extra_description_event,
    uint32 new_index_number) {
  // lock_index must be acquired *before* sid_lock.
  DBUG_ASSERT(need_sid_lock || !need_lock_index);
  DBUG_TRACE;
  DBUG_PRINT("enter", ("base filename: %s", log_name));

  mysql_mutex_assert_owner(get_log_lock());

  if (init_and_set_log_file_name(log_name, new_name, new_index_number)) {
    LogErr(ERROR_LEVEL, ER_BINLOG_CANT_GENERATE_NEW_FILE_NAME);
    return true;
  }

  DBUG_PRINT("info", ("generated filename: %s", log_file_name));

  DEBUG_SYNC(current_thd, "after_log_file_name_initialized");

  if (open_purge_index_file(true) ||
      register_create_index_entry(log_file_name) || sync_purge_index_file() ||
      DBUG_EVALUATE_IF("fault_injection_registering_index", 1, 0)) {
    /**
      @todo: although this was introduced to appease valgrind
      when injecting emulated faults using fault_injection_registering_index
      it may be good to consider what actually happens when
      open_purge_index_file succeeds but register or sync fails.

      Perhaps we might need the code below in MYSQL_BIN_LOG::cleanup
      for "real life" purposes as well?
    */
    DBUG_EXECUTE_IF("fault_injection_registering_index", {
      if (my_b_inited(&purge_index_file)) {
        end_io_cache(&purge_index_file);
        my_close(purge_index_file.file, MYF(0));
      }
    });

    LogErr(ERROR_LEVEL, ER_BINLOG_FAILED_TO_SYNC_INDEX_FILE_IN_OPEN);
    return true;
  }
  DBUG_EXECUTE_IF("crash_create_non_critical_before_update_index",
                  DBUG_SUICIDE(););

  write_error = false;

  /* open the main log file */
  if (open(m_key_file_log, log_name, new_name, new_index_number)) {
    close_purge_index_file();
    return true; /* all warnings issued */
  }

  max_size = max_size_arg;

  bool write_file_name_to_index_file = false;

  /* This must be before goto err. */
#ifndef DBUG_OFF
  binary_log_debug::debug_pretend_version_50034_in_binlog =
      DBUG_EVALUATE_IF("pretend_version_50034_in_binlog", true, false);
#endif
  Format_description_log_event s;

  if (m_binlog_file->is_empty()) {
    /*
      The binary log file was empty (probably newly created)
      This is the normal case and happens when the user doesn't specify
      an extension for the binary log files.
      In this case we write a standard header to it.
    */
    if (m_binlog_file->write(pointer_cast<const uchar *>(BINLOG_MAGIC),
                             BIN_LOG_HEADER_SIZE))
      goto err;
    bytes_written += BIN_LOG_HEADER_SIZE;
    write_file_name_to_index_file = true;
  }

  /*
    don't set LOG_EVENT_BINLOG_IN_USE_F for the relay log
  */
  if (!is_relay_log) {
    s.common_header->flags |= LOG_EVENT_BINLOG_IN_USE_F;
  }

  if (is_relay_log) {
    /* relay-log */
    if (relay_log_checksum_alg == binary_log::BINLOG_CHECKSUM_ALG_UNDEF) {
      /* inherit master's A descriptor if one has been received */
      if (opt_slave_sql_verify_checksum == 0)
        /* otherwise use slave's local preference of RL events verification */
        relay_log_checksum_alg = binary_log::BINLOG_CHECKSUM_ALG_OFF;
      else
        relay_log_checksum_alg =
            static_cast<enum_binlog_checksum_alg>(binlog_checksum_options);
    }
  }

  if (!s.is_valid()) goto err;
  s.dont_set_created = null_created_arg;
  /* Set LOG_EVENT_RELAY_LOG_F flag for relay log's FD */
  if (is_relay_log) s.set_relay_log_event();
  if (write_event_to_binlog(&s)) goto err;
  /*
    We need to revisit this code and improve it.
    See further comments in the mysqld.
    /Alfranio
  */
  if (current_thd) {
    Checkable_rwlock *sid_lock = nullptr;
    Gtid_set logged_gtids_binlog(global_sid_map, global_sid_lock);
    Gtid_set *previous_logged_gtids;

    if (is_relay_log) {
      previous_logged_gtids = previous_gtid_set_relaylog;
      sid_lock = previous_gtid_set_relaylog->get_sid_map()->get_sid_lock();
    } else {
      previous_logged_gtids = &logged_gtids_binlog;
      sid_lock = global_sid_lock;
    }

    if (need_sid_lock)
      sid_lock->wrlock();
    else
      sid_lock->assert_some_wrlock();

    if (!is_relay_log) {
      const Gtid_set *executed_gtids = gtid_state->get_executed_gtids();
      const Gtid_set *gtids_only_in_table =
          gtid_state->get_gtids_only_in_table();
      /* logged_gtids_binlog= executed_gtids - gtids_only_in_table */
      if (logged_gtids_binlog.add_gtid_set(executed_gtids) !=
          RETURN_STATUS_OK) {
        if (need_sid_lock) sid_lock->unlock();
        goto err;
      }
      logged_gtids_binlog.remove_gtid_set(gtids_only_in_table);
    }
    DBUG_PRINT("info", ("Generating PREVIOUS_GTIDS for %s file.",
                        is_relay_log ? "relaylog" : "binlog"));
    Previous_gtids_log_event prev_gtids_ev(previous_logged_gtids);
    if (is_relay_log) prev_gtids_ev.set_relay_log_event();
    if (need_sid_lock) sid_lock->unlock();
    if (write_event_to_binlog(&prev_gtids_ev)) goto err;
  } else  // !(current_thd)
  {
    /*
      If the slave was configured before server restart, the server will
      generate a new relay log file without having current_thd, but this
      new relay log file must have a PREVIOUS_GTIDS event as we now
      generate the PREVIOUS_GTIDS event always.

      This is only needed for relay log files because the server will add
      the PREVIOUS_GTIDS of binary logs (when current_thd==NULL) after
      server's GTID initialization.

      During server's startup at mysqld_main(), from the binary/relay log
      initialization point of view, it will:
      1) Call init_server_components() that will generate a new binary log
         file but won't write the PREVIOUS_GTIDS event yet;
      2) Initialize server's GTIDs;
      3) Write the binary log PREVIOUS_GTIDS;
      4) Call init_slave() in where the new relay log file will be created
         after initializing relay log's Retrieved_Gtid_Set;
    */
    if (is_relay_log) {
      Sid_map *previous_gtid_sid_map =
          previous_gtid_set_relaylog->get_sid_map();
      Checkable_rwlock *sid_lock = previous_gtid_sid_map->get_sid_lock();

      if (need_sid_lock)
        sid_lock->wrlock();
      else
        sid_lock->assert_some_wrlock(); /* purecov: inspected */

      DBUG_PRINT("info", ("Generating PREVIOUS_GTIDS for relaylog file."));
      Previous_gtids_log_event prev_gtids_ev(previous_gtid_set_relaylog);
      prev_gtids_ev.set_relay_log_event();

      if (need_sid_lock) sid_lock->unlock();

      if (write_event_to_binlog(&prev_gtids_ev)) goto err;
    }
  }
  if (extra_description_event) {
    /*
      This is a relay log written to by the I/O slave thread.
      Write the event so that others can later know the format of this relay
      log.
      Note that this event is very close to the original event from the
      master (it has binlog version of the master, event types of the
      master), so this is suitable to parse the next relay log's event. It
      has been produced by
      Format_description_log_event::Format_description_log_event(char* buf,).
      Why don't we want to write the mi_description_event if this
      event is for format<4 (3.23 or 4.x): this is because in that case, the
      mi_description_event describes the data received from the
      master, but not the data written to the relay log (*conversion*),
      which is in format 4 (slave's).
    */
    /*
      Set 'created' to 0, so that in next relay logs this event does not
      trigger cleaning actions on the slave in
      Format_description_log_event::apply_event_impl().
    */
    extra_description_event->created = 0;
    /* Don't set log_pos in event header */
    extra_description_event->set_artificial_event();

    if (binary_event_serialize(extra_description_event, m_binlog_file))
      goto err;
    bytes_written += extra_description_event->common_header->data_written;
  }
  if (m_binlog_file->flush_and_sync()) goto err;

  if (write_file_name_to_index_file) {
    DBUG_EXECUTE_IF("crash_create_critical_before_update_index",
                    DBUG_SUICIDE(););
    DBUG_ASSERT(my_b_inited(&index_file) != 0);

    /*
      The new log file name is appended into crash safe index file after
      all the content of index file is copyed into the crash safe index
      file. Then move the crash safe index file to index file.
    */
    DBUG_EXECUTE_IF("simulate_disk_full_on_open_binlog",
                    { DBUG_SET("+d,simulate_no_free_space_error"); });
    if (DBUG_EVALUATE_IF("fault_injection_updating_index", 1, 0) ||
        add_log_to_index((uchar *)log_file_name, strlen(log_file_name),
                         need_lock_index)) {
      DBUG_EXECUTE_IF("simulate_disk_full_on_open_binlog", {
        DBUG_SET("-d,simulate_file_write_error");
        DBUG_SET("-d,simulate_no_free_space_error");
        DBUG_SET("-d,simulate_disk_full_on_open_binlog");
      });
      goto err;
    }

    DBUG_EXECUTE_IF("crash_create_after_update_index", DBUG_SUICIDE(););
  }

  atomic_log_state = LOG_OPENED;
  /*
    At every rotate memorize the last transaction counter state to use it as
    offset at logging the transaction logical timestamps.
  */
  m_dependency_tracker.rotate();

  close_purge_index_file();

  update_binlog_end_pos();
  return false;

err:
  if (is_inited_purge_index_file())
    purge_index_entry(nullptr, nullptr, need_lock_index);
  close_purge_index_file();
  if (binlog_error_action == ABORT_SERVER) {
    exec_binlog_error_action_abort(
        "Either disk is full, file system is read only or "
        "there was an encryption error while opening the binlog. "
        "Aborting the server.");
  } else {
    LogErr(ERROR_LEVEL, ER_BINLOG_CANT_USE_FOR_LOGGING,
           (new_name) ? new_name : name, errno);
    close(LOG_CLOSE_INDEX, false, need_lock_index);
  }
  return true;
}

/**
  Move crash safe index file to index file.

  @param need_lock_index If true, LOCK_index will be acquired;
  otherwise it should already be held.

  @retval 0 ok
  @retval -1 error
*/
int MYSQL_BIN_LOG::move_crash_safe_index_file_to_index_file(
    bool need_lock_index) {
  int error = 0;
  File fd = -1;
  DBUG_TRACE;
  int failure_trials = MYSQL_BIN_LOG::MAX_RETRIES_FOR_DELETE_RENAME_FAILURE;
  bool file_rename_status = false, file_delete_status = false;
  THD *thd = current_thd;

  if (need_lock_index)
    mysql_mutex_lock(&LOCK_index);
  else
    mysql_mutex_assert_owner(&LOCK_index);

  if (my_b_inited(&index_file)) {
    end_io_cache(&index_file);
    if (mysql_file_close(index_file.file, MYF(0)) < 0) {
      error = -1;
      LogErr(ERROR_LEVEL, ER_BINLOG_FAILED_TO_CLOSE_INDEX_FILE_WHILE_REBUILDING,
             index_file_name);
      /*
        Delete Crash safe index file here and recover the binlog.index
        state(index_file io_cache) from old binlog.index content.
       */
      mysql_file_delete(key_file_binlog_index, crash_safe_index_file_name,
                        MYF(0));

      goto recoverable_err;
    }

    /*
      Sometimes an outsider can lock index files for temporary viewing
      purpose. For eg: MEB locks binlog.index/relaylog.index to view
      the content of the file. During that small period of time, deletion
      of the file is not possible on some platforms(Eg: Windows)
      Server should retry the delete operation for few times instead of
      panicking immediately.
    */
    while ((file_delete_status == false) && (failure_trials > 0)) {
      if (DBUG_EVALUATE_IF("force_index_file_delete_failure", 1, 0)) break;

      DBUG_EXECUTE_IF("simulate_index_file_delete_failure", {
        /* This simulation causes the delete to fail */
        static char first_char = index_file_name[0];
        index_file_name[0] = 0;
        sql_print_information("Retrying delete");
        if (failure_trials == 1) index_file_name[0] = first_char;
      };);
      file_delete_status = !(mysql_file_delete(key_file_binlog_index,
                                               index_file_name, MYF(MY_WME)));
      --failure_trials;
      if (!file_delete_status) {
        my_sleep(1000);
        /* Clear the error before retrying. */
        if (failure_trials > 0) thd->clear_error();
      }
    }

    if (!file_delete_status) {
      error = -1;
      LogErr(ERROR_LEVEL,
             ER_BINLOG_FAILED_TO_DELETE_INDEX_FILE_WHILE_REBUILDING,
             index_file_name);
      /*
        Delete Crash safe file index file here and recover the binlog.index
        state(index_file io_cache) from old binlog.index content.
       */
      mysql_file_delete(key_file_binlog_index, crash_safe_index_file_name,
                        MYF(0));

      goto recoverable_err;
    }
  }

  DBUG_EXECUTE_IF("crash_create_before_rename_index_file", DBUG_SUICIDE(););
  /*
    Sometimes an outsider can lock index files for temporary viewing
    purpose. For eg: MEB locks binlog.index/relaylog.index to view
    the content of the file. During that small period of time, rename
    of the file is not possible on some platforms(Eg: Windows)
    Server should retry the rename operation for few times instead of panicking
    immediately.
  */
  failure_trials = MYSQL_BIN_LOG::MAX_RETRIES_FOR_DELETE_RENAME_FAILURE;
  while ((file_rename_status == false) && (failure_trials > 0)) {
    DBUG_EXECUTE_IF("simulate_crash_safe_index_file_rename_failure", {
      /* This simulation causes the rename to fail */
      static char first_char = index_file_name[0];
      index_file_name[0] = 0;
      sql_print_information("Retrying rename");
      if (failure_trials == 1) index_file_name[0] = first_char;
    };);
    file_rename_status =
        !(my_rename(crash_safe_index_file_name, index_file_name, MYF(MY_WME)));
    --failure_trials;
    if (!file_rename_status) {
      my_sleep(1000);
      /* Clear the error before retrying. */
      if (failure_trials > 0) thd->clear_error();
    }
  }
  if (!file_rename_status) {
    error = -1;
    LogErr(ERROR_LEVEL, ER_BINLOG_FAILED_TO_RENAME_INDEX_FILE_WHILE_REBUILDING,
           index_file_name);
    goto fatal_err;
  }
  DBUG_EXECUTE_IF("crash_create_after_rename_index_file", DBUG_SUICIDE(););

recoverable_err:
  if ((fd = mysql_file_open(key_file_binlog_index, index_file_name,
                            O_RDWR | O_CREAT, MYF(MY_WME))) < 0 ||
      mysql_file_sync(fd, MYF(MY_WME)) ||
      init_io_cache_ext(&index_file, fd, IO_SIZE, READ_CACHE,
                        mysql_file_seek(fd, 0L, MY_SEEK_END, MYF(0)), false,
                        MYF(MY_WME | MY_WAIT_IF_FULL),
                        key_file_binlog_index_cache)) {
    LogErr(ERROR_LEVEL, ER_BINLOG_FAILED_TO_OPEN_INDEX_FILE_AFTER_REBUILDING,
           index_file_name);
    goto fatal_err;
  }

  if (need_lock_index) mysql_mutex_unlock(&LOCK_index);
  return error;

fatal_err:
  /*
    This situation is very very rare to happen (unless there is some serious
    memory related issues like OOM) and should be treated as fatal error.
    Hence it is better to bring down the server without respecting
    'binlog_error_action' value here.
  */
  exec_binlog_error_action_abort(
      "MySQL server failed to update the "
      "binlog.index file's content properly. "
      "It might not be in sync with available "
      "binlogs and the binlog.index file state is in "
      "unrecoverable state. Aborting the server.");
  /*
    Server is aborted in the above function.
    This is dead code to make compiler happy.
   */
  return error;
}

/**
  Append log file name to index file.

  - To make crash safe, we copy all the content of index file
  to crash safe index file firstly and then append the log
  file name to the crash safe index file. Finally move the
  crash safe index file to index file.

  @retval
    0   ok
  @retval
    -1   error
*/
int MYSQL_BIN_LOG::add_log_to_index(uchar *log_name, size_t log_name_len,
                                    bool need_lock_index) {
  DBUG_TRACE;

  if (open_crash_safe_index_file()) {
    LogErr(ERROR_LEVEL, ER_BINLOG_CANT_OPEN_TMP_INDEX,
           "MYSQL_BIN_LOG::add_log_to_index");
    goto err;
  }

  if (copy_file(&index_file, &crash_safe_index_file, 0)) {
    LogErr(ERROR_LEVEL, ER_BINLOG_CANT_COPY_INDEX_TO_TMP,
           "MYSQL_BIN_LOG::add_log_to_index");
    goto err;
  }

  if (my_b_write(&crash_safe_index_file, log_name, log_name_len) ||
      my_b_write(&crash_safe_index_file, pointer_cast<const uchar *>("\n"),
                 1) ||
      flush_io_cache(&crash_safe_index_file) ||
      mysql_file_sync(crash_safe_index_file.file, MYF(MY_WME))) {
    LogErr(ERROR_LEVEL, ER_BINLOG_CANT_APPEND_LOG_TO_TMP_INDEX, log_name);
    goto err;
  }

  if (close_crash_safe_index_file()) {
    LogErr(ERROR_LEVEL, ER_BINLOG_CANT_CLOSE_TMP_INDEX,
           "MYSQL_BIN_LOG::add_log_to_index");
    goto err;
  }

  if (move_crash_safe_index_file_to_index_file(need_lock_index)) {
    LogErr(ERROR_LEVEL, ER_BINLOG_CANT_MOVE_TMP_TO_INDEX,
           "MYSQL_BIN_LOG::add_log_to_index");
    goto err;
  }

  return 0;

err:
  return -1;
}

int MYSQL_BIN_LOG::get_current_log(LOG_INFO *linfo,
                                   bool need_lock_log /*true*/) {
  if (need_lock_log) mysql_mutex_lock(&LOCK_log);
  int ret = raw_get_current_log(linfo);
  if (need_lock_log) mysql_mutex_unlock(&LOCK_log);
  return ret;
}

int MYSQL_BIN_LOG::raw_get_current_log(LOG_INFO *linfo) {
  strmake(linfo->log_file_name, log_file_name,
          sizeof(linfo->log_file_name) - 1);
  linfo->pos = m_binlog_file->position();
  linfo->encrypted_header_size = m_binlog_file->get_encrypted_header_size();
  return 0;
}

bool MYSQL_BIN_LOG::check_write_error(const THD *thd) {
  DBUG_TRACE;

  bool checked = false;

  if (!thd->is_error()) return checked;

  switch (thd->get_stmt_da()->mysql_errno()) {
    case ER_TRANS_CACHE_FULL:
    case ER_STMT_CACHE_FULL:
    case ER_ERROR_ON_WRITE:
    case ER_BINLOG_LOGGING_IMPOSSIBLE:
      checked = true;
      break;
  }
  DBUG_PRINT("return", ("checked: %s", YESNO(checked)));
  return checked;
}

void MYSQL_BIN_LOG::report_cache_write_error(THD *thd, bool is_transactional) {
  DBUG_TRACE;

  write_error = true;

  if (check_write_error(thd)) return;

  if (my_errno() == EFBIG) {
    if (is_transactional) {
      my_error(ER_TRANS_CACHE_FULL, MYF(MY_WME));
    } else {
      my_error(ER_STMT_CACHE_FULL, MYF(MY_WME));
    }
  } else {
    char errbuf[MYSYS_STRERROR_SIZE];
    my_error(ER_ERROR_ON_WRITE, MYF(MY_WME), name, errno,
             my_strerror(errbuf, sizeof(errbuf), errno));
  }
}

static int compare_log_name(const char *log_1, const char *log_2) {
  const char *log_1_basename = log_1 + dirname_length(log_1);
  const char *log_2_basename = log_2 + dirname_length(log_2);

  return strcmp(log_1_basename, log_2_basename);
}

/**
  Find the position in the log-index-file for the given log name.

  @param[out] linfo The found log file name will be stored here, along
  with the byte offset of the next log file name in the index file.
  @param log_name Filename to find in the index file, or NULL if we
  want to read the first entry.
  @param need_lock_index If false, this function acquires LOCK_index;
  otherwise the lock should already be held by the caller.

  @note
    On systems without the truncate function the file will end with one or
    more empty lines.  These will be ignored when reading the file.

  @retval
    0			ok
  @retval
    LOG_INFO_EOF	        End of log-index-file found
  @retval
    LOG_INFO_IO		Got IO error while reading file
*/

int MYSQL_BIN_LOG::find_log_pos(LOG_INFO *linfo, const char *log_name,
                                bool need_lock_index) {
  int error = 0;
  char *full_fname = linfo->log_file_name;
  char full_log_name[FN_REFLEN], fname[FN_REFLEN];
  DBUG_TRACE;
  full_log_name[0] = full_fname[0] = 0;

  /*
    Mutex needed because we need to make sure the file pointer does not
    move from under our feet
  */
  if (need_lock_index)
    mysql_mutex_lock(&LOCK_index);
  else
    mysql_mutex_assert_owner(&LOCK_index);

  if (!my_b_inited(&index_file)) {
    error = LOG_INFO_IO;
    goto end;
  }

  // extend relative paths for log_name to be searched
  if (log_name) {
    if (normalize_binlog_name(full_log_name, log_name, is_relay_log)) {
      error = LOG_INFO_EOF;
      goto end;
    }
  }

  DBUG_PRINT("enter", ("log_name: %s, full_log_name: %s",
                       log_name ? log_name : "NULL", full_log_name));

  /* As the file is flushed, we can't get an error here */
  my_b_seek(&index_file, (my_off_t)0);

  for (;;) {
    size_t length;
    my_off_t offset = my_b_tell(&index_file);

    DBUG_EXECUTE_IF("simulate_find_log_pos_error", error = LOG_INFO_EOF;
                    break;);
    /* If we get 0 or 1 characters, this is the end of the file */
    if ((length = my_b_gets(&index_file, fname, FN_REFLEN)) <= 1) {
      /* Did not find the given entry; Return not found or error */
      error = !index_file.error ? LOG_INFO_EOF : LOG_INFO_IO;
      break;
    }

    // extend relative paths and match against full path
    if (normalize_binlog_name(full_fname, fname, is_relay_log)) {
      error = LOG_INFO_EOF;
      break;
    }
    // if the log entry matches, null string matching anything
    if (!log_name || !compare_log_name(full_fname, full_log_name)) {
      DBUG_PRINT("info", ("Found log file entry"));
      linfo->index_file_start_offset = offset;
      linfo->index_file_offset = my_b_tell(&index_file);
      break;
    }
    linfo->entry_index++;
  }

end:
  if (need_lock_index) mysql_mutex_unlock(&LOCK_index);
  return error;
}

/**
  Find the position in the log-index-file for the given log name.

  @param[out] linfo The filename will be stored here, along with the
  byte offset of the next filename in the index file.

  @param need_lock_index If true, LOCK_index will be acquired;
  otherwise it should already be held by the caller.

  @note
    - Before calling this function, one has to call find_log_pos()
    to set up 'linfo'
    - Mutex needed because we need to make sure the file pointer does not move
    from under our feet

  @retval 0 ok
  @retval LOG_INFO_EOF End of log-index-file found
  @retval LOG_INFO_IO Got IO error while reading file
*/
int MYSQL_BIN_LOG::find_next_log(LOG_INFO *linfo, bool need_lock_index) {
  int error = 0;
  size_t length;
  char fname[FN_REFLEN];
  char *full_fname = linfo->log_file_name;

  if (need_lock_index)
    mysql_mutex_lock(&LOCK_index);
  else
    mysql_mutex_assert_owner(&LOCK_index);

  if (!my_b_inited(&index_file)) {
    error = LOG_INFO_IO;
    goto err;
  }
  /* As the file is flushed, we can't get an error here */
  my_b_seek(&index_file, linfo->index_file_offset);

  linfo->index_file_start_offset = linfo->index_file_offset;
  if ((length = my_b_gets(&index_file, fname, FN_REFLEN)) <= 1) {
    error = !index_file.error ? LOG_INFO_EOF : LOG_INFO_IO;
    goto err;
  }

  if (fname[0] != 0) {
    if (normalize_binlog_name(full_fname, fname, is_relay_log)) {
      error = LOG_INFO_EOF;
      goto err;
    }
    length = strlen(full_fname);
  }

  linfo->index_file_offset = my_b_tell(&index_file);

err:
  if (need_lock_index) mysql_mutex_unlock(&LOCK_index);
  return error;
}

/**
  Find the relay log name following the given name from relay log index file.

  @param[in,out] log_name  The name is full path name.

  @return return 0 if it finds next relay log. Otherwise return the error code.
*/
int MYSQL_BIN_LOG::find_next_relay_log(char log_name[FN_REFLEN + 1]) {
  LOG_INFO info;
  int error;
  char relative_path_name[FN_REFLEN + 1];

  if (fn_format(relative_path_name, log_name + dirname_length(log_name),
                mysql_data_home, "", 0) == NullS)
    return 1;

  mysql_mutex_lock(&LOCK_index);

  error = find_log_pos(&info, relative_path_name, false);
  if (error == 0) {
    error = find_next_log(&info, false);
    if (error == 0) strcpy(log_name, info.log_file_name);
  }

  mysql_mutex_unlock(&LOCK_index);
  return error;
}

std::pair<int, std::list<std::string>> MYSQL_BIN_LOG::get_log_index(
    bool need_lock_index) {
  DBUG_TRACE;
  LOG_INFO log_info;

  if (need_lock_index)
    mysql_mutex_lock(&LOCK_index);
  else
    mysql_mutex_assert_owner(&LOCK_index);

  std::list<std::string> filename_list;
  int error = 0;
  for (error =
           this->find_log_pos(&log_info, nullptr, false /*need_lock_index*/);
       error == 0;
       error = this->find_next_log(&log_info, false /*need_lock_index*/)) {
    filename_list.push_back(std::string(log_info.log_file_name));
  }

  if (need_lock_index) mysql_mutex_unlock(&LOCK_index);

  return std::make_pair(error, filename_list);
}

/**
  Removes files, as part of a RESET MASTER or RESET SLAVE statement,
  by deleting all logs referred to in the index file and the index
  file. Then, it creates a new index file and a new log file.

  The new index file will only contain the new log file.

  @param thd Thread
  @param delete_only If true, do not create a new index file and
  a new log file.

  @note
    If not called from slave thread, write start event to new log

  @retval
    0	ok
  @retval
    1   error
*/
bool MYSQL_BIN_LOG::reset_logs(THD *thd, bool delete_only) {
  LOG_INFO linfo;
  bool error = false;
  int err;
  const char *save_name = nullptr;
  Checkable_rwlock *sid_lock = nullptr;
  DBUG_TRACE;

  /*
    Flush logs for storage engines, so that the last transaction
    is persisted inside storage engines.
  */
  DBUG_ASSERT(!thd->is_log_reset());
  thd->set_log_reset();
  if (ha_flush_logs()) {
    thd->clear_log_reset();
    return true;
  }
  thd->clear_log_reset();

  ha_reset_logs(thd);

  /*
    We need to get both locks to be sure that no one is trying to
    write to the index log file.
  */
  mysql_mutex_lock(&LOCK_log);
  mysql_mutex_lock(&LOCK_index);

  if (is_relay_log)
    sid_lock = previous_gtid_set_relaylog->get_sid_map()->get_sid_lock();
  else
    sid_lock = global_sid_lock;
  sid_lock->wrlock();

  /* Save variables so that we can reopen the log */
  save_name = name;
  name = nullptr;  // Protect against free
  close(LOG_CLOSE_TO_BE_OPENED, false /*need_lock_log=false*/,
        false /*need_lock_index=false*/);

  /*
    First delete all old log files and then update the index file.
    As we first delete the log files and do not use sort of logging,
    a crash may lead to an inconsistent state where the index has
    references to non-existent files.

    We need to invert the steps and use the purge_index_file methods
    in order to make the operation safe.
  */

  if ((err = find_log_pos(&linfo, NullS, false /*need_lock_index=false*/)) !=
      0) {
    uint errcode = purge_log_get_error_code(err);
    LogErr(ERROR_LEVEL, ER_BINLOG_CANT_LOCATE_OLD_BINLOG_OR_RELAY_LOG_FILES);
    my_error(errcode, MYF(0));
    error = true;
    goto err;
  }

  for (;;) {
    if ((error = my_delete_allow_opened(linfo.log_file_name, MYF(0))) != 0) {
      if (my_errno() == ENOENT) {
        push_warning_printf(
            current_thd, Sql_condition::SL_WARNING, ER_LOG_PURGE_NO_FILE,
            ER_THD(current_thd, ER_LOG_PURGE_NO_FILE), linfo.log_file_name);
        LogErr(INFORMATION_LEVEL, ER_BINLOG_CANT_DELETE_FILE,
               linfo.log_file_name);
        set_my_errno(0);
        error = false;
      } else {
        push_warning_printf(current_thd, Sql_condition::SL_WARNING,
                            ER_BINLOG_PURGE_FATAL_ERR,
                            "a problem with deleting %s; "
                            "consider examining correspondence "
                            "of your binlog index file "
                            "to the actual binlog files",
                            linfo.log_file_name);
        error = true;
        goto err;
      }
    }
    if (find_next_log(&linfo, false /*need_lock_index=false*/)) break;
  }

  /* Start logging with a new file */
  close(LOG_CLOSE_INDEX | LOG_CLOSE_TO_BE_OPENED, false /*need_lock_log=false*/,
        false /*need_lock_index=false*/);
  if ((error = my_delete_allow_opened(index_file_name,
                                      MYF(0))))  // Reset (open will update)
  {
    if (my_errno() == ENOENT) {
      push_warning_printf(
          current_thd, Sql_condition::SL_WARNING, ER_LOG_PURGE_NO_FILE,
          ER_THD(current_thd, ER_LOG_PURGE_NO_FILE), index_file_name);
      LogErr(INFORMATION_LEVEL, ER_BINLOG_CANT_DELETE_FILE, index_file_name);
      set_my_errno(0);
      error = false;
    } else {
      push_warning_printf(current_thd, Sql_condition::SL_WARNING,
                          ER_BINLOG_PURGE_FATAL_ERR,
                          "a problem with deleting %s; "
                          "consider examining correspondence "
                          "of your binlog index file "
                          "to the actual binlog files",
                          index_file_name);
      error = true;
      goto err;
    }
  }
  DBUG_EXECUTE_IF("wait_for_kill_gtid_state_clear", {
    const char action[] = "now WAIT_FOR kill_gtid_state_clear";
    DBUG_ASSERT(!debug_sync_set_action(thd, STRING_WITH_LEN(action)));
  };);

  /*
    For relay logs we clear the gtid state associated per channel(i.e rli)
    in the purge_relay_logs()
  */
  if (!is_relay_log) {
    if (gtid_state->clear(thd)) {
      error = true;
    }
    /*
      Don't clear global_sid_map because gtid_state->clear() above didn't
      touched owned_gtids GTID set.
    */
    error = error || gtid_state->init();
  }

  if (!delete_only) {
    if (!open_index_file(index_file_name, nullptr,
                         false /*need_lock_index=false*/))
      error = open_binlog(save_name, nullptr, max_size, false,
                          false /*need_lock_index=false*/,
                          false /*need_sid_lock=false*/, nullptr,
                          thd->lex->next_binlog_file_nr) ||
              error;
  }
  /* String has been duplicated, free old file-name */
  if (name != nullptr) {
    my_free(const_cast<char *>(save_name));
    save_name = nullptr;
  }

err:
  if (name == nullptr)
    name = const_cast<char *>(save_name);  // restore old file-name
  sid_lock->unlock();
  mysql_mutex_unlock(&LOCK_index);
  mysql_mutex_unlock(&LOCK_log);
  return error;
}

/**
  Set the name of crash safe index file.

  @retval
    0   ok
  @retval
    1   error
*/
int MYSQL_BIN_LOG::set_crash_safe_index_file_name(const char *base_file_name) {
  int error = 0;
  DBUG_TRACE;
  if (fn_format(crash_safe_index_file_name, base_file_name, mysql_data_home,
                ".index_crash_safe",
                MYF(MY_UNPACK_FILENAME | MY_SAFE_PATH | MY_REPLACE_EXT)) ==
      nullptr) {
    error = 1;
    LogErr(ERROR_LEVEL, ER_BINLOG_CANT_SET_TMP_INDEX_NAME);
  }
  return error;
}

/**
  Open a (new) crash safe index file.

  @note
    The crash safe index file is a special file
    used for guaranteeing index file crash safe.
  @retval
    0   ok
  @retval
    1   error
*/
int MYSQL_BIN_LOG::open_crash_safe_index_file() {
  int error = 0;
  File file = -1;

  DBUG_TRACE;

  if (!my_b_inited(&crash_safe_index_file)) {
    myf flags = MY_WME | MY_NABP | MY_WAIT_IF_FULL;
    if (is_relay_log) flags = flags | MY_REPORT_WAITING_IF_FULL;

    if ((file = my_open(crash_safe_index_file_name, O_RDWR | O_CREAT,
                        MYF(MY_WME))) < 0 ||
        init_io_cache(&crash_safe_index_file, file, IO_SIZE, WRITE_CACHE, 0,
                      false, flags)) {
      error = 1;
      LogErr(ERROR_LEVEL, ER_BINLOG_FAILED_TO_OPEN_TEMPORARY_INDEX_FILE);
    }
  }
  return error;
}

/**
  Close the crash safe index file.

  @note
    The crash safe file is just closed, is not deleted.
    Because it is moved to index file later on.
  @retval
    0   ok
  @retval
    1   error
*/
int MYSQL_BIN_LOG::close_crash_safe_index_file() {
  int error = 0;

  DBUG_TRACE;

  if (my_b_inited(&crash_safe_index_file)) {
    end_io_cache(&crash_safe_index_file);
    error = my_close(crash_safe_index_file.file, MYF(0));
  }
  crash_safe_index_file = IO_CACHE();

  return error;
}

/**
  Remove logs from index file.

  - To make crash safe, we copy the content of index file
  from index_file_start_offset recored in log_info to
  crash safe index file firstly and then move the crash
  safe index file to index file.

  @param log_info               Store here the found log file name and
                                position to the NEXT log file name in
                                the index file.

  @param need_update_threads    If we want to update the log coordinates
                                of all threads. False for relay logs,
                                true otherwise.

  @retval
    0    ok
  @retval
    LOG_INFO_IO    Got IO error while reading/writing file
*/
int MYSQL_BIN_LOG::remove_logs_from_index(LOG_INFO *log_info,
                                          bool need_update_threads) {
  if (open_crash_safe_index_file()) {
    LogErr(ERROR_LEVEL, ER_BINLOG_CANT_OPEN_TMP_INDEX,
           "MYSQL_BIN_LOG::remove_logs_from_index");
    goto err;
  }

  if (copy_file(&index_file, &crash_safe_index_file,
                log_info->index_file_start_offset)) {
    LogErr(ERROR_LEVEL, ER_BINLOG_CANT_COPY_INDEX_TO_TMP,
           "MYSQL_BIN_LOG::remove_logs_from_index");
    goto err;
  }

  if (close_crash_safe_index_file()) {
    LogErr(ERROR_LEVEL, ER_BINLOG_CANT_CLOSE_TMP_INDEX,
           "MYSQL_BIN_LOG::remove_logs_from_index");
    goto err;
  }
  DBUG_EXECUTE_IF("fault_injection_copy_part_file", DBUG_SUICIDE(););

  if (move_crash_safe_index_file_to_index_file(
          false /*need_lock_index=false*/)) {
    LogErr(ERROR_LEVEL, ER_BINLOG_CANT_MOVE_TMP_TO_INDEX,
           "MYSQL_BIN_LOG::remove_logs_from_index");
    goto err;
  }

  // now update offsets in index file for running threads
  if (need_update_threads)
    adjust_linfo_offsets(log_info->index_file_start_offset);
  return 0;

err:
  return LOG_INFO_IO;
}

/**
  Remove all logs before the given log from disk and from the index file.

  @param to_log	      Delete all log file name before this file.
  @param included            If true, to_log is deleted too.
  @param need_lock_index     Set to true, if the lock_index of the binary log
  shall be acquired, false if the called is already the owner of the lock_index.
  @param need_update_threads If we want to update the log coordinates of
                             all threads. False for relay logs, true otherwise.
  @param decrease_log_space  If not null, decrement this variable of
                             the amount of log space freed
  @param auto_purge          True if this is an automatic purge.

  @note
    If any of the logs before the deleted one is in use,
    only purge logs up to this one.

  @retval 0			ok
  @retval LOG_INFO_EOF		to_log not found
  @retval LOG_INFO_EMFILE       too many files opened
  @retval LOG_INFO_FATAL        if any other than ENOENT error from
                                mysql_file_stat() or mysql_file_delete()
*/

int MYSQL_BIN_LOG::purge_logs(const char *to_log, bool included,
                              bool need_lock_index, bool need_update_threads,
                              ulonglong *decrease_log_space, bool auto_purge) {
  int error = 0, no_of_log_files_to_purge = 0, no_of_log_files_purged = 0;
  int no_of_threads_locking_log = 0;
  bool exit_loop = false;
  LOG_INFO log_info;
  THD *thd = current_thd;
  DBUG_TRACE;
  DBUG_PRINT("info", ("to_log= %s", to_log));

  if (need_lock_index)
    mysql_mutex_lock(&LOCK_index);
  else
    mysql_mutex_assert_owner(&LOCK_index);
  if ((error =
           find_log_pos(&log_info, to_log, false /*need_lock_index=false*/))) {
    LogErr(ERROR_LEVEL, ER_BINLOG_PURGE_LOGS_CALLED_WITH_FILE_NOT_IN_INDEX,
           to_log);
    goto err;
  }

  no_of_log_files_to_purge = log_info.entry_index;

  if ((error = open_purge_index_file(true))) {
    LogErr(ERROR_LEVEL, ER_BINLOG_PURGE_LOGS_CANT_SYNC_INDEX_FILE);
    goto err;
  }

  /*
    File name exists in index file; delete until we find this file
    or a file that is used.
  */
  if ((error = find_log_pos(&log_info, NullS, false /*need_lock_index=false*/)))
    goto err;

  while ((compare_log_name(to_log, log_info.log_file_name) ||
          (exit_loop = included))) {
    if (is_active(log_info.log_file_name)) {
      if (!auto_purge)
        push_warning_printf(
            thd, Sql_condition::SL_WARNING, ER_WARN_PURGE_LOG_IS_ACTIVE,
            ER_THD(thd, ER_WARN_PURGE_LOG_IS_ACTIVE), log_info.log_file_name);
      break;
    }

    if ((no_of_threads_locking_log = log_in_use(log_info.log_file_name))) {
      if (!auto_purge)
        push_warning_printf(thd, Sql_condition::SL_WARNING,
                            ER_WARN_PURGE_LOG_IN_USE,
                            ER_THD(thd, ER_WARN_PURGE_LOG_IN_USE),
                            log_info.log_file_name, no_of_threads_locking_log,
                            no_of_log_files_purged, no_of_log_files_to_purge);
      break;
    }
    no_of_log_files_purged++;

    if ((error = register_purge_index_entry(log_info.log_file_name))) {
      LogErr(ERROR_LEVEL, ER_BINLOG_PURGE_LOGS_CANT_COPY_TO_REGISTER_FILE,
             log_info.log_file_name);
      goto err;
    }

    if (find_next_log(&log_info, false /*need_lock_index=false*/) || exit_loop)
      break;
  }

  DBUG_EXECUTE_IF("crash_purge_before_update_index", DBUG_SUICIDE(););

  if ((error = sync_purge_index_file())) {
    LogErr(ERROR_LEVEL, ER_BINLOG_PURGE_LOGS_CANT_FLUSH_REGISTER_FILE);
    goto err;
  }

  /* We know how many files to delete. Update index file. */
  if ((error = remove_logs_from_index(&log_info, need_update_threads))) {
    LogErr(ERROR_LEVEL, ER_BINLOG_PURGE_LOGS_CANT_UPDATE_INDEX_FILE);
    goto err;
  }

  // Update gtid_state->lost_gtids
  if (!is_relay_log) {
    global_sid_lock->wrlock();
    error = init_gtid_sets(
        nullptr, const_cast<Gtid_set *>(gtid_state->get_lost_gtids()),
        opt_master_verify_checksum, false /*false=don't need lock*/,
        nullptr /*trx_parser*/, nullptr /*partial_trx*/);
    global_sid_lock->unlock();
    if (error) goto err;
  }

  DBUG_EXECUTE_IF("crash_purge_critical_after_update_index", DBUG_SUICIDE(););

err:

  int error_index = 0, close_error_index = 0;
  /* Read each entry from purge_index_file and delete the file. */
  if (!error && is_inited_purge_index_file() &&
      (error_index = purge_index_entry(thd, decrease_log_space,
                                       false /*need_lock_index=false*/)))
    LogErr(ERROR_LEVEL, ER_BINLOG_PURGE_LOGS_FAILED_TO_PURGE_LOG);

  close_error_index = close_purge_index_file();

  DBUG_EXECUTE_IF("crash_purge_non_critical_after_update_index",
                  DBUG_SUICIDE(););

  if (need_lock_index) mysql_mutex_unlock(&LOCK_index);

  /*
    Error codes from purge logs take precedence.
    Then error codes from purging the index entry.
    Finally, error codes from closing the purge index file.
  */
  error = error ? error : (error_index ? error_index : close_error_index);

  return error;
}

int MYSQL_BIN_LOG::set_purge_index_file_name(const char *base_file_name) {
  int error = 0;
  DBUG_TRACE;
  if (fn_format(
          purge_index_file_name, base_file_name, mysql_data_home, ".~rec~",
          MYF(MY_UNPACK_FILENAME | MY_SAFE_PATH | MY_REPLACE_EXT)) == nullptr) {
    error = 1;
    LogErr(ERROR_LEVEL, ER_BINLOG_FAILED_TO_SET_PURGE_INDEX_FILE_NAME);
  }
  return error;
}

int MYSQL_BIN_LOG::open_purge_index_file(bool destroy) {
  int error = 0;
  File file = -1;

  DBUG_TRACE;

  if (destroy) close_purge_index_file();

  if (!my_b_inited(&purge_index_file)) {
    myf flags = MY_WME | MY_NABP | MY_WAIT_IF_FULL;
    if (is_relay_log) flags = flags | MY_REPORT_WAITING_IF_FULL;

    if ((file = my_open(purge_index_file_name, O_RDWR | O_CREAT, MYF(MY_WME))) <
            0 ||
        init_io_cache(&purge_index_file, file, IO_SIZE,
                      (destroy ? WRITE_CACHE : READ_CACHE), 0, false, flags)) {
      error = 1;
      LogErr(ERROR_LEVEL, ER_BINLOG_FAILED_TO_OPEN_REGISTER_FILE);
    }
  }
  return error;
}

int MYSQL_BIN_LOG::close_purge_index_file() {
  int error = 0;

  DBUG_TRACE;

  if (my_b_inited(&purge_index_file)) {
    end_io_cache(&purge_index_file);
    error = my_close(purge_index_file.file, MYF(0));
  }
  my_delete(purge_index_file_name, MYF(0));
  new (&purge_index_file) IO_CACHE();

  return error;
}

bool MYSQL_BIN_LOG::is_inited_purge_index_file() {
  DBUG_TRACE;
  return my_b_inited(&purge_index_file);
}

int MYSQL_BIN_LOG::sync_purge_index_file() {
  int error = 0;
  DBUG_TRACE;

  if ((error = flush_io_cache(&purge_index_file)) ||
      (error = my_sync(purge_index_file.file, MYF(MY_WME))))
    return error;

  return error;
}

int MYSQL_BIN_LOG::register_purge_index_entry(const char *entry) {
  int error = 0;
  DBUG_TRACE;

  if ((error = my_b_write(&purge_index_file, (const uchar *)entry,
                          strlen(entry))) ||
      (error = my_b_write(&purge_index_file, (const uchar *)"\n", 1)))
    return error;

  return error;
}

int MYSQL_BIN_LOG::register_create_index_entry(const char *entry) {
  DBUG_TRACE;
  return register_purge_index_entry(entry);
}

int MYSQL_BIN_LOG::purge_index_entry(THD *thd, ulonglong *decrease_log_space,
                                     bool need_lock_index) {
  MY_STAT s;
  int error = 0;
  LOG_INFO log_info;
  LOG_INFO check_log_info;

  DBUG_TRACE;

  DBUG_ASSERT(my_b_inited(&purge_index_file));

  if ((error =
           reinit_io_cache(&purge_index_file, READ_CACHE, 0, false, false))) {
    LogErr(ERROR_LEVEL, ER_BINLOG_FAILED_TO_REINIT_REGISTER_FILE);
    goto err;
  }

  for (;;) {
    size_t length;

    if ((length = my_b_gets(&purge_index_file, log_info.log_file_name,
                            FN_REFLEN)) <= 1) {
      if (purge_index_file.error) {
        error = purge_index_file.error;
        LogErr(ERROR_LEVEL, ER_BINLOG_FAILED_TO_READ_REGISTER_FILE, error);
        goto err;
      }

      /* Reached EOF */
      break;
    }

    /* Get rid of the trailing '\n' */
    log_info.log_file_name[length - 1] = 0;

    if (!mysql_file_stat(m_key_file_log, log_info.log_file_name, &s, MYF(0))) {
      if (my_errno() == ENOENT) {
        /*
          It's not fatal if we can't stat a log file that does not exist;
          If we could not stat, we won't delete.
        */
        if (thd) {
          push_warning_printf(
              thd, Sql_condition::SL_WARNING, ER_LOG_PURGE_NO_FILE,
              ER_THD(thd, ER_LOG_PURGE_NO_FILE), log_info.log_file_name);
        }
        LogErr(INFORMATION_LEVEL, ER_CANT_STAT_FILE, log_info.log_file_name);
        set_my_errno(0);
      } else {
        /*
          Other than ENOENT are fatal
        */
        if (thd) {
          push_warning_printf(thd, Sql_condition::SL_WARNING,
                              ER_BINLOG_PURGE_FATAL_ERR,
                              "a problem with getting info on being purged %s; "
                              "consider examining correspondence "
                              "of your binlog index file "
                              "to the actual binlog files",
                              log_info.log_file_name);
        } else {
          LogErr(INFORMATION_LEVEL,
                 ER_BINLOG_CANT_DELETE_LOG_FILE_DOES_INDEX_MATCH_FILES,
                 log_info.log_file_name);
        }
        error = LOG_INFO_FATAL;
        goto err;
      }
    } else {
      if ((error = find_log_pos(&check_log_info, log_info.log_file_name,
                                need_lock_index))) {
        if (error != LOG_INFO_EOF) {
          if (thd) {
            push_warning_printf(thd, Sql_condition::SL_WARNING,
                                ER_BINLOG_PURGE_FATAL_ERR,
                                "a problem with deleting %s and "
                                "reading the binlog index file",
                                log_info.log_file_name);
          } else {
            LogErr(INFORMATION_LEVEL,
                   ER_BINLOG_CANT_DELETE_FILE_AND_READ_BINLOG_INDEX,
                   log_info.log_file_name);
          }
          goto err;
        }

        error = 0;
        if (!need_lock_index) {
          /*
            This is to avoid triggering an error in NDB.

            @todo: This is weird, what does NDB errors have to do with
            need_lock_index? Explain better or refactor /Sven
          */
          ha_binlog_index_purge_file(current_thd, log_info.log_file_name);
        }

        DBUG_PRINT("info", ("purging %s", log_info.log_file_name));
        if (!mysql_file_delete(key_file_binlog, log_info.log_file_name,
                               MYF(0))) {
          DBUG_EXECUTE_IF("wait_in_purge_index_entry", {
            const char action[] =
                "now SIGNAL in_purge_index_entry WAIT_FOR go_ahead_sql";
            DBUG_ASSERT(!debug_sync_set_action(thd, STRING_WITH_LEN(action)));
            DBUG_SET("-d,wait_in_purge_index_entry");
          };);

          if (decrease_log_space) *decrease_log_space -= s.st_size;
        } else {
          if (my_errno() == ENOENT) {
            if (thd) {
              push_warning_printf(
                  thd, Sql_condition::SL_WARNING, ER_LOG_PURGE_NO_FILE,
                  ER_THD(thd, ER_LOG_PURGE_NO_FILE), log_info.log_file_name);
            }
            LogErr(INFORMATION_LEVEL, ER_BINLOG_CANT_DELETE_FILE,
                   log_info.log_file_name);
            set_my_errno(0);
          } else {
            if (thd) {
              push_warning_printf(thd, Sql_condition::SL_WARNING,
                                  ER_BINLOG_PURGE_FATAL_ERR,
                                  "a problem with deleting %s; "
                                  "consider examining correspondence "
                                  "of your binlog index file "
                                  "to the actual binlog files",
                                  log_info.log_file_name);
            } else {
              LogErr(INFORMATION_LEVEL,
                     ER_BINLOG_CANT_DELETE_LOG_FILE_DOES_INDEX_MATCH_FILES,
                     log_info.log_file_name);
            }
            if (my_errno() == EMFILE) {
              DBUG_PRINT("info", ("my_errno: %d, set ret = LOG_INFO_EMFILE",
                                  my_errno()));
              error = LOG_INFO_EMFILE;
              goto err;
            }
            error = LOG_INFO_FATAL;
            goto err;
          }
        }
      }
    }
  }

err:
  return error;
}

/**
  Remove all logs before the given file date from disk and from the
  index file.

  @param purge_time	Delete all log files before given date.
  @param auto_purge     True if this is an automatic purge.

  @note
    If any of the logs before the deleted one is in use,
    only purge logs up to this one.

  @retval
    0				ok
  @retval
    LOG_INFO_PURGE_NO_ROTATE	Binary file that can't be rotated
    LOG_INFO_FATAL              if any other than ENOENT error from
                                mysql_file_stat() or mysql_file_delete()
*/

int MYSQL_BIN_LOG::purge_logs_before_date(time_t purge_time, bool auto_purge) {
  int error;
  int no_of_threads_locking_log = 0, no_of_log_files_purged = 0;
  bool log_is_active = false, log_is_in_use = false;
  char to_log[FN_REFLEN], copy_log_in_use[FN_REFLEN];
  LOG_INFO log_info;
  MY_STAT stat_area;
  THD *thd = current_thd;

  DBUG_TRACE;

  mysql_mutex_lock(&LOCK_index);
  to_log[0] = 0;

  if ((error = find_log_pos(&log_info, NullS, false /*need_lock_index=false*/)))
    goto err;

  while (!(log_is_active = is_active(log_info.log_file_name))) {
    if (!mysql_file_stat(m_key_file_log, log_info.log_file_name, &stat_area,
                         MYF(0))) {
      if (my_errno() == ENOENT) {
        /*
          It's not fatal if we can't stat a log file that does not exist.
        */
        set_my_errno(0);
      } else {
        /*
          Other than ENOENT are fatal
        */
        if (thd) {
          push_warning_printf(thd, Sql_condition::SL_WARNING,
                              ER_BINLOG_PURGE_FATAL_ERR,
                              "a problem with getting info on being purged %s; "
                              "consider examining correspondence "
                              "of your binlog index file "
                              "to the actual binlog files",
                              log_info.log_file_name);
        } else {
          LogErr(INFORMATION_LEVEL, ER_BINLOG_FAILED_TO_DELETE_LOG_FILE,
                 log_info.log_file_name);
        }
        error = LOG_INFO_FATAL;
        goto err;
      }
    }
    /* check if the binary log file is older than the purge_time
       if yes check if it is in use, if not in use then add
       it in the list of binary log files to be purged.
    */
    else if (stat_area.st_mtime < purge_time) {
      if ((no_of_threads_locking_log = log_in_use(log_info.log_file_name))) {
        if (!auto_purge) {
          log_is_in_use = true;
          strcpy(copy_log_in_use, log_info.log_file_name);
        }
        break;
      }
      strmake(to_log, log_info.log_file_name,
              sizeof(log_info.log_file_name) - 1);
      no_of_log_files_purged++;
    } else
      break;
    if (find_next_log(&log_info, false /*need_lock_index=false*/)) break;
  }

  if (log_is_active) {
    if (!auto_purge)
      push_warning_printf(
          thd, Sql_condition::SL_WARNING, ER_WARN_PURGE_LOG_IS_ACTIVE,
          ER_THD(thd, ER_WARN_PURGE_LOG_IS_ACTIVE), log_info.log_file_name);
  }

  if (log_is_in_use) {
    int no_of_log_files_to_purge = no_of_log_files_purged + 1;
    while (strcmp(log_file_name, log_info.log_file_name)) {
      if (mysql_file_stat(m_key_file_log, log_info.log_file_name, &stat_area,
                          MYF(0))) {
        if (stat_area.st_mtime < purge_time)
          no_of_log_files_to_purge++;
        else
          break;
      }
      if (find_next_log(&log_info, false /*need_lock_index=false*/)) {
        no_of_log_files_to_purge++;
        break;
      }
    }

    push_warning_printf(thd, Sql_condition::SL_WARNING,
                        ER_WARN_PURGE_LOG_IN_USE,
                        ER_THD(thd, ER_WARN_PURGE_LOG_IN_USE), copy_log_in_use,
                        no_of_threads_locking_log, no_of_log_files_purged,
                        no_of_log_files_to_purge);
  }

  error = (to_log[0] ? purge_logs(to_log, true, false /*need_lock_index=false*/,
                                  true /*need_update_threads=true*/,
                                  (ulonglong *)nullptr, auto_purge)
                     : 0);

err:
  mysql_mutex_unlock(&LOCK_index);
  return error;
}

/**
  Create a new log file name.

  @param[out] buf       Buffer allocated with at least FN_REFLEN bytes where
                        new name is stored.
  @param      log_ident Identity of the binary/relay log.

  @note
    If file name will be longer then FN_REFLEN it will be truncated
*/

void MYSQL_BIN_LOG::make_log_name(char *buf, const char *log_ident) {
  size_t dir_len = dirname_length(log_file_name);
  if (dir_len >= FN_REFLEN) dir_len = FN_REFLEN - 1;
  my_stpnmov(buf, log_file_name, dir_len);
  strmake(buf + dir_len, log_ident, FN_REFLEN - dir_len - 1);
}

/**
  Check if we are writing/reading to the given log file.
*/

bool MYSQL_BIN_LOG::is_active(const char *log_file_name_arg) {
  return !compare_log_name(log_file_name, log_file_name_arg);
}

void MYSQL_BIN_LOG::inc_prep_xids(THD *thd) {
  DBUG_TRACE;
#ifndef DBUG_OFF
  int result = ++m_atomic_prep_xids;
  DBUG_PRINT("debug", ("m_atomic_prep_xids: %d", result));
#else
  m_atomic_prep_xids++;
#endif
  thd->get_transaction()->m_flags.xid_written = true;
}

void MYSQL_BIN_LOG::dec_prep_xids(THD *thd) {
  DBUG_TRACE;
  int32 result = --m_atomic_prep_xids;
  DBUG_PRINT("debug", ("m_atomic_prep_xids: %d", result));
  thd->get_transaction()->m_flags.xid_written = false;
  if (result == 0) {
    mysql_mutex_lock(&LOCK_xids);
    mysql_cond_signal(&m_prep_xids_cond);
    mysql_mutex_unlock(&LOCK_xids);
  }
}

/*
  Wrappers around new_file_impl to avoid using argument
  to control locking. The argument 1) less readable 2) breaks
  incapsulation 3) allows external access to the class without
  a lock (which is not possible with private new_file_without_locking
  method).

  @retval
    nonzero - error

*/

int MYSQL_BIN_LOG::new_file(
    Format_description_log_event *extra_description_event) {
  return new_file_impl(true /*need_lock_log=true*/, extra_description_event);
}

/*
  @retval
    nonzero - error
*/
int MYSQL_BIN_LOG::new_file_without_locking(
    Format_description_log_event *extra_description_event) {
  return new_file_impl(false /*need_lock_log=false*/, extra_description_event);
}

/**
  Start writing to a new log file or reopen the old file.

  @param need_lock_log If true, this function acquires LOCK_log;
  otherwise the caller should already have acquired it.

  @param extra_description_event The master's FDE to be written by the I/O
  thread while creating a new relay log file. This should be NULL for
  binary log files.

  @retval 0 success
  @retval nonzero - error

  @note The new file name is stored last in the index file
*/
int MYSQL_BIN_LOG::new_file_impl(
    bool need_lock_log, Format_description_log_event *extra_description_event) {
  int error = 0;
  bool close_on_error = false;
  char new_name[FN_REFLEN], *new_name_ptr = nullptr, *old_name, *file_to_open;
  const size_t ERR_CLOSE_MSG_LEN = 1024;
  char close_on_error_msg[ERR_CLOSE_MSG_LEN];
  memset(close_on_error_msg, 0, sizeof close_on_error_msg);

  DBUG_TRACE;
  if (!is_open()) {
    DBUG_PRINT("info", ("log is closed"));
    return error;
  }

  if (need_lock_log)
    mysql_mutex_lock(&LOCK_log);
  else
    mysql_mutex_assert_owner(&LOCK_log);
  DBUG_EXECUTE_IF("semi_sync_3-way_deadlock",
                  DEBUG_SYNC(current_thd, "before_rotate_binlog"););
  mysql_mutex_lock(&LOCK_xids);
  /*
    We need to ensure that the number of prepared XIDs are 0.

    If m_atomic_prep_xids is not zero:
    - We wait for storage engine commit, hence decrease m_atomic_prep_xids
    - We keep the LOCK_log to block new transactions from being
      written to the binary log.
   */
  while (get_prep_xids() > 0) {
    mysql_cond_wait(&m_prep_xids_cond, &LOCK_xids);
  }
  mysql_mutex_unlock(&LOCK_xids);

  mysql_mutex_lock(&LOCK_index);

  mysql_mutex_assert_owner(&LOCK_log);
  mysql_mutex_assert_owner(&LOCK_index);

  if (DBUG_EVALUATE_IF("expire_logs_always", 0, 1) &&
      (error = ha_flush_logs())) {
    goto end;
  }

  if (!is_relay_log) {
    /* Save set of GTIDs of the last binlog into table on binlog rotation */
    if ((error = gtid_state->save_gtids_of_last_binlog_into_table())) {
      if (error == ER_RPL_GTID_TABLE_CANNOT_OPEN) {
        close_on_error =
            m_binlog_file->get_real_file_size() >=
                static_cast<my_off_t>(max_size) ||
            DBUG_EVALUATE_IF("simulate_max_binlog_size", true, false);

        if (!close_on_error) {
          LogErr(ERROR_LEVEL, ER_BINLOG_UNABLE_TO_ROTATE_GTID_TABLE_READONLY,
                 "Current binlog file was flushed to disk and will be kept in "
                 "use.");
        } else {
          snprintf(close_on_error_msg, sizeof close_on_error_msg,
                   ER_THD(current_thd, ER_RPL_GTID_TABLE_CANNOT_OPEN), "mysql",
                   "gtid_executed");

          if (binlog_error_action != ABORT_SERVER)
            LogErr(WARNING_LEVEL,
                   ER_BINLOG_UNABLE_TO_ROTATE_GTID_TABLE_READONLY,
                   "Binary logging going to be disabled.");
        }

        DBUG_EXECUTE_IF("gtid_executed_readonly",
                        { DBUG_SET("-d,gtid_executed_readonly"); });
        DBUG_EXECUTE_IF("simulate_max_binlog_size",
                        { DBUG_SET("-d,simulate_max_binlog_size"); });
      } else {
        close_on_error = true;
        snprintf(close_on_error_msg, sizeof close_on_error_msg, "%s",
                 ER_THD(current_thd, ER_OOM_SAVE_GTIDS));
      }
      goto end;
    }
  }

  /*
    If user hasn't specified an extension, generate a new log name
    We have to do this here and not in open as we want to store the
    new file name in the current binary log file.
  */
  new_name_ptr = new_name;
  if ((error = generate_new_name(new_name, name))) {
    // Use the old name if generation of new name fails.
    strcpy(new_name, name);
    close_on_error = true;
    snprintf(close_on_error_msg, sizeof close_on_error_msg,
             ER_THD(current_thd, ER_NO_UNIQUE_LOGFILE), name);
    if (strlen(close_on_error_msg)) {
      close_on_error_msg[strlen(close_on_error_msg) - 1] = '\0';
    }
    goto end;
  }

  /*
    Make sure that the log_file is initialized before writing
    Rotate_log_event into it.
  */
  if (m_binlog_file->is_open()) {
    /*
      We log the whole file name for log file as the user may decide
      to change base names at some point.
    */
    Rotate_log_event r(new_name + dirname_length(new_name), 0, LOG_EVENT_OFFSET,
                       is_relay_log ? Rotate_log_event::RELAY_LOG : 0);

    if (DBUG_EVALUATE_IF("fault_injection_new_file_rotate_event", (error = 1),
                         false) ||
        (error = write_event_to_binlog(&r))) {
      char errbuf[MYSYS_STRERROR_SIZE];
      DBUG_EXECUTE_IF("fault_injection_new_file_rotate_event", errno = 2;);
      close_on_error = true;
      snprintf(close_on_error_msg, sizeof close_on_error_msg,
               ER_THD(current_thd, ER_ERROR_ON_WRITE), name, errno,
               my_strerror(errbuf, sizeof(errbuf), errno));
      my_printf_error(ER_ERROR_ON_WRITE, ER_THD(current_thd, ER_ERROR_ON_WRITE),
                      MYF(ME_FATALERROR), name, errno,
                      my_strerror(errbuf, sizeof(errbuf), errno));
      goto end;
    }

    if ((error = m_binlog_file->flush())) {
      close_on_error = true;
      snprintf(close_on_error_msg, sizeof close_on_error_msg, "%s",
               "Either disk is full or file system is read only");
      goto end;
    }
  }

  DEBUG_SYNC(current_thd, "after_rotate_event_appended");

  old_name = name;
  name = nullptr;  // Don't free name
  close(LOG_CLOSE_TO_BE_OPENED | LOG_CLOSE_INDEX, false /*need_lock_log=false*/,
        false /*need_lock_index=false*/);

  if (checksum_alg_reset != binary_log::BINLOG_CHECKSUM_ALG_UNDEF) {
    DBUG_ASSERT(!is_relay_log);
    DBUG_ASSERT(binlog_checksum_options != checksum_alg_reset);
    binlog_checksum_options = checksum_alg_reset;
  }
  /*
    Note that at this point, atomic_log_state != LOG_CLOSED
    (important for is_open()).
  */

  DEBUG_SYNC(current_thd, "binlog_rotate_between_close_and_open");
  /*
    new_file() is only used for rotation (in FLUSH LOGS or because size >
    max_binlog_size or max_relay_log_size).
    If this is a binary log, the Format_description_log_event at the beginning
    of the new file should have created=0 (to distinguish with the
    Format_description_log_event written at server startup, which should
    trigger temp tables deletion on slaves.
  */

  /* reopen index binlog file, BUG#34582 */
  file_to_open = index_file_name;
  error = open_index_file(index_file_name, nullptr,
                          false /*need_lock_index=false*/);
  if (!error) {
    /* reopen the binary log file. */
    file_to_open = new_name_ptr;
    error = open_binlog(old_name, new_name_ptr, max_size,
                        true /*null_created_arg=true*/,
                        false /*need_lock_index=false*/,
                        true /*need_sid_lock=true*/, extra_description_event);
  }

  /* handle reopening errors */
  if (error) {
    char errbuf[MYSYS_STRERROR_SIZE];
    my_printf_error(ER_CANT_OPEN_FILE, ER_THD(current_thd, ER_CANT_OPEN_FILE),
                    MYF(ME_FATALERROR), file_to_open, error,
                    my_strerror(errbuf, sizeof(errbuf), error));
    close_on_error = true;
    snprintf(close_on_error_msg, sizeof close_on_error_msg,
             ER_THD(current_thd, ER_CANT_OPEN_FILE), file_to_open, error,
             my_strerror(errbuf, sizeof(errbuf), error));
  }
  my_free(old_name);

end:

  if (error && close_on_error /* rotate, flush or reopen failed */) {
    /*
      Close whatever was left opened.

      We are keeping the behavior as it exists today, ie,
      we disable logging and move on (see: BUG#51014).

      TODO: as part of WL#1790 consider other approaches:
       - kill mysql (safety);
       - try multiple locations for opening a log file;
       - switch server to protected/readonly mode
       - ...
    */
    if (binlog_error_action == ABORT_SERVER) {
      char abort_msg[ERR_CLOSE_MSG_LEN + 48];
      memset(abort_msg, 0, sizeof abort_msg);
      snprintf(abort_msg, sizeof abort_msg,
               "%s, while rotating the binlog. "
               "Aborting the server",
               close_on_error_msg);
      exec_binlog_error_action_abort(abort_msg);
    } else
      LogErr(ERROR_LEVEL, ER_BINLOG_CANT_OPEN_FOR_LOGGING,
             new_name_ptr != nullptr ? new_name_ptr : "new file", errno);

    close(LOG_CLOSE_INDEX, false /*need_lock_log=false*/,
          false /*need_lock_index=false*/);
  }

  mysql_mutex_unlock(&LOCK_index);
  if (need_lock_log) mysql_mutex_unlock(&LOCK_log);

  DEBUG_SYNC(current_thd, "after_disable_binlog");
  return error;
}

/**
  Called after an event has been written to the relay log by the IO
  thread.  This flushes and possibly syncs the file (according to the
  sync options), rotates the file if it has grown over the limit, and
  finally calls signal_update().

  @note The caller must hold LOCK_log before invoking this function.

  @param mi Master_info for the IO thread.

  @retval false success
  @retval true error
*/
bool MYSQL_BIN_LOG::after_write_to_relay_log(Master_info *mi) {
  DBUG_TRACE;
  DBUG_PRINT("info", ("max_size: %lu", max_size));

  // Check pre-conditions
  mysql_mutex_assert_owner(&LOCK_log);
  DBUG_ASSERT(is_relay_log);

  /*
    We allow the relay log rotation by relay log size
    only if the trx parser is not inside a transaction.
  */
  bool can_rotate = mi->transaction_parser.is_not_inside_transaction();

#ifndef DBUG_OFF
  if (m_binlog_file->get_real_file_size() >
          DBUG_EVALUATE_IF("rotate_slave_debug_group", 500, max_size) &&
      !can_rotate) {
    DBUG_PRINT("info", ("Postponing the rotation by size waiting for "
                        "the end of the current transaction."));
  }
#endif

  // Flush and sync
  bool error = flush_and_sync(false);
  if (error) {
    mi->report(ERROR_LEVEL, ER_SLAVE_RELAY_LOG_WRITE_FAILURE,
               ER_THD(current_thd, ER_SLAVE_RELAY_LOG_WRITE_FAILURE),
               "failed to flush event to relay log file");
    truncate_relaylog_file(mi, atomic_binlog_end_pos);
  } else {
    if (can_rotate) {
      mysql_mutex_lock(&mi->data_lock);
      /*
        If the last event of the transaction has been flushed, we can add
        the GTID (if it is not empty) to the logged set, or else it will
        not be available in the Previous GTIDs of the next relay log file
        if we are going to rotate the relay log.
      */
      const Gtid *last_gtid_queued = mi->get_queueing_trx_gtid();
      if (!last_gtid_queued->is_empty()) {
        mi->rli->get_sid_lock()->rdlock();
        DBUG_SIGNAL_WAIT_FOR(current_thd, "updating_received_transaction_set",
                             "reached_updating_received_transaction_set",
                             "continue_updating_received_transaction_set");
        mi->rli->add_logged_gtid(last_gtid_queued->sidno,
                                 last_gtid_queued->gno);
        mi->rli->get_sid_lock()->unlock();
      }

      if (mi->is_queueing_trx()) {
        mi->finished_queueing();

        Trx_monitoring_info processing;
        Trx_monitoring_info last;
        mi->get_gtid_monitoring_info()->copy_info_to(&processing, &last);

        // update the compression information
        binlog::global_context.monitoring_context()
            .transaction_compression()
            .update(binlog::monitoring::log_type::RELAY, last.compression_type,
                    last.gtid, last.end_time, last.compressed_bytes,
                    last.uncompressed_bytes,
                    mi->rli->get_gtid_set()->get_sid_map());
      }
      mysql_mutex_unlock(&mi->data_lock);

      /*
        If relay log is too big, rotate. But only if not in the middle of a
        transaction when GTIDs are enabled.

        Also rotate, if a deffered flush request has been placed.

        We now try to mimic the following master binlog behavior: "A transaction
        is written in one chunk to the binary log, so it is never split between
        several binary logs. Therefore, if you have big transactions, you might
        see binary log files larger than max_binlog_size."
      */
      if (m_binlog_file->get_real_file_size() >
              DBUG_EVALUATE_IF("rotate_slave_debug_group", 500, max_size) ||
          mi->is_rotate_requested()) {
        error = new_file_without_locking(mi->get_mi_description_event());
        mi->clear_rotate_requests();
      }
    }
  }

  lock_binlog_end_pos();
  mi->rli->ign_master_log_name_end[0] = 0;
  update_binlog_end_pos(false /*need_lock*/);
  harvest_bytes_written(mi->rli, true /*need_log_space_lock=true*/);
  unlock_binlog_end_pos();

  return error;
}

bool MYSQL_BIN_LOG::write_event(Log_event *ev, Master_info *mi) {
  DBUG_TRACE;

  DBUG_EXECUTE_IF("fail_to_write_ignored_event_to_relay_log", { return true; });
  // check preconditions
  DBUG_ASSERT(is_relay_log);

  mysql_mutex_assert_owner(&LOCK_log);

  // write data
  bool error = false;
  if (!binary_event_serialize(ev, m_binlog_file)) {
    bytes_written += ev->common_header->data_written;
    error = after_write_to_relay_log(mi);
  } else {
    mi->report(ERROR_LEVEL, ER_SLAVE_RELAY_LOG_WRITE_FAILURE,
               ER_THD(current_thd, ER_SLAVE_RELAY_LOG_WRITE_FAILURE),
               "failed to write event to the relay log file");
    truncate_relaylog_file(mi, atomic_binlog_end_pos);
    error = true;
  }

  return error;
}

bool MYSQL_BIN_LOG::write_buffer(const char *buf, uint len, Master_info *mi) {
  DBUG_TRACE;

  // check preconditions
  DBUG_ASSERT(is_relay_log);
  mysql_mutex_assert_owner(&LOCK_log);

  // write data
  bool error = false;
  if (m_binlog_file->write(pointer_cast<const uchar *>(buf), len) == 0) {
    bytes_written += len;
    error = after_write_to_relay_log(mi);
  } else {
    mi->report(ERROR_LEVEL, ER_SLAVE_RELAY_LOG_WRITE_FAILURE,
               ER_THD(current_thd, ER_SLAVE_RELAY_LOG_WRITE_FAILURE),
               "failed to write event to the relay log file");
    truncate_relaylog_file(mi, atomic_binlog_end_pos);
    error = true;
  }

  return error;
}

bool MYSQL_BIN_LOG::flush() {
  return m_binlog_file->is_open() && m_binlog_file->flush();
}

bool MYSQL_BIN_LOG::flush_and_sync(const bool force) {
  mysql_mutex_assert_owner(&LOCK_log);

  if (m_binlog_file->flush()) return true;

  std::pair<bool, bool> result = sync_binlog_file(force);

  return result.first;
}

void MYSQL_BIN_LOG::start_union_events(THD *thd, query_id_t query_id_param) {
  DBUG_ASSERT(!thd->binlog_evt_union.do_union);
  thd->binlog_evt_union.do_union = true;
  thd->binlog_evt_union.unioned_events = false;
  thd->binlog_evt_union.unioned_events_trans = false;
  thd->binlog_evt_union.first_query_id = query_id_param;
}

void MYSQL_BIN_LOG::stop_union_events(THD *thd) {
  DBUG_ASSERT(thd->binlog_evt_union.do_union);
  thd->binlog_evt_union.do_union = false;
}

bool MYSQL_BIN_LOG::is_query_in_union(THD *thd, query_id_t query_id_param) {
  return (thd->binlog_evt_union.do_union &&
          query_id_param >= thd->binlog_evt_union.first_query_id);
}

/*
  Updates thd's position-of-next-event variables
  after a *real* write a file.
 */
void MYSQL_BIN_LOG::update_thd_next_event_pos(THD *thd) {
  if (likely(thd != nullptr)) {
    thd->set_next_event_pos(log_file_name, m_binlog_file->position());
  }
}

/*
  Moves the last bunch of rows from the pending Rows event to a cache (either
  transactional cache if is_transaction is @c true, or the non-transactional
  cache otherwise. Sets a new pending event.

  @param thd               a pointer to the user thread.
  @param evt               a pointer to the row event.
  @param is_transactional  @c true indicates a transactional cache,
                           otherwise @c false a non-transactional.
*/
int MYSQL_BIN_LOG::flush_and_set_pending_rows_event(THD *thd,
                                                    Rows_log_event *event,
                                                    bool is_transactional) {
  DBUG_TRACE;
  DBUG_ASSERT(mysql_bin_log.is_open());
  DBUG_PRINT("enter", ("event: %p", event));

  int error = 0;
  binlog_cache_mngr *const cache_mngr = thd_get_cache_mngr(thd);

  DBUG_ASSERT(cache_mngr);

  binlog_cache_data *cache_data =
      cache_mngr->get_binlog_cache_data(is_transactional);

  DBUG_PRINT("info", ("cache_mngr->pending(): %p", cache_data->pending()));

  if (Rows_log_event *pending = cache_data->pending()) {
    /*
      Write pending event to the cache.
    */
    if (cache_data->write_event(pending)) {
      report_cache_write_error(thd, is_transactional);
      if (check_write_error(thd) && cache_data &&
          stmt_cannot_safely_rollback(thd))
        cache_data->set_incident();
      delete pending;
      cache_data->set_pending(nullptr);
      return 1;
    }

    delete pending;
  }

  cache_data->set_pending(event);

  return error;
}

/**
  Write an event to the binary log cache.
*/

bool MYSQL_BIN_LOG::write_event(Log_event *event_info) {
  THD *thd = event_info->thd;
  bool error = true;
  DBUG_TRACE;

  if (thd->binlog_evt_union.do_union) {
    /*
      In Stored function; Remember that function call caused an update.
      We will log the function call to the binary log on function exit
    */
    thd->binlog_evt_union.unioned_events = true;
    thd->binlog_evt_union.unioned_events_trans |=
        event_info->is_using_trans_cache();
    return false;
  }

  /*
    We only end the statement if we are in a top-level statement.  If
    we are inside a stored function, we do not end the statement since
    this will close all tables on the slave. But there can be a special case
    where we are inside a stored function/trigger and a SAVEPOINT is being
    set in side the stored function/trigger. This SAVEPOINT execution will
    force the pending event to be flushed without an STMT_END_F flag. This
    will result in a case where following DMLs will be considered as part of
    same statement and result in data loss on slave. Hence in this case we
    force the end_stmt to be true.
  */
  bool const end_stmt =
      (thd->in_sub_stmt && thd->lex->sql_command == SQLCOM_SAVEPOINT)
          ? true
          : (thd->locked_tables_mode && thd->lex->requires_prelocking());
  if (thd->binlog_flush_pending_rows_event(end_stmt,
                                           event_info->is_using_trans_cache()))
    return error;

  /*
     In most cases this is only called if 'is_open()' is true; in fact this is
     mostly called if is_open() *was* true a few instructions before, but it
     could have changed since.
  */
  if (likely(is_open())) {
    /*
      In the future we need to add to the following if tests like
      "do the involved tables match (to be implemented)
      binlog_[wild_]{do|ignore}_table?" (WL#1049)"
    */
    const char *local_db = event_info->get_db();
    if ((thd && !(thd->variables.option_bits & OPTION_BIN_LOG)) ||
        (thd->lex->sql_command != SQLCOM_ROLLBACK_TO_SAVEPOINT &&
         thd->lex->sql_command != SQLCOM_SAVEPOINT &&
         (!event_info->is_no_filter_event() &&
          !binlog_filter->db_ok(local_db))))
      return false;

    DBUG_ASSERT(event_info->is_using_trans_cache() ||
                event_info->is_using_stmt_cache());

    if (binlog_start_trans_and_stmt(thd, event_info)) return error;

    bool is_trans_cache = event_info->is_using_trans_cache();
    binlog_cache_mngr *cache_mngr = thd_get_cache_mngr(thd);
    binlog_cache_data *cache_data =
        cache_mngr->get_binlog_cache_data(is_trans_cache);

    DBUG_PRINT("info", ("event type: %d", event_info->get_type_code()));

    /*
       No check for auto events flag here - this write method should
       never be called if auto-events are enabled.

       Write first log events which describe the 'run environment'
       of the SQL command. If row-based binlogging, Insert_id, Rand
       and other kind of "setting context" events are not needed.
    */
    if (thd) {
      if (!thd->is_current_stmt_binlog_format_row()) {
        if (thd->stmt_depends_on_first_successful_insert_id_in_prev_stmt) {
          Intvar_log_event e(
              thd, (uchar)binary_log::Intvar_event::LAST_INSERT_ID_EVENT,
              thd->first_successful_insert_id_in_prev_stmt_for_binlog,
              event_info->event_cache_type, event_info->event_logging_type);
          if (cache_data->write_event(&e)) goto err;
        }
        if (thd->auto_inc_intervals_in_cur_stmt_for_binlog.nb_elements() > 0) {
          DBUG_PRINT(
              "info",
              ("number of auto_inc intervals: %u",
               thd->auto_inc_intervals_in_cur_stmt_for_binlog.nb_elements()));
          Intvar_log_event e(
              thd, (uchar)binary_log::Intvar_event::INSERT_ID_EVENT,
              thd->auto_inc_intervals_in_cur_stmt_for_binlog.minimum(),
              event_info->event_cache_type, event_info->event_logging_type);
          if (cache_data->write_event(&e)) goto err;
        }
        if (thd->rand_used) {
          Rand_log_event e(thd, thd->rand_saved_seed1, thd->rand_saved_seed2,
                           event_info->event_cache_type,
                           event_info->event_logging_type);
          if (cache_data->write_event(&e)) goto err;
        }
        if (!thd->user_var_events.empty()) {
          for (size_t i = 0; i < thd->user_var_events.size(); i++) {
            Binlog_user_var_event *user_var_event = thd->user_var_events[i];

            /* setting flags for user var log event */
            uchar flags = User_var_log_event::UNDEF_F;
            if (user_var_event->unsigned_flag)
              flags |= User_var_log_event::UNSIGNED_F;

            User_var_log_event e(
                thd, user_var_event->user_var_event->entry_name.ptr(),
                user_var_event->user_var_event->entry_name.length(),
                user_var_event->value, user_var_event->length,
                user_var_event->type, user_var_event->charset_number, flags,
                event_info->event_cache_type, event_info->event_logging_type);
            if (cache_data->write_event(&e)) goto err;
          }
        }
      }
    }

    /*
      Write the event.
    */
    if (cache_data->write_event(event_info)) goto err;

    if (DBUG_EVALUATE_IF("injecting_fault_writing", 1, 0)) goto err;

    /*
      After writing the event, if the trx-cache was used and any unsafe
      change was written into it, the cache is marked as cannot safely
      roll back.
    */
    if (is_trans_cache && stmt_cannot_safely_rollback(thd))
      cache_mngr->trx_cache.set_cannot_rollback();

    error = false;

  err:
    if (error) {
      report_cache_write_error(thd, is_trans_cache);
      if (check_write_error(thd) && cache_data &&
          stmt_cannot_safely_rollback(thd))
        cache_data->set_incident();
    }
  }

  return error;
}

/**
  The method executes rotation when LOCK_log is already acquired
  by the caller.

  @param force_rotate  caller can request the log rotation
  @param check_purge   is set to true if rotation took place

  @note
    If rotation fails, for instance the server was unable
    to create a new log file, we still try to write an
    incident event to the current log.

  @note The caller must hold LOCK_log when invoking this function.

  @retval
    nonzero - error in rotating routine.
*/
int MYSQL_BIN_LOG::rotate(bool force_rotate, bool *check_purge) {
  int error = 0;
  DBUG_TRACE;

  DBUG_ASSERT(!is_relay_log);
  mysql_mutex_assert_owner(&LOCK_log);

  *check_purge = false;

  if (DBUG_EVALUATE_IF("force_rotate", 1, 0) || force_rotate ||
      (m_binlog_file->get_real_file_size() >= (my_off_t)max_size) ||
      DBUG_EVALUATE_IF("simulate_max_binlog_size", true, false)) {
    error = new_file_without_locking(nullptr);
    *check_purge = true;
  }
  return error;
}

/**
  The method executes logs purging routine.
*/
void MYSQL_BIN_LOG::purge() {
  if (expire_logs_days || binlog_expire_logs_seconds) {
    DEBUG_SYNC(current_thd, "at_purge_logs_before_date");
    time_t purge_time = 0;

    if (binlog_expire_logs_seconds) {
      purge_time = my_time(0) - binlog_expire_logs_seconds;
    } else
      purge_time = my_time(0) - expire_logs_days * 24 * 60 * 60;

    DBUG_EXECUTE_IF("expire_logs_always", { purge_time = my_time(0); });
    if (purge_time >= 0) {
      Is_instance_backup_locked_result is_instance_locked =
          is_instance_backup_locked(current_thd);

      if (is_instance_locked == Is_instance_backup_locked_result::OOM) {
        exec_binlog_error_action_abort(
            "Out of memory happened while checking if "
            "instance was locked for backup");
      }
      if (is_instance_locked == Is_instance_backup_locked_result::NOT_LOCKED) {
        /*
          Flush logs for storage engines, so that the last transaction
          is persisted inside storage engines.
        */
        ha_flush_logs();
        purge_logs_before_date(purge_time, true);
      }
    }
  }
}

/**
  Execute a FLUSH LOGS statement.

  The method is a shortcut of @c rotate() and @c purge().
  LOCK_log is acquired prior to rotate and is released after it.

  @param thd           Current session.
  @param force_rotate  caller can request the log rotation

  @retval
    nonzero - error in rotating routine.
*/
int MYSQL_BIN_LOG::rotate_and_purge(THD *thd, bool force_rotate) {
  int error = 0;
  DBUG_TRACE;
  bool check_purge = false;

  /*
    FLUSH BINARY LOGS command should ignore 'read-only' and 'super_read_only'
    options so that it can update 'mysql.gtid_executed' replication repository
    table.
  */
  thd->set_skip_readonly_check();
  /*
    Wait for handlerton to insert any pending information into the binlog.
    For e.g. ha_ndbcluster which updates the binlog asynchronously this is
    needed so that the user see its own commands in the binlog.
  */
  ha_binlog_wait(thd);

  DBUG_ASSERT(!is_relay_log);
  mysql_mutex_lock(&LOCK_log);
  error = rotate(force_rotate, &check_purge);
  /*
    NOTE: Run purge_logs wo/ holding LOCK_log because it does not need
          the mutex. Otherwise causes various deadlocks.
  */
  mysql_mutex_unlock(&LOCK_log);

  if (!error && check_purge) purge();

  return error;
}

uint MYSQL_BIN_LOG::next_file_id() {
  uint res;
  mysql_mutex_lock(&LOCK_log);
  res = file_id++;
  mysql_mutex_unlock(&LOCK_log);
  return res;
}

int MYSQL_BIN_LOG::get_gtid_executed(Sid_map *sid_map, Gtid_set *gtid_set) {
  DBUG_TRACE;
  int error = 0;

  mysql_mutex_lock(&mysql_bin_log.LOCK_commit);
  global_sid_lock->wrlock();

  enum_return_status return_status = global_sid_map->copy(sid_map);
  if (return_status != RETURN_STATUS_OK) {
    error = 1;
    goto end;
  }

  return_status = gtid_set->add_gtid_set(gtid_state->get_executed_gtids());
  if (return_status != RETURN_STATUS_OK) error = 1;

end:
  global_sid_lock->unlock();
  mysql_mutex_unlock(&mysql_bin_log.LOCK_commit);

  return error;
}

/**
  Write the contents of the given IO_CACHE to the binary log.

  The cache will be reset as a READ_CACHE to be able to read the
  contents from it.

  The data will be post-processed: see class Binlog_event_writer for
  details.

  @param cache Events will be read from this IO_CACHE.
  @param writer Events will be written to this Binlog_event_writer.

  @retval true IO error.
  @retval false Success.

  @see MYSQL_BIN_LOG::write_cache
*/
bool MYSQL_BIN_LOG::do_write_cache(Binlog_cache_storage *cache,
                                   Binlog_event_writer *writer) {
  DBUG_TRACE;

  DBUG_EXECUTE_IF("simulate_do_write_cache_failure", {
    /*
       see binlog_cache_data::write_event() that reacts on
       @c simulate_disk_full_at_flush_pending.
    */
    DBUG_SET("-d,simulate_do_write_cache_failure");
    return true;
  });

#ifndef DBUG_OFF
  uint64 expected_total_len = cache->length();
  DBUG_PRINT("info", ("bytes in cache= %" PRIu64, expected_total_len));
#endif

  bool error = false;
  if (cache->copy_to(writer, &error)) {
    if (error) report_binlog_write_error();
    return true;
  }
  return false;
}

/**
  Writes an incident event to stmt_cache.

  @param ev Incident event to be written
  @param thd Thread variable
  @param need_lock_log If true, will acquire LOCK_log; otherwise the
  caller should already have acquired LOCK_log.
  @param err_msg Error message written to log file for the incident.
  @param do_flush_and_sync If true, will call flush_and_sync(), rotate() and
  purge().

  @retval false error
  @retval true success
*/
bool MYSQL_BIN_LOG::write_incident(Incident_log_event *ev, THD *thd,
                                   bool need_lock_log, const char *err_msg,
                                   bool do_flush_and_sync) {
  uint error = 0;
  DBUG_TRACE;
  DBUG_ASSERT(err_msg);

  if (!is_open()) return error;

  binlog_cache_mngr *cache_mngr = thd_get_cache_mngr(thd);

  /*
    thd->cache_mngr may be uninitialized when first transaction resulted in an
    incident. If there is no cache manager exists for the session, then we
    create one, so that a GTID is generated and is written prior to flushing
    the stmt_cache.
  */
  if (cache_mngr == NULL ||
      DBUG_EVALUATE_IF("simulate_cache_creation_failure", 1, 0)) {
    if (thd->binlog_setup_trx_data() ||
        DBUG_EVALUATE_IF("simulate_cache_creation_failure", 1, 0)) {
      auto gtid_mode = global_gtid_mode.get();
      if (gtid_mode == Gtid_mode::ON || gtid_mode == Gtid_mode::ON_PERMISSIVE) {
        std::ostringstream message;

        message << "Could not create IO cache while writing an incident event "
                   "to the binary log. Since GTID_MODE = "
                << gtid_mode
                << ", server is unable to proceed with logging. Query: '";
        /**
          The reason for the error may be that the query was
          huge. Better cut it to not run into resource problems.
        */
        message.write(thd->query().str, MYSQL_ERRMSG_SIZE);
        message << "'.";

        handle_binlog_flush_or_sync_error(thd, true, message.str().c_str());
        return true;
      }
    } else
      cache_mngr = thd_get_cache_mngr(thd);
  }

#ifndef DBUG_OFF
  if (DBUG_EVALUATE_IF("simulate_write_incident_event_into_binlog_directly", 1,
                       0) &&
      !cache_mngr->stmt_cache.is_binlog_empty()) {
    /* The stmt_cache contains corruption data, so we can reset it. */
    cache_mngr->stmt_cache.reset();
  }
#endif

  /*
    If there is no binlog cache then we write incidents directly
    into the binlog. If caller needs GTIDs it has to setup the
    binlog cache (for the injector thread).
  */
  if (cache_mngr == nullptr ||
      DBUG_EVALUATE_IF("simulate_write_incident_event_into_binlog_directly", 1,
                       0)) {
    if (need_lock_log)
      mysql_mutex_lock(&LOCK_log);
    else
      mysql_mutex_assert_owner(&LOCK_log);
    /* Write an incident event into binlog directly. */
    error = write_event_to_binlog(ev);
    /*
      Write an error to log. So that user might have a chance
      to be alerted and explore incident details.
    */
    if (!error)
      LogErr(ERROR_LEVEL, ER_BINLOG_LOGGING_INCIDENT_TO_STOP_SLAVES, err_msg);
  } else  // (cache_mngr != NULL)
  {
    if (!cache_mngr->stmt_cache.is_binlog_empty()) {
      /* The stmt_cache contains corruption data, so we can reset it. */
      cache_mngr->stmt_cache.reset();
    }
    if (!cache_mngr->trx_cache.is_binlog_empty()) {
      /* The trx_cache contains corruption data, so we can reset it. */
      cache_mngr->trx_cache.reset();
    }
    /*
      Write the incident event into stmt_cache, so that a GTID is generated and
      written for it prior to flushing the stmt_cache.
    */
    binlog_cache_data *cache_data = cache_mngr->get_binlog_cache_data(false);
    if ((error = cache_data->write_event(ev))) {
      LogErr(ERROR_LEVEL, ER_BINLOG_EVENT_WRITE_TO_STMT_CACHE_FAILED);
      cache_mngr->stmt_cache.reset();
      return error;
    }

    if (need_lock_log)
      mysql_mutex_lock(&LOCK_log);
    else
      mysql_mutex_assert_owner(&LOCK_log);
  }

  if (do_flush_and_sync) {
    if (!error && !(error = flush_and_sync())) {
      bool check_purge = false;
      update_binlog_end_pos();
      is_rotating_caused_by_incident = true;
      error = rotate(true, &check_purge);
      is_rotating_caused_by_incident = false;
      if (!error && check_purge) purge();
    }
  }

  if (need_lock_log) mysql_mutex_unlock(&LOCK_log);

  /*
    Write an error to log. So that user might have a chance
    to be alerted and explore incident details.
  */
  if (!error && cache_mngr != nullptr)
    LogErr(ERROR_LEVEL, ER_BINLOG_LOGGING_INCIDENT_TO_STOP_SLAVES, err_msg);

  return error;
}

bool MYSQL_BIN_LOG::write_dml_directly(THD *thd, const char *stmt,
                                       size_t stmt_len,
                                       enum_sql_command sql_command) {
  bool ret = false;
  /* backup the original command */
  enum_sql_command save_sql_command = thd->lex->sql_command;
  thd->lex->sql_command = sql_command;

  if (thd->binlog_query(THD::STMT_QUERY_TYPE, stmt, stmt_len, false, false,
                        false, 0) ||
      commit(thd, false) != TC_LOG::RESULT_SUCCESS) {
    ret = true;
  }

  thd->lex->sql_command = save_sql_command;
  return ret;
}

/**
  Creates an incident event and writes it to the binary log.

  @param thd  Thread variable
  @param need_lock_log If the binary lock should be locked or not
  @param err_msg Error message written to log file for the incident.
  @param do_flush_and_sync If true, will call flush_and_sync(), rotate() and
  purge().

  @retval
    0    error
  @retval
    1    success
*/
bool MYSQL_BIN_LOG::write_incident(THD *thd, bool need_lock_log,
                                   const char *err_msg,
                                   bool do_flush_and_sync) {
  DBUG_TRACE;

  if (!is_open()) return false;

  LEX_CSTRING write_error_msg = {err_msg, strlen(err_msg)};
  binary_log::Incident_event::enum_incident incident =
      binary_log::Incident_event::INCIDENT_LOST_EVENTS;
  Incident_log_event ev(thd, incident, write_error_msg);

  return write_incident(&ev, thd, need_lock_log, err_msg, do_flush_and_sync);
}

/*
  Write the event into current binlog directly without going though a session
  binlog cache. It will update the event's log_pos and set checksum accordingly.
  binary_event_serialize can be called directly if log_pos should not be
  updated.
*/
inline bool MYSQL_BIN_LOG::write_event_to_binlog(Log_event *ev) {
  ev->common_footer->checksum_alg =
      is_relay_log
          ? relay_log_checksum_alg
          : static_cast<enum_binlog_checksum_alg>(binlog_checksum_options);
  DBUG_ASSERT(ev->common_footer->checksum_alg !=
              binary_log::BINLOG_CHECKSUM_ALG_UNDEF);

  /*
    Stores current position into log_pos, it is used to calculate correcty
    end_log_pos by adding data_written in Log_event::write_header().
  */
  ev->common_header->log_pos = m_binlog_file->position();

  if (binary_event_serialize(ev, m_binlog_file)) return true;

  add_bytes_written(ev->common_header->data_written);
  return false;
}

/* Write the event into current binlog and flush and sync */
bool MYSQL_BIN_LOG::write_event_to_binlog_and_sync(Log_event *ev) {
  if (write_event_to_binlog(ev) || m_binlog_file->flush() ||
      m_binlog_file->sync())
    return true;

  update_binlog_end_pos();
  return false;
}

/**
  Write the contents of the statement or transaction cache to the binary log.

  Comparison with do_write_cache:

  - do_write_cache is a lower-level function that only performs the
    actual write.

  - write_cache is a higher-level function that calls do_write_cache
    and additionally performs some maintenance tasks, including:
    - report any errors that occurred
    - write incident event if needed
    - update gtid_state
    - update thd.binlog_next_event_pos

  @param thd Thread variable

  @param cache_data Events will be read from the IO_CACHE of this
  cache_data object.

  @param writer Events will be written to this Binlog_event_writer.

  @retval true IO error.
  @retval false Success.

  @note We only come here if there is something in the cache.
  @note Whatever is in the cache is always a complete transaction.
  @note 'cache' needs to be reinitialized after this functions returns.
*/
bool MYSQL_BIN_LOG::write_cache(THD *thd, binlog_cache_data *cache_data,
                                Binlog_event_writer *writer) {
  DBUG_TRACE;

  Binlog_cache_storage *cache = cache_data->get_cache();
  bool incident = cache_data->has_incident();

  mysql_mutex_assert_owner(&LOCK_log);

  DBUG_ASSERT(is_open());
  if (likely(is_open()))  // Should always be true
  {
    /*
      We only bother to write to the binary log if there is anything
      to write.

      @todo Is this check redundant? Probably this is only called if
      there is anything in the cache (see @note in comment above this
      function). Check if we can replace this by an assertion. /Sven
    */
    if (!cache->is_empty()) {
      DBUG_EXECUTE_IF("crash_before_writing_xid", {
        if (do_write_cache(cache, writer))
          DBUG_PRINT("info", ("error writing binlog cache: %d", write_error));
        flush_and_sync(true);
        DBUG_PRINT("info", ("crashing before writing xid"));
        DBUG_SUICIDE();
      });
      if (do_write_cache(cache, writer)) goto err;

      const char *err_msg =
          "Non-transactional changes did not get into "
          "the binlog.";
      if (incident &&
          write_incident(thd, false /*need_lock_log=false*/, err_msg,
                         false /*do_flush_and_sync==false*/)) {
        report_binlog_write_error();
        goto err;
      }
      DBUG_EXECUTE_IF("half_binlogged_transaction", DBUG_SUICIDE(););
    }
    update_thd_next_event_pos(thd);
  }

  return false;

err:
  thd->commit_error = THD::CE_FLUSH_ERROR;

  return true;
}

void MYSQL_BIN_LOG::report_binlog_write_error() {
  char errbuf[MYSYS_STRERROR_SIZE];

  write_error = true;
  LogErr(ERROR_LEVEL, ER_FAILED_TO_WRITE_TO_FILE, name, errno,
         my_strerror(errbuf, sizeof(errbuf), errno));
}

/**
  Wait until we get a signal that the binary log has been updated.
  Applies to master only.

  NOTES
  @param[in] timeout    a pointer to a timespec;
                        NULL means to wait w/o timeout.
  @retval    0          if got signalled on update
  @retval    non-0      if wait timeout elapsed
  @note
    LOCK_binlog_end_pos must be taken before calling this function.
    LOCK_binlog_end_pos is being released while the thread is waiting.
    LOCK_binlog_end_pos is released by the caller.
*/

int MYSQL_BIN_LOG::wait_for_update(const struct timespec *timeout) {
  int ret = 0;
  DBUG_TRACE;

  if (!timeout)
    mysql_cond_wait(&update_cond, &LOCK_binlog_end_pos);
  else
    ret = mysql_cond_timedwait(&update_cond, &LOCK_binlog_end_pos,
                               const_cast<struct timespec *>(timeout));
  return ret;
}

/**
  Close the log file.

  @param exiting     Bitmask for one or more of the following bits:
          - LOG_CLOSE_INDEX : if we should close the index file
          - LOG_CLOSE_TO_BE_OPENED : if we intend to call open
                                     at once after close.
          - LOG_CLOSE_STOP_EVENT : write a 'stop' event to the log

  @param need_lock_log If true, this function acquires LOCK_log;
  otherwise the caller should already have acquired it.

  @param need_lock_index If true, this function acquires LOCK_index;
  otherwise the caller should already have acquired it.

  @note
    One can do an open on the object at once after doing a close.
    The internal structures are not freed until cleanup() is called
*/

void MYSQL_BIN_LOG::close(
    uint exiting, bool need_lock_log,
    bool need_lock_index) {  // One can't set log_type here!
  DBUG_TRACE;
  DBUG_PRINT("enter", ("exiting: %d", (int)exiting));
  if (need_lock_log)
    mysql_mutex_lock(&LOCK_log);
  else
    mysql_mutex_assert_owner(&LOCK_log);

  if (atomic_log_state == LOG_OPENED) {
    if ((exiting & LOG_CLOSE_STOP_EVENT) != 0) {
      /**
        TODO(WL#7546): Change the implementation to Stop_event after write() is
        moved into libbinlogevents
      */
      Stop_log_event s;
      // the checksumming rule for relay-log case is similar to Rotate
      s.common_footer->checksum_alg =
          is_relay_log
              ? relay_log_checksum_alg
              : static_cast<enum_binlog_checksum_alg>(binlog_checksum_options);
      DBUG_ASSERT(!is_relay_log || relay_log_checksum_alg !=
                                       binary_log::BINLOG_CHECKSUM_ALG_UNDEF);
      if (!write_event_to_binlog(&s) && !m_binlog_file->flush())
        update_binlog_end_pos();
    }

    /* The following update should not be done in relay log files */
    if (!is_relay_log) {
      my_off_t offset = BIN_LOG_HEADER_SIZE + FLAGS_OFFSET;
      uchar flags = 0;  // clearing LOG_EVENT_BINLOG_IN_USE_F
      (void)m_binlog_file->update(&flags, 1, offset);
    }

    if (m_binlog_file->flush_and_sync() && !write_error) {
      report_binlog_write_error();
    }

    /*
      LOCK_sync to guarantee that no thread is calling m_binlog_file
      to sync data to disk when another thread is closing m_binlog_file.
    */
    if (!is_relay_log) mysql_mutex_lock(&LOCK_sync);
    m_binlog_file->close();
    if (!is_relay_log) mysql_mutex_unlock(&LOCK_sync);

    atomic_log_state =
        (exiting & LOG_CLOSE_TO_BE_OPENED) ? LOG_TO_BE_OPENED : LOG_CLOSED;
    my_free(name);
    name = nullptr;
  }

  /*
    The following test is needed even if is_open() is not set, as we may have
    called a not complete close earlier and the index file is still open.
  */

  if (need_lock_index)
    mysql_mutex_lock(&LOCK_index);
  else
    mysql_mutex_assert_owner(&LOCK_index);

  if ((exiting & LOG_CLOSE_INDEX) && my_b_inited(&index_file)) {
    end_io_cache(&index_file);
    if (mysql_file_close(index_file.file, MYF(0)) < 0 && !write_error) {
      report_binlog_write_error();
    }
  }

  if (need_lock_index) mysql_mutex_unlock(&LOCK_index);

  atomic_log_state =
      (exiting & LOG_CLOSE_TO_BE_OPENED) ? LOG_TO_BE_OPENED : LOG_CLOSED;
  my_free(name);
  name = nullptr;

  if (need_lock_log) mysql_mutex_unlock(&LOCK_log);
}

void MYSQL_BIN_LOG::harvest_bytes_written(Relay_log_info *rli,
                                          bool need_log_space_lock) {
#ifndef DBUG_OFF
  char buf1[22], buf2[22];
#endif

  DBUG_TRACE;
  if (need_log_space_lock)
    mysql_mutex_lock(&rli->log_space_lock);
  else
    mysql_mutex_assert_owner(&rli->log_space_lock);
  rli->log_space_total += bytes_written;
  DBUG_PRINT("info",
             ("relay_log_space: %s  bytes_written: %s",
              llstr(rli->log_space_total, buf1), llstr(bytes_written, buf2)));
  bytes_written = 0;
  if (need_log_space_lock) mysql_mutex_unlock(&rli->log_space_lock);
}

void MYSQL_BIN_LOG::set_max_size(ulong max_size_arg) {
  /*
    We need to take locks, otherwise this may happen:
    new_file() is called, calls open(old_max_size), then before open() starts,
    set_max_size() sets max_size to max_size_arg, then open() starts and
    uses the old_max_size argument, so max_size_arg has been overwritten and
    it's like if the SET command was never run.
  */
  DBUG_TRACE;
  mysql_mutex_lock(&LOCK_log);
  if (is_open()) max_size = max_size_arg;
  mysql_mutex_unlock(&LOCK_log);
}

/****** transaction coordinator log for 2pc - binlog() based solution ******/

/**
  @todo
  keep in-memory list of prepared transactions
  (add to list in log(), remove on unlog())
  and copy it to the new binlog if rotated
  but let's check the behaviour of tc_log_page_waits first!
*/

int MYSQL_BIN_LOG::open_binlog(const char *opt_name) {
  LOG_INFO log_info;
  int error = 1;

  /*
    This function is used for 2pc transaction coordination.  Hence, it
    is never used for relay logs.
  */
  DBUG_ASSERT(!is_relay_log);
  DBUG_ASSERT(total_ha_2pc > 1 || (1 == total_ha_2pc && opt_bin_log));
  DBUG_ASSERT(opt_name && opt_name[0]);

  if (!my_b_inited(&index_file)) {
    /* There was a failure to open the index file, can't open the binlog */
    cleanup();
    return 1;
  }

  if (using_heuristic_recover()) {
    /* generate a new binlog to mask a corrupted one */
    mysql_mutex_lock(&LOCK_log);
    open_binlog(opt_name, nullptr, max_binlog_size, false,
                true /*need_lock_index=true*/, true /*need_sid_lock=true*/,
                nullptr);
    mysql_mutex_unlock(&LOCK_log);
    cleanup();
    return 1;
  }

  if ((error = find_log_pos(&log_info, NullS, true /*need_lock_index=true*/))) {
    if (error != LOG_INFO_EOF)
      LogErr(ERROR_LEVEL, ER_BINLOG_CANT_FIND_LOG_IN_INDEX, error);
    else
      error = 0;
    goto err;
  }

  {
    Log_event *ev = nullptr;
    char log_name[FN_REFLEN];
    my_off_t valid_pos = 0;
    my_off_t binlog_size = 0;

    do {
      strmake(log_name, log_info.log_file_name, sizeof(log_name) - 1);
    } while (
        !(error = find_next_log(&log_info, true /*need_lock_index=true*/)));

    if (error != LOG_INFO_EOF) {
      LogErr(ERROR_LEVEL, ER_BINLOG_CANT_FIND_LOG_IN_INDEX, error);
      goto err;
    }

    Binlog_file_reader binlog_file_reader(opt_master_verify_checksum);
    if (binlog_file_reader.open(log_name)) {
      LogErr(ERROR_LEVEL, ER_BINLOG_FILE_OPEN_FAILED,
             binlog_file_reader.get_error_str());
      goto err;
    }

    /*
      If the binary log was not properly closed it means that the server
      may have crashed. In that case, we need to call
      MYSQL_BIN_LOG::binlog_recover
      to:

        a) collect logged XIDs;
        b) complete the 2PC of the pending XIDs;
        c) collect the last valid position.

      Therefore, we do need to iterate over the binary log, even if
      total_ha_2pc == 1, to find the last valid group of events written.
      Later we will take this value and truncate the log if need be.
    */
    if ((ev = binlog_file_reader.read_event_object()) &&
        ev->get_type_code() == binary_log::FORMAT_DESCRIPTION_EVENT &&
        (ev->common_header->flags & LOG_EVENT_BINLOG_IN_USE_F ||
         DBUG_EVALUATE_IF("eval_force_bin_log_recovery", true, false))) {
      LogErr(INFORMATION_LEVEL, ER_BINLOG_RECOVERING_AFTER_CRASH_USING,
             opt_name);
      valid_pos = binlog_file_reader.position();
      error = binlog_recover(&binlog_file_reader, &valid_pos);
      binlog_size = binlog_file_reader.ifile()->length();
    } else
      error = 0;

    delete ev;

    if (error) goto err;

    /* Trim the crashed binlog file to last valid transaction
      or event (non-transaction) base on valid_pos. */
    if (valid_pos > 0) {
      std::unique_ptr<Binlog_ofile> ofile(
          Binlog_ofile::open_existing(key_file_binlog, log_name, MYF(MY_WME)));

      if (!ofile) {
        LogErr(ERROR_LEVEL, ER_BINLOG_CANT_OPEN_CRASHED_BINLOG);
        return -1;
      }

      /* Change binlog file size to valid_pos */
      if (valid_pos < binlog_size) {
        if (ofile->truncate(valid_pos)) {
          LogErr(ERROR_LEVEL, ER_BINLOG_CANT_TRIM_CRASHED_BINLOG);
          return -1;
        }
        LogErr(INFORMATION_LEVEL, ER_BINLOG_CRASHED_BINLOG_TRIMMED, log_name,
               binlog_size, valid_pos, valid_pos);
      }

      /* Clear LOG_EVENT_BINLOG_IN_USE_F */
      uchar flags = 0;
      if (ofile->update(&flags, 1, BIN_LOG_HEADER_SIZE + FLAGS_OFFSET)) {
        LogErr(ERROR_LEVEL,
               ER_BINLOG_CANT_CLEAR_IN_USE_FLAG_FOR_CRASHED_BINLOG);
        return -1;
      }
    }  // end if (valid_pos > 0)
  }

err:
  return error;
}

/**
 Truncate the active relay log file in the specified position.

  @param mi Master_info of the channel going to truncate the relay log file.
  @param truncate_pos The position to truncate the active relay log file.
  @return False on success and true on failure.
*/
bool MYSQL_BIN_LOG::truncate_relaylog_file(Master_info *mi,
                                           my_off_t truncate_pos) {
  DBUG_TRACE;
  DBUG_ASSERT(is_relay_log);
  mysql_mutex_assert_owner(&LOCK_log);
  Relay_log_info *rli = mi->rli;
  bool error = false;

  /*
    If the relay log was closed by an error (binlog_error_action=IGNORE_ERROR)
    this truncate function should produce no result as the relay log is already
    in really bad shape.
  */
  if (!is_open()) {
    return false;
  }

  my_off_t relaylog_file_size = m_binlog_file->position();

  if (truncate_pos > 0 && truncate_pos < relaylog_file_size) {
    if (m_binlog_file->truncate(truncate_pos)) {
      mi->report(ERROR_LEVEL, ER_SLAVE_RELAY_LOG_WRITE_FAILURE,
                 ER_THD(current_thd, ER_SLAVE_RELAY_LOG_WRITE_FAILURE),
                 "failed to truncate relay log file");
      error = true;
    } else {
      LogErr(INFORMATION_LEVEL, ER_SLAVE_RELAY_LOG_TRUNCATE_INFO, log_file_name,
             relaylog_file_size, truncate_pos);

      // Re-init the SQL thread IO_CACHE
      DBUG_ASSERT(strcmp(rli->get_event_relay_log_name(), log_file_name) ||
                  rli->get_event_relay_log_pos() <= truncate_pos);
      rli->notify_relay_log_truncated();
    }
  }
  return error;
}

/** This is called on shutdown, after ha_panic. */
void MYSQL_BIN_LOG::close() {}

/*
  Prepare the transaction in the transaction coordinator.

  This function will prepare the transaction in the storage engines
  (by calling @c ha_prepare_low) what will write a prepare record
  to the log buffers.

  @retval 0    success
  @retval 1    error
*/
int MYSQL_BIN_LOG::prepare(THD *thd, bool all) {
  DBUG_TRACE;

  DBUG_ASSERT(opt_bin_log);
  /*
    The applier thread explicitly overrides the value of sql_log_bin
    with the value of log_slave_updates.
  */
  DBUG_ASSERT(thd->slave_thread ? opt_log_slave_updates
                                : thd->variables.sql_log_bin);

  /*
    Set HA_IGNORE_DURABILITY to not flush the prepared record of the
    transaction to the log of storage engine (for example, InnoDB
    redo log) during the prepare phase. So that we can flush prepared
    records of transactions to the log of storage engine in a group
    right before flushing them to binary log during binlog group
    commit flush stage. Reset to HA_REGULAR_DURABILITY at the
    beginning of parsing next command.
  */
  thd->durability_property = HA_IGNORE_DURABILITY;

  int error = ha_prepare_low(thd, all);

  return error;
}

/**
  Commit the transaction in the transaction coordinator.

  This function will commit the sessions transaction in the binary log
  and in the storage engines (by calling @c ha_commit_low). If the
  transaction was successfully logged (or not successfully unlogged)
  but the commit in the engines did not succed, there is a risk of
  inconsistency between the engines and the binary log.

  For binary log group commit, the commit is separated into three
  parts:

  1. First part consists of filling the necessary caches and
     finalizing them (if they need to be finalized). After this,
     nothing is added to any of the caches.

  2. Second part execute an ordered flush and commit. This will be
     done using the group commit functionality in ordered_commit.

  3. Third part checks any errors resulting from the ordered commit
     and handles them appropriately.

  @retval RESULT_SUCCESS   success
  @retval RESULT_ABORTED   error, transaction was neither logged nor committed
  @retval RESULT_INCONSISTENT  error, transaction was logged but not committed
*/
TC_LOG::enum_result MYSQL_BIN_LOG::commit(THD *thd, bool all) {
  DBUG_TRACE;
  DBUG_PRINT("info",
             ("query='%s'", thd == current_thd ? thd->query().str : nullptr));
  binlog_cache_mngr *cache_mngr = thd_get_cache_mngr(thd);
  Transaction_ctx *trn_ctx = thd->get_transaction();
  my_xid xid = trn_ctx->xid_state()->get_xid()->get_my_xid();
  bool stmt_stuff_logged = false;
  bool trx_stuff_logged = false;
  bool skip_commit = is_loggable_xa_prepare(thd);
  bool is_atomic_ddl = false;

  DBUG_PRINT("enter", ("thd: 0x%llx, all: %s, xid: %llu, cache_mngr: 0x%llx",
                       (ulonglong)thd, YESNO(all), (ulonglong)xid,
                       (ulonglong)cache_mngr));

  /*
    No cache manager means nothing to log, but we still have to commit
    the transaction.
   */
  if (cache_mngr == nullptr) {
    if (!skip_commit && ha_commit_low(thd, all)) return RESULT_ABORTED;
    return RESULT_SUCCESS;
  }

  Transaction_ctx::enum_trx_scope trx_scope =
      all ? Transaction_ctx::SESSION : Transaction_ctx::STMT;

  DBUG_PRINT("debug", ("in_transaction: %s, no_2pc: %s, rw_ha_count: %d",
                       YESNO(thd->in_multi_stmt_transaction_mode()),
                       YESNO(trn_ctx->no_2pc(trx_scope)),
                       trn_ctx->rw_ha_count(trx_scope)));
  DBUG_PRINT("debug",
             ("all.cannot_safely_rollback(): %s, trx_cache_empty: %s",
              YESNO(trn_ctx->cannot_safely_rollback(Transaction_ctx::SESSION)),
              YESNO(cache_mngr->trx_cache.is_binlog_empty())));
  DBUG_PRINT("debug",
             ("stmt.cannot_safely_rollback(): %s, stmt_cache_empty: %s",
              YESNO(trn_ctx->cannot_safely_rollback(Transaction_ctx::STMT)),
              YESNO(cache_mngr->stmt_cache.is_binlog_empty())));

  /*
    If there are no handlertons registered, there is nothing to
    commit. Note that DDLs are written earlier in this case (inside
    binlog_query).

    TODO: This can be a problem in those cases that there are no
    handlertons registered. DDLs are one example, but the other case
    is MyISAM. In this case, we could register a dummy handlerton to
    trigger the commit.

    Any statement that requires logging will call binlog_query before
    trans_commit_stmt, so an alternative is to use the condition
    "binlog_query called or stmt.ha_list != 0".
   */
  if (!all && !trn_ctx->is_active(trx_scope) &&
      cache_mngr->stmt_cache.is_binlog_empty())
    return RESULT_SUCCESS;

  if (thd->lex->sql_command == SQLCOM_XA_COMMIT) {
    /* The Commit phase of the XA two phase logging. */

#ifndef DBUG_OFF
    bool one_phase = get_xa_opt(thd) == XA_ONE_PHASE;
    DBUG_ASSERT(all || (thd->slave_thread && one_phase));
    DBUG_ASSERT(!skip_commit || one_phase);
#endif

    XID_STATE *xs = thd->get_transaction()->xid_state();
    if (DBUG_EVALUATE_IF(
            "simulate_xa_commit_log_failure", true,
            do_binlog_xa_commit_rollback(thd, xs->get_xid(), true)))
      return RESULT_ABORTED;
  }

  if (!cache_mngr->stmt_cache.is_binlog_empty()) {
    /*
      Commit parent identification of non-transactional query has
      been deferred until now, except for the mixed transaction case.
    */
    trn_ctx->store_commit_parent(
        m_dependency_tracker.get_max_committed_timestamp());
    if (cache_mngr->stmt_cache.finalize(thd)) return RESULT_ABORTED;
    stmt_stuff_logged = true;
  }

  /*
    We commit the transaction if:
     - We are not in a transaction and committing a statement, or
     - We are in a transaction and a full transaction is committed.
    Otherwise, we accumulate the changes.
  */
  if (!cache_mngr->trx_cache.is_binlog_empty() && ending_trans(thd, all) &&
      !trx_stuff_logged) {
    const bool real_trans =
        (all || !trn_ctx->is_active(Transaction_ctx::SESSION));

    bool one_phase = get_xa_opt(thd) == XA_ONE_PHASE;
    bool is_loggable_xa = is_loggable_xa_prepare(thd);
    XID_STATE *xs = thd->get_transaction()->xid_state();

    /*
      Log and finalize transaction cache regarding XA PREPARE/XA COMMIT ONE
      PHASE if one of the following statements is true:
      - If it is a loggable XA transaction in prepare state;
      - If it is a transaction being commited with 'XA COMMIT ONE PHASE',
      statement and is not an empty transaction when GTID_NEXT is set to a
      manual GTID.

      For other XA COMMIT ONE PHASE statements that already have been finalized
      or are finalizing empty transactions when GTID_NEXT is set to a manual
      GTID, just let the execution flow get into the final 'else' branch and log
      a final 'COMMIT;' statement.
    */
    if (is_loggable_xa ||  // XA transaction in prepare state
        (thd->lex->sql_command == SQLCOM_XA_COMMIT &&  // Is a 'XA COMMIT
         one_phase &&                                  // ONE PHASE'
         xs != nullptr &&                              // and it has not yet
         !xs->is_binlogged() &&                        // been logged
         (thd->owned_gtid.sidno <= 0 ||  // and GTID_NEXT is NOT set to a
                                         // manual GTID
          !xs->has_state(XID_STATE::XA_NOTR))))  // and the transaction is NOT
                                                 // empty and NOT finalized in
                                                 // 'trans_xa_commit'
    {
      /* The prepare phase of XA transaction two phase logging. */
      int err = 0;

      DBUG_ASSERT(thd->lex->sql_command != SQLCOM_XA_COMMIT || one_phase);

      XA_prepare_log_event end_evt(thd, xs->get_xid(), one_phase);

      DBUG_ASSERT(!is_loggable_xa || skip_commit);

      err = cache_mngr->trx_cache.finalize(thd, &end_evt, xs);
      if (err) return RESULT_ABORTED;
      if (is_loggable_xa)
        if (DBUG_EVALUATE_IF("simulate_xa_prepare_failure_in_cache_finalize",
                             true, false))
          return RESULT_ABORTED;
    }
    /*
      If is atomic DDL, finalize cache for DDL and no further logging is needed.
    */
    else if ((is_atomic_ddl = cache_mngr->trx_cache.has_xid())) {
      if (cache_mngr->trx_cache.finalize(thd, nullptr)) return RESULT_ABORTED;
    }
    /*
      We are committing a 2PC transaction if it is a "real" transaction
      and has an XID assigned (because some handlerton registered). A
      transaction is "real" if either 'all' is true or
      'trn_ctx->is_active(Transaction_ctx::SESSION)' is not true.

      Note: This is kind of strange since registering the binlog
      handlerton will then make the transaction 2PC, which is not really
      true. This occurs for example if a MyISAM statement is executed
      with row-based replication on.
    */
    else if (real_trans && xid && trn_ctx->rw_ha_count(trx_scope) > 1 &&
             !trn_ctx->no_2pc(trx_scope)) {
      Xid_log_event end_evt(thd, xid);
      if (cache_mngr->trx_cache.finalize(thd, &end_evt)) return RESULT_ABORTED;
    }
    /*
      No further action needed and no special case applies, log a final
      'COMMIT' statement and finalize the transaction cache.

      Empty transactions finalized with 'XA COMMIT ONE PHASE' will be covered
      by this branch.
     */
    else {
      Query_log_event end_evt(thd, STRING_WITH_LEN("COMMIT"), true, false, true,
                              0, true);
      if (cache_mngr->trx_cache.finalize(thd, &end_evt)) return RESULT_ABORTED;
    }
    trx_stuff_logged = true;
  }

  /*
    This is part of the stmt rollback.
  */
  if (!all) cache_mngr->trx_cache.set_prev_position(MY_OFF_T_UNDEF);

  /*
    Now all the events are written to the caches, so we will commit
    the transaction in the engines. This is done using the group
    commit logic in ordered_commit, which will return when the
    transaction is committed.

    If the commit in the engines fail, we still have something logged
    to the binary log so we have to report this as a "bad" failure
    (failed to commit, but logged something).
  */
  if (stmt_stuff_logged || trx_stuff_logged) {
    if (RUN_HOOK(
            transaction, before_commit,
            (thd, all, thd_get_cache_mngr(thd)->get_trx_cache(),
             thd_get_cache_mngr(thd)->get_stmt_cache(),
             max<my_off_t>(max_binlog_cache_size, max_binlog_stmt_cache_size),
             is_atomic_ddl)) ||
        DBUG_EVALUATE_IF("simulate_failure_in_before_commit_hook", true,
                         false)) {
      ha_rollback_low(thd, all);
      gtid_state->update_on_rollback(thd);
      thd_get_cache_mngr(thd)->reset();
      // Reset the thread OK status before changing the outcome.
      if (thd->get_stmt_da()->is_ok())
        thd->get_stmt_da()->reset_diagnostics_area();
      my_error(ER_RUN_HOOK_ERROR, MYF(0), "before_commit");
      return RESULT_ABORTED;
    }
    /*
      Check whether the transaction should commit or abort given the
      plugin feedback.
    */
    if (thd->get_transaction()
            ->get_rpl_transaction_ctx()
            ->is_transaction_rollback() ||
        (DBUG_EVALUATE_IF("simulate_transaction_rollback_request", true,
                          false))) {
      ha_rollback_low(thd, all);
      gtid_state->update_on_rollback(thd);
      thd_get_cache_mngr(thd)->reset();
      if (thd->get_stmt_da()->is_ok())
        thd->get_stmt_da()->reset_diagnostics_area();
      my_error(ER_TRANSACTION_ROLLBACK_DURING_COMMIT, MYF(0));
      return RESULT_ABORTED;
    }

    if (ordered_commit(thd, all, skip_commit)) return RESULT_INCONSISTENT;

    DBUG_EXECUTE_IF("ensure_binlog_cache_is_reset", {
      /* Assert that binlog cache is reset at commit time. */
      DBUG_ASSERT(binlog_cache_is_reset);
      binlog_cache_is_reset = false;
    };);

    /*
      Mark the flag m_is_binlogged to true only after we are done
      with checking all the error cases.
    */
    if (is_loggable_xa_prepare(thd)) {
      thd->get_transaction()->xid_state()->set_binlogged();
      /*
        Inform hook listeners that a XA PREPARE did commit, that
        is, did log a transaction to the binary log.
      */
      (void)RUN_HOOK(transaction, after_commit, (thd, all));
    }
  } else if (!skip_commit) {
    if (ha_commit_low(thd, all)) return RESULT_INCONSISTENT;
  }

  return RESULT_SUCCESS;
}

/**
   Flush caches for session.

   @note @c set_trans_pos is called with a pointer to the file name
   that the binary log currently use and a rotation will change the
   contents of the variable.

   The position is used when calling the after_flush, after_commit,
   and after_rollback hooks, but these have been placed so that they
   occur before a rotation is executed.

   It is the responsibility of any plugin that use this position to
   copy it if they need it after the hook has returned.

   The current "global" transaction_counter is stepped and its new value
   is assigned to the transaction.
 */
std::pair<int, my_off_t> MYSQL_BIN_LOG::flush_thread_caches(THD *thd) {
  binlog_cache_mngr *cache_mngr = thd_get_cache_mngr(thd);
  my_off_t bytes = 0;
  bool wrote_xid = false;
  int error = cache_mngr->flush(thd, &bytes, &wrote_xid);
  if (!error && bytes > 0) {
    /*
      Note that set_trans_pos does not copy the file name. See
      this function documentation for more info.
    */
    thd->set_trans_pos(log_file_name, m_binlog_file->position());
    if (wrote_xid) inc_prep_xids(thd);
  }
  DBUG_PRINT("debug", ("bytes: %llu", bytes));
  return std::make_pair(error, bytes);
}

void MYSQL_BIN_LOG::init_thd_variables(THD *thd, bool all, bool skip_commit) {
  /*
    These values are used while committing a transaction, so clear
    everything.

    Notes:

    - It would be good if we could keep transaction coordinator
      log-specific data out of the THD structure, but that is not the
      case right now.

    - Everything in the transaction structure is reset when calling
      ha_commit_low since that calls Transaction_ctx::cleanup.
  */
  thd->tx_commit_pending = true;
  thd->commit_error = THD::CE_NONE;
  thd->next_to_commit = nullptr;
  thd->durability_property = HA_IGNORE_DURABILITY;
  thd->get_transaction()->m_flags.real_commit = all;
  thd->get_transaction()->m_flags.xid_written = false;
  thd->get_transaction()->m_flags.commit_low = !skip_commit;
  thd->get_transaction()->m_flags.run_hooks = !skip_commit;
#ifndef DBUG_OFF
  /*
     The group commit Leader may have to wait for follower whose transaction
     is not ready to be preempted. Initially the status is pessimistic.
     Preemption guarding logics is necessary only when !DBUG_OFF is set.
     It won't be required for the dbug-off case as long as the follower won't
     execute any thread-specific write access code in this method, which is
     the case as of current.
  */
  thd->get_transaction()->m_flags.ready_preempt = 0;
#endif
}

THD *MYSQL_BIN_LOG::fetch_and_process_flush_stage_queue(
    const bool check_and_skip_flush_logs) {
  /*
    Fetch the entire flush queue and empty it, so that the next batch
    has a leader. We must do this before invoking ha_flush_logs(...)
    for guaranteeing to flush prepared records of transactions before
    flushing them to binary log, which is required by crash recovery.
  */
  Commit_stage_manager::get_instance().lock_queue(
      Commit_stage_manager::BINLOG_FLUSH_STAGE);

  THD *first_seen =
      Commit_stage_manager::get_instance().fetch_queue_skip_acquire_lock(
          Commit_stage_manager::BINLOG_FLUSH_STAGE);
  DBUG_ASSERT(first_seen != nullptr);

  THD *commit_order_thd =
      Commit_stage_manager::get_instance().fetch_queue_skip_acquire_lock(
          Commit_stage_manager::COMMIT_ORDER_FLUSH_STAGE);

  Commit_stage_manager::get_instance().unlock_queue(
      Commit_stage_manager::BINLOG_FLUSH_STAGE);

  if (!check_and_skip_flush_logs ||
      (check_and_skip_flush_logs && commit_order_thd != nullptr)) {
    /*
      We flush prepared records of transactions to the log of storage
      engine (for example, InnoDB redo log) in a group right before
      flushing them to binary log.
    */
    ha_flush_logs(true);
  }

  /*
    The transactions are flushed to the disk and so threads
    executing slave preserve commit order can be unblocked.
  */
  Commit_stage_manager::get_instance()
      .process_final_stage_for_ordered_commit_group(commit_order_thd);
  return first_seen;
}

int MYSQL_BIN_LOG::process_flush_stage_queue(my_off_t *total_bytes_var,
                                             bool *rotate_var,
                                             THD **out_queue_var) {
  DBUG_TRACE;
#ifndef DBUG_OFF
  // number of flushes per group.
  int no_flushes = 0;
#endif
  DBUG_ASSERT(total_bytes_var && rotate_var && out_queue_var);
  my_off_t total_bytes = 0;
  int flush_error = 1;
  mysql_mutex_assert_owner(&LOCK_log);

  THD *first_seen = fetch_and_process_flush_stage_queue();
  DBUG_EXECUTE_IF("crash_after_flush_engine_log", DBUG_SUICIDE(););
  assign_automatic_gtids_to_flush_group(first_seen);
  /* Flush thread caches to binary log. */
  for (THD *head = first_seen; head; head = head->next_to_commit) {
    std::pair<int, my_off_t> result = flush_thread_caches(head);
    total_bytes += result.second;
    if (flush_error == 1) flush_error = result.first;
#ifndef DBUG_OFF
    no_flushes++;
#endif
  }

  *out_queue_var = first_seen;
  *total_bytes_var = total_bytes;
  if (total_bytes > 0 &&
      (m_binlog_file->get_real_file_size() >= (my_off_t)max_size ||
       DBUG_EVALUATE_IF("simulate_max_binlog_size", true, false)))
    *rotate_var = true;
#ifndef DBUG_OFF
  DBUG_PRINT("info", ("no_flushes:= %d", no_flushes));
  no_flushes = 0;
#endif
  return flush_error;
}

/**
  Commit a sequence of sessions.

  This function commit an entire queue of sessions starting with the
  session in @c first. If there were an error in the flushing part of
  the ordered commit, the error code is passed in and all the threads
  are marked accordingly (but not committed).

  It will also add the GTIDs of the transactions to gtid_executed.

  @see MYSQL_BIN_LOG::ordered_commit

  @param thd The "master" thread
  @param first First thread in the queue of threads to commit
 */

void MYSQL_BIN_LOG::process_commit_stage_queue(THD *thd, THD *first) {
  mysql_mutex_assert_owner(&LOCK_commit);
#ifndef DBUG_OFF
  thd->get_transaction()->m_flags.ready_preempt =
      true;  // formality by the leader
#endif
  for (THD *head = first; head; head = head->next_to_commit) {
    DBUG_PRINT("debug", ("Thread ID: %u, commit_error: %d, commit_pending: %s",
                         head->thread_id(), head->commit_error,
                         YESNO(head->tx_commit_pending)));
    DBUG_EXECUTE_IF(
        "block_leader_after_delete",
        if (thd != head) { DBUG_SET("+d,after_delete_wait"); };);
    /*
      If flushing failed, set commit_error for the session, skip the
      transaction and proceed with the next transaction instead. This
      will mark all threads as failed, since the flush failed.

      If flush succeeded, attach to the session and commit it in the
      engines.
    */
#ifndef DBUG_OFF
    Commit_stage_manager::get_instance().clear_preempt_status(head);
#endif
    if (head->get_transaction()->sequence_number != SEQ_UNINIT) {
      mysql_mutex_lock(&LOCK_slave_trans_dep_tracker);
      m_dependency_tracker.update_max_committed(head);
      mysql_mutex_unlock(&LOCK_slave_trans_dep_tracker);
    }
    /*
      Flush/Sync error should be ignored and continue
      to commit phase. And thd->commit_error cannot be
      COMMIT_ERROR at this moment.
    */
    DBUG_ASSERT(head->commit_error != THD::CE_COMMIT_ERROR);
    Thd_backup_and_restore switch_thd(thd, head);
    bool all = head->get_transaction()->m_flags.real_commit;
    if (head->get_transaction()->m_flags.commit_low) {
      /* head is parked to have exited append() */
      DBUG_ASSERT(head->get_transaction()->m_flags.ready_preempt);
      /*
        storage engine commit
       */
      if (ha_commit_low(head, all, false))
        head->commit_error = THD::CE_COMMIT_ERROR;
    }
    DBUG_PRINT("debug", ("commit_error: %d, commit_pending: %s",
                         head->commit_error, YESNO(head->tx_commit_pending)));
  }

  /*
    Handle the GTID of the threads.
    gtid_executed table is kept updated even though transactions fail to be
    logged. That's required by slave auto positioning.
  */
  gtid_state->update_commit_group(first);

  for (THD *head = first; head; head = head->next_to_commit) {
    /*
      Decrement the prepared XID counter after storage engine commit.
      We also need decrement the prepared XID when encountering a
      flush error or session attach error for avoiding 3-way deadlock
      among user thread, rotate thread and dump thread.
    */
    if (head->get_transaction()->m_flags.xid_written) dec_prep_xids(head);
  }
}

/**
  Process after commit for a sequence of sessions.

  @param thd The "master" thread
  @param first First thread in the queue of threads to commit
 */

void MYSQL_BIN_LOG::process_after_commit_stage_queue(THD *thd, THD *first) {
  for (THD *head = first; head; head = head->next_to_commit) {
    if (head->get_transaction()->m_flags.run_hooks &&
        head->commit_error != THD::CE_COMMIT_ERROR) {
      /*
        TODO: This hook here should probably move outside/below this
              if and be the only after_commit invocation left in the
              code.
      */
      Thd_backup_and_restore switch_thd(thd, head);
      bool all = head->get_transaction()->m_flags.real_commit;
      (void)RUN_HOOK(transaction, after_commit, (head, all));
      /*
        When after_commit finished for the transaction, clear the run_hooks
        flag. This allow other parts of the system to check if after_commit was
        called.
      */
      head->get_transaction()->m_flags.run_hooks = false;
    }
  }
}

#ifndef DBUG_OFF
/** Names for the stages. */
static const char *g_stage_name[] = {
    "FLUSH",
    "SYNC",
    "COMMIT",
};
#endif

bool MYSQL_BIN_LOG::change_stage(THD *thd MY_ATTRIBUTE((unused)),
                                 Commit_stage_manager::StageID stage,
                                 THD *queue, mysql_mutex_t *leave_mutex,
                                 mysql_mutex_t *enter_mutex) {
  DBUG_TRACE;
  DBUG_PRINT("enter", ("thd: 0x%llx, stage: %s, queue: 0x%llx", (ulonglong)thd,
                       g_stage_name[stage], (ulonglong)queue));
  DBUG_ASSERT(0 <= stage && stage < Commit_stage_manager::STAGE_COUNTER);
  DBUG_ASSERT(enter_mutex);
  DBUG_ASSERT(queue);
  /*
    enroll_for will release the leave_mutex once the sessions are
    queued.
  */
  if (!Commit_stage_manager::get_instance().enroll_for(
          stage, queue, leave_mutex, enter_mutex)) {
    DBUG_ASSERT(!thd_get_cache_mngr(thd)->dbug_any_finalized());
    return true;
  }

  return false;
}

/**
  Flush the I/O cache to file.

  Flush the binary log to the binlog file if any byte where written
  and signal that the binary log file has been updated if the flush
  succeeds.
*/

int MYSQL_BIN_LOG::flush_cache_to_file(my_off_t *end_pos_var) {
  if (m_binlog_file->flush()) {
    THD *thd = current_thd;
    thd->commit_error = THD::CE_FLUSH_ERROR;
    return ER_ERROR_ON_WRITE;
  }
  *end_pos_var = m_binlog_file->position();
  return 0;
}

/**
  Call fsync() to sync the file to disk.
*/
std::pair<bool, bool> MYSQL_BIN_LOG::sync_binlog_file(bool force) {
  bool synced = false;
  unsigned int sync_period = get_sync_period();
  if (force || (sync_period && ++sync_counter >= sync_period)) {
    sync_counter = 0;

    /*
      There is a chance that binlog file could be closed by 'RESET MASTER' or
      or 'FLUSH LOGS' just after the leader releases LOCK_log and before it
      acquires LOCK_sync log. So it should check if m_binlog_file is opened.
    */
    if (DBUG_EVALUATE_IF("simulate_error_during_sync_binlog_file", 1,
                         m_binlog_file->is_open() && m_binlog_file->sync())) {
      THD *thd = current_thd;
      thd->commit_error = THD::CE_SYNC_ERROR;
      return std::make_pair(true, synced);
    }
    synced = true;
  }
  return std::make_pair(false, synced);
}

/**
   Helper function executed when leaving @c ordered_commit.

   This function contain the necessary code for fetching the error
   code, doing post-commit checks, and wrapping up the commit if
   necessary.

   It is typically called when enter_stage indicates that the thread
   should bail out, and also when the ultimate leader thread finishes
   executing @c ordered_commit.

   It is typically used in this manner:
   @code
   if (enter_stage(thd, Thread_queue::BINLOG_FLUSH_STAGE, thd, &LOCK_log))
     return finish_commit(thd);
   @endcode

   @return Error code if the session commit failed, or zero on
   success.
 */
int MYSQL_BIN_LOG::finish_commit(THD *thd) {
  DBUG_TRACE;
  DEBUG_SYNC(thd, "reached_finish_commit");
  /*
    In some unlikely situations, it can happen that binary
    log is closed before the thread flushes it's cache.
    In that case, clear the caches before doing commit.
  */
  if (unlikely(!is_open())) {
    binlog_cache_mngr *cache_mngr = thd_get_cache_mngr(thd);
    if (cache_mngr) cache_mngr->reset();
  }

  if (thd->get_transaction()->sequence_number != SEQ_UNINIT) {
    mysql_mutex_lock(&LOCK_slave_trans_dep_tracker);
    m_dependency_tracker.update_max_committed(thd);
    mysql_mutex_unlock(&LOCK_slave_trans_dep_tracker);
  }
  if (thd->get_transaction()->m_flags.commit_low) {
    const bool all = thd->get_transaction()->m_flags.real_commit;
    /*
      Now flush error and sync erros are ignored and we are continuing and
      committing. And at this time, commit_error cannot be COMMIT_ERROR.
    */
    DBUG_ASSERT(thd->commit_error != THD::CE_COMMIT_ERROR);
    /*
      storage engine commit
    */
    if (ha_commit_low(thd, all, false))
      thd->commit_error = THD::CE_COMMIT_ERROR;
    /*
      Decrement the prepared XID counter after storage engine commit
    */
    if (thd->get_transaction()->m_flags.xid_written) dec_prep_xids(thd);
    /*
      If commit succeeded, we call the after_commit hook

      TODO: This hook here should probably move outside/below this
            if and be the only after_commit invocation left in the
            code.
    */
    if ((thd->commit_error != THD::CE_COMMIT_ERROR) &&
        thd->get_transaction()->m_flags.run_hooks) {
      (void)RUN_HOOK(transaction, after_commit, (thd, all));
      thd->get_transaction()->m_flags.run_hooks = false;
    }
  } else if (thd->get_transaction()->m_flags.xid_written)
    dec_prep_xids(thd);

  /*
    If the ordered commit didn't updated the GTIDs for this thd yet
    at process_commit_stage_queue (i.e. --binlog-order-commits=0)
    the thd still has the ownership of a GTID and we must handle it.
  */
  if (!thd->owned_gtid_is_empty()) {
    /*
      Gtid is added to gtid_state.executed_gtids and removed from owned_gtids
      on update_on_commit().
    */
    if (thd->commit_error == THD::CE_NONE) {
      gtid_state->update_on_commit(thd);
    } else
      gtid_state->update_on_rollback(thd);
  }

  DBUG_EXECUTE_IF("leaving_finish_commit", {
    const char act[] = "now SIGNAL signal_leaving_finish_commit";
    DBUG_ASSERT(!debug_sync_set_action(current_thd, STRING_WITH_LEN(act)));
  };);

  DBUG_ASSERT(thd->commit_error || !thd->get_transaction()->m_flags.run_hooks);
  DBUG_ASSERT(!thd_get_cache_mngr(thd)->dbug_any_finalized());
  DBUG_PRINT("return", ("Thread ID: %u, commit_error: %d", thd->thread_id(),
                        thd->commit_error));
  /*
    flush or sync errors are handled by the leader of the group
    (using binlog_error_action). Hence treat only COMMIT_ERRORs as errors.
  */
  return thd->commit_error == THD::CE_COMMIT_ERROR;
}

/**
   Auxiliary function used in ordered_commit.
*/
static inline int call_after_sync_hook(THD *queue_head) {
  const char *log_file = nullptr;
  my_off_t pos = 0;

  if (NO_HOOK(binlog_storage)) return 0;

  DBUG_ASSERT(queue_head != nullptr);
  for (THD *thd = queue_head; thd != nullptr; thd = thd->next_to_commit)
    if (likely(thd->commit_error == THD::CE_NONE))
      thd->get_trans_fixed_pos(&log_file, &pos);

  if (DBUG_EVALUATE_IF("simulate_after_sync_hook_error", 1, 0) ||
      RUN_HOOK(binlog_storage, after_sync, (queue_head, log_file, pos))) {
    LogErr(ERROR_LEVEL, ER_BINLOG_FAILED_TO_RUN_AFTER_SYNC_HOOK);
    return ER_ERROR_ON_WRITE;
  }
  return 0;
}

/**
  Helper function to handle flush or sync stage errors.
  If binlog_error_action= ABORT_SERVER, server will be aborted
  after reporting the error to the client.
  If binlog_error_action= IGNORE_ERROR, binlog will be closed
  for the reset of the life time of the server. close() call is protected
  with LOCK_log to avoid any parallel operations on binary log.

  @param thd Thread object that faced flush/sync error
  @param need_lock_log
                       > Indicates true if LOCk_log is needed before closing
                         binlog (happens when we are handling sync error)
                       > Indicates false if LOCK_log is already acquired
                         by the thread (happens when we are handling flush
                         error)
  @param message Message stating the reason of the failure
*/
void MYSQL_BIN_LOG::handle_binlog_flush_or_sync_error(THD *thd,
                                                      bool need_lock_log,
                                                      const char *message) {
  char errmsg[MYSQL_ERRMSG_SIZE] = {0};
  if (message == nullptr)
    sprintf(
        errmsg,
        "An error occurred during %s stage of the commit. "
        "'binlog_error_action' is set to '%s'.",
        thd->commit_error == THD::CE_FLUSH_ERROR ? "flush" : "sync",
        binlog_error_action == ABORT_SERVER ? "ABORT_SERVER" : "IGNORE_ERROR");
  else
<<<<<<< HEAD
    strncpy(errmsg, message, MYSQL_ERRMSG_SIZE - 1);
  if (binlog_error_action == ABORT_SERVER) {
    char err_buff[MYSQL_ERRMSG_SIZE + 27];
    sprintf(err_buff, "%s Hence aborting the server.", errmsg);
=======
    strncpy(errmsg, message, MYSQL_ERRMSG_SIZE-1);
  if (binlog_error_action == ABORT_SERVER)
  {
    char err_buff[MYSQL_ERRMSG_SIZE + 25];
    sprintf(err_buff, "%s Server is being stopped.", errmsg);
>>>>>>> ec2e6449
    exec_binlog_error_action_abort(err_buff);
  } else {
    DEBUG_SYNC(thd, "before_binlog_closed_due_to_error");
    if (need_lock_log)
      mysql_mutex_lock(&LOCK_log);
    else
      mysql_mutex_assert_owner(&LOCK_log);
    /*
      It can happen that other group leader encountered
      error and already closed the binary log. So print
      error only if it is in open state. But we should
      call close() always just in case if the previous
      close did not close index file.
    */
    if (is_open()) {
      LogErr(ERROR_LEVEL, ER_TURNING_LOGGING_OFF_FOR_THE_DURATION, errmsg);
    }
    close(LOG_CLOSE_INDEX | LOG_CLOSE_STOP_EVENT, false /*need_lock_log=false*/,
          true /*need_lock_index=true*/);
    /*
      If there is a write error (flush/sync stage) and if
      binlog_error_action=IGNORE_ERROR, clear the error
      and allow the commit to happen in storage engine.
    */
    if (check_write_error(thd) &&
        DBUG_EVALUATE_IF("simulate_cache_creation_failure", false, true))
      thd->clear_error();

    if (need_lock_log) mysql_mutex_unlock(&LOCK_log);
    DEBUG_SYNC(thd, "after_binlog_closed_due_to_error");
  }
}

int MYSQL_BIN_LOG::ordered_commit(THD *thd, bool all, bool skip_commit) {
  DBUG_TRACE;
  int flush_error = 0, sync_error = 0;
  my_off_t total_bytes = 0;
  bool do_rotate = false;

  DBUG_EXECUTE_IF("crash_commit_before_log", DBUG_SUICIDE(););
  init_thd_variables(thd, all, skip_commit);
  DBUG_PRINT("enter", ("commit_pending: %s, commit_error: %d, thread_id: %u",
                       YESNO(thd->tx_commit_pending), thd->commit_error,
                       thd->thread_id()));

  DEBUG_SYNC(thd, "bgc_before_flush_stage");

  /*
    Stage #0: ensure slave threads commit order as they appear in the slave's
              relay log for transactions flushing to binary log.

    This will make thread wait until its turn to commit.
    Commit_order_manager maintains it own queue and its own order for the
    commit. So Stage#0 doesn't maintain separate StageID.
  */
  if (Commit_order_manager::wait_for_its_turn_before_flush_stage(thd) ||
      ending_trans(thd, all) ||
      Commit_order_manager::get_rollback_status(thd)) {
    if (Commit_order_manager::wait(thd)) {
      return thd->commit_error;
    }
  }

  /*
    Stage #1: flushing transactions to binary log

    While flushing, we allow new threads to enter and will process
    them in due time. Once the queue was empty, we cannot reap
    anything more since it is possible that a thread entered and
    appointed itself leader for the flush phase.
  */

  if (change_stage(thd, Commit_stage_manager::BINLOG_FLUSH_STAGE, thd, nullptr,
                   &LOCK_log)) {
    DBUG_PRINT("return", ("Thread ID: %u, commit_error: %d", thd->thread_id(),
                          thd->commit_error));
    return finish_commit(thd);
  }

  THD *wait_queue = nullptr, *final_queue = nullptr;
  mysql_mutex_t *leave_mutex_before_commit_stage = nullptr;
  my_off_t flush_end_pos = 0;
  bool update_binlog_end_pos_after_sync;
  if (unlikely(!is_open())) {
    final_queue = fetch_and_process_flush_stage_queue(true);
    leave_mutex_before_commit_stage = &LOCK_log;
    /*
      binary log is closed, flush stage and sync stage should be
      ignored. Binlog cache should be cleared, but instead of doing
      it here, do that work in 'finish_commit' function so that
      leader and followers thread caches will be cleared.
    */
    goto commit_stage;
  }
  DEBUG_SYNC(thd, "waiting_in_the_middle_of_flush_stage");
  flush_error =
      process_flush_stage_queue(&total_bytes, &do_rotate, &wait_queue);

  if (flush_error == 0 && total_bytes > 0)
    flush_error = flush_cache_to_file(&flush_end_pos);
  DBUG_EXECUTE_IF("crash_after_flush_binlog", DBUG_SUICIDE(););

  update_binlog_end_pos_after_sync = (get_sync_period() == 1);

  /*
    If the flush finished successfully, we can call the after_flush
    hook. Being invoked here, we have the guarantee that the hook is
    executed before the before/after_send_hooks on the dump thread
    preventing race conditions among these plug-ins.
  */
  if (flush_error == 0) {
    const char *file_name_ptr = log_file_name + dirname_length(log_file_name);
    DBUG_ASSERT(flush_end_pos != 0);
    if (RUN_HOOK(binlog_storage, after_flush,
                 (thd, file_name_ptr, flush_end_pos))) {
      LogErr(ERROR_LEVEL, ER_BINLOG_FAILED_TO_RUN_AFTER_FLUSH_HOOK);
      flush_error = ER_ERROR_ON_WRITE;
    }

    if (!update_binlog_end_pos_after_sync) update_binlog_end_pos();

    DBUG_EXECUTE_IF("crash_commit_after_log", DBUG_SUICIDE(););
  }

  if (flush_error) {
    /*
      Handle flush error (if any) after leader finishes it's flush stage.
    */
<<<<<<< HEAD
    handle_binlog_flush_or_sync_error(thd, false /* need_lock_log */, nullptr);
=======
    handle_binlog_flush_or_sync_error(thd, false /* need_lock_log */,
              (thd->commit_error == THD::CE_FLUSH_GNO_EXHAUSTED_ERROR)
              ? ER(ER_GNO_EXHAUSTED) : NULL);
>>>>>>> ec2e6449
  }

  DEBUG_SYNC(thd, "bgc_after_flush_stage_before_sync_stage");

  /*
    Stage #2: Syncing binary log file to disk
  */

  if (change_stage(thd, Commit_stage_manager::SYNC_STAGE, wait_queue, &LOCK_log,
                   &LOCK_sync)) {
    DBUG_PRINT("return", ("Thread ID: %u, commit_error: %d", thd->thread_id(),
                          thd->commit_error));
    return finish_commit(thd);
  }

  /*
    Shall introduce a delay only if it is going to do sync
    in this ongoing SYNC stage. The "+1" used below in the
    if condition is to count the ongoing sync stage.
    When sync_binlog=0 (where we never do sync in BGC group),
    it is considered as a special case and delay will be executed
    for every group just like how it is done when sync_binlog= 1.
  */
  if (!flush_error && (sync_counter + 1 >= get_sync_period()))
    Commit_stage_manager::get_instance().wait_count_or_timeout(
        opt_binlog_group_commit_sync_no_delay_count,
        opt_binlog_group_commit_sync_delay, Commit_stage_manager::SYNC_STAGE);

  final_queue = Commit_stage_manager::get_instance().fetch_queue_acquire_lock(
      Commit_stage_manager::SYNC_STAGE);

  if (flush_error == 0 && total_bytes > 0) {
    DEBUG_SYNC(thd, "before_sync_binlog_file");
    std::pair<bool, bool> result = sync_binlog_file(false);
    sync_error = result.first;
  }

  if (update_binlog_end_pos_after_sync) {
    THD *tmp_thd = final_queue;
    const char *binlog_file = nullptr;
    my_off_t pos = 0;
    while (tmp_thd->next_to_commit != nullptr)
      tmp_thd = tmp_thd->next_to_commit;
    if (flush_error == 0 && sync_error == 0) {
      tmp_thd->get_trans_fixed_pos(&binlog_file, &pos);
      update_binlog_end_pos(binlog_file, pos);
    }
  }

  DEBUG_SYNC(thd, "bgc_after_sync_stage_before_commit_stage");

  leave_mutex_before_commit_stage = &LOCK_sync;
  /*
    Stage #3: Commit all transactions in order.

    This stage is skipped if we do not need to order the commits and
    each thread have to execute the handlerton commit instead.

    Howver, since we are keeping the lock from the previous stage, we
    need to unlock it if we skip the stage.

    We must also step commit_clock before the ha_commit_low() is called
    either in ordered fashion(by the leader of this stage) or by the tread
    themselves.

    We are delaying the handling of sync error until
    all locks are released but we should not enter into
    commit stage if binlog_error_action is ABORT_SERVER.
  */
commit_stage:
  /* Clone needs binlog commit order. */
  if ((opt_binlog_order_commits || Clone_handler::need_commit_order()) &&
      (sync_error == 0 || binlog_error_action != ABORT_SERVER)) {
    if (change_stage(thd, Commit_stage_manager::COMMIT_STAGE, final_queue,
                     leave_mutex_before_commit_stage, &LOCK_commit)) {
      DBUG_PRINT("return", ("Thread ID: %u, commit_error: %d", thd->thread_id(),
                            thd->commit_error));
      return finish_commit(thd);
    }
    THD *commit_queue =
        Commit_stage_manager::get_instance().fetch_queue_acquire_lock(
            Commit_stage_manager::COMMIT_STAGE);
    DBUG_EXECUTE_IF("semi_sync_3-way_deadlock",
                    DEBUG_SYNC(thd, "before_process_commit_stage_queue"););

    if (flush_error == 0 && sync_error == 0)
      sync_error = call_after_sync_hook(commit_queue);

    /*
      process_commit_stage_queue will call update_on_commit or
      update_on_rollback for the GTID owned by each thd in the queue.

      This will be done this way to guarantee that GTIDs are added to
      gtid_executed in order, to avoid creating unnecessary temporary
      gaps and keep gtid_executed as a single interval at all times.

      If we allow each thread to call update_on_commit only when they
      are at finish_commit, the GTID order cannot be guaranteed and
      temporary gaps may appear in gtid_executed. When this happen,
      the server would have to add and remove intervals from the
      Gtid_set, and adding and removing intervals requires a mutex,
      which would reduce performance.
    */
    process_commit_stage_queue(thd, commit_queue);
    mysql_mutex_unlock(&LOCK_commit);
    /*
      Process after_commit after LOCK_commit is released for avoiding
      3-way deadlock among user thread, rotate thread and dump thread.
    */
    process_after_commit_stage_queue(thd, commit_queue);
    final_queue = commit_queue;
  } else {
    if (leave_mutex_before_commit_stage)
      mysql_mutex_unlock(leave_mutex_before_commit_stage);
    if (flush_error == 0 && sync_error == 0)
      sync_error = call_after_sync_hook(final_queue);
  }

  /*
    Handle sync error after we release all locks in order to avoid deadlocks
  */
  if (sync_error)
    handle_binlog_flush_or_sync_error(thd, true /* need_lock_log */, nullptr);

  DEBUG_SYNC(thd, "before_signal_done");
  /* Commit done so signal all waiting threads */
  Commit_stage_manager::get_instance().signal_done(final_queue);
  DBUG_EXECUTE_IF("block_leader_after_delete", {
    const char action[] = "now SIGNAL leader_proceed";
    DBUG_ASSERT(!debug_sync_set_action(thd, STRING_WITH_LEN(action)));
  };);

  /*
    Finish the commit before executing a rotate, or run the risk of a
    deadlock. We don't need the return value here since it is in
    thd->commit_error, which is returned below.
  */
  (void)finish_commit(thd);
  DEBUG_SYNC(thd, "bgc_after_commit_stage_before_rotation");

  /*
    If we need to rotate, we do it without commit error.
    Otherwise the thd->commit_error will be possibly reset.
   */
  if (DBUG_EVALUATE_IF("force_rotate", 1, 0) ||
      (do_rotate && thd->commit_error == THD::CE_NONE &&
       !is_rotating_caused_by_incident)) {
    /*
      Do not force the rotate as several consecutive groups may
      request unnecessary rotations.

      NOTE: Run purge_logs wo/ holding LOCK_log because it does not
      need the mutex. Otherwise causes various deadlocks.
    */

    DEBUG_SYNC(thd, "ready_to_do_rotation");
    bool check_purge = false;
    mysql_mutex_lock(&LOCK_log);
    /*
      If rotate fails then depends on binlog_error_action variable
      appropriate action will be taken inside rotate call.
    */
    int error = rotate(false, &check_purge);
    mysql_mutex_unlock(&LOCK_log);

    if (error)
      thd->commit_error = THD::CE_COMMIT_ERROR;
    else if (check_purge)
      purge();
  }
  /*
    flush or sync errors are handled above (using binlog_error_action).
    Hence treat only COMMIT_ERRORs as errors.
  */
  return thd->commit_error == THD::CE_COMMIT_ERROR;
}

/**
  MYSQLD server recovers from last crashed binlog.

  @param[in] binlog_file_reader Binlog_file_reader of the crashed binlog.
  @param[out] valid_pos The position of the last valid transaction or
                        event(non-transaction) of the crashed binlog.
                        valid_pos must be non-NULL.

  After a crash, storage engines may contain transactions that are
  prepared but not committed (in theory any engine, in practice
  InnoDB).  This function uses the binary log as the source of truth
  to determine which of these transactions should be committed and
  which should be rolled back.

  The function collects the XIDs of all transactions that are
  completely written to the binary log into a hash, and passes this
  hash to the storage engines through the ha_recover function in the
  handler interface.  This tells the storage engines to commit all
  prepared transactions that are in the set, and to roll back all
  prepared transactions that are not in the set.

  To compute the hash, this function iterates over the last binary log
  only (i.e. it assumes that 'log' is the last binary log).  It
  instantiates each event.  For XID-events (i.e. commit to InnoDB), it
  extracts the xid from the event and stores it in the hash.

  It is enough to iterate over only the last binary log because when
  the binary log is rotated we force engines to commit (and we fsync
  the old binary log).

  @retval false Success
  @retval true Out of memory, or storage engine returns error.
*/
static bool binlog_recover(Binlog_file_reader *binlog_file_reader,
                           my_off_t *valid_pos) {
  bool res = false;
  binlog::tools::Iterator it(binlog_file_reader);
  it.set_copy_event_buffer();

  /*
    The flag is used for handling the case that a transaction
    is partially written to the binlog.
  */
  bool in_transaction = false;
  int memory_page_size = my_getpagesize();
  {
    MEM_ROOT mem_root(key_memory_binlog_recover_exec, memory_page_size);
    mem_root_unordered_set<my_xid> xids(&mem_root);

    /*
      now process events in the queue. Queue is dynamically changed
      everytime we process an event. This may be a bit suboptimal
      since it adds an indirection, but it helps to generalize the
      usage of the transaction payload event (which unfolds into
      several events into the queue when it is processed).
    */
    for (Log_event *ev = it.begin(); !res && (ev != it.end()); ev = it.next()) {
      switch (ev->get_type_code()) {
        // may be begin, middle or end of a transaction
        case binary_log::QUERY_EVENT: {
          // starts a transaction
          if (!strcmp(((Query_log_event *)ev)->query, "BEGIN"))
            in_transaction = true;

          // ends a transaction
          if (!strcmp(((Query_log_event *)ev)->query, "COMMIT")) {
            DBUG_ASSERT(in_transaction == true);
            in_transaction = false;
          }
          // starts and ends a transaction
          if (is_atomic_ddl_event(ev)) {
            DBUG_ASSERT(in_transaction == false);
            auto qev = dynamic_cast<Query_log_event *>(ev);
            DBUG_ASSERT(qev != nullptr);
            res = (qev == nullptr || !xids.insert(qev->ddl_xid).second);
          }
          break;
        }
        // ends a transaction
        case binary_log::XID_EVENT: {
          DBUG_ASSERT(in_transaction == true);
          in_transaction = false;
          Xid_log_event *xev = dynamic_cast<Xid_log_event *>(ev);
          DBUG_ASSERT(xev != nullptr);
          res = (xev == nullptr || !xids.insert(xev->xid).second);
          break;
        }
        default: {
          break;
        }
      }

      /*
        Recorded valid position for the crashed binlog file
        which did not contain incorrect events. The following
        positions increase the variable valid_pos:

        1 -
          ...
          <---> HERE IS VALID <--->
          GTID
          BEGIN
          ...
          COMMIT
          ...

        2 -
          ...
          <---> HERE IS VALID <--->
          GTID
          DDL/UTILITY
          ...

        In other words, the following positions do not increase
        the variable valid_pos:

        1 -
          GTID
          <---> HERE IS VALID <--->
          ...

        2 -
          GTID
          BEGIN
          <---> HERE IS VALID <--->
          ...
      */
      if (!in_transaction && !is_gtid_event(ev))
        *valid_pos = binlog_file_reader->position();

      delete ev;
      ev = nullptr;
      res = it.has_error();
    }

    /*
      Call ha_recover if and only if there is a registered engine that
      does 2PC, otherwise in DBUG builds calling ha_recover directly
      will result in an assert. (Production builds would be safe since
      ha_recover returns right away if total_ha_2pc <= opt_log_bin.)
     */
    res = res || (total_ha_2pc > 1 && ha_recover(&xids));
  }

  if (res) LogErr(ERROR_LEVEL, ER_BINLOG_CRASH_RECOVERY_FAILED);
  return res;
}

void MYSQL_BIN_LOG::report_missing_purged_gtids(
    const Gtid_set *slave_executed_gtid_set, const char **errmsg) {
  DBUG_TRACE;
  THD *thd = current_thd;
  Gtid_set gtid_missing(gtid_state->get_lost_gtids()->get_sid_map());
  gtid_missing.add_gtid_set(gtid_state->get_lost_gtids());
  gtid_missing.remove_gtid_set(slave_executed_gtid_set);

  String tmp_uuid;

  /* Protects thd->user_vars. */
  mysql_mutex_lock(&current_thd->LOCK_thd_data);
  const auto it = current_thd->user_vars.find("slave_uuid");
  if (it != current_thd->user_vars.end() && it->second->length() > 0) {
    tmp_uuid.copy(it->second->ptr(), it->second->length(), NULL);
  }
  mysql_mutex_unlock(&current_thd->LOCK_thd_data);

  char *missing_gtids = NULL;
  char *slave_executed_gtids = NULL;
  gtid_missing.to_string(&missing_gtids, NULL);
  slave_executed_gtid_set->to_string(&slave_executed_gtids, NULL);

  /*
     Log the information about the missing purged GTIDs to the error log.
  */
  std::ostringstream log_info;
  log_info << "The missing transactions are '" << missing_gtids << "'";

  LogErr(WARNING_LEVEL, ER_FOUND_MISSING_GTIDS, tmp_uuid.ptr(),
         log_info.str().c_str());

  /*
     Send the information about the slave executed GTIDs and missing
     purged GTIDs to slave if the message is less than MYSQL_ERRMSG_SIZE.
  */
  std::ostringstream gtid_info;
  gtid_info << "The GTID set sent by the slave is '" << slave_executed_gtids
            << "', and the missing transactions are '" << missing_gtids << "'";
  *errmsg = ER_THD(thd, ER_MASTER_HAS_PURGED_REQUIRED_GTIDS);

  /* Don't consider the "%s" in the format string. Subtract 2 from the
     total length */
  int total_length = (strlen(*errmsg) - 2 + gtid_info.str().length());

  DBUG_EXECUTE_IF("simulate_long_missing_gtids",
                  { total_length = MYSQL_ERRMSG_SIZE + 1; });

  if (total_length > MYSQL_ERRMSG_SIZE)
    gtid_info.str(
        "The GTID sets and the missing purged transactions are too"
        " long to print in this message. For more information,"
        " please see the master's error log or the manual for"
        " GTID_SUBTRACT");

  /* Buffer for formatting the message about the missing GTIDs. */
  static char buff[MYSQL_ERRMSG_SIZE];
  snprintf(buff, MYSQL_ERRMSG_SIZE, *errmsg, gtid_info.str().c_str());
  *errmsg = const_cast<const char *>(buff);

  my_free(missing_gtids);
  my_free(slave_executed_gtids);
}

void MYSQL_BIN_LOG::report_missing_gtids(
    const Gtid_set *previous_gtid_set, const Gtid_set *slave_executed_gtid_set,
    const char **errmsg) {
  DBUG_TRACE;
  THD *thd = current_thd;
  char *missing_gtids = NULL;
  char *slave_executed_gtids = NULL;
  Gtid_set gtid_missing(slave_executed_gtid_set->get_sid_map());
  gtid_missing.add_gtid_set(slave_executed_gtid_set);
  gtid_missing.remove_gtid_set(previous_gtid_set);
  gtid_missing.to_string(&missing_gtids, NULL);
  slave_executed_gtid_set->to_string(&slave_executed_gtids, NULL);

  String tmp_uuid;

  /* Protects thd->user_vars. */
  mysql_mutex_lock(&current_thd->LOCK_thd_data);
  const auto it = current_thd->user_vars.find("slave_uuid");
  if (it != current_thd->user_vars.end() && it->second->length() > 0) {
    tmp_uuid.copy(it->second->ptr(), it->second->length(), NULL);
  }
  mysql_mutex_unlock(&current_thd->LOCK_thd_data);

  /*
     Log the information about the missing purged GTIDs to the error log.
  */
  std::ostringstream log_info;
  log_info << "If the binary log files have been deleted from disk,"
              " check the consistency of 'GTID_PURGED' variable."
              " The missing transactions are '"
           << missing_gtids << "'";
  LogErr(WARNING_LEVEL, ER_FOUND_MISSING_GTIDS, tmp_uuid.ptr(),
         log_info.str().c_str());
  /*
     Send the information about the slave executed GTIDs and missing
     purged GTIDs to slave if the message is less than MYSQL_ERRMSG_SIZE.
  */
  std::ostringstream gtid_info;
  gtid_info << "The GTID set sent by the slave is '" << slave_executed_gtids
            << "', and the missing transactions are '" << missing_gtids << "'";
  *errmsg = ER_THD(thd, ER_MASTER_HAS_PURGED_REQUIRED_GTIDS);

  /* Don't consider the "%s" in the format string. Subtract 2 from the
     total length */
  if ((strlen(*errmsg) - 2 + gtid_info.str().length()) > MYSQL_ERRMSG_SIZE)
    gtid_info.str(
        "The GTID sets and the missing purged transactions are too"
        " long to print in this message. For more information,"
        " please see the master's error log or the manual for"
        " GTID_SUBTRACT");
  /* Buffer for formatting the message about the missing GTIDs. */
  static char buff[MYSQL_ERRMSG_SIZE];
  snprintf(buff, MYSQL_ERRMSG_SIZE, *errmsg, gtid_info.str().c_str());
  *errmsg = const_cast<const char *>(buff);
  my_free(missing_gtids);
  my_free(slave_executed_gtids);
}

void MYSQL_BIN_LOG::update_binlog_end_pos(bool need_lock) {
  if (need_lock)
    lock_binlog_end_pos();
  else
    mysql_mutex_assert_owner(&LOCK_binlog_end_pos);
  atomic_binlog_end_pos = m_binlog_file->position();
  signal_update();
  if (need_lock) unlock_binlog_end_pos();
}

inline void MYSQL_BIN_LOG::update_binlog_end_pos(const char *file,
                                                 my_off_t pos) {
  lock_binlog_end_pos();
  if (is_active(file) && (pos > atomic_binlog_end_pos))
    atomic_binlog_end_pos = pos;
  signal_update();
  unlock_binlog_end_pos();
}

bool THD::is_binlog_cache_empty(bool is_transactional) const {
  DBUG_TRACE;

  // If opt_bin_log==0, it is not safe to call thd_get_cache_mngr
  // because binlog_hton has not been completely set up.
  DBUG_ASSERT(opt_bin_log);
  binlog_cache_mngr *cache_mngr = thd_get_cache_mngr(this);

  // cache_mngr is NULL until we call thd->binlog_setup_trx_data, so
  // we assert that this has been done.
  DBUG_ASSERT(cache_mngr != nullptr);

  binlog_cache_data *cache_data =
      cache_mngr->get_binlog_cache_data(is_transactional);
  DBUG_ASSERT(cache_data != nullptr);

  return cache_data->is_binlog_empty();
}

/*
  These functions are placed in this file since they need access to
  binlog_hton, which has internal linkage.
*/

int THD::binlog_setup_trx_data() {
  DBUG_TRACE;
  binlog_cache_mngr *cache_mngr = thd_get_cache_mngr(this);

  if (cache_mngr) return 0;  // Already set up

  cache_mngr = (binlog_cache_mngr *)my_malloc(key_memory_binlog_cache_mngr,
                                              sizeof(binlog_cache_mngr),
                                              MYF(MY_ZEROFILL));
  if (!cache_mngr) {
    return 1;  // Didn't manage to set it up
  }

  cache_mngr = new (cache_mngr)
      binlog_cache_mngr(&binlog_stmt_cache_use, &binlog_stmt_cache_disk_use,
                        &binlog_cache_use, &binlog_cache_disk_use);
  if (cache_mngr->init()) {
    cache_mngr->~binlog_cache_mngr();
    my_free(cache_mngr);
    return 1;
  }

  DBUG_PRINT("debug", ("Set ha_data slot %d to 0x%llx", binlog_hton->slot,
                       (ulonglong)cache_mngr));
  thd_set_ha_data(this, binlog_hton, cache_mngr);

  return 0;
}

/**

*/
void register_binlog_handler(THD *thd, bool trx) {
  DBUG_TRACE;
  /*
    If this is the first call to this function while processing a statement,
    the transactional cache does not have a savepoint defined. So, in what
    follows:
      . an implicit savepoint is defined;
      . callbacks are registered;
      . binary log is set as read/write.

    The savepoint allows for truncating the trx-cache transactional changes
    fail. Callbacks are necessary to flush caches upon committing or rolling
    back a statement or a transaction. However, notifications do not happen
    if the binary log is set as read/write.
  */
  binlog_cache_mngr *cache_mngr = thd_get_cache_mngr(thd);
  if (cache_mngr->trx_cache.get_prev_position() == MY_OFF_T_UNDEF) {
    /*
      Set an implicit savepoint in order to be able to truncate a trx-cache.
    */
    my_off_t pos = 0;
    binlog_trans_log_savepos(thd, &pos);
    cache_mngr->trx_cache.set_prev_position(pos);

    /*
      Set callbacks in order to be able to call commmit or rollback.
    */
    if (trx) trans_register_ha(thd, true, binlog_hton, nullptr);
    trans_register_ha(thd, false, binlog_hton, nullptr);

    /*
      Set the binary log as read/write otherwise callbacks are not called.
    */
    thd->get_ha_data(binlog_hton->slot)->ha_info[0].set_trx_read_write();
  }
}

/**
  Function to start a statement and optionally a transaction for the
  binary log.

  This function does three things:
    - Starts a transaction if not in autocommit mode or if a BEGIN
      statement has been seen.

    - Start a statement transaction to allow us to truncate the cache.

    - Save the currrent binlog position so that we can roll back the
      statement by truncating the cache.

      We only update the saved position if the old one was undefined,
      the reason is that there are some cases (e.g., for CREATE-SELECT)
      where the position is saved twice (e.g., both in
      Query_result_create::prepare() and THD::binlog_write_table_map()), but
      we should use the first. This means that calls to this function
      can be used to start the statement before the first table map
      event, to include some extra events.

  Note however that IMMEDIATE_LOGGING implies that the statement is
  written without BEGIN/COMMIT.

  @param thd         Thread variable
  @param start_event The first event requested to be written into the
                     binary log
 */
static int binlog_start_trans_and_stmt(THD *thd, Log_event *start_event) {
  DBUG_TRACE;

  /*
    Initialize the cache manager if this was not done yet.
  */
  if (thd->binlog_setup_trx_data()) return 1;

  /*
    Retrieve the appropriated cache.
  */
  bool is_transactional = start_event->is_using_trans_cache();
  binlog_cache_mngr *cache_mngr = thd_get_cache_mngr(thd);
  binlog_cache_data *cache_data =
      cache_mngr->get_binlog_cache_data(is_transactional);

  /*
    If the event is requesting immediatly logging, there is no need to go
    further down and set savepoint and register callbacks.
  */
  if (start_event->is_using_immediate_logging()) return 0;

  register_binlog_handler(thd, thd->in_multi_stmt_transaction_mode());

  /* Transactional DDL is logged traditionally without BEGIN. */
  if (is_atomic_ddl_event(start_event)) return 0;

  /*
    If the cache is empty log "BEGIN" at the beginning of every transaction.
    Here, a transaction is either a BEGIN..COMMIT/ROLLBACK block or a single
    statement in autocommit mode.
  */
  if (cache_data->is_binlog_empty()) {
    static const char begin[] = "BEGIN";
    const char *query = nullptr;
    char buf[XID::ser_buf_size];
    char xa_start[sizeof("XA START") + 1 + sizeof(buf)];
    XID_STATE *xs = thd->get_transaction()->xid_state();
    int qlen = sizeof(begin) - 1;

    if (is_transactional && xs->has_state(XID_STATE::XA_ACTIVE)) {
      /*
        XA-prepare logging case.
      */
      qlen = sprintf(xa_start, "XA START %s", xs->get_xid()->serialize(buf));
      query = xa_start;
    } else {
      /*
        Regular transaction case.
      */
      query = begin;
    }

    Query_log_event qinfo(thd, query, qlen, is_transactional, false, true, 0,
                          true);
    if (cache_data->write_event(&qinfo)) return 1;
  }

  return 0;
}

/**
  This function writes a table map to the binary log.
  Note that in order to keep the signature uniform with related methods,
  we use a redundant parameter to indicate whether a transactional table
  was changed or not.
  Sometimes it will write a Rows_query_log_event into binary log before
  the table map too.

  @param table             a pointer to the table.
  @param is_transactional  @c true indicates a transactional table,
                           otherwise @c false a non-transactional.
  @param binlog_rows_query @c true indicates a Rows_query log event
                           will be binlogged before table map,
                           otherwise @c false indicates it will not
                           be binlogged.
  @return
    nonzero if an error pops up when writing the table map event
    or the Rows_query log event.
*/
int THD::binlog_write_table_map(TABLE *table, bool is_transactional,
                                bool binlog_rows_query) {
  int error;
  DBUG_TRACE;
  DBUG_PRINT("enter", ("table: %p (%s: #%llu)", table, table->s->table_name.str,
                       table->s->table_map_id.id()));

  /* Pre-conditions */
  DBUG_ASSERT(is_current_stmt_binlog_format_row() && mysql_bin_log.is_open());
  DBUG_ASSERT(table->s->table_map_id.is_valid());

  Table_map_log_event the_event(this, table, table->s->table_map_id,
                                is_transactional);

  binlog_start_trans_and_stmt(this, &the_event);

  binlog_cache_mngr *const cache_mngr = thd_get_cache_mngr(this);

  binlog_cache_data *cache_data =
      cache_mngr->get_binlog_cache_data(is_transactional);

  if (binlog_rows_query && this->query().str) {
    /* Write the Rows_query_log_event into binlog before the table map */
    Rows_query_log_event rows_query_ev(this, this->query().str,
                                       this->query().length);
    if ((error = cache_data->write_event(&rows_query_ev))) return error;
  }

  if ((error = cache_data->write_event(&the_event))) return error;

  binlog_table_maps++;
  return 0;
}

/**
  This function retrieves a pending row event from a cache which is
  specified through the parameter @c is_transactional. Respectively, when it
  is @c true, the pending event is returned from the transactional cache.
  Otherwise from the non-transactional cache.

  @param is_transactional  @c true indicates a transactional cache,
                           otherwise @c false a non-transactional.
  @return
    The row event if any.
*/
Rows_log_event *THD::binlog_get_pending_rows_event(
    bool is_transactional) const {
  Rows_log_event *rows = nullptr;
  binlog_cache_mngr *const cache_mngr = thd_get_cache_mngr(this);

  /*
    This is less than ideal, but here's the story: If there is no cache_mngr,
    prepare_pending_rows_event() has never been called (since the cache_mngr
    is set up there). In that case, we just return NULL.
   */
  if (cache_mngr) {
    binlog_cache_data *cache_data =
        cache_mngr->get_binlog_cache_data(is_transactional);

    rows = cache_data->pending();
  }
  return (rows);
}

/**
   @param db_param    db name c-string to be inserted into alphabetically sorted
                THD::binlog_accessed_db_names list.

                Note, that space for both the data and the node
                struct are allocated in THD::main_mem_root.
                The list lasts for the top-level query time and is reset
                in @c THD::cleanup_after_query().
*/
void THD::add_to_binlog_accessed_dbs(const char *db_param) {
  char *after_db;
  /*
    binlog_accessed_db_names list is to maintain the database
    names which are referenced in a given command.
    Prior to bug 17806014 fix, 'main_mem_root' memory root used
    to store this list. The 'main_mem_root' scope is till the end
    of the query. Hence it caused increasing memory consumption
    problem in big procedures like the ones mentioned below.
    Eg: CALL p1() where p1 is having 1,00,000 create and drop tables.
    'main_mem_root' is freed only at the end of the command CALL p1()'s
    execution. But binlog_accessed_db_names list scope is only till the
    individual statements specified the procedure(create/drop statements).
    Hence the memory allocated in 'main_mem_root' was left uncleared
    until the p1's completion, even though it is not required after
    completion of individual statements.

    Instead of using 'main_mem_root' whose scope is complete query execution,
    now the memroot is changed to use 'thd->mem_root' whose scope is until the
    individual statement in CALL p1(). 'thd->mem_root' is set to
    'execute_mem_root' in the context of procedure and it's scope is till the
    individual statement in CALL p1() and thd->memroot is equal to
    'main_mem_root' in the context of a normal 'top level query'.

    Eg: a) create table t1(i int); => If this function is called while
           processing this statement, thd->memroot is equal to &main_mem_root
           which will be freed immediately after executing this statement.
        b) CALL p1() -> p1 contains create table t1(i int); => If this function
           is called while processing create table statement which is inside
           a stored procedure, then thd->memroot is equal to 'execute_mem_root'
           which will be freed immediately after executing this statement.
    In both a and b case, thd->memroot will be freed immediately and will not
    increase memory consumption.

    A special case(stored functions/triggers):
    Consider the following example:
    create function f1(i int) returns int
    begin
      insert into db1.t1 values (1);
      insert into db2.t1 values (2);
    end;
    When we are processing SELECT f1(), the list should contain db1, db2 names.
    Since thd->mem_root contains 'execute_mem_root' in the context of
    stored function, the mem root will be freed after adding db1 in
    the list and when we are processing the second statement and when we try
    to add 'db2' in the db1's list, it will lead to crash as db1's memory
    is already freed. To handle this special case, if in_sub_stmt is set
    (which is true incase of stored functions/triggers), we use &main_mem_root,
    if not set we will use thd->memroot which changes it's value to
    'execute_mem_root' or '&main_mem_root' depends on the context.
   */
  MEM_ROOT *db_mem_root = in_sub_stmt ? &main_mem_root : mem_root;

  if (!binlog_accessed_db_names)
    binlog_accessed_db_names = new (db_mem_root) List<char>;

  if (binlog_accessed_db_names->elements > MAX_DBS_IN_EVENT_MTS) {
    push_warning_printf(
        this, Sql_condition::SL_WARNING, ER_MTS_UPDATED_DBS_GREATER_MAX,
        ER_THD(this, ER_MTS_UPDATED_DBS_GREATER_MAX), MAX_DBS_IN_EVENT_MTS);
    return;
  }

  after_db = strdup_root(db_mem_root, db_param);

  /*
     sorted insertion is implemented with first rearranging data
     (pointer to char*) of the links and final appending of the least
     ordered data to create a new link in the list.
  */
  if (binlog_accessed_db_names->elements != 0) {
    List_iterator<char> it(*get_binlog_accessed_db_names());

    while (it++) {
      char *swap = nullptr;
      char **ref_cur_db = it.ref();
      int cmp = strcmp(after_db, *ref_cur_db);

      DBUG_ASSERT(!swap || cmp < 0);

      if (cmp == 0) {
        after_db = nullptr; /* dup to ignore */
        break;
      } else if (swap || cmp > 0) {
        swap = *ref_cur_db;
        *ref_cur_db = after_db;
        after_db = swap;
      }
    }
  }
  if (after_db) binlog_accessed_db_names->push_back(after_db, db_mem_root);
}

/*
  Tells if two (or more) tables have auto_increment columns and we want to
  lock those tables with a write lock.

  SYNOPSIS
    has_two_write_locked_tables_with_auto_increment
      tables        Table list

  NOTES:
    Call this function only when you have established the list of all tables
    which you'll want to update (including stored functions, triggers, views
    inside your statement).
*/

static bool has_write_table_with_auto_increment(TABLE_LIST *tables) {
  for (TABLE_LIST *table = tables; table; table = table->next_global) {
    /* we must do preliminary checks as table->table may be NULL */
    if (!table->is_placeholder() && table->table->found_next_number_field &&
        (table->lock_descriptor().type >= TL_WRITE_ALLOW_WRITE))
      return true;
  }

  return false;
}

/*
   checks if we have select tables in the table list and write tables
   with auto-increment column.

  SYNOPSIS
   has_two_write_locked_tables_with_auto_increment_and_select
      tables        Table list

  RETURN VALUES

   -true if the table list has atleast one table with auto-increment column


         and atleast one table to select from.
   -false otherwise
*/

static bool has_write_table_with_auto_increment_and_select(TABLE_LIST *tables) {
  bool has_select = false;
  bool has_auto_increment_tables = has_write_table_with_auto_increment(tables);
  for (TABLE_LIST *table = tables; table; table = table->next_global) {
    if (!table->is_placeholder() &&
        (table->lock_descriptor().type <= TL_READ_NO_INSERT)) {
      has_select = true;
      break;
    }
  }
  return (has_select && has_auto_increment_tables);
}

/*
  Tells if there is a table whose auto_increment column is a part
  of a compound primary key while is not the first column in
  the table definition.

  @param tables Table list

  @return true if the table exists, fais if does not.
*/

static bool has_write_table_auto_increment_not_first_in_pk(TABLE_LIST *tables) {
  for (TABLE_LIST *table = tables; table; table = table->next_global) {
    /* we must do preliminary checks as table->table may be NULL */
    if (!table->is_placeholder() && table->table->found_next_number_field &&
        (table->lock_descriptor().type >= TL_WRITE_ALLOW_WRITE) &&
        table->table->s->next_number_keypart != 0)
      return true;
  }

  return false;
}

/**
  Checks if a table has a column with a non-deterministic DEFAULT expression.
*/
static bool has_nondeterministic_default(const TABLE *table) {
  return std::any_of(
      table->field, table->field + table->s->fields, [](const Field *field) {
        return field->m_default_val_expr != nullptr &&
               field->m_default_val_expr->get_stmt_unsafe_flags() != 0;
      });
}

/**
  Checks if a TABLE_LIST contains a table that has been opened for writing, and
  that has a column with a non-deterministic DEFAULT expression.
*/
static bool has_write_table_with_nondeterministic_default(
    const TABLE_LIST *tables) {
  for (const TABLE_LIST *table = tables; table != nullptr;
       table = table->next_global) {
    /* we must do preliminary checks as table->table may be NULL */
    if (!table->is_placeholder() &&
        table->lock_descriptor().type >= TL_WRITE_ALLOW_WRITE &&
        has_nondeterministic_default(table->table))
      return true;
  }
  return false;
}

/**
  Checks if we have reads from ACL tables in table list.

  @param  thd       Current thread
  @param  tl_list   TABLE_LIST used by current command.

  @returns true, if we statement is unsafe, otherwise false.
*/
static bool has_acl_table_read(THD *thd, const TABLE_LIST *tl_list) {
  for (const TABLE_LIST *tl = tl_list; tl != nullptr; tl = tl->next_global) {
    if (is_acl_table_in_non_LTM(tl, thd->locked_tables_mode) &&
        (tl->lock_descriptor().type == TL_READ_DEFAULT ||
         tl->lock_descriptor().type == TL_READ_HIGH_PRIORITY))
      return true;
  }
  return false;
}

/*
  Function to check whether the table in query uses a fulltext parser
  plugin or not.

  @param s - table share pointer.

  @retval true - The table uses fulltext parser plugin.
  @retval false - Otherwise.
*/
static bool inline fulltext_unsafe_set(TABLE_SHARE *s) {
  for (unsigned int i = 0; i < s->keys; i++) {
    if ((s->key_info[i].flags & HA_USES_PARSER) && s->keys_in_use.is_set(i))
      return true;
  }
  return false;
}
#ifndef DBUG_OFF
const char *get_locked_tables_mode_name(
    enum_locked_tables_mode locked_tables_mode) {
  switch (locked_tables_mode) {
    case LTM_NONE:
      return "LTM_NONE";
    case LTM_LOCK_TABLES:
      return "LTM_LOCK_TABLES";
    case LTM_PRELOCKED:
      return "LTM_PRELOCKED";
    case LTM_PRELOCKED_UNDER_LOCK_TABLES:
      return "LTM_PRELOCKED_UNDER_LOCK_TABLES";
    default:
      return "Unknown table lock mode";
  }
}
#endif

/**
  Decide on logging format to use for the statement and issue errors
  or warnings as needed.  The decision depends on the following
  parameters:

  - The logging mode, i.e., the value of binlog_format.  Can be
    statement, mixed, or row.

  - The type of statement.  There are three types of statements:
    "normal" safe statements; unsafe statements; and row injections.
    An unsafe statement is one that, if logged in statement format,
    might produce different results when replayed on the slave (e.g.,
    queries with a LIMIT clause).  A row injection is either a BINLOG
    statement, or a row event executed by the slave's SQL thread.

  - The capabilities of tables modified by the statement.  The
    *capabilities vector* for a table is a set of flags associated
    with the table.  Currently, it only includes two flags: *row
    capability flag* and *statement capability flag*.

    The row capability flag is set if and only if the engine can
    handle row-based logging. The statement capability flag is set if
    and only if the table can handle statement-based logging.

  Decision table for logging format
  ---------------------------------

  The following table summarizes how the format and generated
  warning/error depends on the tables' capabilities, the statement
  type, and the current binlog_format.

     Row capable        N NNNNNNNNN YYYYYYYYY YYYYYYYYY
     Statement capable  N YYYYYYYYY NNNNNNNNN YYYYYYYYY

     Statement type     * SSSUUUIII SSSUUUIII SSSUUUIII

     binlog_format      * SMRSMRSMR SMRSMRSMR SMRSMRSMR

     Logged format      - SS-S----- -RR-RR-RR SRRSRR-RR
     Warning/Error      1 --2732444 5--5--6-- ---7--6--

  Legend
  ------

  Row capable:    N - Some table not row-capable, Y - All tables row-capable
  Stmt capable:   N - Some table not stmt-capable, Y - All tables stmt-capable
  Statement type: (S)afe, (U)nsafe, or Row (I)njection
  binlog_format:  (S)TATEMENT, (M)IXED, or (R)OW
  Logged format:  (S)tatement or (R)ow
  Warning/Error:  Warnings and error messages are as follows:

  1. Error: Cannot execute statement: binlogging impossible since both
     row-incapable engines and statement-incapable engines are
     involved.

  2. Error: Cannot execute statement: binlogging impossible since
     BINLOG_FORMAT = ROW and at least one table uses a storage engine
     limited to statement-logging.

  3. Error: Cannot execute statement: binlogging of unsafe statement
     is impossible when storage engine is limited to statement-logging
     and BINLOG_FORMAT = MIXED.

  4. Error: Cannot execute row injection: binlogging impossible since
     at least one table uses a storage engine limited to
     statement-logging.

  5. Error: Cannot execute statement: binlogging impossible since
     BINLOG_FORMAT = STATEMENT and at least one table uses a storage
     engine limited to row-logging.

  6. Error: Cannot execute row injection: binlogging impossible since
     BINLOG_FORMAT = STATEMENT.

  7. Warning: Unsafe statement binlogged in statement format since
     BINLOG_FORMAT = STATEMENT.

  In addition, we can produce the following error (not depending on
  the variables of the decision diagram):

  8. Error: Cannot execute statement: binlogging impossible since more
     than one engine is involved and at least one engine is
     self-logging.

  9. Error: Do not allow users to modify a gtid_executed table
     explicitly by a XA transaction.

  For each error case above, the statement is prevented from being
  logged, we report an error, and roll back the statement.  For
  warnings, we set the thd->binlog_flags variable: the warning will be
  printed only if the statement is successfully logged.

  @see THD::binlog_query

  @param[in] tables Tables involved in the query

  @retval 0 No error; statement can be logged.
  @retval -1 One of the error conditions above applies (1, 2, 4, 5, 6 or 9).
*/

int THD::decide_logging_format(TABLE_LIST *tables) {
  DBUG_TRACE;
  DBUG_PRINT("info", ("query: %s", query().str));
  DBUG_PRINT("info", ("variables.binlog_format: %lu", variables.binlog_format));
  DBUG_PRINT("info", ("lex->get_stmt_unsafe_flags(): 0x%x",
                      lex->get_stmt_unsafe_flags()));

#if defined(ENABLED_DEBUG_SYNC)
  if (!is_attachable_ro_transaction_active())
    DEBUG_SYNC(this, "begin_decide_logging_format");
#endif

  reset_binlog_local_stmt_filter();

  /*
    We should not decide logging format if the binlog is closed or
    binlogging is off, or if the statement is filtered out from the
    binlog by filtering rules.
  */
  if (mysql_bin_log.is_open() && (variables.option_bits & OPTION_BIN_LOG) &&
      !(variables.binlog_format == BINLOG_FORMAT_STMT &&
        !binlog_filter->db_ok(m_db.str))) {
    /*
      Compute one bit field with the union of all the engine
      capabilities, and one with the intersection of all the engine
      capabilities.
    */
    handler::Table_flags flags_write_some_set = 0;
    handler::Table_flags flags_access_some_set = 0;
    handler::Table_flags flags_write_all_set =
        HA_BINLOG_ROW_CAPABLE | HA_BINLOG_STMT_CAPABLE;

    /*
       If different types of engines are about to be updated.
       For example: Innodb and Falcon; Innodb and MyIsam.
    */
    bool multi_write_engine = false;
    /*
       If different types of engines are about to be accessed
       and any of them is about to be updated. For example:
       Innodb and Falcon; Innodb and MyIsam.
    */
    bool multi_access_engine = false;
    /*
      Track if statement creates or drops a temporary table
      and log in ROW if it does.
*/
    bool is_create_drop_temp_table = false;
    /*
       Identifies if a table is changed.
    */
    bool is_write = false;
    /*
       A pointer to a previous table that was changed.
    */
    TABLE *prev_write_table = nullptr;
    /*
       A pointer to a previous table that was accessed.
    */
    TABLE *prev_access_table = nullptr;
    /*
      True if at least one table is transactional.
    */
    bool write_to_some_transactional_table = false;
    /*
      True if at least one table is non-transactional.
    */
    bool write_to_some_non_transactional_table = false;
    /*
       True if all non-transactional tables that has been updated
       are temporary.
    */
    bool write_all_non_transactional_are_tmp_tables = true;
    /**
      The number of tables used in the current statement,
      that should be replicated.
    */
    uint replicated_tables_count = 0;
    /**
      The number of tables written to in the current statement,
      that should not be replicated.
      A table should not be replicated when it is considered
      'local' to a MySQL instance.
      Currently, these tables are:
      - mysql.slow_log
      - mysql.general_log
      - mysql.slave_relay_log_info
      - mysql.slave_master_info
      - mysql.slave_worker_info
      - performance_schema.*
      - TODO: information_schema.*
      In practice, from this list, only performance_schema.* tables
      are written to by user queries.
    */
    uint non_replicated_tables_count = 0;
    /**
      Indicate whether we alreadly reported a warning
      on modifying gtid_executed table.
    */
    int warned_gtid_executed_table = 0;
#ifndef DBUG_OFF
    {
      DBUG_PRINT("debug", ("prelocked_mode: %s",
                           get_locked_tables_mode_name(locked_tables_mode)));
    }
#endif

    if (variables.binlog_format != BINLOG_FORMAT_ROW && tables) {
      /*
        DML statements that modify a table with an auto_increment column based
        on rows selected from a table are unsafe as the order in which the rows
        are fetched fron the select tables cannot be determined and may differ
        on master and slave.
       */
      if (has_write_table_with_auto_increment_and_select(tables))
        lex->set_stmt_unsafe(LEX::BINLOG_STMT_UNSAFE_WRITE_AUTOINC_SELECT);

      if (has_write_table_auto_increment_not_first_in_pk(tables))
        lex->set_stmt_unsafe(LEX::BINLOG_STMT_UNSAFE_AUTOINC_NOT_FIRST);

      /*
        A query that modifies autoinc column in sub-statement can make the
        master and slave inconsistent.
        We can solve these problems in mixed mode by switching to binlogging
        if at least one updated table is used by sub-statement
       */
      if (lex->requires_prelocking() &&
          has_write_table_with_auto_increment(lex->first_not_own_table()))
        lex->set_stmt_unsafe(LEX::BINLOG_STMT_UNSAFE_AUTOINC_COLUMNS);

      /*
        A query that modifies a table with a non-deterministic column default
        expression in a substatement, can make the master and the slave
        inconsistent. Switch to row logging in mixed mode, and raise a warning
        in statement mode.
      */
      if (lex->requires_prelocking() &&
          has_write_table_with_nondeterministic_default(
              lex->first_not_own_table()))
        lex->set_stmt_unsafe(
            LEX::BINLOG_STMT_UNSAFE_DEFAULT_EXPRESSION_IN_SUBSTATEMENT);

      /*
        A DML or DDL statement is unsafe if it reads a ACL table while
        modifing the table, because SE skips acquiring row locks.
        Therefore rows seen by DML or DDL may not have same effect on slave.

        We skip checking the same under lock tables mode, because we do
        not skip row locks on ACL table in this mode.
      */
      if (has_acl_table_read(this, tables)) {
        lex->set_stmt_unsafe(LEX::BINLOG_STMT_UNSAFE_ACL_TABLE_READ_IN_DML_DDL);
      }
    }

    /*
      Get the capabilities vector for all involved storage engines and
      mask out the flags for the binary log.
    */
    for (TABLE_LIST *table = tables; table; table = table->next_global) {
      if (table->is_placeholder()) {
        /*
          Detect if this is a CREATE TEMPORARY or DROP of a
          temporary table. This will be used later in determining whether to
          log in ROW or STMT if MIXED replication is being used.
        */
        if (!is_create_drop_temp_table && !table->table &&
            ((lex->sql_command == SQLCOM_CREATE_TABLE &&
              (lex->create_info->options & HA_LEX_CREATE_TMP_TABLE)) ||
             ((lex->sql_command == SQLCOM_DROP_TABLE ||
               lex->sql_command == SQLCOM_TRUNCATE) &&
              find_temporary_table(this, table)))) {
          is_create_drop_temp_table = true;
        }
        continue;
      }
      handler::Table_flags const flags = table->table->file->ha_table_flags();

      DBUG_PRINT("info", ("table: %s; ha_table_flags: 0x%llx",
                          table->table_name, flags));

      if (table->table->no_replicate) {
        if (!warned_gtid_executed_table) {
          warned_gtid_executed_table =
              gtid_state->warn_or_err_on_modify_gtid_table(this, table);
          /*
            Do not allow users to modify the gtid_executed table
            explicitly by a XA transaction.
          */
          if (warned_gtid_executed_table == 2) return -1;
        }
        /*
          The statement uses a table that is not replicated.
          The following properties about the table:
          - persistent / transient
          - transactional / non transactional
          - temporary / permanent
          - read or write
          - multiple engines involved because of this table
          are not relevant, as this table is completely ignored.
          Because the statement uses a non replicated table,
          using STATEMENT format in the binlog is impossible.
          Either this statement will be discarded entirely,
          or it will be logged (possibly partially) in ROW format.
        */
        lex->set_stmt_unsafe(LEX::BINLOG_STMT_UNSAFE_SYSTEM_TABLE);

        if (table->lock_descriptor().type >= TL_WRITE_ALLOW_WRITE) {
          non_replicated_tables_count++;
          continue;
        }
      }

      replicated_tables_count++;

      bool trans = table->table->file->has_transactions();

      if (table->lock_descriptor().type >= TL_WRITE_ALLOW_WRITE) {
        write_to_some_transactional_table =
            write_to_some_transactional_table || trans;

        write_to_some_non_transactional_table =
            write_to_some_non_transactional_table || !trans;

        if (prev_write_table &&
            prev_write_table->file->ht != table->table->file->ht)
          multi_write_engine = true;

        if (table->table->s->tmp_table)
          lex->set_stmt_accessed_table(
              trans ? LEX::STMT_WRITES_TEMP_TRANS_TABLE
                    : LEX::STMT_WRITES_TEMP_NON_TRANS_TABLE);
        else
          lex->set_stmt_accessed_table(trans
                                           ? LEX::STMT_WRITES_TRANS_TABLE
                                           : LEX::STMT_WRITES_NON_TRANS_TABLE);

        /*
         Non-transactional updates are allowed when row binlog format is
         used and all non-transactional tables are temporary.
         Binlog format is checked on THD::is_dml_gtid_compatible() method.
        */
        if (!trans)
          write_all_non_transactional_are_tmp_tables =
              write_all_non_transactional_are_tmp_tables &&
              table->table->s->tmp_table;

        flags_write_all_set &= flags;
        flags_write_some_set |= flags;
        is_write = true;

        prev_write_table = table->table;

        /*
          It should be marked unsafe if a table which uses a fulltext parser
          plugin is modified. See also bug#48183.
        */
        if (!lex->is_stmt_unsafe(LEX::BINLOG_STMT_UNSAFE_FULLTEXT_PLUGIN)) {
          if (fulltext_unsafe_set(table->table->s))
            lex->set_stmt_unsafe(LEX::BINLOG_STMT_UNSAFE_FULLTEXT_PLUGIN);
        }
        /*
          INSERT...ON DUPLICATE KEY UPDATE on a table with more than one unique
          keys can be unsafe. Check for it if the flag is already not marked for
          the given statement.
        */
        if (!lex->is_stmt_unsafe(LEX::BINLOG_STMT_UNSAFE_INSERT_TWO_KEYS) &&
            lex->sql_command == SQLCOM_INSERT &&
            lex->duplicates == DUP_UPDATE) {
          uint keys = table->table->s->keys, i = 0, unique_keys = 0;
          for (KEY *keyinfo = table->table->s->key_info;
               i < keys && unique_keys <= 1; i++, keyinfo++) {
            if (keyinfo->flags & HA_NOSAME) unique_keys++;
          }
          if (unique_keys > 1)
            lex->set_stmt_unsafe(LEX::BINLOG_STMT_UNSAFE_INSERT_TWO_KEYS);
        }
      }
      if (lex->get_using_match()) {
        if (fulltext_unsafe_set(table->table->s))
          lex->set_stmt_unsafe(LEX::BINLOG_STMT_UNSAFE_FULLTEXT_PLUGIN);
      }

      flags_access_some_set |= flags;

      if (lex->sql_command != SQLCOM_CREATE_TABLE ||
          (lex->sql_command == SQLCOM_CREATE_TABLE &&
           ((lex->create_info->options & HA_LEX_CREATE_TMP_TABLE) ||
            (table->lock_descriptor().type < TL_WRITE_ALLOW_WRITE)))) {
        if (table->table->s->tmp_table)
          lex->set_stmt_accessed_table(
              trans ? LEX::STMT_READS_TEMP_TRANS_TABLE
                    : LEX::STMT_READS_TEMP_NON_TRANS_TABLE);
        else
          lex->set_stmt_accessed_table(trans ? LEX::STMT_READS_TRANS_TABLE
                                             : LEX::STMT_READS_NON_TRANS_TABLE);
      }

      if (prev_access_table &&
          prev_access_table->file->ht != table->table->file->ht)
        multi_access_engine = true;

      prev_access_table = table->table;
    }
    DBUG_ASSERT(!is_write || write_to_some_transactional_table ||
                write_to_some_non_transactional_table);
    /*
      write_all_non_transactional_are_tmp_tables may be true if any
      non-transactional table was not updated, so we fix its value here.
    */
    write_all_non_transactional_are_tmp_tables =
        write_all_non_transactional_are_tmp_tables &&
        write_to_some_non_transactional_table;

    DBUG_PRINT("info", ("flags_write_all_set: 0x%llx", flags_write_all_set));
    DBUG_PRINT("info", ("flags_write_some_set: 0x%llx", flags_write_some_set));
    DBUG_PRINT("info",
               ("flags_access_some_set: 0x%llx", flags_access_some_set));
    DBUG_PRINT("info", ("multi_write_engine: %d", multi_write_engine));
    DBUG_PRINT("info", ("multi_access_engine: %d", multi_access_engine));

    int error = 0;
    int unsafe_flags;

    /*
      With transactional data dictionary, CREATE TABLE runs as one statement
      in a multi-statement transaction internally. Revert this for the
      purposes of determining mixed statement safety.
    */
    const bool multi_stmt_trans = lex->sql_command != SQLCOM_CREATE_TABLE &&
                                  in_multi_stmt_transaction_mode();
    bool trans_table = trans_has_updated_trans_table(this);
    bool binlog_direct = variables.binlog_direct_non_trans_update;

    if (lex->is_mixed_stmt_unsafe(multi_stmt_trans, binlog_direct, trans_table,
                                  tx_isolation))
      lex->set_stmt_unsafe(LEX::BINLOG_STMT_UNSAFE_MIXED_STATEMENT);
    else if (multi_stmt_trans && trans_table && !binlog_direct &&
             lex->stmt_accessed_table(LEX::STMT_WRITES_NON_TRANS_TABLE))
      lex->set_stmt_unsafe(LEX::BINLOG_STMT_UNSAFE_NONTRANS_AFTER_TRANS);

    /*
      If more than one engine is involved in the statement and at
      least one is doing it's own logging (is *self-logging*), the
      statement cannot be logged atomically, so we generate an error
      rather than allowing the binlog to become corrupt.
    */
    if (multi_write_engine && (flags_write_some_set & HA_HAS_OWN_BINLOGGING))
      my_error((error = ER_BINLOG_MULTIPLE_ENGINES_AND_SELF_LOGGING_ENGINE),
               MYF(0));
    else if (multi_access_engine &&
             flags_access_some_set & HA_HAS_OWN_BINLOGGING)
      lex->set_stmt_unsafe(
          LEX::BINLOG_STMT_UNSAFE_MULTIPLE_ENGINES_AND_SELF_LOGGING_ENGINE);

    /* XA is unsafe for statements */
    if (is_write &&
        !get_transaction()->xid_state()->has_state(XID_STATE::XA_NOTR))
      lex->set_stmt_unsafe(LEX::BINLOG_STMT_UNSAFE_XA);

    DBUG_EXECUTE_IF("make_stmt_only_engines",
                    { flags_write_all_set = HA_BINLOG_STMT_CAPABLE; };);

    /* both statement-only and row-only engines involved */
    if ((flags_write_all_set &
         (HA_BINLOG_STMT_CAPABLE | HA_BINLOG_ROW_CAPABLE)) == 0) {
      /*
        1. Error: Binary logging impossible since both row-incapable
           engines and statement-incapable engines are involved
      */
      my_error((error = ER_BINLOG_ROW_ENGINE_AND_STMT_ENGINE), MYF(0));
    }
    /* statement-only engines involved */
    else if ((flags_write_all_set & HA_BINLOG_ROW_CAPABLE) == 0) {
      if (lex->is_stmt_row_injection()) {
        /*
          4. Error: Cannot execute row injection since table uses
             storage engine limited to statement-logging
        */
        my_error((error = ER_BINLOG_ROW_INJECTION_AND_STMT_ENGINE), MYF(0));
      } else if (variables.binlog_format == BINLOG_FORMAT_ROW &&
                 sqlcom_can_generate_row_events(this->lex->sql_command)) {
        /*
          2. Error: Cannot modify table that uses a storage engine
             limited to statement-logging when BINLOG_FORMAT = ROW
        */
        my_error((error = ER_BINLOG_ROW_MODE_AND_STMT_ENGINE), MYF(0));
      } else if (variables.binlog_format == BINLOG_FORMAT_MIXED &&
                 ((unsafe_flags = lex->get_stmt_unsafe_flags()) != 0)) {
        /*
          3. Error: Cannot execute statement: binlogging of unsafe
             statement is impossible when storage engine is limited to
             statement-logging and BINLOG_FORMAT = MIXED.
        */
        for (int unsafe_type = 0; unsafe_type < LEX::BINLOG_STMT_UNSAFE_COUNT;
             unsafe_type++)
          if (unsafe_flags & (1 << unsafe_type))
            my_error(
                (error = ER_BINLOG_UNSAFE_AND_STMT_ENGINE), MYF(0),
                ER_THD_NONCONST(current_thd,
                                LEX::binlog_stmt_unsafe_errcode[unsafe_type]));
      } else if (is_write &&
                 ((unsafe_flags = lex->get_stmt_unsafe_flags()) != 0)) {
        /*
          7. Warning: Unsafe statement logged as statement due to
             binlog_format = STATEMENT
        */
        binlog_unsafe_warning_flags |= unsafe_flags;
        DBUG_PRINT("info", ("Scheduling warning to be issued by "
                            "binlog_query: '%s'",
                            ER_THD(current_thd, ER_BINLOG_UNSAFE_STATEMENT)));
        DBUG_PRINT("info", ("binlog_unsafe_warning_flags: 0x%x",
                            binlog_unsafe_warning_flags));
      }
      /* log in statement format! */
    }
    /* no statement-only engines */
    else {
      /* binlog_format = STATEMENT */
      if (variables.binlog_format == BINLOG_FORMAT_STMT) {
        if (lex->is_stmt_row_injection()) {
          /*
            6. Error: Cannot execute row injection since
               BINLOG_FORMAT = STATEMENT
          */
          my_error((error = ER_BINLOG_ROW_INJECTION_AND_STMT_MODE), MYF(0));
        } else if ((flags_write_all_set & HA_BINLOG_STMT_CAPABLE) == 0 &&
                   sqlcom_can_generate_row_events(this->lex->sql_command)) {
          /*
            5. Error: Cannot modify table that uses a storage engine
               limited to row-logging when binlog_format = STATEMENT
          */
          my_error((error = ER_BINLOG_STMT_MODE_AND_ROW_ENGINE), MYF(0), "");
        } else if (is_write &&
                   (unsafe_flags = lex->get_stmt_unsafe_flags()) != 0) {
          /*
            7. Warning: Unsafe statement logged as statement due to
               binlog_format = STATEMENT
          */
          binlog_unsafe_warning_flags |= unsafe_flags;
          DBUG_PRINT("info", ("Scheduling warning to be issued by "
                              "binlog_query: '%s'",
                              ER_THD(current_thd, ER_BINLOG_UNSAFE_STATEMENT)));
          DBUG_PRINT("info", ("binlog_unsafe_warning_flags: 0x%x",
                              binlog_unsafe_warning_flags));
        }
        /* log in statement format! */
      }
      /* No statement-only engines and binlog_format != STATEMENT.
         I.e., nothing prevents us from row logging if needed. */
      else {
        if (lex->is_stmt_unsafe() || lex->is_stmt_row_injection() ||
            lex->is_stmt_unsafe_with_mixed_mode() ||
            (flags_write_all_set & HA_BINLOG_STMT_CAPABLE) == 0 ||
            lex->stmt_accessed_table(LEX::STMT_READS_TEMP_TRANS_TABLE) ||
            lex->stmt_accessed_table(LEX::STMT_READS_TEMP_NON_TRANS_TABLE) ||
            is_create_drop_temp_table) {
#ifndef DBUG_OFF
          int flags = lex->get_stmt_unsafe_flags();
          DBUG_PRINT("info", ("setting row format for unsafe statement"));
          for (int i = 0; i < Query_tables_list::BINLOG_STMT_UNSAFE_COUNT;
               i++) {
            if (flags & (1 << i))
              DBUG_PRINT(
                  "info",
                  ("unsafe reason: %s",
                   ER_THD_NONCONST(
                       current_thd,
                       Query_tables_list::binlog_stmt_unsafe_errcode[i])));
          }
          DBUG_PRINT("info",
                     ("is_row_injection=%d", lex->is_stmt_row_injection()));
          DBUG_PRINT("info", ("stmt_capable=%llu",
                              (flags_write_all_set & HA_BINLOG_STMT_CAPABLE)));
          DBUG_PRINT("info", ("lex->is_stmt_unsafe_with_mixed_mode = %d",
                              lex->is_stmt_unsafe_with_mixed_mode()));
#endif
          /* log in row format! */
          set_current_stmt_binlog_format_row_if_mixed();
        }
      }
    }

    if (non_replicated_tables_count > 0) {
      if ((replicated_tables_count == 0) || !is_write) {
        DBUG_PRINT("info",
                   ("decision: no logging, no replicated table affected"));
        set_binlog_local_stmt_filter();
      } else {
        if (!is_current_stmt_binlog_format_row()) {
          my_error((error = ER_BINLOG_STMT_MODE_AND_NO_REPL_TABLES), MYF(0));
        } else {
          clear_binlog_local_stmt_filter();
        }
      }
    } else {
      clear_binlog_local_stmt_filter();
    }

    if (!error &&
        !is_dml_gtid_compatible(write_to_some_transactional_table,
                                write_to_some_non_transactional_table,
                                write_all_non_transactional_are_tmp_tables))
      error = 1;

    if (error) {
      DBUG_PRINT("info", ("decision: no logging since an error was generated"));
      return -1;
    }

    if (is_write &&
        lex->sql_command != SQLCOM_END /* rows-event applying by slave */) {
      /*
        Master side of DML in the STMT format events parallelization.
        All involving table db:s are stored in a abc-ordered name list.
        In case the number of databases exceeds MAX_DBS_IN_EVENT_MTS maximum
        the list gathering breaks since it won't be sent to the slave.
      */
      for (TABLE_LIST *table = tables; table; table = table->next_global) {
        if (table->is_placeholder()) continue;

        DBUG_ASSERT(table->table);

        if (table->table->s->is_referenced_by_foreign_key()) {
          /*
             FK-referenced dbs can't be gathered currently. The following
             event will be marked for sequential execution on slave.
          */
          binlog_accessed_db_names = nullptr;
          add_to_binlog_accessed_dbs("");
          break;
        }
        if (!is_current_stmt_binlog_format_row())
          add_to_binlog_accessed_dbs(table->db);
      }
    }
    DBUG_PRINT("info",
               ("decision: logging in %s format",
                is_current_stmt_binlog_format_row() ? "ROW" : "STATEMENT"));

    if (variables.binlog_format == BINLOG_FORMAT_ROW &&
        (lex->sql_command == SQLCOM_UPDATE ||
         lex->sql_command == SQLCOM_UPDATE_MULTI ||
         lex->sql_command == SQLCOM_DELETE ||
         lex->sql_command == SQLCOM_DELETE_MULTI)) {
      String table_names;
      /*
        Generate a warning for UPDATE/DELETE statements that modify a
        BLACKHOLE table, as row events are not logged in row format.
      */
      for (TABLE_LIST *table = tables; table; table = table->next_global) {
        if (table->is_placeholder()) continue;
        if (table->table->file->ht->db_type == DB_TYPE_BLACKHOLE_DB &&
            table->lock_descriptor().type >= TL_WRITE_ALLOW_WRITE) {
          table_names.append(table->table_name);
          table_names.append(",");
        }
      }
      if (!table_names.is_empty()) {
        bool is_update = (lex->sql_command == SQLCOM_UPDATE ||
                          lex->sql_command == SQLCOM_UPDATE_MULTI);
        /*
          Replace the last ',' with '.' for table_names
        */
        table_names.replace(table_names.length() - 1, 1, ".", 1);
        push_warning_printf(
            this, Sql_condition::SL_WARNING, WARN_ON_BLOCKHOLE_IN_RBR,
            ER_THD(this, WARN_ON_BLOCKHOLE_IN_RBR),
            is_update ? "UPDATE" : "DELETE", table_names.c_ptr());
      }
    }
  } else {
    DBUG_PRINT(
        "info",
        ("decision: no logging since "
         "mysql_bin_log.is_open() = %d "
         "and (options & OPTION_BIN_LOG) = 0x%llx "
         "and binlog_format = %lu "
         "and binlog_filter->db_ok(db) = %d",
         mysql_bin_log.is_open(), (variables.option_bits & OPTION_BIN_LOG),
         variables.binlog_format, binlog_filter->db_ok(m_db.str)));

    for (TABLE_LIST *table = tables; table; table = table->next_global) {
      if (!table->is_placeholder() && table->table->no_replicate &&
          gtid_state->warn_or_err_on_modify_gtid_table(this, table))
        break;
    }
  }

#if defined(ENABLED_DEBUG_SYNC)
  if (!is_attachable_ro_transaction_active())
    DEBUG_SYNC(this, "end_decide_logging_format");
#endif

  return 0;
}

/**
  Given that a possible violation of gtid consistency has happened,
  checks if gtid-inconsistencies are forbidden by the current value of
  ENFORCE_GTID_CONSISTENCY and GTID_MODE. If forbidden, generates
  error or warning accordingly.

  @param thd The thread that has issued the GTID-violating statement.

  @param error_code The error code to use, if error or warning is to
  be generated.

  @param log_error_code The error code to use, if error message is to
  be logged.

  @retval false Error was generated.
  @retval true No error was generated (possibly a warning was generated).
*/
static bool handle_gtid_consistency_violation(THD *thd, int error_code,
                                              int log_error_code) {
  DBUG_TRACE;

  enum_gtid_type gtid_next_type = thd->variables.gtid_next.type;
  global_sid_lock->rdlock();
  enum_gtid_consistency_mode gtid_consistency_mode =
      get_gtid_consistency_mode();
  auto gtid_mode = global_gtid_mode.get();

  DBUG_PRINT("info", ("gtid_next.type=%d gtid_mode=%s "
                      "gtid_consistency_mode=%d error=%d query=%s",
                      gtid_next_type, Gtid_mode::to_string(gtid_mode),
                      gtid_consistency_mode, error_code, thd->query().str));

  /*
    GTID violations should generate error if:
    - GTID_MODE=ON or ON_PERMISSIVE and GTID_NEXT='AUTOMATIC' (since the
      transaction is expected to commit using a GTID), or
    - GTID_NEXT='UUID:NUMBER' (since the transaction is expected to
      commit usinga GTID), or
    - ENFORCE_GTID_CONSISTENCY=ON.
  */
  if ((gtid_next_type == AUTOMATIC_GTID &&
       gtid_mode >= Gtid_mode::ON_PERMISSIVE) ||
      gtid_next_type == ASSIGNED_GTID ||
      gtid_consistency_mode == GTID_CONSISTENCY_MODE_ON) {
    global_sid_lock->unlock();
    my_error(error_code, MYF(0));
    return false;
  } else {
    /*
      If we are not generating an error, we must increase the counter
      of GTID-violating transactions.  This will prevent a concurrent
      client from executing a SET GTID_MODE or SET
      ENFORCE_GTID_CONSISTENCY statement that would be incompatible
      with this transaction.

      If the transaction had already been accounted as a gtid violating
      transaction, then don't increment the counters, just issue the
      warning below. This prevents calling
      begin_automatic_gtid_violating_transaction or
      begin_anonymous_gtid_violating_transaction multiple times for the
      same transaction, which would make the counter go out of sync.
    */
    if (!thd->has_gtid_consistency_violation) {
      if (gtid_next_type == AUTOMATIC_GTID)
        gtid_state->begin_automatic_gtid_violating_transaction();
      else {
        DBUG_ASSERT(gtid_next_type == ANONYMOUS_GTID);
        gtid_state->begin_anonymous_gtid_violating_transaction();
      }

      /*
        If a transaction generates multiple GTID violation conditions,
        it must still only update the counters once.  Hence we use
        this per-thread flag to keep track of whether the thread has a
        consistency or not.  This function must only be called if the
        transaction does not already have a GTID violation.
      */
      thd->has_gtid_consistency_violation = true;
    }

    global_sid_lock->unlock();

    // Generate warning if ENFORCE_GTID_CONSISTENCY = WARN.
    if (gtid_consistency_mode == GTID_CONSISTENCY_MODE_WARN) {
      // Need to print to log so that replication admin knows when users
      // have adjusted their workloads.
      LogErr(WARNING_LEVEL, log_error_code);
      // Need to print to client so that users can adjust their workload.
      push_warning(thd, Sql_condition::SL_WARNING, error_code,
                   ER_THD_NONCONST(thd, error_code));
    }
    return true;
  }
}

bool THD::is_ddl_gtid_compatible() {
  DBUG_TRACE;

  // If @@session.sql_log_bin has been manually turned off (only
  // doable by SUPER), then no problem, we can execute any statement.
  if ((variables.option_bits & OPTION_BIN_LOG) == 0 ||
      mysql_bin_log.is_open() == false)
    return true;

  DBUG_PRINT(
      "info",
      ("SQLCOM_CREATE:%d CREATE-TMP:%d SELECT:%zu SQLCOM_DROP:%d "
       "DROP-TMP:%d trx:%d",
       lex->sql_command == SQLCOM_CREATE_TABLE,
       (lex->sql_command == SQLCOM_CREATE_TABLE &&
        (lex->create_info->options & HA_LEX_CREATE_TMP_TABLE)),
       lex->select_lex->fields.size(), lex->sql_command == SQLCOM_DROP_TABLE,
       (lex->sql_command == SQLCOM_DROP_TABLE && lex->drop_temporary),
       in_multi_stmt_transaction_mode()));

  if (lex->sql_command == SQLCOM_CREATE_TABLE &&
      !(lex->create_info->options & HA_LEX_CREATE_TMP_TABLE) &&
      !lex->select_lex->field_list_is_empty()) {
    if (!(get_default_handlerton(this, lex->create_info->db_type)->flags &
          HTON_SUPPORTS_ATOMIC_DDL)) {
      /*
        CREATE ... SELECT (without TEMPORARY) for engines not supporting atomic
        DDL is unsafe because if binlog_format=row it will be logged as a CREATE
        TABLE followed by row events, re-executed non-atomically as two
        transactions, and then written to the slave's binary log as two separate
        transactions with the same GTID.
      */
      bool ret = handle_gtid_consistency_violation(
          this, ER_GTID_UNSAFE_CREATE_SELECT,
          ER_RPL_GTID_UNSAFE_STMT_CREATE_SELECT);
      return ret;
    }
  } else if ((lex->sql_command == SQLCOM_CREATE_TABLE &&
              (lex->create_info->options & HA_LEX_CREATE_TMP_TABLE) != 0) ||
             (lex->sql_command == SQLCOM_DROP_TABLE && lex->drop_temporary)) {
    /*
      When @@session.binlog_format=statement, [CREATE|DROP] TEMPORARY TABLE
      is unsafe to execute inside a transaction or Procedure, because the
      [CREATE|DROP] statement on the temporary table will be executed and
      written into binary log with a GTID even if the transaction or
      Procedure is rolled back.
    */
    if (variables.binlog_format == BINLOG_FORMAT_STMT &&
        (in_multi_stmt_transaction_mode() || in_sub_stmt)) {
      bool ret = handle_gtid_consistency_violation(
          this, ER_CLIENT_GTID_UNSAFE_CREATE_DROP_TEMP_TABLE_IN_TRX_IN_SBR,
          ER_SERVER_GTID_UNSAFE_CREATE_DROP_TEMP_TABLE_IN_TRX_IN_SBR);
      return ret;
    }
  }
  return true;
}

bool THD::is_dml_gtid_compatible(bool some_transactional_table,
                                 bool some_non_transactional_table,
                                 bool non_transactional_tables_are_tmp) {
  DBUG_TRACE;

  // If @@session.sql_log_bin has been manually turned off (only
  // doable by SUPER), then no problem, we can execute any statement.
  if ((variables.option_bits & OPTION_BIN_LOG) == 0 ||
      mysql_bin_log.is_open() == false)
    return true;

  /*
    Single non-transactional updates are allowed when not mixed
    together with transactional statements within a transaction.
    Furthermore, writing to transactional and non-transactional
    engines in a single statement is also disallowed.
    Multi-statement transactions on non-transactional tables are
    split into single-statement transactions when
    GTID_NEXT = "AUTOMATIC".

    Non-transactional updates are allowed when row binlog format is
    used and all non-transactional tables are temporary.

    The debug symbol "allow_gtid_unsafe_non_transactional_updates"
    disables the error.  This is useful because it allows us to run
    old tests that were not written with the restrictions of GTIDs in
    mind.
  */
  DBUG_PRINT("info", ("some_non_transactional_table=%d "
                      "some_transactional_table=%d "
                      "trans_has_updated_trans_table=%d "
                      "non_transactional_tables_are_tmp=%d "
                      "is_current_stmt_binlog_format_row=%d",
                      some_non_transactional_table, some_transactional_table,
                      trans_has_updated_trans_table(this),
                      non_transactional_tables_are_tmp,
                      is_current_stmt_binlog_format_row()));
  if (some_non_transactional_table &&
      (some_transactional_table || trans_has_updated_trans_table(this)) &&
      !(non_transactional_tables_are_tmp &&
        is_current_stmt_binlog_format_row()) &&
      !DBUG_EVALUATE_IF("allow_gtid_unsafe_non_transactional_updates", 1, 0)) {
    return handle_gtid_consistency_violation(
        this, ER_GTID_UNSAFE_NON_TRANSACTIONAL_TABLE,
        ER_RPL_GTID_UNSAFE_STMT_ON_NON_TRANS_TABLE);
  }

  return true;
}

/*
  Implementation of interface to write rows to the binary log through the
  thread.  The thread is responsible for writing the rows it has
  inserted/updated/deleted.
*/

/*
  Template member function for ensuring that there is an rows log
  event of the apropriate type before proceeding.

  PRE CONDITION:
    - Events of type 'RowEventT' have the type code 'type_code'.

  POST CONDITION:
    If a non-NULL pointer is returned, the pending event for thread 'thd' will
    be an event of type 'RowEventT' (which have the type code 'type_code')
    will either empty or have enough space to hold 'needed' bytes.  In
    addition, the columns bitmap will be correct for the row, meaning that
    the pending event will be flushed if the columns in the event differ from
    the columns suppled to the function.

  RETURNS
    If no error, a non-NULL pending event (either one which already existed or
    the newly created one).
    If error, NULL.
 */

template <class RowsEventT>
Rows_log_event *THD::binlog_prepare_pending_rows_event(
    TABLE *table, uint32 serv_id, size_t needed, bool is_transactional,
    const unsigned char *extra_row_info, uint32 source_part_id) {
  DBUG_TRACE;

  DBUG_EXECUTE_IF("simulate_null_pending_rows_event", { return nullptr; });

  /* Fetch the type code for the RowsEventT template parameter */
  int const general_type_code = RowsEventT::TYPE_CODE;

  partition_info *part_info = table->part_info;
  auto part_id = get_rpl_part_id(part_info);

  Rows_log_event *pending = binlog_get_pending_rows_event(is_transactional);

  if (unlikely(pending && !pending->is_valid())) return nullptr;

  /*
    Check if the current event is non-NULL and a write-rows
    event. Also check if the table provided is mapped: if it is not,
    then we have switched to writing to a new table.
    If there is no pending event, we need to create one. If there is a pending
    event, but it's not about the same table id, or not of the same type
    (between Write, Update and Delete), or not the same affected columns, or
    going to be too big, flush this event to disk and create a new pending
    event.

    We do not need to check that the pending event and the new event
    have the same setting for partial json updates, because
    partialness of json can only be changed outside transactions.
  */
  if (!pending || pending->server_id != serv_id ||
      pending->get_table_id() != table->s->table_map_id ||
      pending->get_general_type_code() != general_type_code ||
      pending->get_data_size() + needed > binlog_row_event_max_size ||
      pending->read_write_bitmaps_cmp(table) == false ||
      !(pending->m_extra_row_info.compare_extra_row_info(
          extra_row_info, part_id, source_part_id))) {
    /* Create a new RowsEventT... */
    Rows_log_event *const ev = new RowsEventT(
        this, table, table->s->table_map_id, is_transactional, extra_row_info);
    if (unlikely(!ev)) return nullptr;
    ev->server_id = serv_id;  // I don't like this, it's too easy to forget.
    /*
      flush the pending event and replace it with the newly created
      event...
    */
    if (unlikely(mysql_bin_log.flush_and_set_pending_rows_event(
            this, ev, is_transactional))) {
      delete ev;
      return nullptr;
    }

    return ev; /* This is the new pending event */
  }
  return pending; /* This is the current pending event */
}

/* Declare in unnamed namespace. */
namespace {

/**
   Class to handle temporary allocation of memory for row data.

   The responsibilities of the class is to provide memory for
   packing one or two rows of packed data (depending on what
   constructor is called).

   In order to make the allocation more efficient for rows without blobs,
   a pointer to the allocated memory is stored in the table structure
   for such rows.  If memory for a table containing a blob field
   is requested, only memory for that is allocated, and subsequently
   released when the object is destroyed.

 */
class Row_data_memory {
 public:
  /**
    Build an object to keep track of a block-local piece of memory
    for storing a row of data.

    @param table
    Table where the pre-allocated memory is stored.

    @param data
    Pointer to the table record.
   */
  Row_data_memory(TABLE *table, const uchar *data) : m_memory(nullptr) {
#ifndef DBUG_OFF
    m_alloc_checked = false;
#endif
    allocate_memory(table, max_row_length(table, data));
    m_ptr[0] = has_memory() ? m_memory : nullptr;
    m_ptr[1] = nullptr;
  }

  Row_data_memory(TABLE *table, const uchar *data1, const uchar *data2,
                  ulonglong value_options = 0)
      : m_memory(nullptr) {
#ifndef DBUG_OFF
    m_alloc_checked = false;
#endif
    size_t len1 = max_row_length(table, data1);
    size_t len2 = max_row_length(table, data2, value_options);
    allocate_memory(table, len1 + len2);
    m_ptr[0] = has_memory() ? m_memory : nullptr;
    m_ptr[1] = has_memory() ? m_memory + len1 : nullptr;
  }

  ~Row_data_memory() {
    if (m_memory != nullptr && m_release_memory_on_destruction)
      my_free(m_memory);
  }

  /**
     Is there memory allocated?

     @retval true There is memory allocated
     @retval false Memory allocation failed
   */
  bool has_memory() const {
#ifndef DBUG_OFF
    m_alloc_checked = true;
#endif
    return m_memory != nullptr;
  }

  uchar *slot(uint s) {
    DBUG_ASSERT(s < sizeof(m_ptr) / sizeof(*m_ptr));
    DBUG_ASSERT(m_ptr[s] != nullptr);
    DBUG_ASSERT(m_alloc_checked == true);
    return m_ptr[s];
  }

 private:
  /**
    Compute an upper bound on the amount of memory needed.

    This may return an over-approximation.

    @param table The table
    @param data The server's row record.
    @param value_options The value of @@global.binlog_row_value_options
  */
  size_t max_row_length(TABLE *table, const uchar *data,
                        ulonglong value_options = 0) {
    TABLE_SHARE *table_s = table->s;
    Replicated_columns_view fields{table, Replicated_columns_view::OUTBOUND};
    /*
      The server stores rows using "records".  A record is a sequence of bytes
      which contains values or pointers to values for all fields (columns).  The
      server uses table_s->reclength bytes for a row record.

      The layout of a record is roughly:

      - N+1+B bits, packed into CEIL((N+1+B)/8) bytes, where N is the number of
        nullable columns in the table, and B is the sum of the number of bits of
        all BIT columns.

      - A sequence of serialized fields, each corresponding to a non-BIT,
        non-NULL column in the table.

        For variable-length columns, the first component of the serialized field
        is a length, stored using 1, 2, 3, or 4 bytes depending on the maximum
        length for the data type.

        For most data types, the next component of the serialized field is the
        actual data.  But for for VARCHAR, VARBINARY, TEXT, BLOB, and JSON, the
        next component of the serialized field is a serialized pointer,
        i.e. sizeof(pointer) bytes, which point to another memory area where the
        actual data is stored.

      The layout of a row image in the binary log is roughly:

      - If this is an after-image and partial JSON is enabled, 1 byte containing
        value_options.  If the PARTIAL_JSON bit of value_options is set, this is
        followed by P bits (the "partial_bits"), packed into CEIL(P) bytes,
        where P is the number of JSON columns in the table.

      - M bits (the "null_bits"), packed into CEIL(M) bytes, where M is the
        number of columns in the image.

      - A sequence of serialized fields, each corresponding to a non-NULL column
        in the row image.

        For variable-length columns, the first component of the serialized field
        is a length, stored using 1, 2, 3, or 4 bytes depending on the maximum
        length for the data type.

        For most data types, the next component of the serialized field is the
        actual field data.  But for JSON fields where the corresponding bit of
        the partial_bits is 1, this is a sequence of diffs instead.

      Now we try to use table_s->reclength to estimate how much memory to
      allocate for a row image in the binlog.  Due to the differences this will
      only be an upper bound.  Notice the differences:

      - The binlog may only include a subset of the fields (the row image),
        whereas reclength contains space for all fields.

      - BIT columns are not packed together with NULL bits in the binlog, so up
        to 1 more byte per BIT column may be needed.

      - The binlog has a null bit even for non-nullable fields, whereas the
        reclength only contains space nullable fields, so the binlog may need up
        to CEIL(table_s->fields/8) more bytes.

      - The binlog only has a null bit for fields in the image, whereas the
        reclength contains space for all fields.

      - The binlog contains the full blob whereas the record only contains
        sizeof(pointer) bytes.

      - The binlog contains value_options and partial_bits.  So this may use up
        to 1+CEIL(table_s->fields/8) more bytes.

      - The binlog may contain partial JSON.  This is guaranteed to be smaller
        than the size of the full value.

      - There may exist columns that, due to their nature, are not replicated,
        for instance, hidden generated columns used for functional indexes.

      For those data types that are not stored using a pointer, the size of the
      field in the binary log is at most 2 bytes more than what the field
      contributes to in table_s->reclength, because those data types use at most
      1 byte for the length and waste less than a byte on extra padding and
      extra bits in null_bits or BIT columns.

      For those data types that are stored using a pointer, the size of the
      field in the binary log is at most 2 bytes more than what the field
      contributes to in table_s->reclength, plus the size of the data.  The size
      of the pointer is at least 4 on all supported platforms, so it is bigger
      than what is used by partial_bits, value_format, or any waste due to extra
      padding and extra bits in null_bits.
    */
    size_t length = table_s->reclength + 2 * (fields.filtered_size());

    for (uint i = 0; i < table_s->blob_fields; i++) {
      if (fields.is_excluded(table_s->blob_field[i])) continue;

      Field *field = table->field[table_s->blob_field[i]];
      Field_blob *field_blob = down_cast<Field_blob *>(field);

      if (field_blob->type() == MYSQL_TYPE_JSON &&
          (value_options & PARTIAL_JSON_UPDATES) != 0) {
        Field_json *field_json = down_cast<Field_json *>(field_blob);
        length += field_json->get_diff_vector_and_length(value_options);
      } else
        length +=
            field_blob->get_length(data + field_blob->offset(table->record[0]));
    }
    return length;
  }

  void allocate_memory(TABLE *const table, const size_t total_length) {
    if (table->s->blob_fields == 0) {
      /*
        The maximum length of a packed record is less than this
        length. We use this value instead of the supplied length
        when allocating memory for records, since we don't know how
        the memory will be used in future allocations.

        Since table->s->reclength is for unpacked records, we have
        to add two bytes for each field, which can potentially be
        added to hold the length of a packed field.
      */
      size_t const maxlen = table->s->reclength + 2 * table->s->fields;

      /*
        Allocate memory for two records if memory hasn't been
        allocated. We allocate memory for two records so that it can
        be used when processing update rows as well.
      */
      if (table->write_row_record == nullptr)
        table->write_row_record = (uchar *)table->mem_root.Alloc(2 * maxlen);
      m_memory = table->write_row_record;
      m_release_memory_on_destruction = false;
    } else {
      m_memory = (uchar *)my_malloc(key_memory_Row_data_memory_memory,
                                    total_length, MYF(MY_WME));
      m_release_memory_on_destruction = true;
    }
  }

#ifndef DBUG_OFF
  mutable bool m_alloc_checked;
#endif
  bool m_release_memory_on_destruction;
  uchar *m_memory;
  uchar *m_ptr[2];
};

}  // namespace

int THD::binlog_write_row(TABLE *table, bool is_trans, uchar const *record,
                          const unsigned char *extra_row_info) {
  DBUG_ASSERT(is_current_stmt_binlog_format_row() && mysql_bin_log.is_open());

  /*
    Pack records into format for transfer. We are allocating more
    memory than needed, but that doesn't matter.
  */
  Row_data_memory memory(table, record);
  if (!memory.has_memory()) return HA_ERR_OUT_OF_MEM;

  uchar *row_data = memory.slot(0);

  size_t const len = pack_row(table, table->write_set, row_data, record,
                              enum_row_image_type::WRITE_AI);

  Rows_log_event *const ev =
      binlog_prepare_pending_rows_event<Write_rows_log_event>(
          table, server_id, len, is_trans, extra_row_info);

  if (unlikely(ev == nullptr)) return HA_ERR_OUT_OF_MEM;

  return ev->add_row_data(row_data, len);
}

int THD::binlog_update_row(TABLE *table, bool is_trans,
                           const uchar *before_record,
                           const uchar *after_record,
                           const unsigned char *extra_row_info) {
  DBUG_ASSERT(is_current_stmt_binlog_format_row() && mysql_bin_log.is_open());
  int error = 0;

  /**
    Save a reference to the original read and write set bitmaps.
    We will need this to restore the bitmaps at the end.
   */
  MY_BITMAP *old_read_set = table->read_set;
  MY_BITMAP *old_write_set = table->write_set;

  /**
     This will remove spurious fields required during execution but
     not needed for binlogging. This is done according to the:
     binlog-row-image option.
   */
  binlog_prepare_row_images(this, table);

  Row_data_memory row_data(table, before_record, after_record,
                           variables.binlog_row_value_options);
  if (!row_data.has_memory()) return HA_ERR_OUT_OF_MEM;

  uchar *before_row = row_data.slot(0);
  uchar *after_row = row_data.slot(1);

  size_t const before_size =
      pack_row(table, table->read_set, before_row, before_record,
               enum_row_image_type::UPDATE_BI);
  size_t const after_size = pack_row(
      table, table->write_set, after_row, after_record,
      enum_row_image_type::UPDATE_AI, variables.binlog_row_value_options);

  DBUG_DUMP("before_record", before_record, table->s->reclength);
  DBUG_DUMP("after_record", after_record, table->s->reclength);
  DBUG_DUMP("before_row", before_row, before_size);
  DBUG_DUMP("after_row", after_row, after_size);

  partition_info *part_info = table->part_info;
  uint32 source_part_id = binary_log::Rows_event::Extra_row_info::UNDEFINED;
  if (part_info) {
    uint32 new_part_id = binary_log::Rows_event::Extra_row_info::UNDEFINED;
    longlong func_value = 0;
    get_parts_for_update(before_record, after_record, table->record[0],
                         part_info, &source_part_id, &new_part_id, &func_value);
  }

  Rows_log_event *const ev =
      binlog_prepare_pending_rows_event<Update_rows_log_event>(
          table, server_id, before_size + after_size, is_trans, extra_row_info,
          source_part_id);

  if (unlikely(ev == nullptr)) return HA_ERR_OUT_OF_MEM;

  if (part_info) {
    ev->m_extra_row_info.set_source_partition_id(source_part_id);
  }

  error = ev->add_row_data(before_row, before_size) ||
          ev->add_row_data(after_row, after_size);

  /* restore read/write set for the rest of execution */
  table->column_bitmaps_set_no_signal(old_read_set, old_write_set);

  bitmap_clear_all(&table->tmp_set);

  return error;
}

int THD::binlog_delete_row(TABLE *table, bool is_trans, uchar const *record,
                           const unsigned char *extra_row_info) {
  DBUG_ASSERT(is_current_stmt_binlog_format_row() && mysql_bin_log.is_open());
  int error = 0;

  /**
    Save a reference to the original read and write set bitmaps.
    We will need this to restore the bitmaps at the end.
   */
  MY_BITMAP *old_read_set = table->read_set;
  MY_BITMAP *old_write_set = table->write_set;

  /**
     This will remove spurious fields required during execution but
     not needed for binlogging. This is done according to the:
     binlog-row-image option.
   */
  binlog_prepare_row_images(this, table);

  /*
     Pack records into format for transfer. We are allocating more
     memory than needed, but that doesn't matter.
  */
  Row_data_memory memory(table, record);
  if (unlikely(!memory.has_memory())) return HA_ERR_OUT_OF_MEM;

  uchar *row_data = memory.slot(0);

  DBUG_DUMP("table->read_set", (uchar *)table->read_set->bitmap,
            (table->s->fields + 7) / 8);
  size_t const len = pack_row(table, table->read_set, row_data, record,
                              enum_row_image_type::DELETE_BI);

  Rows_log_event *const ev =
      binlog_prepare_pending_rows_event<Delete_rows_log_event>(
          table, server_id, len, is_trans, extra_row_info);

  if (unlikely(ev == nullptr)) return HA_ERR_OUT_OF_MEM;

  error = ev->add_row_data(row_data, len);

  /* restore read/write set for the rest of execution */
  table->column_bitmaps_set_no_signal(old_read_set, old_write_set);

  bitmap_clear_all(&table->tmp_set);
  return error;
}

void binlog_prepare_row_images(const THD *thd, TABLE *table) {
  DBUG_TRACE;
  /**
    Remove from read_set spurious columns. The write_set has been
    handled before in table->mark_columns_needed_for_update.
   */

  DBUG_PRINT_BITSET("debug", "table->read_set (before preparing): %s",
                    table->read_set);

  /**
    if there is a primary key in the table (ie, user declared PK or a
    non-null unique index) and we dont want to ship the entire image,
    and the handler involved supports this.
   */
  if (table->s->primary_key < MAX_KEY &&
      (thd->variables.binlog_row_image < BINLOG_ROW_IMAGE_FULL) &&
      !ha_check_storage_engine_flag(table->s->db_type(),
                                    HTON_NO_BINLOG_ROW_OPT)) {
    /**
      Just to be sure that tmp_set is currently not in use as
      the read_set already.
    */
    DBUG_ASSERT(table->read_set != &table->tmp_set);
    // Verify it's not used
    DBUG_ASSERT(bitmap_is_clear_all(&table->tmp_set));

    switch (thd->variables.binlog_row_image) {
      case BINLOG_ROW_IMAGE_MINIMAL:
        /* MINIMAL: Mark only PK */
        table->mark_columns_used_by_index_no_reset(table->s->primary_key,
                                                   &table->tmp_set);
        break;
      case BINLOG_ROW_IMAGE_NOBLOB:
        /**
          NOBLOB: Remove unnecessary BLOB fields from read_set
                  (the ones that are not part of PK).
         */
        bitmap_union(&table->tmp_set, table->read_set);
        for (Field **ptr = table->field; *ptr; ptr++) {
          Field *field = (*ptr);
          if ((field->type() == MYSQL_TYPE_BLOB) &&
              !field->is_flag_set(PRI_KEY_FLAG))
            bitmap_clear_bit(&table->tmp_set, field->field_index());
        }
        break;
      default:
        DBUG_ASSERT(0);  // impossible.
    }

    /* set the temporary read_set */
    table->column_bitmaps_set_no_signal(&table->tmp_set, table->write_set);
  }

  DBUG_PRINT_BITSET("debug", "table->read_set (after preparing): %s",
                    table->read_set);
}

int THD::binlog_flush_pending_rows_event(bool stmt_end, bool is_transactional) {
  DBUG_TRACE;
  /*
    We shall flush the pending event even if we are not in row-based
    mode: it might be the case that we left row-based mode before
    flushing anything (e.g., if we have explicitly locked tables).
   */
  if (!mysql_bin_log.is_open()) return 0;

  /*
    Mark the event as the last event of a statement if the stmt_end
    flag is set.
  */
  int error = 0;
  if (Rows_log_event *pending =
          binlog_get_pending_rows_event(is_transactional)) {
    if (stmt_end) {
      pending->set_flags(Rows_log_event::STMT_END_F);
      binlog_table_maps = 0;
    }

    error = mysql_bin_log.flush_and_set_pending_rows_event(this, nullptr,
                                                           is_transactional);
  }

  return error;
}

#if !defined(DBUG_OFF)
static const char *show_query_type(THD::enum_binlog_query_type qtype) {
  switch (qtype) {
    case THD::ROW_QUERY_TYPE:
      return "ROW";
    case THD::STMT_QUERY_TYPE:
      return "STMT";
    case THD::QUERY_TYPE_COUNT:
    default:
      DBUG_ASSERT(0 <= qtype && qtype < THD::QUERY_TYPE_COUNT);
  }
  static char buf[64];
  sprintf(buf, "UNKNOWN#%d", qtype);
  return buf;
}
#endif

/**
  Auxiliary function to reset the limit unsafety warning suppression.
*/
static void reset_binlog_unsafe_suppression() {
  DBUG_TRACE;
  unsafe_warning_suppression_is_activated = false;
  limit_unsafe_warning_count = 0;
  limit_unsafe_suppression_start_time = my_getsystime() / 10000000;
}

/**
  Auxiliary function to print warning in the error log.
*/
static void print_unsafe_warning_to_log(int unsafe_type, char *buf,
                                        const char *query) {
  DBUG_TRACE;
  sprintf(buf, ER_DEFAULT(ER_BINLOG_UNSAFE_STATEMENT),
          ER_DEFAULT_NONCONST(LEX::binlog_stmt_unsafe_errcode[unsafe_type]));
  LogErr(WARNING_LEVEL, ER_BINLOG_UNSAFE_MESSAGE_AND_STATEMENT, buf, query);
}

/**
  Auxiliary function to check if the warning for limit unsafety should be
  thrown or suppressed. Details of the implementation can be found in the
  comments inline.

  @param buf         Buffer to hold the warning message text
  @param unsafe_type The type of unsafety.
  @param query       The actual query statement.

  TODO: Remove this function and implement a general service for all warnings
  that would prevent flooding the error log. => switch to log_throttle class?
*/
static void do_unsafe_limit_checkout(char *buf, int unsafe_type,
                                     const char *query) {
  ulonglong now;
  DBUG_TRACE;
  DBUG_ASSERT(unsafe_type == LEX::BINLOG_STMT_UNSAFE_LIMIT);
  limit_unsafe_warning_count++;
  /*
    INITIALIZING:
    If this is the first time this function is called with log warning
    enabled, the monitoring the unsafe warnings should start.
  */
  if (limit_unsafe_suppression_start_time == 0) {
    limit_unsafe_suppression_start_time = my_getsystime() / 10000000;
    print_unsafe_warning_to_log(unsafe_type, buf, query);
  } else {
    if (!unsafe_warning_suppression_is_activated)
      print_unsafe_warning_to_log(unsafe_type, buf, query);

    if (limit_unsafe_warning_count >=
        LIMIT_UNSAFE_WARNING_ACTIVATION_THRESHOLD_COUNT) {
      now = my_getsystime() / 10000000;
      if (!unsafe_warning_suppression_is_activated) {
        /*
          ACTIVATION:
          We got LIMIT_UNSAFE_WARNING_ACTIVATION_THRESHOLD_COUNT warnings in
          less than LIMIT_UNSAFE_WARNING_ACTIVATION_TIMEOUT we activate the
          suppression.
        */
        if ((now - limit_unsafe_suppression_start_time) <=
            LIMIT_UNSAFE_WARNING_ACTIVATION_TIMEOUT) {
          unsafe_warning_suppression_is_activated = true;
          DBUG_PRINT("info", ("A warning flood has been detected and the limit \
unsafety warning suppression has been activated."));
        } else {
          /*
           there is no flooding till now, therefore we restart the monitoring
          */
          limit_unsafe_suppression_start_time = my_getsystime() / 10000000;
          limit_unsafe_warning_count = 0;
        }
      } else {
        /*
          Print the suppression note and the unsafe warning.
        */
        LogErr(INFORMATION_LEVEL, ER_BINLOG_WARNING_SUPPRESSED,
               limit_unsafe_warning_count,
               (int)(now - limit_unsafe_suppression_start_time));
        print_unsafe_warning_to_log(unsafe_type, buf, query);
        /*
          DEACTIVATION: We got LIMIT_UNSAFE_WARNING_ACTIVATION_THRESHOLD_COUNT
          warnings in more than  LIMIT_UNSAFE_WARNING_ACTIVATION_TIMEOUT, the
          suppression should be deactivated.
        */
        if ((now - limit_unsafe_suppression_start_time) >
            LIMIT_UNSAFE_WARNING_ACTIVATION_TIMEOUT) {
          reset_binlog_unsafe_suppression();
          DBUG_PRINT("info", ("The limit unsafety warning supression has been \
deactivated"));
        }
      }
      limit_unsafe_warning_count = 0;
    }
  }
}

/**
  Auxiliary method used by @c binlog_query() to raise warnings.

  The type of warning and the type of unsafeness is stored in
  THD::binlog_unsafe_warning_flags.
*/
void THD::issue_unsafe_warnings() {
  char buf[MYSQL_ERRMSG_SIZE * 2];
  DBUG_TRACE;
  /*
    Ensure that binlog_unsafe_warning_flags is big enough to hold all
    bits.  This is actually a constant expression.
  */
  DBUG_ASSERT(LEX::BINLOG_STMT_UNSAFE_COUNT <=
              sizeof(binlog_unsafe_warning_flags) * CHAR_BIT);

  uint32 unsafe_type_flags = binlog_unsafe_warning_flags;

  /*
    For each unsafe_type, check if the statement is unsafe in this way
    and issue a warning.
  */
  for (int unsafe_type = 0; unsafe_type < LEX::BINLOG_STMT_UNSAFE_COUNT;
       unsafe_type++) {
    if ((unsafe_type_flags & (1 << unsafe_type)) != 0) {
      push_warning_printf(
          this, Sql_condition::SL_NOTE, ER_BINLOG_UNSAFE_STATEMENT,
          ER_THD(this, ER_BINLOG_UNSAFE_STATEMENT),
          ER_THD_NONCONST(this, LEX::binlog_stmt_unsafe_errcode[unsafe_type]));
      if (log_error_verbosity > 1 && opt_log_unsafe_statements) {
        if (unsafe_type == LEX::BINLOG_STMT_UNSAFE_LIMIT)
          do_unsafe_limit_checkout(buf, unsafe_type, query().str);
        else  // cases other than LIMIT unsafety
          print_unsafe_warning_to_log(unsafe_type, buf, query().str);
      }
    }
  }
}

/**
  Log the current query.

  The query will be logged in either row format or statement format
  depending on the value of @c current_stmt_binlog_format_row field and
  the value of the @c qtype parameter.

  This function must be called:

  - After the all calls to ha_*_row() functions have been issued.

  - After any writes to system tables. Rationale: if system tables
    were written after a call to this function, and the master crashes
    after the call to this function and before writing the system
    tables, then the master and slave get out of sync.

  - Before tables are unlocked and closed.

  @see decide_logging_format

  @retval 0 Success

  @retval nonzero If there is a failure when writing the query (e.g.,
  write failure), then the error code is returned.
*/
int THD::binlog_query(THD::enum_binlog_query_type qtype, const char *query_arg,
                      size_t query_len, bool is_trans, bool direct,
                      bool suppress_use, int errcode) {
  DBUG_TRACE;
  DBUG_PRINT("enter",
             ("qtype: %s  query: '%s'", show_query_type(qtype), query_arg));
  DBUG_ASSERT(query_arg && mysql_bin_log.is_open());

  if (get_binlog_local_stmt_filter() == BINLOG_FILTER_SET) {
    /*
      The current statement is to be ignored, and not written to
      the binlog. Do not call issue_unsafe_warnings().
    */
    return 0;
  }

  /*
    If we are not in prelocked mode, mysql_unlock_tables() will be
    called after this binlog_query(), so we have to flush the pending
    rows event with the STMT_END_F set to unlock all tables at the
    slave side as well.

    If we are in prelocked mode, the flushing will be done inside the
    top-most close_thread_tables().
  */
  if (this->locked_tables_mode <= LTM_LOCK_TABLES)
    if (int error = binlog_flush_pending_rows_event(true, is_trans))
      return error;

  /*
    Warnings for unsafe statements logged in statement format are
    printed in three places instead of in decide_logging_format().
    This is because the warnings should be printed only if the statement
    is actually logged. When executing decide_logging_format(), we cannot
    know for sure if the statement will be logged:

    1 - sp_head::execute_procedure which prints out warnings for calls to
    stored procedures.

    2 - sp_head::execute_function which prints out warnings for calls
    involving functions.

    3 - THD::binlog_query (here) which prints warning for top level
    statements not covered by the two cases above: i.e., if not insided a
    procedure and a function.

    Besides, we should not try to print these warnings if it is not
    possible to write statements to the binary log as it happens when
    the execution is inside a function, or generaly speaking, when
    the variables.option_bits & OPTION_BIN_LOG is false.
  */
  if ((variables.option_bits & OPTION_BIN_LOG) && sp_runtime_ctx == nullptr &&
      !binlog_evt_union.do_union)
    issue_unsafe_warnings();

  switch (qtype) {
      /*
        ROW_QUERY_TYPE means that the statement may be logged either in
        row format or in statement format.  If
        current_stmt_binlog_format is row, it means that the
        statement has already been logged in row format and hence shall
        not be logged again.
      */
    case THD::ROW_QUERY_TYPE:
      DBUG_PRINT("debug", ("is_current_stmt_binlog_format_row: %d",
                           is_current_stmt_binlog_format_row()));
      if (is_current_stmt_binlog_format_row()) return 0;
      /* Fall through */

      /*
        STMT_QUERY_TYPE means that the query must be logged in statement
        format; it cannot be logged in row format.  This is typically
        used by DDL statements.  It is an error to use this query type
        if current_stmt_binlog_format_row is row.

        @todo Currently there are places that call this method with
        STMT_QUERY_TYPE and current_stmt_binlog_format is row.  Fix those
        places and add assert to ensure correct behavior. /Sven
      */
    case THD::STMT_QUERY_TYPE:
      /*
        The MYSQL_BIN_LOG::write() function will set the STMT_END_F flag and
        flush the pending rows event if necessary.
      */
      {
        Query_log_event qinfo(this, query_arg, query_len, is_trans, direct,
                              suppress_use, errcode);
        /*
          Binlog table maps will be irrelevant after a Query_log_event
          (they are just removed on the slave side) so after the query
          log event is written to the binary log, we pretend that no
          table maps were written.
         */
        int error = mysql_bin_log.write_event(&qinfo);
        binlog_table_maps = 0;
        return error;
      }
      break;

    case THD::QUERY_TYPE_COUNT:
    default:
      DBUG_ASSERT(0 <= qtype && qtype < QUERY_TYPE_COUNT);
  }
  return 0;
}

struct st_mysql_storage_engine binlog_storage_engine = {
    MYSQL_HANDLERTON_INTERFACE_VERSION};

/** @} */

mysql_declare_plugin(binlog){
    MYSQL_STORAGE_ENGINE_PLUGIN,
    &binlog_storage_engine,
    "binlog",
    PLUGIN_AUTHOR_ORACLE,
    "This is a pseudo storage engine to represent the binlog in a transaction",
    PLUGIN_LICENSE_GPL,
    binlog_init,   /* Plugin Init */
    nullptr,       /* Plugin Check uninstall */
    binlog_deinit, /* Plugin Deinit */
    0x0100 /* 1.0 */,
    nullptr, /* status variables                */
    nullptr, /* system variables                */
    nullptr, /* config options                  */
    0,
} mysql_declare_plugin_end;<|MERGE_RESOLUTION|>--- conflicted
+++ resolved
@@ -1438,17 +1438,9 @@
               head,
               head->get_transaction()->get_rpl_transaction_ctx()->get_sidno(),
               head->get_transaction()->get_rpl_transaction_ctx()->get_gno(),
-<<<<<<< HEAD
               &locked_sidno) != RETURN_STATUS_OK) {
-        head->commit_error = THD::CE_FLUSH_ERROR;
+        head->commit_error = THD::CE_FLUSH_GNO_EXHAUSTED_ERROR;
         error = true;
-=======
-              &locked_sidno)
-              != RETURN_STATUS_OK)
-      {
-        head->commit_error= THD::CE_FLUSH_GNO_EXHAUSTED_ERROR;
-        error= true;
->>>>>>> ec2e6449
       }
     } else {
       DBUG_PRINT("info",
@@ -2100,12 +2092,8 @@
     Binlog_event_writer writer(mysql_bin_log.get_binlog_file());
 
     /* The GTID ownership process might set the commit_error */
-<<<<<<< HEAD
-    error = (thd->commit_error == THD::CE_FLUSH_ERROR);
-=======
-    error= (thd->commit_error == THD::CE_FLUSH_ERROR ||
-           thd->commit_error == THD::CE_FLUSH_GNO_EXHAUSTED_ERROR);
->>>>>>> ec2e6449
+    error = (thd->commit_error == THD::CE_FLUSH_ERROR ||
+             thd->commit_error == THD::CE_FLUSH_GNO_EXHAUSTED_ERROR);
 
     DBUG_EXECUTE_IF("simulate_binlog_flush_error", {
       if (rand() % 3 == 0) {
@@ -8696,18 +8684,10 @@
         thd->commit_error == THD::CE_FLUSH_ERROR ? "flush" : "sync",
         binlog_error_action == ABORT_SERVER ? "ABORT_SERVER" : "IGNORE_ERROR");
   else
-<<<<<<< HEAD
     strncpy(errmsg, message, MYSQL_ERRMSG_SIZE - 1);
   if (binlog_error_action == ABORT_SERVER) {
-    char err_buff[MYSQL_ERRMSG_SIZE + 27];
-    sprintf(err_buff, "%s Hence aborting the server.", errmsg);
-=======
-    strncpy(errmsg, message, MYSQL_ERRMSG_SIZE-1);
-  if (binlog_error_action == ABORT_SERVER)
-  {
     char err_buff[MYSQL_ERRMSG_SIZE + 25];
     sprintf(err_buff, "%s Server is being stopped.", errmsg);
->>>>>>> ec2e6449
     exec_binlog_error_action_abort(err_buff);
   } else {
     DEBUG_SYNC(thd, "before_binlog_closed_due_to_error");
@@ -8836,13 +8816,11 @@
     /*
       Handle flush error (if any) after leader finishes it's flush stage.
     */
-<<<<<<< HEAD
-    handle_binlog_flush_or_sync_error(thd, false /* need_lock_log */, nullptr);
-=======
-    handle_binlog_flush_or_sync_error(thd, false /* need_lock_log */,
-              (thd->commit_error == THD::CE_FLUSH_GNO_EXHAUSTED_ERROR)
-              ? ER(ER_GNO_EXHAUSTED) : NULL);
->>>>>>> ec2e6449
+    handle_binlog_flush_or_sync_error(
+        thd, false /* need_lock_log */,
+        (thd->commit_error == THD::CE_FLUSH_GNO_EXHAUSTED_ERROR)
+            ? ER_THD(thd, ER_GNO_EXHAUSTED)
+            : nullptr);
   }
 
   DEBUG_SYNC(thd, "bgc_after_flush_stage_before_sync_stage");
