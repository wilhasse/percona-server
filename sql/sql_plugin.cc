<<<<<<< HEAD
/* Copyright (c) 2005, 2018, Oracle and/or its affiliates. All rights reserved.
=======
/* Copyright (c) 2005, 2019, Oracle and/or its affiliates. All rights reserved.
>>>>>>> 4869291f

   This program is free software; you can redistribute it and/or modify
   it under the terms of the GNU General Public License, version 2.0,
   as published by the Free Software Foundation.

   This program is also distributed with certain software (including
   but not limited to OpenSSL) that is licensed under separate terms,
   as designated in a particular file or component or in included license
   documentation.  The authors of MySQL hereby grant you an additional
   permission to link the program and your derivative works with the
   separately licensed software that they have included with MySQL.

   This program is distributed in the hope that it will be useful,
   but WITHOUT ANY WARRANTY; without even the implied warranty of
   MERCHANTABILITY or FITNESS FOR A PARTICULAR PURPOSE.  See the
   GNU General Public License, version 2.0, for more details.

   You should have received a copy of the GNU General Public License
   along with this program; if not, write to the Free Software
   Foundation, Inc., 51 Franklin St, Fifth Floor, Boston, MA 02110-1301  USA */

#include "sql/sql_plugin.h"

#include "my_config.h"

#include <stdarg.h>
#include <stdio.h>
#include <string.h>

#include "m_ctype.h"
#include "m_string.h"
#include "map_helpers.h"
#include "mutex_lock.h"  // MUTEX_LOCK
#include "my_alloc.h"
#include "my_base.h"
#include "my_compiler.h"
#include "my_dbug.h"
#include "my_default.h"  // free_defaults
#include "my_getopt.h"
#include "my_inttypes.h"
#include "my_list.h"
#include "my_loglevel.h"
#include "my_macros.h"
#include "my_psi_config.h"
#include "my_sharedlib.h"
#include "my_sys.h"
#include "my_thread_local.h"
#include "mysql/components/services/log_builtins.h"
#include "mysql/components/services/log_shared.h"
#include "mysql/components/services/psi_memory_bits.h"
#include "mysql/components/services/psi_mutex_bits.h"
#include "mysql/components/services/system_variable_source_type.h"
#include "mysql/plugin_audit.h"
#include "mysql/plugin_auth.h"
#include "mysql/plugin_clone.h"
#include "mysql/plugin_group_replication.h"
#include "mysql/plugin_keyring.h"
#include "mysql/plugin_validate_password.h"
#include "mysql/psi/mysql_memory.h"
#include "mysql/psi/mysql_mutex.h"
#include "mysql/psi/mysql_rwlock.h"
#include "mysql/psi/mysql_system.h"
#include "mysql/psi/mysql_thread.h"
#include "mysql/psi/psi_base.h"
#include "mysql/service_mysql_alloc.h"
#include "mysql_com.h"
#include "mysql_version.h"
#include "mysqld_error.h"
#include "prealloced_array.h"
#include "sql/auth/auth_acls.h"
#include "sql/auth/auth_common.h"  // check_table_access
#include "sql/auto_thd.h"          // Auto_THD
#include "sql/current_thd.h"
#include "sql/dd/cache/dictionary_client.h"  // dd::cache::Dictionary_client
#include "sql/dd/dd_schema.h"                // dd::Schema_MDL_locker
#include "sql/dd/info_schema/metadata.h"  // dd::info_schema::store_dynamic_p...
#include "sql/dd/string_type.h"           // dd::String_type
#include "sql/dd_sql_view.h"              // update_referencing_views_metadata
#include "sql/debug_sync.h"               // DEBUG_SYNC
#include "sql/derror.h"                   // ER_THD
#include "sql/field.h"
#include "sql/handler.h"  // ha_initalize_handlerton
#include "sql/key.h"      // key_copy
<<<<<<< HEAD
=======
#include "sql/lock.h"     // acquire_shared_global...
>>>>>>> 4869291f
#include "sql/log.h"
#include "sql/mdl.h"
#include "sql/mysqld.h"              // files_charset_info
#include "sql/persisted_variable.h"  // Persisted_variables_cache
#include "sql/protocol_classic.h"
#include "sql/psi_memory_key.h"
#include "sql/records.h"  // READ_RECORD
#include "sql/row_iterator.h"
#include "sql/set_var.h"
#include "sql/sql_audit.h"        // mysql_audit_acquire_plugins
#include "sql/sql_backup_lock.h"  // acquire_shared_backup_lock
#include "sql/sql_base.h"         // close_mysql_tables
#include "sql/sql_class.h"        // THD
#include "sql/sql_const.h"
#include "sql/sql_error.h"
#include "sql/sql_lex.h"
#include "sql/sql_list.h"
#include "sql/sql_parse.h"  // check_string_char_length
#include "sql/sql_plugin_var.h"
#include "sql/sql_show.h"  // add_status_vars
#include "sql/sql_table.h"
#include "sql/sys_vars_resource_mgr.h"
#include "sql/sys_vars_shared.h"  // intern_find_sys_var
#include "sql/system_variables.h"
#include "sql/table.h"
#include "sql/thd_raii.h"
#include "sql/thr_malloc.h"
#include "sql/transaction.h"  // trans_rollback_stmt
#include "sql_string.h"
#include "template_utils.h"  // pointer_cast
#include "thr_lock.h"
#include "thr_mutex.h"
#include "typelib.h"

/* clang-format off */
/**
  @page page_ext_plugins Plugins

  The Big Picture
  ----------------

  @startuml
  actor "SQL client" as client
  box "MySQL Server" #LightBlue
    participant "Server Code" as server
    participant "Plugin" as plugin
  endbox

  == INSTALL PLUGIN ==
  server -> plugin : initialize
  activate plugin
  plugin --> server : initialization done

  == CLIENT SESSION ==
  loop many
    client -> server : SQL command
    server -> server : Add reference for Plugin if absent
    loop one or many
      server -> plugin : plugin API call
      plugin --> server : plugin API call result
    end
    server -> server : Optionally release reference for Plugin
    server --> client : SQL command reply
  end

  == UNINSTALL PLUGIN ==
  server -> plugin : deinitialize
  plugin --> server : deinitialization done
  deactivate plugin
  @enduml

  @sa Sql_cmd_install_plugin, Sql_cmd_uninstall_plugin.
*/

/**
  @page page_ext_plugin_services Plugin Services

  Adding Plugin Services Into The Big Picture
  ------------------------------------

  You probably remember the big picture for @ref page_ext_plugins.
  Below is an extended version of it with plugin services added.

  @startuml

  actor "SQL client" as client
  box "MySQL Server" #LightBlue
    participant "Server Code" as server
    participant "Plugin" as plugin
  endbox

  == INSTALL PLUGIN ==
  server -> plugin : initialize
  activate plugin

  loop zero or many
    plugin -> server : service API call
    server --> plugin : service API result
  end
  plugin --> server : initialization done

  == CLIENT SESSION ==
  loop many
    client -> server : SQL command
    server -> server : Add reference for Plugin if absent
    loop one or many
      server -> plugin : plugin API call
      loop zero or many
        plugin -> server : service API call
        server --> plugin : service API result
      end
      plugin --> server : plugin API call result
    end
    server -> server : Optionally release reference for Plugin
    server --> client : SQL command reply
  end

  == UNINSTALL PLUGIN ==
  server -> plugin : deinitialize
  loop zero or many
    plugin -> server : service API call
    server --> plugin : service API result
  end
  plugin --> server : deinitialization done
  deactivate plugin
  @enduml

  Understanding and creating plugin services
  -----------------------------

  - @subpage page_ext_plugin_svc_anathomy
  - @subpage page_ext_plugin_svc_new_service_howto
  - @subpage page_ext_plugin_api_goodservices

  @section sect_ext_plugin_svc_reference Plugin Services Reference

   See @ref group_ext_plugin_services
*/

/**
  @page page_ext_plugin_svc_anathomy Plugin Service Anathomy

  A "service" is a struct of C function pointers.

  It is a tool to expose a pre-exitsing set of server functions to plugins.
  You need the actual server functions as a starting point.

  The server has all service structs defined and initialized so
  that the the function pointers point to the actual service implementation
  functions.

  The server also keeps a global list of the plugin service reference
  structures called ::list_of_services.

  See ::st_service_ref for details of what a service reference is.

  The server copies of all plugin structures are filled in at compile time
  with the function pointers of the actual server functions that implement
  the service functions. References to them are stored into the relevant
  element of ::list_of_services.

  Each plugin must export pointer symbols for every plugin service that
  the server knows about.

  The plugin service pointers are initialized with the version of the plugin
  service that the plugin expects.

  When a dynamic plugin shared object is loaded by ::plugin_dl_add it will
  iterate over ::list_of_services, find the plugin symbol by name,
  check the service version stored in that symbol against the one stored into
  ::st_service_ref and then will replace the version stored in plugin's struct
  pointer with the actual pointer of the server's copy of the same structure.

  When that is filled in the plugin can use the newly set server structure
  through its local pointer to call into the service method pointers that point
  to the server implementaiton functions.

  Once set to the server's structure, the plugin's service pointer value is
  never reset back to service version.

  The plugin service header also defines a set of convenience macros
  that replace top level plugin service calls with the corresponding function
  pointer call, i.e. for service foo:

  ~~~~
  struct foo_service_st {
     int (*foo_mtd_1)(int a);
  }

  struct foo_service_st *foo_service;
  ~~~~

  a convenience macro is defined for `foo_mtd_1` as follows:

  ~~~~
  #define foo_mtd_1(a)  foo_service->foo_mtd_1(a)
  ~~~~

  This trick allows plugin service functions to look as top level function
  calls inside the plugin code.

  @sa plugin_add, plugin_del, plugin_dl_add, plugin_dl_del, list_of_services,
    st_service_ref
*/
/* clang-format on */

#ifdef HAVE_DLFCN_H
#include <dlfcn.h>
#endif

#include <algorithm>
#include <memory>
#include <new>
#include <unordered_map>
#include <utility>

#include "sql/srv_session.h"  // Srv_session::check_for_stale_threads()

using std::max;
using std::min;

#define REPORT_TO_LOG 1
#define REPORT_TO_USER 2

#ifndef DBUG_OFF
static PSI_memory_key key_memory_plugin_ref;
#endif

static PSI_memory_key key_memory_plugin_mem_root;
static PSI_memory_key key_memory_plugin_init_tmp;
static PSI_memory_key key_memory_plugin_int_mem_root;
static PSI_memory_key key_memory_mysql_plugin;
static PSI_memory_key key_memory_mysql_plugin_dl;
static PSI_memory_key key_memory_plugin_bookmark;

extern st_mysql_plugin *mysql_optional_plugins[];
extern st_mysql_plugin *mysql_mandatory_plugins[];

/**
  @note The order of the enumeration is critical.
  @see construct_options
*/
const char *global_plugin_typelib_names[] = {"OFF", "ON", "FORCE",
                                             "FORCE_PLUS_PERMANENT", NULL};
static TYPELIB global_plugin_typelib = {
    array_elements(global_plugin_typelib_names) - 1, "",
    global_plugin_typelib_names, NULL};

static I_List<i_string> opt_plugin_load_list;
I_List<i_string> *opt_plugin_load_list_ptr = &opt_plugin_load_list;
static I_List<i_string> opt_early_plugin_load_list;
I_List<i_string> *opt_early_plugin_load_list_ptr = &opt_early_plugin_load_list;
char *opt_plugin_dir_ptr;
char opt_plugin_dir[FN_REFLEN];
/*
  When you ad a new plugin type, add both a string and make sure that the
  init and deinit array are correctly updated.
*/
const LEX_STRING plugin_type_names[MYSQL_MAX_PLUGIN_TYPE_NUM] = {
    {C_STRING_WITH_LEN("UDF")},
    {C_STRING_WITH_LEN("STORAGE ENGINE")},
    {C_STRING_WITH_LEN("FTPARSER")},
    {C_STRING_WITH_LEN("DAEMON")},
    {C_STRING_WITH_LEN("INFORMATION SCHEMA")},
    {C_STRING_WITH_LEN("AUDIT")},
    {C_STRING_WITH_LEN("REPLICATION")},
    {C_STRING_WITH_LEN("AUTHENTICATION")},
    {C_STRING_WITH_LEN("VALIDATE PASSWORD")},
    {C_STRING_WITH_LEN("GROUP REPLICATION")},
    {C_STRING_WITH_LEN("KEYRING")},
    {C_STRING_WITH_LEN("CLONE")}};

extern int initialize_schema_table(st_plugin_int *plugin);
extern int finalize_schema_table(st_plugin_int *plugin);

/*
  The number of elements in both plugin_type_initialize and
  plugin_type_deinitialize should equal to the number of plugins
  defined.
*/
plugin_type_init plugin_type_initialize[MYSQL_MAX_PLUGIN_TYPE_NUM] = {
    0,
    ha_initialize_handlerton,
    0,
    0,
    initialize_schema_table,
    initialize_audit_plugin,
    0,
    0,
    0};

plugin_type_init plugin_type_deinitialize[MYSQL_MAX_PLUGIN_TYPE_NUM] = {
    0,
    ha_finalize_handlerton,
    0,
    0,
    finalize_schema_table,
    finalize_audit_plugin,
    0,
    0,
    0};

static const char *plugin_interface_version_sym =
    "_mysql_plugin_interface_version_";
static const char *sizeof_st_plugin_sym = "_mysql_sizeof_struct_st_plugin_";
static const char *plugin_declarations_sym = "_mysql_plugin_declarations_";
static int min_plugin_interface_version =
    MYSQL_PLUGIN_INTERFACE_VERSION & ~0xFF;

static void *innodb_callback_data;

/* Note that 'int version' must be the first field of every plugin
   sub-structure (plugin->info).
*/
static int min_plugin_info_interface_version[MYSQL_MAX_PLUGIN_TYPE_NUM] = {
    0x0000,
    MYSQL_HANDLERTON_INTERFACE_VERSION,
    MYSQL_FTPARSER_INTERFACE_VERSION,
    MYSQL_DAEMON_INTERFACE_VERSION,
    MYSQL_INFORMATION_SCHEMA_INTERFACE_VERSION,
    MYSQL_AUDIT_INTERFACE_VERSION,
    MYSQL_REPLICATION_INTERFACE_VERSION,
    MYSQL_AUTHENTICATION_INTERFACE_VERSION,
    MYSQL_VALIDATE_PASSWORD_INTERFACE_VERSION,
    MYSQL_GROUP_REPLICATION_INTERFACE_VERSION,
    MYSQL_KEYRING_INTERFACE_VERSION,
    MYSQL_CLONE_INTERFACE_VERSION};
static int cur_plugin_info_interface_version[MYSQL_MAX_PLUGIN_TYPE_NUM] = {
    0x0000, /* UDF: not implemented */
    MYSQL_HANDLERTON_INTERFACE_VERSION,
    MYSQL_FTPARSER_INTERFACE_VERSION,
    MYSQL_DAEMON_INTERFACE_VERSION,
    MYSQL_INFORMATION_SCHEMA_INTERFACE_VERSION,
    MYSQL_AUDIT_INTERFACE_VERSION,
    MYSQL_REPLICATION_INTERFACE_VERSION,
    MYSQL_AUTHENTICATION_INTERFACE_VERSION,
    MYSQL_VALIDATE_PASSWORD_INTERFACE_VERSION,
    MYSQL_GROUP_REPLICATION_INTERFACE_VERSION,
    MYSQL_KEYRING_INTERFACE_VERSION,
    MYSQL_CLONE_INTERFACE_VERSION};

/* support for Services */

#include "sql/sql_plugin_services.h"

/*
  A mutex LOCK_plugin_delete must be acquired before calling plugin_del
  function.
*/
mysql_mutex_t LOCK_plugin_delete;

/**
  Serializes access to the global plugin memory list.

  LOCK_plugin must be acquired before accessing
  plugin_dl_array, plugin_array and plugin_hash.
  We are always manipulating ref count, so a rwlock here is unneccessary.
  If it must be taken together with the LOCK_system_variables_hash then
  LOCK_plugin must be taken before LOCK_system_variables_hash.
*/
mysql_mutex_t LOCK_plugin;
/**
  Serializes the INSTALL and UNINSTALL PLUGIN commands.
  Must be taken before LOCK_plugin.
*/
mysql_mutex_t LOCK_plugin_install;
static Prealloced_array<st_plugin_dl *, 16> *plugin_dl_array;
static Prealloced_array<st_plugin_int *, 16> *plugin_array;
static collation_unordered_map<std::string, st_plugin_int *>
    *plugin_hash[MYSQL_MAX_PLUGIN_TYPE_NUM] = {nullptr};
static bool reap_needed = false;
static int plugin_array_version = 0;

static bool initialized = false;

static MEM_ROOT plugin_mem_root;
static uint global_variables_dynamic_size = 0;
static malloc_unordered_map<std::string, st_bookmark *> *bookmark_hash;
/** Hash for system variables of string type with MEMALLOC flag. */
static malloc_unordered_map<std::string, st_bookmark *>
    *malloced_string_type_sysvars_bookmark_hash;

/* prototypes */
static void plugin_load(MEM_ROOT *tmp_root, int *argc, char **argv);
static bool plugin_load_list(MEM_ROOT *tmp_root, int *argc, char **argv,
<<<<<<< HEAD
                             const char *list);
=======
                             const char *list, bool load_early);
>>>>>>> 4869291f
static bool check_if_option_is_deprecated(int optid,
                                          const struct my_option *opt,
                                          char *argument);
static int test_plugin_options(MEM_ROOT *, st_plugin_int *, int *, char **);
static bool register_builtin(st_mysql_plugin *, st_plugin_int *,
                             st_plugin_int **);
static void unlock_variables(struct System_variables *vars);
static void cleanup_variables(THD *thd, struct System_variables *vars);
static void plugin_vars_free_values(sys_var *vars);
static void plugin_var_memalloc_free(struct System_variables *vars);
static void restore_pluginvar_names(sys_var *first);
#define my_intern_plugin_lock(A, B) intern_plugin_lock(A, B)
#define my_intern_plugin_lock_ci(A, B) intern_plugin_lock(A, B)
static plugin_ref intern_plugin_lock(LEX *lex, plugin_ref plugin);
static void intern_plugin_unlock(LEX *lex, plugin_ref plugin);
static void reap_plugins(void);

malloc_unordered_map<std::string, st_bookmark *> *get_bookmark_hash(void) {
  return bookmark_hash;
}

<<<<<<< HEAD
=======
/**
 @warning Make sure all errors reported to the log here are
 defined at least twice in share/errmsg-utf8.txt

 @arg where_to  a combination of @ref REPORT_TO_USER and @ref REPORT_TO_LOG
 @arg error  the code for the mysql_error()
*/
>>>>>>> 4869291f
static void report_error(int where_to, uint error, ...) {
  va_list args;
  if (where_to & REPORT_TO_USER) {
    va_start(args, error);
    my_printv_error(error, ER_THD(current_thd, error), MYF(0), args);
    va_end(args);
  }
  if (where_to & REPORT_TO_LOG) {
    longlong ecode = 0;
    switch (error) {
      case ER_UDF_NO_PATHS:
        ecode = ER_NO_PATH_FOR_SHARED_LIBRARY;
        break;
      case ER_CANT_OPEN_LIBRARY:
        ecode = ER_FAILED_TO_OPEN_SHARED_LIBRARY;
        break;
      case ER_CANT_FIND_DL_ENTRY:
        ecode = ER_FAILED_TO_FIND_DL_ENTRY;
        break;
      case ER_OUTOFMEMORY:
        ecode = ER_SERVER_OUTOFMEMORY;
        break;
      case ER_UDF_EXISTS:
        ecode = ER_UDF_ALREADY_EXISTS;
        break;
<<<<<<< HEAD
=======
      case ER_PLUGIN_NO_INSTALL:
        ecode = ER_PLUGIN_NO_INSTALL_DUP;
        break;
      case ER_PLUGIN_NOT_EARLY:
        ecode = ER_PLUGIN_NOT_EARLY_DUP;
        break;
>>>>>>> 4869291f
      default:
        DBUG_ASSERT(false);
        return;
    }
    va_start(args, error);
    LogEvent().type(LOG_TYPE_ERROR).prio(ERROR_LEVEL).lookupv(ecode, args);
    va_end(args);
  }
}

/**
   Check if the provided path is valid in the sense that it does cause
   a relative reference outside the directory.

   @note Currently, this function only check if there are any
   characters in FN_DIRSEP in the string, but it might change in the
   future.

   @code
   check_valid_path("../foo.so") -> true
   check_valid_path("foo.so") -> false
   @endcode
 */
bool check_valid_path(const char *path, size_t len) {
  size_t prefix = my_strcspn(files_charset_info, path, path + len, FN_DIRSEP,
                             strlen(FN_DIRSEP));
  return prefix < len;
}

/****************************************************************************
  Plugin support code
****************************************************************************/

static st_plugin_dl *plugin_dl_find(const LEX_STRING *dl) {
  DBUG_ENTER("plugin_dl_find");
  for (st_plugin_dl **it = plugin_dl_array->begin();
       it != plugin_dl_array->end(); ++it) {
    st_plugin_dl *tmp = *it;
    if (tmp->ref_count &&
        !my_strnncoll(files_charset_info, pointer_cast<uchar *>(dl->str),
                      dl->length, pointer_cast<uchar *>(tmp->dl.str),
                      tmp->dl.length))
      DBUG_RETURN(tmp);
  }
  DBUG_RETURN(NULL);
}

static st_plugin_dl *plugin_dl_insert_or_reuse(st_plugin_dl *plugin_dl) {
  DBUG_ENTER("plugin_dl_insert_or_reuse");
  st_plugin_dl *tmp;
  for (st_plugin_dl **it = plugin_dl_array->begin();
       it != plugin_dl_array->end(); ++it) {
    tmp = *it;
    if (!tmp->ref_count) {
      memcpy(tmp, plugin_dl, sizeof(st_plugin_dl));
      DBUG_RETURN(tmp);
    }
  }
  if (plugin_dl_array->push_back(plugin_dl)) DBUG_RETURN(NULL);
  tmp = plugin_dl_array->back() = static_cast<st_plugin_dl *>(
      memdup_root(&plugin_mem_root, plugin_dl, sizeof(st_plugin_dl)));
  DBUG_RETURN(tmp);
}

static inline void free_plugin_mem(st_plugin_dl *p) {
  /*
     The valgrind leak report is done at the end of the program execution.
     But since the plugins are unloaded from the memory,
     it is impossible for valgrind to correctly report the leak locations.
     So leave the shared objects (.DLL/.so) open for the symbols definition.
   */
  bool preserve_shared_objects_after_unload = false;
  DBUG_EXECUTE_IF("preserve_shared_objects_after_unload",
                  { preserve_shared_objects_after_unload = true; });
  if (p->handle != nullptr && !preserve_shared_objects_after_unload) {
#ifdef HAVE_PSI_SYSTEM_INTERFACE
    PSI_SYSTEM_CALL(unload_plugin)
    (std::string(p->dl.str, p->dl.length).c_str());
#endif
    dlclose(p->handle);
  }
  my_free(p->dl.str);
  if (p->version != MYSQL_PLUGIN_INTERFACE_VERSION) my_free(p->plugins);
}

/**
  Loads a dynamic plugin

  Fills in a ::st_plugin_dl structure.
  Initializes the plugin services pointer inside the plugin.
  Does not initialize the individual plugins.
  Must have LOCK_plugin and LOCK_system_variables locked(write).
  On error releases LOCK_system_variables and LOCK_plugin.

  @arg dl      The path to the plugin binary to load
  @arg report  a bitmask that's passed down to report_error()
<<<<<<< HEAD
=======
  @arg load_early true if loading the "early" plugins (--early-plugin-load etc)
>>>>>>> 4869291f

  @return      A plugin reference.
  @retval      NULL      failed to load the plugin
*/
<<<<<<< HEAD
static st_plugin_dl *plugin_dl_add(const LEX_STRING *dl, int report) {
=======
static st_plugin_dl *plugin_dl_add(const LEX_STRING *dl, int report,
                                   bool load_early) {
>>>>>>> 4869291f
  char dlpath[FN_REFLEN];
  uint dummy_errors, i;
  size_t plugin_dir_len, dlpathlen;
  st_plugin_dl *tmp, plugin_dl;
  void *sym;
  DBUG_ENTER("plugin_dl_add");
  DBUG_PRINT("enter",
             ("dl->str: '%s', dl->length: %d", dl->str, (int)dl->length));
  plugin_dir_len = strlen(opt_plugin_dir);
  /*
    Ensure that the dll doesn't have a path.
    This is done to ensure that only approved libraries from the
    plugin directory are used (to make this even remotely secure).
  */
  LEX_CSTRING dl_cstr = {dl->str, dl->length};
  if (check_valid_path(dl->str, dl->length) ||
      check_string_char_length(dl_cstr, "", NAME_CHAR_LEN, system_charset_info,
                               1) ||
      plugin_dir_len + dl->length + 1 >= FN_REFLEN) {
    mysql_rwlock_unlock(&LOCK_system_variables_hash);
    mysql_mutex_unlock(&LOCK_plugin);
    report_error(report, ER_UDF_NO_PATHS);
    DBUG_RETURN(NULL);
  }
  /* If this dll is already loaded just increase ref_count. */
  if ((tmp = plugin_dl_find(dl))) {
    tmp->ref_count++;
    DBUG_RETURN(tmp);
  }
  memset(&plugin_dl, 0, sizeof(plugin_dl));
  /* Compile dll path */
  dlpathlen = strxnmov(dlpath, sizeof(dlpath) - 1, opt_plugin_dir, "/", dl->str,
                       NullS) -
              dlpath;
  (void)unpack_filename(dlpath, dlpath);
  plugin_dl.ref_count = 1;
  /* Open new dll handle */
  mysql_mutex_assert_owner(&LOCK_plugin);
  if (!(plugin_dl.handle = dlopen(dlpath, RTLD_NOW))) {
    const char *errmsg;
    int error_number = dlopen_errno;
    /*
      Conforming applications should use a critical section to retrieve
      the error pointer and buffer...
    */
    DLERROR_GENERATE(errmsg, error_number);

    if (!strncmp(
            dlpath, errmsg,
            dlpathlen)) {  // if errmsg starts from dlpath, trim this prefix.
      errmsg += dlpathlen;
      if (*errmsg == ':') errmsg++;
      if (*errmsg == ' ') errmsg++;
    }
    mysql_rwlock_unlock(&LOCK_system_variables_hash);
    mysql_mutex_unlock(&LOCK_plugin);
    report_error(report, ER_CANT_OPEN_LIBRARY, dlpath, error_number, errmsg);

    /*
      "The messages returned by dlerror() may reside in a static buffer
       that is overwritten on each call to dlerror()."

      Some implementations have a static pointer instead, and the memory it
      points to may be reported as "still reachable" by Valgrind.
      Calling dlerror() once more will free the memory.
     */
#if !defined(_WIN32)
    errmsg = dlerror();
    DBUG_ASSERT(errmsg == NULL);
#endif
    DBUG_RETURN(NULL);
  }
  /* Determine interface version */
  if (!(sym = dlsym(plugin_dl.handle, plugin_interface_version_sym))) {
    free_plugin_mem(&plugin_dl);
    mysql_rwlock_unlock(&LOCK_system_variables_hash);
    mysql_mutex_unlock(&LOCK_plugin);
    report_error(report, ER_CANT_FIND_DL_ENTRY, plugin_interface_version_sym);
    DBUG_RETURN(NULL);
  }
  plugin_dl.version = *(int *)sym;
  /* Versioning */
  if (plugin_dl.version < min_plugin_interface_version ||
      (plugin_dl.version >> 8) > (MYSQL_PLUGIN_INTERFACE_VERSION >> 8)) {
    free_plugin_mem(&plugin_dl);
    mysql_rwlock_unlock(&LOCK_system_variables_hash);
    mysql_mutex_unlock(&LOCK_plugin);
    report_error(report, ER_CANT_OPEN_LIBRARY, dlpath, 0,
                 "plugin interface version mismatch");
    DBUG_RETURN(NULL);
  }

  /* link the services in */
  for (i = 0; i < array_elements(list_of_services); i++) {
    if ((sym = dlsym(plugin_dl.handle, list_of_services[i].name))) {
      uint ver = (uint)(intptr) * (void **)sym;
      if ((*(void **)sym) !=
              list_of_services[i].service && /* already replaced */
          (ver > list_of_services[i].version ||
           (ver >> 8) < (list_of_services[i].version >> 8))) {
        char buf[MYSQL_ERRMSG_SIZE];
        snprintf(buf, sizeof(buf), "service '%s' interface version mismatch",
                 list_of_services[i].name);
        mysql_rwlock_unlock(&LOCK_system_variables_hash);
        mysql_mutex_unlock(&LOCK_plugin);
        report_error(report, ER_CANT_OPEN_LIBRARY, dlpath, 0, buf);
        DBUG_RETURN(NULL);
      }
      *(void **)sym = list_of_services[i].service;
    }
  }

  /* Find plugin declarations */
  if (!(sym = dlsym(plugin_dl.handle, plugin_declarations_sym))) {
    free_plugin_mem(&plugin_dl);
    mysql_rwlock_unlock(&LOCK_system_variables_hash);
    mysql_mutex_unlock(&LOCK_plugin);
    report_error(report, ER_CANT_FIND_DL_ENTRY, plugin_declarations_sym);
    DBUG_RETURN(NULL);
  }

  if (plugin_dl.version != MYSQL_PLUGIN_INTERFACE_VERSION) {
    uint sizeof_st_plugin;
    st_mysql_plugin *old, *cur;
    char *ptr = (char *)sym;

    if ((sym = dlsym(plugin_dl.handle, sizeof_st_plugin_sym)))
      sizeof_st_plugin = *(int *)sym;
    else {
      /*
        When the following assert starts failing, we'll have to call
        report_error(report, ER_CANT_FIND_DL_ENTRY, sizeof_st_plugin_sym);
      */
      DBUG_ASSERT(min_plugin_interface_version == 0);
      sizeof_st_plugin = (int)offsetof(st_mysql_plugin, version);
    }

    /*
      What's the purpose of this loop? If the goal is to catch a
      missing 0 record at the end of a list, it will fail miserably
      since the compiler is likely to optimize this away. /Matz
     */
    for (i = 0; ((st_mysql_plugin *)(ptr + i * sizeof_st_plugin))->info; i++)
      /* no op */;

    cur = (st_mysql_plugin *)my_malloc(key_memory_mysql_plugin,
                                       (i + 1) * sizeof(st_mysql_plugin),
                                       MYF(MY_ZEROFILL | MY_WME));
    if (!cur) {
      free_plugin_mem(&plugin_dl);
      mysql_rwlock_unlock(&LOCK_system_variables_hash);
      mysql_mutex_unlock(&LOCK_plugin);
      report_error(report, ER_OUTOFMEMORY,
                   static_cast<int>(plugin_dl.dl.length));
      DBUG_RETURN(NULL);
    }
    /*
      All st_plugin fields not initialized in the plugin explicitly, are
      set to 0. It matches C standard behaviour for struct initializers that
      have less values than the struct definition.
    */
    for (i = 0; (old = (st_mysql_plugin *)(ptr + i * sizeof_st_plugin))->info;
         i++)
      memcpy(cur + i, old, min<size_t>(sizeof(cur[i]), sizeof_st_plugin));

    sym = cur;
  }
  plugin_dl.plugins = (st_mysql_plugin *)sym;

  /*
    If report is REPORT_TO_USER, we were called from
    mysql_install_plugin. Otherwise, we are called
    indirectly from plugin_register_dynamic_and_init_all().
   */
  if (report == REPORT_TO_USER) {
    st_mysql_plugin *plugin = plugin_dl.plugins;
    for (; plugin->info; ++plugin)
      if (plugin->flags & PLUGIN_OPT_NO_INSTALL) {
        mysql_rwlock_unlock(&LOCK_system_variables_hash);
        mysql_mutex_unlock(&LOCK_plugin);
        report_error(report, ER_PLUGIN_NO_INSTALL, plugin->name);
        free_plugin_mem(&plugin_dl);
        DBUG_RETURN(NULL);
      }
<<<<<<< HEAD
=======
  }

  if (load_early) {
    st_mysql_plugin *plugin = plugin_dl.plugins;
    for (; plugin->info; ++plugin)
      if (!(plugin->flags & PLUGIN_OPT_ALLOW_EARLY)) {
        mysql_rwlock_unlock(&LOCK_system_variables_hash);
        mysql_mutex_unlock(&LOCK_plugin);
        report_error(report, ER_PLUGIN_NOT_EARLY, plugin->name);
        free_plugin_mem(&plugin_dl);
        DBUG_RETURN(NULL);
      }
>>>>>>> 4869291f
  }

  /* Duplicate and convert dll name */
  plugin_dl.dl.length = dl->length * files_charset_info->mbmaxlen + 1;
  if (!(plugin_dl.dl.str = (char *)my_malloc(key_memory_mysql_plugin_dl,
                                             plugin_dl.dl.length, MYF(0)))) {
    mysql_rwlock_unlock(&LOCK_system_variables_hash);
    mysql_mutex_unlock(&LOCK_plugin);
    free_plugin_mem(&plugin_dl);
    report_error(report, ER_OUTOFMEMORY, static_cast<int>(plugin_dl.dl.length));
    DBUG_RETURN(NULL);
  }
  plugin_dl.dl.length = copy_and_convert(
      plugin_dl.dl.str, plugin_dl.dl.length, files_charset_info, dl->str,
      dl->length, system_charset_info, &dummy_errors);
  plugin_dl.dl.str[plugin_dl.dl.length] = 0;
  /* Add this dll to array */
  if (!(tmp = plugin_dl_insert_or_reuse(&plugin_dl))) {
    mysql_rwlock_unlock(&LOCK_system_variables_hash);
    mysql_mutex_unlock(&LOCK_plugin);
    free_plugin_mem(&plugin_dl);
    report_error(report, ER_OUTOFMEMORY,
                 static_cast<int>(sizeof(st_plugin_dl)));
    DBUG_RETURN(NULL);
  }
  DBUG_RETURN(tmp);
}

static void plugin_dl_del(const LEX_STRING *dl) {
  DBUG_ENTER("plugin_dl_del");

  mysql_mutex_assert_owner(&LOCK_plugin);

  for (st_plugin_dl **it = plugin_dl_array->begin();
       it != plugin_dl_array->end(); ++it) {
    st_plugin_dl *tmp = *it;
    if (tmp->ref_count &&
        !my_strnncoll(files_charset_info, pointer_cast<uchar *>(dl->str),
                      dl->length, pointer_cast<uchar *>(tmp->dl.str),
                      tmp->dl.length)) {
      /* Do not remove this element, unless no other plugin uses this dll. */
      if (!--tmp->ref_count) {
        free_plugin_mem(tmp);
        memset(tmp, 0, sizeof(st_plugin_dl));
      }
      break;
    }
  }
  DBUG_VOID_RETURN;
}

static st_plugin_int *plugin_find_internal(const LEX_CSTRING &name, int type) {
  uint i;
  DBUG_ENTER("plugin_find_internal");
  if (!initialized) DBUG_RETURN(NULL);

  mysql_mutex_assert_owner(&LOCK_plugin);

  if (type == MYSQL_ANY_PLUGIN) {
    for (i = 0; i < MYSQL_MAX_PLUGIN_TYPE_NUM; i++) {
      const auto it = plugin_hash[i]->find(to_string(name));
      if (it != plugin_hash[i]->end()) DBUG_RETURN(it->second);
    }
  } else
    DBUG_RETURN(find_or_nullptr(*plugin_hash[type], to_string(name)));
  DBUG_RETURN(NULL);
}

static SHOW_COMP_OPTION plugin_status(const LEX_CSTRING &name, int type) {
  SHOW_COMP_OPTION rc = SHOW_OPTION_NO;
  st_plugin_int *plugin;
  DBUG_ENTER("plugin_is_ready");
  mysql_mutex_lock(&LOCK_plugin);
  if ((plugin = plugin_find_internal(name, type))) {
    rc = SHOW_OPTION_DISABLED;
    if (plugin->state == PLUGIN_IS_READY) rc = SHOW_OPTION_YES;
  }
  mysql_mutex_unlock(&LOCK_plugin);
  DBUG_RETURN(rc);
}

bool plugin_is_ready(const LEX_CSTRING &name, int type) {
  bool rc = false;
  if (plugin_status(name, type) == SHOW_OPTION_YES) rc = true;
  return rc;
}

SHOW_COMP_OPTION plugin_status(const char *name, size_t len, int type) {
  LEX_CSTRING plugin_name = {name, len};
  return plugin_status(plugin_name, type);
}

static plugin_ref intern_plugin_lock(LEX *lex, plugin_ref rc) {
  st_plugin_int *pi = plugin_ref_to_int(rc);
  DBUG_ENTER("intern_plugin_lock");

  mysql_mutex_assert_owner(&LOCK_plugin);

  if (pi->state & (PLUGIN_IS_READY | PLUGIN_IS_UNINITIALIZED)) {
    plugin_ref plugin;
#ifdef DBUG_OFF
    /* built-in plugins don't need ref counting */
    if (!pi->plugin_dl) DBUG_RETURN(pi);

    plugin = pi;
#else
    /*
      For debugging, we do an additional malloc which allows the
      memory manager and/or valgrind to track locked references and
      double unlocks to aid resolving reference counting problems.
    */
    if (!(plugin = (plugin_ref)my_malloc(key_memory_plugin_ref, sizeof(pi),
                                         MYF(MY_WME))))
      DBUG_RETURN(NULL);

    *plugin = pi;
#endif
    pi->ref_count++;
    DBUG_PRINT("info", ("thd: %p, plugin: \"%s\", ref_count: %d", current_thd,
                        pi->name.str, pi->ref_count));
    if (lex) lex->plugins.push_back(plugin);
    DBUG_RETURN(plugin);
  }
  DBUG_RETURN(NULL);
}

plugin_ref plugin_lock(THD *thd, plugin_ref *ptr) {
  LEX *lex = thd ? thd->lex : 0;
  plugin_ref rc;
  DBUG_ENTER("plugin_lock");
  mysql_mutex_lock(&LOCK_plugin);
  rc = my_intern_plugin_lock_ci(lex, *ptr);
  mysql_mutex_unlock(&LOCK_plugin);
  DBUG_RETURN(rc);
}

plugin_ref plugin_lock_by_name(THD *thd, const LEX_CSTRING &name, int type) {
  LEX *lex = thd ? thd->lex : 0;
  plugin_ref rc = NULL;
  st_plugin_int *plugin;
  DBUG_ENTER("plugin_lock_by_name");
  mysql_mutex_lock(&LOCK_plugin);
  if ((plugin = plugin_find_internal(name, type)))
    rc = my_intern_plugin_lock_ci(lex, plugin_int_to_ref(plugin));
  mysql_mutex_unlock(&LOCK_plugin);
  DBUG_RETURN(rc);
}

static st_plugin_int *plugin_insert_or_reuse(st_plugin_int *plugin) {
  DBUG_ENTER("plugin_insert_or_reuse");
  st_plugin_int *tmp;
<<<<<<< HEAD
  for (st_plugin_int **it = plugin_array->begin(); it != plugin_array->end();
       ++it) {
    tmp = *it;
    if (tmp->state == PLUGIN_IS_FREED) {
      *tmp = std::move(*plugin);
      DBUG_RETURN(tmp);
    }
  }
=======
  /* During server bootstrap, don't reuse free slot. In case some early plugin
  load like key_ring fails, an user plugin could occupy that empty slot and
  get installed before mandatory plugins like PFS. This will cause issue if
  the plugin has dependency on PFS like creating dynamic PFS table. This issue
  is observed during clone plugin testing. */
  const bool reuse_free_slot = (get_server_state() != SERVER_BOOTING);

  if (reuse_free_slot) {
    for (st_plugin_int **it = plugin_array->begin(); it != plugin_array->end();
         ++it) {
      tmp = *it;
      if (tmp->state == PLUGIN_IS_FREED) {
        *tmp = std::move(*plugin);
        DBUG_RETURN(tmp);
      }
    }
  }

>>>>>>> 4869291f
  if (plugin_array->push_back(plugin)) DBUG_RETURN(NULL);
  tmp = plugin_array->back() =
      new (&plugin_mem_root) st_plugin_int(std::move(*plugin));
  DBUG_RETURN(tmp);
}

/**
  Adds a plugin to the global plugin list.

  Also installs the plugin variables.
  In case of error releases ::LOCK_system_variables_hash and ::LOCK_plugin
  and reports the error.
  @note Requires that a write-lock is held on ::LOCK_plugin and
  ::LOCK_system_variables_hash
*/
static bool plugin_add(MEM_ROOT *tmp_root, const LEX_STRING *name,
<<<<<<< HEAD
                       const LEX_STRING *dl, int *argc, char **argv,
                       int report) {
=======
                       const LEX_STRING *dl, int *argc, char **argv, int report,
                       bool load_early) {
>>>>>>> 4869291f
  st_plugin_int tmp;
  st_mysql_plugin *plugin;
  DBUG_ENTER("plugin_add");
  LEX_CSTRING name_cstr = {name->str, name->length};

  mysql_mutex_assert_owner(&LOCK_plugin);
  if (plugin_find_internal(name_cstr, MYSQL_ANY_PLUGIN)) {
    mysql_rwlock_unlock(&LOCK_system_variables_hash);
    mysql_mutex_unlock(&LOCK_plugin);
    report_error(report, ER_UDF_EXISTS, name->str);
    DBUG_RETURN(true);
  }
<<<<<<< HEAD
  if (!(tmp.plugin_dl = plugin_dl_add(dl, report))) DBUG_RETURN(true);
=======
  if (!(tmp.plugin_dl = plugin_dl_add(dl, report, load_early)))
    DBUG_RETURN(true);
>>>>>>> 4869291f
  /* Find plugin by name */
  for (plugin = tmp.plugin_dl->plugins; plugin->info; plugin++) {
    size_t name_len = strlen(plugin->name);
    if (plugin->type >= 0 && plugin->type < MYSQL_MAX_PLUGIN_TYPE_NUM &&
        !my_strnncoll(system_charset_info,
                      pointer_cast<const uchar *>(name->str), name->length,
                      pointer_cast<const uchar *>(plugin->name), name_len)) {
      st_plugin_int *tmp_plugin_ptr;
      if (*(int *)plugin->info <
              min_plugin_info_interface_version[plugin->type] ||
          ((*(int *)plugin->info) >> 8) >
              (cur_plugin_info_interface_version[plugin->type] >> 8)) {
        char buf[256], dl_name[FN_REFLEN];
        strxnmov(buf, sizeof(buf) - 1, "API version for ",
                 plugin_type_names[plugin->type].str,
                 " plugin is too different", NullS);
        /* copy the library name so we can release the mutex */
        strncpy(dl_name, dl->str, sizeof(dl_name) - 1);
        dl_name[sizeof(dl_name) - 1] = 0;
        plugin_dl_del(dl);
        mysql_rwlock_unlock(&LOCK_system_variables_hash);
        mysql_mutex_unlock(&LOCK_plugin);
        report_error(report, ER_CANT_OPEN_LIBRARY, dl_name, 0, buf);
        DBUG_RETURN(true);
      }
      tmp.plugin = plugin;
      tmp.name.str = (char *)plugin->name;
      tmp.name.length = name_len;
      tmp.ref_count = 0;
      tmp.state = PLUGIN_IS_UNINITIALIZED;
      tmp.load_option = PLUGIN_ON;
      if (test_plugin_options(tmp_root, &tmp, argc, argv))
        tmp.state = PLUGIN_IS_DISABLED;

      if ((tmp_plugin_ptr = plugin_insert_or_reuse(&tmp))) {
        plugin_array_version++;
        if (plugin_hash[plugin->type]
                ->emplace(to_string(tmp_plugin_ptr->name), tmp_plugin_ptr)
                .second) {
          init_alloc_root(key_memory_plugin_int_mem_root,
                          &tmp_plugin_ptr->mem_root, 4096, 4096);
          DBUG_RETURN(false);
        }
        tmp_plugin_ptr->state = PLUGIN_IS_FREED;
      }
      mysql_del_sys_var_chain(tmp.system_vars);
      restore_pluginvar_names(tmp.system_vars);
      plugin_dl_del(dl);
      mysql_rwlock_unlock(&LOCK_system_variables_hash);
      mysql_mutex_unlock(&LOCK_plugin);
      DBUG_RETURN(true);
    }
  }
  plugin_dl_del(dl);
  mysql_rwlock_unlock(&LOCK_system_variables_hash);
  mysql_mutex_unlock(&LOCK_plugin);
  report_error(report, ER_CANT_FIND_DL_ENTRY, name->str);
  DBUG_RETURN(true);
}

static void plugin_deinitialize(st_plugin_int *plugin, bool ref_check) {
  /*
    we don't want to hold the LOCK_plugin mutex as it may cause
    deinitialization to deadlock if plugins have worker threads
    with plugin locks
  */
  mysql_mutex_assert_not_owner(&LOCK_plugin);

  if (plugin->plugin->status_vars) {
    remove_status_vars(plugin->plugin->status_vars);
  }

  if (plugin_type_deinitialize[plugin->plugin->type]) {
    if ((*plugin_type_deinitialize[plugin->plugin->type])(plugin)) {
      LogErr(ERROR_LEVEL, ER_PLUGIN_FAILED_DEINITIALIZATION, plugin->name.str,
             plugin_type_names[plugin->plugin->type].str);
    }
  } else if (plugin->plugin->deinit) {
    DBUG_PRINT("info", ("Deinitializing plugin: '%s'", plugin->name.str));
    if (plugin->plugin->deinit(plugin)) {
      DBUG_PRINT("warning", ("Plugin '%s' deinit function returned error.",
                             plugin->name.str));
    }
  }
  plugin->state = PLUGIN_IS_UNINITIALIZED;

  Srv_session::check_for_stale_threads(plugin);
  /*
    We do the check here because NDB has a worker THD which doesn't
    exit until NDB is shut down.
  */
  if (ref_check && plugin->ref_count)
    LogErr(ERROR_LEVEL, ER_PLUGIN_HAS_NONZERO_REFCOUNT_AFTER_DEINITIALIZATION,
           plugin->name.str, plugin->ref_count);
}

/*
  Unload a plugin.
  Note: During valgrind testing, the plugin's shared object (.dll/.so)
        is not unloaded in order to keep the call stack
        of the leaked objects.
*/
static void plugin_del(st_plugin_int *plugin) {
  DBUG_ENTER("plugin_del(plugin)");
  mysql_mutex_assert_owner(&LOCK_plugin);
  mysql_mutex_assert_owner(&LOCK_plugin_delete);
  /* Free allocated strings before deleting the plugin. */
  mysql_rwlock_wrlock(&LOCK_system_variables_hash);
  mysql_del_sys_var_chain(plugin->system_vars);
  mysql_rwlock_unlock(&LOCK_system_variables_hash);
  restore_pluginvar_names(plugin->system_vars);
  plugin_vars_free_values(plugin->system_vars);
  plugin_hash[plugin->plugin->type]->erase(to_string(plugin->name));

  if (plugin->plugin_dl) plugin_dl_del(&plugin->plugin_dl->dl);
  plugin->state = PLUGIN_IS_FREED;
  plugin_array_version++;
  free_root(&plugin->mem_root, MYF(0));
  DBUG_VOID_RETURN;
}

static void reap_plugins(void) {
  st_plugin_int *plugin, **reap, **list;

  mysql_mutex_assert_owner(&LOCK_plugin);

  if (!reap_needed) return;

  reap_needed = false;
  const size_t count = plugin_array->size();
  reap = (st_plugin_int **)my_alloca(sizeof(plugin) * (count + 1));
  *(reap++) = NULL;

  for (size_t idx = 0; idx < count; idx++) {
    plugin = plugin_array->at(idx);
    if (plugin->state == PLUGIN_IS_DELETED && !plugin->ref_count) {
      /* change the status flag to prevent reaping by another thread */
      plugin->state = PLUGIN_IS_DYING;
      *(reap++) = plugin;
    }
  }

  mysql_mutex_unlock(&LOCK_plugin);

  list = reap;
  while ((plugin = *(--list))) {
    if (!opt_initialize)
      LogErr(INFORMATION_LEVEL, ER_PLUGIN_SHUTTING_DOWN_PLUGIN,
             plugin->name.str);
    plugin_deinitialize(plugin, true);
  }

  mysql_mutex_lock(&LOCK_plugin_delete);
  mysql_mutex_lock(&LOCK_plugin);

  while ((plugin = *(--reap))) plugin_del(plugin);

  mysql_mutex_unlock(&LOCK_plugin_delete);
}

static void intern_plugin_unlock(LEX *lex, plugin_ref plugin) {
  st_plugin_int *pi;
  DBUG_ENTER("intern_plugin_unlock");

  mysql_mutex_assert_owner(&LOCK_plugin);

  if (!plugin) DBUG_VOID_RETURN;

  pi = plugin_ref_to_int(plugin);

#ifdef DBUG_OFF
  if (!pi->plugin_dl) DBUG_VOID_RETURN;
#else
  my_free(plugin);
#endif

  DBUG_PRINT("info", ("unlocking plugin, name= %s, ref_count= %d", pi->name.str,
                      pi->ref_count));
  if (lex) {
    /*
      Remove one instance of this plugin from the use list.
      We are searching backwards so that plugins locked last
      could be unlocked faster - optimizing for LIFO semantics.
    */
    plugin_ref *iter = lex->plugins.end() - 1;
    bool found_it MY_ATTRIBUTE((unused)) = false;
    for (; iter >= lex->plugins.begin() - 1; --iter) {
      if (plugin == *iter) {
        lex->plugins.erase(iter);
        found_it = true;
        break;
      }
    }
    DBUG_ASSERT(found_it);
  }

  DBUG_ASSERT(pi->ref_count);
  pi->ref_count--;

  if (pi->state == PLUGIN_IS_DELETED && !pi->ref_count) reap_needed = true;

  DBUG_VOID_RETURN;
}

void plugin_unlock(THD *thd, plugin_ref plugin) {
  LEX *lex = thd ? thd->lex : 0;
  DBUG_ENTER("plugin_unlock");
  if (!plugin) DBUG_VOID_RETURN;
#ifdef DBUG_OFF
  /* built-in plugins don't need ref counting */
  if (!plugin_dlib(plugin)) DBUG_VOID_RETURN;
#endif
  mysql_mutex_lock(&LOCK_plugin);
  intern_plugin_unlock(lex, plugin);
  reap_plugins();
  mysql_mutex_unlock(&LOCK_plugin);
  DBUG_VOID_RETURN;
}

void plugin_unlock_list(THD *thd, plugin_ref *list, size_t count) {
  LEX *lex = thd ? thd->lex : 0;
  DBUG_ENTER("plugin_unlock_list");
  DBUG_ASSERT(list);

  /*
    In unit tests, LOCK_plugin may be uninitialized, so do not lock it.
    Besides: there's no point in locking it, if there are no plugins to unlock.
   */
  if (count == 0) DBUG_VOID_RETURN;

  mysql_mutex_lock(&LOCK_plugin);
  while (count--) intern_plugin_unlock(lex, *list++);
  reap_plugins();
  mysql_mutex_unlock(&LOCK_plugin);
  DBUG_VOID_RETURN;
}

static int plugin_initialize(st_plugin_int *plugin) {
  int ret = 1;
  DBUG_ENTER("plugin_initialize");

  mysql_mutex_assert_owner(&LOCK_plugin);
  uint state = plugin->state;
  DBUG_ASSERT(state == PLUGIN_IS_UNINITIALIZED);

  mysql_mutex_unlock(&LOCK_plugin);

  DEBUG_SYNC(current_thd, "in_plugin_initialize");

  if (plugin_type_initialize[plugin->plugin->type]) {
    if ((*plugin_type_initialize[plugin->plugin->type])(plugin)) {
      LogErr(ERROR_LEVEL, ER_PLUGIN_REGISTRATION_FAILED, plugin->name.str,
             plugin_type_names[plugin->plugin->type].str);
      goto err;
    }

    /* FIXME: Need better solution to transfer the callback function
    array to memcached */
    if (strcmp(plugin->name.str, "InnoDB") == 0) {
      innodb_callback_data = ((handlerton *)plugin->data)->data;
    }
  } else if (plugin->plugin->init) {
    if (strcmp(plugin->name.str, "daemon_memcached") == 0) {
      plugin->data = innodb_callback_data;
    }

    if (plugin->plugin->init(plugin)) {
      LogErr(ERROR_LEVEL, ER_PLUGIN_INIT_FAILED, plugin->name.str);
      goto err;
    }
  }
  state = PLUGIN_IS_READY;  // plugin->init() succeeded

  if (plugin->plugin->status_vars) {
    if (add_status_vars(plugin->plugin->status_vars)) goto err;
  }

  /*
    set the plugin attribute of plugin's sys vars so they are pointing
    to the active plugin
  */
  if (plugin->system_vars) {
    sys_var_pluginvar *var = plugin->system_vars->cast_pluginvar();
    for (;;) {
      var->plugin = plugin;
      if (!var->next) break;
      var = var->next->cast_pluginvar();
    }
  }

  ret = 0;

err:
  mysql_mutex_lock(&LOCK_plugin);
  plugin->state = state;

  DBUG_RETURN(ret);
}

static inline void convert_dash_to_underscore(char *str, size_t len) {
  for (char *p = str; p <= str + len; p++)
    if (*p == '-') *p = '_';
}

#ifdef HAVE_PSI_INTERFACE
static PSI_mutex_key key_LOCK_plugin;
static PSI_mutex_key key_LOCK_plugin_delete;
static PSI_mutex_key key_LOCK_plugin_install;

/* clang-format off */
static PSI_mutex_info all_plugin_mutexes[]=
{
  { &key_LOCK_plugin, "LOCK_plugin", PSI_FLAG_SINGLETON, 0, PSI_DOCUMENT_ME},
  { &key_LOCK_plugin_delete, "LOCK_plugin_delete", PSI_FLAG_SINGLETON, 0, PSI_DOCUMENT_ME},
  { &key_LOCK_plugin_install, "LOCK_plugin_install", PSI_FLAG_SINGLETON, 0, PSI_DOCUMENT_ME}
};
/* clang-format on */

/* clang-format off */
static PSI_memory_info all_plugin_memory[]=
{
#ifndef DBUG_OFF
  { &key_memory_plugin_ref, "plugin_ref", PSI_FLAG_ONLY_GLOBAL_STAT, 0, PSI_DOCUMENT_ME},
#endif
  { &key_memory_plugin_mem_root, "plugin_mem_root", PSI_FLAG_ONLY_GLOBAL_STAT, 0, PSI_DOCUMENT_ME},
  { &key_memory_plugin_init_tmp, "plugin_init_tmp", 0, 0, PSI_DOCUMENT_ME},
  { &key_memory_plugin_int_mem_root, "plugin_int_mem_root", 0, 0, PSI_DOCUMENT_ME},
  { &key_memory_mysql_plugin_dl, "mysql_plugin_dl", PSI_FLAG_ONLY_GLOBAL_STAT, 0, PSI_DOCUMENT_ME},
  { &key_memory_mysql_plugin, "mysql_plugin", PSI_FLAG_ONLY_GLOBAL_STAT, 0, PSI_DOCUMENT_ME},
  { &key_memory_plugin_bookmark, "plugin_bookmark", PSI_FLAG_ONLY_GLOBAL_STAT, 0, PSI_DOCUMENT_ME}
};
/* clang-format on */

static void init_plugin_psi_keys(void) {
  const char *category = "sql";
  int count;

  count = array_elements(all_plugin_mutexes);
  mysql_mutex_register(category, all_plugin_mutexes, count);

  count = array_elements(all_plugin_memory);
  mysql_memory_register(category, all_plugin_memory, count);
}
#endif /* HAVE_PSI_INTERFACE */

/**
  Initialize the internals of the plugin system. Allocate required
  resources, initialize mutex, etc.
<<<<<<< HEAD

  @return Operation outcome, false means no errors
 */
static bool plugin_init_internals() {
#ifdef HAVE_PSI_INTERFACE
  init_plugin_psi_keys();
#endif

  init_alloc_root(key_memory_plugin_mem_root, &plugin_mem_root, 4096, 4096);

  bookmark_hash = new malloc_unordered_map<std::string, st_bookmark *>(
      key_memory_plugin_bookmark);

=======

  @return Operation outcome, false means no errors
 */
static bool plugin_init_internals() {
#ifdef HAVE_PSI_INTERFACE
  init_plugin_psi_keys();
#endif

  init_alloc_root(key_memory_plugin_mem_root, &plugin_mem_root, 4096, 4096);

  bookmark_hash = new malloc_unordered_map<std::string, st_bookmark *>(
      key_memory_plugin_bookmark);

>>>>>>> 4869291f
  malloced_string_type_sysvars_bookmark_hash =
      new malloc_unordered_map<std::string, st_bookmark *>(
          key_memory_plugin_bookmark);

  mysql_mutex_init(key_LOCK_plugin, &LOCK_plugin, MY_MUTEX_INIT_FAST);
  mysql_mutex_init(key_LOCK_plugin_delete, &LOCK_plugin_delete,
                   MY_MUTEX_INIT_FAST);
  mysql_mutex_init(key_LOCK_plugin_install, &LOCK_plugin_install,
                   MY_MUTEX_INIT_FAST);

  plugin_dl_array = new (std::nothrow)
      Prealloced_array<st_plugin_dl *, 16>(key_memory_mysql_plugin_dl);
  plugin_array = new (std::nothrow)
      Prealloced_array<st_plugin_int *, 16>(key_memory_mysql_plugin);
  if (plugin_dl_array == NULL || plugin_array == NULL) goto err;

  for (uint i = 0; i < MYSQL_MAX_PLUGIN_TYPE_NUM; i++) {
    plugin_hash[i] = new collation_unordered_map<std::string, st_plugin_int *>(
        system_charset_info, key_memory_plugin_mem_root);
  }
  return false;

err:
  return true;
}

/**
  Initialize the plugins. Reap those that fail to initialize.

  @return Operation outcome, false means no errors
 */
static bool plugin_init_initialize_and_reap() {
  struct st_plugin_int *plugin_ptr;
  struct st_plugin_int **reap;

  /* Now we initialize all plugins that are not already initialized */
  mysql_mutex_lock(&LOCK_plugin);
  reap =
      (st_plugin_int **)my_alloca((plugin_array->size() + 1) * sizeof(void *));
  *(reap++) = NULL;

  for (st_plugin_int **it = plugin_array->begin(); it != plugin_array->end();
       ++it) {
    plugin_ptr = *it;
    if (plugin_ptr->state == PLUGIN_IS_UNINITIALIZED) {
      if (plugin_initialize(plugin_ptr)) {
        plugin_ptr->state = PLUGIN_IS_DYING;
        *(reap++) = plugin_ptr;
      }
    }
  }

  /* Check if any plugins have to be reaped */
  bool reaped_mandatory_plugin = false;
  while ((plugin_ptr = *(--reap))) {
    mysql_mutex_unlock(&LOCK_plugin);
    if (plugin_ptr->load_option == PLUGIN_FORCE ||
        plugin_ptr->load_option == PLUGIN_FORCE_PLUS_PERMANENT)
      reaped_mandatory_plugin = true;
    plugin_deinitialize(plugin_ptr, true);
    mysql_mutex_lock(&LOCK_plugin_delete);
    mysql_mutex_lock(&LOCK_plugin);
    plugin_del(plugin_ptr);
    mysql_mutex_unlock(&LOCK_plugin_delete);
  }

  mysql_mutex_unlock(&LOCK_plugin);
  if (reaped_mandatory_plugin) return true;

  return false;
}

/**
   Register and initialize early plugins.

   @param argc  Command line argument counter
   @param argv  Command line arguments
   @param flags Flags to control whether dynamic loading
                and plugin initialization should be skipped

   @return Operation outcome, false if no errors
*/
bool plugin_register_early_plugins(int *argc, char **argv, int flags) {
  bool retval = false;
  DBUG_ENTER("plugin_register_dynamic_and_init_all");

  /* Don't allow initializing twice */
  DBUG_ASSERT(!initialized);

  /* Make sure the internals are initialized */
  if ((retval = plugin_init_internals())) DBUG_RETURN(retval);

  /* Allocate the temporary mem root, will be freed before returning */
  MEM_ROOT tmp_root;
  init_alloc_root(key_memory_plugin_init_tmp, &tmp_root, 4096, 4096);

  I_List_iterator<i_string> iter(opt_early_plugin_load_list);
  i_string *item;
  while (NULL != (item = iter++))
<<<<<<< HEAD
    plugin_load_list(&tmp_root, argc, argv, item->ptr);
=======
    plugin_load_list(&tmp_root, argc, argv, item->ptr, true);
>>>>>>> 4869291f

  /* Temporary mem root not needed anymore, can free it here */
  free_root(&tmp_root, MYF(0));

  if (!(flags & PLUGIN_INIT_SKIP_INITIALIZATION))
    retval = plugin_init_initialize_and_reap();

  DBUG_RETURN(retval);
}

/**
  Register the builtin plugins. Some of the plugins (MyISAM, CSV and InnoDB)
  are also initialized.

  @param argc number of arguments, propagated to the plugin
  @param argv actual arguments, propagated to the plugin
  @return Operation outcome, false means no errors
 */
bool plugin_register_builtin_and_init_core_se(int *argc, char **argv) {
  bool mandatory = true;
  DBUG_ENTER("plugin_register_builtin_and_init_core_se");

  /* Don't allow initializing twice */
  DBUG_ASSERT(!initialized);

  /* Allocate the temporary mem root, will be freed before returning */
  MEM_ROOT tmp_root;
  init_alloc_root(key_memory_plugin_init_tmp, &tmp_root, 4096, 4096);

  mysql_mutex_lock(&LOCK_plugin);
  initialized = true;

  /* First we register the builtin mandatory and optional plugins */
  for (struct st_mysql_plugin **builtins = mysql_mandatory_plugins;
       *builtins || mandatory; builtins++) {
    /* Switch to optional plugins when done with the mandatory ones */
    if (!*builtins) {
      builtins = mysql_optional_plugins;
      mandatory = false;
      if (!*builtins) break;
    }
    for (struct st_mysql_plugin *plugin = *builtins; plugin->info; plugin++) {
      struct st_plugin_int tmp;
      tmp.plugin = plugin;
      tmp.name.str = (char *)plugin->name;
      tmp.name.length = strlen(plugin->name);
      tmp.state = 0;
      tmp.load_option = mandatory ? PLUGIN_FORCE : PLUGIN_ON;

      /*
        If the performance schema is compiled in,
        treat the storage engine plugin as 'mandatory',
        to suppress any plugin-level options such as '--performance-schema'.
        This is specific to the performance schema, and is done on purpose:
        the server-level option '--performance-schema' controls the overall
        performance schema initialization, which consists of much more that
        the underlying storage engine initialization.
        See mysqld.cc, set_vars.cc.
        Suppressing ways to interfere directly with the storage engine alone
        prevents awkward situations where:
        - the user wants the performance schema functionality, by using
          '--enable-performance-schema' (the server option),
        - yet disable explicitly a component needed for the functionality
          to work, by using '--skip-performance-schema' (the plugin)
      */
      if (!my_strcasecmp(&my_charset_latin1, plugin->name,
                         "PERFORMANCE_SCHEMA")) {
        tmp.load_option = PLUGIN_FORCE;
      }

      free_root(&tmp_root, MYF(MY_MARK_BLOCKS_FREE));
      if (test_plugin_options(&tmp_root, &tmp, argc, argv))
        tmp.state = PLUGIN_IS_DISABLED;
      else
        tmp.state = PLUGIN_IS_UNINITIALIZED;

      struct st_plugin_int *plugin_ptr;  // Pointer to registered plugin
      if (register_builtin(plugin, &tmp, &plugin_ptr)) goto err_unlock;

      /*
        Only initialize MyISAM, InnoDB and CSV at this stage.
        Note that when the --help option is supplied, InnoDB is not
        initialized because the plugin table will not be read anyway,
        as indicated by the flag set when the plugin_init() function
        is called.
      */
      bool is_myisam =
          !my_strcasecmp(&my_charset_latin1, plugin->name, "MyISAM");
      bool is_innodb =
          !my_strcasecmp(&my_charset_latin1, plugin->name, "InnoDB");
      if (!is_myisam && (!is_innodb || is_help_or_validate_option()) &&
          my_strcasecmp(&my_charset_latin1, plugin->name, "CSV"))
        continue;

      if (plugin_ptr->state != PLUGIN_IS_UNINITIALIZED ||
          plugin_initialize(plugin_ptr))
        goto err_unlock;

      /*
        Initialize the global default storage engine so that it may
        not be null in any child thread.
      */
      if (is_myisam) {
        DBUG_ASSERT(!global_system_variables.table_plugin);
        DBUG_ASSERT(!global_system_variables.temp_table_plugin);
        global_system_variables.table_plugin =
            my_intern_plugin_lock(NULL, plugin_int_to_ref(plugin_ptr));
        global_system_variables.temp_table_plugin =
            my_intern_plugin_lock(NULL, plugin_int_to_ref(plugin_ptr));
        DBUG_ASSERT(plugin_ptr->ref_count == 2);
      }
    }
  }

  /* Should now be set to MyISAM storage engine */
  DBUG_ASSERT(global_system_variables.table_plugin);
  DBUG_ASSERT(global_system_variables.temp_table_plugin);

  mysql_mutex_unlock(&LOCK_plugin);

  free_root(&tmp_root, MYF(0));
  DBUG_RETURN(false);

err_unlock:
  mysql_mutex_unlock(&LOCK_plugin);
  free_root(&tmp_root, MYF(0));
  DBUG_RETURN(true);
}

bool is_builtin_and_core_se_initialized() { return initialized; }

/**
  Register and initialize the dynamic plugins. Also initialize
  the remaining builtin plugins that are not initialized
  already.

  @param argc  Command line argument counter
  @param argv  Command line arguments
  @param flags Flags to control whether dynamic loading
               and plugin initialization should be skipped

  @return Operation outcome, false if no errors
*/
bool plugin_register_dynamic_and_init_all(int *argc, char **argv, int flags) {
  DBUG_ENTER("plugin_register_dynamic_and_init_all");

  /* Make sure the internals are initialized and builtins registered */
  if (!initialized) DBUG_RETURN(true);

  /* Allocate the temporary mem root, will be freed before returning */
  MEM_ROOT tmp_root;
  init_alloc_root(key_memory_plugin_init_tmp, &tmp_root, 4096, 4096);

  /* Register all dynamic plugins */
  if (!(flags & PLUGIN_INIT_SKIP_DYNAMIC_LOADING)) {
    I_List_iterator<i_string> iter(opt_plugin_load_list);
    i_string *item;
    while (NULL != (item = iter++))
<<<<<<< HEAD
      plugin_load_list(&tmp_root, argc, argv, item->ptr);
=======
      plugin_load_list(&tmp_root, argc, argv, item->ptr, false);
>>>>>>> 4869291f

    if (!(flags & PLUGIN_INIT_SKIP_PLUGIN_TABLE))
      plugin_load(&tmp_root, argc, argv);
  }

  /* Temporary mem root not needed anymore, can free it here */
  free_root(&tmp_root, MYF(0));

  Auto_THD fake_session;
  Disable_autocommit_guard autocommit_guard(fake_session.thd);
  dd::cache::Dictionary_client::Auto_releaser releaser(
      fake_session.thd->dd_client());
  if (!(flags & PLUGIN_INIT_SKIP_INITIALIZATION))
    if (plugin_init_initialize_and_reap()) {
      DBUG_RETURN(::end_transaction(fake_session.thd, true));
    }

  DBUG_RETURN(::end_transaction(fake_session.thd, false));
}

static bool register_builtin(st_mysql_plugin *plugin, st_plugin_int *tmp,
                             st_plugin_int **ptr) {
  DBUG_ENTER("register_builtin");
  tmp->ref_count = 0;
  tmp->plugin_dl = 0;

  if (plugin_array->push_back(tmp)) DBUG_RETURN(true);

  *ptr = plugin_array->back() =
      new (&plugin_mem_root) st_plugin_int(std::move(*tmp));

  plugin_hash[plugin->type]->emplace(to_string((*ptr)->name), *ptr);

  DBUG_RETURN(0);
}

/**
  Reads the plugins from mysql.plugin and loads them

  Called only by plugin_register_dynamic_and_init_all()
  a.k.a. the bootstrap sequence.

  @arg tmp_root  memory root to use for plugin_add()
  @arg argc      number of command line arguments to process
  @arg argv      array of command line argument to read values from
  @retval true   failure
  @retval false  success
*/
static void plugin_load(MEM_ROOT *tmp_root, int *argc, char **argv) {
  THD thd;
  TABLE_LIST tables;
  TABLE *table;
  int error;
  THD *new_thd = &thd;
  bool result;
  DBUG_ENTER("plugin_load");

  new_thd->thread_stack = (char *)&tables;
  new_thd->store_globals();
  LEX_CSTRING db_lex_cstr = {STRING_WITH_LEN("mysql")};
  new_thd->set_db(db_lex_cstr);
  thd.get_protocol_classic()->wipe_net();
  tables.init_one_table("mysql", 5, "plugin", 6, "plugin", TL_READ);

  result = open_trans_system_tables_for_read(new_thd, &tables);

  if (result) {
    DBUG_PRINT("error", ("Can't open plugin table"));
    LogErr(ERROR_LEVEL, ER_PLUGIN_CANT_OPEN_PLUGIN_TABLE);
    DBUG_VOID_RETURN;
  }
  table = tables.table;
  READ_RECORD read_record_info;
  if (init_read_record(&read_record_info, new_thd, table, NULL, false,
                       /*ignore_not_found_rows=*/false)) {
    close_trans_system_tables(new_thd);
    DBUG_VOID_RETURN;
  }
  table->use_all_columns();
  /*
    there're no other threads running yet, so we don't need a mutex.
    but plugin_add() before is designed to work in multi-threaded
    environment, and it uses mysql_mutex_assert_owner(), so we lock
    the mutex here to satisfy the assert
  */
  while (!(error = read_record_info->Read())) {
    DBUG_PRINT("info", ("init plugin record"));
    String str_name, str_dl;
    get_field(tmp_root, table->field[0], &str_name);
    get_field(tmp_root, table->field[1], &str_dl);

<<<<<<< HEAD
    LEX_STRING name = {(char *)str_name.ptr(), str_name.length()};
    LEX_STRING dl = {(char *)str_dl.ptr(), str_dl.length()};
=======
    LEX_STRING name = str_name.lex_string();
    LEX_STRING dl = str_dl.lex_string();
>>>>>>> 4869291f

    /*
      The whole locking sequence is not strictly speaking needed since this
      is a function that's executed only during server bootstrap, but we do
      it properly for uniformity of the environment for plugin_add.
      Note that it must be done for each iteration since, unlike INSTALL PLUGIN
      the bootstrap process just reports the error and goes on.
      So to ensure the right sequence of lock and unlock we need to take and
      release both the wlock and the mutex.
    */
    mysql_mutex_lock(&LOCK_plugin);
    mysql_rwlock_wrlock(&LOCK_system_variables_hash);
<<<<<<< HEAD
    if (plugin_add(tmp_root, &name, &dl, argc, argv, REPORT_TO_LOG)) {
=======
    if (plugin_add(tmp_root, &name, &dl, argc, argv, REPORT_TO_LOG, false)) {
>>>>>>> 4869291f
      LogErr(WARNING_LEVEL, ER_PLUGIN_CANT_LOAD, str_name.c_ptr(),
             str_dl.c_ptr());
    } else {
      mysql_rwlock_unlock(&LOCK_system_variables_hash);
      mysql_mutex_unlock(&LOCK_plugin);
    }
    free_root(tmp_root, MYF(MY_MARK_BLOCKS_FREE));
  }
  if (error > 0) {
    char errbuf[MYSQL_ERRMSG_SIZE];
    LogErr(ERROR_LEVEL, ER_GET_ERRNO_FROM_STORAGE_ENGINE, my_errno(),
           my_strerror(errbuf, MYSQL_ERRMSG_SIZE, my_errno()));
  }
  read_record_info.iterator.reset();
  table->m_needs_reopen = true;  // Force close to free memory

  close_trans_system_tables(new_thd);

  DBUG_VOID_RETURN;
}

/**
  Load a list of plugins

  Called by plugin_register_early_plugins() and
  plugin_register_dynamic_and_init_all(), a.k.a. the bootstrap sequence.

  @arg tmp_root  memory root to use for plugin_add()
  @arg argc      number of command line arguments to process
  @arg argv      array of command line argument to read values from
  @arg list      list of plugins to load. Ends with a NULL pointer
  @arg load_early true if loading plugins via --early-plugin-load or migration
  @retval true   failure
  @retval false  success
*/
static bool plugin_load_list(MEM_ROOT *tmp_root, int *argc, char **argv,
<<<<<<< HEAD
                             const char *list) {
=======
                             const char *list, bool load_early) {
>>>>>>> 4869291f
  char buffer[FN_REFLEN];
  LEX_STRING name = {buffer, 0}, dl = {NULL, 0}, *str = &name;
  st_plugin_dl *plugin_dl;
  st_mysql_plugin *plugin;
  char *p = buffer;
  DBUG_ENTER("plugin_load_list");
  while (list) {
    if (p == buffer + sizeof(buffer) - 1) {
      LogErr(ERROR_LEVEL, ER_PLUGIN_LOAD_PARAMETER_TOO_LONG);
      DBUG_RETURN(true);
    }

    switch ((*(p++) = *(list++))) {
      case '\0':
        list = NULL; /* terminate the loop */
                     /* fall through */
      case ';':
#ifndef _WIN32
      case ':': /* can't use this as delimiter as it may be drive letter */
#endif
        str->str[str->length] = '\0';
        if (str == &name)  // load all plugins in named module
        {
          if (!name.length) {
            p--; /* reset pointer */
            continue;
          }

          dl = name;
          /*
            The whole locking sequence is not strictly speaking needed since
            this is a function that's executed only during server bootstrap, but
            we do it properly for uniformity of the environment for plugin_add.
          */
          mysql_mutex_lock(&LOCK_plugin);
          mysql_rwlock_wrlock(&LOCK_system_variables_hash);
<<<<<<< HEAD
          if ((plugin_dl = plugin_dl_add(&dl, REPORT_TO_LOG))) {
=======
          if ((plugin_dl = plugin_dl_add(&dl, REPORT_TO_LOG, load_early))) {
>>>>>>> 4869291f
            for (plugin = plugin_dl->plugins; plugin->info; plugin++) {
              name.str = (char *)plugin->name;
              name.length = strlen(name.str);

              free_root(tmp_root, MYF(MY_MARK_BLOCKS_FREE));
<<<<<<< HEAD
              if (plugin_add(tmp_root, &name, &dl, argc, argv, REPORT_TO_LOG))
=======
              if (plugin_add(tmp_root, &name, &dl, argc, argv, REPORT_TO_LOG,
                             load_early))
>>>>>>> 4869291f
                goto error;
            }
            plugin_dl_del(&dl);  // reduce ref count
          } else
            goto error;
        } else {
          free_root(tmp_root, MYF(MY_MARK_BLOCKS_FREE));
          /*
            The whole locking sequence is not strictly speaking needed since
            this is a function that's executed only during server bootstrap, but
            we do it properly for uniformity of the environment for plugin_add.
          */
          mysql_mutex_lock(&LOCK_plugin);
          mysql_rwlock_wrlock(&LOCK_system_variables_hash);
<<<<<<< HEAD
          if (plugin_add(tmp_root, &name, &dl, argc, argv, REPORT_TO_LOG))
=======
          if (plugin_add(tmp_root, &name, &dl, argc, argv, REPORT_TO_LOG,
                         load_early))
>>>>>>> 4869291f
            goto error;
        }
        mysql_rwlock_unlock(&LOCK_system_variables_hash);
        mysql_mutex_unlock(&LOCK_plugin);
        name.length = dl.length = 0;
        dl.str = NULL;
        name.str = p = buffer;
        str = &name;
        continue;
      case '=':
      case '#':
        if (str == &name) {
          name.str[name.length] = '\0';
          str = &dl;
          str->str = p;
          continue;
        }
        // Fall through.
      default:
        str->length++;
        continue;
    }
  }
  DBUG_RETURN(false);
error:
  LogErr(ERROR_LEVEL, ER_PLUGIN_CANT_LOAD, name.str, dl.str);
  DBUG_RETURN(true);
}

/*
  Shutdown memcached plugin before binlog shuts down
*/
void memcached_shutdown(void) {
  if (initialized) {
    for (st_plugin_int **it = plugin_array->begin(); it != plugin_array->end();
         ++it) {
      st_plugin_int *plugin = *it;

      if (plugin->state == PLUGIN_IS_READY &&
          strcmp(plugin->name.str, "daemon_memcached") == 0) {
        plugin_deinitialize(plugin, true);

        mysql_mutex_lock(&LOCK_plugin_delete);
        mysql_mutex_lock(&LOCK_plugin);
        plugin->state = PLUGIN_IS_DYING;
        plugin_del(plugin);
        mysql_mutex_unlock(&LOCK_plugin);
        mysql_mutex_unlock(&LOCK_plugin_delete);
      }
    }
  }
}

/*
  Deinitialize and unload all the loaded plugins.
  Note: During valgrind testing, the shared objects (.dll/.so)
        are not unloaded in order to keep the call stack
        of the leaked objects.
*/
void plugin_shutdown(void) {
  size_t i;
  st_plugin_int **plugins, *plugin;
  st_plugin_dl **dl;
  bool skip_binlog = true;
  std::list<st_plugin_int *> keyring_plugins;

  DBUG_ENTER("plugin_shutdown");

  if (initialized) {
    size_t count = plugin_array->size();
    mysql_mutex_lock(&LOCK_plugin);

    reap_needed = true;

    /*
      We want to shut down plugins in a reasonable order, this will
      become important when we have plugins which depend upon each other.
      Circular references cannot be reaped so they are forced afterwards.
      TODO: Have an additional step here to notify all active plugins that
      shutdown is requested to allow plugins to deinitialize in parallel.
    */
    while (reap_needed && (count = plugin_array->size())) {
      reap_plugins();
      for (i = 0; i < count; i++) {
        plugin = plugin_array->at(i);

<<<<<<< HEAD
        if (plugin->state == PLUGIN_IS_READY) {
          if (strcmp(plugin->name.str, "binlog") == 0 && skip_binlog) {
            skip_binlog = false;
          } else if (plugin->plugin->type != MYSQL_KEYRING_PLUGIN) {
            plugin->state = PLUGIN_IS_DELETED;
            reap_needed = true;
          } else if (plugin->plugin->type == MYSQL_KEYRING_PLUGIN)
            keyring_plugins.push_back(plugin);
=======
        if (plugin->state == PLUGIN_IS_READY &&
            strcmp(plugin->name.str, "binlog") == 0 && skip_binlog) {
          skip_binlog = false;

        } else if (plugin->state == PLUGIN_IS_READY) {
          plugin->state = PLUGIN_IS_DELETED;
          reap_needed = true;
>>>>>>> 4869291f
        }
      }
      if (!reap_needed) {
        /*
          release any plugin references held.
        */
        unlock_variables(&global_system_variables);
        unlock_variables(&max_system_variables);
      }
    }

    plugins = (st_plugin_int **)my_alloca(sizeof(void *) * (count + 1));

    /*
      If we have any plugins which did not die cleanly, we force shutdown
    */
    for (i = 0; i < count; i++) {
      plugins[i] = plugin_array->at(i);
      /* change the state to ensure no reaping races */
      if (plugins[i]->state == PLUGIN_IS_DELETED)
        plugins[i]->state = PLUGIN_IS_DYING;
    }
    mysql_mutex_unlock(&LOCK_plugin);

    for (std::list<st_plugin_int *>::iterator keyring_iter =
             keyring_plugins.begin();
         keyring_iter != keyring_plugins.end(); ++keyring_iter) {
      if (!((*keyring_iter)->state & PLUGIN_IS_UNINITIALIZED))
        plugin_deinitialize(*keyring_iter, false);
    }

    /*
      We loop through all plugins and call deinit() if they have one.
    */
    for (i = 0; i < count; i++)
      if (!(plugins[i]->state &
            (PLUGIN_IS_UNINITIALIZED | PLUGIN_IS_FREED | PLUGIN_IS_DISABLED))) {
        LogErr(WARNING_LEVEL, ER_PLUGIN_FORCING_SHUTDOWN, plugins[i]->name.str);
        /*
          We are forcing deinit on plugins so we don't want to do a ref_count
          check until we have processed all the plugins.
        */
        plugin_deinitialize(plugins[i], false);
      }

    /*
      It's perfectly safe not to lock LOCK_plugin, LOCK_plugin_delete, as
      there're no concurrent threads anymore. But some functions called from
      here use mysql_mutex_assert_owner(), so we lock the mutex to satisfy it
    */
    mysql_mutex_lock(&LOCK_plugin_delete);
    mysql_mutex_lock(&LOCK_plugin);

    /*
      We defer checking ref_counts until after all plugins are deinitialized
      as some may have worker threads holding on to plugin references.
    */
    for (i = 0; i < count; i++) {
      if (plugins[i]->ref_count)
        LogErr(ERROR_LEVEL, ER_PLUGIN_HAS_NONZERO_REFCOUNT_AFTER_SHUTDOWN,
               plugins[i]->name.str, plugins[i]->ref_count);
      if (plugins[i]->state & PLUGIN_IS_UNINITIALIZED) plugin_del(plugins[i]);
    }

    /*
      Now we can deallocate all memory.
    */

    cleanup_variables(NULL, &global_system_variables);
    cleanup_variables(NULL, &max_system_variables);
    mysql_mutex_unlock(&LOCK_plugin);
    mysql_mutex_unlock(&LOCK_plugin_delete);

    initialized = false;
    mysql_mutex_destroy(&LOCK_plugin);
    mysql_mutex_destroy(&LOCK_plugin_delete);
    mysql_mutex_destroy(&LOCK_plugin_install);
  }

  /* Dispose of the memory */

  for (i = 0; i < MYSQL_MAX_PLUGIN_TYPE_NUM; i++) {
    delete plugin_hash[i];
    plugin_hash[i] = nullptr;
  }
  delete plugin_array;
  plugin_array = NULL;

  if (plugin_dl_array != NULL) {
    size_t count = plugin_dl_array->size();
    dl = (st_plugin_dl **)my_alloca(sizeof(void *) * count);
    for (i = 0; i < count; i++) dl[i] = plugin_dl_array->at(i);
    for (i = 0; i < plugin_dl_array->size(); i++) free_plugin_mem(dl[i]);
    delete plugin_dl_array;
    plugin_dl_array = NULL;
  }

  delete bookmark_hash;
  bookmark_hash = nullptr;
  delete malloced_string_type_sysvars_bookmark_hash;
  malloced_string_type_sysvars_bookmark_hash = nullptr;
  free_root(&plugin_mem_root, MYF(0));

  global_variables_dynamic_size = 0;

  DBUG_VOID_RETURN;
}

// Helper function to do rollback or commit, depending on error.
bool end_transaction(THD *thd, bool error) {
  if (error) {
    // Rollback the statement before we can rollback the real transaction.
    trans_rollback_stmt(thd);
    trans_rollback(thd);
  } else if (trans_commit_stmt(thd) || trans_commit(thd)) {
    error = true;
    trans_rollback(thd);
  }

  // Close tables regardless of error.
  close_thread_tables(thd);
  return error;
}

/**
  Initialize one plugin. This function is used to early load one single
  plugin. This function is used by key migration tool.

   @param[in]   argc  Command line argument counter
   @param[in]   argv  Command line arguments
   @param[in]   plugin library file name

   @return Operation status
     @retval 0 OK
     @retval 1 ERROR
*/
bool plugin_early_load_one(int *argc, char **argv, const char *plugin) {
  bool retval = false;
  DBUG_ENTER("plugin_early_load_one");

  /* Make sure the internals are initialized */
  if (!initialized) {
    if ((retval = plugin_init_internals()))
      DBUG_RETURN(retval);
    else
      initialized = true;
  }
  /* Allocate the temporary mem root, will be freed before returning */
  MEM_ROOT tmp_root;
  init_alloc_root(PSI_NOT_INSTRUMENTED, &tmp_root, 4096, 4096);

  plugin_load_list(&tmp_root, argc, argv, plugin, true);

  /* Temporary mem root not needed anymore, can free it here */
  free_root(&tmp_root, MYF(0));

  retval = plugin_init_initialize_and_reap();

  DBUG_RETURN(retval);
}

static bool mysql_install_plugin(THD *thd, const LEX_STRING *name,
                                 const LEX_STRING *dl) {
  TABLE_LIST tables;
  TABLE *table;
  bool error = true;
  int argc = orig_argc;
  char **argv = orig_argv;
  st_plugin_int *tmp = nullptr;
  LEX_CSTRING name_cstr = {name->str, name->length};
  bool store_infoschema_metadata = false;
  dd::Schema_MDL_locker mdl_handler(thd);
  Persisted_variables_cache *pv = Persisted_variables_cache::get_instance();

  DBUG_ENTER("mysql_install_plugin");

  Disable_autocommit_guard autocommit_guard(thd);
  dd::cache::Dictionary_client::Auto_releaser releaser(thd->dd_client());

  tables.init_one_table("mysql", 5, "plugin", 6, "plugin", TL_WRITE);

  if (!opt_noacl &&
      check_table_access(thd, INSERT_ACL, &tables, false, 1, false))
    DBUG_RETURN(true);

<<<<<<< HEAD
  if (acquire_shared_backup_lock(thd, thd->variables.lock_wait_timeout))
=======
  if (acquire_shared_global_read_lock(thd, thd->variables.lock_wait_timeout) ||
      acquire_shared_backup_lock(thd, thd->variables.lock_wait_timeout))
>>>>>>> 4869291f
    DBUG_RETURN(true);

  /* need to open before acquiring LOCK_plugin or it will deadlock */
  if (!(table = open_ltable(thd, &tables, TL_WRITE, MYSQL_LOCK_IGNORE_TIMEOUT)))
    DBUG_RETURN(true);

  /*
    Pre-acquire audit plugins for events that may potentially occur
    during [UN]INSTALL PLUGIN.

    When audit event is triggered, audit subsystem acquires interested
    plugins by walking through plugin list. Evidently plugin list
    iterator protects plugin list by acquiring LOCK_plugin, see
    plugin_foreach_with_mask().

    On the other hand [UN]INSTALL PLUGIN is acquiring LOCK_plugin
    rather for a long time.

    When audit event is triggered during [UN]INSTALL PLUGIN, plugin
    list iterator acquires the same lock (within the same thread)
    second time.

    This hack should be removed when LOCK_plugin is fixed so it
    protects only what it supposed to protect.
    */
  mysql_audit_acquire_plugins(thd, MYSQL_AUDIT_GENERAL_CLASS,
                              MYSQL_AUDIT_GENERAL_ALL);

  mysql_mutex_lock(&LOCK_plugin_install);
  mysql_mutex_lock(&LOCK_plugin);
  DEBUG_SYNC(thd, "acquired_LOCK_plugin");
  mysql_rwlock_wrlock(&LOCK_system_variables_hash);

  {
    MEM_ROOT alloc{PSI_NOT_INSTRUMENTED, 512};
    my_getopt_use_args_separator = true;
    if (my_load_defaults(MYSQL_CONFIG_NAME, load_default_groups, &argc, &argv,
                         &alloc, NULL)) {
      mysql_rwlock_unlock(&LOCK_system_variables_hash);
      mysql_mutex_unlock(&LOCK_plugin);
      report_error(REPORT_TO_USER, ER_PLUGIN_IS_NOT_LOADED, name->str);
      goto err;
    }
    my_getopt_use_args_separator = false;
    /*
     Append static variables present in mysqld-auto.cnf file for the
     newly installed plugin to process those options which are specific
     to this plugin.
    */
    if (pv && pv->append_read_only_variables(&argc, &argv, true)) {
      mysql_rwlock_unlock(&LOCK_system_variables_hash);
      mysql_mutex_unlock(&LOCK_plugin);
      report_error(REPORT_TO_USER, ER_PLUGIN_IS_NOT_LOADED, name->str);
      goto err;
    }
<<<<<<< HEAD
    error = plugin_add(thd->mem_root, name, dl, &argc, argv, REPORT_TO_USER);
=======
    error =
        plugin_add(thd->mem_root, name, dl, &argc, argv, REPORT_TO_USER, false);
>>>>>>> 4869291f
  }

  /* LOCK_plugin and LOCK_system_variables_hash already unlocked by plugin_add()
     if error */
  if (error) goto err;

  mysql_rwlock_unlock(&LOCK_system_variables_hash);
  if (!(tmp = plugin_find_internal(name_cstr, MYSQL_ANY_PLUGIN))) {
    mysql_mutex_unlock(&LOCK_plugin);
    goto err;
  }

  error = false;
  if (tmp->state == PLUGIN_IS_DISABLED) {
    push_warning_printf(thd, Sql_condition::SL_WARNING, ER_CANT_INITIALIZE_UDF,
                        ER_THD(thd, ER_CANT_INITIALIZE_UDF), name->str,
                        "Plugin is disabled");
  }

  // Check if we need to store I_S plugin metadata in DD.
  store_infoschema_metadata =
      (tmp->plugin->type == MYSQL_INFORMATION_SCHEMA_PLUGIN &&
       tmp->state != PLUGIN_IS_DISABLED);
  mysql_mutex_unlock(&LOCK_plugin);

  // Acquire MDL lock if we are storing metadata in DD.
  if (store_infoschema_metadata) {
    if (!mdl_handler.ensure_locked(INFORMATION_SCHEMA_NAME.str)) {
      MDL_request mdl_request;
      MDL_REQUEST_INIT(&mdl_request, MDL_key::TABLE,
                       INFORMATION_SCHEMA_NAME.str, tmp->name.str,
                       MDL_EXCLUSIVE, MDL_TRANSACTION);
      if (thd->mdl_context.acquire_lock(&mdl_request,
                                        thd->variables.lock_wait_timeout))
        error = true;
    } else
      error = true;

    if (error) {
<<<<<<< HEAD
      report_error(REPORT_TO_USER, ER_PLUGIN_INSTALL_ERROR, name->str,
=======
      report_error(REPORT_TO_USER, ER_DA_PLUGIN_INSTALL_ERROR, name->str,
>>>>>>> 4869291f
                   "error acquiring metadata lock");
    }
  }

  /*
    We do not replicate the INSTALL PLUGIN statement. Disable binlogging
    of the insert into the plugin table, so that it is not replicated in
    row based mode.
  */
  if (!error) {
    Disable_binlog_guard binlog_guard(thd);
    table->use_all_columns();
    restore_record(table, s->default_values);
    table->field[0]->store(name->str, name->length, system_charset_info);
    table->field[1]->store(dl->str, dl->length, files_charset_info);
    error = table->file->ha_write_row(table->record[0]);
    if (error) {
      const char msg[] = "got '%s' writing to mysql.plugin";
      char buf[MYSQL_ERRMSG_SIZE + sizeof(msg) - 2];
      char errbuf[MYSQL_ERRMSG_SIZE];
      my_strerror(errbuf, sizeof(errbuf), error);
      snprintf(buf, sizeof(buf), msg, errbuf);
<<<<<<< HEAD
      report_error(REPORT_TO_USER, ER_PLUGIN_INSTALL_ERROR, name->str, buf);
=======
      report_error(REPORT_TO_USER, ER_DA_PLUGIN_INSTALL_ERROR, name->str, buf);
>>>>>>> 4869291f
    } else {
      mysql_mutex_lock(&LOCK_plugin);

      if (tmp->state != PLUGIN_IS_DISABLED && plugin_initialize(tmp)) {
        my_error(ER_CANT_INITIALIZE_UDF, MYF(0), name->str,
                 "Plugin initialization function failed.");
        error = true;
      }

      /*
        Store plugin I_S table metadata into DD tables. The
        tables are closed before the function returns.
       */
      error = error || thd->transaction_rollback_request;
      if (!error && store_infoschema_metadata) {
        error = dd::info_schema::store_dynamic_plugin_I_S_metadata(thd, tmp);
        if (error) {
<<<<<<< HEAD
          report_error(REPORT_TO_USER, ER_PLUGIN_INSTALL_ERROR, name->str,
=======
          report_error(REPORT_TO_USER, ER_DA_PLUGIN_INSTALL_ERROR, name->str,
>>>>>>> 4869291f
                       "error storing metadata");
        }
      }
      mysql_mutex_unlock(&LOCK_plugin);

      if (!error && store_infoschema_metadata) {
        Uncommitted_tables_guard uncommitted_tables(thd);
        error = update_referencing_views_metadata(
            thd, INFORMATION_SCHEMA_NAME.str, tmp->name.str, false,
            &uncommitted_tables);
        if (error) {
<<<<<<< HEAD
          report_error(REPORT_TO_USER, ER_PLUGIN_INSTALL_ERROR, name->str,
=======
          report_error(REPORT_TO_USER, ER_DA_PLUGIN_INSTALL_ERROR, name->str,
>>>>>>> 4869291f
                       "error updating metadata");
        }
      }
    }
  }

  if (error) {
    mysql_mutex_lock(&LOCK_plugin);
    tmp->state = PLUGIN_IS_DELETED;
    reap_needed = true;
    reap_plugins();
    mysql_mutex_unlock(&LOCK_plugin);
  }

err:
  mysql_mutex_unlock(&LOCK_plugin_install);
  DBUG_RETURN(end_transaction(thd, error));
}

static bool mysql_uninstall_plugin(THD *thd, const LEX_STRING *name) {
  TABLE *table;
  TABLE_LIST tables;
  st_plugin_int *plugin;
  LEX_CSTRING name_cstr = {name->str, name->length};
  bool error = true;
  int rc = 0;
  bool remove_IS_metadata_from_dd = false;
  dd::Schema_MDL_locker mdl_handler(thd);
  dd::String_type orig_plugin_name;

  DBUG_ENTER("mysql_uninstall_plugin");

  tables.init_one_table("mysql", 5, "plugin", 6, "plugin", TL_WRITE);

  if (!opt_noacl &&
      check_table_access(thd, DELETE_ACL, &tables, false, 1, false)) {
    DBUG_ASSERT(thd->is_error());
    DBUG_RETURN(true);
  }

<<<<<<< HEAD
  if (acquire_shared_backup_lock(thd, thd->variables.lock_wait_timeout))
=======
  if (acquire_shared_global_read_lock(thd, thd->variables.lock_wait_timeout) ||
      acquire_shared_backup_lock(thd, thd->variables.lock_wait_timeout))
>>>>>>> 4869291f
    DBUG_RETURN(true);

  Disable_autocommit_guard autocommit_guard(thd);
  dd::cache::Dictionary_client::Auto_releaser releaser(thd->dd_client());
  /* need to open before acquiring LOCK_plugin or it will deadlock */
  if (!(table =
            open_ltable(thd, &tables, TL_WRITE, MYSQL_LOCK_IGNORE_TIMEOUT))) {
    DBUG_ASSERT(thd->is_error());
    DBUG_RETURN(true);
  }

  mysql_mutex_lock(&LOCK_plugin_install);
  if (!table->key_info) {
    my_error(ER_MISSING_KEY, MYF(0), table->s->db.str,
             table->s->table_name.str);
    goto err;
  }

  /*
    Pre-acquire audit plugins for events that may potentially occur
    during [UN]INSTALL PLUGIN.

    When audit event is triggered, audit subsystem acquires interested
    plugins by walking through plugin list. Evidently plugin list
    iterator protects plugin list by acquiring LOCK_plugin, see
    plugin_foreach_with_mask().

    On the other hand [UN]INSTALL PLUGIN is acquiring LOCK_plugin
    rather for a long time.

    When audit event is triggered during [UN]INSTALL PLUGIN, plugin
    list iterator acquires the same lock (within the same thread)
    second time.

    This hack should be removed when LOCK_plugin is fixed so it
    protects only what it supposed to protect.
  */
  mysql_audit_acquire_plugins(thd, MYSQL_AUDIT_GENERAL_CLASS,
                              MYSQL_AUDIT_GENERAL_ALL);

  mysql_mutex_lock(&LOCK_plugin);
  if (!(plugin = plugin_find_internal(name_cstr, MYSQL_ANY_PLUGIN)) ||
      plugin->state & (PLUGIN_IS_UNINITIALIZED | PLUGIN_IS_DYING)) {
    mysql_mutex_unlock(&LOCK_plugin);
    my_error(ER_SP_DOES_NOT_EXIST, MYF(0), "PLUGIN", name->str);
    goto err;
  }
  if (!plugin->plugin_dl) {
    mysql_mutex_unlock(&LOCK_plugin);
    my_error(ER_PLUGIN_DELETE_BUILTIN, MYF(0));
    goto err;
  }
  if (plugin->load_option == PLUGIN_FORCE_PLUS_PERMANENT) {
    mysql_mutex_unlock(&LOCK_plugin);
    my_error(ER_PLUGIN_IS_PERMANENT, MYF(0), name->str);
    goto err;
  }
  /*
    Error message for ER_PLUGIN_IS_PERMANENT is not suitable for
    plugins marked as not dynamically uninstallable, so we have a
    separate one instead of changing the old one.
   */
  if (plugin->plugin->flags & PLUGIN_OPT_NO_UNINSTALL) {
    mysql_mutex_unlock(&LOCK_plugin);
    my_error(ER_PLUGIN_NO_UNINSTALL, MYF(0), plugin->plugin->name);
    goto err;
  }

  /*
    FIXME: plugin rpl_semi_sync_master, check_uninstall() function.
  */

  /* Block Uninstallation of semi_sync plugins (Master/Slave)
     when they are busy
   */
  char buff[20];
  size_t buff_length;
  /*
    Master: If there are active semi sync slaves for this Master,
    then that means it is busy and rpl_semi_sync_master plugin
    cannot be uninstalled. To check whether the master
    has any semi sync slaves or not, check Rpl_semi_sync_master_cliens
    status variable value, if it is not 0, that means it is busy.
  */
  if (!strcmp(name->str, "rpl_semi_sync_master") &&
      get_status_var(thd, plugin->plugin->status_vars,
                     "Rpl_semi_sync_master_clients", buff, OPT_DEFAULT,
                     &buff_length) &&
      strcmp(buff, "0")) {
    mysql_mutex_unlock(&LOCK_plugin);
    my_error(ER_PLUGIN_CANNOT_BE_UNINSTALLED, MYF(0), name->str,
             "Stop any active semisynchronous slaves of this master first.");
    goto err;
  }

  /*
    FIXME: plugin rpl_semi_sync_slave, check_uninstall() function.
  */

  /* Slave: If there is semi sync enabled IO thread active on this Slave,
    then that means plugin is busy and rpl_semi_sync_slave plugin
    cannot be uninstalled. To check whether semi sync
    IO thread is active or not, check Rpl_semi_sync_slave_status status
    variable value, if it is ON, that means it is busy.
  */
  if (!strcmp(name->str, "rpl_semi_sync_slave") &&
      get_status_var(thd, plugin->plugin->status_vars,
                     "Rpl_semi_sync_slave_status", buff, OPT_DEFAULT,
                     &buff_length) &&
      !strcmp(buff, "ON")) {
    mysql_mutex_unlock(&LOCK_plugin);
    my_error(
        ER_PLUGIN_CANNOT_BE_UNINSTALLED, MYF(0), name->str,
        "Stop any active semisynchronous I/O threads on this slave first.");
    goto err;
  }

  if ((plugin->plugin->check_uninstall) && (plugin->state == PLUGIN_IS_READY)) {
    int check;
    /*
      Prevent other threads to uninstall concurrently this plugin.
    */
    plugin->state = PLUGIN_IS_DYING;
    mysql_mutex_unlock(&LOCK_plugin);
<<<<<<< HEAD

    DEBUG_SYNC(current_thd, "in_plugin_check_uninstall");
=======

    DEBUG_SYNC(current_thd, "in_plugin_check_uninstall");

    /*
      Check uninstall may perform complex operations,
      including acquiring MDL locks, which in turn may need LOCK_plugin.
    */
    DBUG_PRINT("info", ("check uninstall plugin: '%s'", plugin->name.str));
    check = plugin->plugin->check_uninstall(plugin);

    mysql_mutex_lock(&LOCK_plugin);
    DBUG_ASSERT(plugin->state == PLUGIN_IS_DYING);

    if (check) {
      DBUG_PRINT("warning",
                 ("Plugin '%s' blocked uninstall.", plugin->name.str));
      plugin->state = PLUGIN_IS_READY;
      mysql_mutex_unlock(&LOCK_plugin);
      my_error(ER_PLUGIN_CANNOT_BE_UNINSTALLED, MYF(0), name->str,
               "Plugin is still in use.");
      goto err;
    }
  }

  plugin->state = PLUGIN_IS_DELETED;
  if (plugin->ref_count)
    push_warning(thd, Sql_condition::SL_WARNING, WARN_PLUGIN_BUSY,
                 ER_THD(thd, WARN_PLUGIN_BUSY));
  else
    reap_needed = true;

  // Check if we need to remove I_S plugin metadata from DD.
  remove_IS_metadata_from_dd =
      (plugin->plugin->type == MYSQL_INFORMATION_SCHEMA_PLUGIN &&
       plugin->load_option != PLUGIN_OFF);

  orig_plugin_name = dd::String_type(plugin->name.str, plugin->name.length);
  reap_plugins();
  mysql_mutex_unlock(&LOCK_plugin);
>>>>>>> 4869291f

    /*
      Check uninstall may perform complex operations,
      including acquiring MDL locks, which in turn may need LOCK_plugin.
    */
    DBUG_PRINT("info", ("check uninstall plugin: '%s'", plugin->name.str));
    check = plugin->plugin->check_uninstall(plugin);

    mysql_mutex_lock(&LOCK_plugin);
    DBUG_ASSERT(plugin->state == PLUGIN_IS_DYING);

    if (check) {
      DBUG_PRINT("warning",
                 ("Plugin '%s' blocked uninstall.", plugin->name.str));
      plugin->state = PLUGIN_IS_READY;
      mysql_mutex_unlock(&LOCK_plugin);
      my_error(ER_PLUGIN_CANNOT_BE_UNINSTALLED, MYF(0), name->str,
               "Plugin is still in use.");
      goto err;
    }
  }

  if (plugin->ref_count && plugin->plugin->type == MYSQL_KEYRING_PLUGIN) {
    mysql_mutex_unlock(&LOCK_plugin);

    my_error(ER_PLUGIN_CANNOT_BE_UNINSTALLED, MYF(0), name->str,
             "Plugin is busy, it cannot be uninstalled. ");
    goto err;
  }

  plugin->state = PLUGIN_IS_DELETED;
  if (plugin->ref_count)
    push_warning(thd, Sql_condition::SL_WARNING, WARN_PLUGIN_BUSY,
                 ER_THD(thd, WARN_PLUGIN_BUSY));
  else
    reap_needed = true;

  // Check if we need to remove I_S plugin metadata from DD.
  remove_IS_metadata_from_dd =
      (plugin->plugin->type == MYSQL_INFORMATION_SCHEMA_PLUGIN &&
       plugin->load_option != PLUGIN_OFF);

  orig_plugin_name = dd::String_type(plugin->name.str, plugin->name.length);
  reap_plugins();
  mysql_mutex_unlock(&LOCK_plugin);

  uchar user_key[MAX_KEY_LENGTH];
  table->use_all_columns();
  table->field[0]->store(name->str, name->length, system_charset_info);
  key_copy(user_key, table->record[0], table->key_info,
           table->key_info->key_length);

  if ((rc = table->file->ha_index_read_idx_map(
           table->record[0], 0, user_key, HA_WHOLE_KEY, HA_READ_KEY_EXACT)) ==
      0) {
    /*
      We do not replicate the UNINSTALL PLUGIN statement. Disable binlogging
      of the delete from the plugin table, so that it is not replicated in
      row based mode.
    */
    DBUG_ASSERT(!thd->is_error());
    Disable_binlog_guard binlog_guard(thd);
    rc = table->file->ha_delete_row(table->record[0]);
    if (rc) {
      DBUG_ASSERT(thd->is_error());
    } else
      error = false;
  } else if (rc != HA_ERR_KEY_NOT_FOUND && rc != HA_ERR_END_OF_FILE) {
    DBUG_ASSERT(thd->is_error());
  } else
    error = false;

  if (error) {
    const char msg[] = "got '%s' deleting from mysql.plugin";
    char buf[MYSQL_ERRMSG_SIZE + sizeof(msg) - 2];
    char errbuf[MYSQL_ERRMSG_SIZE];
    my_strerror(errbuf, sizeof(errbuf), error);
    snprintf(buf, sizeof(buf), msg, errbuf);
    report_error(REPORT_TO_USER, ER_PLUGIN_UNINSTALL_ERROR, name->str, buf);
  }

  if (!error && !thd->transaction_rollback_request &&
      remove_IS_metadata_from_dd) {
    error = dd::info_schema::remove_I_S_view_metadata(
        thd,
        dd::String_type(orig_plugin_name.c_str(), orig_plugin_name.length()));
    DBUG_ASSERT(!error || thd->is_error());

    if (!error) {
      Uncommitted_tables_guard uncommitted_tables(thd);
      error = update_referencing_views_metadata(
          thd, INFORMATION_SCHEMA_NAME.str, orig_plugin_name.c_str(), false,
          &uncommitted_tables);
    }

    if (error) {
      report_error(REPORT_TO_USER, ER_PLUGIN_UNINSTALL_ERROR, name->str,
                   "error updating metadata");
    }
  }

err:
  mysql_mutex_unlock(&LOCK_plugin_install);
  DBUG_RETURN(end_transaction(thd, error || thd->transaction_rollback_request));
}

bool plugin_foreach_with_mask(THD *thd, plugin_foreach_func **funcs, int type,
                              uint state_mask, void *arg) {
  size_t idx, total;
  st_plugin_int *plugin, **plugins;
  int version = plugin_array_version;
  DBUG_ENTER("plugin_foreach_with_mask");

  if (!initialized) DBUG_RETURN(false);

  state_mask = ~state_mask;  // do it only once

  mysql_mutex_lock(&LOCK_plugin);
  total = type == MYSQL_ANY_PLUGIN ? plugin_array->size()
                                   : plugin_hash[type]->size();
  /*
    Do the alloca out here in case we do have a working alloca:
        leaving the nested stack frame invalidates alloca allocation.
  */
  plugins = (st_plugin_int **)my_alloca(total * sizeof(plugin));
  if (type == MYSQL_ANY_PLUGIN) {
    for (idx = 0; idx < total; idx++) {
      plugin = plugin_array->at(idx);
      plugins[idx] = !(plugin->state & state_mask) ? plugin : NULL;
    }
  } else {
    collation_unordered_map<std::string, st_plugin_int *> *hash =
        plugin_hash[type];
    idx = 0;
    for (const auto &key_and_value : *hash) {
      plugin = key_and_value.second;
      plugins[idx++] = !(plugin->state & state_mask) ? plugin : NULL;
    }
  }
  mysql_mutex_unlock(&LOCK_plugin);

<<<<<<< HEAD
  for (; *funcs != NULL; ++funcs) {
=======
  size_t binlog_index = 0;
  bool found_binlog = false;
  /* Identify binary log SE which we need to invoke first. */
  if (type == MYSQL_STORAGE_ENGINE_PLUGIN) {
    for (idx = 0; idx < total; idx++) {
      /* Note index of binlog */
      plugin = plugins[idx];
      if (plugin && (0 == std::strcmp(plugin->name.str, "binlog"))) {
        binlog_index = idx;
        found_binlog = true;
        break;
      }
    }
  }

  for (; *funcs != NULL; ++funcs) {
    /* Call binlog engine function first. This is required as GTID is generated
    by binlog to be used by othe SE. */
    if (found_binlog) {
      DBUG_ASSERT(type == MYSQL_STORAGE_ENGINE_PLUGIN);
      plugin = plugins[binlog_index];
      if (plugin && (*funcs)(thd, plugin_int_to_ref(plugin), arg)) goto err;
      plugins[binlog_index] = nullptr;
    }
>>>>>>> 4869291f
    for (idx = 0; idx < total; idx++) {
      if (unlikely(version != plugin_array_version)) {
        mysql_mutex_lock(&LOCK_plugin);
        for (size_t i = idx; i < total; i++)
          if (plugins[i] && plugins[i]->state & state_mask) plugins[i] = 0;
        mysql_mutex_unlock(&LOCK_plugin);
      }
      plugin = plugins[idx];
      /* It will stop iterating on first engine error when "func" returns true
       */
      if (plugin && (*funcs)(thd, plugin_int_to_ref(plugin), arg)) goto err;
    }
  }

  DBUG_RETURN(false);
err:
  DBUG_RETURN(true);
}

bool plugin_foreach_with_mask(THD *thd, plugin_foreach_func *func, int type,
                              uint state_mask, void *arg) {
  plugin_foreach_func *funcs[] = {func, NULL};

  return plugin_foreach_with_mask(thd, funcs, type, state_mask, arg);
}

/****************************************************************************
  System Variables support
****************************************************************************/
/*
  This function is not thread safe as the pointer returned at the end of
  the function is outside mutex.
*/

void lock_plugin_mutex() { mysql_mutex_lock(&LOCK_plugin); }

void unlock_plugin_mutex() { mysql_mutex_unlock(&LOCK_plugin); }

sys_var *find_sys_var_ex(THD *thd, const char *str, size_t length,
                         bool throw_error, bool locked) {
  sys_var *var;
  sys_var_pluginvar *pi = NULL;
  plugin_ref plugin;
  DBUG_ENTER("find_sys_var_ex");

  if (!locked) mysql_mutex_lock(&LOCK_plugin);
  mysql_rwlock_rdlock(&LOCK_system_variables_hash);
  if ((var = intern_find_sys_var(str, length)) &&
      (pi = var->cast_pluginvar()) && pi->is_plugin) {
    mysql_rwlock_unlock(&LOCK_system_variables_hash);
    LEX *lex = thd ? thd->lex : 0;
    if (!(plugin = my_intern_plugin_lock(lex, plugin_int_to_ref(pi->plugin))))
      var = NULL; /* failed to lock it, it must be uninstalling */
    else if (!(plugin_state(plugin) & PLUGIN_IS_READY)) {
      /* initialization not completed */
      var = NULL;
      intern_plugin_unlock(lex, plugin);
    }
  } else
    mysql_rwlock_unlock(&LOCK_system_variables_hash);
  if (!locked) mysql_mutex_unlock(&LOCK_plugin);

  if (!throw_error && !var)
    my_error(ER_UNKNOWN_SYSTEM_VARIABLE, MYF(0), (char *)str);
  DBUG_RETURN(var);
}

sys_var *find_sys_var(THD *thd, const char *str, size_t length) {
  return find_sys_var_ex(thd, str, length, false, false);
}

/*
  returns a bookmark for thd-local variables, creating if neccessary.
  returns null for non thd-local variables.
  Requires that a write lock is obtained on LOCK_system_variables_hash
*/
static st_bookmark *register_var(const char *plugin, const char *name,
                                 int flags) {
  size_t length = strlen(plugin) + strlen(name) + 3, size = 0, offset, new_size;
  st_bookmark *result;
  char *varname, *p;

  if (!(flags & PLUGIN_VAR_THDLOCAL)) return NULL;

  switch (flags & PLUGIN_VAR_TYPEMASK) {
    case PLUGIN_VAR_BOOL:
      size = sizeof(bool);
      break;
    case PLUGIN_VAR_INT:
      size = sizeof(int);
      break;
    case PLUGIN_VAR_LONG:
    case PLUGIN_VAR_ENUM:
      size = sizeof(long);
      break;
    case PLUGIN_VAR_LONGLONG:
    case PLUGIN_VAR_SET:
      size = sizeof(ulonglong);
      break;
    case PLUGIN_VAR_STR:
      size = sizeof(char *);
      break;
    case PLUGIN_VAR_DOUBLE:
      size = sizeof(double);
      break;
    default:
      DBUG_ASSERT(0);
      return NULL;
  };

  varname = ((char *)my_alloca(length));
  strxmov(varname + 1, plugin, "_", name, NullS);
  for (p = varname + 1; *p; p++)
    if (*p == '-') *p = '_';

  if (!(result = find_bookmark(NULL, varname + 1, flags))) {
<<<<<<< HEAD
    result = (st_bookmark *)alloc_root(&plugin_mem_root,
                                       sizeof(st_bookmark) + length - 1);
=======
    result =
        (st_bookmark *)plugin_mem_root.Alloc(sizeof(st_bookmark) + length - 1);
>>>>>>> 4869291f
    varname[0] = flags & PLUGIN_VAR_TYPEMASK;
    memcpy(result->key, varname, length);
    result->name_len = length - 2;
    result->offset = -1;

    DBUG_ASSERT(size && !(size & (size - 1))); /* must be power of 2 */

    offset = global_system_variables.dynamic_variables_size;
    offset = (offset + size - 1) & ~(size - 1);
    result->offset = (int)offset;

    new_size = (offset + size + 63) & ~63;

    if (new_size > global_variables_dynamic_size) {
      global_system_variables.dynamic_variables_ptr = (char *)my_realloc(
          key_memory_global_system_variables,
          global_system_variables.dynamic_variables_ptr, new_size,
          MYF(MY_WME | MY_FAE | MY_ALLOW_ZERO_PTR));
      max_system_variables.dynamic_variables_ptr = (char *)my_realloc(
          key_memory_global_system_variables,
          max_system_variables.dynamic_variables_ptr, new_size,
          MYF(MY_WME | MY_FAE | MY_ALLOW_ZERO_PTR));
      /*
        Clear the new variable value space. This is required for string
        variables. If their value is non-NULL, it must point to a valid
        string.
      */
      memset(global_system_variables.dynamic_variables_ptr +
                 global_variables_dynamic_size,
             0, new_size - global_variables_dynamic_size);
      memset(max_system_variables.dynamic_variables_ptr +
                 global_variables_dynamic_size,
             0, new_size - global_variables_dynamic_size);
      global_variables_dynamic_size = new_size;
    }

    global_system_variables.dynamic_variables_head = offset;
    max_system_variables.dynamic_variables_head = offset;
    global_system_variables.dynamic_variables_size = offset + size;
    max_system_variables.dynamic_variables_size = offset + size;
    global_system_variables.dynamic_variables_version++;
    max_system_variables.dynamic_variables_version++;

    result->version = global_system_variables.dynamic_variables_version;

    /* this should succeed because we have already checked if a dup exists */
    std::string key(result->key, result->name_len + 1);
    bookmark_hash->emplace(key, result);

    /*
      Hashing vars of string type with MEMALLOC flag.
    */
    if (((flags & PLUGIN_VAR_TYPEMASK) == PLUGIN_VAR_STR) &&
        (flags & PLUGIN_VAR_MEMALLOC) &&
        !malloced_string_type_sysvars_bookmark_hash->emplace(key, result)
             .second) {
      fprintf(stderr,
              "failed to add placeholder to"
              " hash of malloced string type sysvars");
      DBUG_ASSERT(0);
    }
  }
  return result;
}

static void restore_pluginvar_names(sys_var *first) {
  for (sys_var *var = first; var; var = var->next) {
    sys_var_pluginvar *pv = var->cast_pluginvar();
    pv->plugin_var->name = pv->orig_pluginvar_name;
  }
}

/**
  Allocate memory and copy dynamic variables from global system variables
  to per-thread system variables copy.

  @param thd              thread context
  @param global_lock      If true LOCK_global_system_variables should be
                          acquired while copying variables from global
                          variables copy.
*/
void alloc_and_copy_thd_dynamic_variables(THD *thd, bool global_lock) {
  mysql_rwlock_rdlock(&LOCK_system_variables_hash);

  if (global_lock) mysql_mutex_lock(&LOCK_global_system_variables);

  mysql_mutex_assert_owner(&LOCK_global_system_variables);

  /*
    MAINTAINER:
    The following assert is wrong on purpose, useful to debug
    when thd dynamic variables are expanded:
    DBUG_ASSERT(thd->variables.dynamic_variables_ptr == NULL);
  */

  thd->variables.dynamic_variables_ptr = (char *)my_realloc(
      key_memory_THD_variables, thd->variables.dynamic_variables_ptr,
      global_variables_dynamic_size, MYF(MY_WME | MY_FAE | MY_ALLOW_ZERO_PTR));

  /*
    Debug hook which allows tests to check that this code is not
    called for InnoDB after connection was created.
  */
  DBUG_EXECUTE_IF("verify_innodb_thdvars", DBUG_ASSERT(0););

  memcpy(thd->variables.dynamic_variables_ptr +
             thd->variables.dynamic_variables_size,
         global_system_variables.dynamic_variables_ptr +
             thd->variables.dynamic_variables_size,
         global_system_variables.dynamic_variables_size -
             thd->variables.dynamic_variables_size);

  /*
    Iterate through newly copied vars of string type with MEMALLOC
    flag and strdup value.
  */
  for (const auto &key_and_value :
       *malloced_string_type_sysvars_bookmark_hash) {
    sys_var_pluginvar *pi;
    sys_var *var;
    int varoff;
    char **thdvar, **sysvar;
    st_bookmark *v = key_and_value.second;

    if (v->version <= thd->variables.dynamic_variables_version ||
        !(var = intern_find_sys_var(v->key + 1, v->name_len)) ||
        !(pi = var->cast_pluginvar()) ||
        v->key[0] != (pi->plugin_var->flags & PLUGIN_VAR_TYPEMASK))
      continue;

    varoff = *(int *)(pi->plugin_var + 1);
    thdvar = (char **)(thd->variables.dynamic_variables_ptr + varoff);
    sysvar = (char **)(global_system_variables.dynamic_variables_ptr + varoff);
    *thdvar = NULL;
    plugin_var_memalloc_session_update(thd, NULL, thdvar, *sysvar);
  }

  if (global_lock) mysql_mutex_unlock(&LOCK_global_system_variables);

  thd->variables.dynamic_variables_version =
      global_system_variables.dynamic_variables_version;
  thd->variables.dynamic_variables_head =
      global_system_variables.dynamic_variables_head;
  thd->variables.dynamic_variables_size =
      global_system_variables.dynamic_variables_size;

  mysql_rwlock_unlock(&LOCK_system_variables_hash);
}

/**
  For correctness and simplicity's sake, a pointer to a function
  must be compatible with pointed-to type, that is, the return and
  parameters types must be the same. Thus, a callback function is
  defined for each scalar type. The functions are assigned in
  construct_options to their respective types.
*/

static bool *mysql_sys_var_bool(THD *thd, int offset) {
  return (bool *)intern_sys_var_ptr(thd, offset, true);
}

static int *mysql_sys_var_int(THD *thd, int offset) {
  return (int *)intern_sys_var_ptr(thd, offset, true);
}

static unsigned int *mysql_sys_var_uint(THD *thd, int offset) {
  return (unsigned int *)intern_sys_var_ptr(thd, offset, true);
}

static unsigned long *mysql_sys_var_ulong(THD *thd, int offset) {
  return (unsigned long *)intern_sys_var_ptr(thd, offset, true);
}

static unsigned long long *mysql_sys_var_ulonglong(THD *thd, int offset) {
  return (unsigned long long *)intern_sys_var_ptr(thd, offset, true);
}

static char **mysql_sys_var_str(THD *thd, int offset) {
  return (char **)intern_sys_var_ptr(thd, offset, true);
}

static double *mysql_sys_var_double(THD *thd, int offset) {
  return (double *)intern_sys_var_ptr(thd, offset, true);
}

void plugin_thdvar_init(THD *thd, bool enable_plugins) {
  plugin_ref old_table_plugin = thd->variables.table_plugin;
  plugin_ref old_temp_table_plugin = thd->variables.temp_table_plugin;
  DBUG_ENTER("plugin_thdvar_init");

  thd->variables.table_plugin = NULL;
  thd->variables.temp_table_plugin = NULL;
  cleanup_variables(thd, &thd->variables);

  mysql_mutex_lock(&LOCK_global_system_variables);
  thd->variables = global_system_variables;
  thd->variables.table_plugin = NULL;
  thd->variables.temp_table_plugin = NULL;

  thd->variables.dynamic_variables_version = 0;
  thd->variables.dynamic_variables_size = 0;
  thd->variables.dynamic_variables_ptr = 0;

  if (enable_plugins) {
    mysql_mutex_lock(&LOCK_plugin);
    thd->variables.table_plugin =
        my_intern_plugin_lock(NULL, global_system_variables.table_plugin);
    intern_plugin_unlock(NULL, old_table_plugin);
    thd->variables.temp_table_plugin =
        my_intern_plugin_lock(NULL, global_system_variables.temp_table_plugin);
    intern_plugin_unlock(NULL, old_temp_table_plugin);
    mysql_mutex_unlock(&LOCK_plugin);
  }
  mysql_mutex_unlock(&LOCK_global_system_variables);

  /* Initialize all Sys_var_charptr variables here. */

  // @@session.session_track_system_variables
  thd->session_sysvar_res_mgr.init(&thd->variables.track_sysvars_ptr);

  DBUG_VOID_RETURN;
}

/*
  Unlocks all system variables which hold a reference
*/
static void unlock_variables(struct System_variables *vars) {
  intern_plugin_unlock(NULL, vars->table_plugin);
  intern_plugin_unlock(NULL, vars->temp_table_plugin);
  vars->table_plugin = NULL;
  vars->temp_table_plugin = NULL;
}

/*
  Frees memory used by system variables

  Unlike plugin_vars_free_values() it frees all variables of all plugins,
  it's used on shutdown.
*/
static void cleanup_variables(THD *thd, struct System_variables *vars) {
  if (thd) {
    /* Block the Performance Schema from accessing THD::variables. */
    mysql_mutex_lock(&thd->LOCK_thd_data);

    plugin_var_memalloc_free(&thd->variables);
    /* Remove references to session_sysvar_res_mgr memory before freeing it. */
    thd->variables.track_sysvars_ptr = NULL;
    thd->session_sysvar_res_mgr.deinit();
  }
  DBUG_ASSERT(vars->table_plugin == NULL);
  DBUG_ASSERT(vars->temp_table_plugin == NULL);

  my_free(vars->dynamic_variables_ptr);
  vars->dynamic_variables_ptr = NULL;
  vars->dynamic_variables_size = 0;
  vars->dynamic_variables_version = 0;

  if (thd) mysql_mutex_unlock(&thd->LOCK_thd_data);
}

void plugin_thdvar_cleanup(THD *thd, bool enable_plugins) {
  DBUG_ENTER("plugin_thdvar_cleanup");

  if (enable_plugins) {
    MUTEX_LOCK(plugin_lock, &LOCK_plugin);
    unlock_variables(&thd->variables);
    size_t idx;
    if ((idx = thd->lex->plugins.size())) {
      plugin_ref *list = thd->lex->plugins.end() - 1;
      DBUG_PRINT("info", ("unlocking %u plugins", static_cast<uint>(idx)));
      while (list >= thd->lex->plugins.begin())
        intern_plugin_unlock(thd->lex, *list--);
    }

    reap_plugins();
    thd->lex->plugins.clear();
  }
  cleanup_variables(thd, &thd->variables);

  DBUG_VOID_RETURN;
}

/**
  @brief Free values of thread variables of a plugin.

  This must be called before a plugin is deleted. Otherwise its
  variables are no longer accessible and the value space is lost. Note
  that only string values with PLUGIN_VAR_MEMALLOC are allocated and
  must be freed.

  @param[in]        vars        Chain of system variables of a plugin
*/

static void plugin_vars_free_values(sys_var *vars) {
  DBUG_ENTER("plugin_vars_free_values");

  for (sys_var *var = vars; var; var = var->next) {
    sys_var_pluginvar *piv = var->cast_pluginvar();
    if (piv &&
        ((piv->plugin_var->flags & PLUGIN_VAR_TYPEMASK) == PLUGIN_VAR_STR) &&
        (piv->plugin_var->flags & PLUGIN_VAR_MEMALLOC)) {
      /* Free the string from global_system_variables. */
      char **valptr = (char **)piv->real_value_ptr(NULL, OPT_GLOBAL);
      DBUG_PRINT("plugin",
                 ("freeing value for: '%s'  addr: %p", var->name.str, valptr));
      my_free(*valptr);
      *valptr = NULL;
    }
  }
  DBUG_VOID_RETURN;
}

/**
  Set value for a thread local variable.

  @param[in]     thd   Thread context.
  @param[in]     var   Plugin variable.
  @param[in,out] dest  Destination memory pointer.
  @param[in]     value New value.

  Note: new value should be '\0'-terminated for string variables.

  Used in plugin.h:THDVAR_SET(thd, name, value) macro.
*/

void plugin_thdvar_safe_update(THD *thd, SYS_VAR *var, char **dest,
                               const char *value) {
  DBUG_ASSERT(thd == current_thd);

  if (var->flags & PLUGIN_VAR_THDLOCAL) {
    if ((var->flags & PLUGIN_VAR_TYPEMASK) == PLUGIN_VAR_STR &&
        var->flags & PLUGIN_VAR_MEMALLOC)
      plugin_var_memalloc_session_update(thd, var, dest, value);
    else
      var->update(thd, var, dest, value);
  }
}

/**
  Free all elements allocated by plugin_var_memalloc_session_update().
<<<<<<< HEAD

  @param[in]     vars  system variables structure

=======

  @param[in]     vars  system variables structure

>>>>>>> 4869291f
  @see plugin_var_memalloc_session_update
*/

static void plugin_var_memalloc_free(struct System_variables *vars) {
  LIST *next, *root;
  DBUG_ENTER("plugin_var_memalloc_free");
  for (root = vars->dynamic_variables_allocs; root; root = next) {
    next = root->next;
    my_free(root);
  }
  vars->dynamic_variables_allocs = NULL;
  DBUG_VOID_RETURN;
}

extern "C" bool get_one_plugin_option(int, const struct my_option *, char *);

bool get_one_plugin_option(int, const struct my_option *, char *) { return 0; }

/**
  Creates a set of my_option objects associated with a specified plugin-
  handle.

  @param mem_root Memory allocator to be used.
  @param tmp A pointer to a plugin handle
  @param[out] options A pointer to a pre-allocated static array

  The set is stored in the pre-allocated static array supplied to the function.
  The size of the array is calculated as (number_of_plugin_varaibles*2+3). The
  reason is that each option can have a prefix '--plugin-' in addtion to the
  shorter form '--&lt;plugin-name&gt;'. There is also space allocated for
  terminating NULL pointers.

  @return
    @retval -1 An error occurred
    @retval 0 Success
*/

static int construct_options(MEM_ROOT *mem_root, st_plugin_int *tmp,
                             my_option *options) {
  const char *plugin_name = tmp->plugin->name;
  const LEX_STRING plugin_dash = {C_STRING_WITH_LEN("plugin-")};
  size_t plugin_name_len = strlen(plugin_name);
  size_t optnamelen;
  const int max_comment_len = 180;
<<<<<<< HEAD
  char *comment = (char *)alloc_root(mem_root, max_comment_len + 1);
=======
  char *comment = (char *)mem_root->Alloc(max_comment_len + 1);
>>>>>>> 4869291f
  char *optname;

  int index = 0, offset = 0;
  SYS_VAR *opt, **plugin_option;
  st_bookmark *v;

  /** Used to circumvent the const attribute on my_option::name */
  char *plugin_name_ptr, *plugin_name_with_prefix_ptr;

  DBUG_ENTER("construct_options");

<<<<<<< HEAD
  plugin_name_ptr = (char *)alloc_root(mem_root, plugin_name_len + 1);
=======
  plugin_name_ptr = (char *)mem_root->Alloc(plugin_name_len + 1);
>>>>>>> 4869291f
  strcpy(plugin_name_ptr, plugin_name);
  my_casedn_str(&my_charset_latin1, plugin_name_ptr);
  convert_underscore_to_dash(plugin_name_ptr, plugin_name_len);
  plugin_name_with_prefix_ptr =
<<<<<<< HEAD
      (char *)alloc_root(mem_root, plugin_name_len + plugin_dash.length + 1);
=======
      (char *)mem_root->Alloc(plugin_name_len + plugin_dash.length + 1);
>>>>>>> 4869291f
  strxmov(plugin_name_with_prefix_ptr, plugin_dash.str, plugin_name_ptr, NullS);

  if (tmp->load_option != PLUGIN_FORCE &&
      tmp->load_option != PLUGIN_FORCE_PLUS_PERMANENT) {
    /* support --skip-plugin-foo syntax */
    options[0].name = plugin_name_ptr;
    options[1].name = plugin_name_with_prefix_ptr;
    options[0].id = 0;
    options[1].id = -1;
    options[0].var_type = options[1].var_type = GET_ENUM;
    options[0].arg_type = options[1].arg_type = OPT_ARG;
    options[0].def_value = options[1].def_value = 1; /* ON */
    options[0].typelib = options[1].typelib = &global_plugin_typelib;

    strxnmov(comment, max_comment_len, "Enable or disable ", plugin_name,
             " plugin. Possible values are ON, OFF, FORCE (don't start "
             "if the plugin fails to load).",
             NullS);
    options[0].comment = comment;
    /*
      Allocate temporary space for the value of the tristate.
      This option will have a limited lifetime and is not used beyond
      server initialization.
      GET_ENUM value is an unsigned long integer.
    */
    options[0].value = options[1].value =
<<<<<<< HEAD
        (uchar **)alloc_root(mem_root, sizeof(ulong));
    *((ulong *)options[0].value) = (ulong)options[0].def_value;

    options[0].arg_source = options[1].arg_source =
        (get_opt_arg_source *)alloc_root(mem_root, sizeof(get_opt_arg_source));
    memset(options[0].arg_source, 0, sizeof(get_opt_arg_source));
    options[0].arg_source->m_path_name[0] = 0;
    options[1].arg_source->m_path_name[0] = 0;
    options[0].arg_source->m_source = options[1].arg_source->m_source =
        enum_variable_source::COMPILED;

=======
        (uchar **)mem_root->Alloc(sizeof(ulong));
    *((ulong *)options[0].value) = (ulong)options[0].def_value;

    options[0].arg_source = options[1].arg_source =
        (get_opt_arg_source *)mem_root->Alloc(sizeof(get_opt_arg_source));
    memset(options[0].arg_source, 0, sizeof(get_opt_arg_source));
    options[0].arg_source->m_path_name[0] = 0;
    options[1].arg_source->m_path_name[0] = 0;
    options[0].arg_source->m_source = options[1].arg_source->m_source =
        enum_variable_source::COMPILED;

>>>>>>> 4869291f
    options += 2;
  }

  if (!my_strcasecmp(&my_charset_latin1, plugin_name_ptr, "NDBCLUSTER")) {
    plugin_name_ptr = const_cast<char *>("ndb");  // Use legacy "ndb" prefix
    plugin_name_len = 3;
  }

  /*
    Two passes as the 2nd pass will take pointer addresses for use
    by my_getopt and register_var() in the first pass uses realloc
  */

  for (plugin_option = tmp->plugin->system_vars;
       plugin_option && *plugin_option; plugin_option++, index++) {
    opt = *plugin_option;
    if (!(opt->flags & PLUGIN_VAR_THDLOCAL)) continue;
    if (!(register_var(plugin_name_ptr, opt->name, opt->flags))) continue;
    switch (opt->flags & PLUGIN_VAR_TYPEMASK) {
      case PLUGIN_VAR_BOOL:
        ((thdvar_bool_t *)opt)->resolve = mysql_sys_var_bool;
        break;
      case PLUGIN_VAR_INT:
        // All PLUGIN_VAR_INT variables are actually uint,
        // see struct System_variables
        // Except: plugin variables declared with MYSQL_THDVAR_INT,
        // which may actually be signed.
        if (((thdvar_int_t *)opt)->offset == -1 &&
            !(opt->flags & PLUGIN_VAR_UNSIGNED))
          ((thdvar_int_t *)opt)->resolve = mysql_sys_var_int;
        else
          ((thdvar_uint_t *)opt)->resolve = mysql_sys_var_uint;
        break;
      case PLUGIN_VAR_LONG:
        // All PLUGIN_VAR_LONG variables are actually ulong,
        // see struct System_variables
        ((thdvar_ulong_t *)opt)->resolve = mysql_sys_var_ulong;
        break;
      case PLUGIN_VAR_LONGLONG:
        // All PLUGIN_VAR_LONGLONG variables are actually ulonglong,
        // see struct System_variables
        ((thdvar_ulonglong_t *)opt)->resolve = mysql_sys_var_ulonglong;
        break;
      case PLUGIN_VAR_STR:
        ((thdvar_str_t *)opt)->resolve = mysql_sys_var_str;
        break;
      case PLUGIN_VAR_ENUM:
        ((thdvar_enum_t *)opt)->resolve = mysql_sys_var_ulong;
        break;
      case PLUGIN_VAR_SET:
        ((thdvar_set_t *)opt)->resolve = mysql_sys_var_ulonglong;
        break;
      case PLUGIN_VAR_DOUBLE:
        ((thdvar_double_t *)opt)->resolve = mysql_sys_var_double;
        break;
      default:
        LogErr(ERROR_LEVEL, ER_PLUGIN_UNKNOWN_VARIABLE_TYPE, opt->flags,
               plugin_name);
        DBUG_RETURN(-1);
    };
  }

  for (plugin_option = tmp->plugin->system_vars;
       plugin_option && *plugin_option; plugin_option++, index++) {
    switch ((opt = *plugin_option)->flags & PLUGIN_VAR_TYPEMASK) {
      case PLUGIN_VAR_BOOL:
        if (!opt->check) opt->check = check_func_bool;
        if (!opt->update) opt->update = update_func_bool;
        break;
      case PLUGIN_VAR_INT:
        if (!opt->check) opt->check = check_func_int;
        if (!opt->update) opt->update = update_func_int;
        break;
      case PLUGIN_VAR_LONG:
        if (!opt->check) opt->check = check_func_long;
        if (!opt->update) opt->update = update_func_long;
        break;
      case PLUGIN_VAR_LONGLONG:
        if (!opt->check) opt->check = check_func_longlong;
        if (!opt->update) opt->update = update_func_longlong;
        break;
      case PLUGIN_VAR_STR:
        if (!opt->check) opt->check = check_func_str;
        if (!opt->update) {
          opt->update = update_func_str;
          if (!(opt->flags & (PLUGIN_VAR_MEMALLOC | PLUGIN_VAR_READONLY))) {
            opt->flags |= PLUGIN_VAR_READONLY;
            LogErr(WARNING_LEVEL, ER_PLUGIN_VARIABLE_SET_READ_ONLY, opt->name,
                   plugin_name);
          }
        }
        break;
      case PLUGIN_VAR_ENUM:
        if (!opt->check) opt->check = check_func_enum;
        if (!opt->update) opt->update = update_func_long;
        break;
      case PLUGIN_VAR_SET:
        if (!opt->check) opt->check = check_func_set;
        if (!opt->update) opt->update = update_func_longlong;
        break;
      case PLUGIN_VAR_DOUBLE:
        if (!opt->check) opt->check = check_func_double;
        if (!opt->update) opt->update = update_func_double;
        break;
      default:
        LogErr(ERROR_LEVEL, ER_PLUGIN_UNKNOWN_VARIABLE_TYPE, opt->flags,
               plugin_name);
        DBUG_RETURN(-1);
    }

    if ((opt->flags & (PLUGIN_VAR_NOCMDOPT | PLUGIN_VAR_THDLOCAL)) ==
        PLUGIN_VAR_NOCMDOPT)
      continue;

    if (!opt->name) {
      LogErr(ERROR_LEVEL, ER_PLUGIN_VARIABLE_MISSING_NAME, plugin_name);
      DBUG_RETURN(-1);
    }

    if (!(opt->flags & PLUGIN_VAR_THDLOCAL)) {
      optnamelen = strlen(opt->name);
<<<<<<< HEAD
      optname = (char *)alloc_root(mem_root, plugin_name_len + optnamelen + 2);
=======
      optname = (char *)mem_root->Alloc(plugin_name_len + optnamelen + 2);
>>>>>>> 4869291f
      strxmov(optname, plugin_name_ptr, "-", opt->name, NullS);
      optnamelen = plugin_name_len + optnamelen + 1;
    } else {
      /* this should not fail because register_var should create entry */
      if (!(v = find_bookmark(plugin_name_ptr, opt->name, opt->flags))) {
        LogErr(ERROR_LEVEL, ER_PLUGIN_VARIABLE_NOT_ALLOCATED_THREAD_LOCAL,
               opt->name, plugin_name);
        DBUG_RETURN(-1);
      }

      *(int *)(opt + 1) = offset = v->offset;

      if (opt->flags & PLUGIN_VAR_NOCMDOPT) continue;

      optname = (char *)memdup_root(mem_root, v->key + 1,
                                    (optnamelen = v->name_len) + 1);
    }

    convert_underscore_to_dash(optname, optnamelen);

    options->name = optname;
    options->comment = opt->comment;
    options->app_type = opt;
    options->id = 0;

    plugin_opt_set_limits(options, opt);

    if (opt->flags & PLUGIN_VAR_THDLOCAL)
      options->value = options->u_max_value =
          (uchar **)(global_system_variables.dynamic_variables_ptr + offset);
    else
      options->value = options->u_max_value = *(uchar ***)(opt + 1);

    char *option_name_ptr;
    options[1] = options[0];
    options[1].id = -1;
    options[1].name = option_name_ptr =
<<<<<<< HEAD
        (char *)alloc_root(mem_root, plugin_dash.length + optnamelen + 1);
=======
        (char *)mem_root->Alloc(plugin_dash.length + optnamelen + 1);
>>>>>>> 4869291f
    options[1].comment = 0; /* Hidden from the help text */
    strxmov(option_name_ptr, plugin_dash.str, optname, NullS);

    options[0].arg_source = options[1].arg_source =
<<<<<<< HEAD
        (get_opt_arg_source *)alloc_root(mem_root, sizeof(get_opt_arg_source));
=======
        (get_opt_arg_source *)mem_root->Alloc(sizeof(get_opt_arg_source));
>>>>>>> 4869291f
    memset(options[0].arg_source, 0, sizeof(get_opt_arg_source));
    options[0].arg_source->m_path_name[0] = 0;
    options[1].arg_source->m_path_name[0] = 0;
    options[0].arg_source->m_source = options[1].arg_source->m_source =
        enum_variable_source::COMPILED;

    options += 2;
  }

  DBUG_RETURN(0);
}

static my_option *construct_help_options(MEM_ROOT *mem_root, st_plugin_int *p) {
  SYS_VAR **opt;
  my_option *opts;
  uint count = EXTRA_OPTIONS;
  DBUG_ENTER("construct_help_options");

  for (opt = p->plugin->system_vars; opt && *opt; opt++, count += 2)
    ;

<<<<<<< HEAD
  if (!(opts = (my_option *)alloc_root(mem_root, sizeof(my_option) * count)))
=======
  if (!(opts = (my_option *)mem_root->Alloc(sizeof(my_option) * count)))
>>>>>>> 4869291f
    DBUG_RETURN(NULL);

  memset(opts, 0, sizeof(my_option) * count);

  /**
    some plugin variables (those that don't have PLUGIN_VAR_EXPERIMENTAL flag)
    have their names prefixed with the plugin name. Restore the names here
    to get the correct (not double-prefixed) help text.
    We won't need @@sysvars anymore and don't care about their proper names.
  */
  restore_pluginvar_names(p->system_vars);

  if (construct_options(mem_root, p, opts)) DBUG_RETURN(NULL);

  DBUG_RETURN(opts);
}

/**
  Check option being used and raise deprecation warning if required.

  @param optid ID of the option that was passed through command line
  @param opt List of options
  @param argument unused

  A deprecation warning will be raised if --plugin-xxx type of option
  is used.

  @return Always returns success as purpose of the function is to raise
  warning only.
  @retval 0 Success
*/

static bool check_if_option_is_deprecated(
    int optid, const struct my_option *opt,
    char *argument MY_ATTRIBUTE((unused))) {
  if (optid == -1) {
    push_deprecated_warn(NULL, opt->name, (opt->name + strlen("plugin-")));
  }
  return 0;
}

/**
  Create and register system variables supplied from the plugin and
  assigns initial values from corresponding command line arguments.

  @param tmp_root Temporary scratch space
  @param[out] tmp Internal plugin structure
  @param argc Number of command line arguments
  @param argv Command line argument vector

  The plugin will be updated with a policy on how to handle errors during
  initialization.

  @note Requires that a write-lock is held on LOCK_system_variables_hash

  @return How initialization of the plugin should be handled.
    @retval  0 Initialization should proceed.
    @retval  1 Plugin is disabled.
    @retval -1 An error has occurred.
*/

static int test_plugin_options(MEM_ROOT *tmp_root, st_plugin_int *tmp,
                               int *argc, char **argv) {
  struct sys_var_chain chain = {NULL, NULL};
  bool disable_plugin;
  enum_plugin_load_option plugin_load_option = tmp->load_option;

  /*
    We should use tmp->mem_root here instead of the global plugin_mem_root,
    but tmp->root is not always properly freed, so it will cause leaks in
    Valgrind (e.g. the main.validate_password_plugin test).
  */
  MEM_ROOT *mem_root = &plugin_mem_root;
  SYS_VAR **opt;
  my_option *opts = NULL;
  LEX_STRING plugin_name;
  char *varname;
  int error;
  sys_var *v MY_ATTRIBUTE((unused));
  st_bookmark *var;
  size_t len;
  uint count = EXTRA_OPTIONS;
  DBUG_ENTER("test_plugin_options");
  DBUG_ASSERT(tmp->plugin && tmp->name.str);

  /*
    The 'federated' and 'ndbcluster' storage engines are always disabled by
    default.
  */
  if (!(my_strcasecmp(&my_charset_latin1, tmp->name.str, "federated") &&
        my_strcasecmp(&my_charset_latin1, tmp->name.str, "ndbcluster")))
    plugin_load_option = PLUGIN_OFF;

  for (opt = tmp->plugin->system_vars; opt && *opt; opt++)
    count += 2; /* --{plugin}-{optname} and --plugin-{plugin}-{optname} */

  if (count > EXTRA_OPTIONS || (*argc > 1)) {
<<<<<<< HEAD
    if (!(opts =
              (my_option *)alloc_root(tmp_root, sizeof(my_option) * count))) {
=======
    if (!(opts = (my_option *)tmp_root->Alloc(sizeof(my_option) * count))) {
>>>>>>> 4869291f
      LogErr(ERROR_LEVEL, ER_PLUGIN_OOM, tmp->name.str);
      DBUG_RETURN(-1);
    }
    memset(opts, 0, sizeof(my_option) * count);

    if (construct_options(tmp_root, tmp, opts)) {
      LogErr(ERROR_LEVEL, ER_PLUGIN_BAD_OPTIONS, tmp->name.str);
      DBUG_RETURN(-1);
    }

    /*
      We adjust the default value to account for the hardcoded exceptions
      we have set for the federated and ndbcluster storage engines.
    */
    if (tmp->load_option != PLUGIN_FORCE &&
        tmp->load_option != PLUGIN_FORCE_PLUS_PERMANENT)
      opts[0].def_value = opts[1].def_value = plugin_load_option;

    error = handle_options(argc, &argv, opts, check_if_option_is_deprecated);
    (*argc)++; /* add back one for the program name */

    if (error) {
      LogErr(ERROR_LEVEL, ER_PLUGIN_PARSING_OPTIONS_FAILED, tmp->name.str);
      goto err;
    }
    /*
     Set plugin loading policy from option value. First element in the option
     list is always the <plugin name> option value.
    */
    if (tmp->load_option != PLUGIN_FORCE &&
        tmp->load_option != PLUGIN_FORCE_PLUS_PERMANENT)
      plugin_load_option = (enum_plugin_load_option) * (ulong *)opts[0].value;
  }

  disable_plugin = (plugin_load_option == PLUGIN_OFF);
  tmp->load_option = plugin_load_option;

  /*
    If the plugin is disabled it should not be initialized.
  */
  if (disable_plugin) {
    LogErr(INFORMATION_LEVEL, ER_PLUGIN_DISABLED, tmp->name.str);
    if (opts) my_cleanup_options(opts);
    DBUG_RETURN(1);
  }

  if (!my_strcasecmp(&my_charset_latin1, tmp->name.str, "NDBCLUSTER")) {
    plugin_name.str = const_cast<char *>("ndb");  // Use legacy "ndb" prefix
    plugin_name.length = 3;
  } else
    plugin_name = tmp->name;

  error = 1;
  for (opt = tmp->plugin->system_vars; opt && *opt; opt++) {
    SYS_VAR *o;
    const my_option **optp = (const my_option **)&opts;
    if (((o = *opt)->flags & PLUGIN_VAR_NOSYSVAR)) continue;
    if ((var = find_bookmark(plugin_name.str, o->name, o->flags)))
      v = new (mem_root) sys_var_pluginvar(&chain, var->key + 1, o);
    else {
      len = plugin_name.length + strlen(o->name) + 2;
<<<<<<< HEAD
      varname = (char *)alloc_root(mem_root, len);
=======
      varname = (char *)mem_root->Alloc(len);
>>>>>>> 4869291f
      strxmov(varname, plugin_name.str, "-", o->name, NullS);
      my_casedn_str(&my_charset_latin1, varname);
      convert_dash_to_underscore(varname, len - 1);
      v = new (mem_root) sys_var_pluginvar(&chain, varname, o);
    }
    DBUG_ASSERT(v); /* check that an object was actually constructed */

    if (findopt((char *)o->name, strlen(o->name), optp))
      v->set_arg_source((*optp)->arg_source);
  } /* end for */
  if (chain.first) {
    chain.last->next = NULL;
    if (mysql_add_sys_var_chain(chain.first)) {
      LogErr(ERROR_LEVEL, ER_PLUGIN_HAS_CONFLICTING_SYSTEM_VARIABLES,
             tmp->name.str);
      goto err;
    }
    tmp->system_vars = chain.first;
  }

  /*
    Once server is started and if there are few persisted plugin variables
    which needs to be handled, we do it here.
  */
  if (mysqld_server_started) {
    Persisted_variables_cache *pv = Persisted_variables_cache::get_instance();
    if (pv && pv->set_persist_options(true)) {
      LogErr(ERROR_LEVEL, ER_PLUGIN_CANT_SET_PERSISTENT_OPTIONS, tmp->name.str);
      goto err;
    }
  }
  DBUG_RETURN(0);

err:
  if (opts) my_cleanup_options(opts);
  DBUG_RETURN(error);
}

/****************************************************************************
  Help Verbose text with Plugin System Variables
****************************************************************************/

void add_plugin_options(std::vector<my_option> *options, MEM_ROOT *mem_root) {
  my_option *opt;

  if (!initialized) return;

  for (st_plugin_int **it = plugin_array->begin(); it != plugin_array->end();
       ++it) {
    st_plugin_int *p = *it;

    if (!(opt = construct_help_options(mem_root, p))) continue;

    /* Only options with a non-NULL comment are displayed in help text */
    for (; opt->name; opt++)
      if (opt->comment) options->push_back(*opt);
  }
}

/**
  Searches for a correctly loaded plugin of a particular type by name

  @param plugin   the name of the plugin we're looking for
  @param type     type of the plugin (0-MYSQL_MAX_PLUGIN_TYPE_NUM)
  @return plugin, or NULL if not found
*/
st_plugin_int *plugin_find_by_type(const LEX_CSTRING &plugin, int type) {
  st_plugin_int *ret;
  DBUG_ENTER("plugin_find_by_type");

  ret = plugin_find_internal(plugin, type);
  DBUG_RETURN(ret && ret->state == PLUGIN_IS_READY ? ret : NULL);
}

/**
  Locks the plugin strucutres so calls to plugin_find_inner can be issued.

  Must be followed by unlock_plugin_data.
*/
int lock_plugin_data() {
  DBUG_ENTER("lock_plugin_data");
  DBUG_RETURN(mysql_mutex_lock(&LOCK_plugin));
}

/**
  Unlocks the plugin strucutres as locked by lock_plugin_data()
*/
int unlock_plugin_data() {
  DBUG_ENTER("unlock_plugin_data");
  DBUG_RETURN(mysql_mutex_unlock(&LOCK_plugin));
}

bool Sql_cmd_install_plugin::execute(THD *thd) {
  bool st = mysql_install_plugin(thd, &m_comment, &m_ident);
  if (!st) my_ok(thd);
  mysql_audit_release(thd);
  return st;
}

bool Sql_cmd_uninstall_plugin::execute(THD *thd) {
  bool st = mysql_uninstall_plugin(thd, &m_comment);
  if (!st) my_ok(thd);
<<<<<<< HEAD
  mysql_audit_release(thd);
=======
>>>>>>> 4869291f
  return st;
}<|MERGE_RESOLUTION|>--- conflicted
+++ resolved
@@ -1,8 +1,4 @@
-<<<<<<< HEAD
-/* Copyright (c) 2005, 2018, Oracle and/or its affiliates. All rights reserved.
-=======
 /* Copyright (c) 2005, 2019, Oracle and/or its affiliates. All rights reserved.
->>>>>>> 4869291f
 
    This program is free software; you can redistribute it and/or modify
    it under the terms of the GNU General Public License, version 2.0,
@@ -86,10 +82,7 @@
 #include "sql/field.h"
 #include "sql/handler.h"  // ha_initalize_handlerton
 #include "sql/key.h"      // key_copy
-<<<<<<< HEAD
-=======
 #include "sql/lock.h"     // acquire_shared_global...
->>>>>>> 4869291f
 #include "sql/log.h"
 #include "sql/mdl.h"
 #include "sql/mysqld.h"              // files_charset_info
@@ -475,11 +468,7 @@
 /* prototypes */
 static void plugin_load(MEM_ROOT *tmp_root, int *argc, char **argv);
 static bool plugin_load_list(MEM_ROOT *tmp_root, int *argc, char **argv,
-<<<<<<< HEAD
-                             const char *list);
-=======
                              const char *list, bool load_early);
->>>>>>> 4869291f
 static bool check_if_option_is_deprecated(int optid,
                                           const struct my_option *opt,
                                           char *argument);
@@ -501,8 +490,6 @@
   return bookmark_hash;
 }
 
-<<<<<<< HEAD
-=======
 /**
  @warning Make sure all errors reported to the log here are
  defined at least twice in share/errmsg-utf8.txt
@@ -510,7 +497,6 @@
  @arg where_to  a combination of @ref REPORT_TO_USER and @ref REPORT_TO_LOG
  @arg error  the code for the mysql_error()
 */
->>>>>>> 4869291f
 static void report_error(int where_to, uint error, ...) {
   va_list args;
   if (where_to & REPORT_TO_USER) {
@@ -536,15 +522,12 @@
       case ER_UDF_EXISTS:
         ecode = ER_UDF_ALREADY_EXISTS;
         break;
-<<<<<<< HEAD
-=======
       case ER_PLUGIN_NO_INSTALL:
         ecode = ER_PLUGIN_NO_INSTALL_DUP;
         break;
       case ER_PLUGIN_NOT_EARLY:
         ecode = ER_PLUGIN_NOT_EARLY_DUP;
         break;
->>>>>>> 4869291f
       default:
         DBUG_ASSERT(false);
         return;
@@ -641,20 +624,13 @@
 
   @arg dl      The path to the plugin binary to load
   @arg report  a bitmask that's passed down to report_error()
-<<<<<<< HEAD
-=======
   @arg load_early true if loading the "early" plugins (--early-plugin-load etc)
->>>>>>> 4869291f
 
   @return      A plugin reference.
   @retval      NULL      failed to load the plugin
 */
-<<<<<<< HEAD
-static st_plugin_dl *plugin_dl_add(const LEX_STRING *dl, int report) {
-=======
 static st_plugin_dl *plugin_dl_add(const LEX_STRING *dl, int report,
                                    bool load_early) {
->>>>>>> 4869291f
   char dlpath[FN_REFLEN];
   uint dummy_errors, i;
   size_t plugin_dir_len, dlpathlen;
@@ -839,8 +815,6 @@
         free_plugin_mem(&plugin_dl);
         DBUG_RETURN(NULL);
       }
-<<<<<<< HEAD
-=======
   }
 
   if (load_early) {
@@ -853,7 +827,6 @@
         free_plugin_mem(&plugin_dl);
         DBUG_RETURN(NULL);
       }
->>>>>>> 4869291f
   }
 
   /* Duplicate and convert dll name */
@@ -1005,16 +978,6 @@
 static st_plugin_int *plugin_insert_or_reuse(st_plugin_int *plugin) {
   DBUG_ENTER("plugin_insert_or_reuse");
   st_plugin_int *tmp;
-<<<<<<< HEAD
-  for (st_plugin_int **it = plugin_array->begin(); it != plugin_array->end();
-       ++it) {
-    tmp = *it;
-    if (tmp->state == PLUGIN_IS_FREED) {
-      *tmp = std::move(*plugin);
-      DBUG_RETURN(tmp);
-    }
-  }
-=======
   /* During server bootstrap, don't reuse free slot. In case some early plugin
   load like key_ring fails, an user plugin could occupy that empty slot and
   get installed before mandatory plugins like PFS. This will cause issue if
@@ -1033,7 +996,6 @@
     }
   }
 
->>>>>>> 4869291f
   if (plugin_array->push_back(plugin)) DBUG_RETURN(NULL);
   tmp = plugin_array->back() =
       new (&plugin_mem_root) st_plugin_int(std::move(*plugin));
@@ -1050,13 +1012,8 @@
   ::LOCK_system_variables_hash
 */
 static bool plugin_add(MEM_ROOT *tmp_root, const LEX_STRING *name,
-<<<<<<< HEAD
-                       const LEX_STRING *dl, int *argc, char **argv,
-                       int report) {
-=======
                        const LEX_STRING *dl, int *argc, char **argv, int report,
                        bool load_early) {
->>>>>>> 4869291f
   st_plugin_int tmp;
   st_mysql_plugin *plugin;
   DBUG_ENTER("plugin_add");
@@ -1069,12 +1026,8 @@
     report_error(report, ER_UDF_EXISTS, name->str);
     DBUG_RETURN(true);
   }
-<<<<<<< HEAD
-  if (!(tmp.plugin_dl = plugin_dl_add(dl, report))) DBUG_RETURN(true);
-=======
   if (!(tmp.plugin_dl = plugin_dl_add(dl, report, load_early)))
     DBUG_RETURN(true);
->>>>>>> 4869291f
   /* Find plugin by name */
   for (plugin = tmp.plugin_dl->plugins; plugin->info; plugin++) {
     size_t name_len = strlen(plugin->name);
@@ -1423,7 +1376,6 @@
 /**
   Initialize the internals of the plugin system. Allocate required
   resources, initialize mutex, etc.
-<<<<<<< HEAD
 
   @return Operation outcome, false means no errors
  */
@@ -1437,21 +1389,6 @@
   bookmark_hash = new malloc_unordered_map<std::string, st_bookmark *>(
       key_memory_plugin_bookmark);
 
-=======
-
-  @return Operation outcome, false means no errors
- */
-static bool plugin_init_internals() {
-#ifdef HAVE_PSI_INTERFACE
-  init_plugin_psi_keys();
-#endif
-
-  init_alloc_root(key_memory_plugin_mem_root, &plugin_mem_root, 4096, 4096);
-
-  bookmark_hash = new malloc_unordered_map<std::string, st_bookmark *>(
-      key_memory_plugin_bookmark);
-
->>>>>>> 4869291f
   malloced_string_type_sysvars_bookmark_hash =
       new malloc_unordered_map<std::string, st_bookmark *>(
           key_memory_plugin_bookmark);
@@ -1551,11 +1488,7 @@
   I_List_iterator<i_string> iter(opt_early_plugin_load_list);
   i_string *item;
   while (NULL != (item = iter++))
-<<<<<<< HEAD
-    plugin_load_list(&tmp_root, argc, argv, item->ptr);
-=======
     plugin_load_list(&tmp_root, argc, argv, item->ptr, true);
->>>>>>> 4869291f
 
   /* Temporary mem root not needed anymore, can free it here */
   free_root(&tmp_root, MYF(0));
@@ -1714,11 +1647,7 @@
     I_List_iterator<i_string> iter(opt_plugin_load_list);
     i_string *item;
     while (NULL != (item = iter++))
-<<<<<<< HEAD
-      plugin_load_list(&tmp_root, argc, argv, item->ptr);
-=======
       plugin_load_list(&tmp_root, argc, argv, item->ptr, false);
->>>>>>> 4869291f
 
     if (!(flags & PLUGIN_INIT_SKIP_PLUGIN_TABLE))
       plugin_load(&tmp_root, argc, argv);
@@ -1810,13 +1739,8 @@
     get_field(tmp_root, table->field[0], &str_name);
     get_field(tmp_root, table->field[1], &str_dl);
 
-<<<<<<< HEAD
-    LEX_STRING name = {(char *)str_name.ptr(), str_name.length()};
-    LEX_STRING dl = {(char *)str_dl.ptr(), str_dl.length()};
-=======
     LEX_STRING name = str_name.lex_string();
     LEX_STRING dl = str_dl.lex_string();
->>>>>>> 4869291f
 
     /*
       The whole locking sequence is not strictly speaking needed since this
@@ -1829,11 +1753,7 @@
     */
     mysql_mutex_lock(&LOCK_plugin);
     mysql_rwlock_wrlock(&LOCK_system_variables_hash);
-<<<<<<< HEAD
-    if (plugin_add(tmp_root, &name, &dl, argc, argv, REPORT_TO_LOG)) {
-=======
     if (plugin_add(tmp_root, &name, &dl, argc, argv, REPORT_TO_LOG, false)) {
->>>>>>> 4869291f
       LogErr(WARNING_LEVEL, ER_PLUGIN_CANT_LOAD, str_name.c_ptr(),
              str_dl.c_ptr());
     } else {
@@ -1870,11 +1790,7 @@
   @retval false  success
 */
 static bool plugin_load_list(MEM_ROOT *tmp_root, int *argc, char **argv,
-<<<<<<< HEAD
-                             const char *list) {
-=======
                              const char *list, bool load_early) {
->>>>>>> 4869291f
   char buffer[FN_REFLEN];
   LEX_STRING name = {buffer, 0}, dl = {NULL, 0}, *str = &name;
   st_plugin_dl *plugin_dl;
@@ -1911,22 +1827,14 @@
           */
           mysql_mutex_lock(&LOCK_plugin);
           mysql_rwlock_wrlock(&LOCK_system_variables_hash);
-<<<<<<< HEAD
-          if ((plugin_dl = plugin_dl_add(&dl, REPORT_TO_LOG))) {
-=======
           if ((plugin_dl = plugin_dl_add(&dl, REPORT_TO_LOG, load_early))) {
->>>>>>> 4869291f
             for (plugin = plugin_dl->plugins; plugin->info; plugin++) {
               name.str = (char *)plugin->name;
               name.length = strlen(name.str);
 
               free_root(tmp_root, MYF(MY_MARK_BLOCKS_FREE));
-<<<<<<< HEAD
-              if (plugin_add(tmp_root, &name, &dl, argc, argv, REPORT_TO_LOG))
-=======
               if (plugin_add(tmp_root, &name, &dl, argc, argv, REPORT_TO_LOG,
                              load_early))
->>>>>>> 4869291f
                 goto error;
             }
             plugin_dl_del(&dl);  // reduce ref count
@@ -1941,12 +1849,8 @@
           */
           mysql_mutex_lock(&LOCK_plugin);
           mysql_rwlock_wrlock(&LOCK_system_variables_hash);
-<<<<<<< HEAD
-          if (plugin_add(tmp_root, &name, &dl, argc, argv, REPORT_TO_LOG))
-=======
           if (plugin_add(tmp_root, &name, &dl, argc, argv, REPORT_TO_LOG,
                          load_early))
->>>>>>> 4869291f
             goto error;
         }
         mysql_rwlock_unlock(&LOCK_system_variables_hash);
@@ -2033,7 +1937,6 @@
       for (i = 0; i < count; i++) {
         plugin = plugin_array->at(i);
 
-<<<<<<< HEAD
         if (plugin->state == PLUGIN_IS_READY) {
           if (strcmp(plugin->name.str, "binlog") == 0 && skip_binlog) {
             skip_binlog = false;
@@ -2042,15 +1945,6 @@
             reap_needed = true;
           } else if (plugin->plugin->type == MYSQL_KEYRING_PLUGIN)
             keyring_plugins.push_back(plugin);
-=======
-        if (plugin->state == PLUGIN_IS_READY &&
-            strcmp(plugin->name.str, "binlog") == 0 && skip_binlog) {
-          skip_binlog = false;
-
-        } else if (plugin->state == PLUGIN_IS_READY) {
-          plugin->state = PLUGIN_IS_DELETED;
-          reap_needed = true;
->>>>>>> 4869291f
         }
       }
       if (!reap_needed) {
@@ -2236,12 +2130,8 @@
       check_table_access(thd, INSERT_ACL, &tables, false, 1, false))
     DBUG_RETURN(true);
 
-<<<<<<< HEAD
-  if (acquire_shared_backup_lock(thd, thd->variables.lock_wait_timeout))
-=======
   if (acquire_shared_global_read_lock(thd, thd->variables.lock_wait_timeout) ||
       acquire_shared_backup_lock(thd, thd->variables.lock_wait_timeout))
->>>>>>> 4869291f
     DBUG_RETURN(true);
 
   /* need to open before acquiring LOCK_plugin or it will deadlock */
@@ -2297,12 +2187,8 @@
       report_error(REPORT_TO_USER, ER_PLUGIN_IS_NOT_LOADED, name->str);
       goto err;
     }
-<<<<<<< HEAD
-    error = plugin_add(thd->mem_root, name, dl, &argc, argv, REPORT_TO_USER);
-=======
     error =
         plugin_add(thd->mem_root, name, dl, &argc, argv, REPORT_TO_USER, false);
->>>>>>> 4869291f
   }
 
   /* LOCK_plugin and LOCK_system_variables_hash already unlocked by plugin_add()
@@ -2342,11 +2228,7 @@
       error = true;
 
     if (error) {
-<<<<<<< HEAD
-      report_error(REPORT_TO_USER, ER_PLUGIN_INSTALL_ERROR, name->str,
-=======
       report_error(REPORT_TO_USER, ER_DA_PLUGIN_INSTALL_ERROR, name->str,
->>>>>>> 4869291f
                    "error acquiring metadata lock");
     }
   }
@@ -2369,11 +2251,7 @@
       char errbuf[MYSQL_ERRMSG_SIZE];
       my_strerror(errbuf, sizeof(errbuf), error);
       snprintf(buf, sizeof(buf), msg, errbuf);
-<<<<<<< HEAD
-      report_error(REPORT_TO_USER, ER_PLUGIN_INSTALL_ERROR, name->str, buf);
-=======
       report_error(REPORT_TO_USER, ER_DA_PLUGIN_INSTALL_ERROR, name->str, buf);
->>>>>>> 4869291f
     } else {
       mysql_mutex_lock(&LOCK_plugin);
 
@@ -2391,11 +2269,7 @@
       if (!error && store_infoschema_metadata) {
         error = dd::info_schema::store_dynamic_plugin_I_S_metadata(thd, tmp);
         if (error) {
-<<<<<<< HEAD
-          report_error(REPORT_TO_USER, ER_PLUGIN_INSTALL_ERROR, name->str,
-=======
           report_error(REPORT_TO_USER, ER_DA_PLUGIN_INSTALL_ERROR, name->str,
->>>>>>> 4869291f
                        "error storing metadata");
         }
       }
@@ -2407,11 +2281,7 @@
             thd, INFORMATION_SCHEMA_NAME.str, tmp->name.str, false,
             &uncommitted_tables);
         if (error) {
-<<<<<<< HEAD
-          report_error(REPORT_TO_USER, ER_PLUGIN_INSTALL_ERROR, name->str,
-=======
           report_error(REPORT_TO_USER, ER_DA_PLUGIN_INSTALL_ERROR, name->str,
->>>>>>> 4869291f
                        "error updating metadata");
         }
       }
@@ -2452,12 +2322,8 @@
     DBUG_RETURN(true);
   }
 
-<<<<<<< HEAD
-  if (acquire_shared_backup_lock(thd, thd->variables.lock_wait_timeout))
-=======
   if (acquire_shared_global_read_lock(thd, thd->variables.lock_wait_timeout) ||
       acquire_shared_backup_lock(thd, thd->variables.lock_wait_timeout))
->>>>>>> 4869291f
     DBUG_RETURN(true);
 
   Disable_autocommit_guard autocommit_guard(thd);
@@ -2582,50 +2448,8 @@
     */
     plugin->state = PLUGIN_IS_DYING;
     mysql_mutex_unlock(&LOCK_plugin);
-<<<<<<< HEAD
 
     DEBUG_SYNC(current_thd, "in_plugin_check_uninstall");
-=======
-
-    DEBUG_SYNC(current_thd, "in_plugin_check_uninstall");
-
-    /*
-      Check uninstall may perform complex operations,
-      including acquiring MDL locks, which in turn may need LOCK_plugin.
-    */
-    DBUG_PRINT("info", ("check uninstall plugin: '%s'", plugin->name.str));
-    check = plugin->plugin->check_uninstall(plugin);
-
-    mysql_mutex_lock(&LOCK_plugin);
-    DBUG_ASSERT(plugin->state == PLUGIN_IS_DYING);
-
-    if (check) {
-      DBUG_PRINT("warning",
-                 ("Plugin '%s' blocked uninstall.", plugin->name.str));
-      plugin->state = PLUGIN_IS_READY;
-      mysql_mutex_unlock(&LOCK_plugin);
-      my_error(ER_PLUGIN_CANNOT_BE_UNINSTALLED, MYF(0), name->str,
-               "Plugin is still in use.");
-      goto err;
-    }
-  }
-
-  plugin->state = PLUGIN_IS_DELETED;
-  if (plugin->ref_count)
-    push_warning(thd, Sql_condition::SL_WARNING, WARN_PLUGIN_BUSY,
-                 ER_THD(thd, WARN_PLUGIN_BUSY));
-  else
-    reap_needed = true;
-
-  // Check if we need to remove I_S plugin metadata from DD.
-  remove_IS_metadata_from_dd =
-      (plugin->plugin->type == MYSQL_INFORMATION_SCHEMA_PLUGIN &&
-       plugin->load_option != PLUGIN_OFF);
-
-  orig_plugin_name = dd::String_type(plugin->name.str, plugin->name.length);
-  reap_plugins();
-  mysql_mutex_unlock(&LOCK_plugin);
->>>>>>> 4869291f
 
     /*
       Check uninstall may perform complex operations,
@@ -2767,9 +2591,6 @@
   }
   mysql_mutex_unlock(&LOCK_plugin);
 
-<<<<<<< HEAD
-  for (; *funcs != NULL; ++funcs) {
-=======
   size_t binlog_index = 0;
   bool found_binlog = false;
   /* Identify binary log SE which we need to invoke first. */
@@ -2794,7 +2615,6 @@
       if (plugin && (*funcs)(thd, plugin_int_to_ref(plugin), arg)) goto err;
       plugins[binlog_index] = nullptr;
     }
->>>>>>> 4869291f
     for (idx = 0; idx < total; idx++) {
       if (unlikely(version != plugin_array_version)) {
         mysql_mutex_lock(&LOCK_plugin);
@@ -2911,13 +2731,8 @@
     if (*p == '-') *p = '_';
 
   if (!(result = find_bookmark(NULL, varname + 1, flags))) {
-<<<<<<< HEAD
-    result = (st_bookmark *)alloc_root(&plugin_mem_root,
-                                       sizeof(st_bookmark) + length - 1);
-=======
     result =
         (st_bookmark *)plugin_mem_root.Alloc(sizeof(st_bookmark) + length - 1);
->>>>>>> 4869291f
     varname[0] = flags & PLUGIN_VAR_TYPEMASK;
     memcpy(result->key, varname, length);
     result->name_len = length - 2;
@@ -3258,15 +3073,9 @@
 
 /**
   Free all elements allocated by plugin_var_memalloc_session_update().
-<<<<<<< HEAD
 
   @param[in]     vars  system variables structure
 
-=======
-
-  @param[in]     vars  system variables structure
-
->>>>>>> 4869291f
   @see plugin_var_memalloc_session_update
 */
 
@@ -3311,11 +3120,7 @@
   size_t plugin_name_len = strlen(plugin_name);
   size_t optnamelen;
   const int max_comment_len = 180;
-<<<<<<< HEAD
-  char *comment = (char *)alloc_root(mem_root, max_comment_len + 1);
-=======
   char *comment = (char *)mem_root->Alloc(max_comment_len + 1);
->>>>>>> 4869291f
   char *optname;
 
   int index = 0, offset = 0;
@@ -3327,20 +3132,12 @@
 
   DBUG_ENTER("construct_options");
 
-<<<<<<< HEAD
-  plugin_name_ptr = (char *)alloc_root(mem_root, plugin_name_len + 1);
-=======
   plugin_name_ptr = (char *)mem_root->Alloc(plugin_name_len + 1);
->>>>>>> 4869291f
   strcpy(plugin_name_ptr, plugin_name);
   my_casedn_str(&my_charset_latin1, plugin_name_ptr);
   convert_underscore_to_dash(plugin_name_ptr, plugin_name_len);
   plugin_name_with_prefix_ptr =
-<<<<<<< HEAD
-      (char *)alloc_root(mem_root, plugin_name_len + plugin_dash.length + 1);
-=======
       (char *)mem_root->Alloc(plugin_name_len + plugin_dash.length + 1);
->>>>>>> 4869291f
   strxmov(plugin_name_with_prefix_ptr, plugin_dash.str, plugin_name_ptr, NullS);
 
   if (tmp->load_option != PLUGIN_FORCE &&
@@ -3367,19 +3164,6 @@
       GET_ENUM value is an unsigned long integer.
     */
     options[0].value = options[1].value =
-<<<<<<< HEAD
-        (uchar **)alloc_root(mem_root, sizeof(ulong));
-    *((ulong *)options[0].value) = (ulong)options[0].def_value;
-
-    options[0].arg_source = options[1].arg_source =
-        (get_opt_arg_source *)alloc_root(mem_root, sizeof(get_opt_arg_source));
-    memset(options[0].arg_source, 0, sizeof(get_opt_arg_source));
-    options[0].arg_source->m_path_name[0] = 0;
-    options[1].arg_source->m_path_name[0] = 0;
-    options[0].arg_source->m_source = options[1].arg_source->m_source =
-        enum_variable_source::COMPILED;
-
-=======
         (uchar **)mem_root->Alloc(sizeof(ulong));
     *((ulong *)options[0].value) = (ulong)options[0].def_value;
 
@@ -3391,7 +3175,6 @@
     options[0].arg_source->m_source = options[1].arg_source->m_source =
         enum_variable_source::COMPILED;
 
->>>>>>> 4869291f
     options += 2;
   }
 
@@ -3513,11 +3296,7 @@
 
     if (!(opt->flags & PLUGIN_VAR_THDLOCAL)) {
       optnamelen = strlen(opt->name);
-<<<<<<< HEAD
-      optname = (char *)alloc_root(mem_root, plugin_name_len + optnamelen + 2);
-=======
       optname = (char *)mem_root->Alloc(plugin_name_len + optnamelen + 2);
->>>>>>> 4869291f
       strxmov(optname, plugin_name_ptr, "-", opt->name, NullS);
       optnamelen = plugin_name_len + optnamelen + 1;
     } else {
@@ -3555,20 +3334,12 @@
     options[1] = options[0];
     options[1].id = -1;
     options[1].name = option_name_ptr =
-<<<<<<< HEAD
-        (char *)alloc_root(mem_root, plugin_dash.length + optnamelen + 1);
-=======
         (char *)mem_root->Alloc(plugin_dash.length + optnamelen + 1);
->>>>>>> 4869291f
     options[1].comment = 0; /* Hidden from the help text */
     strxmov(option_name_ptr, plugin_dash.str, optname, NullS);
 
     options[0].arg_source = options[1].arg_source =
-<<<<<<< HEAD
-        (get_opt_arg_source *)alloc_root(mem_root, sizeof(get_opt_arg_source));
-=======
         (get_opt_arg_source *)mem_root->Alloc(sizeof(get_opt_arg_source));
->>>>>>> 4869291f
     memset(options[0].arg_source, 0, sizeof(get_opt_arg_source));
     options[0].arg_source->m_path_name[0] = 0;
     options[1].arg_source->m_path_name[0] = 0;
@@ -3590,11 +3361,7 @@
   for (opt = p->plugin->system_vars; opt && *opt; opt++, count += 2)
     ;
 
-<<<<<<< HEAD
-  if (!(opts = (my_option *)alloc_root(mem_root, sizeof(my_option) * count)))
-=======
   if (!(opts = (my_option *)mem_root->Alloc(sizeof(my_option) * count)))
->>>>>>> 4869291f
     DBUG_RETURN(NULL);
 
   memset(opts, 0, sizeof(my_option) * count);
@@ -3692,12 +3459,7 @@
     count += 2; /* --{plugin}-{optname} and --plugin-{plugin}-{optname} */
 
   if (count > EXTRA_OPTIONS || (*argc > 1)) {
-<<<<<<< HEAD
-    if (!(opts =
-              (my_option *)alloc_root(tmp_root, sizeof(my_option) * count))) {
-=======
     if (!(opts = (my_option *)tmp_root->Alloc(sizeof(my_option) * count))) {
->>>>>>> 4869291f
       LogErr(ERROR_LEVEL, ER_PLUGIN_OOM, tmp->name.str);
       DBUG_RETURN(-1);
     }
@@ -3759,11 +3521,7 @@
       v = new (mem_root) sys_var_pluginvar(&chain, var->key + 1, o);
     else {
       len = plugin_name.length + strlen(o->name) + 2;
-<<<<<<< HEAD
-      varname = (char *)alloc_root(mem_root, len);
-=======
       varname = (char *)mem_root->Alloc(len);
->>>>>>> 4869291f
       strxmov(varname, plugin_name.str, "-", o->name, NullS);
       my_casedn_str(&my_charset_latin1, varname);
       convert_dash_to_underscore(varname, len - 1);
@@ -3866,9 +3624,5 @@
 bool Sql_cmd_uninstall_plugin::execute(THD *thd) {
   bool st = mysql_uninstall_plugin(thd, &m_comment);
   if (!st) my_ok(thd);
-<<<<<<< HEAD
-  mysql_audit_release(thd);
-=======
->>>>>>> 4869291f
   return st;
 }