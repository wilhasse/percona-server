/* Copyright (c) 2005, 2018, Oracle and/or its affiliates. All rights reserved.

   This program is free software; you can redistribute it and/or modify
   it under the terms of the GNU General Public License, version 2.0,
   as published by the Free Software Foundation.

   This program is also distributed with certain software (including
   but not limited to OpenSSL) that is licensed under separate terms,
   as designated in a particular file or component or in included license
   documentation.  The authors of MySQL hereby grant you an additional
   permission to link the program and your derivative works with the
   separately licensed software that they have included with MySQL.

   This program is distributed in the hope that it will be useful,
   but WITHOUT ANY WARRANTY; without even the implied warranty of
   MERCHANTABILITY or FITNESS FOR A PARTICULAR PURPOSE.  See the
   GNU General Public License, version 2.0, for more details.

   You should have received a copy of the GNU General Public License
   along with this program; if not, write to the Free Software
   Foundation, Inc., 51 Franklin St, Fifth Floor, Boston, MA 02110-1301  USA */

#include "sql/sql_plugin.h"

#include "my_config.h"

#include <stdarg.h>
#include <stdio.h>
#include <string.h>

#include "m_ctype.h"
#include "m_string.h"
#include "map_helpers.h"
#include "mutex_lock.h"  // MUTEX_LOCK
#include "my_alloc.h"
#include "my_base.h"
#include "my_compiler.h"
#include "my_dbug.h"
#include "my_default.h"  // free_defaults
#include "my_getopt.h"
#include "my_inttypes.h"
#include "my_list.h"
#include "my_loglevel.h"
#include "my_macros.h"
#include "my_psi_config.h"
#include "my_sharedlib.h"
#include "my_sys.h"
#include "my_thread_local.h"
#include "mysql/components/services/log_builtins.h"
#include "mysql/components/services/log_shared.h"
#include "mysql/components/services/psi_memory_bits.h"
#include "mysql/components/services/psi_mutex_bits.h"
#include "mysql/components/services/system_variable_source_type.h"
#include "mysql/plugin_audit.h"
#include "mysql/plugin_auth.h"
#include "mysql/plugin_clone.h"
#include "mysql/plugin_group_replication.h"
#include "mysql/plugin_keyring.h"
#include "mysql/plugin_validate_password.h"
#include "mysql/psi/mysql_memory.h"
#include "mysql/psi/mysql_mutex.h"
#include "mysql/psi/mysql_rwlock.h"
#include "mysql/psi/psi_base.h"
#include "mysql/service_mysql_alloc.h"
#include "mysql_com.h"
#include "mysql_version.h"
#include "mysqld_error.h"
#include "prealloced_array.h"
#include "sql/auth/auth_acls.h"
#include "sql/auth/auth_common.h"  // check_table_access
#include "sql/auto_thd.h"          // Auto_THD
#include "sql/current_thd.h"
#include "sql/dd/cache/dictionary_client.h"  // dd::cache::Dictionary_client
#include "sql/dd/dd_schema.h"                // dd::Schema_MDL_locker
#include "sql/dd/info_schema/metadata.h"  // dd::info_schema::store_dynamic_p...
#include "sql/dd/string_type.h"           // dd::String_type
#include "sql/dd_sql_view.h"              // update_referencing_views_metadata
#include "sql/debug_sync.h"               // DEBUG_SYNC
#include "sql/derror.h"                   // ER_THD
#include "sql/field.h"
#include "sql/handler.h"  // ha_initalize_handlerton
#include "sql/key.h"      // key_copy
#include "sql/log.h"
#include "sql/mdl.h"
#include "sql/mysqld.h"              // files_charset_info
#include "sql/persisted_variable.h"  // Persisted_variables_cache
#include "sql/protocol_classic.h"
#include "sql/psi_memory_key.h"
#include "sql/records.h"  // READ_RECORD
#include "sql/set_var.h"
#include "sql/sql_audit.h"        // mysql_audit_acquire_plugins
#include "sql/sql_backup_lock.h"  // acquire_shared_backup_lock
#include "sql/sql_base.h"         // close_mysql_tables
#include "sql/sql_class.h"        // THD
#include "sql/sql_const.h"
#include "sql/sql_error.h"
#include "sql/sql_lex.h"
#include "sql/sql_list.h"
#include "sql/sql_parse.h"  // check_string_char_length
#include "sql/sql_plugin_var.h"
#include "sql/sql_show.h"  // add_status_vars
#include "sql/sql_table.h"
#include "sql/sys_vars_resource_mgr.h"
#include "sql/sys_vars_shared.h"  // intern_find_sys_var
#include "sql/system_variables.h"
#include "sql/table.h"
#include "sql/thd_raii.h"
#include "sql/thr_malloc.h"
#include "sql/transaction.h"  // trans_rollback_stmt
#include "sql_string.h"
#include "template_utils.h"  // pointer_cast
#include "thr_lock.h"
#include "thr_mutex.h"
#include "typelib.h"

/* clang-format off */
/**
  @page page_ext_plugins Plugins

  The Big Picture
  ----------------

  @startuml
  actor "SQL client" as client
  box "MySQL Server" #LightBlue
    participant "Server Code" as server
    participant "Plugin" as plugin
  endbox

  == INSTALL PLUGIN ==
  server -> plugin : initialize
  activate plugin
  plugin --> server : initialization done

  == CLIENT SESSION ==
  loop many
    client -> server : SQL command
    server -> server : Add reference for Plugin if absent
    loop one or many
      server -> plugin : plugin API call
      plugin --> server : plugin API call result
    end
    server -> server : Optionally release reference for Plugin
    server --> client : SQL command reply
  end

  == UNINSTALL PLUGIN ==
  server -> plugin : deinitialize
  plugin --> server : deinitialization done
  deactivate plugin
  @enduml

  @sa Sql_cmd_install_plugin, Sql_cmd_uninstall_plugin.
*/

/**
  @page page_ext_plugin_services Plugin Services

  Adding Plugin Services Into The Big Picture
  ------------------------------------

  You probably remember the big picture for @ref page_ext_plugins.
  Below is an extended version of it with plugin services added.

  @startuml

  actor "SQL client" as client
  box "MySQL Server" #LightBlue
    participant "Server Code" as server
    participant "Plugin" as plugin
  endbox

  == INSTALL PLUGIN ==
  server -> plugin : initialize
  activate plugin

  loop zero or many
    plugin -> server : service API call
    server --> plugin : service API result
  end
  plugin --> server : initialization done

  == CLIENT SESSION ==
  loop many
    client -> server : SQL command
    server -> server : Add reference for Plugin if absent
    loop one or many
      server -> plugin : plugin API call
      loop zero or many
        plugin -> server : service API call
        server --> plugin : service API result
      end
      plugin --> server : plugin API call result
    end
    server -> server : Optionally release reference for Plugin
    server --> client : SQL command reply
  end

  == UNINSTALL PLUGIN ==
  server -> plugin : deinitialize
  loop zero or many
    plugin -> server : service API call
    server --> plugin : service API result
  end
  plugin --> server : deinitialization done
  deactivate plugin
  @enduml

  Understanding and creating plugin services
  -----------------------------

  - @subpage page_ext_plugin_svc_anathomy
  - @subpage page_ext_plugin_svc_new_service_howto
  - @subpage page_ext_plugin_api_goodservices

  @section sect_ext_plugin_svc_reference Plugin Services Reference

   See @ref group_ext_plugin_services
*/

/**
  @page page_ext_plugin_svc_anathomy Plugin Service Anathomy

  A "service" is a struct of C function pointers.

  It is a tool to expose a pre-exitsing set of server functions to plugins.
  You need the actual server functions as a starting point.

  The server has all service structs defined and initialized so
  that the the function pointers point to the actual service implementation
  functions.

  The server also keeps a global list of the plugin service reference
  structures called ::list_of_services.

  See ::st_service_ref for details of what a service reference is.

  The server copies of all plugin structures are filled in at compile time
  with the function pointers of the actual server functions that implement
  the service functions. References to them are stored into the relevant
  element of ::list_of_services.

  Each plugin must export pointer symbols for every plugin service that
  the server knows about.

  The plugin service pointers are initialized with the version of the plugin
  service that the plugin expects.

  When a dynamic plugin shared object is loaded by ::plugin_dl_add it will
  iterate over ::list_of_services, find the plugin symbol by name,
  check the service version stored in that symbol against the one stored into
  ::st_service_ref and then will replace the version stored in plugin's struct
  pointer with the actual pointer of the server's copy of the same structure.

  When that is filled in the plugin can use the newly set server structure
  through its local pointer to call into the service method pointers that point
  to the server implementaiton functions.

  Once set to the server's structure, the plugin's service pointer value is
  never reset back to service version.

  The plugin service header also defines a set of convenience macros
  that replace top level plugin service calls with the corresponding function
  pointer call, i.e. for service foo:

  ~~~~
  struct foo_service_st {
     int (*foo_mtd_1)(int a);
  }

  struct foo_service_st *foo_service;
  ~~~~

  a convenience macro is defined for `foo_mtd_1` as follows:

  ~~~~
  #define foo_mtd_1(a)  foo_service->foo_mtd_1(a)
  ~~~~

  This trick allows plugin service functions to look as top level function
  calls inside the plugin code.

  @sa plugin_add, plugin_del, plugin_dl_add, plugin_dl_del, list_of_services,
    st_service_ref
*/
/* clang-format on */

#ifdef HAVE_DLFCN_H
#include <dlfcn.h>
#endif

#include <algorithm>
#include <new>
#include <unordered_map>
#include <utility>

#include "sql/srv_session.h"  // Srv_session::check_for_stale_threads()

using std::max;
using std::min;

#define REPORT_TO_LOG 1
#define REPORT_TO_USER 2

#ifndef DBUG_OFF
static PSI_memory_key key_memory_plugin_ref;
#endif

static PSI_memory_key key_memory_plugin_mem_root;
static PSI_memory_key key_memory_plugin_init_tmp;
static PSI_memory_key key_memory_plugin_int_mem_root;
static PSI_memory_key key_memory_mysql_plugin;
static PSI_memory_key key_memory_mysql_plugin_dl;
static PSI_memory_key key_memory_plugin_bookmark;

extern st_mysql_plugin *mysql_optional_plugins[];
extern st_mysql_plugin *mysql_mandatory_plugins[];

/**
  @note The order of the enumeration is critical.
  @see construct_options
*/
const char *global_plugin_typelib_names[] = {"OFF", "ON", "FORCE",
                                             "FORCE_PLUS_PERMANENT", NULL};
static TYPELIB global_plugin_typelib = {
    array_elements(global_plugin_typelib_names) - 1, "",
    global_plugin_typelib_names, NULL};

static I_List<i_string> opt_plugin_load_list;
I_List<i_string> *opt_plugin_load_list_ptr = &opt_plugin_load_list;
static I_List<i_string> opt_early_plugin_load_list;
I_List<i_string> *opt_early_plugin_load_list_ptr = &opt_early_plugin_load_list;
char *opt_plugin_dir_ptr;
char opt_plugin_dir[FN_REFLEN];
/*
  When you ad a new plugin type, add both a string and make sure that the
  init and deinit array are correctly updated.
*/
const LEX_STRING plugin_type_names[MYSQL_MAX_PLUGIN_TYPE_NUM] = {
    {C_STRING_WITH_LEN("UDF")},
    {C_STRING_WITH_LEN("STORAGE ENGINE")},
    {C_STRING_WITH_LEN("FTPARSER")},
    {C_STRING_WITH_LEN("DAEMON")},
    {C_STRING_WITH_LEN("INFORMATION SCHEMA")},
    {C_STRING_WITH_LEN("AUDIT")},
    {C_STRING_WITH_LEN("REPLICATION")},
    {C_STRING_WITH_LEN("AUTHENTICATION")},
    {C_STRING_WITH_LEN("VALIDATE PASSWORD")},
    {C_STRING_WITH_LEN("GROUP REPLICATION")},
    {C_STRING_WITH_LEN("KEYRING")},
    {C_STRING_WITH_LEN("CLONE")}};

extern int initialize_schema_table(st_plugin_int *plugin);
extern int finalize_schema_table(st_plugin_int *plugin);

/*
  The number of elements in both plugin_type_initialize and
  plugin_type_deinitialize should equal to the number of plugins
  defined.
*/
plugin_type_init plugin_type_initialize[MYSQL_MAX_PLUGIN_TYPE_NUM] = {
    0,
    ha_initialize_handlerton,
    0,
    0,
    initialize_schema_table,
    initialize_audit_plugin,
    0,
    0,
    0};

plugin_type_init plugin_type_deinitialize[MYSQL_MAX_PLUGIN_TYPE_NUM] = {
    0,
    ha_finalize_handlerton,
    0,
    0,
    finalize_schema_table,
    finalize_audit_plugin,
    0,
    0,
    0};

static const char *plugin_interface_version_sym =
    "_mysql_plugin_interface_version_";
static const char *sizeof_st_plugin_sym = "_mysql_sizeof_struct_st_plugin_";
static const char *plugin_declarations_sym = "_mysql_plugin_declarations_";
static int min_plugin_interface_version =
    MYSQL_PLUGIN_INTERFACE_VERSION & ~0xFF;

static void *innodb_callback_data;

/* Note that 'int version' must be the first field of every plugin
   sub-structure (plugin->info).
*/
static int min_plugin_info_interface_version[MYSQL_MAX_PLUGIN_TYPE_NUM] = {
    0x0000,
    MYSQL_HANDLERTON_INTERFACE_VERSION,
    MYSQL_FTPARSER_INTERFACE_VERSION,
    MYSQL_DAEMON_INTERFACE_VERSION,
    MYSQL_INFORMATION_SCHEMA_INTERFACE_VERSION,
    MYSQL_AUDIT_INTERFACE_VERSION,
    MYSQL_REPLICATION_INTERFACE_VERSION,
    MYSQL_AUTHENTICATION_INTERFACE_VERSION,
    MYSQL_VALIDATE_PASSWORD_INTERFACE_VERSION,
    MYSQL_GROUP_REPLICATION_INTERFACE_VERSION,
    MYSQL_KEYRING_INTERFACE_VERSION,
    MYSQL_CLONE_INTERFACE_VERSION};
static int cur_plugin_info_interface_version[MYSQL_MAX_PLUGIN_TYPE_NUM] = {
    0x0000, /* UDF: not implemented */
    MYSQL_HANDLERTON_INTERFACE_VERSION,
    MYSQL_FTPARSER_INTERFACE_VERSION,
    MYSQL_DAEMON_INTERFACE_VERSION,
    MYSQL_INFORMATION_SCHEMA_INTERFACE_VERSION,
    MYSQL_AUDIT_INTERFACE_VERSION,
    MYSQL_REPLICATION_INTERFACE_VERSION,
    MYSQL_AUTHENTICATION_INTERFACE_VERSION,
    MYSQL_VALIDATE_PASSWORD_INTERFACE_VERSION,
    MYSQL_GROUP_REPLICATION_INTERFACE_VERSION,
    MYSQL_KEYRING_INTERFACE_VERSION,
    MYSQL_CLONE_INTERFACE_VERSION};

/* support for Services */

#include "sql/sql_plugin_services.h"

/*
  A mutex LOCK_plugin_delete must be acquired before calling plugin_del
  function.
*/
mysql_mutex_t LOCK_plugin_delete;

/**
  Serializes access to the global plugin memory list.

  LOCK_plugin must be acquired before accessing
  plugin_dl_array, plugin_array and plugin_hash.
  We are always manipulating ref count, so a rwlock here is unneccessary.
  If it must be taken together with the LOCK_system_variables_hash then
  LOCK_plugin must be taken before LOCK_system_variables_hash.
*/
mysql_mutex_t LOCK_plugin;
/**
  Serializes the INSTALL and UNINSTALL PLUGIN commands.
  Must be taken before LOCK_plugin.
*/
mysql_mutex_t LOCK_plugin_install;
static Prealloced_array<st_plugin_dl *, 16> *plugin_dl_array;
static Prealloced_array<st_plugin_int *, 16> *plugin_array;
static collation_unordered_map<std::string, st_plugin_int *>
    *plugin_hash[MYSQL_MAX_PLUGIN_TYPE_NUM] = {nullptr};
static bool reap_needed = false;
static int plugin_array_version = 0;

static bool initialized = false;

static MEM_ROOT plugin_mem_root;
static uint global_variables_dynamic_size = 0;
static malloc_unordered_map<std::string, st_bookmark *> *bookmark_hash;
/** Hash for system variables of string type with MEMALLOC flag. */
static malloc_unordered_map<std::string, st_bookmark *>
    *malloced_string_type_sysvars_bookmark_hash;

/* prototypes */
static void plugin_load(MEM_ROOT *tmp_root, int *argc, char **argv);
static bool plugin_load_list(MEM_ROOT *tmp_root, int *argc, char **argv,
                             const char *list);
static bool check_if_option_is_deprecated(int optid,
                                          const struct my_option *opt,
                                          char *argument);
static int test_plugin_options(MEM_ROOT *, st_plugin_int *, int *, char **);
static bool register_builtin(st_mysql_plugin *, st_plugin_int *,
                             st_plugin_int **);
static void unlock_variables(struct System_variables *vars);
static void cleanup_variables(THD *thd, struct System_variables *vars);
static void plugin_vars_free_values(sys_var *vars);
static void plugin_var_memalloc_free(struct System_variables *vars);
static void restore_pluginvar_names(sys_var *first);
#define my_intern_plugin_lock(A, B) intern_plugin_lock(A, B)
#define my_intern_plugin_lock_ci(A, B) intern_plugin_lock(A, B)
static plugin_ref intern_plugin_lock(LEX *lex, plugin_ref plugin);
static void intern_plugin_unlock(LEX *lex, plugin_ref plugin);
static void reap_plugins(void);

malloc_unordered_map<std::string, st_bookmark *> *get_bookmark_hash(void) {
  return bookmark_hash;
}

static void report_error(int where_to, uint error, ...) {
  va_list args;
  if (where_to & REPORT_TO_USER) {
    va_start(args, error);
    my_printv_error(error, ER_THD(current_thd, error), MYF(0), args);
    va_end(args);
  }
  if (where_to & REPORT_TO_LOG) {
    va_start(args, error);
    error_log_printf(ERROR_LEVEL, ER_DEFAULT(error), args);
    va_end(args);
  }
}

/**
   Check if the provided path is valid in the sense that it does cause
   a relative reference outside the directory.

   @note Currently, this function only check if there are any
   characters in FN_DIRSEP in the string, but it might change in the
   future.

   @code
   check_valid_path("../foo.so") -> true
   check_valid_path("foo.so") -> false
   @endcode
 */
bool check_valid_path(const char *path, size_t len) {
  size_t prefix = my_strcspn(files_charset_info, path, path + len, FN_DIRSEP,
                             strlen(FN_DIRSEP));
  return prefix < len;
}

/****************************************************************************
  Plugin support code
****************************************************************************/

static st_plugin_dl *plugin_dl_find(const LEX_STRING *dl) {
  DBUG_ENTER("plugin_dl_find");
  for (st_plugin_dl **it = plugin_dl_array->begin();
       it != plugin_dl_array->end(); ++it) {
    st_plugin_dl *tmp = *it;
    if (tmp->ref_count &&
        !my_strnncoll(files_charset_info, pointer_cast<uchar *>(dl->str),
                      dl->length, pointer_cast<uchar *>(tmp->dl.str),
                      tmp->dl.length))
      DBUG_RETURN(tmp);
  }
  DBUG_RETURN(NULL);
}

static st_plugin_dl *plugin_dl_insert_or_reuse(st_plugin_dl *plugin_dl) {
  DBUG_ENTER("plugin_dl_insert_or_reuse");
  st_plugin_dl *tmp;
  for (st_plugin_dl **it = plugin_dl_array->begin();
       it != plugin_dl_array->end(); ++it) {
    tmp = *it;
    if (!tmp->ref_count) {
      memcpy(tmp, plugin_dl, sizeof(st_plugin_dl));
      DBUG_RETURN(tmp);
    }
  }
  if (plugin_dl_array->push_back(plugin_dl)) DBUG_RETURN(NULL);
  tmp = plugin_dl_array->back() = static_cast<st_plugin_dl *>(
      memdup_root(&plugin_mem_root, plugin_dl, sizeof(st_plugin_dl)));
  DBUG_RETURN(tmp);
}

static inline void free_plugin_mem(st_plugin_dl *p) {
  /*
     The valgrind leak report is done at the end of the program execution.
     But since the plugins are unloaded from the memory,
     it is impossible for valgrind to correctly report the leak locations.
     So leave the shared objects (.DLL/.so) open for the symbols definition.
   */
  bool preserve_shared_objects_after_unload = false;
  DBUG_EXECUTE_IF("preserve_shared_objects_after_unload",
                  { preserve_shared_objects_after_unload = true; });
  if (p->handle != nullptr && !preserve_shared_objects_after_unload)
    dlclose(p->handle);
  my_free(p->dl.str);
  if (p->version != MYSQL_PLUGIN_INTERFACE_VERSION) my_free(p->plugins);
}

/**
  Loads a dynamic plugin

<<<<<<< HEAD
  Fills in a ::st_plugin_dl structure.
  Initializes the plugin services pointer inside the plugin.
  Does not initialize the individual plugins.
  Must have LOCK_plugin locked. On error releases LOCK_plugin.

  @arg dl      The path to the plugin binary to load
  @arg report  a bitmask that's passed down to report_error()

  @return      A plugin reference.
  @retval      NULL      failed to load the plugin
*/
static st_plugin_dl *plugin_dl_add(const LEX_STRING *dl, int report) {
=======
static st_plugin_dl *plugin_dl_add(const LEX_STRING *dl,
                                   int report,
                                   bool allow_dl_path)
{
#ifdef HAVE_DLOPEN
>>>>>>> 333b4508
  char dlpath[FN_REFLEN];
  uint dummy_errors, i;
  size_t dlpathlen;
  st_plugin_dl *tmp, plugin_dl;
  size_t dl_fname_pos= 0;
  void *sym;
  DBUG_ENTER("plugin_dl_add");
<<<<<<< HEAD
  DBUG_PRINT("enter",
             ("dl->str: '%s', dl->length: %d", dl->str, (int)dl->length));
  plugin_dir_len = strlen(opt_plugin_dir);
  /*
    Ensure that the dll doesn't have a path.
    This is done to ensure that only approved libraries from the
    plugin directory are used (to make this even remotely secure).
  */
  LEX_CSTRING dl_cstr = {dl->str, dl->length};
  if (check_valid_path(dl->str, dl->length) ||
      check_string_char_length(dl_cstr, "", NAME_CHAR_LEN, system_charset_info,
                               1) ||
      plugin_dir_len + dl->length + 1 >= FN_REFLEN) {
    mysql_mutex_unlock(&LOCK_plugin);
    report_error(report, ER_UDF_NO_PATHS);
    DBUG_RETURN(NULL);
=======
  DBUG_PRINT("enter", ("dl->str: '%s', dl->length: %d",
                       dl->str, (int) dl->length));

  if (allow_dl_path)
    dl_fname_pos = dirname_length(dl->str);

  if (!dl_fname_pos) {
    size_t plugin_dir_len= strlen(opt_plugin_dir);
    /*
      Ensure that the dll doesn't have a path.
      This is done to ensure that only approved libraries from the
      plugin directory are used (to make this even remotely secure).
    */
    LEX_CSTRING dl_cstr= {dl->str, dl->length};
    if (check_valid_path(dl->str, dl->length) ||
        check_string_char_length(dl_cstr, "", NAME_CHAR_LEN,
                                 system_charset_info, 1) ||
        plugin_dir_len + dl->length + 1 >= FN_REFLEN)
    {
      report_error(report, ER_UDF_NO_PATHS);
      DBUG_RETURN(NULL);
    }
    /* Compile dll path */
    dlpathlen=
      strxnmov(dlpath,
               sizeof(dlpath) - 1,
               opt_plugin_dir,
               "/",
               dl->str,
               NullS) -
      dlpath;
  }
  else
  {
    if (dl->length + 1 >= sizeof(dlpath))
    {
      report_error(report, ER_UDF_NO_PATHS);
      DBUG_RETURN(0);
    }
    strncpy(dlpath, dl->str, sizeof(dlpath) - 1);
    dlpathlen= dl->length;
>>>>>>> 333b4508
  }

  (void) unpack_filename(dlpath, dlpath);

  /* If this dll is already loaded just increase ref_count. */
  if ((tmp = plugin_dl_find(dl))) {
    tmp->ref_count++;
    DBUG_RETURN(tmp);
  }
  memset(&plugin_dl, 0, sizeof(plugin_dl));
<<<<<<< HEAD
  /* Compile dll path */
  dlpathlen = strxnmov(dlpath, sizeof(dlpath) - 1, opt_plugin_dir, "/", dl->str,
                       NullS) -
              dlpath;
  (void)unpack_filename(dlpath, dlpath);
  plugin_dl.ref_count = 1;
=======
  plugin_dl.ref_count= 1;
>>>>>>> 333b4508
  /* Open new dll handle */
  mysql_mutex_assert_owner(&LOCK_plugin);
  if (!(plugin_dl.handle = dlopen(dlpath, RTLD_NOW))) {
    const char *errmsg;
    int error_number = dlopen_errno;
    /*
      Conforming applications should use a critical section to retrieve
      the error pointer and buffer...
    */
    DLERROR_GENERATE(errmsg, error_number);

    if (!strncmp(
            dlpath, errmsg,
            dlpathlen)) {  // if errmsg starts from dlpath, trim this prefix.
      errmsg += dlpathlen;
      if (*errmsg == ':') errmsg++;
      if (*errmsg == ' ') errmsg++;
    }
    mysql_mutex_unlock(&LOCK_plugin);
    report_error(report, ER_CANT_OPEN_LIBRARY, dlpath, error_number, errmsg);

    /*
      "The messages returned by dlerror() may reside in a static buffer
       that is overwritten on each call to dlerror()."

      Some implementations have a static pointer instead, and the memory it
      points to may be reported as "still reachable" by Valgrind.
      Calling dlerror() once more will free the memory.
     */
#if !defined(_WIN32)
    errmsg = dlerror();
    DBUG_ASSERT(errmsg == NULL);
#endif
    DBUG_RETURN(NULL);
  }
  /* Determine interface version */
  if (!(sym = dlsym(plugin_dl.handle, plugin_interface_version_sym))) {
    free_plugin_mem(&plugin_dl);
    mysql_mutex_unlock(&LOCK_plugin);
    report_error(report, ER_CANT_FIND_DL_ENTRY, plugin_interface_version_sym);
    DBUG_RETURN(NULL);
  }
  plugin_dl.version = *(int *)sym;
  /* Versioning */
  if (plugin_dl.version < min_plugin_interface_version ||
      (plugin_dl.version >> 8) > (MYSQL_PLUGIN_INTERFACE_VERSION >> 8)) {
    free_plugin_mem(&plugin_dl);
    mysql_mutex_unlock(&LOCK_plugin);
    report_error(report, ER_CANT_OPEN_LIBRARY, dlpath, 0,
                 "plugin interface version mismatch");
    DBUG_RETURN(NULL);
  }

  /* link the services in */
  for (i = 0; i < array_elements(list_of_services); i++) {
    if ((sym = dlsym(plugin_dl.handle, list_of_services[i].name))) {
      uint ver = (uint)(intptr) * (void **)sym;
      if ((*(void **)sym) !=
              list_of_services[i].service && /* already replaced */
          (ver > list_of_services[i].version ||
           (ver >> 8) < (list_of_services[i].version >> 8))) {
        char buf[MYSQL_ERRMSG_SIZE];
        snprintf(buf, sizeof(buf), "service '%s' interface version mismatch",
                 list_of_services[i].name);
        mysql_mutex_unlock(&LOCK_plugin);
        report_error(report, ER_CANT_OPEN_LIBRARY, dlpath, 0, buf);
        DBUG_RETURN(NULL);
      }
      *(void **)sym = list_of_services[i].service;
    }
  }

  /* Find plugin declarations */
  if (!(sym = dlsym(plugin_dl.handle, plugin_declarations_sym))) {
    free_plugin_mem(&plugin_dl);
    mysql_mutex_unlock(&LOCK_plugin);
    report_error(report, ER_CANT_FIND_DL_ENTRY, plugin_declarations_sym);
    DBUG_RETURN(NULL);
  }

  if (plugin_dl.version != MYSQL_PLUGIN_INTERFACE_VERSION) {
    uint sizeof_st_plugin;
    st_mysql_plugin *old, *cur;
    char *ptr = (char *)sym;

    if ((sym = dlsym(plugin_dl.handle, sizeof_st_plugin_sym)))
      sizeof_st_plugin = *(int *)sym;
    else {
      /*
        When the following assert starts failing, we'll have to call
        report_error(report, ER_CANT_FIND_DL_ENTRY, sizeof_st_plugin_sym);
      */
      DBUG_ASSERT(min_plugin_interface_version == 0);
      sizeof_st_plugin = (int)offsetof(st_mysql_plugin, version);
    }

    /*
      What's the purpose of this loop? If the goal is to catch a
      missing 0 record at the end of a list, it will fail miserably
      since the compiler is likely to optimize this away. /Matz
     */
    for (i = 0; ((st_mysql_plugin *)(ptr + i * sizeof_st_plugin))->info; i++)
      /* no op */;

    cur = (st_mysql_plugin *)my_malloc(key_memory_mysql_plugin,
                                       (i + 1) * sizeof(st_mysql_plugin),
                                       MYF(MY_ZEROFILL | MY_WME));
    if (!cur) {
      free_plugin_mem(&plugin_dl);
      mysql_mutex_unlock(&LOCK_plugin);
      report_error(report, ER_OUTOFMEMORY,
                   static_cast<int>(plugin_dl.dl.length));
      DBUG_RETURN(NULL);
    }
    /*
      All st_plugin fields not initialized in the plugin explicitly, are
      set to 0. It matches C standard behaviour for struct initializers that
      have less values than the struct definition.
    */
    for (i = 0; (old = (st_mysql_plugin *)(ptr + i * sizeof_st_plugin))->info;
         i++)
      memcpy(cur + i, old, min<size_t>(sizeof(cur[i]), sizeof_st_plugin));

    sym = cur;
  }
  plugin_dl.plugins = (st_mysql_plugin *)sym;

  /*
    If report is REPORT_TO_USER, we were called from
    mysql_install_plugin. Otherwise, we are called
    indirectly from plugin_register_dynamic_and_init_all().
   */
  if (report == REPORT_TO_USER) {
    st_mysql_plugin *plugin = plugin_dl.plugins;
    for (; plugin->info; ++plugin)
      if (plugin->flags & PLUGIN_OPT_NO_INSTALL) {
        mysql_mutex_unlock(&LOCK_plugin);
        report_error(report, ER_PLUGIN_NO_INSTALL, plugin->name);
        free_plugin_mem(&plugin_dl);
        DBUG_RETURN(NULL);
      }
  }

  /* Duplicate and convert dll name */
  plugin_dl.dl.length = dl->length * files_charset_info->mbmaxlen + 1;
  if (!(plugin_dl.dl.str = (char *)my_malloc(key_memory_mysql_plugin_dl,
                                             plugin_dl.dl.length, MYF(0)))) {
    mysql_mutex_unlock(&LOCK_plugin);
    free_plugin_mem(&plugin_dl);
    report_error(report, ER_OUTOFMEMORY, static_cast<int>(plugin_dl.dl.length));
    DBUG_RETURN(NULL);
  }
  plugin_dl.dl.length = copy_and_convert(
      plugin_dl.dl.str, plugin_dl.dl.length, files_charset_info, dl->str,
      dl->length, system_charset_info, &dummy_errors);
  plugin_dl.dl.str[plugin_dl.dl.length] = 0;
  /* Add this dll to array */
  if (!(tmp = plugin_dl_insert_or_reuse(&plugin_dl))) {
    mysql_mutex_unlock(&LOCK_plugin);
    free_plugin_mem(&plugin_dl);
    report_error(report, ER_OUTOFMEMORY,
                 static_cast<int>(sizeof(st_plugin_dl)));
    DBUG_RETURN(NULL);
  }
  DBUG_RETURN(tmp);
}

static void plugin_dl_del(const LEX_STRING *dl) {
  DBUG_ENTER("plugin_dl_del");

  mysql_mutex_assert_owner(&LOCK_plugin);

  for (st_plugin_dl **it = plugin_dl_array->begin();
       it != plugin_dl_array->end(); ++it) {
    st_plugin_dl *tmp = *it;
    if (tmp->ref_count &&
        !my_strnncoll(files_charset_info, pointer_cast<uchar *>(dl->str),
                      dl->length, pointer_cast<uchar *>(tmp->dl.str),
                      tmp->dl.length)) {
      /* Do not remove this element, unless no other plugin uses this dll. */
      if (!--tmp->ref_count) {
        free_plugin_mem(tmp);
        memset(tmp, 0, sizeof(st_plugin_dl));
      }
      break;
    }
  }
  DBUG_VOID_RETURN;
}

static st_plugin_int *plugin_find_internal(const LEX_CSTRING &name, int type) {
  uint i;
  DBUG_ENTER("plugin_find_internal");
  if (!initialized) DBUG_RETURN(NULL);

  mysql_mutex_assert_owner(&LOCK_plugin);

  if (type == MYSQL_ANY_PLUGIN) {
    for (i = 0; i < MYSQL_MAX_PLUGIN_TYPE_NUM; i++) {
      const auto it = plugin_hash[i]->find(to_string(name));
      if (it != plugin_hash[i]->end()) DBUG_RETURN(it->second);
    }
  } else
    DBUG_RETURN(find_or_nullptr(*plugin_hash[type], to_string(name)));
  DBUG_RETURN(NULL);
}

static SHOW_COMP_OPTION plugin_status(const LEX_CSTRING &name, int type) {
  SHOW_COMP_OPTION rc = SHOW_OPTION_NO;
  st_plugin_int *plugin;
  DBUG_ENTER("plugin_is_ready");
  mysql_mutex_lock(&LOCK_plugin);
  if ((plugin = plugin_find_internal(name, type))) {
    rc = SHOW_OPTION_DISABLED;
    if (plugin->state == PLUGIN_IS_READY) rc = SHOW_OPTION_YES;
  }
  mysql_mutex_unlock(&LOCK_plugin);
  DBUG_RETURN(rc);
}

bool plugin_is_ready(const LEX_CSTRING &name, int type) {
  bool rc = false;
  if (plugin_status(name, type) == SHOW_OPTION_YES) rc = true;
  return rc;
}

SHOW_COMP_OPTION plugin_status(const char *name, size_t len, int type) {
  LEX_CSTRING plugin_name = {name, len};
  return plugin_status(plugin_name, type);
}

static plugin_ref intern_plugin_lock(LEX *lex, plugin_ref rc) {
  st_plugin_int *pi = plugin_ref_to_int(rc);
  DBUG_ENTER("intern_plugin_lock");

  mysql_mutex_assert_owner(&LOCK_plugin);

  if (pi->state & (PLUGIN_IS_READY | PLUGIN_IS_UNINITIALIZED)) {
    plugin_ref plugin;
#ifdef DBUG_OFF
    /* built-in plugins don't need ref counting */
    if (!pi->plugin_dl) DBUG_RETURN(pi);

    plugin = pi;
#else
    /*
      For debugging, we do an additional malloc which allows the
      memory manager and/or valgrind to track locked references and
      double unlocks to aid resolving reference counting problems.
    */
    if (!(plugin = (plugin_ref)my_malloc(key_memory_plugin_ref, sizeof(pi),
                                         MYF(MY_WME))))
      DBUG_RETURN(NULL);

    *plugin = pi;
#endif
    pi->ref_count++;
    DBUG_PRINT("info", ("thd: %p, plugin: \"%s\", ref_count: %d", current_thd,
                        pi->name.str, pi->ref_count));
    if (lex) lex->plugins.push_back(plugin);
    DBUG_RETURN(plugin);
  }
  DBUG_RETURN(NULL);
}

plugin_ref plugin_lock(THD *thd, plugin_ref *ptr) {
  LEX *lex = thd ? thd->lex : 0;
  plugin_ref rc;
  DBUG_ENTER("plugin_lock");
  mysql_mutex_lock(&LOCK_plugin);
  rc = my_intern_plugin_lock_ci(lex, *ptr);
  mysql_mutex_unlock(&LOCK_plugin);
  DBUG_RETURN(rc);
}

plugin_ref plugin_lock_by_name(THD *thd, const LEX_CSTRING &name, int type) {
  LEX *lex = thd ? thd->lex : 0;
  plugin_ref rc = NULL;
  st_plugin_int *plugin;
  DBUG_ENTER("plugin_lock_by_name");
  mysql_mutex_lock(&LOCK_plugin);
  if ((plugin = plugin_find_internal(name, type)))
    rc = my_intern_plugin_lock_ci(lex, plugin_int_to_ref(plugin));
  mysql_mutex_unlock(&LOCK_plugin);
  DBUG_RETURN(rc);
}

static st_plugin_int *plugin_insert_or_reuse(st_plugin_int *plugin) {
  DBUG_ENTER("plugin_insert_or_reuse");
  st_plugin_int *tmp;
  for (st_plugin_int **it = plugin_array->begin(); it != plugin_array->end();
       ++it) {
    tmp = *it;
    if (tmp->state == PLUGIN_IS_FREED) {
      *tmp = std::move(*plugin);
      DBUG_RETURN(tmp);
    }
  }
  if (plugin_array->push_back(plugin)) DBUG_RETURN(NULL);
  tmp = plugin_array->back() =
      new (&plugin_mem_root) st_plugin_int(std::move(*plugin));
  DBUG_RETURN(tmp);
}

/**
  Adds a plugin to the global plugin list.

  Also installs the plugin variables.
  In case of error releases ::LOCK_plugin and reports the error
  @note Requires that a write-lock is held on ::LOCK_system_variables_hash
*/
<<<<<<< HEAD
static bool plugin_add(MEM_ROOT *tmp_root, const LEX_STRING *name,
                       const LEX_STRING *dl, int *argc, char **argv,
                       int report) {
=======
static bool plugin_add(MEM_ROOT *tmp_root,
                       const LEX_STRING *name, const LEX_STRING *dl,
                       int *argc, char **argv, int report, bool allow_path)
{
>>>>>>> 333b4508
  st_plugin_int tmp;
  st_mysql_plugin *plugin;
  DBUG_ENTER("plugin_add");
  LEX_CSTRING name_cstr = {name->str, name->length};

  mysql_mutex_assert_owner(&LOCK_plugin);
  if (plugin_find_internal(name_cstr, MYSQL_ANY_PLUGIN)) {
    mysql_mutex_unlock(&LOCK_plugin);
    report_error(report, ER_UDF_EXISTS, name->str);
    DBUG_RETURN(true);
  }
<<<<<<< HEAD
  if (!(tmp.plugin_dl = plugin_dl_add(dl, report))) DBUG_RETURN(true);
=======
  /* Clear the whole struct to catch future extensions. */
  memset(&tmp, 0, sizeof(tmp));
  if (! (tmp.plugin_dl= plugin_dl_add(dl, report, allow_path)))
    DBUG_RETURN(TRUE);
>>>>>>> 333b4508
  /* Find plugin by name */
  for (plugin = tmp.plugin_dl->plugins; plugin->info; plugin++) {
    size_t name_len = strlen(plugin->name);
    if (plugin->type >= 0 && plugin->type < MYSQL_MAX_PLUGIN_TYPE_NUM &&
        !my_strnncoll(system_charset_info,
                      pointer_cast<const uchar *>(name->str), name->length,
                      pointer_cast<const uchar *>(plugin->name), name_len)) {
      st_plugin_int *tmp_plugin_ptr;
      if (*(int *)plugin->info <
              min_plugin_info_interface_version[plugin->type] ||
          ((*(int *)plugin->info) >> 8) >
              (cur_plugin_info_interface_version[plugin->type] >> 8)) {
        char buf[256], dl_name[FN_REFLEN];
        strxnmov(buf, sizeof(buf) - 1, "API version for ",
                 plugin_type_names[plugin->type].str,
                 " plugin is too different", NullS);
        /* copy the library name so we can release the mutex */
        strncpy(dl_name, dl->str, sizeof(dl_name) - 1);
        dl_name[sizeof(dl_name) - 1] = 0;
        plugin_dl_del(dl);
        mysql_mutex_unlock(&LOCK_plugin);
        report_error(report, ER_CANT_OPEN_LIBRARY, dl_name, 0, buf);
        DBUG_RETURN(true);
      }
      tmp.plugin = plugin;
      tmp.name.str = (char *)plugin->name;
      tmp.name.length = name_len;
      tmp.ref_count = 0;
      tmp.state = PLUGIN_IS_UNINITIALIZED;
      tmp.load_option = PLUGIN_ON;
      if (test_plugin_options(tmp_root, &tmp, argc, argv))
        tmp.state = PLUGIN_IS_DISABLED;

      if ((tmp_plugin_ptr = plugin_insert_or_reuse(&tmp))) {
        plugin_array_version++;
        if (plugin_hash[plugin->type]
                ->emplace(to_string(tmp_plugin_ptr->name), tmp_plugin_ptr)
                .second) {
          init_alloc_root(key_memory_plugin_int_mem_root,
                          &tmp_plugin_ptr->mem_root, 4096, 4096);
          DBUG_RETURN(false);
        }
        tmp_plugin_ptr->state = PLUGIN_IS_FREED;
      }
      mysql_del_sys_var_chain(tmp.system_vars);
      restore_pluginvar_names(tmp.system_vars);
      plugin_dl_del(dl);
      mysql_mutex_unlock(&LOCK_plugin);
      DBUG_RETURN(true);
    }
  }
  plugin_dl_del(dl);
  mysql_mutex_unlock(&LOCK_plugin);
  report_error(report, ER_CANT_FIND_DL_ENTRY, name->str);
  DBUG_RETURN(true);
}

static void plugin_deinitialize(st_plugin_int *plugin, bool ref_check) {
  /*
    we don't want to hold the LOCK_plugin mutex as it may cause
    deinitialization to deadlock if plugins have worker threads
    with plugin locks
  */
  mysql_mutex_assert_not_owner(&LOCK_plugin);

  if (plugin->plugin->status_vars) {
    remove_status_vars(plugin->plugin->status_vars);
  }

  if (plugin_type_deinitialize[plugin->plugin->type]) {
    if ((*plugin_type_deinitialize[plugin->plugin->type])(plugin)) {
      LogErr(ERROR_LEVEL, ER_PLUGIN_FAILED_DEINITIALIZATION, plugin->name.str,
             plugin_type_names[plugin->plugin->type].str);
    }
  } else if (plugin->plugin->deinit) {
    DBUG_PRINT("info", ("Deinitializing plugin: '%s'", plugin->name.str));
    if (plugin->plugin->deinit(plugin)) {
      DBUG_PRINT("warning", ("Plugin '%s' deinit function returned error.",
                             plugin->name.str));
    }
  }
  plugin->state = PLUGIN_IS_UNINITIALIZED;

  Srv_session::check_for_stale_threads(plugin);
  /*
    We do the check here because NDB has a worker THD which doesn't
    exit until NDB is shut down.
  */
  if (ref_check && plugin->ref_count)
    LogErr(ERROR_LEVEL, ER_PLUGIN_HAS_NONZERO_REFCOUNT_AFTER_DEINITIALIZATION,
           plugin->name.str, plugin->ref_count);
}

/*
  Unload a plugin.
  Note: During valgrind testing, the plugin's shared object (.dll/.so)
        is not unloaded in order to keep the call stack
        of the leaked objects.
*/
static void plugin_del(st_plugin_int *plugin) {
  DBUG_ENTER("plugin_del(plugin)");
  mysql_mutex_assert_owner(&LOCK_plugin);
  mysql_mutex_assert_owner(&LOCK_plugin_delete);
  /* Free allocated strings before deleting the plugin. */
  mysql_rwlock_wrlock(&LOCK_system_variables_hash);
  mysql_del_sys_var_chain(plugin->system_vars);
  mysql_rwlock_unlock(&LOCK_system_variables_hash);
  restore_pluginvar_names(plugin->system_vars);
  plugin_vars_free_values(plugin->system_vars);
  plugin_hash[plugin->plugin->type]->erase(to_string(plugin->name));

  if (plugin->plugin_dl) plugin_dl_del(&plugin->plugin_dl->dl);
  plugin->state = PLUGIN_IS_FREED;
  plugin_array_version++;
  free_root(&plugin->mem_root, MYF(0));
  DBUG_VOID_RETURN;
}

static void reap_plugins(void) {
  st_plugin_int *plugin, **reap, **list;

  mysql_mutex_assert_owner(&LOCK_plugin);

  if (!reap_needed) return;

  reap_needed = false;
  const size_t count = plugin_array->size();
  reap = (st_plugin_int **)my_alloca(sizeof(plugin) * (count + 1));
  *(reap++) = NULL;

  for (size_t idx = 0; idx < count; idx++) {
    plugin = plugin_array->at(idx);
    if (plugin->state == PLUGIN_IS_DELETED && !plugin->ref_count) {
      /* change the status flag to prevent reaping by another thread */
      plugin->state = PLUGIN_IS_DYING;
      *(reap++) = plugin;
    }
  }

  mysql_mutex_unlock(&LOCK_plugin);

  list = reap;
  while ((plugin = *(--list))) {
    if (!opt_initialize)
      LogErr(INFORMATION_LEVEL, ER_PLUGIN_SHUTTING_DOWN_PLUGIN,
             plugin->name.str);
    plugin_deinitialize(plugin, true);
  }

  mysql_mutex_lock(&LOCK_plugin_delete);
  mysql_mutex_lock(&LOCK_plugin);

  while ((plugin = *(--reap))) plugin_del(plugin);

  mysql_mutex_unlock(&LOCK_plugin_delete);
}

static void intern_plugin_unlock(LEX *lex, plugin_ref plugin) {
  st_plugin_int *pi;
  DBUG_ENTER("intern_plugin_unlock");

  mysql_mutex_assert_owner(&LOCK_plugin);

  if (!plugin) DBUG_VOID_RETURN;

  pi = plugin_ref_to_int(plugin);

#ifdef DBUG_OFF
  if (!pi->plugin_dl) DBUG_VOID_RETURN;
#else
  my_free(plugin);
#endif

  DBUG_PRINT("info", ("unlocking plugin, name= %s, ref_count= %d", pi->name.str,
                      pi->ref_count));
  if (lex) {
    /*
      Remove one instance of this plugin from the use list.
      We are searching backwards so that plugins locked last
      could be unlocked faster - optimizing for LIFO semantics.
    */
    plugin_ref *iter = lex->plugins.end() - 1;
    bool found_it MY_ATTRIBUTE((unused)) = false;
    for (; iter >= lex->plugins.begin() - 1; --iter) {
      if (plugin == *iter) {
        lex->plugins.erase(iter);
        found_it = true;
        break;
      }
    }
    DBUG_ASSERT(found_it);
  }

  DBUG_ASSERT(pi->ref_count);
  pi->ref_count--;

  if (pi->state == PLUGIN_IS_DELETED && !pi->ref_count) reap_needed = true;

  DBUG_VOID_RETURN;
}

void plugin_unlock(THD *thd, plugin_ref plugin) {
  LEX *lex = thd ? thd->lex : 0;
  DBUG_ENTER("plugin_unlock");
  if (!plugin) DBUG_VOID_RETURN;
#ifdef DBUG_OFF
  /* built-in plugins don't need ref counting */
  if (!plugin_dlib(plugin)) DBUG_VOID_RETURN;
#endif
  mysql_mutex_lock(&LOCK_plugin);
  intern_plugin_unlock(lex, plugin);
  reap_plugins();
  mysql_mutex_unlock(&LOCK_plugin);
  DBUG_VOID_RETURN;
}

void plugin_unlock_list(THD *thd, plugin_ref *list, size_t count) {
  LEX *lex = thd ? thd->lex : 0;
  DBUG_ENTER("plugin_unlock_list");
  DBUG_ASSERT(list);

  /*
    In unit tests, LOCK_plugin may be uninitialized, so do not lock it.
    Besides: there's no point in locking it, if there are no plugins to unlock.
   */
  if (count == 0) DBUG_VOID_RETURN;

  mysql_mutex_lock(&LOCK_plugin);
  while (count--) intern_plugin_unlock(lex, *list++);
  reap_plugins();
  mysql_mutex_unlock(&LOCK_plugin);
  DBUG_VOID_RETURN;
}

static int plugin_initialize(st_plugin_int *plugin) {
  int ret = 1;
  DBUG_ENTER("plugin_initialize");

  mysql_mutex_assert_owner(&LOCK_plugin);
  uint state = plugin->state;
  DBUG_ASSERT(state == PLUGIN_IS_UNINITIALIZED);

  mysql_mutex_unlock(&LOCK_plugin);

  DEBUG_SYNC(current_thd, "in_plugin_initialize");

  if (plugin_type_initialize[plugin->plugin->type]) {
    if ((*plugin_type_initialize[plugin->plugin->type])(plugin)) {
      LogErr(ERROR_LEVEL, ER_PLUGIN_REGISTRATION_FAILED, plugin->name.str,
             plugin_type_names[plugin->plugin->type].str);
      goto err;
    }

    /* FIXME: Need better solution to transfer the callback function
    array to memcached */
    if (strcmp(plugin->name.str, "InnoDB") == 0) {
      innodb_callback_data = ((handlerton *)plugin->data)->data;
    }
  } else if (plugin->plugin->init) {
    if (strcmp(plugin->name.str, "daemon_memcached") == 0) {
      plugin->data = innodb_callback_data;
    }

    if (plugin->plugin->init(plugin)) {
      LogErr(ERROR_LEVEL, ER_PLUGIN_INIT_FAILED, plugin->name.str);
      goto err;
    }
  }
  state = PLUGIN_IS_READY;  // plugin->init() succeeded

  if (plugin->plugin->status_vars) {
    if (add_status_vars(plugin->plugin->status_vars)) goto err;
  }

  /*
    set the plugin attribute of plugin's sys vars so they are pointing
    to the active plugin
  */
  if (plugin->system_vars) {
    sys_var_pluginvar *var = plugin->system_vars->cast_pluginvar();
    for (;;) {
      var->plugin = plugin;
      if (!var->next) break;
      var = var->next->cast_pluginvar();
    }
  }

  ret = 0;

err:
  mysql_mutex_lock(&LOCK_plugin);
  plugin->state = state;

  DBUG_RETURN(ret);
}

static inline void convert_dash_to_underscore(char *str, size_t len) {
  for (char *p = str; p <= str + len; p++)
    if (*p == '-') *p = '_';
}

#ifdef HAVE_PSI_INTERFACE
static PSI_mutex_key key_LOCK_plugin;
static PSI_mutex_key key_LOCK_plugin_delete;
static PSI_mutex_key key_LOCK_plugin_install;

/* clang-format off */
static PSI_mutex_info all_plugin_mutexes[]=
{
  { &key_LOCK_plugin, "LOCK_plugin", PSI_FLAG_SINGLETON, 0, PSI_DOCUMENT_ME},
  { &key_LOCK_plugin_delete, "LOCK_plugin_delete", PSI_FLAG_SINGLETON, 0, PSI_DOCUMENT_ME},
  { &key_LOCK_plugin_install, "LOCK_plugin_install", PSI_FLAG_SINGLETON, 0, PSI_DOCUMENT_ME}
};
/* clang-format on */

/* clang-format off */
static PSI_memory_info all_plugin_memory[]=
{
#ifndef DBUG_OFF
  { &key_memory_plugin_ref, "plugin_ref", PSI_FLAG_ONLY_GLOBAL_STAT, 0, PSI_DOCUMENT_ME},
#endif
  { &key_memory_plugin_mem_root, "plugin_mem_root", PSI_FLAG_ONLY_GLOBAL_STAT, 0, PSI_DOCUMENT_ME},
  { &key_memory_plugin_init_tmp, "plugin_init_tmp", 0, 0, PSI_DOCUMENT_ME},
  { &key_memory_plugin_int_mem_root, "plugin_int_mem_root", 0, 0, PSI_DOCUMENT_ME},
  { &key_memory_mysql_plugin_dl, "mysql_plugin_dl", PSI_FLAG_ONLY_GLOBAL_STAT, 0, PSI_DOCUMENT_ME},
  { &key_memory_mysql_plugin, "mysql_plugin", PSI_FLAG_ONLY_GLOBAL_STAT, 0, PSI_DOCUMENT_ME},
  { &key_memory_plugin_bookmark, "plugin_bookmark", PSI_FLAG_ONLY_GLOBAL_STAT, 0, PSI_DOCUMENT_ME}
};
/* clang-format on */

static void init_plugin_psi_keys(void) {
  const char *category = "sql";
  int count;

  count = array_elements(all_plugin_mutexes);
  mysql_mutex_register(category, all_plugin_mutexes, count);

  count = array_elements(all_plugin_memory);
  mysql_memory_register(category, all_plugin_memory, count);
}
#endif /* HAVE_PSI_INTERFACE */

/**
  Initialize the internals of the plugin system. Allocate required
  resources, initialize mutex, etc.

  @return Operation outcome, false means no errors
 */
static bool plugin_init_internals() {
#ifdef HAVE_PSI_INTERFACE
  init_plugin_psi_keys();
#endif

  init_alloc_root(key_memory_plugin_mem_root, &plugin_mem_root, 4096, 4096);

  bookmark_hash = new malloc_unordered_map<std::string, st_bookmark *>(
      key_memory_plugin_bookmark);

  malloced_string_type_sysvars_bookmark_hash =
      new malloc_unordered_map<std::string, st_bookmark *>(
          key_memory_plugin_bookmark);

  mysql_mutex_init(key_LOCK_plugin, &LOCK_plugin, MY_MUTEX_INIT_FAST);
  mysql_mutex_init(key_LOCK_plugin_delete, &LOCK_plugin_delete,
                   MY_MUTEX_INIT_FAST);
  mysql_mutex_init(key_LOCK_plugin_install, &LOCK_plugin_install,
                   MY_MUTEX_INIT_FAST);

  plugin_dl_array = new (std::nothrow)
      Prealloced_array<st_plugin_dl *, 16>(key_memory_mysql_plugin_dl);
  plugin_array = new (std::nothrow)
      Prealloced_array<st_plugin_int *, 16>(key_memory_mysql_plugin);
  if (plugin_dl_array == NULL || plugin_array == NULL) goto err;

  for (uint i = 0; i < MYSQL_MAX_PLUGIN_TYPE_NUM; i++) {
    plugin_hash[i] = new collation_unordered_map<std::string, st_plugin_int *>(
        system_charset_info, key_memory_plugin_mem_root);
  }
  return false;

err:
  return true;
}

/**
  Initialize the plugins. Reap those that fail to initialize.

  @return Operation outcome, false means no errors
 */
static bool plugin_init_initialize_and_reap() {
  struct st_plugin_int *plugin_ptr;
  struct st_plugin_int **reap;

  /* Now we initialize all plugins that are not already initialized */
  mysql_mutex_lock(&LOCK_plugin);
  reap =
      (st_plugin_int **)my_alloca((plugin_array->size() + 1) * sizeof(void *));
  *(reap++) = NULL;

  for (st_plugin_int **it = plugin_array->begin(); it != plugin_array->end();
       ++it) {
    plugin_ptr = *it;
    if (plugin_ptr->state == PLUGIN_IS_UNINITIALIZED) {
      if (plugin_initialize(plugin_ptr)) {
        plugin_ptr->state = PLUGIN_IS_DYING;
        *(reap++) = plugin_ptr;
      }
    }
  }

  /* Check if any plugins have to be reaped */
  bool reaped_mandatory_plugin = false;
  while ((plugin_ptr = *(--reap))) {
    mysql_mutex_unlock(&LOCK_plugin);
    if (plugin_ptr->load_option == PLUGIN_FORCE ||
        plugin_ptr->load_option == PLUGIN_FORCE_PLUS_PERMANENT)
      reaped_mandatory_plugin = true;
    plugin_deinitialize(plugin_ptr, true);
    mysql_mutex_lock(&LOCK_plugin_delete);
    mysql_mutex_lock(&LOCK_plugin);
    plugin_del(plugin_ptr);
    mysql_mutex_unlock(&LOCK_plugin_delete);
  }

  mysql_mutex_unlock(&LOCK_plugin);
  if (reaped_mandatory_plugin) return true;

  return false;
}

/**
   Register and initialize early plugins.

   @param argc  Command line argument counter
   @param argv  Command line arguments
   @param flags Flags to control whether dynamic loading
                and plugin initialization should be skipped

   @return Operation outcome, false if no errors
*/
bool plugin_register_early_plugins(int *argc, char **argv, int flags) {
  bool retval = false;
  DBUG_ENTER("plugin_register_dynamic_and_init_all");

  /* Don't allow initializing twice */
  DBUG_ASSERT(!initialized);

  /* Make sure the internals are initialized */
  if ((retval = plugin_init_internals())) DBUG_RETURN(retval);

  /* Allocate the temporary mem root, will be freed before returning */
  MEM_ROOT tmp_root;
  init_alloc_root(key_memory_plugin_init_tmp, &tmp_root, 4096, 4096);

  I_List_iterator<i_string> iter(opt_early_plugin_load_list);
  i_string *item;
  while (NULL != (item = iter++))
    plugin_load_list(&tmp_root, argc, argv, item->ptr);

  /* Temporary mem root not needed anymore, can free it here */
  free_root(&tmp_root, MYF(0));

  if (!(flags & PLUGIN_INIT_SKIP_INITIALIZATION))
    retval = plugin_init_initialize_and_reap();

  DBUG_RETURN(retval);
}

/**
  Register the builtin plugins. Some of the plugins (MyISAM, CSV and InnoDB)
  are also initialized.

  @param argc number of arguments, propagated to the plugin
  @param argv actual arguments, propagated to the plugin
  @return Operation outcome, false means no errors
 */
bool plugin_register_builtin_and_init_core_se(int *argc, char **argv) {
  bool mandatory = true;
  DBUG_ENTER("plugin_register_builtin_and_init_core_se");

  /* Don't allow initializing twice */
  DBUG_ASSERT(!initialized);

  /* Allocate the temporary mem root, will be freed before returning */
  MEM_ROOT tmp_root;
  init_alloc_root(key_memory_plugin_init_tmp, &tmp_root, 4096, 4096);

  mysql_mutex_lock(&LOCK_plugin);
  initialized = true;

  /* First we register the builtin mandatory and optional plugins */
  for (struct st_mysql_plugin **builtins = mysql_mandatory_plugins;
       *builtins || mandatory; builtins++) {
    /* Switch to optional plugins when done with the mandatory ones */
    if (!*builtins) {
      builtins = mysql_optional_plugins;
      mandatory = false;
      if (!*builtins) break;
    }
    for (struct st_mysql_plugin *plugin = *builtins; plugin->info; plugin++) {
      struct st_plugin_int tmp;
      tmp.plugin = plugin;
      tmp.name.str = (char *)plugin->name;
      tmp.name.length = strlen(plugin->name);
      tmp.state = 0;
      tmp.load_option = mandatory ? PLUGIN_FORCE : PLUGIN_ON;

      /*
        If the performance schema is compiled in,
        treat the storage engine plugin as 'mandatory',
        to suppress any plugin-level options such as '--performance-schema'.
        This is specific to the performance schema, and is done on purpose:
        the server-level option '--performance-schema' controls the overall
        performance schema initialization, which consists of much more that
        the underlying storage engine initialization.
        See mysqld.cc, set_vars.cc.
        Suppressing ways to interfere directly with the storage engine alone
        prevents awkward situations where:
        - the user wants the performance schema functionality, by using
          '--enable-performance-schema' (the server option),
        - yet disable explicitly a component needed for the functionality
          to work, by using '--skip-performance-schema' (the plugin)
      */
      if (!my_strcasecmp(&my_charset_latin1, plugin->name,
                         "PERFORMANCE_SCHEMA")) {
        tmp.load_option = PLUGIN_FORCE;
      }

      free_root(&tmp_root, MYF(MY_MARK_BLOCKS_FREE));
      if (test_plugin_options(&tmp_root, &tmp, argc, argv))
        tmp.state = PLUGIN_IS_DISABLED;
      else
        tmp.state = PLUGIN_IS_UNINITIALIZED;

      struct st_plugin_int *plugin_ptr;  // Pointer to registered plugin
      if (register_builtin(plugin, &tmp, &plugin_ptr)) goto err_unlock;

      /*
        Only initialize MyISAM, InnoDB and CSV at this stage.
        Note that when the --help option is supplied, InnoDB is not
        initialized because the plugin table will not be read anyway,
        as indicated by the flag set when the plugin_init() function
        is called.
      */
      bool is_myisam =
          !my_strcasecmp(&my_charset_latin1, plugin->name, "MyISAM");
      bool is_innodb =
          !my_strcasecmp(&my_charset_latin1, plugin->name, "InnoDB");
      if (!is_myisam && (!is_innodb || opt_help) &&
          my_strcasecmp(&my_charset_latin1, plugin->name, "CSV"))
        continue;

      if (plugin_ptr->state != PLUGIN_IS_UNINITIALIZED ||
          plugin_initialize(plugin_ptr))
        goto err_unlock;

      /*
        Initialize the global default storage engine so that it may
        not be null in any child thread.
      */
      if (is_myisam) {
        DBUG_ASSERT(!global_system_variables.table_plugin);
        DBUG_ASSERT(!global_system_variables.temp_table_plugin);
        global_system_variables.table_plugin =
            my_intern_plugin_lock(NULL, plugin_int_to_ref(plugin_ptr));
        global_system_variables.temp_table_plugin =
            my_intern_plugin_lock(NULL, plugin_int_to_ref(plugin_ptr));
        DBUG_ASSERT(plugin_ptr->ref_count == 2);
      }
    }
  }

  /* Should now be set to MyISAM storage engine */
  DBUG_ASSERT(global_system_variables.table_plugin);
  DBUG_ASSERT(global_system_variables.temp_table_plugin);

  mysql_mutex_unlock(&LOCK_plugin);

  free_root(&tmp_root, MYF(0));
  DBUG_RETURN(false);

err_unlock:
  mysql_mutex_unlock(&LOCK_plugin);
  free_root(&tmp_root, MYF(0));
  DBUG_RETURN(true);
}

bool is_builtin_and_core_se_initialized() { return initialized; }

/**
  Register and initialize the dynamic plugins. Also initialize
  the remaining builtin plugins that are not initialized
  already.

  @param argc  Command line argument counter
  @param argv  Command line arguments
  @param flags Flags to control whether dynamic loading
               and plugin initialization should be skipped

  @return Operation outcome, false if no errors
*/
bool plugin_register_dynamic_and_init_all(int *argc, char **argv, int flags) {
  DBUG_ENTER("plugin_register_dynamic_and_init_all");

  /* Make sure the internals are initialized and builtins registered */
  if (!initialized) DBUG_RETURN(true);

  /* Allocate the temporary mem root, will be freed before returning */
  MEM_ROOT tmp_root;
  init_alloc_root(key_memory_plugin_init_tmp, &tmp_root, 4096, 4096);

  /* Register all dynamic plugins */
  if (!(flags & PLUGIN_INIT_SKIP_DYNAMIC_LOADING)) {
    I_List_iterator<i_string> iter(opt_plugin_load_list);
    i_string *item;
    while (NULL != (item = iter++))
      plugin_load_list(&tmp_root, argc, argv, item->ptr);

    if (!(flags & PLUGIN_INIT_SKIP_PLUGIN_TABLE))
      plugin_load(&tmp_root, argc, argv);
  }

  /* Temporary mem root not needed anymore, can free it here */
  free_root(&tmp_root, MYF(0));

  Auto_THD fake_session;
  Disable_autocommit_guard autocommit_guard(fake_session.thd);
  dd::cache::Dictionary_client::Auto_releaser releaser(
      fake_session.thd->dd_client());
  if (!(flags & PLUGIN_INIT_SKIP_INITIALIZATION))
    if (plugin_init_initialize_and_reap()) {
      DBUG_RETURN(::end_transaction(fake_session.thd, true));
    }

  DBUG_RETURN(::end_transaction(fake_session.thd, false));
}

static bool register_builtin(st_mysql_plugin *plugin, st_plugin_int *tmp,
                             st_plugin_int **ptr) {
  DBUG_ENTER("register_builtin");
  tmp->ref_count = 0;
  tmp->plugin_dl = 0;

  if (plugin_array->push_back(tmp)) DBUG_RETURN(true);

  *ptr = plugin_array->back() =
      new (&plugin_mem_root) st_plugin_int(std::move(*tmp));

  plugin_hash[plugin->type]->emplace(to_string((*ptr)->name), *ptr);

  DBUG_RETURN(0);
}

/**
  Reads the plugins from mysql.plugin and loads them

  Called only by plugin_register_dynamic_and_init_all()
  a.k.a. the bootstrap sequence.

  @arg tmp_root  memory root to use for plugin_add()
  @arg argc      number of command line arguments to process
  @arg argv      array of command line argument to read values from
  @retval true   failure
  @retval false  success
*/
static void plugin_load(MEM_ROOT *tmp_root, int *argc, char **argv) {
  THD thd;
  TABLE_LIST tables;
  TABLE *table;
  READ_RECORD read_record_info;
  int error;
  THD *new_thd = &thd;
  bool result;
  DBUG_ENTER("plugin_load");

  new_thd->thread_stack = (char *)&tables;
  new_thd->store_globals();
  LEX_CSTRING db_lex_cstr = {STRING_WITH_LEN("mysql")};
  new_thd->set_db(db_lex_cstr);
  thd.get_protocol_classic()->wipe_net();
  tables.init_one_table("mysql", 5, "plugin", 6, "plugin", TL_READ);

  result = open_trans_system_tables_for_read(new_thd, &tables);

  if (result) {
    DBUG_PRINT("error", ("Can't open plugin table"));
    LogErr(ERROR_LEVEL, ER_PLUGIN_CANT_OPEN_PLUGIN_TABLE);
    DBUG_VOID_RETURN;
  }
  table = tables.table;
  if (init_read_record(&read_record_info, new_thd, table, NULL, 1, 1, false)) {
    close_trans_system_tables(new_thd);
    DBUG_VOID_RETURN;
  }
  table->use_all_columns();
  /*
    there're no other threads running yet, so we don't need a mutex.
    but plugin_add() before is designed to work in multi-threaded
    environment, and it uses mysql_mutex_assert_owner(), so we lock
    the mutex here to satisfy the assert
  */
  while (!(error = read_record_info.read_record(&read_record_info))) {
    DBUG_PRINT("info", ("init plugin record"));
    String str_name, str_dl;
    get_field(tmp_root, table->field[0], &str_name);
    get_field(tmp_root, table->field[1], &str_dl);

    LEX_STRING name = {(char *)str_name.ptr(), str_name.length()};
    LEX_STRING dl = {(char *)str_dl.ptr(), str_dl.length()};

<<<<<<< HEAD
    /*
      The whole locking sequence is not strictly speaking needed since this
      is a function that's executed only during server bootstrap, but we do
      it properly for uniformity of the environment for plugin_add.
      Note that it must be done for each iteration since, unlike INSTALL PLUGIN
      the bootstrap process just reports the error and goes on.
      So to ensure the right sequence of lock and unlock we need to take and
      release both the wlock and the mutex.
    */
    mysql_mutex_lock(&LOCK_plugin);
    mysql_rwlock_wrlock(&LOCK_system_variables_hash);
    if (plugin_add(tmp_root, &name, &dl, argc, argv, REPORT_TO_LOG)) {
      LogErr(WARNING_LEVEL, ER_PLUGIN_CANT_LOAD, str_name.c_ptr(),
             str_dl.c_ptr());
    } else
      mysql_mutex_unlock(&LOCK_plugin);
    mysql_rwlock_unlock(&LOCK_system_variables_hash);
=======
    if (plugin_add(tmp_root, &name, &dl, argc, argv, REPORT_TO_LOG, false))
      sql_print_warning("Couldn't load plugin named '%s' with soname '%s'.",
                        str_name.c_ptr(), str_dl.c_ptr());
>>>>>>> 333b4508
    free_root(tmp_root, MYF(MY_MARK_BLOCKS_FREE));
  }
  if (error > 0) {
    char errbuf[MYSQL_ERRMSG_SIZE];
    LogErr(ERROR_LEVEL, ER_GET_ERRNO_FROM_STORAGE_ENGINE, my_errno(),
           my_strerror(errbuf, MYSQL_ERRMSG_SIZE, my_errno()));
  }
  end_read_record(&read_record_info);
  table->m_needs_reopen = true;  // Force close to free memory

  close_trans_system_tables(new_thd);

  DBUG_VOID_RETURN;
}

/**
  Load a list of plugins

  Called by plugin_register_early_plugins() and
  plugin_register_dynamic_and_init_all(), a.k.a. the bootstrap sequence.

  @arg tmp_root  memory root to use for plugin_add()
  @arg argc      number of command line arguments to process
  @arg argv      array of command line argument to read values from
  @arg list      list of plugins to load. Ends with a NULL pointer
  @retval true   failure
  @retval false  success
*/
static bool plugin_load_list(MEM_ROOT *tmp_root, int *argc, char **argv,
                             const char *list) {
  char buffer[FN_REFLEN];
  LEX_STRING name = {buffer, 0}, dl = {NULL, 0}, *str = &name;
  st_plugin_dl *plugin_dl;
  st_mysql_plugin *plugin;
  char *p = buffer;
  DBUG_ENTER("plugin_load_list");
  while (list) {
    if (p == buffer + sizeof(buffer) - 1) {
      LogErr(ERROR_LEVEL, ER_PLUGIN_LOAD_PARAMETER_TOO_LONG);
      DBUG_RETURN(true);
    }

    switch ((*(p++) = *(list++))) {
      case '\0':
        list = NULL; /* terminate the loop */
        /* fall through */
      case ';':
#ifndef _WIN32
      case ':': /* can't use this as delimiter as it may be drive letter */
#endif
        str->str[str->length] = '\0';
        if (str == &name)  // load all plugins in named module
        {
          if (!name.length) {
            p--; /* reset pointer */
            continue;
          }

<<<<<<< HEAD
          dl = name;
          /*
            The whole locking sequence is not strictly speaking needed since
            this is a function that's executed only during server bootstrap, but
            we do it properly for uniformity of the environment for plugin_add.
          */
          mysql_mutex_lock(&LOCK_plugin);
          mysql_rwlock_wrlock(&LOCK_system_variables_hash);
          if ((plugin_dl = plugin_dl_add(&dl, REPORT_TO_LOG))) {
            for (plugin = plugin_dl->plugins; plugin->info; plugin++) {
              name.str = (char *)plugin->name;
              name.length = strlen(name.str);

              free_root(tmp_root, MYF(MY_MARK_BLOCKS_FREE));
              if (plugin_add(tmp_root, &name, &dl, argc, argv, REPORT_TO_LOG)) {
                mysql_rwlock_unlock(&LOCK_system_variables_hash);
                goto error;
              }
            }
            plugin_dl_del(&dl);  // reduce ref count
          } else {
            mysql_rwlock_unlock(&LOCK_system_variables_hash);
            goto error;
          }
        } else {
          free_root(tmp_root, MYF(MY_MARK_BLOCKS_FREE));
          /*
            The whole locking sequence is not strictly speaking needed since
            this is a function that's executed only during server bootstrap, but
            we do it properly for uniformity of the environment for plugin_add.
          */
          mysql_mutex_lock(&LOCK_plugin);
          mysql_rwlock_wrlock(&LOCK_system_variables_hash);
          if (plugin_add(tmp_root, &name, &dl, argc, argv, REPORT_TO_LOG)) {
            mysql_rwlock_unlock(&LOCK_system_variables_hash);
            goto error;
=======
        dl= name;
        mysql_mutex_lock(&LOCK_plugin);
        if ((plugin_dl= plugin_dl_add(&dl, REPORT_TO_LOG, true)))
        {
          for (plugin= plugin_dl->plugins; plugin->info; plugin++)
          {
            name.str= (char *) plugin->name;
            name.length= strlen(name.str);

            free_root(tmp_root, MYF(MY_MARK_BLOCKS_FREE));
            if (plugin_add(tmp_root,
                           &name,
                           &dl,
                           argc,
                           argv,
                           REPORT_TO_LOG,
                           true))
              goto error;
>>>>>>> 333b4508
          }
        }
<<<<<<< HEAD
        mysql_mutex_unlock(&LOCK_plugin);
        mysql_rwlock_unlock(&LOCK_system_variables_hash);
        name.length = dl.length = 0;
        dl.str = NULL;
        name.str = p = buffer;
        str = &name;
        continue;
      case '=':
      case '#':
        if (str == &name) {
          name.str[name.length] = '\0';
          str = &dl;
          str->str = p;
          continue;
        }
        // Fall through.
      default:
        str->length++;
=======
      }
      else
      {
        free_root(tmp_root, MYF(MY_MARK_BLOCKS_FREE));
        mysql_mutex_lock(&LOCK_plugin);
        if (plugin_add(tmp_root, &name, &dl, argc, argv, REPORT_TO_LOG, true))
          goto error;
      }
      mysql_mutex_unlock(&LOCK_plugin);
      name.length= dl.length= 0;
      dl.str= NULL; name.str= p= buffer;
      str= &name;
      continue;
    case '=':
    case '#':
      if (str == &name)
      {
        name.str[name.length]= '\0';
        str= &dl;
        str->str= p;
>>>>>>> 333b4508
        continue;
    }
  }
  DBUG_RETURN(false);
error:
  LogErr(ERROR_LEVEL, ER_PLUGIN_CANT_LOAD, name.str, dl.str);
  DBUG_RETURN(true);
}

/*
  Shutdown memcached plugin before binlog shuts down
*/
void memcached_shutdown(void) {
  if (initialized) {
    for (st_plugin_int **it = plugin_array->begin(); it != plugin_array->end();
         ++it) {
      st_plugin_int *plugin = *it;

      if (plugin->state == PLUGIN_IS_READY &&
          strcmp(plugin->name.str, "daemon_memcached") == 0) {
        plugin_deinitialize(plugin, true);

        mysql_mutex_lock(&LOCK_plugin_delete);
        mysql_mutex_lock(&LOCK_plugin);
        plugin->state = PLUGIN_IS_DYING;
        plugin_del(plugin);
        mysql_mutex_unlock(&LOCK_plugin);
        mysql_mutex_unlock(&LOCK_plugin_delete);
      }
    }
  }
}

/*
  Deinitialize and unload all the loaded plugins.
  Note: During valgrind testing, the shared objects (.dll/.so)
        are not unloaded in order to keep the call stack
        of the leaked objects.
*/
void plugin_shutdown(void) {
  size_t i;
  st_plugin_int **plugins, *plugin;
  st_plugin_dl **dl;
  bool skip_binlog = true;

  DBUG_ENTER("plugin_shutdown");

  if (initialized) {
    size_t count = plugin_array->size();
    mysql_mutex_lock(&LOCK_plugin);

    reap_needed = true;

    /*
      We want to shut down plugins in a reasonable order, this will
      become important when we have plugins which depend upon each other.
      Circular references cannot be reaped so they are forced afterwards.
      TODO: Have an additional step here to notify all active plugins that
      shutdown is requested to allow plugins to deinitialize in parallel.
    */
    while (reap_needed && (count = plugin_array->size())) {
      reap_plugins();
      for (i = 0; i < count; i++) {
        plugin = plugin_array->at(i);

        if (plugin->state == PLUGIN_IS_READY &&
            strcmp(plugin->name.str, "binlog") == 0 && skip_binlog) {
          skip_binlog = false;

        } else if (plugin->state == PLUGIN_IS_READY) {
          plugin->state = PLUGIN_IS_DELETED;
          reap_needed = true;
        }
      }
      if (!reap_needed) {
        /*
          release any plugin references held.
        */
        unlock_variables(&global_system_variables);
        unlock_variables(&max_system_variables);
      }
    }

    plugins = (st_plugin_int **)my_alloca(sizeof(void *) * (count + 1));

    /*
      If we have any plugins which did not die cleanly, we force shutdown
    */
    for (i = 0; i < count; i++) {
      plugins[i] = plugin_array->at(i);
      /* change the state to ensure no reaping races */
      if (plugins[i]->state == PLUGIN_IS_DELETED)
        plugins[i]->state = PLUGIN_IS_DYING;
    }
    mysql_mutex_unlock(&LOCK_plugin);

    /*
      We loop through all plugins and call deinit() if they have one.
    */
    for (i = 0; i < count; i++)
      if (!(plugins[i]->state &
            (PLUGIN_IS_UNINITIALIZED | PLUGIN_IS_FREED | PLUGIN_IS_DISABLED))) {
        LogErr(WARNING_LEVEL, ER_PLUGIN_FORCING_SHUTDOWN, plugins[i]->name.str);
        /*
          We are forcing deinit on plugins so we don't want to do a ref_count
          check until we have processed all the plugins.
        */
        plugin_deinitialize(plugins[i], false);
      }

    /*
      It's perfectly safe not to lock LOCK_plugin, LOCK_plugin_delete, as
      there're no concurrent threads anymore. But some functions called from
      here use mysql_mutex_assert_owner(), so we lock the mutex to satisfy it
    */
    mysql_mutex_lock(&LOCK_plugin_delete);
    mysql_mutex_lock(&LOCK_plugin);

    /*
      We defer checking ref_counts until after all plugins are deinitialized
      as some may have worker threads holding on to plugin references.
    */
    for (i = 0; i < count; i++) {
      if (plugins[i]->ref_count)
        LogErr(ERROR_LEVEL, ER_PLUGIN_HAS_NONZERO_REFCOUNT_AFTER_SHUTDOWN,
               plugins[i]->name.str, plugins[i]->ref_count);
      if (plugins[i]->state & PLUGIN_IS_UNINITIALIZED) plugin_del(plugins[i]);
    }

    /*
      Now we can deallocate all memory.
    */

    cleanup_variables(NULL, &global_system_variables);
    cleanup_variables(NULL, &max_system_variables);
    mysql_mutex_unlock(&LOCK_plugin);
    mysql_mutex_unlock(&LOCK_plugin_delete);

    initialized = false;
    mysql_mutex_destroy(&LOCK_plugin);
    mysql_mutex_destroy(&LOCK_plugin_delete);
    mysql_mutex_destroy(&LOCK_plugin_install);
  }

  /* Dispose of the memory */

  for (i = 0; i < MYSQL_MAX_PLUGIN_TYPE_NUM; i++) {
    delete plugin_hash[i];
    plugin_hash[i] = nullptr;
  }
  delete plugin_array;
  plugin_array = NULL;

  if (plugin_dl_array != NULL) {
    size_t count = plugin_dl_array->size();
    dl = (st_plugin_dl **)my_alloca(sizeof(void *) * count);
    for (i = 0; i < count; i++) dl[i] = plugin_dl_array->at(i);
    for (i = 0; i < plugin_dl_array->size(); i++) free_plugin_mem(dl[i]);
    delete plugin_dl_array;
    plugin_dl_array = NULL;
  }

  delete bookmark_hash;
  bookmark_hash = nullptr;
  delete malloced_string_type_sysvars_bookmark_hash;
  malloced_string_type_sysvars_bookmark_hash = nullptr;
  free_root(&plugin_mem_root, MYF(0));

  global_variables_dynamic_size = 0;

  DBUG_VOID_RETURN;
}

// Helper function to do rollback or commit, depending on error.
bool end_transaction(THD *thd, bool error) {
  if (error) {
    // Rollback the statement before we can rollback the real transaction.
    trans_rollback_stmt(thd);
    trans_rollback(thd);
  } else if (trans_commit_stmt(thd) || trans_commit(thd)) {
    error = true;
    trans_rollback(thd);
  }

  // Close tables regardless of error.
  close_thread_tables(thd);
  return error;
}

/**
  Initialize one plugin. This function is used to early load one single
  plugin. This function is used by key migration tool.

   @param[in]   argc  Command line argument counter
   @param[in]   argv  Command line arguments
   @param[in]   plugin library file name

   @return Operation status
     @retval 0 OK
     @retval 1 ERROR
*/
bool plugin_early_load_one(int *argc, char **argv, const char *plugin) {
  bool retval = false;
  DBUG_ENTER("plugin_early_load_one");

  /* Make sure the internals are initialized */
  if (!initialized) {
    if ((retval = plugin_init_internals()))
      DBUG_RETURN(retval);
    else
      initialized = true;
  }
  /* Allocate the temporary mem root, will be freed before returning */
  MEM_ROOT tmp_root;
  init_alloc_root(PSI_NOT_INSTRUMENTED, &tmp_root, 4096, 4096);

  plugin_load_list(&tmp_root, argc, argv, plugin);

  /* Temporary mem root not needed anymore, can free it here */
  free_root(&tmp_root, MYF(0));

  retval = plugin_init_initialize_and_reap();

  DBUG_RETURN(retval);
}

static bool mysql_install_plugin(THD *thd, const LEX_STRING *name,
                                 const LEX_STRING *dl) {
  TABLE_LIST tables;
  TABLE *table;
  bool error = true;
  int argc = orig_argc;
  char **argv = orig_argv;
  st_plugin_int *tmp = nullptr;
  LEX_CSTRING name_cstr = {name->str, name->length};
  bool store_infoschema_metadata = false;
  dd::Schema_MDL_locker mdl_handler(thd);
  Persisted_variables_cache *pv = Persisted_variables_cache::get_instance();

  DBUG_ENTER("mysql_install_plugin");

  Disable_autocommit_guard autocommit_guard(thd);
  dd::cache::Dictionary_client::Auto_releaser releaser(thd->dd_client());

  tables.init_one_table("mysql", 5, "plugin", 6, "plugin", TL_WRITE);

  if (!opt_noacl &&
      check_table_access(thd, INSERT_ACL, &tables, false, 1, false))
    DBUG_RETURN(true);

  if (acquire_shared_backup_lock(thd, thd->variables.lock_wait_timeout))
    DBUG_RETURN(true);

  /* need to open before acquiring LOCK_plugin or it will deadlock */
  if (!(table = open_ltable(thd, &tables, TL_WRITE, MYSQL_LOCK_IGNORE_TIMEOUT)))
    DBUG_RETURN(true);

  /*
    Pre-acquire audit plugins for events that may potentially occur
    during [UN]INSTALL PLUGIN.

    When audit event is triggered, audit subsystem acquires interested
    plugins by walking through plugin list. Evidently plugin list
    iterator protects plugin list by acquiring LOCK_plugin, see
    plugin_foreach_with_mask().

    On the other hand [UN]INSTALL PLUGIN is acquiring LOCK_plugin
    rather for a long time.

    When audit event is triggered during [UN]INSTALL PLUGIN, plugin
    list iterator acquires the same lock (within the same thread)
    second time.

    This hack should be removed when LOCK_plugin is fixed so it
    protects only what it supposed to protect.
    */
  mysql_audit_acquire_plugins(thd, MYSQL_AUDIT_GENERAL_CLASS,
                              MYSQL_AUDIT_GENERAL_ALL);

  mysql_mutex_lock(&LOCK_plugin_install);
  mysql_mutex_lock(&LOCK_plugin);
  DEBUG_SYNC(thd, "acquired_LOCK_plugin");
  mysql_rwlock_wrlock(&LOCK_system_variables_hash);

  {
    MEM_ROOT alloc{PSI_NOT_INSTRUMENTED, 512};
    my_getopt_use_args_separator = true;
    if (my_load_defaults(MYSQL_CONFIG_NAME, load_default_groups, &argc, &argv,
                         &alloc, NULL)) {
      mysql_rwlock_unlock(&LOCK_system_variables_hash);
      mysql_mutex_unlock(&LOCK_plugin);
      report_error(REPORT_TO_USER, ER_PLUGIN_IS_NOT_LOADED, name->str);
      goto err;
    }
    my_getopt_use_args_separator = false;
    /*
     Append static variables present in mysqld-auto.cnf file for the
     newly installed plugin to process those options which are specific
     to this plugin.
    */
    if (pv && pv->append_read_only_variables(&argc, &argv, true)) {
      mysql_rwlock_unlock(&LOCK_system_variables_hash);
      mysql_mutex_unlock(&LOCK_plugin);
      report_error(REPORT_TO_USER, ER_PLUGIN_IS_NOT_LOADED, name->str);
      goto err;
    }
    error = plugin_add(thd->mem_root, name, dl, &argc, argv, REPORT_TO_USER);
  }
<<<<<<< HEAD
=======
  error= plugin_add(thd->mem_root,
                    name,
                    dl,
                    &argc,
                    argv,
                    REPORT_TO_USER,
                    false);
  if (argv)
    free_defaults(argv);
>>>>>>> 333b4508
  mysql_rwlock_unlock(&LOCK_system_variables_hash);

  /* LOCK_plugin already unlocked by plugin_add() if error */
  if (error) goto err;

  if (!(tmp = plugin_find_internal(name_cstr, MYSQL_ANY_PLUGIN))) {
    mysql_mutex_unlock(&LOCK_plugin);
    goto err;
  }

  error = false;
  if (tmp->state == PLUGIN_IS_DISABLED) {
    push_warning_printf(thd, Sql_condition::SL_WARNING, ER_CANT_INITIALIZE_UDF,
                        ER_THD(thd, ER_CANT_INITIALIZE_UDF), name->str,
                        "Plugin is disabled");
  }

  // Check if we need to store I_S plugin metadata in DD.
  store_infoschema_metadata =
      (tmp->plugin->type == MYSQL_INFORMATION_SCHEMA_PLUGIN &&
       tmp->state != PLUGIN_IS_DISABLED);
  mysql_mutex_unlock(&LOCK_plugin);

  // Acquire MDL lock if we are storing metadata in DD.
  if (store_infoschema_metadata) {
    if (!mdl_handler.ensure_locked(INFORMATION_SCHEMA_NAME.str)) {
      MDL_request mdl_request;
      MDL_REQUEST_INIT(&mdl_request, MDL_key::TABLE,
                       INFORMATION_SCHEMA_NAME.str, tmp->name.str,
                       MDL_EXCLUSIVE, MDL_TRANSACTION);
      if (thd->mdl_context.acquire_lock(&mdl_request,
                                        thd->variables.lock_wait_timeout))
        error = true;
    } else
      error = true;
  }

  /*
    We do not replicate the INSTALL PLUGIN statement. Disable binlogging
    of the insert into the plugin table, so that it is not replicated in
    row based mode.
  */
  if (!error) {
    Disable_binlog_guard binlog_guard(thd);
    table->use_all_columns();
    restore_record(table, s->default_values);
    table->field[0]->store(name->str, name->length, system_charset_info);
    table->field[1]->store(dl->str, dl->length, files_charset_info);
    error = table->file->ha_write_row(table->record[0]);
    if (error) {
      table->file->print_error(error, MYF(0));
    } else {
      mysql_mutex_lock(&LOCK_plugin);

      if (tmp->state != PLUGIN_IS_DISABLED && plugin_initialize(tmp)) {
        my_error(ER_CANT_INITIALIZE_UDF, MYF(0), name->str,
                 "Plugin initialization function failed.");
        error = true;
      }

      /*
        Store plugin I_S table metadata into DD tables. The
        tables are closed before the function returns.
       */
      error = error || thd->transaction_rollback_request;
      if (!error && store_infoschema_metadata)
        error = dd::info_schema::store_dynamic_plugin_I_S_metadata(thd, tmp);
      mysql_mutex_unlock(&LOCK_plugin);

      if (!error && store_infoschema_metadata) {
        Uncommitted_tables_guard uncommitted_tables(thd);
        error = update_referencing_views_metadata(
            thd, INFORMATION_SCHEMA_NAME.str, tmp->name.str, false,
            &uncommitted_tables);
      }
    }
  }

  if (error) {
    mysql_mutex_lock(&LOCK_plugin);
    tmp->state = PLUGIN_IS_DELETED;
    reap_needed = true;
    reap_plugins();
    mysql_mutex_unlock(&LOCK_plugin);
  }

err:
  mysql_mutex_unlock(&LOCK_plugin_install);
  DBUG_RETURN(end_transaction(thd, error));
}

static bool mysql_uninstall_plugin(THD *thd, const LEX_STRING *name) {
  TABLE *table;
  TABLE_LIST tables;
  st_plugin_int *plugin;
  LEX_CSTRING name_cstr = {name->str, name->length};
  bool error = true;
  int rc = 0;
  bool remove_IS_metadata_from_dd = false;
  dd::Schema_MDL_locker mdl_handler(thd);
  dd::String_type orig_plugin_name;

  DBUG_ENTER("mysql_uninstall_plugin");

  tables.init_one_table("mysql", 5, "plugin", 6, "plugin", TL_WRITE);

  if (!opt_noacl &&
      check_table_access(thd, DELETE_ACL, &tables, false, 1, false)) {
    DBUG_ASSERT(thd->is_error());
    DBUG_RETURN(true);
  }

  if (acquire_shared_backup_lock(thd, thd->variables.lock_wait_timeout))
    DBUG_RETURN(true);

  Disable_autocommit_guard autocommit_guard(thd);
  dd::cache::Dictionary_client::Auto_releaser releaser(thd->dd_client());
  /* need to open before acquiring LOCK_plugin or it will deadlock */
  if (!(table =
            open_ltable(thd, &tables, TL_WRITE, MYSQL_LOCK_IGNORE_TIMEOUT))) {
    DBUG_ASSERT(thd->is_error());
    DBUG_RETURN(true);
  }

  mysql_mutex_lock(&LOCK_plugin_install);
  if (!table->key_info) {
    my_error(ER_MISSING_KEY, MYF(0), table->s->db.str,
             table->s->table_name.str);
    goto err;
  }

  /*
    Pre-acquire audit plugins for events that may potentially occur
    during [UN]INSTALL PLUGIN.

    When audit event is triggered, audit subsystem acquires interested
    plugins by walking through plugin list. Evidently plugin list
    iterator protects plugin list by acquiring LOCK_plugin, see
    plugin_foreach_with_mask().

    On the other hand [UN]INSTALL PLUGIN is acquiring LOCK_plugin
    rather for a long time.

    When audit event is triggered during [UN]INSTALL PLUGIN, plugin
    list iterator acquires the same lock (within the same thread)
    second time.

    This hack should be removed when LOCK_plugin is fixed so it
    protects only what it supposed to protect.
  */
  mysql_audit_acquire_plugins(thd, MYSQL_AUDIT_GENERAL_CLASS,
                              MYSQL_AUDIT_GENERAL_ALL);

  mysql_mutex_lock(&LOCK_plugin);
  if (!(plugin = plugin_find_internal(name_cstr, MYSQL_ANY_PLUGIN)) ||
      plugin->state & (PLUGIN_IS_UNINITIALIZED | PLUGIN_IS_DYING)) {
    mysql_mutex_unlock(&LOCK_plugin);
    my_error(ER_SP_DOES_NOT_EXIST, MYF(0), "PLUGIN", name->str);
    goto err;
  }
  if (!plugin->plugin_dl) {
    mysql_mutex_unlock(&LOCK_plugin);
    my_error(ER_PLUGIN_DELETE_BUILTIN, MYF(0));
    goto err;
  }
  if (plugin->load_option == PLUGIN_FORCE_PLUS_PERMANENT) {
    mysql_mutex_unlock(&LOCK_plugin);
    my_error(ER_PLUGIN_IS_PERMANENT, MYF(0), name->str);
    goto err;
  }
  /*
    Error message for ER_PLUGIN_IS_PERMANENT is not suitable for
    plugins marked as not dynamically uninstallable, so we have a
    separate one instead of changing the old one.
   */
  if (plugin->plugin->flags & PLUGIN_OPT_NO_UNINSTALL) {
    mysql_mutex_unlock(&LOCK_plugin);
    my_error(ER_PLUGIN_NO_UNINSTALL, MYF(0), plugin->plugin->name);
    goto err;
  }

  /*
    FIXME: plugin rpl_semi_sync_master, check_uninstall() function.
  */

  /* Block Uninstallation of semi_sync plugins (Master/Slave)
     when they are busy
   */
  char buff[20];
  size_t buff_length;
  /*
    Master: If there are active semi sync slaves for this Master,
    then that means it is busy and rpl_semi_sync_master plugin
    cannot be uninstalled. To check whether the master
    has any semi sync slaves or not, check Rpl_semi_sync_master_cliens
    status variable value, if it is not 0, that means it is busy.
  */
  if (!strcmp(name->str, "rpl_semi_sync_master") &&
      get_status_var(thd, plugin->plugin->status_vars,
                     "Rpl_semi_sync_master_clients", buff, OPT_DEFAULT,
                     &buff_length) &&
      strcmp(buff, "0")) {
    mysql_mutex_unlock(&LOCK_plugin);
    my_error(ER_PLUGIN_CANNOT_BE_UNINSTALLED, MYF(0), name->str,
             "Stop any active semisynchronous slaves of this master first.");
    goto err;
  }

  /*
    FIXME: plugin rpl_semi_sync_slave, check_uninstall() function.
  */

  /* Slave: If there is semi sync enabled IO thread active on this Slave,
    then that means plugin is busy and rpl_semi_sync_slave plugin
    cannot be uninstalled. To check whether semi sync
    IO thread is active or not, check Rpl_semi_sync_slave_status status
    variable value, if it is ON, that means it is busy.
  */
  if (!strcmp(name->str, "rpl_semi_sync_slave") &&
      get_status_var(thd, plugin->plugin->status_vars,
                     "Rpl_semi_sync_slave_status", buff, OPT_DEFAULT,
                     &buff_length) &&
      !strcmp(buff, "ON")) {
    mysql_mutex_unlock(&LOCK_plugin);
    my_error(
        ER_PLUGIN_CANNOT_BE_UNINSTALLED, MYF(0), name->str,
        "Stop any active semisynchronous I/O threads on this slave first.");
    goto err;
  }

  if ((plugin->plugin->check_uninstall) && (plugin->state == PLUGIN_IS_READY)) {
    int check;
    /*
      Prevent other threads to uninstall concurrently this plugin.
    */
    plugin->state = PLUGIN_IS_DYING;
    mysql_mutex_unlock(&LOCK_plugin);

    DEBUG_SYNC(current_thd, "in_plugin_check_uninstall");

    /*
      Check uninstall may perform complex operations,
      including acquiring MDL locks, which in turn may need LOCK_plugin.
    */
    DBUG_PRINT("info", ("check uninstall plugin: '%s'", plugin->name.str));
    check = plugin->plugin->check_uninstall(plugin);

    mysql_mutex_lock(&LOCK_plugin);
    DBUG_ASSERT(plugin->state == PLUGIN_IS_DYING);

    if (check) {
      DBUG_PRINT("warning",
                 ("Plugin '%s' blocked uninstall.", plugin->name.str));
      plugin->state = PLUGIN_IS_READY;
      mysql_mutex_unlock(&LOCK_plugin);
      my_error(ER_PLUGIN_CANNOT_BE_UNINSTALLED, MYF(0), name->str,
               "Plugin is still in use.");
      goto err;
    }
  }

  plugin->state = PLUGIN_IS_DELETED;
  if (plugin->ref_count)
    push_warning(thd, Sql_condition::SL_WARNING, WARN_PLUGIN_BUSY,
                 ER_THD(thd, WARN_PLUGIN_BUSY));
  else
    reap_needed = true;

  // Check if we need to remove I_S plugin metadata from DD.
  remove_IS_metadata_from_dd =
      (plugin->plugin->type == MYSQL_INFORMATION_SCHEMA_PLUGIN &&
       plugin->load_option != PLUGIN_OFF);

  orig_plugin_name = dd::String_type(plugin->name.str, plugin->name.length);
  reap_plugins();
  mysql_mutex_unlock(&LOCK_plugin);

  uchar user_key[MAX_KEY_LENGTH];
  table->use_all_columns();
  table->field[0]->store(name->str, name->length, system_charset_info);
  key_copy(user_key, table->record[0], table->key_info,
           table->key_info->key_length);

  if ((rc = table->file->ha_index_read_idx_map(
           table->record[0], 0, user_key, HA_WHOLE_KEY, HA_READ_KEY_EXACT)) ==
      0) {
    /*
      We do not replicate the UNINSTALL PLUGIN statement. Disable binlogging
      of the delete from the plugin table, so that it is not replicated in
      row based mode.
    */
    DBUG_ASSERT(!thd->is_error());
    Disable_binlog_guard binlog_guard(thd);
    rc = table->file->ha_delete_row(table->record[0]);
    if (rc) {
      table->file->print_error(rc, MYF(0));
      DBUG_ASSERT(thd->is_error());
    } else
      error = false;
  } else if (rc != HA_ERR_KEY_NOT_FOUND && rc != HA_ERR_END_OF_FILE) {
    table->file->print_error(rc, MYF(0));
    DBUG_ASSERT(thd->is_error());
  } else
    error = false;

  if (!error && !thd->transaction_rollback_request &&
      remove_IS_metadata_from_dd) {
    error = dd::info_schema::remove_I_S_view_metadata(
        thd,
        dd::String_type(orig_plugin_name.c_str(), orig_plugin_name.length()));
    DBUG_ASSERT(!error || thd->is_error());

    if (!error) {
      Uncommitted_tables_guard uncommitted_tables(thd);
      error = update_referencing_views_metadata(
          thd, INFORMATION_SCHEMA_NAME.str, orig_plugin_name.c_str(), false,
          &uncommitted_tables);
    }
  }

err:
  mysql_mutex_unlock(&LOCK_plugin_install);
  DBUG_RETURN(end_transaction(thd, error || thd->transaction_rollback_request));
}

bool plugin_foreach_with_mask(THD *thd, plugin_foreach_func **funcs, int type,
                              uint state_mask, void *arg) {
  size_t idx, total;
  st_plugin_int *plugin, **plugins;
  int version = plugin_array_version;
  DBUG_ENTER("plugin_foreach_with_mask");

  if (!initialized) DBUG_RETURN(false);

  state_mask = ~state_mask;  // do it only once

  mysql_mutex_lock(&LOCK_plugin);
  total = type == MYSQL_ANY_PLUGIN ? plugin_array->size()
                                   : plugin_hash[type]->size();
  /*
    Do the alloca out here in case we do have a working alloca:
        leaving the nested stack frame invalidates alloca allocation.
  */
  plugins = (st_plugin_int **)my_alloca(total * sizeof(plugin));
  if (type == MYSQL_ANY_PLUGIN) {
    for (idx = 0; idx < total; idx++) {
      plugin = plugin_array->at(idx);
      plugins[idx] = !(plugin->state & state_mask) ? plugin : NULL;
    }
  } else {
    collation_unordered_map<std::string, st_plugin_int *> *hash =
        plugin_hash[type];
    idx = 0;
    for (const auto &key_and_value : *hash) {
      plugin = key_and_value.second;
      plugins[idx++] = !(plugin->state & state_mask) ? plugin : NULL;
    }
  }
  mysql_mutex_unlock(&LOCK_plugin);

  for (; *funcs != NULL; ++funcs) {
    for (idx = 0; idx < total; idx++) {
      if (unlikely(version != plugin_array_version)) {
        mysql_mutex_lock(&LOCK_plugin);
        for (size_t i = idx; i < total; i++)
          if (plugins[i] && plugins[i]->state & state_mask) plugins[i] = 0;
        mysql_mutex_unlock(&LOCK_plugin);
      }
      plugin = plugins[idx];
      /* It will stop iterating on first engine error when "func" returns true
       */
      if (plugin && (*funcs)(thd, plugin_int_to_ref(plugin), arg)) goto err;
    }
  }

  DBUG_RETURN(false);
err:
  DBUG_RETURN(true);
}

bool plugin_foreach_with_mask(THD *thd, plugin_foreach_func *func, int type,
                              uint state_mask, void *arg) {
  plugin_foreach_func *funcs[] = {func, NULL};

  return plugin_foreach_with_mask(thd, funcs, type, state_mask, arg);
}

/****************************************************************************
<<<<<<< HEAD
=======
  Internal type declarations for variables support
****************************************************************************/

#undef MYSQL_SYSVAR_NAME
#define MYSQL_SYSVAR_NAME(name) name
#define PLUGIN_VAR_TYPEMASK 0x007f

#define EXTRA_OPTIONS 3 /* options for: 'foo', 'plugin-foo' and NULL */

typedef DECLARE_MYSQL_SYSVAR_BASIC(sysvar_bool_t, my_bool);
typedef DECLARE_MYSQL_THDVAR_BASIC(thdvar_bool_t, my_bool);
typedef DECLARE_MYSQL_SYSVAR_BASIC(sysvar_str_t, char *);
typedef DECLARE_MYSQL_THDVAR_BASIC(thdvar_str_t, char *);

typedef DECLARE_MYSQL_SYSVAR_TYPELIB(sysvar_enum_t, unsigned long);
typedef DECLARE_MYSQL_THDVAR_TYPELIB(thdvar_enum_t, unsigned long);
typedef DECLARE_MYSQL_SYSVAR_TYPELIB(sysvar_set_t, ulonglong);
typedef DECLARE_MYSQL_THDVAR_TYPELIB(thdvar_set_t, ulonglong);

typedef DECLARE_MYSQL_SYSVAR_SIMPLE(sysvar_int_t, int);
typedef DECLARE_MYSQL_SYSVAR_SIMPLE(sysvar_long_t, long);
typedef DECLARE_MYSQL_SYSVAR_SIMPLE(sysvar_longlong_t, longlong);
typedef DECLARE_MYSQL_SYSVAR_SIMPLE(sysvar_uint_t, uint);
typedef DECLARE_MYSQL_SYSVAR_SIMPLE(sysvar_ulong_t, ulong);
typedef DECLARE_MYSQL_SYSVAR_SIMPLE(sysvar_ulonglong_t, ulonglong);
typedef DECLARE_MYSQL_SYSVAR_SIMPLE(sysvar_double_t, double);

typedef DECLARE_MYSQL_THDVAR_SIMPLE(thdvar_int_t, int);
typedef DECLARE_MYSQL_THDVAR_SIMPLE(thdvar_long_t, long);
typedef DECLARE_MYSQL_THDVAR_SIMPLE(thdvar_longlong_t, longlong);
typedef DECLARE_MYSQL_THDVAR_SIMPLE(thdvar_uint_t, uint);
typedef DECLARE_MYSQL_THDVAR_SIMPLE(thdvar_ulong_t, ulong);
typedef DECLARE_MYSQL_THDVAR_SIMPLE(thdvar_ulonglong_t, ulonglong);
typedef DECLARE_MYSQL_THDVAR_SIMPLE(thdvar_double_t, double);


/****************************************************************************
  default variable data check and update functions
****************************************************************************/

static int check_func_bool(THD *thd, st_mysql_sys_var *var,
                           void *save, st_mysql_value *value)
{
  char buff[STRING_BUFFER_USUAL_SIZE];
  const char *str;
  int result, length;
  long long tmp;

  if (value->value_type(value) == MYSQL_VALUE_TYPE_STRING)
  {
    length= sizeof(buff);
    if (!(str= value->val_str(value, buff, &length)) ||
        (result= find_type(&bool_typelib, str, length, 1)-1) < 0)
      goto err;
  }
  else
  {
    if (value->val_int(value, &tmp) < 0)
      goto err;
    if (tmp > 1)
      goto err;
    result= (int) tmp;
  }
  *(my_bool *) save= result ? TRUE : FALSE;
  return 0;
err:
  return 1;
}

#define CHECK_FUNC_RANGE(cfr_ctype, cfr_vmin, cfr_vmax, cfr_save, cfr_res) \
  do {                                                                  \
    if (cfr_vmin && *(cfr_ctype *) cfr_save < *(cfr_ctype *) cfr_vmin) { \
      *(cfr_ctype *)cfr_save= *(cfr_ctype *) cfr_vmin;                  \
      cfr_res= TRUE;                                                    \
    }                                                                   \
    if (cfr_vmax && *(cfr_ctype *) cfr_save > *(cfr_ctype *) cfr_vmax) { \
      *(cfr_ctype *) cfr_save= *(cfr_ctype *) cfr_vmax;                 \
      cfr_res= TRUE;                                                    \
    }                                                                   \
  } while(0)


static int check_func_int(THD *thd, st_mysql_sys_var *var,
                          void *save, st_mysql_value *value)
{
  my_bool fixed1, fixed2;
  long long orig, val;
  struct my_option options;
  const void *vmin, *vmax;
  value->val_int(value, &orig);
  val= orig;
  plugin_opt_set_limits(&options, var);

  vmin= getopt_constraint_get_min_value(var->name, 0, FALSE);
  vmax= getopt_constraint_get_max_value(var->name, 0, FALSE);
  
  if (var->flags & PLUGIN_VAR_UNSIGNED)
  {
    if ((fixed1= (!value->is_unsigned(value) && val < 0)))
      val=0;
    *(uint *)save= (uint) getopt_ull_limit_value((ulonglong) val, &options,
                                                   &fixed2);

    CHECK_FUNC_RANGE(uint, vmin, vmax, save, fixed1);
  }
  else
  {
    if ((fixed1= (value->is_unsigned(value) && val < 0)))
      val=LLONG_MAX;
    *(int *)save= (int) getopt_ll_limit_value(val, &options, &fixed2);
    
    CHECK_FUNC_RANGE(int, vmin, vmax, save, fixed1);
  }

  return throw_bounds_warning(thd, var->name, fixed1 || fixed2,
                              value->is_unsigned(value), orig);
}


static int check_func_long(THD *thd, st_mysql_sys_var *var,
                          void *save, st_mysql_value *value)
{
  my_bool fixed1, fixed2;
  long long orig, val;
  struct my_option options;
  const void *vmin, *vmax;
  value->val_int(value, &orig);
  val= orig;
  plugin_opt_set_limits(&options, var);

  vmin= getopt_constraint_get_min_value(var->name, 0, FALSE);
  vmax= getopt_constraint_get_max_value(var->name, 0, FALSE);
  
  if (var->flags & PLUGIN_VAR_UNSIGNED)
  {
    if ((fixed1= (!value->is_unsigned(value) && val < 0)))
      val=0;
    *(ulong *)save= (ulong) getopt_ull_limit_value((ulonglong) val, &options,
                                                   &fixed2);
    
    CHECK_FUNC_RANGE(ulong, vmin, vmax, save, fixed1);
  }
  else
  {
    if ((fixed1= (value->is_unsigned(value) && val < 0)))
      val=LLONG_MAX;
    *(long *)save= (long) getopt_ll_limit_value(val, &options, &fixed2);
    
    CHECK_FUNC_RANGE(long, vmin, vmax, save, fixed1);
  }

  return throw_bounds_warning(thd, var->name, fixed1 || fixed2,
                              value->is_unsigned(value), orig);
}


static int check_func_longlong(THD *thd, st_mysql_sys_var *var,
                               void *save, st_mysql_value *value)
{
  my_bool fixed1, fixed2;
  long long orig, val;
  struct my_option options;
  const void *vmin, *vmax;
  value->val_int(value, &orig);
  val= orig;
  plugin_opt_set_limits(&options, var);

  vmin= getopt_constraint_get_min_value(var->name, 0, FALSE);
  vmax= getopt_constraint_get_max_value(var->name, 0, FALSE);
  
  if (var->flags & PLUGIN_VAR_UNSIGNED)
  {
    if ((fixed1= (!value->is_unsigned(value) && val < 0)))
      val=0;
    *(ulonglong *)save= getopt_ull_limit_value((ulonglong) val, &options,
                                               &fixed2);
    
     CHECK_FUNC_RANGE(ulonglong, vmin, vmax, save, fixed1);
  }
  else
  {
    if ((fixed1= (value->is_unsigned(value) && val < 0)))
      val=LLONG_MAX;
    *(longlong *)save= getopt_ll_limit_value(val, &options, &fixed2);
    
    CHECK_FUNC_RANGE(longlong, vmin, vmax, save, fixed1);
  }

  return throw_bounds_warning(thd, var->name, fixed1 || fixed2,
                              value->is_unsigned(value), orig);
}

static int check_func_str(THD *thd, st_mysql_sys_var *var,
                          void *save, st_mysql_value *value)
{
  char buff[STRING_BUFFER_USUAL_SIZE];
  const char *str;
  int length;

  length= sizeof(buff);
  if ((str= value->val_str(value, buff, &length)))
    str= thd->strmake(str, length);
  *(const char**)save= str;
  return 0;
}


static int check_func_enum(THD *thd, st_mysql_sys_var *var,
                           void *save, st_mysql_value *value)
{
  char buff[STRING_BUFFER_USUAL_SIZE];
  const char *str;
  TYPELIB *typelib;
  long long tmp;
  long result;
  int length;

  if (var->flags & PLUGIN_VAR_THDLOCAL)
    typelib= ((thdvar_enum_t*) var)->typelib;
  else
    typelib= ((sysvar_enum_t*) var)->typelib;

  if (value->value_type(value) == MYSQL_VALUE_TYPE_STRING)
  {
    length= sizeof(buff);
    if (!(str= value->val_str(value, buff, &length)))
      goto err;
    if ((result= (long)find_type(typelib, str, length, 0) - 1) < 0)
      goto err;
  }
  else
  {
    if (value->val_int(value, &tmp))
      goto err;
    if (tmp < 0 || tmp >= typelib->count)
      goto err;
    result= (long) tmp;
  }
  *(long*)save= result;
  return 0;
err:
  return 1;
}


static int check_func_set(THD *thd, st_mysql_sys_var *var,
                          void *save, st_mysql_value *value)
{
  char buff[STRING_BUFFER_USUAL_SIZE], *error= 0;
  const char *str;
  TYPELIB *typelib;
  ulonglong result;
  uint error_len= 0;                            // init as only set on error
  bool not_used;
  int length;

  if (var->flags & PLUGIN_VAR_THDLOCAL)
    typelib= ((thdvar_set_t*) var)->typelib;
  else
    typelib= ((sysvar_set_t*)var)->typelib;

  if (value->value_type(value) == MYSQL_VALUE_TYPE_STRING)
  {
    length= sizeof(buff);
    if (!(str= value->val_str(value, buff, &length)))
      goto err;
    result= find_set(typelib, str, length, NULL,
                     &error, &error_len, &not_used);
    if (error_len)
      goto err;
  }
  else
  {
    if (value->val_int(value, (long long *)&result))
      goto err;
    if (unlikely((result >= (1ULL << typelib->count)) &&
                 (typelib->count < sizeof(long)*8)))
      goto err;
  }
  *(ulonglong*)save= result;
  return 0;
err:
  return 1;
}

static int check_func_double(THD *thd, st_mysql_sys_var *var,
                             void *save, st_mysql_value *value)
{
  double v;
  my_bool fixed;
  struct my_option option;

  value->val_real(value, &v);
  plugin_opt_set_limits(&option, var);
  *(double *) save= getopt_double_limit_value(v, &option, &fixed);

  return throw_bounds_warning(thd, var->name, fixed, v);
}


static void update_func_bool(THD *thd, st_mysql_sys_var *var,
                             void *tgt, const void *save)
{
  *(my_bool *) tgt= *(my_bool *) save ? TRUE : FALSE;
}


static void update_func_int(THD *thd, st_mysql_sys_var *var,
                             void *tgt, const void *save)
{
  *(int *)tgt= *(int *) save;
}


static void update_func_long(THD *thd, st_mysql_sys_var *var,
                             void *tgt, const void *save)
{
  *(long *)tgt= *(long *) save;
}


static void update_func_longlong(THD *thd, st_mysql_sys_var *var,
                             void *tgt, const void *save)
{
  *(longlong *)tgt= *(ulonglong *) save;
}


static void update_func_str(THD *thd, st_mysql_sys_var *var,
                             void *tgt, const void *save)
{
  *(char **) tgt= *(char **) save;
}

static void update_func_double(THD *thd, st_mysql_sys_var *var,
                               void *tgt, const void *save)
{
  *(double *) tgt= *(double *) save;
}

/****************************************************************************
>>>>>>> 333b4508
  System Variables support
****************************************************************************/
/*
  This function is not thread safe as the pointer returned at the end of
  the function is outside mutex.
*/

void lock_plugin_mutex() { mysql_mutex_lock(&LOCK_plugin); }

void unlock_plugin_mutex() { mysql_mutex_unlock(&LOCK_plugin); }

sys_var *find_sys_var_ex(THD *thd, const char *str, size_t length,
                         bool throw_error, bool locked) {
  sys_var *var;
  sys_var_pluginvar *pi = NULL;
  plugin_ref plugin;
  DBUG_ENTER("find_sys_var_ex");

<<<<<<< HEAD
  if (!locked) mysql_mutex_lock(&LOCK_plugin);
=======
  const my_bool *hidden= getopt_constraint_get_hidden_value(str, 0, FALSE);
  if (hidden && *hidden)
  {
    var= NULL;
    goto exit;
  }

  if (!locked)
    mysql_mutex_lock(&LOCK_plugin);
>>>>>>> 333b4508
  mysql_rwlock_rdlock(&LOCK_system_variables_hash);
  if ((var = intern_find_sys_var(str, length)) &&
      (pi = var->cast_pluginvar()) && pi->is_plugin) {
    mysql_rwlock_unlock(&LOCK_system_variables_hash);
    LEX *lex = thd ? thd->lex : 0;
    if (!(plugin = my_intern_plugin_lock(lex, plugin_int_to_ref(pi->plugin))))
      var = NULL; /* failed to lock it, it must be uninstalling */
    else if (!(plugin_state(plugin) & PLUGIN_IS_READY)) {
      /* initialization not completed */
      var = NULL;
      intern_plugin_unlock(lex, plugin);
    }
  } else
    mysql_rwlock_unlock(&LOCK_system_variables_hash);
  if (!locked) mysql_mutex_unlock(&LOCK_plugin);

exit:
  if (!throw_error && !var)
    my_error(ER_UNKNOWN_SYSTEM_VARIABLE, MYF(0), (char *)str);
  DBUG_RETURN(var);
}

sys_var *find_sys_var(THD *thd, const char *str, size_t length) {
  return find_sys_var_ex(thd, str, length, false, false);
}

/*
  returns a bookmark for thd-local variables, creating if neccessary.
  returns null for non thd-local variables.
  Requires that a write lock is obtained on LOCK_system_variables_hash
*/
static st_bookmark *register_var(const char *plugin, const char *name,
                                 int flags) {
  size_t length = strlen(plugin) + strlen(name) + 3, size = 0, offset, new_size;
  st_bookmark *result;
  char *varname, *p;

  if (!(flags & PLUGIN_VAR_THDLOCAL)) return NULL;

  switch (flags & PLUGIN_VAR_TYPEMASK) {
    case PLUGIN_VAR_BOOL:
      size = sizeof(bool);
      break;
    case PLUGIN_VAR_INT:
      size = sizeof(int);
      break;
    case PLUGIN_VAR_LONG:
    case PLUGIN_VAR_ENUM:
      size = sizeof(long);
      break;
    case PLUGIN_VAR_LONGLONG:
    case PLUGIN_VAR_SET:
      size = sizeof(ulonglong);
      break;
    case PLUGIN_VAR_STR:
      size = sizeof(char *);
      break;
    case PLUGIN_VAR_DOUBLE:
      size = sizeof(double);
      break;
    default:
      DBUG_ASSERT(0);
      return NULL;
  };

  varname = ((char *)my_alloca(length));
  strxmov(varname + 1, plugin, "_", name, NullS);
  for (p = varname + 1; *p; p++)
    if (*p == '-') *p = '_';

  if (!(result = find_bookmark(NULL, varname + 1, flags))) {
    result = (st_bookmark *)alloc_root(&plugin_mem_root,
                                       sizeof(st_bookmark) + length - 1);
    varname[0] = flags & PLUGIN_VAR_TYPEMASK;
    memcpy(result->key, varname, length);
    result->name_len = length - 2;
    result->offset = -1;

    DBUG_ASSERT(size && !(size & (size - 1))); /* must be power of 2 */

    offset = global_system_variables.dynamic_variables_size;
    offset = (offset + size - 1) & ~(size - 1);
    result->offset = (int)offset;

    new_size = (offset + size + 63) & ~63;

    if (new_size > global_variables_dynamic_size) {
      global_system_variables.dynamic_variables_ptr = (char *)my_realloc(
          key_memory_global_system_variables,
          global_system_variables.dynamic_variables_ptr, new_size,
          MYF(MY_WME | MY_FAE | MY_ALLOW_ZERO_PTR));
      max_system_variables.dynamic_variables_ptr = (char *)my_realloc(
          key_memory_global_system_variables,
          max_system_variables.dynamic_variables_ptr, new_size,
          MYF(MY_WME | MY_FAE | MY_ALLOW_ZERO_PTR));
      /*
        Clear the new variable value space. This is required for string
        variables. If their value is non-NULL, it must point to a valid
        string.
      */
      memset(global_system_variables.dynamic_variables_ptr +
                 global_variables_dynamic_size,
             0, new_size - global_variables_dynamic_size);
      memset(max_system_variables.dynamic_variables_ptr +
                 global_variables_dynamic_size,
             0, new_size - global_variables_dynamic_size);
      global_variables_dynamic_size = new_size;
    }

    global_system_variables.dynamic_variables_head = offset;
    max_system_variables.dynamic_variables_head = offset;
    global_system_variables.dynamic_variables_size = offset + size;
    max_system_variables.dynamic_variables_size = offset + size;
    global_system_variables.dynamic_variables_version++;
    max_system_variables.dynamic_variables_version++;

    result->version = global_system_variables.dynamic_variables_version;

    /* this should succeed because we have already checked if a dup exists */
    std::string key(result->key, result->name_len + 1);
    bookmark_hash->emplace(key, result);

    /*
      Hashing vars of string type with MEMALLOC flag.
    */
    if (((flags & PLUGIN_VAR_TYPEMASK) == PLUGIN_VAR_STR) &&
        (flags & PLUGIN_VAR_MEMALLOC) &&
        !malloced_string_type_sysvars_bookmark_hash->emplace(key, result)
             .second) {
      fprintf(stderr,
              "failed to add placeholder to"
              " hash of malloced string type sysvars");
      DBUG_ASSERT(0);
    }
  }
  return result;
}

static void restore_pluginvar_names(sys_var *first) {
  for (sys_var *var = first; var; var = var->next) {
    sys_var_pluginvar *pv = var->cast_pluginvar();
    pv->plugin_var->name = pv->orig_pluginvar_name;
  }
}

/**
  Allocate memory and copy dynamic variables from global system variables
  to per-thread system variables copy.

  @param thd              thread context
  @param global_lock      If true LOCK_global_system_variables should be
                          acquired while copying variables from global
                          variables copy.
*/
void alloc_and_copy_thd_dynamic_variables(THD *thd, bool global_lock) {
  mysql_rwlock_rdlock(&LOCK_system_variables_hash);

  if (global_lock) mysql_mutex_lock(&LOCK_global_system_variables);

  mysql_mutex_assert_owner(&LOCK_global_system_variables);

  /*
    MAINTAINER:
    The following assert is wrong on purpose, useful to debug
    when thd dynamic variables are expanded:
    DBUG_ASSERT(thd->variables.dynamic_variables_ptr == NULL);
  */

  thd->variables.dynamic_variables_ptr = (char *)my_realloc(
      key_memory_THD_variables, thd->variables.dynamic_variables_ptr,
      global_variables_dynamic_size, MYF(MY_WME | MY_FAE | MY_ALLOW_ZERO_PTR));

  /*
    Debug hook which allows tests to check that this code is not
    called for InnoDB after connection was created.
  */
  DBUG_EXECUTE_IF("verify_innodb_thdvars", DBUG_ASSERT(0););

  memcpy(thd->variables.dynamic_variables_ptr +
             thd->variables.dynamic_variables_size,
         global_system_variables.dynamic_variables_ptr +
             thd->variables.dynamic_variables_size,
         global_system_variables.dynamic_variables_size -
             thd->variables.dynamic_variables_size);

  /*
    Iterate through newly copied vars of string type with MEMALLOC
    flag and strdup value.
  */
  for (const auto &key_and_value :
       *malloced_string_type_sysvars_bookmark_hash) {
    sys_var_pluginvar *pi;
    sys_var *var;
    int varoff;
    char **thdvar, **sysvar;
    st_bookmark *v = key_and_value.second;

    if (v->version <= thd->variables.dynamic_variables_version ||
        !(var = intern_find_sys_var(v->key + 1, v->name_len)) ||
        !(pi = var->cast_pluginvar()) ||
        v->key[0] != (pi->plugin_var->flags & PLUGIN_VAR_TYPEMASK))
      continue;

    varoff = *(int *)(pi->plugin_var + 1);
    thdvar = (char **)(thd->variables.dynamic_variables_ptr + varoff);
    sysvar = (char **)(global_system_variables.dynamic_variables_ptr + varoff);
    *thdvar = NULL;
    plugin_var_memalloc_session_update(thd, NULL, thdvar, *sysvar);
  }

  if (global_lock) mysql_mutex_unlock(&LOCK_global_system_variables);

  thd->variables.dynamic_variables_version =
      global_system_variables.dynamic_variables_version;
  thd->variables.dynamic_variables_head =
      global_system_variables.dynamic_variables_head;
  thd->variables.dynamic_variables_size =
      global_system_variables.dynamic_variables_size;

  mysql_rwlock_unlock(&LOCK_system_variables_hash);
}

/**
  For correctness and simplicity's sake, a pointer to a function
  must be compatible with pointed-to type, that is, the return and
  parameters types must be the same. Thus, a callback function is
  defined for each scalar type. The functions are assigned in
  construct_options to their respective types.
*/
<<<<<<< HEAD
=======

static char *mysql_sys_var_char(THD* thd, int offset)
{
  return (char *) intern_sys_var_ptr(thd, offset, true);
}

static int *mysql_sys_var_int(THD* thd, int offset)
{
  return (int *) intern_sys_var_ptr(thd, offset, true);
}

static long *mysql_sys_var_long(THD* thd, int offset)
{
  return (long *) intern_sys_var_ptr(thd, offset, true);
}

static unsigned long *mysql_sys_var_ulong(THD* thd, int offset)
{
  return (unsigned long *) intern_sys_var_ptr(thd, offset, true);
}

static long long *mysql_sys_var_longlong(THD* thd, int offset)
{
  return (long long *) intern_sys_var_ptr(thd, offset, true);
}

static unsigned long long *mysql_sys_var_ulonglong(THD* thd, int offset)
{
  return (unsigned long long *) intern_sys_var_ptr(thd, offset, true);
}

static char **mysql_sys_var_str(THD* thd, int offset)
{
  return (char **) intern_sys_var_ptr(thd, offset, true);
}

static double *mysql_sys_var_double(THD* thd, int offset)
{
  return (double *) intern_sys_var_ptr(thd, offset, true);
}

void plugin_thdvar_init(THD *thd, bool enable_plugins)
{
  plugin_ref old_table_plugin= thd->variables.table_plugin;
  plugin_ref old_temp_table_plugin= thd->variables.temp_table_plugin;
  DBUG_ENTER("plugin_thdvar_init");
  
  thd->variables.table_plugin= NULL;
  thd->variables.temp_table_plugin= NULL;
  cleanup_variables(thd, &thd->variables);
  
  thd->variables= global_system_variables;
  thd->variables.table_plugin= NULL;
  thd->variables.temp_table_plugin= NULL;

  thd->variables.dynamic_variables_version= 0;
  thd->variables.dynamic_variables_size= 0;
  thd->variables.dynamic_variables_ptr= 0;

  if (enable_plugins)
  {
    mysql_mutex_lock(&LOCK_plugin);
    thd->variables.table_plugin=
      my_intern_plugin_lock(NULL, global_system_variables.table_plugin);
    intern_plugin_unlock(NULL, old_table_plugin);
    thd->variables.temp_table_plugin=
      my_intern_plugin_lock(NULL, global_system_variables.temp_table_plugin);
    intern_plugin_unlock(NULL, old_temp_table_plugin);
    mysql_mutex_unlock(&LOCK_plugin);
  }

  /* Initialize all Sys_var_charptr variables here. */

  // @@session.session_track_system_variables
  thd->session_sysvar_res_mgr.init(&thd->variables.track_sysvars_ptr, thd->charset());

  DBUG_VOID_RETURN;
}


/*
  Unlocks all system variables which hold a reference
*/
static void unlock_variables(THD *thd, struct system_variables *vars)
{
  intern_plugin_unlock(NULL, vars->table_plugin);
  intern_plugin_unlock(NULL, vars->temp_table_plugin);
  vars->table_plugin= NULL;
  vars->temp_table_plugin= NULL;
}


/*
  Frees memory used by system variables

  Unlike plugin_vars_free_values() it frees all variables of all plugins,
  it's used on shutdown.
*/
static void cleanup_variables(THD *thd, struct system_variables *vars)
{
  if (thd)
  {
    /* Block the Performance Schema from accessing THD::variables. */
    mysql_mutex_lock(&thd->LOCK_thd_data);
    
    plugin_var_memalloc_free(&thd->variables);
    thd->session_sysvar_res_mgr.deinit();
  }
  DBUG_ASSERT(vars->table_plugin == NULL);
  DBUG_ASSERT(vars->temp_table_plugin == NULL);

  my_free(vars->dynamic_variables_ptr);
  vars->dynamic_variables_ptr= NULL;
  vars->dynamic_variables_size= 0;
  vars->dynamic_variables_version= 0;

  if (thd)
    mysql_mutex_unlock(&thd->LOCK_thd_data);
}


void plugin_thdvar_cleanup(THD *thd, bool enable_plugins)
{
  DBUG_ENTER("plugin_thdvar_cleanup");

  if (enable_plugins)
  {
    Mutex_lock plugin_lock(&LOCK_plugin);
    unlock_variables(thd, &thd->variables);
    size_t idx;
    if ((idx= thd->lex->plugins.size()))
    {
      plugin_ref *list= thd->lex->plugins.end() - 1;
      DBUG_PRINT("info",("unlocking %u plugins", static_cast<uint>(idx)));
      while (list >= thd->lex->plugins.begin())
        intern_plugin_unlock(thd->lex, *list--);
    }

    reap_plugins();
    thd->lex->plugins.clear();
  }
  cleanup_variables(thd, &thd->variables);

  DBUG_VOID_RETURN;
}


/**
  @brief Free values of thread variables of a plugin.

  This must be called before a plugin is deleted. Otherwise its
  variables are no longer accessible and the value space is lost. Note
  that only string values with PLUGIN_VAR_MEMALLOC are allocated and
  must be freed.

  @param[in]        vars        Chain of system variables of a plugin
*/

static void plugin_vars_free_values(sys_var *vars)
{
  DBUG_ENTER("plugin_vars_free_values");

  for (sys_var *var= vars; var; var= var->next)
  {
    sys_var_pluginvar *piv= var->cast_pluginvar();
    if (piv &&
        ((piv->plugin_var->flags & PLUGIN_VAR_TYPEMASK) == PLUGIN_VAR_STR) &&
        (piv->plugin_var->flags & PLUGIN_VAR_MEMALLOC))
    {
      /* Free the string from global_system_variables. */
      char **valptr= (char**) piv->real_value_ptr(NULL, OPT_GLOBAL);
      DBUG_PRINT("plugin", ("freeing value for: '%s'  addr: 0x%lx",
                            var->name.str, (long) valptr));
      my_free(*valptr);
      *valptr= NULL;
    }
  }
  DBUG_VOID_RETURN;
}

static SHOW_TYPE pluginvar_show_type(st_mysql_sys_var *plugin_var)
{
  bool is_unsigned = plugin_var->flags & PLUGIN_VAR_UNSIGNED;
  switch (plugin_var->flags & PLUGIN_VAR_TYPEMASK) {
  case PLUGIN_VAR_BOOL:
    return SHOW_MY_BOOL;
  case PLUGIN_VAR_INT:
    return is_unsigned ? SHOW_INT : SHOW_SIGNED_INT;
  case PLUGIN_VAR_LONG:
    return is_unsigned ? SHOW_LONG : SHOW_SIGNED_LONG;
  case PLUGIN_VAR_LONGLONG:
    return is_unsigned ? SHOW_LONGLONG : SHOW_SIGNED_LONGLONG;
  case PLUGIN_VAR_STR:
    return SHOW_CHAR_PTR;
  case PLUGIN_VAR_ENUM:
  case PLUGIN_VAR_SET:
    return SHOW_CHAR;
  case PLUGIN_VAR_DOUBLE:
    return SHOW_DOUBLE;
  default:
    DBUG_ASSERT(0);
    return SHOW_UNDEF;
  }
}


/**
  Set value for thread local variable with PLUGIN_VAR_MEMALLOC flag.

  @param[in]     thd   Thread context.
  @param[in]     var   Plugin variable.
  @param[in,out] dest  Destination memory pointer.
  @param[in]     value '\0'-terminated new value.

  Most plugin variable values are stored on dynamic_variables_ptr.
  Releasing memory occupied by these values is as simple as freeing
  dynamic_variables_ptr.

  An exception to the rule are PLUGIN_VAR_MEMALLOC variables, which
  are stored on individual memory hunks. All of these hunks has to
  be freed when it comes to cleanup.

  It may happen that a plugin was uninstalled and descriptors of
  it's variables are lost. In this case it is impossible to locate
  corresponding values.

  In addition to allocating and setting variable value, new element
  is added to dynamic_variables_allocs list. When thread is done, it
  has to call plugin_var_memalloc_free() to release memory used by
  PLUGIN_VAR_MEMALLOC variables.

  If var is NULL, variable update function is not called. This is
  needed when we take snapshot of system variables during thread
  initialization.

  @note List element and variable value are stored on the same memory
  hunk. List element is followed by variable value.

  @return Completion status
  @retval false Success
  @retval true  Failure
*/

static bool plugin_var_memalloc_session_update(THD *thd,
                                               st_mysql_sys_var *var,
                                               char **dest, const char *value)

{
  LIST *old_element= NULL;
  struct system_variables *vars= &thd->variables;
  DBUG_ENTER("plugin_var_memalloc_session_update");

  if (value)
  {
    size_t length= strlen(value) + 1;
    LIST *element;
    if (!(element= (LIST *) my_malloc(key_memory_THD_variables,
                                      sizeof(LIST) + length, MYF(MY_WME))))
      DBUG_RETURN(true);
    memcpy(element + 1, value, length);
    value= (const char *) (element + 1);
    vars->dynamic_variables_allocs= list_add(vars->dynamic_variables_allocs,
                                             element);
  }

  if (*dest)
    old_element= (LIST *) (*dest - sizeof(LIST));

  if (var)
    var->update(thd, var, (void **) dest, (const void *) &value);
  else
    *dest= (char *) value;

  if (old_element)
  {
    vars->dynamic_variables_allocs= list_delete(vars->dynamic_variables_allocs,
                                                old_element);
    my_free(old_element);
  }
  DBUG_RETURN(false);
}


/**
  Set value for a thread local variable.

  @param[in]     thd   Thread context.
  @param[in]     var   Plugin variable.
  @param[in,out] dest  Destination memory pointer.
  @param[in]     value New value.

  Note: new value should be '\0'-terminated for string variables.

  Used in plugin.h:THDVAR_SET(thd, name, value) macro.
*/

void plugin_thdvar_safe_update(THD *thd, st_mysql_sys_var *var, char **dest, const char *value)
{
  DBUG_ASSERT(current_thd == NULL || thd == current_thd);

  if (var->flags & PLUGIN_VAR_THDLOCAL)
  {
    if ((var->flags & PLUGIN_VAR_TYPEMASK) == PLUGIN_VAR_STR &&
        var->flags & PLUGIN_VAR_MEMALLOC)
      plugin_var_memalloc_session_update(thd, var, dest, value);
    else
      var->update(thd, var, dest, value);
  }
}


/**
  Free all elements allocated by plugin_var_memalloc_session_update().

  @param[in]     vars  system variables structure

  @see plugin_var_memalloc_session_update
*/

static void plugin_var_memalloc_free(struct system_variables *vars)
{
  LIST *next, *root;
  DBUG_ENTER("plugin_var_memalloc_free");
  for (root= vars->dynamic_variables_allocs; root; root= next)
  {
    next= root->next;
    my_free(root);
  }
  vars->dynamic_variables_allocs= NULL;
  DBUG_VOID_RETURN;
}


/**
  Set value for global variable with PLUGIN_VAR_MEMALLOC flag.

  @param[in]     thd   Thread context.
  @param[in]     var   Plugin variable.
  @param[in,out] dest  Destination memory pointer.
  @param[in]     value '\0'-terminated new value.

  @return Completion status
  @retval false Success
  @retval true  Failure
*/

static bool plugin_var_memalloc_global_update(THD *thd,
                                              st_mysql_sys_var *var,
                                              char **dest, const char *value)
{
  char *old_value= *dest;
  DBUG_EXECUTE_IF("simulate_bug_20292712", my_sleep(1000););
  DBUG_ENTER("plugin_var_memalloc_global_update");

  if (value && !(value= my_strdup(key_memory_global_system_variables,
                                  value, MYF(MY_WME))))
    DBUG_RETURN(true);

  var->update(thd, var, (void **) dest, (const void *) &value);

  if (old_value)
    my_free(old_value);
>>>>>>> 333b4508

static bool *mysql_sys_var_bool(THD *thd, int offset) {
  return (bool *)intern_sys_var_ptr(thd, offset, true);
}

static int *mysql_sys_var_int(THD *thd, int offset) {
  return (int *)intern_sys_var_ptr(thd, offset, true);
}

static long *mysql_sys_var_long(THD *thd, int offset) {
  return (long *)intern_sys_var_ptr(thd, offset, true);
}

static unsigned long *mysql_sys_var_ulong(THD *thd, int offset) {
  return (unsigned long *)intern_sys_var_ptr(thd, offset, true);
}

static long long *mysql_sys_var_longlong(THD *thd, int offset) {
  return (long long *)intern_sys_var_ptr(thd, offset, true);
}

static unsigned long long *mysql_sys_var_ulonglong(THD *thd, int offset) {
  return (unsigned long long *)intern_sys_var_ptr(thd, offset, true);
}

static char **mysql_sys_var_str(THD *thd, int offset) {
  return (char **)intern_sys_var_ptr(thd, offset, true);
}

static double *mysql_sys_var_double(THD *thd, int offset) {
  return (double *)intern_sys_var_ptr(thd, offset, true);
}

void plugin_thdvar_init(THD *thd, bool enable_plugins) {
  plugin_ref old_table_plugin = thd->variables.table_plugin;
  plugin_ref old_temp_table_plugin = thd->variables.temp_table_plugin;
  DBUG_ENTER("plugin_thdvar_init");

  thd->variables.table_plugin = NULL;
  thd->variables.temp_table_plugin = NULL;
  cleanup_variables(thd, &thd->variables);

  mysql_mutex_lock(&LOCK_global_system_variables);
  thd->variables = global_system_variables;
  thd->variables.table_plugin = NULL;
  thd->variables.temp_table_plugin = NULL;

  thd->variables.dynamic_variables_version = 0;
  thd->variables.dynamic_variables_size = 0;
  thd->variables.dynamic_variables_ptr = 0;

  if (enable_plugins) {
    mysql_mutex_lock(&LOCK_plugin);
    thd->variables.table_plugin =
        my_intern_plugin_lock(NULL, global_system_variables.table_plugin);
    intern_plugin_unlock(NULL, old_table_plugin);
    thd->variables.temp_table_plugin =
        my_intern_plugin_lock(NULL, global_system_variables.temp_table_plugin);
    intern_plugin_unlock(NULL, old_temp_table_plugin);
    mysql_mutex_unlock(&LOCK_plugin);
  }
  mysql_mutex_unlock(&LOCK_global_system_variables);

  /* Initialize all Sys_var_charptr variables here. */

  // @@session.session_track_system_variables
  thd->session_sysvar_res_mgr.init(&thd->variables.track_sysvars_ptr);

  DBUG_VOID_RETURN;
}

/*
  Unlocks all system variables which hold a reference
*/
static void unlock_variables(struct System_variables *vars) {
  intern_plugin_unlock(NULL, vars->table_plugin);
  intern_plugin_unlock(NULL, vars->temp_table_plugin);
  vars->table_plugin = NULL;
  vars->temp_table_plugin = NULL;
}

/*
  Frees memory used by system variables

  Unlike plugin_vars_free_values() it frees all variables of all plugins,
  it's used on shutdown.
*/
static void cleanup_variables(THD *thd, struct System_variables *vars) {
  if (thd) {
    /* Block the Performance Schema from accessing THD::variables. */
    mysql_mutex_lock(&thd->LOCK_thd_data);

    plugin_var_memalloc_free(&thd->variables);
    /* Remove references to session_sysvar_res_mgr memory before freeing it. */
    thd->variables.track_sysvars_ptr = NULL;
    thd->session_sysvar_res_mgr.deinit();
  }
  DBUG_ASSERT(vars->table_plugin == NULL);
  DBUG_ASSERT(vars->temp_table_plugin == NULL);

  my_free(vars->dynamic_variables_ptr);
  vars->dynamic_variables_ptr = NULL;
  vars->dynamic_variables_size = 0;
  vars->dynamic_variables_version = 0;

  if (thd) mysql_mutex_unlock(&thd->LOCK_thd_data);
}

void plugin_thdvar_cleanup(THD *thd, bool enable_plugins) {
  DBUG_ENTER("plugin_thdvar_cleanup");

  if (enable_plugins) {
    MUTEX_LOCK(plugin_lock, &LOCK_plugin);
    unlock_variables(&thd->variables);
    size_t idx;
    if ((idx = thd->lex->plugins.size())) {
      plugin_ref *list = thd->lex->plugins.end() - 1;
      DBUG_PRINT("info", ("unlocking %u plugins", static_cast<uint>(idx)));
      while (list >= thd->lex->plugins.begin())
        intern_plugin_unlock(thd->lex, *list--);
    }

    reap_plugins();
    thd->lex->plugins.clear();
  }
  cleanup_variables(thd, &thd->variables);

  DBUG_VOID_RETURN;
}

/**
  @brief Free values of thread variables of a plugin.

  This must be called before a plugin is deleted. Otherwise its
  variables are no longer accessible and the value space is lost. Note
  that only string values with PLUGIN_VAR_MEMALLOC are allocated and
  must be freed.

  @param[in]        vars        Chain of system variables of a plugin
*/

static void plugin_vars_free_values(sys_var *vars) {
  DBUG_ENTER("plugin_vars_free_values");

  for (sys_var *var = vars; var; var = var->next) {
    sys_var_pluginvar *piv = var->cast_pluginvar();
    if (piv &&
        ((piv->plugin_var->flags & PLUGIN_VAR_TYPEMASK) == PLUGIN_VAR_STR) &&
        (piv->plugin_var->flags & PLUGIN_VAR_MEMALLOC)) {
      /* Free the string from global_system_variables. */
      char **valptr = (char **)piv->real_value_ptr(NULL, OPT_GLOBAL);
      DBUG_PRINT("plugin",
                 ("freeing value for: '%s'  addr: %p", var->name.str, valptr));
      my_free(*valptr);
      *valptr = NULL;
    }
  }
  DBUG_VOID_RETURN;
}

/**
  Set value for a thread local variable.

  @param[in]     thd   Thread context.
  @param[in]     var   Plugin variable.
  @param[in,out] dest  Destination memory pointer.
  @param[in]     value New value.

  Note: new value should be '\0'-terminated for string variables.

  Used in plugin.h:THDVAR_SET(thd, name, value) macro.
*/

void plugin_thdvar_safe_update(THD *thd, SYS_VAR *var, char **dest,
                               const char *value) {
  DBUG_ASSERT(thd == current_thd);

  if (var->flags & PLUGIN_VAR_THDLOCAL) {
    if ((var->flags & PLUGIN_VAR_TYPEMASK) == PLUGIN_VAR_STR &&
        var->flags & PLUGIN_VAR_MEMALLOC)
      plugin_var_memalloc_session_update(thd, var, dest, value);
    else
      var->update(thd, var, dest, value);
  }
}

/**
  Free all elements allocated by plugin_var_memalloc_session_update().

  @param[in]     vars  system variables structure

  @see plugin_var_memalloc_session_update
*/

static void plugin_var_memalloc_free(struct System_variables *vars) {
  LIST *next, *root;
  DBUG_ENTER("plugin_var_memalloc_free");
  for (root = vars->dynamic_variables_allocs; root; root = next) {
    next = root->next;
    my_free(root);
  }
  vars->dynamic_variables_allocs = NULL;
  DBUG_VOID_RETURN;
}

extern "C" bool get_one_plugin_option(int, const struct my_option *, char *);

bool get_one_plugin_option(int, const struct my_option *, char *) { return 0; }

/**
  Creates a set of my_option objects associated with a specified plugin-
  handle.

  @param mem_root Memory allocator to be used.
  @param tmp A pointer to a plugin handle
  @param[out] options A pointer to a pre-allocated static array

  The set is stored in the pre-allocated static array supplied to the function.
  The size of the array is calculated as (number_of_plugin_varaibles*2+3). The
  reason is that each option can have a prefix '--plugin-' in addtion to the
  shorter form '--&lt;plugin-name&gt;'. There is also space allocated for
  terminating NULL pointers.

  @return
    @retval -1 An error occurred
    @retval 0 Success
*/

static int construct_options(MEM_ROOT *mem_root, st_plugin_int *tmp,
                             my_option *options) {
  const char *plugin_name = tmp->plugin->name;
  const LEX_STRING plugin_dash = {C_STRING_WITH_LEN("plugin-")};
  size_t plugin_name_len = strlen(plugin_name);
  size_t optnamelen;
  const int max_comment_len = 180;
  char *comment = (char *)alloc_root(mem_root, max_comment_len + 1);
  char *optname;

  int index = 0, offset = 0;
  SYS_VAR *opt, **plugin_option;
  st_bookmark *v;

  /** Used to circumvent the const attribute on my_option::name */
  char *plugin_name_ptr, *plugin_name_with_prefix_ptr;

  DBUG_ENTER("construct_options");

  plugin_name_ptr = (char *)alloc_root(mem_root, plugin_name_len + 1);
  strcpy(plugin_name_ptr, plugin_name);
  my_casedn_str(&my_charset_latin1, plugin_name_ptr);
  convert_underscore_to_dash(plugin_name_ptr, plugin_name_len);
  plugin_name_with_prefix_ptr =
      (char *)alloc_root(mem_root, plugin_name_len + plugin_dash.length + 1);
  strxmov(plugin_name_with_prefix_ptr, plugin_dash.str, plugin_name_ptr, NullS);

  if (tmp->load_option != PLUGIN_FORCE &&
      tmp->load_option != PLUGIN_FORCE_PLUS_PERMANENT) {
    /* support --skip-plugin-foo syntax */
    options[0].name = plugin_name_ptr;
    options[1].name = plugin_name_with_prefix_ptr;
    options[0].id = 0;
    options[1].id = -1;
    options[0].var_type = options[1].var_type = GET_ENUM;
    options[0].arg_type = options[1].arg_type = OPT_ARG;
    options[0].def_value = options[1].def_value = 1; /* ON */
    options[0].typelib = options[1].typelib = &global_plugin_typelib;

    strxnmov(comment, max_comment_len, "Enable or disable ", plugin_name,
             " plugin. Possible values are ON, OFF, FORCE (don't start "
             "if the plugin fails to load).",
             NullS);
    options[0].comment = comment;
    /*
      Allocate temporary space for the value of the tristate.
      This option will have a limited lifetime and is not used beyond
      server initialization.
      GET_ENUM value is an unsigned long integer.
    */
    options[0].value = options[1].value =
        (uchar **)alloc_root(mem_root, sizeof(ulong));
    *((ulong *)options[0].value) = (ulong)options[0].def_value;

    options[0].arg_source = options[1].arg_source =
        (get_opt_arg_source *)alloc_root(mem_root, sizeof(get_opt_arg_source));
    memset(options[0].arg_source, 0, sizeof(get_opt_arg_source));
    options[0].arg_source->m_path_name[0] = 0;
    options[1].arg_source->m_path_name[0] = 0;
    options[0].arg_source->m_source = options[1].arg_source->m_source =
        enum_variable_source::COMPILED;

    options += 2;
  }

  if (!my_strcasecmp(&my_charset_latin1, plugin_name_ptr, "NDBCLUSTER")) {
    plugin_name_ptr = const_cast<char *>("ndb");  // Use legacy "ndb" prefix
    plugin_name_len = 3;
  }

  /*
    Two passes as the 2nd pass will take pointer addresses for use
    by my_getopt and register_var() in the first pass uses realloc
  */

  for (plugin_option = tmp->plugin->system_vars;
       plugin_option && *plugin_option; plugin_option++, index++) {
    opt = *plugin_option;
    if (!(opt->flags & PLUGIN_VAR_THDLOCAL)) continue;
    if (!(register_var(plugin_name_ptr, opt->name, opt->flags))) continue;
    switch (opt->flags & PLUGIN_VAR_TYPEMASK) {
      case PLUGIN_VAR_BOOL:
        ((thdvar_bool_t *)opt)->resolve = mysql_sys_var_bool;
        break;
      case PLUGIN_VAR_INT:
        ((thdvar_int_t *)opt)->resolve = mysql_sys_var_int;
        break;
      case PLUGIN_VAR_LONG:
        ((thdvar_long_t *)opt)->resolve = mysql_sys_var_long;
        break;
      case PLUGIN_VAR_LONGLONG:
        ((thdvar_longlong_t *)opt)->resolve = mysql_sys_var_longlong;
        break;
      case PLUGIN_VAR_STR:
        ((thdvar_str_t *)opt)->resolve = mysql_sys_var_str;
        break;
      case PLUGIN_VAR_ENUM:
        ((thdvar_enum_t *)opt)->resolve = mysql_sys_var_ulong;
        break;
      case PLUGIN_VAR_SET:
        ((thdvar_set_t *)opt)->resolve = mysql_sys_var_ulonglong;
        break;
      case PLUGIN_VAR_DOUBLE:
        ((thdvar_double_t *)opt)->resolve = mysql_sys_var_double;
        break;
      default:
        LogErr(ERROR_LEVEL, ER_PLUGIN_UNKNOWN_VARIABLE_TYPE, opt->flags,
               plugin_name);
        DBUG_RETURN(-1);
    };
  }

  for (plugin_option = tmp->plugin->system_vars;
       plugin_option && *plugin_option; plugin_option++, index++) {
    switch ((opt = *plugin_option)->flags & PLUGIN_VAR_TYPEMASK) {
      case PLUGIN_VAR_BOOL:
        if (!opt->check) opt->check = check_func_bool;
        if (!opt->update) opt->update = update_func_bool;
        break;
      case PLUGIN_VAR_INT:
        if (!opt->check) opt->check = check_func_int;
        if (!opt->update) opt->update = update_func_int;
        break;
      case PLUGIN_VAR_LONG:
        if (!opt->check) opt->check = check_func_long;
        if (!opt->update) opt->update = update_func_long;
        break;
      case PLUGIN_VAR_LONGLONG:
        if (!opt->check) opt->check = check_func_longlong;
        if (!opt->update) opt->update = update_func_longlong;
        break;
      case PLUGIN_VAR_STR:
        if (!opt->check) opt->check = check_func_str;
        if (!opt->update) {
          opt->update = update_func_str;
          if (!(opt->flags & (PLUGIN_VAR_MEMALLOC | PLUGIN_VAR_READONLY))) {
            opt->flags |= PLUGIN_VAR_READONLY;
            LogErr(WARNING_LEVEL, ER_PLUGIN_VARIABLE_SET_READ_ONLY, opt->name,
                   plugin_name);
          }
        }
        break;
      case PLUGIN_VAR_ENUM:
        if (!opt->check) opt->check = check_func_enum;
        if (!opt->update) opt->update = update_func_long;
        break;
      case PLUGIN_VAR_SET:
        if (!opt->check) opt->check = check_func_set;
        if (!opt->update) opt->update = update_func_longlong;
        break;
      case PLUGIN_VAR_DOUBLE:
        if (!opt->check) opt->check = check_func_double;
        if (!opt->update) opt->update = update_func_double;
        break;
      default:
        LogErr(ERROR_LEVEL, ER_PLUGIN_UNKNOWN_VARIABLE_TYPE, opt->flags,
               plugin_name);
        DBUG_RETURN(-1);
    }

    if ((opt->flags & (PLUGIN_VAR_NOCMDOPT | PLUGIN_VAR_THDLOCAL)) ==
        PLUGIN_VAR_NOCMDOPT)
      continue;

    if (!opt->name) {
      LogErr(ERROR_LEVEL, ER_PLUGIN_VARIABLE_MISSING_NAME, plugin_name);
      DBUG_RETURN(-1);
    }

    if (!(opt->flags & PLUGIN_VAR_THDLOCAL)) {
      optnamelen = strlen(opt->name);
      optname = (char *)alloc_root(mem_root, plugin_name_len + optnamelen + 2);
      strxmov(optname, plugin_name_ptr, "-", opt->name, NullS);
      optnamelen = plugin_name_len + optnamelen + 1;
    } else {
      /* this should not fail because register_var should create entry */
      if (!(v = find_bookmark(plugin_name_ptr, opt->name, opt->flags))) {
        LogErr(ERROR_LEVEL, ER_PLUGIN_VARIABLE_NOT_ALLOCATED_THREAD_LOCAL,
               opt->name, plugin_name);
        DBUG_RETURN(-1);
      }

      *(int *)(opt + 1) = offset = v->offset;

      if (opt->flags & PLUGIN_VAR_NOCMDOPT) continue;

      optname = (char *)memdup_root(mem_root, v->key + 1,
                                    (optnamelen = v->name_len) + 1);
    }

    convert_underscore_to_dash(optname, optnamelen);

    options->name = optname;
    options->comment = opt->comment;
    options->app_type = opt;
    options->id = 0;

    plugin_opt_set_limits(options, opt);

    if (opt->flags & PLUGIN_VAR_THDLOCAL)
      options->value = options->u_max_value =
          (uchar **)(global_system_variables.dynamic_variables_ptr + offset);
    else
      options->value = options->u_max_value = *(uchar ***)(opt + 1);

    char *option_name_ptr;
    options[1] = options[0];
    options[1].id = -1;
    options[1].name = option_name_ptr =
        (char *)alloc_root(mem_root, plugin_dash.length + optnamelen + 1);
    options[1].comment = 0; /* Hidden from the help text */
    strxmov(option_name_ptr, plugin_dash.str, optname, NullS);

    options[0].arg_source = options[1].arg_source =
        (get_opt_arg_source *)alloc_root(mem_root, sizeof(get_opt_arg_source));
    memset(options[0].arg_source, 0, sizeof(get_opt_arg_source));
    options[0].arg_source->m_path_name[0] = 0;
    options[1].arg_source->m_path_name[0] = 0;
    options[0].arg_source->m_source = options[1].arg_source->m_source =
        enum_variable_source::COMPILED;

    options += 2;
  }

  DBUG_RETURN(0);
}

static my_option *construct_help_options(MEM_ROOT *mem_root, st_plugin_int *p) {
  SYS_VAR **opt;
  my_option *opts;
  uint count = EXTRA_OPTIONS;
  DBUG_ENTER("construct_help_options");

  for (opt = p->plugin->system_vars; opt && *opt; opt++, count += 2)
    ;

  if (!(opts = (my_option *)alloc_root(mem_root, sizeof(my_option) * count)))
    DBUG_RETURN(NULL);

  memset(opts, 0, sizeof(my_option) * count);

  /**
    some plugin variables (those that don't have PLUGIN_VAR_EXPERIMENTAL flag)
    have their names prefixed with the plugin name. Restore the names here
    to get the correct (not double-prefixed) help text.
    We won't need @@sysvars anymore and don't care about their proper names.
  */
  restore_pluginvar_names(p->system_vars);

  if (construct_options(mem_root, p, opts)) DBUG_RETURN(NULL);

  DBUG_RETURN(opts);
}

/**
  Check option being used and raise deprecation warning if required.

  @param optid ID of the option that was passed through command line
  @param opt List of options
  @param argument unused

  A deprecation warning will be raised if --plugin-xxx type of option
  is used.

  @return Always returns success as purpose of the function is to raise
  warning only.
  @retval 0 Success
*/

static bool check_if_option_is_deprecated(
    int optid, const struct my_option *opt,
    char *argument MY_ATTRIBUTE((unused))) {
  if (optid == -1) {
    push_deprecated_warn(NULL, opt->name, (opt->name + strlen("plugin-")));
  }
  return 0;
}

/**
  Create and register system variables supplied from the plugin and
  assigns initial values from corresponding command line arguments.

  @param tmp_root Temporary scratch space
  @param[out] tmp Internal plugin structure
  @param argc Number of command line arguments
  @param argv Command line argument vector

  The plugin will be updated with a policy on how to handle errors during
  initialization.

  @note Requires that a write-lock is held on LOCK_system_variables_hash

  @return How initialization of the plugin should be handled.
    @retval  0 Initialization should proceed.
    @retval  1 Plugin is disabled.
    @retval -1 An error has occurred.
*/

static int test_plugin_options(MEM_ROOT *tmp_root, st_plugin_int *tmp,
                               int *argc, char **argv) {
  struct sys_var_chain chain = {NULL, NULL};
  bool disable_plugin;
  enum_plugin_load_option plugin_load_option = tmp->load_option;

  /*
    We should use tmp->mem_root here instead of the global plugin_mem_root,
    but tmp->root is not always properly freed, so it will cause leaks in
    Valgrind (e.g. the main.validate_password_plugin test).
  */
  MEM_ROOT *mem_root = &plugin_mem_root;
  SYS_VAR **opt;
  my_option *opts = NULL;
  LEX_STRING plugin_name;
  char *varname;
  int error;
  sys_var *v MY_ATTRIBUTE((unused));
  st_bookmark *var;
  size_t len;
  uint count = EXTRA_OPTIONS;
  DBUG_ENTER("test_plugin_options");
  DBUG_ASSERT(tmp->plugin && tmp->name.str);

  /*
    The 'federated' and 'ndbcluster' storage engines are always disabled by
    default.
  */
  if (!(my_strcasecmp(&my_charset_latin1, tmp->name.str, "federated") &&
        my_strcasecmp(&my_charset_latin1, tmp->name.str, "ndbcluster")))
    plugin_load_option = PLUGIN_OFF;

  for (opt = tmp->plugin->system_vars; opt && *opt; opt++)
    count += 2; /* --{plugin}-{optname} and --plugin-{plugin}-{optname} */

  if (count > EXTRA_OPTIONS || (*argc > 1)) {
    if (!(opts =
              (my_option *)alloc_root(tmp_root, sizeof(my_option) * count))) {
      LogErr(ERROR_LEVEL, ER_PLUGIN_OOM, tmp->name.str);
      DBUG_RETURN(-1);
    }
    memset(opts, 0, sizeof(my_option) * count);

    if (construct_options(tmp_root, tmp, opts)) {
      LogErr(ERROR_LEVEL, ER_PLUGIN_BAD_OPTIONS, tmp->name.str);
      DBUG_RETURN(-1);
    }

    /*
      We adjust the default value to account for the hardcoded exceptions
      we have set for the federated and ndbcluster storage engines.
    */
    if (tmp->load_option != PLUGIN_FORCE &&
        tmp->load_option != PLUGIN_FORCE_PLUS_PERMANENT)
      opts[0].def_value = opts[1].def_value = plugin_load_option;

    error = handle_options(argc, &argv, opts, check_if_option_is_deprecated);
    (*argc)++; /* add back one for the program name */

    if (error) {
      LogErr(ERROR_LEVEL, ER_PLUGIN_PARSING_OPTIONS_FAILED, tmp->name.str);
      goto err;
    }
    /*
     Set plugin loading policy from option value. First element in the option
     list is always the <plugin name> option value.
    */
    if (tmp->load_option != PLUGIN_FORCE &&
        tmp->load_option != PLUGIN_FORCE_PLUS_PERMANENT)
      plugin_load_option = (enum_plugin_load_option) * (ulong *)opts[0].value;
  }

  disable_plugin = (plugin_load_option == PLUGIN_OFF);
  tmp->load_option = plugin_load_option;

  /*
    If the plugin is disabled it should not be initialized.
  */
  if (disable_plugin) {
    LogErr(INFORMATION_LEVEL, ER_PLUGIN_DISABLED, tmp->name.str);
    if (opts) my_cleanup_options(opts);
    DBUG_RETURN(1);
  }

  if (!my_strcasecmp(&my_charset_latin1, tmp->name.str, "NDBCLUSTER")) {
    plugin_name.str = const_cast<char *>("ndb");  // Use legacy "ndb" prefix
    plugin_name.length = 3;
  } else
    plugin_name = tmp->name;

  error = 1;
  for (opt = tmp->plugin->system_vars; opt && *opt; opt++) {
    SYS_VAR *o;
    const my_option **optp = (const my_option **)&opts;
    if (((o = *opt)->flags & PLUGIN_VAR_EXPERIMENTAL)) continue;
    if ((var = find_bookmark(plugin_name.str, o->name, o->flags)))
      v = new (mem_root) sys_var_pluginvar(&chain, var->key + 1, o);
    else {
      len = plugin_name.length + strlen(o->name) + 2;
      varname = (char *)alloc_root(mem_root, len);
      strxmov(varname, plugin_name.str, "-", o->name, NullS);
      my_casedn_str(&my_charset_latin1, varname);
      convert_dash_to_underscore(varname, len - 1);
      v = new (mem_root) sys_var_pluginvar(&chain, varname, o);
    }
    DBUG_ASSERT(v); /* check that an object was actually constructed */

    if (findopt((char *)o->name, strlen(o->name), optp))
      v->set_arg_source((*optp)->arg_source);
  } /* end for */
  if (chain.first) {
    chain.last->next = NULL;
    if (mysql_add_sys_var_chain(chain.first)) {
      LogErr(ERROR_LEVEL, ER_PLUGIN_HAS_CONFLICTING_SYSTEM_VARIABLES,
             tmp->name.str);
      goto err;
    }
    tmp->system_vars = chain.first;
  }

  /*
    Once server is started and if there are few persisted plugin variables
    which needs to be handled, we do it here.
  */
  if (mysqld_server_started) {
    Persisted_variables_cache *pv = Persisted_variables_cache::get_instance();
    if (pv && pv->set_persist_options(true)) {
      LogErr(ERROR_LEVEL, ER_PLUGIN_CANT_SET_PERSISTENT_OPTIONS, tmp->name.str);
      goto err;
    }
  }
  DBUG_RETURN(0);

err:
  if (opts) my_cleanup_options(opts);
  DBUG_RETURN(error);
}

/****************************************************************************
  Help Verbose text with Plugin System Variables
****************************************************************************/

void add_plugin_options(std::vector<my_option> *options, MEM_ROOT *mem_root) {
  my_option *opt;

  if (!initialized) return;

  for (st_plugin_int **it = plugin_array->begin(); it != plugin_array->end();
       ++it) {
    st_plugin_int *p = *it;

    if (!(opt = construct_help_options(mem_root, p))) continue;

    /* Only options with a non-NULL comment are displayed in help text */
    for (; opt->name; opt++)
      if (opt->comment) options->push_back(*opt);
  }
}

/**
  Searches for a correctly loaded plugin of a particular type by name

  @param plugin   the name of the plugin we're looking for
  @param type     type of the plugin (0-MYSQL_MAX_PLUGIN_TYPE_NUM)
  @return plugin, or NULL if not found
*/
st_plugin_int *plugin_find_by_type(const LEX_CSTRING &plugin, int type) {
  st_plugin_int *ret;
  DBUG_ENTER("plugin_find_by_type");

  ret = plugin_find_internal(plugin, type);
  DBUG_RETURN(ret && ret->state == PLUGIN_IS_READY ? ret : NULL);
}

/**
  Locks the plugin strucutres so calls to plugin_find_inner can be issued.

  Must be followed by unlock_plugin_data.
*/
int lock_plugin_data() {
  DBUG_ENTER("lock_plugin_data");
  DBUG_RETURN(mysql_mutex_lock(&LOCK_plugin));
}

/**
  Unlocks the plugin strucutres as locked by lock_plugin_data()
*/
int unlock_plugin_data() {
  DBUG_ENTER("unlock_plugin_data");
  DBUG_RETURN(mysql_mutex_unlock(&LOCK_plugin));
}

<<<<<<< HEAD
bool Sql_cmd_install_plugin::execute(THD *thd) {
  bool st = mysql_install_plugin(thd, &m_comment, &m_ident);
  if (!st) my_ok(thd);
=======
/**
  Create deep copy of system_variables instance.
*/
struct system_variables *
copy_system_variables(THD *thd, bool enable_plugins)
{
  struct system_variables *dst;
  ulong idx;

  DBUG_ASSERT(thd);

  dst= (struct system_variables *)
    my_malloc(key_memory_THD_variables, sizeof(struct system_variables),
              MYF(MY_WME | MY_FAE));
  *dst = thd->variables;

  if (dst->dynamic_variables_ptr)
  {
    dst->dynamic_variables_ptr=
      (char *)my_malloc(key_memory_THD_variables, dst->dynamic_variables_size,
                        MYF(MY_WME | MY_FAE));
    memcpy(dst->dynamic_variables_ptr,
           thd->variables.dynamic_variables_ptr,
           thd->variables.dynamic_variables_size);
  }

  dst->dynamic_variables_allocs= thd->variables.dynamic_variables_allocs;
  thd->variables.dynamic_variables_allocs= NULL;

  mysql_rwlock_rdlock(&LOCK_system_variables_hash);

  /*
    Iterate through newly copied vars of string type with MEMALLOC
    flag and strdup value.
  */
  for (idx= 0; idx < malloced_string_type_sysvars_bookmark_hash.records; idx++)
  {
    char **var;
    st_bookmark *v=
      (st_bookmark*)my_hash_element(&malloced_string_type_sysvars_bookmark_hash,
                                    idx);

    if (thd->variables.dynamic_variables_ptr == NULL ||
        (uint) v->offset > thd->variables.dynamic_variables_head)
      continue;

    var= (char **) (thd->variables.dynamic_variables_ptr + v->offset);

    if (*var)
    {
      size_t length= strlen(*var) + 1;
      LIST *element;
      element= (LIST *) my_malloc(key_memory_THD_variables,
                                  sizeof(LIST) + length, MYF(MY_FAE));
      memcpy(element + 1, *var, length);
      *var= (char *) (element + 1);
      thd->variables.dynamic_variables_allocs=
        list_add(thd->variables.dynamic_variables_allocs, element);
    }
  }

  mysql_rwlock_unlock(&LOCK_system_variables_hash);

  if (enable_plugins)
  {
    mysql_mutex_lock(&LOCK_plugin);
    dst->table_plugin=
      my_intern_plugin_lock(NULL, thd->variables.table_plugin);
    dst->temp_table_plugin=
      my_intern_plugin_lock(NULL, thd->variables.temp_table_plugin);
    mysql_mutex_unlock(&LOCK_plugin);
  }

  return dst;
}

void free_system_variables(struct system_variables *v, bool enable_plugins)
{
  DBUG_ASSERT(v);

  if (enable_plugins)
  {
    mysql_mutex_lock(&LOCK_plugin);
    intern_plugin_unlock(NULL, v->table_plugin);
    intern_plugin_unlock(NULL, v->temp_table_plugin);
    mysql_mutex_unlock(&LOCK_plugin);
  }

  plugin_var_memalloc_free(v);

  my_free(v->dynamic_variables_ptr);
}

bool Sql_cmd_install_plugin::execute(THD *thd)
{
  bool st= mysql_install_plugin(thd, &m_comment, &m_ident);
  if (!st)
    my_ok(thd);
#ifndef EMBEDDED_LIBRARY
>>>>>>> 333b4508
  mysql_audit_release(thd);
  return st;
}

bool Sql_cmd_uninstall_plugin::execute(THD *thd) {
  bool st = mysql_uninstall_plugin(thd, &m_comment);
  if (!st) my_ok(thd);
  mysql_audit_release(thd);
  return st;
}<|MERGE_RESOLUTION|>--- conflicted
+++ resolved
@@ -572,7 +572,6 @@
 /**
   Loads a dynamic plugin
 
-<<<<<<< HEAD
   Fills in a ::st_plugin_dl structure.
   Initializes the plugin services pointer inside the plugin.
   Does not initialize the individual plugins.
@@ -584,84 +583,50 @@
   @return      A plugin reference.
   @retval      NULL      failed to load the plugin
 */
-static st_plugin_dl *plugin_dl_add(const LEX_STRING *dl, int report) {
-=======
-static st_plugin_dl *plugin_dl_add(const LEX_STRING *dl,
-                                   int report,
-                                   bool allow_dl_path)
-{
-#ifdef HAVE_DLOPEN
->>>>>>> 333b4508
+static st_plugin_dl *plugin_dl_add(const LEX_STRING *dl, int report,
+                                   bool allow_dl_path) {
   char dlpath[FN_REFLEN];
   uint dummy_errors, i;
   size_t dlpathlen;
   st_plugin_dl *tmp, plugin_dl;
-  size_t dl_fname_pos= 0;
+  size_t dl_fname_pos = 0;
   void *sym;
   DBUG_ENTER("plugin_dl_add");
-<<<<<<< HEAD
   DBUG_PRINT("enter",
              ("dl->str: '%s', dl->length: %d", dl->str, (int)dl->length));
-  plugin_dir_len = strlen(opt_plugin_dir);
-  /*
-    Ensure that the dll doesn't have a path.
-    This is done to ensure that only approved libraries from the
-    plugin directory are used (to make this even remotely secure).
-  */
-  LEX_CSTRING dl_cstr = {dl->str, dl->length};
-  if (check_valid_path(dl->str, dl->length) ||
-      check_string_char_length(dl_cstr, "", NAME_CHAR_LEN, system_charset_info,
-                               1) ||
-      plugin_dir_len + dl->length + 1 >= FN_REFLEN) {
-    mysql_mutex_unlock(&LOCK_plugin);
-    report_error(report, ER_UDF_NO_PATHS);
-    DBUG_RETURN(NULL);
-=======
-  DBUG_PRINT("enter", ("dl->str: '%s', dl->length: %d",
-                       dl->str, (int) dl->length));
-
-  if (allow_dl_path)
-    dl_fname_pos = dirname_length(dl->str);
+
+  if (allow_dl_path) dl_fname_pos = dirname_length(dl->str);
 
   if (!dl_fname_pos) {
-    size_t plugin_dir_len= strlen(opt_plugin_dir);
+    size_t plugin_dir_len = strlen(opt_plugin_dir);
     /*
       Ensure that the dll doesn't have a path.
       This is done to ensure that only approved libraries from the
       plugin directory are used (to make this even remotely secure).
     */
-    LEX_CSTRING dl_cstr= {dl->str, dl->length};
+    LEX_CSTRING dl_cstr = {dl->str, dl->length};
     if (check_valid_path(dl->str, dl->length) ||
         check_string_char_length(dl_cstr, "", NAME_CHAR_LEN,
                                  system_charset_info, 1) ||
-        plugin_dir_len + dl->length + 1 >= FN_REFLEN)
-    {
+        plugin_dir_len + dl->length + 1 >= FN_REFLEN) {
+      mysql_mutex_unlock(&LOCK_plugin);
       report_error(report, ER_UDF_NO_PATHS);
       DBUG_RETURN(NULL);
     }
     /* Compile dll path */
-    dlpathlen=
-      strxnmov(dlpath,
-               sizeof(dlpath) - 1,
-               opt_plugin_dir,
-               "/",
-               dl->str,
-               NullS) -
-      dlpath;
-  }
-  else
-  {
-    if (dl->length + 1 >= sizeof(dlpath))
-    {
+    dlpathlen = strxnmov(dlpath, sizeof(dlpath) - 1, opt_plugin_dir, "/",
+                         dl->str, NullS) -
+                dlpath;
+  } else {
+    if (dl->length + 1 >= sizeof(dlpath)) {
       report_error(report, ER_UDF_NO_PATHS);
-      DBUG_RETURN(0);
+      DBUG_RETURN(nullptr);
     }
     strncpy(dlpath, dl->str, sizeof(dlpath) - 1);
-    dlpathlen= dl->length;
->>>>>>> 333b4508
-  }
-
-  (void) unpack_filename(dlpath, dlpath);
+    dlpathlen = dl->length;
+  }
+
+  (void)unpack_filename(dlpath, dlpath);
 
   /* If this dll is already loaded just increase ref_count. */
   if ((tmp = plugin_dl_find(dl))) {
@@ -669,16 +634,7 @@
     DBUG_RETURN(tmp);
   }
   memset(&plugin_dl, 0, sizeof(plugin_dl));
-<<<<<<< HEAD
-  /* Compile dll path */
-  dlpathlen = strxnmov(dlpath, sizeof(dlpath) - 1, opt_plugin_dir, "/", dl->str,
-                       NullS) -
-              dlpath;
-  (void)unpack_filename(dlpath, dlpath);
   plugin_dl.ref_count = 1;
-=======
-  plugin_dl.ref_count= 1;
->>>>>>> 333b4508
   /* Open new dll handle */
   mysql_mutex_assert_owner(&LOCK_plugin);
   if (!(plugin_dl.handle = dlopen(dlpath, RTLD_NOW))) {
@@ -990,16 +946,9 @@
   In case of error releases ::LOCK_plugin and reports the error
   @note Requires that a write-lock is held on ::LOCK_system_variables_hash
 */
-<<<<<<< HEAD
 static bool plugin_add(MEM_ROOT *tmp_root, const LEX_STRING *name,
-                       const LEX_STRING *dl, int *argc, char **argv,
-                       int report) {
-=======
-static bool plugin_add(MEM_ROOT *tmp_root,
-                       const LEX_STRING *name, const LEX_STRING *dl,
-                       int *argc, char **argv, int report, bool allow_path)
-{
->>>>>>> 333b4508
+                       const LEX_STRING *dl, int *argc, char **argv, int report,
+                       bool allow_path) {
   st_plugin_int tmp;
   st_mysql_plugin *plugin;
   DBUG_ENTER("plugin_add");
@@ -1011,14 +960,8 @@
     report_error(report, ER_UDF_EXISTS, name->str);
     DBUG_RETURN(true);
   }
-<<<<<<< HEAD
-  if (!(tmp.plugin_dl = plugin_dl_add(dl, report))) DBUG_RETURN(true);
-=======
-  /* Clear the whole struct to catch future extensions. */
-  memset(&tmp, 0, sizeof(tmp));
-  if (! (tmp.plugin_dl= plugin_dl_add(dl, report, allow_path)))
-    DBUG_RETURN(TRUE);
->>>>>>> 333b4508
+  if (!(tmp.plugin_dl = plugin_dl_add(dl, report, allow_path)))
+    DBUG_RETURN(true);
   /* Find plugin by name */
   for (plugin = tmp.plugin_dl->plugins; plugin->info; plugin++) {
     size_t name_len = strlen(plugin->name);
@@ -1729,7 +1672,6 @@
     LEX_STRING name = {(char *)str_name.ptr(), str_name.length()};
     LEX_STRING dl = {(char *)str_dl.ptr(), str_dl.length()};
 
-<<<<<<< HEAD
     /*
       The whole locking sequence is not strictly speaking needed since this
       is a function that's executed only during server bootstrap, but we do
@@ -1741,17 +1683,12 @@
     */
     mysql_mutex_lock(&LOCK_plugin);
     mysql_rwlock_wrlock(&LOCK_system_variables_hash);
-    if (plugin_add(tmp_root, &name, &dl, argc, argv, REPORT_TO_LOG)) {
+    if (plugin_add(tmp_root, &name, &dl, argc, argv, REPORT_TO_LOG, false)) {
       LogErr(WARNING_LEVEL, ER_PLUGIN_CANT_LOAD, str_name.c_ptr(),
              str_dl.c_ptr());
     } else
       mysql_mutex_unlock(&LOCK_plugin);
     mysql_rwlock_unlock(&LOCK_system_variables_hash);
-=======
-    if (plugin_add(tmp_root, &name, &dl, argc, argv, REPORT_TO_LOG, false))
-      sql_print_warning("Couldn't load plugin named '%s' with soname '%s'.",
-                        str_name.c_ptr(), str_dl.c_ptr());
->>>>>>> 333b4508
     free_root(tmp_root, MYF(MY_MARK_BLOCKS_FREE));
   }
   if (error > 0) {
@@ -1810,7 +1747,6 @@
             continue;
           }
 
-<<<<<<< HEAD
           dl = name;
           /*
             The whole locking sequence is not strictly speaking needed since
@@ -1819,13 +1755,14 @@
           */
           mysql_mutex_lock(&LOCK_plugin);
           mysql_rwlock_wrlock(&LOCK_system_variables_hash);
-          if ((plugin_dl = plugin_dl_add(&dl, REPORT_TO_LOG))) {
+          if ((plugin_dl = plugin_dl_add(&dl, REPORT_TO_LOG, true))) {
             for (plugin = plugin_dl->plugins; plugin->info; plugin++) {
               name.str = (char *)plugin->name;
               name.length = strlen(name.str);
 
               free_root(tmp_root, MYF(MY_MARK_BLOCKS_FREE));
-              if (plugin_add(tmp_root, &name, &dl, argc, argv, REPORT_TO_LOG)) {
+              if (plugin_add(tmp_root, &name, &dl, argc, argv, REPORT_TO_LOG,
+                             true)) {
                 mysql_rwlock_unlock(&LOCK_system_variables_hash);
                 goto error;
               }
@@ -1844,32 +1781,12 @@
           */
           mysql_mutex_lock(&LOCK_plugin);
           mysql_rwlock_wrlock(&LOCK_system_variables_hash);
-          if (plugin_add(tmp_root, &name, &dl, argc, argv, REPORT_TO_LOG)) {
+          if (plugin_add(tmp_root, &name, &dl, argc, argv, REPORT_TO_LOG,
+                         true)) {
             mysql_rwlock_unlock(&LOCK_system_variables_hash);
             goto error;
-=======
-        dl= name;
-        mysql_mutex_lock(&LOCK_plugin);
-        if ((plugin_dl= plugin_dl_add(&dl, REPORT_TO_LOG, true)))
-        {
-          for (plugin= plugin_dl->plugins; plugin->info; plugin++)
-          {
-            name.str= (char *) plugin->name;
-            name.length= strlen(name.str);
-
-            free_root(tmp_root, MYF(MY_MARK_BLOCKS_FREE));
-            if (plugin_add(tmp_root,
-                           &name,
-                           &dl,
-                           argc,
-                           argv,
-                           REPORT_TO_LOG,
-                           true))
-              goto error;
->>>>>>> 333b4508
           }
         }
-<<<<<<< HEAD
         mysql_mutex_unlock(&LOCK_plugin);
         mysql_rwlock_unlock(&LOCK_system_variables_hash);
         name.length = dl.length = 0;
@@ -1888,28 +1805,6 @@
         // Fall through.
       default:
         str->length++;
-=======
-      }
-      else
-      {
-        free_root(tmp_root, MYF(MY_MARK_BLOCKS_FREE));
-        mysql_mutex_lock(&LOCK_plugin);
-        if (plugin_add(tmp_root, &name, &dl, argc, argv, REPORT_TO_LOG, true))
-          goto error;
-      }
-      mysql_mutex_unlock(&LOCK_plugin);
-      name.length= dl.length= 0;
-      dl.str= NULL; name.str= p= buffer;
-      str= &name;
-      continue;
-    case '=':
-    case '#':
-      if (str == &name)
-      {
-        name.str[name.length]= '\0';
-        str= &dl;
-        str->str= p;
->>>>>>> 333b4508
         continue;
     }
   }
@@ -2216,20 +2111,9 @@
       report_error(REPORT_TO_USER, ER_PLUGIN_IS_NOT_LOADED, name->str);
       goto err;
     }
-    error = plugin_add(thd->mem_root, name, dl, &argc, argv, REPORT_TO_USER);
-  }
-<<<<<<< HEAD
-=======
-  error= plugin_add(thd->mem_root,
-                    name,
-                    dl,
-                    &argc,
-                    argv,
-                    REPORT_TO_USER,
-                    false);
-  if (argv)
-    free_defaults(argv);
->>>>>>> 333b4508
+    error =
+        plugin_add(thd->mem_root, name, dl, &argc, argv, REPORT_TO_USER, false);
+  }
   mysql_rwlock_unlock(&LOCK_system_variables_hash);
 
   /* LOCK_plugin already unlocked by plugin_add() if error */
@@ -2618,350 +2502,6 @@
 }
 
 /****************************************************************************
-<<<<<<< HEAD
-=======
-  Internal type declarations for variables support
-****************************************************************************/
-
-#undef MYSQL_SYSVAR_NAME
-#define MYSQL_SYSVAR_NAME(name) name
-#define PLUGIN_VAR_TYPEMASK 0x007f
-
-#define EXTRA_OPTIONS 3 /* options for: 'foo', 'plugin-foo' and NULL */
-
-typedef DECLARE_MYSQL_SYSVAR_BASIC(sysvar_bool_t, my_bool);
-typedef DECLARE_MYSQL_THDVAR_BASIC(thdvar_bool_t, my_bool);
-typedef DECLARE_MYSQL_SYSVAR_BASIC(sysvar_str_t, char *);
-typedef DECLARE_MYSQL_THDVAR_BASIC(thdvar_str_t, char *);
-
-typedef DECLARE_MYSQL_SYSVAR_TYPELIB(sysvar_enum_t, unsigned long);
-typedef DECLARE_MYSQL_THDVAR_TYPELIB(thdvar_enum_t, unsigned long);
-typedef DECLARE_MYSQL_SYSVAR_TYPELIB(sysvar_set_t, ulonglong);
-typedef DECLARE_MYSQL_THDVAR_TYPELIB(thdvar_set_t, ulonglong);
-
-typedef DECLARE_MYSQL_SYSVAR_SIMPLE(sysvar_int_t, int);
-typedef DECLARE_MYSQL_SYSVAR_SIMPLE(sysvar_long_t, long);
-typedef DECLARE_MYSQL_SYSVAR_SIMPLE(sysvar_longlong_t, longlong);
-typedef DECLARE_MYSQL_SYSVAR_SIMPLE(sysvar_uint_t, uint);
-typedef DECLARE_MYSQL_SYSVAR_SIMPLE(sysvar_ulong_t, ulong);
-typedef DECLARE_MYSQL_SYSVAR_SIMPLE(sysvar_ulonglong_t, ulonglong);
-typedef DECLARE_MYSQL_SYSVAR_SIMPLE(sysvar_double_t, double);
-
-typedef DECLARE_MYSQL_THDVAR_SIMPLE(thdvar_int_t, int);
-typedef DECLARE_MYSQL_THDVAR_SIMPLE(thdvar_long_t, long);
-typedef DECLARE_MYSQL_THDVAR_SIMPLE(thdvar_longlong_t, longlong);
-typedef DECLARE_MYSQL_THDVAR_SIMPLE(thdvar_uint_t, uint);
-typedef DECLARE_MYSQL_THDVAR_SIMPLE(thdvar_ulong_t, ulong);
-typedef DECLARE_MYSQL_THDVAR_SIMPLE(thdvar_ulonglong_t, ulonglong);
-typedef DECLARE_MYSQL_THDVAR_SIMPLE(thdvar_double_t, double);
-
-
-/****************************************************************************
-  default variable data check and update functions
-****************************************************************************/
-
-static int check_func_bool(THD *thd, st_mysql_sys_var *var,
-                           void *save, st_mysql_value *value)
-{
-  char buff[STRING_BUFFER_USUAL_SIZE];
-  const char *str;
-  int result, length;
-  long long tmp;
-
-  if (value->value_type(value) == MYSQL_VALUE_TYPE_STRING)
-  {
-    length= sizeof(buff);
-    if (!(str= value->val_str(value, buff, &length)) ||
-        (result= find_type(&bool_typelib, str, length, 1)-1) < 0)
-      goto err;
-  }
-  else
-  {
-    if (value->val_int(value, &tmp) < 0)
-      goto err;
-    if (tmp > 1)
-      goto err;
-    result= (int) tmp;
-  }
-  *(my_bool *) save= result ? TRUE : FALSE;
-  return 0;
-err:
-  return 1;
-}
-
-#define CHECK_FUNC_RANGE(cfr_ctype, cfr_vmin, cfr_vmax, cfr_save, cfr_res) \
-  do {                                                                  \
-    if (cfr_vmin && *(cfr_ctype *) cfr_save < *(cfr_ctype *) cfr_vmin) { \
-      *(cfr_ctype *)cfr_save= *(cfr_ctype *) cfr_vmin;                  \
-      cfr_res= TRUE;                                                    \
-    }                                                                   \
-    if (cfr_vmax && *(cfr_ctype *) cfr_save > *(cfr_ctype *) cfr_vmax) { \
-      *(cfr_ctype *) cfr_save= *(cfr_ctype *) cfr_vmax;                 \
-      cfr_res= TRUE;                                                    \
-    }                                                                   \
-  } while(0)
-
-
-static int check_func_int(THD *thd, st_mysql_sys_var *var,
-                          void *save, st_mysql_value *value)
-{
-  my_bool fixed1, fixed2;
-  long long orig, val;
-  struct my_option options;
-  const void *vmin, *vmax;
-  value->val_int(value, &orig);
-  val= orig;
-  plugin_opt_set_limits(&options, var);
-
-  vmin= getopt_constraint_get_min_value(var->name, 0, FALSE);
-  vmax= getopt_constraint_get_max_value(var->name, 0, FALSE);
-  
-  if (var->flags & PLUGIN_VAR_UNSIGNED)
-  {
-    if ((fixed1= (!value->is_unsigned(value) && val < 0)))
-      val=0;
-    *(uint *)save= (uint) getopt_ull_limit_value((ulonglong) val, &options,
-                                                   &fixed2);
-
-    CHECK_FUNC_RANGE(uint, vmin, vmax, save, fixed1);
-  }
-  else
-  {
-    if ((fixed1= (value->is_unsigned(value) && val < 0)))
-      val=LLONG_MAX;
-    *(int *)save= (int) getopt_ll_limit_value(val, &options, &fixed2);
-    
-    CHECK_FUNC_RANGE(int, vmin, vmax, save, fixed1);
-  }
-
-  return throw_bounds_warning(thd, var->name, fixed1 || fixed2,
-                              value->is_unsigned(value), orig);
-}
-
-
-static int check_func_long(THD *thd, st_mysql_sys_var *var,
-                          void *save, st_mysql_value *value)
-{
-  my_bool fixed1, fixed2;
-  long long orig, val;
-  struct my_option options;
-  const void *vmin, *vmax;
-  value->val_int(value, &orig);
-  val= orig;
-  plugin_opt_set_limits(&options, var);
-
-  vmin= getopt_constraint_get_min_value(var->name, 0, FALSE);
-  vmax= getopt_constraint_get_max_value(var->name, 0, FALSE);
-  
-  if (var->flags & PLUGIN_VAR_UNSIGNED)
-  {
-    if ((fixed1= (!value->is_unsigned(value) && val < 0)))
-      val=0;
-    *(ulong *)save= (ulong) getopt_ull_limit_value((ulonglong) val, &options,
-                                                   &fixed2);
-    
-    CHECK_FUNC_RANGE(ulong, vmin, vmax, save, fixed1);
-  }
-  else
-  {
-    if ((fixed1= (value->is_unsigned(value) && val < 0)))
-      val=LLONG_MAX;
-    *(long *)save= (long) getopt_ll_limit_value(val, &options, &fixed2);
-    
-    CHECK_FUNC_RANGE(long, vmin, vmax, save, fixed1);
-  }
-
-  return throw_bounds_warning(thd, var->name, fixed1 || fixed2,
-                              value->is_unsigned(value), orig);
-}
-
-
-static int check_func_longlong(THD *thd, st_mysql_sys_var *var,
-                               void *save, st_mysql_value *value)
-{
-  my_bool fixed1, fixed2;
-  long long orig, val;
-  struct my_option options;
-  const void *vmin, *vmax;
-  value->val_int(value, &orig);
-  val= orig;
-  plugin_opt_set_limits(&options, var);
-
-  vmin= getopt_constraint_get_min_value(var->name, 0, FALSE);
-  vmax= getopt_constraint_get_max_value(var->name, 0, FALSE);
-  
-  if (var->flags & PLUGIN_VAR_UNSIGNED)
-  {
-    if ((fixed1= (!value->is_unsigned(value) && val < 0)))
-      val=0;
-    *(ulonglong *)save= getopt_ull_limit_value((ulonglong) val, &options,
-                                               &fixed2);
-    
-     CHECK_FUNC_RANGE(ulonglong, vmin, vmax, save, fixed1);
-  }
-  else
-  {
-    if ((fixed1= (value->is_unsigned(value) && val < 0)))
-      val=LLONG_MAX;
-    *(longlong *)save= getopt_ll_limit_value(val, &options, &fixed2);
-    
-    CHECK_FUNC_RANGE(longlong, vmin, vmax, save, fixed1);
-  }
-
-  return throw_bounds_warning(thd, var->name, fixed1 || fixed2,
-                              value->is_unsigned(value), orig);
-}
-
-static int check_func_str(THD *thd, st_mysql_sys_var *var,
-                          void *save, st_mysql_value *value)
-{
-  char buff[STRING_BUFFER_USUAL_SIZE];
-  const char *str;
-  int length;
-
-  length= sizeof(buff);
-  if ((str= value->val_str(value, buff, &length)))
-    str= thd->strmake(str, length);
-  *(const char**)save= str;
-  return 0;
-}
-
-
-static int check_func_enum(THD *thd, st_mysql_sys_var *var,
-                           void *save, st_mysql_value *value)
-{
-  char buff[STRING_BUFFER_USUAL_SIZE];
-  const char *str;
-  TYPELIB *typelib;
-  long long tmp;
-  long result;
-  int length;
-
-  if (var->flags & PLUGIN_VAR_THDLOCAL)
-    typelib= ((thdvar_enum_t*) var)->typelib;
-  else
-    typelib= ((sysvar_enum_t*) var)->typelib;
-
-  if (value->value_type(value) == MYSQL_VALUE_TYPE_STRING)
-  {
-    length= sizeof(buff);
-    if (!(str= value->val_str(value, buff, &length)))
-      goto err;
-    if ((result= (long)find_type(typelib, str, length, 0) - 1) < 0)
-      goto err;
-  }
-  else
-  {
-    if (value->val_int(value, &tmp))
-      goto err;
-    if (tmp < 0 || tmp >= typelib->count)
-      goto err;
-    result= (long) tmp;
-  }
-  *(long*)save= result;
-  return 0;
-err:
-  return 1;
-}
-
-
-static int check_func_set(THD *thd, st_mysql_sys_var *var,
-                          void *save, st_mysql_value *value)
-{
-  char buff[STRING_BUFFER_USUAL_SIZE], *error= 0;
-  const char *str;
-  TYPELIB *typelib;
-  ulonglong result;
-  uint error_len= 0;                            // init as only set on error
-  bool not_used;
-  int length;
-
-  if (var->flags & PLUGIN_VAR_THDLOCAL)
-    typelib= ((thdvar_set_t*) var)->typelib;
-  else
-    typelib= ((sysvar_set_t*)var)->typelib;
-
-  if (value->value_type(value) == MYSQL_VALUE_TYPE_STRING)
-  {
-    length= sizeof(buff);
-    if (!(str= value->val_str(value, buff, &length)))
-      goto err;
-    result= find_set(typelib, str, length, NULL,
-                     &error, &error_len, &not_used);
-    if (error_len)
-      goto err;
-  }
-  else
-  {
-    if (value->val_int(value, (long long *)&result))
-      goto err;
-    if (unlikely((result >= (1ULL << typelib->count)) &&
-                 (typelib->count < sizeof(long)*8)))
-      goto err;
-  }
-  *(ulonglong*)save= result;
-  return 0;
-err:
-  return 1;
-}
-
-static int check_func_double(THD *thd, st_mysql_sys_var *var,
-                             void *save, st_mysql_value *value)
-{
-  double v;
-  my_bool fixed;
-  struct my_option option;
-
-  value->val_real(value, &v);
-  plugin_opt_set_limits(&option, var);
-  *(double *) save= getopt_double_limit_value(v, &option, &fixed);
-
-  return throw_bounds_warning(thd, var->name, fixed, v);
-}
-
-
-static void update_func_bool(THD *thd, st_mysql_sys_var *var,
-                             void *tgt, const void *save)
-{
-  *(my_bool *) tgt= *(my_bool *) save ? TRUE : FALSE;
-}
-
-
-static void update_func_int(THD *thd, st_mysql_sys_var *var,
-                             void *tgt, const void *save)
-{
-  *(int *)tgt= *(int *) save;
-}
-
-
-static void update_func_long(THD *thd, st_mysql_sys_var *var,
-                             void *tgt, const void *save)
-{
-  *(long *)tgt= *(long *) save;
-}
-
-
-static void update_func_longlong(THD *thd, st_mysql_sys_var *var,
-                             void *tgt, const void *save)
-{
-  *(longlong *)tgt= *(ulonglong *) save;
-}
-
-
-static void update_func_str(THD *thd, st_mysql_sys_var *var,
-                             void *tgt, const void *save)
-{
-  *(char **) tgt= *(char **) save;
-}
-
-static void update_func_double(THD *thd, st_mysql_sys_var *var,
-                               void *tgt, const void *save)
-{
-  *(double *) tgt= *(double *) save;
-}
-
-/****************************************************************************
->>>>>>> 333b4508
   System Variables support
 ****************************************************************************/
 /*
@@ -2980,19 +2520,7 @@
   plugin_ref plugin;
   DBUG_ENTER("find_sys_var_ex");
 
-<<<<<<< HEAD
   if (!locked) mysql_mutex_lock(&LOCK_plugin);
-=======
-  const my_bool *hidden= getopt_constraint_get_hidden_value(str, 0, FALSE);
-  if (hidden && *hidden)
-  {
-    var= NULL;
-    goto exit;
-  }
-
-  if (!locked)
-    mysql_mutex_lock(&LOCK_plugin);
->>>>>>> 333b4508
   mysql_rwlock_rdlock(&LOCK_system_variables_hash);
   if ((var = intern_find_sys_var(str, length)) &&
       (pi = var->cast_pluginvar()) && pi->is_plugin) {
@@ -3009,7 +2537,6 @@
     mysql_rwlock_unlock(&LOCK_system_variables_hash);
   if (!locked) mysql_mutex_unlock(&LOCK_plugin);
 
-exit:
   if (!throw_error && !var)
     my_error(ER_UNKNOWN_SYSTEM_VARIABLE, MYF(0), (char *)str);
   DBUG_RETURN(var);
@@ -3222,371 +2749,6 @@
   defined for each scalar type. The functions are assigned in
   construct_options to their respective types.
 */
-<<<<<<< HEAD
-=======
-
-static char *mysql_sys_var_char(THD* thd, int offset)
-{
-  return (char *) intern_sys_var_ptr(thd, offset, true);
-}
-
-static int *mysql_sys_var_int(THD* thd, int offset)
-{
-  return (int *) intern_sys_var_ptr(thd, offset, true);
-}
-
-static long *mysql_sys_var_long(THD* thd, int offset)
-{
-  return (long *) intern_sys_var_ptr(thd, offset, true);
-}
-
-static unsigned long *mysql_sys_var_ulong(THD* thd, int offset)
-{
-  return (unsigned long *) intern_sys_var_ptr(thd, offset, true);
-}
-
-static long long *mysql_sys_var_longlong(THD* thd, int offset)
-{
-  return (long long *) intern_sys_var_ptr(thd, offset, true);
-}
-
-static unsigned long long *mysql_sys_var_ulonglong(THD* thd, int offset)
-{
-  return (unsigned long long *) intern_sys_var_ptr(thd, offset, true);
-}
-
-static char **mysql_sys_var_str(THD* thd, int offset)
-{
-  return (char **) intern_sys_var_ptr(thd, offset, true);
-}
-
-static double *mysql_sys_var_double(THD* thd, int offset)
-{
-  return (double *) intern_sys_var_ptr(thd, offset, true);
-}
-
-void plugin_thdvar_init(THD *thd, bool enable_plugins)
-{
-  plugin_ref old_table_plugin= thd->variables.table_plugin;
-  plugin_ref old_temp_table_plugin= thd->variables.temp_table_plugin;
-  DBUG_ENTER("plugin_thdvar_init");
-  
-  thd->variables.table_plugin= NULL;
-  thd->variables.temp_table_plugin= NULL;
-  cleanup_variables(thd, &thd->variables);
-  
-  thd->variables= global_system_variables;
-  thd->variables.table_plugin= NULL;
-  thd->variables.temp_table_plugin= NULL;
-
-  thd->variables.dynamic_variables_version= 0;
-  thd->variables.dynamic_variables_size= 0;
-  thd->variables.dynamic_variables_ptr= 0;
-
-  if (enable_plugins)
-  {
-    mysql_mutex_lock(&LOCK_plugin);
-    thd->variables.table_plugin=
-      my_intern_plugin_lock(NULL, global_system_variables.table_plugin);
-    intern_plugin_unlock(NULL, old_table_plugin);
-    thd->variables.temp_table_plugin=
-      my_intern_plugin_lock(NULL, global_system_variables.temp_table_plugin);
-    intern_plugin_unlock(NULL, old_temp_table_plugin);
-    mysql_mutex_unlock(&LOCK_plugin);
-  }
-
-  /* Initialize all Sys_var_charptr variables here. */
-
-  // @@session.session_track_system_variables
-  thd->session_sysvar_res_mgr.init(&thd->variables.track_sysvars_ptr, thd->charset());
-
-  DBUG_VOID_RETURN;
-}
-
-
-/*
-  Unlocks all system variables which hold a reference
-*/
-static void unlock_variables(THD *thd, struct system_variables *vars)
-{
-  intern_plugin_unlock(NULL, vars->table_plugin);
-  intern_plugin_unlock(NULL, vars->temp_table_plugin);
-  vars->table_plugin= NULL;
-  vars->temp_table_plugin= NULL;
-}
-
-
-/*
-  Frees memory used by system variables
-
-  Unlike plugin_vars_free_values() it frees all variables of all plugins,
-  it's used on shutdown.
-*/
-static void cleanup_variables(THD *thd, struct system_variables *vars)
-{
-  if (thd)
-  {
-    /* Block the Performance Schema from accessing THD::variables. */
-    mysql_mutex_lock(&thd->LOCK_thd_data);
-    
-    plugin_var_memalloc_free(&thd->variables);
-    thd->session_sysvar_res_mgr.deinit();
-  }
-  DBUG_ASSERT(vars->table_plugin == NULL);
-  DBUG_ASSERT(vars->temp_table_plugin == NULL);
-
-  my_free(vars->dynamic_variables_ptr);
-  vars->dynamic_variables_ptr= NULL;
-  vars->dynamic_variables_size= 0;
-  vars->dynamic_variables_version= 0;
-
-  if (thd)
-    mysql_mutex_unlock(&thd->LOCK_thd_data);
-}
-
-
-void plugin_thdvar_cleanup(THD *thd, bool enable_plugins)
-{
-  DBUG_ENTER("plugin_thdvar_cleanup");
-
-  if (enable_plugins)
-  {
-    Mutex_lock plugin_lock(&LOCK_plugin);
-    unlock_variables(thd, &thd->variables);
-    size_t idx;
-    if ((idx= thd->lex->plugins.size()))
-    {
-      plugin_ref *list= thd->lex->plugins.end() - 1;
-      DBUG_PRINT("info",("unlocking %u plugins", static_cast<uint>(idx)));
-      while (list >= thd->lex->plugins.begin())
-        intern_plugin_unlock(thd->lex, *list--);
-    }
-
-    reap_plugins();
-    thd->lex->plugins.clear();
-  }
-  cleanup_variables(thd, &thd->variables);
-
-  DBUG_VOID_RETURN;
-}
-
-
-/**
-  @brief Free values of thread variables of a plugin.
-
-  This must be called before a plugin is deleted. Otherwise its
-  variables are no longer accessible and the value space is lost. Note
-  that only string values with PLUGIN_VAR_MEMALLOC are allocated and
-  must be freed.
-
-  @param[in]        vars        Chain of system variables of a plugin
-*/
-
-static void plugin_vars_free_values(sys_var *vars)
-{
-  DBUG_ENTER("plugin_vars_free_values");
-
-  for (sys_var *var= vars; var; var= var->next)
-  {
-    sys_var_pluginvar *piv= var->cast_pluginvar();
-    if (piv &&
-        ((piv->plugin_var->flags & PLUGIN_VAR_TYPEMASK) == PLUGIN_VAR_STR) &&
-        (piv->plugin_var->flags & PLUGIN_VAR_MEMALLOC))
-    {
-      /* Free the string from global_system_variables. */
-      char **valptr= (char**) piv->real_value_ptr(NULL, OPT_GLOBAL);
-      DBUG_PRINT("plugin", ("freeing value for: '%s'  addr: 0x%lx",
-                            var->name.str, (long) valptr));
-      my_free(*valptr);
-      *valptr= NULL;
-    }
-  }
-  DBUG_VOID_RETURN;
-}
-
-static SHOW_TYPE pluginvar_show_type(st_mysql_sys_var *plugin_var)
-{
-  bool is_unsigned = plugin_var->flags & PLUGIN_VAR_UNSIGNED;
-  switch (plugin_var->flags & PLUGIN_VAR_TYPEMASK) {
-  case PLUGIN_VAR_BOOL:
-    return SHOW_MY_BOOL;
-  case PLUGIN_VAR_INT:
-    return is_unsigned ? SHOW_INT : SHOW_SIGNED_INT;
-  case PLUGIN_VAR_LONG:
-    return is_unsigned ? SHOW_LONG : SHOW_SIGNED_LONG;
-  case PLUGIN_VAR_LONGLONG:
-    return is_unsigned ? SHOW_LONGLONG : SHOW_SIGNED_LONGLONG;
-  case PLUGIN_VAR_STR:
-    return SHOW_CHAR_PTR;
-  case PLUGIN_VAR_ENUM:
-  case PLUGIN_VAR_SET:
-    return SHOW_CHAR;
-  case PLUGIN_VAR_DOUBLE:
-    return SHOW_DOUBLE;
-  default:
-    DBUG_ASSERT(0);
-    return SHOW_UNDEF;
-  }
-}
-
-
-/**
-  Set value for thread local variable with PLUGIN_VAR_MEMALLOC flag.
-
-  @param[in]     thd   Thread context.
-  @param[in]     var   Plugin variable.
-  @param[in,out] dest  Destination memory pointer.
-  @param[in]     value '\0'-terminated new value.
-
-  Most plugin variable values are stored on dynamic_variables_ptr.
-  Releasing memory occupied by these values is as simple as freeing
-  dynamic_variables_ptr.
-
-  An exception to the rule are PLUGIN_VAR_MEMALLOC variables, which
-  are stored on individual memory hunks. All of these hunks has to
-  be freed when it comes to cleanup.
-
-  It may happen that a plugin was uninstalled and descriptors of
-  it's variables are lost. In this case it is impossible to locate
-  corresponding values.
-
-  In addition to allocating and setting variable value, new element
-  is added to dynamic_variables_allocs list. When thread is done, it
-  has to call plugin_var_memalloc_free() to release memory used by
-  PLUGIN_VAR_MEMALLOC variables.
-
-  If var is NULL, variable update function is not called. This is
-  needed when we take snapshot of system variables during thread
-  initialization.
-
-  @note List element and variable value are stored on the same memory
-  hunk. List element is followed by variable value.
-
-  @return Completion status
-  @retval false Success
-  @retval true  Failure
-*/
-
-static bool plugin_var_memalloc_session_update(THD *thd,
-                                               st_mysql_sys_var *var,
-                                               char **dest, const char *value)
-
-{
-  LIST *old_element= NULL;
-  struct system_variables *vars= &thd->variables;
-  DBUG_ENTER("plugin_var_memalloc_session_update");
-
-  if (value)
-  {
-    size_t length= strlen(value) + 1;
-    LIST *element;
-    if (!(element= (LIST *) my_malloc(key_memory_THD_variables,
-                                      sizeof(LIST) + length, MYF(MY_WME))))
-      DBUG_RETURN(true);
-    memcpy(element + 1, value, length);
-    value= (const char *) (element + 1);
-    vars->dynamic_variables_allocs= list_add(vars->dynamic_variables_allocs,
-                                             element);
-  }
-
-  if (*dest)
-    old_element= (LIST *) (*dest - sizeof(LIST));
-
-  if (var)
-    var->update(thd, var, (void **) dest, (const void *) &value);
-  else
-    *dest= (char *) value;
-
-  if (old_element)
-  {
-    vars->dynamic_variables_allocs= list_delete(vars->dynamic_variables_allocs,
-                                                old_element);
-    my_free(old_element);
-  }
-  DBUG_RETURN(false);
-}
-
-
-/**
-  Set value for a thread local variable.
-
-  @param[in]     thd   Thread context.
-  @param[in]     var   Plugin variable.
-  @param[in,out] dest  Destination memory pointer.
-  @param[in]     value New value.
-
-  Note: new value should be '\0'-terminated for string variables.
-
-  Used in plugin.h:THDVAR_SET(thd, name, value) macro.
-*/
-
-void plugin_thdvar_safe_update(THD *thd, st_mysql_sys_var *var, char **dest, const char *value)
-{
-  DBUG_ASSERT(current_thd == NULL || thd == current_thd);
-
-  if (var->flags & PLUGIN_VAR_THDLOCAL)
-  {
-    if ((var->flags & PLUGIN_VAR_TYPEMASK) == PLUGIN_VAR_STR &&
-        var->flags & PLUGIN_VAR_MEMALLOC)
-      plugin_var_memalloc_session_update(thd, var, dest, value);
-    else
-      var->update(thd, var, dest, value);
-  }
-}
-
-
-/**
-  Free all elements allocated by plugin_var_memalloc_session_update().
-
-  @param[in]     vars  system variables structure
-
-  @see plugin_var_memalloc_session_update
-*/
-
-static void plugin_var_memalloc_free(struct system_variables *vars)
-{
-  LIST *next, *root;
-  DBUG_ENTER("plugin_var_memalloc_free");
-  for (root= vars->dynamic_variables_allocs; root; root= next)
-  {
-    next= root->next;
-    my_free(root);
-  }
-  vars->dynamic_variables_allocs= NULL;
-  DBUG_VOID_RETURN;
-}
-
-
-/**
-  Set value for global variable with PLUGIN_VAR_MEMALLOC flag.
-
-  @param[in]     thd   Thread context.
-  @param[in]     var   Plugin variable.
-  @param[in,out] dest  Destination memory pointer.
-  @param[in]     value '\0'-terminated new value.
-
-  @return Completion status
-  @retval false Success
-  @retval true  Failure
-*/
-
-static bool plugin_var_memalloc_global_update(THD *thd,
-                                              st_mysql_sys_var *var,
-                                              char **dest, const char *value)
-{
-  char *old_value= *dest;
-  DBUG_EXECUTE_IF("simulate_bug_20292712", my_sleep(1000););
-  DBUG_ENTER("plugin_var_memalloc_global_update");
-
-  if (value && !(value= my_strdup(key_memory_global_system_variables,
-                                  value, MYF(MY_WME))))
-    DBUG_RETURN(true);
-
-  var->update(thd, var, (void **) dest, (const void *) &value);
-
-  if (old_value)
-    my_free(old_value);
->>>>>>> 333b4508
 
 static bool *mysql_sys_var_bool(THD *thd, int offset) {
   return (bool *)intern_sys_var_ptr(thd, offset, true);
@@ -4305,111 +3467,9 @@
   DBUG_RETURN(mysql_mutex_unlock(&LOCK_plugin));
 }
 
-<<<<<<< HEAD
 bool Sql_cmd_install_plugin::execute(THD *thd) {
   bool st = mysql_install_plugin(thd, &m_comment, &m_ident);
   if (!st) my_ok(thd);
-=======
-/**
-  Create deep copy of system_variables instance.
-*/
-struct system_variables *
-copy_system_variables(THD *thd, bool enable_plugins)
-{
-  struct system_variables *dst;
-  ulong idx;
-
-  DBUG_ASSERT(thd);
-
-  dst= (struct system_variables *)
-    my_malloc(key_memory_THD_variables, sizeof(struct system_variables),
-              MYF(MY_WME | MY_FAE));
-  *dst = thd->variables;
-
-  if (dst->dynamic_variables_ptr)
-  {
-    dst->dynamic_variables_ptr=
-      (char *)my_malloc(key_memory_THD_variables, dst->dynamic_variables_size,
-                        MYF(MY_WME | MY_FAE));
-    memcpy(dst->dynamic_variables_ptr,
-           thd->variables.dynamic_variables_ptr,
-           thd->variables.dynamic_variables_size);
-  }
-
-  dst->dynamic_variables_allocs= thd->variables.dynamic_variables_allocs;
-  thd->variables.dynamic_variables_allocs= NULL;
-
-  mysql_rwlock_rdlock(&LOCK_system_variables_hash);
-
-  /*
-    Iterate through newly copied vars of string type with MEMALLOC
-    flag and strdup value.
-  */
-  for (idx= 0; idx < malloced_string_type_sysvars_bookmark_hash.records; idx++)
-  {
-    char **var;
-    st_bookmark *v=
-      (st_bookmark*)my_hash_element(&malloced_string_type_sysvars_bookmark_hash,
-                                    idx);
-
-    if (thd->variables.dynamic_variables_ptr == NULL ||
-        (uint) v->offset > thd->variables.dynamic_variables_head)
-      continue;
-
-    var= (char **) (thd->variables.dynamic_variables_ptr + v->offset);
-
-    if (*var)
-    {
-      size_t length= strlen(*var) + 1;
-      LIST *element;
-      element= (LIST *) my_malloc(key_memory_THD_variables,
-                                  sizeof(LIST) + length, MYF(MY_FAE));
-      memcpy(element + 1, *var, length);
-      *var= (char *) (element + 1);
-      thd->variables.dynamic_variables_allocs=
-        list_add(thd->variables.dynamic_variables_allocs, element);
-    }
-  }
-
-  mysql_rwlock_unlock(&LOCK_system_variables_hash);
-
-  if (enable_plugins)
-  {
-    mysql_mutex_lock(&LOCK_plugin);
-    dst->table_plugin=
-      my_intern_plugin_lock(NULL, thd->variables.table_plugin);
-    dst->temp_table_plugin=
-      my_intern_plugin_lock(NULL, thd->variables.temp_table_plugin);
-    mysql_mutex_unlock(&LOCK_plugin);
-  }
-
-  return dst;
-}
-
-void free_system_variables(struct system_variables *v, bool enable_plugins)
-{
-  DBUG_ASSERT(v);
-
-  if (enable_plugins)
-  {
-    mysql_mutex_lock(&LOCK_plugin);
-    intern_plugin_unlock(NULL, v->table_plugin);
-    intern_plugin_unlock(NULL, v->temp_table_plugin);
-    mysql_mutex_unlock(&LOCK_plugin);
-  }
-
-  plugin_var_memalloc_free(v);
-
-  my_free(v->dynamic_variables_ptr);
-}
-
-bool Sql_cmd_install_plugin::execute(THD *thd)
-{
-  bool st= mysql_install_plugin(thd, &m_comment, &m_ident);
-  if (!st)
-    my_ok(thd);
-#ifndef EMBEDDED_LIBRARY
->>>>>>> 333b4508
   mysql_audit_release(thd);
   return st;
 }
