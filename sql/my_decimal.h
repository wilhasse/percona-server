--- conflicted
+++ resolved
@@ -40,10 +40,7 @@
 /* the number of digits that my_decimal can possibly contain */
 #define DECIMAL_MAX_POSSIBLE_PRECISION (DECIMAL_BUFF_LENGTH * 9)
 
-<<<<<<< HEAD
-=======
-
->>>>>>> 0b3c6b3c
+
 /*
   maximum guaranteed precision of number in decimal digits (number of our
   digits * number of decimal digits in one our big digit - number of decimal
