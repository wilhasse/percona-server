/*
   Copyright (c) 2000, 2015, Oracle and/or its affiliates. All rights reserved.

   This program is free software; you can redistribute it and/or modify
   it under the terms of the GNU General Public License as published by
   the Free Software Foundation; version 2 of the License.

   This program is distributed in the hope that it will be useful,
   but WITHOUT ANY WARRANTY; without even the implied warranty of
   MERCHANTABILITY or FITNESS FOR A PARTICULAR PURPOSE.  See the
   GNU General Public License for more details.

   You should have received a copy of the GNU General Public License
   along with this program; if not, write to the Free Software
   Foundation, Inc., 51 Franklin St, Fifth Floor, Boston, MA 02110-1301  USA
*/


/*****************************************************************************
**
** This file implements classes defined in sql_class.h
** Especially the classes to handle a result from a select
**
*****************************************************************************/

#include "sql_class.h"

#include "mysys_err.h"                       // EE_DELETE
#include "connection_handler_manager.h"      // Connection_handler_manager
#include "debug_sync.h"                      // DEBUG_SYNC
#include "lock.h"                            // mysql_lock_abort_for_thread
#include "locking_service.h"                 // release_all_locking_service_locks
#include "mysqld_thd_manager.h"              // Global_THD_manager
#include "parse_tree_nodes.h"                // PT_select_var
#include "rpl_filter.h"                      // binlog_filter
#include "rpl_rli.h"                         // Relay_log_info
#include "rpl_rli_pdb.h"                     // Slave_worker
#include "sp_cache.h"                        // sp_cache_clear
#include "sp_rcontext.h"                     // sp_rcontext
#include "sql_audit.h"                       // mysql_audit_release
#include "sql_base.h"                        // close_temporary_tables
#include "sql_callback.h"                    // MYSQL_CALLBACK
#include "sql_handler.h"                     // mysql_ha_cleanup
#include "sql_parse.h"                       // is_update_query
#include "sql_plugin.h"                      // plugin_unlock
#include "sql_prepare.h"                     // Prepared_statement
#include "sql_time.h"                        // my_timeval_trunc
#include "sql_timer.h"                       // thd_timer_destroy
#include "transaction.h"                     // trans_rollback

#include "pfs_file_provider.h"
#include "mysql/psi/mysql_file.h"

#include "pfs_idle_provider.h"
#include "mysql/psi/mysql_idle.h"

#include "mysql/psi/mysql_ps.h"

using std::min;
using std::max;

/*
  The following is used to initialise Table_ident with a internal
  table name
*/
char internal_table_name[2]= "*";
char empty_c_string[1]= {0};    /* used for not defined db */

LEX_STRING EMPTY_STR= { (char *) "", 0 };
LEX_STRING NULL_STR=  { NULL, 0 };
LEX_CSTRING EMPTY_CSTR= { "", 0 };
LEX_CSTRING NULL_CSTR=  { NULL, 0 };

const char * const THD::DEFAULT_WHERE= "field list";

/****************************************************************************
** Transaction_state definition.
****************************************************************************/

struct Transaction_state
{
  void backup(THD *thd);
  void restore(THD *thd);

  /// SQL-command.
  enum_sql_command m_sql_command;

  Query_tables_list m_query_tables_list;

  /// Open-tables state.
  Open_tables_backup m_open_tables_state;

  /// SQL_MODE.
  sql_mode_t m_sql_mode;

  /// Transaction isolation level.
  enum_tx_isolation m_tx_isolation;

  /// Ha_data array.
  Ha_data m_ha_data[MAX_HA];

  /// Transaction_ctx instance.
  Transaction_ctx *m_trx;

  /// Transaction read-only state.
  my_bool m_tx_read_only;

  /// THD options.
  ulonglong m_thd_option_bits;

  /// Current transaction instrumentation.
  PSI_transaction_locker *m_transaction_psi;

  /// Server status flags.
  uint m_server_status;
};


void Transaction_state::backup(THD *thd)
{
  this->m_sql_command= thd->lex->sql_command;
  this->m_trx= thd->get_transaction();

  for (int i= 0; i < MAX_HA; ++i)
    this->m_ha_data[i]= thd->ha_data[i];

  this->m_tx_isolation= thd->tx_isolation;
  this->m_tx_read_only= thd->tx_read_only;
  this->m_thd_option_bits= thd->variables.option_bits;
  this->m_sql_mode= thd->variables.sql_mode;
  this->m_transaction_psi= thd->m_transaction_psi;
  this->m_server_status= thd->server_status;
}


void Transaction_state::restore(THD *thd)
{
  thd->set_transaction(this->m_trx);

  for (int i= 0; i < MAX_HA; ++i)
    thd->ha_data[i]= this->m_ha_data[i];

  thd->tx_isolation= this->m_tx_isolation;
  thd->variables.sql_mode= this->m_sql_mode;
  thd->tx_read_only= this->m_tx_read_only;
  thd->variables.option_bits= this->m_thd_option_bits;

  thd->m_transaction_psi= this->m_transaction_psi;
  thd->server_status= this->m_server_status;
  thd->lex->sql_command= this->m_sql_command;
}

/****************************************************************************
** Attachable_trx definition.
****************************************************************************/

class THD::Attachable_trx
{
public:
  Attachable_trx(THD *thd);
  ~Attachable_trx();

private:
  /// THD instance.
  THD *m_thd;

  /// Transaction state data.
  Transaction_state m_trx_state;

private:
  Attachable_trx(const Attachable_trx &);
  Attachable_trx &operator =(const Attachable_trx &);
};


THD::Attachable_trx::Attachable_trx(THD *thd)
 :m_thd(thd)
{
  // The THD::transaction_rollback_request is expected to be unset in the
  // attachable transaction. It's weird to start attachable transaction when the
  // SE asked to rollback the regular transaction.
  DBUG_ASSERT(!m_thd->transaction_rollback_request);

  // Save the transaction state.

  m_trx_state.backup(m_thd);

  // Save and reset query-tables-list and reset the sql-command.
  //
  // NOTE: ha_innobase::store_lock() takes the current sql-command into account.
  // It must be SQLCOM_SELECT.
  //
  // Do NOT reset LEX if we're running tests. LEX is used by SELECT statements.

  if (DBUG_EVALUATE_IF("use_attachable_trx", false, true))
  {
    m_thd->lex->reset_n_backup_query_tables_list(&m_trx_state.m_query_tables_list);
    m_thd->lex->sql_command= SQLCOM_SELECT;
  }

  // Save and reset open-tables.

  m_thd->reset_n_backup_open_tables_state(&m_trx_state.m_open_tables_state);

  // Reset transaction state.

  m_thd->m_transaction.release(); // it's been backed up.
  m_thd->m_transaction.reset(new Transaction_ctx());

  // Prepare for a new attachable transaction for read-only DD-transaction.

  for (int i= 0; i < MAX_HA; ++i)
    m_thd->ha_data[i]= Ha_data();

  // The attachable transaction must used READ COMMITTED isolation level.

  m_thd->tx_isolation= ISO_READ_COMMITTED;

  // The attachable transaction must be read-only.

  m_thd->tx_read_only= true;

  // The attachable transaction must be AUTOCOMMIT.

  m_thd->variables.option_bits|= OPTION_AUTOCOMMIT;
  m_thd->variables.option_bits&= ~OPTION_NOT_AUTOCOMMIT;
  m_thd->variables.option_bits&= ~OPTION_BEGIN;

  // Reset SQL_MODE during system operations.

  m_thd->variables.sql_mode= 0;

  // Reset transaction instrumentation.

  m_thd->m_transaction_psi= NULL;
}


THD::Attachable_trx::~Attachable_trx()
{
  // Ensure that the SE didn't request rollback in the attachable transaction.
  // Having THD::transaction_rollback_request set most likely means that we've
  // experienced some sort of deadlock/timeout while processing the attachable
  // transaction. That is not possible by the definition of an attachable
  // transaction.
  DBUG_ASSERT(!m_thd->transaction_rollback_request);

  // Commit the attachable transaction before discarding transaction state.
  // Since the attachable transaction is AUTOCOMMIT we only need to commit
  // statement transaction. This is mostly needed to properly reset transaction
  // state in SE.
  // Note: We can't rely on InnoDB hack which auto-magically commits InnoDB
  // transaction when the last table for a statement in auto-commit mode is
  // unlocked. Apparently it doesn't work correctly in some corner cases
  // (for example, when statement is killed just after tables are locked but
  // before any other operations on the table happes). We try not to rely on
  // it in other places on SQL-layer as well.
  trans_commit_stmt(m_thd);

  // Remember the handlerton of an open table to call the handlerton after the
  // tables are closed.

  handlerton *ht= m_thd->open_tables ?
                  m_thd->open_tables->file->ht :
                  innodb_hton;

  // Close all the tables that are open till now.

  close_thread_tables(m_thd);

  // Remove the attachable transaction from InnoDB mysql_trx_list.

  if (ht && ht->close_connection)
    ht->close_connection(ht, m_thd);

  // Restore the transaction state.

  m_trx_state.restore(m_thd);

  m_thd->restore_backup_open_tables_state(&m_trx_state.m_open_tables_state);

  if (DBUG_EVALUATE_IF("use_attachable_trx", false, true))
  {
    m_thd->lex->restore_backup_query_tables_list(
      &m_trx_state.m_query_tables_list);
  }
}

/****************************************************************************
** User variables
****************************************************************************/

extern "C" uchar *get_var_key(user_var_entry *entry, size_t *length,
                              my_bool not_used __attribute__((unused)))
{
  *length= entry->entry_name.length();
  return (uchar*) entry->entry_name.ptr();
}

extern "C" void free_user_var(user_var_entry *entry)
{
  entry->destroy();
}

bool Key_part_spec::operator==(const Key_part_spec& other) const
{
  return length == other.length &&
         !my_strcasecmp(system_charset_info, field_name.str,
                        other.field_name.str);
}

/**
  Construct an (almost) deep copy of this key. Only those
  elements that are known to never change are not copied.
  If out of memory, a partial copy is returned and an error is set
  in THD.
*/

Key::Key(const Key &rhs, MEM_ROOT *mem_root)
  :type(rhs.type),
  key_create_info(rhs.key_create_info),
  columns(rhs.columns, mem_root),
  name(rhs.name),
  generated(rhs.generated)
{
  list_copy_and_replace_each_value(columns, mem_root);
}

/**
  Construct an (almost) deep copy of this foreign key. Only those
  elements that are known to never change are not copied.
  If out of memory, a partial copy is returned and an error is set
  in THD.
*/

Foreign_key::Foreign_key(const Foreign_key &rhs, MEM_ROOT *mem_root)
  :Key(rhs, mem_root),
  ref_db(rhs.ref_db),
  ref_table(rhs.ref_table),
  ref_columns(rhs.ref_columns, mem_root),
  delete_opt(rhs.delete_opt),
  update_opt(rhs.update_opt),
  match_opt(rhs.match_opt)
{
  list_copy_and_replace_each_value(ref_columns, mem_root);
}

/*
  Test if a foreign key (= generated key) is a prefix of the given key
  (ignoring key name, key type and order of columns)

  NOTES:
    This is only used to test if an index for a FOREIGN KEY exists

  IMPLEMENTATION
    We only compare field names

  RETURN
    0	Generated key is a prefix of other key
    1	Not equal
*/

bool foreign_key_prefix(Key *a, Key *b)
{
  /* Ensure that 'a' is the generated key */
  if (a->generated)
  {
    if (b->generated && a->columns.elements > b->columns.elements)
      swap_variables(Key*, a, b);               // Put shorter key in 'a'
  }
  else
  {
    if (!b->generated)
      return TRUE;                              // No foreign key
    swap_variables(Key*, a, b);                 // Put generated key in 'a'
  }

  /* Test if 'a' is a prefix of 'b' */
  if (a->columns.elements > b->columns.elements)
    return TRUE;                                // Can't be prefix

  List_iterator<Key_part_spec> col_it1(a->columns);
  List_iterator<Key_part_spec> col_it2(b->columns);
  const Key_part_spec *col1, *col2;

#ifdef ENABLE_WHEN_INNODB_CAN_HANDLE_SWAPED_FOREIGN_KEY_COLUMNS
  while ((col1= col_it1++))
  {
    bool found= 0;
    col_it2.rewind();
    while ((col2= col_it2++))
    {
      if (*col1 == *col2)
      {
        found= TRUE;
	break;
      }
    }
    if (!found)
      return TRUE;                              // Error
  }
  return FALSE;                                 // Is prefix
#else
  while ((col1= col_it1++))
  {
    col2= col_it2++;
    if (!(*col1 == *col2))
      return TRUE;
  }
  return FALSE;                                 // Is prefix
#endif
}

/**
  @brief  validate
    Check if the foreign key options are compatible with columns
    on which the FK is created.

  @param table_fields         List of columns 

  @return
    false   Key valid
  @return
    true   Key invalid
 */
bool Foreign_key::validate(List<Create_field> &table_fields)
{
  Create_field  *sql_field;
  Key_part_spec *column;
  List_iterator<Key_part_spec> cols(columns);
  List_iterator<Create_field> it(table_fields);
  DBUG_ENTER("Foreign_key::validate");
  while ((column= cols++))
  {
    it.rewind();
    while ((sql_field= it++) &&
           my_strcasecmp(system_charset_info,
                         column->field_name.str,
                         sql_field->field_name)) {}
    if (!sql_field)
    {
      my_error(ER_KEY_COLUMN_DOES_NOT_EXITS, MYF(0), column->field_name.str);
      DBUG_RETURN(TRUE);
    }
    if (type == KEYTYPE_FOREIGN && sql_field->gcol_info)
    {
      if (delete_opt == FK_OPTION_SET_NULL)
      {
        my_error(ER_WRONG_FK_OPTION_FOR_GENERATED_COLUMN, MYF(0), 
                 "ON DELETE SET NULL");
        DBUG_RETURN(TRUE);
      }
      if (update_opt == FK_OPTION_SET_NULL)
      {
        my_error(ER_WRONG_FK_OPTION_FOR_GENERATED_COLUMN, MYF(0), 
                 "ON UPDATE SET NULL");
        DBUG_RETURN(TRUE);
      }
      if (update_opt == FK_OPTION_CASCADE)
      {
        my_error(ER_WRONG_FK_OPTION_FOR_GENERATED_COLUMN, MYF(0), 
                 "ON UPDATE CASCADE");
        DBUG_RETURN(TRUE);
      }
    }
  }
  DBUG_RETURN(FALSE);
}

/****************************************************************************
** Thread specific functions
****************************************************************************/

/**
  Release resources of the THD, prior to destruction.

  @param    THD   pointer to THD object.
*/

void thd_release_resources(THD *thd)
{
  thd->release_resources();
}

/**
  Delete the THD object.

  @param    THD   pointer to THD object.
*/
void destroy_thd(THD *thd)
{
  delete thd;
}

/**
  Get reference to scheduler data object

  @param thd            THD object

  @retval               Scheduler data object on THD
*/
void *thd_get_scheduler_data(THD *thd)
{
  return thd->scheduler.data;
}

/**
  Set reference to Scheduler data object for THD object

  @param thd            THD object
  @param psi            Scheduler data object to set on THD
*/
void thd_set_scheduler_data(THD *thd, void *data)
{
  thd->scheduler.data= data;
}

/**
  Get reference to Performance Schema object for THD object

  @param thd            THD object

  @retval               Performance schema object for thread on THD
*/
PSI_thread *thd_get_psi(THD *thd)
{
  return thd->scheduler.m_psi;
}

/**
  Get net_wait_timeout for THD object

  @param thd            THD object

  @retval               net_wait_timeout value for thread on THD
*/
ulong thd_get_net_wait_timeout(THD* thd)
{
  return thd->variables.net_wait_timeout;
}

/**
  Set reference to Performance Schema object for THD object

  @param thd            THD object
  @param psi            Performance schema object for thread
*/
void thd_set_psi(THD *thd, PSI_thread *psi)
{
  thd->scheduler.m_psi= psi;
}

/**
  Set the state on connection to killed

  @param thd               THD object
*/
void thd_set_killed(THD *thd)
{
  thd->killed= THD::KILL_CONNECTION;
}

/**
  Clear errors from the previous THD

  @param thd              THD object
*/
void thd_clear_errors(THD *thd)
{
  my_errno= 0;
  thd->mysys_var->abort= 0;
}

/**
  Set thread stack in THD object

  @param thd              Thread object
  @param stack_start      Start of stack to set in THD object
*/
void thd_set_thread_stack(THD *thd, char *stack_start)
{
  thd->thread_stack= stack_start;
}

/**
  Close the socket used by this connection

  @param thd                THD object
*/
void thd_close_connection(THD *thd)
{
  thd->get_protocol_classic()->shutdown();
}

/**
  Get current THD object from thread local data

  @retval     The THD object for the thread, NULL if not connection thread
*/
THD *thd_get_current_thd()
{
  return current_thd;
}

/**
  Reset thread globals associated.

  @param thd     THD object
*/
void reset_thread_globals(THD* thd)
{
  thd->restore_globals();
  thd->set_mysys_var(NULL);
}

extern "C"
void thd_binlog_pos(const THD *thd,
                    const char **file_var,
                    unsigned long long *pos_var)
{
  thd->get_trans_pos(file_var, pos_var);
}

/**
  Set up various THD data for a new connection

  thd_new_connection_setup

  @param              thd            THD object
  @param              stack_start    Start of stack for connection
*/
void thd_new_connection_setup(THD *thd, char *stack_start)
{
  DBUG_ENTER("thd_new_connection_setup");
  thd->set_new_thread_id();
#ifdef HAVE_PSI_INTERFACE
  thd_set_psi(thd,
              PSI_THREAD_CALL(new_thread)
              (key_thread_one_connection, thd, thd->thread_id()));
#endif
  thd->set_time();
  thd->thr_create_utime= thd->start_utime= my_micro_time();

  Global_THD_manager *thd_manager= Global_THD_manager::get_instance();
  thd_manager->add_thd(thd);

  DBUG_PRINT("info", ("init new connection. thd: 0x%lx fd: %d",
          (ulong)thd, mysql_socket_getfd(
            thd->get_protocol_classic()->get_vio()->mysql_socket)));
  thd_set_thread_stack(thd, stack_start);
  DBUG_VOID_RETURN;
}

/**
  Lock data that needs protection in THD object

  @param thd                   THD object
*/
void thd_lock_data(THD *thd)
{
  mysql_mutex_lock(&thd->LOCK_thd_data);
}

/**
  Unlock data that needs protection in THD object

  @param thd                   THD object
*/
void thd_unlock_data(THD *thd)
{
  mysql_mutex_unlock(&thd->LOCK_thd_data);
}

/**
  Support method to check if connection has already started transaction

  @param client_cntx    Low level client context

  @retval               TRUE if connection already started transaction
*/
bool thd_is_transaction_active(THD *thd)
{
  return thd->get_transaction()->is_active(Transaction_ctx::SESSION);
}

/**
  Check if there is buffered data on the socket representing the connection

  @param thd                  THD object
*/
int thd_connection_has_data(THD *thd)
{
  Vio *vio= thd->get_protocol_classic()->get_vio();
  return vio->has_data(vio);
}

/**
  Set reading/writing on socket, used by SHOW PROCESSLIST

  @param thd                       THD object
  @param val                       Value to set it to (0 or 1)
*/
void thd_set_net_read_write(THD *thd, uint val)
{
  thd->get_protocol_classic()->get_net()->reading_or_writing= val;
}

/**
  Get reading/writing on socket from THD object
  @param thd                       THD object

  @retval               net.reading_or_writing value for thread on THD.
*/
uint thd_get_net_read_write(THD *thd)
{
  return thd->get_protocol_classic()->get_rw_status();
}

/**
  Set reference to mysys variable in THD object

  @param thd             THD object
  @param mysys_var       Reference to set
*/
void thd_set_mysys_var(THD *thd, st_my_thread_var *mysys_var)
{
  thd->set_mysys_var(mysys_var);
}

/**
  Get socket file descriptor for this connection

  @param thd            THD object

  @retval               Socket of the connection
*/
my_socket thd_get_fd(THD *thd)
{
  return thd->get_protocol_classic()->get_socket();
}

/**
  Set thread specific environment required for thd cleanup in thread pool.

  @param thd            THD object

  @retval               1 if thread-specific enviroment could be set else 0
*/
int thd_store_globals(THD* thd)
{
  return thd->store_globals();
}

/**
  Get thread attributes for connection threads

  @retval      Reference to thread attribute for connection threads
*/
my_thread_attr_t *get_connection_attrib(void)
{
  return &connection_attrib;
}

/**
  Get max number of connections

  @retval         Max number of connections for MySQL Server
*/
ulong get_max_connections(void)
{
  return max_connections;
}

/*
  The following functions form part of the C plugin API
*/

extern "C" int mysql_tmpfile(const char *prefix)
{
  char filename[FN_REFLEN];
  File fd = create_temp_file(filename, mysql_tmpdir, prefix,
#ifdef _WIN32
                             O_BINARY | O_TRUNC | O_SEQUENTIAL |
                             O_SHORT_LIVED |
#endif /* _WIN32 */
                             O_CREAT | O_EXCL | O_RDWR | O_TEMPORARY,
                             MYF(MY_WME));
  if (fd >= 0) {
#ifndef _WIN32
    /*
      This can be removed once the following bug is fixed:
      Bug #28903  create_temp_file() doesn't honor O_TEMPORARY option
                  (file not removed) (Unix)
    */
    unlink(filename);
#endif /* !_WIN32 */
  }

  return fd;
}


extern "C"
int thd_in_lock_tables(const THD *thd)
{
  return MY_TEST(thd->in_lock_tables);
}


extern "C"
int thd_tablespace_op(const THD *thd)
{
  return MY_TEST(thd->tablespace_op);
}


extern "C"
const char *set_thd_proc_info(MYSQL_THD thd_arg, const char *info,
                              const char *calling_function,
                              const char *calling_file,
                              const unsigned int calling_line)
{
  PSI_stage_info old_stage;
  PSI_stage_info new_stage;

  old_stage.m_key= 0;
  old_stage.m_name= info;

  set_thd_stage_info(thd_arg, & old_stage, & new_stage,
                     calling_function, calling_file, calling_line);

  return new_stage.m_name;
}

extern "C"
void set_thd_stage_info(void *opaque_thd,
                        const PSI_stage_info *new_stage,
                        PSI_stage_info *old_stage,
                        const char *calling_func,
                        const char *calling_file,
                        const unsigned int calling_line)
{
  THD *thd= (THD*) opaque_thd;
  if (thd == NULL)
    thd= current_thd;

  thd->enter_stage(new_stage, old_stage, calling_func, calling_file, calling_line);
}


void THD::enter_stage(const PSI_stage_info *new_stage,
                      PSI_stage_info *old_stage,
                      const char *calling_func,
                      const char *calling_file,
                      const unsigned int calling_line)
{
  DBUG_PRINT("THD::enter_stage",
             ("'%s' %s:%d", new_stage ? new_stage->m_name : "",
              calling_file, calling_line));

  if (old_stage != NULL)
  {
    old_stage->m_key= m_current_stage_key;
    old_stage->m_name= proc_info;
  }

  if (new_stage != NULL)
  {
    const char *msg= new_stage->m_name;

#if defined(ENABLED_PROFILING)
    profiling.status_change(msg, calling_func, calling_file, calling_line);
#endif

    m_current_stage_key= new_stage->m_key;
    proc_info= msg;

    m_stage_progress_psi= MYSQL_SET_STAGE(m_current_stage_key, calling_file, calling_line);
  }
  else
  {
    m_stage_progress_psi= NULL;
  }

  return;
}

extern "C"
void thd_enter_cond(void *opaque_thd, mysql_cond_t *cond, mysql_mutex_t *mutex,
                    const PSI_stage_info *stage, PSI_stage_info *old_stage,
                    const char *src_function, const char *src_file,
                    int src_line)
{
  THD *thd= static_cast<THD*>(opaque_thd);
  if (!thd)
    thd= current_thd;

  return thd->enter_cond(cond, mutex, stage, old_stage,
                         src_function, src_file, src_line);
}

extern "C"
void thd_exit_cond(void *opaque_thd, const PSI_stage_info *stage,
                   const char *src_function, const char *src_file,
                   int src_line)
{
  THD *thd= static_cast<THD*>(opaque_thd);
  if (!thd)
    thd= current_thd;

  thd->exit_cond(stage, src_function, src_file, src_line);
}

extern "C"
void **thd_ha_data(const THD *thd, const struct handlerton *hton)
{
  return (void **) &thd->ha_data[hton->slot].ha_ptr;
}

extern "C"
void thd_storage_lock_wait(THD *thd, long long value)
{
  thd->utime_after_lock+= value;
}

/**
  Provide a handler data getter to simplify coding
*/
extern "C"
void *thd_get_ha_data(const THD *thd, const struct handlerton *hton)
{
  return *thd_ha_data(thd, hton);
}


/**
  Provide a handler data setter to simplify coding
  @see thd_set_ha_data() definition in plugin.h
*/
extern "C"
void thd_set_ha_data(THD *thd, const struct handlerton *hton,
                     const void *ha_data)
{
  plugin_ref *lock= &thd->ha_data[hton->slot].lock;
  if (ha_data && !*lock)
    *lock= ha_lock_engine(NULL, (handlerton*) hton);
  else if (!ha_data && *lock)
  {
    plugin_unlock(NULL, *lock);
    *lock= NULL;
  }
  *thd_ha_data(thd, hton)= (void*) ha_data;
}


extern "C"
long long thd_test_options(const THD *thd, long long test_options)
{
  return thd->variables.option_bits & test_options;
}

extern "C"
int thd_sql_command(const THD *thd)
{
  return (int) thd->lex->sql_command;
}

extern "C"
int thd_tx_isolation(const THD *thd)
{
  return (int) thd->tx_isolation;
}

extern "C"
int thd_tx_is_read_only(const THD *thd)
{
  return (int) thd->tx_read_only;
}

extern "C"
int thd_tx_priority(const THD* thd)
{
  return (thd->thd_tx_priority != 0
          ? thd->thd_tx_priority
          : thd->tx_priority);
}

extern "C"
THD* thd_tx_arbitrate(THD *requestor, THD* holder)
{
 /* Should be different sessions. */
 DBUG_ASSERT(holder != requestor);

 return(thd_tx_priority(requestor) == thd_tx_priority(holder)
	? requestor
	: ((thd_tx_priority(requestor)
	    > thd_tx_priority(holder)) ? holder : requestor));
}

int thd_tx_is_dd_trx(const THD *thd)
{
  return (int) thd->is_attachable_transaction_active();
}

extern "C"
void thd_inc_row_count(THD *thd)
{
  thd->get_stmt_da()->inc_current_row_for_condition();
}


/**
  Dumps a text description of a thread, its security context
  (user, host) and the current query.

  @param thd thread context
  @param buffer pointer to preferred result buffer
  @param length length of buffer
  @param max_query_len how many chars of query to copy (0 for all)

  @return Pointer to string
*/

extern "C"
char *thd_security_context(THD *thd, char *buffer, size_t length,
                           size_t max_query_len)
{
  String str(buffer, length, &my_charset_latin1);
  Security_context *sctx= &thd->m_main_security_ctx;
  char header[256];
  size_t len;
  /*
    The pointers thd->query and thd->proc_info might change since they are
    being modified concurrently. This is acceptable for proc_info since its
    values doesn't have to very accurate and the memory it points to is static,
    but we need to attempt a snapshot on the pointer values to avoid using NULL
    values. The pointer to thd->query however, doesn't point to static memory
    and has to be protected by LOCK_thd_query or risk pointing to
    uninitialized memory.
  */
  const char *proc_info= thd->proc_info;

  len= my_snprintf(header, sizeof(header),
                   "MySQL thread id %u, OS thread handle %lu, query id %lu",
                   thd->thread_id(), (ulong)thd->real_id, (ulong)thd->query_id);
  str.length(0);
  str.append(header, len);

  if (sctx->host().length)
  {
    str.append(' ');
    str.append(sctx->host().str);
  }

  if (sctx->ip().length)
  {
    str.append(' ');
    str.append(sctx->ip().str);
  }

  if (sctx->user().str)
  {
    str.append(' ');
    str.append(sctx->user().str);
  }

  if (proc_info)
  {
    str.append(' ');
    str.append(proc_info);
  }

  mysql_mutex_lock(&thd->LOCK_thd_query);

  if (thd->query().str)
  {
    if (max_query_len < 1)
      len= thd->query().length;
    else
      len= min(thd->query().length, max_query_len);
    str.append('\n');
    str.append(thd->query().str, len);
  }

  mysql_mutex_unlock(&thd->LOCK_thd_query);

  if (str.c_ptr_safe() == buffer)
    return buffer;

  /*
    We have to copy the new string to the destination buffer because the string
    was reallocated to a larger buffer to be able to fit.
  */
  DBUG_ASSERT(buffer != NULL);
  length= min(static_cast<size_t>(str.length()), length-1);
  memcpy(buffer, str.c_ptr_quick(), length);
  /* Make sure that the new string is null terminated */
  buffer[length]= '\0';
  return buffer;
}


/**
  Returns the partition_info working copy.
  Used to see if a table should be created with partitioning.

  @param thd thread context

  @return Pointer to the working copy of partition_info or NULL.
*/

extern "C"
partition_info *thd_get_work_part_info(THD *thd)
{
  return thd->work_part_info;
}


/**
  Implementation of Drop_table_error_handler::handle_condition().
  The reason in having this implementation is to silence technical low-level
  warnings during DROP TABLE operation. Currently we don't want to expose
  the following warnings during DROP TABLE:
    - Some of table files are missed or invalid (the table is going to be
      deleted anyway, so why bother that something was missed);
    - A trigger associated with the table does not have DEFINER (One of the
      MySQL specifics now is that triggers are loaded for the table being
      dropped. So, we may have a warning that trigger does not have DEFINER
      attribute during DROP TABLE operation).

  @return true if the condition is handled.
*/
bool Drop_table_error_handler::handle_condition(THD *thd,
                                                uint sql_errno,
                                                const char* sqlstate,
                                                Sql_condition::enum_severity_level *level,
                                                const char* msg)
{
  return ((sql_errno == EE_DELETE && my_errno == ENOENT) ||
          sql_errno == ER_TRG_NO_DEFINER);
}


void Open_tables_state::set_open_tables_state(Open_tables_state *state)
{
  this->open_tables= state->open_tables;

  this->temporary_tables= state->temporary_tables;
  this->derived_tables= state->derived_tables;

  this->lock= state->lock;
  this->extra_lock= state->extra_lock;

  this->locked_tables_mode= state->locked_tables_mode;

  this->state_flags= state->state_flags;

  this->m_reprepare_observers= state->m_reprepare_observers;
}


void Open_tables_state::reset_open_tables_state()
{
  open_tables= NULL;
  temporary_tables= NULL;
  derived_tables= NULL;
  lock= NULL;
  extra_lock= NULL;
  locked_tables_mode= LTM_NONE;
  state_flags= 0U;
  reset_reprepare_observers();
}


THD::THD(bool enable_plugins)
  :Query_arena(&main_mem_root, STMT_CONVENTIONAL_EXECUTION),
   mark_used_columns(MARK_COLUMNS_READ),
   want_privilege(0),
   lex(&main_lex),
   m_query_string(NULL_CSTR),
   m_db(NULL_CSTR),
   rli_fake(0), rli_slave(NULL),
#ifdef EMBEDDED_LIBRARY
   mysql(NULL),
#endif
   query_plan(this),
   current_mutex(NULL),
   current_cond(NULL),
   in_sub_stmt(0),
   fill_status_recursion_level(0),
   fill_variables_recursion_level(0),
   binlog_row_event_extra_data(NULL),
   binlog_unsafe_warning_flags(0),
   binlog_table_maps(0),
   binlog_accessed_db_names(NULL),
   m_trans_log_file(NULL),
   m_trans_fixed_log_file(NULL),
   m_trans_end_pos(0),
   m_transaction(new Transaction_ctx()),
   m_attachable_trx(NULL),
   table_map_for_update(0),
   m_examined_row_count(0),
   m_stage_progress_psi(NULL),
   m_digest(NULL),
   m_statement_psi(NULL),
   m_transaction_psi(NULL),
   m_idle_psi(NULL),
   m_server_idle(false),
   user_var_events(key_memory_user_var_entry),
   next_to_commit(NULL),
   is_fatal_error(0),
   transaction_rollback_request(0),
   is_fatal_sub_stmt_error(false),
   rand_used(0),
   time_zone_used(0),
   in_lock_tables(0),
   bootstrap(0),
   derived_tables_processing(FALSE),
   sp_runtime_ctx(NULL),
   m_parser_state(NULL),
   work_part_info(NULL),
#ifndef EMBEDDED_LIBRARY
   // No need to instrument, highly unlikely to have that many plugins.
   audit_class_plugins(PSI_NOT_INSTRUMENTED),
   audit_class_mask(PSI_NOT_INSTRUMENTED),
#endif
#if defined(ENABLED_DEBUG_SYNC)
   debug_sync_control(0),
#endif /* defined(ENABLED_DEBUG_SYNC) */
   m_enable_plugins(enable_plugins),
#ifdef HAVE_GTID_NEXT_LIST
   owned_gtid_set(global_sid_map),
#endif
   skip_gtid_rollback(false),
   is_commit_in_middle_of_statement(false),
   has_gtid_consistency_violation(false),
   pending_gtid_state_update(false),
   main_da(false),
   m_parser_da(false),
   m_query_rewrite_plugin_da(false),
   m_query_rewrite_plugin_da_ptr(&m_query_rewrite_plugin_da),
   m_stmt_da(&main_da),
   duplicate_slave_uuid(false)
{
  mdl_context.init(this);
  init_sql_alloc(key_memory_thd_main_mem_root,
                 &main_mem_root,
                 global_system_variables.query_alloc_block_size,
                 global_system_variables.query_prealloc_size);
  stmt_arena= this;
  thread_stack= 0;
  m_catalog.str= "std";
  m_catalog.length= 3;
  m_security_ctx= &m_main_security_ctx;
  no_errors= 0;
  password= 0;
  query_start_usec_used= 0;
  count_cuted_fields= CHECK_FIELD_IGNORE;
  killed= NOT_KILLED;
  col_access=0;
  is_slave_error= thread_specific_used= FALSE;
  my_hash_clear(&handler_tables_hash);
  my_hash_clear(&ull_hash);
  tmp_table=0;
  cuted_fields= 0L;
  m_sent_row_count= 0L;
  limit_found_rows= 0;
  is_operating_gtid_table_implicitly= false;
  m_row_count_func= -1;
  statement_id_counter= 0UL;
  // Must be reset to handle error with THD's created for init of mysqld
  lex->thd= NULL;
  lex->set_current_select(0);
  utime_after_lock= 0L;
  current_linfo =  0;
  slave_thread = 0;
  memset(&variables, 0, sizeof(variables));
  m_thread_id= Global_THD_manager::reserved_thread_id;
  file_id = 0;
  query_id= 0;
  query_name_consts= 0;
  db_charset= global_system_variables.collation_database;
  memset(ha_data, 0, sizeof(ha_data));
  mysys_var=0;
  binlog_evt_union.do_union= FALSE;
  enable_slow_log= 0;
  commit_error= CE_NONE;
  durability_property= HA_REGULAR_DURABILITY;
#ifndef DBUG_OFF
  dbug_sentry=THD_SENTRY_MAGIC;
#endif
#ifndef EMBEDDED_LIBRARY
  mysql_audit_init_thd(this);
  net.vio=0;
#endif
  system_thread= NON_SYSTEM_THREAD;
  cleanup_done= 0;
  m_release_resources_done= false;
  peer_port= 0;					// For SHOW PROCESSLIST
  get_transaction()->m_flags.enabled= true;
  active_vio = 0;
  mysql_mutex_init(key_LOCK_thd_data, &LOCK_thd_data, MY_MUTEX_INIT_FAST);
  mysql_mutex_init(key_LOCK_thd_query, &LOCK_thd_query, MY_MUTEX_INIT_FAST);
  mysql_mutex_init(key_LOCK_thd_sysvar, &LOCK_thd_sysvar, MY_MUTEX_INIT_FAST);
  mysql_mutex_init(key_LOCK_query_plan, &LOCK_query_plan, MY_MUTEX_INIT_FAST);
  mysql_mutex_init(key_LOCK_current_cond, &LOCK_current_cond,
                   MY_MUTEX_INIT_FAST);

  /* Variables with default values */
  proc_info="login";
  where= THD::DEFAULT_WHERE;
  server_id = ::server_id;
  unmasked_server_id = server_id;
  slave_net = 0;
  set_command(COM_CONNECT);
  *scramble= '\0';

  /* Call to init() below requires fully initialized Open_tables_state. */
  reset_open_tables_state();

  init();
#if defined(ENABLED_PROFILING)
  profiling.set_thd(this);
#endif
  m_user_connect= NULL;
  my_hash_init(&user_vars, system_charset_info, USER_VARS_HASH_SIZE, 0, 0,
               (my_hash_get_key) get_var_key,
               (my_hash_free_key) free_user_var, 0);

  sp_proc_cache= NULL;
  sp_func_cache= NULL;

  /* Protocol */
  m_protocol= &protocol_text;			// Default protocol
  protocol_text.init(this);
  protocol_binary.init(this);
  protocol_text.set_client_capabilities(0); // minimalistic client

  tablespace_op= false;
  substitute_null_with_insert_id = FALSE;

  /*
    Make sure thr_lock_info_init() is called for threads which do not get
    assigned a proper thread_id value but keep using reserved_thread_id.
  */
  thr_lock_info_init(&lock_info, m_thread_id);

  m_internal_handler= NULL;
  m_binlog_invoker= FALSE;
  memset(&m_invoker_user, 0, sizeof(m_invoker_user));
  memset(&m_invoker_host, 0, sizeof(m_invoker_host));

  binlog_next_event_pos.file_name= NULL;
  binlog_next_event_pos.pos= 0;

  timer= NULL;
  timer_cache= NULL;

  m_token_array= NULL;
  if (max_digest_length > 0)
  {
    m_token_array= (unsigned char*) my_malloc(PSI_INSTRUMENT_ME,
                                              max_digest_length,
                                              MYF(MY_WME));
  }
}


void THD::set_transaction(Transaction_ctx *transaction_ctx)
{
  DBUG_ASSERT(is_attachable_transaction_active());

  delete m_transaction.release();
  m_transaction.reset(transaction_ctx);
}


void THD::push_internal_handler(Internal_error_handler *handler)
{
  if (m_internal_handler)
  {
    handler->m_prev_internal_handler= m_internal_handler;
    m_internal_handler= handler;
  }
  else
    m_internal_handler= handler;
}


bool THD::handle_condition(uint sql_errno,
                           const char* sqlstate,
                           Sql_condition::enum_severity_level *level,
                           const char* msg)
{
  if (!m_internal_handler)
    return false;

  for (Internal_error_handler *error_handler= m_internal_handler;
       error_handler;
       error_handler= error_handler->m_prev_internal_handler)
  {
    if (error_handler->handle_condition(this, sql_errno, sqlstate, level, msg))
      return true;
  }
  return false;
}


Internal_error_handler *THD::pop_internal_handler()
{
  DBUG_ASSERT(m_internal_handler != NULL);
  Internal_error_handler *popped_handler= m_internal_handler;
  m_internal_handler= m_internal_handler->m_prev_internal_handler;
  return popped_handler;
}


void THD::raise_error(uint sql_errno)
{
  const char* msg= ER(sql_errno);
  (void) raise_condition(sql_errno,
                         NULL,
                         Sql_condition::SL_ERROR,
                         msg);
}

void THD::raise_error_printf(uint sql_errno, ...)
{
  va_list args;
  char ebuff[MYSQL_ERRMSG_SIZE];
  DBUG_ENTER("THD::raise_error_printf");
  DBUG_PRINT("my", ("nr: %d  errno: %d", sql_errno, errno));
  const char* format= ER(sql_errno);
  va_start(args, sql_errno);
  my_vsnprintf(ebuff, sizeof(ebuff), format, args);
  va_end(args);
  (void) raise_condition(sql_errno,
                         NULL,
                         Sql_condition::SL_ERROR,
                         ebuff);
  DBUG_VOID_RETURN;
}

void THD::raise_warning(uint sql_errno)
{
  const char* msg= ER(sql_errno);
  (void) raise_condition(sql_errno,
                         NULL,
                         Sql_condition::SL_WARNING,
                         msg);
}

void THD::raise_warning_printf(uint sql_errno, ...)
{
  va_list args;
  char    ebuff[MYSQL_ERRMSG_SIZE];
  DBUG_ENTER("THD::raise_warning_printf");
  DBUG_PRINT("enter", ("warning: %u", sql_errno));
  const char* format= ER(sql_errno);
  va_start(args, sql_errno);
  my_vsnprintf(ebuff, sizeof(ebuff), format, args);
  va_end(args);
  (void) raise_condition(sql_errno,
                         NULL,
                         Sql_condition::SL_WARNING,
                         ebuff);
  DBUG_VOID_RETURN;
}

void THD::raise_note(uint sql_errno)
{
  DBUG_ENTER("THD::raise_note");
  DBUG_PRINT("enter", ("code: %d", sql_errno));
  if (!(variables.option_bits & OPTION_SQL_NOTES))
    DBUG_VOID_RETURN;
  const char* msg= ER(sql_errno);
  (void) raise_condition(sql_errno,
                         NULL,
                         Sql_condition::SL_NOTE,
                         msg);
  DBUG_VOID_RETURN;
}

void THD::raise_note_printf(uint sql_errno, ...)
{
  va_list args;
  char    ebuff[MYSQL_ERRMSG_SIZE];
  DBUG_ENTER("THD::raise_note_printf");
  DBUG_PRINT("enter",("code: %u", sql_errno));
  if (!(variables.option_bits & OPTION_SQL_NOTES))
    DBUG_VOID_RETURN;
  const char* format= ER(sql_errno);
  va_start(args, sql_errno);
  my_vsnprintf(ebuff, sizeof(ebuff), format, args);
  va_end(args);
  (void) raise_condition(sql_errno,
                         NULL,
                         Sql_condition::SL_NOTE,
                         ebuff);
  DBUG_VOID_RETURN;
}


struct timeval THD::query_start_timeval_trunc(uint decimals)
{
  struct timeval tv;
  tv.tv_sec= start_time.tv_sec;
  if (decimals)
  {
    tv.tv_usec= start_time.tv_usec;
    my_timeval_trunc(&tv, decimals);
    query_start_usec_used= 1;
  }
  else
  {
    tv.tv_usec= 0;
  }
  return tv;
}


Sql_condition* THD::raise_condition(uint sql_errno,
                                    const char* sqlstate,
                                    Sql_condition::enum_severity_level level,
                                    const char* msg)
{
  DBUG_ENTER("THD::raise_condition");

  if (!(variables.option_bits & OPTION_SQL_NOTES) &&
      (level == Sql_condition::SL_NOTE))
    DBUG_RETURN(NULL);

  DBUG_ASSERT(sql_errno != 0);
  if (sql_errno == 0) /* Safety in release build */
    sql_errno= ER_UNKNOWN_ERROR;
  if (msg == NULL)
    msg= ER(sql_errno);
  if (sqlstate == NULL)
   sqlstate= mysql_errno_to_sqlstate(sql_errno);

  if (handle_condition(sql_errno, sqlstate, &level, msg))
    DBUG_RETURN(NULL);

  if (level == Sql_condition::SL_NOTE || level == Sql_condition::SL_WARNING)
    got_warning= true;

  query_cache.abort(&query_cache_tls);

  Diagnostics_area *da= get_stmt_da();
  if (level == Sql_condition::SL_ERROR)
  {
    is_slave_error= true; // needed to catch query errors during replication

    if (!da->is_error())
    {
      set_row_count_func(-1);
      da->set_error_status(sql_errno, msg, sqlstate);
    }
  }

  /*
    Avoid pushing a condition for fatal out of memory errors as this will
    require memory allocation and therefore might fail. Non fatal out of
    memory errors can occur if raised by SIGNAL/RESIGNAL statement.
  */
  Sql_condition *cond= NULL;
  if (!(is_fatal_error && (sql_errno == EE_OUTOFMEMORY ||
                           sql_errno == ER_OUTOFMEMORY)))
  {
    cond= da->push_warning(this, sql_errno, sqlstate, level, msg);
  }
  DBUG_RETURN(cond);
}

extern "C"
void *thd_alloc(MYSQL_THD thd, size_t size)
{
  return thd->alloc(size);
}

extern "C"
void *thd_calloc(MYSQL_THD thd, size_t size)
{
  return thd->mem_calloc(size);
}

extern "C"
char *thd_strdup(MYSQL_THD thd, const char *str)
{
  return thd->mem_strdup(str);
}

extern "C"
char *thd_strmake(MYSQL_THD thd, const char *str, size_t size)
{
  return thd->strmake(str, size);
}

extern "C"
LEX_STRING *thd_make_lex_string(THD *thd, LEX_STRING *lex_str,
                                const char *str, size_t size,
                                int allocate_lex_string)
{
  return thd->make_lex_string(lex_str, str, size,
                              (bool) allocate_lex_string);
}

extern "C"
void *thd_memdup(MYSQL_THD thd, const void* str, size_t size)
{
  return thd->memdup(str, size);
}

extern "C"
void thd_get_xid(const MYSQL_THD thd, MYSQL_XID *xid)
{
  *xid = *(MYSQL_XID *) thd->get_transaction()->xid_state()->get_xid();
}

#if defined(_WIN32)
extern "C"   THD *_current_thd_noinline(void)
{
  return my_thread_get_THR_THD();
}
#endif
/*
  Init common variables that has to be reset on start and on cleanup_connection
*/

void THD::init(void)
{
  mysql_mutex_lock(&LOCK_global_system_variables);
  plugin_thdvar_init(this, m_enable_plugins);
  /*
    variables= global_system_variables above has reset
    variables.pseudo_thread_id to 0. We need to correct it here to
    avoid temporary tables replication failure.
  */
  variables.pseudo_thread_id= m_thread_id;
  mysql_mutex_unlock(&LOCK_global_system_variables);

  /*
    NOTE: reset_connection command will reset the THD to its default state.
    All system variables whose scope is SESSION ONLY should be set to their
    default values here.
  */
  reset_first_successful_insert_id();
  user_time.tv_sec= user_time.tv_usec= 0;
  start_time.tv_sec= start_time.tv_usec= 0;
  set_time();
  auto_inc_intervals_forced.empty();
  {
    ulong tmp;
    tmp= sql_rnd_with_mutex();
    randominit(&rand, tmp + (ulong) &rand, tmp + (ulong) ::global_query_id);
  }

  server_status= SERVER_STATUS_AUTOCOMMIT;
  if (variables.sql_mode & MODE_NO_BACKSLASH_ESCAPES)
    server_status|= SERVER_STATUS_NO_BACKSLASH_ESCAPES;

  get_transaction()->reset_unsafe_rollback_flags(Transaction_ctx::SESSION);
  get_transaction()->reset_unsafe_rollback_flags(Transaction_ctx::STMT);
  open_options=ha_open_options;
  update_lock_default= (variables.low_priority_updates ?
			TL_WRITE_LOW_PRIORITY :
			TL_WRITE);
  insert_lock_default= (variables.low_priority_updates ?
                        TL_WRITE_LOW_PRIORITY :
                        TL_WRITE_CONCURRENT_INSERT);
  tx_isolation= (enum_tx_isolation) variables.tx_isolation;
  tx_read_only= variables.tx_read_only;
  tx_priority= 0;
  thd_tx_priority= 0;
  update_charset();
  reset_current_stmt_binlog_format_row();
  reset_binlog_local_stmt_filter();
  memset(&status_var, 0, sizeof(status_var));
  binlog_row_event_extra_data= 0;

  if (variables.sql_log_bin)
    variables.option_bits|= OPTION_BIN_LOG;
  else
    variables.option_bits&= ~OPTION_BIN_LOG;

#if defined(ENABLED_DEBUG_SYNC)
  /* Initialize the Debug Sync Facility. See debug_sync.cc. */
  debug_sync_init_thread(this);
#endif /* defined(ENABLED_DEBUG_SYNC) */

  /* Initialize session_tracker and create all tracker objects */
  session_tracker.init(this->charset());
  session_tracker.enable(this);

  owned_gtid.clear();
  owned_sid.clear();
  owned_gtid.dbug_print(NULL, "set owned_gtid (clear) in THD::init");
}


/*
  Init THD for query processing.
  This has to be called once before we call mysql_parse.
  See also comments in sql_class.h.
*/

void THD::init_for_queries(Relay_log_info *rli)
{
  set_time(); 
  ha_enable_transaction(this,TRUE);

  reset_root_defaults(mem_root, variables.query_alloc_block_size,
                      variables.query_prealloc_size);
  get_transaction()->init_mem_root_defaults(variables.trans_alloc_block_size,
                                            variables.trans_prealloc_size);
  get_transaction()->xid_state()->reset();
#if defined(MYSQL_SERVER) && defined(HAVE_REPLICATION)
  if (rli)
  {
    if ((rli->deferred_events_collecting= rpl_filter->is_on()))
    {
      rli->deferred_events= new Deferred_log_events(rli);
    }
    rli_slave= rli;

    DBUG_ASSERT(rli_slave->info_thd == this && slave_thread);
  }
#endif
}


void THD::set_new_thread_id()
{
  m_thread_id= Global_THD_manager::get_instance()->get_new_thread_id();
  variables.pseudo_thread_id= m_thread_id;
  thr_lock_info_init(&lock_info, m_thread_id);
}


/*
  Do what's needed when one invokes change user

  SYNOPSIS
    cleanup_connection()

  IMPLEMENTATION
    Reset all resources that are connection specific
*/


void THD::cleanup_connection(void)
{
  mysql_mutex_lock(&LOCK_status);
<<<<<<< HEAD
  add_to_status(&global_status_var, &status_var, true);
=======
  add_to_status(&global_status_var, &status_var);
  memset(&status_var, 0, sizeof(status_var));
>>>>>>> c8243dd3
  mysql_mutex_unlock(&LOCK_status);

  cleanup();
#if defined(ENABLED_DEBUG_SYNC)
  /* End the Debug Sync Facility. See debug_sync.cc. */
  debug_sync_end_thread(this);
#endif /* defined(ENABLED_DEBUG_SYNC) */
  killed= NOT_KILLED;
  cleanup_done= 0;
  init();
  stmt_map.reset();
  my_hash_init(&user_vars, system_charset_info, USER_VARS_HASH_SIZE, 0, 0,
               (my_hash_get_key) get_var_key,
               (my_hash_free_key) free_user_var, 0);
  sp_cache_clear(&sp_proc_cache);
  sp_cache_clear(&sp_func_cache);

  clear_error();
  // clear the warnings
  get_stmt_da()->reset_condition_info(this);
  // clear profiling information
#if defined(ENABLED_PROFILING)
  profiling.cleanup();
#endif

#ifndef DBUG_OFF
    /* DEBUG code only (begin) */
    bool check_cleanup= FALSE;
    DBUG_EXECUTE_IF("debug_test_cleanup_connection", check_cleanup= TRUE;);
    if(check_cleanup)
    {
      /* isolation level should be default */
      DBUG_ASSERT(variables.tx_isolation == ISO_REPEATABLE_READ);
      /* check autocommit is ON by default */
      DBUG_ASSERT(server_status == SERVER_STATUS_AUTOCOMMIT);
      /* check prepared stmts are cleaned up */
      DBUG_ASSERT(prepared_stmt_count == 0);
      /* check diagnostic area is cleaned up */
      DBUG_ASSERT(get_stmt_da()->status() == Diagnostics_area::DA_EMPTY);
      /* check if temp tables are deleted */
      DBUG_ASSERT(temporary_tables == NULL);
      /* check if tables are unlocked */
      DBUG_ASSERT(locked_tables_list.locked_tables() == NULL);
    }
    /* DEBUG code only (end) */
#endif

}


/*
  Do what's needed when one invokes change user.
  Also used during THD::release_resources, i.e. prior to THD destruction.
*/
void THD::cleanup(void)
{
  Transaction_ctx *trn_ctx= get_transaction();
  XID_STATE *xs= trn_ctx->xid_state();

  DBUG_ENTER("THD::cleanup");
  DBUG_ASSERT(cleanup_done == 0);
  DEBUG_SYNC(this, "thd_cleanup_start");

  killed= KILL_CONNECTION;
  session_tracker.deinit();
  if (trn_ctx->xid_state()->has_state(XID_STATE::XA_PREPARED))
  {
    transaction_cache_detach(trn_ctx);
  }
  else
  {
    xs->set_state(XID_STATE::XA_NOTR);
    trans_rollback(this);
    transaction_cache_delete(trn_ctx);
  }

  locked_tables_list.unlock_locked_tables(this);
  mysql_ha_cleanup(this);

  DBUG_ASSERT(open_tables == NULL);
  /*
    If the thread was in the middle of an ongoing transaction (rolled
    back a few lines above) or under LOCK TABLES (unlocked the tables
    and left the mode a few lines above), there will be outstanding
    metadata locks. Release them.
  */
  mdl_context.release_transactional_locks();

  /* Release the global read lock, if acquired. */
  if (global_read_lock.is_acquired())
    global_read_lock.unlock_global_read_lock(this);

  mysql_ull_cleanup(this);
  /*
    All locking service locks must be released on disconnect.
  */
  release_all_locking_service_locks(this);

  /* All metadata locks must have been released by now. */
  DBUG_ASSERT(!mdl_context.has_locks());

  /* Protects user_vars. */
  mysql_mutex_lock(&LOCK_thd_data);
  my_hash_free(&user_vars);
  mysql_mutex_unlock(&LOCK_thd_data);

  close_temporary_tables(this);
  sp_cache_clear(&sp_proc_cache);
  sp_cache_clear(&sp_func_cache);

  /*
    Actions above might generate events for the binary log, so we
    commit the current transaction coordinator after executing cleanup
    actions.
   */
  if (tc_log && !trn_ctx->xid_state()->has_state(XID_STATE::XA_PREPARED))
    tc_log->commit(this, true);

  cleanup_done=1;
  DBUG_VOID_RETURN;
}


/**
  Release most resources, prior to THD destruction.
 */
void THD::release_resources()
{
  DBUG_ASSERT(m_release_resources_done == false);

  Global_THD_manager::get_instance()->release_thread_id(m_thread_id);

  mysql_mutex_lock(&LOCK_status);
<<<<<<< HEAD
  add_to_status(&global_status_var, &status_var, true);
=======
  add_to_status(&global_status_var, &status_var);
  memset(&status_var, 0, sizeof(status_var));
>>>>>>> c8243dd3
  mysql_mutex_unlock(&LOCK_status);

  /* Ensure that no one is using THD */
  mysql_mutex_lock(&LOCK_thd_data);
  mysql_mutex_lock(&LOCK_query_plan);

  /* Close connection */
#ifndef EMBEDDED_LIBRARY
  if (get_protocol_classic()->get_vio())
  {
    vio_delete(get_protocol_classic()->get_vio());
    get_protocol_classic()->end_net();
  }
#endif

  /* modification plan for UPDATE/DELETE should be freed. */
  DBUG_ASSERT(query_plan.get_modification_plan() == NULL);
  mysql_mutex_unlock(&LOCK_query_plan);
  mysql_mutex_unlock(&LOCK_thd_data);
  mysql_mutex_lock(&LOCK_thd_query);
  mysql_mutex_unlock(&LOCK_thd_query);

  stmt_map.reset();                     /* close all prepared statements */
  if (!cleanup_done)
    cleanup();

  mdl_context.destroy();
  ha_close_connection(this);

  /*
    Debug sync system must be closed after ha_close_connection, because
    DEBUG_SYNC is used in InnoDB connection handlerton close.
  */
#if defined(ENABLED_DEBUG_SYNC)
  /* End the Debug Sync Facility. See debug_sync.cc. */
  debug_sync_end_thread(this);
#endif /* defined(ENABLED_DEBUG_SYNC) */

  mysql_audit_release(this);
  plugin_thdvar_cleanup(this, m_enable_plugins);

  DBUG_ASSERT(timer == NULL);

  if (timer_cache)
    thd_timer_destroy(timer_cache);

#ifndef EMBEDDED_LIBRARY
  if (rli_fake)
  {
    rli_fake->end_info();
    delete rli_fake;
    rli_fake= NULL;
  }
  mysql_audit_free_thd(this);
#endif

  if (current_thd == this)
    restore_globals();
  m_release_resources_done= true;
}


THD::~THD()
{
  THD_CHECK_SENTRY(this);
  DBUG_ENTER("~THD()");
  DBUG_PRINT("info", ("THD dtor, this %p", this));

  if (!m_release_resources_done)
    release_resources();

  clear_next_event_pos();

  /* Ensure that no one is using THD */
  mysql_mutex_lock(&LOCK_thd_data);
  mysql_mutex_unlock(&LOCK_thd_data);
  mysql_mutex_lock(&LOCK_thd_query);
  mysql_mutex_unlock(&LOCK_thd_query);

  DBUG_ASSERT(!m_attachable_trx);

  my_free(const_cast<char*>(m_db.str));
  m_db= NULL_CSTR;
  get_transaction()->free_memory(MYF(0));
  mysql_mutex_destroy(&LOCK_query_plan);
  mysql_mutex_destroy(&LOCK_thd_data);
  mysql_mutex_destroy(&LOCK_thd_query);
  mysql_mutex_destroy(&LOCK_thd_sysvar);
  mysql_mutex_destroy(&LOCK_current_cond);
#ifndef DBUG_OFF
  dbug_sentry= THD_SENTRY_GONE;
#endif

#ifndef EMBEDDED_LIBRARY
  if (variables.gtid_next_list.gtid_set != NULL)
  {
#ifdef HAVE_GTID_NEXT_LIST
    delete variables.gtid_next_list.gtid_set;
    variables.gtid_next_list.gtid_set= NULL;
    variables.gtid_next_list.is_non_null= false;
#else
    DBUG_ASSERT(0);
#endif
  }
  if (rli_slave)
    rli_slave->cleanup_after_session();
#endif

  free_root(&main_mem_root, MYF(0));

  if (m_token_array != NULL)
  {
    my_free(m_token_array);
  }
  DBUG_VOID_RETURN;
}


/*
  Add all status variables to another status variable array

  SYNOPSIS
   add_to_status()
   to_var       add to this array
   from_var     from this array
   add_com_vars if true, then add COM variables

  NOTES
    This function assumes that all variables are longlong/ulonglong.
    If this assumption will change, then we have to explictely add
    the other variables after the while loop
*/

void add_to_status(STATUS_VAR *to_var, const STATUS_VAR *from_var, bool add_com_vars)
{
  int        c;
  ulonglong *end= (ulonglong*) ((uchar*) to_var +
                                offsetof(STATUS_VAR, LAST_STATUS_VAR) +
                                sizeof(ulonglong));
  ulonglong *to= (ulonglong*) to_var, *from= (ulonglong*) from_var;

  while (to != end)
    *(to++)+= *(from++);

  if (add_com_vars)
  {
    to_var->com_other+= from_var->com_other;

    for (c= 0; c< SQLCOM_END; c++)
      to_var->com_stat[(uint) c] += from_var->com_stat[(uint) c];
  }
}

/*
  Add the difference between two status variable arrays to another one.

  SYNOPSIS
    add_diff_to_status
    to_var       add to this array
    from_var     from this array
    dec_var      minus this array
  
  NOTE
    This function assumes that all variables are longlong/ulonglong.
*/

void add_diff_to_status(STATUS_VAR *to_var, STATUS_VAR *from_var,
                        STATUS_VAR *dec_var)
{
  int        c;
  ulonglong *end= (ulonglong*) ((uchar*) to_var + offsetof(STATUS_VAR, LAST_STATUS_VAR) +
                                                  sizeof(ulonglong));
  ulonglong *to= (ulonglong*) to_var,
            *from= (ulonglong*) from_var,
            *dec= (ulonglong*) dec_var;

  while (to != end)
    *(to++)+= *(from++) - *(dec++);

  to_var->com_other+= from_var->com_other - dec_var->com_other;

  for (c= 0; c< SQLCOM_END; c++)
    to_var->com_stat[(uint) c] += from_var->com_stat[(uint) c] -dec_var->com_stat[(uint) c];
}


/**
  Awake a thread.

  @param[in]  state_to_set    value for THD::killed

  This is normally called from another thread's THD object.

  @note Do always call this while holding LOCK_thd_data.
*/

void THD::awake(THD::killed_state state_to_set)
{
  DBUG_ENTER("THD::awake");
  DBUG_PRINT("enter", ("this: %p current_thd: %p", this, current_thd));
  THD_CHECK_SENTRY(this);
  mysql_mutex_assert_owner(&LOCK_thd_data);

  /*
    Set killed flag if the connection is being killed (state_to_set
    is KILL_CONNECTION) or the connection is processing a query
    (state_to_set is KILL_QUERY and m_server_idle flag is not set).
    If the connection is idle and state_to_set is KILL QUERY, the
    the killed flag is not set so that it doesn't affect the next
    command incorrectly.
  */
  if (this->m_server_idle && state_to_set == KILL_QUERY)
  { /* nothing */ }
  else
  {
    killed= state_to_set;
  }

  if (state_to_set != THD::KILL_QUERY && state_to_set != THD::KILL_TIMEOUT)
  {
    if (this != current_thd)
    {
      /*
        Before sending a signal, let's close the socket of the thread
        that is being killed ("this", which is not the current thread).
        This is to make sure it does not block if the signal is lost.
        This needs to be done only on platforms where signals are not
        a reliable interruption mechanism.

        Note that the downside of this mechanism is that we could close
        the connection while "this" target thread is in the middle of
        sending a result to the application, thus violating the client-
        server protocol.

        On the other hand, without closing the socket we have a race
        condition. If "this" target thread passes the check of
        thd->killed, and then the current thread runs through
        THD::awake(), sets the 'killed' flag and completes the
        signaling, and then the target thread runs into read(), it will
        block on the socket. As a result of the discussions around
        Bug#37780, it has been decided that we accept the race
        condition. A second KILL awakes the target from read().

        If we are killing ourselves, we know that we are not blocked.
        We also know that we will check thd->killed before we go for
        reading the next statement.
      */

      shutdown_active_vio();
    }

    /* Send an event to the scheduler that a thread should be killed. */
    if (!slave_thread)
      MYSQL_CALLBACK(Connection_handler_manager::event_functions,
                     post_kill_notification, (this));
  }

  /* Interrupt target waiting inside a storage engine. */
  if (state_to_set != THD::NOT_KILLED)
    ha_kill_connection(this);

  if (state_to_set == THD::KILL_TIMEOUT)
    status_var.max_statement_time_exceeded++;


  /* Broadcast a condition to kick the target if it is waiting on it. */
  if (mysys_var)
  {
    mysql_mutex_lock(&LOCK_current_cond);
    if (!system_thread)		// Don't abort locks
      mysys_var->abort=1;
    /*
      This broadcast could be up in the air if the victim thread
      exits the cond in the time between read and broadcast, but that is
      ok since all we want to do is to make the victim thread get out
      of waiting on current_cond.
      If we see a non-zero current_cond: it cannot be an old value (because
      then exit_cond() should have run and it can't because we have mutex); so
      it is the true value but maybe current_mutex is not yet non-zero (we're
      in the middle of enter_cond() and there is a "memory order
      inversion"). So we test the mutex too to not lock 0.

      Note that there is a small chance we fail to kill. If victim has locked
      current_mutex, but hasn't yet entered enter_cond() (which means that
      current_cond and current_mutex are 0), then the victim will not get
      a signal and it may wait "forever" on the cond (until
      we issue a second KILL or the status it's waiting for happens).
      It's true that we have set its thd->killed but it may not
      see it immediately and so may have time to reach the cond_wait().

      However, where possible, we test for killed once again after
      enter_cond(). This should make the signaling as safe as possible.
      However, there is still a small chance of failure on platforms with
      instruction or memory write reordering.
    */
    if (current_cond && current_mutex)
    {
      DBUG_EXECUTE_IF("before_dump_thread_acquires_current_mutex",
                      {
                      const char act[]=
                      "now signal dump_thread_signal wait_for go_dump_thread";
                      DBUG_ASSERT(!debug_sync_set_action(current_thd,
                                                         STRING_WITH_LEN(act)));
                      };);
      mysql_mutex_lock(current_mutex);
      mysql_cond_broadcast(current_cond);
      mysql_mutex_unlock(current_mutex);
    }
    mysql_mutex_unlock(&LOCK_current_cond);
  }
  DBUG_VOID_RETURN;
}


/**
  Close the Vio associated this session.

  @remark LOCK_thd_data is taken due to the fact that
          the Vio might be disassociated concurrently.
*/

void THD::disconnect()
{
  Vio *vio= NULL;

  mysql_mutex_lock(&LOCK_thd_data);

  killed= THD::KILL_CONNECTION;

  /*
    Since a active vio might might have not been set yet, in
    any case save a reference to avoid closing a inexistent
    one or closing the vio twice if there is a active one.
  */
  vio= active_vio;
  shutdown_active_vio();

  /* Disconnect even if a active vio is not associated. */
  if (get_protocol_classic()->get_vio() != vio &&
      get_protocol_classic()->vio_ok())
  {
    m_protocol->shutdown();
  }

  mysql_mutex_unlock(&LOCK_thd_data);
}


void THD::notify_shared_lock(MDL_context_owner *ctx_in_use,
                             bool needs_thr_lock_abort)
{
  THD *in_use= ctx_in_use->get_thd();

  if (needs_thr_lock_abort)
  {
    mysql_mutex_lock(&in_use->LOCK_thd_data);
    for (TABLE *thd_table= in_use->open_tables;
         thd_table ;
         thd_table= thd_table->next)
    {
      /*
        Check for TABLE::needs_reopen() is needed since in some places we call
        handler::close() for table instance (and set TABLE::db_stat to 0)
        and do not remove such instances from the THD::open_tables
        for some time, during which other thread can see those instances
        (e.g. see partitioning code).
      */
      if (!thd_table->needs_reopen())
        mysql_lock_abort_for_thread(this, thd_table);
    }
    mysql_mutex_unlock(&in_use->LOCK_thd_data);
  }
}


/*
  Remember the location of thread info, the structure needed for
  sql_alloc() and the structure for the net buffer
*/

bool THD::store_globals()
{
  /*
    Assert that thread_stack is initialized: it's necessary to be able
    to track stack overrun.
  */
  DBUG_ASSERT(thread_stack);

  if (my_thread_set_THR_THD(this) ||
      my_thread_set_THR_MALLOC(&mem_root))
    return 1;
  /*
    mysys_var is concurrently readable by a killer thread.
    It is protected by LOCK_thd_data, it is not needed to lock while the
    pointer is changing from NULL not non-NULL. If the kill thread reads
    NULL it doesn't refer to anything, but if it is non-NULL we need to
    ensure that the thread doesn't proceed to assign another thread to
    have the mysys_var reference (which in fact refers to the worker
    threads local storage with key THR_KEY_mysys. 
  */
  mysys_var= mysys_thread_var();
  DBUG_PRINT("debug", ("mysys_var: 0x%llx", (ulonglong) mysys_var));
  /*
    Let mysqld define the thread id (not mysys)
    This allows us to move THD to different threads if needed.
  */
  mysys_var->id= m_thread_id;
  real_id= my_thread_self();                      // For debugging

  return 0;
}

/*
  Remove the thread specific info (THD and mem_root pointer) stored during
  store_global call for this thread.
*/
bool THD::restore_globals()
{
  /*
    Assert that thread_stack is initialized: it's necessary to be able
    to track stack overrun.
  */
  DBUG_ASSERT(thread_stack);

  /* Undocking the thread specific data. */
  my_thread_set_THR_THD(NULL);
  my_thread_set_THR_MALLOC(NULL);

  return 0;
}


/*
  Cleanup after query.

  SYNOPSIS
    THD::cleanup_after_query()

  DESCRIPTION
    This function is used to reset thread data to its default state.

  NOTE
    This function is not suitable for setting thread data to some
    non-default values, as there is only one replication thread, so
    different master threads may overwrite data of each other on
    slave.
*/

void THD::cleanup_after_query()
{
  /*
    Reset rand_used so that detection of calls to rand() will save random 
    seeds if needed by the slave.

    Do not reset rand_used if inside a stored function or trigger because 
    only the call to these operations is logged. Thus only the calling 
    statement needs to detect rand() calls made by its substatements. These
    substatements must not set rand_used to 0 because it would remove the
    detection of rand() by the calling statement. 
  */
  if (!in_sub_stmt) /* stored functions and triggers are a special case */
  {
    /* Forget those values, for next binlogger: */
    stmt_depends_on_first_successful_insert_id_in_prev_stmt= 0;
    auto_inc_intervals_in_cur_stmt_for_binlog.empty();
    rand_used= 0;
    binlog_accessed_db_names= NULL;

    /*
      Strictly speaking this is only needed when GTID_MODE!=OFF.
      However, we can only read gtid_mode while holding
      global_sid_lock.  And gtid_post_statement_checks is very cheap,
      so no point in calling it conditionally.
    */
    gtid_post_statement_checks(this);
#ifndef EMBEDDED_LIBRARY
    /*
      Clean possible unused INSERT_ID events by current statement.
      is_update_query() is needed to ignore SET statements:
        Statements that don't update anything directly and don't
        used stored functions. This is mostly necessary to ignore
        statements in binlog between SET INSERT_ID and DML statement
        which is intended to consume its event (there can be other
        SET statements between them).
    */
    if ((rli_slave || rli_fake) && is_update_query(lex->sql_command))
      auto_inc_intervals_forced.empty();
#endif
  }

  /*
    In case of stored procedures, stored functions, triggers and events
    m_trans_fixed_log_file will not be set to NULL. The memory will be reused.
  */
  if (!sp_runtime_ctx)
    m_trans_fixed_log_file= NULL;

  /*
    Forget the binlog stmt filter for the next query.
    There are some code paths that:
    - do not call THD::decide_logging_format()
    - do call THD::binlog_query(),
    making this reset necessary.
  */
  reset_binlog_local_stmt_filter();
  if (first_successful_insert_id_in_cur_stmt > 0)
  {
    /* set what LAST_INSERT_ID() will return */
    first_successful_insert_id_in_prev_stmt= 
      first_successful_insert_id_in_cur_stmt;
    first_successful_insert_id_in_cur_stmt= 0;
    substitute_null_with_insert_id= TRUE;
  }
  arg_of_last_insert_id_function= 0;
  /* Free Items that were created during this execution */
  free_items();
  /* Reset where. */
  where= THD::DEFAULT_WHERE;
  /* reset table map for multi-table update */
  table_map_for_update= 0;
  m_binlog_invoker= FALSE;
  /* reset replication info structure */
  if (lex)
  {
    lex->mi.repl_ignore_server_ids.clear();
  }
#ifndef EMBEDDED_LIBRARY
  if (rli_slave)
    rli_slave->cleanup_after_query();
#endif
}

LEX_CSTRING *
make_lex_string_root(MEM_ROOT *mem_root,
                     LEX_CSTRING *lex_str, const char* str, size_t length,
                     bool allocate_lex_string)
{
  if (allocate_lex_string)
    if (!(lex_str= (LEX_CSTRING *)alloc_root(mem_root, sizeof(LEX_CSTRING))))
      return 0;
  if (!(lex_str->str= strmake_root(mem_root, str, length)))
    return 0;
  lex_str->length= length;
  return lex_str;
}


LEX_STRING *
make_lex_string_root(MEM_ROOT *mem_root,
                     LEX_STRING *lex_str, const char* str, size_t length,
                     bool allocate_lex_string)
{
  if (allocate_lex_string)
    if (!(lex_str= (LEX_STRING *)alloc_root(mem_root, sizeof(LEX_STRING))))
      return 0;
  if (!(lex_str->str= strmake_root(mem_root, str, length)))
    return 0;
  lex_str->length= length;
  return lex_str;
}



LEX_CSTRING *THD::make_lex_string(LEX_CSTRING *lex_str,
                                 const char* str, size_t length,
                                 bool allocate_lex_string)
{
  return make_lex_string_root (mem_root, lex_str, str,
                               length, allocate_lex_string);
}



/**
  Create a LEX_STRING in this connection.

  @param lex_str  pointer to LEX_STRING object to be initialized
  @param str      initializer to be copied into lex_str
  @param length   length of str, in bytes
  @param allocate_lex_string  if TRUE, allocate new LEX_STRING object,
                              instead of using lex_str value
  @return  NULL on failure, or pointer to the LEX_STRING object
*/
LEX_STRING *THD::make_lex_string(LEX_STRING *lex_str,
                                 const char* str, size_t length,
                                 bool allocate_lex_string)
{
  return make_lex_string_root (mem_root, lex_str, str,
                               length, allocate_lex_string);
}


/*
  Convert a string to another character set

  SYNOPSIS
    convert_string()
    to				Store new allocated string here
    to_cs			New character set for allocated string
    from			String to convert
    from_length			Length of string to convert
    from_cs			Original character set

  NOTES
    to will be 0-terminated to make it easy to pass to system funcs

  RETURN
    0	ok
    1	End of memory.
        In this case to->str will point to 0 and to->length will be 0.
*/

bool THD::convert_string(LEX_STRING *to, const CHARSET_INFO *to_cs,
			 const char *from, size_t from_length,
			 const CHARSET_INFO *from_cs)
{
  DBUG_ENTER("convert_string");
  size_t new_length= to_cs->mbmaxlen * from_length;
  uint dummy_errors;
  if (!(to->str= (char*) alloc(new_length+1)))
  {
    to->length= 0;				// Safety fix
    DBUG_RETURN(1);				// EOM
  }
  to->length= copy_and_convert((char*) to->str, new_length, to_cs,
			       from, from_length, from_cs, &dummy_errors);
  to->str[to->length]=0;			// Safety
  DBUG_RETURN(0);
}


/*
  Convert string from source character set to target character set inplace.

  SYNOPSIS
    THD::convert_string

  DESCRIPTION
    Convert string using convert_buffer - buffer for character set 
    conversion shared between all protocols.

  RETURN
    0   ok
   !0   out of memory
*/

bool THD::convert_string(String *s, const CHARSET_INFO *from_cs,
                         const CHARSET_INFO *to_cs)
{
  uint dummy_errors;
  if (convert_buffer.copy(s->ptr(), s->length(), from_cs, to_cs, &dummy_errors))
    return TRUE;
  /* If convert_buffer >> s copying is more efficient long term */
  if (convert_buffer.alloced_length() >= convert_buffer.length() * 2 ||
      !s->is_alloced())
  {
    return s->copy(convert_buffer);
  }
  s->swap(convert_buffer);
  return FALSE;
}


/*
  Update some cache variables when character set changes
*/

void THD::update_charset()
{
  size_t not_used;
  charset_is_system_charset=
    !String::needs_conversion(0,
                              variables.character_set_client,
                              system_charset_info,
                              &not_used);
  charset_is_collation_connection= 
    !String::needs_conversion(0,
                              variables.character_set_client,
                              variables.collation_connection,
                              &not_used);
  charset_is_character_set_filesystem= 
    !String::needs_conversion(0,
                              variables.character_set_client,
                              variables.character_set_filesystem,
                              &not_used);
}


/* add table to list of changed in transaction tables */

void THD::add_changed_table(TABLE *table)
{
  DBUG_ENTER("THD::add_changed_table(table)");

  DBUG_ASSERT(in_multi_stmt_transaction_mode() && table->file->has_transactions());
  add_changed_table(table->s->table_cache_key.str,
                    (long) table->s->table_cache_key.length);
  DBUG_VOID_RETURN;
}


void THD::add_changed_table(const char *key, long key_length)
{
  DBUG_ENTER("THD::add_changed_table(key)");
  if (get_transaction()->add_changed_table(key, key_length))
    killed= KILL_CONNECTION;
  DBUG_VOID_RETURN;
}


int THD::send_explain_fields(Query_result *result)
{
  List<Item> field_list;
  Item *item;
  CHARSET_INFO *cs= system_charset_info;
  field_list.push_back(new Item_return_int("id",3, MYSQL_TYPE_LONGLONG));
  field_list.push_back(new Item_empty_string("select_type", 19, cs));
  field_list.push_back(item= new Item_empty_string("table", NAME_CHAR_LEN, cs));
  item->maybe_null= 1;
  /* Maximum length of string that make_used_partitions_str() can produce */
  item= new Item_empty_string("partitions", MAX_PARTITIONS * (1 + FN_LEN),
                              cs);
  field_list.push_back(item);
  item->maybe_null= 1;
  field_list.push_back(item= new Item_empty_string("type", 10, cs));
  item->maybe_null= 1;
  field_list.push_back(item=new Item_empty_string("possible_keys",
						  NAME_CHAR_LEN*MAX_KEY, cs));
  item->maybe_null=1;
  field_list.push_back(item=new Item_empty_string("key", NAME_CHAR_LEN, cs));
  item->maybe_null=1;
  field_list.push_back(item=new Item_empty_string("key_len",
						  NAME_CHAR_LEN*MAX_KEY));
  item->maybe_null=1;
  field_list.push_back(item=new Item_empty_string("ref",
                                                  NAME_CHAR_LEN*MAX_REF_PARTS,
                                                  cs));
  item->maybe_null=1;
  field_list.push_back(item= new Item_return_int("rows", 10,
                                                 MYSQL_TYPE_LONGLONG));
  item->maybe_null= 1;
  field_list.push_back(item= new Item_float(NAME_STRING("filtered"),
                                            0.1234, 2, 4));
  item->maybe_null=1;
  field_list.push_back(new Item_empty_string("Extra", 255, cs));
  item->maybe_null= 1;
  return (result->send_result_set_metadata(field_list, Protocol::SEND_NUM_ROWS |
                                           Protocol::SEND_EOF));
}

void THD::shutdown_active_vio()
{
  DBUG_ENTER("shutdown_active_vio");
  mysql_mutex_assert_owner(&LOCK_thd_data);
#ifndef EMBEDDED_LIBRARY
  if (active_vio)
  {
    vio_shutdown(active_vio);
    active_vio = 0;
  }
#endif
  DBUG_VOID_RETURN;
}


/*
  Register an item tree tree transformation, performed by the query
  optimizer. We need a pointer to runtime_memroot because it may be !=
  thd->mem_root (due to possible set_n_backup_active_arena called for thd).
*/

void THD::nocheck_register_item_tree_change(Item **place, Item *old_value,
                                            MEM_ROOT *runtime_memroot)
{
  Item_change_record *change;
  /*
    Now we use one node per change, which adds some memory overhead,
    but still is rather fast as we use alloc_root for allocations.
    A list of item tree changes of an average query should be short.
  */
  void *change_mem= alloc_root(runtime_memroot, sizeof(*change));
  if (change_mem == 0)
  {
    /*
      OOM, thd->fatal_error() is called by the error handler of the
      memroot. Just return.
    */
    return;
  }
  change= new (change_mem) Item_change_record;
  change->place= place;
  change->old_value= old_value;
  change_list.push_front(change);
}


void THD::change_item_tree_place(Item **old_ref, Item **new_ref)
{
  I_List_iterator<Item_change_record> it(change_list);
  Item_change_record *change;
  while ((change= it++))
  {
    if (change->place == old_ref)
    {
      DBUG_PRINT("info", ("change_item_tree_place old_ref %p new_ref %p",
                          old_ref, new_ref));
      change->place= new_ref;
      break;
    }
  }
}


void THD::rollback_item_tree_changes()
{
  I_List_iterator<Item_change_record> it(change_list);
  Item_change_record *change;
  DBUG_ENTER("rollback_item_tree_changes");

  while ((change= it++))
  {
    DBUG_PRINT("info",
               ("rollback_item_tree_changes "
                "place %p curr_value %p old_value %p",
                change->place, *change->place, change->old_value));
    *change->place= change->old_value;
  }
  /* We can forget about changes memory: it's allocated in runtime memroot */
  change_list.empty();
  DBUG_VOID_RETURN;
}


/*****************************************************************************
** Functions to provide a interface to select results
*****************************************************************************/

static const String default_line_term("\n",default_charset_info);
static const String default_escaped("\\",default_charset_info);
static const String default_field_term("\t",default_charset_info);
static const String default_xml_row_term("<row>", default_charset_info);
static const String my_empty_string("",default_charset_info);


sql_exchange::sql_exchange(const char *name, bool flag,
                           enum enum_filetype filetype_arg)
  :file_name(name), dumpfile(flag), skip_lines(0)
{
  field.opt_enclosed= 0;
  filetype= filetype_arg;
  field.field_term= &default_field_term;
  field.enclosed= line.line_start= &my_empty_string;
  line.line_term= filetype == FILETYPE_CSV ?
              &default_line_term : &default_xml_row_term;
  field.escaped= &default_escaped;
  cs= NULL;
}

bool sql_exchange::escaped_given(void)
{
  return field.escaped != &default_escaped;
}


bool Query_result_send::send_result_set_metadata(List<Item> &list, uint flags)
{
  bool res;
  if (!(res= thd->send_result_metadata(&list, flags)))
    is_result_set_started= 1;
  return res;
}

void Query_result_send::abort_result_set()
{
  DBUG_ENTER("Query_result_send::abort_result_set");

  if (is_result_set_started && thd->sp_runtime_ctx)
  {
    /*
      We're executing a stored procedure, have an open result
      set and an SQL exception condition. In this situation we
      must abort the current statement, silence the error and
      start executing the continue/exit handler if one is found.
      Before aborting the statement, let's end the open result set, as
      otherwise the client will hang due to the violation of the
      client/server protocol.
    */
    thd->sp_runtime_ctx->end_partial_result_set= TRUE;
  }
  DBUG_VOID_RETURN;
}


/* Send data to client. Returns 0 if ok */

bool Query_result_send::send_data(List<Item> &items)
{
  Protocol *protocol= thd->get_protocol();
  DBUG_ENTER("Query_result_send::send_data");

  if (unit->offset_limit_cnt)
  {						// using limit offset,count
    unit->offset_limit_cnt--;
    DBUG_RETURN(FALSE);
  }

  /*
    We may be passing the control from mysqld to the client: release the
    InnoDB adaptive hash S-latch to avoid thread deadlocks if it was reserved
    by thd
  */
  ha_release_temporary_latches(thd);

  protocol->start_row();
  if (thd->send_result_set_row(&items))
  {
    protocol->abort_row();
    DBUG_RETURN(TRUE);
  }

  thd->inc_sent_row_count(1);
  DBUG_RETURN(protocol->end_row());
}

bool Query_result_send::send_eof()
{
  /* 
    We may be passing the control from mysqld to the client: release the
    InnoDB adaptive hash S-latch to avoid thread deadlocks if it was reserved
    by thd 
  */
  ha_release_temporary_latches(thd);

  /* 
    Don't send EOF if we're in error condition (which implies we've already
    sent or are sending an error)
  */
  if (thd->is_error())
    return TRUE;
  ::my_eof(thd);
  is_result_set_started= 0;
  return FALSE;
}


/************************************************************************
  Handling writing to file
************************************************************************/

void Query_result_to_file::send_error(uint errcode,const char *err)
{
  my_message(errcode, err, MYF(0));
  if (file > 0)
  {
    (void) end_io_cache(&cache);
    mysql_file_close(file, MYF(0));
    /* Delete file on error */
    mysql_file_delete(key_select_to_file, path, MYF(0));
    file= -1;
  }
}


bool Query_result_to_file::send_eof()
{
  int error= MY_TEST(end_io_cache(&cache));
  if (mysql_file_close(file, MYF(MY_WME)) || thd->is_error())
    error= true;

  if (!error)
  {
    ::my_ok(thd,row_count);
  }
  file= -1;
  return error;
}


void Query_result_to_file::cleanup()
{
  /* In case of error send_eof() may be not called: close the file here. */
  if (file >= 0)
  {
    (void) end_io_cache(&cache);
    mysql_file_close(file, MYF(0));
    file= -1;
  }
  path[0]= '\0';
  row_count= 0;
}


Query_result_to_file::~Query_result_to_file()
{
  if (file >= 0)
  {					// This only happens in case of error
    (void) end_io_cache(&cache);
    mysql_file_close(file, MYF(0));
    file= -1;
  }
}

/***************************************************************************
** Export of select to textfile
***************************************************************************/

/*
  Create file with IO cache

  SYNOPSIS
    create_file()
    thd			Thread handle
    path		File name
    exchange		Excange class
    cache		IO cache

  RETURN
    >= 0 	File handle
   -1		Error
*/


static File create_file(THD *thd, char *path, sql_exchange *exchange,
			IO_CACHE *cache)
{
  File file;
  uint option= MY_UNPACK_FILENAME | MY_RELATIVE_PATH;

  if (!dirname_length(exchange->file_name))
  {
    strxnmov(path, FN_REFLEN-1, mysql_real_data_home,
             thd->db().str ? thd->db().str : "",
             NullS);
    (void) fn_format(path, exchange->file_name, path, "", option);
  }
  else
    (void) fn_format(path, exchange->file_name, mysql_real_data_home, "", option);

  if (!is_secure_file_path(path))
  {
    /* Write only allowed to dir or subdir specified by secure_file_priv */
    my_error(ER_OPTION_PREVENTS_STATEMENT, MYF(0), "--secure-file-priv");
    return -1;
  }

  if (!access(path, F_OK))
  {
    my_error(ER_FILE_EXISTS_ERROR, MYF(0), exchange->file_name);
    return -1;
  }
  /* Create the file world readable */
  if ((file= mysql_file_create(key_select_to_file,
                               path, 0666, O_WRONLY|O_EXCL, MYF(MY_WME))) < 0)
    return file;
#ifdef HAVE_FCHMOD
  (void) fchmod(file, 0666);			// Because of umask()
#else
  (void) chmod(path, 0666);
#endif
  if (init_io_cache(cache, file, 0L, WRITE_CACHE, 0L, 1, MYF(MY_WME)))
  {
    mysql_file_close(file, MYF(0));
    /* Delete file on error, it was just created */
    mysql_file_delete(key_select_to_file, path, MYF(0));
    return -1;
  }
  return file;
}


int Query_result_export::prepare(List<Item> &list, SELECT_LEX_UNIT *u)
{
  bool blob_flag=0;
  bool string_results= FALSE, non_string_results= FALSE;
  unit= u;
  if (strlen(exchange->file_name) + NAME_LEN >= FN_REFLEN)
    strmake(path,exchange->file_name,FN_REFLEN-1);

  write_cs= exchange->cs ? exchange->cs : &my_charset_bin;

  if ((file= create_file(thd, path, exchange, &cache)) < 0)
    return 1;
  /* Check if there is any blobs in data */
  {
    List_iterator_fast<Item> li(list);
    Item *item;
    while ((item=li++))
    {
      if (item->max_length >= MAX_BLOB_WIDTH)
      {
	blob_flag=1;
	break;
      }
      if (item->result_type() == STRING_RESULT)
        string_results= TRUE;
      else
        non_string_results= TRUE;
    }
  }
  if (exchange->field.escaped->numchars() > 1 ||
      exchange->field.enclosed->numchars() > 1)
  {
    my_error(ER_WRONG_FIELD_TERMINATORS, MYF(0));
    return TRUE;
  }
  if (exchange->field.escaped->length() > 1 ||
      exchange->field.enclosed->length() > 1 ||
      !my_isascii(exchange->field.escaped->ptr()[0]) ||
      !my_isascii(exchange->field.enclosed->ptr()[0]) ||
      !exchange->field.field_term->is_ascii() ||
      !exchange->line.line_term->is_ascii() ||
      !exchange->line.line_start->is_ascii())
  {
    /*
      Current LOAD DATA INFILE recognizes field/line separators "as is" without
      converting from client charset to data file charset. So, it is supposed,
      that input file of LOAD DATA INFILE consists of data in one charset and
      separators in other charset. For the compatibility with that [buggy]
      behaviour SELECT INTO OUTFILE implementation has been saved "as is" too,
      but the new warning message has been added:

        Non-ASCII separator arguments are not fully supported
    */
    push_warning(thd, Sql_condition::SL_WARNING,
                 WARN_NON_ASCII_SEPARATOR_NOT_IMPLEMENTED,
                 ER(WARN_NON_ASCII_SEPARATOR_NOT_IMPLEMENTED));
  }
  field_term_length=exchange->field.field_term->length();
  field_term_char= field_term_length ?
                   (int) (uchar) (*exchange->field.field_term)[0] : INT_MAX;
  if (!exchange->line.line_term->length())
    exchange->line.line_term=exchange->field.field_term;// Use this if it exists
  field_sep_char= (exchange->field.enclosed->length() ?
                  (int) (uchar) (*exchange->field.enclosed)[0] :
                  field_term_char);
  if (exchange->field.escaped->length() && (exchange->escaped_given() ||
      !(thd->variables.sql_mode & MODE_NO_BACKSLASH_ESCAPES)))
    escape_char= (int) (uchar) (*exchange->field.escaped)[0];
  else
    escape_char= -1;
  is_ambiguous_field_sep= MY_TEST(strchr(ESCAPE_CHARS, field_sep_char));
  is_unsafe_field_sep= MY_TEST(strchr(NUMERIC_CHARS, field_sep_char));
  line_sep_char= (exchange->line.line_term->length() ?
                 (int) (uchar) (*exchange->line.line_term)[0] : INT_MAX);
  if (!field_term_length)
    exchange->field.opt_enclosed=0;
  if (!exchange->field.enclosed->length())
    exchange->field.opt_enclosed=1;                     // A little quicker loop
  fixed_row_size= (!field_term_length && !exchange->field.enclosed->length() &&
		   !blob_flag);
  if ((is_ambiguous_field_sep && exchange->field.enclosed->is_empty() &&
       (string_results || is_unsafe_field_sep)) ||
      (exchange->field.opt_enclosed && non_string_results &&
       field_term_length && strchr(NUMERIC_CHARS, field_term_char)))
  {
    push_warning(thd, Sql_condition::SL_WARNING,
                 ER_AMBIGUOUS_FIELD_TERM, ER(ER_AMBIGUOUS_FIELD_TERM));
    is_ambiguous_field_term= TRUE;
  }
  else
    is_ambiguous_field_term= FALSE;

  return 0;
}


#define NEED_ESCAPING(x) ((int) (uchar) (x) == escape_char    || \
                          (enclosed ? (int) (uchar) (x) == field_sep_char      \
                                    : (int) (uchar) (x) == field_term_char) || \
                          (int) (uchar) (x) == line_sep_char  || \
                          !(x))

bool Query_result_export::send_data(List<Item> &items)
{

  DBUG_ENTER("Query_result_export::send_data");
  char buff[MAX_FIELD_WIDTH],null_buff[2],space[MAX_FIELD_WIDTH];
  char cvt_buff[MAX_FIELD_WIDTH];
  String cvt_str(cvt_buff, sizeof(cvt_buff), write_cs);
  bool space_inited=0;
  String tmp(buff,sizeof(buff),&my_charset_bin),*res;
  tmp.length(0);

  if (unit->offset_limit_cnt)
  {						// using limit offset,count
    unit->offset_limit_cnt--;
    DBUG_RETURN(0);
  }
  row_count++;
  Item *item;
  size_t used_length=0;
  uint items_left=items.elements;
  List_iterator_fast<Item> li(items);

  if (my_b_write(&cache,(uchar*) exchange->line.line_start->ptr(),
		 exchange->line.line_start->length()))
    goto err;
  while ((item=li++))
  {
    Item_result result_type=item->result_type();
    bool enclosed = (exchange->field.enclosed->length() &&
                     (!exchange->field.opt_enclosed ||
                      result_type == STRING_RESULT));
    res=item->str_result(&tmp);
    if (res && !my_charset_same(write_cs, res->charset()) &&
        !my_charset_same(write_cs, &my_charset_bin))
    {
      const char *well_formed_error_pos;
      const char *cannot_convert_error_pos;
      const char *from_end_pos;
      const char *error_pos;
      size_t bytes;
      uint64 estimated_bytes=
        ((uint64) res->length() / res->charset()->mbminlen + 1) *
        write_cs->mbmaxlen + 1;
      set_if_smaller(estimated_bytes, UINT_MAX32);
      if (cvt_str.mem_realloc((uint32) estimated_bytes))
      {
        my_error(ER_OUTOFMEMORY, MYF(ME_FATALERROR), (uint32) estimated_bytes);
        goto err;
      }

      bytes= well_formed_copy_nchars(write_cs, (char *) cvt_str.ptr(),
                                     cvt_str.alloced_length(),
                                     res->charset(), res->ptr(), res->length(),
                                     UINT_MAX32, // copy all input chars,
                                                 // i.e. ignore nchars parameter
                                     &well_formed_error_pos,
                                     &cannot_convert_error_pos,
                                     &from_end_pos);
      error_pos= well_formed_error_pos ? well_formed_error_pos
                                       : cannot_convert_error_pos;
      if (error_pos)
      {
        char printable_buff[32];
        convert_to_printable(printable_buff, sizeof(printable_buff),
                             error_pos, res->ptr() + res->length() - error_pos,
                             res->charset(), 6);
        push_warning_printf(thd, Sql_condition::SL_WARNING,
                            ER_TRUNCATED_WRONG_VALUE_FOR_FIELD,
                            ER(ER_TRUNCATED_WRONG_VALUE_FOR_FIELD),
                            "string", printable_buff,
                            item->item_name.ptr(), static_cast<long>(row_count));
      }
      else if (from_end_pos < res->ptr() + res->length())
      { 
        /*
          result is longer than UINT_MAX32 and doesn't fit into String
        */
        push_warning_printf(thd, Sql_condition::SL_WARNING,
                            WARN_DATA_TRUNCATED, ER(WARN_DATA_TRUNCATED),
                            item->full_name(), static_cast<long>(row_count));
      }
      cvt_str.length(bytes);
      res= &cvt_str;
    }
    if (res && enclosed)
    {
      if (my_b_write(&cache,(uchar*) exchange->field.enclosed->ptr(),
		     exchange->field.enclosed->length()))
	goto err;
    }
    if (!res)
    {						// NULL
      if (!fixed_row_size)
      {
	if (escape_char != -1)			// Use \N syntax
	{
	  null_buff[0]=escape_char;
	  null_buff[1]='N';
	  if (my_b_write(&cache,(uchar*) null_buff,2))
	    goto err;
	}
	else if (my_b_write(&cache,(uchar*) "NULL",4))
	  goto err;
      }
      else
      {
	used_length=0;				// Fill with space
      }
    }
    else
    {
      if (fixed_row_size)
	used_length=min<size_t>(res->length(),item->max_length);
      else
	used_length=res->length();
      if ((result_type == STRING_RESULT || is_unsafe_field_sep) &&
           escape_char != -1)
      {
        char *pos, *start, *end;
        bool escape_4_bytes= false;
        int in_escapable_4_bytes= 0;
        const CHARSET_INFO *res_charset= res->charset();
        const CHARSET_INFO *character_set_client=
          thd->variables.character_set_client;
        bool check_following_byte= (res_charset == &my_charset_bin) &&
                                    character_set_client->
                                    escape_with_backslash_is_dangerous;
        /*
          The judgement of mbmaxlenlen == 2 is for gb18030 only.
          Since there are several charsets with mbmaxlen == 4,
          so we have to use mbmaxlenlen == 2 here, which is only true
          for gb18030 currently.
        */
        DBUG_ASSERT(character_set_client->mbmaxlen == 2 ||
                    my_mbmaxlenlen(character_set_client) == 2 ||
                    !character_set_client->escape_with_backslash_is_dangerous);
	for (start=pos=(char*) res->ptr(),end=pos+used_length ;
	     pos != end ;
	     pos++)
	{
          bool need_escape= false;
	  if (use_mb(res_charset))
	  {
	    int l;
	    if ((l=my_ismbchar(res_charset, pos, end)))
	    {
	      pos += l-1;
	      continue;
	    }
	  }

          /*
            Special case when dumping BINARY/VARBINARY/BLOB values
            for the clients with character sets big5, cp932, gbk, sjis
            and gb18030, which can have the escape character
            (0x5C "\" by default) as the second byte of a multi-byte sequence.

            The escape character had better be single-byte character,
            non-ASCII characters are not prohibited, but not fully supported.

            If
            - pos[0] is a valid multi-byte head (e.g 0xEE) and
            - pos[1] is 0x00, which will be escaped as "\0",

            then we'll get "0xEE + 0x5C + 0x30" in the output file.

            If this file is later loaded using this sequence of commands:

            mysql> create table t1 (a varchar(128)) character set big5;
            mysql> LOAD DATA INFILE 'dump.txt' INTO TABLE t1;

            then 0x5C will be misinterpreted as the second byte
            of a multi-byte character "0xEE + 0x5C", instead of
            escape character for 0x00.

            To avoid this confusion, we'll escape the multi-byte
            head character too, so the sequence "0xEE + 0x00" will be
            dumped as "0x5C + 0xEE + 0x5C + 0x30".

            Note, in the condition below we only check if
            mbcharlen is equal to 2, because there are no
            character sets with mbmaxlen longer than 2
            and with escape_with_backslash_is_dangerous set.
            DBUG_ASSERT before the loop makes that sure.

            But gb18030 is an exception. First of all, 2-byte codes
            would be affected by the issue above without doubt.
            Then, 4-byte gb18030 codes would be affected as well.

            Supposing the input is GB+81358130, and the
            field_term_char is set to '5', escape char is 0x5C by default.
            When we come to the first byte 0x81, if we don't escape it but
            escape the second byte 0x35 as it's the field_term_char,
            we would get 0x81 0x5C 0x35 0x81 0x30 for the gb18030 character.
            That would be the same issue as mentioned above.

            Also, if we just escape the leading 2 bytes, we would get
            0x5C 0x81 0x5C 0x35 0x81 0x30 in this case.
            The reader of this sequence would assume that 0x81 0x30
            is the starting of a new gb18030 character, which would
            result in further confusion.

            Once we find any byte of the 4-byte gb18030 character should
            be escaped, we have to escape all the 4 bytes.
            So for GB+81358130, we will get:
            0x5C 0x81 0x5C 0x35 0x5C 0x81 0x30

            The byte 0x30 shouldn't be escaped(no matter it's the second
            or fourth byte in the sequence), since '\0' would be treated
            as 0x00, which is not what we expect. And 0x30 would be treated as
            an ASCII char when we read it, which is correct.
          */

          DBUG_ASSERT(in_escapable_4_bytes >= 0);
          if (in_escapable_4_bytes > 0)
          {
            DBUG_ASSERT(check_following_byte);
            /* We should escape or not escape all the 4 bytes. */
            need_escape= escape_4_bytes;
          }
          else if (NEED_ESCAPING(*pos))
          {
            need_escape= true;
            if (my_mbmaxlenlen(character_set_client) == 2 &&
                my_mbcharlen_ptr(character_set_client, pos, end) == 4)
            {
              in_escapable_4_bytes= 4;
              escape_4_bytes= true;
            }
          }
          else if (check_following_byte)
          {
             int len= my_mbcharlen_ptr(character_set_client, pos, end);
             if (len == 2 && pos + 1 < end && NEED_ESCAPING(pos[1]))
               need_escape= true;
             else if (len == 4 && my_mbmaxlenlen(character_set_client) == 2 &&
                      pos + 3 < end)
             {
               in_escapable_4_bytes= 4;
               escape_4_bytes= (NEED_ESCAPING(pos[1]) ||
                                NEED_ESCAPING(pos[2]) ||
                                NEED_ESCAPING(pos[3]));
               need_escape= escape_4_bytes;
             }
          }
          /* Mark how many coming bytes should be escaped, only for gb18030 */
          if (in_escapable_4_bytes > 0)
          {
            in_escapable_4_bytes--;
            /*
             Note that '0' (0x30) in the middle of a 4-byte sequence
             can't be escaped. Please read more details from above comments.
             2-byte codes won't be affected by this issue.
            */
            if (pos[0] == 0x30)
              need_escape= false;
          }

          if (need_escape &&
              /*
               Don't escape field_term_char by doubling - doubling is only
               valid for ENCLOSED BY characters:
              */
              (enclosed || !is_ambiguous_field_term ||
               (int) (uchar) *pos != field_term_char))
          {
	    char tmp_buff[2];
            tmp_buff[0]= ((int) (uchar) *pos == field_sep_char &&
                          is_ambiguous_field_sep) ?
                          field_sep_char : escape_char;
	    tmp_buff[1]= *pos ? *pos : '0';
	    if (my_b_write(&cache,(uchar*) start,(uint) (pos-start)) ||
		my_b_write(&cache,(uchar*) tmp_buff,2))
	      goto err;
	    start=pos+1;
	  }
	}

        /* Assert that no escape mode is active here */
        DBUG_ASSERT(in_escapable_4_bytes == 0);

	if (my_b_write(&cache,(uchar*) start,(uint) (pos-start)))
	  goto err;
      }
      else if (my_b_write(&cache,(uchar*) res->ptr(),used_length))
	goto err;
    }
    if (fixed_row_size)
    {						// Fill with space
      if (item->max_length > used_length)
      {
	/* QQ:  Fix by adding a my_b_fill() function */
	if (!space_inited)
	{
	  space_inited=1;
	  memset(space, ' ', sizeof(space));
	}
	size_t length=item->max_length-used_length;
	for (; length > sizeof(space) ; length-=sizeof(space))
	{
	  if (my_b_write(&cache,(uchar*) space,sizeof(space)))
	    goto err;
	}
	if (my_b_write(&cache,(uchar*) space,length))
	  goto err;
      }
    }
    if (res && enclosed)
    {
      if (my_b_write(&cache, (uchar*) exchange->field.enclosed->ptr(),
                     exchange->field.enclosed->length()))
        goto err;
    }
    if (--items_left)
    {
      if (my_b_write(&cache, (uchar*) exchange->field.field_term->ptr(),
                     field_term_length))
        goto err;
    }
  }
  if (my_b_write(&cache,(uchar*) exchange->line.line_term->ptr(),
		 exchange->line.line_term->length()))
    goto err;
  DBUG_RETURN(0);
err:
  DBUG_RETURN(1);
}


/***************************************************************************
** Dump of query to a binary file
***************************************************************************/


int Query_result_dump::prepare(List<Item> &list __attribute__((unused)),
                               SELECT_LEX_UNIT *u)
{
  unit= u;
  return (int) ((file= create_file(thd, path, exchange, &cache)) < 0);
}


bool Query_result_dump::send_data(List<Item> &items)
{
  List_iterator_fast<Item> li(items);
  char buff[MAX_FIELD_WIDTH];
  String tmp(buff,sizeof(buff),&my_charset_bin),*res;
  tmp.length(0);
  Item *item;
  DBUG_ENTER("Query_result_dump::send_data");

  if (unit->offset_limit_cnt)
  {						// using limit offset,count
    unit->offset_limit_cnt--;
    DBUG_RETURN(0);
  }
  if (row_count++ > 1) 
  {
    my_message(ER_TOO_MANY_ROWS, ER(ER_TOO_MANY_ROWS), MYF(0));
    goto err;
  }
  while ((item=li++))
  {
    res=item->str_result(&tmp);
    if (!res)					// If NULL
    {
      if (my_b_write(&cache,(uchar*) "",1))
	goto err;
    }
    else if (my_b_write(&cache,(uchar*) res->ptr(),res->length()))
    {
      char errbuf[MYSYS_STRERROR_SIZE];
      my_error(ER_ERROR_ON_WRITE, MYF(0), path, my_errno,
               my_strerror(errbuf, sizeof(errbuf), my_errno));
      goto err;
    }
  }
  DBUG_RETURN(0);
err:
  DBUG_RETURN(1);
}


/***************************************************************************
  Dump of select to variables
***************************************************************************/

int Query_dumpvar::prepare(List<Item> &list, SELECT_LEX_UNIT *u)
{
  unit= u;

  if (var_list.elements != list.elements)
  {
    my_message(ER_WRONG_NUMBER_OF_COLUMNS_IN_SELECT,
               ER(ER_WRONG_NUMBER_OF_COLUMNS_IN_SELECT), MYF(0));
    return 1;
  }

  return 0;
}


bool Query_dumpvar::check_simple_select() const
{
  my_error(ER_SP_BAD_CURSOR_SELECT, MYF(0));
  return TRUE;
}


void Query_arena::free_items()
{
  Item *next;
  DBUG_ENTER("Query_arena::free_items");
  /* This works because items are allocated with sql_alloc() */
  for (; free_list; free_list= next)
  {
    next= free_list->next;
    free_list->delete_self();
  }
  /* Postcondition: free_list is 0 */
  DBUG_VOID_RETURN;
}


void Query_arena::set_query_arena(Query_arena *set)
{
  mem_root=  set->mem_root;
  free_list= set->free_list;
  state= set->state;
}


void Query_arena::cleanup_stmt()
{
  DBUG_ASSERT(! "Query_arena::cleanup_stmt() not implemented");
}


void THD::end_statement()
{
  /* Cleanup SQL processing state to reuse this statement in next query. */
  lex_end(lex);
  delete lex->result;
  lex->result= 0;
  /* Note that free_list is freed in cleanup_after_query() */

  /*
    Don't free mem_root, as mem_root is freed in the end of dispatch_command
    (once for any command).
  */
}


void THD::set_n_backup_active_arena(Query_arena *set, Query_arena *backup)
{
  DBUG_ENTER("THD::set_n_backup_active_arena");
  DBUG_ASSERT(backup->is_backup_arena == FALSE);

  backup->set_query_arena(this);
  set_query_arena(set);
#ifndef DBUG_OFF
  backup->is_backup_arena= TRUE;
#endif
  DBUG_VOID_RETURN;
}


void THD::restore_active_arena(Query_arena *set, Query_arena *backup)
{
  DBUG_ENTER("THD::restore_active_arena");
  DBUG_ASSERT(backup->is_backup_arena);
  set->set_query_arena(this);
  set_query_arena(backup);
#ifndef DBUG_OFF
  backup->is_backup_arena= FALSE;
#endif
  DBUG_VOID_RETURN;
}

C_MODE_START

static uchar *
get_statement_id_as_hash_key(const uchar *record, size_t *key_length,
                             my_bool not_used __attribute__((unused)))
{
  const Prepared_statement *statement= (const Prepared_statement *) record;
  *key_length= sizeof(statement->id);
  return (uchar *) &((const Prepared_statement *) statement)->id;
}

static void delete_statement_as_hash_key(void *key)
{
  delete (Prepared_statement *) key;
}

static uchar *get_stmt_name_hash_key(Prepared_statement *entry, size_t *length,
                                     my_bool not_used __attribute__((unused)))
{
  *length= entry->name().length;
  return reinterpret_cast<uchar *>(const_cast<char *>(entry->name().str));
}

C_MODE_END

Prepared_statement_map::Prepared_statement_map()
 :m_last_found_statement(NULL)
{
  enum
  {
    START_STMT_HASH_SIZE = 16,
    START_NAME_HASH_SIZE = 16
  };
  my_hash_init(&st_hash, &my_charset_bin, START_STMT_HASH_SIZE, 0, 0,
               get_statement_id_as_hash_key,
               delete_statement_as_hash_key, MYF(0));
  my_hash_init(&names_hash, system_charset_info, START_NAME_HASH_SIZE, 0, 0,
               (my_hash_get_key) get_stmt_name_hash_key,
               NULL,MYF(0));
}


int Prepared_statement_map::insert(THD *thd, Prepared_statement *statement)
{
  if (my_hash_insert(&st_hash, (uchar*) statement))
  {
    /*
      Delete is needed only in case of an insert failure. In all other
      cases hash_delete will also delete the statement.
    */
    delete statement;
    my_error(ER_OUT_OF_RESOURCES, MYF(0));
    goto err_st_hash;
  }
  if (statement->name().str && my_hash_insert(&names_hash, (uchar*) statement))
  {
    my_error(ER_OUT_OF_RESOURCES, MYF(0));
    goto err_names_hash;
  }
  mysql_mutex_lock(&LOCK_prepared_stmt_count);
  /*
    We don't check that prepared_stmt_count is <= max_prepared_stmt_count
    because we would like to allow to lower the total limit
    of prepared statements below the current count. In that case
    no new statements can be added until prepared_stmt_count drops below
    the limit.
  */
  if (prepared_stmt_count >= max_prepared_stmt_count)
  {
    mysql_mutex_unlock(&LOCK_prepared_stmt_count);
    my_error(ER_MAX_PREPARED_STMT_COUNT_REACHED, MYF(0),
             max_prepared_stmt_count);
    goto err_max;
  }
  prepared_stmt_count++;
  mysql_mutex_unlock(&LOCK_prepared_stmt_count);

  m_last_found_statement= statement;
  return 0;

err_max:
  if (statement->name().str)
    my_hash_delete(&names_hash, (uchar*) statement);
err_names_hash:
  my_hash_delete(&st_hash, (uchar*) statement);
err_st_hash:
  return 1;
}


Prepared_statement
*Prepared_statement_map::find_by_name(const LEX_CSTRING &name)
{
  return reinterpret_cast<Prepared_statement*>
    (my_hash_search(&names_hash, (uchar*)name.str, name.length));
}


Prepared_statement *Prepared_statement_map::find(ulong id)
{
  if (m_last_found_statement == NULL || id != m_last_found_statement->id)
  {
    Prepared_statement *stmt=
      reinterpret_cast<Prepared_statement*>
      (my_hash_search(&st_hash, (uchar *) &id, sizeof(id)));
    if (stmt && stmt->name().str)
      return NULL;
    m_last_found_statement= stmt;
  }
  return m_last_found_statement;
}


void Prepared_statement_map::erase(Prepared_statement *statement)
{
  if (statement == m_last_found_statement)
    m_last_found_statement= NULL;
  if (statement->name().str)
    my_hash_delete(&names_hash, (uchar *) statement);

  my_hash_delete(&st_hash, (uchar *) statement);
  mysql_mutex_lock(&LOCK_prepared_stmt_count);
  DBUG_ASSERT(prepared_stmt_count > 0);
  prepared_stmt_count--;
  mysql_mutex_unlock(&LOCK_prepared_stmt_count);
}

void Prepared_statement_map::claim_memory_ownership()
{
  my_hash_claim(&names_hash);
  my_hash_claim(&st_hash);
}

void Prepared_statement_map::reset()
{
  /* Must be first, hash_free will reset st_hash.records */
  if (st_hash.records > 0)
  {
#ifdef HAVE_PSI_PS_INTERFACE
    for (uint i=0 ; i < st_hash.records ; i++)
    {
      Prepared_statement *stmt=
        reinterpret_cast<Prepared_statement *>(my_hash_element(&st_hash, i));
      MYSQL_DESTROY_PS(stmt->get_PS_prepared_stmt());
    }
#endif
    mysql_mutex_lock(&LOCK_prepared_stmt_count);
    DBUG_ASSERT(prepared_stmt_count >= st_hash.records);
    prepared_stmt_count-= st_hash.records;
    mysql_mutex_unlock(&LOCK_prepared_stmt_count);
  }
  my_hash_reset(&names_hash);
  my_hash_reset(&st_hash);
  m_last_found_statement= NULL;
}


Prepared_statement_map::~Prepared_statement_map()
{
  /*
    We do not want to grab the global LOCK_prepared_stmt_count mutex here.
    reset() should already have been called to maintain prepared_stmt_count.
   */
  DBUG_ASSERT(st_hash.records == 0);

  my_hash_free(&names_hash);
  my_hash_free(&st_hash);
}


bool Query_dumpvar::send_data(List<Item> &items)
{
  List_iterator_fast<PT_select_var> var_li(var_list);
  List_iterator<Item> it(items);
  Item *item;
  PT_select_var *mv;
  DBUG_ENTER("Query_dumpvar::send_data");

  if (unit->offset_limit_cnt)
  {						// using limit offset,count
    unit->offset_limit_cnt--;
    DBUG_RETURN(false);
  }
  if (row_count++) 
  {
    my_message(ER_TOO_MANY_ROWS, ER(ER_TOO_MANY_ROWS), MYF(0));
    DBUG_RETURN(true);
  }
  while ((mv= var_li++) && (item= it++))
  {
    if (mv->is_local())
    {
      if (thd->sp_runtime_ctx->set_variable(thd, mv->get_offset(), &item))
	    DBUG_RETURN(true);
    }
    else
    {
      /*
        Create Item_func_set_user_vars with delayed non-constness. We
        do this so that Item_get_user_var::const_item() will return
        the same result during
        Item_func_set_user_var::save_item_result() as they did during
        optimization and execution.
       */
      Item_func_set_user_var *suv=
        new Item_func_set_user_var(mv->name, item, true);
      if (suv->fix_fields(thd, 0))
        DBUG_RETURN(true);
      suv->save_item_result(item);
      if (suv->update())
        DBUG_RETURN(true);
    }
  }
  DBUG_RETURN(thd->is_error());
}

bool Query_dumpvar::send_eof()
{
  if (! row_count)
    push_warning(thd, Sql_condition::SL_WARNING,
                 ER_SP_FETCH_NO_DATA, ER(ER_SP_FETCH_NO_DATA));
  /*
    Don't send EOF if we're in error condition (which implies we've already
    sent or are sending an error)
  */
  if (thd->is_error())
    return true;

  ::my_ok(thd,row_count);
  return 0;
}


void thd_increment_bytes_sent(size_t length)
{
  THD *thd= current_thd;
  if (likely(thd != NULL))
  { /* current_thd==NULL when close_connection() calls net_send_error() */
    thd->status_var.bytes_sent+= length;
  }
}


void thd_increment_bytes_received(size_t length)
{
  THD *thd= current_thd;
  if (likely(thd != NULL))
    thd->status_var.bytes_received+= length;
}


void THD::set_status_var_init()
{
  memset(&status_var, 0, sizeof(status_var));
}


/****************************************************************************
  Handling of open and locked tables states.

  This is used when we want to open/lock (and then close) some tables when
  we already have a set of tables open and locked. We use these methods for
  access to mysql.proc table to find definitions of stored routines.
****************************************************************************/

void THD::reset_n_backup_open_tables_state(Open_tables_backup *backup)
{
  DBUG_ENTER("reset_n_backup_open_tables_state");
  backup->set_open_tables_state(this);
  backup->mdl_system_tables_svp= mdl_context.mdl_savepoint();
  reset_open_tables_state();
  state_flags|= Open_tables_state::BACKUPS_AVAIL;
  DBUG_VOID_RETURN;
}


void THD::restore_backup_open_tables_state(Open_tables_backup *backup)
{
  DBUG_ENTER("restore_backup_open_tables_state");
  mdl_context.rollback_to_savepoint(backup->mdl_system_tables_svp);
  /*
    Before we will throw away current open tables state we want
    to be sure that it was properly cleaned up.
  */
  DBUG_ASSERT(open_tables == 0 && temporary_tables == 0 &&
              derived_tables == 0 &&
              lock == 0 &&
              locked_tables_mode == LTM_NONE &&
              get_reprepare_observer() == NULL);

  set_open_tables_state(backup);
  DBUG_VOID_RETURN;
}


void THD::begin_attachable_transaction()
{
  DBUG_ASSERT(!m_attachable_trx);

  m_attachable_trx= new Attachable_trx(this);
}


void THD::end_attachable_transaction()
{
  DBUG_ASSERT(m_attachable_trx);

  delete m_attachable_trx;
  m_attachable_trx= NULL;
}


/**
  Check the killed state of a user thread
  @param thd  user thread
  @retval 0 the user thread is active
  @retval 1 the user thread has been killed
*/
extern "C" int thd_killed(const MYSQL_THD thd)
{
  return(thd->killed);
}

/**
  Set the killed status of the current statement.

  @param thd  user thread connection handle
*/
extern "C" void thd_set_kill_status(const MYSQL_THD thd)
{
  thd->send_kill_message();
}

/**
  Return the thread id of a user thread
  @param thd user thread
  @return thread id
*/
extern "C" unsigned long thd_get_thread_id(const MYSQL_THD thd)
{
  return((unsigned long)thd->thread_id());
}

/**
  Check if batching is allowed for the thread
  @param thd  user thread
  @retval 1 batching allowed
  @retval 0 batching not allowed
*/
extern "C" int thd_allow_batch(MYSQL_THD thd)
{
  if ((thd->variables.option_bits & OPTION_ALLOW_BATCH) ||
      (thd->slave_thread && opt_slave_allow_batching))
    return 1;
  return 0;
}

enum_tx_isolation thd_get_trx_isolation(const MYSQL_THD thd)
{
	return thd->tx_isolation;
}

#ifdef INNODB_COMPATIBILITY_HOOKS
extern "C" const struct charset_info_st *thd_charset(MYSQL_THD thd)
{
  return(thd->charset());
}

/**
  Get the current query string for the thread.

  @param thd   The MySQL internal thread pointer

  @return query string and length. May be non-null-terminated.

  @note This function is not thread safe and should only be called
        from the thread owning thd. @see thd_query_safe().
*/
extern "C" LEX_CSTRING thd_query_unsafe(MYSQL_THD thd)
{
  DBUG_ASSERT(current_thd == thd);
  return thd->query();
}

/**
  Get the current query string for the thread.

  @param thd     The MySQL internal thread pointer
  @param buf     Buffer where the query string will be copied
  @param buflen  Length of the buffer

  @return Length of the query

  @note This function is thread safe as the query string is
        accessed under mutex protection and the string is copied
        into the provided buffer. @see thd_query_unsafe().
*/
extern "C" size_t thd_query_safe(MYSQL_THD thd, char *buf, size_t buflen)
{
  mysql_mutex_lock(&thd->LOCK_thd_query);
  LEX_CSTRING query_string= thd->query();
  size_t len= MY_MIN(buflen - 1, query_string.length);
  strncpy(buf, query_string.str, len);
  buf[len]= '\0';
  mysql_mutex_unlock(&thd->LOCK_thd_query);
  return len;
}

extern "C" int thd_slave_thread(const MYSQL_THD thd)
{
  return(thd->slave_thread);
}

extern "C" int thd_non_transactional_update(const MYSQL_THD thd)
{
  return thd->get_transaction()->has_modified_non_trans_table(
    Transaction_ctx::SESSION);
}

extern "C" int thd_binlog_format(const MYSQL_THD thd)
{
  if (mysql_bin_log.is_open() && (thd->variables.option_bits & OPTION_BIN_LOG))
    return (int) thd->variables.binlog_format;
  else
    return BINLOG_FORMAT_UNSPEC;
}

extern "C" void thd_mark_transaction_to_rollback(MYSQL_THD thd, int all)
{
  DBUG_ENTER("thd_mark_transaction_to_rollback");
  DBUG_ASSERT(thd);
  /*
    The parameter "all" has type int since the function is defined
    in plugin.h. The corresponding parameter in the call below has
    type bool. The comment in plugin.h states that "all != 0"
    means to rollback the main transaction. Thus, check this
    specifically.
  */
  thd->mark_transaction_to_rollback((all != 0));
  DBUG_VOID_RETURN;
}

extern "C" bool thd_binlog_filter_ok(const MYSQL_THD thd)
{
  return binlog_filter->db_ok(thd->db().str);
}

extern "C" bool thd_sqlcom_can_generate_row_events(const MYSQL_THD thd)
{
  return sqlcom_can_generate_row_events(thd);
}

extern "C" enum durability_properties thd_get_durability_property(const MYSQL_THD thd)
{
  enum durability_properties ret= HA_REGULAR_DURABILITY;
  
  if (thd != NULL)
    ret= thd->durability_property;

  return ret;
}

/** Get the auto_increment_offset auto_increment_increment.
Needed by InnoDB.
@param thd	Thread object
@param off	auto_increment_offset
@param inc	auto_increment_increment */
extern "C" void thd_get_autoinc(const MYSQL_THD thd, ulong* off, ulong* inc)
{
  *off = thd->variables.auto_increment_offset;
  *inc = thd->variables.auto_increment_increment;
}


/**
  Is strict sql_mode set.
  Needed by InnoDB.
  @param thd	Thread object
  @return True if sql_mode has strict mode (all or trans).
    @retval true  sql_mode has strict mode (all or trans).
    @retval false sql_mode has not strict mode (all or trans).
*/
extern "C" bool thd_is_strict_mode(const MYSQL_THD thd)
{
  return thd->is_strict_mode();
}


#ifndef EMBEDDED_LIBRARY
extern "C" void thd_pool_wait_begin(MYSQL_THD thd, int wait_type);
extern "C" void thd_pool_wait_end(MYSQL_THD thd);

/*
  Interface for MySQL Server, plugins and storage engines to report
  when they are going to sleep/stall.
  
  SYNOPSIS
  thd_wait_begin()
  thd                     Thread object
  wait_type               Type of wait
                          1 -- short wait (e.g. for mutex)
                          2 -- medium wait (e.g. for disk io)
                          3 -- large wait (e.g. for locked row/table)
  NOTES
    This is used by the threadpool to have better knowledge of which
    threads that currently are actively running on CPUs. When a thread
    reports that it's going to sleep/stall, the threadpool scheduler is
    free to start another thread in the pool most likely. The expected wait
    time is simply an indication of how long the wait is expected to
    become, the real wait time could be very different.

  thd_wait_end MUST be called immediately after waking up again.
*/
extern "C" void thd_wait_begin(MYSQL_THD thd, int wait_type)
{
  MYSQL_CALLBACK(Connection_handler_manager::event_functions,
                 thd_wait_begin, (thd, wait_type));
}

/**
  Interface for MySQL Server, plugins and storage engines to report
  when they waking up from a sleep/stall.

  @param  thd   Thread handle
*/
extern "C" void thd_wait_end(MYSQL_THD thd)
{
  MYSQL_CALLBACK(Connection_handler_manager::event_functions,
                 thd_wait_end, (thd));
}
#else
extern "C" void thd_wait_begin(MYSQL_THD thd, int wait_type)
{
  /* do NOTHING for the embedded library */
  return;
}

extern "C" void thd_wait_end(MYSQL_THD thd)
{
  /* do NOTHING for the embedded library */
  return;
}
#endif
#endif // INNODB_COMPATIBILITY_HOOKS */

/****************************************************************************
  Handling of statement states in functions and triggers.

  This is used to ensure that the function/trigger gets a clean state
  to work with and does not cause any side effects of the calling statement.

  It also allows most stored functions and triggers to replicate even
  if they are used items that would normally be stored in the binary
  replication (like last_insert_id() etc...)

  The following things is done
  - Disable binary logging for the duration of the statement
  - Disable multi-result-sets for the duration of the statement
  - Value of last_insert_id() is saved and restored
  - Value set by 'SET INSERT_ID=#' is reset and restored
  - Value for found_rows() is reset and restored
  - examined_row_count is added to the total
  - cuted_fields is added to the total
  - new savepoint level is created and destroyed

  NOTES:
    Seed for random() is saved for the first! usage of RAND()
    We reset examined_row_count and cuted_fields and add these to the
    result to ensure that if we have a bug that would reset these within
    a function, we are not loosing any rows from the main statement.

    We do not reset value of last_insert_id().
****************************************************************************/

void THD::reset_sub_statement_state(Sub_statement_state *backup,
                                    uint new_state)
{
#ifndef EMBEDDED_LIBRARY
  /* BUG#33029, if we are replicating from a buggy master, reset
     auto_inc_intervals_forced to prevent substatement
     (triggers/functions) from using erroneous INSERT_ID value
   */
  if (rpl_master_erroneous_autoinc(this))
  {
    DBUG_ASSERT(backup->auto_inc_intervals_forced.nb_elements() == 0);
    auto_inc_intervals_forced.swap(&backup->auto_inc_intervals_forced);
  }
#endif
  
  backup->option_bits=     variables.option_bits;
  backup->count_cuted_fields= count_cuted_fields;
  backup->in_sub_stmt=     in_sub_stmt;
  backup->enable_slow_log= enable_slow_log;
  backup->limit_found_rows= limit_found_rows;
  backup->examined_row_count= m_examined_row_count;
  backup->sent_row_count= m_sent_row_count;
  backup->cuted_fields=     cuted_fields;
  backup->client_capabilities= m_protocol->get_client_capabilities();
  backup->savepoints= get_transaction()->m_savepoints;
  backup->first_successful_insert_id_in_prev_stmt= 
    first_successful_insert_id_in_prev_stmt;
  backup->first_successful_insert_id_in_cur_stmt= 
    first_successful_insert_id_in_cur_stmt;

  if ((!lex->requires_prelocking() || is_update_query(lex->sql_command)) &&
      !is_current_stmt_binlog_format_row())
  {
    variables.option_bits&= ~OPTION_BIN_LOG;
  }

  if ((backup->option_bits & OPTION_BIN_LOG) &&
       is_update_query(lex->sql_command) &&
       !is_current_stmt_binlog_format_row())
    mysql_bin_log.start_union_events(this, this->query_id);

  /* Disable result sets */
  get_protocol_classic()->remove_client_capability(CLIENT_MULTI_RESULTS);
  in_sub_stmt|= new_state;
  m_examined_row_count= 0;
  m_sent_row_count= 0;
  cuted_fields= 0;
  get_transaction()->m_savepoints= 0;
  first_successful_insert_id_in_cur_stmt= 0;
}


void THD::restore_sub_statement_state(Sub_statement_state *backup)
{
  DBUG_ENTER("THD::restore_sub_statement_state");
#ifndef EMBEDDED_LIBRARY
  /* BUG#33029, if we are replicating from a buggy master, restore
     auto_inc_intervals_forced so that the top statement can use the
     INSERT_ID value set before this statement.
   */
  if (rpl_master_erroneous_autoinc(this))
  {
    backup->auto_inc_intervals_forced.swap(&auto_inc_intervals_forced);
    DBUG_ASSERT(backup->auto_inc_intervals_forced.nb_elements() == 0);
  }
#endif

  /*
    To save resources we want to release savepoints which were created
    during execution of function or trigger before leaving their savepoint
    level. It is enough to release first savepoint set on this level since
    all later savepoints will be released automatically.
  */
  if (get_transaction()->m_savepoints)
  {
    SAVEPOINT *sv;
    for (sv= get_transaction()->m_savepoints; sv->prev; sv= sv->prev)
    {}
    /* ha_release_savepoint() never returns error. */
    (void)ha_release_savepoint(this, sv);
  }
  count_cuted_fields= backup->count_cuted_fields;
  get_transaction()->m_savepoints= backup->savepoints;
  variables.option_bits= backup->option_bits;
  in_sub_stmt=      backup->in_sub_stmt;
  enable_slow_log=  backup->enable_slow_log;
  first_successful_insert_id_in_prev_stmt= 
    backup->first_successful_insert_id_in_prev_stmt;
  first_successful_insert_id_in_cur_stmt= 
    backup->first_successful_insert_id_in_cur_stmt;
  limit_found_rows= backup->limit_found_rows;
  set_sent_row_count(backup->sent_row_count);
  DBUG_ASSERT(m_protocol->type() == Protocol::PROTOCOL_TEXT ||
              m_protocol->type() == Protocol::PROTOCOL_BINARY);
  get_protocol_classic()->set_client_capabilities(backup->client_capabilities);

  /*
    If we've left sub-statement mode, reset the fatal error flag.
    Otherwise keep the current value, to propagate it up the sub-statement
    stack.

    NOTE: is_fatal_sub_stmt_error can be set only if we've been in the
    sub-statement mode.
  */

  if (!in_sub_stmt)
    is_fatal_sub_stmt_error= false;

  if ((variables.option_bits & OPTION_BIN_LOG) && is_update_query(lex->sql_command) &&
       !is_current_stmt_binlog_format_row())
    mysql_bin_log.stop_union_events(this);

  /*
    The following is added to the old values as we are interested in the
    total complexity of the query
  */
  inc_examined_row_count(backup->examined_row_count);
  cuted_fields+=       backup->cuted_fields;
  DBUG_VOID_RETURN;
}

void THD::set_sent_row_count(ha_rows count)
{
  m_sent_row_count= count;
  MYSQL_SET_STATEMENT_ROWS_SENT(m_statement_psi, m_sent_row_count);
}

void THD::set_examined_row_count(ha_rows count)
{
  m_examined_row_count= count;
  MYSQL_SET_STATEMENT_ROWS_EXAMINED(m_statement_psi, m_examined_row_count);
}

void THD::inc_sent_row_count(ha_rows count)
{
  m_sent_row_count+= count;
  MYSQL_SET_STATEMENT_ROWS_SENT(m_statement_psi, m_sent_row_count);
}

void THD::inc_examined_row_count(ha_rows count)
{
  m_examined_row_count+= count;
  MYSQL_SET_STATEMENT_ROWS_EXAMINED(m_statement_psi, m_examined_row_count);
}

void THD::inc_status_created_tmp_disk_tables()
{
  status_var.created_tmp_disk_tables++;
#ifdef HAVE_PSI_STATEMENT_INTERFACE
  PSI_STATEMENT_CALL(inc_statement_created_tmp_disk_tables)(m_statement_psi, 1);
#endif
}

void THD::inc_status_created_tmp_tables()
{
  status_var.created_tmp_tables++;
#ifdef HAVE_PSI_STATEMENT_INTERFACE
  PSI_STATEMENT_CALL(inc_statement_created_tmp_tables)(m_statement_psi, 1);
#endif
}

void THD::inc_status_select_full_join()
{
  status_var.select_full_join_count++;
#ifdef HAVE_PSI_STATEMENT_INTERFACE
  PSI_STATEMENT_CALL(inc_statement_select_full_join)(m_statement_psi, 1);
#endif
}

void THD::inc_status_select_full_range_join()
{
  status_var.select_full_range_join_count++;
#ifdef HAVE_PSI_STATEMENT_INTERFACE
  PSI_STATEMENT_CALL(inc_statement_select_full_range_join)(m_statement_psi, 1);
#endif
}

void THD::inc_status_select_range()
{
  status_var.select_range_count++;
#ifdef HAVE_PSI_STATEMENT_INTERFACE
  PSI_STATEMENT_CALL(inc_statement_select_range)(m_statement_psi, 1);
#endif
}

void THD::inc_status_select_range_check()
{
  status_var.select_range_check_count++;
#ifdef HAVE_PSI_STATEMENT_INTERFACE
  PSI_STATEMENT_CALL(inc_statement_select_range_check)(m_statement_psi, 1);
#endif
}

void THD::inc_status_select_scan()
{
  status_var.select_scan_count++;
#ifdef HAVE_PSI_STATEMENT_INTERFACE
  PSI_STATEMENT_CALL(inc_statement_select_scan)(m_statement_psi, 1);
#endif
}

void THD::inc_status_sort_merge_passes()
{
  status_var.filesort_merge_passes++;
#ifdef HAVE_PSI_STATEMENT_INTERFACE
  PSI_STATEMENT_CALL(inc_statement_sort_merge_passes)(m_statement_psi, 1);
#endif
}

void THD::inc_status_sort_range()
{
  status_var.filesort_range_count++;
#ifdef HAVE_PSI_STATEMENT_INTERFACE
  PSI_STATEMENT_CALL(inc_statement_sort_range)(m_statement_psi, 1);
#endif
}

void THD::inc_status_sort_rows(ha_rows count)
{
  status_var.filesort_rows+= count;
#ifdef HAVE_PSI_STATEMENT_INTERFACE
  PSI_STATEMENT_CALL(inc_statement_sort_rows)(m_statement_psi,
                                              static_cast<ulong>(count));
#endif
}

void THD::inc_status_sort_scan()
{
  status_var.filesort_scan_count++;
#ifdef HAVE_PSI_STATEMENT_INTERFACE
  PSI_STATEMENT_CALL(inc_statement_sort_scan)(m_statement_psi, 1);
#endif
}

void THD::set_status_no_index_used()
{
  server_status|= SERVER_QUERY_NO_INDEX_USED;
#ifdef HAVE_PSI_STATEMENT_INTERFACE
  PSI_STATEMENT_CALL(set_statement_no_index_used)(m_statement_psi);
#endif
}

void THD::set_status_no_good_index_used()
{
  server_status|= SERVER_QUERY_NO_GOOD_INDEX_USED;
#ifdef HAVE_PSI_STATEMENT_INTERFACE
  PSI_STATEMENT_CALL(set_statement_no_good_index_used)(m_statement_psi);
#endif
}

void THD::set_command(enum enum_server_command command)
{
  m_command= command;
#ifdef HAVE_PSI_THREAD_INTERFACE
  PSI_STATEMENT_CALL(set_thread_command)(m_command);
#endif
}


void THD::set_query(const LEX_CSTRING& query_arg)
{
  DBUG_ASSERT(this == current_thd);
  mysql_mutex_lock(&LOCK_thd_query);
  m_query_string= query_arg;
  mysql_mutex_unlock(&LOCK_thd_query);

#ifdef HAVE_PSI_THREAD_INTERFACE
  PSI_THREAD_CALL(set_thread_info)(query_arg.str, query_arg.length);
#endif
}


/**
  Leave explicit LOCK TABLES or prelocked mode and restore value of
  transaction sentinel in MDL subsystem.
*/

void THD::leave_locked_tables_mode()
{
  if (locked_tables_mode == LTM_LOCK_TABLES)
  {
    /*
      When leaving LOCK TABLES mode we have to change the duration of most
      of the metadata locks being held, except for HANDLER and GRL locks,
      to transactional for them to be properly released at UNLOCK TABLES.
    */
    mdl_context.set_transaction_duration_for_all_locks();
    /*
      Make sure we don't release the global read lock and commit blocker
      when leaving LTM.
    */
    global_read_lock.set_explicit_lock_duration(this);
    /*
      Also ensure that we don't release metadata locks for open HANDLERs
      and user-level locks.
    */
    if (handler_tables_hash.records)
      mysql_ha_set_explicit_lock_duration(this);
    if (ull_hash.records)
      mysql_ull_set_explicit_lock_duration(this);
  }
  locked_tables_mode= LTM_NONE;
}

void THD::get_definer(LEX_USER *definer)
{
  binlog_invoker();
#if !defined(MYSQL_CLIENT) && defined(HAVE_REPLICATION)
  if (slave_thread && has_invoker())
  {
    definer->user= m_invoker_user;
    definer->host= m_invoker_host;
    definer->plugin.str= (char *) "";
    definer->plugin.length= 0;
    definer->auth.str=  NULL;
    definer->auth.length= 0;
  }
  else
#endif
    get_default_definer(this, definer);
}


/**
  Mark transaction to rollback and mark error as fatal to a sub-statement.

  @param  all   TRUE <=> rollback main transaction.
*/

void THD::mark_transaction_to_rollback(bool all)
{
  /*
    There is no point in setting is_fatal_sub_stmt_error unless
    we are actually in_sub_stmt.
  */
  if (in_sub_stmt)
    is_fatal_sub_stmt_error= true;

  transaction_rollback_request= all;

}


void THD::set_next_event_pos(const char* _filename, ulonglong _pos)
{
  char*& filename= binlog_next_event_pos.file_name;
  if (filename == NULL)
  {
    /* First time, allocate maximal buffer */
    filename= (char*) my_malloc(key_memory_LOG_POS_COORD,
                                FN_REFLEN+1, MYF(MY_WME));
    if (filename == NULL) return;
  }

  assert(strlen(_filename) <= FN_REFLEN);
  strcpy(filename, _filename);
  filename[ FN_REFLEN ]= 0;

  binlog_next_event_pos.pos= _pos;
};

void THD::clear_next_event_pos()
{
  if (binlog_next_event_pos.file_name != NULL)
  {
    my_free(binlog_next_event_pos.file_name);
  }
  binlog_next_event_pos.file_name= NULL;
  binlog_next_event_pos.pos= 0;
};

#ifdef HAVE_REPLICATION
void THD::set_currently_executing_gtid_for_slave_thread()
{
  /*
    This function may be called in three cases:

    - From an mts worker thread that executes a Gtid_log_event::do_apply_event.

    - From an mts worker thread that is processing an old binlog that
      is missing Gtid events completely, from gtid_pre_statement_checks().

    - From a normal client thread that is executing output from
      mysqlbinlog when mysqlbinlog is processing an old binlog file
      that is missing Gtid events completely, from
      gtid_pre_statement_checks() for a statement that appears after a
      BINLOG statement containing a Format_description_log_event
      originating from the master.

    Because of the last case, we don't assert(is_mts_worker())
  */
  if (is_mts_worker(this))
  {
    dynamic_cast<Slave_worker *>(rli_slave)->currently_executing_gtid=
      variables.gtid_next;
  }
}
#endif

void THD::set_user_connect(USER_CONN *uc)
{
  DBUG_ENTER("THD::set_user_connect");

  m_user_connect= uc;

  DBUG_VOID_RETURN;
}

void THD::increment_user_connections_counter()
{
  DBUG_ENTER("THD::increment_user_connections_counter");

  m_user_connect->connections++;

  DBUG_VOID_RETURN;
}

void THD::decrement_user_connections_counter()
{
  DBUG_ENTER("THD::decrement_user_connections_counter");

  DBUG_ASSERT(m_user_connect->connections > 0);
  m_user_connect->connections--;

  DBUG_VOID_RETURN;
}

void THD::increment_con_per_hour_counter()
{
  DBUG_ENTER("THD::increment_con_per_hour_counter");

  m_user_connect->conn_per_hour++;

  DBUG_VOID_RETURN;
}

void THD::increment_updates_counter()
{
  DBUG_ENTER("THD::increment_updates_counter");

  m_user_connect->updates++;

  DBUG_VOID_RETURN;
}

void THD::increment_questions_counter()
{
  DBUG_ENTER("THD::increment_questions_counter");

  m_user_connect->questions++;

  DBUG_VOID_RETURN;
}

/*
  Reset per-hour user resource limits when it has been more than
  an hour since they were last checked

  SYNOPSIS:
    time_out_user_resource_limits()

  NOTE:
    This assumes that the LOCK_user_conn mutex has been acquired, so it is
    safe to test and modify members of the USER_CONN structure.
*/
void THD::time_out_user_resource_limits()
{
  mysql_mutex_assert_owner(&LOCK_user_conn);
  ulonglong check_time= start_utime;
  DBUG_ENTER("time_out_user_resource_limits");

  /* If more than a hour since last check, reset resource checking */
  if (check_time - m_user_connect->reset_utime >= 3600000000LL)
  {
    m_user_connect->questions=1;
    m_user_connect->updates=0;
    m_user_connect->conn_per_hour=0;
    m_user_connect->reset_utime= check_time;
  }

  DBUG_VOID_RETURN;
}


#ifndef DBUG_OFF
void THD::Query_plan::assert_plan_is_locked_if_other() const
{
  if (current_thd != thd)
    mysql_mutex_assert_owner(&thd->LOCK_query_plan);
}
#endif

void THD::Query_plan::set_query_plan(enum_sql_command sql_cmd,
                                     LEX *lex_arg, bool ps)
{
  DBUG_ASSERT(current_thd == thd);

  // No need to grab mutex for repeated (SQLCOM_END, NULL, false).
  if (sql_command == sql_cmd &&
      lex == lex_arg &&
      is_ps == ps)
  {
    return;
  }

  thd->lock_query_plan();
  sql_command= sql_cmd;
  lex= lex_arg;
  is_ps= ps;
  thd->unlock_query_plan();
}


void THD::Query_plan::set_modification_plan(Modification_plan *plan_arg)
{
  DBUG_ASSERT(current_thd == thd);
  mysql_mutex_assert_owner(&thd->LOCK_query_plan);
  modification_plan= plan_arg;
}

/**
  Push an error message into MySQL diagnostic area with line
  and position information.

  This function provides semantic action implementers with a way
  to push the famous "You have a syntax error near..." error
  message into the diagnostic area, which is normally produced only if
  a parse error is discovered internally by the Bison generated
  parser.

  @note Parse-time only function!

  @param thd            YYTHD
  @param location       YYSTYPE object: error position
  @param s              error message: NULL default means ER(ER_SYNTAX_ERROR)
*/

void THD::parse_error_at(const YYLTYPE &location, const char *s)
{
  uint lineno= location.raw.start ?
    m_parser_state->m_lip.get_lineno(location.raw.start) : 1;
  const char *pos= location.raw.start ? location.raw.start : "";
  ErrConvString err(pos, variables.character_set_client);
  my_printf_error(ER_PARSE_ERROR,  ER(ER_PARSE_ERROR), MYF(0),
                  s ? s : ER(ER_SYNTAX_ERROR), err.ptr(), lineno);
}

bool THD::send_result_metadata(List<Item> *list, uint flags)
{
  DBUG_ENTER("send_result_metadata");
  List_iterator_fast<Item> it(*list);
  Item *item;
  uchar buff[MAX_FIELD_WIDTH];
  String tmp((char *) buff, sizeof(buff), &my_charset_bin);

  if (m_protocol->start_result_metadata(list->elements, flags,
          variables.character_set_results))
    goto err;

#ifdef EMBEDDED_LIBRARY                  // bootstrap file handling
    if(!mysql)
      DBUG_RETURN(false);
#endif

  while ((item= it++))
  {
    Send_field field;
    item->make_field(&field);
#ifndef EMBEDDED_LIBRARY
    m_protocol->start_row();
    if (m_protocol->send_field_metadata(&field,
            item->charset_for_protocol()))
      goto err;
    if (flags & Protocol::SEND_DEFAULTS)
      item->send(m_protocol, &tmp);
    if (m_protocol->end_row())
      DBUG_RETURN(true);
#else
      if(m_protocol->send_field_metadata(&field, item->charset_for_protocol()))
        goto err;
      if (flags & Protocol::SEND_DEFAULTS)
        get_protocol_classic()->send_string_metadata(item->val_str(&tmp));
#endif
  }

  DBUG_RETURN(m_protocol->end_result_metadata());

  err:
  my_error(ER_OUT_OF_RESOURCES, MYF(0));        /* purecov: inspected */
  DBUG_RETURN(1);                               /* purecov: inspected */
}

bool THD::send_result_set_row(List<Item> *row_items)
{
  char buffer[MAX_FIELD_WIDTH];
  String str_buffer(buffer, sizeof (buffer), &my_charset_bin);
  List_iterator_fast<Item> it(*row_items);

  DBUG_ENTER("send_result_set_row");

  for (Item *item= it++; item; item= it++)
  {
    if (item->send(m_protocol, &str_buffer) || is_error())
      DBUG_RETURN(true);
    /*
      Reset str_buffer to its original state, as it may have been altered in
      Item::send().
    */
    str_buffer.set(buffer, sizeof(buffer), &my_charset_bin);
  }
  DBUG_RETURN(false);
}

void THD::send_statement_status()
{
  DBUG_ENTER("send_statement_status");
  DBUG_ASSERT(!get_stmt_da()->is_sent());
  bool error= false;
  Diagnostics_area *da= get_stmt_da();

  /* Can not be true, but do not take chances in production. */
  if (da->is_sent())
    DBUG_VOID_RETURN;

  switch (da->status())
  {
    case Diagnostics_area::DA_ERROR:
      /* The query failed, send error to log and abort bootstrap. */
      error= m_protocol->send_error(
              da->mysql_errno(), da->message_text(), da->returned_sqlstate());
          break;
    case Diagnostics_area::DA_EOF:
      error= m_protocol->send_eof(
              server_status, da->last_statement_cond_count());
          break;
    case Diagnostics_area::DA_OK:
      error= m_protocol->send_ok(
              server_status, da->last_statement_cond_count(),
              da->affected_rows(), da->last_insert_id(), da->message_text());
          break;
    case Diagnostics_area::DA_DISABLED:
      break;
    case Diagnostics_area::DA_EMPTY:
    default:
      DBUG_ASSERT(0);
          error= m_protocol->send_ok(server_status, 0, 0, 0, NULL);
          break;
  }
  if (!error)
    da->set_is_sent(true);
  DBUG_VOID_RETURN;
}

void THD::claim_memory_ownership()
{
  /*
    Ownership of the THD object is transfered to this thread.
    This happens typically:
    - in the event scheduler,
      when the scheduler thread creates a work item and
      starts a worker thread to run it
    - in the main thread, when the code that accepts a new
      network connection creates a work item and starts a
      connection thread to run it.
    Accounting for memory statistics needs to be told
    that memory allocated by thread X now belongs to thread Y,
    so that statistics by thread/account/user/host are accurate.
    Inspect every piece of memory allocated in THD,
    and call PSI_MEMORY_CALL(memory_claim)().
  */
#ifdef HAVE_PSI_MEMORY_INTERFACE
  claim_root(&main_mem_root);
  my_claim(m_token_array);
  Protocol_classic *p= get_protocol_classic();
  if (p != NULL)
    p->claim_memory_ownership();
  session_tracker.claim_memory_ownership();
  session_sysvar_res_mgr.claim_memory_ownership();
  my_hash_claim(&user_vars);
#if defined(ENABLED_DEBUG_SYNC)
  debug_sync_claim_memory_ownership(this);
#endif /* defined(ENABLED_DEBUG_SYNC) */
  get_transaction()->claim_memory_ownership();
  stmt_map.claim_memory_ownership();
#endif /* HAVE_PSI_MEMORY_INTERFACE */
}
<|MERGE_RESOLUTION|>--- conflicted
+++ resolved
@@ -1183,6 +1183,8 @@
 #ifdef EMBEDDED_LIBRARY
    mysql(NULL),
 #endif
+   initial_status_var(NULL),
+   status_var_aggregated(false),
    query_plan(this),
    current_mutex(NULL),
    current_cond(NULL),
@@ -1751,12 +1753,7 @@
 void THD::cleanup_connection(void)
 {
   mysql_mutex_lock(&LOCK_status);
-<<<<<<< HEAD
-  add_to_status(&global_status_var, &status_var, true);
-=======
-  add_to_status(&global_status_var, &status_var);
-  memset(&status_var, 0, sizeof(status_var));
->>>>>>> c8243dd3
+  add_to_status(&global_status_var, &status_var, true, true);
   mysql_mutex_unlock(&LOCK_status);
 
   cleanup();
@@ -1890,12 +1887,14 @@
   Global_THD_manager::get_instance()->release_thread_id(m_thread_id);
 
   mysql_mutex_lock(&LOCK_status);
-<<<<<<< HEAD
-  add_to_status(&global_status_var, &status_var, true);
-=======
-  add_to_status(&global_status_var, &status_var);
-  memset(&status_var, 0, sizeof(status_var));
->>>>>>> c8243dd3
+  add_to_status(&global_status_var, &status_var, true, false);
+  /*
+    Status queries after this point should not aggregate THD::status_var
+    since the values has been added to global_status_var.
+    The status values are not reset so that they can still be read
+    by performance schema.
+  */
+  status_var_aggregated= true;
   mysql_mutex_unlock(&LOCK_status);
 
   /* Ensure that no one is using THD */
@@ -2022,6 +2021,7 @@
    to_var       add to this array
    from_var     from this array
    add_com_vars if true, then add COM variables
+   reset_from_var if true, then memset from_var variable with 0
 
   NOTES
     This function assumes that all variables are longlong/ulonglong.
@@ -2029,7 +2029,8 @@
     the other variables after the while loop
 */
 
-void add_to_status(STATUS_VAR *to_var, const STATUS_VAR *from_var, bool add_com_vars)
+void add_to_status(STATUS_VAR *to_var, STATUS_VAR *from_var, bool add_com_vars,
+                   bool reset_from_var)
 {
   int        c;
   ulonglong *end= (ulonglong*) ((uchar*) to_var +
@@ -2046,6 +2047,11 @@
 
     for (c= 0; c< SQLCOM_END; c++)
       to_var->com_stat[(uint) c] += from_var->com_stat[(uint) c];
+  }
+
+  if (reset_from_var)
+  {
+    memset (from_var, 0, sizeof(*from_var));
   }
 }
 
