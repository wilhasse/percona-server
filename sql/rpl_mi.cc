/*
   Copyright (C) 2000-2003 MySQL AB
    All rights reserved. Use is subject to license terms.

   This program is free software; you can redistribute it and/or modify
   it under the terms of the GNU General Public License as published by
   the Free Software Foundation; version 2 of the License.

   This program is distributed in the hope that it will be useful,
   but WITHOUT ANY WARRANTY; without even the implied warranty of
   MERCHANTABILITY or FITNESS FOR A PARTICULAR PURPOSE.  See the
   GNU General Public License for more details.

   You should have received a copy of the GNU General Public License
   along with this program; if not, write to the Free Software
   Foundation, Inc., 51 Franklin St, Fifth Floor, Boston, MA 02110-1301  USA
*/

#include <my_global.h> // For HAVE_REPLICATION
#include "mysql_priv.h"
#include <my_dir.h>

#include "rpl_mi.h"

#ifdef HAVE_REPLICATION


// Defined in slave.cc
int init_intvar_from_file(int* var, IO_CACHE* f, int default_val);
int init_strvar_from_file(char *var, int max_size, IO_CACHE *f,
			  const char *default_val);
#ifndef MCP_WL342
int init_floatvar_from_file(float* var, IO_CACHE* f, float default_val);
#endif
#ifndef MCP_BUG47037
int init_dynarray_intvar_from_file(DYNAMIC_ARRAY* arr, IO_CACHE* f);
#endif

Master_info::Master_info()
  :Slave_reporting_capability("I/O"),
   ssl(0), ssl_verify_server_cert(0), fd(-1), io_thd(0), inited(0),
   abort_slave(0),slave_running(0),
   slave_run_id(0)
{
  host[0] = 0; user[0] = 0; password[0] = 0;
  ssl_ca[0]= 0; ssl_capath[0]= 0; ssl_cert[0]= 0;
  ssl_cipher[0]= 0; ssl_key[0]= 0;

#ifndef MCP_WL3127
  bind_addr[0] = 0;
#endif
#ifndef MCP_WL4080
  master_epoch= 0;
#endif
#ifndef MCP_BUG47037
  master_id = 0;
  my_init_dynamic_array(&ignore_server_ids, sizeof(::server_id), 16, 16);
#endif
#ifndef MCP_WL342
  heartbeat_period= 0;
  received_heartbeats= 0;
#endif
  bzero((char*) &file, sizeof(file));
  pthread_mutex_init(&run_lock, MY_MUTEX_INIT_FAST);
  pthread_mutex_init(&data_lock, MY_MUTEX_INIT_FAST);
  pthread_cond_init(&data_cond, NULL);
  pthread_cond_init(&start_cond, NULL);
  pthread_cond_init(&stop_cond, NULL);
}

Master_info::~Master_info()
{
#ifndef MCP_BUG47037
  delete_dynamic(&ignore_server_ids);
#endif
  pthread_mutex_destroy(&run_lock);
  pthread_mutex_destroy(&data_lock);
  pthread_cond_destroy(&data_cond);
  pthread_cond_destroy(&start_cond);
  pthread_cond_destroy(&stop_cond);
}

#ifndef MCP_BUG47037
/**
   A comparison function to be supplied as argument to @c sort_dynamic()
   and @c bsearch()

   @return -1 if first argument is less, 0 if it equal to, 1 if it is greater
   than the second
*/
int change_master_server_id_cmp(ulong *id1, ulong *id2)
{
  return *id1 < *id2? -1 : (*id1 > *id2? 1 : 0);
}


/**
   Reports if the s_id server has been configured to ignore events 
   it generates with

      CHANGE MASTER IGNORE_SERVER_IDS= ( list of server ids )

   Method is called from the io thread event receiver filtering.

   @param      s_id    the master server identifier

   @retval   TRUE    if s_id is in the list of ignored master  servers,
   @retval   FALSE   otherwise.
 */
bool Master_info::shall_ignore_server_id(ulong s_id)
{
  if (likely(ignore_server_ids.elements == 1))
    return (* (ulong*) dynamic_array_ptr(&ignore_server_ids, 0)) == s_id;
  else      
    return bsearch((const ulong *) &s_id,
                   ignore_server_ids.buffer,
                   ignore_server_ids.elements, sizeof(ulong),
                   (int (*) (const void*, const void*)) change_master_server_id_cmp)
      != NULL;
}
#endif

void init_master_info_with_options(Master_info* mi)
{
  DBUG_ENTER("init_master_info_with_options");

  mi->master_log_name[0] = 0;
  mi->master_log_pos = BIN_LOG_HEADER_SIZE;             // skip magic number

<<<<<<< HEAD
  /* Reset Master Bind to empty string (bind all IPv4 + IPv6) */
  strmake(mi->bind_addr, "", sizeof(mi->bind_addr));

=======
#ifndef MCP_WL3127
  strmake(mi->bind_addr, "0.0.0.0", sizeof(mi->bind_addr));
#endif
>>>>>>> 56723995
  if (master_host)
    strmake(mi->host, master_host, sizeof(mi->host) - 1);
  if (master_user)
    strmake(mi->user, master_user, sizeof(mi->user) - 1);
  if (master_password)
    strmake(mi->password, master_password, MAX_PASSWORD_LENGTH);
  mi->port = master_port;
  mi->connect_retry = master_connect_retry;

#ifndef MCP_WL342
  /* 
    always request heartbeat unless master_heartbeat_period is set
    explicitly zero.  Here is the default value for heartbeat period
    if CHANGE MASTER did not specify it.  (no data loss in conversion
    as hb period has a max)
  */
  mi->heartbeat_period= (float) min(SLAVE_MAX_HEARTBEAT_PERIOD,
                                    (slave_net_timeout/2.0));
  DBUG_ASSERT(mi->heartbeat_period > (float) 0.001
              || mi->heartbeat_period == 0);
#endif
  mi->ssl= master_ssl;
  if (master_ssl_ca)
    strmake(mi->ssl_ca, master_ssl_ca, sizeof(mi->ssl_ca)-1);
  if (master_ssl_capath)
    strmake(mi->ssl_capath, master_ssl_capath, sizeof(mi->ssl_capath)-1);
  if (master_ssl_cert)
    strmake(mi->ssl_cert, master_ssl_cert, sizeof(mi->ssl_cert)-1);
  if (master_ssl_cipher)
    strmake(mi->ssl_cipher, master_ssl_cipher, sizeof(mi->ssl_cipher)-1);
  if (master_ssl_key)
    strmake(mi->ssl_key, master_ssl_key, sizeof(mi->ssl_key)-1);
  /* Intentionally init ssl_verify_server_cert to 0, no option available  */
  mi->ssl_verify_server_cert= 0;
  DBUG_VOID_RETURN;
}


enum {
  LINES_IN_MASTER_INFO_WITH_SSL= 14,

  /* 5.1.16 added value of master_ssl_verify_server_cert */
  LINE_FOR_MASTER_SSL_VERIFY_SERVER_CERT= 15,

#ifndef MCP_WL342
  /* 5.1.23 added value of master_heartbeat_period */
  LINE_FOR_MASTER_HEARTBEAT_PERIOD= 16,
#endif

#ifndef MCP_WL3127
  LINES_IN_MASTER_INFO_WITH_SSL_AND_BIND_ADDR= 17,
#endif

#ifndef MCP_BUG47037
  /* 6.0 added value of master_ignore_server_id */
  LINE_FOR_REPLICATE_IGNORE_SERVER_IDS= 18,
#endif

  /* Number of lines currently used when saving master info file */
#ifndef MCP_BUG47037
  LINES_IN_MASTER_INFO= LINE_FOR_REPLICATE_IGNORE_SERVER_IDS
#else
  LINES_IN_MASTER_INFO= LINE_FOR_MASTER_SSL_VERIFY_SERVER_CERT
#endif
};

int init_master_info(Master_info* mi, const char* master_info_fname,
                     const char* slave_info_fname,
                     bool abort_if_no_master_info_file,
                     int thread_mask)
{
  int fd,error;
  char fname[FN_REFLEN+128];
  DBUG_ENTER("init_master_info");

  if (mi->inited)
  {
    /*
      We have to reset read position of relay-log-bin as we may have
      already been reading from 'hotlog' when the slave was stopped
      last time. If this case pos_in_file would be set and we would
      get a crash when trying to read the signature for the binary
      relay log.

      We only rewind the read position if we are starting the SQL
      thread. The handle_slave_sql thread assumes that the read
      position is at the beginning of the file, and will read the
      "signature" and then fast-forward to the last position read.
    */
    if (thread_mask & SLAVE_SQL)
    {
      my_b_seek(mi->rli.cur_log, (my_off_t) 0);
    }
    DBUG_RETURN(0);
  }

  mi->mysql=0;
  mi->file_id=1;
  fn_format(fname, master_info_fname, mysql_data_home, "", 4+32);

  /*
    We need a mutex while we are changing master info parameters to
    keep other threads from reading bogus info
  */

  pthread_mutex_lock(&mi->data_lock);
  fd = mi->fd;

  /* does master.info exist ? */

  if (access(fname,F_OK))
  {
    if (abort_if_no_master_info_file)
    {
      pthread_mutex_unlock(&mi->data_lock);
      DBUG_RETURN(0);
    }
    /*
      if someone removed the file from underneath our feet, just close
      the old descriptor and re-create the old file
    */
    if (fd >= 0)
      my_close(fd, MYF(MY_WME));
    if ((fd = my_open(fname, O_CREAT|O_RDWR|O_BINARY, MYF(MY_WME))) < 0 )
    {
      sql_print_error("Failed to create a new master info file (\
file '%s', errno %d)", fname, my_errno);
      goto err;
    }
    if (init_io_cache(&mi->file, fd, IO_SIZE*2, READ_CACHE, 0L,0,
                      MYF(MY_WME)))
    {
      sql_print_error("Failed to create a cache on master info file (\
file '%s')", fname);
      goto err;
    }

    mi->fd = fd;
    init_master_info_with_options(mi);

  }
  else // file exists
  {
    if (fd >= 0)
      reinit_io_cache(&mi->file, READ_CACHE, 0L,0,0);
    else
    {
      if ((fd = my_open(fname, O_RDWR|O_BINARY, MYF(MY_WME))) < 0 )
      {
        sql_print_error("Failed to open the existing master info file (\
file '%s', errno %d)", fname, my_errno);
        goto err;
      }
      if (init_io_cache(&mi->file, fd, IO_SIZE*2, READ_CACHE, 0L,
                        0, MYF(MY_WME)))
      {
        sql_print_error("Failed to create a cache on master info file (\
file '%s')", fname);
        goto err;
      }
    }

    mi->fd = fd;
    int port, connect_retry, master_log_pos, lines;
    int ssl= 0, ssl_verify_server_cert= 0;
#ifndef MCP_WL342
    float master_heartbeat_period= 0.0;
#endif
    char *first_non_digit;

    /*
       Starting from 4.1.x master.info has new format. Now its
       first line contains number of lines in file. By reading this
       number we will be always distinguish to which version our
       master.info corresponds to. We can't simply count lines in
       file since versions before 4.1.x could generate files with more
       lines than needed.
       If first line doesn't contain a number or contain number less than
       LINES_IN_MASTER_INFO_WITH_SSL then such file is treated like file
       from pre 4.1.1 version.
       There is no ambiguity when reading an old master.info, as before
       4.1.1, the first line contained the binlog's name, which is either
       empty or has an extension (contains a '.'), so can't be confused
       with an integer.

       So we're just reading first line and trying to figure which version
       is this.
    */

    /*
       The first row is temporarily stored in mi->master_log_name,
       if it is line count and not binlog name (new format) it will be
       overwritten by the second row later.
    */
    if (init_strvar_from_file(mi->master_log_name,
                              sizeof(mi->master_log_name), &mi->file,
                              ""))
      goto errwithmsg;

    lines= strtoul(mi->master_log_name, &first_non_digit, 10);

    if (mi->master_log_name[0]!='\0' &&
        *first_non_digit=='\0' && lines >= LINES_IN_MASTER_INFO_WITH_SSL)
    {
      /* Seems to be new format => read master log name from next line */
      if (init_strvar_from_file(mi->master_log_name,
            sizeof(mi->master_log_name), &mi->file, ""))
        goto errwithmsg;
    }
    else
      lines= 7;

    if (init_intvar_from_file(&master_log_pos, &mi->file, 4) ||
        init_strvar_from_file(mi->host, sizeof(mi->host), &mi->file,
                              master_host) ||
        init_strvar_from_file(mi->user, sizeof(mi->user), &mi->file,
                              master_user) ||
        init_strvar_from_file(mi->password, SCRAMBLED_PASSWORD_CHAR_LENGTH+1,
                              &mi->file, master_password) ||
        init_intvar_from_file(&port, &mi->file, master_port) ||
        init_intvar_from_file(&connect_retry, &mi->file,
                              master_connect_retry))
      goto errwithmsg;

    /*
       If file has ssl part use it even if we have server without
       SSL support. But these option will be ignored later when
       slave will try connect to master, so in this case warning
       is printed.
     */
    if (lines >= LINES_IN_MASTER_INFO_WITH_SSL)
    {
      if (init_intvar_from_file(&ssl, &mi->file, master_ssl) ||
          init_strvar_from_file(mi->ssl_ca, sizeof(mi->ssl_ca),
                                &mi->file, master_ssl_ca) ||
          init_strvar_from_file(mi->ssl_capath, sizeof(mi->ssl_capath),
                                &mi->file, master_ssl_capath) ||
          init_strvar_from_file(mi->ssl_cert, sizeof(mi->ssl_cert),
                                &mi->file, master_ssl_cert) ||
          init_strvar_from_file(mi->ssl_cipher, sizeof(mi->ssl_cipher),
                                &mi->file, master_ssl_cipher) ||
          init_strvar_from_file(mi->ssl_key, sizeof(mi->ssl_key),
                                &mi->file, master_ssl_key))
        goto errwithmsg;

      /*
        Starting from 5.1.16 ssl_verify_server_cert might be
        in the file
      */
      if (lines >= LINE_FOR_MASTER_SSL_VERIFY_SERVER_CERT &&
          init_intvar_from_file(&ssl_verify_server_cert, &mi->file, 0))
        goto errwithmsg;

#ifndef MCP_WL342
      if (lines >= LINE_FOR_MASTER_HEARTBEAT_PERIOD &&
          init_floatvar_from_file(&master_heartbeat_period, &mi->file, 0.0))
        goto errwithmsg;
#endif

#ifndef MCP_WL3127
      if (lines >= LINES_IN_MASTER_INFO_WITH_SSL_AND_BIND_ADDR &&
          init_strvar_from_file(mi->bind_addr, sizeof(mi->bind_addr),
                                &mi->file, ""))
        goto errwithmsg;
#endif

#ifndef MCP_BUG47037
      /*
        Starting from 6.0 list of server_id of ignorable servers might be
        in the file
      */
      if (lines >= LINE_FOR_REPLICATE_IGNORE_SERVER_IDS &&
          init_dynarray_intvar_from_file(&mi->ignore_server_ids, &mi->file))
      {
        sql_print_error("Failed to initialize master info ignore_server_ids");
        goto errwithmsg;
      }
#endif
    }

#ifndef HAVE_OPENSSL
    if (ssl)
      sql_print_warning("SSL information in the master info file "
                      "('%s') are ignored because this MySQL slave was compiled "
                      "without SSL support.", fname);
#endif /* HAVE_OPENSSL */

    /*
      This has to be handled here as init_intvar_from_file can't handle
      my_off_t types
    */
    mi->master_log_pos= (my_off_t) master_log_pos;
    mi->port= (uint) port;
    mi->connect_retry= (uint) connect_retry;
    mi->ssl= (my_bool) ssl;
    mi->ssl_verify_server_cert= ssl_verify_server_cert;
#ifndef MCP_WL342
    mi->heartbeat_period= master_heartbeat_period;
#endif
  }
  DBUG_PRINT("master_info",("log_file_name: %s  position: %ld",
                            mi->master_log_name,
                            (ulong) mi->master_log_pos));

  mi->rli.mi = mi;
  if (init_relay_log_info(&mi->rli, slave_info_fname))
    goto err;

  mi->inited = 1;
  // now change cache READ -> WRITE - must do this before flush_master_info
  reinit_io_cache(&mi->file, WRITE_CACHE, 0L, 0, 1);
  if ((error=test(flush_master_info(mi, TRUE, TRUE))))
    sql_print_error("Failed to flush master info file");
  pthread_mutex_unlock(&mi->data_lock);
  DBUG_RETURN(error);

errwithmsg:
  sql_print_error("Error reading master configuration");

err:
  if (fd >= 0)
  {
    my_close(fd, MYF(0));
    end_io_cache(&mi->file);
  }
  mi->fd= -1;
  pthread_mutex_unlock(&mi->data_lock);
  DBUG_RETURN(1);
}


/*
  RETURN
     2 - flush relay log failed
     1 - flush master info failed
     0 - all ok
*/
int flush_master_info(Master_info* mi, 
                      bool flush_relay_log_cache, 
                      bool need_lock_relay_log)
{
  IO_CACHE* file = &mi->file;
  char lbuf[22];
  int err= 0;

  DBUG_ENTER("flush_master_info");
  DBUG_PRINT("enter",("master_pos: %ld", (long) mi->master_log_pos));

  /*
    Flush the relay log to disk. If we don't do it, then the relay log while
    have some part (its last kilobytes) in memory only, so if the slave server
    dies now, with, say, from master's position 100 to 150 in memory only (not
    on disk), and with position 150 in master.info, then when the slave
    restarts, the I/O thread will fetch binlogs from 150, so in the relay log
    we will have "[0, 100] U [150, infinity[" and nobody will notice it, so the
    SQL thread will jump from 100 to 150, and replication will silently break.

    When we come to this place in code, relay log may or not be initialized;
    the caller is responsible for setting 'flush_relay_log_cache' accordingly.
  */

#ifndef MCP_BUG47037
  /*
    produce a line listing the total number and all the ignored server_id:s
  */
  char* ignore_server_ids_buf;
  {
    ignore_server_ids_buf=
      (char *) my_malloc((sizeof(::server_id) * 3 + 1) *
                         (1 + mi->ignore_server_ids.elements), MYF(MY_WME));
    if (!ignore_server_ids_buf)
      DBUG_RETURN(1);
    for (ulong i= 0, cur_len= sprintf(ignore_server_ids_buf,
                                      "%u", mi->ignore_server_ids.elements);
         i < mi->ignore_server_ids.elements; i++)
    {
      ulong s_id;
      get_dynamic(&mi->ignore_server_ids, (uchar*) &s_id, i);
      cur_len +=sprintf(ignore_server_ids_buf + cur_len, " %lu", s_id);
    }
  }
#endif

  if (flush_relay_log_cache)
  {
    pthread_mutex_t *log_lock= mi->rli.relay_log.get_log_lock();
    IO_CACHE *log_file= mi->rli.relay_log.get_log_file();

    if (need_lock_relay_log)
      pthread_mutex_lock(log_lock);

    safe_mutex_assert_owner(log_lock);
    err= flush_io_cache(log_file);

    if (need_lock_relay_log)
      pthread_mutex_unlock(log_lock);

    if (err)
      DBUG_RETURN(2);
  }

  /*
    We flushed the relay log BEFORE the master.info file, because if we crash
    now, we will get a duplicate event in the relay log at restart. If we
    flushed in the other order, we would get a hole in the relay log.
    And duplicate is better than hole (with a duplicate, in later versions we
    can add detection and scrap one event; with a hole there's nothing we can
    do).
  */

  /*
     In certain cases this code may create master.info files that seems
     corrupted, because of extra lines filled with garbage in the end
     file (this happens if new contents take less space than previous
     contents of file). But because of number of lines in the first line
     of file we don't care about this garbage.
  */

#ifndef MCP_WL342
  char heartbeat_buf[sizeof(mi->heartbeat_period) * 4]; // buffer to suffice always
  sprintf(heartbeat_buf, "%.3f", mi->heartbeat_period);
#endif
  my_b_seek(file, 0L);
  my_b_printf(file,
              "%u\n%s\n%s\n%s\n%s\n%s\n%d\n%d\n%d\n%s\n%s\n%s\n%s\n%s\n%d\n%s\n%s\n%s\n",
              LINES_IN_MASTER_INFO,
              mi->master_log_name, llstr(mi->master_log_pos, lbuf),
              mi->host, mi->user,
              mi->password, mi->port, mi->connect_retry,
              (int)(mi->ssl), mi->ssl_ca, mi->ssl_capath, mi->ssl_cert,
              mi->ssl_cipher, mi->ssl_key, mi->ssl_verify_server_cert,
#ifndef MCP_WL342
              heartbeat_buf,
#endif
#ifndef MCP_WL3127
              mi->bind_addr,
#endif
#ifndef MCP_BUG47037
              ignore_server_ids_buf);
  my_free(ignore_server_ids_buf, MYF(0));
#endif
  DBUG_RETURN(-flush_io_cache(file));
}


void end_master_info(Master_info* mi)
{
  DBUG_ENTER("end_master_info");

  if (!mi->inited)
    DBUG_VOID_RETURN;
  end_relay_log_info(&mi->rli);
  if (mi->fd >= 0)
  {
    end_io_cache(&mi->file);
    (void)my_close(mi->fd, MYF(MY_WME));
    mi->fd = -1;
  }
  mi->inited = 0;

  DBUG_VOID_RETURN;
}


#endif /* HAVE_REPLICATION */<|MERGE_RESOLUTION|>--- conflicted
+++ resolved
@@ -127,15 +127,10 @@
   mi->master_log_name[0] = 0;
   mi->master_log_pos = BIN_LOG_HEADER_SIZE;             // skip magic number
 
-<<<<<<< HEAD
+#ifndef MCP_WL3127
   /* Reset Master Bind to empty string (bind all IPv4 + IPv6) */
   strmake(mi->bind_addr, "", sizeof(mi->bind_addr));
-
-=======
-#ifndef MCP_WL3127
-  strmake(mi->bind_addr, "0.0.0.0", sizeof(mi->bind_addr));
-#endif
->>>>>>> 56723995
+#endif
   if (master_host)
     strmake(mi->host, master_host, sizeof(mi->host) - 1);
   if (master_user)
