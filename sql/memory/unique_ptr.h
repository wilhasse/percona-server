/* Copyright (c) 2020, 2021, Oracle and/or its affiliates.

   This program is free software; you can redistribute it and/or modify
   it under the terms of the GNU General Public License, version 2.0,
   as published by the Free Software Foundation.

   This program is also distributed with certain software (including
   but not limited to OpenSSL) that is licensed under separate terms,
   as designated in a particular file or component or in included license
   documentation.  The authors of MySQL hereby grant you an additional
   permission to link the program and your derivative works with the
   separately licensed software that they have included with MySQL.

   This program is distributed in the hope that it will be useful,
   but WITHOUT ANY WARRANTY; without even the implied warranty of
   MERCHANTABILITY or FITNESS FOR A PARTICULAR PURPOSE.  See the
   GNU General Public License, version 2.0, for more details.

   You should have received a copy of the GNU General Public License
   along with this program; if not, write to the Free Software
   Foundation, Inc., 51 Franklin St, Fifth Floor, Boston, MA 02110-1301  USA */

#ifndef MEMORY_UNIQUE_PTR_INCLUDED
#define MEMORY_UNIQUE_PTR_INCLUDED

#include <assert.h>
#include <sys/stat.h>
#include <sys/types.h>
#include <algorithm>
#include <cstddef>
#include <iostream>
<<<<<<< HEAD
#include <limits>
=======
#include <limits>  // std::numeric_limits
>>>>>>> c70126c9
#include <memory>
#include <string>
#include <tuple>

#include "my_sys.h"
#include "mysql/service_mysql_alloc.h"  // my_malloc
#include "sql/memory/aligned_atomic.h"  // memory::cache_line_size
#include "sql/memory/ref_ptr.h"         // memory::Ref_ptr

#if defined(__sun) && defined(__SVR4)
namespace memory {
template <typename T, typename A = std::nullptr_t>
using Unique_ptr = std::unique_ptr<T>;
template <typename T, typename... Args>
Unique_ptr<T> make_unique(Args &&... args) {
  return std::make_unique<T>(args...);
}
}  // namespace memory
#else
namespace memory {
namespace traits {
/**
 Tests for the existence of `allocate(size_t)` in order to disambiguate if `T`
 is an allocator class.
 */
template <class T>
auto test_for_allocate(int T::*)
    -> decltype(std::declval<T>().allocate(std::declval<size_t>()),
                std::true_type{});
template <class>
std::false_type test_for_allocate(...);

}  // namespace traits
/**
 Struct that allows for checking if `T` fullfils the Allocator named
 requirements.
 */
template <class T>
struct is_allocator : decltype(traits::test_for_allocate<T>(nullptr)) {};

/**
 Allocator class for instrumenting allocated memory with Performance Schema
 keys.
 */
template <typename T>
class PFS_allocator {
  using value_type = T;
  using size_type = size_t;

  /**
    Constructor for the class that takes the PFS key to be used.

    @param key The PFS key to be used.
   */
  PFS_allocator(PSI_memory_key key);
  /**
    Copy constructor.

    @param rhs The object to copy from.
   */
  template <typename U>
  PFS_allocator(PFS_allocator<U> const &rhs) noexcept;
  /**
    Move constructor.

    @param rhs The object to move from.
   */
  template <typename U>
  PFS_allocator(PFS_allocator<U> &&rhs) noexcept;
  /**
    Retrieves the PFS for `this` allocator object.

    @return The PFS key.
   */
  PSI_memory_key key() const;
  /**
    Allocate `n` bytes and return a pointer to the beginning of the allocated
    memory.

    @param n The size of the memory to allocate.

    @return A pointer to the beginning of the allocated memory.
   */
  T *allocate(std::size_t n);
  /**
    Deallocates the `n` bytes stored in the memory pointer `p` is pointing to.

    @param p The pointer to the beginning of the memory to deallocate.
    @param n The size of the memory to deallocate.
   */
  void deallocate(T *p, std::size_t n) noexcept;
  /**
    In-place constructs an object of class `U` in the memory pointed by `p`.

    @param p The pointer to the beginning of the memory to construct the object
             in.
    @param args The parameters to be used with the `U` constructor.
   */
  template <class U, class... Args>
  void construct(U *p, Args &&... args);
  /**
    In-place invokes the destructor for class `T` on object pointed by `p`.

    @param p The object pointer to invoke the destructor on.
   */
  void destroy(T *p);
  /**
    The maximum size available to allocate.

    @return The maximum size available to allocate.
   */
  size_type max_size() const;

 private:
  /** The PFS key to be used to allocate memory */
  PSI_memory_key m_key;
};

/**
  Smart pointer to hold a unique pointer to a heap allocated memory of type `T`,
  constructed using a specific allocator.

  Template parameters are as follows:
  - `T` is the type of the pointer to allocate. It may be an array type.
  - `A` the allocator to use. If none is passed, `std::nullptr_t` is passed and
    regular `new` and `delete` are used to construct the memory.
 */
template <typename T, typename A = std::nullptr_t>
class Unique_ptr {
 public:
  using type = typename std::remove_extent<T>::type;
  using pointer = type *;
  using reference = type &;

  /**
    Default class constuctor, only to be used with no specific allocator.
   */
  template <
      typename D = T, typename B = A,
      std::enable_if_t<std::is_same<B, std::nullptr_t>::value> * = nullptr>
  Unique_ptr();
  /**
    Class constuctor, to be used with specific allocators, passing the allocator
    object to be used.

    @param alloc The allocator instance to be used.
   */
  template <
      typename D = T, typename B = A,
      std::enable_if_t<!std::is_same<B, std::nullptr_t>::value> * = nullptr>
  Unique_ptr(A &alloc);
  /**
    Class constuctor, to be used with specific allocators and when `T` is an
    array type, passing the allocator object to be used and the size of the
    array.

    @param alloc The allocator instance to be used.
    @param size The size of the array to allocate.
   */
  template <typename D = T, typename B = A,
            std::enable_if_t<!std::is_same<B, std::nullptr_t>::value &&
                             std::is_array<D>::value> * = nullptr>
  Unique_ptr(A &alloc, size_t size);
  /**
    Class constuctor, to be used with no specific allocators and when `T` is an
    array type, passing the allocator object to be used and the size of the
    array.

    @param size The size of the array to allocate.
   */
  template <typename D = T, typename B = A,
            std::enable_if_t<std::is_same<B, std::nullptr_t>::value &&
                             std::is_array<D>::value> * = nullptr>
  Unique_ptr(size_t size);
  /**
    Class constuctor, to be used with specific allocators and when `T` is not an
    array type, passing the allocator object to be used and the parameters to be
    used with `T` object contructor.

    @param alloc The allocator instance to be used.
    @param args The parameters to be used with `T` object constructor.
   */
  template <typename... Args, typename D = T, typename B = A,
            std::enable_if_t<!std::is_same<B, std::nullptr_t>::value &&
                             !std::is_array<D>::value> * = nullptr>
  Unique_ptr(A &alloc, Args &&... args);
  /**
    Class constuctor, to be used with no specific allocators and when `T` is not
    an array type, passing the parameters to be used with `T` object contructor.

    @param args The parameters to be used with `T` object constructor.
   */
  template <typename... Args, typename D = T, typename B = A,
            std::enable_if_t<std::is_same<B, std::nullptr_t>::value &&
                             !std::is_array<D>::value> * = nullptr>
  Unique_ptr(Args &&... args);
  // Deleted copy constuctor
  Unique_ptr(Unique_ptr<T, A> const &rhs) = delete;
  /**
    Move constructor.

    @param rhs The object to move data from.
   */
  Unique_ptr(Unique_ptr<T, A> &&rhs);
  /**
    Destructor fot the class.
   */
  virtual ~Unique_ptr();
  // Deleted copy operator
  Unique_ptr<T, A> &operator=(Unique_ptr<T, A> const &rhs) = delete;
  /**
    Move operator.

    @param rhs The object to move data from.
   */
  Unique_ptr<T, A> &operator=(Unique_ptr<T, A> &&rhs);
  /**
    Arrow operator to access the underlying object of type `T`.

    @return A pointer to the underlying object of type `T`.
   */
  template <typename D = T,
            std::enable_if_t<!std::is_array<D>::value> * = nullptr>
  pointer operator->() const;
  /**
    Star operator to access the underlying object of type `T`.

    @return A refernce to the underlying object of type `T`.
   */
  reference operator*() const;
  /**
    Subscript operator, to access an array element when `T` is of array type.

    @param index The index of the element to retrieve the value for.

    @return A reference to the value stored at index.
   */
  template <typename D = T,
            std::enable_if_t<std::is_array<D>::value> * = nullptr>
  reference operator[](size_t index) const;
  /**
    Casting operator to bool.

    @return `true` if the underlying pointer is instantiated, `false` otherwise.
   */
  operator bool() const;
  /**
    Releases the ownership of the underlying allocated memory and returns a
    pointer to the beginning of that memory. This smart pointer will no longer
    manage the underlying memory.

    @return the pointer to the allocated and no longer managed memory.
   */
  template <
      typename B = A,
      std::enable_if_t<std::is_same<B, std::nullptr_t>::value> * = nullptr>
  pointer release();
  /**
    Releases the ownership of the underlying allocated memory and returns a
    pointer to the beginning of that memory. This smart pointer will no longer
    manage the underlying memory.

    @return the pointer to the allocated and no longer managed memory.
   */
  template <
      typename B = A,
      std::enable_if_t<!std::is_same<B, std::nullptr_t>::value> * = nullptr>
  pointer release();
  /**
    Returns a pointer to the underlying allocated memory.

    @return A pointer to the underlying allocated memory
   */
  pointer get() const;
  /**
    The size of the memory allocated, in bytes.

    @return The size of the memory allocated, in bytes
   */
  size_t size() const;
  /**
    Will resize the allocated memory to `new_size`. If the configure allocator
    supports this operation, the allocator is used. If not, a new memory chunk
    is allocted and the memory is copied.

    @param new_size The new desired size for the memory.

    @return The reference to `this` object, for chaining purposed.
   */
  template <
      typename D = T, typename B = A,
      std::enable_if_t<std::is_array<D>::value &&
                       std::is_same<B, std::nullptr_t>::value> * = nullptr>
  Unique_ptr<T, A> &reserve(size_t new_size);
  /**
    Will resize the allocated memory to `new_size`. If the configure allocator
    supports this operation, the allocator is used. If not, a new memory chunk
    is allocted and the memory is copied.

    @param new_size The new desired size for the memory.

    @return The reference to `this` object, for chaining purposed.
   */
  template <
      typename D = T, typename B = A,
      std::enable_if_t<std::is_array<D>::value &&
                       !std::is_same<B, std::nullptr_t>::value> * = nullptr>
  Unique_ptr<T, A> &reserve(size_t new_size);
  /**
    Returns the used allocator instance, if any.

    @return The reference to the allocator object.
   */
  A &allocator() const;

 private:
  /** The pointer to the underlying allocated memory  */
  alignas(std::max_align_t) pointer m_underlying{nullptr};
  /** The allocator to be used to allocate memory */
  memory::Ref_ptr<A> m_allocator;
  /** The size of the allocated memory */
  size_t m_size{0};

  /**
    Clears the underlying pointer and size.
   */
  void reset();
  /**
    Deallocates the underlying allocated memory.
   */
  template <typename D = T, typename B = A,
            std::enable_if_t<std::is_same<B, std::nullptr_t>::value &&
                             std::is_array<D>::value> * = nullptr>
  void destroy();
  /**
    Deallocates the underlying allocated memory.
   */
  template <typename D = T, typename B = A,
            std::enable_if_t<std::is_same<B, std::nullptr_t>::value &&
                             !std::is_array<D>::value> * = nullptr>
  void destroy();
  /**
    Deallocates the underlying allocated memory.
   */
  template <typename D = T, typename B = A,
            std::enable_if_t<!std::is_same<B, std::nullptr_t>::value &&
                             std::is_array<D>::value> * = nullptr>
  void destroy();
  /**
    Deallocates the underlying allocated memory.
   */
  template <typename D = T, typename B = A,
            std::enable_if_t<!std::is_same<B, std::nullptr_t>::value &&
                             !std::is_array<D>::value> * = nullptr>
  void destroy();
  /**
    Clones the underlying memory and returns a pointer to the clone memory.

    @return A pointer to the cloned underlying memory.
   */
  template <typename D = T,
            std::enable_if_t<std::is_array<D>::value> * = nullptr>
  pointer clone() const;
  /**
    Clones the underlying memory and returns a pointer to the clone memory.

    @return A pointer to the cloned underlying memory.
   */
  template <typename D = T,
            std::enable_if_t<!std::is_array<D>::value> * = nullptr>
  pointer clone() const;
};

/**
  In-place constructs a new unique pointer with no specific allocator and with
  array type `T`.

  @param size The size of the array to allocate.

  @return A new instance of unique pointer.
 */
template <typename T, std::enable_if_t<std::is_array<T>::value> * = nullptr>
Unique_ptr<T, std::nullptr_t> make_unique(size_t size);
/**
  In-place constructs a new unique pointer with a specific allocator and with
  array type `T`.

  @param alloc A referenc to the allocator object ot use.
  @param size The size of the array to allocate.

  @return A new instance of unique pointer.
 */
template <typename T, typename A,
          std::enable_if_t<std::is_array<T>::value> * = nullptr>
Unique_ptr<T, A> make_unique(A &alloc, size_t size);
/**
  In-place constructs a new unique pointer with a specific allocator and with
  non-array type `T`.

  @param alloc A referenc to the allocator object ot use.
  @param args The parameters to be used in constructing the instance of `T`.

  @return A new instance of unique pointer.
 */
template <typename T, typename A, typename... Args,
          std::enable_if_t<!std::is_array<T>::value &&
                           memory::is_allocator<A>::value> * = nullptr>
Unique_ptr<T, A> make_unique(A &alloc, Args &&... args);
/**
  In-place constructs a new unique pointer with no specific allocator and with
  non-array type `T`.

  @param args The parameters to be used in constructing the instance of `T`.

  @return A new instance of unique pointer.
 */
template <typename T, typename... Args,
          std::enable_if_t<!std::is_array<T>::value> * = nullptr>
Unique_ptr<T, std::nullptr_t> make_unique(Args &&... args);
}  // namespace memory

// global scope
template <typename T, typename U>
bool operator==(const memory::PFS_allocator<T> &lhs,
                const memory::PFS_allocator<U> &rhs) {
  return lhs.key() == rhs.key();
}

template <typename T, typename U>
bool operator!=(const memory::PFS_allocator<T> &lhs,
                const memory::PFS_allocator<U> &rhs) {
  return lhs.key() != rhs.key();
}

template <typename T1, typename A1, typename T2, typename A2>
bool operator==(memory::Unique_ptr<T1, A1> const &lhs,
                memory::Unique_ptr<T2, A2> const &rhs) {
  return static_cast<const void *>(lhs.get()) ==
         static_cast<const void *>(rhs.get());
}

template <typename T1, typename A1, typename T2, typename A2>
bool operator!=(memory::Unique_ptr<T1, A1> const &lhs,
                memory::Unique_ptr<T2, A2> const &rhs) {
  return !(lhs == rhs);
}

template <typename T1, typename A1>
bool operator==(memory::Unique_ptr<T1, A1> const &lhs, std::nullptr_t) {
  return lhs.get() == nullptr;
}

template <typename T1, typename A1>
bool operator!=(memory::Unique_ptr<T1, A1> const &lhs, std::nullptr_t) {
  return !(lhs == nullptr);
}
// global scope

template <typename T>
memory::PFS_allocator<T>::PFS_allocator(PSI_memory_key key) : m_key{key} {}

template <typename T>
template <typename U>
memory::PFS_allocator<T>::PFS_allocator(PFS_allocator<U> const &rhs) noexcept
    : m_key{rhs.m_key} {}

template <typename T>
template <typename U>
memory::PFS_allocator<T>::PFS_allocator(PFS_allocator<U> &&rhs) noexcept
    : m_key{rhs.m_key} {
  rhs.m_key = 0;
}

template <typename T>
PSI_memory_key memory::PFS_allocator<T>::key() const {
  return this->m_key;
}

template <typename T>
T *memory::PFS_allocator<T>::allocate(std::size_t n) {
  if (n <= std::numeric_limits<std::size_t>::max() / sizeof(T)) {
    if (auto p = static_cast<T *>(my_malloc(this->m_key, (n * sizeof(T)),
                                            MYF(MY_WME | ME_FATALERROR))))
      return p;
  }
  throw std::bad_alloc();
}

template <typename T>
void memory::PFS_allocator<T>::deallocate(T *p, std::size_t) noexcept {
  my_free(p);
}

template <typename T>
template <class U, class... Args>
void memory::PFS_allocator<T>::construct(U *p, Args &&... args) {
  assert(p != nullptr);
  try {
    ::new ((void *)p) U(std::forward<Args>(args)...);
  } catch (...) {
    assert(false);  // Constructor should not throw an exception.
  }
}

template <typename T>
void memory::PFS_allocator<T>::destroy(T *p) {
  assert(p != nullptr);
  try {
    p->~T();
  } catch (...) {
    assert(false);  // Destructor should not throw an exception
  }
}

template <typename T>
size_t memory::PFS_allocator<T>::max_size() const {
  return std::numeric_limits<size_t>::max() / sizeof(T);
}

template <typename T, typename A>
template <typename D, typename B,
          std::enable_if_t<std::is_same<B, std::nullptr_t>::value> *>
memory::Unique_ptr<T, A>::Unique_ptr() : m_underlying{nullptr}, m_size{0} {}

template <typename T, typename A>
template <typename D, typename B,
          std::enable_if_t<!std::is_same<B, std::nullptr_t>::value> *>
memory::Unique_ptr<T, A>::Unique_ptr(A &alloc)
    : m_underlying{nullptr}, m_allocator{alloc}, m_size{0} {}

template <typename T, typename A>
template <typename D, typename B,
          std::enable_if_t<!std::is_same<B, std::nullptr_t>::value &&
                           std::is_array<D>::value> *>
memory::Unique_ptr<T, A>::Unique_ptr(A &alloc, size_t size)
    : m_underlying{nullptr}, m_allocator{alloc}, m_size{size} {
  this->m_underlying = this->m_allocator->allocate(this->m_size);
}

template <typename T, typename A>
template <typename D, typename B,
          std::enable_if_t<std::is_same<B, std::nullptr_t>::value &&
                           std::is_array<D>::value> *>
memory::Unique_ptr<T, A>::Unique_ptr(size_t size)
    : m_underlying{new type[size]}, m_size{size} {}

template <typename T, typename A>
template <typename... Args, typename D, typename B,
          std::enable_if_t<!std::is_same<B, std::nullptr_t>::value &&
                           !std::is_array<D>::value> *>
memory::Unique_ptr<T, A>::Unique_ptr(A &alloc, Args &&... args)
    : m_underlying{nullptr}, m_allocator{alloc}, m_size{sizeof(T)} {
  this->m_underlying = this->m_allocator->allocate(this->m_size);
  this->m_allocator->construct(this->m_underlying, std::forward<Args>(args)...);
}

template <typename T, typename A>
template <typename... Args, typename D, typename B,
          std::enable_if_t<std::is_same<B, std::nullptr_t>::value &&
                           !std::is_array<D>::value> *>
memory::Unique_ptr<T, A>::Unique_ptr(Args &&... args)
    : m_underlying{new T{std::forward<Args>(args)...}}, m_size{sizeof(T)} {}

template <typename T, typename A>
memory::Unique_ptr<T, A>::Unique_ptr(memory::Unique_ptr<T, A> &&rhs)
    : m_underlying{rhs.m_underlying},
      m_allocator{rhs.m_allocator},
      m_size{rhs.m_size} {
  rhs.reset();
}

template <typename T, typename A>
memory::Unique_ptr<T, A>::~Unique_ptr() {
  this->destroy();
}

template <typename T, typename A>
typename memory::Unique_ptr<T, A> &memory::Unique_ptr<T, A>::operator=(
    memory::Unique_ptr<T, A> &&rhs) {
  this->m_underlying = rhs.m_underlying;
  this->m_allocator = rhs.m_allocator;
  this->m_size = rhs.m_size;
  rhs.reset();
  return (*this);
}

template <typename T, typename A>
template <typename D, std::enable_if_t<!std::is_array<D>::value> *>
typename memory::Unique_ptr<T, A>::pointer
memory::Unique_ptr<T, A>::operator->() const {
  return this->m_underlying;
}

template <typename T, typename A>
typename memory::Unique_ptr<T, A>::reference
memory::Unique_ptr<T, A>::operator*() const {
  return (*this->m_underlying);
}

template <typename T, typename A>
template <typename D, std::enable_if_t<std::is_array<D>::value> *>
typename memory::Unique_ptr<T, A>::reference
memory::Unique_ptr<T, A>::operator[](size_t index) const {
  return this->m_underlying[index];
}

template <typename T, typename A>
memory::Unique_ptr<T, A>::operator bool() const {
  return this->m_underlying != nullptr;
}

template <typename T, typename A>
template <typename B,
          std::enable_if_t<std::is_same<B, std::nullptr_t>::value> *>
typename memory::Unique_ptr<T, A>::pointer memory::Unique_ptr<T, A>::release() {
  pointer to_return = this->m_underlying;
  this->reset();
  return to_return;
}

template <typename T, typename A>
template <typename B,
          std::enable_if_t<!std::is_same<B, std::nullptr_t>::value> *>
typename memory::Unique_ptr<T, A>::pointer memory::Unique_ptr<T, A>::release() {
  pointer to_return = this->m_allocator->release(this->m_underlying);
  if (to_return != this->m_underlying) {
    to_return = this->clone();
    this->destroy();
  } else {
    this->reset();
  }
  return to_return;
}

template <typename T, typename A>
typename memory::Unique_ptr<T, A>::pointer memory::Unique_ptr<T, A>::get()
    const {
  return this->m_underlying;
}

template <typename T, typename A>
size_t memory::Unique_ptr<T, A>::size() const {
  return this->m_size;
}

template <typename T, typename A>
template <typename D, typename B,
          std::enable_if_t<std::is_array<D>::value &&
                           std::is_same<B, std::nullptr_t>::value> *>
typename memory::Unique_ptr<T, A> &memory::Unique_ptr<T, A>::reserve(
    size_t new_size) {
  pointer old_ptr = this->m_underlying;
  this->m_underlying = new type[new_size];
  if (this->m_size != 0) {
    std::copy(old_ptr, old_ptr + std::min(this->m_size, new_size),
              this->m_underlying);
  }
  this->m_size = new_size;
  delete[] old_ptr;
  return (*this);
}

template <typename T, typename A>
template <typename D, typename B,
          std::enable_if_t<std::is_array<D>::value &&
                           !std::is_same<B, std::nullptr_t>::value> *>
typename memory::Unique_ptr<T, A> &memory::Unique_ptr<T, A>::reserve(
    size_t new_size) {
  if (this->m_allocator->can_resize()) {
    this->m_underlying =
        this->m_allocator->resize(this->m_underlying, this->m_size, new_size);
  } else {
    pointer old_ptr = this->m_underlying;
    this->m_underlying = this->m_allocator->allocate(new_size);
    if (this->m_size != 0) {
      std::copy(old_ptr, old_ptr + std::min(this->m_size, new_size),
                this->m_underlying);
      this->m_allocator->deallocate(old_ptr, this->m_size);
    }
  }
  this->m_size = new_size;
  return (*this);
}

template <typename T, typename A>
A &memory::Unique_ptr<T, A>::allocator() const {
  return *this->m_allocator;
}

template <typename T, typename A>
void memory::Unique_ptr<T, A>::reset() {
  this->m_underlying = nullptr;
  this->m_size = 0;
}

template <typename T, typename A>
template <typename D, typename B,
          std::enable_if_t<std::is_same<B, std::nullptr_t>::value &&
                           std::is_array<D>::value> *>
void memory::Unique_ptr<T, A>::destroy() {
  if (this->m_underlying != nullptr) {
    delete[] this->m_underlying;
    this->reset();
  }
}

template <typename T, typename A>
template <typename D, typename B,
          std::enable_if_t<std::is_same<B, std::nullptr_t>::value &&
                           !std::is_array<D>::value> *>
void memory::Unique_ptr<T, A>::destroy() {
  if (this->m_underlying != nullptr) {
    delete this->m_underlying;
    this->reset();
  }
}

template <typename T, typename A>
template <typename D, typename B,
          std::enable_if_t<!std::is_same<B, std::nullptr_t>::value &&
                           std::is_array<D>::value> *>
void memory::Unique_ptr<T, A>::destroy() {
  if (this->m_underlying != nullptr) {
    this->m_allocator->deallocate(this->m_underlying, this->m_size);
    this->reset();
  }
}

template <typename T, typename A>
template <typename D, typename B,
          std::enable_if_t<!std::is_same<B, std::nullptr_t>::value &&
                           !std::is_array<D>::value> *>
void memory::Unique_ptr<T, A>::destroy() {
  if (this->m_underlying != nullptr) {
    this->m_allocator->destroy(this->m_underlying);
    this->m_allocator->deallocate(this->m_underlying, this->m_size);
    this->reset();
  }
}

template <typename T, typename A>
template <typename D, std::enable_if_t<std::is_array<D>::value> *>
typename memory::Unique_ptr<T, A>::pointer memory::Unique_ptr<T, A>::clone()
    const {
  pointer to_return = new type[this->m_size];
  std::copy(this->m_underlying, this->m_underlying + this->m_size, to_return);
  return to_return;
}

template <typename T, typename A>
template <typename D, std::enable_if_t<!std::is_array<D>::value> *>
typename memory::Unique_ptr<T, A>::pointer memory::Unique_ptr<T, A>::clone()
    const {
  pointer to_return = new type(*this->m_underlying);
  return to_return;
}

#ifndef IN_DOXYGEN  // Doxygen doesn't understand this construction.
template <typename T, std::enable_if_t<std::is_array<T>::value> *>
memory::Unique_ptr<T, std::nullptr_t> memory::make_unique(size_t size) {
  return std::move(memory::Unique_ptr<T, std::nullptr_t>{size});
}

template <typename T, typename A, std::enable_if_t<std::is_array<T>::value> *>
memory::Unique_ptr<T, A> memory::make_unique(A &alloc, size_t size) {
  return std::move(memory::Unique_ptr<T, A>{alloc, size});
}

template <typename T, typename A, typename... Args,
          std::enable_if_t<!std::is_array<T>::value &&
                           memory::is_allocator<A>::value> *>
memory::Unique_ptr<T, A> memory::make_unique(A &alloc, Args &&... args) {
  return std::move(
      memory::Unique_ptr<T, A>{alloc, std::forward<Args>(args)...});
}

template <typename T, typename... Args,
          std::enable_if_t<!std::is_array<T>::value> *>
memory::Unique_ptr<T, std::nullptr_t> memory::make_unique(Args &&... args) {
  return std::move(
      memory::Unique_ptr<T, std::nullptr_t>{std::forward<Args>(args)...});
}
#endif

#endif  // Is solaris
#endif  // MEMORY_UNIQUE_PTR_INCLUDED<|MERGE_RESOLUTION|>--- conflicted
+++ resolved
@@ -29,11 +29,7 @@
 #include <algorithm>
 #include <cstddef>
 #include <iostream>
-<<<<<<< HEAD
-#include <limits>
-=======
 #include <limits>  // std::numeric_limits
->>>>>>> c70126c9
 #include <memory>
 #include <string>
 #include <tuple>
