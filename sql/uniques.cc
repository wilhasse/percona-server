<<<<<<< HEAD
/* Copyright (c) 2001, 2017, Oracle and/or its affiliates. All rights reserved.
=======
/* Copyright (c) 2001, 2016, Oracle and/or its affiliates. All rights reserved.
   Copyright (c) 2018, Percona and/or its affiliates. All rights reserved.
   Copyright (c) 2010, 2015, MariaDB
>>>>>>> be20e845

   This program is free software; you can redistribute it and/or modify
   it under the terms of the GNU General Public License, version 2.0,
   as published by the Free Software Foundation.

   This program is also distributed with certain software (including
   but not limited to OpenSSL) that is licensed under separate terms,
   as designated in a particular file or component or in included license
   documentation.  The authors of MySQL hereby grant you an additional
   permission to link the program and your derivative works with the
   separately licensed software that they have included with MySQL.

   This program is distributed in the hope that it will be useful,
   but WITHOUT ANY WARRANTY; without even the implied warranty of
   MERCHANTABILITY or FITNESS FOR A PARTICULAR PURPOSE.  See the
   GNU General Public License, version 2.0, for more details.

   You should have received a copy of the GNU General Public License
   along with this program; if not, write to the Free Software
   Foundation, Inc., 51 Franklin St, Fifth Floor, Boston, MA 02110-1301  USA */

/*
  Function to handle quick removal of duplicates
  This code is used when doing multi-table deletes to find the rows in
  reference tables that needs to be deleted.

  The basic idea is as follows:

  Store first all strings in a binary tree, ignoring duplicates.
  When the tree uses more memory than 'max_heap_table_size',
  write the tree (in sorted order) out to disk and start with a new tree.
  When all data has been generated, merge the trees (removing any found
  duplicates).

  The unique entries will be returned in sort order, to ensure that we do the
  deletes in disk order.
*/

#include "sql/uniques.h"  // Unique

#include <string.h>
#include <algorithm>
#include <atomic>
#include <cmath>
#include <vector>

#include "my_base.h"
#include "my_compiler.h"
#include "my_dbug.h"
#include "my_io.h"
#include "my_tree.h"  // element_count
#include "mysql/psi/mysql_file.h"
#include "mysql/psi/psi_base.h"
#include "mysql/service_mysql_alloc.h"
#include "priority_queue.h"
#include "sql/malloc_allocator.h"
#include "sql/merge_many_buff.h"
#include "sql/mysqld.h"  // mysql_tmpdir
#include "sql/opt_costmodel.h"
#include "sql/psi_memory_key.h"
#include "sql/sql_base.h"  // TEMP_PREFIX
#include "sql/sql_class.h"
#include "sql/sql_const.h"
#include "sql/sql_sort.h"
#include "sql/table.h"

namespace {

struct Merge_chunk_compare_context {
  qsort2_cmp key_compare;
  const void *key_compare_arg;
};

class Uniq_param {
 public:
  uint rec_length;           // Length of sorted records.
  uint max_keys_per_buffer;  // Max keys / buffer.
  ha_rows max_rows;          // Select limit, or HA_POS_ERROR if unlimited.

  uchar *unique_buff;
  bool not_killable;

  // The fields below are used only by Unique class.
  Merge_chunk_compare_context cmp_context;
  typedef int (*chunk_compare_fun)(Merge_chunk_compare_context *ctx,
                                   uchar *arg1, uchar *arg2);
  chunk_compare_fun compare;

  Uniq_param() { memset(this, 0, sizeof(*this)); }

  // Not copyable
  Uniq_param(const Uniq_param &) = delete;
  Uniq_param &operator=(const Uniq_param &) = delete;
};

}  // namespace

/**
  Read data to buffer.

  @returns
    (uint)-1 if something goes wrong
*/
static uint uniq_read_to_buffer(IO_CACHE *fromfile, Merge_chunk *merge_chunk,
                                Uniq_param *param) {
  DBUG_ENTER("uniq_read_to_buffer");
  const uint rec_length = param->rec_length;

  const ha_rows count =
      std::min(merge_chunk->max_keys(), merge_chunk->rowcount());
  if (count) {
    const size_t bytes_to_read = rec_length * static_cast<size_t>(count);

    DBUG_PRINT("info", ("uniq_read_to_buffer %p at file_pos %llu bytes %llu",
                        merge_chunk,
                        static_cast<ulonglong>(merge_chunk->file_position()),
                        static_cast<ulonglong>(bytes_to_read)));
    if (mysql_file_pread(fromfile->file, merge_chunk->buffer_start(),
                         bytes_to_read, merge_chunk->file_position(), MYF_RW))
      DBUG_RETURN((uint)-1); /* purecov: inspected */

    merge_chunk->init_current_key();
    merge_chunk->advance_file_position(bytes_to_read);
    merge_chunk->decrement_rowcount(count);
    merge_chunk->set_mem_count(count);
    DBUG_RETURN(bytes_to_read);
  }

  DBUG_RETURN(0);
} /* uniq_read_to_buffer */

/**
  Merge buffers to one buffer.

  @param thd
  @param param          Sort parameter
  @param from_file      File with source data (Merge_chunks point to this file)
  @param to_file        File to write the sorted result data.
  @param sort_buffer    Buffer for data to store up to MERGEBUFF2 sort keys.
  @param [out] last_chunk Store here Merge_chunk describing data written to
                        to_file.
  @param chunk_array    Array of chunks to merge.
  @param flag           0 - write full record, 1 - write addon/ref

  @returns
    0      OK
  @returns
    other  error
*/
static int merge_buffers(THD *thd, Uniq_param *param, IO_CACHE *from_file,
                         IO_CACHE *to_file, Sort_buffer sort_buffer,
                         Merge_chunk *last_chunk, Merge_chunk_array chunk_array,
                         int flag MY_ATTRIBUTE((unused))) {
  int error = 0;
  uint rec_length;
  ha_rows maxcount;
  ha_rows max_rows, org_max_rows;
  my_off_t to_start_filepos;
  uchar *strpos;
  Merge_chunk *merge_chunk;
  Uniq_param::chunk_compare_fun cmp;
  Merge_chunk_compare_context *first_cmp_arg;
  std::atomic<THD::killed_state> *killed = &thd->killed;
  std::atomic<THD::killed_state> not_killable{THD::NOT_KILLED};
  DBUG_ENTER("uniq_merge_buffers");

  thd->inc_status_sort_merge_passes();
  if (param->not_killable) {
    killed = &not_killable;
    not_killable = THD::NOT_KILLED;
  }

  rec_length = param->rec_length;

  const uint offset = 0;
  maxcount = (param->max_keys_per_buffer / chunk_array.size());
  to_start_filepos = my_b_tell(to_file);
  strpos = sort_buffer.array();
  org_max_rows = max_rows = param->max_rows;

  /* The following will fire if there is not enough space in sort_buffer */
  DBUG_ASSERT(maxcount != 0);

  DBUG_ASSERT(param->unique_buff != nullptr);

  cmp = param->compare;
  first_cmp_arg = &param->cmp_context;

  auto greater = [&cmp, &first_cmp_arg](const Merge_chunk *a,
                                        const Merge_chunk *b) {
    return cmp(first_cmp_arg, a->current_key(), b->current_key()) > 0;
  };

  Priority_queue<Merge_chunk *,
                 std::vector<Merge_chunk *, Malloc_allocator<Merge_chunk *>>,
                 decltype(greater)>
  queue(greater,
        Malloc_allocator<Merge_chunk *>(key_memory_Filesort_info_merge));

  if (queue.reserve(chunk_array.size())) DBUG_RETURN(1);

  for (merge_chunk = chunk_array.begin(); merge_chunk != chunk_array.end();
       merge_chunk++) {
    merge_chunk->set_buffer(
        strpos, strpos + (sort_buffer.size() / (chunk_array.size())));
    merge_chunk->set_max_keys(maxcount);
    uint bytes_read = uniq_read_to_buffer(from_file, merge_chunk, param);

    if (static_cast<int>(bytes_read) == -1)
      DBUG_RETURN(-1); /* purecov: inspected */

    strpos += bytes_read;
    merge_chunk->set_buffer_end(strpos);

    // If less data in buffers than expected
    merge_chunk->set_max_keys(merge_chunk->mem_count());
    (void)queue.push(merge_chunk);
  }

  {
    /*
       Called by Unique::get()
       Copy the first argument to param->unique_buff for unique removal.
       Store it also in 'to_file'.
    */
    merge_chunk = queue.top();
    memcpy(param->unique_buff, merge_chunk->current_key(), rec_length);
    if (my_b_write(to_file, merge_chunk->current_key(), rec_length)) {
      DBUG_RETURN(1); /* purecov: inspected */
    }
    merge_chunk->advance_current_key(rec_length);
    merge_chunk->decrement_mem_count();
    if (--max_rows == 0) {
      error = 0; /* purecov: inspected */
      goto end;  /* purecov: inspected */
    }
    // The top chunk may actually contain only a single element
    if (merge_chunk->mem_count() == 0) {
      if (!(error = (int)uniq_read_to_buffer(from_file, merge_chunk, param))) {
        queue.pop();
        reuse_freed_buff(merge_chunk, &queue);
      } else if (error == -1)
        DBUG_RETURN(error);
    }
    queue.update_top();  // Top element has been used
  }

  while (queue.size() > 1) {
    if (*killed) {
      DBUG_RETURN(1); /* purecov: inspected */
    }
    for (;;) {
      merge_chunk = queue.top();
      {
        uchar *current_key = merge_chunk->current_key();
        if (!(*cmp)(first_cmp_arg, param->unique_buff, current_key))
          goto skip_duplicate;
        memcpy(param->unique_buff, merge_chunk->current_key(), rec_length);
      }
      {
        const uint bytes_to_write = param->rec_length;

        DBUG_PRINT("info", ("write record at %llu len %u", my_b_tell(to_file),
                            bytes_to_write));
        if (my_b_write(to_file, merge_chunk->current_key() + offset,
                       bytes_to_write)) {
          DBUG_RETURN(1); /* purecov: inspected */
        }
        if (--max_rows == 0) {
          error = 0; /* purecov: inspected */
          goto end;  /* purecov: inspected */
        }
      }

    skip_duplicate:
      merge_chunk->advance_current_key(rec_length);
      merge_chunk->decrement_mem_count();
      if (0 == merge_chunk->mem_count()) {
        if (!(error =
                  (int)uniq_read_to_buffer(from_file, merge_chunk, param))) {
          queue.pop();
          reuse_freed_buff(merge_chunk, &queue);
          break; /* One buffer has been removed */
        } else if (error == -1)
          DBUG_RETURN(error); /* purecov: inspected */
      }
      /*
        The Merge_chunk at the queue's top had one of its keys consumed, thus
        it may now rank differently in the comparison order of the queue, so:
      */
      queue.update_top();
    }
  }
  merge_chunk = queue.top();
  merge_chunk->set_buffer(sort_buffer.array(),
                          sort_buffer.array() + sort_buffer.size());
  merge_chunk->set_max_keys(param->max_keys_per_buffer);

  /*
    As we know all entries in the buffer are unique, we only have to
    check if the first one is the same as the last one we wrote
  */
  {
    uchar *current_key = merge_chunk->current_key();
    if (!(*cmp)(first_cmp_arg, param->unique_buff, current_key)) {
      merge_chunk->advance_current_key(rec_length);  // Remove duplicate
      merge_chunk->decrement_mem_count();
    }
  }

  do {
    if (merge_chunk->mem_count() > max_rows) {
      merge_chunk->set_mem_count(max_rows); /* Don't write too many records */
      merge_chunk->set_rowcount(0);         /* Don't read more */
    }
    max_rows -= merge_chunk->mem_count();

    for (uint ix = 0; ix < merge_chunk->mem_count(); ++ix) {
      const uint bytes_to_write = param->rec_length;
      if (my_b_write(to_file, merge_chunk->current_key() + offset,
                     bytes_to_write)) {
        DBUG_RETURN(1); /* purecov: inspected */
      }
      merge_chunk->advance_current_key(rec_length);
    }
  } while ((error = (int)uniq_read_to_buffer(from_file, merge_chunk, param)) !=
               -1 &&
           error != 0);

end:
  last_chunk->set_rowcount(std::min(org_max_rows - max_rows, param->max_rows));
  last_chunk->set_file_position(to_start_filepos);

  DBUG_RETURN(error);
} /* merge_buffers */

int unique_write_to_file(uchar *key, element_count, Unique *unique) {
  /*
    Use unique->size (size of element stored in the tree) and not
    unique->tree.size_of_element. The latter is different from unique->size
    when tree implementation chooses to store pointer to key in TREE_ELEMENT
    (instead of storing the element itself there)
  */
  return my_b_write(&unique->file, key, unique->size) ? 1 : 0;
}

int unique_write_to_ptrs(uchar *key, element_count, Unique *unique) {
  memcpy(unique->record_pointers, key, unique->size);
  unique->record_pointers += unique->size;
  return 0;
}

Unique::Unique(qsort2_cmp comp_func, void *comp_func_fixed_arg, uint size_arg,
               ulonglong max_in_memory_size_arg)
    : file_ptrs(PSI_INSTRUMENT_ME),
      max_in_memory_size(max_in_memory_size_arg),
      record_pointers(NULL),
      size(size_arg),
      elements(0) {
  my_b_clear(&file);
  init_tree(&tree, (ulong)(max_in_memory_size / 16), 0, size, comp_func, 0,
            NULL, comp_func_fixed_arg);

  /*
    If you change the following, change it in get_max_elements function, too.
  */
  max_elements =
      (ulong)(max_in_memory_size / ALIGN_SIZE(sizeof(TREE_ELEMENT) + size));
  (void)open_cached_file(&file, mysql_tmpdir, TEMP_PREFIX, DISK_BUFFER_SIZE,
                         MYF(MY_WME));
}

/**
  Calculate log2(n!)

  Stirling's approximate formula is used:

      n! ~= sqrt(2*M_PI*n) * (n/M_E)^n

  Derivation of formula used for calculations is as follows:

    log2(n!) = log2(sqrt(2*M_PI*n)*(n/M_E)^n)

      = log2(2*M_PI*n)/2 + n*log2(n/M_E)

      = log2(2*M_PI)/2 + log2(n)/2 + n * (log2(n) - M_LOG2E);

  @param n the number to calculate log2(n!) for

  @return log2(n!) for the function argument
*/

static inline double log2_n_fact(ulong n) {
  /*
    Stirling's approximation produces a small negative value when n is
    1 so we handle this as a special case in order to avoid negative
    numbers in estimates. For n equal to 0, the formula below will
    produce NaN. Since 0! by definition is 1, we return 0 for this
    case too.
  */
  if (n <= 1) return 0.0;

  const auto log2_n = std::log2(n);
  return std::log2(2 * M_PI) / 2 + log2_n / 2 + n * (log2_n - M_LOG2E);
}

/*
  Calculate cost of merge_buffers function call for given sequence of
  input stream lengths and store the number of rows in result stream in *last.

  SYNOPSIS
    get_merge_buffers_cost()
      buff_elems  Array of #s of elements in buffers
      elem_size   Size of element stored in buffer
      first       Pointer to first merged element size
      last        Pointer to last merged element size

  RETURN
    Cost of merge_buffers operation in disk seeks.

  NOTES
    It is assumed that no rows are eliminated during merge.
    The cost is calculated as

      cost(read_and_write) + cost(merge_comparisons).

    All bytes in the sequences is read and written back during merge so cost
    of disk io is 2*elem_size*total_buf_elems/IO_SIZE (2 is for read + write)

    For comparisons cost calculations we assume that all merged sequences have
    the same length, so each of total_buf_size elements will be added to a sort
    heap with (n_buffers-1) elements. This gives the comparison cost:

      key_compare_cost(total_buf_elems * log2(n_buffers));
*/

static double get_merge_buffers_cost(Unique::Imerge_cost_buf_type buff_elems,
                                     uint elem_size, uint first, uint last,
                                     const Cost_model_table *cost_model) {
  uint total_buf_elems = 0;
  for (uint pbuf = first; pbuf <= last; pbuf++)
    total_buf_elems += buff_elems[pbuf];
  buff_elems[last] = total_buf_elems;

  const size_t n_buffers = last - first + 1;

  const double io_ops =
      static_cast<double>(total_buf_elems * elem_size) / IO_SIZE;
  const double io_cost = cost_model->io_block_read_cost(io_ops);
  const double cpu_cost =
      cost_model->key_compare_cost(total_buf_elems * std::log2(n_buffers));

  return 2 * io_cost + cpu_cost;
}

/*
  Calculate cost of merging buffers into one in Unique::get, i.e. calculate
  how long (in terms of disk seeks) the two calls
    merge_many_buffs(...);
    merge_buffers(...);
  will take.

  SYNOPSIS
    get_merge_many_buffs_cost()
      buffer        buffer space for temporary data, at least
                    Unique::get_cost_calc_buff_size bytes
      maxbuffer     # of full buffers
      max_n_elems   # of elements in first maxbuffer buffers
      last_n_elems  # of elements in last buffer
      elem_size     size of buffer element

  NOTES
    maxbuffer+1 buffers are merged, where first maxbuffer buffers contain
    max_n_elems elements each and last buffer contains last_n_elems elements.

    The current implementation does a dumb simulation of merge_many_buffs
    function actions.

  RETURN
    Cost of merge in disk seeks.
*/

static double get_merge_many_buffs_cost(Unique::Imerge_cost_buf_type buffer,
                                        uint maxbuffer, uint max_n_elems,
                                        uint last_n_elems, int elem_size,
                                        const Cost_model_table *cost_model) {
  uint i;
  double total_cost = 0.0;
  Unique::Imerge_cost_buf_type buff_elems =
      buffer; /* #s of elements in each of merged sequences */

  /*
    Set initial state: first maxbuffer sequences contain max_n_elems elements
    each, last sequence contains last_n_elems elements.
  */
  for (i = 0; i < maxbuffer; i++) buff_elems[i] = max_n_elems;
  buff_elems[maxbuffer] = last_n_elems;

  /*
    Do it exactly as merge_many_buff function does, calling
    get_merge_buffers_cost to get cost of merge_buffers.
  */
  if (maxbuffer >= MERGEBUFF2) {
    while (maxbuffer >= MERGEBUFF2) {
      uint lastbuff = 0;
      for (i = 0; i <= maxbuffer - MERGEBUFF * 3U / 2U; i += MERGEBUFF) {
        total_cost += get_merge_buffers_cost(buff_elems, elem_size, i,
                                             i + MERGEBUFF - 1, cost_model);
        lastbuff++;
      }
      total_cost += get_merge_buffers_cost(buff_elems, elem_size, i, maxbuffer,
                                           cost_model);
      maxbuffer = lastbuff;
    }
  }

  /* Simulate final merge_buff call. */
  total_cost +=
      get_merge_buffers_cost(buff_elems, elem_size, 0, maxbuffer, cost_model);
  return total_cost;
}

/*
  Calculate cost of using Unique for processing nkeys elements of size
  key_size using max_in_memory_size memory.

  SYNOPSIS
    Unique::get_use_cost()
      buffer    space for temporary data, use Unique::get_cost_calc_buff_size
                to get # bytes needed.
      nkeys     #of elements in Unique
      key_size  size of each elements in bytes
      max_in_memory_size amount of memory Unique will be allowed to use

  RETURN
    Cost in disk seeks.

  NOTES
    cost(using_unqiue) =
      cost(create_trees) +  (see #1)
      cost(merge) +         (see #2)
      cost(read_result)     (see #3)

    1. Cost of trees creation
      For each Unique::put operation there will be 2*log2(n+1) elements
      comparisons, where n runs from 1 tree_size (we assume that all added
      elements are different). Together this gives:

      n_compares = 2*(log2(2) + log2(3) + ... + log2(N+1)) = 2*log2((N+1)!)

      then cost(tree_creation) = key_compare_cost(n_compares);

      Total cost of creating trees:
      (n_trees - 1)*max_size_tree_cost + non_max_size_tree_cost.

      Approximate value of log2(N!) is calculated by log2_n_fact function.

    2. Cost of merging.
      If only one tree is created by Unique no merging will be necessary.
      Otherwise, we model execution of merge_many_buff function and count
      #of merges. (The reason behind this is that number of buffers is small,
      while size of buffers is big and we don't want to loose precision with
      O(x)-style formula)

    3. If only one tree is created by Unique no disk io will happen.
      Otherwise, ceil(key_len*n_keys) disk seeks are necessary. We assume
      these will be random seeks.
*/

double Unique::get_use_cost(Imerge_cost_buf_type buffer, uint nkeys,
                            uint key_size, ulonglong max_in_memory_size,
                            const Cost_model_table *cost_model) {
  ulong max_elements_in_tree;
  ulong last_tree_elems;
  int n_full_trees; /* number of trees in unique - 1 */

  max_elements_in_tree =
      ((ulong)max_in_memory_size / ALIGN_SIZE(sizeof(TREE_ELEMENT) + key_size));

  n_full_trees = nkeys / max_elements_in_tree;
  last_tree_elems = nkeys % max_elements_in_tree;

  /* Calculate cost of creating trees */
  double n_compares = 2 * log2_n_fact(last_tree_elems + 1);
  if (n_full_trees)
    n_compares += n_full_trees * log2_n_fact(max_elements_in_tree + 1);
  double result = cost_model->key_compare_cost(n_compares);

  DBUG_PRINT("info",
             ("unique trees sizes: %u=%u*%lu + %lu", nkeys, n_full_trees,
              n_full_trees ? max_elements_in_tree : 0, last_tree_elems));

  if (!n_full_trees) return result;

  /*
    There is more then one tree and merging is necessary.
    First, add cost of writing all trees to disk, assuming that all disk
    writes are sequential.
  */
  result += cost_model->disk_seek_base_cost() * n_full_trees *
            ceil(((double)key_size) * max_elements_in_tree / IO_SIZE);
  result += cost_model->disk_seek_base_cost() *
            ceil(((double)key_size) * last_tree_elems / IO_SIZE);

  /* Cost of merge */
  double merge_cost =
      get_merge_many_buffs_cost(buffer, n_full_trees, max_elements_in_tree,
                                last_tree_elems, key_size, cost_model);
  if (merge_cost < 0.0) return merge_cost;

  result += merge_cost;
  /*
    Add cost of reading the resulting sequence, assuming there were no
    duplicate elements.
  */
  const double n_blocks = ceil((double)key_size * nkeys / IO_SIZE);
  result += cost_model->io_block_read_cost(n_blocks);

  return result;
}

Unique::~Unique() {
  close_cached_file(&file);
  delete_tree(&tree);
}

/* Write tree to disk; clear tree */
bool Unique::flush() {
  Merge_chunk file_ptr;
  elements += tree.elements_in_tree;
  file_ptr.set_rowcount(tree.elements_in_tree);
  file_ptr.set_file_position(my_b_tell(&file));

  if (tree_walk(&tree, (tree_walk_action)unique_write_to_file, (void *)this,
                left_root_right) ||
      file_ptrs.push_back(file_ptr))
    return 1;
  delete_tree(&tree);
  return 0;
}

/*
  Clear the tree and the file.
  You must call reset() if you want to reuse Unique after walk().
*/

void Unique::reset() {
  reset_tree(&tree);
  /*
    If elements != 0, some trees were stored in the file (see how
    flush() works). Note, that we can not count on my_b_tell(&file) == 0
    here, because it can return 0 right after walk(), and walk() does not
    reset any Unique member.
  */
  if (elements) {
    file_ptrs.clear();
    MY_ATTRIBUTE((unused)) int reinit_res=
      reinit_io_cache(&file, WRITE_CACHE, 0L, 0, 1);
    DBUG_ASSERT(reinit_res == 0);
  }
  elements = 0;
}

/*
  The comparison function, used by the Priority_queue in merge_buffers()
  When the called from Uniques::get() must use comparison function of
  Uniques::tree, but compare members of struct Merge_chunk.
*/

static int merge_chunk_compare(Merge_chunk_compare_context *ctx,
                               uchar *key_ptr1, uchar *key_ptr2) {
  return ctx->key_compare(ctx->key_compare_arg, key_ptr1, key_ptr2);
}

namespace {

struct Merge_chunk_less {
  Merge_chunk_less(const Merge_chunk_compare_context context)
      : m_context(context) {}
  bool operator()(Merge_chunk *a, Merge_chunk *b) {
    return m_context.key_compare(m_context.key_compare_arg, a->current_key(),
                                 b->current_key()) > 0;
  }
  Merge_chunk_compare_context m_context;
};

}  // namespace

/*
  DESCRIPTION

    Function is very similar to merge_buffers, but instead of writing sorted
    unique keys to the output file, it invokes walk_action for each key.
    This saves I/O if you need to pass through all unique keys only once.

  SYNOPSIS
    merge_walk()
  All params are 'IN' (but see comment for begin, end):
    merge_buffer       buffer to perform cached piece-by-piece loading
                       of trees; initially the buffer is empty
    merge_buffer_size  size of merge_buffer. Must be aligned with
                       key_length
    key_length         size of tree element; key_length * (end - begin)
                       must be less or equal than merge_buffer_size.
    begin              pointer to Merge_chunk struct for the first tree.
    end                pointer to Merge_chunk struct for the last tree;
                       end > begin and [begin, end) form a consecutive
                       range. Merge_chunks structs in that range are used and
                       overwritten in merge_walk().
    walk_action        element visitor. Action is called for each unique
                       key.
    walk_action_arg    argument to walk action. Passed to it on each call.
    compare            elements comparison function
    compare_arg        comparison function argument
    file               file with all trees dumped. Trees in the file
                       must contain sorted unique values. Cache must be
                       initialized in read mode.
  RETURN VALUE
    0     ok
    <> 0  error
*/

static bool merge_walk(uchar *merge_buffer, size_t merge_buffer_size,
                       size_t key_length, Merge_chunk *begin, Merge_chunk *end,
                       tree_walk_action walk_action, void *walk_action_arg,
                       qsort2_cmp compare, const void *compare_arg,
                       IO_CACHE *file) {
  if (end <= begin ||
      merge_buffer_size < (ulong)(key_length * (end - begin + 1)))
    return 1;

  Merge_chunk_compare_context compare_context = {compare, compare_arg};
  Priority_queue<Merge_chunk *,
                 std::vector<Merge_chunk *, Malloc_allocator<Merge_chunk *>>,
                 Merge_chunk_less>
      queue((Merge_chunk_less(compare_context)),
            (Malloc_allocator<Merge_chunk *>(key_memory_Unique_merge_buffer)));
  if (queue.reserve(end - begin)) return 1;

  /* we need space for one key when a piece of merge buffer is re-read */
  merge_buffer_size -= key_length;
  uchar *save_key_buff = merge_buffer + merge_buffer_size;
  uint max_key_count_per_piece =
      (uint)(merge_buffer_size / (end - begin) / key_length);
  /* if piece_size is aligned reuse_freed_buffer will always hit */
  size_t piece_size = max_key_count_per_piece * key_length;
  uint bytes_read; /* to hold return value of uniq_read_to_buffer */
  Merge_chunk *top;
  int res = 1;

  // uniq_read_to_buffer() needs only rec_length.
  Uniq_param uniq_param;
  uniq_param.rec_length = key_length;

  /*
    Invariant: queue must contain top element from each tree, until a tree
    is not completely walked through.
    Here we're forcing the invariant, inserting one element from each tree
    to the queue.
  */
  for (top = begin; top != end; ++top) {
    top->set_buffer_start(merge_buffer + (top - begin) * piece_size);
    top->set_buffer_end(top->buffer_start() + piece_size);
    top->set_max_keys(max_key_count_per_piece);
    bytes_read = uniq_read_to_buffer(file, top, &uniq_param);
    if (bytes_read == (uint)(-1)) goto end;
    DBUG_ASSERT(bytes_read);
    queue.push(top);
  }
  top = queue.top();
  while (queue.size() > 1) {
    /*
      Every iteration one element is removed from the queue, and one is
      inserted by the rules of the invariant. If two adjacent elements on
      the top of the queue are not equal, biggest one is unique, because all
      elements in each tree are unique. Action is applied only to unique
      elements.
    */
    void *old_key = top->current_key();
    /*
      read next key from the cache or from the file and push it to the
      queue; this gives new top.
    */
    top->advance_current_key(key_length);
    top->decrement_mem_count();
    if (top->mem_count())
      queue.update_top();
    else /* next piece should be read */
    {
      /* save old_key not to overwrite it in uniq_read_to_buffer */
      memcpy(save_key_buff, old_key, key_length);
      old_key = save_key_buff;
      bytes_read = uniq_read_to_buffer(file, top, &uniq_param);
      if (bytes_read == (uint)(-1))
        goto end;
      else if (bytes_read > 0) /* top->key, top->mem_count are reset */
        queue.update_top();    /* in uniq_read_to_buffer */
      else {
        /*
          Tree for old 'top' element is empty: remove it from the queue and
          give all its memory to the nearest tree.
        */
        queue.pop();
        reuse_freed_buff(top, &queue);
      }
    }
    top = queue.top();
    /* new top has been obtained; if old top is unique, apply the action */
    if (compare(compare_arg, old_key, top->current_key())) {
      if (walk_action(old_key, 1, walk_action_arg)) goto end;
    }
  }
  /*
    Applying walk_action to the tail of the last tree: this is safe because
    either we had only one tree in the beginning, either we work with the
    last tree in the queue.
  */
  do {
    do {
      if (walk_action(top->current_key(), 1, walk_action_arg)) goto end;
      top->advance_current_key(key_length);
    } while (top->decrement_mem_count());
    bytes_read = uniq_read_to_buffer(file, top, &uniq_param);
    if (bytes_read == (uint)(-1)) goto end;
  } while (bytes_read);
  res = 0;
end:
  return res;
}

/*
  DESCRIPTION
    Walks consecutively through all unique elements:
    if all elements are in memory, then it simply invokes 'tree_walk', else
    all flushed trees are loaded to memory piece-by-piece, pieces are
    sorted, and action is called for each unique value.
    Note: so as merging resets file_ptrs state, this method can change
    internal Unique state to undefined: if you want to reuse Unique after
    walk() you must call reset() first!
  SYNOPSIS
    Unique:walk()
  All params are 'IN':
    action  function-visitor, typed in include/my_tree.h
            function is called for each unique element
    arg     argument for visitor, which is passed to it on each call
  RETURN VALUE
    0    OK
    <> 0 error
 */

bool Unique::walk(tree_walk_action action, void *walk_action_arg) {
  int res;
  uchar *merge_buffer;

  if (elements == 0) /* the whole tree is in memory */
    return tree_walk(&tree, action, walk_action_arg, left_root_right);

  /* flush current tree to the file to have some memory for merge buffer */
  if (flush()) return 1;
  if (flush_io_cache(&file) || reinit_io_cache(&file, READ_CACHE, 0L, 0, 0))
    return 1;

  /*
    Compute the size of the merge buffer used by merge_walk(). This buffer
    must at least be able to store one element from each file pointer plus
    one extra.
  */
  const size_t min_merge_buffer_size = (file_ptrs.size() + 1) * size;
  const size_t merge_buffer_size =
      std::max(min_merge_buffer_size, static_cast<size_t>(max_in_memory_size));

  if (!(merge_buffer = (uchar *)my_malloc(key_memory_Unique_merge_buffer,
                                          merge_buffer_size, MYF(0))))
    return 1;
  res = merge_walk(merge_buffer, merge_buffer_size, size, file_ptrs.begin(),
                   file_ptrs.end(), action, walk_action_arg, tree.compare,
                   tree.custom_arg, &file);
  my_free(merge_buffer);
  return res;
}

/*
  Modify the TABLE element so that when one calls init_records()
  the rows will be read in priority order.
*/

bool Unique::get(TABLE *table) {
  table->unique_result.found_records = elements + tree.elements_in_tree;

  if (my_b_tell(&file) == 0) {
    /* Whole tree is in memory;  Don't use disk if you don't need to */
    DBUG_ASSERT(table->unique_result.sorted_result == NULL);
    table->unique_result.sorted_result.reset(
        (uchar *)my_malloc(key_memory_Filesort_info_record_pointers,
                           size * tree.elements_in_tree, MYF(0)));
    if ((record_pointers = table->unique_result.sorted_result.get())) {
      (void)tree_walk(&tree, (tree_walk_action)unique_write_to_ptrs, this,
                      left_root_right);
      return 0;
    }
  }
  /* Not enough memory; Save the result to file && free memory used by tree */
  if (flush()) return 1;

  IO_CACHE *outfile = table->unique_result.io_cache;
  Merge_chunk *file_ptr = file_ptrs.begin();
  size_t num_chunks = file_ptrs.size();
  uchar *sort_memory;
  my_off_t save_pos;
  bool error = 1;

  /* Open cached file if it isn't open */
  DBUG_ASSERT(table->unique_result.io_cache == NULL);
  outfile = table->unique_result.io_cache = (IO_CACHE *)my_malloc(
      key_memory_TABLE_sort_io_cache, sizeof(IO_CACHE), MYF(MY_ZEROFILL));

  if (!outfile || (!my_b_inited(outfile) &&
                   open_cached_file(outfile, mysql_tmpdir, TEMP_PREFIX,
                                    READ_RECORD_BUFFER, MYF(MY_WME))))
    return 1;
<<<<<<< HEAD
  reinit_io_cache(outfile, WRITE_CACHE, 0L, 0, 0);

  Uniq_param uniq_param;
  uniq_param.max_rows = elements;
  uniq_param.rec_length = size;
  uniq_param.max_keys_per_buffer =
      static_cast<uint>(max_in_memory_size / uniq_param.rec_length);
  uniq_param.not_killable = 1;

  const size_t num_bytes =
      (uniq_param.max_keys_per_buffer + 1) * uniq_param.rec_length;
  if (!(sort_memory = (uchar *)my_malloc(key_memory_Unique_sort_buffer,
                                         num_bytes, MYF(0))))
=======

  Sort_param sort_param;
  sort_param.max_rows= elements;
  sort_param.sort_form=table;
  sort_param.rec_length= sort_param.sort_length= sort_param.ref_length= size;
  sort_param.max_keys_per_buffer=
    (uint) (max_in_memory_size / sort_param.sort_length);
  sort_param.not_killable=1;

  const size_t num_bytes=
    (sort_param.max_keys_per_buffer + 1) * sort_param.sort_length;
  if (!(sort_memory=(uchar*) my_malloc(key_memory_Unique_sort_buffer,
                                       num_bytes, MYF(0))))
>>>>>>> be20e845
    return 1;
  uniq_param.unique_buff =
      sort_memory + (uniq_param.max_keys_per_buffer * uniq_param.rec_length);

  uniq_param.compare = merge_chunk_compare;
  uniq_param.cmp_context.key_compare = tree.compare;
  uniq_param.cmp_context.key_compare_arg = tree.custom_arg;

  /* Merge the buffers to one file, removing duplicates */
  if (merge_many_buff(table->in_use, &uniq_param,
                      Sort_buffer(sort_memory, num_bytes),
                      Merge_chunk_array(file_ptrs.begin(), file_ptrs.size()),
                      &num_chunks, &file))
    goto err;
  if (flush_io_cache(&file) || reinit_io_cache(&file, READ_CACHE, 0L, 0, 0))
    goto err;
  if (merge_buffers(table->in_use, &uniq_param, &file, outfile,
                    Sort_buffer(sort_memory, num_bytes), file_ptr,
                    Merge_chunk_array(file_ptr, num_chunks), 0))
    goto err;
  error = 0;
err:
  my_free(sort_memory);
  if (flush_io_cache(outfile)) error = 1;

  /* Setup io_cache for reading */
  save_pos = outfile->pos_in_file;
  if (reinit_io_cache(outfile, READ_CACHE, 0L, 0, 0)) error = 1;
  outfile->end_of_file = save_pos;
  return error;
}<|MERGE_RESOLUTION|>--- conflicted
+++ resolved
@@ -1,10 +1,6 @@
-<<<<<<< HEAD
 /* Copyright (c) 2001, 2017, Oracle and/or its affiliates. All rights reserved.
-=======
-/* Copyright (c) 2001, 2016, Oracle and/or its affiliates. All rights reserved.
    Copyright (c) 2018, Percona and/or its affiliates. All rights reserved.
    Copyright (c) 2010, 2015, MariaDB
->>>>>>> be20e845
 
    This program is free software; you can redistribute it and/or modify
    it under the terms of the GNU General Public License, version 2.0,
@@ -661,8 +657,8 @@
   */
   if (elements) {
     file_ptrs.clear();
-    MY_ATTRIBUTE((unused)) int reinit_res=
-      reinit_io_cache(&file, WRITE_CACHE, 0L, 0, 1);
+    MY_ATTRIBUTE((unused))
+    int reinit_res = reinit_io_cache(&file, WRITE_CACHE, 0L, 0, 1);
     DBUG_ASSERT(reinit_res == 0);
   }
   elements = 0;
@@ -925,8 +921,6 @@
                    open_cached_file(outfile, mysql_tmpdir, TEMP_PREFIX,
                                     READ_RECORD_BUFFER, MYF(MY_WME))))
     return 1;
-<<<<<<< HEAD
-  reinit_io_cache(outfile, WRITE_CACHE, 0L, 0, 0);
 
   Uniq_param uniq_param;
   uniq_param.max_rows = elements;
@@ -939,21 +933,6 @@
       (uniq_param.max_keys_per_buffer + 1) * uniq_param.rec_length;
   if (!(sort_memory = (uchar *)my_malloc(key_memory_Unique_sort_buffer,
                                          num_bytes, MYF(0))))
-=======
-
-  Sort_param sort_param;
-  sort_param.max_rows= elements;
-  sort_param.sort_form=table;
-  sort_param.rec_length= sort_param.sort_length= sort_param.ref_length= size;
-  sort_param.max_keys_per_buffer=
-    (uint) (max_in_memory_size / sort_param.sort_length);
-  sort_param.not_killable=1;
-
-  const size_t num_bytes=
-    (sort_param.max_keys_per_buffer + 1) * sort_param.sort_length;
-  if (!(sort_memory=(uchar*) my_malloc(key_memory_Unique_sort_buffer,
-                                       num_bytes, MYF(0))))
->>>>>>> be20e845
     return 1;
   uniq_param.unique_buff =
       sort_memory + (uniq_param.max_keys_per_buffer * uniq_param.rec_length);
