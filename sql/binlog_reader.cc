--- conflicted
+++ resolved
@@ -21,11 +21,8 @@
    Foundation, Inc., 51 Franklin St, Fifth Floor, Boston, MA 02110-1301  USA */
 
 #include "sql/binlog_reader.h"
-<<<<<<< HEAD
+#include "my_byteorder.h"
 #include "sql/event_crypt.h"
-=======
-#include "my_byteorder.h"
->>>>>>> 8e797a5d
 #include "sql/log_event.h"
 
 unsigned char *Default_binlog_event_allocator::allocate(size_t size) {
@@ -71,7 +68,7 @@
       down_cast<Start_encryption_log_event *>(see);
   if (!sele->is_valid() ||
       crypto_data.init(see->crypto_scheme, see->key_version, see->nonce)) {
-    m_error->set_type(Binlog_read_error::DECRYPT_INIT_FAILURE);
+    m_error->set_type(Binlog_read_error::DECRYPT_PRE_8_0_14_INIT_FAILURE);
     return true;
   }
   return false;
@@ -153,7 +150,7 @@
             static_cast<uint32_t>((binlog_file->position() - m_event_length)),
             crypto_data, event_data, m_decryption_buffer.data(),
             m_event_length)) {
-      return m_error->set_type(Binlog_read_error::DECRYPT);
+      return m_error->set_type(Binlog_read_error::ERROR_DECRYPTING_FILE);
     }
 
     memcpy(event_data, m_decryption_buffer.data(), m_event_length);
@@ -172,7 +169,7 @@
                                               checksum_alg) &&
         !DBUG_EVALUATE_IF("simulate_unknown_ignorable_log_event", 1, 0)) {
       return m_error->set_type(crypto_data.is_enabled()
-                                   ? Binlog_read_error::DECRYPT
+                                   ? Binlog_read_error::ERROR_DECRYPTING_FILE
                                    : Binlog_read_error::CHECKSUM_FAILURE);
     }
   }
