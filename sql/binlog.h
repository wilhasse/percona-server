#ifndef BINLOG_H_INCLUDED
/* Copyright (c) 2010, 2024, Oracle and/or its affiliates.

   This program is free software; you can redistribute it and/or modify
   it under the terms of the GNU General Public License, version 2.0,
   as published by the Free Software Foundation.

   This program is designed to work with certain software (including
   but not limited to OpenSSL) that is licensed under separate terms,
   as designated in a particular file or component or in included license
   documentation.  The authors of MySQL hereby grant you an additional
   permission to link the program and your derivative works with the
   separately licensed software that they have either included with
   the program or referenced in the documentation.

   This program is distributed in the hope that it will be useful,
   but WITHOUT ANY WARRANTY; without even the implied warranty of
   MERCHANTABILITY or FITNESS FOR A PARTICULAR PURPOSE.  See the
   GNU General Public License, version 2.0, for more details.

   You should have received a copy of the GNU General Public License
   along with this program; if not, write to the Free Software
   Foundation, Inc., 51 Franklin St, Fifth Floor, Boston, MA 02110-1301  USA */

#define BINLOG_H_INCLUDED

#include <string.h>
#include <sys/types.h>
#include <time.h>
#include <atomic>
#include <string_view>
#include <utility>

#include "my_dbug.h"
#include "my_inttypes.h"
#include "my_io.h"
#include "my_sharedlib.h"
#include "my_sys.h"
#include "mysql/binlog/event/binlog_event.h"  // enum_binlog_checksum_alg
#include "mysql/binlog/event/trx_boundary_parser.h"
#include "mysql/components/services/bits/mysql_cond_bits.h"
#include "mysql/components/services/bits/mysql_mutex_bits.h"
#include "mysql/components/services/bits/psi_cond_bits.h"
#include "mysql/components/services/bits/psi_file_bits.h"
#include "mysql/components/services/bits/psi_mutex_bits.h"
#include "mysql/psi/mysql_cond.h"
#include "mysql/psi/mysql_mutex.h"
#include "mysql/udf_registration_types.h"
#include "mysql_com.h"          // Item_result
#include "sql/binlog_reader.h"  // Binlog_file_reader
#include "sql/rpl_commit_stage_manager.h"
#include "sql/rpl_trx_tracking.h"
#include "sql/tc_log.h"            // TC_LOG
#include "sql/transaction_info.h"  // Transaction_ctx
#include "thr_mutex.h"

#include "sql/binlog_ostream.h"

class Format_description_log_event;
class Gtid_monitoring_info;
class Gtid_set;
class Ha_trx_info;
class Log_event;
class Master_info;
class Relay_log_info;
class Rows_log_event;
class Tsid_map;
class THD;
class Transaction_boundary_parser;
class binlog_cache_data;
class user_var_entry;
class Binlog_cache_storage;

struct Gtid;

typedef int64 query_id_t;

/*
  Maximum unique log filename extension.
  Note: setting to 0x7FFFFFFF due to atol windows
        overflow/truncate.
 */
#define MAX_LOG_UNIQUE_FN_EXT 0x7FFFFFFF

/*
  Maximum allowed unique log filename extension for
  RESET BINARY LOGS AND GTIDS command - 2 Billion
 */
#define MAX_ALLOWED_FN_EXT_RESET_BIN_LOGS 2000000000

struct Binlog_user_var_event {
  user_var_entry *user_var_event;
  char *value;
  ulong length;
  Item_result type;
  uint charset_number;
  bool unsigned_flag;
};

/* log info errors */
#define LOG_INFO_EOF -1
#define LOG_INFO_IO -2
#define LOG_INFO_INVALID -3
#define LOG_INFO_SEEK -4
#define LOG_INFO_MEM -6
#define LOG_INFO_FATAL -7
#define LOG_INFO_IN_USE -8
#define LOG_INFO_EMFILE -9
#define LOG_INFO_BACKUP_LOCK -10
#define LOG_INFO_NOT_IN_USE -11

/* bitmap to MYSQL_BIN_LOG::close() */
#define LOG_CLOSE_INDEX 1
#define LOG_CLOSE_TO_BE_OPENED 2
#define LOG_CLOSE_STOP_EVENT 4

struct LOG_INFO {
  char log_file_name[FN_REFLEN] = {0};
  my_off_t index_file_offset, index_file_start_offset;
  my_off_t pos;
  bool fatal;       // if the purge happens to give us a negative offset
  int entry_index;  // used in purge_logs(), calculatd in find_log_pos().
  int encrypted_header_size;
  my_thread_id thread_id;
  LOG_INFO()
      : index_file_offset(0),
        index_file_start_offset(0),
        pos(0),
        fatal(false),
        entry_index(0),
        encrypted_header_size(0),
        thread_id(0) {
    memset(log_file_name, 0, FN_REFLEN);
  }
};

/*
  TODO use mmap instead of IO_CACHE for binlog
  (mmap+fsync is two times faster than write+fsync)
*/
class MYSQL_BIN_LOG : public TC_LOG {
 public:
  class Binlog_ofile;

 private:
  enum enum_log_state { LOG_OPENED, LOG_CLOSED, LOG_TO_BE_OPENED };

  /* LOCK_log is inited by init_pthread_objects() */
  mysql_mutex_t LOCK_log;
  char *name;
  char log_file_name[FN_REFLEN];
  char db[NAME_LEN + 1];
  bool write_error, inited;
  Binlog_ofile *m_binlog_file;

  /** Instrumentation key to use for file io in @c log_file */
  PSI_file_key m_log_file_key;
  /** The instrumentation key to use for @ LOCK_log. */
  PSI_mutex_key m_key_LOCK_log;
  /** The instrumentation key to use for @ LOCK_index. */
  PSI_mutex_key m_key_LOCK_index;
  /** The instrumentation key to use for @ LOCK_binlog_end_pos. */
  PSI_mutex_key m_key_LOCK_binlog_end_pos;
  /** The PFS instrumentation key for @ LOCK_commit_queue. */
  PSI_mutex_key m_key_LOCK_commit_queue;
  /** The PFS instrumentation key for @ LOCK_after_commit_queue. */
  PSI_mutex_key m_key_LOCK_after_commit_queue;
  /** The PFS instrumentation key for @ LOCK_done. */
  PSI_mutex_key m_key_LOCK_done;
  /** The PFS instrumentation key for @ LOCK_flush_queue. */
  PSI_mutex_key m_key_LOCK_flush_queue;
  /** The PFS instrumentation key for @ LOCK_sync_queue. */
  PSI_mutex_key m_key_LOCK_sync_queue;
  /** The PFS instrumentation key for @ LOCK_wait_for_group_turn. */
  PSI_mutex_key m_key_LOCK_wait_for_group_turn;
  /** The PFS instrumentation key for @ COND_done. */
  PSI_mutex_key m_key_COND_done;
  /** The PFS instrumentation key for @ COND_flush_queue. */
  PSI_mutex_key m_key_COND_flush_queue;
  /** The instrumentation key to use for @ LOCK_commit. */
  PSI_mutex_key m_key_LOCK_commit;
  /** The instrumentation key to use for @ LOCK_after_commit. */
  PSI_mutex_key m_key_LOCK_after_commit;
  /** The instrumentation key to use for @ LOCK_sync. */
  PSI_mutex_key m_key_LOCK_sync;
  /** The instrumentation key to use for @ LOCK_xids. */
  PSI_mutex_key m_key_LOCK_xids;
  /** The instrumentation key to use for @ m_key_LOCK_log_info. */
  PSI_mutex_key m_key_LOCK_log_info;
  /** The instrumentation key to use for @ update_cond. */
  PSI_cond_key m_key_update_cond;
  /** The instrumentation key to use for @ prep_xids_cond. */
  PSI_cond_key m_key_prep_xids_cond;
  /** The PFS instrumentation key for @ COND_wait_for_group_turn. */
  PSI_cond_key m_key_COND_wait_for_group_turn;
  /** The instrumentation key to use for opening the log file. */
  PSI_file_key m_key_file_log;
  /** The instrumentation key to use for opening the log index file. */
  PSI_file_key m_key_file_log_index;
  /** The instrumentation key to use for opening a log cache file. */
  PSI_file_key m_key_file_log_cache;
  /** The instrumentation key to use for opening a log index cache file. */
  PSI_file_key m_key_file_log_index_cache;

  /* POSIX thread objects are inited by init_pthread_objects() */
  mysql_mutex_t LOCK_index;
  mysql_mutex_t LOCK_commit;
  mysql_mutex_t LOCK_after_commit;
  mysql_mutex_t LOCK_sync;
  mysql_mutex_t LOCK_binlog_end_pos;
  mysql_mutex_t LOCK_xids;
  mysql_cond_t update_cond;

  std::atomic<my_off_t> atomic_binlog_end_pos;
  ulonglong bytes_written;
  ulonglong binlog_space_total;
  IO_CACHE index_file;
  char index_file_name[FN_REFLEN];
  /*
    crash_safe_index_file is temp file used for guaranteeing
    index file crash safe when master server restarts.
  */
  IO_CACHE crash_safe_index_file;
  char crash_safe_index_file_name[FN_REFLEN];
  /*
    purge_file is a temp file used in purge_logs so that the index file
    can be updated before deleting files from disk, yielding better crash
    recovery. It is created on demand the first time purge_logs is called
    and then reused for subsequent calls. It is cleaned up in cleanup().
  */
  IO_CACHE purge_index_file;
  char purge_index_file_name[FN_REFLEN];
  /*
     The max size before rotation (usable only if log_type == LOG_BIN: binary
     logs and relay logs).
     For a binlog, max_size should be max_binlog_size.
     For a relay log, it should be max_relay_log_size if this is non-zero,
     max_binlog_size otherwise.
     max_size is set in init(), and dynamically changed (when one does SET
     GLOBAL MAX_BINLOG_SIZE|MAX_RELAY_LOG_SIZE) by fix_max_binlog_size and
     fix_max_relay_log_size).
  */
  ulong max_size;

  // current file sequence number for load data infile binary logging
  uint file_id;

  /* pointer to the sync period variable, for binlog this will be
     sync_binlog_period, for relay log this will be
     sync_relay_log_period
  */
  uint *sync_period_ptr;
  uint sync_counter;

  mysql_cond_t m_prep_xids_cond;
  std::atomic<int32> m_atomic_prep_xids{0};

  /**
    Increment the prepared XID counter.
   */
  void inc_prep_xids(THD *thd);

  /**
    Decrement the prepared XID counter.

    Signal m_prep_xids_cond if the counter reaches zero.
   */
  void dec_prep_xids(THD *thd);

  int32 get_prep_xids() { return m_atomic_prep_xids; }

  inline uint get_sync_period() { return *sync_period_ptr; }

 public:
  /*
    This is used to start writing to a new log file. The difference from
    new_file() is locking. new_file_without_locking() does not acquire
    LOCK_log.
  */
  int new_file_without_locking(
      Format_description_log_event *extra_description_event);

  /**
    Checks whether binlog caches are disabled (binlog does not cache data) or
    empty in case binloggging is enabled in the current call to this function.
    This function may be safely called in case binlogging is disabled.
    @retval true binlog local caches are empty or disabled and binlogging is
    enabled
    @retval false binlog local caches are enabled and contain data or binlogging
    is disabled
  */
  bool is_current_stmt_binlog_enabled_and_caches_empty(const THD *thd) const;

 private:
  int new_file_impl(bool need_lock,
                    Format_description_log_event *extra_description_event);

  bool open(PSI_file_key log_file_key, const char *log_name,
            const char *new_name, uint32 new_index_number);
  bool init_and_set_log_file_name(const char *log_name, const char *new_name,
                                  uint32 new_index_number);
  int generate_new_name(char *new_name, const char *log_name,
                        uint32 new_index_number = 0);
  /**
   * Read binary log stream header and Format_desc event from
   * binlog_file_reader. Check for LOG_EVENT_BINLOG_IN_USE_F flag.
   * @param[in] binlog_file_reader a Binlog_file_reader
   * @return true - LOG_EVENT_BINLOG_IN_USE_F is set
   *         false - LOG_EVENT_BINLOG_IN_USE_F is not set or an error occurred
   *                 while reading log events
   */
  bool read_binlog_in_use_flag(Binlog_file_reader &binlog_file_reader);

 protected:
  /**
  @brief Notifies waiting threads that binary log has been updated
  */
  void signal_update();

 public:
  const char *generate_name(const char *log_name, const char *suffix,
                            char *buff);
  bool is_open() const { return atomic_log_state != LOG_CLOSED; }

  /// @brief Obtains the list of logs from the index file
  /// @return List of log filenames
  std::pair<std::list<std::string>, mysql::utils::Error> get_filename_list();

  /* This is relay log */
  bool is_relay_log;

  uint8 checksum_alg_reset;  // to contain a new value when binlog is rotated
  /*
    Holds the last seen in Relay-Log FD's checksum alg value.
    The initial value comes from the slave's local FD that heads
    the very first Relay-Log file. In the following the value may change
    with each received master's FD_m.
    Besides to be used in verification events that IO thread receives
    (except the 1st fake Rotate, see @c Master_info:: checksum_alg_before_fd),
    the value specifies if/how to compute checksum for slave's local events
    and the first fake Rotate (R_f^1) coming from the master.
    R_f^1 needs logging checksum-compatibly with the RL's heading FD_s.

    Legends for the checksum related comments:

    FD     - Format-Description event,
    R      - Rotate event
    R_f    - The fake Rotate event
    E      - An arbitrary event

    The underscore indexes for any event
    `_s'   - Indicates the event is generated by the Replica
    `_m'   - By the Source

    Two special underscore indexes of FD:
    FD_q   - Format Description event for queuing   (relay-logging)
    FD_e   - Format Description event for executing (relay-logging)

    Upper indexes:
    E^n    - n:th event is a sequence

    RL     - Relay Log
    (A)    - checksum algorithm descriptor value
    FD.(A) - the value of (A) in FD
  */
  mysql::binlog::event::enum_binlog_checksum_alg relay_log_checksum_alg;

  MYSQL_BIN_LOG(uint *sync_period, bool relay_log = false);
  ~MYSQL_BIN_LOG() override;

  void set_psi_keys(
      PSI_mutex_key key_LOCK_index, PSI_mutex_key key_LOCK_commit,
      PSI_mutex_key key_LOCK_commit_queue, PSI_mutex_key key_LOCK_after_commit,
      PSI_mutex_key key_LOCK_after_commit_queue, PSI_mutex_key key_LOCK_done,
      PSI_mutex_key key_LOCK_flush_queue, PSI_mutex_key key_LOCK_log,
      PSI_mutex_key key_LOCK_binlog_end_pos, PSI_mutex_key key_LOCK_sync,
      PSI_mutex_key key_LOCK_sync_queue, PSI_mutex_key key_LOCK_xids,
      PSI_mutex_key key_LOCK_log_info,
      PSI_mutex_key key_LOCK_wait_for_group_turn, PSI_cond_key key_COND_done,
      PSI_cond_key key_COND_flush_queue, PSI_cond_key key_update_cond,
      PSI_cond_key key_prep_xids_cond,
      PSI_cond_key key_COND_wait_for_group_turn, PSI_file_key key_file_log,
      PSI_file_key key_file_log_index, PSI_file_key key_file_log_cache,
      PSI_file_key key_file_log_index_cache) {
    m_key_COND_done = key_COND_done;
    m_key_COND_flush_queue = key_COND_flush_queue;

    m_key_LOCK_commit_queue = key_LOCK_commit_queue;
    m_key_LOCK_after_commit_queue = key_LOCK_after_commit_queue;
    m_key_LOCK_done = key_LOCK_done;
    m_key_LOCK_flush_queue = key_LOCK_flush_queue;
    m_key_LOCK_sync_queue = key_LOCK_sync_queue;

    m_key_LOCK_index = key_LOCK_index;
    m_key_LOCK_log = key_LOCK_log;
    m_key_LOCK_binlog_end_pos = key_LOCK_binlog_end_pos;
    m_key_LOCK_commit = key_LOCK_commit;
    m_key_LOCK_after_commit = key_LOCK_after_commit;
    m_key_LOCK_sync = key_LOCK_sync;
    m_key_LOCK_xids = key_LOCK_xids;
    m_key_LOCK_log_info = key_LOCK_log_info;
    m_key_update_cond = key_update_cond;
    m_key_prep_xids_cond = key_prep_xids_cond;
    m_key_file_log = key_file_log;
    m_key_file_log_index = key_file_log_index;
    m_key_file_log_cache = key_file_log_cache;
    m_key_file_log_index_cache = key_file_log_index_cache;

    m_key_LOCK_wait_for_group_turn = key_LOCK_wait_for_group_turn;
    m_key_COND_wait_for_group_turn = key_COND_wait_for_group_turn;
  }

 public:
  /** Manage the MTS dependency tracking */
  Transaction_dependency_tracker m_dependency_tracker;

  /**
    Find the oldest binary log referenced by the index file

    @param[out] binlog_file_name the file name of oldest log found
    @param[out] errmsg the error message outputted, which is left untouched
                if the function returns false
    @return false on success, true on error.
  */
  bool find_first_log(std::string &binlog_file_name, std::string &errmsg);

  /**
    Find the oldest binary log that contains any GTID that
    is not in the given gtid set.

    @param[out] binlog_file_name the file name of oldest binary log found
    @param[in]  gtid_set the given gtid set
    @param[out] first_gtid the first GTID information from the binary log
                file returned at binlog_file_name
    @param[out] errmsg the error message outputted, which is left untouched
                if the function returns false
    @return false on success, true on error.
  */
  bool find_first_log_not_in_gtid_set(char *binlog_file_name,
                                      const Gtid_set *gtid_set,
                                      Gtid *first_gtid, std::string &errmsg);

  /**
    Reads the set of all GTIDs in the binary/relay log, and the set
    of all lost GTIDs in the binary log, and stores each set in
    respective argument.

    @param all_gtids Will be filled with all GTIDs in this binary/relay
    log.
    @param lost_gtids Will be filled with all GTIDs in the
    Previous_gtids_log_event of the first binary log that has a
    Previous_gtids_log_event. This is requested to binary logs but not
    to relay logs.
    @param verify_checksum If true, checksums will be checked.
    @param need_lock If true, LOCK_log, LOCK_index, and
    global_tsid_lock->wrlock are acquired; otherwise they are asserted
    to be taken already.
    @param [out] trx_parser  This will be used to return the actual
    relaylog transaction parser state because of the possibility
    of partial transactions.
    @param [out] partial_trx If a transaction was left incomplete
    on the relaylog, its GTID information should be returned to be
    used in the case of the rest of the transaction be added to the
    relaylog.
    @param is_server_starting True if the server is starting.
    @return false on success, true on error.
  */
  bool init_gtid_sets(
      Gtid_set *all_gtids, Gtid_set *lost_gtids, bool verify_checksum,
      bool need_lock,
      mysql::binlog::event::Transaction_boundary_parser *trx_parser,
      Gtid_monitoring_info *partial_trx, bool is_server_starting = false);

  void set_previous_gtid_set_relaylog(Gtid_set *previous_gtid_set_param) {
    assert(is_relay_log);
    previous_gtid_set_relaylog = previous_gtid_set_param;
  }
  /**
    If the thread owns a GTID, this function generates an empty
    transaction and releases ownership of the GTID.

    - If the binary log is disabled for this thread, the GTID is
      inserted directly into the mysql.gtid_executed table and the
      GTID is included in @@global.gtid_executed.  (This only happens
      for DDL, since DML will save the GTID into table and release
      ownership inside ha_commit_trans.)

    - If the binary log is enabled for this thread, an empty
      transaction consisting of GTID, BEGIN, COMMIT is written to the
      binary log, the GTID is included in @@global.gtid_executed, and
      the GTID is added to the mysql.gtid_executed table on the next
      binlog rotation.

    This function must be called by any committing statement (COMMIT,
    implicitly committing statements, or Xid_log_event), after the
    statement has completed execution, regardless of whether the
    statement updated the database.

    This logic ensures that an empty transaction is generated for the
    following cases:

    - Explicit empty transaction:
      SET GTID_NEXT = 'UUID:NUMBER'; BEGIN; COMMIT;

    - Transaction or DDL that gets completely filtered out in the
      slave thread.

    @param thd The committing thread

    @retval 0 Success
    @retval nonzero Error
  */
  int gtid_end_transaction(THD *thd);
  /**
    Re-encrypt previous existent binary/relay logs as below.
      Starting from the next to last entry on the index file, iterating
      down to the first one:
        - If the file is encrypted, re-encrypt it. Otherwise, skip it.
        - If failed to open the file, report an error.

    @retval False Success
    @retval True  Error
  */
  bool reencrypt_logs();

 private:
  std::atomic<enum_log_state> atomic_log_state{LOG_CLOSED};

  /* The previous gtid set in relay log. */
  Gtid_set *previous_gtid_set_relaylog;

  bool snapshot_lock_acquired;

  int open(const char *opt_name) override { return open_binlog(opt_name); }

  /**
    Enter a stage of the ordered commit procedure.

    Entering is stage is done by:

    - Atomically entering a queue of THD objects (which is just one for
      the first phase).

    - If the queue was empty, the thread is the leader for that stage
      and it should process the entire queue for that stage.

    - If the queue was not empty, the thread is a follower and can go
      waiting for the commit to finish.

    The function will lock the stage mutex if the calling thread was designated
    leader for the phase.

    @param[in] thd    Session structure
    @param[in] stage  The stage to enter
    @param[in] queue  Thread queue for the stage
    @param[in] leave_mutex  Mutex that will be released when changing stage
    @param[in] enter_mutex  Mutex that will be taken when changing stage

    @retval true  In case this thread did not become leader, the function
                  returns true *after* the leader has completed the commit
                  on its behalf, so the thread should continue doing the
                  thread-local processing after the commit
                  (i.e. call finish_commit).

    @retval false The thread is the leader for the stage and should do
                  the processing.
  */
  bool change_stage(THD *thd, Commit_stage_manager::StageID stage, THD *queue,
                    mysql_mutex_t *leave_mutex, mysql_mutex_t *enter_mutex);
  std::pair<int, my_off_t> flush_thread_caches(THD *thd);
  int flush_cache_to_file(my_off_t *flush_end_pos);
  int finish_commit(THD *thd);
  std::pair<bool, bool> sync_binlog_file(bool force);
  void process_commit_stage_queue(THD *thd, THD *queue);
  void process_after_commit_stage_queue(THD *thd, THD *first);

  /**
    Set thread variables used while flushing a transaction.

    @param[in] thd  thread whose variables need to be set
    @param[in] all   This is @c true if this is a real transaction commit, and
                 @c false otherwise.
    @param[in] skip_commit
                 This is @c true if the call to @c ha_commit_low should
                 be skipped (it is handled by the caller somehow) and @c
                 false otherwise (the normal case).
  */
  void init_thd_variables(THD *thd, bool all, bool skip_commit);

  /**
    Fetch and empty BINLOG_FLUSH_STAGE and COMMIT_ORDER_FLUSH_STAGE flush queues
    and flush transactions to the disk, and unblock threads executing slave
    preserve commit order.

    @param[in] check_and_skip_flush_logs
                 if false then flush prepared records of transactions to the log
                 of storage engine.
                 if true then flush prepared records of transactions to the log
                 of storage engine only if COMMIT_ORDER_FLUSH_STAGE queue is
                 non-empty.

    @return Pointer to the first session of the BINLOG_FLUSH_STAGE stage queue.
  */
  THD *fetch_and_process_flush_stage_queue(
      const bool check_and_skip_flush_logs = false);

  /**
    Execute the flush stage.

    @param[out] total_bytes_var Pointer to variable that will be set to total
                                number of bytes flushed, or NULL.

    @param[out] out_queue_var  Pointer to the sessions queue in flush stage.

    @return Error code on error, zero on success
  */
  int process_flush_stage_queue(my_off_t *total_bytes_var, THD **out_queue_var);

  /**
    Flush and commit the transaction.

    This will execute an ordered flush and commit of all outstanding
    transactions and is the main function for the binary log group
    commit logic. The function performs the ordered commit in four stages.

    Pre-condition: transactions should have called ha_prepare_low, using
                   HA_IGNORE_DURABILITY, before entering here.

    Stage#0 implements replica-preserve-commit-order for applier threads that
    write the binary log. i.e. it forces threads to enter the queue in the
    correct commit order.

    The stage#1 flushes the caches to the binary log and under
    LOCK_log and marks all threads that were flushed as not pending.

    The stage#2 syncs the binary log for all transactions in the group.

    The stage#3 executes under LOCK_commit and commits all transactions in
    order.

    There are three queues of THD objects: one for each stage.
    The Commit_order_manager maintains it own queue and its own order for the
    commit. So Stage#0 doesn't maintain separate StageID.

    When a transaction enters a stage, it adds itself to a queue. If the queue
    was empty so that this becomes the first transaction in the queue, the
    thread is the *leader* of the queue. Otherwise it is a *follower*. The
    leader will do all work for all threads in the queue, and the followers
    will wait until the last stage is finished.

    Stage 0 (SLAVE COMMIT ORDER):
    1. If replica-preserve-commit-order and is slave applier worker thread, then
       waits until its turn to commit i.e. till it is on the top of the queue.
    2. When it reaches top of the queue, it signals next worker in the commit
       order queue to awake.

    Stage 1 (FLUSH):
    1. Sync the engines (ha_flush_logs), since they prepared using non-durable
       settings (HA_IGNORE_DURABILITY).
    2. Generate GTIDs for all transactions in the queue.
    3. Write the session caches for all transactions in the queue to the binary
       log.
    4. Increment the counter of prepared XIDs.

    Stage 2 (SYNC):
    1. If it is time to sync, based on the sync_binlog option, sync the binlog.
    2. If sync_binlog==1, signal dump threads that they can read up to the
       position after the last transaction in the queue

    Stage 3 (COMMIT):
    This is performed by each thread separately, if binlog_order_commits=0.
    Otherwise by the leader does it for all threads.
    1. Call the after_sync hook.
    2. update the max_committed counter in the dependency_tracker
    3. call ha_commit_low
    4. Call the after_commit hook
    5. Update gtids
    6. Decrement the counter of prepared transactions

    If the binary log needs to be rotated, it is done after this. During
    rotation, it takes a lock that prevents new commit groups from executing the
    flush stage, and waits until the counter of prepared transactions becomes 0,
    before it creates the new file.

    @param[in] thd Session to commit transaction for
    @param[in] all This is @c true if this is a real transaction commit, and
                   @c false otherwise.
    @param[in] skip_commit
                   This is @c true if the call to @c ha_commit_low should
                   be skipped and @c false otherwise (the normal case).
  */
  int ordered_commit(THD *thd, bool all, bool skip_commit = false);
  void handle_binlog_flush_or_sync_error(THD *thd, bool need_lock_log,
                                         const char *message);
  bool do_write_cache(Binlog_cache_storage *cache,
                      class Binlog_event_writer *writer);
  void report_binlog_write_error();

 public:
  int open_binlog(const char *opt_name);
  void close() override;
  enum_result commit(THD *thd, bool all) override;
  int rollback(THD *thd, bool all) override;
  bool truncate_relaylog_file(Master_info *mi, my_off_t valid_pos);
  int prepare(THD *thd, bool all) override;
#if defined(MYSQL_SERVER)

  void update_thd_next_event_pos(THD *thd);
  int flush_and_set_pending_rows_event(THD *thd, Rows_log_event *event,
                                       bool is_transactional);

#endif /* defined(MYSQL_SERVER) */
  void add_bytes_written(ulonglong inc) { bytes_written += inc; }
  void reset_bytes_written() { bytes_written = 0; }
  /// @brief Adds bytes written in the current relay log into the variable
  /// handling the total number of bytes acquired by the replica. Resets the
  /// counter of bytes written. If requested by caller,
  /// acquires relay log space lock
  /// @param rli Pointer to the applier metadata object
  /// @param need_log_space_lock Information on whether to acquire the
  /// lock protecting data responsible for keeping the relay log space at bay
  void harvest_bytes_written(Relay_log_info *rli, bool need_log_space_lock);

#ifdef MYSQL_SERVER
  void xlock(void) override;
  void xunlock(void) override;
  void slock(void) override { mysql_rwlock_rdlock(&LOCK_consistent_snapshot); }
  void sunlock(void) override {
    mysql_rwlock_unlock(&LOCK_consistent_snapshot);
  }
#else
  void xlock(void) override {}
  void xunlock(void) override {}
  void slock(void) override {}
  void sunlock(void) override {}
#endif /* MYSQL_SERVER */

  void set_max_size(ulong max_size_arg);

  void update_binlog_end_pos(bool need_lock = true);
  void update_binlog_end_pos(const char *file, my_off_t pos);

  /**
    Wait until we get a signal that the binary log has been updated.

    NOTES
    @param[in] timeout    a pointer to a timespec;
                          NULL means to wait w/o timeout.
    @retval    0          if got signalled on update
    @retval    non-0      if wait timeout elapsed
    @note
      LOCK_binlog_end_pos must be owned before calling this function, may be
      temporarily released while the thread is waiting and is reacquired before
      returning from the function
  */
  int wait_for_update(const std::chrono::nanoseconds &timeout);

  /**
    Wait until we get a signal that the binary log has been updated.
    @retval    0          success
    @note
      LOCK_binlog_end_pos must be owned before calling this function, may be
      temporarily released while the thread is waiting and is reacquired before
      returning from the function
  */
  int wait_for_update();

 public:
  void init_pthread_objects();
  void cleanup();
  /**
    Create a new binary log.
    @param log_name Name of binlog
    @param new_name Name of binlog, too. todo: what's the difference
    between new_name and log_name?
    @param max_size_arg The size at which this binlog will be rotated.
    @param null_created_arg If false, and a Format_description_log_event
    is written, then the Format_description_log_event will have the
    timestamp 0. Otherwise, it the timestamp will be the time when the
    event was written to the log.
    @param need_lock_index If true, LOCK_index is acquired; otherwise
    LOCK_index must be taken by the caller.
    @param need_tsid_lock If true, the read lock on global_tsid_lock
    will be acquired.  Otherwise, the caller must hold the read lock
    on global_tsid_lock.
    @param extra_description_event The master's FDE to be written by the I/O
    thread while creating a new relay log file. This should be NULL for
    binary log files.
    @param new_index_number The binary log file index number to start from
    after the RESET BINARY LOGS AND GTIDS command is called.
  */
  bool open_binlog(const char *log_name, const char *new_name,
                   ulong max_size_arg, bool null_created_arg,
                   bool need_lock_index, bool need_tsid_lock,
                   Format_description_log_event *extra_description_event,
                   uint32 new_index_number = 0);
  bool open_index_file(const char *index_file_name_arg, const char *log_name,
                       bool need_lock_index);
  /* Use this to start writing a new log file */
  int new_file(Format_description_log_event *extra_description_event);

  bool write_event(Log_event *event_info);
  bool write_cache(THD *thd, class binlog_cache_data *cache_data,
                   class Binlog_event_writer *writer);
  /**
    Assign automatic generated GTIDs for all commit group threads in the flush
    stage having gtid_next.type == AUTOMATIC_GTID.

    @param first_seen The first thread seen entering the flush stage.
    @return Returns false if succeeds, otherwise true is returned.
  */
  bool assign_automatic_gtids_to_flush_group(THD *first_seen);
  bool write_transaction(THD *thd, binlog_cache_data *cache_data,
                         Binlog_event_writer *writer,
                         bool parallelization_barrier);

  /**
     Write a dml into statement cache and then flush it into binlog. It writes
     Gtid_log_event and BEGIN, COMMIT automatically.

     It is aimed to handle cases of "background" logging where a statement is
     logged indirectly, like "TRUNCATE TABLE a_memory_table". So don't use it on
     any normal statement.

     @param[in] thd  the THD object of current thread.
     @param[in] stmt the DML statement.
     @param[in] stmt_len the length of the DML statement.
     @param[in] sql_command the type of SQL command.

     @return Returns false if succeeds, otherwise true is returned.
  */
  bool write_stmt_directly(THD *thd, const char *stmt, size_t stmt_len,
                           enum enum_sql_command sql_command);

  void report_cache_write_error(THD *thd, bool is_transactional);
  bool check_write_error(const THD *thd);
  bool write_event_to_binlog(Log_event *ev);
  bool write_event_to_binlog_and_sync(Log_event *ev);
  void start_union_events(THD *thd, query_id_t query_id_param);
  void stop_union_events(THD *thd);
  bool is_query_in_union(THD *thd, query_id_t query_id_param);

  bool write_buffer(const char *buf, uint len, Master_info *mi);
  bool write_event(Log_event *ev, Master_info *mi);

  /**
     Logging XA commit/rollback of a prepared transaction.

     It fills in the appropriate event in the statement cache whenever xid
     state is marked with is_binlogged() flag that indicates the prepared
     part of the transaction must've been logged.

     About early returns from the function:
     - ONE_PHASE option to XA-COMMIT is handled to skip writing XA-commit
       event now.
     - check is for the read-only XA that is not to be logged.

     @param thd          THD handle
     @return error code, 0 success
  */
  int write_xa_to_cache(THD *thd);

  ///
  /// Write an incident and call commit.
  ///
  /// The incident is written by marking the transaction cache as having an
  /// incident and then commit it to binlog. During commit, the flush stage will
  /// write and Incident_log_event and preceding Gtid_log_event to give the
  /// incident a proper GTID. The incident will also cause the binlog to be
  /// rotated and check if some purge is applicable.
  ///
  /// @param[in] thd the THD object of current thread.
  /// @param[in] incident_message A message describing the incident.
  ///
  /// @return Returns false if succeeds, otherwise true is returned.
  ///
  bool write_incident_commit(THD *thd, std::string_view incident_message);

 private:
  bool after_write_to_relay_log(Master_info *mi);

 public:
  /**
   * Truncte log file and clear LOG_EVENT_BINLOG_IN_USE_F when update is set.
   * @param[in] log_name name of the log file to be trunacted
   * @param[in] valid_pos position at which to truncate the log file
   * @param[in] binlog_size length of the log file before truncated
   * @param[in] update should the LOG_EVENT_BINLOG_IN_USE_F flag be cleared
   *                   true - set LOG_EVENT_BINLOG_IN_USE_F to 0
   *                   false - do not modify LOG_EVENT_BINLOG_IN_USE_F flag
   * @return true - sucess, false - failed
   */
  bool truncate_update_log_file(const char *log_name, my_off_t valid_pos,
                                my_off_t binlog_size, bool update);

  void make_log_name(char *buf, const char *log_ident);
  bool is_active(const char *log_file_name) const;

  /// @brief Remove logs from index file, except files between 'start' and
  /// 'last'
  /// @details To make it crash safe, we copy the content of the index file
  /// from index_file_start_offset recorded in log_info to a
  /// crash safe index file first and then move the crash
  /// safe index file to the index file.
  /// @param start_log_info         Metadata of the first log to be kept
  ///                               in the index file
  /// @param need_update_threads    If we want to update the log coordinates
  ///                               of all threads. False for relay logs,
  ///                               true otherwise.
  /// @param last_log_info Metadata of the last log to be kept in the index
  /// file; nullptr means that all logs after start_log_info will be kept
  /// @retval
  ///   0    ok
  /// @retval
  ///   LOG_INFO_IO    Got IO error while reading/writing file
  int remove_logs_outside_range_from_index(LOG_INFO *start_log_info,
                                           bool need_update_threads,
                                           LOG_INFO *last_log_info = nullptr);
  /// @brief Remove logs from index file except logs between first and last
  /// @param first Filename of the first relay log to be kept in index file
  /// @param last Filename of the last relay log to be kept in index file

  /// @retval 0 OK
  /// @retval LOG_INFO_IO    Got IO error while reading/writing file
  /// @retval LOG_INFO_EOF   Could not find requested log file (first or last)
  int remove_logs_outside_range_from_index(const std::string &first,
                                           const std::string &last);
  int rotate(bool force_rotate, bool *check_purge);

  /**
    @brief This function runs automatic purge if the conditions to meet
    automatic purge are met. Such conditions are: log is open, instance is not
    locked for backup and automatic purge is enabled.

    If all conditions are met, purge is done according to the configuration
    of the purge window.
   */
  void auto_purge();

  /**
    @brief This member function is to be called at server startup. It checks if
    purge can be done and does if it can.
   */
  void auto_purge_at_server_startup();
  int rotate_and_purge(THD *thd, bool force_rotate);

  bool flush();
  /**
     Flush binlog cache and synchronize to disk.

     This function flushes events in binlog cache to binary log file,
     it will do synchronizing according to the setting of system
     variable 'sync_binlog'. If file is synchronized, @c synced will
     be set to 1, otherwise 0.

     @param[in] force if true, ignores the 'sync_binlog' and synchronizes the
     file.

     @retval 0 Success
     @retval other Failure
  */
  bool flush_and_sync(const bool force = false);
  int purge_logs(const char *to_log, bool included, bool need_lock_index,
                 bool need_update_threads, ulonglong *decrease_log_space,
                 bool auto_purge);
  int count_binlog_space(bool need_lock_index);
  int purge_logs_by_size(bool need_lock_index);
  int purge_logs_before_date(time_t purge_time, bool auto_purge);
  int set_crash_safe_index_file_name(const char *base_file_name);
  int open_crash_safe_index_file();
  int close_crash_safe_index_file();
  int add_log_to_index(uchar *log_file_name, size_t name_len,
                       bool need_lock_index);
  int move_crash_safe_index_file_to_index_file(bool need_lock_index);
  int set_purge_index_file_name(const char *base_file_name);
  int open_purge_index_file(bool destroy);
  bool is_inited_purge_index_file();
  int close_purge_index_file();
  int sync_purge_index_file();
  int register_purge_index_entry(const char *entry);
  int register_create_index_entry(const char *entry);
  int purge_index_entry(THD *thd, ulonglong *decrease_log_space,
                        bool need_lock_index);
  bool reset_logs(THD *thd, bool delete_only = false);
  void close(uint exiting, bool need_lock_log, bool need_lock_index);

  // iterating through the log index file
  int find_log_pos(LOG_INFO *linfo, const char *log_name, bool need_lock_index);
  int find_next_log(LOG_INFO *linfo, bool need_lock_index);
  int find_next_relay_log(char log_name[FN_REFLEN + 1]);
  int get_current_log(LOG_INFO *linfo, bool need_lock_log = true);
  int raw_get_current_log(LOG_INFO *linfo);
  uint next_file_id();
  /**
    Retrieves the contents of the index file associated with this log object
    into an `std::list<std::string>` object. The order held by the index file is
    kept.

    @param need_lock_index whether or not the lock over the index file should be
                           acquired inside the function.

    @return a pair: a function status code; a list of `std::string` objects with
            the content of the log index file.
  */
  std::pair<int, std::list<std::string>> get_log_index(
      bool need_lock_index = true);
  inline char *get_index_fname() { return index_file_name; }
  inline char *get_log_fname() { return log_file_name; }
  const char *get_name() const { return name; }
  inline mysql_mutex_t *get_log_lock() { return &LOCK_log; }
  inline mysql_mutex_t *get_index_lock() { return &LOCK_index; }
  inline mysql_mutex_t *get_commit_lock() { return &LOCK_commit; }
  inline mysql_mutex_t *get_after_commit_lock() { return &LOCK_after_commit; }
  inline mysql_mutex_t *get_sync_lock() { return &LOCK_sync; }
  inline mysql_cond_t *get_log_cond() { return &update_cond; }
  inline Binlog_ofile *get_binlog_file() { return m_binlog_file; }

  inline void lock_index() { mysql_mutex_lock(&LOCK_index); }
  inline void unlock_index() { mysql_mutex_unlock(&LOCK_index); }
  inline IO_CACHE *get_index_file() { return &index_file; }

  /**
    Function to report the missing GTIDs.

    This function logs the missing transactions on master to its error log
    as a warning. If the missing GTIDs are too long to print in a message,
    it suggests the steps to extract the missing transactions.

    This function also informs slave about the GTID set sent by the slave,
    transactions missing on the master and few suggestions to recover from
    the error. This message shall be wrapped by
    ER_SOURCE_FATAL_ERROR_READING_BINLOG on slave and will be logged as an
    error.

    This function will be called from mysql_binlog_send() function.

    @param slave_executed_gtid_set     GTID set executed by slave
    @param errmsg                      Pointer to the error message
  */
  void report_missing_purged_gtids(const Gtid_set *slave_executed_gtid_set,
                                   std::string &errmsg);

  /**
    Function to report the missing GTIDs.

    This function logs the missing transactions on master to its error log
    as a warning. If the missing GTIDs are too long to print in a message,
    it suggests the steps to extract the missing transactions.

    This function also informs slave about the GTID set sent by the slave,
    transactions missing on the master and few suggestions to recover from
    the error. This message shall be wrapped by
    ER_SOURCE_FATAL_ERROR_READING_BINLOG on slave and will be logged as an
    error.

    This function will be called from find_first_log_not_in_gtid_set()
    function.

    @param previous_gtid_set           Previous GTID set found
    @param slave_executed_gtid_set     GTID set executed by slave
    @param errmsg                      Pointer to the error message
  */
  void report_missing_gtids(const Gtid_set *previous_gtid_set,
                            const Gtid_set *slave_executed_gtid_set,
                            std::string &errmsg);
  static const int MAX_RETRIES_FOR_DELETE_RENAME_FAILURE = 5;
  /*
    It is called by the threads (e.g. dump thread, applier thread) which want
    to read hot log without LOCK_log protection.
  */
  my_off_t get_binlog_end_pos() const {
    mysql_mutex_assert_not_owner(&LOCK_log);
    return atomic_binlog_end_pos;
  }
  mysql_mutex_t *get_binlog_end_pos_lock() { return &LOCK_binlog_end_pos; }
  void lock_binlog_end_pos() { mysql_mutex_lock(&LOCK_binlog_end_pos); }
  void unlock_binlog_end_pos() { mysql_mutex_unlock(&LOCK_binlog_end_pos); }

  /**
    Deep copy global_tsid_map and gtid_executed.
    Both operations are done under LOCK_commit and global_tsid_lock
    protection.

    @param[out] tsid_map  The Tsid_map to which global_tsid_map will
                         be copied.
    @param[out] gtid_set The Gtid_set to which gtid_executed will
                         be copied.

    @return the operation status
      @retval 0      OK
      @retval !=0    Error
  */
  int get_gtid_executed(Tsid_map *tsid_map, Gtid_set *gtid_set);
<<<<<<< HEAD

  /*
    True while rotating binlog, which is caused by logging Incident_log_event.
  */
  bool is_rotating_caused_by_incident;
=======
>>>>>>> 05e4357f

 public:
  /**
    Register LOG_INFO so that log_in_use and adjust_linfo_offsets can
    operate on all logs. Note that register_log_info, unregister_log_info,
    log_in_use, adjust_linfo_offsets are is used on global mysql_bin_log object.
    @param log_info pointer to LOG_INFO which is registred
  */
  void register_log_info(LOG_INFO *log_info);
  /**
    Unregister LOG_INFO when it is no longer needed.
    @param log_info pointer to LOG_INFO which is registred
  */
  void unregister_log_info(LOG_INFO *log_info);
  /**
    Check if any threads use log name.
    @note This method expects the LOCK_index to be taken so there are no
    concurrent edits against linfo objects being iterated
    @param log_name name of a log which is checked for usage

  */
  int log_in_use(const char *log_name);
  /**
    Adjust the position pointer in the binary log file for all running replicas.
    SYNOPSIS
      adjust_linfo_offsets()
      purge_offset Number of bytes removed from start of log index file
    NOTES
      - This is called when doing a PURGE when we delete lines from the
        index log file. This method expects the LOCK_index to be taken so there
    are no concurrent edits against linfo objects being iterated. REQUIREMENTS
      - Before calling this function, we have to ensure that no threads are
        using any binary log file before purge_offset.
    TODO
      - Inform the replica threads that they should sync the position
        in the binary log file with flush_relay_log_info.
        Now they sync is done for next read.
  */
  void adjust_linfo_offsets(my_off_t purge_offset);

 private:
  mysql_mutex_t LOCK_log_info;
  // Set of log info objects that are in usage and might prevent some other
  // operations from executing.
  std::set<LOG_INFO *> log_info_set;

 private:
  void publish_coordinates_for_global_status(void) const;
};

struct LOAD_FILE_INFO {
  THD *thd;
  my_off_t last_pos_in_file;
  bool logged_data_file, log_delayed;
};

extern MYSQL_PLUGIN_IMPORT MYSQL_BIN_LOG mysql_bin_log;

/**
  Check if the the transaction is empty.

  @param thd The client thread that executed the current statement.

  @retval true No changes found in any storage engine
  @retval false Otherwise.

**/
bool is_transaction_empty(THD *thd);
/**
  Check if the transaction has no rw flag set for any of the storage engines.

  @param thd The client thread that executed the current statement.
  @param trx_scope The transaction scope to look into.

  @retval the number of engines which have actual changes.
 */
int check_trx_rw_engines(THD *thd, Transaction_ctx::enum_trx_scope trx_scope);

/**
  Check if at least one of transacaction and statement binlog caches contains
  an empty transaction, other one is empty or contains an empty transaction,
  which has two binlog events "BEGIN" and "COMMIT".

  @param thd The client thread that executed the current statement.

  @retval true  At least one of transacaction and statement binlog caches
                contains an empty transaction, other one is empty or
                contains an empty transaction.
  @retval false Otherwise.
*/
bool is_empty_transaction_in_binlog_cache(const THD *thd);
bool trans_has_updated_trans_table(const THD *thd);
bool stmt_has_updated_trans_table(Ha_trx_info_list const &ha_list);
bool ending_trans(THD *thd, const bool all);
bool ending_single_stmt_trans(THD *thd, const bool all);
bool trans_cannot_safely_rollback(const THD *thd);
bool stmt_cannot_safely_rollback(const THD *thd);

int log_loaded_block(IO_CACHE *file);

/**
   @brief Purges the binary log files up to the file name passed as
          a paramenter. Purge will not delete the file passed as
          an argument.

   @param thd The session context.
   @param to_log Up to which log file to purge.
   @return true if there was an error.
   @return false if there was no error.
 */
bool purge_source_logs_to_file(THD *thd, const char *to_log);

bool purge_source_logs_before_date(THD *thd, time_t purge_time);
bool show_binlog_events(THD *thd, MYSQL_BIN_LOG *binary_log);
bool mysql_show_binlog_events(THD *thd);
void check_binlog_cache_size(THD *thd);
void check_binlog_stmt_cache_size(THD *thd);
bool binlog_enabled();
int query_error_code(const THD *thd, bool not_killed);

extern const char *log_bin_index;
extern const char *log_bin_basename;
extern bool opt_binlog_order_commits;
extern ulong rpl_read_size;
/**
  Turns a relative log binary log path into a full path, based on the
  opt_bin_logname or opt_relay_logname. Also trims the cr-lf at the
  end of the full_path before return to avoid any server startup
  problem on windows.

  @param from         The log name we want to make into an absolute path.
  @param to           The buffer where to put the results of the
                      normalization.
  @param is_relay_log Switch that makes is used inside to choose which
                      option (opt_bin_logname or opt_relay_logname) to
                      use when calculating the base path.

  @returns true if a problem occurs, false otherwise.
 */

bool normalize_binlog_name(char *to, const char *from, bool is_relay_log);

#endif /* BINLOG_H_INCLUDED */<|MERGE_RESOLUTION|>--- conflicted
+++ resolved
@@ -1091,14 +1091,6 @@
       @retval !=0    Error
   */
   int get_gtid_executed(Tsid_map *tsid_map, Gtid_set *gtid_set);
-<<<<<<< HEAD
-
-  /*
-    True while rotating binlog, which is caused by logging Incident_log_event.
-  */
-  bool is_rotating_caused_by_incident;
-=======
->>>>>>> 05e4357f
 
  public:
   /**
