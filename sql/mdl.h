--- conflicted
+++ resolved
@@ -373,7 +373,6 @@
     Note that requests waiting for user-level locks get special
     treatment - waiting is aborted if connection to client is lost.
   */
-<<<<<<< HEAD
   enum enum_mdl_namespace {
     GLOBAL = 0,
     TABLESPACE,
@@ -389,33 +388,15 @@
     SRID,
     ACL_CACHE,
     COLUMN_STATISTICS,
-    BACKUP_LOCK,
+    BACKUP_LOCK, /* Oracle LOCK INSTANCE FOR BACKUP */
     RESOURCE_GROUPS,
     FOREIGN_KEY,
+    BACKUP_TABLES, /* Percona LOCK TABLES FOR BACKUP */
     /* This should be the last ! */
     NAMESPACE_END
   };
 
   const uchar *ptr() const { return (uchar *)m_ptr; }
-=======
-  enum enum_mdl_namespace { GLOBAL=0,
-                            TABLESPACE,
-                            SCHEMA,
-                            TABLE,
-                            FUNCTION,
-                            PROCEDURE,
-                            TRIGGER,
-                            EVENT,
-                            COMMIT,
-                            USER_LEVEL_LOCK,
-                            LOCKING_SERVICE,
-                            BACKUP,
-                            BINLOG,
-                            /* This should be the last ! */
-                            NAMESPACE_END };
-
-  const uchar *ptr() const { return (uchar*) m_ptr; }
->>>>>>> 333b4508
   uint length() const { return m_length; }
 
   const char *db_name() const { return m_ptr + 1; }
