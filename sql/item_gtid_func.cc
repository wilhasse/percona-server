/* Copyright (c) 2000, 2023, Oracle and/or its affiliates.

   This program is free software; you can redistribute it and/or modify
   it under the terms of the GNU General Public License, version 2.0,
   as published by the Free Software Foundation.

   This program is also distributed with certain software (including
   but not limited to OpenSSL) that is licensed under separate terms,
   as designated in a particular file or component or in included license
   documentation.  The authors of MySQL hereby grant you an additional
   permission to link the program and your derivative works with the
   separately licensed software that they have included with MySQL.

   This program is distributed in the hope that it will be useful,
   but WITHOUT ANY WARRANTY; without even the implied warranty of
   MERCHANTABILITY or FITNESS FOR A PARTICULAR PURPOSE.  See the
   GNU General Public License, version 2.0, for more details.

   You should have received a copy of the GNU General Public License
   along with this program; if not, write to the Free Software
   Foundation, Inc., 51 Franklin St, Fifth Floor, Boston, MA 02110-1301  USA */
#include "item_gtid_func.h"

#include <algorithm>

#include "include/scope_guard.h"  //Scope_guard
#include "sql/derror.h"           // ER_THD
#include "sql/rpl_mi.h"           // Master_info
#include "sql/rpl_msr.h"          // channel_map
#include "sql/sql_class.h"        // THD
#include "sql/sql_lex.h"

using std::max;

bool Item_wait_for_executed_gtid_set::do_itemize(Parse_context *pc,
                                                 Item **res) {
  if (skip_itemize(res)) return false;
  if (super::do_itemize(pc, res)) return true;
  /*
    It is unsafe because the return value depends on timing. If the timeout
    happens, the return value is different from the one in which the function
    returns with success.
  */
  pc->thd->lex->set_stmt_unsafe(LEX::BINLOG_STMT_UNSAFE_SYSTEM_FUNCTION);
  pc->thd->lex->safe_to_cache_query = false;
  return false;
}

/**
  Wait until the given gtid_set is found in the executed gtid_set independent
  of the slave threads.
*/
longlong Item_wait_for_executed_gtid_set::val_int() {
  DBUG_TRACE;
  assert(fixed);
  THD *thd = current_thd;

  String *gtid_text = args[0]->val_str(&value);
  if (gtid_text == nullptr) {
    /*
      Usually, an argument that is NULL causes an SQL function to return NULL,
      however since this is a function with side-effects, a NULL value is
      treated as an error.
    */
    if (!thd->is_error()) {
      my_error(ER_MALFORMED_GTID_SET_SPECIFICATION, MYF(0), "NULL");
    }
    return error_int();
  }

  double timeout = 0;
  if (arg_count > 1) {
    timeout = args[1]->val_real();
    if (args[1]->null_value || timeout < 0) {
      if (!thd->is_error()) {
        my_error(ER_WRONG_ARGUMENTS, MYF(0), "WAIT_FOR_EXECUTED_GTID_SET.");
      }
      return error_int();
    }
  }

  // Waiting for a GTID in a slave thread could cause the slave to
  // hang/deadlock.
  // @todo: Return error instead of NULL
  if (thd->slave_thread) {
    return error_int();
  }

  Gtid_set wait_for_gtid_set(global_tsid_map, nullptr);

<<<<<<< HEAD
  const Checkable_rwlock::Guard global_sid_lock_guard(
      *global_sid_lock, Checkable_rwlock::READ_LOCK);
=======
  const Checkable_rwlock::Guard global_tsid_lock_guard(
      *global_tsid_lock, Checkable_rwlock::READ_LOCK);
>>>>>>> 824e2b40
  if (global_gtid_mode.get() == Gtid_mode::OFF) {
    my_error(ER_GTID_MODE_OFF, MYF(0), "use WAIT_FOR_EXECUTED_GTID_SET");
    return error_int();
  }
  gtid_state->begin_gtid_wait();
  Scope_guard x([&] { gtid_state->end_gtid_wait(); });
  if (wait_for_gtid_set.add_gtid_text(gtid_text->c_ptr_safe()) !=
      RETURN_STATUS_OK) {
    // Error has already been generated.
    return error_int();
  }

  // Cannot wait for a GTID that the thread owns since that would
  // immediately deadlock.
  if (thd->owned_gtid.sidno > 0 &&
      wait_for_gtid_set.contains_gtid(thd->owned_gtid)) {
    char buf[Gtid::MAX_TEXT_LENGTH + 1];
    thd->owned_gtid.to_string(global_tsid_map, buf);
    my_error(ER_CANT_WAIT_FOR_EXECUTED_GTID_SET_WHILE_OWNING_A_GTID, MYF(0),
             buf);
    return error_int();
  }

  bool result = gtid_state->wait_for_gtid_set(thd, &wait_for_gtid_set, timeout);

  null_value = false;
  return result;
}

/**
  Return 1 if both arguments are Gtid_sets and the first is a subset
  of the second.  Generate an error if any of the arguments is not a
  Gtid_set.
*/
longlong Item_func_gtid_subset::val_int() {
  DBUG_TRACE;
  assert(fixed);

  // Evaluate strings without lock
  String *string1 = args[0]->val_str(&buf1);
  if (string1 == nullptr) {
    return error_int();
  }
  String *string2 = args[1]->val_str(&buf2);
  if (string2 == nullptr) {
    return error_int();
  }

  const char *charp1 = string1->c_ptr_safe();
  assert(charp1 != nullptr);
  const char *charp2 = string2->c_ptr_safe();
  assert(charp2 != nullptr);
  int ret = 1;
  enum_return_status status;

  Tsid_map tsid_map(nullptr /*no rwlock*/);
  // compute sets while holding locks
  const Gtid_set sub_set(&tsid_map, charp1, &status);
  if (status == RETURN_STATUS_OK) {
    const Gtid_set super_set(&tsid_map, charp2, &status);
    if (status == RETURN_STATUS_OK) {
      ret = sub_set.is_subset(&super_set) ? 1 : 0;
    }
  }

  null_value = false;
  return ret;
}

bool Item_func_gtid_subtract::resolve_type(THD *thd) {
  if (param_type_is_default(thd, 0, -1)) return true;

  collation.set(default_charset(), DERIVATION_COERCIBLE, MY_REPERTOIRE_ASCII);
  /*
    In the worst case, the string grows after subtraction. This
    happens when a GTID in args[0] is split by a GTID in args[1],
    e.g., UUID:1-6 minus UUID:3-4 becomes UUID:1-2,5-6.  The worst
    case is UUID:1-100 minus UUID:9, where the two characters ":9" in
    args[1] yield the five characters "-8,10" in the result.
  */
  set_data_type_string(
      args[0]->max_length +
      max<ulonglong>(args[1]->max_length - mysql::gtid::Uuid::TEXT_LENGTH, 0) *
          5 / 2);
  return false;
}

String *Item_func_gtid_subtract::val_str_ascii(String *str) {
  DBUG_TRACE;
  assert(fixed);

  String *str1 = args[0]->val_str_ascii(&buf1);
  if (str1 == nullptr) {
    return error_str();
  }
  String *str2 = args[1]->val_str_ascii(&buf2);
  if (str2 == nullptr) {
    return error_str();
  }

  const char *charp1 = str1->c_ptr_safe();
  assert(charp1 != nullptr);
  const char *charp2 = str2->c_ptr_safe();
  assert(charp2 != nullptr);

  enum_return_status status;

  Tsid_map tsid_map(nullptr /*no rwlock*/);
  // compute sets while holding locks
  Gtid_set set1(&tsid_map, charp1, &status);
  if (status == RETURN_STATUS_OK) {
<<<<<<< HEAD
    const Gtid_set set2(&sid_map, charp2, &status);
=======
    const Gtid_set set2(&tsid_map, charp2, &status);
>>>>>>> 824e2b40
    size_t length;
    // subtract, save result, return result
    if (status == RETURN_STATUS_OK) {
      set1.remove_gtid_set(&set2);
      if (!str->mem_realloc((length = set1.get_string_length()) + 1)) {
        set1.to_string(str->ptr());
        str->length(length);
        null_value = false;
        return str;
      }
    }
  }
  return error_str();
}<|MERGE_RESOLUTION|>--- conflicted
+++ resolved
@@ -88,13 +88,8 @@
 
   Gtid_set wait_for_gtid_set(global_tsid_map, nullptr);
 
-<<<<<<< HEAD
-  const Checkable_rwlock::Guard global_sid_lock_guard(
-      *global_sid_lock, Checkable_rwlock::READ_LOCK);
-=======
   const Checkable_rwlock::Guard global_tsid_lock_guard(
       *global_tsid_lock, Checkable_rwlock::READ_LOCK);
->>>>>>> 824e2b40
   if (global_gtid_mode.get() == Gtid_mode::OFF) {
     my_error(ER_GTID_MODE_OFF, MYF(0), "use WAIT_FOR_EXECUTED_GTID_SET");
     return error_int();
@@ -206,11 +201,7 @@
   // compute sets while holding locks
   Gtid_set set1(&tsid_map, charp1, &status);
   if (status == RETURN_STATUS_OK) {
-<<<<<<< HEAD
-    const Gtid_set set2(&sid_map, charp2, &status);
-=======
     const Gtid_set set2(&tsid_map, charp2, &status);
->>>>>>> 824e2b40
     size_t length;
     // subtract, save result, return result
     if (status == RETURN_STATUS_OK) {
