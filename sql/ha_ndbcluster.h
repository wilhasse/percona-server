/* Copyright (C) 2000-2003 MySQL AB

   This program is free software; you can redistribute it and/or modify
   it under the terms of the GNU General Public License as published by
   the Free Software Foundation; version 2 of the License.

   This program is distributed in the hope that it will be useful,
   but WITHOUT ANY WARRANTY; without even the implied warranty of
   MERCHANTABILITY or FITNESS FOR A PARTICULAR PURPOSE.  See the
   GNU General Public License for more details.

   You should have received a copy of the GNU General Public License
   along with this program; if not, write to the Free Software
   Foundation, Inc., 59 Temple Place, Suite 330, Boston, MA  02111-1307  USA */

/*
  This file defines the NDB Cluster handler: the interface between MySQL and
  NDB Cluster
*/

/* The class defining a handle to an NDB Cluster table */

#ifdef USE_PRAGMA_INTERFACE
#pragma interface                       /* gcc class implementation */
#endif

/* Blob tables and events are internal to NDB and must never be accessed */
#define IS_NDB_BLOB_PREFIX(A) is_prefix(A, "NDB$BLOB")

#include <NdbApi.hpp>
#include <ndbapi_limits.h>

#define NDB_HIDDEN_PRIMARY_KEY_LENGTH 8

class Ndb;             // Forward declaration
class NdbOperation;    // Forward declaration
class NdbTransaction;  // Forward declaration
class NdbRecAttr;      // Forward declaration
class NdbScanOperation; 
class NdbIndexScanOperation; 
class NdbBlob;
class NdbIndexStat;
class NdbEventOperation;
class NdbInterpretedCode;
class ha_ndbcluster_cond;
class Ndb_event_data;

// connectstring to cluster if given by mysqld
extern const char *ndbcluster_connectstring;
extern ulong ndb_cache_check_time;
#ifdef HAVE_NDB_BINLOG
extern ulong ndb_report_thresh_binlog_epoch_slip;
extern ulong ndb_report_thresh_binlog_mem_usage;
#endif

typedef enum ndb_index_type {
  UNDEFINED_INDEX = 0,
  PRIMARY_KEY_INDEX = 1,
  PRIMARY_KEY_ORDERED_INDEX = 2,
  UNIQUE_INDEX = 3,
  UNIQUE_ORDERED_INDEX = 4,
  ORDERED_INDEX = 5
} NDB_INDEX_TYPE;

typedef enum ndb_index_status {
  UNDEFINED = 0,
  ACTIVE = 1,
  TO_BE_DROPPED = 2
} NDB_INDEX_STATUS;

typedef struct ndb_index_data {
  NDB_INDEX_TYPE type;
  NDB_INDEX_STATUS status;  
  const NdbDictionary::Index *index;
  const NdbDictionary::Index *unique_index;
  unsigned char *unique_index_attrid_map;
  bool null_in_unique_index;
  // In this version stats are not shared between threads
  NdbIndexStat* index_stat;
  uint index_stat_cache_entries;
  // Simple counter mechanism to decide when to connect to db
  uint index_stat_update_freq;
  uint index_stat_query_count;
  /*
    In mysqld, keys and rows are stored differently (using KEY_PART_INFO for
    keys and Field for rows).
    So we need to use different NdbRecord for an index for passing values
    from a key and from a row.
  */
  NdbRecord *ndb_record_key;
  NdbRecord *ndb_record_row;
  NdbRecord *ndb_unique_record_key;
  NdbRecord *ndb_unique_record_row;
} NDB_INDEX_DATA;

typedef enum ndb_write_op {
  NDB_INSERT = 0,
  NDB_UPDATE = 1,
  NDB_PK_UPDATE = 2
} NDB_WRITE_OP;

class NDB_ALTER_DATA : public Sql_alloc
{
public:
  NDB_ALTER_DATA(NdbDictionary::Dictionary *dict,
		 const NdbDictionary::Table *table) :
    dictionary(dict),
    old_table(table),
    new_table(new NdbDictionary::Table(*table))
  {}
  ~NDB_ALTER_DATA()
  { delete new_table; }
  NdbDictionary::Dictionary *dictionary;
  const  NdbDictionary::Table *old_table;
  NdbDictionary::Table *new_table;
};

typedef union { const NdbRecAttr *rec; NdbBlob *blob; void *ptr; } NdbValue;

int get_ndb_blobs_value(TABLE* table, NdbValue* value_array,
                        uchar*& buffer, uint& buffer_size,
                        my_ptrdiff_t ptrdiff);

typedef enum {
  NSS_INITIAL= 0,
  NSS_DROPPED,
  NSS_ALTERED 
} NDB_SHARE_STATE;

<<<<<<< HEAD
enum enum_conflict_fn_type
{
  CFT_NDB_UNDEF = 0
  ,CFT_NDB_MAX
  ,CFT_NDB_OLD
};

/* NdbOperation custom data which points out handler and record. */
struct Ndb_exceptions_data {
  struct st_ndbcluster_share *share;
  const uchar* row;
};

typedef struct st_ndbcluster_conflict_fn_share {
  enum_conflict_fn_type m_resolve_cft;

  /* info about original table */
  uint8 m_pk_cols;
  uint8 m_resolve_column;
  uint8 m_resolve_size;
  uint8 unused;
  uint16 m_offset[16];

  const NdbDictionary::Table *m_ex_tab;
  uint32 m_count;
} NDB_CONFLICT_FN_SHARE;

=======
/*
  Stats that can be retrieved from ndb
*/
struct Ndb_statistics {
  Uint64 row_count;
  Uint64 commit_count;
  Uint64 row_size;
  Uint64 fragment_memory;
};

>>>>>>> 61ffb594
typedef struct st_ndbcluster_share {
  NDB_SHARE_STATE state;
  MEM_ROOT mem_root;
  THR_LOCK lock;
  pthread_mutex_t mutex;
  char *key;
  uint key_length;
  char *new_key;
  THD *util_lock;
  uint use_count;
  uint commit_count_lock;
  ulonglong commit_count;
  char *db;
  char *table_name;
  Ndb::TupleIdRange tuple_id_range;
  struct Ndb_statistics stat;
#ifdef HAVE_NDB_BINLOG
  uint32 connect_count;
  uint32 flags;
  NDB_CONFLICT_FN_SHARE *m_cfn_share;
  Ndb_event_data *event_data; // Place holder before NdbEventOperation is created
  NdbEventOperation *op;
  char *old_names; // for rename table
  MY_BITMAP *subscriber_bitmap;
  NdbEventOperation *new_op;
#endif
} NDB_SHARE;

inline
NDB_SHARE_STATE
get_ndb_share_state(NDB_SHARE *share)
{
  NDB_SHARE_STATE state;
  pthread_mutex_lock(&share->mutex);
  state= share->state;
  pthread_mutex_unlock(&share->mutex);
  return state;
}

inline
void
set_ndb_share_state(NDB_SHARE *share, NDB_SHARE_STATE state)
{
  pthread_mutex_lock(&share->mutex);
  share->state= state;
  pthread_mutex_unlock(&share->mutex);
}

struct Ndb_tuple_id_range_guard {
  Ndb_tuple_id_range_guard(NDB_SHARE* _share) :
    share(_share),
    range(share->tuple_id_range) {
    pthread_mutex_lock(&share->mutex);
  }
  ~Ndb_tuple_id_range_guard() {
    pthread_mutex_unlock(&share->mutex);
  }
  NDB_SHARE* share;
  Ndb::TupleIdRange& range;
};

#ifdef HAVE_NDB_BINLOG
/* NDB_SHARE.flags */
#define NSF_HIDDEN_PK   1u /* table has hidden primary key */
#define NSF_BLOB_FLAG   2u /* table has blob attributes */
#define NSF_NO_BINLOG   4u /* table should not be binlogged */
#define NSF_BINLOG_FULL 8u /* table should be binlogged with full rows */
#define NSF_BINLOG_USE_UPDATE 16u  /* table update should be binlogged using
                                     update log event */
inline void set_binlog_logging(NDB_SHARE *share)
{ share->flags&= ~NSF_NO_BINLOG; }
inline void set_binlog_nologging(NDB_SHARE *share)
{ share->flags|= NSF_NO_BINLOG; }
inline my_bool get_binlog_nologging(NDB_SHARE *share)
{ return (share->flags & NSF_NO_BINLOG) != 0; }
inline void set_binlog_updated_only(NDB_SHARE *share)
{ share->flags&= ~NSF_BINLOG_FULL; }
inline void set_binlog_full(NDB_SHARE *share)
{ share->flags|= NSF_BINLOG_FULL; }
inline my_bool get_binlog_full(NDB_SHARE *share)
{ return (share->flags & NSF_BINLOG_FULL) != 0; }
inline void set_binlog_use_write(NDB_SHARE *share)
{ share->flags&= ~NSF_BINLOG_USE_UPDATE; }
inline void set_binlog_use_update(NDB_SHARE *share)
{ share->flags|= NSF_BINLOG_USE_UPDATE; }
inline my_bool get_binlog_use_update(NDB_SHARE *share)
{ return (share->flags & NSF_BINLOG_USE_UPDATE) != 0; }
#endif

typedef enum ndb_query_state_bits {
  NDB_QUERY_NORMAL = 0,
  NDB_QUERY_MULTI_READ_RANGE = 1
} NDB_QUERY_STATE_BITS;

/*
  Place holder for ha_ndbcluster thread specific data
*/

enum THD_NDB_OPTIONS
{
  TNO_NO_LOG_SCHEMA_OP= 1 << 0
};

enum THD_NDB_TRANS_OPTIONS
{
  TNTO_INJECTED_APPLY_STATUS= 1 << 0
  ,TNTO_NO_LOGGING=           1 << 1
};

struct Ndb_local_table_statistics {
  int no_uncommitted_rows_count;
  ulong last_count;
  ha_rows records;
};

typedef struct st_thd_ndb_share {
  const void *key;
  struct Ndb_local_table_statistics stat;
} THD_NDB_SHARE;

class Thd_ndb 
{
 public:
  Thd_ndb();
  ~Thd_ndb();

  void init_open_tables();
  THD_NDB_SHARE *get_open_table(THD *thd, const void *key);

  Ndb_cluster_connection *connection;
  Ndb *ndb;
  /* this */
  class ha_ndbcluster *m_handler;
  ulong count;
  uint lock_count;
  uint start_stmt_count;
  NdbTransaction *trans;
  bool m_error;
  bool m_slow_path;
  bool m_force_send;
  bool m_transaction_on;
  int m_error_code;
  uint32 m_query_id; /* query id whn m_error_code was set */
  uint32 options;
  uint32 trans_options;
  List<NDB_SHARE> changed_tables;
  uint query_state;
  HASH open_tables;
  /*
    This is a memroot used to buffer rows for batched execution.
    It is reset after every execute().
  */
  MEM_ROOT m_batch_mem_root;
  /*
    Estimated pending batched execution bytes, once this is > BATCH_FLUSH_SIZE
    we execute() to flush the rows buffered in m_batch_mem_root.
  */
  uint m_unsent_bytes;

  uint m_execute_count;
  uint m_max_violation_count;
  uint m_old_violation_count;
  uint m_conflict_fn_usage_count;
};

int ndbcluster_commit(handlerton *hton, THD *thd, bool all);
class ha_ndbcluster: public handler
{
 public:
  ha_ndbcluster(handlerton *hton, TABLE_SHARE *table);
  ~ha_ndbcluster();

  int ha_initialise();
  void column_bitmaps_signal(uint sig_type);
  int open(const char *name, int mode, uint test_if_locked);
  int close(void);
  void local_close(THD *thd, bool release_metadata);

  int optimize(THD* thd, HA_CHECK_OPT* check_opt);
  int analyze(THD* thd, HA_CHECK_OPT* check_opt);

  int write_row(uchar *buf);
  int update_row(const uchar *old_data, uchar *new_data);
  int delete_row(const uchar *buf);
  int index_init(uint index, bool sorted);
  int index_end();
  int index_read(uchar *buf, const uchar *key, uint key_len, 
                 enum ha_rkey_function find_flag);
  int index_next(uchar *buf);
  int index_prev(uchar *buf);
  int index_first(uchar *buf);
  int index_last(uchar *buf);
  int index_read_last(uchar * buf, const uchar * key, uint key_len);
  int rnd_init(bool scan);
  int rnd_end();
  int rnd_next(uchar *buf);
  int rnd_pos(uchar *buf, uchar *pos);
  void position(const uchar *record);
  int read_range_first(const key_range *start_key,
                       const key_range *end_key,
                       bool eq_range, bool sorted);
  int read_range_first_to_buf(const key_range *start_key,
                              const key_range *end_key,
                              bool eq_range, bool sorted,
                              uchar* buf);
  int read_range_next();
  int alter_tablespace(st_alter_tablespace *info);

  /**
   * Multi range stuff
   */
  int read_multi_range_first(KEY_MULTI_RANGE **found_range_p,
                             KEY_MULTI_RANGE*ranges, uint range_count,
                             bool sorted, HANDLER_BUFFER *buffer);
  int read_multi_range_next(KEY_MULTI_RANGE **found_range_p);
  bool null_value_index_search(KEY_MULTI_RANGE *ranges,
			       KEY_MULTI_RANGE *end_range,
			       HANDLER_BUFFER *buffer);

  bool get_error_message(int error, String *buf);
  ha_rows records();
  ha_rows estimate_rows_upper_bound()
    { return HA_POS_ERROR; }
  int info(uint);
  void get_dynamic_partition_info(PARTITION_INFO *stat_info, uint part_id);
  uint32 calculate_key_hash_value(Field **field_array);
  bool read_before_write_removal_possible(List<Item> *fields,
                                          List<Item> *values);
  int extra(enum ha_extra_function operation);
  int extra_opt(enum ha_extra_function operation, ulong cache_size);
  int reset();
  int external_lock(THD *thd, int lock_type);
  void unlock_row();
  int start_stmt(THD *thd, thr_lock_type lock_type);
  void update_create_info(HA_CREATE_INFO *create_info);
  void print_error(int error, myf errflag);
  const char * table_type() const;
  const char ** bas_ext() const;
  ulonglong table_flags(void) const;
  void prepare_for_alter();
  int add_index(TABLE *table_arg, KEY *key_info, uint num_of_keys);
  int prepare_drop_index(TABLE *table_arg, uint *key_num, uint num_of_keys);
  int final_drop_index(TABLE *table_arg);
  void set_part_info(partition_info *part_info, bool early);
  ulong index_flags(uint idx, uint part, bool all_parts) const;
  uint max_supported_record_length() const;
  uint max_supported_keys() const;
  uint max_supported_key_parts() const;
  uint max_supported_key_length() const;
  uint max_supported_key_part_length() const;

  int rename_table(const char *from, const char *to);
  int delete_table(const char *name);
  int create(const char *name, TABLE *form, HA_CREATE_INFO *info);
  int get_default_no_partitions(HA_CREATE_INFO *info);
  bool get_no_parts(const char *name, uint *no_parts);
  void set_auto_partitions(partition_info *part_info);
  virtual bool is_fatal_error(int error, uint flags)
  {
    if (!handler::is_fatal_error(error, flags) ||
        error == HA_ERR_NO_PARTITION_FOUND)
      return FALSE;
    return TRUE;
  }

  THR_LOCK_DATA **store_lock(THD *thd,
                             THR_LOCK_DATA **to,
                             enum thr_lock_type lock_type);

  bool low_byte_first() const;

  const char* index_type(uint key_number);

  double scan_time();
  ha_rows records_in_range(uint inx, key_range *min_key, key_range *max_key);
  void start_bulk_insert(ha_rows rows);
  int end_bulk_insert();

  bool start_bulk_update();
  int bulk_update_row(const uchar *old_data, uchar *new_data,
                      uint *dup_key_found);
  int exec_bulk_update(uint *dup_key_found);
  void end_bulk_update();
  int ndb_update_row(const uchar *old_data, uchar *new_data,
                     int is_bulk_update);

  static Thd_ndb* seize_thd_ndb();
  static void release_thd_ndb(Thd_ndb* thd_ndb);
 
static void set_dbname(const char *pathname, char *dbname);
static void set_tabname(const char *pathname, char *tabname);

  /*
    static member function as it needs to access private
    NdbTransaction methods
  */
  static void release_completed_operations(Thd_ndb*, NdbTransaction*, bool);

  /*
    Condition pushdown
  */

 /*
   Push condition down to the table handler.
   SYNOPSIS
     cond_push()
     cond   Condition to be pushed. The condition tree must not be
     modified by the by the caller.
   RETURN
     The 'remainder' condition that caller must use to filter out records.
     NULL means the handler will not return rows that do not match the
     passed condition.
   NOTES
   The pushed conditions form a stack (from which one can remove the
   last pushed condition using cond_pop).
   The table handler filters out rows using (pushed_cond1 AND pushed_cond2 
   AND ... AND pushed_condN)
   or less restrictive condition, depending on handler's capabilities.
   
   handler->reset() call empties the condition stack.
   Calls to rnd_init/rnd_end, index_init/index_end etc do not affect the  
   condition stack.
   The current implementation supports arbitrary AND/OR nested conditions
   with comparisons between columns and constants (including constant
   expressions and function calls) and the following comparison operators:
   =, !=, >, >=, <, <=, like, "not like", "is null", and "is not null". 
   Negated conditions are supported by NOT which generate NAND/NOR groups.
 */ 
  const COND *cond_push(const COND *cond);
 /*
   Pop the top condition from the condition stack of the handler instance.
   SYNOPSIS
     cond_pop()
     Pops the top if condition stack, if stack is not empty
 */
  void cond_pop();

  uint8 table_cache_type();

  /*
   * Internal to ha_ndbcluster, used by C functions
   */
  int ndb_err(NdbTransaction*);

  my_bool register_query_cache_table(THD *thd, char *table_key,
                                     uint key_length,
                                     qc_engine_callback *engine_callback,
                                     ulonglong *engine_data);

  int check_if_supported_alter(TABLE *altered_table,
                               HA_CREATE_INFO *create_info,
                               HA_ALTER_FLAGS *alter_flags,
                               uint table_changes);

  int alter_table_phase1(THD *thd,
                         TABLE *altered_table,
                         HA_CREATE_INFO *create_info,
                         HA_ALTER_INFO *alter_info,
                         HA_ALTER_FLAGS *alter_flags);

  int alter_table_phase2(THD *thd,
                         TABLE *altered_table,
                         HA_CREATE_INFO *create_info,
                         HA_ALTER_INFO *alter_info,
                         HA_ALTER_FLAGS *alter_flags);

  int alter_table_phase3(THD *thd, TABLE *table);

private:
#ifdef HAVE_NDB_BINLOG
  int update_row_conflict_fn(enum_conflict_fn_type cft,
                             const uchar *old_data,
                             uchar *new_data,
                             NdbInterpretedCode *);
  int update_row_conflict_fn_max(const uchar *old_data,
                                 uchar *new_data,
                                 NdbInterpretedCode *);
  int update_row_conflict_fn_old(const uchar *old_data,
                                 uchar *new_data,
                                 NdbInterpretedCode *);
#endif
  uint setup_key_ref_for_ndb_record(const NdbRecord **key_rec,
                                    const uchar **key_row,
                                    const uchar *record,
                                    bool use_active_index);
  friend int ndbcluster_drop_database_impl(const char *path);
  friend int ndb_handle_schema_change(THD *thd, 
                                      Ndb *ndb, NdbEventOperation *pOp,
                                      NDB_SHARE *share);

  void check_read_before_write_removal();
  static int delete_table(ha_ndbcluster *h, Ndb *ndb,
			  const char *path,
			  const char *db,
			  const char *table_name);
  int create_ndb_index(const char *name, KEY *key_info, bool unique);
  int create_ordered_index(const char *name, KEY *key_info);
  int create_unique_index(const char *name, KEY *key_info);
  int create_index(const char *name, KEY *key_info, 
                   NDB_INDEX_TYPE idx_type, uint idx_no);
// Index list management
  int create_indexes(Ndb *ndb, TABLE *tab);
  int open_indexes(Ndb *ndb, TABLE *tab, bool ignore_error);
  void renumber_indexes(Ndb *ndb, TABLE *tab);
  int drop_indexes(Ndb *ndb, TABLE *tab);
  int add_index_handle(THD *thd, NdbDictionary::Dictionary *dict,
                       KEY *key_info, const char *index_name, uint index_no);
  int add_table_ndb_record(NdbDictionary::Dictionary *dict);
  int add_hidden_pk_ndb_record(NdbDictionary::Dictionary *dict);
  int add_index_ndb_record(NdbDictionary::Dictionary *dict,
                           KEY *key_info, uint index_no);
  int get_metadata(THD *thd, const char* path);
  void release_metadata(THD *thd, Ndb *ndb);
  NDB_INDEX_TYPE get_index_type(uint idx_no) const;
  NDB_INDEX_TYPE get_index_type_from_table(uint index_no) const;
  NDB_INDEX_TYPE get_index_type_from_key(uint index_no, KEY *key_info, 
                                         bool primary) const;
  bool has_null_in_unique_index(uint idx_no) const;
  bool check_index_fields_not_null(KEY *key_info);

  uint set_up_partition_info(partition_info *part_info,
                             TABLE *table,
                             void *tab);
  int set_range_data(void *tab, partition_info* part_info);
  int set_list_data(void *tab, partition_info* part_info);
  int ndb_pk_update_row(const uchar *old_data, uchar *new_data,
                        uint32 old_part_id);
  int pk_read(const uchar *key, uint key_len, uchar *buf, uint32 part_id);
  int ordered_index_scan(const key_range *start_key,
                         const key_range *end_key,
                         bool sorted, bool descending, uchar* buf,
                         part_id_range *part_spec);
  int unique_index_read(const uchar *key, uint key_len, 
                        uchar *buf);
  int full_table_scan(const KEY* key_info, 
                      const uchar *key, 
                      uint key_len,
                      uchar *buf);
  int flush_bulk_insert(bool allow_batch= FALSE);
  int ndb_write_row(uchar *record, bool primary_key_update,
                    bool batched_update);

  bool start_bulk_delete();
  int bulk_delete_row(const uchar *record);
  int end_bulk_delete();
  int ndb_delete_row(const uchar *record, bool primary_key_update,
                     bool is_bulk_delete= FALSE);

  int alter_frm(THD *thd, const char *file, NDB_ALTER_DATA *alter_data);

  bool check_all_operations_for_error(NdbTransaction *trans,
                                      const NdbOperation *first,
                                      const NdbOperation *last,
                                      uint errcode);
  int peek_indexed_rows(const uchar *record, NDB_WRITE_OP write_op);
  int scan_handle_lock_tuple(NdbScanOperation *scanOp, NdbTransaction *trans);
  int fetch_next(NdbScanOperation* op);
  int next_result(uchar *buf); 
  int close_scan();
  void unpack_record(uchar *dst_row, const uchar *src_row);
  int get_ndb_lock_type(enum thr_lock_type type,
                        const MY_BITMAP *column_bitmap);

  void set_dbname(const char *pathname);
  void set_tabname(const char *pathname);

  uint offset_hidden_key() { return table->s->reclength; }
  uint offset_user_partition_function() {
    return table->s->reclength +
      (table_share->primary_key == MAX_KEY ?
           NDB_HIDDEN_PRIMARY_KEY_LENGTH : 0);
  }
  uint offset_user_partition_fragment() {
    return table->s->reclength +
      (table_share->primary_key == MAX_KEY ?
           NDB_HIDDEN_PRIMARY_KEY_LENGTH+4 : 4);
  }
  uint field_number_hidden_key() { return table->s->fields; }
  uint field_number_user_partition_function() {
    return table->s->fields +
      (table_share->primary_key == MAX_KEY ? 1 : 0);
  }

  void set_hidden_key(uchar *row, Uint64 auto_value);
  Uint64 get_hidden_key(const uchar *row);
  void request_hidden_key(uchar *mask);
  void set_partition_function_value(uchar *row, uint32 func_value);
  uint32 get_partition_fragment(const uchar *row);
  void request_partition_function_value(uchar *mask);
  uchar *batch_copy_row_to_buffer(Thd_ndb *thd_ndb, const uchar *record,
                                  bool & batch_full);
  uchar *batch_copy_key_to_buffer(Thd_ndb *thd_ndb, const uchar *key,
                                  uint key_len,
                                  uint op_batch_size, bool & batch_full);
  uchar *copy_row_to_buffer(Thd_ndb *thd_ndb, const uchar *record);
  uchar *get_row_buffer();
  uchar *get_buffer(uint size);
  void clear_extended_column_set(uchar *mask);
  uchar *copy_column_set(MY_BITMAP *bitmap);

  int get_blob_values(NdbOperation *ndb_op, uchar *dst_record,
                      const MY_BITMAP *bitmap);
  int set_blob_values(NdbOperation *ndb_op, my_ptrdiff_t row_offset,
                      const MY_BITMAP *bitmap, uint *set_count);
  friend int g_get_ndb_blobs_value(NdbBlob *ndb_blob, void *arg);
  void eventSetAnyValue(THD *thd, NdbOperation *op);
  bool check_index_fields_in_write_set(uint keyno);

  NdbOperation *pk_unique_index_read_key(uint idx, const uchar *key, uchar *buf,
                                         NdbOperation::LockMode lm);
  int read_multi_range_fetch_next();
  
  int set_bounds(NdbIndexScanOperation*, uint inx, bool rir,
                 const key_range *keys[2], uint= 0);
  int primary_key_cmp(const uchar * old_row, const uchar * new_row);
  void print_results();

  virtual void get_auto_increment(ulonglong offset, ulonglong increment,
                                  ulonglong nb_desired_values,
                                  ulonglong *first_value,
                                  ulonglong *nb_reserved_values);
  bool uses_blob_value(const MY_BITMAP *bitmap);

  char *update_table_comment(const char * comment);

  int write_ndb_file(const char *name);

  int check_ndb_connection(THD* thd);

  void set_rec_per_key();
  int records_update();
  void no_uncommitted_rows_execute_failure();
  void no_uncommitted_rows_update(int);
  void no_uncommitted_rows_reset(THD *);

  NdbTransaction *start_transaction_part_id(uint32 part_id, int &error);
  inline NdbTransaction *get_transaction_part_id(uint32 part_id, int &error)
  {
    if (m_thd_ndb->trans)
      return m_thd_ndb->trans;
    return start_transaction_part_id(part_id, error);
  }

  NdbTransaction *start_transaction(int &error);
  inline NdbTransaction *get_transaction(int &error)
  {
    if (m_thd_ndb->trans)
      return m_thd_ndb->trans;
    return start_transaction(error);
  }

  friend int check_completed_operations_pre_commit(Thd_ndb*,
                                                   NdbTransaction*,
                                                   const NdbOperation*,
                                                   uint *ignore_count);
  friend int ndbcluster_commit(handlerton *hton, THD *thd, bool all);
  int start_statement(THD *thd, Thd_ndb *thd_ndb, uint table_count);
  int init_handler_for_statement(THD *thd);

  Thd_ndb *m_thd_ndb;
  NdbScanOperation *m_active_cursor;
  const NdbDictionary::Table *m_table;
  /*
    Normal NdbRecord for accessing rows, with all fields including hidden
    fields (hidden primary key, user-defined partitioning function value).
  */
  NdbRecord *m_ndb_record;
  /* As m_ndb_record, but adding the FRAGMENT pseudo-column at end of row. */
  NdbRecord *m_ndb_record_fragment;
  /* NdbRecord for accessing tuple by hidden Uint64 primary key. */
  NdbRecord *m_ndb_hidden_key_record;

  /*
    Special NdbRecord for ndb_get_table_statistics(), reading lots of
    pseudo-columns.
  */
  NdbRecord *m_ndb_statistics_record;
  /* Bitmap used for NdbRecord operation column mask. */
  MY_BITMAP m_bitmap;
  my_bitmap_map m_bitmap_buf[(NDB_MAX_ATTRIBUTES_IN_TABLE +
                              8*sizeof(my_bitmap_map) - 1) /
                             (8*sizeof(my_bitmap_map))]; // Buffer for m_bitmap
  /* Bitmap with bit set for all primary key columns. */
  MY_BITMAP *m_pk_bitmap_p;
  my_bitmap_map m_pk_bitmap_buf[(NDB_MAX_ATTRIBUTES_IN_TABLE +
                                 8*sizeof(my_bitmap_map) - 1) /
                                (8*sizeof(my_bitmap_map))]; // Buffer for m_pk_bitmap
  struct Ndb_local_table_statistics *m_table_info;
  char m_dbname[FN_HEADLEN];
  //char m_schemaname[FN_HEADLEN];
  char m_tabname[FN_HEADLEN];
  ulonglong m_table_flags;
  THR_LOCK_DATA m_lock;
  bool m_lock_tuple;
  NDB_SHARE *m_share;
  NDB_INDEX_DATA  m_index[MAX_KEY];
  THD_NDB_SHARE *m_thd_ndb_share;
  /*
    Pointer to row returned from scan nextResult().
  */
  union
  {
    const char *_m_next_row;
    const uchar *m_next_row;
  };
  /* For read_multi_range scans, the get_range_no() of current row. */
  int m_current_range_no;
  /*
    A buffer of rows for when we cannot pass the mysqld record pointer directly
    to the NDB API, either because the mysqld buffer is too small (eg. hidden
    primary key), or because it will not remain valid until execute() (eg.
    bulk insert).
  */
  char *m_row_buffer;
  uint m_row_buffer_size;
  char *m_row_buffer_current;
  /* Extra bytes needed in row for hidden fields. */
  uint m_extra_reclength;

  MY_BITMAP **m_key_fields;
  MY_BITMAP m_save_read_set;
  // NdbRecAttr has no reference to blob
  NdbValue m_value[NDB_MAX_ATTRIBUTES_IN_TABLE];
  Uint64 m_ref;
  partition_info *m_part_info;
  uint32 m_part_id;
  bool m_user_defined_partitioning;
  bool m_use_partition_pruning;
  bool m_sorted;
  bool m_use_write;
  bool m_ignore_dup_key;
  bool m_has_unique_index;
  bool m_ignore_no_key;
  bool m_read_before_write_removal_possible;
  bool m_read_before_write_removal_used;
  ha_rows m_rows_updated;
  ha_rows m_rows_deleted;
  ha_rows m_rows_to_insert; // TODO: merge it with handler::estimation_rows_to_insert?
  ha_rows m_rows_inserted;
  ha_rows m_rows_changed;
  bool m_delete_cannot_batch;
  bool m_update_cannot_batch;
  uint m_bytes_per_write;
  bool m_skip_auto_increment;
  bool m_blobs_pending;
  bool m_slow_path;

  /* State for setActiveHook() callback for reading blob data. */
  uint m_blob_counter;
  uint m_blob_expected_count;
  uchar *m_blob_destination_record;
  Uint64 m_blob_total_size;
  
  // memory for blobs in one tuple
  uchar *m_blobs_buffer;
  uint32 m_blobs_buffer_size;
  uint m_dupkey;
  // set from thread variables at external lock
<<<<<<< HEAD
  bool m_ha_not_exact_count;
=======
  bool m_force_send;
>>>>>>> 61ffb594
  ha_rows m_autoincrement_prefetch;

  ha_ndbcluster_cond *m_cond;
  bool m_disable_multi_read;
  const uchar *m_multi_range_result_ptr;
  KEY_MULTI_RANGE *m_multi_ranges;
  /*
    Points 1 past the end of last multi range operation currently being
    executed, to support splitting large multi range reands into manageable
    pieces.
  */
  KEY_MULTI_RANGE *m_multi_range_defined_end;
  const NdbOperation *m_current_multi_operation;
  NdbIndexScanOperation *m_multi_cursor;
  Ndb *get_ndb(THD *thd);

  int update_stats(THD *thd, bool do_read_stat);
};

extern SHOW_VAR ndb_status_variables[];

int ndbcluster_discover(THD* thd, const char* dbname, const char* name,
                        const void** frmblob, uint* frmlen);
int ndbcluster_find_files(THD *thd,const char *db,const char *path,
                          const char *wild, bool dir, List<LEX_STRING> *files);
int ndbcluster_table_exists_in_engine(THD* thd,
                                      const char *db, const char *name);
void ndbcluster_print_error(int error, const NdbOperation *error_op);

static const char ndbcluster_hton_name[]= "ndbcluster";
static const int ndbcluster_hton_name_length=sizeof(ndbcluster_hton_name)-1;
extern int ndbcluster_terminating;
extern int ndb_util_thread_running;
extern pthread_cond_t COND_ndb_util_ready;<|MERGE_RESOLUTION|>--- conflicted
+++ resolved
@@ -127,7 +127,6 @@
   NSS_ALTERED 
 } NDB_SHARE_STATE;
 
-<<<<<<< HEAD
 enum enum_conflict_fn_type
 {
   CFT_NDB_UNDEF = 0
@@ -155,7 +154,6 @@
   uint32 m_count;
 } NDB_CONFLICT_FN_SHARE;
 
-=======
 /*
   Stats that can be retrieved from ndb
 */
@@ -166,7 +164,6 @@
   Uint64 fragment_memory;
 };
 
->>>>>>> 61ffb594
 typedef struct st_ndbcluster_share {
   NDB_SHARE_STATE state;
   MEM_ROOT mem_root;
@@ -825,11 +822,6 @@
   uint32 m_blobs_buffer_size;
   uint m_dupkey;
   // set from thread variables at external lock
-<<<<<<< HEAD
-  bool m_ha_not_exact_count;
-=======
-  bool m_force_send;
->>>>>>> 61ffb594
   ha_rows m_autoincrement_prefetch;
 
   ha_ndbcluster_cond *m_cond;
