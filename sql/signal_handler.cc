/* Copyright (c) 2011, 2018, Oracle and/or its affiliates. All rights reserved.

   This program is free software; you can redistribute it and/or modify
   it under the terms of the GNU General Public License, version 2.0,
   as published by the Free Software Foundation.

   This program is also distributed with certain software (including
   but not limited to OpenSSL) that is licensed under separate terms,
   as designated in a particular file or component or in included license
   documentation.  The authors of MySQL hereby grant you an additional
   permission to link the program and your derivative works with the
   separately licensed software that they have included with MySQL.

   This program is distributed in the hope that it will be useful,
   but WITHOUT ANY WARRANTY; without even the implied warranty of
   MERCHANTABILITY or FITNESS FOR A PARTICULAR PURPOSE.  See the
   GNU General Public License, version 2.0, for more details.

   You should have received a copy of the GNU General Public License
   along with this program; if not, write to the Free Software
   Foundation, Inc., 51 Franklin St, Fifth Floor, Boston, MA 02110-1301  USA */

#include "my_config.h"

#include <signal.h>
#include <sys/types.h>
#include <time.h>
#include <atomic>

#include "lex_string.h"
#include "my_inttypes.h"
#ifdef HAVE_UNISTD_H
#include <unistd.h>
#endif

#include "my_macros.h"
#include "my_stacktrace.h"
#include "my_sys.h"
#include "sql/mysqld.h"
#include "sql/sql_class.h"
#include "sql/sql_const.h"

#ifdef _WIN32
#include <crtdbg.h>

#define SIGNAL_FMT "exception 0x%x"
#else
#define SIGNAL_FMT "signal %d"
#endif

/*
  We are handling signals in this file.
  Any global variables we read should be 'volatile sig_atomic_t'
  to guarantee that we read some consistent value.
 */
static volatile sig_atomic_t segfaulted = 0;

/**
 * Handler for fatal signals
 *
 * Fatal events (seg.fault, bus error etc.) will trigger
 * this signal handler.  The handler will try to dump relevant
 * debugging information to stderr and dump a core image.
 *
 * Signal handlers can only use a set of 'safe' system calls
 * and library functions.  A list of safe calls in POSIX systems
 * are available at:
 *  http://pubs.opengroup.org/onlinepubs/009695399/functions/xsh_chap02_04.html
 * For MS Windows, guidelines are available at:
 *  http://msdn.microsoft.com/en-us/library/xdkz3x12(v=vs.71).aspx
 *
 * @param sig Signal number
 */
extern "C" void handle_fatal_signal(int sig) {
  if (segfaulted) {
    my_safe_printf_stderr("Fatal " SIGNAL_FMT " while backtracing\n", sig);
    _exit(MYSQLD_FAILURE_EXIT); /* Quit without running destructors */
  }

  segfaulted = 1;

#ifdef _WIN32
  SYSTEMTIME utc_time;
  GetSystemTime(&utc_time);
  const long hrs = utc_time.wHour;
  const long mins = utc_time.wMinute;
  const long secs = utc_time.wSecond;
#else
  /* Using time() instead of my_time() to avoid looping */
  const time_t curr_time = time(NULL);
  /* Calculate time of day */
  const long tmins = curr_time / 60;
  const long thrs = tmins / 60;
  const long hrs = thrs % 24;
  const long mins = tmins % 60;
  const long secs = curr_time % 60;
#endif

  char hrs_buf[3] = "00";
  char mins_buf[3] = "00";
  char secs_buf[3] = "00";
  my_safe_itoa(10, hrs, &hrs_buf[2]);
  my_safe_itoa(10, mins, &mins_buf[2]);
  my_safe_itoa(10, secs, &secs_buf[2]);

  my_safe_printf_stderr("%s:%s:%s UTC - mysqld got " SIGNAL_FMT " ;\n", hrs_buf,
                        mins_buf, secs_buf, sig);

<<<<<<< HEAD
  my_safe_printf_stderr("%s",
                        "This could be because you hit a bug. It is also "
                        "possible that this binary\n"
                        "or one of the libraries it was linked against is "
                        "corrupt, improperly built,\n"
                        "or misconfigured. This error can also be caused by "
                        "malfunctioning hardware.\n");

  my_safe_printf_stderr(
      "%s",
      "Attempting to collect some information that could help diagnose the "
      "problem.\n"
      "As this is a crash and something is definitely wrong, the information\n"
      "collection process might fail.\n"
      "Please help us make Percona Server better by reporting any\n"
      "bugs at https://bugs.percona.com/\n\n");

  my_safe_printf_stderr("key_buffer_size=%lu\n",
                        (ulong)dflt_key_cache->key_cache_mem_size);

  my_safe_printf_stderr("read_buffer_size=%ld\n",
                        (long)global_system_variables.read_buff_size);

  my_safe_printf_stderr("max_used_connections=%lu\n",
                        Connection_handler_manager::max_used_connections);

  uint max_threads = 1;
  max_threads = Connection_handler_manager::max_threads;
  my_safe_printf_stderr("max_threads=%u\n", max_threads);

  my_safe_printf_stderr("thread_count=%u\n",
                        Global_THD_manager::get_thd_count());

  my_safe_printf_stderr("connection_count=%u\n",
                        Connection_handler_manager::connection_count);

  my_safe_printf_stderr(
      "It is possible that mysqld could use up to \n"
      "key_buffer_size + "
      "(read_buffer_size + sort_buffer_size)*max_threads = "
      "%lu K  bytes of memory\n",
      ((ulong)dflt_key_cache->key_cache_mem_size +
       (global_system_variables.read_buff_size +
        global_system_variables.sortbuff_size) *
           max_threads +
       max_connections * sizeof(THD)) /
          1024);

=======
>>>>>>> 124c7ab1
  my_safe_printf_stderr(
      "%s",
      "Most likely, you have hit a bug, but this error can also "
      "be caused by malfunctioning hardware.\n");

#ifdef HAVE_STACKTRACE
  THD *thd = current_thd;

  if (!(test_flags & TEST_NO_STACKTRACE)) {
    my_safe_printf_stderr("Thread pointer: 0x%p\n", thd);
    my_safe_printf_stderr(
        "%s",
        "Attempting backtrace. You can use the following "
        "information to find out\n"
        "where mysqld died. If you see no messages after this, something went\n"
        "terribly wrong...\n");
    my_print_stacktrace(thd ? (uchar *)thd->thread_stack : NULL,
                        my_thread_stack_size);
  }
  if (thd) {
    const char *kreason = "UNKNOWN";
    switch (thd->killed.load()) {
      case THD::NOT_KILLED:
        kreason = "NOT_KILLED";
        break;
      case THD::KILL_CONNECTION:
        kreason = "KILL_CONNECTION";
        break;
      case THD::KILL_QUERY:
        kreason = "KILL_QUERY";
        break;
      case THD::KILL_TIMEOUT:
        kreason = "KILL_TIMEOUT";
        break;
      case THD::KILLED_NO_VALUE:
        kreason = "KILLED_NO_VALUE";
        break;
    }
    my_safe_printf_stderr(
        "%s",
        "\n"
        "Trying to get some variables.\n"
        "Some pointers may be invalid and cause the dump to abort.\n");

    my_safe_printf_stderr("Query (%p): ", thd->query().str);
    my_safe_puts_stderr(thd->query().str, MY_MIN(1024U, thd->query().length));
    my_safe_printf_stderr("Connection ID (thread ID): %u\n", thd->thread_id());
    my_safe_printf_stderr("Status: %s\n\n", kreason);
  }
  my_safe_printf_stderr(
      "%s",
      "You may download the Percona Server operations manual by visiting\n"
      "http://www.percona.com/software/percona-server/. You may find "
      "information\n"
      "in the manual which will help you identify the cause of the crash.\n");

#endif /* HAVE_STACKTRACE */

  if (test_flags & TEST_CORE_ON_SIGNAL) {
    my_safe_printf_stderr("%s", "Writing a core file\n");
    my_write_core(sig);
  }

#ifndef _WIN32
  /*
     Quit, without running destructors (etc.)
     On Windows, do not terminate, but pass control to exception filter.
  */
  _exit(MYSQLD_FAILURE_EXIT);  // Using _exit(), since exit() is not async
                               // signal safe
#endif
}<|MERGE_RESOLUTION|>--- conflicted
+++ resolved
@@ -106,57 +106,6 @@
   my_safe_printf_stderr("%s:%s:%s UTC - mysqld got " SIGNAL_FMT " ;\n", hrs_buf,
                         mins_buf, secs_buf, sig);
 
-<<<<<<< HEAD
-  my_safe_printf_stderr("%s",
-                        "This could be because you hit a bug. It is also "
-                        "possible that this binary\n"
-                        "or one of the libraries it was linked against is "
-                        "corrupt, improperly built,\n"
-                        "or misconfigured. This error can also be caused by "
-                        "malfunctioning hardware.\n");
-
-  my_safe_printf_stderr(
-      "%s",
-      "Attempting to collect some information that could help diagnose the "
-      "problem.\n"
-      "As this is a crash and something is definitely wrong, the information\n"
-      "collection process might fail.\n"
-      "Please help us make Percona Server better by reporting any\n"
-      "bugs at https://bugs.percona.com/\n\n");
-
-  my_safe_printf_stderr("key_buffer_size=%lu\n",
-                        (ulong)dflt_key_cache->key_cache_mem_size);
-
-  my_safe_printf_stderr("read_buffer_size=%ld\n",
-                        (long)global_system_variables.read_buff_size);
-
-  my_safe_printf_stderr("max_used_connections=%lu\n",
-                        Connection_handler_manager::max_used_connections);
-
-  uint max_threads = 1;
-  max_threads = Connection_handler_manager::max_threads;
-  my_safe_printf_stderr("max_threads=%u\n", max_threads);
-
-  my_safe_printf_stderr("thread_count=%u\n",
-                        Global_THD_manager::get_thd_count());
-
-  my_safe_printf_stderr("connection_count=%u\n",
-                        Connection_handler_manager::connection_count);
-
-  my_safe_printf_stderr(
-      "It is possible that mysqld could use up to \n"
-      "key_buffer_size + "
-      "(read_buffer_size + sort_buffer_size)*max_threads = "
-      "%lu K  bytes of memory\n",
-      ((ulong)dflt_key_cache->key_cache_mem_size +
-       (global_system_variables.read_buff_size +
-        global_system_variables.sortbuff_size) *
-           max_threads +
-       max_connections * sizeof(THD)) /
-          1024);
-
-=======
->>>>>>> 124c7ab1
   my_safe_printf_stderr(
       "%s",
       "Most likely, you have hit a bug, but this error can also "
@@ -208,6 +157,8 @@
   }
   my_safe_printf_stderr(
       "%s",
+      "Please help us make Percona Server better by reporting any\n"
+      "bugs at https://bugs.percona.com/\n\n"
       "You may download the Percona Server operations manual by visiting\n"
       "http://www.percona.com/software/percona-server/. You may find "
       "information\n"
