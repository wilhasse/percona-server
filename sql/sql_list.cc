<<<<<<< HEAD
/* Copyright (c) 2000, 2017, Oracle and/or its affiliates. All rights reserved.
=======
/* Copyright (c) 2000, 2019, Oracle and/or its affiliates. All rights reserved.
>>>>>>> 4869291f

   This program is free software; you can redistribute it and/or modify
   it under the terms of the GNU General Public License, version 2.0,
   as published by the Free Software Foundation.

   This program is also distributed with certain software (including
   but not limited to OpenSSL) that is licensed under separate terms,
   as designated in a particular file or component or in included license
   documentation.  The authors of MySQL hereby grant you an additional
   permission to link the program and your derivative works with the
   separately licensed software that they have included with MySQL.

   This program is distributed in the hope that it will be useful,
   but WITHOUT ANY WARRANTY; without even the implied warranty of
   MERCHANTABILITY or FITNESS FOR A PARTICULAR PURPOSE.  See the
   GNU General Public License, version 2.0, for more details.

   You should have received a copy of the GNU General Public License
   along with this program; if not, write to the Free Software
   Foundation, Inc., 51 Franklin St, Fifth Floor, Boston, MA 02110-1301  USA */

#include "sql/sql_list.h"

#include "my_sys.h"

list_node end_of_list;

void free_list(I_List<i_string_pair> *list) {
  i_string_pair *tmp;
  while ((tmp = list->get())) delete tmp;
}

void free_list(I_List<i_string> *list) {
  i_string *tmp;
  while ((tmp = list->get())) delete tmp;
}

base_list::base_list(const base_list &rhs, MEM_ROOT *mem_root) {
  if (rhs.elements) {
    /*
      It's okay to allocate an array of nodes at once: we never
      call a destructor for list_node objects anyway.
    */
<<<<<<< HEAD
    first = (list_node *)alloc_root(mem_root, sizeof(list_node) * rhs.elements);
=======
    first = (list_node *)mem_root->Alloc(sizeof(list_node) * rhs.elements);
>>>>>>> 4869291f
    if (first) {
      elements = rhs.elements;
      list_node *dst = first;
      list_node *src = rhs.first;
      for (; dst < first + elements - 1; dst++, src = src->next) {
        dst->info = src->info;
        dst->next = dst + 1;
      }
      /* Copy the last node */
      dst->info = src->info;
      dst->next = &end_of_list;
      /* Setup 'last' member */
      last = &dst->next;
      return;
    }
  }
  elements = 0;
  first = &end_of_list;
  last = &first;
}<|MERGE_RESOLUTION|>--- conflicted
+++ resolved
@@ -1,8 +1,4 @@
-<<<<<<< HEAD
-/* Copyright (c) 2000, 2017, Oracle and/or its affiliates. All rights reserved.
-=======
 /* Copyright (c) 2000, 2019, Oracle and/or its affiliates. All rights reserved.
->>>>>>> 4869291f
 
    This program is free software; you can redistribute it and/or modify
    it under the terms of the GNU General Public License, version 2.0,
@@ -46,11 +42,7 @@
       It's okay to allocate an array of nodes at once: we never
       call a destructor for list_node objects anyway.
     */
-<<<<<<< HEAD
-    first = (list_node *)alloc_root(mem_root, sizeof(list_node) * rhs.elements);
-=======
     first = (list_node *)mem_root->Alloc(sizeof(list_node) * rhs.elements);
->>>>>>> 4869291f
     if (first) {
       elements = rhs.elements;
       list_node *dst = first;
