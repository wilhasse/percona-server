/* Copyright (c) 2015, 2017, Oracle and/or its affiliates. All rights reserved.

   This program is free software; you can redistribute it and/or modify
   it under the terms of the GNU General Public License, version 2.0,
   as published by the Free Software Foundation.

   This program is also distributed with certain software (including
   but not limited to OpenSSL) that is licensed under separate terms,
   as designated in a particular file or component or in included license
   documentation.  The authors of MySQL hereby grant you an additional
   permission to link the program and your derivative works with the
   separately licensed software that they have included with MySQL.

   This program is distributed in the hope that it will be useful,
   but WITHOUT ANY WARRANTY; without even the implied warranty of
   MERCHANTABILITY or FITNESS FOR A PARTICULAR PURPOSE.  See the
   GNU General Public License, version 2.0, for more details.

   You should have received a copy of the GNU General Public License
   along with this program; if not, write to the Free Software
   Foundation, Inc., 51 Franklin St, Fifth Floor, Boston, MA 02110-1301  USA */

#ifndef SQL_THD_INTERNAL_API_INCLUDED
#define SQL_THD_INTERNAL_API_INCLUDED

/*
  This file defines THD-related API calls that are meant for internal
  usage (e.g. InnoDB, Thread Pool) only. There are therefore no stabilty
  guarantees.
*/

#include <stddef.h>
#include <sys/types.h>

#include "dur_prop.h"  // durability_properties
#include "lex_string.h"
#include "m_ctype.h"
#include "mysql/components/services/psi_thread_bits.h"
#include "sql/handler.h"  // enum_tx_isolation

class THD;
class partition_info;

/**
  Set up various THD data for a new connection

  @param              thd            THD object
  @param              stack_start    Start of stack for connection
  @param              bound          True if bound to a physical thread.
  @param              psi_key        Instrumentation key for the thread.
*/
int thd_init(THD *thd, char *stack_start, bool bound, PSI_thread_key psi_key);

/**
  Create a THD and do proper initialization of it.

  @param enable_plugins     Should dynamic plugin support be enabled?
  @param background_thread  Is this a background thread?
  @param bound              True if bound to a physical thread.
  @param psi_key            Instrumentation key for the thread.

  @note Dynamic plugin support is only possible for THDs that
        are created after the server has initialized properly.
  @note THDs for background threads are currently not added to
        the global THD list. So they will e.g. not be visible in
        SHOW PROCESSLIST and the server will not wait for them to
        terminate during shutdown.
*/
THD *create_thd(bool enable_plugins, bool background_thread, bool bound,
                PSI_thread_key psi_key);

/**
  Cleanup the THD object, remove it from the global list of THDs
  and delete it.

  @param    thd   pointer to THD object.
*/
void destroy_thd(THD *thd);

/**
  Set thread stack in THD object

  @param thd              Thread object
  @param stack_start      Start of stack to set in THD object
*/
void thd_set_thread_stack(THD *thd, const char *stack_start);

/**
  Returns the partition_info working copy.
  Used to see if a table should be created with partitioning.

  @param thd thread context

  @return Pointer to the working copy of partition_info or NULL.
*/
partition_info *thd_get_work_part_info(THD *thd);

enum_tx_isolation thd_get_trx_isolation(const THD *thd);

const CHARSET_INFO *thd_charset(THD *thd);

/**
  Get the current query string for the thread.

  @param thd   The MySQL internal thread pointer

  @return query string and length. May be non-null-terminated.

  @note This function is not thread safe and should only be called
        from the thread owning thd. @see thd_query_safe().
*/
LEX_CSTRING thd_query_unsafe(THD *thd);

/**
  Get the current query string for the thread.

  @param thd     The MySQL internal thread pointer
  @param buf     Buffer where the query string will be copied
  @param buflen  Length of the buffer

  @return Length of the query

  @note This function is thread safe as the query string is
        accessed under mutex protection and the string is copied
        into the provided buffer. @see thd_query_unsafe().
*/
size_t thd_query_safe(THD *thd, char *buf, size_t buflen);

/**
  Check if a user thread is a replication slave thread
  @param thd user thread
  @retval 0 the user thread is not a replication slave thread
  @retval 1 the user thread is a replication slave thread
*/
int thd_slave_thread(const THD *thd);

/**
  Check if a user thread is running a non-transactional update
  @param thd user thread
  @retval 0 the user thread is not running a non-transactional update
  @retval 1 the user thread is running a non-transactional update
*/
int thd_non_transactional_update(const THD *thd);

/**
  Get the user thread's binary logging format
  @param thd user thread
  @return Value to be used as index into the binlog_format_names array
*/
int thd_binlog_format(const THD *thd);

/**
  Check if binary logging is filtered for thread's current db.
  @param thd Thread handle
  @retval 1 the query is not filtered, 0 otherwise.
*/
bool thd_binlog_filter_ok(const THD *thd);

/**
  Check if the query may generate row changes which may end up in the binary.
  @param thd Thread handle
  @retval 1 the query may generate row changes, 0 otherwise.
*/
bool thd_sqlcom_can_generate_row_events(const THD *thd);

/**
  Gets information on the durability property requested by a thread.
  @param thd Thread handle
  @return a durability property.
*/
durability_properties thd_get_durability_property(const THD *thd);

/**
  Get the auto_increment_offset auto_increment_increment.
  @param thd Thread object
  @param off auto_increment_offset
  @param inc auto_increment_increment
*/
void thd_get_autoinc(const THD *thd, ulong *off, ulong *inc);

/**
  Is strict sql_mode set.
  Needed by InnoDB.
  @param thd	Thread object
  @return True if sql_mode has strict mode (all or trans).
    @retval true  sql_mode has strict mode (all or trans).
    @retval false sql_mode has not strict mode (all or trans).
*/
bool thd_is_strict_mode(const THD *thd);

/**
  Is an error set in the DA.
  Needed by InnoDB to catch behavior modified by an error handler.
  @param thd	Thread object
  @return True if THD::is_error() returns true.
    @retval true  An error has been raised.
    @retval false No error has been raised.
*/
bool thd_is_error(const THD *thd);

/**
  Test a file path whether it is same as mysql data directory path.

  @param path null terminated character string

  @return
    @retval true The path is different from mysql data directory.
    @retval false The path is same as mysql data directory.
*/
bool is_mysql_datadir_path(const char *path);

/**
  Create a temporary file.

  @details
  The temporary file is created in a location specified by the parameter
  path. if path is null, then it will be created on the location given
  by the mysql server configuration (--tmpdir option).  The caller
  does not need to delete the file, it will be deleted automatically.

  @param path	location for creating temporary file
  @param prefix	prefix for temporary file name
  @retval -1	error
  @retval >=0	a file handle that can be passed to dup or my_close
*/

int mysql_tmpfile_path(const char *path, const char *prefix);

<<<<<<< HEAD
/**
  Check if the server is in the process of being initialized.

  Check the thread type of the THD. If this is a thread type
  being used for initializing the DD or the server, return
  true.

  @param   thd    Needed since this is an opaque type in the SE.

  @retval  true   The thread is a bootstrap thread.
  @retval  false  The thread is not a bootstrap thread.
*/

bool thd_is_bootstrap_thread(THD *thd);

/**
  Is statement updating the data dictionary tables.

  @details
  The thread switches to the data dictionary tables update context using
  the dd::Update_dictionary_tables_ctx while updating dictionary tables.
  If thread is in this context then the method returns true otherwise
  false.
  This method is used by the InnoDB while updating the tables to mark
  transaction as DDL if this method returns true.

  @param  thd     Thread handle.

  @retval true    Updates data dictionary tables.
  @retval false   Otherwise.
*/
bool thd_is_dd_update_stmt(const THD *thd);
#endif  // SQL_THD_INTERNAL_API_INCLUDED
=======
/** Page fragmentation statistics */
struct fragmentation_stats_t
{
  ulonglong scan_pages_contiguous;          /*!< number of contiguous InnoDB
                                            page reads inside a query */
  ulonglong scan_pages_disjointed;          /*!< number of disjointed InnoDB
                                            page reads inside a query */
  ulonglong scan_pages_total_seek_distance; /*!< total seek distance between
                                            InnoDB pages */
  ulonglong scan_data_size;                 /*!< size of data in all InnoDB
                                            pages read inside a query
                                            (in bytes) */
  ulonglong scan_deleted_recs_size;         /*!< size of deleded records in
                                            all InnoDB pages read inside a
                                            query (in bytes) */
};

/** Gets page fragmentation statistics. Assigns zeros to stats if thd is
NULL.
@param[in]  thd   the calling thread
@param[out] stats a pointer to fragmentation statistics to fill */
void thd_get_fragmentation_stats(const THD *thd,
                                 fragmentation_stats_t* stats);

/** Adds page scan statistics. Does nothing if thd is NULL.
@param[in] thd   the calling thread
@param[in] stats a pointer to fragmentation statistics to add */
void thd_add_fragmentation_stats(THD *thd,
                                 const fragmentation_stats_t* stats);

#endif // SQL_THD_INTERNAL_API_INCLUDED
>>>>>>> 333b4508
<|MERGE_RESOLUTION|>--- conflicted
+++ resolved
@@ -40,6 +40,7 @@
 
 class THD;
 class partition_info;
+struct fragmentation_stats_t;
 
 /**
   Set up various THD data for a new connection
@@ -226,7 +227,6 @@
 
 int mysql_tmpfile_path(const char *path, const char *prefix);
 
-<<<<<<< HEAD
 /**
   Check if the server is in the process of being initialized.
 
@@ -259,37 +259,18 @@
   @retval false   Otherwise.
 */
 bool thd_is_dd_update_stmt(const THD *thd);
-#endif  // SQL_THD_INTERNAL_API_INCLUDED
-=======
-/** Page fragmentation statistics */
-struct fragmentation_stats_t
-{
-  ulonglong scan_pages_contiguous;          /*!< number of contiguous InnoDB
-                                            page reads inside a query */
-  ulonglong scan_pages_disjointed;          /*!< number of disjointed InnoDB
-                                            page reads inside a query */
-  ulonglong scan_pages_total_seek_distance; /*!< total seek distance between
-                                            InnoDB pages */
-  ulonglong scan_data_size;                 /*!< size of data in all InnoDB
-                                            pages read inside a query
-                                            (in bytes) */
-  ulonglong scan_deleted_recs_size;         /*!< size of deleded records in
-                                            all InnoDB pages read inside a
-                                            query (in bytes) */
-};
 
 /** Gets page fragmentation statistics. Assigns zeros to stats if thd is
 NULL.
 @param[in]  thd   the calling thread
 @param[out] stats a pointer to fragmentation statistics to fill */
 void thd_get_fragmentation_stats(const THD *thd,
-                                 fragmentation_stats_t* stats);
+                                 fragmentation_stats_t *stats) noexcept;
 
 /** Adds page scan statistics. Does nothing if thd is NULL.
 @param[in] thd   the calling thread
 @param[in] stats a pointer to fragmentation statistics to add */
 void thd_add_fragmentation_stats(THD *thd,
-                                 const fragmentation_stats_t* stats);
-
-#endif // SQL_THD_INTERNAL_API_INCLUDED
->>>>>>> 333b4508
+                                 const fragmentation_stats_t &stats) noexcept;
+
+#endif  // SQL_THD_INTERNAL_API_INCLUDED