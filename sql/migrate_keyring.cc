/* Copyright (c) 2017, 2019, Oracle and/or its affiliates. All rights reserved.

   This program is free software; you can redistribute it and/or modify
   it under the terms of the GNU General Public License, version 2.0,
   as published by the Free Software Foundation.

   This program is also distributed with certain software (including
   but not limited to OpenSSL) that is licensed under separate terms,
   as designated in a particular file or component or in included license
   documentation.  The authors of MySQL hereby grant you an additional
   permission to link the program and your derivative works with the
   separately licensed software that they have included with MySQL.

   This program is distributed in the hope that it will be useful,
   but WITHOUT ANY WARRANTY; without even the implied warranty of
   MERCHANTABILITY or FITNESS FOR A PARTICULAR PURPOSE.  See the
   GNU General Public License, version 2.0, for more details.

   You should have received a copy of the GNU General Public License
   along with this program; if not, write to the Free Software
   Foundation, Inc., 51 Franklin St, Fifth Floor, Boston, MA 02110-1301  USA */

#include "migrate_keyring.h"
#include "my_default.h"  // my_getopt_use_args_separator
#include "mysql/components/services/log_builtins.h"
#include "mysqld.h"
#include "mysqld_error.h"
#include "sql_plugin.h"  // plugin_early_load_one
#include "violite.h"

using std::string;

Migrate_keyring::Migrate_keyring() {
  m_source_plugin_handle = nullptr;
  m_destination_plugin_handle = nullptr;
  mysql = NULL;
}

/**
  This function does the following:
    1. Read command line arguments specific to migration operation
    2. Get plugin_dir value.
    3. Get a connection handle by connecting to server.

   @param [in] argc               Pointer to argc of original program
   @param [in] argv               Pointer to argv of original program
   @param [in] source_plugin      Pointer to source plugin option
   @param [in] destination_plugin Pointer to destination plugin option
   @param [in] user               User to login to server
   @param [in] host               Host on which to connect to server
   @param [in] password           Password used to connect to server
   @param [in] socket             The socket file to use for connection
   @param [in] port               Port number to use for connection

   @return 0 Success
   @return 1 Failure

*/
bool Migrate_keyring::init(int argc, char **argv, char *source_plugin,
                           char *destination_plugin, char *user, char *host,
                           char *password, char *socket, ulong port) {
  DBUG_ENTER("Migrate_keyring::init");

  std::size_t found = std::string::npos;
  string equal("=");
  string so(".so");
  string dll(".dll");

  if (!source_plugin) {
    my_error(ER_KEYRING_MIGRATION_FAILURE, MYF(0),
             "Invalid --keyring-migration-source option.");
    DBUG_RETURN(true);
  }
  if (!destination_plugin) {
    my_error(ER_KEYRING_MIGRATION_FAILURE, MYF(0),
             "Invalid --keyring-migration-destination option.");
    DBUG_RETURN(true);
  }
  m_source_plugin_option = source_plugin;
  m_destination_plugin_option = destination_plugin;

  /* extract plugin name from the specified source plugin option */
  if ((found = m_source_plugin_option.find(equal)) != std::string::npos)
    m_source_plugin_name = m_source_plugin_option.substr(0, found);
  else if ((found = m_source_plugin_option.find(so)) != std::string::npos)
    m_source_plugin_name = m_source_plugin_option.substr(0, found);
  else if ((found = m_source_plugin_option.find(dll)) != std::string::npos)
    m_source_plugin_name = m_source_plugin_option.substr(0, found);
  else {
    LogErr(ERROR_LEVEL, ER_KEYRING_MIGRATE_FAILED,
           "Invalid source plugin option value.");
    DBUG_RETURN(true);
  }

  /* extract plugin name from the specified destination plugin option */
  if ((found = m_destination_plugin_option.find(equal)) != std::string::npos)
    m_destination_plugin_name = m_destination_plugin_option.substr(0, found);
  else if ((found = m_destination_plugin_option.find(so)) != std::string::npos)
    m_destination_plugin_name = m_destination_plugin_option.substr(0, found);
  else if ((found = m_destination_plugin_option.find(dll)) != std::string::npos)
    m_destination_plugin_name = m_destination_plugin_option.substr(0, found);
  else {
    LogErr(ERROR_LEVEL, ER_KEYRING_MIGRATE_FAILED,
           "Invalid destination plugin option value.");
    DBUG_RETURN(true);
  }

  /* if connect options are provided then initiate connection */
  if (migrate_connect_options) {
    ssl_start();
    /* initiate connection */
    mysql = mysql_init(NULL);

    enum mysql_ssl_mode ssl_mode = SSL_MODE_REQUIRED;
    mysql_options(mysql, MYSQL_OPT_SSL_MODE, &ssl_mode);
    mysql_options(mysql, MYSQL_OPT_CONNECT_ATTR_RESET, 0);
    mysql_options4(mysql, MYSQL_OPT_CONNECT_ATTR_ADD, "program_name", "mysqld");
    mysql_options4(mysql, MYSQL_OPT_CONNECT_ATTR_ADD, "_client_role",
                   "keyring_migration_tool");

    if (!mysql_real_connect(mysql, host, user, password, "", port, socket, 0)) {
      LogErr(ERROR_LEVEL, ER_KEYRING_MIGRATE_FAILED,
             "Connection to server failed.");
      DBUG_RETURN(true);
    }
  }

  m_argc = argc;
  m_argv = new char *[m_argc + 2];  // 1st for extra option and 2nd for nullptr
  for (int cnt = 0; cnt < m_argc; ++cnt) {
    m_argv[cnt] = argv[cnt];
  }
<<<<<<< HEAD
  /* add --<plugin_name>_open_mode=1 option */
  m_internal_option = "--" + m_source_plugin_name + "_open_mode=1";
  m_argv[m_argc] = const_cast<char *>(m_internal_option.c_str());
=======
  /* add --loose_<plugin_name>_open_mode=1 option */
  m_internal_option= "--loose_" + m_source_plugin_name + "_open_mode=1";
  m_argv[m_argc]= const_cast<char *>(m_internal_option.c_str());
>>>>>>> 84e68b9c
  /* update m_argc, m_argv */
  m_argv[++m_argc] = nullptr;
  DBUG_RETURN(false);
}

/**
  This function does the following in sequence:
    1. Load source plugin.
    2. Load destination plugin.
    3. Disable access to keyring service APIs.
    4. Fetch all keys from source plugin and upon
       sucess store in destination plugin.
    5. Enable access to keyring service APIs.
    6. Unload source plugin.
    7. Unload destination plugin.

  NOTE: In case there is any error while fetching keys from source plugin,
  this function would remove all keys stored as part of fetch.

  @return 0 Success
  @return 1 Failure
*/
bool Migrate_keyring::execute() {
  DBUG_ENTER("Migrate_keyring::execute");

  /* Load source plugin. */
  if (load_plugin(enum_plugin_type::SOURCE_PLUGIN)) {
    LogErr(ERROR_LEVEL, ER_KEYRING_MIGRATE_FAILED,
           "Failed to initialize source keyring");
    DBUG_RETURN(true);
  }

  /* Load destination source plugin. */
  if (load_plugin(enum_plugin_type::DESTINATION_PLUGIN)) {
    LogErr(ERROR_LEVEL, ER_KEYRING_MIGRATE_FAILED,
           "Failed to initialize destination keyring");
    DBUG_RETURN(true);
  }

  /* skip program name */
  m_argc--;
  /* We use a tmp ptr instead of m_argv since if the latter gets changed, we
   * lose access to the alloced mem and hence there would be leak */
  char **tmp_m_argv = m_argv + 1;
  /* check for invalid options */
  if (m_argc > 1) {
    struct my_option no_opts[] = {
        {0, 0, 0, 0, 0, 0, GET_NO_ARG, NO_ARG, 0, 0, 0, 0, 0, 0}};
    my_getopt_skip_unknown = 0;
    my_getopt_use_args_separator = true;
    if (handle_options(&m_argc, &tmp_m_argv, no_opts, NULL)) DBUG_RETURN(true);

    if (m_argc > 1) {
      LogErr(WARNING_LEVEL, ER_KEYRING_MIGRATION_EXTRA_OPTIONS);
      DBUG_RETURN(true);
    }
  }

  /* Disable access to keyring service APIs */
  if (migrate_connect_options && disable_keyring_operations()) goto error;

  /* Fetch all keys from source plugin and store into destination plugin. */
  if (fetch_and_store_keys()) goto error;

  /* Enable access to keyring service APIs */
  if (migrate_connect_options) enable_keyring_operations();

  DBUG_RETURN(false);

error:
  /*
   Enable keyring_operations in case of error
  */
  if (migrate_connect_options) enable_keyring_operations();
  DBUG_RETURN(true);
}

/**
  Load plugin.

  @param [in] plugin_type        Indicates what plugin to be loaded

  @return 0 Success
  @return 1 Failure
*/
bool Migrate_keyring::load_plugin(enum_plugin_type plugin_type) {
  DBUG_ENTER("Migrate_keyring::load_plugin");

  char *keyring_plugin = NULL;
  char *plugin_name = NULL;
  bool is_source_plugin = 0;

  if (plugin_type == enum_plugin_type::SOURCE_PLUGIN) is_source_plugin = 1;

  if (is_source_plugin) {
    keyring_plugin = const_cast<char *>(m_source_plugin_option.c_str());
    plugin_name = const_cast<char *>(m_source_plugin_name.c_str());
  } else {
    keyring_plugin = const_cast<char *>(m_destination_plugin_option.c_str());
    plugin_name = const_cast<char *>(m_destination_plugin_name.c_str());
  }

  if (plugin_early_load_one(&m_argc, m_argv, keyring_plugin))
    goto error;
  else {
    /* set plugin handle */
    plugin_ref plugin;
    plugin = my_plugin_lock_by_name(0, to_lex_cstring(plugin_name),
                                    MYSQL_KEYRING_PLUGIN);
    if (plugin == nullptr) goto error;

    if (is_source_plugin)
      m_source_plugin_handle = (st_mysql_keyring *)plugin_decl(plugin)->info;
    else
      m_destination_plugin_handle =
          (st_mysql_keyring *)plugin_decl(plugin)->info;

    plugin_unlock(0, plugin);
  }
  DBUG_RETURN(false);

error:
  if (is_source_plugin)
    LogErr(ERROR_LEVEL, ER_KEYRING_MIGRATE_FAILED,
           "Failed to load source keyring plugin.");
  else
    LogErr(ERROR_LEVEL, ER_KEYRING_MIGRATE_FAILED,
           "Failed to load destination keyring plugin.");
  DBUG_RETURN(true);
}

/**
  This function does the following in sequence:
    1. Initialize key iterator which will make iterator to position itself
       inorder to fetch a key.
    2. Using iterator get key ID and user name.
    3. Fetch the key information using key ID and user name.
    4. Store the fetched key into destination plugin.
    5. In case of errors remove keys from destination plugin.

  @return 0 Success
  @return 1 Failure
*/
bool Migrate_keyring::fetch_and_store_keys() {
  DBUG_ENTER("Migrate_keyring::fetch_keys");

  bool error = false;
  char key_id[MAX_KEY_LEN] = {0};
  char user_id[USERNAME_LENGTH] = {0};
  void *key = NULL;
  size_t key_len = 0;
  char *key_type = NULL;
  void *key_iterator = NULL;

  m_source_plugin_handle->mysql_key_iterator_init(&key_iterator);
  if (key_iterator == NULL) {
    LogErr(ERROR_LEVEL, ER_KEYRING_MIGRATE_FAILED,
           "Initializing source keyring iterator failed.");
    DBUG_RETURN(true);
  }
  while (!error) {
    if (m_source_plugin_handle->mysql_key_iterator_get_key(key_iterator, key_id,
                                                           user_id))
      break;

    /* using key_info metadata fetch the actual key */
    if (m_source_plugin_handle->mysql_key_fetch(key_id, &key_type, user_id,
                                                &key, &key_len)) {
      /* fetch failed */
      string errmsg =
          "Fetching key (" + string(key_id) + ") from source plugin failed.";
      LogErr(ERROR_LEVEL, ER_KEYRING_MIGRATE_FAILED, errmsg.c_str());
      error = true;
    } else /* store the fetched key into destination plugin */
    {
      if (m_destination_plugin_handle->mysql_key_store(key_id, key_type,
                                                       user_id, key, key_len)) {
        string errmsg = "Storing key (" + string(key_id) +
                        ") into destination plugin failed.";
        LogErr(ERROR_LEVEL, ER_KEYRING_MIGRATE_FAILED, errmsg.c_str());
        error = true;
      } else {
        /*
         keep track of keys stored in successfully so that they can be
         removed in case of error.
        */
        Key_info ki(key_id, user_id);
        m_source_keys.push_back(ki);
      }
    }
    if (key) my_free((char *)key);
    if (key_type) my_free(key_type);
  }
  if (error) {
    /* something went wrong remove keys from destination plugin. */
    while (m_source_keys.size()) {
      Key_info ki = m_source_keys.back();
      if (m_destination_plugin_handle->mysql_key_remove(ki.m_key_id.c_str(),
                                                        ki.m_user_id.c_str())) {
        string errmsg = "Removing key (" + string(ki.m_key_id.c_str()) +
                        ") from destination plugin failed.";
        LogErr(ERROR_LEVEL, ER_KEYRING_MIGRATE_FAILED, errmsg.c_str());
      }
      m_source_keys.pop_back();
    }
  }
  m_source_plugin_handle->mysql_key_iterator_deinit(key_iterator);
  DBUG_RETURN(error);
}

/**
  Disable variable @@keyring_operations.

  @return 0 Success
  @return 1 Failure
*/
bool Migrate_keyring::disable_keyring_operations() {
  DBUG_ENTER("Migrate_keyring::disable_keyring_operations");
  const char query[] = "SET GLOBAL KEYRING_OPERATIONS=0";
  if (mysql && mysql_real_query(mysql, query, strlen(query))) {
    LogErr(ERROR_LEVEL, ER_KEYRING_MIGRATE_FAILED,
           "Failed to disable keyring_operations variable.");
    DBUG_RETURN(true);
  }
  DBUG_RETURN(false);
}

/**
  Enable variable @@keyring_operations.

  @return 0 Success
  @return 1 Failure
*/
bool Migrate_keyring::enable_keyring_operations() {
  DBUG_ENTER("Migrate_keyring::enable_keyring_operations");
  const char query[] = "SET GLOBAL KEYRING_OPERATIONS=1";
  if (mysql && mysql_real_query(mysql, query, strlen(query))) {
    LogErr(ERROR_LEVEL, ER_KEYRING_MIGRATE_FAILED,
           "Failed to enable keyring_operations variable.");
    DBUG_RETURN(true);
  }
  DBUG_RETURN(false);
}

/**
  Standard destructor to close connection handle.
*/
Migrate_keyring::~Migrate_keyring() {
  if (mysql) {
    delete[] m_argv;
    m_argv = NULL;
    mysql_close(mysql);
    mysql = NULL;
    if (migrate_connect_options) vio_end();
  }
}<|MERGE_RESOLUTION|>--- conflicted
+++ resolved
@@ -130,15 +130,9 @@
   for (int cnt = 0; cnt < m_argc; ++cnt) {
     m_argv[cnt] = argv[cnt];
   }
-<<<<<<< HEAD
-  /* add --<plugin_name>_open_mode=1 option */
-  m_internal_option = "--" + m_source_plugin_name + "_open_mode=1";
+  /* add --loose_<plugin_name>_open_mode=1 option */
+  m_internal_option = "--loose_" + m_source_plugin_name + "_open_mode=1";
   m_argv[m_argc] = const_cast<char *>(m_internal_option.c_str());
-=======
-  /* add --loose_<plugin_name>_open_mode=1 option */
-  m_internal_option= "--loose_" + m_source_plugin_name + "_open_mode=1";
-  m_argv[m_argc]= const_cast<char *>(m_internal_option.c_str());
->>>>>>> 84e68b9c
   /* update m_argc, m_argv */
   m_argv[++m_argc] = nullptr;
   DBUG_RETURN(false);
