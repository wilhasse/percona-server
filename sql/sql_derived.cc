--- conflicted
+++ resolved
@@ -550,20 +550,12 @@
                            Field_info(context, field->table_ref, depended_from,
                                       field->cached_table, field->field)))
                      return true;
-<<<<<<< HEAD
-                   // Clear dependent_from and context so that they are ready
-                   // for another dive that passes over Item_ref objects down
-                   // to the leaf Item_field object.
-                   depended_from = nullptr;
-                   context = nullptr;
-=======
                    // In case of Item_ref object with multiple fields
                    // having different depended_from and context information,
                    // we always need to take care to restore the depended_from
                    // and context to that of the Item_ref object.
                    depended_from = saved_depended_from;
                    context = saved_context;
->>>>>>> 824e2b40
                  }
                  return false;
                }))
