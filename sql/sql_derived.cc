--- conflicted
+++ resolved
@@ -177,12 +177,7 @@
 #endif
   TABLE *first = tmp_tables[0]->table;
   // Allocate clone on the memory root of the TABLE_SHARE.
-<<<<<<< HEAD
-  TABLE *t =
-      static_cast<TABLE *>(alloc_root(&first->s->mem_root, sizeof(TABLE)));
-=======
   TABLE *t = static_cast<TABLE *>(first->s->mem_root.Alloc(sizeof(TABLE)));
->>>>>>> 4869291f
   if (!t) return nullptr; /* purecov: inspected */
   /*
     Share's of derived tables has key descriptions that can't be properly
@@ -521,7 +516,6 @@
 
   // From resolver POV, columns of this table are readonly
   set_readonly();
-<<<<<<< HEAD
 
   if (m_common_table_expr && m_common_table_expr->tmp_tables.size() > 0) {
     trace_derived.add("reusing_tmp_table", true);
@@ -554,40 +548,6 @@
       swap_column_names_of_unit_and_tmp_table(derived->types,
                                               *m_derived_column_names);
 
-=======
-
-  if (m_common_table_expr && m_common_table_expr->tmp_tables.size() > 0) {
-    trace_derived.add("reusing_tmp_table", true);
-    table = m_common_table_expr->clone_tmp_table(thd, this);
-    if (table == nullptr) DBUG_RETURN(true); /* purecov: inspected */
-    derived_result->table = table;
-  }
-
-  if (table == NULL) {
-    // Create the result table for the materialization
-    ulonglong create_options =
-        derived->first_select()->active_options() | TMP_TABLE_ALL_COLUMNS;
-
-    if (m_derived_column_names) {
-      /*
-        Tmp table's columns will be created from derived->types (the SELECT
-        list), names included.
-        But the user asked that the tmp table's columns use other specified
-        names. So, we replace the names of SELECT list items with specified
-        column names, just for the duration of tmp table creation.
-      */
-      swap_column_names_of_unit_and_tmp_table(derived->types,
-                                              *m_derived_column_names);
-    }
-
-    bool rc = derived_result->create_result_table(
-        thd, &derived->types, false, create_options, alias, false, false);
-
-    if (m_derived_column_names)  // Restore names
-      swap_column_names_of_unit_and_tmp_table(derived->types,
-                                              *m_derived_column_names);
-
->>>>>>> 4869291f
     if (rc) DBUG_RETURN(true); /* purecov: inspected */
 
     table = derived_result->table;
@@ -670,15 +630,9 @@
   Opt_trace_context *const trace = &thd->opt_trace;
   Opt_trace_object trace_wrapper(trace);
   Opt_trace_object trace_derived(trace, "table_function");
-<<<<<<< HEAD
-  char *func_name;
-  uint func_name_len;
-  func_name = (char *)table_function->func_name();
-=======
   const char *func_name;
   uint func_name_len;
   func_name = table_function->func_name();
->>>>>>> 4869291f
   func_name_len = strlen(func_name);
 
   set_uses_materialization();
@@ -797,10 +751,10 @@
       (select_lex->join != NULL &&                    // 2
        (select_lex->join->const_table_map & map())))  // 2
   {
-  /*
-    At this point, JT_CONST derived tables should be null rows. Otherwise
-    they would have been materialized already.
-  */
+    /*
+      At this point, JT_CONST derived tables should be null rows. Otherwise
+      they would have been materialized already.
+    */
 #ifndef DBUG_OFF
     if (table != NULL) {
       QEP_TAB *tab = table->reginfo.qep_tab;
@@ -814,11 +768,7 @@
   if (instantiate_tmp_table(thd, table))
     DBUG_RETURN(true); /* purecov: inspected */
 
-<<<<<<< HEAD
-  table->file->extra(HA_EXTRA_IGNORE_DUP_KEY);
-=======
   table->file->ha_extra(HA_EXTRA_IGNORE_DUP_KEY);
->>>>>>> 4869291f
 
   DBUG_RETURN(false);
 }
