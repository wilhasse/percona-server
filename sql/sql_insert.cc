--- conflicted
+++ resolved
@@ -18,52 +18,6 @@
 /* Insert of records */
 
 #include "sql_insert.h"
-<<<<<<< HEAD
-=======
-#include "sql_update.h"                         // compare_record
-#include "sql_base.h"                           // close_thread_tables
-#include "sql_cache.h"                          // query_cache_*
-#include "key.h"                                // key_copy
-#include "lock.h"                               // mysql_unlock_tables
-#include "sp_head.h"
-#include "sql_view.h"         // check_key_in_view, insert_view_fields
-#include "sql_table.h"        // mysql_create_table_no_lock
-#include "sql_acl.h"          // *_ACL, check_grant_all_columns
-#include "sql_trigger.h"
-#include "sql_select.h"
-#include "sql_show.h"
-#include "rpl_slave.h"
-#include "sql_parse.h"                          // end_active_trans
-#include "rpl_mi.h"
-#include "transaction.h"
-#include "sql_audit.h"
-#include "debug_sync.h"
-#include "opt_explain.h"
-#include "delayable_insert_operation.h"
-#include "sql_tmp_table.h"    // tmp tables
-#include "sql_optimizer.h"    // JOIN
-#include "global_threads.h"
-#ifdef WITH_PARTITION_STORAGE_ENGINE
-#include "sql_partition.h"
-#include "partition_info.h"            // partition_info
-#endif /* WITH_PARTITION_STORAGE_ENGINE */
-
-#include "debug_sync.h"
-
-#ifndef EMBEDDED_LIBRARY
-static bool delayed_get_table(THD *thd, MDL_request *grl_protection_request,
-                              MDL_request *backup_protection,
-                              TABLE_LIST *table_list);
-
-static bool write_delayed(THD *thd, TABLE *table, LEX_STRING query, bool log_on,
-                          COPY_INFO *client_op);
-
-static void end_delayed_insert(THD *thd);
-pthread_handler_t handle_delayed_insert(void *arg);
-static void unlink_blobs(register TABLE *table);
-#endif
-static bool check_view_insertability(THD *thd, TABLE_LIST *view);
->>>>>>> 2071aeef
 
 #include "auth_common.h"              // check_grant_all_columns
 #include "debug_sync.h"               // DEBUG_SYNC
@@ -279,7 +233,6 @@
 static bool check_valid_table_refs(const TABLE_LIST *view, List<Item> &values,
                                    table_map map)
 {
-<<<<<<< HEAD
   List_iterator_fast<Item> it(values);
   Item *item;
 
@@ -301,21 +254,6 @@
     }
   }
   return false;
-=======
-  /* Check the fields we are going to modify */
-  if (setup_fields(thd, Ref_ptr_array(),
-                   update_fields, MARK_COLUMNS_WRITE, 0, 0))
-    return -1;
-
-  if (insert_table_list->effective_algorithm == VIEW_ALGORITHM_MERGE &&
-      check_view_single_update(update_fields,
-                               fields_and_values_from_different_maps ?
-                               (List<Item>*) 0 : &update_values,
-                               insert_table_list, map))
-    return -1;
-
-  return 0;
->>>>>>> 2071aeef
 }
 
 
@@ -418,7 +356,6 @@
 
 bool mysql_prepare_blob_values(THD *thd, List<Item> &fields, MEM_ROOT *mem_root)
 {
-<<<<<<< HEAD
   DBUG_ENTER("mysql_prepare_blob_values");
 
   if (fields.elements <= 1)
@@ -436,60 +373,6 @@
   List_iterator_fast<Item> f(fields);
   Item *fld;
   while ((fld= f++))
-=======
-  MDL_request protection_request;
-  MDL_request backup_protection;
-  DBUG_ENTER("open_and_lock_for_insert_delayed");
-
-#ifndef EMBEDDED_LIBRARY
-  const ulong timeout= thd->variables.lock_wait_timeout;
-
-  /* INSERT DELAYED is not allowed in a read only transaction. */
-  if (thd->tx_read_only)
-  {
-    my_error(ER_CANT_EXECUTE_IN_READ_ONLY_TRANSACTION, MYF(0));
-    DBUG_RETURN(true);
-  }
-
-  /*
-    In order for the deadlock detector to be able to find any deadlocks caused
-    by the handler thread waiting for GRL, backup lock or this table, we acquire
-    protection against GRL (global IX metadata lock), backup lock and metadata
-    lock on table to being inserted into inside the connection thread.  If this
-    goes ok, the tickets are cloned and added to the list of granted locks held
-    by the handler thread.
-  */
-  if (thd->global_read_lock.can_acquire_protection())
-    DBUG_RETURN(TRUE);
-
-  if (thd->backup_tables_lock.abort_if_acquired())
-    DBUG_RETURN(true);
-
-  protection_request.init(MDL_key::GLOBAL, "", "", MDL_INTENTION_EXCLUSIVE,
-                          MDL_STATEMENT);
-
-  if (thd->mdl_context.acquire_lock(&protection_request, timeout))
-    DBUG_RETURN(TRUE);
-
-  if (thd->mdl_context.acquire_lock(&table_list->mdl_request, timeout))
-    /*
-      If a lock can't be acquired, it makes no sense to try normal insert.
-      Therefore we just abort the statement.
-    */
-    DBUG_RETURN(TRUE);
-
-  thd->backup_tables_lock.init_protection_request(&backup_protection,
-                                                  MDL_STATEMENT);
-
-  if (thd->mdl_context.acquire_lock(&backup_protection, timeout))
-    DBUG_RETURN(true);
-
-  bool error= FALSE;
-  if (delayed_get_table(thd, &protection_request, &backup_protection,
-                        table_list))
-    error= TRUE;
-  else if (table_list->table)
->>>>>>> 2071aeef
   {
     Item_field *field= fld->field_for_view_update();
     Field *lhs_field= field->field;
@@ -1020,25 +903,16 @@
 
   if (thd->is_error())
     goto exit_without_my_ok;
-<<<<<<< HEAD
+
+  ha_rows row_count;
 
   if (insert_many_values.elements == 1 &&
       (!(thd->variables.option_bits & OPTION_WARNINGS) || !thd->cuted_fields))
   {
-    my_ok(thd, info.stats.copied + info.stats.deleted +
-          (thd->get_protocol()->has_client_capability(CLIENT_FOUND_ROWS) ?
-           info.stats.touched : info.stats.updated),
-          id);
-=======
-  ha_rows row_count;
-  if (values_list.elements == 1 && (!(thd->variables.option_bits & OPTION_WARNINGS) ||
-				    !thd->cuted_fields))
-  {
     row_count= info.stats.copied + info.stats.deleted +
-               ((thd->client_capabilities & CLIENT_FOUND_ROWS) ?
-                info.stats.touched : info.stats.updated);
+      (thd->get_protocol()->has_client_capability(CLIENT_FOUND_ROWS) ?
+       info.stats.touched : info.stats.updated);
     my_ok(thd, row_count, id);
->>>>>>> 2071aeef
   }
   else
   {
@@ -1055,18 +929,11 @@
       my_snprintf(buff, sizeof(buff),
                   ER(ER_INSERT_INFO), (long) info.stats.records,
                   (long) (info.stats.deleted + updated),
-<<<<<<< HEAD
                   (long) thd->get_stmt_da()->current_statement_cond_count());
-    my_ok(thd, info.stats.copied + info.stats.deleted + updated, id, buff);
-  }
-=======
-                  (long) thd->get_stmt_da()->current_statement_warn_count());
     row_count= info.stats.copied + info.stats.deleted + updated;
     my_ok(thd, row_count, id, buff);
   }
   thd->updated_row_count+= row_count;
-  thd->abort_on_warning= 0;
->>>>>>> 2071aeef
   DBUG_RETURN(FALSE);
 
 exit_without_my_ok:
@@ -1876,7 +1743,6 @@
           info->stats.copied++;
         }
 
-
         goto ok_or_after_trg_err;
       }
       else /* DUP_REPLACE */
@@ -1969,15 +1835,6 @@
             trg_error= 1;
             goto ok_or_after_trg_err;
           }
-
-          /*
-            Avoid the infinite loop
-            1) get dup key on fake insert
-            2) do nothing on fake delete
-            3) goto #1
-          */
-          if (unlikely(table->file->is_fake_change_enabled(thd)))
-            goto ok_or_after_trg_err;
           /* Let us attempt do write_row() once more */
         }
       }
@@ -2003,1232 +1860,6 @@
       table->column_bitmaps_set(save_read_set, save_write_set);
   }
   else if ((error=table->file->ha_write_row(table->record[0])))
-<<<<<<< HEAD
-=======
-  {
-    DEBUG_SYNC(thd, "write_row_noreplace");
-    if (!ignore_errors ||
-        table->file->is_fatal_error(error, HA_CHECK_DUP))
-      goto err;
-    table->file->restore_auto_increment(prev_insert_id);
-    goto ok_or_after_trg_err;
-  }
-
-after_trg_n_copied_inc:
-  info->stats.copied++;
-  thd->record_first_successful_insert_id_in_cur_stmt(table->file->insert_id_for_cur_row);
-  trg_error= (table->triggers &&
-              table->triggers->process_triggers(thd, TRG_EVENT_INSERT,
-                                                TRG_ACTION_AFTER, TRUE));
-
-ok_or_after_trg_err:
-  if (key)
-    my_safe_afree(key,table->s->max_unique_length,MAX_KEY_LENGTH);
-  if (!table->file->has_transactions())
-    thd->transaction.stmt.mark_modified_non_trans_table();
-  DBUG_RETURN(trg_error);
-
-err:
-  info->last_errno= error;
-  /* current_select is NULL if this is a delayed insert */
-  if (thd->lex->current_select)
-    thd->lex->current_select->no_error= 0;        // Give error
-  table->file->print_error(error,MYF(0));
-  
-before_trg_err:
-  table->file->restore_auto_increment(prev_insert_id);
-  if (key)
-    my_safe_afree(key, table->s->max_unique_length, MAX_KEY_LENGTH);
-  table->column_bitmaps_set(save_read_set, save_write_set);
-  DBUG_RETURN(1);
-}
-
-
-/******************************************************************************
-  Check that all fields with arn't null_fields are used
-******************************************************************************/
-
-int check_that_all_fields_are_given_values(THD *thd, TABLE *entry,
-                                           TABLE_LIST *table_list)
-{
-  int err= 0;
-  MY_BITMAP *write_set= entry->write_set;
-
-  for (Field **field=entry->field ; *field ; field++)
-  {
-    if (!bitmap_is_set(write_set, (*field)->field_index) &&
-        ((*field)->flags & NO_DEFAULT_VALUE_FLAG) &&
-        ((*field)->real_type() != MYSQL_TYPE_ENUM))
-    {
-      bool view= FALSE;
-      if (table_list)
-      {
-        table_list= table_list->top_table();
-        view= MY_TEST(table_list->view);
-      }
-      if (view)
-      {
-        push_warning_printf(thd, Sql_condition::WARN_LEVEL_WARN,
-                            ER_NO_DEFAULT_FOR_VIEW_FIELD,
-                            ER(ER_NO_DEFAULT_FOR_VIEW_FIELD),
-                            table_list->view_db.str,
-                            table_list->view_name.str);
-      }
-      else
-      {
-        push_warning_printf(thd, Sql_condition::WARN_LEVEL_WARN,
-                            ER_NO_DEFAULT_FOR_FIELD,
-                            ER(ER_NO_DEFAULT_FOR_FIELD),
-                            (*field)->field_name);
-      }
-      err= 1;
-    }
-  }
-  return thd->abort_on_warning ? err : 0;
-}
-
-/*****************************************************************************
-  Handling of delayed inserts
-  A thread is created for each table that one uses with the DELAYED attribute.
-*****************************************************************************/
-
-#ifndef EMBEDDED_LIBRARY
-
-
-/**
-   A row in the INSERT DELAYED queue. The client thread which runs INSERT
-   DELAYED adds its to-be-inserted row into a queue, in the form of a
-   delayed_row object. Later the system thread scans the queue, and actually
-   writes the rows to the table.
-
-   @note that custom operator new/delete are inherited from the ilink class.
-*/
-class delayed_row :public ilink<delayed_row> {
-public:
-  char *record;
-  enum_duplicates dup;
-  time_t start_time;
-  sql_mode_t sql_mode;
-  bool auto_increment_field_not_null;
-  bool query_start_used, ignore, log_query, binlog_rows_query_log_events;
-  bool stmt_depends_on_first_successful_insert_id_in_prev_stmt;
-  MY_BITMAP write_set;
-  ulonglong first_successful_insert_id_in_prev_stmt;
-  ulonglong forced_insert_id;
-  ulong auto_increment_increment;
-  ulong auto_increment_offset;
-  LEX_STRING query;
-  Time_zone *time_zone;
-
-  /**
-     @param query_arg        The query's text
-     @param insert_operation A COPY_INFO describing the operation
-     @param log_query_arg    Binary logging is on.
-
-     @note we take ownership of query_arg, will free its string in destructor.
-   */
-  delayed_row(LEX_STRING const query_arg,  const COPY_INFO *insert_operation,
-              bool log_query_arg)
-    : record(NULL),
-      dup(insert_operation->get_duplicate_handling()),
-      ignore(insert_operation->get_ignore_errors()),
-      log_query(log_query_arg),
-      binlog_rows_query_log_events(false),
-      forced_insert_id(0),
-      query(query_arg),
-      time_zone(0)
-    {
-      memset(&write_set, 0, sizeof(write_set));
-    }
-
-  /**
-     Copies row data and session- and table context from the client thread to
-     the delayed row.
-
-     @param thd  The client session. Information that is needed in order to
-                 insert the row is copied.
-     @param client_table The client session's table instance. Some state
-                         information such as the row itself is copied.
-     @param local_table The delayed insert session's instance of the table.
-
-     @note This function must not keep any reference to the THD and
-     client_table objects.
-
-     @retval false Success.
-     @retval true Resource allocation problem when trying to copy context.
-  */
-  bool copy_context(THD *thd, TABLE *client_table, TABLE *local_table);
-
-  ~delayed_row()
-  {
-    my_free(query.str);
-    my_free(record);
-    bitmap_free(&write_set);
-  }
-};
-
-
-bool delayed_row::copy_context(THD *thd, TABLE *client_table,
-                               TABLE *local_table)
-{
-  if (!(record= (char*) my_malloc(client_table->s->reclength, MYF(MY_WME))))
-    return true;
-
-  memcpy(record, client_table->record[0], client_table->s->reclength);
-  start_time= thd->start_time.tv_sec;
-  query_start_used= thd->query_start_used;
-
-  /*
-    those are for the binlog: LAST_INSERT_ID() has been evaluated at this
-    time, so record does not need it, but statement-based binlogging of the
-    INSERT will need when the row is actually inserted.
-    As for SET INSERT_ID, DELAYED does not honour it (BUG#20830).
-  */
-  stmt_depends_on_first_successful_insert_id_in_prev_stmt=
-    thd->stmt_depends_on_first_successful_insert_id_in_prev_stmt;
-  first_successful_insert_id_in_prev_stmt=
-    thd->first_successful_insert_id_in_prev_stmt;
-
-  /*
-    Add session variable timezone Time_zone object will not be freed even the
-    thread is ended.  So we can get time_zone object from thread which
-    handling delayed statement.  See the comment of my_tz_find() for detail.
-  */
-  if (thd->time_zone_used)
-  {
-    time_zone= thd->variables.time_zone;
-  }
-  else
-  {
-    time_zone= NULL;
-  }
-  /* Copy session variables. */
-  auto_increment_increment= thd->variables.auto_increment_increment;
-  auto_increment_offset= thd->variables.auto_increment_offset;
-  sql_mode= thd->variables.sql_mode;
-  auto_increment_field_not_null= client_table->auto_increment_field_not_null;
-  binlog_rows_query_log_events= thd->variables.binlog_rows_query_log_events;
-
-  /* Copy the next forced auto increment value, if any. */
-  const Discrete_interval *forced_auto_inc=
-    thd->auto_inc_intervals_forced.get_next();
-  if (forced_auto_inc != NULL)
-  {
-    forced_insert_id= forced_auto_inc->minimum();
-    DBUG_PRINT("delayed", ("transmitting auto_inc: %lu",
-                           (ulong) forced_insert_id));
-  }
-
-  /*
-    Since insert delayed has its own thread and table, we
-    need to copy the user thread session write_set.
-  */
-  my_bitmap_map *bitmaps=
-    (my_bitmap_map*)
-    my_malloc(bitmap_buffer_size(client_table->write_set->n_bits), MYF(0));
-
-  if (bitmaps == NULL)
-    return true;
-
-  bitmap_init(&write_set, bitmaps, client_table->write_set->n_bits, false);
-  bitmap_union(&write_set, client_table->write_set);
-
-  return false;
-}
-
-
-/**
-  Delayed_insert - context of a thread responsible for delayed insert
-  into one table. When processing delayed inserts, we create an own
-  thread for every distinct table. Later on all delayed inserts directed
-  into that table are handled by a dedicated thread.
-
-   @note that custom operator new/delete are inherited from the ilink class.
-*/
-class Delayed_insert :public ilink<Delayed_insert> {
-  uint locks_in_memory;
-  thr_lock_type delayed_lock;
-public:
-  THD thd;
-  TABLE *table;
-  mysql_mutex_t mutex;
-  mysql_cond_t cond, cond_client;
-  volatile uint tables_in_use,stacked_inserts;
-  volatile bool status;
-  /**
-    When the handler thread starts, it clones a metadata lock ticket
-    which protects against GRL and ticket for the table to be inserted.
-    This is done to allow the deadlock detector to detect deadlocks
-    resulting from these locks.
-    Before this is done, the connection thread cannot safely exit
-    without causing problems for clone_ticket().
-    Once handler_thread_initialized has been set, it is safe for the
-    connection thread to exit.
-    Access to handler_thread_initialized is protected by di->mutex.
-  */
-  bool handler_thread_initialized;
-
-  /// An INSERT operation reused for all delayed rows of this thread
-  Delayable_insert_operation d_info;
-
-  I_List<delayed_row> rows;
-  ulong group_count;
-  TABLE_LIST table_list;			// Argument
-  /**
-    Request for IX metadata lock protecting against GRL and backup locks which
-    are passed from connection thread to the handler thread.
-  */
-  MDL_request grl_protection;
-  MDL_request backup_protection;
-
-  /** Creates a new delayed insert handler. */
-  Delayed_insert()
-    :locks_in_memory(0), table(0),tables_in_use(0),stacked_inserts(0),
-     status(0), handler_thread_initialized(FALSE), group_count(0)
-  {
-    DBUG_ENTER("Delayed_insert constructor");
-    thd.security_ctx->user=(char*) delayed_user;
-    thd.security_ctx->set_host(my_localhost);
-    strmake(thd.security_ctx->priv_user, thd.security_ctx->user,
-            USERNAME_LENGTH);
-    thd.current_tablenr=0;
-    thd.set_command(COM_DELAYED_INSERT);
-    thd.lex->current_select= 0; 		// for my_message_sql
-    thd.lex->sql_command= SQLCOM_INSERT;        // For innodb::store_lock()
-
-    /*
-      Prevent changes to global.lock_wait_timeout from affecting
-      delayed insert threads as any timeouts in delayed inserts
-      are not communicated to the client.
-    */
-    thd.variables.lock_wait_timeout= LONG_TIMEOUT;
-
-    memset(&thd.net, 0, sizeof(thd.net));           // Safety
-    memset(&table_list, 0, sizeof(table_list));     // Safety
-    thd.system_thread= SYSTEM_THREAD_DELAYED_INSERT;
-    thd.security_ctx->host_or_ip= "";
-    mysql_mutex_init(key_delayed_insert_mutex, &mutex, MY_MUTEX_INIT_FAST);
-    mysql_cond_init(key_delayed_insert_cond, &cond, NULL);
-    mysql_cond_init(key_delayed_insert_cond_client, &cond_client, NULL);
-    mysql_mutex_lock(&LOCK_thread_count);
-    delayed_insert_threads++;
-    delayed_lock= global_system_variables.low_priority_updates ?
-                                          TL_WRITE_LOW_PRIORITY : TL_WRITE;
-    mysql_mutex_unlock(&LOCK_thread_count);
-    DBUG_VOID_RETURN;
-  }
-  ~Delayed_insert()
-  {
-    /* The following is not really needed, but just for safety */
-    delayed_row *row;
-    while ((row=rows.get()))
-      delete row;
-    if (table)
-    {
-      close_thread_tables(&thd);
-      thd.mdl_context.release_transactional_locks();
-    }
-    thd.release_resources();
-    remove_global_thread(&thd);
-    mysql_mutex_destroy(&mutex);
-    mysql_cond_destroy(&cond);
-    mysql_cond_destroy(&cond_client);
-    my_free(table_list.table_name);
-    thd.security_ctx->set_host("");
-    thd.security_ctx->user= 0;
-    mysql_mutex_lock(&LOCK_thread_count);
-    delayed_insert_threads--;
-    mysql_mutex_unlock(&LOCK_thread_count);
-  }
-
-  /* The following is for checking when we can delete ourselves */
-  inline void lock()
-  {
-    locks_in_memory++;				// Assume LOCK_delay_insert
-  }
-  void unlock()
-  {
-    mysql_mutex_lock(&LOCK_delayed_insert);
-    if (!--locks_in_memory)
-    {
-      mysql_mutex_lock(&mutex);
-      if (thd.killed && ! stacked_inserts && ! tables_in_use)
-      {
-        mysql_cond_signal(&cond);
-	status=1;
-      }
-      mysql_mutex_unlock(&mutex);
-    }
-    mysql_mutex_unlock(&LOCK_delayed_insert);
-  }
-  inline uint lock_count() { return locks_in_memory; }
-
-  TABLE* get_local_table(THD* client_thd);
-  bool open_and_lock_table();
-  bool handle_inserts(void);
-};
-
-
-I_List<Delayed_insert> delayed_threads;
-
-
-/**
-  Return an instance of delayed insert thread that can handle
-  inserts into a given table, if it exists. Otherwise return NULL.
-*/
-
-static
-Delayed_insert *find_handler(THD *thd, TABLE_LIST *table_list)
-{
-  THD_STAGE_INFO(thd, stage_waiting_for_delay_list);
-  mysql_mutex_lock(&LOCK_delayed_insert);       // Protect master list
-  I_List_iterator<Delayed_insert> it(delayed_threads);
-  Delayed_insert *di;
-  while ((di= it++))
-  {
-    if (!strcmp(table_list->db, di->table_list.db) &&
-	!strcmp(table_list->table_name, di->table_list.table_name))
-    {
-      di->lock();
-      break;
-    }
-  }
-  mysql_mutex_unlock(&LOCK_delayed_insert); // For unlink from list
-  return di;
-}
-
-
-/**
-  Attempt to find or create a delayed insert thread to handle inserts
-  into this table.
-
-  @param table_list  Will be modified to point to the delayed insert thread's
-                     table.
-  @param grl_protection_request  Client's protection against global-read-lock,
-                                 here handed to the system thread.
-  @param backup_protection       Client's protection against backup tables lock
-
-  @return In case of success, table_list->table points to a local copy
-          of the delayed table or is set to NULL, which indicates a
-          request for lock upgrade. In case of failure, value of
-          table_list->table is undefined.
-  @retval TRUE  - this thread ran out of resources OR
-                - a newly created delayed insert thread ran out of
-                  resources OR
-                - the created thread failed to open and lock the table
-                  (e.g. because it does not exist) OR
-                - the table opened in the created thread turned out to
-                  be a view
-  @retval FALSE - table successfully opened OR
-                - too many delayed insert threads OR
-                - the table has triggers and we have to fall back to
-                  a normal INSERT
-                Two latter cases indicate a request for lock upgrade.
-
-  XXX: why do we regard INSERT DELAYED into a view as an error and
-  do not simply perform a lock upgrade?
-
-  TODO: The approach with using two mutexes to work with the
-  delayed thread list -- LOCK_delayed_insert and
-  LOCK_delayed_create -- is redundant, and we only need one of
-  them to protect the list.  The reason we have two locks is that
-  we do not want to block look-ups in the list while we're waiting
-  for the newly created thread to open the delayed table. However,
-  this wait itself is redundant -- we always call get_local_table
-  later on, and there wait again until the created thread acquires
-  a table lock.
-
-  As is redundant the concept of locks_in_memory, since we already
-  have another counter with similar semantics - tables_in_use,
-  both of them are devoted to counting the number of producers for
-  a given consumer (delayed insert thread), only at different
-  stages of producer-consumer relationship.
-
-  The 'status' variable in Delayed_insert is redundant
-  too, since there is already di->stacked_inserts.
-*/
-
-static
-bool delayed_get_table(THD *thd, MDL_request *grl_protection_request,
-                       MDL_request *backup_protection,
-                       TABLE_LIST *table_list)
-{
-  int error;
-  Delayed_insert *di;
-  DBUG_ENTER("delayed_get_table");
-
-  /* Must be set in the parser */
-  DBUG_ASSERT(table_list->db);
-
-  /* Find the thread which handles this table. */
-  if (!(di= find_handler(thd, table_list)))
-  {
-    /*
-      No match. Create a new thread to handle the table, but
-      no more than max_insert_delayed_threads.
-    */
-    if (delayed_insert_threads >= thd->variables.max_insert_delayed_threads)
-      DBUG_RETURN(0);
-    THD_STAGE_INFO(thd, stage_creating_delayed_handler);
-    mysql_mutex_lock(&LOCK_delayed_create);
-    /*
-      The first search above was done without LOCK_delayed_create.
-      Another thread might have created the handler in between. Search again.
-    */
-    if (! (di= find_handler(thd, table_list)))
-    {
-      if (!(di= new Delayed_insert()))
-        goto end_create;
-      di->table_list= *table_list;			// Needed to open table
-      /* Replace volatile strings with local copies */
-      di->thd.set_db(table_list->db, (uint) strlen(table_list->db));
-      di->table_list.alias= di->table_list.table_name=
-        my_strdup(table_list->table_name, MYF(MY_WME | ME_FATALERROR));
-      di->table_list.db= di->thd.db;
-      di->thd.set_query(di->table_list.table_name, 0, system_charset_info);
-      if (di->thd.db == NULL || di->thd.query() == NULL)
-      {
-        /* The error is reported */
-	delete di;
-        goto end_create;
-      }
-      /* We need the tickets so that they can be cloned in handle_delayed_insert */
-      di->grl_protection.init(MDL_key::GLOBAL, "", "",
-                              MDL_INTENTION_EXCLUSIVE, MDL_STATEMENT);
-      di->grl_protection.ticket= grl_protection_request->ticket;
-      init_mdl_requests(&di->table_list);
-      di->table_list.mdl_request.ticket= table_list->mdl_request.ticket;
-
-      di->backup_protection.init(MDL_key::BACKUP, "", "",
-                                 MDL_INTENTION_EXCLUSIVE, MDL_STATEMENT);
-      di->backup_protection.ticket= backup_protection->ticket;
-
-      di->lock();
-      mysql_mutex_lock(&di->mutex);
-      if ((error= mysql_thread_create(key_thread_delayed_insert,
-                                      &di->thd.real_id, &connection_attrib,
-                                      handle_delayed_insert, (void*) di)))
-      {
-	DBUG_PRINT("error",
-		   ("Can't create thread to handle delayed insert (error %d)",
-		    error));
-        mysql_mutex_unlock(&di->mutex);
-	di->unlock();
-	delete di;
-	my_error(ER_CANT_CREATE_THREAD, MYF(ME_FATALERROR), error);
-        goto end_create;
-      }
-
-      /*
-        Wait until table is open unless the handler thread or the connection
-        thread has been killed. Note that we in all cases must wait until the
-        handler thread has been properly initialized before exiting. Otherwise
-        we risk doing clone_ticket() on a ticket that is no longer valid.
-      */
-      THD_STAGE_INFO(thd, stage_waiting_for_handler_open);
-      while (!di->handler_thread_initialized ||
-             (!di->thd.killed && !di->table && !thd->killed))
-      {
-        mysql_cond_wait(&di->cond_client, &di->mutex);
-      }
-      mysql_mutex_unlock(&di->mutex);
-      THD_STAGE_INFO(thd, stage_got_old_table);
-      if (thd->killed)
-      {
-        di->unlock();
-        goto end_create;
-      }
-      if (di->thd.killed)
-      {
-        if (di->thd.is_error())
-        {
-          /*
-            Copy the error message. Note that we don't treat fatal
-            errors in the delayed thread as fatal errors in the
-            main thread. If delayed thread was killed, we don't
-            want to send "Server shutdown in progress" in the
-            INSERT THREAD.
-          */
-          if (di->thd.get_stmt_da()->sql_errno() == ER_SERVER_SHUTDOWN)
-            my_message(ER_QUERY_INTERRUPTED, ER(ER_QUERY_INTERRUPTED), MYF(0));
-          else
-            my_message(di->thd.get_stmt_da()->sql_errno(),
-                       di->thd.get_stmt_da()->message(),
-                       MYF(0));
-        }
-        di->unlock();
-        goto end_create;
-      }
-      mysql_mutex_lock(&LOCK_delayed_insert);
-      delayed_threads.push_front(di);
-      mysql_mutex_unlock(&LOCK_delayed_insert);
-    }
-    mysql_mutex_unlock(&LOCK_delayed_create);
-  }
-
-  mysql_mutex_lock(&di->mutex);
-  table_list->table= di->get_local_table(thd);
-  mysql_mutex_unlock(&di->mutex);
-  if (table_list->table)
-  {
-    DBUG_ASSERT(! thd->is_error());
-    thd->di= di;
-  }
-  /* Unlock the delayed insert object after its last access. */
-  di->unlock();
-  DBUG_RETURN((table_list->table == NULL));
-
-end_create:
-  mysql_mutex_unlock(&LOCK_delayed_create);
-  DBUG_RETURN(thd->is_error());
-}
-
-
-/**
-  As we can't let many client threads modify the same TABLE
-  structure of the dedicated delayed insert thread, we create an
-  own structure for each client thread. This includes a row
-  buffer to save the column values and new fields that point to
-  the new row buffer. The memory is allocated in the client
-  thread and is freed automatically.
-
-  @pre This function is called from the client thread.  Delayed
-       insert thread mutex must be acquired before invoking this
-       function.
-
-  @return Not-NULL table object on success. NULL in case of an error,
-                    which is set in client_thd.
-*/
-
-TABLE *Delayed_insert::get_local_table(THD* client_thd)
-{
-  my_ptrdiff_t adjust_ptrs;
-  Field **field,**org_field, *found_next_number_field;
-  TABLE *copy;
-  TABLE_SHARE *share;
-  uchar *bitmap;
-  DBUG_ENTER("Delayed_insert::get_local_table");
-
-  /* First request insert thread to get a lock */
-  status=1;
-  tables_in_use++;
-  if (!thd.lock)				// Table is not locked
-  {
-    THD_STAGE_INFO(client_thd, stage_waiting_for_handler_lock);
-    mysql_cond_signal(&cond);			// Tell handler to lock table
-    while (!thd.killed && !thd.lock && ! client_thd->killed)
-    {
-      mysql_cond_wait(&cond_client, &mutex);
-    }
-    THD_STAGE_INFO(client_thd, stage_got_handler_lock);
-    if (client_thd->killed)
-      goto error;
-    if (thd.killed)
-    {
-      /*
-        Copy the error message. Note that we don't treat fatal
-        errors in the delayed thread as fatal errors in the
-        main thread. If delayed thread was killed, we don't
-        want to send "Server shutdown in progress" in the
-        INSERT THREAD.
-
-        The thread could be killed with an error message if
-        di->handle_inserts() or di->open_and_lock_table() fails.
-        The thread could be killed without an error message if
-        killed using THD::notify_shared_lock() or
-        kill_delayed_threads_for_table().
-      */
-      if (!thd.is_error() ||
-          thd.get_stmt_da()->sql_errno() == ER_SERVER_SHUTDOWN)
-        my_message(ER_QUERY_INTERRUPTED, ER(ER_QUERY_INTERRUPTED), MYF(0));
-      else
-        my_message(thd.get_stmt_da()->sql_errno(),
-                   thd.get_stmt_da()->message(), MYF(0));
-      goto error;
-    }
-  }
-  share= table->s;
-
-  /*
-    Allocate memory for the TABLE object, the field pointers array, and
-    one record buffer of reclength size. Normally a table has three
-    record buffers of rec_buff_length size, which includes alignment
-    bytes. Since the table copy is used for creating one record only,
-    the other record buffers and alignment are unnecessary.
-  */
-  THD_STAGE_INFO(client_thd, stage_allocating_local_table);
-  copy= (TABLE*) client_thd->alloc(sizeof(*copy)+
-				   (share->fields+1)*sizeof(Field**)+
-				   share->reclength +
-                                   share->column_bitmap_size*2);
-  if (!copy)
-    goto error;
-
-  /* Copy the TABLE object. */
-  *copy= *table;
-  /* We don't need to change the file handler here */
-  /* Assign the pointers for the field pointers array and the record. */
-  field= copy->field= (Field**) (copy + 1);
-  bitmap= (uchar*) (field + share->fields + 1);
-  copy->record[0]= (bitmap + share->column_bitmap_size * 2);
-  memcpy((char*) copy->record[0], (char*) table->record[0], share->reclength);
-  /*
-    Make a copy of all fields.
-    The copied fields need to point into the copied record. This is done
-    by copying the field objects with their old pointer values and then
-    "move" the pointers by the distance between the original and copied
-    records. That way we preserve the relative positions in the records.
-  */
-  adjust_ptrs= PTR_BYTE_DIFF(copy->record[0], table->record[0]);
-  found_next_number_field= table->found_next_number_field;
-  for (org_field= table->field; *org_field; org_field++, field++)
-  {
-    if (!(*field= (*org_field)->new_field(client_thd->mem_root, copy, 1)))
-      goto error;
-    (*field)->orig_table= copy;			// Remove connection
-    (*field)->move_field_offset(adjust_ptrs);	// Point at copy->record[0]
-    if (*org_field == found_next_number_field)
-      (*field)->table->found_next_number_field= *field;
-
-    /*
-       The Field::new_field() method does not transfer unireg_check values to
-       the new Field object, and function defaults needed to be copied
-       here. Hence this must be done manually.
-    */
-    if ((*org_field)->has_insert_default_function() ||
-        (*org_field)->has_update_default_function())
-      (*field)->unireg_check= (*org_field)->unireg_check;
-  }
-  *field=0;
-
-  /* Adjust in_use for pointing to client thread */
-  copy->in_use= client_thd;
-  /* Adjust lock_count. This table object is not part of a lock. */
-  copy->lock_count= 0;
-
-  /* Adjust bitmaps */
-  bitmap_init(&copy->def_read_set,
-              reinterpret_cast<my_bitmap_map*>(bitmap),
-              table->def_read_set.n_bits,
-              false);
-  bitmap_init(&copy->def_write_set,
-              reinterpret_cast<my_bitmap_map*>
-              (bitmap + share->column_bitmap_size),
-              table->def_write_set.n_bits,
-              false);
-  copy->tmp_set.bitmap= 0;                      // To catch errors
-  copy->read_set=  &copy->def_read_set;
-  copy->write_set= &copy->def_write_set;
-
-  DBUG_RETURN(copy);
-
-  /* Got fatal error */
- error:
-  tables_in_use--;
-  status=1;
-  mysql_cond_signal(&cond);                     // Inform thread about abort
-  DBUG_RETURN(0);
-}
-
-
-/**
-   Puts the row in the table's write buffer in the queue of a delayed insert
-   handler. The handler is assumed to be associated with the current
-   session. If it is not, the function will segfault.
-
-   @param[in] thd       The client session, i.e. the session handling the
-                        insert statement.
-   @param[in] table     The client's copy of the changed table.
-   @param[in] query     The query string verbatim.
-   @param[in] log_on    Binary logging is on.
-   @param[in] client_op The insert operation instantiated by the client.
- */
-
-static bool write_delayed(THD *thd, TABLE *table, LEX_STRING query, bool log_on,
-                          COPY_INFO *client_op)
-{
-  delayed_row *row= 0;
-  Delayed_insert *di=thd->di;
-  DBUG_ENTER("write_delayed");
-  DBUG_PRINT("enter", ("query = '%s' length %lu", query.str,
-                       (ulong) query.length));
-
-  THD_STAGE_INFO(thd, stage_waiting_for_handler_insert);
-  mysql_mutex_lock(&di->mutex);
-  while (di->stacked_inserts >= delayed_queue_size && !thd->killed)
-    mysql_cond_wait(&di->cond_client, &di->mutex);
-  THD_STAGE_INFO(thd, stage_storing_row_into_queue);
-
-  if (thd->killed)
-    goto err;
-
-  /*
-    Take a copy of the query string, if there is any. The string will
-    be free'ed when the row is destroyed. If there is no query string,
-    we don't do anything special.
-   */
-
-  if (query.str)
-  {
-    char *str;
-    if (!(str= my_strndup(query.str, query.length, MYF(MY_WME))))
-      goto err;
-    query.str= str;
-  }
-
-  client_op->set_function_defaults(table);
-  row= new delayed_row(query, client_op, log_on);
-  if (row->copy_context(thd, table, di->table))
-    goto err;
-
-  di->rows.push_back(row);
-  di->stacked_inserts++;
-  di->status=1;
-  if (table->s->blob_fields)
-    unlink_blobs(table);
-  mysql_cond_signal(&di->cond);
-
-  thread_safe_increment(delayed_rows_in_use,&LOCK_delayed_status);
-  mysql_mutex_unlock(&di->mutex);
-  DBUG_RETURN(false);
-
- err:
-  delete row;
-  mysql_mutex_unlock(&di->mutex);
-  DBUG_RETURN(true);
-}
-
-/**
-  Signal the delayed insert thread that this user connection
-  is finished using it for this statement.
-*/
-
-static void end_delayed_insert(THD *thd)
-{
-  DBUG_ENTER("end_delayed_insert");
-  Delayed_insert *di=thd->di;
-  mysql_mutex_lock(&di->mutex);
-  DBUG_PRINT("info",("tables in use: %d",di->tables_in_use));
-  if (!--di->tables_in_use || di->thd.killed)
-  {						// Unlock table
-    di->status=1;
-    mysql_cond_signal(&di->cond);
-  }
-  mysql_mutex_unlock(&di->mutex);
-  DBUG_VOID_RETURN;
-}
-
-
-/* We kill all delayed threads when doing flush-tables */
-
-void kill_delayed_threads(void)
-{
-  mysql_mutex_lock(&LOCK_delayed_insert); // For unlink from list
-
-  I_List_iterator<Delayed_insert> it(delayed_threads);
-  Delayed_insert *di;
-  while ((di= it++))
-  {
-    di->thd.killed= THD::KILL_CONNECTION;
-    if (di->thd.mysys_var)
-    {
-      mysql_mutex_lock(&di->thd.mysys_var->mutex);
-      if (di->thd.mysys_var->current_cond)
-      {
-	/*
-	  We need the following test because the main mutex may be locked
-	  in handle_delayed_insert()
-	*/
-	if (&di->mutex != di->thd.mysys_var->current_mutex)
-          mysql_mutex_lock(di->thd.mysys_var->current_mutex);
-        mysql_cond_broadcast(di->thd.mysys_var->current_cond);
-	if (&di->mutex != di->thd.mysys_var->current_mutex)
-          mysql_mutex_unlock(di->thd.mysys_var->current_mutex);
-      }
-      mysql_mutex_unlock(&di->thd.mysys_var->mutex);
-    }
-  }
-  mysql_mutex_unlock(&LOCK_delayed_insert); // For unlink from list
-}
-
-
-/**
-  A strategy for the prelocking algorithm which prevents the
-  delayed insert thread from opening tables with engines which
-  do not support delayed inserts.
-
-  Particularly it allows to abort open_tables() as soon as we
-  discover that we have opened a MERGE table, without acquiring
-  metadata locks on underlying tables.
-*/
-
-class Delayed_prelocking_strategy : public Prelocking_strategy
-{
-public:
-  virtual bool handle_routine(THD *thd, Query_tables_list *prelocking_ctx,
-                              Sroutine_hash_entry *rt, sp_head *sp,
-                              bool *need_prelocking);
-  virtual bool handle_table(THD *thd, Query_tables_list *prelocking_ctx,
-                            TABLE_LIST *table_list, bool *need_prelocking);
-  virtual bool handle_view(THD *thd, Query_tables_list *prelocking_ctx,
-                           TABLE_LIST *table_list, bool *need_prelocking);
-};
-
-
-bool Delayed_prelocking_strategy::
-handle_table(THD *thd, Query_tables_list *prelocking_ctx,
-             TABLE_LIST *table_list, bool *need_prelocking)
-{
-  DBUG_ASSERT(table_list->lock_type == TL_WRITE_DELAYED);
-
-  if (!(table_list->table->file->ha_table_flags() & HA_CAN_INSERT_DELAYED))
-  {
-    my_error(ER_DELAYED_NOT_SUPPORTED, MYF(0), table_list->table_name);
-    return TRUE;
-  }
-  return FALSE;
-}
-
-
-bool Delayed_prelocking_strategy::
-handle_routine(THD *thd, Query_tables_list *prelocking_ctx,
-               Sroutine_hash_entry *rt, sp_head *sp,
-               bool *need_prelocking)
-{
-  /* LEX used by the delayed insert thread has no routines. */
-  DBUG_ASSERT(0);
-  return FALSE;
-}
-
-
-bool Delayed_prelocking_strategy::
-handle_view(THD *thd, Query_tables_list *prelocking_ctx,
-            TABLE_LIST *table_list, bool *need_prelocking)
-{
-  /* We don't open views in the delayed insert thread. */
-  DBUG_ASSERT(0);
-  return FALSE;
-}
-
-
-/**
-   Open and lock table for use by delayed thread and check that
-   this table is suitable for delayed inserts.
-
-   @retval FALSE - Success.
-   @retval TRUE  - Failure.
-*/
-
-bool Delayed_insert::open_and_lock_table()
-{
-  DBUG_ENTER("Delayed_insert::open_and_lock_table");
-  Delayed_prelocking_strategy prelocking_strategy;
-
-  /*
-    Use special prelocking strategy to get ER_DELAYED_NOT_SUPPORTED
-    error for tables with engines which don't support delayed inserts.
-  */
-  if (!(table= open_n_lock_single_table(&thd, &table_list,
-                                        TL_WRITE_DELAYED,
-                                        MYSQL_OPEN_IGNORE_GLOBAL_READ_LOCK,
-                                        &prelocking_strategy)))
-  {
-    thd.fatal_error();				// Abort waiting inserts
-    DBUG_RETURN(true);
-  }
-
-  if (table->triggers)
-  {
-    /*
-      Table has triggers. This is not an error, but we do
-      not support triggers with delayed insert. Terminate the delayed
-      thread without an error and thus request lock upgrade.
-    */
-    DBUG_RETURN(true);
-  }
-  table->copy_blobs= 1;
-  DBUG_RETURN(false);
-}
-
-
-/*
- * Create a new delayed insert thread
-*/
-
-pthread_handler_t handle_delayed_insert(void *arg)
-{
-  Delayed_insert *di=(Delayed_insert*) arg;
-  THD *thd= &di->thd;
-
-  pthread_detach_this_thread();
-  /* Add thread to THD list so that's it's visible in 'show processlist' */
-  mysql_mutex_lock(&LOCK_thread_count);
-  thd->thread_id= thd->variables.pseudo_thread_id= thread_id++;
-  thd->set_current_time();
-  add_global_thread(thd);
-  thd->killed=abort_loop ? THD::KILL_CONNECTION : THD::NOT_KILLED;
-  mysql_mutex_unlock(&LOCK_thread_count);
-
-  mysql_thread_set_psi_id(thd->thread_id);
-
-  /*
-    Wait until the client runs into mysql_cond_wait(),
-    where we free it after the table is opened and di linked in the list.
-    If we did not wait here, the client might detect the opened table
-    before it is linked to the list. It would release LOCK_delayed_create
-    and allow another thread to create another handler for the same table,
-    since it does not find one in the list.
-  */
-  mysql_mutex_lock(&di->mutex);
-  if (my_thread_init())
-  {
-    /* Can't use my_error since store_globals has not yet been called */
-    thd->get_stmt_da()->set_error_status(ER_OUT_OF_RESOURCES);
-    di->handler_thread_initialized= TRUE;
-  }
-  else
-  {
-    DBUG_ENTER("handle_delayed_insert");
-    thd->thread_stack= (char*) &thd;
-    if (init_thr_lock() || thd->store_globals())
-    {
-      /* Can't use my_error since store_globals has perhaps failed */
-      thd->get_stmt_da()->set_error_status(ER_OUT_OF_RESOURCES);
-      di->handler_thread_initialized= TRUE;
-      thd->fatal_error();
-      goto err;
-    }
-
-    thd->lex->sql_command= SQLCOM_INSERT;        // For innodb::store_lock()
-
-    /*
-      INSERT DELAYED has to go to row-based format because the time
-      at which rows are inserted cannot be determined in mixed mode.
-    */
-    thd->set_current_stmt_binlog_format_row_if_mixed();
-
-    /*
-      Clone tickets representing protection against GRL and the lock on
-      the target table for the insert and add them to the list of granted
-      metadata locks held by the handler thread. This is safe since the
-      handler thread is not holding nor waiting on any metadata locks.
-    */
-    if (thd->mdl_context.clone_ticket(&di->grl_protection) ||
-        thd->mdl_context.clone_ticket(&di->table_list.mdl_request) ||
-        thd->mdl_context.clone_ticket(&di->backup_protection))
-    {
-      thd->mdl_context.release_transactional_locks();
-      di->handler_thread_initialized= TRUE;
-      goto err;
-    }
-
-    /*
-      Now that the ticket has been cloned, it is safe for the connection
-      thread to exit.
-    */
-    di->handler_thread_initialized= TRUE;
-    di->table_list.mdl_request.ticket= NULL;
-
-    if (di->open_and_lock_table())
-      goto err;
-
-    /* Tell client that the thread is initialized */
-    mysql_cond_signal(&di->cond_client);
-
-    /* Now wait until we get an insert or lock to handle */
-    /* We will not abort as long as a client thread uses this thread */
-
-    for (;;)
-    {
-      if (thd->killed)
-      {
-        uint lock_count;
-        /*
-          Remove this from delay insert list so that no one can request a
-          table from this
-        */
-        mysql_mutex_unlock(&di->mutex);
-        mysql_mutex_lock(&LOCK_delayed_insert);
-        di->unlink();
-        lock_count=di->lock_count();
-        mysql_mutex_unlock(&LOCK_delayed_insert);
-        mysql_mutex_lock(&di->mutex);
-        if (!lock_count && !di->tables_in_use && !di->stacked_inserts)
-          break;					// Time to die
-      }
-
-      /* Shouldn't wait if killed or an insert is waiting. */
-      if (!thd->killed && !di->status && !di->stacked_inserts)
-      {
-        struct timespec abstime;
-        set_timespec(abstime, delayed_insert_timeout);
-
-        /* Information for pthread_kill */
-        mysql_mutex_unlock(&di->mutex);
-        mysql_mutex_lock(&di->thd.mysys_var->mutex);
-        di->thd.mysys_var->current_mutex= &di->mutex;
-        di->thd.mysys_var->current_cond= &di->cond;
-        THD_STAGE_INFO(&(di->thd), stage_waiting_for_insert);
-        mysql_mutex_unlock(&di->thd.mysys_var->mutex);
-        mysql_mutex_lock(&di->mutex);
-
-        DBUG_PRINT("info",("Waiting for someone to insert rows"));
-        while (!thd->killed && !di->status)
-        {
-          int error;
-          mysql_audit_release(thd);
-#if defined(HAVE_BROKEN_COND_TIMEDWAIT)
-          error= mysql_cond_wait(&di->cond, &di->mutex);
-#else
-          error= mysql_cond_timedwait(&di->cond, &di->mutex, &abstime);
-#ifdef EXTRA_DEBUG
-          if (error && error != EINTR && error != ETIMEDOUT)
-          {
-            fprintf(stderr, "Got error %d from mysql_cond_timedwait\n", error);
-            DBUG_PRINT("error", ("Got error %d from mysql_cond_timedwait",
-                                 error));
-          }
-#endif
-#endif
-          if (error == ETIMEDOUT || error == ETIME)
-            thd->killed= THD::KILL_CONNECTION;
-        }
-        /* We can't lock di->mutex and mysys_var->mutex at the same time */
-        mysql_mutex_unlock(&di->mutex);
-        mysql_mutex_lock(&di->thd.mysys_var->mutex);
-        di->thd.mysys_var->current_mutex= 0;
-        di->thd.mysys_var->current_cond= 0;
-        mysql_mutex_unlock(&di->thd.mysys_var->mutex);
-        mysql_mutex_lock(&di->mutex);
-      }
-
-      if (di->tables_in_use && ! thd->lock && !thd->killed)
-      {
-        /*
-          Request for new delayed insert.
-          Lock the table, but avoid to be blocked by a global read lock.
-          If we got here while a global read lock exists, then one or more
-          inserts started before the lock was requested. These are allowed
-          to complete their work before the server returns control to the
-          client which requested the global read lock. The delayed insert
-          handler will close the table and finish when the outstanding
-          inserts are done.
-        */
-        if (! (thd->lock= mysql_lock_tables(thd, &di->table, 1, 0)))
-        {
-          /* Fatal error */
-          thd->killed= THD::KILL_CONNECTION;
-        }
-        mysql_cond_broadcast(&di->cond_client);
-      }
-      if (di->stacked_inserts)
-      {
-        if (di->handle_inserts())
-        {
-          /* Some fatal error */
-          thd->killed= THD::KILL_CONNECTION;
-        }
-      }
-      di->status=0;
-      if (!di->stacked_inserts && !di->tables_in_use && thd->lock)
-      {
-        /*
-          No one is doing a insert delayed
-          Unlock table so that other threads can use it
-        */
-        MYSQL_LOCK *lock=thd->lock;
-        thd->lock=0;
-        mysql_mutex_unlock(&di->mutex);
-        /*
-          We need to release next_insert_id before unlocking. This is
-          enforced by handler::ha_external_lock().
-        */
-        di->table->file->ha_release_auto_increment();
-        mysql_unlock_tables(thd, lock);
-        trans_commit_stmt(thd);
-        di->group_count=0;
-        mysql_audit_release(thd);
-        mysql_mutex_lock(&di->mutex);
-      }
-      if (di->tables_in_use)
-        mysql_cond_broadcast(&di->cond_client); // If waiting clients
-    }
-
-  err:
-    DBUG_LEAVE;
-  }
-
-  close_thread_tables(thd);			// Free the table
-  thd->mdl_context.release_transactional_locks();
-  di->table=0;
-  thd->killed= THD::KILL_CONNECTION;	        // If error
-  mysql_cond_broadcast(&di->cond_client);       // Safety
-  mysql_mutex_unlock(&di->mutex);
-
-  mysql_mutex_lock(&LOCK_delayed_create);       // Because of delayed_get_table
-  mysql_mutex_lock(&LOCK_delayed_insert);
-  /*
-    di should be unlinked from the thread handler list and have no active
-    clients
-  */
-  delete di;
-  mysql_mutex_unlock(&LOCK_delayed_insert);
-  mysql_mutex_unlock(&LOCK_delayed_create);
-
-  my_thread_end();
-  pthread_exit(0);
-
-  return 0;
-}
-
-
-/* Remove pointers from temporary fields to allocated values */
-
-static void unlink_blobs(register TABLE *table)
-{
-  for (Field **ptr=table->field ; *ptr ; ptr++)
-  {
-    if ((*ptr)->flags & BLOB_FLAG)
-      ((Field_blob *) (*ptr))->clear_temporary();
-  }
-}
-
-/* Free blobs stored in current row */
-
-static void free_delayed_insert_blobs(register TABLE *table)
-{
-  for (Field **ptr=table->field ; *ptr ; ptr++)
-  {
-    if ((*ptr)->flags & BLOB_FLAG)
-    {
-      uchar *str;
-      ((Field_blob *) (*ptr))->get_ptr(&str);
-      my_free(str);
-      ((Field_blob *) (*ptr))->reset();
-    }
-  }
-}
-
-
-bool Delayed_insert::handle_inserts(void)
-{
-  int error;
-  ulong max_rows;
-  bool has_trans = TRUE;
-  bool using_ignore= 0, using_opt_replace= 0,
-       using_bin_log= mysql_bin_log.is_open();
-  delayed_row *row;
-  DBUG_ENTER("Delayed_insert::handle_inserts");
-
-  /* Allow client to insert new rows */
-  mysql_mutex_unlock(&mutex);
-
-  table->next_number_field=table->found_next_number_field;
-
-  THD_STAGE_INFO(&thd, stage_upgrading_lock);
-  if (thr_upgrade_write_delay_lock(*thd.lock->locks, delayed_lock,
-                                   thd.variables.lock_wait_timeout))
->>>>>>> 2071aeef
   {
     DEBUG_SYNC(thd, "write_row_noreplace");
     info->last_errno= error;
@@ -4480,6 +3111,7 @@
                     DBUG_ASSERT(!debug_sync_set_action(current_thd,
                                                        STRING_WITH_LEN(act)));
                   };);
+  DEBUG_SYNC(thd, "after_mysql_insert");
   return res;
 }
 
