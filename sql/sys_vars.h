--- conflicted
+++ resolved
@@ -508,13 +508,8 @@
     size_t len=var->save_result.string_value.length;
     if (ptr)
     {
-<<<<<<< HEAD
-      new_val= (char*)my_memdup(key_memory_Sys_var_charptr_value,
-                                ptr, len+1, MYF(MY_WME));
-=======
       new_val= (char*) my_memdup(key_memory_Sys_var_charptr_value,
                                  ptr, len+1, MYF(MY_WME));
->>>>>>> a9800d0d
       if (!new_val) return true;
       new_val[len]= 0;
     }
