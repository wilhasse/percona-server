/* Copyright (c) 2002, 2023, Oracle and/or its affiliates.

   This program is free software; you can redistribute it and/or modify
   it under the terms of the GNU General Public License, version 2.0,
   as published by the Free Software Foundation.

   This program is also distributed with certain software (including
   but not limited to OpenSSL) that is licensed under separate terms,
   as designated in a particular file or component or in included license
   documentation.  The authors of MySQL hereby grant you an additional
   permission to link the program and your derivative works with the
   separately licensed software that they have included with MySQL.

   This program is distributed in the hope that it will be useful,
   but WITHOUT ANY WARRANTY; without even the implied warranty of
   MERCHANTABILITY or FITNESS FOR A PARTICULAR PURPOSE.  See the
   GNU General Public License, version 2.0, for more details.

   You should have received a copy of the GNU General Public License
   along with this program; if not, write to the Free Software
   Foundation, Inc., 51 Franklin St, Fifth Floor, Boston, MA 02110-1301  USA */

#include "sql/sp_pcontext.h"

#include <assert.h>
<<<<<<< HEAD
=======
#include <memory>

>>>>>>> 824e2b40
#include "my_alloc.h"

#include "my_inttypes.h"
#include "mysql/strings/m_ctype.h"
#include "sql/sql_class.h"
#include "sql_string.h"
#include "string_with_len.h"

bool sp_condition_value::equals(const sp_condition_value *cv) const {
  assert(cv);

  if (this == cv) return true;

  if (type != cv->type) return false;

  switch (type) {
    case sp_condition_value::ERROR_CODE:
      return (mysqlerr == cv->mysqlerr);

    case sp_condition_value::SQLSTATE:
      return (strcmp(sql_state, cv->sql_state) == 0);

    default:
      return true;
  }
}

void sp_condition_value::print(String *str) const {
  switch (type) {
    case sp_condition_value::ERROR_CODE:
      str->append(STRING_WITH_LEN(" "));
      str->append_ulonglong(static_cast<ulonglong>(mysqlerr));
      break;
    case sp_condition_value::SQLSTATE:
      str->append(STRING_WITH_LEN(" SQLSTATE '"));
      str->append(static_cast<const char *>(sql_state), 5);
      str->append(STRING_WITH_LEN("'"));
      break;
    case sp_condition_value::WARNING:
      str->append(STRING_WITH_LEN(" SQLWARNING"));
      break;
    case sp_condition_value::NOT_FOUND:
      str->append(STRING_WITH_LEN(" NOT FOUND"));
      break;
    case sp_condition_value::EXCEPTION:
      str->append(STRING_WITH_LEN(" SQLEXCEPTION"));
      break;
    default:
      break;
  }
}

void sp_handler::print_conditions(String *str) const {
  bool first = true;
  for (const sp_condition_value &cv : condition_values) {
    if (first) {
      first = false;
      str->append(STRING_WITH_LEN(" HANDLER FOR"));
    } else
      str->append(STRING_WITH_LEN(","));

    cv.print(str);
  }
}

void sp_handler::print(String *str) const {
  switch (type) {
    case sp_handler::EXIT:
      str->append(STRING_WITH_LEN(" EXIT"));
      break;
    case sp_handler::CONTINUE:
      str->append(STRING_WITH_LEN(" CONTINUE"));
      break;
    default:
      // The handler type must be either CONTINUE or EXIT.
      assert(0);
  }

  print_conditions(str);
}

void sp_pcontext::init(uint var_offset, uint cursor_offset,
                       int num_case_expressions) {
  m_var_offset = var_offset;
  m_cursor_offset = cursor_offset;
  m_num_case_exprs = num_case_expressions;

  m_labels.clear();
}

sp_pcontext::sp_pcontext(THD *thd)
    : m_level(0),
      m_max_var_index(0),
      m_max_cursor_index(0),
      m_parent(nullptr),
      m_pboundary(0),
      m_vars(thd->mem_root),
      m_case_expr_ids(thd->mem_root),
      m_conditions(thd->mem_root),
      m_cursors(thd->mem_root),
      m_handlers(thd->mem_root),
      m_children(thd->mem_root),
      m_scope(REGULAR_SCOPE) {
  init(0, 0, 0);
}

sp_pcontext::sp_pcontext(THD *thd, sp_pcontext *prev,
                         sp_pcontext::enum_scope scope)
    : m_level(prev->m_level + 1),
      m_max_var_index(0),
      m_max_cursor_index(0),
      m_parent(prev),
      m_pboundary(0),
      m_vars(thd->mem_root),
      m_case_expr_ids(thd->mem_root),
      m_conditions(thd->mem_root),
      m_cursors(thd->mem_root),
      m_handlers(thd->mem_root),
      m_children(thd->mem_root),
      m_scope(scope) {
  init(prev->m_var_offset + prev->m_max_var_index, prev->current_cursor_count(),
       prev->get_num_case_exprs());
}

sp_pcontext::~sp_pcontext() {
  std::destroy_n(m_children.data(), m_children.size());
}

sp_pcontext *sp_pcontext::push_context(THD *thd,
                                       sp_pcontext::enum_scope scope) {
  sp_pcontext *child = new (thd->mem_root) sp_pcontext(thd, this, scope);

  if (child) m_children.push_back(child);
  return child;
}

sp_pcontext *sp_pcontext::pop_context() {
  m_parent->m_max_var_index += m_max_var_index;

  const uint submax = max_cursor_index();
  if (submax > m_parent->m_max_cursor_index)
    m_parent->m_max_cursor_index = submax;

  if (m_num_case_exprs > m_parent->m_num_case_exprs)
    m_parent->m_num_case_exprs = m_num_case_exprs;

  return m_parent;
}

size_t sp_pcontext::diff_handlers(const sp_pcontext *ctx,
                                  bool exclusive) const {
  size_t n = 0;
  const sp_pcontext *pctx = this;
  const sp_pcontext *last_ctx = nullptr;

  while (pctx && pctx != ctx) {
    n += pctx->m_handlers.size();
    last_ctx = pctx;
    pctx = pctx->parent_context();
  }
  if (pctx)
    return (exclusive && last_ctx ? n - last_ctx->m_handlers.size() : n);
  return 0;  // Didn't find ctx
}

size_t sp_pcontext::diff_cursors(const sp_pcontext *ctx, bool exclusive) const {
  size_t n = 0;
  const sp_pcontext *pctx = this;
  const sp_pcontext *last_ctx = nullptr;

  while (pctx && pctx != ctx) {
    n += pctx->m_cursors.size();
    last_ctx = pctx;
    pctx = pctx->parent_context();
  }
  if (pctx) return (exclusive && last_ctx ? n - last_ctx->m_cursors.size() : n);
  return 0;  // Didn't find ctx
}

sp_variable *sp_pcontext::find_variable(const char *name, size_t name_len,
                                        bool current_scope_only) const {
  size_t i = m_vars.size() - m_pboundary;

  while (i--) {
    sp_variable *p = m_vars.at(i);

    if (my_strnncoll(system_charset_info, pointer_cast<const uchar *>(name),
                     name_len, pointer_cast<const uchar *>(p->name.str),
                     p->name.length) == 0) {
      return p;
    }
  }

  return (!current_scope_only && m_parent)
             ? m_parent->find_variable(name, name_len, false)
             : nullptr;
}

sp_variable *sp_pcontext::find_variable(uint offset) const {
  if (m_var_offset <= offset && offset < m_var_offset + m_vars.size())
    return m_vars.at(offset - m_var_offset);  // This frame

  return m_parent ? m_parent->find_variable(offset) :  // Some previous frame
             nullptr;                                  // Index out of bounds
}

sp_variable *sp_pcontext::add_variable(THD *thd, LEX_STRING name,
                                       enum enum_field_types type,
                                       sp_variable::enum_mode mode) {
  sp_variable *p =
      new (thd->mem_root) sp_variable(name, type, mode, current_var_count());

  if (!p) return nullptr;

  ++m_max_var_index;

  return m_vars.push_back(p) ? nullptr : p;
}

sp_label *sp_pcontext::push_label(THD *thd, LEX_CSTRING name, uint ip) {
  sp_label *label =
      new (thd->mem_root) sp_label(name, ip, sp_label::IMPLICIT, this);

  if (!label) return nullptr;

  m_labels.push_front(label);

  return label;
}

sp_label *sp_pcontext::find_label(LEX_CSTRING name) {
  List_iterator_fast<sp_label> li(m_labels);
  sp_label *lab;

  while ((lab = li++)) {
    if (my_strcasecmp(system_charset_info, name.str, lab->name.str) == 0)
      return lab;
  }

  /*
    Note about exception handlers.
    See SQL:2003 SQL/PSM (ISO/IEC 9075-4:2003),
    section 13.1 <compound statement>,
    syntax rule 4.
    In short, a DECLARE HANDLER block can not refer
    to labels from the parent context, as they are out of scope.
  */
  return (m_parent && (m_scope == REGULAR_SCOPE)) ? m_parent->find_label(name)
                                                  : nullptr;
}

bool sp_pcontext::add_condition(THD *thd, LEX_STRING name,
                                sp_condition_value *value) {
  sp_condition *p = new (thd->mem_root) sp_condition(name, value);

  if (p == nullptr) return true;

  return m_conditions.push_back(p);
}

sp_condition_value *sp_pcontext::find_condition(LEX_STRING name,
                                                bool current_scope_only) const {
  size_t i = m_conditions.size();

  while (i--) {
    sp_condition *p = m_conditions.at(i);

    if (my_strnncoll(system_charset_info, (const uchar *)name.str, name.length,
                     (const uchar *)p->name.str, p->name.length) == 0) {
      return p->value;
    }
  }

  return (!current_scope_only && m_parent)
             ? m_parent->find_condition(name, false)
             : nullptr;
}

sp_handler *sp_pcontext::add_handler(THD *thd, sp_handler::enum_type type) {
  sp_handler *h = new (thd->mem_root) sp_handler(type, this);

  if (!h) return nullptr;

  return m_handlers.push_back(h) ? nullptr : h;
}

bool sp_pcontext::check_duplicate_handler(
    const sp_condition_value *cond_value) const {
  for (size_t i = 0; i < m_handlers.size(); ++i) {
    sp_handler *h = m_handlers.at(i);

    List_iterator_fast<const sp_condition_value> li(h->condition_values);
    const sp_condition_value *cv;

    while ((cv = li++)) {
      if (cond_value->equals(cv)) return true;
    }
  }

  return false;
}

sp_handler *sp_pcontext::find_handler(
    const char *sql_state, uint sql_errno,
    Sql_condition::enum_severity_level severity) const {
  sp_handler *found_handler = nullptr;
  const sp_condition_value *found_cv = nullptr;

  for (size_t i = 0; i < m_handlers.size(); ++i) {
    sp_handler *h = m_handlers.at(i);

    List_iterator_fast<const sp_condition_value> li(h->condition_values);
    const sp_condition_value *cv;

    while ((cv = li++)) {
      switch (cv->type) {
        case sp_condition_value::ERROR_CODE:
          if (sql_errno == cv->mysqlerr &&
              (!found_cv || found_cv->type > sp_condition_value::ERROR_CODE)) {
            found_cv = cv;
            found_handler = h;
          }
          break;

        case sp_condition_value::SQLSTATE:
          if (strcmp(sql_state, cv->sql_state) == 0 &&
              (!found_cv || found_cv->type > sp_condition_value::SQLSTATE)) {
            found_cv = cv;
            found_handler = h;
          }
          break;

        case sp_condition_value::WARNING:
          if ((is_sqlstate_warning(sql_state) ||
               severity == Sql_condition::SL_WARNING) &&
              !found_cv) {
            found_cv = cv;
            found_handler = h;
          }
          break;

        case sp_condition_value::NOT_FOUND:
          if (is_sqlstate_not_found(sql_state) && !found_cv) {
            found_cv = cv;
            found_handler = h;
          }
          break;

        case sp_condition_value::EXCEPTION:
          if (is_sqlstate_exception(sql_state) &&
              severity == Sql_condition::SL_ERROR && !found_cv) {
            found_cv = cv;
            found_handler = h;
          }
          break;
      }
    }
  }

  if (found_handler) return found_handler;

  // There is no appropriate handler in this parsing context. We need to look up
  // in parent contexts. There might be two cases here:
  //
  // 1. The current context has REGULAR_SCOPE. That means, it's a simple
  // BEGIN..END block:
  //     ...
  //     BEGIN
  //       ... # We're here.
  //     END
  //     ...
  // In this case we simply call find_handler() on parent's context recursively.
  //
  // 2. The current context has HANDLER_SCOPE. That means, we're inside an
  // SQL-handler block:
  //   ...
  //   DECLARE ... HANDLER FOR ...
  //   BEGIN
  //     ... # We're here.
  //   END
  //   ...
  // In this case we can not just call parent's find_handler(), because
  // parent's handler don't catch conditions from this scope. Instead, we should
  // try to find first parent context (we might have nested handler
  // declarations), which has REGULAR_SCOPE (i.e. which is regular BEGIN..END
  // block).

  const sp_pcontext *p = this;

  while (p && p->m_scope == HANDLER_SCOPE) p = p->m_parent;

  if (!p || !p->m_parent) return nullptr;

  return p->m_parent->find_handler(sql_state, sql_errno, severity);
}

bool sp_pcontext::add_cursor(LEX_STRING name) {
  if (m_cursors.size() == m_max_cursor_index) ++m_max_cursor_index;

  return m_cursors.push_back(name);
}

bool sp_pcontext::find_cursor(LEX_STRING name, uint *poff,
                              bool current_scope_only) const {
  size_t i = m_cursors.size();

  while (i--) {
    LEX_STRING n = m_cursors.at(i);

    if (my_strnncoll(system_charset_info, (const uchar *)name.str, name.length,
                     (const uchar *)n.str, n.length) == 0) {
      *poff = m_cursor_offset + i;
      return true;
    }
  }

  return (!current_scope_only && m_parent)
             ? m_parent->find_cursor(name, poff, false)
             : false;
}

void sp_pcontext::retrieve_field_definitions(
    List<Create_field> *field_def_lst) const {
  /* Put local/context fields in the result list. */

  for (size_t i = 0; i < m_vars.size(); ++i) {
    sp_variable *var_def = m_vars.at(i);

    field_def_lst->push_back(&var_def->field_def);
  }

  /* Put the fields of the enclosed contexts in the result list. */

  for (size_t i = 0; i < m_children.size(); ++i)
    m_children.at(i)->retrieve_field_definitions(field_def_lst);
}

const LEX_STRING *sp_pcontext::find_cursor(uint offset) const {
  if (m_cursor_offset <= offset &&
      offset < m_cursor_offset + m_cursors.size()) {
    return &m_cursors.at(offset - m_cursor_offset);  // This frame
  }

  return m_parent ? m_parent->find_cursor(offset) :  // Some previous frame
             nullptr;                                // Index out of bounds
}<|MERGE_RESOLUTION|>--- conflicted
+++ resolved
@@ -23,11 +23,8 @@
 #include "sql/sp_pcontext.h"
 
 #include <assert.h>
-<<<<<<< HEAD
-=======
 #include <memory>
 
->>>>>>> 824e2b40
 #include "my_alloc.h"
 
 #include "my_inttypes.h"
