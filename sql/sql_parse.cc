--- conflicted
+++ resolved
@@ -1579,16 +1579,12 @@
 #ifndef EMBEDDED_LIBRARY
   case COM_SHUTDOWN:
   {
-<<<<<<< HEAD
+    if (packet_length < 1)
+    {
+      my_error(ER_MALFORMED_PACKET, MYF(0));
+      break;
+    }
     thd->status_var.com_other++;
-=======
-    if (packet_length < 1)
-    {
-      my_error(ER_MALFORMED_PACKET, MYF(0));
-      break;
-    }
-    status_var_increment(thd->status_var.com_other);
->>>>>>> 2292970b
     if (check_global_access(thd,SHUTDOWN_ACL))
       break; /* purecov: inspected */
     /*
@@ -1686,17 +1682,12 @@
   }
   case COM_SET_OPTION:
   {
-<<<<<<< HEAD
+    if (packet_length < 2)
+    {
+      my_error(ER_MALFORMED_PACKET, MYF(0));
+      break;
+    }
     thd->status_var.com_stat[SQLCOM_SET_OPTION]++;
-=======
-
-    if (packet_length < 2)
-    {
-      my_error(ER_MALFORMED_PACKET, MYF(0));
-      break;
-    }
-    status_var_increment(thd->status_var.com_stat[SQLCOM_SET_OPTION]);
->>>>>>> 2292970b
     uint opt_command= uint2korr(packet);
 
     switch (opt_command) {
