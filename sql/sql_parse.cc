--- conflicted
+++ resolved
@@ -495,12 +495,9 @@
   sql_command_flags[SQLCOM_CREATE_SERVER]=      CF_AUTO_COMMIT_TRANS;
   sql_command_flags[SQLCOM_ALTER_SERVER]=       CF_AUTO_COMMIT_TRANS;
   sql_command_flags[SQLCOM_DROP_SERVER]=        CF_AUTO_COMMIT_TRANS;
-<<<<<<< HEAD
-=======
   sql_command_flags[SQLCOM_CHANGE_MASTER]=      CF_AUTO_COMMIT_TRANS;
   sql_command_flags[SQLCOM_SLAVE_START]=        CF_AUTO_COMMIT_TRANS;
   sql_command_flags[SQLCOM_SLAVE_STOP]=         CF_AUTO_COMMIT_TRANS;
->>>>>>> 23ac7487
 
   /*
     The following statements can deal with temporary tables,
@@ -1505,17 +1502,10 @@
     break;
 #ifndef EMBEDDED_LIBRARY
   case COM_BINLOG_DUMP_GTID:
-<<<<<<< HEAD
-    error= com_binlog_dump_gtid(thd, packet);
-    break;
-  case COM_BINLOG_DUMP:
-    error= com_binlog_dump(thd, packet);
-=======
     error= com_binlog_dump_gtid(thd, packet, packet_length);
     break;
   case COM_BINLOG_DUMP:
     error= com_binlog_dump(thd, packet, packet_length);
->>>>>>> 23ac7487
     break;
 #endif
   case COM_REFRESH:
@@ -2896,7 +2886,6 @@
         goto end_with_restore_list;
       }
 
-<<<<<<< HEAD
 #ifndef MCP_GLOBAL_SCHEMA_LOCK
       Ha_global_schema_lock_guard global_schema_lock(thd);
 
@@ -2904,8 +2893,6 @@
         (void)global_schema_lock.lock();
 #endif
 
-=======
->>>>>>> 23ac7487
       if (!(res= open_normal_and_derived_tables(thd, all_tables, 0)))
       {
         /* The table already exists */
