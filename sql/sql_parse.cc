--- conflicted
+++ resolved
@@ -1492,14 +1492,8 @@
     Commands which always take a long time are logged into
     the slow log only if opt_log_slow_admin_statements is set.
   */
-<<<<<<< HEAD
   thd->enable_slow_log = true;
-  thd->clear_slow_extended();
   thd->lex->sql_command = SQLCOM_END; /* to avoid confusing VIEW detectors */
-=======
-  thd->enable_slow_log= TRUE;
-  thd->lex->sql_command= SQLCOM_END; /* to avoid confusing VIEW detectors */
->>>>>>> 3a574774
   thd->set_time();
   if (IS_TIME_T_VALID_FOR_TIMESTAMP(thd->query_start_in_secs()) == false) {
     /*
