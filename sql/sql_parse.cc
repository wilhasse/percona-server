--- conflicted
+++ resolved
@@ -3259,13 +3259,9 @@
   }
   case SQLCOM_SHOW_CREATE_DB:
   {
-<<<<<<< HEAD
-    if (check_db_name(&lex->name))
-=======
     DBUG_EXECUTE_IF("4x_server_emul",
                     my_error(ER_UNKNOWN_ERROR, MYF(0)); goto error;);
-    if (!strip_sp(lex->name) || check_db_name(lex->name))
->>>>>>> 3e49bbd8
+    if (check_db_name(&lex->name))
     {
       my_error(ER_WRONG_DB_NAME, MYF(0), lex->name.str);
       break;
