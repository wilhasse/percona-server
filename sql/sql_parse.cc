/* Copyright (c) 1999, 2017, Oracle and/or its affiliates. All rights reserved.

   This program is free software; you can redistribute it and/or modify
   it under the terms of the GNU General Public License as published by
   the Free Software Foundation; version 2 of the License.

   This program is distributed in the hope that it will be useful,
   but WITHOUT ANY WARRANTY; without even the implied warranty of
   MERCHANTABILITY or FITNESS FOR A PARTICULAR PURPOSE.  See the
   GNU General Public License for more details.

   You should have received a copy of the GNU General Public License
   along with this program; if not, write to the Free Software
   Foundation, Inc., 51 Franklin St, Fifth Floor, Boston, MA 02110-1301  USA */

#define  LOG_SUBSYSTEM_TAG "parser"

#include "sql/sql_parse.h"

#include "my_config.h"

#include <limits.h>
#include <stdlib.h>
#include <string.h>
#include <time.h>
#include <algorithm>
#include <atomic>
#include <utility>

#include "binary_log_types.h"
#include "dur_prop.h"
#include "m_ctype.h"
#include "m_string.h"
#include "my_alloc.h"
#include "my_compiler.h"
#include "my_dbug.h"
#include "my_inttypes.h"
#include "my_io.h"
#include "my_loglevel.h"
#include "my_macros.h"
#include "my_psi_config.h"
#include "my_sys.h"
#include "my_table_map.h"
#include "my_thread_local.h"
#include "my_time.h"
#include "mysql/com_data.h"
#include "mysql/components/services/log_shared.h"
#include "mysql/components/services/psi_statement_bits.h"
#include "mysql/plugin_audit.h"
#include "mysql/psi/mysql_mutex.h"
#include "mysql/psi/mysql_rwlock.h"
#include "mysql/psi/mysql_statement.h"
#include "mysql/service_my_snprintf.h"
#include "mysql/service_mysql_alloc.h"
#include "mysql/udf_registration_types.h"
#include "mysqld_error.h"
#include "mysys_err.h"        // EE_CAPACITY_EXCEEDED
#include "nullable.h"
#include "pfs_thread_provider.h"
#include "prealloced_array.h"
#include "sql/auth/auth_acls.h"
#include "sql/auth/auth_common.h" // acl_authenticate
#include "sql/auth/sql_security_ctx.h"
#include "sql/binlog.h"       // purge_master_logs
#include "sql/current_thd.h"
#include "sql/dd/cache/dictionary_client.h"
#include "sql/dd/dd.h"        // dd::get_dictionary
#include "sql/dd/dd_schema.h" // Schema_MDL_locker
#include "sql/dd/dictionary.h" // dd::Dictionary::is_system_view_name
#include "sql/dd/info_schema/table_stats.h"
#include "sql/debug_sync.h"   // DEBUG_SYNC
#include "sql/derror.h"       // ER_THD
#include "sql/discrete_interval.h"
#include "sql/error_handler.h" // Strict_error_handler
#include "sql/events.h"       // Events
#include "sql/field.h"
#include "sql/gis/srid.h"
#include "sql/item.h"
#include "sql/item_cmpfunc.h"
#include "sql/item_func.h"
#include "sql/item_subselect.h"
#include "sql/item_timefunc.h" // Item_func_unix_timestamp
#include "sql/key_spec.h"     // Key_spec
#include "sql/log.h"          // query_logger
#include "sql/log_event.h"    // slave_execute_deferred_events
#include "sql/mdl.h"
#include "sql/mem_root_array.h"
#include "sql/mysqld.h"       // stage_execution_of_init_command
#include "sql/mysqld_thd_manager.h" // Find_thd_with_id
#include "sql/opt_explain.h"  // mysql_explain_other
#include "sql/opt_trace.h"    // Opt_trace_start
#include "sql/parse_location.h"
#include "sql/parse_tree_helpers.h" // is_identifier
#include "sql/parse_tree_node_base.h"
#include "sql/parse_tree_nodes.h"
#include "sql/persisted_variable.h"
#include "sql/protocol.h"
#include "sql/protocol_classic.h"
#include "sql/psi_memory_key.h"
#include "sql/query_options.h"
#include "sql/query_result.h"
#include "sql/resourcegroups/resource_group_mgr.h" // Resource_group_mgr::instance
#include "sql/rpl_context.h"
#include "sql/rpl_filter.h"   // rpl_filter
#include "sql/rpl_group_replication.h" // group_replication_start
#include "sql/rpl_gtid.h"
#include "sql/rpl_master.h"   // register_slave
#include "sql/rpl_rli.h"      // mysql_show_relaylog_events
#include "sql/rpl_slave.h"    // change_master_cmd
#include "sql/session_tracker.h"
#include "sql/set_var.h"
#include "sql/sp.h"           // sp_create_routine
#include "sql/sp_cache.h"     // sp_cache_enforce_limit
#include "sql/sp_head.h"      // sp_head
#include "sql/sql_alter.h"
#include "sql/sql_audit.h"    // MYSQL_AUDIT_NOTIFY_CONNECTION_CHANGE_USER
#include "sql/sql_backup_lock.h"  // acquire_shared_mdl_for_backup
#include "sql/sql_base.h"     // find_temporary_table
#include "sql/sql_binlog.h"   // mysql_client_binlog_statement
#include "sql/sql_class.h"
#include "sql/sql_cmd.h"
#include "sql/sql_connect.h"  // decrease_user_connections
#include "sql/sql_const.h"
#include "sql/sql_data_change.h"
#include "sql/sql_db.h"       // mysql_change_db
#include "sql/sql_digest.h"
#include "sql/sql_digest_stream.h"
#include "sql/sql_error.h"
#include "sql/sql_handler.h"  // mysql_ha_rm_tables
#include "sql/sql_help.h"     // mysqld_help
#include "sql/sql_lex.h"
#include "sql/sql_list.h"
#include "sql/sql_load.h"     // mysql_load
#include "sql/sql_prepare.h"  // mysql_stmt_execute
#include "sql/sql_profile.h"
#include "sql/sql_query_rewrite.h" // invoke_pre_parse_rewrite_plugins
#include "sql/sql_reload.h"   // reload_acl_and_cache
#include "sql/sql_rename.h"   // mysql_rename_tables
#include "sql/sql_rewrite.h"  // mysql_rewrite_query
#include "sql/sql_select.h"   // handle_query
#include "sql/sql_show.h"     // find_schema_table
#include "sql/sql_table.h"    // mysql_create_table
#include "sql/sql_tablespace.h" // mysql_alter_tablespace
#include "sql/sql_test.h"     // mysql_print_status
#include "sql/sql_trigger.h"  // add_table_for_trigger
#include "sql/sql_udf.h"
#include "sql/sql_view.h"     // mysql_create_view
#include "sql/srs_fetcher.h"
#include "sql/system_variables.h" // System_status_var
#include "sql/table.h"
#include "sql/table_cache.h"  // table_cache_manager
#include "sql/transaction.h"  // trans_rollback_implicit
#include "sql/transaction_info.h"
#include "sql_string.h"
#include "thr_lock.h"
#include "violite.h"

namespace dd {
class Schema;
}  // namespace dd

namespace dd {
class Abstract_table;
}  // namespace dd

using std::max;
using Mysql::Nullable;

/**
  @defgroup Runtime_Environment Runtime Environment
  @{
*/

/* Used in error handling only */
#define SP_COM_STRING(LP) \
  ((LP)->sql_command == SQLCOM_CREATE_SPFUNCTION || \
   (LP)->sql_command == SQLCOM_ALTER_FUNCTION || \
   (LP)->sql_command == SQLCOM_SHOW_CREATE_FUNC || \
   (LP)->sql_command == SQLCOM_DROP_FUNCTION ? \
   "FUNCTION" : "PROCEDURE")

static void sql_kill(THD *thd, my_thread_id id, bool only_kill_query);

const LEX_STRING command_name[]={
  { C_STRING_WITH_LEN("Sleep") },
  { C_STRING_WITH_LEN("Quit") },
  { C_STRING_WITH_LEN("Init DB") },
  { C_STRING_WITH_LEN("Query") },
  { C_STRING_WITH_LEN("Field List") },
  { C_STRING_WITH_LEN("Create DB") },
  { C_STRING_WITH_LEN("Drop DB") },
  { C_STRING_WITH_LEN("Refresh") },
  { C_STRING_WITH_LEN("Shutdown") },
  { C_STRING_WITH_LEN("Statistics") },
  { C_STRING_WITH_LEN("Processlist") },
  { C_STRING_WITH_LEN("Connect") },
  { C_STRING_WITH_LEN("Kill") },
  { C_STRING_WITH_LEN("Debug") },
  { C_STRING_WITH_LEN("Ping") },
  { C_STRING_WITH_LEN("Time") },
  { C_STRING_WITH_LEN("Delayed insert") },
  { C_STRING_WITH_LEN("Change user") },
  { C_STRING_WITH_LEN("Binlog Dump") },
  { C_STRING_WITH_LEN("Table Dump") },
  { C_STRING_WITH_LEN("Connect Out") },
  { C_STRING_WITH_LEN("Register Slave") },
  { C_STRING_WITH_LEN("Prepare") },
  { C_STRING_WITH_LEN("Execute") },
  { C_STRING_WITH_LEN("Long Data") },
  { C_STRING_WITH_LEN("Close stmt") },
  { C_STRING_WITH_LEN("Reset stmt") },
  { C_STRING_WITH_LEN("Set option") },
  { C_STRING_WITH_LEN("Fetch") },
  { C_STRING_WITH_LEN("Daemon") },
  { C_STRING_WITH_LEN("Binlog Dump GTID") },
  { C_STRING_WITH_LEN("Reset Connection") },
  { C_STRING_WITH_LEN("Error") }  // Last command number
};

/**
  Returns true if all tables should be ignored.
*/
bool all_tables_not_ok(THD *thd, TABLE_LIST *tables)
{
  Rpl_filter *rpl_filter= thd->rli_slave->rpl_filter;

  return rpl_filter->is_on() && tables && !thd->sp_runtime_ctx &&
         !rpl_filter->tables_ok(thd->db().str, tables);
}

/**
  Checks whether the event for the given database, db, should
  be ignored or not. This is done by checking whether there are
  active rules in ignore_db or in do_db containers. If there
  are, then check if there is a match, if not then check the
  wild_do rules.
      
  NOTE: This means that when using this function replicate-do-db 
        and replicate-ignore-db take precedence over wild do 
        rules.

  @param thd  Thread handle.
  @param db   Database name used while evaluating the filtering
              rules.
  
*/
inline bool db_stmt_db_ok(THD *thd, char* db)
{
  DBUG_ENTER("db_stmt_db_ok");

  if (!thd->slave_thread)
    DBUG_RETURN(TRUE);

  Rpl_filter* rpl_filter= thd->rli_slave->rpl_filter;

  /*
    No filters exist in ignore/do_db ? Then, just check
    wild_do_table filtering. Otherwise, check the do_db
    rules.
  */
  bool db_ok= (rpl_filter->get_do_db()->is_empty() &&
               rpl_filter->get_ignore_db()->is_empty()) ?
              rpl_filter->db_ok_with_wild_table(db) :
              /*
                We already increased do_db/ignore_db counter by calling
                db_ok(...) in mysql_execute_command(...) when applying
                relay log event for CREATE DATABASE ..., DROP DATABASE
                ... and ALTER DATABASE .... So we do not increase
                do_db/ignore_db counter when calling the db_ok(...) again.
              */
              rpl_filter->db_ok(db, false);

  DBUG_RETURN(db_ok);
}


bool some_non_temp_table_to_be_updated(THD *thd, TABLE_LIST *tables)
{
  for (TABLE_LIST *table= tables; table; table= table->next_global)
  {
    DBUG_ASSERT(table->db && table->table_name);
    /*
      Update on performance_schema and temp tables are allowed
      in readonly mode.
    */
    if (table->updating && !find_temporary_table(thd, table) &&
        !is_perfschema_db(table->db, table->db_length))
      return 1;
  }
  return 0;
}


/*
  Implicitly commit a active transaction if statement requires so.

  @param thd    Thread handle.
  @param mask   Bitmask used for the SQL command match.

*/
bool stmt_causes_implicit_commit(const THD *thd, uint mask)
{
  const LEX *lex= thd->lex;
  bool skip= FALSE;
  DBUG_ENTER("stmt_causes_implicit_commit");

  if (!(sql_command_flags[lex->sql_command] & mask) ||
      thd->is_plugin_fake_ddl())
    DBUG_RETURN(FALSE);

  switch (lex->sql_command) {
  case SQLCOM_DROP_TABLE:
    skip= lex->drop_temporary;
    break;
  case SQLCOM_ALTER_TABLE:
  case SQLCOM_CREATE_TABLE:
    /* If CREATE TABLE of non-temporary table, do implicit commit */
    skip= (lex->create_info->options & HA_LEX_CREATE_TMP_TABLE);
    break;
  case SQLCOM_SET_OPTION:
    /* Implicitly commit a transaction started by a SET statement */
    skip= lex->autocommit ? FALSE : TRUE;
    break;
  default:
    break;
  }

  DBUG_RETURN(!skip);
}


/**
  Mark all commands that somehow changes a table.

  This is used to check number of updates / hour.

  sql_command is actually set to SQLCOM_END sometimes
  so we need the +1 to include it in the array.

  See COMMAND_FLAG_xxx for different type of commands
     2  - query that returns meaningful ROW_COUNT() -
          a number of modified rows
*/

uint sql_command_flags[SQLCOM_END+1];
uint server_command_flags[COM_END+1];

void init_update_queries(void)
{
  /* Initialize the server command flags array. */
  memset(server_command_flags, 0, sizeof(server_command_flags));

  server_command_flags[COM_SLEEP]=               CF_ALLOW_PROTOCOL_PLUGIN;
  server_command_flags[COM_INIT_DB]=             CF_ALLOW_PROTOCOL_PLUGIN;
  server_command_flags[COM_QUERY]=               CF_ALLOW_PROTOCOL_PLUGIN;
  server_command_flags[COM_FIELD_LIST]=          CF_ALLOW_PROTOCOL_PLUGIN;
  server_command_flags[COM_REFRESH]=             CF_ALLOW_PROTOCOL_PLUGIN;
  server_command_flags[COM_STATISTICS]=          CF_SKIP_QUESTIONS;
  server_command_flags[COM_PROCESS_KILL]=        CF_ALLOW_PROTOCOL_PLUGIN;
  server_command_flags[COM_PING]=                CF_SKIP_QUESTIONS;
  server_command_flags[COM_STMT_PREPARE]=        CF_SKIP_QUESTIONS |
                                                 CF_ALLOW_PROTOCOL_PLUGIN;
  server_command_flags[COM_STMT_EXECUTE]=        CF_ALLOW_PROTOCOL_PLUGIN;
  server_command_flags[COM_STMT_SEND_LONG_DATA]= CF_ALLOW_PROTOCOL_PLUGIN;
  server_command_flags[COM_STMT_CLOSE]=          CF_SKIP_QUESTIONS |
                                                 CF_ALLOW_PROTOCOL_PLUGIN;
  server_command_flags[COM_STMT_RESET]=          CF_SKIP_QUESTIONS |
                                                 CF_ALLOW_PROTOCOL_PLUGIN;
  server_command_flags[COM_STMT_FETCH]=          CF_ALLOW_PROTOCOL_PLUGIN;
  server_command_flags[COM_END]=                 CF_ALLOW_PROTOCOL_PLUGIN;

  /* Initialize the sql command flags array. */
  memset(sql_command_flags, 0, sizeof(sql_command_flags));

  /*
    In general, DDL statements do not generate row events and do not go
    through a cache before being written to the binary log. However, the
    CREATE TABLE...SELECT is an exception because it may generate row
    events. For that reason,  the SQLCOM_CREATE_TABLE  which represents
    a CREATE TABLE, including the CREATE TABLE...SELECT, has the
    CF_CAN_GENERATE_ROW_EVENTS flag. The distinction between a regular
    CREATE TABLE and the CREATE TABLE...SELECT is made in other parts of
    the code, in particular in the Query_log_event's constructor.
  */
  sql_command_flags[SQLCOM_CREATE_TABLE]=   CF_CHANGES_DATA | CF_REEXECUTION_FRAGILE |
                                            CF_AUTO_COMMIT_TRANS |
                                            CF_CAN_GENERATE_ROW_EVENTS |
                                            CF_ACQUIRE_BACKUP_LOCK;
  sql_command_flags[SQLCOM_CREATE_INDEX]=   CF_CHANGES_DATA |
                                            CF_AUTO_COMMIT_TRANS |
                                            CF_ACQUIRE_BACKUP_LOCK;
  sql_command_flags[SQLCOM_ALTER_TABLE]=    CF_CHANGES_DATA | CF_WRITE_LOGS_COMMAND |
                                            CF_AUTO_COMMIT_TRANS |
                                            CF_ACQUIRE_BACKUP_LOCK;
  sql_command_flags[SQLCOM_TRUNCATE]=       CF_CHANGES_DATA | CF_WRITE_LOGS_COMMAND |
                                            CF_AUTO_COMMIT_TRANS |
                                            CF_ACQUIRE_BACKUP_LOCK;
  sql_command_flags[SQLCOM_DROP_TABLE]=     CF_CHANGES_DATA |
                                            CF_AUTO_COMMIT_TRANS |
                                            CF_ACQUIRE_BACKUP_LOCK;
  sql_command_flags[SQLCOM_LOAD]=           CF_CHANGES_DATA | CF_REEXECUTION_FRAGILE |
                                            CF_CAN_GENERATE_ROW_EVENTS;
  sql_command_flags[SQLCOM_CREATE_DB]=      CF_CHANGES_DATA |
                                            CF_AUTO_COMMIT_TRANS |
                                            CF_ACQUIRE_BACKUP_LOCK;
  sql_command_flags[SQLCOM_DROP_DB]=        CF_CHANGES_DATA |
                                            CF_AUTO_COMMIT_TRANS |
                                            CF_ACQUIRE_BACKUP_LOCK;
  sql_command_flags[SQLCOM_ALTER_DB]=       CF_CHANGES_DATA |
                                            CF_AUTO_COMMIT_TRANS |
                                            CF_ACQUIRE_BACKUP_LOCK;
  sql_command_flags[SQLCOM_RENAME_TABLE]=   CF_CHANGES_DATA |
                                            CF_AUTO_COMMIT_TRANS |
                                            CF_ACQUIRE_BACKUP_LOCK;
  sql_command_flags[SQLCOM_DROP_INDEX]=     CF_CHANGES_DATA |
                                            CF_AUTO_COMMIT_TRANS |
                                            CF_ACQUIRE_BACKUP_LOCK;
  sql_command_flags[SQLCOM_CREATE_VIEW]=    CF_CHANGES_DATA | CF_REEXECUTION_FRAGILE |
                                            CF_AUTO_COMMIT_TRANS  |
                                            CF_ACQUIRE_BACKUP_LOCK;
  sql_command_flags[SQLCOM_DROP_VIEW]=      CF_CHANGES_DATA |
                                            CF_AUTO_COMMIT_TRANS |
                                            CF_ACQUIRE_BACKUP_LOCK;
  sql_command_flags[SQLCOM_CREATE_TRIGGER]= CF_CHANGES_DATA |
                                            CF_AUTO_COMMIT_TRANS |
                                            CF_ACQUIRE_BACKUP_LOCK;
  sql_command_flags[SQLCOM_DROP_TRIGGER]=   CF_CHANGES_DATA |
                                            CF_AUTO_COMMIT_TRANS |
                                            CF_ACQUIRE_BACKUP_LOCK;
  sql_command_flags[SQLCOM_CREATE_EVENT]=   CF_CHANGES_DATA |
                                            CF_AUTO_COMMIT_TRANS |
                                            CF_ACQUIRE_BACKUP_LOCK;
  sql_command_flags[SQLCOM_ALTER_EVENT]=    CF_CHANGES_DATA |
                                            CF_AUTO_COMMIT_TRANS |
                                            CF_ACQUIRE_BACKUP_LOCK;
  sql_command_flags[SQLCOM_DROP_EVENT]=     CF_CHANGES_DATA |
                                            CF_AUTO_COMMIT_TRANS |
                                            CF_ACQUIRE_BACKUP_LOCK;
  sql_command_flags[SQLCOM_IMPORT]=         CF_CHANGES_DATA | CF_AUTO_COMMIT_TRANS;

  sql_command_flags[SQLCOM_UPDATE]=	    CF_CHANGES_DATA | CF_REEXECUTION_FRAGILE |
                                            CF_CAN_GENERATE_ROW_EVENTS |
                                            CF_OPTIMIZER_TRACE |
                                            CF_CAN_BE_EXPLAINED;
  sql_command_flags[SQLCOM_UPDATE_MULTI]=   CF_CHANGES_DATA | CF_REEXECUTION_FRAGILE |
                                            CF_CAN_GENERATE_ROW_EVENTS |
                                            CF_OPTIMIZER_TRACE |
                                            CF_CAN_BE_EXPLAINED;
  // This is INSERT VALUES(...), can be VALUES(stored_func()) so we trace it
  sql_command_flags[SQLCOM_INSERT]=	    CF_CHANGES_DATA | CF_REEXECUTION_FRAGILE |
                                            CF_CAN_GENERATE_ROW_EVENTS |
                                            CF_OPTIMIZER_TRACE |
                                            CF_CAN_BE_EXPLAINED;
  sql_command_flags[SQLCOM_INSERT_SELECT]=  CF_CHANGES_DATA | CF_REEXECUTION_FRAGILE |
                                            CF_CAN_GENERATE_ROW_EVENTS |
                                            CF_OPTIMIZER_TRACE |
                                            CF_CAN_BE_EXPLAINED;
  sql_command_flags[SQLCOM_DELETE]=         CF_CHANGES_DATA | CF_REEXECUTION_FRAGILE |
                                            CF_CAN_GENERATE_ROW_EVENTS |
                                            CF_OPTIMIZER_TRACE |
                                            CF_CAN_BE_EXPLAINED;
  sql_command_flags[SQLCOM_DELETE_MULTI]=   CF_CHANGES_DATA | CF_REEXECUTION_FRAGILE |
                                            CF_CAN_GENERATE_ROW_EVENTS |
                                            CF_OPTIMIZER_TRACE |
                                            CF_CAN_BE_EXPLAINED;
  sql_command_flags[SQLCOM_REPLACE]=        CF_CHANGES_DATA | CF_REEXECUTION_FRAGILE |
                                            CF_CAN_GENERATE_ROW_EVENTS |
                                            CF_OPTIMIZER_TRACE |
                                            CF_CAN_BE_EXPLAINED;
  sql_command_flags[SQLCOM_REPLACE_SELECT]= CF_CHANGES_DATA | CF_REEXECUTION_FRAGILE |
                                            CF_CAN_GENERATE_ROW_EVENTS |
                                            CF_OPTIMIZER_TRACE |
                                            CF_CAN_BE_EXPLAINED;
  sql_command_flags[SQLCOM_SELECT]=         CF_REEXECUTION_FRAGILE |
                                            CF_CAN_GENERATE_ROW_EVENTS |
                                            CF_OPTIMIZER_TRACE |
                                            CF_HAS_RESULT_SET |
                                            CF_CAN_BE_EXPLAINED;
  // (1) so that subquery is traced when doing "SET @var = (subquery)"
  /*
    @todo SQLCOM_SET_OPTION should have CF_CAN_GENERATE_ROW_EVENTS
    set, because it may invoke a stored function that generates row
    events. /Sven
  */
  sql_command_flags[SQLCOM_SET_OPTION]=     CF_REEXECUTION_FRAGILE |
                                            CF_AUTO_COMMIT_TRANS |
                                            CF_CAN_GENERATE_ROW_EVENTS |
                                            CF_OPTIMIZER_TRACE; // (1)
  // (1) so that subquery is traced when doing "DO @var := (subquery)"
  sql_command_flags[SQLCOM_DO]=             CF_REEXECUTION_FRAGILE |
                                            CF_CAN_GENERATE_ROW_EVENTS |
                                            CF_OPTIMIZER_TRACE; // (1)

  sql_command_flags[SQLCOM_SET_PASSWORD]=   CF_CHANGES_DATA |
                                            CF_AUTO_COMMIT_TRANS |
                                            CF_NEEDS_AUTOCOMMIT_OFF |
                                            CF_POTENTIAL_ATOMIC_DDL |
                                            CF_DISALLOW_IN_RO_TRANS;

  sql_command_flags[SQLCOM_SHOW_STATUS_PROC]= CF_STATUS_COMMAND |
                                              CF_REEXECUTION_FRAGILE |
                                              CF_HAS_RESULT_SET;
  sql_command_flags[SQLCOM_SHOW_STATUS]=      CF_STATUS_COMMAND |
                                              CF_REEXECUTION_FRAGILE |
                                              CF_HAS_RESULT_SET;
  sql_command_flags[SQLCOM_SHOW_DATABASES]=   CF_STATUS_COMMAND |
                                              CF_REEXECUTION_FRAGILE |
                                              CF_HAS_RESULT_SET;
  sql_command_flags[SQLCOM_SHOW_TRIGGERS]=    CF_STATUS_COMMAND |
                                              CF_REEXECUTION_FRAGILE |
                                              CF_HAS_RESULT_SET;
  sql_command_flags[SQLCOM_SHOW_EVENTS]=      CF_STATUS_COMMAND |
                                              CF_REEXECUTION_FRAGILE |
                                              CF_HAS_RESULT_SET;
  sql_command_flags[SQLCOM_SHOW_OPEN_TABLES]= CF_STATUS_COMMAND |
                                              CF_REEXECUTION_FRAGILE |
                                              CF_HAS_RESULT_SET;
  sql_command_flags[SQLCOM_SHOW_PLUGINS]=     CF_STATUS_COMMAND;
  sql_command_flags[SQLCOM_SHOW_FIELDS]=      CF_STATUS_COMMAND |
                                              CF_REEXECUTION_FRAGILE |
                                              CF_HAS_RESULT_SET;
  sql_command_flags[SQLCOM_SHOW_KEYS]=        CF_STATUS_COMMAND |
                                              CF_REEXECUTION_FRAGILE |
                                              CF_HAS_RESULT_SET;
  sql_command_flags[SQLCOM_SHOW_VARIABLES]=   CF_STATUS_COMMAND |
                                              CF_REEXECUTION_FRAGILE |
                                              CF_HAS_RESULT_SET;
  sql_command_flags[SQLCOM_SHOW_CHARSETS]=    CF_STATUS_COMMAND |
                                              CF_REEXECUTION_FRAGILE |
                                              CF_HAS_RESULT_SET;
  sql_command_flags[SQLCOM_SHOW_COLLATIONS]=  CF_STATUS_COMMAND |
                                              CF_HAS_RESULT_SET |
                                              CF_REEXECUTION_FRAGILE;
  sql_command_flags[SQLCOM_SHOW_BINLOGS]=     CF_STATUS_COMMAND;
  sql_command_flags[SQLCOM_SHOW_SLAVE_HOSTS]= CF_STATUS_COMMAND;
  sql_command_flags[SQLCOM_SHOW_BINLOG_EVENTS]= CF_STATUS_COMMAND;
  sql_command_flags[SQLCOM_SHOW_STORAGE_ENGINES]= CF_STATUS_COMMAND;
  sql_command_flags[SQLCOM_SHOW_PRIVILEGES]=  CF_STATUS_COMMAND;
  sql_command_flags[SQLCOM_SHOW_WARNS]=       CF_STATUS_COMMAND | CF_DIAGNOSTIC_STMT;
  sql_command_flags[SQLCOM_SHOW_ERRORS]=      CF_STATUS_COMMAND | CF_DIAGNOSTIC_STMT;
  sql_command_flags[SQLCOM_SHOW_ENGINE_STATUS]= CF_STATUS_COMMAND;
  sql_command_flags[SQLCOM_SHOW_ENGINE_MUTEX]= CF_STATUS_COMMAND;
  sql_command_flags[SQLCOM_SHOW_ENGINE_LOGS]= CF_STATUS_COMMAND;
  sql_command_flags[SQLCOM_SHOW_PROCESSLIST]= CF_STATUS_COMMAND;
  sql_command_flags[SQLCOM_SHOW_GRANTS]=      CF_STATUS_COMMAND;
  sql_command_flags[SQLCOM_SHOW_CREATE_DB]=   CF_STATUS_COMMAND;
  sql_command_flags[SQLCOM_SHOW_CREATE]=  CF_STATUS_COMMAND;
  sql_command_flags[SQLCOM_SHOW_MASTER_STAT]= CF_STATUS_COMMAND;
  sql_command_flags[SQLCOM_SHOW_SLAVE_STAT]=  CF_STATUS_COMMAND;
  sql_command_flags[SQLCOM_SHOW_CREATE_PROC]= CF_STATUS_COMMAND;
  sql_command_flags[SQLCOM_SHOW_CREATE_FUNC]= CF_STATUS_COMMAND;
  sql_command_flags[SQLCOM_SHOW_CREATE_TRIGGER]=  CF_STATUS_COMMAND;
  sql_command_flags[SQLCOM_SHOW_STATUS_FUNC]= CF_STATUS_COMMAND |
                                              CF_REEXECUTION_FRAGILE |
                                              CF_HAS_RESULT_SET;
  sql_command_flags[SQLCOM_SHOW_PROC_CODE]=   CF_STATUS_COMMAND;
  sql_command_flags[SQLCOM_SHOW_FUNC_CODE]=   CF_STATUS_COMMAND;
  sql_command_flags[SQLCOM_SHOW_CREATE_EVENT]= CF_STATUS_COMMAND;
  sql_command_flags[SQLCOM_SHOW_PROFILES]=    CF_STATUS_COMMAND;
  sql_command_flags[SQLCOM_SHOW_PROFILE]=     CF_STATUS_COMMAND;
  sql_command_flags[SQLCOM_BINLOG_BASE64_EVENT]= CF_STATUS_COMMAND |
                                                 CF_CAN_GENERATE_ROW_EVENTS;

   sql_command_flags[SQLCOM_SHOW_TABLES]=       (CF_STATUS_COMMAND |
                                                 CF_SHOW_TABLE_COMMAND |
                                                 CF_HAS_RESULT_SET |
                                                 CF_REEXECUTION_FRAGILE);
  sql_command_flags[SQLCOM_SHOW_TABLE_STATUS]= (CF_STATUS_COMMAND |
                                                CF_SHOW_TABLE_COMMAND |
                                                CF_HAS_RESULT_SET |
                                                CF_REEXECUTION_FRAGILE);
  /**
    ACL DDLs do not access data-dictionary tables. However, they still
    need to be marked to avoid autocommit. This is necessary because
    code which saves GTID state or slave state in the system tables
    at commit time does statement commit on low-level (see
    System_table_access::close_table()) and thus can pre-maturely commit
    DDL otherwise.
  */
  sql_command_flags[SQLCOM_CREATE_USER]=       CF_CHANGES_DATA |
                                               CF_NEEDS_AUTOCOMMIT_OFF |
                                               CF_POTENTIAL_ATOMIC_DDL  |
                                               CF_ACQUIRE_BACKUP_LOCK;
  sql_command_flags[SQLCOM_RENAME_USER]=       CF_CHANGES_DATA |
                                               CF_NEEDS_AUTOCOMMIT_OFF |
                                               CF_POTENTIAL_ATOMIC_DDL |
                                               CF_ACQUIRE_BACKUP_LOCK;
  sql_command_flags[SQLCOM_DROP_USER]=         CF_CHANGES_DATA |
                                               CF_NEEDS_AUTOCOMMIT_OFF |
                                               CF_POTENTIAL_ATOMIC_DDL |
                                               CF_ACQUIRE_BACKUP_LOCK;
  sql_command_flags[SQLCOM_ALTER_USER]=        CF_CHANGES_DATA |
                                               CF_NEEDS_AUTOCOMMIT_OFF |
                                               CF_POTENTIAL_ATOMIC_DDL |
                                               CF_ACQUIRE_BACKUP_LOCK;
  sql_command_flags[SQLCOM_GRANT]=             CF_CHANGES_DATA |
                                               CF_NEEDS_AUTOCOMMIT_OFF |
                                               CF_POTENTIAL_ATOMIC_DDL |
                                               CF_ACQUIRE_BACKUP_LOCK;
  sql_command_flags[SQLCOM_REVOKE]=            CF_CHANGES_DATA |
                                               CF_NEEDS_AUTOCOMMIT_OFF |
                                               CF_POTENTIAL_ATOMIC_DDL |
                                               CF_ACQUIRE_BACKUP_LOCK;
  sql_command_flags[SQLCOM_REVOKE_ALL]=        CF_CHANGES_DATA |
                                               CF_NEEDS_AUTOCOMMIT_OFF |
                                               CF_POTENTIAL_ATOMIC_DDL |
                                               CF_ACQUIRE_BACKUP_LOCK;
  sql_command_flags[SQLCOM_ALTER_USER_DEFAULT_ROLE]=
                                               CF_CHANGES_DATA |
                                               CF_NEEDS_AUTOCOMMIT_OFF |
                                               CF_POTENTIAL_ATOMIC_DDL |
                                               CF_ACQUIRE_BACKUP_LOCK;
  sql_command_flags[SQLCOM_GRANT_ROLE]=        CF_CHANGES_DATA |
                                               CF_NEEDS_AUTOCOMMIT_OFF |
                                               CF_POTENTIAL_ATOMIC_DDL |
                                               CF_ACQUIRE_BACKUP_LOCK;
  sql_command_flags[SQLCOM_REVOKE_ROLE]=       CF_CHANGES_DATA |
                                               CF_NEEDS_AUTOCOMMIT_OFF |
                                               CF_POTENTIAL_ATOMIC_DDL |
                                               CF_ACQUIRE_BACKUP_LOCK;
  sql_command_flags[SQLCOM_DROP_ROLE]=         CF_CHANGES_DATA |
                                               CF_NEEDS_AUTOCOMMIT_OFF |
                                               CF_POTENTIAL_ATOMIC_DDL |
                                               CF_ACQUIRE_BACKUP_LOCK;
  sql_command_flags[SQLCOM_CREATE_ROLE]=       CF_CHANGES_DATA |
                                               CF_NEEDS_AUTOCOMMIT_OFF |
                                               CF_POTENTIAL_ATOMIC_DDL |
                                               CF_ACQUIRE_BACKUP_LOCK;

  sql_command_flags[SQLCOM_OPTIMIZE]=          CF_CHANGES_DATA |
                                               CF_ACQUIRE_BACKUP_LOCK;
  sql_command_flags[SQLCOM_ALTER_INSTANCE]=    CF_CHANGES_DATA |
                                               CF_ACQUIRE_BACKUP_LOCK;
  sql_command_flags[SQLCOM_CREATE_FUNCTION]=   CF_CHANGES_DATA |
                                               CF_AUTO_COMMIT_TRANS |
                                               CF_ACQUIRE_BACKUP_LOCK;
  sql_command_flags[SQLCOM_CREATE_PROCEDURE]=  CF_CHANGES_DATA |
                                               CF_AUTO_COMMIT_TRANS |
                                               CF_ACQUIRE_BACKUP_LOCK;
  sql_command_flags[SQLCOM_CREATE_SPFUNCTION]= CF_CHANGES_DATA |
                                               CF_AUTO_COMMIT_TRANS |
                                               CF_ACQUIRE_BACKUP_LOCK;
  sql_command_flags[SQLCOM_DROP_PROCEDURE]=    CF_CHANGES_DATA |
                                               CF_AUTO_COMMIT_TRANS |
                                               CF_ACQUIRE_BACKUP_LOCK;
  sql_command_flags[SQLCOM_DROP_FUNCTION]=     CF_CHANGES_DATA |
                                               CF_AUTO_COMMIT_TRANS |
                                               CF_ACQUIRE_BACKUP_LOCK;
  sql_command_flags[SQLCOM_ALTER_PROCEDURE]=   CF_CHANGES_DATA |
                                               CF_AUTO_COMMIT_TRANS |
                                               CF_ACQUIRE_BACKUP_LOCK;
  sql_command_flags[SQLCOM_ALTER_FUNCTION]=    CF_CHANGES_DATA |
                                               CF_AUTO_COMMIT_TRANS |
                                               CF_ACQUIRE_BACKUP_LOCK;
  sql_command_flags[SQLCOM_INSTALL_PLUGIN]=    CF_CHANGES_DATA | CF_AUTO_COMMIT_TRANS;
  sql_command_flags[SQLCOM_UNINSTALL_PLUGIN]=  CF_CHANGES_DATA | CF_AUTO_COMMIT_TRANS;
  sql_command_flags[SQLCOM_INSTALL_COMPONENT]= CF_CHANGES_DATA | CF_AUTO_COMMIT_TRANS;
  sql_command_flags[SQLCOM_UNINSTALL_COMPONENT]= CF_CHANGES_DATA | CF_AUTO_COMMIT_TRANS;
  sql_command_flags[SQLCOM_CREATE_RESOURCE_GROUP]= CF_CHANGES_DATA | CF_AUTO_COMMIT_TRANS;
  sql_command_flags[SQLCOM_ALTER_RESOURCE_GROUP]=  CF_CHANGES_DATA | CF_AUTO_COMMIT_TRANS;
  sql_command_flags[SQLCOM_DROP_RESOURCE_GROUP]=   CF_CHANGES_DATA | CF_AUTO_COMMIT_TRANS;
  sql_command_flags[SQLCOM_SET_RESOURCE_GROUP]=    CF_CHANGES_DATA | CF_AUTO_COMMIT_TRANS;

  /* Does not change the contents of the Diagnostics Area. */
  sql_command_flags[SQLCOM_GET_DIAGNOSTICS]= CF_DIAGNOSTIC_STMT;

  /*
    (1): without it, in "CALL some_proc((subq))", subquery would not be
    traced.
  */
  sql_command_flags[SQLCOM_CALL]=      CF_REEXECUTION_FRAGILE |
                                       CF_CAN_GENERATE_ROW_EVENTS |
                                       CF_OPTIMIZER_TRACE; // (1)
  sql_command_flags[SQLCOM_EXECUTE]=   CF_CAN_GENERATE_ROW_EVENTS;

  /*
    The following admin table operations are allowed
    on log tables.
  */
  sql_command_flags[SQLCOM_REPAIR]=    CF_WRITE_LOGS_COMMAND |
                                       CF_AUTO_COMMIT_TRANS |
                                       CF_ACQUIRE_BACKUP_LOCK;
  sql_command_flags[SQLCOM_OPTIMIZE]|= CF_WRITE_LOGS_COMMAND | CF_AUTO_COMMIT_TRANS;
  sql_command_flags[SQLCOM_ANALYZE]=   CF_WRITE_LOGS_COMMAND |
                                       CF_AUTO_COMMIT_TRANS |
                                       CF_ACQUIRE_BACKUP_LOCK;
  sql_command_flags[SQLCOM_CHECK]=     CF_WRITE_LOGS_COMMAND |
                                       CF_AUTO_COMMIT_TRANS |
                                       CF_ACQUIRE_BACKUP_LOCK;

  sql_command_flags[SQLCOM_CREATE_USER]|=       CF_AUTO_COMMIT_TRANS;
  sql_command_flags[SQLCOM_CREATE_ROLE]|=       CF_AUTO_COMMIT_TRANS;
  sql_command_flags[SQLCOM_DROP_USER]|=         CF_AUTO_COMMIT_TRANS;
  sql_command_flags[SQLCOM_DROP_ROLE]|=         CF_AUTO_COMMIT_TRANS;
  sql_command_flags[SQLCOM_RENAME_USER]|=       CF_AUTO_COMMIT_TRANS;
  sql_command_flags[SQLCOM_ALTER_USER]|=        CF_AUTO_COMMIT_TRANS;
  sql_command_flags[SQLCOM_REVOKE]|=            CF_AUTO_COMMIT_TRANS;
  sql_command_flags[SQLCOM_REVOKE_ALL]|=        CF_AUTO_COMMIT_TRANS;
  sql_command_flags[SQLCOM_REVOKE_ROLE]|=       CF_AUTO_COMMIT_TRANS;
  sql_command_flags[SQLCOM_GRANT]|=             CF_AUTO_COMMIT_TRANS;
  sql_command_flags[SQLCOM_GRANT_ROLE]|=        CF_AUTO_COMMIT_TRANS;
  sql_command_flags[SQLCOM_ALTER_USER_DEFAULT_ROLE]|=  CF_AUTO_COMMIT_TRANS;

  sql_command_flags[SQLCOM_ASSIGN_TO_KEYCACHE]= CF_AUTO_COMMIT_TRANS;
  sql_command_flags[SQLCOM_PRELOAD_KEYS]=       CF_AUTO_COMMIT_TRANS;
  sql_command_flags[SQLCOM_ALTER_INSTANCE]|=    CF_AUTO_COMMIT_TRANS;

  sql_command_flags[SQLCOM_FLUSH]=              CF_AUTO_COMMIT_TRANS;
  sql_command_flags[SQLCOM_RESET]=              CF_AUTO_COMMIT_TRANS;
  sql_command_flags[SQLCOM_CREATE_SERVER]=      CF_AUTO_COMMIT_TRANS |
                                                CF_ACQUIRE_BACKUP_LOCK;
  sql_command_flags[SQLCOM_ALTER_SERVER]=       CF_AUTO_COMMIT_TRANS |
                                                CF_ACQUIRE_BACKUP_LOCK;
  sql_command_flags[SQLCOM_DROP_SERVER]=        CF_AUTO_COMMIT_TRANS |
                                                CF_ACQUIRE_BACKUP_LOCK;
  sql_command_flags[SQLCOM_CHANGE_MASTER]=      CF_AUTO_COMMIT_TRANS;
  sql_command_flags[SQLCOM_CHANGE_REPLICATION_FILTER]=    CF_AUTO_COMMIT_TRANS;
  sql_command_flags[SQLCOM_SLAVE_START]=        CF_AUTO_COMMIT_TRANS;
  sql_command_flags[SQLCOM_SLAVE_STOP]=         CF_AUTO_COMMIT_TRANS;
  sql_command_flags[SQLCOM_ALTER_TABLESPACE]|=  CF_AUTO_COMMIT_TRANS |
                                                CF_ACQUIRE_BACKUP_LOCK;

  /*
    The following statements can deal with temporary tables,
    so temporary tables should be pre-opened for those statements to
    simplify privilege checking.

    There are other statements that deal with temporary tables and open
    them, but which are not listed here. The thing is that the order of
    pre-opening temporary tables for those statements is somewhat custom.
  */
  sql_command_flags[SQLCOM_CREATE_TABLE]|=    CF_PREOPEN_TMP_TABLES;
  sql_command_flags[SQLCOM_DROP_TABLE]|=      CF_PREOPEN_TMP_TABLES;
  sql_command_flags[SQLCOM_CREATE_INDEX]|=    CF_PREOPEN_TMP_TABLES;
  sql_command_flags[SQLCOM_ALTER_TABLE]|=     CF_PREOPEN_TMP_TABLES;
  sql_command_flags[SQLCOM_TRUNCATE]|=        CF_PREOPEN_TMP_TABLES;
  sql_command_flags[SQLCOM_LOAD]|=            CF_PREOPEN_TMP_TABLES;
  sql_command_flags[SQLCOM_DROP_INDEX]|=      CF_PREOPEN_TMP_TABLES;
  sql_command_flags[SQLCOM_UPDATE]|=          CF_PREOPEN_TMP_TABLES;
  sql_command_flags[SQLCOM_UPDATE_MULTI]|=    CF_PREOPEN_TMP_TABLES;
  sql_command_flags[SQLCOM_INSERT]|=          CF_PREOPEN_TMP_TABLES;
  sql_command_flags[SQLCOM_INSERT_SELECT]|=   CF_PREOPEN_TMP_TABLES;
  sql_command_flags[SQLCOM_DELETE]|=          CF_PREOPEN_TMP_TABLES;
  sql_command_flags[SQLCOM_DELETE_MULTI]|=    CF_PREOPEN_TMP_TABLES;
  sql_command_flags[SQLCOM_REPLACE]|=         CF_PREOPEN_TMP_TABLES;
  sql_command_flags[SQLCOM_REPLACE_SELECT]|=  CF_PREOPEN_TMP_TABLES;
  sql_command_flags[SQLCOM_SELECT]|=          CF_PREOPEN_TMP_TABLES;
  sql_command_flags[SQLCOM_SET_OPTION]|=      CF_PREOPEN_TMP_TABLES;
  sql_command_flags[SQLCOM_DO]|=              CF_PREOPEN_TMP_TABLES;
  sql_command_flags[SQLCOM_CALL]|=            CF_PREOPEN_TMP_TABLES;
  sql_command_flags[SQLCOM_CHECKSUM]|=        CF_PREOPEN_TMP_TABLES;
  sql_command_flags[SQLCOM_ANALYZE]|=         CF_PREOPEN_TMP_TABLES;
  sql_command_flags[SQLCOM_CHECK]|=           CF_PREOPEN_TMP_TABLES;
  sql_command_flags[SQLCOM_OPTIMIZE]|=        CF_PREOPEN_TMP_TABLES;
  sql_command_flags[SQLCOM_REPAIR]|=          CF_PREOPEN_TMP_TABLES;
  sql_command_flags[SQLCOM_PRELOAD_KEYS]|=    CF_PREOPEN_TMP_TABLES;
  sql_command_flags[SQLCOM_ASSIGN_TO_KEYCACHE]|= CF_PREOPEN_TMP_TABLES;

  /*
    DDL statements that should start with closing opened handlers.

    We use this flag only for statements for which open HANDLERs
    have to be closed before emporary tables are pre-opened.
  */
  sql_command_flags[SQLCOM_CREATE_TABLE]|=    CF_HA_CLOSE;
  sql_command_flags[SQLCOM_DROP_TABLE]|=      CF_HA_CLOSE;
  sql_command_flags[SQLCOM_ALTER_TABLE]|=     CF_HA_CLOSE;
  sql_command_flags[SQLCOM_TRUNCATE]|=        CF_HA_CLOSE;
  sql_command_flags[SQLCOM_REPAIR]|=          CF_HA_CLOSE;
  sql_command_flags[SQLCOM_OPTIMIZE]|=        CF_HA_CLOSE;
  sql_command_flags[SQLCOM_ANALYZE]|=         CF_HA_CLOSE;
  sql_command_flags[SQLCOM_CHECK]|=           CF_HA_CLOSE;
  sql_command_flags[SQLCOM_CREATE_INDEX]|=    CF_HA_CLOSE;
  sql_command_flags[SQLCOM_DROP_INDEX]|=      CF_HA_CLOSE;
  sql_command_flags[SQLCOM_PRELOAD_KEYS]|=    CF_HA_CLOSE;
  sql_command_flags[SQLCOM_ASSIGN_TO_KEYCACHE]|=  CF_HA_CLOSE;

  /*
    Mark statements that always are disallowed in read-only
    transactions. Note that according to the SQL standard,
    even temporary table DDL should be disallowed.
  */
  sql_command_flags[SQLCOM_CREATE_TABLE]|=     CF_DISALLOW_IN_RO_TRANS;
  sql_command_flags[SQLCOM_ALTER_TABLE]|=      CF_DISALLOW_IN_RO_TRANS;
  sql_command_flags[SQLCOM_DROP_TABLE]|=       CF_DISALLOW_IN_RO_TRANS;
  sql_command_flags[SQLCOM_RENAME_TABLE]|=     CF_DISALLOW_IN_RO_TRANS;
  sql_command_flags[SQLCOM_CREATE_INDEX]|=     CF_DISALLOW_IN_RO_TRANS;
  sql_command_flags[SQLCOM_DROP_INDEX]|=       CF_DISALLOW_IN_RO_TRANS;
  sql_command_flags[SQLCOM_CREATE_DB]|=        CF_DISALLOW_IN_RO_TRANS;
  sql_command_flags[SQLCOM_DROP_DB]|=          CF_DISALLOW_IN_RO_TRANS;
  sql_command_flags[SQLCOM_ALTER_DB]|=         CF_DISALLOW_IN_RO_TRANS;
  sql_command_flags[SQLCOM_CREATE_VIEW]|=      CF_DISALLOW_IN_RO_TRANS;
  sql_command_flags[SQLCOM_DROP_VIEW]|=        CF_DISALLOW_IN_RO_TRANS;
  sql_command_flags[SQLCOM_CREATE_TRIGGER]|=   CF_DISALLOW_IN_RO_TRANS;
  sql_command_flags[SQLCOM_DROP_TRIGGER]|=     CF_DISALLOW_IN_RO_TRANS;
  sql_command_flags[SQLCOM_CREATE_EVENT]|=     CF_DISALLOW_IN_RO_TRANS;
  sql_command_flags[SQLCOM_ALTER_EVENT]|=      CF_DISALLOW_IN_RO_TRANS;
  sql_command_flags[SQLCOM_DROP_EVENT]|=       CF_DISALLOW_IN_RO_TRANS;
  sql_command_flags[SQLCOM_CREATE_USER]|=      CF_DISALLOW_IN_RO_TRANS;
  sql_command_flags[SQLCOM_CREATE_ROLE]|=      CF_DISALLOW_IN_RO_TRANS;
  sql_command_flags[SQLCOM_RENAME_USER]|=      CF_DISALLOW_IN_RO_TRANS;
  sql_command_flags[SQLCOM_ALTER_USER]|=       CF_DISALLOW_IN_RO_TRANS;
  sql_command_flags[SQLCOM_DROP_USER]|=        CF_DISALLOW_IN_RO_TRANS;
  sql_command_flags[SQLCOM_DROP_ROLE]|=        CF_DISALLOW_IN_RO_TRANS;
  sql_command_flags[SQLCOM_CREATE_SERVER]|=    CF_DISALLOW_IN_RO_TRANS;
  sql_command_flags[SQLCOM_ALTER_SERVER]|=     CF_DISALLOW_IN_RO_TRANS;
  sql_command_flags[SQLCOM_DROP_SERVER]|=      CF_DISALLOW_IN_RO_TRANS;
  sql_command_flags[SQLCOM_CREATE_FUNCTION]|=  CF_DISALLOW_IN_RO_TRANS;
  sql_command_flags[SQLCOM_CREATE_PROCEDURE]|= CF_DISALLOW_IN_RO_TRANS;
  sql_command_flags[SQLCOM_CREATE_SPFUNCTION]|=CF_DISALLOW_IN_RO_TRANS;
  sql_command_flags[SQLCOM_DROP_PROCEDURE]|=   CF_DISALLOW_IN_RO_TRANS;
  sql_command_flags[SQLCOM_DROP_FUNCTION]|=    CF_DISALLOW_IN_RO_TRANS;
  sql_command_flags[SQLCOM_ALTER_PROCEDURE]|=  CF_DISALLOW_IN_RO_TRANS;
  sql_command_flags[SQLCOM_ALTER_FUNCTION]|=   CF_DISALLOW_IN_RO_TRANS;
  sql_command_flags[SQLCOM_TRUNCATE]|=         CF_DISALLOW_IN_RO_TRANS;
  sql_command_flags[SQLCOM_ALTER_TABLESPACE]|= CF_DISALLOW_IN_RO_TRANS;
  sql_command_flags[SQLCOM_REPAIR]|=           CF_DISALLOW_IN_RO_TRANS;
  sql_command_flags[SQLCOM_OPTIMIZE]|=         CF_DISALLOW_IN_RO_TRANS;
  sql_command_flags[SQLCOM_GRANT]|=            CF_DISALLOW_IN_RO_TRANS;
  sql_command_flags[SQLCOM_GRANT_ROLE]|=       CF_DISALLOW_IN_RO_TRANS;
  sql_command_flags[SQLCOM_REVOKE]|=           CF_DISALLOW_IN_RO_TRANS;
  sql_command_flags[SQLCOM_REVOKE_ALL]|=       CF_DISALLOW_IN_RO_TRANS;
  sql_command_flags[SQLCOM_REVOKE_ROLE]|=      CF_DISALLOW_IN_RO_TRANS;
  sql_command_flags[SQLCOM_INSTALL_PLUGIN]|=   CF_DISALLOW_IN_RO_TRANS;
  sql_command_flags[SQLCOM_UNINSTALL_PLUGIN]|= CF_DISALLOW_IN_RO_TRANS;
  sql_command_flags[SQLCOM_INSTALL_COMPONENT]|= CF_DISALLOW_IN_RO_TRANS;
  sql_command_flags[SQLCOM_UNINSTALL_COMPONENT]|= CF_DISALLOW_IN_RO_TRANS;
  sql_command_flags[SQLCOM_ALTER_INSTANCE]|=   CF_DISALLOW_IN_RO_TRANS;
  sql_command_flags[SQLCOM_IMPORT]|=           CF_DISALLOW_IN_RO_TRANS;

  /*
    Mark statements that are allowed to be executed by the plugins.
  */
  sql_command_flags[SQLCOM_SELECT]|=                  CF_ALLOW_PROTOCOL_PLUGIN;
  sql_command_flags[SQLCOM_CREATE_TABLE]|=            CF_ALLOW_PROTOCOL_PLUGIN;
  sql_command_flags[SQLCOM_CREATE_INDEX]|=            CF_ALLOW_PROTOCOL_PLUGIN;
  sql_command_flags[SQLCOM_ALTER_TABLE]|=             CF_ALLOW_PROTOCOL_PLUGIN;
  sql_command_flags[SQLCOM_UPDATE]|=                  CF_ALLOW_PROTOCOL_PLUGIN;
  sql_command_flags[SQLCOM_INSERT]|=                  CF_ALLOW_PROTOCOL_PLUGIN;
  sql_command_flags[SQLCOM_INSERT_SELECT]|=           CF_ALLOW_PROTOCOL_PLUGIN;
  sql_command_flags[SQLCOM_DELETE]|=                  CF_ALLOW_PROTOCOL_PLUGIN;
  sql_command_flags[SQLCOM_TRUNCATE]|=                CF_ALLOW_PROTOCOL_PLUGIN;
  sql_command_flags[SQLCOM_DROP_TABLE]|=              CF_ALLOW_PROTOCOL_PLUGIN;
  sql_command_flags[SQLCOM_DROP_INDEX]|=              CF_ALLOW_PROTOCOL_PLUGIN;
  sql_command_flags[SQLCOM_SHOW_DATABASES]|=          CF_ALLOW_PROTOCOL_PLUGIN;
  sql_command_flags[SQLCOM_SHOW_TABLES]|=             CF_ALLOW_PROTOCOL_PLUGIN;
  sql_command_flags[SQLCOM_SHOW_FIELDS]|=             CF_ALLOW_PROTOCOL_PLUGIN;
  sql_command_flags[SQLCOM_SHOW_KEYS]|=               CF_ALLOW_PROTOCOL_PLUGIN;
  sql_command_flags[SQLCOM_SHOW_VARIABLES]|=          CF_ALLOW_PROTOCOL_PLUGIN;
  sql_command_flags[SQLCOM_SHOW_STATUS]|=             CF_ALLOW_PROTOCOL_PLUGIN;
  sql_command_flags[SQLCOM_SHOW_ENGINE_LOGS]|=        CF_ALLOW_PROTOCOL_PLUGIN;
  sql_command_flags[SQLCOM_SHOW_ENGINE_STATUS]|=      CF_ALLOW_PROTOCOL_PLUGIN;
  sql_command_flags[SQLCOM_SHOW_ENGINE_MUTEX]|=       CF_ALLOW_PROTOCOL_PLUGIN;
  sql_command_flags[SQLCOM_SHOW_PROCESSLIST]|=        CF_ALLOW_PROTOCOL_PLUGIN;
  sql_command_flags[SQLCOM_SHOW_MASTER_STAT]|=        CF_ALLOW_PROTOCOL_PLUGIN;
  sql_command_flags[SQLCOM_SHOW_SLAVE_STAT]|=         CF_ALLOW_PROTOCOL_PLUGIN;
  sql_command_flags[SQLCOM_SHOW_GRANTS]|=             CF_ALLOW_PROTOCOL_PLUGIN;
  sql_command_flags[SQLCOM_SHOW_CREATE]|=             CF_ALLOW_PROTOCOL_PLUGIN;
  sql_command_flags[SQLCOM_SHOW_CHARSETS]|=           CF_ALLOW_PROTOCOL_PLUGIN;
  sql_command_flags[SQLCOM_SHOW_COLLATIONS]|=         CF_ALLOW_PROTOCOL_PLUGIN;
  sql_command_flags[SQLCOM_SHOW_CREATE_DB]|=          CF_ALLOW_PROTOCOL_PLUGIN;
  sql_command_flags[SQLCOM_SHOW_TABLE_STATUS]|=       CF_ALLOW_PROTOCOL_PLUGIN;
  sql_command_flags[SQLCOM_SHOW_TRIGGERS]|=           CF_ALLOW_PROTOCOL_PLUGIN;
  sql_command_flags[SQLCOM_LOAD]|=                    CF_ALLOW_PROTOCOL_PLUGIN;
  sql_command_flags[SQLCOM_SET_OPTION]|=              CF_ALLOW_PROTOCOL_PLUGIN;
  sql_command_flags[SQLCOM_LOCK_TABLES]|=             CF_ALLOW_PROTOCOL_PLUGIN;
  sql_command_flags[SQLCOM_UNLOCK_TABLES]|=           CF_ALLOW_PROTOCOL_PLUGIN;
  sql_command_flags[SQLCOM_GRANT]|=                   CF_ALLOW_PROTOCOL_PLUGIN;
  sql_command_flags[SQLCOM_CHANGE_DB]|=               CF_ALLOW_PROTOCOL_PLUGIN;
  sql_command_flags[SQLCOM_CREATE_DB]|=               CF_ALLOW_PROTOCOL_PLUGIN;
  sql_command_flags[SQLCOM_DROP_DB]|=                 CF_ALLOW_PROTOCOL_PLUGIN;
  sql_command_flags[SQLCOM_ALTER_DB]|=                CF_ALLOW_PROTOCOL_PLUGIN;
  sql_command_flags[SQLCOM_REPAIR]|=                  CF_ALLOW_PROTOCOL_PLUGIN;
  sql_command_flags[SQLCOM_REPLACE]|=                 CF_ALLOW_PROTOCOL_PLUGIN;
  sql_command_flags[SQLCOM_REPLACE_SELECT]|=          CF_ALLOW_PROTOCOL_PLUGIN;
  sql_command_flags[SQLCOM_CREATE_FUNCTION]|=         CF_ALLOW_PROTOCOL_PLUGIN;
  sql_command_flags[SQLCOM_DROP_FUNCTION]|=           CF_ALLOW_PROTOCOL_PLUGIN;
  sql_command_flags[SQLCOM_REVOKE]|=                  CF_ALLOW_PROTOCOL_PLUGIN;
  sql_command_flags[SQLCOM_OPTIMIZE]|=                CF_ALLOW_PROTOCOL_PLUGIN;
  sql_command_flags[SQLCOM_CHECK]|=                   CF_ALLOW_PROTOCOL_PLUGIN;
  sql_command_flags[SQLCOM_ASSIGN_TO_KEYCACHE]|=      CF_ALLOW_PROTOCOL_PLUGIN;
  sql_command_flags[SQLCOM_PRELOAD_KEYS]|=            CF_ALLOW_PROTOCOL_PLUGIN;
  sql_command_flags[SQLCOM_FLUSH]|=                   CF_ALLOW_PROTOCOL_PLUGIN;
  sql_command_flags[SQLCOM_KILL]|=                    CF_ALLOW_PROTOCOL_PLUGIN;
  sql_command_flags[SQLCOM_ANALYZE]|=                 CF_ALLOW_PROTOCOL_PLUGIN;
  sql_command_flags[SQLCOM_ROLLBACK]|=                CF_ALLOW_PROTOCOL_PLUGIN;
  sql_command_flags[SQLCOM_ROLLBACK_TO_SAVEPOINT]|=   CF_ALLOW_PROTOCOL_PLUGIN;
  sql_command_flags[SQLCOM_COMMIT]|=                  CF_ALLOW_PROTOCOL_PLUGIN;
  sql_command_flags[SQLCOM_SAVEPOINT]|=               CF_ALLOW_PROTOCOL_PLUGIN;
  sql_command_flags[SQLCOM_RELEASE_SAVEPOINT]|=       CF_ALLOW_PROTOCOL_PLUGIN;
  sql_command_flags[SQLCOM_SLAVE_START]|=             CF_ALLOW_PROTOCOL_PLUGIN;
  sql_command_flags[SQLCOM_SLAVE_STOP]|=              CF_ALLOW_PROTOCOL_PLUGIN;
  sql_command_flags[SQLCOM_START_GROUP_REPLICATION]|= CF_ALLOW_PROTOCOL_PLUGIN;
  sql_command_flags[SQLCOM_STOP_GROUP_REPLICATION]|=  CF_ALLOW_PROTOCOL_PLUGIN;
  sql_command_flags[SQLCOM_BEGIN]|=                   CF_ALLOW_PROTOCOL_PLUGIN;
  sql_command_flags[SQLCOM_CHANGE_MASTER]|=           CF_ALLOW_PROTOCOL_PLUGIN;
  sql_command_flags[SQLCOM_CHANGE_REPLICATION_FILTER]|= CF_ALLOW_PROTOCOL_PLUGIN;
  sql_command_flags[SQLCOM_RENAME_TABLE]|=            CF_ALLOW_PROTOCOL_PLUGIN;
  sql_command_flags[SQLCOM_RESET]|=                   CF_ALLOW_PROTOCOL_PLUGIN;
  sql_command_flags[SQLCOM_PURGE]|=                   CF_ALLOW_PROTOCOL_PLUGIN;
  sql_command_flags[SQLCOM_PURGE_BEFORE]|=            CF_ALLOW_PROTOCOL_PLUGIN;
  sql_command_flags[SQLCOM_SHOW_BINLOGS]|=            CF_ALLOW_PROTOCOL_PLUGIN;
  sql_command_flags[SQLCOM_SHOW_OPEN_TABLES]|=        CF_ALLOW_PROTOCOL_PLUGIN;
  sql_command_flags[SQLCOM_HA_OPEN]|=                 CF_ALLOW_PROTOCOL_PLUGIN;
  sql_command_flags[SQLCOM_HA_CLOSE]|=                CF_ALLOW_PROTOCOL_PLUGIN;
  sql_command_flags[SQLCOM_HA_READ]|=                 CF_ALLOW_PROTOCOL_PLUGIN;
  sql_command_flags[SQLCOM_SHOW_SLAVE_HOSTS]|=        CF_ALLOW_PROTOCOL_PLUGIN;
  sql_command_flags[SQLCOM_DELETE_MULTI]|=            CF_ALLOW_PROTOCOL_PLUGIN;
  sql_command_flags[SQLCOM_UPDATE_MULTI]|=            CF_ALLOW_PROTOCOL_PLUGIN;
  sql_command_flags[SQLCOM_SHOW_BINLOG_EVENTS]|=      CF_ALLOW_PROTOCOL_PLUGIN;
  sql_command_flags[SQLCOM_DO]|=                      CF_ALLOW_PROTOCOL_PLUGIN;
  sql_command_flags[SQLCOM_SHOW_WARNS]|=              CF_ALLOW_PROTOCOL_PLUGIN;
  sql_command_flags[SQLCOM_EMPTY_QUERY]|=             CF_ALLOW_PROTOCOL_PLUGIN;
  sql_command_flags[SQLCOM_SHOW_ERRORS]|=             CF_ALLOW_PROTOCOL_PLUGIN;
  sql_command_flags[SQLCOM_SHOW_STORAGE_ENGINES]|=    CF_ALLOW_PROTOCOL_PLUGIN;
  sql_command_flags[SQLCOM_SHOW_PRIVILEGES]|=         CF_ALLOW_PROTOCOL_PLUGIN;
  sql_command_flags[SQLCOM_HELP]|=                    CF_ALLOW_PROTOCOL_PLUGIN;
  sql_command_flags[SQLCOM_CREATE_USER]|=             CF_ALLOW_PROTOCOL_PLUGIN;
  sql_command_flags[SQLCOM_DROP_USER]|=               CF_ALLOW_PROTOCOL_PLUGIN;
  sql_command_flags[SQLCOM_RENAME_USER]|=             CF_ALLOW_PROTOCOL_PLUGIN;
  sql_command_flags[SQLCOM_REVOKE_ALL]|=              CF_ALLOW_PROTOCOL_PLUGIN;
  sql_command_flags[SQLCOM_CHECKSUM]|=                CF_ALLOW_PROTOCOL_PLUGIN;
  sql_command_flags[SQLCOM_CREATE_PROCEDURE]|=        CF_ALLOW_PROTOCOL_PLUGIN;
  sql_command_flags[SQLCOM_CREATE_SPFUNCTION]|=       CF_ALLOW_PROTOCOL_PLUGIN;
  sql_command_flags[SQLCOM_CALL]|=                    CF_ALLOW_PROTOCOL_PLUGIN;
  sql_command_flags[SQLCOM_DROP_PROCEDURE]|=          CF_ALLOW_PROTOCOL_PLUGIN;
  sql_command_flags[SQLCOM_ALTER_PROCEDURE]|=         CF_ALLOW_PROTOCOL_PLUGIN;
  sql_command_flags[SQLCOM_ALTER_FUNCTION]|=          CF_ALLOW_PROTOCOL_PLUGIN;
  sql_command_flags[SQLCOM_SHOW_CREATE_PROC]|=        CF_ALLOW_PROTOCOL_PLUGIN;
  sql_command_flags[SQLCOM_SHOW_CREATE_FUNC]|=        CF_ALLOW_PROTOCOL_PLUGIN;
  sql_command_flags[SQLCOM_SHOW_STATUS_PROC]|=        CF_ALLOW_PROTOCOL_PLUGIN;
  sql_command_flags[SQLCOM_SHOW_STATUS_FUNC]|=        CF_ALLOW_PROTOCOL_PLUGIN;
  sql_command_flags[SQLCOM_PREPARE]|=                 CF_ALLOW_PROTOCOL_PLUGIN;
  sql_command_flags[SQLCOM_EXECUTE]|=                 CF_ALLOW_PROTOCOL_PLUGIN;
  sql_command_flags[SQLCOM_DEALLOCATE_PREPARE]|=      CF_ALLOW_PROTOCOL_PLUGIN;
  sql_command_flags[SQLCOM_CREATE_VIEW]|=             CF_ALLOW_PROTOCOL_PLUGIN;
  sql_command_flags[SQLCOM_DROP_VIEW]|=               CF_ALLOW_PROTOCOL_PLUGIN;
  sql_command_flags[SQLCOM_CREATE_TRIGGER]|=          CF_ALLOW_PROTOCOL_PLUGIN;
  sql_command_flags[SQLCOM_DROP_TRIGGER]|=            CF_ALLOW_PROTOCOL_PLUGIN;
  sql_command_flags[SQLCOM_XA_START]|=                CF_ALLOW_PROTOCOL_PLUGIN;
  sql_command_flags[SQLCOM_XA_END]|=                  CF_ALLOW_PROTOCOL_PLUGIN;
  sql_command_flags[SQLCOM_XA_PREPARE]|=              CF_ALLOW_PROTOCOL_PLUGIN;
  sql_command_flags[SQLCOM_XA_COMMIT]|=               CF_ALLOW_PROTOCOL_PLUGIN;
  sql_command_flags[SQLCOM_XA_ROLLBACK]|=             CF_ALLOW_PROTOCOL_PLUGIN;
  sql_command_flags[SQLCOM_XA_RECOVER]|=              CF_ALLOW_PROTOCOL_PLUGIN;
  sql_command_flags[SQLCOM_SHOW_PROC_CODE]|=          CF_ALLOW_PROTOCOL_PLUGIN;
  sql_command_flags[SQLCOM_SHOW_FUNC_CODE]|=          CF_ALLOW_PROTOCOL_PLUGIN;
  sql_command_flags[SQLCOM_ALTER_TABLESPACE]|=        CF_ALLOW_PROTOCOL_PLUGIN;
  sql_command_flags[SQLCOM_BINLOG_BASE64_EVENT]|=     CF_ALLOW_PROTOCOL_PLUGIN;
  sql_command_flags[SQLCOM_SHOW_PLUGINS]|=            CF_ALLOW_PROTOCOL_PLUGIN;
  sql_command_flags[SQLCOM_CREATE_SERVER]|=           CF_ALLOW_PROTOCOL_PLUGIN;
  sql_command_flags[SQLCOM_DROP_SERVER]|=             CF_ALLOW_PROTOCOL_PLUGIN;
  sql_command_flags[SQLCOM_ALTER_SERVER]|=            CF_ALLOW_PROTOCOL_PLUGIN;
  sql_command_flags[SQLCOM_CREATE_EVENT]|=            CF_ALLOW_PROTOCOL_PLUGIN;
  sql_command_flags[SQLCOM_ALTER_EVENT]|=             CF_ALLOW_PROTOCOL_PLUGIN;
  sql_command_flags[SQLCOM_DROP_EVENT]|=              CF_ALLOW_PROTOCOL_PLUGIN;
  sql_command_flags[SQLCOM_SHOW_CREATE_EVENT]|=       CF_ALLOW_PROTOCOL_PLUGIN;
  sql_command_flags[SQLCOM_SHOW_EVENTS]|=             CF_ALLOW_PROTOCOL_PLUGIN;
  sql_command_flags[SQLCOM_SHOW_CREATE_TRIGGER]|=     CF_ALLOW_PROTOCOL_PLUGIN;
  sql_command_flags[SQLCOM_SHOW_PROFILE]|=            CF_ALLOW_PROTOCOL_PLUGIN;
  sql_command_flags[SQLCOM_SHOW_PROFILES]|=           CF_ALLOW_PROTOCOL_PLUGIN;
  sql_command_flags[SQLCOM_SIGNAL]|=                  CF_ALLOW_PROTOCOL_PLUGIN;
  sql_command_flags[SQLCOM_RESIGNAL]|=                CF_ALLOW_PROTOCOL_PLUGIN;
  sql_command_flags[SQLCOM_SHOW_RELAYLOG_EVENTS]|=    CF_ALLOW_PROTOCOL_PLUGIN;
  sql_command_flags[SQLCOM_GET_DIAGNOSTICS]|=         CF_ALLOW_PROTOCOL_PLUGIN;
  sql_command_flags[SQLCOM_ALTER_USER]|=              CF_ALLOW_PROTOCOL_PLUGIN;
  sql_command_flags[SQLCOM_EXPLAIN_OTHER]|=           CF_ALLOW_PROTOCOL_PLUGIN;
  sql_command_flags[SQLCOM_SHOW_CREATE_USER]|=        CF_ALLOW_PROTOCOL_PLUGIN;
  sql_command_flags[SQLCOM_SET_PASSWORD]|=            CF_ALLOW_PROTOCOL_PLUGIN;
  sql_command_flags[SQLCOM_DROP_ROLE]|=               CF_ALLOW_PROTOCOL_PLUGIN;
  sql_command_flags[SQLCOM_CREATE_ROLE]|=             CF_ALLOW_PROTOCOL_PLUGIN;
  sql_command_flags[SQLCOM_SET_ROLE]|=                CF_ALLOW_PROTOCOL_PLUGIN;
  sql_command_flags[SQLCOM_GRANT_ROLE]|=              CF_ALLOW_PROTOCOL_PLUGIN;
  sql_command_flags[SQLCOM_REVOKE_ROLE]|=             CF_ALLOW_PROTOCOL_PLUGIN;
  sql_command_flags[SQLCOM_ALTER_USER_DEFAULT_ROLE]|= CF_ALLOW_PROTOCOL_PLUGIN;
  sql_command_flags[SQLCOM_IMPORT]|=                  CF_ALLOW_PROTOCOL_PLUGIN;
  sql_command_flags[SQLCOM_END]|=                     CF_ALLOW_PROTOCOL_PLUGIN;

  /*
    Mark DDL statements which require that auto-commit mode to be temporarily
    turned off. See sqlcom_needs_autocommit_off() for more details.

    CREATE TABLE and DROP TABLE are not marked as such as they have special
    variants dealing with temporary tables which don't update data-dictionary
    at all and which should be allowed in the middle of transaction.
  */
  sql_command_flags[SQLCOM_CREATE_INDEX]|=     CF_NEEDS_AUTOCOMMIT_OFF |
                                               CF_POTENTIAL_ATOMIC_DDL;
  sql_command_flags[SQLCOM_ALTER_TABLE]|=      CF_NEEDS_AUTOCOMMIT_OFF |
                                               CF_POTENTIAL_ATOMIC_DDL;
  sql_command_flags[SQLCOM_TRUNCATE]|=         CF_NEEDS_AUTOCOMMIT_OFF |
                                               CF_POTENTIAL_ATOMIC_DDL;
  sql_command_flags[SQLCOM_DROP_INDEX]|=       CF_NEEDS_AUTOCOMMIT_OFF |
                                               CF_POTENTIAL_ATOMIC_DDL;
  sql_command_flags[SQLCOM_CREATE_DB]|=        CF_NEEDS_AUTOCOMMIT_OFF |
                                               CF_POTENTIAL_ATOMIC_DDL;
  sql_command_flags[SQLCOM_DROP_DB]|=          CF_NEEDS_AUTOCOMMIT_OFF |
                                               CF_POTENTIAL_ATOMIC_DDL;
  sql_command_flags[SQLCOM_ALTER_DB]|=         CF_NEEDS_AUTOCOMMIT_OFF |
                                               CF_POTENTIAL_ATOMIC_DDL;
  sql_command_flags[SQLCOM_REPAIR]|=           CF_NEEDS_AUTOCOMMIT_OFF;
  sql_command_flags[SQLCOM_OPTIMIZE]|=         CF_NEEDS_AUTOCOMMIT_OFF;
  sql_command_flags[SQLCOM_RENAME_TABLE]|=     CF_NEEDS_AUTOCOMMIT_OFF |
                                               CF_POTENTIAL_ATOMIC_DDL;
  sql_command_flags[SQLCOM_CREATE_VIEW]|=      CF_NEEDS_AUTOCOMMIT_OFF |
                                               CF_POTENTIAL_ATOMIC_DDL;
  sql_command_flags[SQLCOM_DROP_VIEW]|=        CF_NEEDS_AUTOCOMMIT_OFF |
                                               CF_POTENTIAL_ATOMIC_DDL;
  sql_command_flags[SQLCOM_ALTER_TABLESPACE]|= CF_NEEDS_AUTOCOMMIT_OFF |
                                               CF_POTENTIAL_ATOMIC_DDL;
  sql_command_flags[SQLCOM_CREATE_SPFUNCTION]|= CF_NEEDS_AUTOCOMMIT_OFF |
                                                CF_POTENTIAL_ATOMIC_DDL;
  sql_command_flags[SQLCOM_DROP_FUNCTION]|=     CF_NEEDS_AUTOCOMMIT_OFF |
                                                CF_POTENTIAL_ATOMIC_DDL;
  sql_command_flags[SQLCOM_ALTER_FUNCTION]|=    CF_NEEDS_AUTOCOMMIT_OFF |
                                                CF_POTENTIAL_ATOMIC_DDL;
  sql_command_flags[SQLCOM_CREATE_FUNCTION]|=   CF_NEEDS_AUTOCOMMIT_OFF |
                                                CF_POTENTIAL_ATOMIC_DDL;
  sql_command_flags[SQLCOM_CREATE_PROCEDURE]|=  CF_NEEDS_AUTOCOMMIT_OFF |
                                                CF_POTENTIAL_ATOMIC_DDL;
  sql_command_flags[SQLCOM_DROP_PROCEDURE]|=    CF_NEEDS_AUTOCOMMIT_OFF |
                                                CF_POTENTIAL_ATOMIC_DDL;
  sql_command_flags[SQLCOM_ALTER_PROCEDURE]|=   CF_NEEDS_AUTOCOMMIT_OFF |
                                                CF_POTENTIAL_ATOMIC_DDL;
  sql_command_flags[SQLCOM_CREATE_TRIGGER]|=   CF_NEEDS_AUTOCOMMIT_OFF |
                                               CF_POTENTIAL_ATOMIC_DDL;
  sql_command_flags[SQLCOM_DROP_TRIGGER]|=     CF_NEEDS_AUTOCOMMIT_OFF |
                                               CF_POTENTIAL_ATOMIC_DDL;
  sql_command_flags[SQLCOM_IMPORT]|=           CF_NEEDS_AUTOCOMMIT_OFF |
                                               CF_POTENTIAL_ATOMIC_DDL;
  sql_command_flags[SQLCOM_INSTALL_PLUGIN]|=   CF_NEEDS_AUTOCOMMIT_OFF;
  sql_command_flags[SQLCOM_UNINSTALL_PLUGIN]|= CF_NEEDS_AUTOCOMMIT_OFF;
  sql_command_flags[SQLCOM_CREATE_EVENT]|=     CF_NEEDS_AUTOCOMMIT_OFF |
                                               CF_POTENTIAL_ATOMIC_DDL;
  sql_command_flags[SQLCOM_ALTER_EVENT]|=      CF_NEEDS_AUTOCOMMIT_OFF |
                                               CF_POTENTIAL_ATOMIC_DDL;
  sql_command_flags[SQLCOM_DROP_EVENT]|=       CF_NEEDS_AUTOCOMMIT_OFF |
                                               CF_POTENTIAL_ATOMIC_DDL;
}

bool sqlcom_can_generate_row_events(enum enum_sql_command command)
{
  return (sql_command_flags[command] & CF_CAN_GENERATE_ROW_EVENTS);
}

bool is_update_query(enum enum_sql_command command)
{
  DBUG_ASSERT(command >= 0 && command <= SQLCOM_END);
  return (sql_command_flags[command] & CF_CHANGES_DATA) != 0;
}


bool is_explainable_query(enum enum_sql_command command)
{
  DBUG_ASSERT(command >= 0 && command <= SQLCOM_END);
  return (sql_command_flags[command] & CF_CAN_BE_EXPLAINED) != 0;
}

/**
  Check if a sql command is allowed to write to log tables.
  @param command The SQL command
  @return true if writing is allowed
*/
bool is_log_table_write_query(enum enum_sql_command command)
{
  DBUG_ASSERT(command >= 0 && command <= SQLCOM_END);
  return (sql_command_flags[command] & CF_WRITE_LOGS_COMMAND) != 0;
}


/**
  Check if statement (typically DDL) needs auto-commit mode temporarily
  turned off.

  @note This is necessary to prevent InnoDB from automatically committing
        InnoDB transaction each time data-dictionary tables are closed
        after being updated.
*/
static bool sqlcom_needs_autocommit_off(const LEX *lex)
{
  return (sql_command_flags[lex->sql_command] & CF_NEEDS_AUTOCOMMIT_OFF) ||
          (lex->sql_command == SQLCOM_CREATE_TABLE &&
           ! (lex->create_info->options & HA_LEX_CREATE_TMP_TABLE)) ||
          (lex->sql_command == SQLCOM_DROP_TABLE && ! lex->drop_temporary);
}


void execute_init_command(THD *thd, LEX_STRING *init_command,
                          mysql_rwlock_t *var_lock)
{
  Protocol_classic *protocol= thd->get_protocol_classic();
  Vio* save_vio;
  ulong save_client_capabilities;
  COM_DATA com_data;

  mysql_rwlock_rdlock(var_lock);
  if (!init_command->length)
  {
    mysql_rwlock_unlock(var_lock);
    return;
  }

  /*
    copy the value under a lock, and release the lock.
    init_command has to be executed without a lock held,
    as it may try to change itself
  */
  size_t len= init_command->length;
  char *buf= thd->strmake(init_command->str, len);
  mysql_rwlock_unlock(var_lock);

#if defined(ENABLED_PROFILING)
  thd->profiling.start_new_query();
  thd->profiling.set_query_source(buf, len);
#endif

  THD_STAGE_INFO(thd, stage_execution_of_init_command);
  save_client_capabilities= protocol->get_client_capabilities();
  protocol->add_client_capability(CLIENT_MULTI_QUERIES);
  /*
    We don't need return result of execution to client side.
    To forbid this we should set thd->net.vio to 0.
  */
  save_vio= protocol->get_vio();
  protocol->set_vio(NULL);
  protocol->create_command(&com_data, COM_QUERY, (uchar *) buf, len);
  dispatch_command(thd, &com_data, COM_QUERY);
  protocol->set_client_capabilities(save_client_capabilities);
  protocol->set_vio(save_vio);

#if defined(ENABLED_PROFILING)
  thd->profiling.finish_current_query();
#endif
}


/* This works because items are allocated with sql_alloc() */

void free_items(Item *item)
{
  Item *next;
  DBUG_ENTER("free_items");
  for (; item ; item=next)
  {
    next=item->next;
    item->delete_self();
  }
  DBUG_VOID_RETURN;
}

/**
   This works because items are allocated with sql_alloc().
   @note The function also handles null pointers (empty list).
*/
void cleanup_items(Item *item)
{
  DBUG_ENTER("cleanup_items");  
  for (; item ; item=item->next)
    item->cleanup();
  DBUG_VOID_RETURN;
}


/**
  Read one command from connection and execute it (query or simple command).
  This function is called in loop from thread function.

  For profiling to work, it must never be called recursively.

  @retval
    0  success
  @retval
    1  request of thread shutdown (see dispatch_command() description)
*/

bool do_command(THD *thd)
{
  bool return_value;
  int rc;
  NET *net= NULL;
  enum enum_server_command command;
  COM_DATA com_data;
  DBUG_ENTER("do_command");
  DBUG_ASSERT(thd->is_classic_protocol());

  /*
    indicator of uninitialized lex => normal flow of errors handling
    (see my_message_sql)
  */
  thd->lex->set_current_select(0);

  /*
    XXX: this code is here only to clear possible errors of init_connect. 
    Consider moving to prepare_new_connection_state() instead.
    That requires making sure the DA is cleared before non-parsing statements
    such as COM_QUIT.
  */
  thd->clear_error();				// Clear error message
  thd->get_stmt_da()->reset_diagnostics_area();

  /*
    This thread will do a blocking read from the client which
    will be interrupted when the next command is received from
    the client, the connection is closed or "net_wait_timeout"
    number of seconds has passed.
  */
  net= thd->get_protocol_classic()->get_net();
  my_net_set_read_timeout(net, thd->variables.net_wait_timeout);
  net_new_transaction(net);

  /*
    Synchronization point for testing of KILL_CONNECTION.
    This sync point can wait here, to simulate slow code execution
    between the last test of thd->killed and blocking in read().

    The goal of this test is to verify that a connection does not
    hang, if it is killed at this point of execution.
    (Bug#37780 - main.kill fails randomly)

    Note that the sync point wait itself will be terminated by a
    kill. In this case it consumes a condition broadcast, but does
    not change anything else. The consumed broadcast should not
    matter here, because the read/recv() below doesn't use it.
  */
  DEBUG_SYNC(thd, "before_do_command_net_read");

  /*
    Because of networking layer callbacks in place,
    this call will maintain the following instrumentation:
    - IDLE events
    - SOCKET events
    - STATEMENT events
    - STAGE events
    when reading a new network packet.
    In particular, a new instrumented statement is started.
    See init_net_server_extension()
  */
  thd->m_server_idle= true;
  rc= thd->get_protocol()->get_command(&com_data, &command);
  thd->m_server_idle= false;

  if (rc)
  {
    char desc[VIO_DESCRIPTION_SIZE];
    vio_description(net->vio, desc);
    DBUG_PRINT("info",("Got error %d reading command from socket %s",
                       net->error, desc));
    /* Instrument this broken statement as "statement/com/error" */
    thd->m_statement_psi= MYSQL_REFINE_STATEMENT(thd->m_statement_psi,
                                                 com_statement_info[COM_END].m_key);

    /* Check if we can continue without closing the connection */

    /* The error must be set. */
    DBUG_ASSERT(thd->is_error());
    thd->send_statement_status();

    /* Mark the statement completed. */
    MYSQL_END_STATEMENT(thd->m_statement_psi, thd->get_stmt_da());
    thd->m_statement_psi= NULL;
    thd->m_digest= NULL;

    if (rc < 0)
    {
      return_value= TRUE;                       // We have to close it.
      goto out;
    }
    net->error= 0;
    return_value= FALSE;
    goto out;
  }

  char desc[VIO_DESCRIPTION_SIZE];
  vio_description(net->vio, desc);
  DBUG_PRINT("info",("Command on %s = %d (%s)",
                     desc, command,
                     command_name[command].str));

  DBUG_PRINT("info", ("packet: '%*.s'; command: %d",
             thd->get_protocol_classic()->get_packet_length(),
             thd->get_protocol_classic()->get_raw_packet(), command));
  if (thd->get_protocol_classic()->bad_packet)
    DBUG_ASSERT(0);                // Should be caught earlier

  // Reclaim some memory
  thd->get_protocol_classic()->get_output_packet()->
     shrink(thd->variables.net_buffer_length);
  /* Restore read timeout value */
  my_net_set_read_timeout(net, thd->variables.net_read_timeout);

  return_value= dispatch_command(thd, &com_data, command);
  thd->get_protocol_classic()->get_output_packet()->
    shrink(thd->variables.net_buffer_length);

out:
  /* The statement instrumentation must be closed in all cases. */
  DBUG_ASSERT(thd->m_digest == NULL);
  DBUG_ASSERT(thd->m_statement_psi == NULL);
  DBUG_RETURN(return_value);
}


/**
  @brief Determine if an attempt to update a non-temporary table while the
    read-only option was enabled has been made.

  This is a helper function to mysql_execute_command.

  @note SQLCOM_UPDATE_MULTI is an exception and delt with elsewhere.

  @see mysql_execute_command
  @returns Status code
    @retval TRUE The statement should be denied.
    @retval FALSE The statement isn't updating any relevant tables.
*/
static bool deny_updates_if_read_only_option(THD *thd,
                                             TABLE_LIST *all_tables)
{
  DBUG_ENTER("deny_updates_if_read_only_option");

  if (!check_readonly(thd, false))
    DBUG_RETURN(FALSE);

  LEX *lex = thd->lex;
  if (!(sql_command_flags[lex->sql_command] & CF_CHANGES_DATA))
    DBUG_RETURN(FALSE);

  /* Multi update is an exception and is dealt with later. */
  if (lex->sql_command == SQLCOM_UPDATE_MULTI)
    DBUG_RETURN(FALSE);

  const bool create_temp_tables= 
    (lex->sql_command == SQLCOM_CREATE_TABLE) &&
    (lex->create_info->options & HA_LEX_CREATE_TMP_TABLE);

   const bool create_real_tables=
     (lex->sql_command == SQLCOM_CREATE_TABLE) &&
     !(lex->create_info->options & HA_LEX_CREATE_TMP_TABLE);

  const bool drop_temp_tables= 
    (lex->sql_command == SQLCOM_DROP_TABLE) &&
    lex->drop_temporary;

  const bool update_real_tables=
    ((create_real_tables ||
      some_non_temp_table_to_be_updated(thd, all_tables)) &&
     !(create_temp_tables || drop_temp_tables));

  const bool create_or_drop_databases=
    (lex->sql_command == SQLCOM_CREATE_DB) ||
    (lex->sql_command == SQLCOM_DROP_DB);

  if (update_real_tables || create_or_drop_databases)
  {
      /*
        An attempt was made to modify one or more non-temporary tables.
      */
      DBUG_RETURN(TRUE);
  }


  /* Assuming that only temporary tables are modified. */
  DBUG_RETURN(FALSE);
}


/**
  Check whether max statement time is applicable to statement or not.


  @param  thd   Thread (session) context.

  @return true  if max statement time is applicable to statement
  @return false otherwise.
*/
static inline bool is_timer_applicable_to_statement(THD *thd)
{
  bool timer_value_is_set= (thd->lex->max_execution_time ||
                            thd->variables.max_execution_time);

  /**
    Following conditions are checked,
      - is SELECT statement.
      - timer support is implemented and it is initialized.
      - statement is not made by the slave threads.
      - timer is not set for statement
      - timer out value of is set
      - SELECT statement is not from any stored programs.
  */
  return (thd->lex->sql_command == SQLCOM_SELECT &&
          (have_statement_timeout == SHOW_OPTION_YES) &&
          !thd->slave_thread &&
          !thd->timer && timer_value_is_set &&
          !thd->sp_runtime_ctx);
}


/**
  Perform one connection-level (COM_XXXX) command.

  @param thd             connection handle
  @param command         type of command to perform
  @param com_data        com_data union to store the generated command

  @todo
    set thd->lex->sql_command to SQLCOM_END here.
  @todo
    The following has to be changed to an 8 byte integer

  @retval
    0   ok
  @retval
    1   request of thread shutdown, i. e. if command is
        COM_QUIT
*/
bool dispatch_command(THD *thd, const COM_DATA *com_data,
                      enum enum_server_command command)
{
  bool error= 0;
  Global_THD_manager *thd_manager= Global_THD_manager::get_instance();
  DBUG_ENTER("dispatch_command");
  DBUG_PRINT("info", ("command: %d", command));

  /* SHOW PROFILE instrumentation, begin */
#if defined(ENABLED_PROFILING)
  thd->profiling.start_new_query();
#endif

  /* Performance Schema Interface instrumentation, begin */
  thd->m_statement_psi= MYSQL_REFINE_STATEMENT(thd->m_statement_psi,
                                               com_statement_info[command].m_key);

  thd->set_command(command);
  /*
    Commands which always take a long time are logged into
    the slow log only if opt_log_slow_admin_statements is set.
  */
  thd->enable_slow_log= TRUE;
  thd->lex->sql_command= SQLCOM_END; /* to avoid confusing VIEW detectors */
  thd->set_time();
  if (IS_TIME_T_VALID_FOR_TIMESTAMP(thd->query_start_in_secs()) == false)
  {
    /*
      If the time has gone past 2038 we need to shutdown the server. But
      there is possibility of getting invalid time value on some platforms.
      For example, gettimeofday() might return incorrect value on solaris
      platform. Hence validating the current time with 5 iterations before
      initiating the normal server shutdown process because of time getting
      past 2038.
    */
    const int max_tries= 5;
    LogErr(WARNING_LEVEL, ER_CONFIRMING_THE_FUTURE, max_tries);

    int tries= 0;
    while (++tries <= max_tries)
    {
      thd->set_time();
      if (IS_TIME_T_VALID_FOR_TIMESTAMP(thd->query_start_in_secs()) == true)
      {
        LogErr(WARNING_LEVEL, ER_BACK_IN_TIME, tries);
        break;
      }
      LogErr(WARNING_LEVEL, ER_FUTURE_DATE, tries);
    }
    if (tries > max_tries)
    {
      /*
        If the time has got past 2038 we need to shut this server down
        We do this by making sure every command is a shutdown and we
        have enough privileges to shut the server down

        TODO: remove this when we have full 64 bit my_time_t support
      */
      LogErr(ERROR_LEVEL, ER_UNSUPPORTED_DATE);
      ulong master_access= thd->security_context()->master_access();
      thd->security_context()->set_master_access(master_access | SHUTDOWN_ACL);
      error= TRUE;
      kill_mysql();
    }
  }
  thd->set_query_id(next_query_id());
  thd->rewritten_query.mem_free();
  thd_manager->inc_thread_running();

  if (!(server_command_flags[command] & CF_SKIP_QUESTIONS))
    thd->status_var.questions++;

  /**
    Clear the set of flags that are expected to be cleared at the
    beginning of each command.
  */
  thd->server_status&= ~SERVER_STATUS_CLEAR_SET;

  if (thd->get_protocol()->type() == Protocol::PROTOCOL_PLUGIN &&
      !(server_command_flags[command] & CF_ALLOW_PROTOCOL_PLUGIN))
  {
    my_error(ER_PLUGGABLE_PROTOCOL_COMMAND_NOT_SUPPORTED, MYF(0));
    thd->killed= THD::KILL_CONNECTION;
    error= true;
    goto done;
  }

  /**
    Enforce password expiration for all RPC commands, except the
    following:

    COM_QUERY/COM_STMT_PREPARE and COM_STMT_EXECUTE do a more
    fine-grained check later.
    COM_STMT_CLOSE and COM_STMT_SEND_LONG_DATA don't return anything.
    COM_PING only discloses information that the server is running,
       and that's available through other means.
    COM_QUIT should work even for expired statements.
  */
  if (unlikely(thd->security_context()->password_expired() &&
               command != COM_QUERY &&
               command != COM_STMT_CLOSE &&
               command != COM_STMT_SEND_LONG_DATA &&
               command != COM_PING &&
               command != COM_QUIT &&
               command != COM_STMT_PREPARE &&
               command != COM_STMT_EXECUTE))
  {
    my_error(ER_MUST_CHANGE_PASSWORD, MYF(0));
    goto done;
  }

  if (mysql_audit_notify(thd,
                         AUDIT_EVENT(MYSQL_AUDIT_COMMAND_START),
                         command, command_name[command].str))
  {
    goto done;
  }

  switch (command) {
  case COM_INIT_DB:
  {
    LEX_STRING tmp;
    thd->status_var.com_stat[SQLCOM_CHANGE_DB]++;
    thd->convert_string(&tmp, system_charset_info,
                        com_data->com_init_db.db_name,
                        com_data->com_init_db.length, thd->charset());

    LEX_CSTRING tmp_cstr= {tmp.str, tmp.length};
    if (!mysql_change_db(thd, tmp_cstr, FALSE))
    {
      query_logger.general_log_write(thd, command,
                                     thd->db().str, thd->db().length);
      my_ok(thd);
    }
    break;
  }
  case COM_REGISTER_SLAVE:
  {
    // TODO: access of protocol_classic should be removed
    if (!register_slave(thd,
      thd->get_protocol_classic()->get_raw_packet(),
      thd->get_protocol_classic()->get_packet_length()))
      my_ok(thd);
    break;
  }
  case COM_RESET_CONNECTION:
  {
    thd->status_var.com_other++;
    thd->cleanup_connection();
    my_ok(thd);
    break;
  }
  case COM_CHANGE_USER:
  {
    int auth_rc;
    thd->status_var.com_other++;

    thd->cleanup_connection();
    USER_CONN *save_user_connect=
      const_cast<USER_CONN*>(thd->get_user_connect());
    LEX_CSTRING save_db= thd->db();
    Security_context save_security_ctx(*(thd->security_context()));

    auth_rc= acl_authenticate(thd, COM_CHANGE_USER);
    auth_rc|= mysql_audit_notify(thd,
                             AUDIT_EVENT(MYSQL_AUDIT_CONNECTION_CHANGE_USER));
    if (auth_rc)
    {
      *thd->security_context()= save_security_ctx;
      thd->set_user_connect(save_user_connect);
      thd->reset_db(save_db);

      my_error(ER_ACCESS_DENIED_CHANGE_USER_ERROR, MYF(0),
               thd->security_context()->user().str,
               thd->security_context()->host_or_ip().str,
               (thd->password ? ER_THD(thd, ER_YES) : ER_THD(thd, ER_NO)));
      thd->killed= THD::KILL_CONNECTION;
      error=true;
    }
    else
    {
#ifdef HAVE_PSI_THREAD_INTERFACE
      /* we've authenticated new user */
      PSI_THREAD_CALL(notify_session_change_user)(thd->get_psi());
#endif /* HAVE_PSI_THREAD_INTERFACE */

      if (save_user_connect)
        decrease_user_connections(save_user_connect);
      mysql_mutex_lock(&thd->LOCK_thd_data);
      my_free(const_cast<char*>(save_db.str));
      save_db= NULL_CSTR;
      mysql_mutex_unlock(&thd->LOCK_thd_data);
    }
    break;
  }
  case COM_STMT_EXECUTE:
  {
    /* Clear possible warnings from the previous command */
    thd->reset_for_next_command();

    Prepared_statement *stmt= nullptr;
    if (!mysql_stmt_precheck(thd, com_data, command, &stmt))
    {
      PS_PARAM *parameters= com_data->com_stmt_execute.parameters;
      mysqld_stmt_execute(thd, stmt, com_data->com_stmt_execute.has_new_types,
                          com_data->com_stmt_execute.open_cursor, parameters);

      DBUG_EXECUTE_IF("parser_stmt_to_error_log", {
        LogErr(INFORMATION_LEVEL, ER_PARSER_TRACE, thd->query().str);
      });
    }
    break;
  }
  case COM_STMT_FETCH:
  {
    /* Clear possible warnings from the previous command */
    thd->reset_for_next_command();

    Prepared_statement *stmt= nullptr;
    if (!mysql_stmt_precheck(thd, com_data, command, &stmt))
      mysqld_stmt_fetch(thd, stmt, com_data->com_stmt_fetch.num_rows);

    break;
  }
  case COM_STMT_SEND_LONG_DATA:
  {
    Prepared_statement *stmt;
    thd->get_stmt_da()->disable_status();
    if (!mysql_stmt_precheck(thd, com_data, command, &stmt))
      mysql_stmt_get_longdata(thd, stmt,
                              com_data->com_stmt_send_long_data.param_number,
                              com_data->com_stmt_send_long_data.longdata,
                              com_data->com_stmt_send_long_data.length);
    break;
  }
  case COM_STMT_PREPARE:
  {
    /* Clear possible warnings from the previous command */
    thd->reset_for_next_command();
    Prepared_statement *stmt= nullptr;
    if (!mysql_stmt_precheck(thd, com_data, command, &stmt))
      mysqld_stmt_prepare(thd, com_data->com_stmt_prepare.query,
                          com_data->com_stmt_prepare.length, stmt);
    break;
  }
  case COM_STMT_CLOSE:
  {
    Prepared_statement *stmt= nullptr;
    thd->get_stmt_da()->disable_status();
    if (!mysql_stmt_precheck(thd, com_data, command, &stmt))
      mysqld_stmt_close(thd, stmt);
    break;
  }
  case COM_STMT_RESET:
  {
    /* Clear possible warnings from the previous command */
    thd->reset_for_next_command();

    Prepared_statement *stmt= nullptr;
    if (!mysql_stmt_precheck(thd, com_data, command, &stmt))
      mysqld_stmt_reset(thd, stmt);
    break;
  }
  case COM_QUERY:
  {
    DBUG_ASSERT(thd->m_digest == NULL);
    thd->m_digest= & thd->m_digest_state;
    thd->m_digest->reset(thd->m_token_array, max_digest_length);

    if (alloc_query(thd, com_data->com_query.query,
                    com_data->com_query.length))
      break;					// fatal error is set

    const char *packet_end= thd->query().str + thd->query().length;

    if (opt_general_log_raw)
      query_logger.general_log_write(thd, command, thd->query().str,
                                     thd->query().length);

    DBUG_PRINT("query",("%-.4096s", thd->query().str));

#if defined(ENABLED_PROFILING)
    thd->profiling.set_query_source(thd->query().str, thd->query().length);
#endif

    MYSQL_SET_STATEMENT_TEXT(thd->m_statement_psi, thd->query().str,
                             thd->query().length);

    Parser_state parser_state;
    if (parser_state.init(thd, thd->query().str, thd->query().length))
      break;

    mysql_parse(thd, &parser_state);

    DBUG_EXECUTE_IF("parser_stmt_to_error_log", {
        LogErr(INFORMATION_LEVEL, ER_PARSER_TRACE, thd->query().str);
      });

    while (!thd->killed && (parser_state.m_lip.found_semicolon != NULL) &&
           ! thd->is_error())
    {
      /*
        Multiple queries exits, execute them individually
      */
      const char *beginning_of_next_stmt= parser_state.m_lip.found_semicolon;

      /* Finalize server status flags after executing a statement. */
      thd->update_slow_query_status();
      thd->send_statement_status();

      mysql_audit_notify(thd, AUDIT_EVENT(MYSQL_AUDIT_GENERAL_STATUS),
                         thd->get_stmt_da()->is_error() ?
                         thd->get_stmt_da()->mysql_errno() : 0,
                         command_name[command].str,
                         command_name[command].length);

      size_t length= static_cast<size_t>(packet_end - beginning_of_next_stmt);

      log_slow_statement(thd);

      /* Remove garbage at start of query */
      while (length > 0 && my_isspace(thd->charset(), *beginning_of_next_stmt))
      {
        beginning_of_next_stmt++;
        length--;
      }

/* PSI end */
      MYSQL_END_STATEMENT(thd->m_statement_psi, thd->get_stmt_da());
      thd->m_statement_psi= NULL;
      thd->m_digest= NULL;

/* SHOW PROFILE end */
#if defined(ENABLED_PROFILING)
      thd->profiling.finish_current_query();
#endif

/* SHOW PROFILE begin */
#if defined(ENABLED_PROFILING)
      thd->profiling.start_new_query("continuing");
      thd->profiling.set_query_source(beginning_of_next_stmt, length);
#endif

/* PSI begin */
      thd->m_digest= & thd->m_digest_state;
      thd->m_digest->reset(thd->m_token_array, max_digest_length);

      thd->m_statement_psi= MYSQL_START_STATEMENT(&thd->m_statement_state,
                                          com_statement_info[command].m_key,
                                          thd->db().str, thd->db().length,
                                          thd->charset(), NULL);
      THD_STAGE_INFO(thd, stage_starting);
      MYSQL_SET_STATEMENT_TEXT(thd->m_statement_psi, beginning_of_next_stmt, length);

      thd->set_query(beginning_of_next_stmt, length);
      thd->set_query_id(next_query_id());
      /*
        Count each statement from the client.
      */
      thd->status_var.questions++;
      thd->set_time(); /* Reset the query start time. */
      parser_state.reset(beginning_of_next_stmt, length);
      /* TODO: set thd->lex->sql_command to SQLCOM_END here */
      mysql_parse(thd, &parser_state);
    }

    /* Need to set error to true for graceful shutdown */
    if((thd->lex->sql_command == SQLCOM_SHUTDOWN) && (thd->get_stmt_da()->is_ok()))
      error= TRUE;

    DBUG_PRINT("info",("query ready"));
    break;
  }
  case COM_FIELD_LIST:				// This isn't actually needed
  {
    char *fields;
    /* Locked closure of all tables */
    TABLE_LIST table_list;
    LEX_STRING table_name;
    LEX_STRING db;
    push_deprecated_warn(thd, "COM_FIELD_LIST",
                         "SHOW COLUMNS FROM statement");
    /*
      SHOW statements should not add the used tables to the list of tables
      used in a transaction.
    */
    MDL_savepoint mdl_savepoint= thd->mdl_context.mdl_savepoint();

    thd->status_var.com_stat[SQLCOM_SHOW_FIELDS]++;
    if (thd->copy_db_to(&db.str, &db.length))
      break;
    thd->convert_string(&table_name, system_charset_info,
                        (char *) com_data->com_field_list.table_name,
                        com_data->com_field_list.table_name_length,
                        thd->charset());
    Ident_name_check ident_check_status=
      check_table_name(table_name.str, table_name.length);
    if (ident_check_status == Ident_name_check::WRONG)
    {
      /* this is OK due to convert_string() null-terminating the string */
      my_error(ER_WRONG_TABLE_NAME, MYF(0), table_name.str);
      break;
    }
    else if (ident_check_status == Ident_name_check::TOO_LONG)
    {
      my_error(ER_TOO_LONG_IDENT, MYF(0), table_name.str);
      break;
    }
    mysql_reset_thd_for_next_command(thd);
    lex_start(thd);
    /* Must be before we init the table list. */
    if (lower_case_table_names && !is_infoschema_db(db.str, db.length))
      table_name.length= my_casedn_str(files_charset_info, table_name.str);
    table_list.init_one_table(db.str, db.length, table_name.str,
                              table_name.length, table_name.str, TL_READ);
    /*
      Init TABLE_LIST members necessary when the undelrying
      table is view.
    */
    table_list.select_lex= thd->lex->select_lex;
    thd->lex->
      select_lex->table_list.link_in_list(&table_list,
                                         &table_list.next_local);
    thd->lex->add_to_query_tables(&table_list);

    if (is_infoschema_db(table_list.db, table_list.db_length))
    {
      ST_SCHEMA_TABLE *schema_table= find_schema_table(thd, table_list.alias);
      if (schema_table)
        table_list.schema_table= schema_table;
    }

    if (!(fields=
        (char *) thd->memdup(com_data->com_field_list.query,
                             com_data->com_field_list.query_length)))
      break;
    // Don't count end \0
    thd->set_query(fields, com_data->com_field_list.query_length - 1);
    query_logger.general_log_print(thd, command, "%s %s",
                                   table_list.table_name, fields);

    if (open_temporary_tables(thd, &table_list))
      break;

    if (check_table_access(thd, SELECT_ACL, &table_list,
                           TRUE, UINT_MAX, FALSE))
      break;

    // See comment in opt_trace_disable_if_no_security_context_access()
    Opt_trace_start ots(thd, &table_list, thd->lex->sql_command, NULL,
                        NULL, 0, NULL, NULL);

    mysqld_list_fields(thd,&table_list,fields);

    thd->lex->unit->cleanup(true);
    /* No need to rollback statement transaction, it's not started. */
    DBUG_ASSERT(thd->get_transaction()->is_empty(Transaction_ctx::STMT));
    close_thread_tables(thd);
    thd->mdl_context.rollback_to_savepoint(mdl_savepoint);

    if (thd->transaction_rollback_request)
    {
      /*
        Transaction rollback was requested since MDL deadlock was
        discovered while trying to open tables. Rollback transaction
        in all storage engines including binary log and release all
        locks.
      */
      trans_rollback_implicit(thd);
      thd->mdl_context.release_transactional_locks();
    }

    thd->cleanup_after_query();
    break;
  }
  case COM_QUIT:
    /* We don't calculate statistics for this command */
    query_logger.general_log_print(thd, command, NullS);
    // Don't give 'abort' message
    // TODO: access of protocol_classic should be removed
    if (thd->is_classic_protocol())
      thd->get_protocol_classic()->get_net()->error= 0;
    thd->get_stmt_da()->disable_status();       // Don't send anything back
    error=TRUE;					// End server
    break;
  case COM_BINLOG_DUMP_GTID:
    // TODO: access of protocol_classic should be removed
    error=
      com_binlog_dump_gtid(thd,
        (char *)thd->get_protocol_classic()->get_raw_packet(),
        thd->get_protocol_classic()->get_packet_length());
    break;
  case COM_BINLOG_DUMP:
    // TODO: access of protocol_classic should be removed
    error=
      com_binlog_dump(thd,
        (char*)thd->get_protocol_classic()->get_raw_packet(),
        thd->get_protocol_classic()->get_packet_length());
    break;
  case COM_REFRESH:
  {
    int not_used;
    push_deprecated_warn(thd, "COM_REFRESH", "FLUSH statement");
    /*
      Initialize thd->lex since it's used in many base functions, such as
      open_tables(). Otherwise, it remains uninitialized and may cause crash
      during execution of COM_REFRESH.
    */
    lex_start(thd);
    
    thd->status_var.com_stat[SQLCOM_FLUSH]++;
    ulong options= (ulong) com_data->com_refresh.options;
    if (trans_commit_implicit(thd))
      break;
    thd->mdl_context.release_transactional_locks();
    if (check_global_access(thd,RELOAD_ACL))
      break;
    query_logger.general_log_print(thd, command, NullS);
#ifndef DBUG_OFF
    bool debug_simulate= FALSE;
    DBUG_EXECUTE_IF("simulate_detached_thread_refresh", debug_simulate= TRUE;);
    if (debug_simulate)
    {
      /*
        Simulate a reload without a attached thread session.
        Provides a environment similar to that of when the
        server receives a SIGHUP signal and reloads caches
        and flushes tables.
      */
      bool res;
      current_thd= nullptr;
      res= reload_acl_and_cache(NULL, options | REFRESH_FAST,
                                NULL, &not_used);
      current_thd= thd;
      if (res)
        break;
    }
    else
#endif
    if (reload_acl_and_cache(thd, options, (TABLE_LIST*) 0, &not_used))
      break;
    if (trans_commit_implicit(thd))
      break;
    close_thread_tables(thd);
    thd->mdl_context.release_transactional_locks();
    my_ok(thd);
    break;
  }
  case COM_STATISTICS:
  {
    System_status_var current_global_status_var;
    ulong uptime;
    size_t length MY_ATTRIBUTE((unused));
    ulonglong queries_per_second1000;
    char buff[250];
    size_t buff_len= sizeof(buff);

    query_logger.general_log_print(thd, command, NullS);
    thd->status_var.com_stat[SQLCOM_SHOW_STATUS]++;
    mysql_mutex_lock(&LOCK_status);
    calc_sum_of_all_status(&current_global_status_var);
    mysql_mutex_unlock(&LOCK_status);
    if (!(uptime= (ulong) (thd->query_start_in_secs() - server_start_time)))
      queries_per_second1000= 0;
    else
      queries_per_second1000= thd->query_id * 1000LL / uptime;

    length= my_snprintf(buff, buff_len - 1,
                        "Uptime: %lu  Threads: %d  Questions: %lu  "
                        "Slow queries: %llu  Opens: %llu  Flush tables: %lu  "
                        "Open tables: %u  Queries per second avg: %u.%03u",
                        uptime,
                        (int) thd_manager->get_thd_count(), (ulong) thd->query_id,
                        current_global_status_var.long_query_count,
                        current_global_status_var.opened_tables,
                        refresh_version,
                        table_cache_manager.cached_tables(),
                        (uint) (queries_per_second1000 / 1000),
                        (uint) (queries_per_second1000 % 1000));
    // TODO: access of protocol_classic should be removed.
    // should be rewritten using store functions
    thd->get_protocol_classic()->write((uchar*) buff, length);
    thd->get_protocol()->flush();
    thd->get_stmt_da()->disable_status();
    break;
  }
  case COM_PING:
    thd->status_var.com_other++;
    my_ok(thd);				// Tell client we are alive
    break;
  case COM_PROCESS_INFO:
    thd->status_var.com_stat[SQLCOM_SHOW_PROCESSLIST]++;
    push_deprecated_warn(thd, "COM_PROCESS_INFO",
                         "SHOW PROCESSLIST statement");
    if (!thd->security_context()->priv_user().str[0] &&
        check_global_access(thd, PROCESS_ACL))
      break;
    query_logger.general_log_print(thd, command, NullS);
    mysqld_list_processes(
      thd,
      thd->security_context()->check_access(PROCESS_ACL) ?
      NullS : thd->security_context()->priv_user().str, 0);
    break;
  case COM_PROCESS_KILL:
  {
    push_deprecated_warn(thd, "COM_PROCESS_KILL",
                         "KILL CONNECTION/QUERY statement");
    if (thd_manager->get_thread_id() & (~0xfffffffful))
      my_error(ER_DATA_OUT_OF_RANGE, MYF(0), "thread_id", "mysql_kill()");
    else
    {
    thd->status_var.com_stat[SQLCOM_KILL]++;
      sql_kill(thd, com_data->com_kill.id, false);
    }
    break;
  }
  case COM_SET_OPTION:
  {
    thd->status_var.com_stat[SQLCOM_SET_OPTION]++;

    switch (com_data->com_set_option.opt_command) {
    case (int) MYSQL_OPTION_MULTI_STATEMENTS_ON:
      //TODO: access of protocol_classic should be removed
      thd->get_protocol_classic()->add_client_capability(
          CLIENT_MULTI_STATEMENTS);
      my_eof(thd);
      break;
    case (int) MYSQL_OPTION_MULTI_STATEMENTS_OFF:
      thd->get_protocol_classic()->remove_client_capability(
        CLIENT_MULTI_STATEMENTS);
      my_eof(thd);
      break;
    default:
      my_error(ER_UNKNOWN_COM_ERROR, MYF(0));
      break;
    }
    break;
  }
  case COM_DEBUG:
    thd->status_var.com_other++;
    if (check_global_access(thd, SUPER_ACL))
      break;					/* purecov: inspected */
    mysql_print_status();
    query_logger.general_log_print(thd, command, NullS);
    my_eof(thd);
    break;
  case COM_SLEEP:
  case COM_CONNECT:				// Impossible here
  case COM_TIME:				// Impossible from client
  case COM_DELAYED_INSERT: // INSERT DELAYED has been removed.
  case COM_END:
  default:
    my_error(ER_UNKNOWN_COM_ERROR, MYF(0));
    break;
  }

done:
  DBUG_ASSERT(thd->open_tables == NULL ||
              (thd->locked_tables_mode == LTM_LOCK_TABLES));

  /* Finalize server status flags after executing a command. */
  thd->update_slow_query_status();
  if (thd->killed)
    thd->send_kill_message();
  thd->send_statement_status();
  thd->rpl_thd_ctx.session_gtids_ctx().notify_after_response_packet(thd);

  if (!thd->is_error() && !thd->killed)
    mysql_audit_notify(thd,
                       AUDIT_EVENT(MYSQL_AUDIT_GENERAL_RESULT), 0, NULL, 0);

  mysql_audit_notify(thd, AUDIT_EVENT(MYSQL_AUDIT_GENERAL_STATUS),
                     thd->get_stmt_da()->is_error() ?
                     thd->get_stmt_da()->mysql_errno() : 0,
                     command_name[command].str,
                     command_name[command].length);

  /* command_end is informational only. The plugin cannot abort
     execution of the command at thie point. */
  mysql_audit_notify(thd, AUDIT_EVENT(MYSQL_AUDIT_COMMAND_END), command,
                     command_name[command].str);

  log_slow_statement(thd);

  THD_STAGE_INFO(thd, stage_cleaning_up);

  thd->reset_query();
  thd->set_command(COM_SLEEP);
  thd->proc_info= 0;
  thd->lex->sql_command= SQLCOM_END;

  /* Performance Schema Interface instrumentation, end */
  MYSQL_END_STATEMENT(thd->m_statement_psi, thd->get_stmt_da());
  thd->m_statement_psi= NULL;
  thd->m_digest= NULL;

  thd_manager->dec_thread_running();

  /* Freeing the memroot will leave the THD::work_part_info invalid. */
  thd->work_part_info= nullptr;
  free_root(thd->mem_root,MYF(MY_KEEP_PREALLOC));

  /* SHOW PROFILE instrumentation, end */
#if defined(ENABLED_PROFILING)
  thd->profiling.finish_current_query();
#endif

  DBUG_RETURN(error);
}

/**
  Shutdown the mysqld server.

  @param  thd        Thread (session) context.
  @param  level      Shutdown level.

  @retval
    true                 success
  @retval
    false                When user has insufficient privilege or unsupported shutdown level

*/

bool shutdown(THD *thd, enum mysql_enum_shutdown_level level)
{
  DBUG_ENTER("shutdown");
  bool res= FALSE;
  thd->lex->no_write_to_binlog= 1;

  if (check_global_access(thd,SHUTDOWN_ACL))
    goto error; /* purecov: inspected */

  if (level == SHUTDOWN_DEFAULT)
    level= SHUTDOWN_WAIT_ALL_BUFFERS; // soon default will be configurable
  else if (level != SHUTDOWN_WAIT_ALL_BUFFERS)
  {
    my_error(ER_NOT_SUPPORTED_YET, MYF(0), "this shutdown level");
    goto error;;
  }

  my_ok(thd);

  DBUG_PRINT("quit",("Got shutdown command for level %u", level));
  query_logger.general_log_print(thd, COM_QUERY, NullS);
  kill_mysql();
  res= TRUE;

  error:
  DBUG_RETURN(res);
}


/**
  Create a TABLE_LIST object for an INFORMATION_SCHEMA table.

    This function is used in the parser to convert a SHOW or DESCRIBE
    table_name command to a SELECT from INFORMATION_SCHEMA.
    It prepares a SELECT_LEX and a TABLE_LIST object to represent the
    given command as a SELECT parse tree.

  @param thd              thread handle
  @param lex              current lex
  @param table_ident      table alias if it's used
  @param schema_table_idx the type of the INFORMATION_SCHEMA table to be
                          created

  @note
    Due to the way this function works with memory and LEX it cannot
    be used outside the parser (parse tree transformations outside
    the parser break PS and SP).

  @retval
    0                 success
  @retval
    1                 out of memory or SHOW commands are not allowed
                      in this version of the server.
*/

int prepare_schema_table(THD *thd, LEX *lex, Table_ident *table_ident,
                         enum enum_schema_tables schema_table_idx)
{
  SELECT_LEX *schema_select_lex= NULL;
  DBUG_ENTER("prepare_schema_table");

  switch (schema_table_idx) {
  case SCH_TMP_TABLE_COLUMNS:
  case SCH_TMP_TABLE_KEYS:
  {
    DBUG_ASSERT(table_ident);
    TABLE_LIST **query_tables_last= lex->query_tables_last;
    if ((schema_select_lex= lex->new_empty_query_block()) == NULL)
      DBUG_RETURN(1);        /* purecov: inspected */
    if (!schema_select_lex->add_table_to_list(thd, table_ident, 0, 0, TL_READ,
                                              MDL_SHARED_READ))
      DBUG_RETURN(1);
    lex->query_tables_last= query_tables_last;
    break;
  }
  case SCH_PROFILES:
    /* 
      Mark this current profiling record to be discarded.  We don't
      wish to have SHOW commands show up in profiling.
    */
#if defined(ENABLED_PROFILING)
    thd->profiling.discard_current_query();
#endif
    break;
  case SCH_OPTIMIZER_TRACE:
  case SCH_OPEN_TABLES:
  case SCH_ENGINES:
  case SCH_USER_PRIVILEGES:
  case SCH_SCHEMA_PRIVILEGES:
  case SCH_TABLE_PRIVILEGES:
  case SCH_COLUMN_PRIVILEGES:
  default:
    break;
  }
  
  SELECT_LEX *select_lex= lex->current_select();
  if (make_schema_select(thd, select_lex, schema_table_idx))
  {
    DBUG_RETURN(1);
  }
  TABLE_LIST *table_list= select_lex->table_list.first;
  table_list->schema_select_lex= schema_select_lex;
  table_list->schema_table_reformed= 1;
  DBUG_RETURN(0);
}


/**
  Read query from packet and store in thd->query.
  Used in COM_QUERY and COM_STMT_PREPARE.

    Sets the following THD variables:
  - query
  - query_length

  @retval
    FALSE ok
  @retval
    TRUE  error;  In this case thd->fatal_error is set
*/

bool alloc_query(THD *thd, const char *packet, size_t packet_length)
{
  /* Remove garbage at start and end of query */
  while (packet_length > 0 && my_isspace(thd->charset(), packet[0]))
  {
    packet++;
    packet_length--;
  }
  const char *pos= packet + packet_length;     // Point at end null
  while (packet_length > 0 &&
	 (pos[-1] == ';' || my_isspace(thd->charset() ,pos[-1])))
  {
    pos--;
    packet_length--;
  }

  char *query= static_cast<char*>(thd->alloc(packet_length + 1));
  if (!query)
    return TRUE;
  memcpy(query, packet, packet_length);
  query[packet_length]= '\0';

  thd->set_query(query, packet_length);

  /* Reclaim some memory */
  if (thd->is_classic_protocol())
    thd->convert_buffer.shrink(thd->variables.net_buffer_length);

  return FALSE;
}

static
bool sp_process_definer(THD *thd)
{
  DBUG_ENTER("sp_process_definer");

  LEX *lex= thd->lex;

  /*
    If the definer is not specified, this means that CREATE-statement missed
    DEFINER-clause. DEFINER-clause can be missed in two cases:

      - The user submitted a statement w/o the clause. This is a normal
        case, we should assign CURRENT_USER as definer.

      - Our slave received an updated from the master, that does not
        replicate definer for stored rountines. We should also assign
        CURRENT_USER as definer here, but also we should mark this routine
        as NON-SUID. This is essential for the sake of backward
        compatibility.

        The problem is the slave thread is running under "special" user (@),
        that actually does not exist. In the older versions we do not fail
        execution of a stored routine if its definer does not exist and
        continue the execution under the authorization of the invoker
        (BUG#13198). And now if we try to switch to slave-current-user (@),
        we will fail.

        Actually, this leads to the inconsistent state of master and
        slave (different definers, different SUID behaviour), but it seems,
        this is the best we can do.
  */

  if (!lex->definer)
  {
    Prepared_stmt_arena_holder ps_arena_holder(thd);

    lex->definer= create_default_definer(thd);

    /* Error has been already reported. */
    if (lex->definer == NULL)
      DBUG_RETURN(TRUE);

    if (thd->slave_thread && lex->sphead)
      lex->sphead->m_chistics->suid= SP_IS_NOT_SUID;
  }
  else
  {
    /*
      If the specified definer differs from the current user, we
      should check that the current user has a set_user_id privilege
      (in order to create a stored routine under another user one must
       have a set_user_id privilege).
    */
    Security_context *sctx= thd->security_context();
    if ((strcmp(lex->definer->user.str,
                thd->security_context()->priv_user().str) ||
         my_strcasecmp(system_charset_info, lex->definer->host.str,
                       thd->security_context()->priv_host().str)) &&
        !(sctx->check_access(SUPER_ACL) ||
          sctx->has_global_grant(STRING_WITH_LEN("SET_USER_ID")).first))
    {
      my_error(ER_SPECIFIC_ACCESS_DENIED_ERROR, MYF(0),
               "SUPER or SET_USER_ID");
      DBUG_RETURN(TRUE);
    }
  }

  /* Check that the specified definer exists. Emit a warning if not. */

  if (!is_acl_user(thd, lex->definer->host.str, lex->definer->user.str))
  {
    push_warning_printf(thd,
                        Sql_condition::SL_NOTE,
                        ER_NO_SUCH_USER,
                        ER_THD(thd, ER_NO_SUCH_USER),
                        lex->definer->user.str,
                        lex->definer->host.str);
  }

  DBUG_RETURN(FALSE);
}


/**
  Auxiliary call that opens and locks tables for LOCK TABLES statement
  and initializes the list of locked tables.

  @param thd     Thread context.
  @param tables  List of tables to be locked.

  @return FALSE in case of success, TRUE in case of error.
*/

static bool lock_tables_open_and_lock_tables(THD *thd, TABLE_LIST *tables)
{
  Lock_tables_prelocking_strategy lock_tables_prelocking_strategy;
  MDL_deadlock_and_lock_abort_error_handler deadlock_handler;
  MDL_savepoint mdl_savepoint= thd->mdl_context.mdl_savepoint();
  uint counter;
  TABLE_LIST *table;

  thd->in_lock_tables= 1;

retry:

  if (open_tables(thd, &tables, &counter, 0, &lock_tables_prelocking_strategy))
    goto err;

  deadlock_handler.init();
  thd->push_internal_handler(&deadlock_handler);

  for (table= tables; table; table= table->next_global)
  {
    if (!table->is_placeholder())
    {
      if (table->table->s->tmp_table)
      {
        /*
          We allow to change temporary tables even if they were locked for read
          by LOCK TABLES. To avoid a discrepancy between lock acquired at LOCK
          TABLES time and by the statement which is later executed under LOCK
          TABLES we ensure that for temporary tables we always request a write
          lock (such discrepancy can cause problems for the storage engine).
          We don't set TABLE_LIST::lock_type in this case as this might result
          in extra warnings from THD::decide_logging_format() even though
          binary logging is totally irrelevant for LOCK TABLES.
        */
        table->table->reginfo.lock_type= TL_WRITE;
      }
      else if (table->lock_descriptor().type == TL_READ &&
               ! table->prelocking_placeholder &&
               table->table->file->ha_table_flags() & HA_NO_READ_LOCAL_LOCK)
      {
        /*
          In case when LOCK TABLE ... READ LOCAL was issued for table with
          storage engine which doesn't support READ LOCAL option and doesn't
          use THR_LOCK locks we need to upgrade weak SR metadata lock acquired
          in open_tables() to stronger SRO metadata lock.
          This is not needed for tables used through stored routines or
          triggers as we always acquire SRO (or even stronger SNRW) metadata
          lock for them.
        */
        bool result= thd->mdl_context.upgrade_shared_lock(
                                        table->table->mdl_ticket,
                                        MDL_SHARED_READ_ONLY,
                                        thd->variables.lock_wait_timeout);

        if (deadlock_handler.need_reopen())
        {
          /*
            Deadlock occurred during upgrade of metadata lock.
            Let us restart acquring and opening tables for LOCK TABLES.
          */
          thd->pop_internal_handler();
          close_tables_for_reopen(thd, &tables, mdl_savepoint);
          if (open_temporary_tables(thd, tables))
            goto err;
          goto retry;
        }

        if (result)
        {
          thd->pop_internal_handler();
          goto err;
        }
      }
    }
  }

  thd->pop_internal_handler();

  if (lock_tables(thd, tables, counter, 0) ||
      thd->locked_tables_list.init_locked_tables(thd))
    goto err;

  thd->in_lock_tables= 0;

  return FALSE;

err:
  thd->in_lock_tables= 0;

  trans_rollback_stmt(thd);
  /*
    Need to end the current transaction, so the storage engine (InnoDB)
    can free its locks if LOCK TABLES locked some tables before finding
    that it can't lock a table in its list
  */
  trans_rollback(thd);
  /* Close tables and release metadata locks. */
  close_thread_tables(thd);
  DBUG_ASSERT(!thd->locked_tables_mode);
  thd->mdl_context.release_transactional_locks();
  return TRUE;
}


/**
  This is a wrapper for MYSQL_BIN_LOG::gtid_end_transaction. For normal
  statements, the function gtid_end_transaction is called in the commit
  handler. However, if the statement is filtered out or not written to
  the binary log, the commit handler is not invoked. Therefore, this
  wrapper calls gtid_end_transaction in case the current statement is
  committing but was not written to the binary log.
  (The function gtid_end_transaction ensures that gtid-related
  end-of-transaction operations are performed; this includes
  generating an empty transaction and calling
  Gtid_state::update_gtids_impl.)

  @param thd Thread (session) context.
*/

static inline void binlog_gtid_end_transaction(THD *thd)
{
  DBUG_ENTER("binlog_gtid_end_transaction");

  /*
    This performs end-of-transaction actions needed by GTIDs:
    in particular, it generates an empty transaction if
    needed (e.g., if the statement was filtered out).

    It is executed at the end of an implicitly or explicitly
    committing statement.

    In addition, it is executed after CREATE TEMPORARY TABLE
    or DROP TEMPORARY TABLE when they occur outside
    transactional context.  When enforce_gtid_consistency is
    enabled, these statements cannot occur in transactional
    context, and then they behave exactly as implicitly
    committing: they are written to the binary log
    immediately, not wrapped in BEGIN/COMMIT, and cannot be
    rolled back. However, they do not count as implicitly
    committing according to stmt_causes_implicit_commit(), so
    we need to add special cases in the condition below. Hence
    the clauses for SQLCOM_CREATE_TABLE and SQLCOM_DROP_TABLE.

    If enforce_gtid_consistency=off, CREATE TEMPORARY TABLE
    and DROP TEMPORARY TABLE can occur in the middle of a
    transaction.  Then they do not behave as DDL; they are
    written to the binary log inside BEGIN/COMMIT.

    (For base tables, SQLCOM_[CREATE|DROP]_TABLE match both
    the stmt_causes_implicit_commit(...) clause and the
    thd->lex->sql_command == SQLCOM_* clause; for temporary
    tables they match only thd->lex->sql_command == SQLCOM_*.)
  */
  if ((thd->lex->sql_command == SQLCOM_COMMIT ||
       (thd->slave_thread &&
        (thd->lex->sql_command == SQLCOM_XA_COMMIT ||
         thd->lex->sql_command == SQLCOM_XA_ROLLBACK)) ||
       stmt_causes_implicit_commit(thd, CF_IMPLICIT_COMMIT_END) ||
       ((thd->lex->sql_command == SQLCOM_CREATE_TABLE ||
         thd->lex->sql_command == SQLCOM_DROP_TABLE) &&
        !thd->in_multi_stmt_transaction_mode())))
    (void) mysql_bin_log.gtid_end_transaction(thd);

  DBUG_VOID_RETURN;
}


static inline bool check_if_backup_lock_has_to_be_acquired(LEX *lex)
{
  if ((lex->sql_command == SQLCOM_CREATE_TABLE &&
       (lex->create_info->options & HA_LEX_CREATE_TMP_TABLE)) ||
      (lex->sql_command == SQLCOM_DROP_TABLE &&
       lex->drop_temporary))
    return false;

  return sql_command_flags[lex->sql_command] & CF_ACQUIRE_BACKUP_LOCK;
}


/**
  Execute command saved in thd and lex->sql_command.

  @param thd                       Thread handle
  @param first_level

  @todo
    @todo: this is workaround. right way will be move invalidating in
    the unlock procedure.
    - TODO: use check_change_password()

  @retval
    FALSE       OK
  @retval
    TRUE        Error
*/

int
mysql_execute_command(THD *thd, bool first_level)
{
  int res= FALSE;
  LEX  *const lex= thd->lex;
  /* first SELECT_LEX (have special meaning for many of non-SELECTcommands) */
  SELECT_LEX *const select_lex= lex->select_lex;
  /* first table of first SELECT_LEX */
  TABLE_LIST *const first_table= select_lex->get_table_list();
  /* list of all tables in query */
  TABLE_LIST *all_tables;
  DBUG_ASSERT(select_lex->master_unit() == lex->unit);
  DBUG_ENTER("mysql_execute_command");
  /* EXPLAIN OTHER isn't explainable command, but can have describe flag. */
  DBUG_ASSERT(!lex->describe || is_explainable_query(lex->sql_command) ||
              lex->sql_command == SQLCOM_EXPLAIN_OTHER);

  thd->work_part_info= 0;

  /*
    Each statement or replication event which might produce deadlock
    should handle transaction rollback on its own. So by the start of
    the next statement transaction rollback request should be fulfilled
    already.
  */
  DBUG_ASSERT(! thd->transaction_rollback_request || thd->in_sub_stmt);
  /*
    In many cases first table of main SELECT_LEX have special meaning =>
    check that it is first table in global list and relink it first in
    queries_tables list if it is necessary (we need such relinking only
    for queries with subqueries in select list, in this case tables of
    subqueries will go to global list first)

    all_tables will differ from first_table only if most upper SELECT_LEX
    do not contain tables.

    Because of above in place where should be at least one table in most
    outer SELECT_LEX we have following check:
    DBUG_ASSERT(first_table == all_tables);
    DBUG_ASSERT(first_table == all_tables && first_table != 0);
  */
  lex->first_lists_tables_same();
  /* should be assigned after making first tables same */
  all_tables= lex->query_tables;
  /* set context for commands which do not use setup_tables */
  select_lex->context.resolve_in_table_list_only(select_lex->get_table_list());

  thd->get_stmt_da()->reset_diagnostics_area();
  if ((thd->lex->keep_diagnostics != DA_KEEP_PARSE_ERROR) &&
      (thd->lex->keep_diagnostics != DA_KEEP_DIAGNOSTICS))
  {
    /*
      No parse errors, and it's not a diagnostic statement:
      remove the sql conditions from the DA!
      For diagnostic statements we need to keep the conditions
      around so we can inspec them.
    */
    thd->get_stmt_da()->reset_condition_info(thd);
  }

  if (thd->resource_group_ctx()->m_warn != 0)
  {
    auto res_grp_name=
      thd->resource_group_ctx()->m_switch_resource_group_str;
    switch(thd->resource_group_ctx()->m_warn)
    {
      case WARN_RESOURCE_GROUP_UNSUPPORTED:
      {
        auto res_grp_mgr= resourcegroups::Resource_group_mgr::instance();
        push_warning_printf(thd, Sql_condition::SL_WARNING,
                            ER_FEATURE_UNSUPPORTED,
                            ER_THD(thd, ER_FEATURE_UNSUPPORTED),
                            "Resource groups",
                            res_grp_mgr->unsupport_reason());
        break;
      }
      case WARN_RESOURCE_GROUP_UNSUPPORTED_HINT:
        push_warning_printf(thd, Sql_condition::SL_WARNING,
                            ER_WARN_UNSUPPORTED_HINT,
                            ER_THD(thd, ER_WARN_UNSUPPORTED_HINT),
                            "Subquery or Stored procedure or Trigger");
        break;
      case WARN_RESOURCE_GROUP_TYPE_MISMATCH:
      {
        ulonglong pfs_thread_id= 0;
        ulonglong unused_event_id MY_ATTRIBUTE((unused));
        PSI_THREAD_CALL(get_thread_event_id)(&pfs_thread_id, &unused_event_id);
        push_warning_printf(thd, Sql_condition::SL_WARNING,
                            ER_RESOURCE_GROUP_BIND_FAILED,
                            ER_THD(thd, ER_RESOURCE_GROUP_BIND_FAILED),
                            res_grp_name, pfs_thread_id,
                            "System resource group can't be bound"
                            " with a session thread");
        break;
      }
      case WARN_RESOURCE_GROUP_NOT_EXISTS:
        push_warning_printf(thd, Sql_condition::SL_WARNING,
                            ER_RESOURCE_GROUP_NOT_EXISTS,
                            ER_THD(thd, ER_RESOURCE_GROUP_NOT_EXISTS),
                            res_grp_name);
        break;
      case WARN_RESOURCE_GROUP_ACCESS_DENIED:
        push_warning_printf(thd, Sql_condition::SL_WARNING,
                            ER_SPECIFIC_ACCESS_DENIED_ERROR,
                            ER_THD(thd, ER_SPECIFIC_ACCESS_DENIED_ERROR),
                            "SUPER OR RESOURCE_GROUP_ADMIN OR "
                            "RESOURCE_GROUP_USER");
    }
    thd->resource_group_ctx()->m_warn= 0;
    res_grp_name[0]= '\0';
  }

  if (unlikely(thd->slave_thread))
  {
    bool need_increase_counter= !(lex->sql_command == SQLCOM_XA_START ||
                                  lex->sql_command == SQLCOM_XA_END ||
                                  lex->sql_command == SQLCOM_XA_COMMIT ||
                                  lex->sql_command == SQLCOM_XA_ROLLBACK);
    // Database filters.
    if (lex->sql_command != SQLCOM_BEGIN &&
        lex->sql_command != SQLCOM_COMMIT &&
        lex->sql_command != SQLCOM_SAVEPOINT &&
        lex->sql_command != SQLCOM_ROLLBACK &&
        lex->sql_command != SQLCOM_ROLLBACK_TO_SAVEPOINT &&
        !thd->rli_slave->rpl_filter->db_ok(thd->db().str,
                                           need_increase_counter))
    {
      binlog_gtid_end_transaction(thd);
      DBUG_RETURN(0);
    }

    if (lex->sql_command == SQLCOM_DROP_TRIGGER)
    {
      /*
        When dropping a trigger, we need to load its table name
        before checking slave filter rules.
      */
      TABLE_LIST *trigger_table= nullptr;
      (void)get_table_for_trigger(thd, lex->spname->m_db,
                                  lex->spname->m_name, true, &trigger_table);
      if (trigger_table != nullptr)
      {
        lex->add_to_query_tables(trigger_table);
        all_tables= trigger_table;
      }
      else
      {
        /*
          If table name cannot be loaded,
          it means the trigger does not exists possibly because
          CREATE TRIGGER was previously skipped for this trigger
          according to slave filtering rules.
          Returning success without producing any errors in this case.
        */
        binlog_gtid_end_transaction(thd);
        DBUG_RETURN(0);
      }

      // force searching in slave.cc:tables_ok()
      all_tables->updating= 1;
    }

    /*
      For fix of BUG#37051, the master stores the table map for update
      in the Query_log_event, and the value is assigned to
      thd->variables.table_map_for_update before executing the update
      query.

      If thd->variables.table_map_for_update is set, then we are
      replicating from a new master, we can use this value to apply
      filter rules without opening all the tables. However If
      thd->variables.table_map_for_update is not set, then we are
      replicating from an old master, so we just skip this and
      continue with the old method. And of course, the bug would still
      exist for old masters.
    */
    if (lex->sql_command == SQLCOM_UPDATE_MULTI &&
        thd->table_map_for_update)
    {
      table_map table_map_for_update= thd->table_map_for_update;
      uint nr= 0;
      TABLE_LIST *table;
      for (table=all_tables; table; table=table->next_global, nr++)
      {
        if (table_map_for_update & ((table_map)1 << nr))
          table->updating= TRUE;
        else
          table->updating= FALSE;
      }

      if (all_tables_not_ok(thd, all_tables))
      {
        /* we warn the slave SQL thread */
        my_error(ER_SLAVE_IGNORED_TABLE, MYF(0));
        binlog_gtid_end_transaction(thd);
        DBUG_RETURN(0);
      }
      
      for (table=all_tables; table; table=table->next_global)
        table->updating= TRUE;
    }
    
    /*
      Check if statement should be skipped because of slave filtering
      rules

      Exceptions are:
      - UPDATE MULTI: For this statement, we want to check the filtering
        rules later in the code
      - SET: we always execute it (Not that many SET commands exists in
        the binary log anyway -- only 4.1 masters write SET statements,
	in 5.0 there are no SET statements in the binary log)
      - DROP TEMPORARY TABLE IF EXISTS: we always execute it (otherwise we
        have stale files on slave caused by exclusion of one tmp table).
    */
    if (!(lex->sql_command == SQLCOM_UPDATE_MULTI) &&
	!(lex->sql_command == SQLCOM_SET_OPTION) &&
	!(lex->sql_command == SQLCOM_DROP_TABLE &&
          lex->drop_temporary && lex->drop_if_exists) &&
        all_tables_not_ok(thd, all_tables))
    {
      /* we warn the slave SQL thread */
      my_error(ER_SLAVE_IGNORED_TABLE, MYF(0));
      binlog_gtid_end_transaction(thd);
      DBUG_RETURN(0);
    }
    /* 
       Execute deferred events first
    */
    if (slave_execute_deferred_events(thd))
      DBUG_RETURN(-1);
  }
  else
  {
    /*
      When option readonly is set deny operations which change non-temporary
      tables. Except for the replication thread and the 'super' users.
    */
    if (deny_updates_if_read_only_option(thd, all_tables))
    {
      err_readonly(thd);
      DBUG_RETURN(-1);
    }
  } /* endif unlikely slave */

  thd->status_var.com_stat[lex->sql_command]++;

  Opt_trace_start ots(thd, all_tables, lex->sql_command, &lex->var_list,
                      thd->query().str, thd->query().length, NULL,
                      thd->variables.character_set_client);

  Opt_trace_object trace_command(&thd->opt_trace);
  Opt_trace_array trace_command_steps(&thd->opt_trace, "steps");

  DBUG_ASSERT(thd->get_transaction()->cannot_safely_rollback(
      Transaction_ctx::STMT) == false);

  switch (gtid_pre_statement_checks(thd))
  {
  case GTID_STATEMENT_EXECUTE:
    break;
  case GTID_STATEMENT_CANCEL:
    DBUG_RETURN(-1);
  case GTID_STATEMENT_SKIP:
    my_ok(thd);
    binlog_gtid_end_transaction(thd);
    DBUG_RETURN(0);
  }

  if (check_if_backup_lock_has_to_be_acquired(lex) &&
      acquire_shared_backup_lock(thd, thd->variables.lock_wait_timeout))
    DBUG_RETURN(1);

  /*
    End a active transaction so that this command will have it's
    own transaction and will also sync the binary log. If a DDL is
    not run in it's own transaction it may simply never appear on
    the slave in case the outside transaction rolls back.
  */
  if (stmt_causes_implicit_commit(thd, CF_IMPLICIT_COMMIT_BEGIN))
  {
    /*
      Note that this should never happen inside of stored functions
      or triggers as all such statements prohibited there.
    */
    DBUG_ASSERT(! thd->in_sub_stmt);
    /* Statement transaction still should not be started. */
    DBUG_ASSERT(thd->get_transaction()->is_empty(Transaction_ctx::STMT));

    /*
      Implicit commit is not allowed with an active XA transaction.
      In this case we should not release metadata locks as the XA transaction
      will not be rolled back. Therefore we simply return here.
    */
    if (trans_check_state(thd))
      DBUG_RETURN(-1);

    /* Commit the normal transaction if one is active. */
    if (trans_commit_implicit(thd))
      DBUG_RETURN(-1);
    /* Release metadata locks acquired in this transaction. */
    thd->mdl_context.release_transactional_locks();
  }

  DEBUG_SYNC(thd, "after_implicit_pre_commit");

  if (gtid_pre_statement_post_implicit_commit_checks(thd))
    DBUG_RETURN(-1);

  if (mysql_audit_notify(thd, first_level ?
                              MYSQL_AUDIT_QUERY_START :
                              MYSQL_AUDIT_QUERY_NESTED_START,
                              first_level ?
                              "MYSQL_AUDIT_QUERY_START" :
                              "MYSQL_AUDIT_QUERY_NESTED_START"))
  {
    DBUG_RETURN(1);
  }

#ifndef DBUG_OFF
  if (lex->sql_command != SQLCOM_SET_OPTION)
    DEBUG_SYNC(thd,"before_execute_sql_command");
#endif

  /*
    For statements which need this, prevent InnoDB from automatically
    committing InnoDB transaction each time data-dictionary tables are
    closed after being updated.
  */
  Disable_autocommit_guard
    autocommit_guard(sqlcom_needs_autocommit_off(lex) &&
                     !thd->is_plugin_fake_ddl() ? thd : NULL);

  /*
    Check if we are in a read-only transaction and we're trying to
    execute a statement which should always be disallowed in such cases.

    Note that this check is done after any implicit commits.
  */
  if (thd->tx_read_only &&
      (sql_command_flags[lex->sql_command] & CF_DISALLOW_IN_RO_TRANS))
  {
    my_error(ER_CANT_EXECUTE_IN_READ_ONLY_TRANSACTION, MYF(0));
    goto error;
  }

  /*
    Close tables open by HANDLERs before executing DDL statement
    which is going to affect those tables.

    This should happen before temporary tables are pre-opened as
    otherwise we will get errors about attempt to re-open tables
    if table to be changed is open through HANDLER.

    Note that even although this is done before any privilege
    checks there is no security problem here as closing open
    HANDLER doesn't require any privileges anyway.
  */
  if (sql_command_flags[lex->sql_command] & CF_HA_CLOSE)
    mysql_ha_rm_tables(thd, all_tables);

  /*
    Check that the command is allowed on the PROTOCOL_PLUGIN
  */
  if (thd->get_protocol()->type() == Protocol::PROTOCOL_PLUGIN &&
      !(sql_command_flags[lex->sql_command] & CF_ALLOW_PROTOCOL_PLUGIN))
  {
    my_error(ER_PLUGGABLE_PROTOCOL_COMMAND_NOT_SUPPORTED, MYF(0));
    goto error;
  }

  /*
    Pre-open temporary tables to simplify privilege checking
    for statements which need this.
  */
  if (sql_command_flags[lex->sql_command] & CF_PREOPEN_TMP_TABLES)
  {
    if (open_temporary_tables(thd, all_tables))
      goto error;
  }

  // Save original info for EXPLAIN FOR CONNECTION
  if (!thd->in_sub_stmt)
    thd->query_plan.set_query_plan(lex->sql_command, lex,
                                   !thd->stmt_arena->is_conventional());

  /* Update system variables specified in SET_VAR hints. */
  if (lex->opt_hints_global && lex->opt_hints_global->sys_var_hint)
    lex->opt_hints_global->sys_var_hint->update_vars(thd);

  switch (lex->sql_command) {

  case SQLCOM_SHOW_STATUS:
  {
    System_status_var old_status_var= thd->status_var;
    thd->initial_status_var= &old_status_var;

    if (!(res= show_precheck(thd, lex, true)))
      res= execute_show(thd, all_tables);

    /* Don't log SHOW STATUS commands to slow query log */
    thd->server_status&= ~(SERVER_QUERY_NO_INDEX_USED |
                           SERVER_QUERY_NO_GOOD_INDEX_USED);
    /*
      restore status variables, as we don't want 'show status' to cause
      changes
    */
    mysql_mutex_lock(&LOCK_status);
    add_diff_to_status(&global_status_var, &thd->status_var,
                       &old_status_var);
    thd->status_var= old_status_var;
    thd->initial_status_var= NULL;
    mysql_mutex_unlock(&LOCK_status);
    break;
  }
  case SQLCOM_SHOW_EVENTS:
  case SQLCOM_SHOW_STATUS_PROC:
  case SQLCOM_SHOW_STATUS_FUNC:
  case SQLCOM_SHOW_DATABASES:
  case SQLCOM_SHOW_TRIGGERS:
  case SQLCOM_SHOW_TABLE_STATUS:
  case SQLCOM_SHOW_OPEN_TABLES:
  case SQLCOM_SHOW_PLUGINS:
  case SQLCOM_SHOW_VARIABLES:
  case SQLCOM_SHOW_CHARSETS:
  case SQLCOM_SHOW_COLLATIONS:
  case SQLCOM_SHOW_STORAGE_ENGINES:
  case SQLCOM_SHOW_PROFILE:
  {
    DBUG_EXECUTE_IF("use_attachable_trx",
                    thd->begin_attachable_ro_transaction(););

    thd->clear_current_query_costs();

    res= show_precheck(thd, lex, true);

    if (!res)
      res= execute_show(thd, all_tables);

    thd->save_current_query_costs();

    DBUG_EXECUTE_IF("use_attachable_trx",
                    thd->end_attachable_transaction(););

    break;
  }
  case SQLCOM_PREPARE:
  {
    mysql_sql_stmt_prepare(thd);
    break;
  }
  case SQLCOM_EXECUTE:
  {
    mysql_sql_stmt_execute(thd);
    break;
  }
  case SQLCOM_DEALLOCATE_PREPARE:
  {
    mysql_sql_stmt_close(thd);
    break;
  }

  case SQLCOM_EMPTY_QUERY:
    my_ok(thd);
    break;

  case SQLCOM_HELP:
    res= mysqld_help(thd,lex->help_arg);
    break;

  case SQLCOM_PURGE:
  {
    Security_context *sctx= thd->security_context();
    if (!sctx->check_access(SUPER_ACL) &&
        !sctx->has_global_grant(STRING_WITH_LEN("BINLOG_ADMIN")).first)
    {
      my_error(ER_SPECIFIC_ACCESS_DENIED_ERROR, MYF(0),
               "SUPER or BINLOG_ADMIN");
      goto error;
    }
    /* PURGE MASTER LOGS TO 'file' */
    res = purge_master_logs(thd, lex->to_log);
    break;
  }
  case SQLCOM_PURGE_BEFORE:
  {
    Item *it;
    Security_context *sctx= thd->security_context();
    if (!sctx->check_access(SUPER_ACL) &&
        !sctx->has_global_grant(STRING_WITH_LEN("BINLOG_ADMIN")).first)
    {
      my_error(ER_SPECIFIC_ACCESS_DENIED_ERROR, MYF(0),
               "SUPER or BINLOG_ADMIN");
      goto error;
    }
    /* PURGE MASTER LOGS BEFORE 'data' */
    it= lex->purge_value_list.head();
    if ((!it->fixed && it->fix_fields(lex->thd, &it)) ||
        it->check_cols(1))
    {
      my_error(ER_WRONG_ARGUMENTS, MYF(0), "PURGE LOGS BEFORE");
      goto error;
    }
    it= new Item_func_unix_timestamp(it);
    /*
      it is OK only emulate fix_fieds, because we need only
      value of constant
    */
    it->quick_fix_field();
    time_t purge_time= static_cast<time_t>(it->val_int());
    if (thd->is_error())
      goto error;
    res = purge_master_logs_before_date(thd, purge_time);
    break;
  }
  case SQLCOM_SHOW_WARNS:
  {
    res= mysqld_show_warnings(thd, (ulong)
			      ((1L << (uint) Sql_condition::SL_NOTE) |
			       (1L << (uint) Sql_condition::SL_WARNING) |
			       (1L << (uint) Sql_condition::SL_ERROR)
			       ));
    break;
  }
  case SQLCOM_SHOW_ERRORS:
  {
    res= mysqld_show_warnings(thd, (ulong)
			      (1L << (uint) Sql_condition::SL_ERROR));
    break;
  }
  case SQLCOM_SHOW_PROFILES:
  {
#if defined(ENABLED_PROFILING)
    thd->profiling.discard_current_query();
    res= thd->profiling.show_profiles();
    if (res)
      goto error;
#else
    my_error(ER_FEATURE_DISABLED, MYF(0), "SHOW PROFILES", "enable-profiling");
    goto error;
#endif
    break;
  }
  case SQLCOM_SHOW_SLAVE_HOSTS:
  {
    if (check_global_access(thd, REPL_SLAVE_ACL))
      goto error;
    res= show_slave_hosts(thd);
    break;
  }
  case SQLCOM_SHOW_RELAYLOG_EVENTS:
  {
    if (check_global_access(thd, REPL_SLAVE_ACL))
      goto error;
    res = mysql_show_relaylog_events(thd);
    break;
  }
  case SQLCOM_SHOW_BINLOG_EVENTS:
  {
    if (check_global_access(thd, REPL_SLAVE_ACL))
      goto error;
    res = mysql_show_binlog_events(thd);
    break;
  }
  case SQLCOM_CHANGE_MASTER:
  {
    Security_context *sctx= thd->security_context();
    if (!sctx->check_access(SUPER_ACL) &&
        !sctx->has_global_grant(STRING_WITH_LEN("REPLICATION_SLAVE_ADMIN")).first)
    {
      my_error(ER_SPECIFIC_ACCESS_DENIED_ERROR, MYF(0), "SUPER or REPLICATION_SLAVE_ADMIN");
      goto error;
    }
    res= change_master_cmd(thd);
    break;
  }
  case SQLCOM_SHOW_SLAVE_STAT:
  {
    /* Accept one of two privileges */
    if (check_global_access(thd, SUPER_ACL | REPL_CLIENT_ACL))
      goto error;
    res= show_slave_status_cmd(thd);
    break;
  }
  case SQLCOM_SHOW_MASTER_STAT:
  {
    /* Accept one of two privileges */
    if (check_global_access(thd, SUPER_ACL | REPL_CLIENT_ACL))
      goto error;
    res = show_master_status(thd);
    break;
  }
  case SQLCOM_SHOW_ENGINE_STATUS:
    {
      if (check_global_access(thd, PROCESS_ACL))
        goto error;
      res = ha_show_status(thd, lex->create_info->db_type, HA_ENGINE_STATUS);
      break;
    }
  case SQLCOM_SHOW_ENGINE_MUTEX:
    {
      if (check_global_access(thd, PROCESS_ACL))
        goto error;
      res = ha_show_status(thd, lex->create_info->db_type, HA_ENGINE_MUTEX);
      break;
    }
  case SQLCOM_START_GROUP_REPLICATION:
  {
    Security_context *sctx= thd->security_context();
    if (!sctx->check_access(SUPER_ACL) &&
        !sctx->has_global_grant(STRING_WITH_LEN("GROUP_REPLICATION_ADMIN")).first)
    {
      my_error(ER_SPECIFIC_ACCESS_DENIED_ERROR, MYF(0), "SUPER or GROUP_REPLICATION_ADMIN");
      goto error;
    }

    /*
      If the client thread has locked tables, a deadlock is possible.
      Assume that
      - the client thread does LOCK TABLE t READ.
      - then the client thread does START GROUP_REPLICATION.
           -try to make the server in super ready only mode
           -acquire MDL lock ownership which will be waiting for
            LOCK on table t to be released.
      To prevent that, refuse START GROUP_REPLICATION if the
      client thread has locked tables
    */
    if (thd->locked_tables_mode ||
        thd->in_active_multi_stmt_transaction() || thd->in_sub_stmt)
    {
      my_error(ER_LOCK_OR_ACTIVE_TRANSACTION, MYF(0));
      goto error;
    }

    res= group_replication_start();

    //To reduce server dependency, server errors are not used here
    switch (res)
    {
      case 1: //GROUP_REPLICATION_CONFIGURATION_ERROR
        my_error(ER_GROUP_REPLICATION_CONFIGURATION, MYF(0));
        goto error;
      case 2: //GROUP_REPLICATION_ALREADY_RUNNING
        my_error(ER_GROUP_REPLICATION_RUNNING, MYF(0));
        goto error;
      case 3: //GROUP_REPLICATION_REPLICATION_APPLIER_INIT_ERROR
        my_error(ER_GROUP_REPLICATION_APPLIER_INIT_ERROR, MYF(0));
        goto error;
      case 4: //GROUP_REPLICATION_COMMUNICATION_LAYER_SESSION_ERROR
        my_error(ER_GROUP_REPLICATION_COMMUNICATION_LAYER_SESSION_ERROR, MYF(0));
        goto error;
      case 5: //GROUP_REPLICATION_COMMUNICATION_LAYER_JOIN_ERROR
        my_error(ER_GROUP_REPLICATION_COMMUNICATION_LAYER_JOIN_ERROR, MYF(0));
        goto error;
      case 7: //GROUP_REPLICATION_MAX_GROUP_SIZE
        my_error(ER_GROUP_REPLICATION_MAX_GROUP_SIZE, MYF(0));
        goto error;
    }
    my_ok(thd);
    res= 0;
    break;
  }

  case SQLCOM_STOP_GROUP_REPLICATION:
  {
    Security_context *sctx= thd->security_context();
    if (!sctx->check_access(SUPER_ACL) &&
        !sctx->has_global_grant(STRING_WITH_LEN("GROUP_REPLICATION_ADMIN")).first)
    {
      my_error(ER_SPECIFIC_ACCESS_DENIED_ERROR, MYF(0), "SUPER or GROUP_REPLICATION_ADMIN");
      goto error;
    }

    /*
      Please see explanation @SQLCOM_SLAVE_STOP case
      to know the reason for thd->locked_tables_mode in
      the below if condition.
    */
    if (thd->locked_tables_mode ||
        thd->in_active_multi_stmt_transaction() || thd->in_sub_stmt)
    {
      my_error(ER_LOCK_OR_ACTIVE_TRANSACTION, MYF(0));
      goto error;
    }

    res= group_replication_stop();
    if (res == 1) //GROUP_REPLICATION_CONFIGURATION_ERROR
    {
      my_error(ER_GROUP_REPLICATION_CONFIGURATION, MYF(0));
      goto error;
    }
    if (res == 6) //GROUP_REPLICATION_APPLIER_THREAD_TIMEOUT
    {
      my_error(ER_GROUP_REPLICATION_STOP_APPLIER_THREAD_TIMEOUT, MYF(0));
      goto error;
    }
    my_ok(thd);
    res= 0;
    break;
  }

  case SQLCOM_SLAVE_START:
  {
    res= start_slave_cmd(thd);
    break;
  }
  case SQLCOM_SLAVE_STOP:
  {
  /*
    If the client thread has locked tables, a deadlock is possible.
    Assume that
    - the client thread does LOCK TABLE t READ.
    - then the master updates t.
    - then the SQL slave thread wants to update t,
      so it waits for the client thread because t is locked by it.
    - then the client thread does SLAVE STOP.
      SLAVE STOP waits for the SQL slave thread to terminate its
      update t, which waits for the client thread because t is locked by it.
    To prevent that, refuse SLAVE STOP if the
    client thread has locked tables
  */
  if (thd->locked_tables_mode ||
      thd->in_active_multi_stmt_transaction() || thd->global_read_lock.is_acquired())
  {
    my_error(ER_LOCK_OR_ACTIVE_TRANSACTION, MYF(0));
    goto error;
  }

  res= stop_slave_cmd(thd);
  break;
  }
  case SQLCOM_RENAME_TABLE:
  {
    DBUG_ASSERT(first_table == all_tables && first_table != 0);
    TABLE_LIST *table;
    for (table= first_table; table; table= table->next_local->next_local)
    {
      if (check_access(thd, ALTER_ACL | DROP_ACL, table->db,
                       &table->grant.privilege,
                       &table->grant.m_internal,
                       0, 0) ||
          check_access(thd, INSERT_ACL | CREATE_ACL, table->next_local->db,
                       &table->next_local->grant.privilege,
                       &table->next_local->grant.m_internal,
                       0, 0))
	goto error;
      TABLE_LIST old_list, new_list;
      /*
        we do not need initialize old_list and new_list because we will
        come table[0] and table->next[0] there
      */
      old_list= table[0];
      new_list= table->next_local[0];
      if (check_grant(thd, ALTER_ACL | DROP_ACL, &old_list, FALSE, 1, FALSE) ||
         (!test_all_bits(table->next_local->grant.privilege,
                         INSERT_ACL | CREATE_ACL) &&
          check_grant(thd, INSERT_ACL | CREATE_ACL, &new_list, FALSE, 1,
                      FALSE)))
        goto error;
    }

    if (mysql_rename_tables(thd, first_table))
      goto error;
    break;
  }
  case SQLCOM_SHOW_BINLOGS:
    {
      if (check_global_access(thd, SUPER_ACL | REPL_CLIENT_ACL))
	goto error;
      res = show_binlogs(thd);
      break;
    }
  case SQLCOM_SHOW_CREATE:
    DBUG_ASSERT(first_table == all_tables && first_table != 0);
    {
     /*
        Access check:
        SHOW CREATE TABLE require any privileges on the table level (ie
        effecting all columns in the table).
        SHOW CREATE VIEW require the SHOW_VIEW and SELECT ACLs on the table
        level.
        NOTE: SHOW_VIEW ACL is checked when the view is created.
      */

      DBUG_PRINT("debug", ("lex->only_view: %d, table: %s.%s",
                           lex->only_view,
                           first_table->db, first_table->table_name));
      if (lex->only_view)
      {
        if (check_table_access(thd, SELECT_ACL, first_table, FALSE, 1, FALSE))
        {
          DBUG_PRINT("debug", ("check_table_access failed"));
          my_error(ER_TABLEACCESS_DENIED_ERROR, MYF(0),
                   "SHOW", thd->security_context()->priv_user().str,
                   thd->security_context()->host_or_ip().str,
                   first_table->alias);
          goto error;
        }
        DBUG_PRINT("debug", ("check_table_access succeeded"));

        /* Ignore temporary tables if this is "SHOW CREATE VIEW" */
        first_table->open_type= OT_BASE_ONLY;

      }
      else
      {
        /*
          Temporary tables should be opened for SHOW CREATE TABLE, but not
          for SHOW CREATE VIEW.
        */
        if (open_temporary_tables(thd, all_tables))
          goto error;

        /*
          The fact that check_some_access() returned FALSE does not mean that
          access is granted. We need to check if first_table->grant.privilege
          contains any table-specific privilege.
        */
        DBUG_PRINT("debug", ("first_table->grant.privilege: %lx",
                             first_table->grant.privilege));
        if (check_some_access(thd, SHOW_CREATE_TABLE_ACLS, first_table) ||
            (first_table->grant.privilege & SHOW_CREATE_TABLE_ACLS) == 0)
        {
          my_error(ER_TABLEACCESS_DENIED_ERROR, MYF(0),
                   "SHOW", thd->security_context()->priv_user().str,
                   thd->security_context()->host_or_ip().str,
                   first_table->alias);
          goto error;
        }
      }

      /* Access is granted. Execute the command.  */
      res= mysqld_show_create(thd, first_table);
      break;
    }
  case SQLCOM_CHECKSUM:
  {
    DBUG_ASSERT(first_table == all_tables && first_table != 0);
    if (check_table_access(thd, SELECT_ACL, all_tables,
                           FALSE, UINT_MAX, FALSE))
      goto error; /* purecov: inspected */

    res = mysql_checksum_table(thd, first_table, &lex->check_opt);
    break;
  }
  case SQLCOM_REPLACE:
  case SQLCOM_INSERT:
  case SQLCOM_REPLACE_SELECT:
  case SQLCOM_INSERT_SELECT:
  case SQLCOM_DELETE:
  case SQLCOM_DELETE_MULTI:
  case SQLCOM_UPDATE:
  case SQLCOM_UPDATE_MULTI:
  case SQLCOM_CREATE_TABLE:
  case SQLCOM_CREATE_INDEX:
  case SQLCOM_DROP_INDEX:
  case SQLCOM_ASSIGN_TO_KEYCACHE:
  case SQLCOM_PRELOAD_KEYS:
  {
    DBUG_ASSERT(first_table == all_tables && first_table != 0);
    DBUG_ASSERT(lex->m_sql_cmd != NULL);
    res= lex->m_sql_cmd->execute(thd);
    break;
  }
  case SQLCOM_DROP_TABLE:
  {
    DBUG_ASSERT(first_table == all_tables && first_table != 0);
    if (!lex->drop_temporary)
    {
      if (check_table_access(thd, DROP_ACL, all_tables, FALSE, UINT_MAX, FALSE))
	goto error;				/* purecov: inspected */
    }
    /* DDL and binlog write order are protected by metadata locks. */
    res= mysql_rm_table(thd, first_table, lex->drop_if_exists,
			lex->drop_temporary);
    /* when dropping temporary tables if @@session_track_state_change is ON then
       send the boolean tracker in the OK packet */
    if(!res && lex->drop_temporary)
    {
      if (thd->session_tracker.get_tracker(SESSION_STATE_CHANGE_TRACKER)->is_enabled())
        thd->session_tracker.get_tracker(SESSION_STATE_CHANGE_TRACKER)->mark_as_changed(thd, NULL);
    }
  }
  break;
  case SQLCOM_SHOW_PROCESSLIST:
    if (!thd->security_context()->priv_user().str[0] &&
        check_global_access(thd,PROCESS_ACL))
      break;
    mysqld_list_processes(
      thd,
      (thd->security_context()->check_access(PROCESS_ACL) ?
         NullS :
        thd->security_context()->priv_user().str),
      lex->verbose);
    break;
  case SQLCOM_SHOW_ENGINE_LOGS:
    {
      if (check_access(thd, FILE_ACL, any_db, NULL, NULL, 0, 0))
	goto error;
      res= ha_show_status(thd, lex->create_info->db_type, HA_ENGINE_LOGS);
      break;
    }
  case SQLCOM_CHANGE_DB:
  {
    const LEX_CSTRING db_str= { select_lex->db,
                                strlen(select_lex->db) };

    if (!mysql_change_db(thd, db_str, FALSE))
      my_ok(thd);

    break;
  }

  case SQLCOM_LOAD:
  {
    DBUG_ASSERT(first_table == all_tables && first_table != 0);
    uint privilege= (lex->duplicates == DUP_REPLACE ?
		     INSERT_ACL | DELETE_ACL : INSERT_ACL) |
                    (lex->local_file ? 0 : FILE_ACL);

    if (lex->local_file)
    {
      if (!thd->get_protocol()->has_client_capability(CLIENT_LOCAL_FILES) ||
          !opt_local_infile)
      {
	my_error(ER_NOT_ALLOWED_COMMAND, MYF(0));
	goto error;
      }
    }

    if (check_one_table_access(thd, privilege, all_tables))
      goto error;

    /* Push strict / ignore error handler */
    Ignore_error_handler ignore_handler;
    Strict_error_handler strict_handler;
    if (thd->lex->is_ignore())
      thd->push_internal_handler(&ignore_handler);
    else if (thd->is_strict_mode())
      thd->push_internal_handler(&strict_handler);

    res= mysql_load(thd, lex->exchange, first_table, lex->load_field_list,
                    lex->load_update_list, lex->load_value_list, lex->duplicates,
                    lex->local_file);

    /* Pop ignore / strict error handler */
    if (thd->lex->is_ignore() || thd->is_strict_mode())
      thd->pop_internal_handler();

    break;
  }

  case SQLCOM_SET_OPTION:
  {
    List<set_var_base> *lex_var_list= &lex->var_list;

    if (check_table_access(thd, SELECT_ACL, all_tables, FALSE, UINT_MAX, FALSE))
      goto error;
    if (open_tables_for_query(thd, all_tables, false))
      goto error;
    if (!(res= sql_set_variables(thd, lex_var_list, true)))
      my_ok(thd);
    else
    {
      /*
        We encountered some sort of error, but no message was sent.
        Send something semi-generic here since we don't know which
        assignment in the list caused the error.
      */
      if (!thd->is_error())
        my_error(ER_WRONG_ARGUMENTS,MYF(0),"SET");
      goto error;
    }

    break;
  }
  case SQLCOM_SET_PASSWORD:
  {
    List<set_var_base> *lex_var_list= &lex->var_list;

    DBUG_ASSERT(lex_var_list->elements == 1);
    DBUG_ASSERT(all_tables == NULL);

    if (!(res= sql_set_variables(thd, lex_var_list, false)))
    {
      my_ok(thd);
    }
    else
    {
      // We encountered some sort of error, but no message was sent.
      if (!thd->is_error())
        my_error(ER_WRONG_ARGUMENTS,MYF(0),"SET PASSWORD");
      goto error;
    }

    break;
  }

  case SQLCOM_UNLOCK_TABLES:
    /*
      It is critical for mysqldump --single-transaction --master-data that
      UNLOCK TABLES does not implicitely commit a connection which has only
      done FLUSH TABLES WITH READ LOCK + BEGIN. If this assumption becomes
      false, mysqldump will not work.
    */
    if (thd->variables.option_bits & OPTION_TABLE_LOCK)
    {
      /*
        Can we commit safely? If not, return to avoid releasing
        transactional metadata locks.
      */
      if (trans_check_state(thd))
        DBUG_RETURN(-1);
      res= trans_commit_implicit(thd);
      thd->locked_tables_list.unlock_locked_tables(thd);
      thd->mdl_context.release_transactional_locks();
      thd->variables.option_bits&= ~(OPTION_TABLE_LOCK);
    }
    if (thd->global_read_lock.is_acquired())
      thd->global_read_lock.unlock_global_read_lock(thd);
    if (res)
      goto error;
    my_ok(thd);
    break;
  case SQLCOM_LOCK_TABLES:
    /*
      Can we commit safely? If not, return to avoid releasing
      transactional metadata locks.
    */
    if (trans_check_state(thd))
      DBUG_RETURN(-1);
    /* We must end the transaction first, regardless of anything */
    res= trans_commit_implicit(thd);
    thd->locked_tables_list.unlock_locked_tables(thd);
    /* Release transactional metadata locks. */
    thd->mdl_context.release_transactional_locks();
    if (res)
      goto error;

    /*
      Here we have to pre-open temporary tables for LOCK TABLES.

      CF_PREOPEN_TMP_TABLES is not set for this SQL statement simply
      because LOCK TABLES calls close_thread_tables() as a first thing
      (it's called from unlock_locked_tables() above). So even if
      CF_PREOPEN_TMP_TABLES was set and the tables would be pre-opened
      in a usual way, they would have been closed.
    */

    if (open_temporary_tables(thd, all_tables))
      goto error;

    if (lock_tables_precheck(thd, all_tables))
      goto error;

    thd->variables.option_bits|= OPTION_TABLE_LOCK;

    res= lock_tables_open_and_lock_tables(thd, all_tables);

    if (res)
    {
      thd->variables.option_bits&= ~(OPTION_TABLE_LOCK);
    }
    else
    {
      my_ok(thd);
    }
    break;

  case SQLCOM_IMPORT:
    res= lex->m_sql_cmd->execute(thd);
    break;
  case SQLCOM_CREATE_DB:
  {
    const char* alias;
    if (!(alias=thd->strmake(lex->name.str, lex->name.length)) ||
        (check_and_convert_db_name(&lex->name, false) != Ident_name_check::OK))
      break;
    /*
      If in a slave thread :
      CREATE DATABASE DB was certainly not preceded by USE DB.
      For that reason, db_ok() in sql/slave.cc did not check the
      do_db/ignore_db. And as this query involves no tables, tables_ok()
      above was not called. So we have to check rules again here.
    */
    if (!db_stmt_db_ok(thd, lex->name.str))
    {
      my_error(ER_SLAVE_IGNORED_TABLE, MYF(0));
      break;
    }
    if (check_access(thd, CREATE_ACL, lex->name.str, NULL, NULL, 1, 0))
      break;
    /*
      As mysql_create_db() may modify HA_CREATE_INFO structure passed to
      it, we need to use a copy of LEX::create_info to make execution
      prepared statement- safe.
    */
    HA_CREATE_INFO create_info(*lex->create_info);
    res= mysql_create_db(thd, (lower_case_table_names == 2 ? alias :
                               lex->name.str), &create_info);
    break;
  }
  case SQLCOM_DROP_DB:
  {
    if (check_and_convert_db_name(&lex->name, false) != Ident_name_check::OK)
      break;
    /*
      If in a slave thread :
      DROP DATABASE DB may not be preceded by USE DB.
      For that reason, maybe db_ok() in sql/slave.cc did not check the 
      do_db/ignore_db. And as this query involves no tables, tables_ok()
      above was not called. So we have to check rules again here.
    */
    if (!db_stmt_db_ok(thd, lex->name.str))
    {
      my_error(ER_SLAVE_IGNORED_TABLE, MYF(0));
      break;
    }
    if (check_access(thd, DROP_ACL, lex->name.str, NULL, NULL, 1, 0))
      break;
    res= mysql_rm_db(thd, to_lex_cstring(lex->name), lex->drop_if_exists);
    break;
  }
  case SQLCOM_ALTER_DB:
  {
    if (check_and_convert_db_name(&lex->name, false) != Ident_name_check::OK)
      break;
    /*
      If in a slave thread :
      ALTER DATABASE DB may not be preceded by USE DB.
      For that reason, maybe db_ok() in sql/slave.cc did not check the
      do_db/ignore_db. And as this query involves no tables, tables_ok()
      above was not called. So we have to check rules again here.
    */
    if (!db_stmt_db_ok(thd, lex->name.str))
    {
      my_error(ER_SLAVE_IGNORED_TABLE, MYF(0));
      break;
    }
    if (check_access(thd, ALTER_ACL, lex->name.str, NULL, NULL, 1, 0))
      break;
    /*
      As mysql_alter_db() may modify HA_CREATE_INFO structure passed to
      it, we need to use a copy of LEX::create_info to make execution
      prepared statement- safe.
    */
    HA_CREATE_INFO create_info(*lex->create_info);
    res= mysql_alter_db(thd, lex->name.str, &create_info);
    break;
  }
  case SQLCOM_SHOW_CREATE_DB:
  {
    DBUG_EXECUTE_IF("4x_server_emul",
                    my_error(ER_UNKNOWN_ERROR, MYF(0)); goto error;);
    if (check_and_convert_db_name(&lex->name, true) != Ident_name_check::OK)
      break;
    res= mysqld_show_create_db(thd, lex->name.str, lex->create_info);
    break;
  }
  case SQLCOM_CREATE_EVENT:
  case SQLCOM_ALTER_EVENT:
  do
  {
    DBUG_ASSERT(lex->event_parse_data);
    if (lex->table_or_sp_used())
    {
      my_error(ER_NOT_SUPPORTED_YET, MYF(0), "Usage of subqueries or stored "
               "function calls as part of this statement");
      break;
    }

    res= sp_process_definer(thd);
    if (res)
      break;

    switch (lex->sql_command) {
    case SQLCOM_CREATE_EVENT:
    {
      bool if_not_exists= (lex->create_info->options &
                           HA_LEX_CREATE_IF_NOT_EXISTS);
      res= Events::create_event(thd, lex->event_parse_data, if_not_exists);
      break;
    }
    case SQLCOM_ALTER_EVENT:
    {
      LEX_STRING db_lex_str= NULL_STR;
      if (lex->spname)
      {
        db_lex_str.str= const_cast<char*>(lex->spname->m_db.str);
        db_lex_str.length= lex->spname->m_db.length;
      }

      res= Events::update_event(thd, lex->event_parse_data,
                                lex->spname ? &db_lex_str : NULL,
                                lex->spname ? &lex->spname->m_name : NULL);
      break;
    }
    default:
      DBUG_ASSERT(0);
    }
    DBUG_PRINT("info",("DDL error code=%d", res));
    if (!res && !thd->killed)
      my_ok(thd);

  } while (0);
  /* Don't do it, if we are inside a SP */
  if (!thd->sp_runtime_ctx)
  {
    sp_head::destroy(lex->sphead);
    lex->sphead= NULL;
  }
  /* lex->unit->cleanup() is called outside, no need to call it here */
  break;
  case SQLCOM_SHOW_CREATE_EVENT:
  {
    LEX_STRING db_lex_str= {const_cast<char*>(lex->spname->m_db.str),
                              lex->spname->m_db.length};
    res= Events::show_create_event(thd, db_lex_str,
                                   lex->spname->m_name);
    break;
  }
  case SQLCOM_DROP_EVENT:
  {
    LEX_STRING db_lex_str= {const_cast<char*>(lex->spname->m_db.str),
                              lex->spname->m_db.length};
    if (!(res= Events::drop_event(thd,
                                  db_lex_str, lex->spname->m_name,
                                  lex->drop_if_exists)))
        my_ok(thd);
    break;
  }
  case SQLCOM_CREATE_FUNCTION:                  // UDF function
  {
    if (check_access(thd, INSERT_ACL, "mysql", NULL, NULL, 1, 0))
      break;
    if (!(res = mysql_create_function(thd, &lex->udf)))
      my_ok(thd);
    break;
  }
  case SQLCOM_CREATE_USER:
  {
    if (check_access(thd, INSERT_ACL, "mysql", NULL, NULL, 1, 1) &&
        check_global_access(thd,CREATE_USER_ACL))
      break;
    /* Conditionally writes to binlog */
    HA_CREATE_INFO create_info(*lex->create_info);
    if (!(res = mysql_create_user(thd, lex->users_list, create_info.options & HA_LEX_CREATE_IF_NOT_EXISTS, false)))
      my_ok(thd);
    break;
  }
  case SQLCOM_DROP_USER:
  {
    if (check_access(thd, DELETE_ACL, "mysql", NULL, NULL, 1, 1) &&
        check_global_access(thd,CREATE_USER_ACL))
      break;
    /* Conditionally writes to binlog */
    if (!(res = mysql_drop_user(thd, lex->users_list, lex->drop_if_exists)))
      my_ok(thd);

    break;
  }
  case SQLCOM_RENAME_USER:
  {
    if (check_access(thd, UPDATE_ACL, "mysql", NULL, NULL, 1, 1) &&
        check_global_access(thd,CREATE_USER_ACL))
      break;
    /* Conditionally writes to binlog */
    if (!(res= mysql_rename_user(thd, lex->users_list)))
      my_ok(thd);
    break;
  }
  case SQLCOM_REVOKE_ALL:
  {
    if (check_access(thd, UPDATE_ACL, "mysql", NULL, NULL, 1, 1) &&
        check_global_access(thd,CREATE_USER_ACL))
      break;

    /* Replicate current user as grantor */
    thd->binlog_invoker();

    /* Conditionally writes to binlog */
    if (!(res = mysql_revoke_all(thd, lex->users_list)))
      my_ok(thd);
    break;
  }
  case SQLCOM_REVOKE:
  case SQLCOM_GRANT:
  {
    /*
      Skip access check if we're granting a proxy 
    */
    if (lex->type != TYPE_ENUM_PROXY)
    {
      /*
        If there are static grants in the GRANT statement or there are no
        dynamic privileges we perform check_access on GRANT_OPTION based on 
        static global privilege level and set the DA accordingly.
      */
      if (lex->grant > 0 || lex->dynamic_privileges.elements == 0)
      {
        /*
          check_access sets DA error message based on GRANT arguments.
        */
        if (check_access(thd, lex->grant | lex->grant_tot_col | GRANT_ACL,
                         first_table ?  first_table->db : select_lex->db,
                         first_table ? &first_table->grant.privilege : NULL,
                         first_table ? &first_table->grant.m_internal : NULL,
                         first_table ? 0 : 1, 0))
        {      
          goto error;
        }
      }
      /*
        ..else we still call check_access to load internal structures, but defer
        checking of global dynamic GRANT_OPTION to mysql_grant.
        We still ignore checks if this was a grant of a proxy.
      */
      else
      {
        /*
          check_access will load grant.privilege and grant.m_internal with values
          which are used later during column privilege checking.
          The return value isn't interesting as we'll check for dynamic global
          privileges later.
        */
        check_access(thd, lex->grant | lex->grant_tot_col | GRANT_ACL,
                     first_table ?  first_table->db : select_lex->db,
                     first_table ? &first_table->grant.privilege : NULL,
                     first_table ? &first_table->grant.m_internal : NULL,
                     first_table ? 0 : 1, 1);
      }
    }

    /* Replicate current user as grantor */
    thd->binlog_invoker();

    if (thd->security_context()->user().str)            // If not replication
    {
      LEX_USER *user, *tmp_user;
      bool first_user= TRUE;

      List_iterator <LEX_USER> user_list(lex->users_list);
      while ((tmp_user= user_list++))
      {
        if (!(user= get_current_user(thd, tmp_user)))
          goto error;
        if (specialflag & SPECIAL_NO_RESOLVE &&
            hostname_requires_resolving(user->host.str))
          push_warning(thd, Sql_condition::SL_WARNING,
                       ER_WARN_HOSTNAME_WONT_WORK,
                       ER_THD(thd, ER_WARN_HOSTNAME_WONT_WORK));
        // Are we trying to change a password of another user
        DBUG_ASSERT(user->host.str != 0);

        /*
          GRANT/REVOKE PROXY has the target user as a first entry in the list. 
         */
        if (lex->type == TYPE_ENUM_PROXY && first_user)
        {
          first_user= FALSE;
          if (acl_check_proxy_grant_access (thd, user->host.str, user->user.str,
                                        lex->grant & GRANT_ACL))
            goto error;
        }
        else if (is_acl_user(thd, user->host.str, user->user.str) &&
                 user->auth.str &&
                 check_change_password (thd, user->host.str, user->user.str,
                                        user->auth.str,
                                        user->auth.length))
          goto error;
      }
    }
    if (first_table)
    {
      if (lex->type == TYPE_ENUM_PROCEDURE ||
          lex->type == TYPE_ENUM_FUNCTION)
      {
        uint grants= lex->all_privileges 
		   ? (PROC_ACLS & ~GRANT_ACL) | (lex->grant & GRANT_ACL)
		   : lex->grant;
        if (check_grant_routine(thd, grants | GRANT_ACL, all_tables,
                                lex->type == TYPE_ENUM_PROCEDURE, 0))
	  goto error;
        /* Conditionally writes to binlog */
        res= mysql_routine_grant(thd, all_tables,
                                 lex->type == TYPE_ENUM_PROCEDURE, 
                                 lex->users_list, grants,
                                 lex->sql_command == SQLCOM_REVOKE, TRUE);
        if (!res)
          my_ok(thd);
      }
      else
      {
	if (check_grant(thd,(lex->grant | lex->grant_tot_col | GRANT_ACL),
                        all_tables, FALSE, UINT_MAX, FALSE))
	  goto error;
        if (lex->dynamic_privileges.elements > 0)
        {
          my_error(ER_ILLEGAL_PRIVILEGE_LEVEL, MYF(0), all_tables->table_name);
          goto error;
        }
        /* Conditionally writes to binlog */
        res= mysql_table_grant(thd, all_tables, lex->users_list,
			       lex->columns, lex->grant,
			       lex->sql_command == SQLCOM_REVOKE);
      }
    }
    else
    {
      if (lex->columns.elements || (lex->type && lex->type != TYPE_ENUM_PROXY))
      {
	my_error(ER_ILLEGAL_GRANT_FOR_TABLE, MYF(0));
        goto error;
      }
      else
      {
        /* Conditionally writes to binlog */
        res = mysql_grant(thd, select_lex->db, lex->users_list, lex->grant,
                          lex->sql_command == SQLCOM_REVOKE,
                          lex->type == TYPE_ENUM_PROXY,
                          lex->dynamic_privileges,
                          lex->all_privileges);
      }
      if (!res)
      {
	if (lex->sql_command == SQLCOM_GRANT)
	{
	  List_iterator <LEX_USER> str_list(lex->users_list);
	  LEX_USER *user, *tmp_user;
	  while ((tmp_user=str_list++))
          {
            if (!(user= get_current_user(thd, tmp_user)))
              goto error;
	    reset_mqh(thd, user, 0);
          }
	}
      }
    }
    break;
  }
  case SQLCOM_RESET:
    /*
      RESET commands are never written to the binary log, so we have to
      initialize this variable because RESET shares the same code as FLUSH
    */
    lex->no_write_to_binlog= 1;
    if ((lex->type & REFRESH_PERSIST) && (lex->option_type == OPT_PERSIST))
    {
      Persisted_variables_cache *pv= Persisted_variables_cache::get_instance();
      if (pv)
        if (pv->reset_persisted_variables(thd, lex->name.str,
            lex->drop_if_exists))
          goto error;
      my_ok(thd);
      break;
    }
    // Fall through.
  case SQLCOM_FLUSH:
  {
    int write_to_binlog;
    if (check_global_access(thd,RELOAD_ACL))
      goto error;

    if (first_table && lex->type & REFRESH_READ_LOCK)
    {
      /* Check table-level privileges. */
      if (check_table_access(thd, LOCK_TABLES_ACL | SELECT_ACL, all_tables,
                             FALSE, UINT_MAX, FALSE))
        goto error;
      if (flush_tables_with_read_lock(thd, all_tables))
        goto error;
      my_ok(thd);
      break;
    }
    else if (first_table && lex->type & REFRESH_FOR_EXPORT)
    {
      /* Check table-level privileges. */
      if (check_table_access(thd, LOCK_TABLES_ACL | SELECT_ACL, all_tables,
                             FALSE, UINT_MAX, FALSE))
        goto error;
      if (flush_tables_for_export(thd, all_tables))
        goto error;
      my_ok(thd);
      break;
    }

    /*
      reload_acl_and_cache() will tell us if we are allowed to write to the
      binlog or not.
    */
    if (!reload_acl_and_cache(thd, lex->type, first_table, &write_to_binlog))
    {
      /*
        We WANT to write and we CAN write.
        ! we write after unlocking the table.
      */
      /*
        Presumably, RESET and binlog writing doesn't require synchronization
      */

      if (write_to_binlog > 0)  // we should write
      { 
        if (!lex->no_write_to_binlog)
          res= write_bin_log(thd, false, thd->query().str, thd->query().length);
      } else if (write_to_binlog < 0) 
      {
        /* 
           We should not write, but rather report error because 
           reload_acl_and_cache binlog interactions failed 
         */
        res= 1;
      } 

      if (!res)
        my_ok(thd);
    } 
    
    break;
  }
  case SQLCOM_KILL:
  {
    Item *it= lex->kill_value_list.head();

    if (lex->table_or_sp_used())
    {
      my_error(ER_NOT_SUPPORTED_YET, MYF(0), "Usage of subqueries or stored "
               "function calls as part of this statement");
      goto error;
    }

    if ((!it->fixed && it->fix_fields(lex->thd, &it)) || it->check_cols(1))
    {
      my_error(ER_SET_CONSTANTS_ONLY, MYF(0));
      goto error;
    }

    my_thread_id thread_id= static_cast<my_thread_id>(it->val_int());
    if (thd->is_error())
      goto error;

    sql_kill(thd, thread_id, lex->type & ONLY_KILL_QUERY);
    break;
  }
  case SQLCOM_SHOW_PRIVILEGES:
  {
    mysqld_show_privileges(thd);
    break;
  }
  case SQLCOM_SHOW_CREATE_USER:
  {
    LEX_USER *show_user= get_current_user(thd, lex->grant_user);
    if (!(strcmp(thd->security_context()->priv_user().str, show_user->user.str) ||
         my_strcasecmp(system_charset_info, show_user->host.str,
                              thd->security_context()->priv_host().str)) ||
        !check_access(thd, SELECT_ACL, "mysql", NULL, NULL, 1, 0))
      res= mysql_show_create_user(thd, show_user);
    break;
  }
  case SQLCOM_BEGIN:
    if (trans_begin(thd, lex->start_transaction_opt))
      goto error;
    my_ok(thd);
    break;
  case SQLCOM_COMMIT:
  {
    DBUG_ASSERT(thd->lock == NULL ||
                thd->locked_tables_mode == LTM_LOCK_TABLES);
    bool tx_chain= (lex->tx_chain == TVL_YES ||
                    (thd->variables.completion_type == 1 &&
                     lex->tx_chain != TVL_NO));
    bool tx_release= (lex->tx_release == TVL_YES ||
                      (thd->variables.completion_type == 2 &&
                       lex->tx_release != TVL_NO));
    if (trans_commit(thd))
      goto error;
    thd->mdl_context.release_transactional_locks();
    /* Begin transaction with the same isolation level. */
    if (tx_chain)
    {
      if (trans_begin(thd))
      goto error;
    }
    else
    {
      /* Reset the isolation level and access mode if no chaining transaction.*/
      trans_reset_one_shot_chistics(thd);
    }
    /* Disconnect the current client connection. */
    if (tx_release)
      thd->killed= THD::KILL_CONNECTION;
    my_ok(thd);
    break;
  }
  case SQLCOM_ROLLBACK:
  {
    DBUG_ASSERT(thd->lock == NULL ||
                thd->locked_tables_mode == LTM_LOCK_TABLES);
    bool tx_chain= (lex->tx_chain == TVL_YES ||
                    (thd->variables.completion_type == 1 &&
                     lex->tx_chain != TVL_NO));
    bool tx_release= (lex->tx_release == TVL_YES ||
                      (thd->variables.completion_type == 2 &&
                       lex->tx_release != TVL_NO));
    if (trans_rollback(thd))
      goto error;
    thd->mdl_context.release_transactional_locks();
    /* Begin transaction with the same isolation level. */
    if (tx_chain)
    {
      if (trans_begin(thd))
        goto error;
    }
    else
    {
      /* Reset the isolation level and access mode if no chaining transaction.*/
      trans_reset_one_shot_chistics(thd);
    }
    /* Disconnect the current client connection. */
    if (tx_release)
      thd->killed= THD::KILL_CONNECTION;
    my_ok(thd);
    break;
  }
  case SQLCOM_RELEASE_SAVEPOINT:
    if (trans_release_savepoint(thd, lex->ident))
      goto error;
    my_ok(thd);
    break;
  case SQLCOM_ROLLBACK_TO_SAVEPOINT:
    if (trans_rollback_to_savepoint(thd, lex->ident))
      goto error;
    my_ok(thd);
    break;
  case SQLCOM_SAVEPOINT:
    if (trans_savepoint(thd, lex->ident))
      goto error;
    my_ok(thd);
    break;
  case SQLCOM_CREATE_PROCEDURE:
  case SQLCOM_CREATE_SPFUNCTION:
  {
    uint namelen;
    char *name;

    DBUG_ASSERT(lex->sphead != 0);
    DBUG_ASSERT(lex->sphead->m_db.str); /* Must be initialized in the parser */
    /*
      Verify that the database name is allowed, optionally
      lowercase it.
    */
    if (check_and_convert_db_name(&lex->sphead->m_db, false) !=
        Ident_name_check::OK)
      goto error;

    if (check_access(thd, CREATE_PROC_ACL, lex->sphead->m_db.str,
                     NULL, NULL, 0, 0))
      goto error;

    name= lex->sphead->name(&namelen);
    if (lex->sphead->m_type == enum_sp_type::FUNCTION)
    {
      udf_func *udf = find_udf(name, namelen);

      if (udf)
      {
        my_error(ER_UDF_EXISTS, MYF(0), name);
        goto error;
      }
    }

    if (sp_process_definer(thd))
      goto error;

    /*
      Record the CURRENT_USER in binlog. The CURRENT_USER is used on slave to
      grant default privileges when sp_automatic_privileges variable is set.
    */
    thd->binlog_invoker();

    if (! (res= sp_create_routine(thd, lex->sphead, thd->lex->definer)))
    {
      /* only add privileges if really neccessary */

      Security_context security_context;
      bool restore_backup_context= false;
      Security_context *backup= NULL;
      /*
        We're going to issue an implicit GRANT statement so we close all
        open tables. We have to keep metadata locks as this ensures that
        this statement is atomic against concurent FLUSH TABLES WITH READ
        LOCK. Deadlocks which can arise due to fact that this implicit
        statement takes metadata locks should be detected by a deadlock
        detector in MDL subsystem and reported as errors.

        No need to commit/rollback statement transaction, it's not started.

        TODO: Long-term we should either ensure that implicit GRANT statement
              is written into binary log as a separate statement or make both
              creation of routine and implicit GRANT parts of one fully atomic
              statement.
      */
      DBUG_ASSERT(thd->get_transaction()->is_empty(Transaction_ctx::STMT));
      close_thread_tables(thd);
      /*
        Check if invoker exists on slave, then use invoker privilege to
        insert routine privileges to mysql.procs_priv. If invoker is not
        available then consider using definer.

        Check if the definer exists on slave,
        then use definer privilege to insert routine privileges to mysql.procs_priv.

        For current user of SQL thread has GLOBAL_ACL privilege,
        which doesn't any check routine privileges,
        so no routine privilege record  will insert into mysql.procs_priv.
      */

      if (thd->slave_thread)
      {
        LEX_CSTRING current_user;
        LEX_CSTRING current_host;
        if (thd->has_invoker())
        {
          current_host= thd->get_invoker_host();
          current_user= thd->get_invoker_user();
        }
        else
        {
          current_host= lex->definer->host;
          current_user= lex->definer->user;
        }
        if (is_acl_user(thd, current_host.str, current_user.str))
        {
          security_context.change_security_context(thd,
                                                   current_user,
                                                   current_host,
                                                   &thd->lex->sphead->m_db,
                                                   &backup);
          restore_backup_context= true;
        }
      }

      if (sp_automatic_privileges && !opt_noacl &&
          check_routine_access(thd, DEFAULT_CREATE_PROC_ACLS,
                               lex->sphead->m_db.str, name,
                               lex->sql_command == SQLCOM_CREATE_PROCEDURE, 1))
      {
        if (sp_grant_privileges(thd, lex->sphead->m_db.str, name,
                                lex->sql_command == SQLCOM_CREATE_PROCEDURE))
          push_warning(thd, Sql_condition::SL_WARNING,
                       ER_PROC_AUTO_GRANT_FAIL,
                       ER_THD(thd, ER_PROC_AUTO_GRANT_FAIL));
        thd->clear_error();
      }

      /*
        Restore current user with GLOBAL_ACL privilege of SQL thread
      */
      if (restore_backup_context)
      {
        DBUG_ASSERT(thd->slave_thread == 1);
        thd->security_context()->restore_security_context(thd, backup);
      }
      my_ok(thd);
    }
    break; /* break super switch */
  } /* end case group bracket */

  case SQLCOM_ALTER_PROCEDURE:
  case SQLCOM_ALTER_FUNCTION:
    {
      if (check_routine_access(thd, ALTER_PROC_ACL, lex->spname->m_db.str,
                               lex->spname->m_name.str,
                               lex->sql_command == SQLCOM_ALTER_PROCEDURE,
                               false))
        goto error;

      enum_sp_type sp_type= (lex->sql_command == SQLCOM_ALTER_PROCEDURE) ?
                            enum_sp_type::PROCEDURE : enum_sp_type::FUNCTION;
      /*
        Note that if you implement the capability of ALTER FUNCTION to
        alter the body of the function, this command should be made to
        follow the restrictions that log-bin-trust-function-creators=0
        already puts on CREATE FUNCTION.
      */
      /* Conditionally writes to binlog */
      res= sp_update_routine(thd, sp_type, lex->spname, &lex->sp_chistics);
      if (res || thd->killed)
        goto error;

      my_ok(thd);
      break;
    }
  case SQLCOM_DROP_PROCEDURE:
  case SQLCOM_DROP_FUNCTION:
    {
      if (lex->sql_command == SQLCOM_DROP_FUNCTION &&
          ! lex->spname->m_explicit_name)
      {
        /* DROP FUNCTION <non qualified name> */
        udf_func *udf = find_udf(lex->spname->m_name.str,
                                 lex->spname->m_name.length);
        if (udf)
        {
          if (check_access(thd, DELETE_ACL, "mysql", NULL, NULL, 1, 0))
            goto error;

          if (!(res = mysql_drop_function(thd, &lex->spname->m_name)))
          {
            my_ok(thd);
            break;
          }
          my_error(ER_SP_DROP_FAILED, MYF(0),
                   "FUNCTION (UDF)", lex->spname->m_name.str);
          goto error;
        }

        if (lex->spname->m_db.str == NULL)
        {
          if (lex->drop_if_exists)
          {
            push_warning_printf(thd, Sql_condition::SL_NOTE,
                                ER_SP_DOES_NOT_EXIST,
                                ER_THD(thd, ER_SP_DOES_NOT_EXIST),
                                "FUNCTION (UDF)", lex->spname->m_name.str);
            res= FALSE;
            my_ok(thd);
            break;
          }
          my_error(ER_SP_DOES_NOT_EXIST, MYF(0),
                   "FUNCTION (UDF)", lex->spname->m_name.str);
          goto error;
        }
        /* Fall thought to test for a stored function */
      }

      const char *db= lex->spname->m_db.str;
      char *name= lex->spname->m_name.str;

      if (check_routine_access(thd, ALTER_PROC_ACL, db, name,
                               lex->sql_command == SQLCOM_DROP_PROCEDURE,
                               false))
        goto error;

      enum_sp_type sp_type= (lex->sql_command == SQLCOM_DROP_PROCEDURE) ?
                            enum_sp_type::PROCEDURE : enum_sp_type::FUNCTION;

      /* Conditionally writes to binlog */
      enum_sp_return_code sp_result= sp_drop_routine(thd, sp_type,
                                                     lex->spname);

      /*
        We're going to issue an implicit REVOKE statement so we close all
        open tables. We have to keep metadata locks as this ensures that
        this statement is atomic against concurent FLUSH TABLES WITH READ
        LOCK. Deadlocks which can arise due to fact that this implicit
        statement takes metadata locks should be detected by a deadlock
        detector in MDL subsystem and reported as errors.

        No need to commit/rollback statement transaction, it's not started.

        TODO: Long-term we should either ensure that implicit REVOKE statement
              is written into binary log as a separate statement or make both
              dropping of routine and implicit REVOKE parts of one fully atomic
              statement.
      */
      DBUG_ASSERT(thd->get_transaction()->is_empty(Transaction_ctx::STMT));
      close_thread_tables(thd);

      if (sp_result != SP_DOES_NOT_EXISTS &&
          sp_automatic_privileges && !opt_noacl &&
          sp_revoke_privileges(thd, db, name,
                               lex->sql_command == SQLCOM_DROP_PROCEDURE))
      {
        push_warning(thd, Sql_condition::SL_WARNING,
                     ER_PROC_AUTO_REVOKE_FAIL,
                     ER_THD(thd, ER_PROC_AUTO_REVOKE_FAIL));
        /* If this happens, an error should have been reported. */
        goto error;
      }

      res= sp_result;
      switch (sp_result) {
      case SP_OK:
        my_ok(thd);
        break;
      case SP_DOES_NOT_EXISTS:
        if (lex->drop_if_exists)
        {
          res= write_bin_log(thd, true, thd->query().str, thd->query().length);
          push_warning_printf(thd, Sql_condition::SL_NOTE,
                              ER_SP_DOES_NOT_EXIST,
                              ER_THD(thd, ER_SP_DOES_NOT_EXIST),
                              SP_COM_STRING(lex), lex->spname->m_qname.str);
          if (!res)
            my_ok(thd);
          break;
        }
        my_error(ER_SP_DOES_NOT_EXIST, MYF(0),
                 SP_COM_STRING(lex), lex->spname->m_qname.str);
        goto error;
      default:
        my_error(ER_SP_DROP_FAILED, MYF(0),
                 SP_COM_STRING(lex), lex->spname->m_qname.str);
        goto error;
      }
      break;
    }
  case SQLCOM_SHOW_CREATE_PROC:
    {
      if (sp_show_create_routine(thd, enum_sp_type::PROCEDURE, lex->spname))
        goto error;
      break;
    }
  case SQLCOM_SHOW_CREATE_FUNC:
    {
      if (sp_show_create_routine(thd, enum_sp_type::FUNCTION, lex->spname))
	goto error;
      break;
    }
  case SQLCOM_SHOW_PROC_CODE:
  case SQLCOM_SHOW_FUNC_CODE:
    {
#ifndef DBUG_OFF
      sp_head *sp;
      enum_sp_type sp_type= (lex->sql_command == SQLCOM_SHOW_PROC_CODE) ?
                            enum_sp_type::PROCEDURE : enum_sp_type::FUNCTION;

      if (sp_cache_routine(thd, sp_type, lex->spname, false, &sp))
        goto error;
      if (!sp || sp->show_routine_code(thd))
      {
        /* We don't distinguish between errors for now */
        my_error(ER_SP_DOES_NOT_EXIST, MYF(0),
                 SP_COM_STRING(lex), lex->spname->m_name.str);
        goto error;
      }
      break;
#else
      my_error(ER_FEATURE_DISABLED, MYF(0),
               "SHOW PROCEDURE|FUNCTION CODE", "--with-debug");
      goto error;
#endif // ifndef DBUG_OFF
    }
  case SQLCOM_SHOW_CREATE_TRIGGER:
    {
      if (lex->spname->m_name.length > NAME_LEN)
      {
        my_error(ER_TOO_LONG_IDENT, MYF(0), lex->spname->m_name.str);
        goto error;
      }

      if (show_create_trigger(thd, lex->spname))
        goto error; /* Error has been already logged. */

      break;
    }
  case SQLCOM_CREATE_VIEW:
    {
      /*
        Note: SQLCOM_CREATE_VIEW also handles 'ALTER VIEW' commands
        as specified through the thd->lex->create_view_mode flag.
      */
      res= mysql_create_view(thd, first_table, thd->lex->create_view_mode);
      break;
    }
  case SQLCOM_DROP_VIEW:
    {
      if (check_table_access(thd, DROP_ACL, all_tables, FALSE, UINT_MAX, FALSE))
        goto error;
      /* Conditionally writes to binlog. */
      res= mysql_drop_view(thd, first_table);
      break;
    }
  case SQLCOM_CREATE_TRIGGER:
  case SQLCOM_DROP_TRIGGER:
  {
    /* Conditionally writes to binlog. */
    DBUG_ASSERT(lex->m_sql_cmd != nullptr);
    static_cast<Sql_cmd_ddl_trigger_common*>(lex->m_sql_cmd)->set_table(
      all_tables);

    res= lex->m_sql_cmd->execute(thd);
    break;
  }
  case SQLCOM_BINLOG_BASE64_EVENT:
  {
    mysql_client_binlog_statement(thd);
    break;
  }
  case SQLCOM_EXPLAIN_OTHER:
  {
    /* EXPLAIN FOR CONNECTION <id> */
    mysql_explain_other(thd);
    break;
  }
  case SQLCOM_ANALYZE:
  case SQLCOM_CHECK:
  case SQLCOM_OPTIMIZE:
  case SQLCOM_REPAIR:
  case SQLCOM_TRUNCATE:
  case SQLCOM_ALTER_TABLE:
  case SQLCOM_HA_OPEN:
  case SQLCOM_HA_READ:
  case SQLCOM_HA_CLOSE:
    DBUG_ASSERT(first_table == all_tables && first_table != 0);
    /* fall through */
  case SQLCOM_CREATE_SERVER:
  case SQLCOM_CREATE_RESOURCE_GROUP:
  case SQLCOM_ALTER_SERVER:
  case SQLCOM_ALTER_RESOURCE_GROUP:
  case SQLCOM_DROP_RESOURCE_GROUP:
  case SQLCOM_DROP_SERVER:
  case SQLCOM_SET_RESOURCE_GROUP:
  case SQLCOM_SIGNAL:
  case SQLCOM_RESIGNAL:
  case SQLCOM_GET_DIAGNOSTICS:
  case SQLCOM_CHANGE_REPLICATION_FILTER:
  case SQLCOM_XA_START:
  case SQLCOM_XA_END:
  case SQLCOM_XA_PREPARE:
  case SQLCOM_XA_COMMIT:
  case SQLCOM_XA_ROLLBACK:
  case SQLCOM_XA_RECOVER:
  case SQLCOM_INSTALL_PLUGIN:
  case SQLCOM_UNINSTALL_PLUGIN:
  case SQLCOM_INSTALL_COMPONENT:
  case SQLCOM_UNINSTALL_COMPONENT:
  case SQLCOM_SHUTDOWN:
  case SQLCOM_ALTER_INSTANCE:
  case SQLCOM_SELECT:
  case SQLCOM_DO:
  case SQLCOM_CALL:
  case SQLCOM_CREATE_ROLE:
  case SQLCOM_DROP_ROLE:
  case SQLCOM_SET_ROLE:
  case SQLCOM_GRANT_ROLE:
  case SQLCOM_REVOKE_ROLE:
  case SQLCOM_ALTER_USER_DEFAULT_ROLE:
  case SQLCOM_SHOW_GRANTS:
  case SQLCOM_SHOW_FIELDS:
  case SQLCOM_SHOW_KEYS:
  case SQLCOM_SHOW_TABLES:
  case SQLCOM_CLONE:
  case SQLCOM_LOCK_INSTANCE:
  case SQLCOM_UNLOCK_INSTANCE:
  case SQLCOM_ALTER_TABLESPACE:

    DBUG_ASSERT(lex->m_sql_cmd != nullptr);
    res= lex->m_sql_cmd->execute(thd);
    break;

  case SQLCOM_ALTER_USER:
  {
    LEX_USER *user, *tmp_user;
    bool changing_own_password= false;
    bool own_password_expired= thd->security_context()->password_expired();
    bool check_permission= true;

    List_iterator <LEX_USER> user_list(lex->users_list);
    while ((tmp_user= user_list++))
    {
      bool update_password_only= FALSE;
      bool is_self= false;

      /* If it is an empty lex_user update it with current user */
      if (!tmp_user->host.str && !tmp_user->user.str)
      {
        /* set user information as of the current user */
        DBUG_ASSERT(thd->security_context()->priv_host().str);
        tmp_user->host.str= (char *) thd->security_context()->priv_host().str;
        tmp_user->host.length= strlen(thd->security_context()->priv_host().str);
        DBUG_ASSERT(thd->security_context()->user().str);
        tmp_user->user.str= (char *) thd->security_context()->user().str;
        tmp_user->user.length= strlen(thd->security_context()->user().str);
      }
      if (!(user= get_current_user(thd, tmp_user)))
        goto error;

      /* copy password expire attributes to individual lex user */
      user->alter_status= thd->lex->alter_password;

      if (user->uses_identified_by_clause &&
          !thd->lex->mqh.specified_limits &&
          !user->alter_status.update_account_locked_column &&
          !user->alter_status.update_password_expired_column &&
          !user->alter_status.expire_after_days &&
          user->alter_status.use_default_password_lifetime &&
          (thd->lex->ssl_type == SSL_TYPE_NOT_SPECIFIED))
        update_password_only= TRUE;

      is_self= !strcmp(thd->security_context()->user().length ?
                       thd->security_context()->user().str : "",
                       user->user.str) &&
               !my_strcasecmp(&my_charset_latin1, user->host.str,
                              thd->security_context()->priv_host().str);
      /*
        if user executes ALTER statement to change password only
        for himself then skip access check.
      */
      if (update_password_only && is_self)
      {
        changing_own_password= true;
        continue;
      }
      else if (check_permission)
      {
        if (check_access(thd, UPDATE_ACL, "mysql", NULL, NULL, 1, 1) &&
            check_global_access(thd, CREATE_USER_ACL))
          goto error;

        check_permission= false;
      }

      if (is_self &&
          (user->uses_identified_by_clause ||
           user->uses_identified_with_clause ||
           user->uses_authentication_string_clause ||
           user->uses_identified_by_password_clause))
      {
        changing_own_password= true;
        break;
      }

      if (update_password_only &&
          likely((get_server_state() == SERVER_OPERATING)) &&
          !strcmp(thd->security_context()->priv_user().str,""))
      {
        my_error(ER_PASSWORD_ANONYMOUS_USER, MYF(0));
        goto error;
      }
    }

    if (unlikely(own_password_expired && !changing_own_password))
    {
      my_error(ER_MUST_CHANGE_PASSWORD, MYF(0));
      goto error;
    }

    /* Conditionally writes to binlog */
    if (!(res = mysql_alter_user(thd, lex->users_list, lex->drop_if_exists)))
      my_ok(thd);
    break;
  }
  default:
    DBUG_ASSERT(0);                             /* Impossible */
    my_ok(thd);
    break;
  }
  goto finish;

error:
  res= TRUE;

finish:
  /* Restore system variables which were changed by SET_VAR hint. */
  if (lex->opt_hints_global && lex->opt_hints_global->sys_var_hint)
    lex->opt_hints_global->sys_var_hint->restore_vars(thd);

  THD_STAGE_INFO(thd, stage_query_end);

  // Cleanup EXPLAIN info
  if (!thd->in_sub_stmt)
  {
    if (is_explainable_query(lex->sql_command))
    {
      DEBUG_SYNC(thd, "before_reset_query_plan");
      /*
        We want EXPLAIN CONNECTION to work until the explained statement ends,
        thus it is only now that we may fully clean up any unit of this statement.
      */
      lex->unit->assert_not_fully_clean();
    }
    thd->query_plan.set_query_plan(SQLCOM_END, NULL, false);
  }

  DBUG_ASSERT(!thd->in_active_multi_stmt_transaction() ||
               thd->in_multi_stmt_transaction_mode());

  if (! thd->in_sub_stmt)
  {
    mysql_audit_notify(thd,
                       first_level ? MYSQL_AUDIT_QUERY_STATUS_END :
                                     MYSQL_AUDIT_QUERY_NESTED_STATUS_END,
                       first_level ? "MYSQL_AUDIT_QUERY_STATUS_END" :
                                     "MYSQL_AUDIT_QUERY_NESTED_STATUS_END");

    /* report error issued during command execution */
    if (thd->killed)
      thd->send_kill_message();
    if (thd->is_error() || (thd->variables.option_bits & OPTION_MASTER_SQL_ERROR))
      trans_rollback_stmt(thd);
    else
    {
      /* If commit fails, we should be able to reset the OK status. */
      thd->get_stmt_da()->set_overwrite_status(true);
      trans_commit_stmt(thd);
      thd->get_stmt_da()->set_overwrite_status(false);
    }
    if (thd->killed == THD::KILL_QUERY ||
        thd->killed == THD::KILL_TIMEOUT)
    {
      thd->killed= THD::NOT_KILLED;
    }
  }

  lex->unit->cleanup(true);
  /* Free tables */
  THD_STAGE_INFO(thd, stage_closing_tables);
  close_thread_tables(thd);

#ifndef DBUG_OFF
  if (lex->sql_command != SQLCOM_SET_OPTION && ! thd->in_sub_stmt)
    DEBUG_SYNC(thd, "execute_command_after_close_tables");
#endif

  if (! thd->in_sub_stmt && thd->transaction_rollback_request)
  {
    /*
      We are not in sub-statement and transaction rollback was requested by
      one of storage engines (e.g. due to deadlock). Rollback transaction in
      all storage engines including binary log.
    */
    trans_rollback_implicit(thd);
    thd->mdl_context.release_transactional_locks();
  }
  else if (stmt_causes_implicit_commit(thd, CF_IMPLICIT_COMMIT_END))
  {
    /* No transaction control allowed in sub-statements. */
    DBUG_ASSERT(! thd->in_sub_stmt);
    /* If commit fails, we should be able to reset the OK status. */
    thd->get_stmt_da()->set_overwrite_status(true);
    /* Commit the normal transaction if one is active. */
    trans_commit_implicit(thd);
    thd->get_stmt_da()->set_overwrite_status(false);
    thd->mdl_context.release_transactional_locks();
  }
  else if (! thd->in_sub_stmt && ! thd->in_multi_stmt_transaction_mode())
  {
    /*
      - If inside a multi-statement transaction,
      defer the release of metadata locks until the current
      transaction is either committed or rolled back. This prevents
      other statements from modifying the table for the entire
      duration of this transaction.  This provides commit ordering
      and guarantees serializability across multiple transactions.
      - If in autocommit mode, or outside a transactional context,
      automatically release metadata locks of the current statement.
    */
    thd->mdl_context.release_transactional_locks();
  }
  else if (! thd->in_sub_stmt)
  {
    thd->mdl_context.release_statement_locks();
  }

  if (thd->variables.session_track_transaction_info > TX_TRACK_NONE)
  {
    ((Transaction_state_tracker *)
     thd->session_tracker.get_tracker(TRANSACTION_INFO_TRACKER))
      ->add_trx_state_from_thd(thd);
  }

#if defined(VALGRIND_DO_QUICK_LEAK_CHECK)
  // Get incremental leak reports, for easier leak hunting.
  // ./mtr --mem --mysqld='-T 4096' --valgrind-mysqld main.1st
  // Note that with multiple connections, the report below may be misleading.
  if (test_flags & TEST_DO_QUICK_LEAK_CHECK)
  {
    static unsigned long total_leaked_bytes= 0;
    unsigned long leaked= 0;
    unsigned long dubious MY_ATTRIBUTE((unused));
    unsigned long reachable MY_ATTRIBUTE((unused));
    unsigned long suppressed MY_ATTRIBUTE((unused));
    /*
      We could possibly use VALGRIND_DO_CHANGED_LEAK_CHECK here,
      but that is a fairly new addition to the Valgrind api.
      Note: we dont want to check 'reachable' until we have done shutdown,
      and that is handled by the final report anyways.
      We print some extra information, to tell mtr to ignore this report.
    */
    LogErr(INFORMATION_LEVEL, ER_VALGRIND_DO_QUICK_LEAK_CHECK);
    VALGRIND_DO_QUICK_LEAK_CHECK;
    VALGRIND_COUNT_LEAKS(leaked, dubious, reachable, suppressed);
    if (leaked > total_leaked_bytes)
    {
      LogErr(ERROR_LEVEL, ER_VALGRIND_COUNT_LEAKS,
             leaked - total_leaked_bytes,
             static_cast<int>(thd->query().length), thd->query().str);
    }
    total_leaked_bytes= leaked;
  }
#endif

  if (!(res || thd->is_error()))
    binlog_gtid_end_transaction(thd);
  DBUG_RETURN(res || thd->is_error());
}

/**
  Do special checking for SHOW statements.

  @param thd              Thread context.
  @param lex              LEX for SHOW statement.
  @param lock             If true, lock metadata for schema objects

  @returns false if check is successful, true if error
*/

bool show_precheck(THD *thd, LEX *lex, bool lock)
{
  bool new_dd_show= false;

  TABLE_LIST *const tables= lex->query_tables;

  switch (lex->sql_command)
  {
    // For below show commands, perform check_show_access() call
    case SQLCOM_SHOW_DATABASES:
    case SQLCOM_SHOW_EVENTS:
      new_dd_show= true;
      break;

    case SQLCOM_SHOW_TABLES:
    case SQLCOM_SHOW_TABLE_STATUS:
    case SQLCOM_SHOW_TRIGGERS:
    {
      new_dd_show= true;

      if (!lock)
        break;

      LEX_STRING lex_str_db;
      if (make_lex_string_root(thd->mem_root, &lex_str_db,
                               lex->select_lex->db,
                               strlen(lex->select_lex->db), false) == nullptr)
        return true;

      // Acquire IX MDL lock on schema name.
      MDL_request mdl_request;
      MDL_REQUEST_INIT(&mdl_request, MDL_key::SCHEMA,
                       lex_str_db.str, "",
                       MDL_INTENTION_EXCLUSIVE,
                       MDL_TRANSACTION);
      if (thd->mdl_context.acquire_lock(&mdl_request,
                                        thd->variables.lock_wait_timeout))
        return true;

      // Stop if given database does not exist.
      bool exists= false;
      if (dd::schema_exists(thd, lex_str_db.str, &exists))
        return true;

      if (!exists)
      {
        my_error(ER_BAD_DB_ERROR, MYF(0), lex->select_lex->db);
        return true;
      }

      break;
    }
    case SQLCOM_SHOW_FIELDS:
    case SQLCOM_SHOW_KEYS:
      {
        new_dd_show= true;

        if (!lock)
          break;

        enum enum_schema_tables schema_table_idx;
        if (tables->schema_table)
        {
          schema_table_idx= get_schema_table_idx(tables->schema_table);
          if (schema_table_idx == SCH_TMP_TABLE_COLUMNS ||
              schema_table_idx == SCH_TMP_TABLE_KEYS)
            break;
        }

        bool can_deadlock= thd->mdl_context.has_locks();
        TABLE_LIST *dst_table= tables->schema_select_lex->table_list.first;
        if (try_acquire_high_prio_shared_mdl_lock(thd, dst_table, can_deadlock))
        {
          /*
            Some error occured (most probably we have been killed while
            waiting for conflicting locks to go away), let the caller to
            handle the situation.
          */
          return true;
        }

        if (dst_table->mdl_request.ticket == nullptr)
        {
          /*
            We are in situation when we have encountered conflicting metadata
            lock and deadlocks can occur due to waiting for it to go away.
            So instead of waiting skip this table with an appropriate warning.
          */
          DBUG_ASSERT(can_deadlock);
          my_error(ER_WARN_I_S_SKIPPED_TABLE, MYF(0),
                   dst_table->db, dst_table->table_name);
          return true;
        }

        // Stop if given database does not exist.
        dd::Schema_MDL_locker mdl_handler(thd);
        dd::cache::Dictionary_client::Auto_releaser releaser(thd->dd_client());
        const dd::Schema *schema= nullptr;
        if (mdl_handler.ensure_locked(dst_table->db) ||
            thd->dd_client()->acquire(dst_table->db, &schema))
          return true;

        if (schema == nullptr)
        {
          my_error(ER_BAD_DB_ERROR, MYF(0), dst_table->db);
          return true;
        }

        const dd::Abstract_table *at= nullptr;
        if (thd->dd_client()->acquire(dst_table->db,
                                      dst_table->table_name,
                                      &at))
          return true;

        if (at == nullptr)
        {
          my_error(ER_NO_SUCH_TABLE, MYF(0),
                   dst_table->db,
                   dst_table->table_name);
          return true;
        }
        break;
      }
    default:
      break;
  }

  if (tables != NULL)
  {
    if (check_table_access(thd, SELECT_ACL, tables, false, UINT_MAX, false))
      return true;

    if ((tables->schema_table_reformed || new_dd_show) &&
        check_show_access(thd, tables))
      return true;
  }
  return false;
}


bool execute_show(THD *thd, TABLE_LIST *all_tables)
{
  DBUG_ENTER("execute_show");
  LEX	*lex= thd->lex;
  bool statement_timer_armed= false;
  bool res;

  /* assign global limit variable if limit is not given */
  {
    SELECT_LEX *param= lex->unit->global_parameters();
    if (!param->explicit_limit)
      param->select_limit=
        new Item_int((ulonglong) thd->variables.select_limit);
  }

  //check if timer is applicable to statement, if applicable then set timer.
  if (is_timer_applicable_to_statement(thd))
    statement_timer_armed= set_statement_timer(thd);

  if (!(res= open_tables_for_query(thd, all_tables, false)))
  {
    if (lex->is_explain())
    {
      /*
        We always use Query_result_send for EXPLAIN, even if it's an EXPLAIN
        for SELECT ... INTO OUTFILE: a user application should be able
        to prepend EXPLAIN to any query and receive output for it,
        even if the query itself redirects the output.
      */
      Query_result *const result= new (*THR_MALLOC) Query_result_send(thd);
      if (!result)
        DBUG_RETURN(true); /* purecov: inspected */
      res= handle_query(thd, lex, result, 0, 0);
    }
    else
    {
      Query_result *result= lex->result;
      if (!result && !(result= new (*THR_MALLOC) Query_result_send(thd)))
        DBUG_RETURN(true);                            /* purecov: inspected */
      Query_result *save_result= result;
      res= handle_query(thd, lex, result, 0, 0);
      if (save_result != lex->result)
        destroy(save_result);
    }
  }

  if (statement_timer_armed && thd->timer)
    reset_statement_timer(thd);

  DBUG_RETURN(res);
}


#define MY_YACC_INIT 1000			// Start with big alloc
#define MY_YACC_MAX  32000			// Because of 'short'

bool my_yyoverflow(short **yyss, YYSTYPE **yyvs, YYLTYPE **yyls, ulong *yystacksize)
{
  Yacc_state *state= & current_thd->m_parser_state->m_yacc;
  ulong old_info=0;
  DBUG_ASSERT(state);
  if ((uint) *yystacksize >= MY_YACC_MAX)
    return 1;
  if (!state->yacc_yyvs)
    old_info= *yystacksize;
  *yystacksize= set_zone((*yystacksize)*2,MY_YACC_INIT,MY_YACC_MAX);
  if (!(state->yacc_yyvs= (uchar*)
        my_realloc(key_memory_bison_stack,
                   state->yacc_yyvs,
                   *yystacksize*sizeof(**yyvs),
                   MYF(MY_ALLOW_ZERO_PTR | MY_FREE_ON_ERROR))) ||
      !(state->yacc_yyss= (uchar*)
        my_realloc(key_memory_bison_stack,
                   state->yacc_yyss,
                   *yystacksize*sizeof(**yyss),
                   MYF(MY_ALLOW_ZERO_PTR | MY_FREE_ON_ERROR))) ||
      !(state->yacc_yyls= (uchar*)
        my_realloc(key_memory_bison_stack,
                   state->yacc_yyls,
                   *yystacksize*sizeof(**yyls),
                   MYF(MY_ALLOW_ZERO_PTR | MY_FREE_ON_ERROR))))
    return 1;
  if (old_info)
  {
    /*
      Only copy the old stack on the first call to my_yyoverflow(),
      when replacing a static stack (YYINITDEPTH) by a dynamic stack.
      For subsequent calls, my_realloc already did preserve the old stack.
    */
    memcpy(state->yacc_yyss, *yyss, old_info*sizeof(**yyss));
    memcpy(state->yacc_yyvs, *yyvs, old_info*sizeof(**yyvs));
    memcpy(state->yacc_yyls, *yyls, old_info*sizeof(**yyls));
  }
  *yyss= (short*) state->yacc_yyss;
  *yyvs= (YYSTYPE*) state->yacc_yyvs;
  *yyls= (YYLTYPE*) state->yacc_yyls;
  return 0;
}


/**
  Reset the part of THD responsible for the state of command
  processing.

  This needs to be called before execution of every statement
  (prepared or conventional).  It is not called by substatements of
  routines.

  @todo Remove mysql_reset_thd_for_next_command and only use the
  member function.

  @todo Call it after we use THD for queries, not before.
*/
void mysql_reset_thd_for_next_command(THD *thd)
{
  thd->reset_for_next_command();
}

void THD::reset_for_next_command()
{
  // TODO: Why on earth is this here?! We should probably fix this
  // function and move it to the proper file. /Matz
  THD *thd= this;
  DBUG_ENTER("mysql_reset_thd_for_next_command");
  DBUG_ASSERT(!thd->sp_runtime_ctx); /* not for substatements of routines */
  DBUG_ASSERT(! thd->in_sub_stmt);
  thd->free_list= 0;
  /*
    Those two lines below are theoretically unneeded as
    THD::cleanup_after_query() should take care of this already.
  */
  thd->auto_inc_intervals_in_cur_stmt_for_binlog.empty();
  thd->stmt_depends_on_first_successful_insert_id_in_prev_stmt= 0;

  thd->query_start_usec_used= false;
  thd->is_fatal_error= thd->time_zone_used= 0;
  /*
    Clear the status flag that are expected to be cleared at the
    beginning of each SQL statement.
  */
  thd->server_status&= ~SERVER_STATUS_CLEAR_SET;
  /*
    If in autocommit mode and not in a transaction, reset flag
    that identifies if a transaction has done some operations
    that cannot be safely rolled back.

    If the flag is set an warning message is printed out in
    ha_rollback_trans() saying that some tables couldn't be
    rolled back.
  */
  if (!thd->in_multi_stmt_transaction_mode())
  {
    thd->get_transaction()->reset_unsafe_rollback_flags(
        Transaction_ctx::SESSION);
  }
  DBUG_ASSERT(thd->security_context()== &thd->m_main_security_ctx);
  thd->thread_specific_used= FALSE;

  if (opt_bin_log)
  {
    thd->user_var_events.clear();
    thd->user_var_events_alloc= thd->mem_root;
  }
  thd->clear_error();
  thd->get_stmt_da()->reset_diagnostics_area();
  thd->get_stmt_da()->reset_statement_cond_count();

  thd->rand_used= 0;
  thd->m_sent_row_count= thd->m_examined_row_count= 0;

  thd->reset_current_stmt_binlog_format_row();
  thd->binlog_unsafe_warning_flags= 0;
  thd->binlog_need_explicit_defaults_ts= false;

  thd->commit_error= THD::CE_NONE;
  thd->durability_property= HA_REGULAR_DURABILITY;
  thd->set_trans_pos(NULL, 0);

  thd->derived_tables_processing= false;
  thd->parsing_system_view= false;

  // Need explicit setting, else demand all privileges to a table.
  thd->want_privilege= ~NO_ACCESS;

<<<<<<< HEAD
=======
  thd->gtid_executed_warning_issued= false;

  thd->reset_skip_readonly_check();

>>>>>>> dee592df
  DBUG_PRINT("debug",
             ("is_current_stmt_binlog_format_row(): %d",
              thd->is_current_stmt_binlog_format_row()));

  /*
    In case we're processing multiple statements we need to checkout a new
    acl access map here as the global acl version might have increased due to
    a grant/revoke or flush.
  */
  thd->security_context()->checkout_access_maps();
#ifndef DBUG_OFF
  thd->set_tmp_table_seq_id(1);
#endif

  DBUG_VOID_RETURN;
}


/**
  Create a select to return the same output as 'SELECT @@var_name'.

  Used for SHOW COUNT(*) [ WARNINGS | ERROR].

  This will crash with a core dump if the variable doesn't exists.

  @param pc                     Current parse context
  @param var_name		Variable name

  @returns false if success, true if error

  @todo - replace this function with one that generates a PT_select node
          and performs MAKE_CMD on it.
*/

bool create_select_for_variable(Parse_context *pc, const char *var_name)
{
  LEX_STRING tmp, null_lex_string;
  char buff[MAX_SYS_VAR_LENGTH*2+4+8];
  DBUG_ENTER("create_select_for_variable");

  THD *thd= pc->thd;
  LEX *lex= thd->lex;
  lex->sql_command= SQLCOM_SELECT;
  tmp.str= (char*) var_name;
  tmp.length=strlen(var_name);
  memset(&null_lex_string, 0, sizeof(null_lex_string));
  /*
    We set the name of Item to @@session.var_name because that then is used
    as the column name in the output.
  */
  Item *var= get_system_var(pc, OPT_SESSION, tmp, null_lex_string);
  if (var == NULL)
    DBUG_RETURN(true);                      /* purecov: inspected */

  char *end= strxmov(buff, "@@session.", var_name, NullS);
  var->item_name.copy(buff, end - buff);
  add_item_to_list(thd, var);

  DBUG_RETURN(false);
}


/*
  When you modify mysql_parse(), you may need to mofify
  mysql_test_parse_for_slave() in this same file.
*/

/**
  Parse a query.

  @param thd          Current session.
  @param parser_state Parser state.
*/

void mysql_parse(THD *thd, Parser_state *parser_state)
{
  DBUG_ENTER("mysql_parse");
  DBUG_PRINT("mysql_parse", ("query: '%s'", thd->query().str));

  DBUG_EXECUTE_IF("parser_debug", turn_parser_debug_on(););

  mysql_reset_thd_for_next_command(thd);
  lex_start(thd);

  thd->m_parser_state= parser_state;
  invoke_pre_parse_rewrite_plugins(thd);
  thd->m_parser_state= NULL;

  enable_digest_if_any_plugin_needs_it(thd, parser_state);

  LEX *lex= thd->lex;
  const char *found_semicolon= nullptr;

  bool err= thd->get_stmt_da()->is_error();

  if (!err)
  {
    err= parse_sql(thd, parser_state, NULL);
    if (!err)
      err= invoke_post_parse_rewrite_plugins(thd, false);

    found_semicolon= parser_state->m_lip.found_semicolon;
  }

  if (!err)
  {
    /*
      See whether we can do any query rewriting. opt_general_log_raw only controls
      writing to the general log, so rewriting still needs to happen because
      the other logs (binlog, slow query log, ...) can not be set to raw mode
      for security reasons.
      We're not general-logging if we're the slave, or if we've already
      done raw-logging earlier.
      Sub-routines of mysql_rewrite_query() should try to only rewrite when
      necessary (e.g. not do password obfuscation when query contains no
      password), but we can optimize out even those necessary rewrites when
      no logging happens at all. If rewriting does not happen here,
      thd->rewritten_query is still empty from being reset in alloc_query().
    */
    bool general= !(opt_general_log_raw || thd->slave_thread);

    if (general || opt_slow_log || opt_bin_log)
    {
      mysql_rewrite_query(thd);

      if (thd->rewritten_query.length())
        lex->safe_to_cache_query= false; // see comments below
    }

    if (general)
    {
      if (thd->rewritten_query.length())
        query_logger.general_log_write(thd, COM_QUERY,
                                       thd->rewritten_query.c_ptr_safe(),
                                       thd->rewritten_query.length());
      else
      {
        size_t qlen= found_semicolon
          ? (found_semicolon - thd->query().str)
          : thd->query().length;
        
        query_logger.general_log_write(thd, COM_QUERY,
                                       thd->query().str, qlen);
      }
    }
  }

  if (!err)
  {
    thd->m_statement_psi= MYSQL_REFINE_STATEMENT(thd->m_statement_psi,
                                                 sql_statement_info[thd->lex->sql_command].m_key);

    if (mqh_used && thd->get_user_connect() &&
        check_mqh(thd, lex->sql_command))
    {
      if (thd->is_classic_protocol())
        thd->get_protocol_classic()->get_net()->error = 0;
    }
    else
    {
      if (! thd->is_error())
      {
        /*
          Binlog logs a string starting from thd->query and having length
          thd->query_length; so we set thd->query_length correctly (to not
          log several statements in one event, when we executed only first).
          We set it to not see the ';' (otherwise it would get into binlog
          and Query_log_event::print() would give ';;' output).
          This also helps display only the current query in SHOW
          PROCESSLIST.
        */
        if (found_semicolon && (ulong) (found_semicolon - thd->query().str))
          thd->set_query(thd->query().str,
                         static_cast<size_t>(found_semicolon -
                                             thd->query().str - 1));
        /* Actually execute the query */
        if (found_semicolon)
        {
          lex->safe_to_cache_query= 0;
          thd->server_status|= SERVER_MORE_RESULTS_EXISTS;
        }
        lex->set_trg_event_type_for_tables();

        int error MY_ATTRIBUTE((unused));
        if (unlikely(thd->security_context()->password_expired() &&
                     lex->sql_command != SQLCOM_SET_PASSWORD &&
                     lex->sql_command != SQLCOM_SET_OPTION &&
                     lex->sql_command != SQLCOM_ALTER_USER))
        {
          my_error(ER_MUST_CHANGE_PASSWORD, MYF(0));
          error= 1;
        }
        else
        {
          resourcegroups::Resource_group *src_res_grp= nullptr;
          resourcegroups::Resource_group *dest_res_grp= nullptr;
          MDL_ticket *ticket= nullptr;
          MDL_ticket *cur_ticket= nullptr;
          auto mgr_ptr= resourcegroups::Resource_group_mgr::instance();
          bool switched= mgr_ptr->switch_resource_group_if_needed(
            thd, &src_res_grp, &dest_res_grp, &ticket, &cur_ticket);

          error= mysql_execute_command(thd, true);

          if (switched)
            mgr_ptr->restore_original_resource_group(thd, src_res_grp,
                                                     dest_res_grp);
          thd->resource_group_ctx()->m_switch_resource_group_str[0]= '\0';
          if (ticket != nullptr)
            mgr_ptr->release_shared_mdl_for_resource_group(thd, ticket);
          if (cur_ticket != nullptr)
            mgr_ptr->release_shared_mdl_for_resource_group(thd, cur_ticket);
        }
      }
    }
  }
  else
  {
    /* Instrument this broken statement as "statement/sql/error" */
    thd->m_statement_psi= MYSQL_REFINE_STATEMENT(thd->m_statement_psi,
                                                 sql_statement_info[SQLCOM_END].m_key);

    DBUG_ASSERT(thd->is_error());
    DBUG_PRINT("info",("Command aborted. Fatal_error: %d",
      		 thd->is_fatal_error));
  }

  THD_STAGE_INFO(thd, stage_freeing_items);
  sp_cache_enforce_limit(thd->sp_proc_cache, stored_program_cache_size);
  sp_cache_enforce_limit(thd->sp_func_cache, stored_program_cache_size);
  thd->end_statement();
  thd->cleanup_after_query();
  DBUG_ASSERT(thd->change_list.is_empty());

  DBUG_VOID_RETURN;
}


/**
  Usable by the replication SQL thread only: just parse a query to know if it
  can be ignored because of replicate-*-table rules.

  @retval
    0	cannot be ignored
  @retval
    1	can be ignored
*/

bool mysql_test_parse_for_slave(THD *thd)
{
  LEX *lex= thd->lex;
  bool ignorable= false;
  sql_digest_state *parent_digest= thd->m_digest;
  PSI_statement_locker *parent_locker= thd->m_statement_psi;
  DBUG_ENTER("mysql_test_parse_for_slave");

  DBUG_ASSERT(thd->slave_thread);

  Parser_state parser_state;
  if (parser_state.init(thd, thd->query().str, thd->query().length) == 0)
  {
    lex_start(thd);
    mysql_reset_thd_for_next_command(thd);

    thd->m_digest= NULL;
    thd->m_statement_psi= NULL;
    if (parse_sql(thd, & parser_state, NULL) == 0)
    {
      if (all_tables_not_ok(thd, lex->select_lex->table_list.first))
        ignorable= true;
      else if (lex->sql_command != SQLCOM_BEGIN &&
               lex->sql_command != SQLCOM_COMMIT &&
               lex->sql_command != SQLCOM_SAVEPOINT &&
               lex->sql_command != SQLCOM_ROLLBACK &&
               lex->sql_command != SQLCOM_ROLLBACK_TO_SAVEPOINT &&
               !thd->rli_slave->rpl_filter->db_ok(thd->db().str))
        ignorable= true;
    }
    thd->m_digest= parent_digest;
    thd->m_statement_psi= parent_locker;
    thd->end_statement();
  }
  thd->cleanup_after_query();
  DBUG_RETURN(ignorable);
}


/**
  Store field definition for create.

  @param thd                    The thread handler.
  @param field_name             The field name.
  @param type                   The type of the field.
  @param length                 The length of the field or NULL.
  @param decimals               The length of a decimal part or NULL.
  @param type_modifier          Type modifiers & constraint flags of the field.
  @param default_value          The default value or NULL.
  @param on_update_value        The ON UPDATE expression or NULL.
  @param comment                The comment.
  @param change                 The old column name (if renaming) or NULL.
  @param interval_list          The list of ENUM/SET values or NULL.
  @param cs                     The character set of the field.
  @param uint_geom_type         The GIS type of the field.
  @param gcol_info              The generated column data or NULL.
  @param opt_after              The name of the field to add after or
                                the @see first_keyword pointer to insert first.
  @param srid                   The SRID for this column (only relevant if this
                                is a geometry column).

  @return
    Return 0 if ok
*/

bool Alter_info::add_field(THD *thd,
                           const LEX_STRING *field_name,
                           enum_field_types type,
                           const char *length, const char *decimals,
                           uint type_modifier,
                           Item *default_value, Item *on_update_value,
                           LEX_STRING *comment,
                           const char *change,
                           List<String> *interval_list, const CHARSET_INFO *cs,
                           uint uint_geom_type,
                           Generated_column *gcol_info,
                           const char *opt_after, Nullable<gis::srid_t> srid)
{
  Create_field *new_field;
  uint8 datetime_precision= decimals ? atoi(decimals) : 0;
  DBUG_ENTER("add_field_to_list");

  LEX_CSTRING field_name_cstr= {field_name->str, field_name->length};

  if (check_string_char_length(field_name_cstr, "", NAME_CHAR_LEN,
                               system_charset_info, 1))
  {
    my_error(ER_TOO_LONG_IDENT, MYF(0), field_name->str); /* purecov: inspected */
    DBUG_RETURN(1);				/* purecov: inspected */
  }
  if (type_modifier & PRI_KEY_FLAG)
  {
    List<Key_part_spec> key_parts;
    auto key_part_spec= new (*THR_MALLOC) Key_part_spec(field_name_cstr, 0, ORDER_ASC);
    if (key_part_spec == NULL || key_parts.push_back(key_part_spec))
      DBUG_RETURN(true);
    Key_spec *key= new (*THR_MALLOC) Key_spec(thd->mem_root,
                                              KEYTYPE_PRIMARY,
                                              NULL_CSTR,
                                              &default_key_create_info,
                                              false, true, key_parts);
    if (key == NULL || key_list.push_back(key))
      DBUG_RETURN(true);
  }
  if (type_modifier & (UNIQUE_FLAG | UNIQUE_KEY_FLAG))
  {
    List<Key_part_spec> key_parts;
    auto key_part_spec= new (*THR_MALLOC) Key_part_spec(field_name_cstr, 0, ORDER_ASC);
    if (key_part_spec == NULL || key_parts.push_back(key_part_spec))
      DBUG_RETURN(true);
    Key_spec *key= new (*THR_MALLOC) Key_spec(thd->mem_root,
                                              KEYTYPE_UNIQUE,
                                              NULL_CSTR,
                                              &default_key_create_info,
                                              false, true, key_parts);
    if (key == NULL || key_list.push_back(key))
      DBUG_RETURN(true);
  }

  if (default_value)
  {
    /* 
      Default value should be literal => basic constants =>
      no need fix_fields()

      We allow only CURRENT_TIMESTAMP as function default for the TIMESTAMP or
      DATETIME types.
    */
    if (default_value->type() == Item::FUNC_ITEM && 
        (static_cast<Item_func*>(default_value)->functype() !=
         Item_func::NOW_FUNC ||
         (!real_type_with_now_as_default(type)) ||
         default_value->decimals != datetime_precision))
    {
      my_error(ER_INVALID_DEFAULT, MYF(0), field_name->str);
      DBUG_RETURN(1);
    }
    else if (default_value->type() == Item::NULL_ITEM)
    {
      default_value= 0;
      if ((type_modifier & (NOT_NULL_FLAG | AUTO_INCREMENT_FLAG)) ==
	  NOT_NULL_FLAG)
      {
	my_error(ER_INVALID_DEFAULT, MYF(0), field_name->str);
	DBUG_RETURN(1);
      }
    }
    else if (type_modifier & AUTO_INCREMENT_FLAG)
    {
      my_error(ER_INVALID_DEFAULT, MYF(0), field_name->str);
      DBUG_RETURN(1);
    }
  }

  if (on_update_value &&
      (!real_type_with_now_on_update(type) ||
       on_update_value->decimals != datetime_precision))
  {
    my_error(ER_INVALID_ON_UPDATE, MYF(0), field_name->str);
    DBUG_RETURN(1);
  }

  // If the SRID is specified on a non-geometric column, return an error
  if (type != MYSQL_TYPE_GEOMETRY && srid.has_value())
  {
    my_error(ER_WRONG_USAGE, MYF(0), "SRID", "non-geometry column");
    DBUG_RETURN(true);
  }

  // Check if the spatial reference system exists
  if (srid.has_value() && srid.value() != 0)
  {
    Srs_fetcher fetcher(thd);
    const dd::Spatial_reference_system *srs= nullptr;
    dd::cache::Dictionary_client::Auto_releaser m_releaser(thd->dd_client());
    if (fetcher.acquire(srid.value(), &srs))
    {
      // An error has already been raised
      DBUG_RETURN(true); /* purecov: deadcode */
    }

    if (srs == nullptr)
    {
      my_error(ER_SRS_NOT_FOUND, MYF(0), srid.value());
      DBUG_RETURN(true);
    }
  }

  if (!(new_field= new (*THR_MALLOC) Create_field()) ||
      new_field->init(thd, field_name->str, type, length, decimals, type_modifier,
                      default_value, on_update_value, comment, change,
                      interval_list, cs, uint_geom_type, gcol_info, srid))
    DBUG_RETURN(1);

  create_list.push_back(new_field);
  if (opt_after != NULL)
  {
    flags |= Alter_info::ALTER_COLUMN_ORDER;
    new_field->after=(char*) (opt_after);
  }
  DBUG_RETURN(0);
}


/**
  save order by and tables in own lists.
*/

void add_to_list(SQL_I_List<ORDER> &list, ORDER *order)
{
  DBUG_ENTER("add_to_list");
  order->item= &order->item_ptr;
  order->used_alias= false;
  order->used=0;
  list.link_in_list(order, &order->next);
  DBUG_VOID_RETURN;
}


extern int MYSQLparse(class THD *thd); // from sql_yacc.cc


/**
  Produces a PT_subquery object from a subquery's text.
  @param thd      Thread handler
  @param text     Subquery's text
  @param text_offset Offset in bytes of 'text' in the original statement
  @param[out] node Produced PT_subquery object

  @returns true if error
 */
static bool reparse_common_table_expr(THD *thd, const LEX_STRING &text,
                                      uint text_offset,
                                      PT_subquery **node)
{
  Common_table_expr_parser_state parser_state;
  parser_state.init(thd, text.str, text.length);

  Parser_state *old= thd->m_parser_state;
  thd->m_parser_state= &parser_state;

  /*
    Re-parsing a CTE creates Item_param-s and Item_sp_local-s which are
    special, as they do not exist in the original query: thus they should not
    exist from the points of view of logging.
    This is achieved like this:
    - for SP local vars: their pos_in_query is set to 0
    - for PS parameters: they are not added to LEX::param_list and thus not to
    Prepared_statement::param_array.
    They still need a value, which they get like this:
    - for SP local vars: through the ordinary look-up of SP local
    variables' values by name of the variable.
    - for PS parameters: first the first-parsed, 'non-special' Item-params,
    which are in param_array, get their value bound from user-supplied data,
    then they propagate their value to their 'special' clones (@see
    Item_param::m_clones).
  */
  parser_state.m_lip.stmt_prepare_mode= old->m_lip.stmt_prepare_mode;
  parser_state.m_lip.multi_statements= false; // A safety measure.
  parser_state.m_lip.m_digest= NULL;

  // This is saved and restored by caller:
  thd->lex->reparse_common_table_expr_at= text_offset;

  /*
    As this function is called during parsing only, it can and should use the
    current Query_arena, character_set_client, etc.
    It intentionally uses MYSQLparse() directly without the parse_sql()
    wrapper: because it's building a node of the statement currently being
    parsed at the upper call site.
  */
  bool mysql_parse_status= MYSQLparse(thd) != 0;
  thd->m_parser_state= old;
  if (mysql_parse_status)
    return true;                                /* purecov: inspected */

  *node= parser_state.result;
  return false;
}


bool PT_common_table_expr::make_subquery_node(THD *thd, PT_subquery **node)
{
  if (m_postparse.references.size() >= 2)
  {
    // m_subq_node was already attached elsewhere, make new node:
    return reparse_common_table_expr(thd, m_subq_text, m_subq_text_offset,
                                     node);
  }
  *node = m_subq_node;
  return false;
}


/**
   Tries to match an identifier to the CTEs in scope; if matched, it
   modifies *table_name, *tl', and the matched with-list-element.

   @param          thd      Thread handler
   @param[out]     table_name Identifier
   @param[in,out]  tl       TABLE_LIST for the identifier
   @param          pc       Current parsing context, if available
   @param[out]     found    Is set to true if found.

   @returns true if error (OOM).
*/
bool
SELECT_LEX::find_common_table_expr(THD *thd, Table_ident *table_name,
                                   TABLE_LIST *tl, Parse_context *pc,
                                   bool *found)
{
  *found= false;
  if (!pc)
    return false;

  PT_with_clause *wc;
  PT_common_table_expr *cte= nullptr;
  SELECT_LEX *select= this;
  SELECT_LEX_UNIT *unit;
  do
  {
    DBUG_ASSERT(select->first_execution);
    unit= select->master_unit();
    if (!(wc= unit->m_with_clause))
      continue;
    if (wc->lookup(tl, &cte))
      return true;
    /*
      If no match in the WITH clause of 'select', maybe this is a subquery, so
      look up in the outer query's WITH clause:
    */
  } while (cte == nullptr && (select= unit->outer_select()));

  if (cte == nullptr)
    return false;
  *found= true;

  const auto save_reparse_cte= thd->lex->reparse_common_table_expr_at;
  PT_subquery *node;
  if (tl->is_recursive_reference())
  {
    LEX_STRING dummy_subq= {C_STRING_WITH_LEN("(select 0)")};
    if (reparse_common_table_expr(thd, dummy_subq, 0, &node))
      return true;                              /* purecov: inspected */
  }
  else if (cte->make_subquery_node(thd, &node))
    return true;             /* purecov: inspected */
  // We imitate derived tables as much as possible.
  DBUG_ASSERT(parsing_place == CTX_NONE && linkage != GLOBAL_OPTIONS_TYPE);
  parsing_place= CTX_DERIVED;
  node->m_is_derived_table= true;
  auto wc_save= wc->enter_parsing_definition(tl);

  if (node->contextualize(pc))
    return true;

  wc->leave_parsing_definition(wc_save);
  parsing_place= CTX_NONE;
  /*
    Prepared statement's parameters and SP local variables are spotted as
    'made during re-parsing' by node->contextualize(), which is why we
    ran that call _before_ restoring lex->reparse_common_table_expr_at.
  */
  thd->lex->reparse_common_table_expr_at= save_reparse_cte;
  tl->is_alias= true;
  SELECT_LEX_UNIT *node_unit= node->value()->master_unit();
  *table_name= Table_ident(node_unit);
  if (tl->is_recursive_reference())
    recursive_dummy_unit= node_unit;
  DBUG_ASSERT(table_name->is_derived_table());
  tl->db= const_cast<char*>(table_name->db.str);
  tl->db_length= table_name->db.length;
  tl->save_name_temporary();
  return false;
}


bool PT_with_clause::lookup(TABLE_LIST *tl, PT_common_table_expr **found)
{
  *found= nullptr;
  DBUG_ASSERT(tl->select_lex != nullptr);
  /*
    If right_bound!=NULL, it means we are currently parsing the
    definition of CTE 'right_bound' and this definition contains
    'tl'.
  */
  const Common_table_expr *right_bound= m_most_inner_in_parsing ?
    m_most_inner_in_parsing->common_table_expr() : nullptr;
  bool in_self= false;
  for (auto el : m_list.elements())
  {
    // Search for a CTE named like 'tl', in this list, from left to right.
    if (el->is(right_bound))
    {
      /*
        We meet right_bound.
        If not RECURSIVE:
        we must stop the search in this WITH clause;
        indeed right_bound must not reference itself or any CTE defined after it
        in the WITH list (forward references are forbidden, preventing any
        cycle).
        If RECURSIVE:
        If right_bound matches 'tl', it is a recursive reference.
      */
      if (!m_recursive)
        break;                                // Prevent forward reference.
      in_self= true;                          // Accept a recursive reference.
    }
    bool match;
    if (el->match_table_ref(tl, in_self, &match))
      return true;
    if (!match)
    {
      if (in_self)
        break;                                  // Prevent forward reference.
      continue;
    }
    if (in_self && tl->select_lex->outer_select() !=
        m_most_inner_in_parsing->select_lex)
    {
      /*
        SQL2011 says a recursive CTE cannot contain a subquery
        referencing the CTE, except if this subquery is a derived table
        like:
        WITH RECURSIVE qn AS (non-rec-SELECT UNION ALL
        SELECT * FROM (SELECT * FROM qn) AS dt)
        However, we don't allow this, as:
        - it simplifies detection and substitution correct recursive
        references (they're all on "level 0" of the UNION)
        - it's not limiting the user so much (in most cases, he can just
        merge his DT up manually, as the DT cannot contain aggregation).
        - Oracle bans it:
        with qn (a) as (
        select 123 from dual
        union all
        select 1+a from (select * from qn) where a<130) select * from qn
        ORA-32042: recursive WITH clause must reference itself directly in one of the
        UNION ALL branches.

        The above if() works because, when we parse such example query, we
        first resolve the 'qn' reference in the top query, making it a derived
        table:

        select * from (
           select 123 from dual
           union all
           select 1+a from (select * from qn) where a<130) qn(a);
                                                           ^most_inner_in_parsing
        Then we contextualize that derived table (containing the union);
        when we contextualize the recursive query block of the union, the
        inner 'qn' is recognized as a recursive reference, and its
        select_lex->outer_select() is _not_ the select_lex of
        most_inner_in_parsing, which indicates that the inner 'qn' is placed
        too deep.
      */
      my_error(ER_CTE_RECURSIVE_REQUIRES_SINGLE_REFERENCE,
               MYF(0), el->name().str);
      return true;
    }
    *found= el;
    break;
  }
  return false;
}


bool PT_common_table_expr::match_table_ref(TABLE_LIST *tl, bool in_self,
                                           bool *found)
{
  *found= false;
  if (tl->table_name_length == m_name.length &&
      /*
        memcmp() is fine even if lower_case_table_names==1, as CTE names
        have been lowercased in the ctor.
      */
      !memcmp(tl->table_name, m_name.str, m_name.length))
  {
    *found= true;
    // 'tl' is a reference to CTE 'el'.
    if (in_self)
    {
      m_postparse.recursive= true;
      if (tl->set_recursive_reference())
      {
        my_error(ER_CTE_RECURSIVE_REQUIRES_SINGLE_REFERENCE,
                 MYF(0), name().str);
        return true;
      }
    }
    else
    {
      if (m_postparse.references.push_back(tl))
        return true;                            /* purecov: inspected */
      tl->set_common_table_expr(&m_postparse);
      if (m_column_names.size())
        tl->set_derived_column_names(&m_column_names);
    }
  }
  return false;
}


/**
  Add a table to list of used tables.

  @param thd      Current session.
  @param table_name	Table to add
  @param alias		alias for table (or null if no alias)
  @param table_options	A set of the following bits:
                         - TL_OPTION_UPDATING : Table will be updated
                         - TL_OPTION_FORCE_INDEX : Force usage of index
                         - TL_OPTION_ALIAS : an alias in multi table DELETE
  @param lock_type	How table should be locked
  @param mdl_type       Type of metadata lock to acquire on the table.
  @param index_hints_arg
  @param partition_names
  @param option
  @param pc             Current parsing context, if available.

  @return Pointer to TABLE_LIST element added to the total table list
  @retval
      0		Error
*/

TABLE_LIST *SELECT_LEX::add_table_to_list(THD *thd,
                                          Table_ident *table_name,
                                          LEX_STRING *alias,
                                          ulong table_options,
                                          thr_lock_type lock_type,
                                          enum_mdl_type mdl_type,
                                          List<Index_hint> *index_hints_arg,
                                          List<String> *partition_names,
                                          LEX_STRING *option,
                                          Parse_context *pc)
{
  TABLE_LIST *ptr;
  TABLE_LIST *previous_table_ref= NULL; /* The table preceding the current one. */
  LEX *lex= thd->lex;
  DBUG_ENTER("add_table_to_list");

  DBUG_ASSERT(table_name != nullptr);
  if (!(table_options & TL_OPTION_ALIAS))
  {
    Ident_name_check ident_check_status=
      check_table_name(table_name->table.str, table_name->table.length);
    if (ident_check_status == Ident_name_check::WRONG)
    {
      my_error(ER_WRONG_TABLE_NAME, MYF(0), table_name->table.str);
      DBUG_RETURN(0);
    }
    else if (ident_check_status == Ident_name_check::TOO_LONG)
    {
      my_error(ER_TOO_LONG_IDENT, MYF(0), table_name->table.str);
      DBUG_RETURN(0);
    }
  }
  LEX_STRING db= to_lex_string(table_name->db);
  if (!table_name->is_derived_table() && table_name->db.str &&
      (check_and_convert_db_name(&db, false) != Ident_name_check::OK))
    DBUG_RETURN(0);

  const char *alias_str= alias ? alias->str : table_name->table.str;
  if (!alias)					/* Alias is case sensitive */
  {
    if (table_name->sel)
    {
      my_error(ER_DERIVED_MUST_HAVE_ALIAS, MYF(0));
      DBUG_RETURN(0);
    }
    if (!(alias_str= (char*) thd->memdup(alias_str,table_name->table.length+1)))
      DBUG_RETURN(0);
  }

  if (!(ptr = (TABLE_LIST *) thd->mem_calloc(sizeof(TABLE_LIST))))
    DBUG_RETURN(0);				/* purecov: inspected */

  if (lower_case_table_names && table_name->table.length)
    table_name->table.length= my_casedn_str(files_charset_info,
                                       const_cast<char*>(table_name->table.str));

  ptr->select_lex= this;
  ptr->table_name= const_cast<char*>(table_name->table.str);
  ptr->table_name_length= table_name->table.length;
  ptr->alias= const_cast<char*>(alias_str);
  ptr->is_alias= alias != nullptr;

  if (table_name->db.str)
  {
    ptr->is_fqtn= TRUE;
    ptr->db= const_cast<char*>(table_name->db.str);
    ptr->db_length= table_name->db.length;
  }
  else
  {
    bool found_cte;
    if (find_common_table_expr(thd, table_name, ptr, pc, &found_cte))
      DBUG_RETURN(0);
    if (!found_cte &&
        lex->copy_db_to((char**)&ptr->db, &ptr->db_length))
      DBUG_RETURN(0);
  }

  ptr->set_tableno(0);
  ptr->set_lock({lock_type, THR_DEFAULT});
  ptr->updating= (table_options & TL_OPTION_UPDATING);
  /* TODO: remove TL_OPTION_FORCE_INDEX as it looks like it's not used */
  ptr->force_index= (table_options & TL_OPTION_FORCE_INDEX);
  ptr->ignore_leaves= (table_options & TL_OPTION_IGNORE_LEAVES);
  ptr->set_derived_unit(table_name->sel);
  if (!ptr->is_derived() && is_infoschema_db(ptr->db, ptr->db_length))
  {
    dd::info_schema::convert_table_name_case(
                       const_cast<char*>(ptr->db),
                       const_cast<char*>(ptr->table_name));

    bool hidden_system_view= false;
    ptr->is_system_view=
      dd::get_dictionary()->is_system_view_name(ptr->db, ptr->table_name,
                                                &hidden_system_view);

    ST_SCHEMA_TABLE *schema_table;
    if (ptr->updating &&
        /* Special cases which are processed by commands itself */
        lex->sql_command != SQLCOM_CHECK &&
        lex->sql_command != SQLCOM_CHECKSUM &&
        !(lex->sql_command == SQLCOM_CREATE_VIEW && ptr->is_system_view))
    {
      my_error(ER_DBACCESS_DENIED_ERROR, MYF(0),
               thd->security_context()->priv_user().str,
               thd->security_context()->priv_host().str,
               INFORMATION_SCHEMA_NAME.str);
      DBUG_RETURN(0);
    }
    if (ptr->is_system_view)
    {
      if (thd->lex->sql_command != SQLCOM_CREATE_VIEW)
      {
        /*
          Stop users from using hidden system views, unless
          it is used by SHOW commands.
        */
        if (thd->lex->select_lex && hidden_system_view &&
            !(thd->lex->select_lex->active_options() &
              OPTION_SELECT_FOR_SHOW))
        {
          my_error(ER_NO_SYSTEM_VIEW_ACCESS, MYF(0), ptr->table_name);
          DBUG_RETURN(0);
        }

        /*
          Pick the right IS system view definition based on session
          variable information_schema_stats.
        */
        if (thd->variables.information_schema_stats ==
            static_cast<ulong>(dd::info_schema::enum_stats::LATEST))
        {
          if(is_identifier(ptr->table_name, "TABLES"))
          {
            ptr->table_name= thd->mem_strdup("TABLES_DYNAMIC");
          }
          else if (is_identifier(ptr->table_name, "STATISTICS"))
          {
            ptr->table_name= thd->mem_strdup("STATISTICS_DYNAMIC");
          }
          else if (is_identifier(ptr->table_name, "SHOW_STATISTICS"))
          {
            ptr->table_name= thd->mem_strdup("SHOW_STATISTICS_DYNAMIC");
          }
        }
      }
    }
    else
    {
      schema_table= find_schema_table(thd, ptr->table_name);
      if (!schema_table ||
          (schema_table->hidden &&
           (sql_command_flags[lex->sql_command] & CF_STATUS_COMMAND) == 0))
      {
        my_error(ER_UNKNOWN_TABLE, MYF(0),
                 ptr->table_name, INFORMATION_SCHEMA_NAME.str);
        DBUG_RETURN(0);
      }
      ptr->schema_table_name= const_cast<char*>(ptr->table_name);
      ptr->schema_table= schema_table;
    }
  }

  ptr->cacheable_table= 1;
  ptr->index_hints= index_hints_arg;
  ptr->option= option ? option->str : 0;
  /* check that used name is unique */
  if (lock_type != TL_IGNORE)
  {
    TABLE_LIST *first_table= table_list.first;
    if (lex->sql_command == SQLCOM_CREATE_VIEW)
      first_table= first_table ? first_table->next_local : NULL;
    for (TABLE_LIST *tables= first_table ;
	 tables ;
	 tables=tables->next_local)
    {
      if (!my_strcasecmp(table_alias_charset, alias_str, tables->alias) &&
	  !strcmp(ptr->db, tables->db))
      {
	my_error(ER_NONUNIQ_TABLE, MYF(0), alias_str); /* purecov: tested */
	DBUG_RETURN(0);				/* purecov: tested */
      }
    }
  }
  /* Store the table reference preceding the current one. */
  if (table_list.elements > 0)
  {
    /*
      table_list.next points to the last inserted TABLE_LIST->next_local'
      element
      We don't use the offsetof() macro here to avoid warnings from gcc
    */
    previous_table_ref= (TABLE_LIST*) ((char*) table_list.next -
                                       ((char*) &(ptr->next_local) -
                                        (char*) ptr));
    /*
      Set next_name_resolution_table of the previous table reference to point
      to the current table reference. In effect the list
      TABLE_LIST::next_name_resolution_table coincides with
      TABLE_LIST::next_local. Later this may be changed in
      store_top_level_join_columns() for NATURAL/USING joins.
    */
    previous_table_ref->next_name_resolution_table= ptr;
  }

  /*
    Link the current table reference in a local list (list for current select).
    Notice that as a side effect here we set the next_local field of the
    previous table reference to 'ptr'. Here we also add one element to the
    list 'table_list'.
  */
  table_list.link_in_list(ptr, &ptr->next_local);
  ptr->next_name_resolution_table= NULL;
  ptr->partition_names= partition_names;
  /* Link table in global list (all used tables) */
  lex->add_to_query_tables(ptr);

  // Pure table aliases do not need to be locked:
  if (!(table_options & TL_OPTION_ALIAS))
  {
    MDL_REQUEST_INIT(& ptr->mdl_request,
                     MDL_key::TABLE, ptr->db, ptr->table_name, mdl_type,
                     MDL_TRANSACTION);
  }
  if (table_name->is_derived_table())
  {
    ptr->derived_key_list.empty();
    derived_table_count++;
  }

  // Check access to DD tables. We must allow CHECK and ALTER TABLE
  // for the DDSE tables, since this is expected by the upgrade
  // client. We must also allow DDL access for the initialize thread,
  // since this thread is creating the I_S views.
  // Note that at this point, the mdl request for CREATE TABLE is still
  // MDL_SHARED, so we must explicitly check for SQLCOM_CREATE_TABLE.
  const dd::Dictionary *dictionary= dd::get_dictionary();
  if (dictionary && !dictionary->is_dd_table_access_allowed(
             thd->is_dd_system_thread() || thd->is_initialize_system_thread(),
             (ptr->mdl_request.is_ddl_or_lock_tables_lock_request() ||
              (lex->sql_command == SQLCOM_CREATE_TABLE &&
               ptr == lex->query_tables)) &&
              lex->sql_command != SQLCOM_CHECK &&
              lex->sql_command != SQLCOM_ALTER_TABLE,
             ptr->db, ptr->db_length, ptr->table_name))
  {
    // TODO: Allow access to 'st_spatial_reference_systems' until
    // dedicated DDL statements for adding reference systems are
    // implemented.
    // We must allow creation of the system views even for non-system
    // threads since this is expected by the mysql_upgrade utility.
    if (!(lex->sql_command == SQLCOM_CREATE_VIEW &&
          dd::get_dictionary()->is_system_view_name(
                                  lex->query_tables->db,
                                  lex->query_tables->table_name)) &&
        strcmp(ptr->table_name, "st_spatial_reference_systems"))
    {
      my_error(ER_NO_SYSTEM_TABLE_ACCESS, MYF(0),
               ER_THD(thd, dictionary->table_type_error_code(ptr->db,
                                                             ptr->table_name)),
               ptr->db, ptr->table_name);
      // Take error handler into account to see if we should return.
      if (thd->is_error())
        DBUG_RETURN(nullptr);
    }
  }

  DBUG_RETURN(ptr);
}


/**
  Initialize a new table list for a nested join.

    The function initializes a structure of the TABLE_LIST type
    for a nested join. It sets up its nested join list as empty.
    The created structure is added to the front of the current
    join list in the SELECT_LEX object. Then the function
    changes the current nest level for joins to refer to the newly
    created empty list after having saved the info on the old level
    in the initialized structure.

  @param thd         current thread

  @retval
    0   if success
  @retval
    1   otherwise
*/

bool SELECT_LEX::init_nested_join(THD *thd)
{
  DBUG_ENTER("init_nested_join");

  TABLE_LIST *const ptr=
    TABLE_LIST::new_nested_join(thd->mem_root, "(nested_join)",
                                embedding, join_list, this);
  if (ptr == NULL)
    DBUG_RETURN(true);

  join_list->push_front(ptr);
  embedding= ptr;
  join_list= &ptr->nested_join->join_list;

  DBUG_RETURN(false);
}


/**
  End a nested join table list.

    The function returns to the previous join nest level.
    If the current level contains only one member, the function
    moves it one level up, eliminating the nest.

  @return
    - Pointer to TABLE_LIST element added to the total table list, if success
    - 0, otherwise
*/

TABLE_LIST *SELECT_LEX::end_nested_join()
{
  TABLE_LIST *ptr;
  NESTED_JOIN *nested_join;
  DBUG_ENTER("end_nested_join");

  DBUG_ASSERT(embedding);
  ptr= embedding;
  join_list= ptr->join_list;
  embedding= ptr->embedding;
  nested_join= ptr->nested_join;
  if (nested_join->join_list.elements == 1)
  {
    TABLE_LIST *embedded= nested_join->join_list.head();
    join_list->pop();
    embedded->join_list= join_list;
    embedded->embedding= embedding;
    if (join_list->push_front(embedded))
      DBUG_RETURN(NULL);
    ptr= embedded;
  }
  else if (nested_join->join_list.elements == 0)
  {
    join_list->pop();
    ptr= 0;                                     // return value
  }
  DBUG_RETURN(ptr);
}


/**
  Nest last join operations.

  The function nest last table_cnt join operations as if they were
  the components of a cross join operation.

  @param thd         current thread
  @param table_cnt   2 for regular joins: t1 JOIN t2.
                     N for the MySQL join-like extension: (t1, t2, ... tN).

  @return Pointer to TABLE_LIST element created for the new nested join
  @retval
    0  Error
*/

TABLE_LIST *SELECT_LEX::nest_last_join(THD *thd, size_t table_cnt)
{
  DBUG_ENTER("nest_last_join");

  TABLE_LIST *const ptr=
    TABLE_LIST::new_nested_join(thd->mem_root, "(nest_last_join)",
                                embedding, join_list, this);
  if (ptr == NULL)
    DBUG_RETURN(NULL);

  List<TABLE_LIST> *const embedded_list= &ptr->nested_join->join_list;

  for (uint i=0; i < table_cnt; i++)
  {
    TABLE_LIST *table= join_list->pop();
    table->join_list= embedded_list;
    table->embedding= ptr;
    embedded_list->push_back(table);
    if (table->natural_join)
      ptr->is_natural_join= TRUE;
  }
  if (join_list->push_front(ptr))
    DBUG_RETURN(NULL);

  DBUG_RETURN(ptr);
}


/**
  Add a table to the current join list.

    The function puts a table in front of the current join list
    of SELECT_LEX object.
    Thus, joined tables are put into this list in the reverse order
    (the most outer join operation follows first).

  @param table       The table to add.

  @returns false if success, true if error (OOM).
*/

bool SELECT_LEX::add_joined_table(TABLE_LIST *table)
{
  DBUG_ENTER("add_joined_table");
  if (join_list->push_front(table))
    DBUG_RETURN(true);
  table->join_list= join_list;
  table->embedding= embedding;
  DBUG_RETURN(false);
}


/**
  Convert a right join into equivalent left join.

    The function takes the current join list t[0],t[1] ... and
    effectively converts it into the list t[1],t[0] ...
    Although the outer_join flag for the new nested table contains
    JOIN_TYPE_RIGHT, it will be handled as the inner table of a left join
    operation.

  EXAMPLES
  @verbatim
    SELECT * FROM t1 RIGHT JOIN t2 ON on_expr =>
      SELECT * FROM t2 LEFT JOIN t1 ON on_expr

    SELECT * FROM t1,t2 RIGHT JOIN t3 ON on_expr =>
      SELECT * FROM t1,t3 LEFT JOIN t2 ON on_expr

    SELECT * FROM t1,t2 RIGHT JOIN (t3,t4) ON on_expr =>
      SELECT * FROM t1,(t3,t4) LEFT JOIN t2 ON on_expr

    SELECT * FROM t1 LEFT JOIN t2 ON on_expr1 RIGHT JOIN t3  ON on_expr2 =>
      SELECT * FROM t3 LEFT JOIN (t1 LEFT JOIN t2 ON on_expr2) ON on_expr1
   @endverbatim

  @return
    - Pointer to the table representing the inner table, if success
    - 0, otherwise
*/

TABLE_LIST *SELECT_LEX::convert_right_join()
{
  TABLE_LIST *tab2= join_list->pop();
  TABLE_LIST *tab1= join_list->pop();
  DBUG_ENTER("convert_right_join");

  if (join_list->push_front(tab2) || join_list->push_front(tab1))
    DBUG_RETURN(NULL);
  tab1->outer_join|= JOIN_TYPE_RIGHT;

  DBUG_RETURN(tab1);
}


void SELECT_LEX::set_lock_for_table(const Lock_descriptor &descriptor,
                                    TABLE_LIST *table)
{
  thr_lock_type lock_type= descriptor.type;
  bool for_update= lock_type >= TL_READ_NO_INSERT;
  enum_mdl_type mdl_type= mdl_type_for_dml(lock_type);
  DBUG_ENTER("set_lock_for_table");
  DBUG_PRINT("enter", ("lock_type: %d  for_update: %d", lock_type,
                       for_update));
  table->set_lock(descriptor);
  table->updating=  for_update;
  table->mdl_request.set_type(mdl_type);

  DBUG_VOID_RETURN;
}


/**
  Set lock for all tables in current query block.

  @param lock_type Lock to set for tables.

  @note
    If the lock is a write lock, then tables->updating is set to true.
    This is to get tables_ok to know that the table is being updated by the
    query.
    Sets the type of metadata lock to request according to lock_type.
*/
void SELECT_LEX::set_lock_for_tables(thr_lock_type lock_type)
{
  DBUG_ENTER("set_lock_for_tables");
  DBUG_PRINT("enter", ("lock_type: %d  for_update: %d", lock_type,
                       lock_type >= TL_READ_NO_INSERT));
  for (TABLE_LIST *table= table_list.first; table; table= table->next_local)
    set_lock_for_table({ lock_type, THR_WAIT }, table);
  DBUG_VOID_RETURN;
}


/**
  Create a fake SELECT_LEX for a unit.

    The method create a fake SELECT_LEX object for a unit.
    This object is created for any union construct containing a union
    operation and also for any single select union construct of the form
    @verbatim
    (SELECT ... ORDER BY order_list [LIMIT n]) ORDER BY ... 
    @endverbatim
    or of the form
    @verbatim
    (SELECT ... ORDER BY LIMIT n) ORDER BY ...
    @endverbatim
  
  @param thd_arg       thread handle

  @note
    The object is used to retrieve rows from the temporary table
    where the result on the union is obtained.

  @retval
    1     on failure to create the object
  @retval
    0     on success
*/

bool SELECT_LEX_UNIT::add_fake_select_lex(THD *thd_arg)
{
  SELECT_LEX *first_sl= first_select();
  DBUG_ENTER("add_fake_select_lex");
  DBUG_ASSERT(!fake_select_lex);
  DBUG_ASSERT(thd_arg == thd);

  if (!(fake_select_lex= thd_arg->lex->new_empty_query_block()))
    DBUG_RETURN(true);       /* purecov: inspected */
  fake_select_lex->include_standalone(this, &fake_select_lex);
  fake_select_lex->select_number= INT_MAX;
  fake_select_lex->linkage= GLOBAL_OPTIONS_TYPE;
  fake_select_lex->select_limit= 0;

  fake_select_lex->set_context(first_sl->context.outer_context);

  /* allow item list resolving in fake select for ORDER BY */
  fake_select_lex->context.resolve_in_select_list= TRUE;

  if (!is_union())
  {
    /* 
      This works only for 
      (SELECT ... ORDER BY list [LIMIT n]) ORDER BY order_list [LIMIT m],
      (SELECT ... LIMIT n) ORDER BY order_list [LIMIT m]
      just before the parser starts processing order_list
    */ 
    fake_select_lex->no_table_names_allowed= 1;
  }
  thd->lex->pop_context();
  DBUG_RETURN(false);
}


/**
  Push a new name resolution context for a JOIN ... ON clause to the
  context stack of a query block.

    Create a new name resolution context for a JOIN ... ON clause,
    set the first and last leaves of the list of table references
    to be used for name resolution, and push the newly created
    context to the stack of contexts of the query.

  @param pc        current parse context
  @param left_op   left  operand of the JOIN
  @param right_op  rigth operand of the JOIN

  @todo Research if we should set the "outer_context" member of the new ON
  context.

  @retval
    FALSE  if all is OK
  @retval
    TRUE   if a memory allocation error occured
*/

bool
push_new_name_resolution_context(Parse_context *pc,
                                 TABLE_LIST *left_op, TABLE_LIST *right_op)
{
  THD *thd= pc->thd;
  Name_resolution_context *on_context;
  if (!(on_context= new (thd->mem_root) Name_resolution_context))
    return TRUE;
  on_context->init();
  on_context->first_name_resolution_table=
    left_op->first_leaf_for_name_resolution();
  on_context->last_name_resolution_table=
    right_op->last_leaf_for_name_resolution();
  on_context->select_lex= pc->select;
  on_context->next_context= pc->select->first_context;
  pc->select->first_context= on_context;

  return thd->lex->push_context(on_context);
}


/**
  Add an ON condition to the second operand of a JOIN ... ON.

    Add an ON condition to the right operand of a JOIN ... ON clause.

  @param b     the second operand of a JOIN ... ON
  @param expr  the condition to be added to the ON clause
*/

void add_join_on(TABLE_LIST *b, Item *expr)
{
  if (expr)
  {
    b->set_join_cond_optim((Item*)1); // m_join_cond_optim is not ready
    if (!b->join_cond())
      b->set_join_cond(expr);
    else
    {
      /*
        If called from the parser, this happens if you have both a
        right and left join. If called later, it happens if we add more
        than one condition to the ON clause.
      */
      b->set_join_cond(new Item_cond_and(b->join_cond(), expr));
    }
    b->join_cond()->top_level_item();
  }
}


const CHARSET_INFO *get_bin_collation(const CHARSET_INFO *cs)
{
  const CHARSET_INFO *ret= get_charset_by_csname(cs->csname,
                                                 MY_CS_BINSORT, MYF(0));
  if (ret)
    return ret;

  char tmp[65];
  strmake(strmake(tmp, cs->csname, sizeof(tmp) - 4), STRING_WITH_LEN("_bin"));
  my_error(ER_UNKNOWN_COLLATION, MYF(0), tmp);
  return NULL;
}


/**
  kill on thread.

  @param thd			Thread class
  @param id			Thread id
  @param only_kill_query        Should it kill the query or the connection

  @note
    This is written such that we have a short lock on LOCK_thd_list
*/


static uint kill_one_thread(THD *thd, my_thread_id id, bool only_kill_query)
{
  THD *tmp= NULL;
  uint error=ER_NO_SUCH_THREAD;
  Find_thd_with_id find_thd_with_id(id);

  DBUG_ENTER("kill_one_thread");
  DBUG_PRINT("enter", ("id=%u only_kill=%d", id, only_kill_query));
  tmp= Global_THD_manager::get_instance()->find_thd(&find_thd_with_id);
  Security_context *sctx= thd->security_context();
  if (tmp)
  {
    /*
      If we're SUPER, we can KILL anything, including system-threads.
      No further checks.

      KILLer: thd->m_security_ctx->user could in theory be NULL while
      we're still in "unauthenticated" state. This is a theoretical
      case (the code suggests this could happen, so we play it safe).

      KILLee: tmp->m_security_ctx->user will be NULL for system threads.
      We need to check so Jane Random User doesn't crash the server
      when trying to kill a) system threads or b) unauthenticated users'
      threads (Bug#43748).

      If user of both killer and killee are non-NULL, proceed with
      slayage if both are string-equal.
    */

    if (sctx->check_access(SUPER_ACL) ||
        sctx->has_global_grant(STRING_WITH_LEN("CONNECTION_ADMIN")).first ||
        thd->security_context()->user_matches(tmp->security_context()))
    {
      /* process the kill only if thread is not already undergoing any kill
         connection.
      */
      if (tmp->killed != THD::KILL_CONNECTION)
      {
        tmp->awake(only_kill_query ? THD::KILL_QUERY : THD::KILL_CONNECTION);
      }
      error= 0;
    }
    else
      error=ER_KILL_DENIED_ERROR;
    mysql_mutex_unlock(&tmp->LOCK_thd_data);
  }
  DEBUG_SYNC(thd, "kill_thd_end");
  DBUG_PRINT("exit", ("%d", error));
  DBUG_RETURN(error);
}


/*
  kills a thread and sends response

  SYNOPSIS
    sql_kill()
    thd			Thread class
    id			Thread id
    only_kill_query     Should it kill the query or the connection
*/

static
void sql_kill(THD *thd, my_thread_id id, bool only_kill_query)
{
  uint error;
  if (!(error= kill_one_thread(thd, id, only_kill_query)))
  {
    if (! thd->killed)
      my_ok(thd);
  }
  else
    my_error(error, MYF(0), id);
}

/**
  This class implements callback function used by killall_non_super_threads
  to kill all threads that do not have the SUPER privilege
*/

class Kill_non_super_conn : public Do_THD_Impl
{
private:
  /* THD of connected client. */
  THD *m_client_thd;

public:
  Kill_non_super_conn(THD *thd) :
	    m_client_thd(thd)
  {
    DBUG_ASSERT(m_client_thd->security_context()->check_access(SUPER_ACL) ||
      m_client_thd->security_context()->
        has_global_grant(STRING_WITH_LEN("CONNECTION_ADMIN")).first);
  }

  virtual void operator()(THD *thd_to_kill)
  {
    mysql_mutex_lock(&thd_to_kill->LOCK_thd_data);

    Security_context *sctx= thd_to_kill->security_context();
    /* Kill only if non-privileged thread and non slave thread.
       If an account has not yet been assigned to the security context of the
       thread we cannot tell if the account is super user or not. In this case
       we cannot kill that thread. In offline mode, after the account is
       assigned to this thread and it turns out it is not privileged user
       thread, the authentication for this thread will fail and the thread will
       be terminated.
    */
    if (sctx->has_account_assigned() &&
        !(sctx->check_access(SUPER_ACL) ||
          sctx->has_global_grant(STRING_WITH_LEN("CONNECTION_ADMIN")).first) &&
	thd_to_kill->killed != THD::KILL_CONNECTION &&
	!thd_to_kill->slave_thread)
      thd_to_kill->awake(THD::KILL_CONNECTION);

    mysql_mutex_unlock(&thd_to_kill->LOCK_thd_data);
  }
};

/*
  kills all the threads that do not have the
  SUPER privilege.

  SYNOPSIS
    killall_non_super_threads()
    thd                 Thread class
*/

void killall_non_super_threads(THD *thd)
{
  Kill_non_super_conn kill_non_super_conn(thd);
  Global_THD_manager *thd_manager= Global_THD_manager::get_instance();
  thd_manager->do_for_all_thd(&kill_non_super_conn);
}


/**
  prepares the index and data directory path.

  @param thd                    Thread handle
  @param data_file_name         Pathname for data directory
  @param index_file_name        Pathname for index directory
  @param table_name             Table name to be appended to the pathname specified

  @return false                 success
  @return true                  An error occurred
*/

bool prepare_index_and_data_dir_path(THD *thd, const char **data_file_name,
                                     const char **index_file_name,
                                     const char *table_name)
{
  int ret_val;
  const char *file_name;
  const char *directory_type;

  /*
    If a data directory path is passed, check if the path exists and append
    table_name to it.
  */
  if (data_file_name &&
      (ret_val= append_file_to_dir(thd, data_file_name, table_name)))
  {
    file_name= *data_file_name;
    directory_type= "DATA DIRECTORY";
    goto err;
  }

  /*
    If an index directory path is passed, check if the path exists and append
    table_name to it.
  */
  if (index_file_name &&
      (ret_val= append_file_to_dir(thd, index_file_name, table_name)))
  {
    file_name= *index_file_name;
    directory_type= "INDEX DIRECTORY";
    goto err;
  }

  return false;
err:
  if (ret_val == ER_PATH_LENGTH)
    my_error(ER_PATH_LENGTH, MYF(0), directory_type);
  if (ret_val == ER_WRONG_VALUE)
    my_error(ER_WRONG_VALUE, MYF(0), "path", file_name);
  return true;
}


/** If pointer is not a null pointer, append filename to it. */

int append_file_to_dir(THD *thd, const char **filename_ptr,
                       const char *table_name)
{
  char buff[FN_REFLEN],*ptr, *end;
  if (!*filename_ptr)
    return 0;					// nothing to do

  /* Check that the filename is not too long and it's a hard path */
  if (strlen(*filename_ptr) + strlen(table_name) >= FN_REFLEN - 1)
    return ER_PATH_LENGTH;

  if (!test_if_hard_path(*filename_ptr))
    return ER_WRONG_VALUE;

  /* Fix is using unix filename format on dos */
  my_stpcpy(buff,*filename_ptr);
  end=convert_dirname(buff, *filename_ptr, NullS);
  if (!(ptr= (char*) thd->alloc((size_t) (end-buff) + strlen(table_name)+1)))
    return ER_OUTOFMEMORY;                     // End of memory
  *filename_ptr=ptr;
  strxmov(ptr,buff,table_name,NullS);
  return 0;
}


Comp_creator *comp_eq_creator(bool invert)
{
  return invert?(Comp_creator *)&ne_creator:(Comp_creator *)&eq_creator;
}

Comp_creator *comp_equal_creator(bool invert MY_ATTRIBUTE((unused)))
{
  DBUG_ASSERT(!invert); // Function never called with true.
  return &equal_creator;
}


Comp_creator *comp_ge_creator(bool invert)
{
  return invert?(Comp_creator *)&lt_creator:(Comp_creator *)&ge_creator;
}


Comp_creator *comp_gt_creator(bool invert)
{
  return invert?(Comp_creator *)&le_creator:(Comp_creator *)&gt_creator;
}


Comp_creator *comp_le_creator(bool invert)
{
  return invert?(Comp_creator *)&gt_creator:(Comp_creator *)&le_creator;
}


Comp_creator *comp_lt_creator(bool invert)
{
  return invert?(Comp_creator *)&ge_creator:(Comp_creator *)&lt_creator;
}


Comp_creator *comp_ne_creator(bool invert)
{
  return invert?(Comp_creator *)&eq_creator:(Comp_creator *)&ne_creator;
}


/**
  Construct ALL/ANY/SOME subquery Item.

  @param left_expr   pointer to left expression
  @param cmp         compare function creator
  @param all         true if we create ALL subquery
  @param select_lex  pointer on parsed subquery structure

  @return
    constructed Item (or 0 if out of memory)
*/
Item * all_any_subquery_creator(Item *left_expr,
				chooser_compare_func_creator cmp,
				bool all,
				SELECT_LEX *select_lex)
{
  if ((cmp == &comp_eq_creator) && !all)       //  = ANY <=> IN
    return new Item_in_subselect(left_expr, select_lex);

  if ((cmp == &comp_ne_creator) && all)        // <> ALL <=> NOT IN
    return new Item_func_not(new Item_in_subselect(left_expr, select_lex));

  Item_allany_subselect *it=
    new Item_allany_subselect(left_expr, cmp, select_lex, all);
  if (all)
    return it->upper_item= new Item_func_not_all(it);	/* ALL */

  return it->upper_item= new Item_func_nop_all(it);      /* ANY/SOME */
}


/**
   Set proper open mode and table type for element representing target table
   of CREATE TABLE statement, also adjust statement table list if necessary.
*/

void create_table_set_open_action_and_adjust_tables(LEX *lex)
{
  TABLE_LIST *create_table= lex->query_tables;

  if (lex->create_info->options & HA_LEX_CREATE_TMP_TABLE)
    create_table->open_type= OT_TEMPORARY_ONLY;
  else
    create_table->open_type= OT_BASE_ONLY;

  if (!lex->select_lex->item_list.elements)
  {
    /*
      Avoid opening and locking target table for ordinary CREATE TABLE
      or CREATE TABLE LIKE for write (unlike in CREATE ... SELECT we
      won't do any insertions in it anyway). Not doing this causes
      problems when running CREATE TABLE IF NOT EXISTS for already
      existing log table.
    */
    create_table->set_lock({TL_READ, THR_DEFAULT});
  }
}


/**
  negate given expression.

  @param pc   current parse context
  @param expr expression for negation

  @return
    negated expression
*/

Item *negate_expression(Parse_context *pc, Item *expr)
{
  Item *negated;
  if (expr->type() == Item::FUNC_ITEM &&
      ((Item_func *) expr)->functype() == Item_func::NOT_FUNC)
  {
    /* it is NOT(NOT( ... )) */
    Item *arg= ((Item_func *) expr)->arguments()[0];
    enum_parsing_context place= pc->select->parsing_place;
    if (arg->is_bool_func() || place == CTX_WHERE || place == CTX_HAVING)
      return arg;
    /*
      if it is not boolean function then we have to emulate value of
      not(not(a)), it will be a != 0
    */
    return new Item_func_ne(arg, new Item_int_0());
  }

  if ((negated= expr->neg_transformer(pc->thd)) != 0)
    return negated;
  return new Item_func_not(expr);
}

/**
  Set the specified definer to the default value, which is the
  current user in the thread.
 
  @param[in]  thd       thread handler
  @param[out] definer   definer
*/
 
void get_default_definer(THD *thd, LEX_USER *definer)
{
  const Security_context *sctx= thd->security_context();

  definer->user.str= (char *) sctx->priv_user().str;
  definer->user.length= strlen(definer->user.str);

  definer->host.str= (char *) sctx->priv_host().str;
  definer->host.length= strlen(definer->host.str);

  definer->plugin= EMPTY_CSTR;
  definer->auth= NULL_CSTR;
  definer->uses_identified_with_clause= false;
  definer->uses_identified_by_clause= false;
  definer->uses_authentication_string_clause= false;
  definer->uses_identified_by_password_clause= false;
  definer->alter_status.update_password_expired_column= false;
  definer->alter_status.use_default_password_lifetime= true;
  definer->alter_status.expire_after_days= 0;
  definer->alter_status.update_account_locked_column= false;
  definer->alter_status.account_locked= false;
}


/**
  Create default definer for the specified THD.

  @param[in] thd         thread handler

  @return
    - On success, return a valid pointer to the created and initialized
    LEX_USER, which contains definer information.
    - On error, return 0.
*/

LEX_USER *create_default_definer(THD *thd)
{
  LEX_USER *definer;

  if (! (definer= (LEX_USER*) thd->alloc(sizeof(LEX_USER))))
    return 0;

  thd->get_definer(definer);

  return definer;
}


/**
  Retuns information about user or current user.

  @param[in] thd          thread handler
  @param[in] user         user

  @return
    - On success, return a valid pointer to initialized
    LEX_USER, which contains user information.
    - On error, return 0.
*/

LEX_USER *get_current_user(THD *thd, LEX_USER *user)
{
  if (!user || !user->user.str)  // current_user
  {
    LEX_USER *default_definer= create_default_definer(thd);
    if (default_definer)
    {
      /*
        Inherit parser semantics from the statement in which the user parameter
        was used.
        This is needed because a st_lex_user is both used as a component in an
        AST and as a specifier for a particular user in the ACL subsystem.
      */
      default_definer->uses_authentication_string_clause=
        user->uses_authentication_string_clause;
      default_definer->uses_identified_by_clause=
        user->uses_identified_by_clause;
      default_definer->uses_identified_by_password_clause=
        user->uses_identified_by_password_clause;
      default_definer->uses_identified_with_clause=
        user->uses_identified_with_clause;
      default_definer->plugin.str= user->plugin.str;
      default_definer->plugin.length= user->plugin.length;
      default_definer->auth.str= user->auth.str;
      default_definer->auth.length= user->auth.length;
      default_definer->alter_status= user->alter_status;

      return default_definer;
    }
  }

  return user;
}


/**
  Check that byte length of a string does not exceed some limit.

  @param str         string to be checked
  @param err_msg     error message to be displayed if the string is too long
  @param max_byte_length  max length

  @retval
    FALSE   the passed string is not longer than max_length
  @retval
    TRUE    the passed string is longer than max_length

  NOTE
    The function is not used in existing code but can be useful later?
*/

static bool check_string_byte_length(const LEX_CSTRING &str,
                                     const char *err_msg,
                                     size_t max_byte_length)
{
  if (str.length <= max_byte_length)
    return FALSE;

  my_error(ER_WRONG_STRING_LENGTH, MYF(0), str.str, err_msg, max_byte_length);

  return TRUE;
}


/*
  Check that char length of a string does not exceed some limit.

  SYNOPSIS
  check_string_char_length()
      str              string to be checked
      err_msg          error message to be displayed if the string is too long
      max_char_length  max length in symbols
      cs               string charset

  RETURN
    FALSE   the passed string is not longer than max_char_length
    TRUE    the passed string is longer than max_char_length
*/


bool check_string_char_length(const LEX_CSTRING &str, const char *err_msg,
                              size_t max_char_length, const CHARSET_INFO *cs,
                              bool no_error)
{
  int well_formed_error;
  size_t res= cs->cset->well_formed_len(cs, str.str, str.str + str.length,
                                        max_char_length, &well_formed_error);

  if (!well_formed_error &&  str.length == res)
    return FALSE;

  if (!no_error)
  {
    ErrConvString err(str.str, str.length, cs);
    my_error(ER_WRONG_STRING_LENGTH, MYF(0), err.ptr(), err_msg, max_char_length);
  }
  return TRUE;
}


/*
  Check if path does not contain mysql data home directory
  SYNOPSIS
    test_if_data_home_dir()
    dir                     directory
    conv_home_dir           converted data home directory
    home_dir_len            converted data home directory length

  RETURN VALUES
    0	ok
    1	error  
*/
C_MODE_START

int test_if_data_home_dir(const char *dir)
{
  char path[FN_REFLEN];
  size_t dir_len;
  DBUG_ENTER("test_if_data_home_dir");

  if (!dir)
    DBUG_RETURN(0);

  (void) fn_format(path, dir, "", "",
                   (MY_RETURN_REAL_PATH|MY_RESOLVE_SYMLINKS));
  dir_len= strlen(path);
  if (mysql_unpacked_real_data_home_len<= dir_len)
  {
    if (dir_len > mysql_unpacked_real_data_home_len &&
        path[mysql_unpacked_real_data_home_len] != FN_LIBCHAR)
      DBUG_RETURN(0);

    if (lower_case_file_system)
    {
      if (!my_strnncoll(default_charset_info, (const uchar*) path,
                        mysql_unpacked_real_data_home_len,
                        (const uchar*) mysql_unpacked_real_data_home,
                        mysql_unpacked_real_data_home_len))
        DBUG_RETURN(1);
    }
    else if (!memcmp(path, mysql_unpacked_real_data_home,
                     mysql_unpacked_real_data_home_len))
      DBUG_RETURN(1);
  }
  DBUG_RETURN(0);
}

C_MODE_END


/**
  Check that host name string is valid.

  @param[in] str string to be checked

  @return             Operation status
    @retval  FALSE    host name is ok
    @retval  TRUE     host name string is longer than max_length or
                      has invalid symbols
*/

bool check_host_name(const LEX_CSTRING &str)
{
  const char *name= str.str;
  const char *end= str.str + str.length;
  if (check_string_byte_length(str, ER_THD(current_thd, ER_HOSTNAME),
                               HOSTNAME_LENGTH))
    return TRUE;

  while (name != end)
  {
    if (*name == '@')
    {
      my_printf_error(ER_UNKNOWN_ERROR, 
                      "Malformed hostname (illegal symbol: '%c')", MYF(0),
                      *name);
      return TRUE;
    }
    name++;
  }
  return FALSE;
}


class Parser_oom_handler : public Internal_error_handler
{
public:
  Parser_oom_handler()
    : m_has_errors(false), m_is_mem_error(false)
  {}
  virtual bool handle_condition(THD *thd,
                                uint sql_errno,
                                const char*,
                                Sql_condition::enum_severity_level *level,
                                const char*)
  {
    if (*level == Sql_condition::SL_ERROR)
    {
      m_has_errors= true;
      /* Out of memory error is reported only once. Return as handled */
      if (m_is_mem_error && sql_errno == EE_CAPACITY_EXCEEDED)
        return true;
      if (sql_errno == EE_CAPACITY_EXCEEDED)
      {
        m_is_mem_error= true;
        my_error(ER_CAPACITY_EXCEEDED, MYF(0),
                 static_cast<ulonglong>(thd->variables.parser_max_mem_size),
                 "parser_max_mem_size",
                 ER_THD(thd, ER_CAPACITY_EXCEEDED_IN_PARSER));
        return true;
      }
    }
    return false;
  }
private:
  bool m_has_errors;
  bool m_is_mem_error;
};


/**
  This is a wrapper of MYSQLparse(). All the code should call parse_sql()
  instead of MYSQLparse().

  As a by product of parsing, the parser can also generate a query digest.
  To compute a digest, invoke this function as follows.

  @verbatim
    THD *thd = ...;
    const char *query_text = ...;
    uint query_length = ...;
    Object_creation_ctx *ctx = ...;
    bool rc;

    Parser_state parser_state;
    if (parser_state.init(thd, query_text, query_length)
    {
      ... handle error
    }

    parser_state.m_input.m_compute_digest= true;
    
    rc= parse_sql(the, &parser_state, ctx);
    if (! rc)
    {
      unsigned char md5[MD5_HASH_SIZE];
      char digest_text[1024];
      bool truncated;
      const sql_digest_storage *digest= & thd->m_digest->m_digest_storage;

      compute_digest_md5(digest, & md5[0]);
      compute_digest_text(digest, & digest_text[0], sizeof(digest_text), & truncated);
    }
  @endverbatim

  @param thd Thread context.
  @param parser_state Parser state.
  @param creation_ctx Object creation context.

  @return Error status.
    @retval FALSE on success.
    @retval TRUE on parsing error.
*/

bool parse_sql(THD *thd,
               Parser_state *parser_state,
               Object_creation_ctx *creation_ctx)
{
  DBUG_ENTER("parse_sql");
  bool ret_value;
  DBUG_ASSERT(thd->m_parser_state == NULL);
  // TODO fix to allow parsing gcol exprs after main query.
//  DBUG_ASSERT(thd->lex->m_sql_cmd == NULL);

  /* Backup creation context. */

  Object_creation_ctx *backup_ctx= NULL;

  if (creation_ctx)
    backup_ctx= creation_ctx->set_n_backup(thd);

  /* Set parser state. */

  thd->m_parser_state= parser_state;

  parser_state->m_digest_psi= NULL;
  parser_state->m_lip.m_digest= NULL;

  if (thd->m_digest != NULL)
  {
    /* Start Digest */
    parser_state->m_digest_psi= MYSQL_DIGEST_START(thd->m_statement_psi);

    if (parser_state->m_input.m_compute_digest ||
       (parser_state->m_digest_psi != NULL))
    {
      /*
        If either:
        - the caller wants to compute a digest
        - the performance schema wants to compute a digest
        set the digest listener in the lexer.
      */
      parser_state->m_lip.m_digest= thd->m_digest;
      parser_state->m_lip.m_digest->m_digest_storage.m_charset_number= thd->charset()->number;
    }
  }

  /* Parse the query. */

  /*
    Use a temporary DA while parsing. We don't know until after parsing
    whether the current command is a diagnostic statement, in which case
    we'll need to have the previous DA around to answer questions about it.
  */
  Diagnostics_area *parser_da= thd->get_parser_da();
  Diagnostics_area *da=        thd->get_stmt_da();

  Parser_oom_handler poomh;
  // Note that we may be called recursively here, on INFORMATION_SCHEMA queries.

  set_memroot_max_capacity(thd->mem_root, thd->variables.parser_max_mem_size);
  set_memroot_error_reporting(thd->mem_root, true);
  thd->push_internal_handler(&poomh);

  thd->push_diagnostics_area(parser_da, false);

  bool mysql_parse_status= MYSQLparse(thd) != 0;

  thd->pop_internal_handler();
  set_memroot_max_capacity(thd->mem_root, 0);
  set_memroot_error_reporting(thd->mem_root, false);
  /*
    Unwind diagnostics area.

    If any issues occurred during parsing, they will become
    the sole conditions for the current statement.

    Otherwise, if we have a diagnostic statement on our hands,
    we'll preserve the previous diagnostics area here so we
    can answer questions about it.  This specifically means
    that repeatedly asking about a DA won't clear it.

    Otherwise, it's a regular command with no issues during
    parsing, so we'll just clear the DA in preparation for
    the processing of this command.
  */

  if (parser_da->current_statement_cond_count() != 0)
  {
    /*
      Error/warning during parsing: top DA should contain parse error(s)!  Any
      pre-existing conditions will be replaced. The exception is diagnostics
      statements, in which case we wish to keep the errors so they can be sent
      to the client.
    */
    if (thd->lex->sql_command != SQLCOM_SHOW_WARNS &&
        thd->lex->sql_command != SQLCOM_GET_DIAGNOSTICS)
      da->reset_condition_info(thd);

    /*
      We need to put any errors in the DA as well as the condition list.
    */
    if (parser_da->is_error() && !da->is_error())
    {
      da->set_error_status(parser_da->mysql_errno(),
                           parser_da->message_text(),
                           parser_da->returned_sqlstate());
    }

    da->copy_sql_conditions_from_da(thd, parser_da);

    parser_da->reset_diagnostics_area();
    parser_da->reset_condition_info(thd);

    /*
      Do not clear the condition list when starting execution as it
      now contains not the results of the previous executions, but
      a non-zero number of errors/warnings thrown during parsing!
    */
    thd->lex->keep_diagnostics= DA_KEEP_PARSE_ERROR;
  }

  thd->pop_diagnostics_area();

  /*
    Check that if MYSQLparse() failed either thd->is_error() is set, or an
    internal error handler is set.

    The assert will not catch a situation where parsing fails without an
    error reported if an error handler exists. The problem is that the
    error handler might have intercepted the error, so thd->is_error() is
    not set. However, there is no way to be 100% sure here (the error
    handler might be for other errors than parsing one).
  */

  DBUG_ASSERT(!mysql_parse_status ||
              (mysql_parse_status && thd->is_error()) ||
              (mysql_parse_status && thd->get_internal_handler()));

  /* Reset parser state. */

  thd->m_parser_state= NULL;

  /* Restore creation context. */

  if (creation_ctx)
    creation_ctx->restore_env(thd, backup_ctx);

  /* That's it. */

  ret_value= mysql_parse_status || thd->is_fatal_error;

  if ((ret_value == 0) &&
      (parser_state->m_digest_psi != NULL))
  {
    /*
      On parsing success, record the digest in the performance schema.
    */
    DBUG_ASSERT(thd->m_digest != NULL);
    MYSQL_DIGEST_END(parser_state->m_digest_psi,
                     & thd->m_digest->m_digest_storage);
  }

  DBUG_RETURN(ret_value);
}

/**
  @} (end of group Runtime_Environment)
*/



/**
  Check and merge "CHARACTER SET cs [ COLLATE cl ]" clause

  @param cs character set pointer.
  @param cl collation pointer.

  Check if collation "cl" is applicable to character set "cs".

  If "cl" is NULL (e.g. when COLLATE clause is not specified),
  then simply "cs" is returned.
  
  @return Error status.
    @retval NULL, if "cl" is not applicable to "cs".
    @retval pointer to merged CHARSET_INFO on success.
*/


const CHARSET_INFO*
merge_charset_and_collation(const CHARSET_INFO *cs, const CHARSET_INFO *cl)
{
  if (cl)
  {
    if (!my_charset_same(cs, cl))
    {
      my_error(ER_COLLATION_CHARSET_MISMATCH, MYF(0), cl->name, cs->csname);
      return NULL;
    }
    return cl;
  }
  return cs;
}


bool merge_sp_var_charset_and_collation(const CHARSET_INFO **to,
                                        const CHARSET_INFO *cs,
                                        const CHARSET_INFO *cl)
{
  if (cs)
  {
    *to= merge_charset_and_collation(cs, cl);
    return *to == NULL;
  }

  if (cl)
  {
    my_error(ER_NOT_SUPPORTED_YET, MYF(0),
        "COLLATE with no CHARACTER SET in SP parameters, RETURNS, DECLARE");
    return true;
  }

  *to= NULL;
  return false;
}<|MERGE_RESOLUTION|>--- conflicted
+++ resolved
@@ -5209,13 +5209,8 @@
   // Need explicit setting, else demand all privileges to a table.
   thd->want_privilege= ~NO_ACCESS;
 
-<<<<<<< HEAD
-=======
-  thd->gtid_executed_warning_issued= false;
-
   thd->reset_skip_readonly_check();
 
->>>>>>> dee592df
   DBUG_PRINT("debug",
              ("is_current_stmt_binlog_format_row(): %d",
               thd->is_current_stmt_binlog_format_row()));
