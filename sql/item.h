--- conflicted
+++ resolved
@@ -60,10 +60,7 @@
 #include "mysqld_error.h"
 #include "nulls.h"
 #include "sql-common/my_decimal.h"  // my_decimal
-<<<<<<< HEAD
-=======
 #include "sql/auth/auth_acls.h"     // Access_bitmask
->>>>>>> 05e4357f
 #include "sql/enum_query_type.h"
 #include "sql/field.h"  // Derivation
 #include "sql/mem_root_array.h"
@@ -4445,11 +4442,7 @@
     if any_privileges set to true then here real effective privileges will
     be stored
   */
-<<<<<<< HEAD
-  uint have_privileges{0};
-=======
   Access_bitmask have_privileges{0};
->>>>>>> 05e4357f
   /* field need any privileges (for VIEW creation) */
   bool any_privileges{false};
   /*
