--- conflicted
+++ resolved
@@ -3498,11 +3498,8 @@
   */
   virtual void compute_cost(CostOfItem *root_cost [[maybe_unused]]) const {}
 
-<<<<<<< HEAD
-=======
   bool is_abandoned() const { return m_abandoned; }
 
->>>>>>> 824e2b40
  private:
   virtual bool subq_opt_away_processor(uchar *) { return false; }
 
