--- conflicted
+++ resolved
@@ -914,11 +914,7 @@
 
     if (!(query= (char*) thd->alloc(MAX_DROP_TABLE_Q_LEN)))
       goto exit; /* not much else we can do */
-<<<<<<< HEAD
-    query_pos= query_data_start= strmov(query,"drop table ");
-=======
     query_pos= query_data_start= strmov(query,"DROP TABLE IF EXISTS ");
->>>>>>> 3ee8aa21
     query_end= query + MAX_DROP_TABLE_Q_LEN;
     db_len= strlen(db);
 
