--- conflicted
+++ resolved
@@ -245,13 +245,8 @@
   int add_logged_gtid(rpl_sidno sidno, rpl_gno gno)
   {
     int ret= 0;
-<<<<<<< HEAD
-    global_sid_lock.assert_some_lock();
-    DBUG_ASSERT(sidno <= global_sid_map.get_max_sidno());
-=======
     global_sid_lock->assert_some_lock();
     DBUG_ASSERT(sidno <= global_sid_map->get_max_sidno());
->>>>>>> 53d17a2f
     gtid_set.ensure_sidno(sidno);
     if (gtid_set._add_gtid(sidno, gno) != RETURN_STATUS_OK)
       ret= 1;
@@ -413,11 +408,7 @@
   }
 
   int inc_group_relay_log_pos(ulonglong log_pos,
-<<<<<<< HEAD
-                              bool skip_lock);
-=======
                               bool need_data_lock);
->>>>>>> 53d17a2f
 
   int wait_for_pos(THD* thd, String* log_name, longlong log_pos, 
 		   longlong timeout);
@@ -582,11 +573,7 @@
   /*
     MTS statistics: 
   */
-<<<<<<< HEAD
-  ulong mts_events_assigned; // number of events (statements) scheduled
-=======
   ulonglong mts_events_assigned; // number of events (statements) scheduled
->>>>>>> 53d17a2f
   ulong mts_groups_assigned; // number of groups (transactions) scheduled
   volatile ulong mts_wq_overrun_cnt; // counter of all mts_wq_excess_cnt increments
   ulong wq_size_waits_cnt;    // number of times C slept due to WQ:s oversize
@@ -603,10 +590,7 @@
      a new partition. Is updated at checkpoint commit to the main RLI.
   */
   DYNAMIC_ARRAY least_occupied_workers;
-<<<<<<< HEAD
-=======
   time_t mts_last_online_stat;
->>>>>>> 53d17a2f
   /* end of MTS statistics */
 
   /* most of allocation in the coordinator rli is there */
@@ -754,11 +738,7 @@
 
   int count_relay_log_space();
 
-<<<<<<< HEAD
-  int init_info();
-=======
   int rli_init_info();
->>>>>>> 53d17a2f
   void end_info();
   int flush_info(bool force= FALSE);
   int flush_current_log();
@@ -825,11 +805,7 @@
   }
 #endif
 
-<<<<<<< HEAD
-  size_t get_number_info_rli_fields();
-=======
   static size_t get_number_info_rli_fields();
->>>>>>> 53d17a2f
 
   /**
     Indicate that a delay starts.
@@ -863,10 +839,7 @@
                  PSI_mutex_key *param_key_info_stop_cond,
                  PSI_mutex_key *param_key_info_sleep_cond
 #endif
-<<<<<<< HEAD
-=======
                  , uint param_id
->>>>>>> 53d17a2f
                 );
   virtual ~Relay_log_info();
 
@@ -935,6 +908,7 @@
   Format_description_log_event *rli_description_event;
 
 private:
+
   /**
     Delay slave SQL thread by this amount, compared to master (in
     seconds). This is set with CHANGE MASTER TO MASTER_DELAY=X.
@@ -958,46 +932,7 @@
   */
   time_t sql_delay_end;
 
-  /**
-    Delay slave SQL thread by this amount, compared to master (in
-    seconds). This is set with CHANGE MASTER TO MASTER_DELAY=X.
-
-    Guarded by data_lock.  Initialized by the client thread executing
-    START SLAVE.  Written by client threads executing CHANGE MASTER TO
-    MASTER_DELAY=X.  Read by SQL thread and by client threads
-    executing SHOW SLAVE STATUS.  Note: must not be written while the
-    slave SQL thread is running, since the SQL thread reads it without
-    a lock when executing flush_info().
-  */
-  int sql_delay;
-
-  /**
-    During a delay, specifies the point in time when the delay ends.
-
-    This is used for the SQL_Remaining_Delay column in SHOW SLAVE STATUS.
-
-    Guarded by data_lock. Written by the sql thread.  Read by client
-    threads executing SHOW SLAVE STATUS.
-  */
-  time_t sql_delay_end;
-
   uint32 m_flags;
-  /*
-    Before the MASTER_DELAY parameter was added (WL#344), relay_log.info
-    had 4 lines. Now it has 5 lines.
-  */
-  static const int LINES_IN_RELAY_LOG_INFO_WITH_DELAY= 5;
-
-  /*
-    Before the WL#5599, relay_log.info had 5 lines. Now it has 6 lines.
-  */
-  static const int LINES_IN_RELAY_LOG_INFO_WITH_WORKERS= 6;
-
-  bool read_info(Rpl_info_handler *from);
-  bool write_info(Rpl_info_handler *to);
-
-  Relay_log_info(const Relay_log_info& info);
-  Relay_log_info& operator=(const Relay_log_info& info);
 
   /*
     Before the MASTER_DELAY parameter was added (WL#344), relay_log.info
