--- conflicted
+++ resolved
@@ -1502,11 +1502,7 @@
       const Mem_root_array_YY<PT_table_reference *> &from_clause_arg,
       Item *opt_where_clause_arg, PT_group *opt_group_clause_arg,
       Item *opt_having_clause_arg, PT_window_list *opt_window_clause_arg,
-<<<<<<< HEAD
-      bool implicit_from_clause)
-=======
       Item *opt_qualify_clause_arg, bool implicit_from_clause)
->>>>>>> 824e2b40
       : super(pos),
         opt_hints(opt_hints_arg),
         options(options_arg),
@@ -2110,20 +2106,12 @@
   PT_hint_list *m_opt_hints;
 
  public:
-<<<<<<< HEAD
   PT_call(const POS &pos, PT_hint_list *opt_hints, sp_name *proc_name_arg,
           PT_item_list *opt_expr_list_arg)
       : Parse_tree_root(pos),
         proc_name(proc_name_arg),
         opt_expr_list(opt_expr_list_arg),
         m_opt_hints(opt_hints) {}
-=======
-  PT_call(const POS &pos, sp_name *proc_name_arg,
-          PT_item_list *opt_expr_list_arg)
-      : Parse_tree_root(pos),
-        proc_name(proc_name_arg),
-        opt_expr_list(opt_expr_list_arg) {}
->>>>>>> 824e2b40
 
   Sql_cmd *make_cmd(THD *thd) override;
 };
@@ -3068,21 +3056,14 @@
     @param opt_query_expression       NULL or the @SQL{@B{SELECT}} clause.
   */
   PT_create_table_stmt(
-<<<<<<< HEAD
       const POS &pos, MEM_ROOT *mem_root, PT_hint_list *opt_hints, bool is_temporary,
-=======
-      const POS &pos, MEM_ROOT *mem_root, bool is_temporary,
->>>>>>> 824e2b40
       bool only_if_not_exists, Table_ident *table_name,
       const Mem_root_array<PT_table_element *> *opt_table_element_list,
       const Mem_root_array<PT_create_table_option *> *opt_create_table_options,
       PT_partition *opt_partitioning, On_duplicate on_duplicate,
       PT_query_expression_body *opt_query_expression)
       : PT_table_ddl_stmt_base(pos, mem_root),
-<<<<<<< HEAD
         m_opt_hints(opt_hints),
-=======
->>>>>>> 824e2b40
         is_temporary(is_temporary),
         only_if_not_exists(only_if_not_exists),
         table_name(table_name),
@@ -3101,18 +3082,11 @@
     @param table_name         @SQL{CREATE %TABLE ... @B{@<table name@>}}.
     @param opt_like_clause    NULL or the @SQL{@B{LIKE @<table name@>}} clause.
   */
-<<<<<<< HEAD
   PT_create_table_stmt(const POS &pos, MEM_ROOT *mem_root, PT_hint_list *opt_hints,
                        bool is_temporary, bool only_if_not_exists,
                        Table_ident *table_name, Table_ident *opt_like_clause)
       : PT_table_ddl_stmt_base(pos, mem_root),
         m_opt_hints(opt_hints),
-=======
-  PT_create_table_stmt(const POS &pos, MEM_ROOT *mem_root, bool is_temporary,
-                       bool only_if_not_exists, Table_ident *table_name,
-                       Table_ident *opt_like_clause)
-      : PT_table_ddl_stmt_base(pos, mem_root),
->>>>>>> 824e2b40
         is_temporary(is_temporary),
         only_if_not_exists(only_if_not_exists),
         table_name(table_name),
@@ -4940,11 +4914,7 @@
 class PT_alter_table_stmt final : public PT_table_ddl_stmt_base {
  public:
   explicit PT_alter_table_stmt(
-<<<<<<< HEAD
       const POS &pos, MEM_ROOT *mem_root, PT_hint_list *opt_hints, Table_ident *table_name,
-=======
-      const POS &pos, MEM_ROOT *mem_root, Table_ident *table_name,
->>>>>>> 824e2b40
       Mem_root_array<PT_ddl_table_option *> *opt_actions,
       Alter_info::enum_alter_table_algorithm algo,
       Alter_info::enum_alter_table_lock lock,
@@ -4973,11 +4943,7 @@
 class PT_alter_table_standalone_stmt final : public PT_table_ddl_stmt_base {
  public:
   explicit PT_alter_table_standalone_stmt(
-<<<<<<< HEAD
       const POS &pos, MEM_ROOT *mem_root, PT_hint_list *opt_hints, Table_ident *table_name,
-=======
-      const POS &pos, MEM_ROOT *mem_root, Table_ident *table_name,
->>>>>>> 824e2b40
       PT_alter_table_standalone_action *action,
       Alter_info::enum_alter_table_algorithm algo,
       Alter_info::enum_alter_table_lock lock,
@@ -5027,20 +4993,13 @@
 
 class PT_analyze_table_stmt final : public PT_table_ddl_stmt_base {
  public:
-<<<<<<< HEAD
   PT_analyze_table_stmt(const POS &pos, MEM_ROOT *mem_root, PT_hint_list *opt_hints,
-=======
-  PT_analyze_table_stmt(const POS &pos, MEM_ROOT *mem_root,
->>>>>>> 824e2b40
                         bool no_write_to_binlog,
                         Mem_root_array<Table_ident *> *table_list,
                         Sql_cmd_analyze_table::Histogram_command command,
                         int num_buckets, List<String> *columns, LEX_STRING data)
       : PT_table_ddl_stmt_base(pos, mem_root),
-<<<<<<< HEAD
         m_opt_hints(opt_hints),
-=======
->>>>>>> 824e2b40
         m_no_write_to_binlog(no_write_to_binlog),
         m_table_list(table_list),
         m_command(command),
@@ -5062,19 +5021,12 @@
 
 class PT_check_table_stmt final : public PT_table_ddl_stmt_base {
  public:
-<<<<<<< HEAD
   PT_check_table_stmt(const POS &pos, MEM_ROOT *mem_root, PT_hint_list *opt_hints,
-=======
-  PT_check_table_stmt(const POS &pos, MEM_ROOT *mem_root,
->>>>>>> 824e2b40
                       Mem_root_array<Table_ident *> *table_list,
                       decltype(HA_CHECK_OPT::flags) flags,
                       decltype(HA_CHECK_OPT::sql_flags) sql_flags)
       : PT_table_ddl_stmt_base(pos, mem_root),
-<<<<<<< HEAD
         m_opt_hints(opt_hints),
-=======
->>>>>>> 824e2b40
         m_table_list(table_list),
         m_flags(flags),
         m_sql_flags(sql_flags) {}
@@ -5090,18 +5042,11 @@
 
 class PT_optimize_table_stmt final : public PT_table_ddl_stmt_base {
  public:
-<<<<<<< HEAD
   PT_optimize_table_stmt(const POS &pos, MEM_ROOT *mem_root, PT_hint_list *opt_hints,
                          bool no_write_to_binlog,
                          Mem_root_array<Table_ident *> *table_list)
       : PT_table_ddl_stmt_base(pos, mem_root),
         m_opt_hints(opt_hints),
-=======
-  PT_optimize_table_stmt(const POS &pos, MEM_ROOT *mem_root,
-                         bool no_write_to_binlog,
-                         Mem_root_array<Table_ident *> *table_list)
-      : PT_table_ddl_stmt_base(pos, mem_root),
->>>>>>> 824e2b40
         m_no_write_to_binlog(no_write_to_binlog),
         m_table_list(table_list) {}
 
@@ -5258,17 +5203,11 @@
 
 class PT_load_index_stmt final : public PT_table_ddl_stmt_base {
  public:
-<<<<<<< HEAD
   PT_load_index_stmt(const POS &pos, MEM_ROOT *mem_root, PT_hint_list *opt_hints,
                      Mem_root_array<PT_preload_keys *> *preload_list)
       : PT_table_ddl_stmt_base(pos, mem_root),
         m_opt_hints(opt_hints),
         m_preload_list(preload_list) {}
-=======
-  PT_load_index_stmt(const POS &pos, MEM_ROOT *mem_root,
-                     Mem_root_array<PT_preload_keys *> *preload_list)
-      : PT_table_ddl_stmt_base(pos, mem_root), m_preload_list(preload_list) {}
->>>>>>> 824e2b40
 
   Sql_cmd *make_cmd(THD *thd) override;
 
