/* Copyright (C) 2002 MySQL AB

   This program is free software; you can redistribute it and/or modify
   it under the terms of the GNU General Public License as published by
   the Free Software Foundation; version 2 of the License.

   This program is distributed in the hope that it will be useful,
   but WITHOUT ANY WARRANTY; without even the implied warranty of
   MERCHANTABILITY or FITNESS FOR A PARTICULAR PURPOSE.  See the
   GNU General Public License for more details.

   You should have received a copy of the GNU General Public License
   along with this program; if not, write to the Free Software
   Foundation, Inc., 59 Temple Place, Suite 330, Boston, MA  02111-1307  USA */

#include "mysql_priv.h"
#include "sp.h"
#include "sp_head.h"
#include "sp_cache.h"
#include "sql_trigger.h"

#include <my_user.h>

static bool
create_string(THD *thd, String *buf,
	      int sp_type,
	      const char *name, ulong namelen,
	      const char *params, ulong paramslen,
	      const char *returns, ulong returnslen,
	      const char *body, ulong bodylen,
	      st_sp_chistics *chistics,
              const LEX_STRING *definer_user,
              const LEX_STRING *definer_host);
static int
db_load_routine(THD *thd, int type, sp_name *name, sp_head **sphp,
                ulong sql_mode, const char *params, const char *returns,
                const char *body, st_sp_chistics &chistics,
                const char *definer, longlong created, longlong modified,
                Stored_program_creation_ctx *creation_ctx);

/*
 *
 * DB storage of Stored PROCEDUREs and FUNCTIONs
 *
 */

enum
{
  MYSQL_PROC_FIELD_DB = 0,
  MYSQL_PROC_FIELD_NAME,
  MYSQL_PROC_MYSQL_TYPE,
  MYSQL_PROC_FIELD_SPECIFIC_NAME,
  MYSQL_PROC_FIELD_LANGUAGE,
  MYSQL_PROC_FIELD_ACCESS,
  MYSQL_PROC_FIELD_DETERMINISTIC,
  MYSQL_PROC_FIELD_SECURITY_TYPE,
  MYSQL_PROC_FIELD_PARAM_LIST,
  MYSQL_PROC_FIELD_RETURNS,
  MYSQL_PROC_FIELD_BODY,
  MYSQL_PROC_FIELD_DEFINER,
  MYSQL_PROC_FIELD_CREATED,
  MYSQL_PROC_FIELD_MODIFIED,
  MYSQL_PROC_FIELD_SQL_MODE,
  MYSQL_PROC_FIELD_COMMENT,
  MYSQL_PROC_FIELD_CHARACTER_SET_CLIENT,
  MYSQL_PROC_FIELD_COLLATION_CONNECTION,
  MYSQL_PROC_FIELD_DB_COLLATION,
  MYSQL_PROC_FIELD_BODY_UTF8,
  MYSQL_PROC_FIELD_COUNT
};

/* Tells what SP_DEFAULT_ACCESS should be mapped to */
#define SP_DEFAULT_ACCESS_MAPPING SP_CONTAINS_SQL

/*************************************************************************/

/**
  Stored_routine_creation_ctx -- creation context of stored routines
  (stored procedures and functions).
*/

class Stored_routine_creation_ctx : public Stored_program_creation_ctx,
                                    public Sql_alloc
{
public:
  static Stored_routine_creation_ctx *
  load_from_db(THD *thd, const sp_name *name, TABLE *proc_tbl);

public:
  virtual Stored_program_creation_ctx *clone(MEM_ROOT *mem_root)
  {
    return new (mem_root) Stored_routine_creation_ctx(m_client_cs,
                                                      m_connection_cl,
                                                      m_db_cl);
  }

protected:
  virtual Object_creation_ctx *create_backup_ctx(THD *thd) const
  {
    DBUG_ENTER("Stored_routine_creation_ctx::create_backup_ctx");
    DBUG_RETURN(new Stored_routine_creation_ctx(thd));
  }

private:
  Stored_routine_creation_ctx(THD *thd)
    : Stored_program_creation_ctx(thd)
  { }

  Stored_routine_creation_ctx(CHARSET_INFO *client_cs,
                              CHARSET_INFO *connection_cl,
                              CHARSET_INFO *db_cl)
    : Stored_program_creation_ctx(client_cs, connection_cl, db_cl)
  { }
};

/**************************************************************************
  Stored_routine_creation_ctx implementation.
**************************************************************************/

bool load_charset(MEM_ROOT *mem_root,
                  Field *field,
                  CHARSET_INFO *dflt_cs,
                  CHARSET_INFO **cs)
{
  String cs_name;

  if (get_field(mem_root, field, &cs_name))
  {
    *cs= dflt_cs;
    return TRUE;
  }

  *cs= get_charset_by_csname(cs_name.c_ptr(), MY_CS_PRIMARY, MYF(0));

  if (*cs == NULL)
  {
    *cs= dflt_cs;
    return TRUE;
  }

  return FALSE;
}

/*************************************************************************/

bool load_collation(MEM_ROOT *mem_root,
                    Field *field,
                    CHARSET_INFO *dflt_cl,
                    CHARSET_INFO **cl)
{
  String cl_name;

  if (get_field(mem_root, field, &cl_name))
  {
    *cl= dflt_cl;
    return TRUE;
  }

  *cl= get_charset_by_name(cl_name.c_ptr(), MYF(0));

  if (*cl == NULL)
  {
    *cl= dflt_cl;
    return TRUE;
  }

  return FALSE;
}

/*************************************************************************/

Stored_routine_creation_ctx *
Stored_routine_creation_ctx::load_from_db(THD *thd,
                                         const sp_name *name,
                                         TABLE *proc_tbl)
{
  /* Load character set/collation attributes. */

  CHARSET_INFO *client_cs;
  CHARSET_INFO *connection_cl;
  CHARSET_INFO *db_cl;

  const char *db_name= thd->strmake(name->m_db.str, name->m_db.length);
  const char *sr_name= thd->strmake(name->m_name.str, name->m_name.length);

  bool invalid_creation_ctx= FALSE;

  if (load_charset(thd->mem_root,
                   proc_tbl->field[MYSQL_PROC_FIELD_CHARACTER_SET_CLIENT],
                   thd->variables.character_set_client,
                   &client_cs))
  {
    sql_print_warning("Stored routine '%s'.'%s': invalid value "
                      "in column mysql.proc.character_set_client.",
                      (const char *) db_name,
                      (const char *) sr_name);

    invalid_creation_ctx= TRUE;
  }

  if (load_collation(thd->mem_root,
                     proc_tbl->field[MYSQL_PROC_FIELD_COLLATION_CONNECTION],
                     thd->variables.collation_connection,
                     &connection_cl))
  {
    sql_print_warning("Stored routine '%s'.'%s': invalid value "
                      "in column mysql.proc.collation_connection.",
                      (const char *) db_name,
                      (const char *) sr_name);

    invalid_creation_ctx= TRUE;
  }

  if (load_collation(thd->mem_root,
                     proc_tbl->field[MYSQL_PROC_FIELD_DB_COLLATION],
                     NULL,
                     &db_cl))
  {
    sql_print_warning("Stored routine '%s'.'%s': invalid value "
                      "in column mysql.proc.db_collation.",
                      (const char *) db_name,
                      (const char *) sr_name);

    invalid_creation_ctx= TRUE;
  }

  if (invalid_creation_ctx)
  {
    push_warning_printf(thd,
                        MYSQL_ERROR::WARN_LEVEL_WARN,
                        ER_SR_INVALID_CREATION_CTX,
                        ER(ER_SR_INVALID_CREATION_CTX),
                        (const char *) db_name,
                        (const char *) sr_name);
  }

  /*
    If we failed to retrieve the database collation, load the default one
    from the disk.
  */

  if (!db_cl)
    db_cl= get_default_db_collation(thd, name->m_db.str);

  /* Create the context. */

  return new Stored_routine_creation_ctx(client_cs, connection_cl, db_cl);
}

/*************************************************************************/

/**
  Open the mysql.proc table for read.

  @param thd     Thread context
  @param backup  Pointer to Open_tables_state instance where information about
                 currently open tables will be saved, and from which will be
                 restored when we will end work with mysql.proc.

  @retval
    0	Error
  @retval
    \#	Pointer to TABLE object of mysql.proc
*/

TABLE *open_proc_table_for_read(THD *thd, Open_tables_state *backup)
{
  DBUG_ENTER("open_proc_table_for_read");

  TABLE_LIST table;
  bzero((char*) &table, sizeof(table));
  table.db= (char*) "mysql";
  table.table_name= table.alias= (char*)"proc";
  table.lock_type= TL_READ;

  if (!open_system_tables_for_read(thd, &table, backup))
    DBUG_RETURN(table.table);
  else
    DBUG_RETURN(0);
}


/**
  Open the mysql.proc table for update.

  @param thd  Thread context

  @note
    Table opened with this call should closed using close_thread_tables().

  @retval
    0	Error
  @retval
    \#	Pointer to TABLE object of mysql.proc
*/

static TABLE *open_proc_table_for_update(THD *thd)
{
  DBUG_ENTER("open_proc_table_for_update");

  TABLE_LIST table;
  bzero((char*) &table, sizeof(table));
  table.db= (char*) "mysql";
  table.table_name= table.alias= (char*)"proc";
  table.lock_type= TL_WRITE;

  DBUG_RETURN(open_system_table_for_update(thd, &table));
}


/**
  Find row in open mysql.proc table representing stored routine.

  @param thd    Thread context
  @param type   Type of routine to find (function or procedure)
  @param name   Name of routine
  @param table  TABLE object for open mysql.proc table.

  @retval
    SP_OK             Routine found
  @retval
    SP_KEY_NOT_FOUND  No routine with given name
*/

static int
db_find_routine_aux(THD *thd, int type, sp_name *name, TABLE *table)
{
  uchar key[MAX_KEY_LENGTH];	// db, name, optional key length type
  DBUG_ENTER("db_find_routine_aux");
  DBUG_PRINT("enter", ("type: %d  name: %.*s",
		       type, (int) name->m_name.length, name->m_name.str));

  /*
    Create key to find row. We have to use field->store() to be able to
    handle VARCHAR and CHAR fields.
    Assumption here is that the three first fields in the table are
    'db', 'name' and 'type' and the first key is the primary key over the
    same fields.
  */
  if (name->m_name.length > table->field[1]->field_length)
    DBUG_RETURN(SP_KEY_NOT_FOUND);
  table->field[0]->store(name->m_db.str, name->m_db.length, &my_charset_bin);
  table->field[1]->store(name->m_name.str, name->m_name.length,
                         &my_charset_bin);
  table->field[2]->store((longlong) type, TRUE);
  key_copy(key, table->record[0], table->key_info,
           table->key_info->key_length);

  if (table->file->index_read_idx_map(table->record[0], 0, key, HA_WHOLE_KEY,
                                      HA_READ_KEY_EXACT))
    DBUG_RETURN(SP_KEY_NOT_FOUND);

  DBUG_RETURN(SP_OK);
}


/**
  Find routine definition in mysql.proc table and create corresponding
  sp_head object for it.

  @param thd   Thread context
  @param type  Type of routine (TYPE_ENUM_PROCEDURE/...)
  @param name  Name of routine
  @param sphp  Out parameter in which pointer to created sp_head
               object is returned (0 in case of error).

  @note
    This function may damage current LEX during execution, so it is good
    idea to create temporary LEX and make it active before calling it.

  @retval
    0       Success
  @retval
    non-0   Error (may be one of special codes like SP_KEY_NOT_FOUND)
*/

static int
db_find_routine(THD *thd, int type, sp_name *name, sp_head **sphp)
{
  TABLE *table;
  const char *params, *returns, *body;
  int ret;
  const char *definer;
  longlong created;
  longlong modified;
  st_sp_chistics chistics;
  char *ptr;
  uint length;
  char buff[65];
  String str(buff, sizeof(buff), &my_charset_bin);
  bool saved_time_zone_used= thd->time_zone_used;
  ulong sql_mode, saved_mode= thd->variables.sql_mode;
  Open_tables_state open_tables_state_backup;
  Stored_program_creation_ctx *creation_ctx;

  DBUG_ENTER("db_find_routine");
  DBUG_PRINT("enter", ("type: %d name: %.*s",
		       type, (int) name->m_name.length, name->m_name.str));

  *sphp= 0;                                     // In case of errors
  if (!(table= open_proc_table_for_read(thd, &open_tables_state_backup)))
    DBUG_RETURN(SP_OPEN_TABLE_FAILED);

  /* Reset sql_mode during data dictionary operations. */
  thd->variables.sql_mode= 0;

  if ((ret= db_find_routine_aux(thd, type, name, table)) != SP_OK)
    goto done;

  if (table->s->fields < MYSQL_PROC_FIELD_COUNT)
  {
    ret= SP_GET_FIELD_FAILED;
    goto done;
  }

  bzero((char *)&chistics, sizeof(chistics));
  if ((ptr= get_field(thd->mem_root,
		      table->field[MYSQL_PROC_FIELD_ACCESS])) == NULL)
  {
    ret= SP_GET_FIELD_FAILED;
    goto done;
  }
  switch (ptr[0]) {
  case 'N':
    chistics.daccess= SP_NO_SQL;
    break;
  case 'C':
    chistics.daccess= SP_CONTAINS_SQL;
    break;
  case 'R':
    chistics.daccess= SP_READS_SQL_DATA;
    break;
  case 'M':
    chistics.daccess= SP_MODIFIES_SQL_DATA;
    break;
  default:
    chistics.daccess= SP_DEFAULT_ACCESS_MAPPING;
  }

  if ((ptr= get_field(thd->mem_root,
		      table->field[MYSQL_PROC_FIELD_DETERMINISTIC])) == NULL)
  {
    ret= SP_GET_FIELD_FAILED;
    goto done;
  }
  chistics.detistic= (ptr[0] == 'N' ? FALSE : TRUE);    

  if ((ptr= get_field(thd->mem_root,
		      table->field[MYSQL_PROC_FIELD_SECURITY_TYPE])) == NULL)
  {
    ret= SP_GET_FIELD_FAILED;
    goto done;
  }
  chistics.suid= (ptr[0] == 'I' ? SP_IS_NOT_SUID : SP_IS_SUID);

  if ((params= get_field(thd->mem_root,
			 table->field[MYSQL_PROC_FIELD_PARAM_LIST])) == NULL)
  {
    params= "";
  }

  if (type == TYPE_ENUM_PROCEDURE)
    returns= "";
  else if ((returns= get_field(thd->mem_root,
			       table->field[MYSQL_PROC_FIELD_RETURNS])) == NULL)
  {
    ret= SP_GET_FIELD_FAILED;
    goto done;
  }

  if ((body= get_field(thd->mem_root,
		       table->field[MYSQL_PROC_FIELD_BODY])) == NULL)
  {
    ret= SP_GET_FIELD_FAILED;
    goto done;
  }

  // Get additional information
  if ((definer= get_field(thd->mem_root,
			  table->field[MYSQL_PROC_FIELD_DEFINER])) == NULL)
  {
    ret= SP_GET_FIELD_FAILED;
    goto done;
  }

  modified= table->field[MYSQL_PROC_FIELD_MODIFIED]->val_int();
  created= table->field[MYSQL_PROC_FIELD_CREATED]->val_int();

  sql_mode= (ulong) table->field[MYSQL_PROC_FIELD_SQL_MODE]->val_int();

  table->field[MYSQL_PROC_FIELD_COMMENT]->val_str(&str, &str);

  ptr= 0;
  if ((length= str.length()))
    ptr= thd->strmake(str.ptr(), length);
  chistics.comment.str= ptr;
  chistics.comment.length= length;

  creation_ctx= Stored_routine_creation_ctx::load_from_db(thd, name, table);

  close_system_tables(thd, &open_tables_state_backup);
  table= 0;

  ret= db_load_routine(thd, type, name, sphp,
                       sql_mode, params, returns, body, chistics,
                       definer, created, modified, creation_ctx);
 done:
  /* 
    Restore the time zone flag as the timezone usage in proc table
    does not affect replication.
  */  
  thd->time_zone_used= saved_time_zone_used;
  if (table)
    close_system_tables(thd, &open_tables_state_backup);
  thd->variables.sql_mode= saved_mode;
  DBUG_RETURN(ret);
}


/**
  Silence DEPRECATED SYNTAX warnings when loading a stored procedure
  into the cache.
*/
struct Silence_deprecated_warning : public Internal_error_handler
{
public:
  virtual bool handle_error(uint sql_errno, const char *message,
                            MYSQL_ERROR::enum_warning_level level,
                            THD *thd);
};

bool
Silence_deprecated_warning::handle_error(uint sql_errno, const char *message,
                                         MYSQL_ERROR::enum_warning_level level,
                                         THD *thd)
{
  if (sql_errno == ER_WARN_DEPRECATED_SYNTAX &&
      level == MYSQL_ERROR::WARN_LEVEL_WARN)
    return TRUE;

  return FALSE;
}


static int
db_load_routine(THD *thd, int type, sp_name *name, sp_head **sphp,
                ulong sql_mode, const char *params, const char *returns,
                const char *body, st_sp_chistics &chistics,
                const char *definer, longlong created, longlong modified,
                Stored_program_creation_ctx *creation_ctx)
{
  LEX *old_lex= thd->lex, newlex;
  String defstr;
  char saved_cur_db_name_buf[NAME_LEN+1];
  LEX_STRING saved_cur_db_name=
    { saved_cur_db_name_buf, sizeof(saved_cur_db_name_buf) };
  bool cur_db_changed;
  ulong old_sql_mode= thd->variables.sql_mode;
  ha_rows old_select_limit= thd->variables.select_limit;
  sp_rcontext *old_spcont= thd->spcont;
  Silence_deprecated_warning warning_handler;

  char definer_user_name_holder[USERNAME_LENGTH + 1];
  LEX_STRING definer_user_name= { definer_user_name_holder,
                                  USERNAME_LENGTH };

  char definer_host_name_holder[HOSTNAME_LENGTH + 1];
  LEX_STRING definer_host_name= { definer_host_name_holder, HOSTNAME_LENGTH };

  int ret;

  thd->variables.sql_mode= sql_mode;
  thd->variables.select_limit= HA_POS_ERROR;

  thd->lex= &newlex;
  newlex.current_select= NULL;

  parse_user(definer, strlen(definer),
             definer_user_name.str, &definer_user_name.length,
             definer_host_name.str, &definer_host_name.length);

  defstr.set_charset(creation_ctx->get_client_cs());

  /*
    We have to add DEFINER clause and provide proper routine characterstics in
    routine definition statement that we build here to be able to use this
    definition for SHOW CREATE PROCEDURE later.
   */

  if (!create_string(thd, &defstr,
		     type,
		     name->m_name.str, name->m_name.length,
		     params, strlen(params),
		     returns, strlen(returns),
		     body, strlen(body),
		     &chistics, &definer_user_name, &definer_host_name))
  {
    ret= SP_INTERNAL_ERROR;
    goto end;
  }

  /*
    Change the current database (if needed).

    TODO: why do we force switch here?
  */

  if (mysql_opt_change_db(thd, &name->m_db, &saved_cur_db_name, TRUE,
                          &cur_db_changed))
  {
    ret= SP_INTERNAL_ERROR;
    goto end;
  }

  thd->spcont= NULL;

  {
    Lex_input_stream lip(thd, defstr.c_ptr(), defstr.length());

    lex_start(thd);

    thd->push_internal_handler(&warning_handler);
    ret= parse_sql(thd, &lip, creation_ctx) || newlex.sphead == NULL;
    thd->pop_internal_handler();

    /*
      Force switching back to the saved current database (if changed),
      because it may be NULL. In this case, mysql_change_db() would
      generate an error.
    */

    if (cur_db_changed && mysql_change_db(thd, &saved_cur_db_name, TRUE))
    {
      delete newlex.sphead;
      ret= SP_INTERNAL_ERROR;
      goto end;
    }

    if (ret)
    {
      delete newlex.sphead;
      ret= SP_PARSE_ERROR;
      goto end;
    }

    *sphp= newlex.sphead;
    (*sphp)->set_definer(&definer_user_name, &definer_host_name);
    (*sphp)->set_info(created, modified, &chistics, sql_mode);
    (*sphp)->set_creation_ctx(creation_ctx);
    (*sphp)->optimize();
    /*
      Not strictly necessary to invoke this method here, since we know
      that we've parsed CREATE PROCEDURE/FUNCTION and not an
      UPDATE/DELETE/INSERT/REPLACE/LOAD/CREATE TABLE, but we try to
      maintain the invariant that this method is called for each
      distinct statement, in case its logic is extended with other
      types of analyses in future.
    */
    newlex.set_trg_event_type_for_tables();
  }

end:
  lex_end(thd->lex);
  thd->spcont= old_spcont;
  thd->variables.sql_mode= old_sql_mode;
  thd->variables.select_limit= old_select_limit;
  thd->lex= old_lex;
  return ret;
}


static void
sp_returns_type(THD *thd, String &result, sp_head *sp)
{
  TABLE table;
  TABLE_SHARE share;
  Field *field;
  bzero((char*) &table, sizeof(table));
  bzero((char*) &share, sizeof(share));
  table.in_use= thd;
  table.s = &share;
  field= sp->create_result_field(0, 0, &table);
  field->sql_type(result);

  if (field->has_charset())
  {
    result.append(STRING_WITH_LEN(" CHARSET "));
    result.append(field->charset()->csname);
  }

  delete field;
}


/**
  Write stored-routine object into mysql.proc.

  This operation stores attributes of the stored procedure/function into
  the mysql.proc.

  @param thd  Thread context.
  @param type Stored routine type
              (TYPE_ENUM_PROCEDURE or TYPE_ENUM_FUNCTION).
  @param sp   Stored routine object to store.

  @note Opens and closes the thread tables. Therefore assumes
  that there are no locked tables in this thread at the time of
  invocation.
  Unlike some other DDL statements, *does* close the tables
  in the end, since the call to this function is normally
  followed by an implicit grant (sp_grant_privileges())
  and this subsequent call opens and closes mysql.procs_priv.

  @return Error code. SP_OK is returned on success. Other
  SP_ constants are used to indicate about errors.
*/

int
sp_create_routine(THD *thd, int type, sp_head *sp)
{
  int ret;
  TABLE *table;
  char definer[USER_HOST_BUFF_SIZE];
  ulong saved_mode= thd->variables.sql_mode;

  CHARSET_INFO *db_cs= get_default_db_collation(thd, sp->m_db.str);

  enum_check_fields saved_count_cuted_fields;

  bool store_failed= FALSE;

  DBUG_ENTER("sp_create_routine");
  DBUG_PRINT("enter", ("type: %d  name: %.*s",type, (int) sp->m_name.length,
                       sp->m_name.str));
  String retstr(64);

  DBUG_ASSERT(type == TYPE_ENUM_PROCEDURE ||
              type == TYPE_ENUM_FUNCTION);

  /* Reset sql_mode during data dictionary operations. */
  thd->variables.sql_mode= 0;

  /*
    This statement will be replicated as a statement, even when using
    row-based replication.  The flag will be reset at the end of the
    statement.
  */
  thd->clear_current_stmt_binlog_row_based();

  saved_count_cuted_fields= thd->count_cuted_fields;
  thd->count_cuted_fields= CHECK_FIELD_WARN;

  if (!(table= open_proc_table_for_update(thd)))
    ret= SP_OPEN_TABLE_FAILED;
  else
  {
    restore_record(table, s->default_values); // Get default values for fields

    /* NOTE: all needed privilege checks have been already done. */
    strxnmov(definer, sizeof(definer)-1, thd->lex->definer->user.str, "@",
            thd->lex->definer->host.str, NullS);

    if (table->s->fields < MYSQL_PROC_FIELD_COUNT)
    {
      ret= SP_GET_FIELD_FAILED;
      goto done;
    }

    if (system_charset_info->cset->numchars(system_charset_info,
                                            sp->m_name.str,
                                            sp->m_name.str+sp->m_name.length) >
        table->field[MYSQL_PROC_FIELD_NAME]->char_length())
    {
      ret= SP_BAD_IDENTIFIER;
      goto done;
    }
    if (sp->m_body.length > table->field[MYSQL_PROC_FIELD_BODY]->field_length)
    {
      ret= SP_BODY_TOO_LONG;
      goto done;
    }

    store_failed=
      table->field[MYSQL_PROC_FIELD_DB]->
        store(sp->m_db.str, sp->m_db.length, system_charset_info);

    store_failed= store_failed ||
      table->field[MYSQL_PROC_FIELD_NAME]->
        store(sp->m_name.str, sp->m_name.length, system_charset_info);

    store_failed= store_failed ||
      table->field[MYSQL_PROC_MYSQL_TYPE]->
        store((longlong)type, TRUE);

    store_failed= store_failed ||
      table->field[MYSQL_PROC_FIELD_SPECIFIC_NAME]->
        store(sp->m_name.str, sp->m_name.length, system_charset_info);

    if (sp->m_chistics->daccess != SP_DEFAULT_ACCESS)
    {
      store_failed= store_failed ||
        table->field[MYSQL_PROC_FIELD_ACCESS]->
          store((longlong)sp->m_chistics->daccess, TRUE);
    }

    store_failed= store_failed ||
      table->field[MYSQL_PROC_FIELD_DETERMINISTIC]->
        store((longlong)(sp->m_chistics->detistic ? 1 : 2), TRUE);

    if (sp->m_chistics->suid != SP_IS_DEFAULT_SUID)
    {
      store_failed= store_failed ||
        table->field[MYSQL_PROC_FIELD_SECURITY_TYPE]->
          store((longlong)sp->m_chistics->suid, TRUE);
    }

    store_failed= store_failed ||
      table->field[MYSQL_PROC_FIELD_PARAM_LIST]->
        store(sp->m_params.str, sp->m_params.length, system_charset_info);

    if (sp->m_type == TYPE_ENUM_FUNCTION)
    {
      sp_returns_type(thd, retstr, sp);

      store_failed= store_failed ||
        table->field[MYSQL_PROC_FIELD_RETURNS]->
          store(retstr.ptr(), retstr.length(), system_charset_info);
    }

    store_failed= store_failed ||
      table->field[MYSQL_PROC_FIELD_BODY]->
        store(sp->m_body.str, sp->m_body.length, system_charset_info);

    store_failed= store_failed ||
      table->field[MYSQL_PROC_FIELD_DEFINER]->
        store(definer, (uint)strlen(definer), system_charset_info);

    ((Field_timestamp *)table->field[MYSQL_PROC_FIELD_CREATED])->set_time();
    ((Field_timestamp *)table->field[MYSQL_PROC_FIELD_MODIFIED])->set_time();

    store_failed= store_failed ||
      table->field[MYSQL_PROC_FIELD_SQL_MODE]->
        store((longlong)saved_mode, TRUE);

    if (sp->m_chistics->comment.str)
    {
      store_failed= store_failed ||
        table->field[MYSQL_PROC_FIELD_COMMENT]->
          store(sp->m_chistics->comment.str, sp->m_chistics->comment.length,
                system_charset_info);
    }

    if ((sp->m_type == TYPE_ENUM_FUNCTION) &&
        !trust_function_creators && mysql_bin_log.is_open())
    {
      if (!sp->m_chistics->detistic)
      {
	/*
	  Note that this test is not perfect; one could use
	  a non-deterministic read-only function in an update statement.
	*/
	enum enum_sp_data_access access=
	  (sp->m_chistics->daccess == SP_DEFAULT_ACCESS) ?
	  SP_DEFAULT_ACCESS_MAPPING : sp->m_chistics->daccess;
	if (access == SP_CONTAINS_SQL ||
	    access == SP_MODIFIES_SQL_DATA)
	{
	  my_message(ER_BINLOG_UNSAFE_ROUTINE,
		     ER(ER_BINLOG_UNSAFE_ROUTINE), MYF(0));
	  ret= SP_INTERNAL_ERROR;
	  goto done;
	}
      }
      if (!(thd->security_ctx->master_access & SUPER_ACL))
      {
	my_message(ER_BINLOG_CREATE_ROUTINE_NEED_SUPER,
		   ER(ER_BINLOG_CREATE_ROUTINE_NEED_SUPER), MYF(0));
	ret= SP_INTERNAL_ERROR;
	goto done;
      }
    }

    table->field[MYSQL_PROC_FIELD_CHARACTER_SET_CLIENT]->set_notnull();
    store_failed= store_failed ||
      table->field[MYSQL_PROC_FIELD_CHARACTER_SET_CLIENT]->store(
        thd->charset()->csname,
        strlen(thd->charset()->csname),
        system_charset_info);

    table->field[MYSQL_PROC_FIELD_COLLATION_CONNECTION]->set_notnull();
    store_failed= store_failed ||
      table->field[MYSQL_PROC_FIELD_COLLATION_CONNECTION]->store(
        thd->variables.collation_connection->name,
        strlen(thd->variables.collation_connection->name),
        system_charset_info);

    table->field[MYSQL_PROC_FIELD_DB_COLLATION]->set_notnull();
    store_failed= store_failed ||
      table->field[MYSQL_PROC_FIELD_DB_COLLATION]->store(
        db_cs->name, strlen(db_cs->name), system_charset_info);

    table->field[MYSQL_PROC_FIELD_BODY_UTF8]->set_notnull();
    store_failed= store_failed ||
      table->field[MYSQL_PROC_FIELD_BODY_UTF8]->store(
        sp->m_body_utf8.str, sp->m_body_utf8.length, system_charset_info);

    if (store_failed)
    {
      ret= SP_FLD_STORE_FAILED;
      goto done;
    }

    ret= SP_OK;
    if (table->file->ha_write_row(table->record[0]))
      ret= SP_WRITE_ROW_FAILED;
    else if (mysql_bin_log.is_open())
    {
      thd->clear_error();

      String log_query;
      log_query.set_charset(system_charset_info);
<<<<<<< HEAD
      log_query.append(STRING_WITH_LEN("CREATE "));
      append_definer(thd, &log_query, &thd->lex->definer->user,
                     &thd->lex->definer->host);

      LEX_STRING stmt_definition;
      stmt_definition.str= (char*) thd->lex->stmt_definition_begin;
      stmt_definition.length= thd->lex->stmt_definition_end
        - thd->lex->stmt_definition_begin;
      trim_whitespace(thd->charset(), & stmt_definition);

      log_query.append(stmt_definition.str, stmt_definition.length);
=======

      if (!create_string(thd, &log_query,
                         sp->m_type,
                         sp->m_name.str, sp->m_name.length,
                         sp->m_params.str, sp->m_params.length,
                         retstr.c_ptr(), retstr.length(),
                         sp->m_body.str, sp->m_body.length,
                         sp->m_chistics, &(thd->lex->definer->user),
                         &(thd->lex->definer->host)))
      {
        ret= SP_INTERNAL_ERROR;
        goto done;
      }
>>>>>>> d48a925a

      /* Such a statement can always go directly to binlog, no trans cache */
      thd->binlog_query(THD::MYSQL_QUERY_TYPE,
                        log_query.c_ptr(), log_query.length(), FALSE, FALSE);
    }

  }

done:
  thd->count_cuted_fields= saved_count_cuted_fields;
  thd->variables.sql_mode= saved_mode;

  close_thread_tables(thd);
  DBUG_RETURN(ret);
}


/**
  Delete the record for the stored routine object from mysql.proc.

  The operation deletes the record for the stored routine specified by name
  from the mysql.proc table and invalidates the stored-routine cache.

  @param thd  Thread context.
  @param type Stored routine type
              (TYPE_ENUM_PROCEDURE or TYPE_ENUM_FUNCTION)
  @param name Stored routine name.

  @return Error code. SP_OK is returned on success. Other SP_ constants are
  used to indicate about errors.
*/

int
sp_drop_routine(THD *thd, int type, sp_name *name)
{
  TABLE *table;
  int ret;
  DBUG_ENTER("sp_drop_routine");
  DBUG_PRINT("enter", ("type: %d  name: %.*s",
		       type, (int) name->m_name.length, name->m_name.str));

  DBUG_ASSERT(type == TYPE_ENUM_PROCEDURE ||
              type == TYPE_ENUM_FUNCTION);

  /*
    This statement will be replicated as a statement, even when using
    row-based replication.  The flag will be reset at the end of the
    statement.
  */
  thd->clear_current_stmt_binlog_row_based();

  if (!(table= open_proc_table_for_update(thd)))
    DBUG_RETURN(SP_OPEN_TABLE_FAILED);
  if ((ret= db_find_routine_aux(thd, type, name, table)) == SP_OK)
  {
    if (table->file->ha_delete_row(table->record[0]))
      ret= SP_DELETE_ROW_FAILED;
  }

  if (ret == SP_OK)
  {
    write_bin_log(thd, TRUE, thd->query, thd->query_length);
    sp_cache_invalidate();
  }

  close_thread_tables(thd);
  DBUG_RETURN(ret);
}


/**
  Find and updated the record for the stored routine object in mysql.proc.

  The operation finds the record for the stored routine specified by name
  in the mysql.proc table and updates it with new attributes. After
  successful update, the cache is invalidated.

  @param thd      Thread context.
  @param type     Stored routine type
                  (TYPE_ENUM_PROCEDURE or TYPE_ENUM_FUNCTION)
  @param name     Stored routine name.
  @param chistics New values of stored routine attributes to write.

  @return Error code. SP_OK is returned on success. Other SP_ constants are
  used to indicate about errors.
*/

int
sp_update_routine(THD *thd, int type, sp_name *name, st_sp_chistics *chistics)
{
  TABLE *table;
  int ret;
  DBUG_ENTER("sp_update_routine");
  DBUG_PRINT("enter", ("type: %d  name: %.*s",
		       type, (int) name->m_name.length, name->m_name.str));

  DBUG_ASSERT(type == TYPE_ENUM_PROCEDURE ||
              type == TYPE_ENUM_FUNCTION);
  /*
    This statement will be replicated as a statement, even when using
    row-based replication. The flag will be reset at the end of the
    statement.
  */
  thd->clear_current_stmt_binlog_row_based();

  if (!(table= open_proc_table_for_update(thd)))
    DBUG_RETURN(SP_OPEN_TABLE_FAILED);
  if ((ret= db_find_routine_aux(thd, type, name, table)) == SP_OK)
  {
    store_record(table,record[1]);
    table->timestamp_field_type= TIMESTAMP_NO_AUTO_SET;
    ((Field_timestamp *)table->field[MYSQL_PROC_FIELD_MODIFIED])->set_time();
    if (chistics->suid != SP_IS_DEFAULT_SUID)
      table->field[MYSQL_PROC_FIELD_SECURITY_TYPE]->
	store((longlong)chistics->suid, TRUE);
    if (chistics->daccess != SP_DEFAULT_ACCESS)
      table->field[MYSQL_PROC_FIELD_ACCESS]->
	store((longlong)chistics->daccess, TRUE);
    if (chistics->comment.str)
      table->field[MYSQL_PROC_FIELD_COMMENT]->store(chistics->comment.str,
						    chistics->comment.length,
						    system_charset_info);
    if ((ret= table->file->ha_update_row(table->record[1],table->record[0])) &&
        ret != HA_ERR_RECORD_IS_THE_SAME)
      ret= SP_WRITE_ROW_FAILED;
    else
      ret= 0;
  }

  if (ret == SP_OK)
  {
    write_bin_log(thd, TRUE, thd->query, thd->query_length);
    sp_cache_invalidate();
  }

  close_thread_tables(thd);
  DBUG_RETURN(ret);
}


struct st_used_field
{
  const char *field_name;
  uint field_length;
  enum enum_field_types field_type;
  Field *field;
};

static struct st_used_field init_fields[]=
{
  { "Db",                     NAME_CHAR_LEN, MYSQL_TYPE_STRING,    0},
  { "Name",                   NAME_CHAR_LEN, MYSQL_TYPE_STRING,    0},
  { "Type",                               9, MYSQL_TYPE_STRING,    0},
  { "Definer",          USER_HOST_BUFF_SIZE, MYSQL_TYPE_STRING,    0},
  { "Modified",                           0, MYSQL_TYPE_TIMESTAMP, 0},
  { "Created",                            0, MYSQL_TYPE_TIMESTAMP, 0},
  { "Security_type",                      1, MYSQL_TYPE_STRING,    0},
  { "Comment",                NAME_CHAR_LEN, MYSQL_TYPE_STRING,    0},
  { "character_set_client", MY_CS_NAME_SIZE, MYSQL_TYPE_STRING,    0},
  { "collation_connection", MY_CS_NAME_SIZE, MYSQL_TYPE_STRING,    0},
  { "Database Collation",   MY_CS_NAME_SIZE, MYSQL_TYPE_STRING,    0},
  { 0,                                    0, MYSQL_TYPE_STRING,    0}
};


static int
print_field_values(THD *thd, TABLE *table,
		   struct st_used_field *used_fields,
		   int type, const char *wild)
{
  Protocol *protocol= thd->protocol;

  if (table->field[MYSQL_PROC_MYSQL_TYPE]->val_int() == type)
  {
    String db_string;
    String name_string;
    struct st_used_field *used_field= used_fields;

    if (get_field(thd->mem_root, used_field->field, &db_string))
      db_string.set_ascii("", 0);
    used_field+= 1;
    get_field(thd->mem_root, used_field->field, &name_string);

    if (!wild || !wild[0] || !wild_compare(name_string.ptr(), wild, 0))
    {
      protocol->prepare_for_resend();
      protocol->store(&db_string);
      protocol->store(&name_string);
      for (used_field++;
	   used_field->field_name;
	   used_field++)
      {
	switch (used_field->field_type) {
	case MYSQL_TYPE_TIMESTAMP:
	  {
	    MYSQL_TIME tmp_time;

	    bzero((char *)&tmp_time, sizeof(tmp_time));
	    ((Field_timestamp *) used_field->field)->get_time(&tmp_time);
	    protocol->store(&tmp_time);
	  }
	  break;
	default:
	  {
	    String tmp_string;

	    get_field(thd->mem_root, used_field->field, &tmp_string);
	    protocol->store(&tmp_string);
	  }
	  break;
	}
      }
      if (protocol->write())
	return SP_INTERNAL_ERROR;
    }
  }

  return SP_OK;
}


/**
  Implement SHOW STATUS statement for stored routines.

  @param thd          Thread context.
  @param type         Stored routine type
                      (TYPE_ENUM_PROCEDURE or TYPE_ENUM_FUNCTION)
  @param name_pattern Stored routine name pattern.

  @return Error code. SP_OK is returned on success. Other SP_ constants are
  used to indicate about errors.
*/

int
sp_show_status_routine(THD *thd, int type, const char *name_pattern)
{
  TABLE *table;
  TABLE_LIST tables;
  int res;
  DBUG_ENTER("sp_show_status_routine");

  DBUG_ASSERT(type == TYPE_ENUM_PROCEDURE ||
              type == TYPE_ENUM_FUNCTION);

  memset(&tables, 0, sizeof(tables));
  tables.db= (char*)"mysql";
  tables.table_name= tables.alias= (char*)"proc";

  if (! (table= open_ltable(thd, &tables, TL_READ, 0)))
  {
    res= SP_OPEN_TABLE_FAILED;
    goto done;
  }
  else
  {
    Item *item;
    List<Item> field_list;
    struct st_used_field *used_field;
    TABLE_LIST *leaves= 0;
    st_used_field used_fields[array_elements(init_fields)];

    table->use_all_columns();
    memcpy((char*) used_fields, (char*) init_fields, sizeof(used_fields));
    /* Init header */
    for (used_field= &used_fields[0];
	 used_field->field_name;
	 used_field++)
    {
      switch (used_field->field_type) {
      case MYSQL_TYPE_TIMESTAMP:
	item= new Item_return_date_time(used_field->field_name,
                                        MYSQL_TYPE_DATETIME);
	field_list.push_back(item);
	break;
      default:
        item= new Item_empty_string(used_field->field_name,
                                    used_field->field_length);
	field_list.push_back(item);
	break;
      }
    }
    /* Print header */
    if (thd->protocol->send_fields(&field_list, Protocol::SEND_NUM_ROWS |
                                                Protocol::SEND_EOF))
    {
      res= SP_INTERNAL_ERROR;
      goto err_case;
    }

    /*
      Init fields

      tables is not VIEW for sure => we can pass 0 as condition
    */
    thd->lex->select_lex.context.resolve_in_table_list_only(&tables);
    setup_tables(thd, &thd->lex->select_lex.context,
                 &thd->lex->select_lex.top_join_list,
                 &tables, &leaves, FALSE);
    for (used_field= &used_fields[0];
	 used_field->field_name;
	 used_field++)
    {
      Item_field *field= new Item_field(&thd->lex->select_lex.context,
                                        "mysql", "proc",
					used_field->field_name);
      if (!field ||
          !(used_field->field= find_field_in_tables(thd, field, &tables, NULL,
						    0, REPORT_ALL_ERRORS, 1,
                                                    TRUE)))
      {
	res= SP_INTERNAL_ERROR;
	goto err_case1;
      }
    }

    table->file->ha_index_init(0, 1);
    if ((res= table->file->index_first(table->record[0])))
    {
      res= (res == HA_ERR_END_OF_FILE) ? 0 : SP_INTERNAL_ERROR;
      goto err_case1;
    }

    do
    {
      res= print_field_values(thd, table, used_fields, type, name_pattern);

      if (res)
	goto err_case1;
    }
    while (!table->file->index_next(table->record[0]));

    res= SP_OK;
  }

err_case1:
  my_eof(thd);
err_case:
  table->file->ha_index_end();
  close_thread_tables(thd);
done:
  DBUG_RETURN(res);
}


/**
  Drop all routines in database 'db'

  @note Close the thread tables, the calling code might want to
  delete from other system tables afterwards.
*/

int
sp_drop_db_routines(THD *thd, char *db)
{
  TABLE *table;
  int ret;
  uint key_len;
  DBUG_ENTER("sp_drop_db_routines");
  DBUG_PRINT("enter", ("db: %s", db));

  ret= SP_OPEN_TABLE_FAILED;
  if (!(table= open_proc_table_for_update(thd)))
    goto err;

  table->field[MYSQL_PROC_FIELD_DB]->store(db, strlen(db), system_charset_info);
  key_len= table->key_info->key_part[0].store_length;

  ret= SP_OK;
  table->file->ha_index_init(0, 1);
  if (! table->file->index_read_map(table->record[0],
                                    (uchar *)table->field[MYSQL_PROC_FIELD_DB]->ptr,
                                    (key_part_map)1, HA_READ_KEY_EXACT))
  {
    int nxtres;
    bool deleted= FALSE;

    do
    {
      if (! table->file->ha_delete_row(table->record[0]))
	deleted= TRUE;		/* We deleted something */
      else
      {
	ret= SP_DELETE_ROW_FAILED;
	nxtres= 0;
	break;
      }
    } while (! (nxtres= table->file->index_next_same(table->record[0],
                                (uchar *)table->field[MYSQL_PROC_FIELD_DB]->ptr,
						     key_len)));
    if (nxtres != HA_ERR_END_OF_FILE)
      ret= SP_KEY_NOT_FOUND;
    if (deleted)
      sp_cache_invalidate();
  }
  table->file->ha_index_end();

  close_thread_tables(thd);

err:
  DBUG_RETURN(ret);
}


/**
  Implement SHOW CREATE statement for stored routines.

  The operation finds the stored routine object specified by name and then
  calls sp_head::show_create_routine() for the object.

  @param thd  Thread context.
  @param type Stored routine type
              (TYPE_ENUM_PROCEDURE or TYPE_ENUM_FUNCTION)
  @param name Stored routine name.

  @return Error status.
    @retval FALSE on success
    @retval TRUE on error
*/

bool
sp_show_create_routine(THD *thd, int type, sp_name *name)
{
  bool err_status= TRUE;
  sp_head *sp;
  sp_cache **cache = type == TYPE_ENUM_PROCEDURE ?
                     &thd->sp_proc_cache : &thd->sp_func_cache;

  DBUG_ENTER("sp_show_create_routine");
  DBUG_PRINT("enter", ("name: %.*s",
                       (int) name->m_name.length,
                       name->m_name.str));

  DBUG_ASSERT(type == TYPE_ENUM_PROCEDURE ||
              type == TYPE_ENUM_FUNCTION);

  if (type == TYPE_ENUM_PROCEDURE)
  {
    /*
       SHOW CREATE PROCEDURE may require two instances of one sp_head
       object when SHOW CREATE PROCEDURE is called for the procedure that
       is being executed. Basically, there is no actual recursion, so we
       increase the recursion limit for this statement (kind of hack).

       SHOW CREATE FUNCTION does not require this because SHOW CREATE
       statements are prohibitted within stored functions.
     */

    thd->variables.max_sp_recursion_depth++;
  }

  if ((sp= sp_find_routine(thd, type, name, cache, FALSE)))
    err_status= sp->show_create_routine(thd, type);

  if (type == TYPE_ENUM_PROCEDURE)
    thd->variables.max_sp_recursion_depth--;

  DBUG_RETURN(err_status);
}


/**
  Obtain object representing stored procedure/function by its name from
  stored procedures cache and looking into mysql.proc if needed.

  @param thd          thread context
  @param type         type of object (TYPE_ENUM_FUNCTION or TYPE_ENUM_PROCEDURE)
  @param name         name of procedure
  @param cp           hash to look routine in
  @param cache_only   if true perform cache-only lookup
                      (Don't look in mysql.proc).

  @retval
    NonNULL pointer to sp_head object for the procedure
  @retval
    NULL    in case of error.
*/

sp_head *
sp_find_routine(THD *thd, int type, sp_name *name, sp_cache **cp,
                bool cache_only)
{
  sp_head *sp;
  ulong depth= (type == TYPE_ENUM_PROCEDURE ?
                thd->variables.max_sp_recursion_depth :
                0);
  DBUG_ENTER("sp_find_routine");
  DBUG_PRINT("enter", ("name:  %.*s.%.*s  type: %d  cache only %d",
                       (int) name->m_db.length, name->m_db.str,
                       (int) name->m_name.length, name->m_name.str,
                       type, cache_only));

  if ((sp= sp_cache_lookup(cp, name)))
  {
    ulong level;
    sp_head *new_sp;
    const char *returns= "";
    char definer[USER_HOST_BUFF_SIZE];

    /*
      String buffer for RETURNS data type must have system charset;
      64 -- size of "returns" column of mysql.proc.
    */
    String retstr(64);

    DBUG_PRINT("info", ("found: 0x%lx", (ulong)sp));
    if (sp->m_first_free_instance)
    {
      DBUG_PRINT("info", ("first free: 0x%lx  level: %lu  flags %x",
                          (ulong)sp->m_first_free_instance,
                          sp->m_first_free_instance->m_recursion_level,
                          sp->m_first_free_instance->m_flags));
      DBUG_ASSERT(!(sp->m_first_free_instance->m_flags & sp_head::IS_INVOKED));
      if (sp->m_first_free_instance->m_recursion_level > depth)
      {
        sp->recursion_level_error(thd);
        DBUG_RETURN(0);
      }
      DBUG_RETURN(sp->m_first_free_instance);
    }
    /*
      Actually depth could be +1 than the actual value in case a SP calls
      SHOW CREATE PROCEDURE. Hence, the linked list could hold up to one more
      instance.
    */

    level= sp->m_last_cached_sp->m_recursion_level + 1;
    if (level > depth)
    {
      sp->recursion_level_error(thd);
      DBUG_RETURN(0);
    }

    strxmov(definer, sp->m_definer_user.str, "@",
            sp->m_definer_host.str, NullS);
    if (type == TYPE_ENUM_FUNCTION)
    {
      sp_returns_type(thd, retstr, sp);
      returns= retstr.ptr();
    }
    if (db_load_routine(thd, type, name, &new_sp,
                        sp->m_sql_mode, sp->m_params.str, returns,
                        sp->m_body.str, *sp->m_chistics, definer,
                        sp->m_created, sp->m_modified,
                        sp->get_creation_ctx()) == SP_OK)
    {
      sp->m_last_cached_sp->m_next_cached_sp= new_sp;
      new_sp->m_recursion_level= level;
      new_sp->m_first_instance= sp;
      sp->m_last_cached_sp= sp->m_first_free_instance= new_sp;
      DBUG_PRINT("info", ("added level: 0x%lx, level: %lu, flags %x",
                          (ulong)new_sp, new_sp->m_recursion_level,
                          new_sp->m_flags));
      DBUG_RETURN(new_sp);
    }
    DBUG_RETURN(0);
  }
  if (!cache_only)
  {
    if (db_find_routine(thd, type, name, &sp) == SP_OK)
    {
      sp_cache_insert(cp, sp);
      DBUG_PRINT("info", ("added new: 0x%lx, level: %lu, flags %x",
                          (ulong)sp, sp->m_recursion_level,
                          sp->m_flags));
    }
  }
  DBUG_RETURN(sp);
}


/**
  This is used by sql_acl.cc:mysql_routine_grant() and is used to find
  the routines in 'routines'.
*/

int
sp_exist_routines(THD *thd, TABLE_LIST *routines, bool any, bool no_error)
{
  TABLE_LIST *routine;
  bool result= 0;
  bool sp_object_found;
  DBUG_ENTER("sp_exists_routine");
  for (routine= routines; routine; routine= routine->next_global)
  {
    sp_name *name;
    LEX_STRING lex_db;
    LEX_STRING lex_name;
    lex_db.length= strlen(routine->db);
    lex_name.length= strlen(routine->table_name);
    lex_db.str= thd->strmake(routine->db, lex_db.length);
    lex_name.str= thd->strmake(routine->table_name, lex_name.length);
    name= new sp_name(lex_db, lex_name, true);
    name->init_qname(thd);
    sp_object_found= sp_find_routine(thd, TYPE_ENUM_PROCEDURE, name,
                                     &thd->sp_proc_cache, FALSE) != NULL ||
                     sp_find_routine(thd, TYPE_ENUM_FUNCTION, name,
                                     &thd->sp_func_cache, FALSE) != NULL;
    mysql_reset_errors(thd, TRUE);
    if (sp_object_found)
    {
      if (any)
        DBUG_RETURN(1);
      result= 1;
    }
    else if (!any)
    {
      if (!no_error)
      {
	my_error(ER_SP_DOES_NOT_EXIST, MYF(0), "FUNCTION or PROCEDURE", 
		 routine->table_name);
	DBUG_RETURN(-1);
      }
      DBUG_RETURN(0);
    }
  }
  DBUG_RETURN(result);
}


/**
  Check if a routine exists in the mysql.proc table, without actually
  parsing the definition. (Used for dropping).

  @param thd          thread context
  @param name         name of procedure

  @retval
    0       Success
  @retval
    non-0   Error;  SP_OPEN_TABLE_FAILED or SP_KEY_NOT_FOUND
*/

int
sp_routine_exists_in_table(THD *thd, int type, sp_name *name)
{
  TABLE *table;
  int ret;
  Open_tables_state open_tables_state_backup;

  if (!(table= open_proc_table_for_read(thd, &open_tables_state_backup)))
    ret= SP_OPEN_TABLE_FAILED;
  else
  {
    if ((ret= db_find_routine_aux(thd, type, name, table)) != SP_OK)
      ret= SP_KEY_NOT_FOUND;
    close_system_tables(thd, &open_tables_state_backup);
  }
  return ret;
}


/**
  Structure that represents element in the set of stored routines
  used by statement or routine.
*/
struct Sroutine_hash_entry;

struct Sroutine_hash_entry
{
  /**
    Set key consisting of one-byte routine type and quoted routine name.
  */
  LEX_STRING key;
  /**
    Next element in list linking all routines in set. See also comments
    for LEX::sroutine/sroutine_list and sp_head::m_sroutines.
  */
  Sroutine_hash_entry *next;
  /**
    Uppermost view which directly or indirectly uses this routine.
    0 if routine is not used in view. Note that it also can be 0 if
    statement uses routine both via view and directly.
  */
  TABLE_LIST *belong_to_view;
};


extern "C" uchar* sp_sroutine_key(const uchar *ptr, size_t *plen,
                                  my_bool first)
{
  Sroutine_hash_entry *rn= (Sroutine_hash_entry *)ptr;
  *plen= rn->key.length;
  return (uchar *)rn->key.str;
}


/**
  Check if
   - current statement (the one in thd->lex) needs table prelocking
   - first routine in thd->lex->sroutines_list needs to execute its body in
     prelocked mode.

  @param thd                  Current thread, thd->lex is the statement to be
                              checked.
  @param[out] need_prelocking    TRUE  - prelocked mode should be activated
                                 before executing the statement; 
                                 FALSE - Don't activate prelocking
  @param[out] first_no_prelocking  TRUE  - Tables used by first routine in
                                   thd->lex->sroutines_list should be
                                   prelocked. FALSE - Otherwise.

  @note
    This function assumes that for any "CALL proc(...)" statement routines_list 
    will have 'proc' as first element (it may have several, consider e.g.
    "proc(sp_func(...)))". This property is currently guaranted by the parser.
*/

void sp_get_prelocking_info(THD *thd, bool *need_prelocking, 
                            bool *first_no_prelocking)
{
  Sroutine_hash_entry *routine;
  routine= (Sroutine_hash_entry*)thd->lex->sroutines_list.first;

  DBUG_ASSERT(routine);
  bool first_is_procedure= (routine->key.str[0] == TYPE_ENUM_PROCEDURE);

  *first_no_prelocking= first_is_procedure;
  *need_prelocking= !first_is_procedure || test(routine->next);
}


/**
  Auxilary function that adds new element to the set of stored routines
  used by statement.

  In case when statement uses stored routines but does not need
  prelocking (i.e. it does not use any tables) we will access the
  elements of LEX::sroutines set on prepared statement re-execution.
  Because of this we have to allocate memory for both hash element
  and copy of its key in persistent arena.

  @param lex             LEX representing statement
  @param arena           Arena in which memory for new element will be
                         allocated
  @param key             Key for the hash representing set
  @param belong_to_view  Uppermost view which uses this routine
                         (0 if routine is not used by view)

  @note
    Will also add element to end of 'LEX::sroutines_list' list.

  @todo
    When we will got rid of these accesses on re-executions we will be
    able to allocate memory for hash elements in non-persitent arena
    and directly use key values from sp_head::m_sroutines sets instead
    of making their copies.

  @retval
    TRUE   new element was added.
  @retval
    FALSE  element was not added (because it is already present in
    the set).
*/

static bool add_used_routine(LEX *lex, Query_arena *arena,
                             const LEX_STRING *key,
                             TABLE_LIST *belong_to_view)
{
  hash_init_opt(&lex->sroutines, system_charset_info,
                Query_tables_list::START_SROUTINES_HASH_SIZE,
                0, 0, sp_sroutine_key, 0, 0);

  if (!hash_search(&lex->sroutines, (uchar *)key->str, key->length))
  {
    Sroutine_hash_entry *rn=
      (Sroutine_hash_entry *)arena->alloc(sizeof(Sroutine_hash_entry) +
                                          key->length + 1);
    if (!rn)              // OOM. Error will be reported using fatal_error().
      return FALSE;
    rn->key.length= key->length;
    rn->key.str= (char *)rn + sizeof(Sroutine_hash_entry);
    memcpy(rn->key.str, key->str, key->length + 1);
    my_hash_insert(&lex->sroutines, (uchar *)rn);
    lex->sroutines_list.link_in_list((uchar *)rn, (uchar **)&rn->next);
    rn->belong_to_view= belong_to_view;
    return TRUE;
  }
  return FALSE;
}


/**
  Add routine which is explicitly used by statement to the set of stored
  routines used by this statement.

  To be friendly towards prepared statements one should pass
  persistent arena as second argument.

  @param lex       LEX representing statement
  @param arena     arena in which memory for new element of the set
                   will be allocated
  @param rt        routine name
  @param rt_type   routine type (one of TYPE_ENUM_PROCEDURE/...)

  @note
    Will also add element to end of 'LEX::sroutines_list' list (and will
    take into account that this is explicitly used routine).
*/

void sp_add_used_routine(LEX *lex, Query_arena *arena,
                         sp_name *rt, char rt_type)
{
  rt->set_routine_type(rt_type);
  (void)add_used_routine(lex, arena, &rt->m_sroutines_key, 0);
  lex->sroutines_list_own_last= lex->sroutines_list.next;
  lex->sroutines_list_own_elements= lex->sroutines_list.elements;
}


/**
  Remove routines which are only indirectly used by statement from
  the set of routines used by this statement.

  @param lex  LEX representing statement
*/

void sp_remove_not_own_routines(LEX *lex)
{
  Sroutine_hash_entry *not_own_rt, *next_rt;
  for (not_own_rt= *(Sroutine_hash_entry **)lex->sroutines_list_own_last;
       not_own_rt; not_own_rt= next_rt)
  {
    /*
      It is safe to obtain not_own_rt->next after calling hash_delete() now
      but we want to be more future-proof.
    */
    next_rt= not_own_rt->next;
    hash_delete(&lex->sroutines, (uchar *)not_own_rt);
  }

  *(Sroutine_hash_entry **)lex->sroutines_list_own_last= NULL;
  lex->sroutines_list.next= lex->sroutines_list_own_last;
  lex->sroutines_list.elements= lex->sroutines_list_own_elements;
}


/**
  Merge contents of two hashes representing sets of routines used
  by statements or by other routines.

  @param dst   hash to which elements should be added
  @param src   hash from which elements merged

  @note
    This procedure won't create new Sroutine_hash_entry objects,
    instead it will simply add elements from source to destination
    hash. Thus time of life of elements in destination hash becomes
    dependant on time of life of elements from source hash. It also
    won't touch lists linking elements in source and destination
    hashes.
*/

void sp_update_sp_used_routines(HASH *dst, HASH *src)
{
  for (uint i=0 ; i < src->records ; i++)
  {
    Sroutine_hash_entry *rt= (Sroutine_hash_entry *)hash_element(src, i);
    if (!hash_search(dst, (uchar *)rt->key.str, rt->key.length))
      my_hash_insert(dst, (uchar *)rt);
  }
}


/**
  Add contents of hash representing set of routines to the set of
  routines used by statement.

  @param thd             Thread context
  @param lex             LEX representing statement
  @param src             Hash representing set from which routines will
                         be added
  @param belong_to_view  Uppermost view which uses these routines, 0 if none

  @note
    It will also add elements to end of 'LEX::sroutines_list' list.
*/

static void
sp_update_stmt_used_routines(THD *thd, LEX *lex, HASH *src,
                             TABLE_LIST *belong_to_view)
{
  for (uint i=0 ; i < src->records ; i++)
  {
    Sroutine_hash_entry *rt= (Sroutine_hash_entry *)hash_element(src, i);
    (void)add_used_routine(lex, thd->stmt_arena, &rt->key, belong_to_view);
  }
}


/**
  Add contents of list representing set of routines to the set of
  routines used by statement.

  @param thd             Thread context
  @param lex             LEX representing statement
  @param src             List representing set from which routines will
                         be added
  @param belong_to_view  Uppermost view which uses these routines, 0 if none

  @note
    It will also add elements to end of 'LEX::sroutines_list' list.
*/

static void sp_update_stmt_used_routines(THD *thd, LEX *lex, SQL_LIST *src,
                                         TABLE_LIST *belong_to_view)
{
  for (Sroutine_hash_entry *rt= (Sroutine_hash_entry *)src->first;
       rt; rt= rt->next)
    (void)add_used_routine(lex, thd->stmt_arena, &rt->key, belong_to_view);
}


/**
  Cache sub-set of routines used by statement, add tables used by these
  routines to statement table list. Do the same for all routines used
  by these routines.

  @param thd               thread context
  @param lex               LEX representing statement
  @param start             first routine from the list of routines to be cached
                           (this list defines mentioned sub-set).
  @param first_no_prelock  If true, don't add tables or cache routines used by
                           the body of the first routine (i.e. *start)
                           will be executed in non-prelocked mode.
  @param tabs_changed      Set to TRUE some tables were added, FALSE otherwise

  @note
    If some function is missing this won't be reported here.
    Instead this fact will be discovered during query execution.

  @retval
    0       success
  @retval
    non-0   failure
*/

static int
sp_cache_routines_and_add_tables_aux(THD *thd, LEX *lex,
                                     Sroutine_hash_entry *start, 
                                     bool first_no_prelock)
{
  int ret= 0;
  bool first= TRUE;
  DBUG_ENTER("sp_cache_routines_and_add_tables_aux");

  for (Sroutine_hash_entry *rt= start; rt; rt= rt->next)
  {
    sp_name name(thd, rt->key.str, rt->key.length);
    int type= rt->key.str[0];
    sp_head *sp;

    if (!(sp= sp_cache_lookup((type == TYPE_ENUM_FUNCTION ?
                              &thd->sp_func_cache : &thd->sp_proc_cache),
                              &name)))
    {
      switch ((ret= db_find_routine(thd, type, &name, &sp)))
      {
      case SP_OK:
        {
          if (type == TYPE_ENUM_FUNCTION)
            sp_cache_insert(&thd->sp_func_cache, sp);
          else
            sp_cache_insert(&thd->sp_proc_cache, sp);
        }
        break;
      case SP_KEY_NOT_FOUND:
        ret= SP_OK;
        break;
      default:
        /*
          Any error when loading an existing routine is either some problem
          with the mysql.proc table, or a parse error because the contents
          has been tampered with (in which case we clear that error).
        */
        if (ret == SP_PARSE_ERROR)
          thd->clear_error();
        /*
          If we cleared the parse error, or when db_find_routine() flagged
          an error with it's return value without calling my_error(), we
          set the generic "mysql.proc table corrupt" error here.
         */
        if (! thd->is_error())
        {
          /*
            SP allows full NAME_LEN chars thus he have to allocate enough
            size in bytes. Otherwise there is stack overrun could happen
            if multibyte sequence is `name`. `db` is still safe because the
            rest of the server checks agains NAME_LEN bytes and not chars.
            Hence, the overrun happens only if the name is in length > 32 and
            uses multibyte (cyrillic, greek, etc.)
          */
          char n[NAME_LEN*2+2];

          /* m_qname.str is not always \0 terminated */
          memcpy(n, name.m_qname.str, name.m_qname.length);
          n[name.m_qname.length]= '\0';
          my_error(ER_SP_PROC_TABLE_CORRUPT, MYF(0), n, ret);
        }
        break;
      }
    }
    if (sp)
    {
      if (!(first && first_no_prelock))
      {
        sp_update_stmt_used_routines(thd, lex, &sp->m_sroutines,
                                     rt->belong_to_view);
        (void)sp->add_used_tables_to_table_list(thd, &lex->query_tables_last,
                                                rt->belong_to_view);
      }
      sp->propagate_attributes(lex);
    }
    first= FALSE;
  }
  DBUG_RETURN(ret);
}


/**
  Cache all routines from the set of used by statement, add tables used
  by those routines to statement table list. Do the same for all routines
  used by those routines.

  @param thd               thread context
  @param lex               LEX representing statement
  @param first_no_prelock  If true, don't add tables or cache routines used by
                           the body of the first routine (i.e. *start)

  @retval
    0       success
  @retval
    non-0   failure
*/

int
sp_cache_routines_and_add_tables(THD *thd, LEX *lex, bool first_no_prelock)
{
  return sp_cache_routines_and_add_tables_aux(thd, lex,
           (Sroutine_hash_entry *)lex->sroutines_list.first,
           first_no_prelock);
}


/**
  Add all routines used by view to the set of routines used by
  statement.

  Add tables used by those routines to statement table list. Do the same
  for all routines used by these routines.

  @param thd   Thread context
  @param lex   LEX representing statement
  @param view  Table list element representing view

  @retval
    0       success
  @retval
    non-0   failure
*/

int
sp_cache_routines_and_add_tables_for_view(THD *thd, LEX *lex, TABLE_LIST *view)
{
  Sroutine_hash_entry **last_cached_routine_ptr=
                          (Sroutine_hash_entry **)lex->sroutines_list.next;
  sp_update_stmt_used_routines(thd, lex, &view->view->sroutines_list,
                               view->top_table());
  return sp_cache_routines_and_add_tables_aux(thd, lex,
                                              *last_cached_routine_ptr, FALSE);
}


/**
  Add triggers for table to the set of routines used by statement.
  Add tables used by them to statement table list. Do the same for
  all implicitly used routines.

  @param thd    thread context
  @param lex    LEX respresenting statement
  @param table  Table list element for table with trigger

  @retval
    0       success
  @retval
    non-0   failure
*/

int
sp_cache_routines_and_add_tables_for_triggers(THD *thd, LEX *lex,
                                              TABLE_LIST *table)
{
  int ret= 0;

  Sroutine_hash_entry **last_cached_routine_ptr=
    (Sroutine_hash_entry **)lex->sroutines_list.next;

  if (static_cast<int>(table->lock_type) >=
      static_cast<int>(TL_WRITE_ALLOW_WRITE))
  {
    for (int i= 0; i < (int)TRG_EVENT_MAX; i++)
    {
      if (table->trg_event_map &
          static_cast<uint8>(1 << static_cast<int>(i)))
      {
        for (int j= 0; j < (int)TRG_ACTION_MAX; j++)
        {
          /* We can have only one trigger per action type currently */
          sp_head *trigger= table->table->triggers->bodies[i][j];
          if (trigger &&
              add_used_routine(lex, thd->stmt_arena, &trigger->m_sroutines_key,
                               table->belong_to_view))
          {
            trigger->add_used_tables_to_table_list(thd, &lex->query_tables_last,
                                                   table->belong_to_view);
            trigger->propagate_attributes(lex);
            sp_update_stmt_used_routines(thd, lex,
                                         &trigger->m_sroutines,
                                         table->belong_to_view);
          }
        }
      }
    }
  }
  ret= sp_cache_routines_and_add_tables_aux(thd, lex,
                                            *last_cached_routine_ptr,
                                            FALSE);
  return ret;
}


/**
  Generates the CREATE... string from the table information.

  @return
    Returns TRUE on success, FALSE on (alloc) failure.
*/
static bool
create_string(THD *thd, String *buf,
	      int type,
	      const char *name, ulong namelen,
	      const char *params, ulong paramslen,
	      const char *returns, ulong returnslen,
	      const char *body, ulong bodylen,
	      st_sp_chistics *chistics,
              const LEX_STRING *definer_user,
              const LEX_STRING *definer_host)
{
  /* Make some room to begin with */
  if (buf->alloc(100 + namelen + paramslen + returnslen + bodylen +
		 chistics->comment.length + 10 /* length of " DEFINER= "*/ +
                 USER_HOST_BUFF_SIZE))
    return FALSE;

  buf->append(STRING_WITH_LEN("CREATE "));
  append_definer(thd, buf, definer_user, definer_host);
  if (type == TYPE_ENUM_FUNCTION)
    buf->append(STRING_WITH_LEN("FUNCTION "));
  else
    buf->append(STRING_WITH_LEN("PROCEDURE "));
  append_identifier(thd, buf, name, namelen);
  buf->append('(');
  buf->append(params, paramslen);
  buf->append(')');
  if (type == TYPE_ENUM_FUNCTION)
  {
    buf->append(STRING_WITH_LEN(" RETURNS "));
    buf->append(returns, returnslen);
  }
  buf->append('\n');
  switch (chistics->daccess) {
  case SP_NO_SQL:
    buf->append(STRING_WITH_LEN("    NO SQL\n"));
    break;
  case SP_READS_SQL_DATA:
    buf->append(STRING_WITH_LEN("    READS SQL DATA\n"));
    break;
  case SP_MODIFIES_SQL_DATA:
    buf->append(STRING_WITH_LEN("    MODIFIES SQL DATA\n"));
    break;
  case SP_DEFAULT_ACCESS:
  case SP_CONTAINS_SQL:
    /* Do nothing */
    break;
  }
  if (chistics->detistic)
    buf->append(STRING_WITH_LEN("    DETERMINISTIC\n"));
  if (chistics->suid == SP_IS_NOT_SUID)
    buf->append(STRING_WITH_LEN("    SQL SECURITY INVOKER\n"));
  if (chistics->comment.length)
  {
    buf->append(STRING_WITH_LEN("    COMMENT "));
    append_unescaped(buf, chistics->comment.str, chistics->comment.length);
    buf->append('\n');
  }
  buf->append(body, bodylen);
  return TRUE;
}<|MERGE_RESOLUTION|>--- conflicted
+++ resolved
@@ -919,19 +919,6 @@
 
       String log_query;
       log_query.set_charset(system_charset_info);
-<<<<<<< HEAD
-      log_query.append(STRING_WITH_LEN("CREATE "));
-      append_definer(thd, &log_query, &thd->lex->definer->user,
-                     &thd->lex->definer->host);
-
-      LEX_STRING stmt_definition;
-      stmt_definition.str= (char*) thd->lex->stmt_definition_begin;
-      stmt_definition.length= thd->lex->stmt_definition_end
-        - thd->lex->stmt_definition_begin;
-      trim_whitespace(thd->charset(), & stmt_definition);
-
-      log_query.append(stmt_definition.str, stmt_definition.length);
-=======
 
       if (!create_string(thd, &log_query,
                          sp->m_type,
@@ -945,7 +932,6 @@
         ret= SP_INTERNAL_ERROR;
         goto done;
       }
->>>>>>> d48a925a
 
       /* Such a statement can always go directly to binlog, no trans cache */
       thd->binlog_query(THD::MYSQL_QUERY_TYPE,
