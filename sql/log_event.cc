/*
   Copyright (c) 2000, 2016, Oracle and/or its affiliates. All rights reserved.

   This program is free software; you can redistribute it and/or modify
   it under the terms of the GNU General Public License as published by
   the Free Software Foundation; version 2 of the License.

   This program is distributed in the hope that it will be useful,
   but WITHOUT ANY WARRANTY; without even the implied warranty of
   MERCHANTABILITY or FITNESS FOR A PARTICULAR PURPOSE.  See the
   GNU General Public License for more details.

   You should have received a copy of the GNU General Public License
   along with this program; if not, write to the Free Software
   Foundation, Inc., 51 Franklin St, Fifth Floor, Boston, MA 02110-1301  USA */

#include "log_event.h"

#include "base64.h"            // base64_encode
#include "binary_log_funcs.h"  // my_timestamp_binary_length

#ifndef MYSQL_CLIENT
#include "debug_sync.h"        // debug_sync_set_action
#include "my_dir.h"            // my_dir
#include "log.h"               // Log_throttle
#include "rpl_mts_submode.h"   // Mts_submode
#include "rpl_rli.h"           // Relay_log_info
#include "rpl_rli_pdb.h"       // Slave_job_group
#include "rpl_slave.h"         // use_slave_mask
#include "sql_base.h"          // close_thread_tables
#include "sql_cache.h"         // QUERY_CACHE_FLAGS_SIZE
#include "sql_db.h"            // load_db_opt_by_name
#include "sql_load.h"          // mysql_load
#include "sql_locale.h"        // my_locale_by_number
#include "sql_parse.h"         // mysql_test_parse_for_slave
#include "sql_show.h"          // append_identifier
#include "transaction.h"       // trans_rollback_stmt
#include "tztime.h"            // Time_zone

#include "pfs_file_provider.h"
#include "mysql/psi/mysql_file.h"

#include <mysql/psi/mysql_statement.h>
#include "transaction_info.h"
#include "sql_class.h"
#include "mysql/psi/mysql_transaction.h"
#include "sql_plugin.h" // plugin_foreach
#define window_size Log_throttle::LOG_THROTTLE_WINDOW_SIZE
Error_log_throttle
slave_ignored_err_throttle(window_size,
                           sql_print_information,
                           "Error log throttle: %lu time(s) Error_code: 1237"
                           " \"Slave SQL thread ignored the query because of"
                           " replicate-*-table rules\" got suppressed.");
#endif /* MYSQL_CLIENT */

#include <base64.h>
#include <my_bitmap.h>
#include <map>
#include "rpl_utility.h"
/* This is necessary for the List manipuation */
#include "sql_list.h"                           /* I_List */
#include "hash.h"
#include "sql_digest.h"
#include "rpl_gtid.h"
#include "xa_aux.h"

PSI_memory_key key_memory_log_event;
PSI_memory_key key_memory_Incident_log_event_message;
PSI_memory_key key_memory_Rows_query_log_event_rows_query;

using std::min;
using std::max;

/**
  BINLOG_CHECKSUM variable.
*/
const char *binlog_checksum_type_names[]= {
  "NONE",
  "CRC32",
  NullS
};

unsigned int binlog_checksum_type_length[]= {
  sizeof("NONE") - 1,
  sizeof("CRC32") - 1,
  0
};

TYPELIB binlog_checksum_typelib=
{
  array_elements(binlog_checksum_type_names) - 1, "",
  binlog_checksum_type_names,
  binlog_checksum_type_length
};


#define log_cs	&my_charset_latin1

/*
  Size of buffer for printing a double in format %.<PREC>g

  optional '-' + optional zero + '.'  + PREC digits + 'e' + sign +
  exponent digits + '\0'
*/
#define FMT_G_BUFSIZE(PREC) (3 + (PREC) + 5 + 1)

#if !defined(MYSQL_CLIENT) && defined(HAVE_REPLICATION)
static int rows_event_stmt_cleanup(Relay_log_info const *rli, THD* thd);

static const char *HA_ERR(int i)
{
  /* 
    This function should only be called in case of an error
    was detected 
   */
  DBUG_ASSERT(i != 0);
  switch (i) {
  case HA_ERR_KEY_NOT_FOUND: return "HA_ERR_KEY_NOT_FOUND";
  case HA_ERR_FOUND_DUPP_KEY: return "HA_ERR_FOUND_DUPP_KEY";
  case HA_ERR_RECORD_CHANGED: return "HA_ERR_RECORD_CHANGED";
  case HA_ERR_WRONG_INDEX: return "HA_ERR_WRONG_INDEX";
  case HA_ERR_CRASHED: return "HA_ERR_CRASHED";
  case HA_ERR_WRONG_IN_RECORD: return "HA_ERR_WRONG_IN_RECORD";
  case HA_ERR_OUT_OF_MEM: return "HA_ERR_OUT_OF_MEM";
  case HA_ERR_NOT_A_TABLE: return "HA_ERR_NOT_A_TABLE";
  case HA_ERR_WRONG_COMMAND: return "HA_ERR_WRONG_COMMAND";
  case HA_ERR_OLD_FILE: return "HA_ERR_OLD_FILE";
  case HA_ERR_NO_ACTIVE_RECORD: return "HA_ERR_NO_ACTIVE_RECORD";
  case HA_ERR_RECORD_DELETED: return "HA_ERR_RECORD_DELETED";
  case HA_ERR_RECORD_FILE_FULL: return "HA_ERR_RECORD_FILE_FULL";
  case HA_ERR_INDEX_FILE_FULL: return "HA_ERR_INDEX_FILE_FULL";
  case HA_ERR_END_OF_FILE: return "HA_ERR_END_OF_FILE";
  case HA_ERR_UNSUPPORTED: return "HA_ERR_UNSUPPORTED";
  case HA_ERR_TOO_BIG_ROW: return "HA_ERR_TOO_BIG_ROW";
  case HA_WRONG_CREATE_OPTION: return "HA_WRONG_CREATE_OPTION";
  case HA_ERR_FOUND_DUPP_UNIQUE: return "HA_ERR_FOUND_DUPP_UNIQUE";
  case HA_ERR_UNKNOWN_CHARSET: return "HA_ERR_UNKNOWN_CHARSET";
  case HA_ERR_WRONG_MRG_TABLE_DEF: return "HA_ERR_WRONG_MRG_TABLE_DEF";
  case HA_ERR_CRASHED_ON_REPAIR: return "HA_ERR_CRASHED_ON_REPAIR";
  case HA_ERR_CRASHED_ON_USAGE: return "HA_ERR_CRASHED_ON_USAGE";
  case HA_ERR_LOCK_WAIT_TIMEOUT: return "HA_ERR_LOCK_WAIT_TIMEOUT";
  case HA_ERR_LOCK_TABLE_FULL: return "HA_ERR_LOCK_TABLE_FULL";
  case HA_ERR_READ_ONLY_TRANSACTION: return "HA_ERR_READ_ONLY_TRANSACTION";
  case HA_ERR_LOCK_DEADLOCK: return "HA_ERR_LOCK_DEADLOCK";
  case HA_ERR_CANNOT_ADD_FOREIGN: return "HA_ERR_CANNOT_ADD_FOREIGN";
  case HA_ERR_NO_REFERENCED_ROW: return "HA_ERR_NO_REFERENCED_ROW";
  case HA_ERR_ROW_IS_REFERENCED: return "HA_ERR_ROW_IS_REFERENCED";
  case HA_ERR_NO_SAVEPOINT: return "HA_ERR_NO_SAVEPOINT";
  case HA_ERR_NON_UNIQUE_BLOCK_SIZE: return "HA_ERR_NON_UNIQUE_BLOCK_SIZE";
  case HA_ERR_NO_SUCH_TABLE: return "HA_ERR_NO_SUCH_TABLE";
  case HA_ERR_TABLE_EXIST: return "HA_ERR_TABLE_EXIST";
  case HA_ERR_NO_CONNECTION: return "HA_ERR_NO_CONNECTION";
  case HA_ERR_NULL_IN_SPATIAL: return "HA_ERR_NULL_IN_SPATIAL";
  case HA_ERR_TABLE_DEF_CHANGED: return "HA_ERR_TABLE_DEF_CHANGED";
  case HA_ERR_NO_PARTITION_FOUND: return "HA_ERR_NO_PARTITION_FOUND";
  case HA_ERR_RBR_LOGGING_FAILED: return "HA_ERR_RBR_LOGGING_FAILED";
  case HA_ERR_DROP_INDEX_FK: return "HA_ERR_DROP_INDEX_FK";
  case HA_ERR_FOREIGN_DUPLICATE_KEY: return "HA_ERR_FOREIGN_DUPLICATE_KEY";
  case HA_ERR_TABLE_NEEDS_UPGRADE: return "HA_ERR_TABLE_NEEDS_UPGRADE";
  case HA_ERR_TABLE_READONLY: return "HA_ERR_TABLE_READONLY";
  case HA_ERR_AUTOINC_READ_FAILED: return "HA_ERR_AUTOINC_READ_FAILED";
  case HA_ERR_AUTOINC_ERANGE: return "HA_ERR_AUTOINC_ERANGE";
  case HA_ERR_GENERIC: return "HA_ERR_GENERIC";
  case HA_ERR_RECORD_IS_THE_SAME: return "HA_ERR_RECORD_IS_THE_SAME";
  case HA_ERR_LOGGING_IMPOSSIBLE: return "HA_ERR_LOGGING_IMPOSSIBLE";
  case HA_ERR_CORRUPT_EVENT: return "HA_ERR_CORRUPT_EVENT";
  case HA_ERR_ROWS_EVENT_APPLY : return "HA_ERR_ROWS_EVENT_APPLY";
  case HA_ERR_FK_DEPTH_EXCEEDED : return "HA_ERR_FK_DEPTH_EXCEEDED";
  case HA_ERR_INNODB_READ_ONLY: return "HA_ERR_INNODB_READ_ONLY";
  case HA_ERR_COMPUTE_FAILED: return "HA_ERR_COMPUTE_FAILED";
  }
  return "No Error!";
}

/**
   Error reporting facility for Rows_log_event::do_apply_event

   @param level     error, warning or info
   @param ha_error  HA_ERR_ code
   @param rli       pointer to the active Relay_log_info instance
   @param thd       pointer to the slave thread's thd
   @param table     pointer to the event's table object
   @param type      the type of the event
   @param log_name  the master binlog file name
   @param pos       the master binlog file pos (the next after the event)

*/
static void inline slave_rows_error_report(enum loglevel level, int ha_error,
                                           Relay_log_info const *rli, THD *thd,
                                           TABLE *table, const char * type,
                                           const char *log_name, ulong pos)
{
  const char *handler_error= (ha_error ? HA_ERR(ha_error) : NULL);
  char buff[MAX_SLAVE_ERRMSG], *slider;
  const char *buff_end= buff + sizeof(buff);
  size_t len;
  Diagnostics_area::Sql_condition_iterator it=
    thd->get_stmt_da()->sql_conditions();
  const Sql_condition *err;
  buff[0]= 0;

  for (err= it++, slider= buff; err && slider < buff_end - 1;
       slider += len, err= it++)
  {
    len= my_snprintf(slider, buff_end - slider,
                     " %s, Error_code: %d;", err->message_text(),
                     err->mysql_errno());
  }

  if (ha_error != 0)
    rli->report(level, thd->is_error() ? thd->get_stmt_da()->mysql_errno() :
                ER_UNKNOWN_ERROR, "Could not execute %s event on table %s.%s;"
                "%s handler error %s; "
                "the event's master log %s, end_log_pos %lu",
                type, table->s->db.str, table->s->table_name.str,
                buff, handler_error == NULL ? "<unknown>" : handler_error,
                log_name, pos);
  else
    rli->report(level, thd->is_error() ? thd->get_stmt_da()->mysql_errno() :
                ER_UNKNOWN_ERROR, "Could not execute %s event on table %s.%s;"
                "%s the event's master log %s, end_log_pos %lu",
                type, table->s->db.str, table->s->table_name.str,
                buff, log_name, pos);
}

static void set_thd_db(THD *thd, const char *db, size_t db_len)
{
  char lcase_db_buf[NAME_LEN +1]; 
  LEX_CSTRING new_db;
  new_db.length= db_len;
  if (lower_case_table_names)
  {
    my_stpcpy(lcase_db_buf, db); 
    my_casedn_str(system_charset_info, lcase_db_buf);
    new_db.str= lcase_db_buf;
  }
  else 
    new_db.str= (char*) db;

  new_db.str= (char*) rpl_filter->get_rewrite_db(new_db.str,
                                                 &new_db.length);
  thd->set_db(new_db);
}

#endif


/*
  pretty_print_str()
*/

#ifdef MYSQL_CLIENT
static void pretty_print_str(IO_CACHE* cache, const char* str, size_t len)
{
  const char* end = str + len;
  my_b_printf(cache, "\'");
  while (str < end)
  {
    char c;
    switch ((c=*str++)) {
    case '\n': my_b_printf(cache, "\\n"); break;
    case '\r': my_b_printf(cache, "\\r"); break;
    case '\\': my_b_printf(cache, "\\\\"); break;
    case '\b': my_b_printf(cache, "\\b"); break;
    case '\t': my_b_printf(cache, "\\t"); break;
    case '\'': my_b_printf(cache, "\\'"); break;
    case 0   : my_b_printf(cache, "\\0"); break;
    default:
      my_b_printf(cache, "%c", c);
      break;
    }
  }
  my_b_printf(cache, "\'");
}
#endif /* MYSQL_CLIENT */

#if defined(HAVE_REPLICATION) && !defined(MYSQL_CLIENT)

static void clear_all_errors(THD *thd, Relay_log_info *rli)
{
  thd->is_slave_error = 0;
  thd->clear_error();
  rli->clear_error();
  if (rli->workers_array_initialized)
  {
    for(size_t i= 0; i < rli->get_worker_count(); i++)
    {
      rli->get_worker(i)->clear_error();
    }
  }
}

inline int idempotent_error_code(int err_code)
{
  int ret= 0;

  switch (err_code)
  {
    case 0:
      ret= 1;
    break;
    /*
      The following list of "idempotent" errors
      means that an error from the list might happen
      because of idempotent (more than once)
      applying of a binlog file.
      Notice, that binlog has a  ddl operation its
      second applying may cause

      case HA_ERR_TABLE_DEF_CHANGED:
      case HA_ERR_CANNOT_ADD_FOREIGN:

      which are not included into to the list.

      Note that HA_ERR_RECORD_DELETED is not in the list since
      do_exec_row() should not return that error code.
    */
    case HA_ERR_RECORD_CHANGED:
    case HA_ERR_KEY_NOT_FOUND:
    case HA_ERR_END_OF_FILE:
    case HA_ERR_FOUND_DUPP_KEY:
    case HA_ERR_FOUND_DUPP_UNIQUE:
    case HA_ERR_FOREIGN_DUPLICATE_KEY:
    case HA_ERR_NO_REFERENCED_ROW:
    case HA_ERR_ROW_IS_REFERENCED:
      ret= 1;
    break;
    default:
      ret= 0;
    break;
  }
  return (ret);
}

/**
  Ignore error code specified on command line.
*/

int ignored_error_code(int err_code)
{
  return ((err_code == ER_SLAVE_IGNORED_TABLE) ||
          (use_slave_mask && bitmap_is_set(&slave_error_mask, err_code)));
}

/*
  This function converts an engine's error to a server error.
   
  If the thread does not have an error already reported, it tries to 
  define it by calling the engine's method print_error. However, if a 
  mapping is not found, it uses the ER_UNKNOWN_ERROR and prints out a 
  warning message.
*/ 
int convert_handler_error(int error, THD* thd, TABLE *table)
{
  uint actual_error= (thd->is_error() ? thd->get_stmt_da()->mysql_errno() :
                           0);

  if (actual_error == 0)
  {
    table->file->print_error(error, MYF(0));
    actual_error= (thd->is_error() ? thd->get_stmt_da()->mysql_errno() :
                        ER_UNKNOWN_ERROR);
    if (actual_error == ER_UNKNOWN_ERROR)
      sql_print_warning("Unknown error detected %d in handler", error);
  }

  return (actual_error);
}

inline bool concurrency_error_code(int error)
{
  switch (error)
  {
  case ER_LOCK_WAIT_TIMEOUT:
  case ER_LOCK_DEADLOCK:
  case ER_XA_RBDEADLOCK:
    return TRUE;
  default: 
    return (FALSE);
  }
}

inline bool unexpected_error_code(int unexpected_error)
{
  switch (unexpected_error) 
  {
  case ER_NET_READ_ERROR:
  case ER_NET_ERROR_ON_WRITE:
  case ER_QUERY_INTERRUPTED:
  case ER_SERVER_SHUTDOWN:
  case ER_NEW_ABORTING_CONNECTION:
    return(TRUE);
  default:
    return(FALSE);
  }
}

/*
  pretty_print_str()
*/

static char *pretty_print_str(char *packet, const char *str, size_t len)
{
  const char *end= str + len;
  char *pos= packet;
  *pos++= '\'';
  while (str < end)
  {
    char c;
    switch ((c=*str++)) {
    case '\n': *pos++= '\\'; *pos++= 'n'; break;
    case '\r': *pos++= '\\'; *pos++= 'r'; break;
    case '\\': *pos++= '\\'; *pos++= '\\'; break;
    case '\b': *pos++= '\\'; *pos++= 'b'; break;
    case '\t': *pos++= '\\'; *pos++= 't'; break;
    case '\'': *pos++= '\\'; *pos++= '\''; break;
    case 0   : *pos++= '\\'; *pos++= '0'; break;
    default:
      *pos++= c;
      break;
    }
  }
  *pos++= '\'';
  return pos;
}
#endif /* !MYSQL_CLIENT */


#if defined(HAVE_REPLICATION) && !defined(MYSQL_CLIENT)

/**
  Creates a temporary name for load data infile:.

  @param buf		      Store new filename here
  @param file_id	      File_id (part of file name)
  @param event_server_id     Event_id (part of file name)
  @param ext		      Extension for file name

  @return
    Pointer to start of extension
*/

static char *slave_load_file_stem(char *buf, uint file_id,
                                  int event_server_id, const char *ext)
{
  char *res;
  fn_format(buf,PREFIX_SQL_LOAD,slave_load_tmpdir, "", MY_UNPACK_FILENAME);
  to_unix_path(buf);

  buf= strend(buf);
  int appended_length= sprintf(buf, "%s-%d-", server_uuid, event_server_id);
  buf+= appended_length;
  res= int10_to_str(file_id, buf, 10);
  my_stpcpy(res, ext);                             // Add extension last
  return res;                                   // Pointer to extension
}
#endif


#if defined(HAVE_REPLICATION) && !defined(MYSQL_CLIENT)

/**
  Delete all temporary files used for SQL_LOAD.
*/

static void cleanup_load_tmpdir()
{
  MY_DIR *dirp;
  FILEINFO *file;
  uint i;
  char fname[FN_REFLEN], prefbuf[TEMP_FILE_MAX_LEN], *p;

  if (!(dirp=my_dir(slave_load_tmpdir,MYF(0))))
    return;

  /* 
     When we are deleting temporary files, we should only remove
     the files associated with the server id of our server.
     We don't use event_server_id here because since we've disabled
     direct binlogging of Create_file/Append_file/Exec_load events
     we cannot meet Start_log event in the middle of events from one 
     LOAD DATA.
  */
  p= strmake(prefbuf, STRING_WITH_LEN(PREFIX_SQL_LOAD));
  sprintf(p,"%s-",server_uuid);

  for (i=0 ; i < dirp->number_off_files; i++)
  {
    file=dirp->dir_entry+i;
    if (is_prefix(file->name, prefbuf))
    {
      fn_format(fname,file->name,slave_load_tmpdir,"",MY_UNPACK_FILENAME);
      mysql_file_delete(key_file_misc, fname, MYF(0));
    }
  }

  my_dirend(dirp);
}
#endif


/*
  Stores string to IO_CACHE file.

  Writes str to file in the following format:
   1. Stores length using only one byte (255 maximum value);
   2. Stores complete str.
*/

static bool write_str_at_most_255_bytes(IO_CACHE *file, const char *str,
                                        uint length)
{
  uchar tmp[1];
  tmp[0]= (uchar) length;
  return (my_b_safe_write(file, tmp, sizeof(tmp)) ||
	  my_b_safe_write(file, (uchar*) str, length));
}

/**
  Transforms a string into "" or its expression in 0x... form.
*/

char *str_to_hex(char *to, const char *from, size_t len)
{
  if (len)
  {
    *to++= '0';
    *to++= 'x';
    to= octet2hex(to, from, len);
  }
  else
    to= my_stpcpy(to, "\"\"");
  return to;                               // pointer to end 0 of 'to'
}

#ifndef MYSQL_CLIENT

/**
  Append a version of the 'from' string suitable for use in a query to
  the 'to' string.  To generate a correct escaping, the character set
  information in 'csinfo' is used.
*/

int
append_query_string(THD *thd, const CHARSET_INFO *csinfo,
                    String const *from, String *to)
{
  char *beg, *ptr;
  size_t const orig_len= to->length();
  if (to->reserve(orig_len + from->length()*2+3))
    return 1;

  beg= to->c_ptr_quick() + to->length();
  ptr= beg;
  if (csinfo->escape_with_backslash_is_dangerous)
    ptr= str_to_hex(ptr, from->ptr(), from->length());
  else
  {
    *ptr++= '\'';
    if (!(thd->variables.sql_mode & MODE_NO_BACKSLASH_ESCAPES))
    {
      ptr+= escape_string_for_mysql(csinfo, ptr, 0,
                                    from->ptr(), from->length());
    }
    else
    {
      const char *frm_str= from->ptr();

      for (; frm_str < (from->ptr() + from->length()); frm_str++)
      {
        /* Using '' way to represent "'" */
        if (*frm_str == '\'')
          *ptr++= *frm_str;

        *ptr++= *frm_str;
      }
    }

    *ptr++= '\'';
  }
  to->length(orig_len + ptr - beg);
  return 0;
}
#endif


/**
  Prints a "session_var=value" string. Used by mysqlbinlog to print some SET
  commands just before it prints a query.
*/

#ifdef MYSQL_CLIENT

static void print_set_option(IO_CACHE* file, uint32 bits_changed,
                             uint32 option, uint32 flags, const char* name,
                             bool* need_comma)
{
  if (bits_changed & option)
  {
    if (*need_comma)
      my_b_printf(file,", ");
    my_b_printf(file,"%s=%d", name, MY_TEST(flags & option));
    *need_comma= 1;
  }
}
#endif
/**************************************************************************
	Log_event methods (= the parent class of all events)
**************************************************************************/

/**
  @return
  returns the human readable name of the event's type
*/

const char* Log_event::get_type_str(Log_event_type type)
{
  switch(type) {
  case binary_log::START_EVENT_V3:  return "Start_v3";
  case binary_log::STOP_EVENT:   return "Stop";
  case binary_log::QUERY_EVENT:  return "Query";
  case binary_log::ROTATE_EVENT: return "Rotate";
  case binary_log::INTVAR_EVENT: return "Intvar";
  case binary_log::LOAD_EVENT:   return "Load";
  case binary_log::NEW_LOAD_EVENT:   return "New_load";
  case binary_log::CREATE_FILE_EVENT: return "Create_file";
  case binary_log::APPEND_BLOCK_EVENT: return "Append_block";
  case binary_log::DELETE_FILE_EVENT: return "Delete_file";
  case binary_log::EXEC_LOAD_EVENT: return "Exec_load";
  case binary_log::RAND_EVENT: return "RAND";
  case binary_log::XID_EVENT: return "Xid";
  case binary_log::USER_VAR_EVENT: return "User var";
  case binary_log::FORMAT_DESCRIPTION_EVENT: return "Format_desc";
  case binary_log::TABLE_MAP_EVENT: return "Table_map";
  case binary_log::PRE_GA_WRITE_ROWS_EVENT: return "Write_rows_event_old";
  case binary_log::PRE_GA_UPDATE_ROWS_EVENT: return "Update_rows_event_old";
  case binary_log::PRE_GA_DELETE_ROWS_EVENT: return "Delete_rows_event_old";
  case binary_log::WRITE_ROWS_EVENT_V1: return "Write_rows_v1";
  case binary_log::UPDATE_ROWS_EVENT_V1: return "Update_rows_v1";
  case binary_log::DELETE_ROWS_EVENT_V1: return "Delete_rows_v1";
  case binary_log::BEGIN_LOAD_QUERY_EVENT: return "Begin_load_query";
  case binary_log::EXECUTE_LOAD_QUERY_EVENT: return "Execute_load_query";
  case binary_log::INCIDENT_EVENT: return "Incident";
  case binary_log::IGNORABLE_LOG_EVENT: return "Ignorable";
  case binary_log::ROWS_QUERY_LOG_EVENT: return "Rows_query";
  case binary_log::WRITE_ROWS_EVENT: return "Write_rows";
  case binary_log::UPDATE_ROWS_EVENT: return "Update_rows";
  case binary_log::DELETE_ROWS_EVENT: return "Delete_rows";
  case binary_log::GTID_LOG_EVENT: return "Gtid";
  case binary_log::ANONYMOUS_GTID_LOG_EVENT: return "Anonymous_Gtid";
  case binary_log::PREVIOUS_GTIDS_LOG_EVENT: return "Previous_gtids";
  case binary_log::HEARTBEAT_LOG_EVENT: return "Heartbeat";
  case binary_log::TRANSACTION_CONTEXT_EVENT: return "Transaction_context";
  case binary_log::VIEW_CHANGE_EVENT: return "View_change";
  case binary_log::XA_PREPARE_LOG_EVENT: return "XA_prepare";
  default: return "Unknown";                            /* impossible */
  }
}

const char* Log_event::get_type_str()
{
  return get_type_str(get_type_code());
}


/*
  Log_event::Log_event()
*/

#ifndef MYSQL_CLIENT
Log_event::Log_event(THD* thd_arg, uint16 flags_arg,
                     enum_event_cache_type cache_type_arg,
                     enum_event_logging_type logging_type_arg,
                     Log_event_header *header, Log_event_footer *footer)
  : is_valid_param(false), temp_buf(0), exec_time(0),
    event_cache_type(cache_type_arg), event_logging_type(logging_type_arg),
    crc(0), common_header(header), common_footer(footer), thd(thd_arg)
{
  server_id= thd->server_id;
  common_header->unmasked_server_id= server_id;
  common_header->when= thd->start_time;
  common_header->log_pos= 0;
  common_header->flags= flags_arg;
}

/**
  This minimal constructor is for when you are not even sure that there
  is a valid THD. For example in the server when we are shutting down or
  flushing logs after receiving a SIGHUP (then we must write a Rotate to
  the binlog but we have no THD, so we need this minimal constructor).
*/

Log_event::Log_event(Log_event_header* header, Log_event_footer *footer,
                     enum_event_cache_type cache_type_arg,
                     enum_event_logging_type logging_type_arg)
  : is_valid_param(false), temp_buf(0), exec_time(0), event_cache_type(cache_type_arg),
   event_logging_type(logging_type_arg), crc(0), common_header(header),
   common_footer(footer), thd(0)
{
  server_id=	::server_id;
  common_header->unmasked_server_id= server_id;
}
#endif /* !MYSQL_CLIENT */


/*
  Log_event::Log_event()
*/

Log_event::Log_event(Log_event_header *header,
                     Log_event_footer *footer)
  : is_valid_param(false), temp_buf(0), exec_time(0),
    event_cache_type(EVENT_INVALID_CACHE),
    event_logging_type(EVENT_INVALID_LOGGING),
    crc(0), common_header(header), common_footer(footer)
{
#ifndef MYSQL_CLIENT
  thd= 0;
#endif
  /*
     Mask out any irrelevant parts of the server_id
  */
#ifdef HAVE_REPLICATION
  server_id = common_header->unmasked_server_id & opt_server_id_mask;
#else
  server_id = common_header->unmasked_server_id;
#endif
}

/*
  This method is not on header file to avoid using key_memory_log_event
  outside log_event.cc, allowing header file to be included on plugins.
*/
void* Log_event::operator new(size_t size)
{
  return my_malloc(key_memory_log_event, size, MYF(MY_WME|MY_FAE));
}

#ifndef MYSQL_CLIENT
#ifdef HAVE_REPLICATION
inline int Log_event::do_apply_event_worker(Slave_worker *w)
{
  DBUG_EXECUTE_IF("crash_in_a_worker",
                  {
                    /* we will crash a worker after waiting for
                    2 seconds to make sure that other transactions are
                    scheduled and completed */
                    if (w->id == 2)
                    {
                      DBUG_SET("-d,crash_in_a_worker");
                      my_sleep(2000000);
                      DBUG_SUICIDE();
                    }
                  });
  return do_apply_event(w);
}

int Log_event::do_update_pos(Relay_log_info *rli)
{
  int error= 0;
  DBUG_ASSERT(!rli->belongs_to_client());
  /*
    rli is null when (as far as I (Guilhem) know) the caller is
    Load_log_event::do_apply_event *and* that one is called from
    Execute_load_log_event::do_apply_event.  In this case, we don't
    do anything here ; Execute_load_log_event::do_apply_event will
    call Log_event::do_apply_event again later with the proper rli.
    Strictly speaking, if we were sure that rli is null only in the
    case discussed above, 'if (rli)' is useless here.  But as we are
    not 100% sure, keep it for now.

    Matz: I don't think we will need this check with this refactoring.
  */

  DBUG_ASSERT(!is_mts_worker(rli->info_thd));

  if (rli)
    error= rli->stmt_done(common_header->log_pos);
  return error;
}


Log_event::enum_skip_reason
Log_event::do_shall_skip(Relay_log_info *rli)
{
  /*
    The logic for slave_skip_counter is as follows:

    - Events that are skipped because they have the same server_id as
      the slave do not decrease slave_skip_counter.

    - Other events (that pass the server_id test) will decrease
      slave_skip_counter.

    - Except in one case: if slave_skip_counter==1, it will only
      decrease to 0 if we are at a so-called group boundary. Here, a
      group is defined as the range of events that represent a single
      transaction in the relay log: see comment for is_in_group in
      rpl_rli.h for a definition.

    The difficult part to implement is the logic to avoid decreasing
    the counter to 0.  Given that groups have the form described in
    is_in_group in rpl_rli.h, we implement the logic as follows:

    - Gtid, Rand, User_var, Int_var will never decrease the counter to
      0.

    - BEGIN will set thd->variables.option_bits & OPTION_BEGIN and
      COMMIT/Xid will clear it.  This happens regardless of whether
      the BEGIN/COMMIT/Xid is skipped itself.

    - Other events will decrease the counter unless OPTION_BEGIN is
      set.
  */
  DBUG_PRINT("info", ("ev->server_id=%lu, ::server_id=%lu,"
                      " rli->replicate_same_server_id=%d,"
                      " rli->slave_skip_counter=%d",
                      (ulong) server_id, (ulong) ::server_id,
                      rli->replicate_same_server_id,
                      rli->slave_skip_counter));
  if ((server_id == ::server_id && !rli->replicate_same_server_id) ||
      (rli->slave_skip_counter == 1 && rli->is_in_group()))
    return EVENT_SKIP_IGNORE;
  else if (rli->slave_skip_counter > 0)
    return EVENT_SKIP_COUNT;
  else
    return EVENT_SKIP_NOT;
}


/*
  Log_event::pack_info()
*/

int Log_event::pack_info(Protocol *protocol)
{
  protocol->store("", &my_charset_bin);
  return 0;
}


/**
  Only called by SHOW BINLOG EVENTS
*/
int Log_event::net_send(Protocol *protocol, const char* log_name, my_off_t pos)
{
  const char *p= strrchr(log_name, FN_LIBCHAR);
  const char *event_type;
  if (p)
    log_name = p + 1;

  protocol->start_row();
  protocol->store(log_name, &my_charset_bin);
  protocol->store((ulonglong) pos);
  event_type = get_type_str();
  protocol->store(event_type, strlen(event_type), &my_charset_bin);
  protocol->store((uint32) server_id);
  protocol->store((ulonglong) common_header->log_pos);
  if (pack_info(protocol))
    return 1;
  return protocol->end_row();
}
#endif /* HAVE_REPLICATION */


/**
  init_show_field_list() prepares the column names and types for the
  output of SHOW BINLOG EVENTS; it is used only by SHOW BINLOG
  EVENTS.
*/

void Log_event::init_show_field_list(List<Item>* field_list)
{
  field_list->push_back(new Item_empty_string("Log_name", 20));
  field_list->push_back(new Item_return_int("Pos", MY_INT32_NUM_DECIMAL_DIGITS,
					    MYSQL_TYPE_LONGLONG));
  field_list->push_back(new Item_empty_string("Event_type", 20));
  field_list->push_back(new Item_return_int("Server_id", 10,
					    MYSQL_TYPE_LONG));
  field_list->push_back(new Item_return_int("End_log_pos",
                                            MY_INT32_NUM_DECIMAL_DIGITS,
					    MYSQL_TYPE_LONGLONG));
  field_list->push_back(new Item_empty_string("Info", 20));
}

/**
   A decider of whether to trigger checksum computation or not.
   To be invoked in Log_event::write() stack.
   The decision is positive 

    S,M) if it's been marked for checksumming with @c checksum_alg
    
    M) otherwise, if @@global.binlog_checksum is not NONE and the event is 
       directly written to the binlog file.
       The to-be-cached event decides at @c write_cache() time.

   Otherwise the decision is negative.

   @note   A side effect of the method is altering Log_event::checksum_alg
           it the latter was undefined at calling.

   @return true (positive) or false (negative)
*/
my_bool Log_event::need_checksum()
{
  DBUG_ENTER("Log_event::need_checksum");
  my_bool ret= FALSE;
  /* 
     few callers of Log_event::write 
     (incl FD::write, FD constructing code on the slave side, Rotate relay log
     and Stop event) 
     provides their checksum alg preference through Log_event::checksum_alg.
  */
  if (common_footer->checksum_alg != binary_log::BINLOG_CHECKSUM_ALG_UNDEF)
    ret= (common_footer->checksum_alg != binary_log::BINLOG_CHECKSUM_ALG_OFF);
  else if (binlog_checksum_options != binary_log::BINLOG_CHECKSUM_ALG_OFF &&
           event_cache_type == Log_event::EVENT_NO_CACHE)
    ret= (binlog_checksum_options != 0);
  else
    ret= FALSE;

  /*
    FD calls the methods before data_written has been calculated.
    The following invariant claims if the current is not the first
    call (and therefore data_written is not zero) then `ret' must be
    TRUE. It may not be null because FD is always checksummed.
  */

  DBUG_ASSERT(get_type_code() != binary_log::FORMAT_DESCRIPTION_EVENT || ret ||
              common_header->data_written == 0);

  if (common_footer->checksum_alg == binary_log::BINLOG_CHECKSUM_ALG_UNDEF)
    common_footer->checksum_alg= ret ? // calculated value stored
      static_cast<enum_binlog_checksum_alg>(binlog_checksum_options) :
      binary_log::BINLOG_CHECKSUM_ALG_OFF;

  DBUG_ASSERT(!ret ||
              ((common_footer->checksum_alg ==
                static_cast<enum_binlog_checksum_alg>(binlog_checksum_options) ||
               /*
                  Stop event closes the relay-log and its checksum alg
                  preference is set by the caller can be different
                  from the server's binlog_checksum_options.
               */
               get_type_code() == binary_log::STOP_EVENT ||
               /*
                  Rotate:s can be checksummed regardless of the server's
                  binlog_checksum_options. That applies to both
                  the local RL's Rotate and the master's Rotate
                  which IO thread instantiates via queue_binlog_ver_3_event.
               */
               get_type_code() == binary_log::ROTATE_EVENT ||
               /*
                  The previous event has its checksum option defined
                  according to the format description event.
               */
               get_type_code() == binary_log::PREVIOUS_GTIDS_LOG_EVENT ||
               /* FD is always checksummed */
               get_type_code() == binary_log::FORMAT_DESCRIPTION_EVENT) &&
               common_footer->checksum_alg != binary_log::BINLOG_CHECKSUM_ALG_OFF));

  DBUG_ASSERT(common_footer->checksum_alg != binary_log::BINLOG_CHECKSUM_ALG_UNDEF);
  DBUG_ASSERT(((get_type_code() != binary_log::ROTATE_EVENT &&
                get_type_code() != binary_log::STOP_EVENT) ||
                get_type_code() != binary_log::FORMAT_DESCRIPTION_EVENT) ||
              event_cache_type == Log_event::EVENT_NO_CACHE);

  DBUG_RETURN(ret);
}

bool Log_event::wrapper_my_b_safe_write(IO_CACHE* file, const uchar* buf, size_t size)
{
  if (need_checksum() && size != 0)
    crc= checksum_crc32(crc, buf, size);

  return my_b_safe_write(file, buf, size);
}

bool Log_event::write_footer(IO_CACHE* file) 
{
  /*
     footer contains the checksum-algorithm descriptor 
     followed by the checksum value
  */
  if (need_checksum())
  {
    uchar buf[BINLOG_CHECKSUM_LEN];
    int4store(buf, crc);
    return (my_b_safe_write(file, (uchar*) buf, sizeof(buf)));
  }
  return 0;
}


uint32 Log_event::write_header_to_memory(uchar *buf)
{
  // Query start time
  ulong timestamp= (ulong) get_time();

#ifndef DBUG_OFF
  if (DBUG_EVALUATE_IF("inc_event_time_by_1_hour",1,0)  &&
      DBUG_EVALUATE_IF("dec_event_time_by_1_hour",1,0))
  {
    /**
      This assertion guarantees that these debug flags are not
      used at the same time (they would cancel each other).
    */
    DBUG_ASSERT(0);
  }
  else
  {
    DBUG_EXECUTE_IF("inc_event_time_by_1_hour", timestamp= timestamp + 3600;);
    DBUG_EXECUTE_IF("dec_event_time_by_1_hour", timestamp= timestamp - 3600;);
  }
#endif

  /*
    Header will be of size LOG_EVENT_HEADER_LEN for all events, except for
    FORMAT_DESCRIPTION_EVENT and ROTATE_EVENT, where it will be
    LOG_EVENT_MINIMAL_HEADER_LEN (remember these 2 have a frozen header,
    because we read them before knowing the format).
  */

  int4store(buf, timestamp);
  buf[EVENT_TYPE_OFFSET]= get_type_code();
  int4store(buf + SERVER_ID_OFFSET, server_id);
  int4store(buf + EVENT_LEN_OFFSET,
            static_cast<uint32>(common_header->data_written));
  int4store(buf + LOG_POS_OFFSET,
            static_cast<uint32>(common_header->log_pos));
  int2store(buf + FLAGS_OFFSET, common_header->flags);

  return LOG_EVENT_HEADER_LEN;
}


bool Log_event::write_header(IO_CACHE* file, size_t event_data_length)
{
  uchar header[LOG_EVENT_HEADER_LEN];
  bool ret;
  DBUG_ENTER("Log_event::write_header");

  /* Store number of bytes that will be written by this event */
  common_header->data_written= event_data_length + sizeof(header);

  if (need_checksum())
  {
    crc= checksum_crc32(0L, NULL, 0);
    common_header->data_written += BINLOG_CHECKSUM_LEN;
  }

  /*
    log_pos != 0 if this is relay-log event. In this case we should not
    change the position
  */

  if (is_artificial_event())
  {
    /*
      Artificial events are automatically generated and do not exist
      in master's binary log, so log_pos should be set to 0.
    */
    common_header->log_pos= 0;
  }
  else  if (!common_header->log_pos)
  {
    /*
      Calculate position of end of event

      Note that with a SEQ_READ_APPEND cache, my_b_tell() does not
      work well.  So this will give slightly wrong positions for the
      Format_desc/Rotate/Stop events which the slave writes to its
      relay log. For example, the initial Format_desc will have
      end_log_pos=91 instead of 95. Because after writing the first 4
      bytes of the relay log, my_b_tell() still reports 0. Because
      my_b_append() does not update the counter which my_b_tell()
      later uses (one should probably use my_b_append_tell() to work
      around this).  To get right positions even when writing to the
      relay log, we use the (new) my_b_safe_tell().

      Note that this raises a question on the correctness of all these
      DBUG_ASSERT(my_b_tell()=rli->event_relay_log_pos).

      If in a transaction, the log_pos which we calculate below is not
      very good (because then my_b_safe_tell() returns start position
      of the BEGIN, so it's like the statement was at the BEGIN's
      place), but it's not a very serious problem (as the slave, when
      it is in a transaction, does not take those end_log_pos into
      account (as it calls inc_event_relay_log_pos()). To be fixed
      later, so that it looks less strange. But not bug.
    */

    common_header->log_pos= my_b_safe_tell(file) + common_header->data_written;
  }

  write_header_to_memory(header);

  ret= my_b_safe_write(file, header, LOG_EVENT_HEADER_LEN);

  /*
    Update the checksum.

    In case this is a Format_description_log_event, we need to clear
    the LOG_EVENT_BINLOG_IN_USE_F flag before computing the checksum,
    since the flag will be cleared when the binlog is closed.  On
    verification, the flag is dropped before computing the checksum
    too.
  */
  if (need_checksum() &&
      (common_header->flags & LOG_EVENT_BINLOG_IN_USE_F) != 0)
  {
    common_header->flags &= ~LOG_EVENT_BINLOG_IN_USE_F;
    int2store(header + FLAGS_OFFSET, common_header->flags);
  }
  crc= my_checksum(crc, header, LOG_EVENT_HEADER_LEN);

  DBUG_RETURN( ret);
}


/**
  This needn't be format-tolerant, because we only read
  LOG_EVENT_MINIMAL_HEADER_LEN (we just want to read the event's length).
*/

int Log_event::read_log_event(IO_CACHE* file, String* packet,
                              mysql_mutex_t* log_lock,
                              enum_binlog_checksum_alg checksum_alg_arg,
                              const char *log_file_name_arg,
                              bool* is_binlog_active)
{

  ulong data_len;
  int result=0;
  char buf[LOG_EVENT_MINIMAL_HEADER_LEN];
  uchar ev_offset= packet->length();
  DBUG_ENTER("Log_event::read_log_event(IO_CACHE *, String *, mysql_mutex_t, uint8)");

  if (log_lock)
    mysql_mutex_lock(log_lock);

  if (log_file_name_arg)
    *is_binlog_active= mysql_bin_log.is_active(log_file_name_arg);

  if (my_b_read(file, (uchar*) buf, sizeof(buf)))
  {
    /*
      If the read hits eof, we must report it as eof so the caller
      will know it can go into cond_wait to be woken up on the next
      update to the log.
    */
    DBUG_PRINT("error",("my_b_read failed. file->error: %d", file->error));
    if (!file->error)
      result= LOG_READ_EOF;
    else
      result= (file->error > 0 ? LOG_READ_TRUNC : LOG_READ_IO);
    goto end;
  }
  data_len= uint4korr(buf + EVENT_LEN_OFFSET);
  if (data_len < LOG_EVENT_MINIMAL_HEADER_LEN ||
      data_len > max(current_thd->variables.max_allowed_packet,
                     opt_binlog_rows_event_max_size + MAX_LOG_EVENT_HEADER))
  {
    DBUG_PRINT("error",("data_len is out of bounds. data_len: %lu", data_len));
    result= ((data_len < LOG_EVENT_MINIMAL_HEADER_LEN) ? LOG_READ_BOGUS :
	     LOG_READ_TOO_LARGE);
    goto end;
  }

  /* Append the log event header to packet */
  if (packet->append(buf, sizeof(buf)))
  {
    DBUG_PRINT("info", ("first packet->append failed (out of memory)"));
    /* Failed to allocate packet */
    result= LOG_READ_MEM;
    goto end;
  }
  data_len-= LOG_EVENT_MINIMAL_HEADER_LEN;
  if (data_len)
  {
    /* Append rest of event, read directly from file into packet */
    if (packet->append(file, data_len))
    {
      /*
        Fatal error occured when appending rest of the event
        to packet, possible failures:
	1. EOF occured when reading from file, it's really an error
           as data_len is >=0 there's supposed to be more bytes available.
           file->error will have been set to number of bytes left to read
        2. Read was interrupted, file->error would normally be set to -1
        3. Failed to allocate memory for packet, my_errno
           will be ENOMEM(file->error shuold be 0, but since the
           memory allocation occurs before the call to read it might
           be uninitialized)
      */
      DBUG_PRINT("info", ("second packet->append failed (out of memory)"));
      result= (my_errno() == ENOMEM ? LOG_READ_MEM :
               (file->error >= 0 ? LOG_READ_TRUNC: LOG_READ_IO));
      goto end;
    }
    else
    {
      /*
        Corrupt the event for Dump thread.
        We also need to exclude Previous_gtids_log_event and Gtid_log_event
        events from injected corruption to allow dump thread to move forward
        on binary log until the missing transactions from slave when
        MASTER_AUTO_POSITION= 1.
      */
      DBUG_EXECUTE_IF("corrupt_read_log_event",
	uchar *debug_event_buf_c = (uchar*) packet->ptr() + ev_offset;
        if (debug_event_buf_c[EVENT_TYPE_OFFSET] != binary_log::FORMAT_DESCRIPTION_EVENT &&
            debug_event_buf_c[EVENT_TYPE_OFFSET] != binary_log::PREVIOUS_GTIDS_LOG_EVENT &&
            debug_event_buf_c[EVENT_TYPE_OFFSET] != binary_log::GTID_LOG_EVENT)
        {
          int debug_cor_pos = rand() % (data_len + sizeof(buf) -
                              BINLOG_CHECKSUM_LEN);
          debug_event_buf_c[debug_cor_pos] =~ debug_event_buf_c[debug_cor_pos];
          DBUG_PRINT("info", ("Corrupt the event at Log_event::read_log_event: byte on position %d", debug_cor_pos));
	}
      );
      /*
        CRC verification of the Dump thread
      */
      binary_log_debug::debug_checksum_test=
        DBUG_EVALUATE_IF("simulate_checksum_test_failure", true, false);

      if (opt_master_verify_checksum &&
        Log_event_footer::event_checksum_test((uchar*)packet->ptr() + ev_offset,
                                              data_len + sizeof(buf),
                                              checksum_alg_arg))
      {
        DBUG_PRINT("info", ("checksum test failed"));
        result= LOG_READ_CHECKSUM_FAILURE;
        goto end;
      }
    }
  }

end:
  if (log_lock)
    mysql_mutex_unlock(log_lock);
  DBUG_PRINT("info", ("read_log_event returns %d", result));
  DBUG_RETURN(result);
}
#endif /* !MYSQL_CLIENT */

#ifndef MYSQL_CLIENT
#define UNLOCK_MUTEX if (log_lock) mysql_mutex_unlock(log_lock);
#define LOCK_MUTEX if (log_lock) mysql_mutex_lock(log_lock);
#else
#define UNLOCK_MUTEX
#define LOCK_MUTEX
#endif

#ifndef MYSQL_CLIENT
/**
  @note
    Allocates memory;  The caller is responsible for clean-up.
*/
Log_event* Log_event::read_log_event(IO_CACHE* file,
                                     mysql_mutex_t* log_lock,
                                     const Format_description_log_event
                                     *description_event,
                                     my_bool crc_check)
#else
Log_event* Log_event::read_log_event(IO_CACHE* file,
                                     const Format_description_log_event
                                     *description_event,
                                     my_bool crc_check,
                                     read_log_event_filter_function f)
#endif
{
  DBUG_ENTER("Log_event::read_log_event(IO_CACHE *[, mysql_mutex_t *], Format_description_log_event *, my_bool)");
  DBUG_ASSERT(description_event != 0);
  char head[LOG_EVENT_MINIMAL_HEADER_LEN];
  /*
    First we only want to read at most LOG_EVENT_MINIMAL_HEADER_LEN, just to
    check the event for sanity and to know its length; no need to really parse
    it. We say "at most" because this could be a 3.23 master, which has header
    of 13 bytes, whereas LOG_EVENT_MINIMAL_HEADER_LEN is 19 bytes (it's
    "minimal" over the set {MySQL >=4.0}).
  */
  uint header_size= min<uint>(description_event->common_header_len,
                              LOG_EVENT_MINIMAL_HEADER_LEN);

  LOCK_MUTEX;
  DBUG_PRINT("info", ("my_b_tell: %lu", (ulong) my_b_tell(file)));
  if (my_b_read(file, (uchar *) head, header_size))
  {
    DBUG_PRINT("info", ("Log_event::read_log_event(IO_CACHE*,Format_desc*) "
                        "failed in my_b_read((IO_CACHE*)%p, (uchar*)%p, %u)",
                        file, head, header_size));
    UNLOCK_MUTEX;
    /*
      No error here; it could be that we are at the file's end. However
      if the next my_b_read() fails (below), it will be an error as we
      were able to read the first bytes.
    */
    DBUG_RETURN(0);
  }
  ulong data_len = uint4korr(head + EVENT_LEN_OFFSET);
  char *buf= 0;
  const char *error= 0;
  Log_event *res=  0;
#if !defined(MYSQL_SERVER) && !defined(EMBEDDED_LIBRARY)
  ulong log_max_allowed_packet;
  mysql_get_option(NULL, MYSQL_OPT_MAX_ALLOWED_PACKET,
                   &log_max_allowed_packet);
#else
  THD *thd=current_thd;
  uint log_max_allowed_packet= thd ? slave_max_allowed_packet : ~0U;
#endif

  ulong const max_size=
    max<ulong>(log_max_allowed_packet,
               opt_binlog_rows_event_max_size + MAX_LOG_EVENT_HEADER);
  if (data_len > max_size)
  {
    error = "Event too big";
    goto err;
  }

  if (data_len < header_size)
  {
    error = "Event too small";
    goto err;
  }

  // some events use the extra byte to null-terminate strings
  if (!(buf = (char*) my_malloc(key_memory_log_event,
                                data_len+1, MYF(MY_WME))))
  {
    error = "Out of memory";
    goto err;
  }
  buf[data_len] = 0;
  memcpy(buf, head, header_size);
  if (my_b_read(file, (uchar*) buf + header_size, data_len - header_size))
  {
    error = "read error";
    goto err;
  }

#if defined(MYSQL_CLIENT)
  if (f && f(&buf, &data_len, description_event))
  {
    error = "Error applying filter while reading event";
    goto err;
  }
#endif
  if ((res= read_log_event(buf, data_len, &error, description_event, crc_check)))
    res->register_temp_buf(buf);

err:
  UNLOCK_MUTEX;
  if (!res)
  {
    DBUG_ASSERT(error != 0);
    /* Don't log error if read_log_event invoked from SHOW BINLOG EVENTS */
#ifdef MYSQL_SERVER
    THD *thd= current_thd;
    if (!(thd && thd->lex &&
          thd->lex->sql_command == SQLCOM_SHOW_BINLOG_EVENTS)) {
#endif
      sql_print_error("Error in Log_event::read_log_event(): "
                      "'%s', data_len: %lu, event_type: %d",
		      error,data_len,head[EVENT_TYPE_OFFSET]);
#ifdef MYSQL_SERVER
    }
#endif
    my_free(buf);
    /*
      The SQL slave thread will check if file->error<0 to know
      if there was an I/O error. Even if there is no "low-level" I/O errors
      with 'file', any of the high-level above errors is worrying
      enough to stop the SQL thread now ; as we are skipping the current event,
      going on with reading and successfully executing other events can
      only corrupt the slave's databases. So stop.
      The file->error is also checked to record the position of
      the last valid event when master server recovers.
    */
    file->error= -1;
  }
  DBUG_RETURN(res);
}


/**
  Binlog format tolerance is in (buf, event_len, description_event)
  constructors.
*/

Log_event* Log_event::read_log_event(const char* buf, uint event_len,
				     const char **error,
                                     const Format_description_log_event *description_event,
                                     my_bool crc_check)
{
  Log_event* ev= NULL;
  enum_binlog_checksum_alg  alg;
  DBUG_ENTER("Log_event::read_log_event(char *, uint, char **, Format_description_log_event *, my_bool)");
  DBUG_ASSERT(description_event != 0);
  DBUG_PRINT("info", ("binlog_version: %d", description_event->binlog_version));
  DBUG_DUMP("data", (unsigned char*) buf, event_len);

  /* Check the integrity */
  if (event_len < EVENT_LEN_OFFSET ||
      event_len != uint4korr(buf+EVENT_LEN_OFFSET))
  {
    DBUG_PRINT("error", ("event_len=%u EVENT_LEN_OFFSET=%d "
                         "buf[EVENT_TYPE_OFFSET]=%d ENUM_END_EVENT=%d "
                         "uint4korr(buf+EVENT_LEN_OFFSET)=%d",
                         event_len, EVENT_LEN_OFFSET,
                         buf[EVENT_TYPE_OFFSET], binary_log::ENUM_END_EVENT,
                         uint4korr(buf+EVENT_LEN_OFFSET)));
    *error="Sanity check failed";		// Needed to free buffer
    DBUG_RETURN(NULL); // general sanity check - will fail on a partial read
  }

  uint event_type= buf[EVENT_TYPE_OFFSET];
  // all following START events in the current file are without checksum
  if (event_type == binary_log::START_EVENT_V3)
    (const_cast< Format_description_log_event *>(description_event))->
            common_footer->checksum_alg= binary_log::BINLOG_CHECKSUM_ALG_OFF;
  // Sanity check for Format description event
  if (event_type == binary_log::FORMAT_DESCRIPTION_EVENT)
  {
    if (event_len < LOG_EVENT_MINIMAL_HEADER_LEN +
        ST_COMMON_HEADER_LEN_OFFSET)
    {
      *error= "Found invalid Format description event in binary log";
      DBUG_RETURN(0);
    }
    uint tmp_header_len= buf[LOG_EVENT_MINIMAL_HEADER_LEN + ST_COMMON_HEADER_LEN_OFFSET];
    if (event_len < tmp_header_len + ST_SERVER_VER_OFFSET + ST_SERVER_VER_LEN)
    {
      *error= "Found invalid Format description event in binary log";
      DBUG_RETURN(0);
    }
  }
  /*
    CRC verification by SQL and Show-Binlog-Events master side.
    The caller has to provide @description_event->checksum_alg to
    be the last seen FD's (A) descriptor.
    If event is FD the descriptor is in it.
    Notice, FD of the binlog can be only in one instance and therefore
    Show-Binlog-Events executing master side thread needs just to know
    the only FD's (A) value -  whereas RL can contain more.
    In the RL case, the alg is kept in FD_e (@description_event) which is reset 
    to the newer read-out event after its execution with possibly new alg descriptor.
    Therefore in a typical sequence of RL:
    {FD_s^0, FD_m, E_m^1} E_m^1 
    will be verified with (A) of FD_m.

    See legends definition on MYSQL_BIN_LOG::relay_log_checksum_alg docs
    lines (log.h).

    Notice, a pre-checksum FD version forces alg := BINLOG_CHECKSUM_ALG_UNDEF.
  */
  alg= (event_type != binary_log::FORMAT_DESCRIPTION_EVENT) ?
       description_event->common_footer->checksum_alg :
       Log_event_footer::get_checksum_alg(buf, event_len);
  // Emulate the corruption during reading an event
  DBUG_EXECUTE_IF("corrupt_read_log_event_char",
    if (event_type != binary_log::FORMAT_DESCRIPTION_EVENT)
    {
      char *debug_event_buf_c = (char *)buf;
      int debug_cor_pos = rand() % (event_len - BINLOG_CHECKSUM_LEN);
      debug_event_buf_c[debug_cor_pos] =~ debug_event_buf_c[debug_cor_pos];
      DBUG_PRINT("info", ("Corrupt the event at Log_event::read_log_event(char*,...): byte on position %d", debug_cor_pos));
      DBUG_SET("");
    }
  );

#ifndef DBUG_OFF
  binary_log_debug::debug_checksum_test=
    DBUG_EVALUATE_IF("simulate_checksum_test_failure", true, false);
#endif
  if (crc_check &&
      Log_event_footer::event_checksum_test((uchar *) buf, event_len, alg) &&
      /* Skip the crc check when simulating an unknown ignorable log event. */
      !DBUG_EVALUATE_IF("simulate_unknown_ignorable_log_event", 1, 0))
  {
    *error= "Event crc check failed! Most likely there is event corruption.";
#ifdef MYSQL_CLIENT
    if (force_opt)
    {
      ev= new Unknown_log_event(buf, description_event);
      DBUG_RETURN(ev);
    }
#endif
    DBUG_RETURN(NULL);
  }

  if (event_type > description_event->number_of_event_types &&
      event_type != binary_log::FORMAT_DESCRIPTION_EVENT &&
      /*
        Skip the event type check when simulating an
        unknown ignorable log event.
      */
      !DBUG_EVALUATE_IF("simulate_unknown_ignorable_log_event", 1, 0))
  {
    /*
      It is unsafe to use the description_event if its post_header_len
      array does not include the event type.
    */
    DBUG_PRINT("error", ("event type %d found, but the current "
                         "Format_description_log_event supports only %d event "
                         "types", event_type,
                         description_event->number_of_event_types));
    ev= NULL;
  }
  else
  {
    /*
      In some previuos versions (see comment in
      Format_description_log_event::Format_description_log_event(char*,...)),
      event types were assigned different id numbers than in the
      present version. In order to replicate from such versions to the
      present version, we must map those event type id's to our event
      type id's.  The mapping is done with the event_type_permutation
      array, which was set up when the Format_description_log_event
      was read.
    */
    if (description_event->event_type_permutation)
    {
      uint new_event_type;
      if (event_type >= EVENT_TYPE_PERMUTATION_NUM)
        /* Safe guard for read out of bounds of event_type_permutation. */
        new_event_type= binary_log::UNKNOWN_EVENT;
      else
        new_event_type= description_event->event_type_permutation[event_type];

      DBUG_PRINT("info", ("converting event type %d to %d (%s)",
                 event_type, new_event_type,
                 get_type_str((Log_event_type)new_event_type)));
      event_type= new_event_type;
    }

    if (alg != binary_log::BINLOG_CHECKSUM_ALG_UNDEF &&
        (event_type == binary_log::FORMAT_DESCRIPTION_EVENT ||
         alg != binary_log::BINLOG_CHECKSUM_ALG_OFF))
      event_len= event_len - BINLOG_CHECKSUM_LEN;

    switch(event_type) {
    case binary_log::QUERY_EVENT:
#ifndef DBUG_OFF
      binary_log_debug::debug_query_mts_corrupt_db_names=
        DBUG_EVALUATE_IF("query_log_event_mts_corrupt_db_names", true, false);
#endif
      ev  = new Query_log_event(buf, event_len, description_event,
                                binary_log::QUERY_EVENT);
      break;
    case binary_log::LOAD_EVENT:
    case binary_log::NEW_LOAD_EVENT:
#ifndef DBUG_OFF
      binary_log_debug::debug_simulate_invalid_address=
        DBUG_EVALUATE_IF("simulate_invalid_address", true, false);
#endif
      ev = new Load_log_event(buf, event_len, description_event);
      break;
    case binary_log::ROTATE_EVENT:
      ev = new Rotate_log_event(buf, event_len, description_event);
      break;
    case binary_log::CREATE_FILE_EVENT:
#ifndef DBUG_OFF
      binary_log_debug::debug_simulate_invalid_address=
        DBUG_EVALUATE_IF("simulate_invalid_address", true, false);
#endif
      ev = new Create_file_log_event(buf, event_len, description_event);
      break;
    case binary_log::APPEND_BLOCK_EVENT:
      ev = new Append_block_log_event(buf, event_len, description_event);
      break;
    case binary_log::DELETE_FILE_EVENT:
      ev = new Delete_file_log_event(buf, event_len, description_event);
      break;
    case binary_log::EXEC_LOAD_EVENT:
      ev = new Execute_load_log_event(buf, event_len, description_event);
      break;
    case binary_log::START_EVENT_V3: /* this is sent only by MySQL <=4.x */
      ev = new Start_log_event_v3(buf, event_len, description_event);
      break;
    case binary_log::STOP_EVENT:
      ev = new Stop_log_event(buf, description_event);
      break;
    case binary_log::INTVAR_EVENT:
      ev = new Intvar_log_event(buf, description_event);
      break;
    case binary_log::XID_EVENT:
      ev = new Xid_log_event(buf, description_event);
      break;
    case binary_log::RAND_EVENT:
      ev = new Rand_log_event(buf, description_event);
      break;
    case binary_log::USER_VAR_EVENT:
      ev = new User_var_log_event(buf, event_len, description_event);
      break;
    case binary_log::FORMAT_DESCRIPTION_EVENT:
      ev = new Format_description_log_event(buf, event_len, description_event);
      break;
#if defined(HAVE_REPLICATION)
    case binary_log::PRE_GA_WRITE_ROWS_EVENT:
      ev = new Write_rows_log_event_old(buf, event_len, description_event);
      break;
    case binary_log::PRE_GA_UPDATE_ROWS_EVENT:
      ev = new Update_rows_log_event_old(buf, event_len, description_event);
      break;
    case binary_log::PRE_GA_DELETE_ROWS_EVENT:
      ev = new Delete_rows_log_event_old(buf, event_len, description_event);
      break;
    case binary_log::WRITE_ROWS_EVENT_V1:
      if (!(description_event->post_header_len.empty()))
        ev = new Write_rows_log_event(buf, event_len, description_event);
      break;
    case binary_log::UPDATE_ROWS_EVENT_V1:
      if (!(description_event->post_header_len.empty()))
        ev = new Update_rows_log_event(buf, event_len, description_event);
      break;
    case binary_log::DELETE_ROWS_EVENT_V1:
      if (!(description_event->post_header_len.empty()))
        ev = new Delete_rows_log_event(buf, event_len, description_event);
      break;
    case binary_log::TABLE_MAP_EVENT:
      if (!(description_event->post_header_len.empty()))
        ev = new Table_map_log_event(buf, event_len, description_event);
      break;
#endif
    case binary_log::BEGIN_LOAD_QUERY_EVENT:
      ev = new Begin_load_query_log_event(buf, event_len, description_event);
      break;
    case binary_log::EXECUTE_LOAD_QUERY_EVENT:
      ev= new Execute_load_query_log_event(buf, event_len, description_event);
      break;
    case binary_log::INCIDENT_EVENT:
      ev = new Incident_log_event(buf, event_len, description_event);
      break;
    case binary_log::ROWS_QUERY_LOG_EVENT:
      ev= new Rows_query_log_event(buf, event_len, description_event);
      break;
    case binary_log::GTID_LOG_EVENT:
    case binary_log::ANONYMOUS_GTID_LOG_EVENT:
      ev= new Gtid_log_event(buf, event_len, description_event);
      break;
    case binary_log::PREVIOUS_GTIDS_LOG_EVENT:
      ev= new Previous_gtids_log_event(buf, event_len, description_event);
      break;
#if defined(HAVE_REPLICATION)
    case binary_log::WRITE_ROWS_EVENT:
      ev = new Write_rows_log_event(buf, event_len, description_event);
      break;
    case binary_log::UPDATE_ROWS_EVENT:
      ev = new Update_rows_log_event(buf, event_len, description_event);
      break;
    case binary_log::DELETE_ROWS_EVENT:
      ev = new Delete_rows_log_event(buf, event_len, description_event);
      break;
    case binary_log::TRANSACTION_CONTEXT_EVENT:
      ev = new Transaction_context_log_event(buf, event_len, description_event);
      break;
    case binary_log::VIEW_CHANGE_EVENT:
      ev = new View_change_log_event(buf, event_len, description_event);
      break;
#endif
    case binary_log::XA_PREPARE_LOG_EVENT:
      ev= new XA_prepare_log_event(buf, description_event);
      break;
    default:
      /*
        Create an object of Ignorable_log_event for unrecognized sub-class.
        So that SLAVE SQL THREAD will only update the position and continue.
      */
      if (uint2korr(buf + FLAGS_OFFSET) & LOG_EVENT_IGNORABLE_F)
      {
        ev= new Ignorable_log_event(buf, description_event);
      }
      else
      {
        DBUG_PRINT("error",("Unknown event code: %d",
                            (int) buf[EVENT_TYPE_OFFSET]));
        ev= NULL;
      }
      break;
    }
  }

  if (ev)
  {
    ev->common_footer->checksum_alg= alg;
    if (ev->common_footer->checksum_alg != binary_log::BINLOG_CHECKSUM_ALG_OFF &&
        ev->common_footer->checksum_alg != binary_log::BINLOG_CHECKSUM_ALG_UNDEF)
      ev->crc= uint4korr(buf + (event_len));
  }

  DBUG_PRINT("read_event", ("%s(type_code: %d; event_len: %d)",
                            ev ? ev->get_type_str() : "<unknown>",
                            buf[EVENT_TYPE_OFFSET],
                            event_len));
  /*
    is_valid is used for small event-specific sanity tests which are
    important; for example there are some my_malloc() in constructors
    (e.g. Query_log_event::Query_log_event(char*...)); when these
    my_malloc() fail we can't return an error out of the constructor
    (because constructor is "void") ; so instead we leave the pointer we
    wanted to allocate (e.g. 'query') to 0 and we test it and set the
    value of is_valid to true or false based on the test.
    Same for Format_description_log_event, member 'post_header_len'.

    SLAVE_EVENT is never used, so it should not be read ever.
  */
  if (!ev || !ev->is_valid() || (event_type == binary_log::SLAVE_EVENT))
  {
    DBUG_PRINT("error",("Found invalid event in binary log"));
    delete ev;
#ifdef MYSQL_CLIENT
    if (!force_opt) /* then mysqlbinlog dies */
    {
      *error= "Found invalid event in binary log";
      DBUG_RETURN(0);
    }
    ev= new Unknown_log_event(buf, description_event);
#else
    *error= "Found invalid event in binary log";
    DBUG_RETURN(0);
#endif
  }
  DBUG_RETURN(ev);  
}

#ifdef MYSQL_CLIENT

/*
  Log_event::print_header()
*/

void Log_event::print_header(IO_CACHE* file,
                             PRINT_EVENT_INFO* print_event_info,
                             bool is_more MY_ATTRIBUTE((unused)))
{
  char llbuff[22];
  my_off_t hexdump_from= print_event_info->hexdump_from;
  DBUG_ENTER("Log_event::print_header");

  my_b_printf(file, "#");
  print_timestamp(file, NULL);
  my_b_printf(file, " server id %lu  end_log_pos %s ", (ulong) server_id,
              llstr(common_header->log_pos,llbuff));

  /* print the checksum */

  if (common_footer->checksum_alg != binary_log::BINLOG_CHECKSUM_ALG_OFF &&
      common_footer->checksum_alg != binary_log::BINLOG_CHECKSUM_ALG_UNDEF)
  {
    char checksum_buf[BINLOG_CHECKSUM_LEN * 2 + 4]; // to fit to "0x%lx "
    size_t const bytes_written=
      my_snprintf(checksum_buf, sizeof(checksum_buf), "0x%08lx ", (ulong) crc);
    my_b_printf(file, "%s ", get_type(&binlog_checksum_typelib,
                                      common_footer->checksum_alg));
    my_b_printf(file, checksum_buf, bytes_written);
  }

  /* mysqlbinlog --hexdump */
  if (print_event_info->hexdump_from)
  {
    my_b_printf(file, "\n");
    uchar *ptr= (uchar*)temp_buf;
    my_off_t size=
      uint4korr(ptr + EVENT_LEN_OFFSET) - LOG_EVENT_MINIMAL_HEADER_LEN;
    my_off_t i;

    /* Header len * 4 >= header len * (2 chars + space + extra space) */
    char *h, hex_string[49]= {0};
    char *c, char_string[16+1]= {0};

    /* Pretty-print event common header if header is exactly 19 bytes */
    if (print_event_info->common_header_len == LOG_EVENT_MINIMAL_HEADER_LEN)
    {
      char emit_buf[256];               // Enough for storing one line
      my_b_printf(file, "# Position  Timestamp   Type   Master ID        "
                  "Size      Master Pos    Flags \n");
      size_t const bytes_written=
        my_snprintf(emit_buf, sizeof(emit_buf),
                    "# %8.8lx %02x %02x %02x %02x   %02x   "
                    "%02x %02x %02x %02x   %02x %02x %02x %02x   "
                    "%02x %02x %02x %02x   %02x %02x\n",
                    (unsigned long) hexdump_from,
                    ptr[0], ptr[1], ptr[2], ptr[3], ptr[4], ptr[5], ptr[6],
                    ptr[7], ptr[8], ptr[9], ptr[10], ptr[11], ptr[12], ptr[13],
                    ptr[14], ptr[15], ptr[16], ptr[17], ptr[18]);
      DBUG_ASSERT(static_cast<size_t>(bytes_written) < sizeof(emit_buf));
      my_b_write(file, (uchar*) emit_buf, bytes_written);
      ptr += LOG_EVENT_MINIMAL_HEADER_LEN;
      hexdump_from += LOG_EVENT_MINIMAL_HEADER_LEN;
    }

    /* Rest of event (without common header) */
    for (i= 0, c= char_string, h=hex_string;
	 i < size;
	 i++, ptr++)
    {
      my_snprintf(h, 4, (i % 16 <= 7) ? "%02x " : " %02x", *ptr);
      h += 3;

      *c++= my_isalnum(&my_charset_bin, *ptr) ? *ptr : '.';

      if (i % 16 == 15)
      {
        /*
          my_b_printf() does not support full printf() formats, so we
          have to do it this way.

          TODO: Rewrite my_b_printf() to support full printf() syntax.
         */
        char emit_buf[256];
        size_t const bytes_written=
          my_snprintf(emit_buf, sizeof(emit_buf),
                      "# %8.8lx %-48.48s |%16s|\n",
                      (unsigned long) (hexdump_from + (i & 0xfffffff0)),
                      hex_string, char_string);
        DBUG_ASSERT(static_cast<size_t>(bytes_written) < sizeof(emit_buf));
	my_b_write(file, (uchar*) emit_buf, bytes_written);
	hex_string[0]= 0;
	char_string[0]= 0;
	c= char_string;
	h= hex_string;
      }
    }
    *c= '\0';
    DBUG_ASSERT(hex_string[48] == 0);
    
    if (hex_string[0])
    {
      char emit_buf[256];
      // Right-pad hex_string with spaces, up to 48 characters.
      memset(h, ' ', (sizeof(hex_string) -1) - (h - hex_string));
      size_t const bytes_written=
        my_snprintf(emit_buf, sizeof(emit_buf),
                    "# %8.8lx %-48.48s |%s|\n",
                    (unsigned long) (hexdump_from + (i & 0xfffffff0)),
                    hex_string, char_string);
      DBUG_ASSERT(static_cast<size_t>(bytes_written) < sizeof(emit_buf));
      my_b_write(file, (uchar*) emit_buf, bytes_written);
    }
    /*
      need a # to prefix the rest of printouts for example those of
      Rows_log_event::print_helper().
    */
    my_b_write(file, reinterpret_cast<const uchar*>("# "), 2);
  }
  DBUG_VOID_RETURN;
}


/**
  Prints a quoted string to io cache.
  Control characters are displayed as hex sequence, e.g. \x00
  
  @param[in] file              IO cache
  @param[in] prt               Pointer to string
  @param[in] length            String length
*/

static void
my_b_write_quoted(IO_CACHE *file, const uchar *ptr, uint length)
{
  const uchar *s;
  my_b_printf(file, "'");
  for (s= ptr; length > 0 ; s++, length--)
  {
    if (*s > 0x1F && *s != '\'' && *s != '\\')
      my_b_write(file, s, 1);
    else
    {
      uchar hex[10];
      size_t len= my_snprintf((char*) hex, sizeof(hex), "%s%02x", "\\x", *s);
      my_b_write(file, hex, len);
    }
  }
  my_b_printf(file, "'");
}

/**
  Prints a bit string to io cache in format  b'1010'.
  
  @param[in] file              IO cache
  @param[in] ptr               Pointer to string
  @param[in] nbits             Number of bits
*/
static void
my_b_write_bit(IO_CACHE *file, const uchar *ptr, uint nbits)
{
  uint bitnum, nbits8= ((nbits + 7) / 8) * 8, skip_bits= nbits8 - nbits;
  my_b_printf(file, "b'");
  for (bitnum= skip_bits ; bitnum < nbits8; bitnum++)
  {
    int is_set= (ptr[(bitnum) / 8] >> (7 - bitnum % 8))  & 0x01;
    my_b_write(file, (const uchar*) (is_set ? "1" : "0"), 1);
  }
  my_b_printf(file, "'");
}


/**
  Prints a packed string to io cache.
  The string consists of length packed to 1 or 2 bytes,
  followed by string data itself.
  
  @param[in] file              IO cache
  @param[in] ptr               Pointer to string
  @param[in] length            String size
  
  @retval   - number of bytes scanned.
*/
static size_t
my_b_write_quoted_with_length(IO_CACHE *file, const uchar *ptr, uint length)
{
  if (length < 256)
  {
    length= *ptr;
    my_b_write_quoted(file, ptr + 1, length);
    return length + 1;
  }
  else
  {
    length= uint2korr(ptr);
    my_b_write_quoted(file, ptr + 2, length);
    return length + 2;
  }
}


/**
  Prints a 32-bit number in both signed and unsigned representation
  
  @param[in] file              IO cache
  @param[in] sl                Signed number
  @param[in] ul                Unsigned number
*/
static void
my_b_write_sint32_and_uint32(IO_CACHE *file, int32 si, uint32 ui)
{
  my_b_printf(file, "%d", si);
  if (si < 0)
    my_b_printf(file, " (%u)", ui);
}


/**
  Print a packed value of the given SQL type into IO cache
  
  @param[in] file              IO cache
  @param[in] ptr               Pointer to string
  @param[in] type              Column type
  @param[in] meta              Column meta information
  @param[out] typestr          SQL type string buffer (for verbose output)
  @param[out] typestr_length   Size of typestr
  
  @retval   - number of bytes scanned from ptr.
*/
static size_t
log_event_print_value(IO_CACHE *file, const uchar *ptr,
                      uint type, uint meta,
                      char *typestr, size_t typestr_length)
{
  uint32 length= 0;

  if (type == MYSQL_TYPE_STRING)
  {
    if (meta >= 256)
    {
      uint byte0= meta >> 8;
      uint byte1= meta & 0xFF;
      
      if ((byte0 & 0x30) != 0x30)
      {
        /* a long CHAR() field: see #37426 */
        length= byte1 | (((byte0 & 0x30) ^ 0x30) << 4);
        type= byte0 | 0x30;
      }
      else
        length = meta & 0xFF;
    }
    else
      length= meta;
  }

  switch (type) {
  case MYSQL_TYPE_LONG:
    {
      my_snprintf(typestr, typestr_length, "INT");
      if(!ptr)
        return my_b_printf(file, "NULL");
      int32 si= sint4korr(ptr);
      uint32 ui= uint4korr(ptr);
      my_b_write_sint32_and_uint32(file, si, ui);
      return 4;
    }

  case MYSQL_TYPE_TINY:
    {
      my_snprintf(typestr, typestr_length, "TINYINT");
      if(!ptr)
        return my_b_printf(file, "NULL");
      my_b_write_sint32_and_uint32(file, (int) (signed char) *ptr,
                                  (uint) (unsigned char) *ptr);
      return 1;
    }

  case MYSQL_TYPE_SHORT:
    {
      my_snprintf(typestr, typestr_length, "SHORTINT");
      if(!ptr)
        return my_b_printf(file, "NULL");
      int32 si= (int32) sint2korr(ptr);
      uint32 ui= (uint32) uint2korr(ptr);
      my_b_write_sint32_and_uint32(file, si, ui);
      return 2;
    }
  
  case MYSQL_TYPE_INT24:
    {
      my_snprintf(typestr, typestr_length, "MEDIUMINT");
      if(!ptr)
        return my_b_printf(file, "NULL");
      int32 si= sint3korr(ptr);
      uint32 ui= uint3korr(ptr);
      my_b_write_sint32_and_uint32(file, si, ui);
      return 3;
    }

  case MYSQL_TYPE_LONGLONG:
    {
      my_snprintf(typestr, typestr_length, "LONGINT");
      if(!ptr)
        return my_b_printf(file, "NULL");
      char tmp[64];
      longlong si= sint8korr(ptr);
      longlong10_to_str(si, tmp, -10);
      my_b_printf(file, "%s", tmp);
      if (si < 0)
      {
        ulonglong ui= uint8korr(ptr);
        longlong10_to_str((longlong) ui, tmp, 10);
        my_b_printf(file, " (%s)", tmp);        
      }
      return 8;
    }

  case MYSQL_TYPE_NEWDECIMAL:
    {
      uint precision= meta >> 8;
      uint decimals= meta & 0xFF;
      my_snprintf(typestr, typestr_length, "DECIMAL(%d,%d)",
                  precision, decimals);
      if(!ptr)
        return my_b_printf(file, "NULL");
      uint bin_size= my_decimal_get_binary_size(precision, decimals);
      my_decimal dec;
      binary2my_decimal(E_DEC_FATAL_ERROR, (uchar*) ptr, &dec,
                        precision, decimals);
      int len= DECIMAL_MAX_STR_LENGTH;
      char buff[DECIMAL_MAX_STR_LENGTH + 1];
      decimal2string(&dec,buff,&len, 0, 0, 0);
      my_b_printf(file, "%s", buff);
      return bin_size;
    }

  case MYSQL_TYPE_FLOAT:
    {
      my_snprintf(typestr, typestr_length, "FLOAT");
      if(!ptr)
        return my_b_printf(file, "NULL");
      float fl;
      float4get(&fl, ptr);
      char tmp[320];
      sprintf(tmp, "%-20g", (double) fl);
      my_b_printf(file, "%s", tmp); /* my_snprintf doesn't support %-20g */
      return 4;
    }

  case MYSQL_TYPE_DOUBLE:
    {
      strcpy(typestr, "DOUBLE");
      if(!ptr)
        return my_b_printf(file, "NULL");
      double dbl;
      float8get(&dbl, ptr);
      char tmp[320];
      sprintf(tmp, "%-.20g", dbl); /* my_snprintf doesn't support %-20g */
      my_b_printf(file, "%s", tmp);
      return 8;
    }
  
  case MYSQL_TYPE_BIT:
    {
      /* Meta-data: bit_len, bytes_in_rec, 2 bytes */
      uint nbits= ((meta >> 8) * 8) + (meta & 0xFF);
      my_snprintf(typestr, typestr_length, "BIT(%d)", nbits);
      if(!ptr)
        return my_b_printf(file, "NULL");
      length= (nbits + 7) / 8;
      my_b_write_bit(file, ptr, nbits);
      return length;
    }

  case MYSQL_TYPE_TIMESTAMP:
    {
      my_snprintf(typestr, typestr_length, "TIMESTAMP");
      if(!ptr)
        return my_b_printf(file, "NULL");
      uint32 i32= uint4korr(ptr);
      my_b_printf(file, "%d", i32);
      return 4;
    }

  case MYSQL_TYPE_TIMESTAMP2:
    {
      my_snprintf(typestr, typestr_length, "TIMESTAMP(%d)", meta);
      if(!ptr)
        return my_b_printf(file, "NULL");
      char buf[MAX_DATE_STRING_REP_LENGTH];
      struct timeval tm;
      my_timestamp_from_binary(&tm, ptr, meta);
      int buflen= my_timeval_to_str(&tm, buf, meta);
      my_b_write(file, buf, buflen);
      return my_timestamp_binary_length(meta);
    }

  case MYSQL_TYPE_DATETIME:
    {
      my_snprintf(typestr, typestr_length, "DATETIME");
      if(!ptr)
        return my_b_printf(file, "NULL");
      size_t d, t;
      uint64 i64= uint8korr(ptr); /* YYYYMMDDhhmmss */
      d= static_cast<size_t>(i64 / 1000000);
      t= i64 % 1000000;
      my_b_printf(file, "%04d-%02d-%02d %02d:%02d:%02d",
                  static_cast<int>(d / 10000),
                  static_cast<int>(d % 10000) / 100,
                  static_cast<int>(d % 100),
                  static_cast<int>(t / 10000),
                  static_cast<int>(t % 10000) / 100,
                  static_cast<int>(t % 100));
      return 8;
    }

  case MYSQL_TYPE_DATETIME2:
    {
      my_snprintf(typestr, typestr_length, "DATETIME(%d)", meta);
      if(!ptr)
        return my_b_printf(file, "NULL");
      char buf[MAX_DATE_STRING_REP_LENGTH];
      MYSQL_TIME ltime;
      longlong packed= my_datetime_packed_from_binary(ptr, meta);
      TIME_from_longlong_datetime_packed(&ltime, packed);
      int buflen= my_datetime_to_str(&ltime, buf, meta);
      my_b_write_quoted(file, (uchar *) buf, buflen);
      return my_datetime_binary_length(meta);
    }

  case MYSQL_TYPE_TIME:
    {
      my_snprintf(typestr, typestr_length, "TIME");
      if(!ptr)
        return my_b_printf(file, "NULL");
      uint32 i32= uint3korr(ptr);
      my_b_printf(file, "'%02d:%02d:%02d'",
                  i32 / 10000, (i32 % 10000) / 100, i32 % 100);
      return 3;
    }

  case MYSQL_TYPE_TIME2:
    {
      my_snprintf(typestr, typestr_length, "TIME(%d)", meta);
      if(!ptr)
        return my_b_printf(file, "NULL");
      char buf[MAX_DATE_STRING_REP_LENGTH];
      MYSQL_TIME ltime;
      longlong packed= my_time_packed_from_binary(ptr, meta);
      TIME_from_longlong_time_packed(&ltime, packed);
      int buflen= my_time_to_str(&ltime, buf, meta);
      my_b_write_quoted(file, (uchar *) buf, buflen);
      return my_time_binary_length(meta);
    }

  case MYSQL_TYPE_NEWDATE:
    {
      my_snprintf(typestr, typestr_length, "DATE");
      if(!ptr)
        return my_b_printf(file, "NULL");
      uint32 tmp= uint3korr(ptr);
      int part;
      char buf[11];
      char *pos= &buf[10];  // start from '\0' to the beginning

      /* Copied from field.cc */
      *pos--=0;					// End NULL
      part=(int) (tmp & 31);
      *pos--= (char) ('0'+part%10);
      *pos--= (char) ('0'+part/10);
      *pos--= ':';
      part=(int) (tmp >> 5 & 15);
      *pos--= (char) ('0'+part%10);
      *pos--= (char) ('0'+part/10);
      *pos--= ':';
      part=(int) (tmp >> 9);
      *pos--= (char) ('0'+part%10); part/=10;
      *pos--= (char) ('0'+part%10); part/=10;
      *pos--= (char) ('0'+part%10); part/=10;
      *pos=   (char) ('0'+part);
      my_b_printf(file , "'%s'", buf);
      return 3;
    }

  case MYSQL_TYPE_YEAR:
    {
      my_snprintf(typestr, typestr_length, "YEAR");
      if(!ptr)
        return my_b_printf(file, "NULL");
      uint32 i32= *ptr;
      my_b_printf(file, "%04d", i32+ 1900);
      return 1;
    }
  
  case MYSQL_TYPE_ENUM:
    switch (meta & 0xFF) {
    case 1:
      my_snprintf(typestr, typestr_length, "ENUM(1 byte)");
      if(!ptr)
        return my_b_printf(file, "NULL");
      my_b_printf(file, "%d", (int) *ptr);
      return 1;
    case 2:
      {
        my_snprintf(typestr, typestr_length, "ENUM(2 bytes)");
        if(!ptr)
          return my_b_printf(file, "NULL");
        int32 i32= uint2korr(ptr);
        my_b_printf(file, "%d", i32);
        return 2;
      }
    default:
      my_b_printf(file, "!! Unknown ENUM packlen=%d", meta & 0xFF); 
      return 0;
    }
    break;
    
  case MYSQL_TYPE_SET:
    my_snprintf(typestr, typestr_length, "SET(%d bytes)", meta & 0xFF);
    if(!ptr)
      return my_b_printf(file, "NULL");
    my_b_write_bit(file, ptr , (meta & 0xFF) * 8);
    return meta & 0xFF;
  
  case MYSQL_TYPE_BLOB:
    switch (meta) {
    case 1:
      my_snprintf(typestr, typestr_length, "TINYBLOB/TINYTEXT");
      if(!ptr)
        return my_b_printf(file, "NULL");
      length= *ptr;
      my_b_write_quoted(file, ptr + 1, length);
      return length + 1;
    case 2:
      my_snprintf(typestr, typestr_length, "BLOB/TEXT");
      if(!ptr)
        return my_b_printf(file, "NULL");
      length= uint2korr(ptr);
      my_b_write_quoted(file, ptr + 2, length);
      return length + 2;
    case 3:
      my_snprintf(typestr, typestr_length, "MEDIUMBLOB/MEDIUMTEXT");
      if(!ptr)
        return my_b_printf(file, "NULL");
      length= uint3korr(ptr);
      my_b_write_quoted(file, ptr + 3, length);
      return length + 3;
    case 4:
      my_snprintf(typestr, typestr_length, "LONGBLOB/LONGTEXT");
      if(!ptr)
        return my_b_printf(file, "NULL");
      length= uint4korr(ptr);
      my_b_write_quoted(file, ptr + 4, length);
      return length + 4;
    default:
      my_b_printf(file, "!! Unknown BLOB packlen=%d", length);
      return 0;
    }

  case MYSQL_TYPE_VARCHAR:
  case MYSQL_TYPE_VAR_STRING:
    length= meta;
    my_snprintf(typestr, typestr_length, "VARSTRING(%d)", length);
    if(!ptr) 
      return my_b_printf(file, "NULL");
    return my_b_write_quoted_with_length(file, ptr, length);

  case MYSQL_TYPE_STRING:
    my_snprintf(typestr, typestr_length, "STRING(%d)", length);
    if(!ptr)
      return my_b_printf(file, "NULL");
    return my_b_write_quoted_with_length(file, ptr, length);

  case MYSQL_TYPE_JSON:
    my_snprintf(typestr, typestr_length, "JSON");
    if (!ptr)
      return my_b_printf(file, "NULL");
    length= uint2korr(ptr);
    my_b_write_quoted(file, ptr + meta, length);
    return length + meta;

  default:
    {
      char tmp[5];
      my_snprintf(tmp, sizeof(tmp), "%04x", meta);
      my_b_printf(file,
                  "!! Don't know how to handle column type=%d meta=%d (%s)",
                  type, meta, tmp);
    }
    break;
  }
  *typestr= 0;
  return 0;
}


/**
  Print a packed row into IO cache
  
  @param[in] file              IO cache
  @param[in] td                Table definition
  @param[in] print_event_into  Print parameters
  @param[in] cols_bitmap       Column bitmaps.
  @param[in] value             Pointer to packed row
  @param[in] prefix            Row's SQL clause ("SET", "WHERE", etc)
  
  @retval   - number of bytes scanned.
*/


size_t
Rows_log_event::print_verbose_one_row(IO_CACHE *file, table_def *td,
                                      PRINT_EVENT_INFO *print_event_info,
                                      MY_BITMAP *cols_bitmap,
                                      const uchar *value, const uchar *prefix)
{
  const uchar *value0= value;
  const uchar *null_bits= value;
  uint null_bit_index= 0;
  char typestr[64]= "";

  /*
    Skip metadata bytes which gives the information about nullabity of master
    columns. Master writes one bit for each affected column.
   */
  value+= (bitmap_bits_set(cols_bitmap) + 7) / 8;
  
  my_b_printf(file, "%s", prefix);
  
  for (size_t i= 0; i < td->size(); i ++)
  {
    int is_null= (null_bits[null_bit_index / 8] 
                  >> (null_bit_index % 8))  & 0x01;

    if (bitmap_is_set(cols_bitmap, i) == 0)
      continue;
    
    my_b_printf(file, "###   @%d=", static_cast<int>(i + 1));
    if (!is_null)
    {
      size_t fsize= td->calc_field_size((uint)i, (uchar*) value);
      if (value + fsize > m_rows_end)
      {
        my_b_printf(file, "***Corrupted replication event was detected."
                    " Not printing the value***\n");
        value+= fsize;
        return 0;
      }
    }
    size_t size= log_event_print_value(file,is_null? NULL: value,
                                         td->type(i), td->field_metadata(i),
                                         typestr, sizeof(typestr));
    if (!size)
      return 0;

    if(!is_null)
      value+= size;

    if (print_event_info->verbose > 1)
    {
      my_b_printf(file, " /* ");

      my_b_printf(file, "%s ", typestr);
      
      my_b_printf(file, "meta=%d nullable=%d is_null=%d ",
                  td->field_metadata(i),
                  td->maybe_null(i), is_null);
      my_b_printf(file, "*/");
    }
    
    my_b_printf(file, "\n");
    
    null_bit_index++;
  }
  return value - value0;
}


/**
  Print a row event into IO cache in human readable form (in SQL format)
  
  @param[in] file              IO cache
  @param[in] print_event_into  Print parameters
*/
void Rows_log_event::print_verbose(IO_CACHE *file,
                                   PRINT_EVENT_INFO *print_event_info)
{
  // Quoted length of the identifier can be twice the original length
  char quoted_db[1 + NAME_LEN * 2 + 2];
  char quoted_table[1 + NAME_LEN * 2 + 2];
  size_t quoted_db_len, quoted_table_len;
  Table_map_log_event *map;
  table_def *td;
  const char *sql_command, *sql_clause1, *sql_clause2;
  Log_event_type general_type_code= get_general_type_code();
  
  if (m_extra_row_data)
  {
    uint8 extra_data_len= m_extra_row_data[EXTRA_ROW_INFO_LEN_OFFSET];
    uint8 extra_payload_len= extra_data_len - EXTRA_ROW_INFO_HDR_BYTES;
    assert(extra_data_len >= EXTRA_ROW_INFO_HDR_BYTES);

    my_b_printf(file, "### Extra row data format: %u, len: %u :",
                m_extra_row_data[EXTRA_ROW_INFO_FORMAT_OFFSET],
                extra_payload_len);
    if (extra_payload_len)
    {
      /*
         Buffer for hex view of string, including '0x' prefix,
         2 hex chars / byte and trailing 0
      */
      const int buff_len= 2 + (256 * 2) + 1;
      char buff[buff_len];
      str_to_hex(buff, (const char*) &m_extra_row_data[EXTRA_ROW_INFO_HDR_BYTES],
                 extra_payload_len);
      my_b_printf(file, "%s", buff);
    }
    my_b_printf(file, "\n");
  }

  switch (general_type_code) {
  case binary_log::WRITE_ROWS_EVENT:
    sql_command= "INSERT INTO";
    sql_clause1= "### SET\n";
    sql_clause2= NULL;
    break;
  case binary_log::DELETE_ROWS_EVENT:
    sql_command= "DELETE FROM";
    sql_clause1= "### WHERE\n";
    sql_clause2= NULL;
    break;
  case binary_log::UPDATE_ROWS_EVENT:
    sql_command= "UPDATE";
    sql_clause1= "### WHERE\n";
    sql_clause2= "### SET\n";
    break;
  default:
    sql_command= sql_clause1= sql_clause2= NULL;
    DBUG_ASSERT(0); /* Not possible */
  }
  
  if (!(map= print_event_info->m_table_map.get_table(m_table_id)) ||
      !(td= map->create_table_def()))
  {
    char llbuff[22];
    my_b_printf(file, "### Row event for unknown table #%s",
                llstr(m_table_id, llbuff));
    return;
  }

  /* If the write rows event contained no values for the AI */
  if (((general_type_code == binary_log::WRITE_ROWS_EVENT) &&
      (m_rows_buf==m_rows_end)))
  {
    my_b_printf(file, "### INSERT INTO `%s`.`%s` VALUES ()\n", 
                      map->get_db_name(), map->get_table_name());
    goto end;
  }

  for (const uchar *value= m_rows_buf; value < m_rows_end; )
  {
    size_t length;
#ifdef MYSQL_SERVER
    quoted_db_len= my_strmov_quoted_identifier(this->thd, (char *) quoted_db,
                                        map->get_db_name(), 0);
    quoted_table_len= my_strmov_quoted_identifier(this->thd,
                                                  (char *) quoted_table,
                                                  map->get_table_name(), 0);
#else
    quoted_db_len= my_strmov_quoted_identifier((char *) quoted_db,
                                               map->get_db_name());
    quoted_table_len= my_strmov_quoted_identifier((char *) quoted_table,
                                          map->get_table_name());
#endif
    quoted_db[quoted_db_len]= '\0';
    quoted_table[quoted_table_len]= '\0';
    my_b_printf(file, "### %s %s.%s\n",
                      sql_command,
                      quoted_db, quoted_table);
    /* Print the first image */
    if (!(length= print_verbose_one_row(file, td, print_event_info,
                                  &m_cols, value,
                                  (const uchar*) sql_clause1)))
      goto end;
    value+= length;

    /* Print the second image (for UPDATE only) */
    if (sql_clause2)
    {
      if (!(length= print_verbose_one_row(file, td, print_event_info,
                                      &m_cols_ai, value,
                                      (const uchar*) sql_clause2)))
        goto end;
      value+= length;
    }
  }

end:
  delete td;
}

#ifdef MYSQL_CLIENT
void free_table_map_log_event(Table_map_log_event *event)
{
  delete event;
}
#endif

void Log_event::print_base64(IO_CACHE* file,
                             PRINT_EVENT_INFO* print_event_info,
                             bool more)
{
  const uchar *ptr= (const uchar *)temp_buf;
  uint32 size= uint4korr(ptr + EVENT_LEN_OFFSET);
  DBUG_ENTER("Log_event::print_base64");

  uint64 const tmp_str_sz= base64_needed_encoded_length((uint64) size);
  char *const tmp_str= (char *) my_malloc(key_memory_log_event,
                                          tmp_str_sz, MYF(MY_WME));
  if (!tmp_str) {
    fprintf(stderr, "\nError: Out of memory. "
            "Could not print correct binlog event.\n");
    DBUG_VOID_RETURN;
  }

  if (base64_encode(ptr, (size_t) size, tmp_str))
  {
    DBUG_ASSERT(0);
  }

  if (print_event_info->base64_output_mode != BASE64_OUTPUT_DECODE_ROWS)
  {
    if (my_b_tell(file) == 0)
      my_b_printf(file, "\nBINLOG '\n");

    my_b_printf(file, "%s\n", tmp_str);

    if (!more)
      my_b_printf(file, "'%s\n", print_event_info->delimiter);
  }
  
  if (print_event_info->verbose)
  {
    Rows_log_event *ev= NULL;
    Log_event_type et= (Log_event_type) ptr[EVENT_TYPE_OFFSET];

    if (common_footer->checksum_alg != binary_log::BINLOG_CHECKSUM_ALG_UNDEF &&
        common_footer->checksum_alg != binary_log::BINLOG_CHECKSUM_ALG_OFF)
      size-= BINLOG_CHECKSUM_LEN; // checksum is displayed through the header

    const Format_description_event fd_evt=
          Format_description_event(glob_description_event->binlog_version,
                                   server_version);
    switch(et)
    {
    case binary_log::TABLE_MAP_EVENT:
    {
      Table_map_log_event *map;
      map= new Table_map_log_event((const char*) ptr, size,
                                   &fd_evt);
      print_event_info->m_table_map.set_table(map->get_table_id(), map);
      break;
    }
    case binary_log::WRITE_ROWS_EVENT:
    case binary_log::WRITE_ROWS_EVENT_V1:
    {
      ev= new Write_rows_log_event((const char*) ptr, size,
                                   &fd_evt);
      break;
    }
    case binary_log::DELETE_ROWS_EVENT:
    case binary_log::DELETE_ROWS_EVENT_V1:
    {
      ev= new Delete_rows_log_event((const char*) ptr, size,
                                    &fd_evt);
      break;
    }
    case binary_log::UPDATE_ROWS_EVENT:
    case binary_log::UPDATE_ROWS_EVENT_V1:
    {
      ev= new Update_rows_log_event((const char*) ptr, size,
                                    &fd_evt);
      break;
    }
    default:
      break;
    }
    
    if (ev)
    {
      ev->print_verbose(&print_event_info->footer_cache, print_event_info);
      delete ev;
    }
  }
    
  my_free(tmp_str);
  DBUG_VOID_RETURN;
}


/*
  Log_event::print_timestamp()
*/

void Log_event::print_timestamp(IO_CACHE* file, time_t *ts)
{
  struct tm *res;
  /*
    In some Windows versions timeval.tv_sec is defined as "long",
    not as "time_t" and can be of a different size.
    Let's use a temporary time_t variable to execute localtime()
    with a correct argument type.
  */
  time_t ts_tmp= ts ? *ts : (ulong)common_header->when.tv_sec;
  DBUG_ENTER("Log_event::print_timestamp");
  struct tm tm_tmp;
  localtime_r(&ts_tmp, (res= &tm_tmp));
  my_b_printf(file,"%02d%02d%02d %2d:%02d:%02d",
              res->tm_year % 100,
              res->tm_mon+1,
              res->tm_mday,
              res->tm_hour,
              res->tm_min,
              res->tm_sec);
  DBUG_VOID_RETURN;
}

#endif /* MYSQL_CLIENT */


#if !defined(MYSQL_CLIENT) && defined(HAVE_REPLICATION)
inline Log_event::enum_skip_reason
Log_event::continue_group(Relay_log_info *rli)
{
  if (rli->slave_skip_counter == 1)
    return Log_event::EVENT_SKIP_IGNORE;
  return Log_event::do_shall_skip(rli);
}

/**
   @param end_group_sets_max_dbs  when true the group terminal event 
                          can carry partition info, see a note below.
   @return true  in cases the current event
                 carries partition data,
           false otherwise

   @note Some events combination may force to adjust partition info.
         In particular BEGIN, BEGIN_LOAD_QUERY_EVENT, COMMIT
         where none of the events holds partitioning data
         causes the sequential applying of the group through
         assigning OVER_MAX_DBS_IN_EVENT_MTS to mts_accessed_dbs
         of the group terminator (e.g COMMIT query) event.
*/
bool Log_event::contains_partition_info(bool end_group_sets_max_dbs)
{
  bool res;

  switch (get_type_code()) {
  case binary_log::TABLE_MAP_EVENT:
  case binary_log::EXECUTE_LOAD_QUERY_EVENT:
    res= true;

    break;

  case binary_log::QUERY_EVENT:
  {
    Query_log_event *qev= static_cast<Query_log_event*>(this);
    if ((ends_group() && end_group_sets_max_dbs) ||
        (qev->is_query_prefix_match(STRING_WITH_LEN("XA COMMIT")) ||
         qev->is_query_prefix_match(STRING_WITH_LEN("XA ROLLBACK"))))
    {
      res= true;
      qev->mts_accessed_dbs= OVER_MAX_DBS_IN_EVENT_MTS;
    }
    else
      res= (!ends_group() && !starts_group()) ? true : false;
    break;
  }
  default:
    res= false;
  }

  return res;
}
/*
  SYNOPSIS
    This function assigns a parent ID to the job group being scheduled in parallel.
    It also checks if we can schedule the new event in parallel with the previous ones
    being executed.

  @param        ev log event that has to be scheduled next.
  @param       rli Pointer to coordinato's relay log info.
  @return      true if error
               false otherwise
 */
bool schedule_next_event(Log_event* ev, Relay_log_info* rli)
{
  int error;
  // Check if we can schedule this event
  error= rli->current_mts_submode->schedule_next_event(rli, ev);
  switch (error)
  {
  case ER_MTS_CANT_PARALLEL:
    char llbuff[22];
    llstr(rli->get_event_relay_log_pos(), llbuff);
    my_error(ER_MTS_CANT_PARALLEL, MYF(0),
    ev->get_type_str(), rli->get_event_relay_log_name(), llbuff,
             "The master event is logically timestamped incorrectly.");
  case ER_MTS_INCONSISTENT_DATA:
    /* Don't have to do anything. */
    return true;
  default:
    return false;
  }
  /* Keep compiler happy */
  return false;
}


/**
   The method maps the event to a Worker and return a pointer to it.
   Sending the event to the Worker is done by the caller.

   Irrespective of the type of Group marking (DB partioned or BGC) the
   following holds true:

   - recognize the beginning of a group to allocate the group descriptor
     and queue it;
   - associate an event with a Worker (which also handles possible conflicts
     detection and waiting for their termination);
   - finalize the group assignement when the group closing event is met.

   When parallelization mode is BGC-based the partitioning info in the event
   is simply ignored. Thereby association with a Worker does not require
   Assigned Partition Hash of the partitioned method.
   This method is not interested in all the taxonomy of the event group
   property, what we care about is the boundaries of the group.

   As a part of the group, an event belongs to one of the following types:

   B - beginning of a group of events (BEGIN query_log_event)
   g - mini-group representative event containing the partition info
      (any Table_map, a Query_log_event)
   p - a mini-group internal event that *p*receeding its g-parent
      (int_, rand_, user_ var:s)
   r - a mini-group internal "regular" event that follows its g-parent
      (Delete, Update, Write -rows)
   T - terminator of the group (XID, COMMIT, ROLLBACK, auto-commit query)

   Only the first g-event computes the assigned Worker which once
   is determined remains to be for the rest of the group.
   That is the g-event solely carries partitioning info.
   For B-event the assigned Worker is NULL to indicate Coordinator
   has not yet decided. The same applies to p-event.

   Notice, these is a special group consisting of optionally multiple p-events
   terminating with a g-event.
   Such case is caused by old master binlog and a few corner-cases of
   the current master version (todo: to fix).

   In case of the event accesses more than OVER_MAX_DBS the method
   has to ensure sure previously assigned groups to all other workers are
   done.


   @note The function updates GAQ queue directly, updates APH hash
         plus relocates some temporary tables from Coordinator's list into
         involved entries of APH through @c map_db_to_worker.
         There's few memory allocations commented where to be freed.

   @return a pointer to the Worker struct or NULL.
*/

Slave_worker *Log_event::get_slave_worker(Relay_log_info *rli)
{
  Slave_job_group group= Slave_job_group(), *ptr_group= NULL;
  bool is_s_event;
  Slave_worker *ret_worker= NULL;
  char llbuff[22];
  Slave_committed_queue *gaq= rli->gaq;
  DBUG_ENTER("Log_event::get_slave_worker");

  /* checking partioning properties and perform corresponding actions */

  // Beginning of a group designated explicitly with BEGIN or GTID
  if ((is_s_event= starts_group()) || is_gtid_event(this) ||
      // or DDL:s or autocommit queries possibly associated with own p-events
      (!rli->curr_group_seen_begin && !rli->curr_group_seen_gtid &&
       /*
         the following is a special case of B-free still multi-event group like
         { p_1,p_2,...,p_k, g }.
         In that case either GAQ is empty (the very first group is being
         assigned) or the last assigned group index points at one of
         mapped-to-a-worker.
       */
       (gaq->empty() ||
        gaq->get_job_group(rli->gaq->assigned_group_index)->
        worker_id != MTS_WORKER_UNDEF)))
  {
    if (!rli->curr_group_seen_gtid && !rli->curr_group_seen_begin)
    {
      rli->mts_groups_assigned++;

      rli->curr_group_isolated= FALSE;
      group.reset(common_header->log_pos, rli->mts_groups_assigned);
      // the last occupied GAQ's array index
      gaq->assigned_group_index= gaq->en_queue(&group);
      DBUG_PRINT("info",("gaq_idx= %ld  gaq->size=%ld",
                         gaq->assigned_group_index,
                         gaq->size));
      DBUG_ASSERT(gaq->assigned_group_index != MTS_WORKER_UNDEF);
      DBUG_ASSERT(gaq->assigned_group_index < gaq->size);
      DBUG_ASSERT(gaq->get_job_group(rli->gaq->assigned_group_index)->
                  group_relay_log_name == NULL);
      DBUG_ASSERT(rli->last_assigned_worker == NULL ||
                  !is_mts_db_partitioned(rli));

      if (is_s_event || is_gtid_event(this))
      {
        Slave_job_item job_item= {this, rli->get_event_relay_log_number(),
                                  rli->get_event_start_pos()};
        // B-event is appended to the Deferred Array associated with GCAP
        rli->curr_group_da.push_back(job_item);

        DBUG_ASSERT(rli->curr_group_da.size() == 1);

        if (starts_group())
        {
          // mark the current group as started with explicit B-event
          rli->mts_end_group_sets_max_dbs= true;
          rli->curr_group_seen_begin= true;
        }

        if (is_gtid_event(this))
          // mark the current group as started with explicit Gtid-event
          rli->curr_group_seen_gtid= true;
        if (schedule_next_event(this, rli))
        {
          rli->abort_slave= 1;
          DBUG_RETURN(NULL);
        }
        DBUG_RETURN(ret_worker);
      }
    }
    else
    {
      /*
       The block is a result of not making GTID event as group starter.
       TODO: Make GITD event as B-event that is starts_group() to
       return true.
      */
      Slave_job_item job_item= {this, rli->get_event_relay_log_number(),
                                rli->get_event_relay_log_pos()};

      // B-event is appended to the Deferred Array associated with GCAP
      rli->curr_group_da.push_back(job_item);
      rli->curr_group_seen_begin= true;
      rli->mts_end_group_sets_max_dbs= true;
      if (!rli->curr_group_seen_gtid && schedule_next_event(this, rli))
      {
        rli->abort_slave= 1;
        DBUG_RETURN(NULL);
      }

      DBUG_ASSERT(rli->curr_group_da.size() == 2);
      DBUG_ASSERT(starts_group());
      DBUG_RETURN (ret_worker);
    }
    if (schedule_next_event(this, rli))
    {
      rli->abort_slave= 1;
      DBUG_RETURN(NULL);
    }
  }

  ptr_group= gaq->get_job_group(rli->gaq->assigned_group_index);
  if (!is_mts_db_partitioned(rli))
  {
    /* Get least occupied worker */
    ret_worker=
      rli->current_mts_submode->get_least_occupied_worker(rli, &rli->workers,
                                                          this);
    if (ret_worker == NULL)
    {
      /* get_least_occupied_worker may return NULL if the thread is killed */
      Slave_job_item job_item= {this, rli->get_event_relay_log_number(),
                                rli->get_event_start_pos()};
      rli->curr_group_da.push_back(job_item);

      DBUG_ASSERT(thd->killed);
      DBUG_RETURN(NULL);
    }
    ptr_group->worker_id= ret_worker->id;
  }
  else if (contains_partition_info(rli->mts_end_group_sets_max_dbs))
  {
    int i= 0;
    Mts_db_names mts_dbs;

    get_mts_dbs(&mts_dbs);
    /*
      Bug 12982188 - MTS: SBR ABORTS WITH ERROR 1742 ON LOAD DATA
      Logging on master can create a group with no events holding
      the partition info.
      The following assert proves there's the only reason
      for such group.
    */
#ifndef DBUG_OFF
    {
      bool empty_group_with_gtids= rli->curr_group_seen_begin &&
                                   rli->curr_group_seen_gtid &&
                                   ends_group();

      bool begin_load_query_event=
        ((rli->curr_group_da.size() == 3 && rli->curr_group_seen_gtid) ||
         (rli->curr_group_da.size() == 2 && !rli->curr_group_seen_gtid)) &&
        (rli->curr_group_da.back().data->
         get_type_code() == binary_log::BEGIN_LOAD_QUERY_EVENT);

      bool delete_file_event=
        ((rli->curr_group_da.size() == 4 && rli->curr_group_seen_gtid) ||
         (rli->curr_group_da.size() == 3 && !rli->curr_group_seen_gtid)) &&
        (rli->curr_group_da.back().data->
         get_type_code() == binary_log::DELETE_FILE_EVENT);

      DBUG_ASSERT((!ends_group() ||
                   (get_type_code() == binary_log::QUERY_EVENT &&
                    static_cast<Query_log_event*>(this)->
                    is_query_prefix_match(STRING_WITH_LEN("XA ROLLBACK")))) ||
                  empty_group_with_gtids ||
                  (rli->mts_end_group_sets_max_dbs &&
                   (begin_load_query_event || delete_file_event)));
    }
#endif

    // partioning info is found which drops the flag
    rli->mts_end_group_sets_max_dbs= false;
    ret_worker= rli->last_assigned_worker;
    if (mts_dbs.num == OVER_MAX_DBS_IN_EVENT_MTS)
    {
      // Worker with id 0 to handle serial execution
      if (!ret_worker)
        ret_worker= rli->workers.at(0);
      // No need to know a possible error out of synchronization call.
      (void) rli->current_mts_submode->
        wait_for_workers_to_finish(rli, ret_worker);
      /*
        this marking is transferred further into T-event of the current group.
      */
      rli->curr_group_isolated= TRUE;
    }

    /* One run of the loop in the case of over-max-db:s */
    for (i= 0; i < ((mts_dbs.num != OVER_MAX_DBS_IN_EVENT_MTS) ? mts_dbs.num : 1);
         i++)
    {
      /*
        The over max db:s case handled through passing to map_db_to_worker
        such "all" db as encoded as  the "" empty string.
        Note, the empty string is allocated in a large buffer
        to satisfy hashcmp() implementation.
      */
      const char all_db[NAME_LEN]= {0};
      if (!(ret_worker=
            map_db_to_worker(mts_dbs.num == OVER_MAX_DBS_IN_EVENT_MTS ?
                             all_db : mts_dbs.name[i], rli,
                             &mts_assigned_partitions[i],
                             /*
                               todo: optimize it. Although pure
                               rows- event load in insensetive to the flag value
                             */
                             TRUE,
                             ret_worker)))
      {
        llstr(rli->get_event_relay_log_pos(), llbuff);
        my_error(ER_MTS_CANT_PARALLEL, MYF(0),
                 get_type_str(), rli->get_event_relay_log_name(), llbuff,
                 "could not distribute the event to a Worker");
        DBUG_RETURN(ret_worker);
      }
      // all temporary tables are transferred from Coordinator in over-max case
      DBUG_ASSERT(mts_dbs.num != OVER_MAX_DBS_IN_EVENT_MTS || !thd->temporary_tables);
      DBUG_ASSERT(!strcmp(mts_assigned_partitions[i]->db,
                          mts_dbs.num != OVER_MAX_DBS_IN_EVENT_MTS ?
                          mts_dbs.name[i] : all_db));
      DBUG_ASSERT(ret_worker == mts_assigned_partitions[i]->worker);
      DBUG_ASSERT(mts_assigned_partitions[i]->usage >= 0);
    }

    if ((ptr_group= gaq->get_job_group(rli->gaq->assigned_group_index))->
        worker_id == MTS_WORKER_UNDEF)
    {
      ptr_group->worker_id= ret_worker->id;

      DBUG_ASSERT(ptr_group->group_relay_log_name == NULL);
    }

    DBUG_ASSERT(i == mts_dbs.num || mts_dbs.num == OVER_MAX_DBS_IN_EVENT_MTS);
  }
  else
  {
    // a mini-group internal "regular" event
    if (rli->last_assigned_worker)
    {
      ret_worker= rli->last_assigned_worker;

      DBUG_ASSERT(rli->curr_group_assigned_parts.size() > 0 ||
                  ret_worker->id == 0);
    }
    else // int_, rand_, user_ var:s, load-data events
    {

      if (!(get_type_code() == binary_log::INTVAR_EVENT ||
            get_type_code() == binary_log::RAND_EVENT ||
            get_type_code() == binary_log::USER_VAR_EVENT ||
            get_type_code() == binary_log::BEGIN_LOAD_QUERY_EVENT ||
            get_type_code() == binary_log::APPEND_BLOCK_EVENT ||
            get_type_code() == binary_log::DELETE_FILE_EVENT ||
            is_ignorable_event()))
      {
        DBUG_ASSERT(!ret_worker);

        llstr(rli->get_event_relay_log_pos(), llbuff);
        my_error(ER_MTS_CANT_PARALLEL, MYF(0),
                 get_type_str(), rli->get_event_relay_log_name(), llbuff,
                 "the event is a part of a group that is unsupported in "
                 "the parallel execution mode");

        DBUG_RETURN(ret_worker);
      }
      /*
        In the logical clock scheduler any internal gets scheduled directly.
        That is Int_var, @User_var and Rand bypass the deferred array.
        Their association with relay-log physical coordinates is provided
        by the same mechanism that applies to a regular event.
      */
      Slave_job_item job_item= {this, rli->get_event_relay_log_number(),
                                rli->get_event_start_pos()};
      rli->curr_group_da.push_back(job_item);

      DBUG_ASSERT(!ret_worker);
      DBUG_RETURN (ret_worker);
    }
  }

  DBUG_ASSERT(ret_worker);
  // T-event: Commit, Xid, a DDL query or dml query of B-less group.4

  /*
    Preparing event physical coordinates info for Worker before any
    event got scheduled so when Worker error-stopped at the first
    event it would be aware of where exactly in the event stream.
  */
  if (!ret_worker->master_log_change_notified)
  {
    if (!ptr_group)
      ptr_group= gaq->get_job_group(rli->gaq->assigned_group_index);
    ptr_group->group_master_log_name=
      my_strdup(key_memory_log_event, rli->get_group_master_log_name(), MYF(MY_WME));
    ret_worker->master_log_change_notified= true;

    DBUG_ASSERT(!ptr_group->notified);
#ifndef DBUG_OFF
    ptr_group->notified= true;
#endif
  }

  /* Notify the worker about new FD */
  if (!ret_worker->fd_change_notified)
  {
    if (!ptr_group)
      ptr_group= gaq->get_job_group(rli->gaq->assigned_group_index);
    /*
      Increment the usage counter on behalf of Worker.
      This avoids inadvertent FD deletion in a race case where Coordinator
      would install a next new FD before Worker has noticed the previous one.
    */
    rli->get_rli_description_event()->usage_counter.atomic_add(1);
    ptr_group->new_fd_event= rli->get_rli_description_event();
    ret_worker->fd_change_notified= true;
  }

  if (ends_group() ||
      (!rli->curr_group_seen_begin &&
       (get_type_code() == binary_log::QUERY_EVENT ||
        /*
          When applying an old binary log without Gtid_log_event and
          Anonymous_gtid_log_event, the logic of multi-threaded slave
          still need to require that an event (for example, Query_log_event,
          User_var_log_event, Intvar_log_event, and Rand_log_event) that
          appeared outside of BEGIN...COMMIT was treated as a transaction
          of its own. This was just a technicality in the code and did not
          cause a problem, since the event and the following Query_log_event
          would both be assigned to dedicated worker 0.
        */
        !rli->curr_group_seen_gtid)))
  {
    rli->mts_group_status= Relay_log_info::MTS_END_GROUP;
    if (rli->curr_group_isolated)
      set_mts_isolate_group();
    if (!ptr_group)
      ptr_group= gaq->get_job_group(rli->gaq->assigned_group_index);

    DBUG_ASSERT(ret_worker != NULL);

    /*
      The following two blocks are executed if the worker has not been
      notified about new relay-log or a new checkpoints.
      Relay-log string is freed by Coordinator, Worker deallocates
      strings in the checkpoint block.
      However if the worker exits earlier reclaiming for both happens anyway at
      GAQ delete.
    */
    if (!ret_worker->relay_log_change_notified)
    {
      /*
        Prior this event, C rotated the relay log to drop each
        Worker's notified flag. Now group terminating event initiates
        the new relay-log (where the current event is from) name
        delivery to Worker that will receive it in commit_positions().
      */
      DBUG_ASSERT(ptr_group->group_relay_log_name == NULL);

      ptr_group->group_relay_log_name= (char *)
        my_malloc(key_memory_log_event,
                  strlen(rli->
                         get_group_relay_log_name()) + 1, MYF(MY_WME));
      strcpy(ptr_group->group_relay_log_name,
             rli->get_event_relay_log_name());

      DBUG_ASSERT(ptr_group->group_relay_log_name != NULL);

      ret_worker->relay_log_change_notified= TRUE;
    }

    if (!ret_worker->checkpoint_notified)
    {
      if (!ptr_group)
        ptr_group= gaq->get_job_group(rli->gaq->assigned_group_index);
      ptr_group->checkpoint_log_name=
        my_strdup(key_memory_log_event, rli->get_group_master_log_name(), MYF(MY_WME));
      ptr_group->checkpoint_log_pos= rli->get_group_master_log_pos();
      ptr_group->checkpoint_relay_log_name=
        my_strdup(key_memory_log_event, rli->get_group_relay_log_name(), MYF(MY_WME));
      ptr_group->checkpoint_relay_log_pos= rli->get_group_relay_log_pos();
      ptr_group->shifted= ret_worker->bitmap_shifted;
      ret_worker->bitmap_shifted= 0;
      ret_worker->checkpoint_notified= TRUE;
    }
    ptr_group->checkpoint_seqno= rli->checkpoint_seqno;
    ptr_group->ts= common_header->when.tv_sec + (time_t) exec_time; // Seconds_behind_master related
    rli->checkpoint_seqno++;
    /*
      Coordinator should not use the main memroot however its not
      reset elsewhere either, so let's do it safe way.
      The main mem root is also reset by the SQL thread in at the end
      of applying which Coordinator does not do in this case.
      That concludes the memroot reset can't harm anything in SQL thread roles
      after Coordinator has finished its current scheduling.
    */
    free_root(thd->mem_root,MYF(MY_KEEP_PREALLOC));

#ifndef DBUG_OFF
    w_rr++;
#endif

  }

  DBUG_RETURN (ret_worker);
}

/**
   Scheduling event to execute in parallel or execute it directly.
   In MTS case the event gets associated with either Coordinator or a
   Worker.  A special case of the association is NULL when the Worker
   can't be decided yet.  In the single threaded sequential mode the
   event maps to SQL thread rli.

   @note in case of MTS failure Coordinator destroys all gathered
         deferred events.

   @return 0 as success, otherwise a failure.
*/
int Log_event::apply_event(Relay_log_info *rli)
{
  DBUG_ENTER("LOG_EVENT:apply_event");
  DBUG_PRINT("info", ("event_type=%s", get_type_str()));
  bool parallel= FALSE;
  enum enum_mts_event_exec_mode actual_exec_mode= EVENT_EXEC_PARALLEL;
  THD *rli_thd= rli->info_thd;

  worker= rli;

  if (rli->is_mts_recovery())
  {
    bool skip=
      bitmap_is_set(&rli->recovery_groups, rli->mts_recovery_index) &&
      (get_mts_execution_mode(::server_id,
                              rli->mts_group_status ==
                              Relay_log_info::MTS_IN_GROUP,
                              rli->current_mts_submode->get_type() ==
                              MTS_PARALLEL_TYPE_DB_NAME)
       == EVENT_EXEC_PARALLEL);
    if (skip)
    {
      DBUG_RETURN(0);
    }
    else
    {
      DBUG_RETURN(do_apply_event(rli));
    }
  }

  if (!(parallel= rli->is_parallel_exec()) ||
      ((actual_exec_mode=
        get_mts_execution_mode(::server_id,
                               rli->mts_group_status ==
                               Relay_log_info::MTS_IN_GROUP,
                               rli->current_mts_submode->get_type() ==
                               MTS_PARALLEL_TYPE_DB_NAME))
       != EVENT_EXEC_PARALLEL))
  {
    if (parallel)
    {
      /*
         There are two classes of events that Coordinator executes
         itself. One e.g the master Rotate requires all Workers to finish up
         their assignments. The other async class, e.g the slave Rotate,
         can't have this such synchronization because Worker might be waiting
         for terminal events to finish.
      */

      if (actual_exec_mode != EVENT_EXEC_ASYNC)
      {
        /*
          this  event does not split the current group but is indeed
          a separator beetwen two master's binlog therefore requiring
          Workers to sync.
        */
        if (rli->curr_group_da.size() > 0 &&
            is_mts_db_partitioned(rli))
        {
          char llbuff[22];
          /*
             Possible reason is a old version binlog sequential event
             wrappped with BEGIN/COMMIT or preceeded by User|Int|Random- var.
             MTS has to stop to suggest restart in the permanent sequential mode.
          */
          llstr(rli->get_event_relay_log_pos(), llbuff);
          my_error(ER_MTS_CANT_PARALLEL, MYF(0),
                   get_type_str(), rli->get_event_relay_log_name(), llbuff,
                   "possible malformed group of events from an old master");

          /* Coordinator cant continue, it marks MTS group status accordingly */
          rli->mts_group_status= Relay_log_info::MTS_KILLED_GROUP;

          goto err;
        }
        /*
          Marking sure the event will be executed in sequential mode.
        */
        if (rli->current_mts_submode->wait_for_workers_to_finish(rli) == -1)
        {
          // handle synchronization error
          rli->report(WARNING_LEVEL, 0,
                      "Slave worker thread has failed to apply an event. As a "
                      "consequence, the coordinator thread is stopping "
                      "execution.");
          DBUG_RETURN(-1);
        }
        /*
          Given not in-group mark the event handler can invoke checkpoint
          update routine in the following course.
        */
        DBUG_ASSERT(rli->mts_group_status == Relay_log_info::MTS_NOT_IN_GROUP
                    || !is_mts_db_partitioned(rli));

#ifndef DBUG_OFF
        /* all Workers are idle as done through wait_for_workers_to_finish */
        for (uint k= 0; k < rli->curr_group_da.size(); k++)
        {
          DBUG_ASSERT(!(rli->workers[k]->usage_partition));
          DBUG_ASSERT(!(rli->workers[k]->jobs.len));
        }
#endif
      }
      else
      {
        DBUG_ASSERT(actual_exec_mode == EVENT_EXEC_ASYNC);
      }
    }
    DBUG_RETURN(do_apply_event(rli));
  }

  DBUG_ASSERT(actual_exec_mode == EVENT_EXEC_PARALLEL);
  DBUG_ASSERT(!(rli->curr_group_seen_begin && ends_group()) ||
              /*
                This is an empty group being processed due to gtids.
              */
              (rli->curr_group_seen_begin && rli->curr_group_seen_gtid
              && ends_group()) || is_mts_db_partitioned(rli) ||
              rli->last_assigned_worker ||
              /*
                Begin_load_query can be logged w/o db info and within
                Begin/Commit. That's a pattern forcing sequential
                applying of LOAD-DATA.
              */
              (rli->curr_group_da.back().data->
               get_type_code() == binary_log::BEGIN_LOAD_QUERY_EVENT) ||
              /*
                Delete_file can also be logged w/o db info and within
                Begin/Commit. That's a pattern forcing sequential
                applying of LOAD-DATA.
              */
              (rli->curr_group_da.back().data->
               get_type_code() == binary_log::DELETE_FILE_EVENT));

  worker= NULL;
  rli->mts_group_status= Relay_log_info::MTS_IN_GROUP;

  worker= (Relay_log_info*)
    (rli->last_assigned_worker= get_slave_worker(rli));

#ifndef DBUG_OFF
  if (rli->last_assigned_worker)
    DBUG_PRINT("mts", ("Assigning job to worker %lu",
               rli->last_assigned_worker->id));
#endif

err:
  if (rli_thd->is_error())
  {
    DBUG_ASSERT(!worker);

    /*
      Destroy all deferred buffered events but the current prior to exit.
      The current one will be deleted as an event never destined/assigned
      to any Worker in Coordinator's regular execution path.
    */
    for (uint k= 0; k < rli->curr_group_da.size(); k++)
    {
      Log_event *ev_buf= rli->curr_group_da[k].data;
      if (this != ev_buf)
        delete ev_buf;
    }
    rli->curr_group_da.clear();
  }
  else
  {
    DBUG_ASSERT(worker || rli->curr_group_assigned_parts.size() == 0);
  }

  DBUG_RETURN((!rli_thd->is_error() ||
               DBUG_EVALUATE_IF("fault_injection_get_slave_worker", 1, 0)) ?
              0 : -1);
}

#endif

/**************************************************************************
	Query_log_event methods
**************************************************************************/

#if defined(HAVE_REPLICATION) && !defined(MYSQL_CLIENT)

/**
  This (which is used only for SHOW BINLOG EVENTS) could be updated to
  print SET @@session_var=. But this is not urgent, as SHOW BINLOG EVENTS is
  only an information, it does not produce suitable queries to replay (for
  example it does not print LOAD DATA INFILE).
  @todo
    show the catalog ??
*/

int Query_log_event::pack_info(Protocol *protocol)
{
  // TODO: show the catalog ??
  String str_buf;
  // Add use `DB` to the string if required
  if (!(common_header->flags & LOG_EVENT_SUPPRESS_USE_F)
      && db && db_len)
  {
    str_buf.append("use ");
    append_identifier(this->thd, &str_buf, db, db_len);
    str_buf.append("; ");
  }
  // Add the query to the string
  if (query && q_len)
    str_buf.append(query);
 // persist the buffer in protocol
  protocol->store(str_buf.ptr(), str_buf.length(), &my_charset_bin);
  return 0;
}
#endif

#ifndef MYSQL_CLIENT

/**
  Utility function for the next method (Query_log_event::write()) .
*/
static void write_str_with_code_and_len(uchar **dst, const char *src,
                                        size_t len, uint code)
{
  /*
    only 1 byte to store the length of catalog, so it should not
    surpass 255
  */
  DBUG_ASSERT(len <= 255);
  DBUG_ASSERT(src);
  *((*dst)++)= code;
  *((*dst)++)= (uchar) len;
  memmove(*dst, src, len);
  (*dst)+= len;
}


/**
  Query_log_event::write().

  @note
    In this event we have to modify the header to have the correct
    EVENT_LEN_OFFSET as we don't yet know how many status variables we
    will print!
*/

bool Query_log_event::write(IO_CACHE* file)
{
  uchar buf[Binary_log_event::QUERY_HEADER_LEN + MAX_SIZE_LOG_EVENT_STATUS];
  uchar *start, *start_of_status;
  size_t event_length;

  if (!query)
    return 1;                                   // Something wrong with event

  /*
    We want to store the thread id:
    (- as an information for the user when he reads the binlog)
    - if the query uses temporary table: for the slave SQL thread to know to
    which master connection the temp table belongs.
    Now imagine we (write()) are called by the slave SQL thread (we are
    logging a query executed by this thread; the slave runs with
    --log-slave-updates). Then this query will be logged with
    thread_id=the_thread_id_of_the_SQL_thread. Imagine that 2 temp tables of
    the same name were created simultaneously on the master (in the masters
    binlog you have
    CREATE TEMPORARY TABLE t; (thread 1)
    CREATE TEMPORARY TABLE t; (thread 2)
    ...)
    then in the slave's binlog there will be
    CREATE TEMPORARY TABLE t; (thread_id_of_the_slave_SQL_thread)
    CREATE TEMPORARY TABLE t; (thread_id_of_the_slave_SQL_thread)
    which is bad (same thread id!).

    To avoid this, we log the thread's thread id EXCEPT for the SQL
    slave thread for which we log the original (master's) thread id.
    Now this moves the bug: what happens if the thread id on the
    master was 10 and when the slave replicates the query, a
    connection number 10 is opened by a normal client on the slave,
    and updates a temp table of the same name? We get a problem
    again. To avoid this, in the handling of temp tables (sql_base.cc)
    we use thread_id AND server_id.  TODO when this is merged into
    4.1: in 4.1, slave_proxy_id has been renamed to pseudo_thread_id
    and is a session variable: that's to make mysqlbinlog work with
    temp tables. We probably need to introduce

    SET PSEUDO_SERVER_ID
    for mysqlbinlog in 4.1. mysqlbinlog would print:
    SET PSEUDO_SERVER_ID=
    SET PSEUDO_THREAD_ID=
    for each query using temp tables.
  */
  int4store(buf + Q_THREAD_ID_OFFSET, slave_proxy_id);
  int4store(buf + Q_EXEC_TIME_OFFSET, exec_time);
  buf[Q_DB_LEN_OFFSET] = (char) db_len;
  int2store(buf + Q_ERR_CODE_OFFSET, error_code);

  /*
    You MUST always write status vars in increasing order of code. This
    guarantees that a slightly older slave will be able to parse those he
    knows.
  */
  start_of_status= start= buf+Binary_log_event::QUERY_HEADER_LEN;
  if (flags2_inited)
  {
    *start++= Q_FLAGS2_CODE;
    int4store(start, flags2);
    start+= 4;
  }
  if (sql_mode_inited)
  {
    *start++= Q_SQL_MODE_CODE;
    int8store(start, sql_mode);
    start+= 8;
  }
  if (catalog_len) // i.e. this var is inited (false for 4.0 events)
  {
    write_str_with_code_and_len(&start,
                                catalog, catalog_len, Q_CATALOG_NZ_CODE);
    /*
      In 5.0.x where x<4 masters we used to store the end zero here. This was
      a waste of one byte so we don't do it in x>=4 masters. We change code to
      Q_CATALOG_NZ_CODE, because re-using the old code would make x<4 slaves
      of this x>=4 master segfault (expecting a zero when there is
      none). Remaining compatibility problems are: the older slave will not
      find the catalog; but it is will not crash, and it's not an issue
      that it does not find the catalog as catalogs were not used in these
      older MySQL versions (we store it in binlog and read it from relay log
      but do nothing useful with it). What is an issue is that the older slave
      will stop processing the Q_* blocks (and jumps to the db/query) as soon
      as it sees unknown Q_CATALOG_NZ_CODE; so it will not be able to read
      Q_AUTO_INCREMENT*, Q_CHARSET and so replication will fail silently in
      various ways. Documented that you should not mix alpha/beta versions if
      they are not exactly the same version, with example of 5.0.3->5.0.2 and
      5.0.4->5.0.3. If replication is from older to new, the new will
      recognize Q_CATALOG_CODE and have no problem.
    */
  }
  if (auto_increment_increment != 1 || auto_increment_offset != 1)
  {
    *start++= Q_AUTO_INCREMENT;
    int2store(start, static_cast<uint16>(auto_increment_increment));
    int2store(start+2, static_cast<uint16>(auto_increment_offset));
    start+= 4;
  }
  if (charset_inited)
  {
    *start++= Q_CHARSET_CODE;
    memcpy(start, charset, 6);
    start+= 6;
  }
  if (time_zone_len)
  {
    /* In the TZ sys table, column Name is of length 64 so this should be ok */
    DBUG_ASSERT(time_zone_len <= MAX_TIME_ZONE_NAME_LENGTH);
    write_str_with_code_and_len(&start,
                                time_zone_str, time_zone_len, Q_TIME_ZONE_CODE);
  }
  if (lc_time_names_number)
  {
    DBUG_ASSERT(lc_time_names_number <= 0xFF);
    *start++= Q_LC_TIME_NAMES_CODE;
    int2store(start, lc_time_names_number);
    start+= 2;
  }
  if (charset_database_number)
  {
    DBUG_ASSERT(charset_database_number <= 0xFF);
    *start++= Q_CHARSET_DATABASE_CODE;
    int2store(start, charset_database_number);
    start+= 2;
  }
  if (table_map_for_update)
  {
    *start++= Q_TABLE_MAP_FOR_UPDATE_CODE;
    int8store(start, table_map_for_update);
    start+= 8;
  }
  if (master_data_written != 0)
  {
    /*
      Q_MASTER_DATA_WRITTEN_CODE only exists in relay logs where the master
      has binlog_version<4 and the slave has binlog_version=4. See comment
      for master_data_written in log_event.h for details.
    */
    *start++= Q_MASTER_DATA_WRITTEN_CODE;
    int4store(start, static_cast<uint32>(master_data_written));
    start+= 4;
  }

  if (thd && thd->need_binlog_invoker())
  {
    LEX_CSTRING invoker_user;
    LEX_CSTRING invoker_host;
    memset(&invoker_user, 0, sizeof(invoker_user));
    memset(&invoker_host, 0, sizeof(invoker_host));

    if (thd->slave_thread && thd->has_invoker())
    {
      /* user will be null, if master is older than this patch */
      invoker_user= thd->get_invoker_user();
      invoker_host= thd->get_invoker_host();
    }
    else
    {
      Security_context *ctx= thd->security_context();
      LEX_CSTRING priv_user= ctx->priv_user();
      LEX_CSTRING priv_host= ctx->priv_host();

      invoker_user.length= priv_user.length;
      invoker_user.str= (char *) priv_user.str;
      if (priv_host.str[0] != '\0')
      {
        invoker_host.str= (char *) priv_host.str;
        invoker_host.length= priv_host.length;
      }
    }

    *start++= Q_INVOKER;

    /*
      Store user length and user. The max length of use is 16, so 1 byte is
      enough to store the user's length.
     */
    *start++= (uchar)invoker_user.length;
    memcpy(start, invoker_user.str, invoker_user.length);
    start+= invoker_user.length;

    /*
      Store host length and host. The max length of host is 60, so 1 byte is
      enough to store the host's length.
     */
    *start++= (uchar)invoker_host.length;
    memcpy(start, invoker_host.str, invoker_host.length);
    start+= invoker_host.length;
  }

  if (thd && thd->get_binlog_accessed_db_names() != NULL)
  {
    uchar dbs;
    *start++= Q_UPDATED_DB_NAMES;

    compile_time_assert(MAX_DBS_IN_EVENT_MTS <= OVER_MAX_DBS_IN_EVENT_MTS);

    /* 
       In case of the number of db:s exceeds MAX_DBS_IN_EVENT_MTS
       no db:s is written and event will require the sequential applying on slave.
    */
    dbs=
      (thd->get_binlog_accessed_db_names()->elements <= MAX_DBS_IN_EVENT_MTS) ?
      thd->get_binlog_accessed_db_names()->elements : OVER_MAX_DBS_IN_EVENT_MTS;

    DBUG_ASSERT(dbs != 0);

    if (dbs <= MAX_DBS_IN_EVENT_MTS)
    {
      List_iterator_fast<char> it(*thd->get_binlog_accessed_db_names());
      char *db_name= it++;
      /* 
         the single "" db in the acccessed db list corresponds to the same as
         exceeds MAX_DBS_IN_EVENT_MTS case, so dbs is set to the over-max.
      */
      if (dbs == 1 && !strcmp(db_name, ""))
        dbs= OVER_MAX_DBS_IN_EVENT_MTS;
      *start++= dbs;
      if (dbs != OVER_MAX_DBS_IN_EVENT_MTS)
        do
        {
          strcpy((char*) start, db_name);
          start += strlen(db_name) + 1;
        } while ((db_name= it++));
    }
    else
    {
      *start++= dbs;
    }
  }

  if (thd && thd->query_start_usec_used)
  {
    *start++= Q_MICROSECONDS;
    get_time();
    int3store(start, common_header->when.tv_usec);
    start+= 3;
  }

  if (thd && thd->binlog_need_explicit_defaults_ts == true)
  {
    *start++= Q_EXPLICIT_DEFAULTS_FOR_TIMESTAMP;
    *start++= thd->variables.explicit_defaults_for_timestamp;
  }
  /*
    NOTE: When adding new status vars, please don't forget to update
    the MAX_SIZE_LOG_EVENT_STATUS in log_event.h

    Here there could be code like
    if (command-line-option-which-says-"log_this_variable" && inited)
    {
    *start++= Q_THIS_VARIABLE_CODE;
    int4store(start, this_variable);
    start+= 4;
    }
  */

  /* Store length of status variables */
  status_vars_len= (uint) (start-start_of_status);
  DBUG_ASSERT(status_vars_len <= MAX_SIZE_LOG_EVENT_STATUS);
  int2store(buf + Q_STATUS_VARS_LEN_OFFSET, status_vars_len);

  /*
    Calculate length of whole event
    The "1" below is the \0 in the db's length
  */
  event_length= (uint) (start-buf) + get_post_header_size_for_derived() + db_len + 1 + q_len;

  return (write_header(file, event_length) ||
          wrapper_my_b_safe_write(file, (uchar*) buf, Binary_log_event::QUERY_HEADER_LEN) ||
          write_post_header_for_derived(file) ||
          wrapper_my_b_safe_write(file, start_of_status,
                          (uint) (start-start_of_status)) ||
          wrapper_my_b_safe_write(file, db ? (uchar*) db : (uchar*)"", db_len + 1) ||
          wrapper_my_b_safe_write(file, (uchar*) query, q_len) ||
	  write_footer(file)) ? 1 : 0;
}


/**
  The simplest constructor that could possibly work.  This is used for
  creating static objects that have a special meaning and are invisible
  to the log.
*/
Query_log_event::Query_log_event()
  : binary_log::Query_event(),
    Log_event(header(), footer()),
    data_buf(NULL)
{}

/**
  Creates a Query Log Event.

  @param thd_arg      Thread handle
  @param query_arg    Array of char representing the query
  @param query_length Size of the 'query_arg' array
  @param using_trans  Indicates that there are transactional changes.
  @param immediate    After being written to the binary log, the event
                      must be flushed immediately. This indirectly implies
                      the stmt-cache.
  @param suppress_use Suppress the generation of 'USE' statements
  @param errcode      The error code of the query
  @param ignore       Ignore user's statement, i.e. lex information, while
                      deciding which cache must be used.
*/
Query_log_event::Query_log_event(THD* thd_arg, const char* query_arg,
				 size_t query_length, bool using_trans,
				 bool immediate, bool suppress_use,
                                 int errcode, bool ignore_cmd_internals)

: binary_log::Query_event(query_arg,
                          thd_arg->catalog().str,
                          thd_arg->db().str,
                          query_length,
                          thd_arg->thread_id(),
                          thd_arg->variables.sql_mode,
                          thd_arg->variables.auto_increment_increment,
                          thd_arg->variables.auto_increment_offset,
                          thd_arg->variables.lc_time_names->number,
                          (ulonglong)thd_arg->table_map_for_update,
                          errcode,
                          thd_arg->db().str ? strlen(thd_arg->db().str) : 0,
                          thd_arg->catalog().str ? strlen(thd_arg->catalog().str) : 0),
  Log_event(thd_arg,
            (thd_arg->thread_specific_used ? LOG_EVENT_THREAD_SPECIFIC_F :
             0) |
            (suppress_use ? LOG_EVENT_SUPPRESS_USE_F : 0),
            using_trans ? Log_event::EVENT_TRANSACTIONAL_CACHE :
                          Log_event::EVENT_STMT_CACHE,
            Log_event::EVENT_NORMAL_LOGGING,
            header(), footer()),
  data_buf(0)
{
  /* save the original thread id; we already know the server id */
  slave_proxy_id= thd_arg->variables.pseudo_thread_id;
  if (query != 0)
    is_valid_param= true;
  /*
  exec_time calculation has changed to use the same method that is used
  to fill out "thd_arg->start_time"
  */

  struct timeval end_time;
  ulonglong micro_end_time= my_micro_time();
  my_micro_time_to_timeval(micro_end_time, &end_time);

  exec_time= end_time.tv_sec - thd_arg->start_time.tv_sec;

  /**
    @todo this means that if we have no catalog, then it is replicated
    as an existing catalog of length zero. is that safe? /sven
  */
  catalog_len = (catalog) ? strlen(catalog) : 0;
  /* status_vars_len is set just before writing the event */
  db_len = (db) ? strlen(db) : 0;
  if (thd_arg->variables.collation_database != thd_arg->db_charset)
    charset_database_number= thd_arg->variables.collation_database->number;
  
  /*
    We only replicate over the bits of flags2 that we need: the rest
    are masked out by "& OPTIONS_WRITTEN_TO_BINLOG".

    We also force AUTOCOMMIT=1.  Rationale (cf. BUG#29288): After
    fixing BUG#26395, we always write BEGIN and COMMIT around all
    transactions (even single statements in autocommit mode).  This is
    so that replication from non-transactional to transactional table
    and error recovery from XA to non-XA table should work as
    expected.  The BEGIN/COMMIT are added in log.cc. However, there is
    one exception: MyISAM bypasses log.cc and writes directly to the
    binlog.  So if autocommit is off, master has MyISAM, and slave has
    a transactional engine, then the slave will just see one long
    never-ending transaction.  The only way to bypass explicit
    BEGIN/COMMIT in the binlog is by using a non-transactional table.
    So setting AUTOCOMMIT=1 will make this work as expected.

    Note: explicitly replicate AUTOCOMMIT=1 from master. We do not
    assume AUTOCOMMIT=1 on slave; the slave still reads the state of
    the autocommit flag as written by the master to the binlog. This
    behavior may change after WL#4162 has been implemented.
  */
  flags2= (uint32) (thd_arg->variables.option_bits &
                    (OPTIONS_WRITTEN_TO_BIN_LOG & ~OPTION_NOT_AUTOCOMMIT));
  DBUG_ASSERT(thd_arg->variables.character_set_client->number < 256*256);
  DBUG_ASSERT(thd_arg->variables.collation_connection->number < 256*256);
  DBUG_ASSERT(thd_arg->variables.collation_server->number < 256*256);
  DBUG_ASSERT(thd_arg->variables.character_set_client->mbminlen == 1);
  int2store(charset, thd_arg->variables.character_set_client->number);
  int2store(charset+2, thd_arg->variables.collation_connection->number);
  int2store(charset+4, thd_arg->variables.collation_server->number);
  if (thd_arg->time_zone_used)
  {
    /*
      Note that our event becomes dependent on the Time_zone object
      representing the time zone. Fortunately such objects are never deleted
      or changed during mysqld's lifetime.
    */
    time_zone_len= thd_arg->variables.time_zone->get_name()->length();
    time_zone_str= thd_arg->variables.time_zone->get_name()->ptr();
  }
  else
    time_zone_len= 0;

  /*
    In what follows, we define in which cache, trx-cache or stmt-cache,
    this Query Log Event will be written to.

    If ignore_cmd_internals is defined, we rely on the is_trans flag to
    choose the cache and this is done in the base class Log_event. False
    means that the stmt-cache will be used and upon statement commit/rollback
    the cache will be flushed to disk. True means that the trx-cache will
    be used and upon transaction commit/rollback the cache will be flushed
    to disk.

    If set immediate cache is defined, for convenience, we automatically
    use the stmt-cache. This mean that the statement will be written
    to the stmt-cache and immediately flushed to disk without waiting
    for a commit/rollback notification.

    For example, the cluster/ndb captures a request to execute a DDL
    statement and synchronously propagate it to all available MySQL
    servers. Unfortunately, the current protocol assumes that the
    generated events are immediately written to diks and does not check
    for commit/rollback.

    Upon dropping a connection, DDLs (i.e. DROP TEMPORARY TABLE) are
    generated and in this case the statements have the immediate flag
    set because there is no commit/rollback.

    If the immediate flag is not set, the decision on the cache is based
    on the current statement and the flag is_trans, which indicates if
    a transactional engine was updated. 

    Statements are classifed as row producers (i.e. can_generate_row_events())
    or non-row producers. Non-row producers, DDL in general, are treated
    as the immediate flag was set and for convenience are written to the
    stmt-cache and immediately flushed to disk. 

    Row producers are handled in general according to the is_trans flag.
    False means that the stmt-cache will be used and upon statement
    commit/rollback the cache will be flushed to disk. True means that the
    trx-cache will be used and upon transaction commit/rollback the cache
    will be flushed to disk.

    Unfortunately, there are exceptions to this non-row and row producer
    rules:

      . The SAVEPOINT, ROLLBACK TO SAVEPOINT, RELEASE SAVEPOINT does not
        have the flag is_trans set because there is no updated engine but
        must be written to the trx-cache.

      . SET If auto-commit is on, it must not go through a cache.

      . CREATE TABLE is classfied as non-row producer but CREATE TEMPORARY
        must be handled as row producer.

      . DROP TABLE is classfied as non-row producer but DROP TEMPORARY
        must be handled as row producer.

    Finally, some statements that does not have the flag is_trans set may
    be written to the trx-cache based on the following criteria:

      . updated both a transactional and a non-transactional engine (i.e.
        stmt_has_updated_trans_table()).

      . accessed both a transactional and a non-transactional engine and
        is classified as unsafe (i.e. is_mixed_stmt_unsafe()).

      . is executed within a transaction and previously a transactional
        engine was updated and the flag binlog_direct_non_trans_update
        is set.
  */
  if (ignore_cmd_internals)
    return;

  /*
    TRUE defines that the trx-cache must be used.
  */
  bool cmd_can_generate_row_events= FALSE;
  /*
    TRUE defines that the trx-cache must be used.
  */
  bool cmd_must_go_to_trx_cache= FALSE;
   
  LEX *lex= thd->lex;
  if (!immediate)
  {
    switch (lex->sql_command)
    {
      case SQLCOM_DROP_TABLE:
        cmd_can_generate_row_events= lex->drop_temporary &&
                                     thd->in_multi_stmt_transaction_mode();
      break;
      case SQLCOM_CREATE_TABLE:
        cmd_must_go_to_trx_cache= lex->select_lex->item_list.elements &&
                                  thd->is_current_stmt_binlog_format_row();
        cmd_can_generate_row_events= 
          ((lex->create_info.options & HA_LEX_CREATE_TMP_TABLE) &&
            thd->in_multi_stmt_transaction_mode()) || cmd_must_go_to_trx_cache;
        break;
      case SQLCOM_SET_OPTION:
        if (lex->autocommit)
          cmd_can_generate_row_events= cmd_must_go_to_trx_cache= FALSE;
        else
          cmd_can_generate_row_events= TRUE;
        break;
      case SQLCOM_RELEASE_SAVEPOINT:
      case SQLCOM_ROLLBACK_TO_SAVEPOINT:
      case SQLCOM_SAVEPOINT:
      case SQLCOM_XA_PREPARE:
        cmd_can_generate_row_events= cmd_must_go_to_trx_cache= TRUE;
        break;
      default:
        cmd_can_generate_row_events=
          sqlcom_can_generate_row_events(thd->lex->sql_command);
        break;
    }
  }
  
  if (cmd_can_generate_row_events)
  {
    cmd_must_go_to_trx_cache= cmd_must_go_to_trx_cache || using_trans;
    if (cmd_must_go_to_trx_cache ||
        stmt_has_updated_trans_table(thd->get_transaction()->ha_trx_info(Transaction_ctx::STMT)) ||
        thd->lex->is_mixed_stmt_unsafe(thd->in_multi_stmt_transaction_mode(),
                                       thd->variables.binlog_direct_non_trans_update,
                                       trans_has_updated_trans_table(thd),
                                       thd->tx_isolation) ||
        (!thd->variables.binlog_direct_non_trans_update && trans_has_updated_trans_table(thd)))
    {
      event_logging_type= Log_event::EVENT_NORMAL_LOGGING; 
      event_cache_type= Log_event::EVENT_TRANSACTIONAL_CACHE;
    }
    else
    {
      event_logging_type= Log_event::EVENT_NORMAL_LOGGING; 
      event_cache_type= Log_event::EVENT_STMT_CACHE;
    }
  }
  else
  {
    event_logging_type= Log_event::EVENT_IMMEDIATE_LOGGING;
    event_cache_type= Log_event::EVENT_STMT_CACHE;
  }

  DBUG_ASSERT(event_cache_type != Log_event::EVENT_INVALID_CACHE);
  DBUG_ASSERT(event_logging_type != Log_event::EVENT_INVALID_LOGGING);
  DBUG_PRINT("info",("Query_log_event has flags2: %lu  sql_mode: %llu",
                     (ulong) flags2, (ulonglong) sql_mode));
}
#endif /* MYSQL_CLIENT */


/**
  This is used by the SQL slave thread to prepare the event before execution.
*/
Query_log_event::Query_log_event(const char* buf, uint event_len,
                                 const Format_description_event
                                 *description_event,
                                 Log_event_type event_type)
  :binary_log::Query_event(buf, event_len, description_event, event_type),
   Log_event(header(), footer())
{
  DBUG_ENTER("Query_log_event::Query_log_event(char*,...)");
  slave_proxy_id= thread_id;
  exec_time= query_exec_time;

  ulong buf_len= catalog_len + 1 +
                  time_zone_len + 1 +
                  user_len + 1 +
                  host_len + 1 +
                  data_len + 1;
#if !defined(MYSQL_CLIENT)
  buf_len+= sizeof(size_t)/*for db_len */ + db_len + 1 + QUERY_CACHE_FLAGS_SIZE;
#endif

  if (!(data_buf = (Log_event_header::Byte*) my_malloc(key_memory_log_event,
                                                       buf_len, MYF(MY_WME))))
    DBUG_VOID_RETURN;
  /*
    The data buffer is used by the slave SQL thread while applying
    the event. The catalog, time_zone)str, user, host, db, query
    are pointers to this data_buf. The function call below, points these
    const pointers to the data buffer.
  */
  if (!(fill_data_buf(data_buf, buf_len)))
    DBUG_VOID_RETURN;

  if(query != 0)
    is_valid_param= true;

  /**
    The buffer contains the following:
    +--------+-----------+------+------+---------+----+-------+
    | catlog | time_zone | user | host | db name | \0 | Query |
    +--------+-----------+------+------+---------+----+-------+

    To support the query cache we append the following buffer to the above
    +-------+----------------------------------------+-------+
    |db len | uninitiatlized space of size of db len | FLAGS |
    +-------+----------------------------------------+-------+

    The area of buffer starting from Query field all the way to the end belongs
    to the Query buffer and its structure is described in alloc_query() in
    sql_parse.cc

    We append the db length at the end of the buffer. This will be used by
    Query_cache::send_result_to_client() in case the query cache is On.
   */
#if !defined(MYSQL_CLIENT)
  size_t db_length= db_len;
  memcpy(data_buf + query_data_written, &db_length, sizeof(size_t));
#endif
  DBUG_VOID_RETURN;
}


#ifdef MYSQL_CLIENT
/**
  Query_log_event::print().

  @todo
    print the catalog ??
*/
void Query_log_event::print_query_header(IO_CACHE* file,
					 PRINT_EVENT_INFO* print_event_info)
{
  // TODO: print the catalog ??
  char buff[48], *end;  // Enough for "SET TIMESTAMP=1305535348.123456"
  char quoted_id[1+ 2*FN_REFLEN+ 2];
  size_t quoted_len= 0;
  bool different_db= true;
  uint32 tmp;

  if (!print_event_info->short_form)
  {
    print_header(file, print_event_info, FALSE);
    my_b_printf(file, "\t%s\tthread_id=%lu\texec_time=%lu\terror_code=%d\n",
                get_type_str(), (ulong) thread_id, (ulong) exec_time,
                error_code);
  }

  if ((common_header->flags & LOG_EVENT_SUPPRESS_USE_F))
  {
    if (!is_trans_keyword())
      print_event_info->db[0]= '\0';
  }
  else if (db)
  {
#ifdef MYSQL_SERVER
    quoted_len= my_strmov_quoted_identifier(this->thd, (char*)quoted_id, db, 0);
#else
    quoted_len= my_strmov_quoted_identifier((char*)quoted_id, db);
#endif
    quoted_id[quoted_len]= '\0';
    different_db= memcmp(print_event_info->db, db, db_len + 1);
    if (different_db)
      memcpy(print_event_info->db, db, db_len + 1);
    if (db[0] && different_db) 
      my_b_printf(file, "use %s%s\n", quoted_id, print_event_info->delimiter);
  }

  end= int10_to_str((long)common_header->when.tv_sec,
                    my_stpcpy(buff,"SET TIMESTAMP="),10);
  if (common_header->when.tv_usec)
    end+= sprintf(end, ".%06d", (int) common_header->when.tv_usec);
  end= my_stpcpy(end, print_event_info->delimiter);
  *end++='\n';
  DBUG_ASSERT(end < buff + sizeof(buff));
  my_b_write(file, (uchar*) buff, (uint) (end-buff));
  if ((!print_event_info->thread_id_printed ||
       ((common_header->flags & LOG_EVENT_THREAD_SPECIFIC_F) &&
        thread_id != print_event_info->thread_id)))
  {
    // If --short-form, print deterministic value instead of pseudo_thread_id.
    my_b_printf(file,"SET @@session.pseudo_thread_id=%lu%s\n",
                short_form ? 999999999 : (ulong)thread_id,
                print_event_info->delimiter);
    print_event_info->thread_id= thread_id;
    print_event_info->thread_id_printed= 1;
  }

  /*
    If flags2_inited==0, this is an event from 3.23 or 4.0; nothing to
    print (remember we don't produce mixed relay logs so there cannot be
    5.0 events before that one so there is nothing to reset).
  */
  if (likely(flags2_inited)) /* likely as this will mainly read 5.0 logs */
  {
    /* tmp is a bitmask of bits which have changed. */
    if (likely(print_event_info->flags2_inited)) 
      /* All bits which have changed */
      tmp= (print_event_info->flags2) ^ flags2;
    else /* that's the first Query event we read */
    {
      print_event_info->flags2_inited= 1;
      tmp= ~((uint32)0); /* all bits have changed */
    }

    if (unlikely(tmp)) /* some bits have changed */
    {
      bool need_comma= 0;
      my_b_printf(file, "SET ");
      print_set_option(file, tmp, OPTION_NO_FOREIGN_KEY_CHECKS, ~flags2,
                       "@@session.foreign_key_checks", &need_comma);
      print_set_option(file, tmp, OPTION_AUTO_IS_NULL, flags2,
                       "@@session.sql_auto_is_null", &need_comma);
      print_set_option(file, tmp, OPTION_RELAXED_UNIQUE_CHECKS, ~flags2,
                       "@@session.unique_checks", &need_comma);
      print_set_option(file, tmp, OPTION_NOT_AUTOCOMMIT, ~flags2,
                       "@@session.autocommit", &need_comma);
      my_b_printf(file,"%s\n", print_event_info->delimiter);
      print_event_info->flags2= flags2;
    }
  }

  /*
    Now the session variables;
    it's more efficient to pass SQL_MODE as a number instead of a
    comma-separated list.
    FOREIGN_KEY_CHECKS, SQL_AUTO_IS_NULL, UNIQUE_CHECKS are session-only
    variables (they have no global version; they're not listed in
    sql_class.h), The tests below work for pure binlogs or pure relay
    logs. Won't work for mixed relay logs but we don't create mixed
    relay logs (that is, there is no relay log with a format change
    except within the 3 first events, which mysqlbinlog handles
    gracefully). So this code should always be good.
  */

  if (likely(sql_mode_inited) &&
      (unlikely(print_event_info->sql_mode != sql_mode ||
                !print_event_info->sql_mode_inited)))
  {
    my_b_printf(file,"SET @@session.sql_mode=%lu%s\n",
                (ulong)sql_mode, print_event_info->delimiter);
    print_event_info->sql_mode= sql_mode;
    print_event_info->sql_mode_inited= 1;
  }
  if (print_event_info->auto_increment_increment != auto_increment_increment ||
      print_event_info->auto_increment_offset != auto_increment_offset)
  {
    my_b_printf(file,"SET @@session.auto_increment_increment=%u, @@session.auto_increment_offset=%u%s\n",
                auto_increment_increment,auto_increment_offset,
                print_event_info->delimiter);
    print_event_info->auto_increment_increment= auto_increment_increment;
    print_event_info->auto_increment_offset=    auto_increment_offset;
  }

  /* TODO: print the catalog when we feature SET CATALOG */

  if (likely(charset_inited) &&
      (unlikely(!print_event_info->charset_inited ||
                memcmp(print_event_info->charset, charset, 6))))
  {
    char *charset_p= charset; // Avoid type-punning warning.
    CHARSET_INFO *cs_info= get_charset(uint2korr(charset_p), MYF(MY_WME));
    if (cs_info)
    {
      /* for mysql client */
      my_b_printf(file, "/*!\\C %s */%s\n",
                  cs_info->csname, print_event_info->delimiter);
    }
    my_b_printf(file,"SET "
                "@@session.character_set_client=%d,"
                "@@session.collation_connection=%d,"
                "@@session.collation_server=%d"
                "%s\n",
                uint2korr(charset_p),
                uint2korr(charset+2),
                uint2korr(charset+4),
                print_event_info->delimiter);
    memcpy(print_event_info->charset, charset, 6);
    print_event_info->charset_inited= 1;
  }
  if (time_zone_len)
  {
    if (memcmp(print_event_info->time_zone_str,
               time_zone_str, time_zone_len+1))
    {
      my_b_printf(file,"SET @@session.time_zone='%s'%s\n",
                  time_zone_str, print_event_info->delimiter);
      memcpy(print_event_info->time_zone_str, time_zone_str, time_zone_len+1);
    }
  }
  if (lc_time_names_number != print_event_info->lc_time_names_number)
  {
    my_b_printf(file, "SET @@session.lc_time_names=%d%s\n",
                lc_time_names_number, print_event_info->delimiter);
    print_event_info->lc_time_names_number= lc_time_names_number;
  }
  if (charset_database_number != print_event_info->charset_database_number)
  {
    if (charset_database_number)
      my_b_printf(file, "SET @@session.collation_database=%d%s\n",
                  charset_database_number, print_event_info->delimiter);
    else
      my_b_printf(file, "SET @@session.collation_database=DEFAULT%s\n",
                  print_event_info->delimiter);
    print_event_info->charset_database_number= charset_database_number;
  }
  if (explicit_defaults_ts != TERNARY_UNSET)
    my_b_printf(file, "SET @@session.explicit_defaults_for_timestamp=%d%s\n",
                explicit_defaults_ts == TERNARY_OFF? 0 : 1,
                print_event_info->delimiter);
}


void Query_log_event::print(FILE* file, PRINT_EVENT_INFO* print_event_info)
{
  IO_CACHE *const head= &print_event_info->head_cache;

  /**
    reduce the size of io cache so that the write function is called
    for every call to my_b_write().
   */
  DBUG_EXECUTE_IF ("simulate_file_write_error",
                   {head->write_pos= head->write_end- 500;});
  print_query_header(head, print_event_info);
  my_b_write(head, (uchar*) query, q_len);
  my_b_printf(head, "\n%s\n", print_event_info->delimiter);
}
#endif /* MYSQL_CLIENT */

#if defined(HAVE_REPLICATION) && !defined(MYSQL_CLIENT)

/**
   Associating slave Worker thread to a subset of temporary tables.

   @param thd_arg THD instance pointer
   @param rli     Relay_log_info of the worker
*/
void Query_log_event::attach_temp_tables_worker(THD *thd_arg,
                                                const Relay_log_info* rli)
{
  rli->current_mts_submode->attach_temp_tables(thd_arg, rli, this);
}

/**
   Dissociating slave Worker thread from its thd->temporary_tables
   to possibly update the involved entries of db-to-worker hash
   with new values of temporary_tables.

   @param thd_arg THD instance pointer
   @param rli     relay log info of the worker thread
*/
void Query_log_event::detach_temp_tables_worker(THD *thd_arg,
                                                const Relay_log_info *rli)
{
  rli->current_mts_submode->detach_temp_tables(thd_arg, rli, this);
}

/*
  Query_log_event::do_apply_event()
*/
int Query_log_event::do_apply_event(Relay_log_info const *rli)
{
  return do_apply_event(rli, query, q_len);
}

/*
  is_silent_error

  Return true if the thread has an error which should be
  handled silently
*/
  
static bool is_silent_error(THD* thd)
{
  DBUG_ENTER("is_silent_error");
  Diagnostics_area::Sql_condition_iterator it=
    thd->get_stmt_da()->sql_conditions();
  const Sql_condition *err;
  while ((err= it++))
  {
    DBUG_PRINT("info", ("has condition %d %s", err->mysql_errno(),
                        err->message_text()));
    switch (err->mysql_errno())
    {
    case ER_SLAVE_SILENT_RETRY_TRANSACTION:
    {
      DBUG_RETURN(true);
    }
    default:
      break;
    }
  }
  DBUG_RETURN(false);
}

/**
  @todo
  Compare the values of "affected rows" around here. Something
  like:
  @code
     if ((uint32) affected_in_event != (uint32) affected_on_slave)
     {
     sql_print_error("Slave: did not get the expected number of affected \
     rows running query from master - expected %d, got %d (this numbers \
     should have matched modulo 4294967296).", 0, ...);
     thd->query_error = 1;
     }
  @endcode
  We may also want an option to tell the slave to ignore "affected"
  mismatch. This mismatch could be implemented with a new ER_ code, and
  to ignore it you would use --slave-skip-errors...
*/
int Query_log_event::do_apply_event(Relay_log_info const *rli,
                                      const char *query_arg, size_t q_len_arg)
{
  DBUG_ENTER("Query_log_event::do_apply_event");
  int expected_error,actual_error= 0;
  HA_CREATE_INFO db_options;

  DBUG_PRINT("info", ("query=%s", query));

  /*
    Colleagues: please never free(thd->catalog) in MySQL. This would
    lead to bugs as here thd->catalog is a part of an alloced block,
    not an entire alloced block (see
    Query_log_event::do_apply_event()). Same for thd->db().str.  Thank
    you.
  */

  if (catalog_len)
  {
    LEX_CSTRING catalog_lex_cstr= { catalog, catalog_len};
    thd->set_catalog(catalog_lex_cstr);
  }
  else
    thd->set_catalog(EMPTY_CSTR);

  set_thd_db(thd, db, db_len);

  /*
    Setting the character set and collation of the current database thd->db.
   */
  load_db_opt_by_name(thd, thd->db().str, &db_options);
  if (db_options.default_table_charset)
    thd->db_charset= db_options.default_table_charset;
  thd->variables.auto_increment_increment= auto_increment_increment;
  thd->variables.auto_increment_offset=    auto_increment_offset;
  if (explicit_defaults_ts != TERNARY_UNSET)
    thd->variables.explicit_defaults_for_timestamp=
      explicit_defaults_ts == TERNARY_OFF? 0 : 1;

  /*
    todo: such cleanup should not be specific to Query event and therefore
          is preferable at a common with other event pre-execution point
  */
  clear_all_errors(thd, const_cast<Relay_log_info*>(rli));
  if (strcmp("COMMIT", query) == 0 && rli->tables_to_lock != NULL)
  {
    /*
      Cleaning-up the last statement context:
      the terminal event of the current statement flagged with
      STMT_END_F got filtered out in ndb circular replication.
    */
    int error;
    char llbuff[22];
    if ((error= rows_event_stmt_cleanup(const_cast<Relay_log_info*>(rli), thd)))
    {
      const_cast<Relay_log_info*>(rli)->report(ERROR_LEVEL, error,
                  "Error in cleaning up after an event preceding the commit; "
                  "the group log file/position: %s %s",
                  const_cast<Relay_log_info*>(rli)->get_group_master_log_name(),
                  llstr(const_cast<Relay_log_info*>(rli)->get_group_master_log_pos(),
                        llbuff));
    }
    /*
      Executing a part of rli->stmt_done() logics that does not deal
      with group position change. The part is redundant now but is 
      future-change-proof addon, e.g if COMMIT handling will start checking
      invariants like IN_STMT flag must be off at committing the transaction.
    */
    const_cast<Relay_log_info*>(rli)->inc_event_relay_log_pos();
    const_cast<Relay_log_info*>(rli)->clear_flag(Relay_log_info::IN_STMT);
  }
  else
  {
    const_cast<Relay_log_info*>(rli)->slave_close_thread_tables(thd);
  }

  {
    thd->set_time(&(common_header->when));
    thd->set_query(query_arg, q_len_arg);
    thd->set_query_id(next_query_id());
    thd->variables.pseudo_thread_id= thread_id;		// for temp tables
    attach_temp_tables_worker(thd, rli);
    DBUG_PRINT("query",("%s", thd->query().str));

    if (ignored_error_code((expected_error= error_code)) ||
	!unexpected_error_code(expected_error))
    {
      if (flags2_inited)
        /*
          all bits of thd->variables.option_bits which are 1 in OPTIONS_WRITTEN_TO_BIN_LOG
          must take their value from flags2.
        */
        thd->variables.option_bits= flags2|(thd->variables.option_bits & ~OPTIONS_WRITTEN_TO_BIN_LOG);
      /*
        else, we are in a 3.23/4.0 binlog; we previously received a
        Rotate_log_event which reset thd->variables.option_bits and sql_mode etc, so
        nothing to do.
      */
      /*
        We do not replicate MODE_NO_DIR_IN_CREATE. That is, if the master is a
        slave which runs with SQL_MODE=MODE_NO_DIR_IN_CREATE, this should not
        force us to ignore the dir too. Imagine you are a ring of machines, and
        one has a disk problem so that you temporarily need
        MODE_NO_DIR_IN_CREATE on this machine; you don't want it to propagate
        elsewhere (you don't want all slaves to start ignoring the dirs).
      */
      if (sql_mode_inited)
        thd->variables.sql_mode=
          (sql_mode_t) ((thd->variables.sql_mode & MODE_NO_DIR_IN_CREATE) |
                       (sql_mode & ~(ulonglong) MODE_NO_DIR_IN_CREATE));
      if (charset_inited)
      {
        if (rli->cached_charset_compare(charset))
        {
          char *charset_p= charset; // Avoid type-punning warning.
          /* Verify that we support the charsets found in the event. */
          if (!(thd->variables.character_set_client=
                get_charset(uint2korr(charset_p), MYF(MY_WME))) ||
              !(thd->variables.collation_connection=
                get_charset(uint2korr(charset+2), MYF(MY_WME))) ||
              !(thd->variables.collation_server=
                get_charset(uint2korr(charset+4), MYF(MY_WME))))
          {
            /*
              We updated the thd->variables with nonsensical values (0). Let's
              set them to something safe (i.e. which avoids crash), and we'll
              stop with EE_UNKNOWN_CHARSET in compare_errors (unless set to
              ignore this error).
            */
            set_slave_thread_default_charset(thd, rli);
            goto compare_errors;
          }
          thd->update_charset(); // for the charset change to take effect
          /*
            Reset thd->query_string.cs to the newly set value.
            Note, there is a small flaw here. For a very short time frame
            if the new charset is different from the old charset and
            if another thread executes "SHOW PROCESSLIST" after
            the above thd->set_query() and before this thd->set_query(),
            and if the current query has some non-ASCII characters,
            the another thread may see some '?' marks in the PROCESSLIST
            result. This should be acceptable now. This is a reminder
            to fix this if any refactoring happens here sometime.
          */
          thd->set_query(query_arg, q_len_arg);
        }
      }
      if (time_zone_len)
      {
        String tmp(time_zone_str, time_zone_len, &my_charset_bin);
        if (!(thd->variables.time_zone= my_tz_find(thd, &tmp)))
        {
          my_error(ER_UNKNOWN_TIME_ZONE, MYF(0), tmp.c_ptr());
          thd->variables.time_zone= global_system_variables.time_zone;
          goto compare_errors;
        }
      }
      if (lc_time_names_number)
      {
        if (!(thd->variables.lc_time_names=
              my_locale_by_number(lc_time_names_number)))
        {
          my_printf_error(ER_UNKNOWN_ERROR,
                      "Unknown locale: '%d'", MYF(0), lc_time_names_number);
          thd->variables.lc_time_names= &my_locale_en_US;
          goto compare_errors;
        }
      }
      else
        thd->variables.lc_time_names= &my_locale_en_US;
      if (charset_database_number)
      {
        CHARSET_INFO *cs;
        if (!(cs= get_charset(charset_database_number, MYF(0))))
        {
          char buf[20];
          int10_to_str((int) charset_database_number, buf, -10);
          my_error(ER_UNKNOWN_COLLATION, MYF(0), buf);
          goto compare_errors;
        }
        thd->variables.collation_database= cs;
      }
      else
        thd->variables.collation_database= thd->db_charset;

      thd->table_map_for_update= (table_map)table_map_for_update;

      LEX_STRING user_lex= LEX_STRING();
      LEX_STRING host_lex= LEX_STRING();
      if (user)
      {
        user_lex.str= const_cast<char*>(user);
        user_lex.length= strlen(user);
      }
      if (host)
      {
        host_lex.str= const_cast<char*>(host);
        host_lex.length= strlen(host);
      }
      thd->set_invoker(&user_lex, &host_lex);
      /*
        Flag if we need to rollback the statement transaction on
        slave if it by chance succeeds.
        If we expected a non-zero error code and get nothing and,
        it is a concurrency issue or ignorable issue, effects
        of the statement should be rolled back.
      */
      if (expected_error &&
          (ignored_error_code(expected_error) ||
           concurrency_error_code(expected_error)))
      {
        thd->variables.option_bits|= OPTION_MASTER_SQL_ERROR;
      }
      /* Execute the query (note that we bypass dispatch_command()) */
      Parser_state parser_state;
      if (!parser_state.init(thd, thd->query().str, thd->query().length))
      {
        DBUG_ASSERT(thd->m_digest == NULL);
        thd->m_digest= & thd->m_digest_state;
        DBUG_ASSERT(thd->m_statement_psi == NULL);
        thd->m_statement_psi= MYSQL_START_STATEMENT(&thd->m_statement_state,
                                                    stmt_info_rpl.m_key,
                                                    thd->db().str,
                                                    thd->db().length,
                                                    thd->charset(), NULL);
        THD_STAGE_INFO(thd, stage_starting);
        MYSQL_SET_STATEMENT_TEXT(thd->m_statement_psi, thd->query().str,
                                 thd->query().length);
        if (thd->m_digest != NULL)
          thd->m_digest->reset(thd->m_token_array, max_digest_length);

        mysql_parse(thd, &parser_state);
        /* Finalize server status flags after executing a statement. */
        thd->update_server_status();
        log_slow_statement(thd);
      }

      thd->variables.option_bits&= ~OPTION_MASTER_SQL_ERROR;

      /*
        Resetting the enable_slow_log thd variable.

        We need to reset it back to the opt_log_slow_slave_statements
        value after the statement execution (and slow logging
        is done). It might have changed if the statement was an
        admin statement (in which case, down in mysql_parse execution
        thd->enable_slow_log is set to the value of
        opt_log_slow_admin_statements).
      */
      thd->enable_slow_log= TRUE;
    }
    else
    {
      /*
        The query got a really bad error on the master (thread killed etc),
        which could be inconsistent. Parse it to test the table names: if the
        replicate-*-do|ignore-table rules say "this query must be ignored" then
        we exit gracefully; otherwise we warn about the bad error and tell DBA
        to check/fix it.
      */
      if (mysql_test_parse_for_slave(thd))
        clear_all_errors(thd, const_cast<Relay_log_info*>(rli)); /* Can ignore query */
      else
      {
        rli->report(ERROR_LEVEL, ER_ERROR_ON_MASTER, ER(ER_ERROR_ON_MASTER),
                    expected_error, thd->query().str);
        thd->is_slave_error= 1;
      }
      goto end;
    }

    if (is_query_prefix_match(STRING_WITH_LEN("XA START")) && !thd->is_error())
    {
      // detach the "native" thd's trx in favor of dynamically created
      plugin_foreach(thd, detach_native_trx,
                     MYSQL_STORAGE_ENGINE_PLUGIN, NULL);
    }

    /* If the query was not ignored, it is printed to the general log */
    if (!thd->is_error() ||
        thd->get_stmt_da()->mysql_errno() != ER_SLAVE_IGNORED_TABLE)
    {
      /* log the rewritten query if the query was rewritten 
         and the option to log raw was not set.
        
         There is an assumption here. We assume that query log
         events can never have multi-statement queries, thus the
         parsed statement is the same as the raw one.
       */
      if (opt_general_log_raw || thd->rewritten_query.length() == 0)
        query_logger.general_log_write(thd, COM_QUERY, thd->query().str,
                                       thd->query().length);
      else
        query_logger.general_log_write(thd, COM_QUERY,
                                       thd->rewritten_query.c_ptr_safe(),
                                       thd->rewritten_query.length());
    }

compare_errors:
    /*
      In the slave thread, we may sometimes execute some DROP / * 40005
      TEMPORARY * / TABLE that come from parts of binlogs (likely if we
      use RESET SLAVE or CHANGE MASTER TO), while the temporary table
      has already been dropped. To ignore such irrelevant "table does
      not exist errors", we silently clear the error if TEMPORARY was used.
    */
    if (thd->lex->sql_command == SQLCOM_DROP_TABLE &&
        thd->lex->drop_temporary &&
        thd->is_error() &&
        thd->get_stmt_da()->mysql_errno() == ER_BAD_TABLE_ERROR &&
        !expected_error)
      thd->get_stmt_da()->reset_diagnostics_area();
    /*
      If we expected a non-zero error code, and we don't get the same error
      code, and it should be ignored or is related to a concurrency issue.
    */
    actual_error= thd->is_error() ? thd->get_stmt_da()->mysql_errno() : 0;
    DBUG_PRINT("info",("expected_error: %d  sql_errno: %d",
                       expected_error, actual_error));

    /*
      If a statement with expected error is received on slave and if the
      statement is not filtered on the slave, only then compare the expected
      error with the actual error that happened on slave.
    */
    if ((expected_error && rpl_filter->db_ok(thd->db().str) &&
         expected_error != actual_error &&
         !concurrency_error_code(expected_error)) &&
        !ignored_error_code(actual_error) &&
        !ignored_error_code(expected_error))
    {
      rli->report(ERROR_LEVEL, ER_INCONSISTENT_ERROR, ER(ER_INCONSISTENT_ERROR),
                  ER_THD(thd, expected_error), expected_error,
                  (actual_error ?
                   thd->get_stmt_da()->message_text() :
                   "no error"),
                  actual_error, print_slave_db_safe(db), query_arg);
      thd->is_slave_error= 1;
    }
    /*
      If we get the same error code as expected and it is not a concurrency
      issue, or should be ignored.
    */
    else if ((expected_error == actual_error &&
              !concurrency_error_code(expected_error)) ||
             ignored_error_code(actual_error))
    {
      DBUG_PRINT("info",("error ignored"));
      if (actual_error && ignored_error_code(actual_error))
      {
        if (actual_error == ER_SLAVE_IGNORED_TABLE)
        {
          if (!slave_ignored_err_throttle.log())
            rli->report(INFORMATION_LEVEL, actual_error,
                        "Could not execute %s event. Detailed error: %s;"
                        " Error log throttle is enabled. This error will not be"
                        " displayed for next %lu secs. It will be suppressed",
                        get_type_str(), thd->get_stmt_da()->message_text(),
                        (window_size / 1000000));
        }
        else
          rli->report(INFORMATION_LEVEL, actual_error,
                      "Could not execute %s event. Detailed error: %s;",
                      get_type_str(), thd->get_stmt_da()->message_text());
      }
      clear_all_errors(thd, const_cast<Relay_log_info*>(rli));
      thd->killed= THD::NOT_KILLED;
    }
    /*
      Other cases: mostly we expected no error and get one.
    */
    else if (thd->is_slave_error || thd->is_fatal_error)
    {
      if (!is_silent_error(thd))
      {
        rli->report(ERROR_LEVEL, actual_error,
                    "Error '%s' on query. Default database: '%s'. Query: '%s'",
                    (actual_error ?
                     thd->get_stmt_da()->message_text() :
                     "unexpected success or fatal error"),
                    print_slave_db_safe(thd->db().str), query_arg);
      }
      thd->is_slave_error= 1;
    }

    /*
      TODO: compare the values of "affected rows" around here. Something
      like:
      if ((uint32) affected_in_event != (uint32) affected_on_slave)
      {
      sql_print_error("Slave: did not get the expected number of affected \
      rows running query from master - expected %d, got %d (this numbers \
      should have matched modulo 4294967296).", 0, ...);
      thd->is_slave_error = 1;
      }
      We may also want an option to tell the slave to ignore "affected"
      mismatch. This mismatch could be implemented with a new ER_ code, and
      to ignore it you would use --slave-skip-errors...

      To do the comparison we need to know the value of "affected" which the
      above mysql_parse() computed. And we need to know the value of
      "affected" in the master's binlog. Both will be implemented later. The
      important thing is that we now have the format ready to log the values
      of "affected" in the binlog. So we can release 5.0.0 before effectively
      logging "affected" and effectively comparing it.
    */
  } /* End of if (db_ok(... */

  {
    /**
      The following failure injecion works in cooperation with tests
      setting @@global.debug= 'd,stop_slave_middle_group'.
      The sql thread receives the killed status and will proceed
      to shutdown trying to finish incomplete events group.
    */

    // TODO: address the middle-group killing in MTS case

    DBUG_EXECUTE_IF("stop_slave_middle_group",
                    if (strcmp("COMMIT", query) != 0 &&
                        strcmp("BEGIN", query) != 0)
                    {
                      if (thd->get_transaction()->cannot_safely_rollback(
                          Transaction_ctx::SESSION))
                        const_cast<Relay_log_info*>(rli)->abort_slave= 1;
                    };);
  }

end:

  if (thd->temporary_tables)
    detach_temp_tables_worker(thd, rli);
  /*
    Probably we have set thd->query, thd->db, thd->catalog to point to places
    in the data_buf of this event. Now the event is going to be deleted
    probably, so data_buf will be freed, so the thd->... listed above will be
    pointers to freed memory.
    So we must set them to 0, so that those bad pointers values are not later
    used. Note that "cleanup" queries like automatic DROP TEMPORARY TABLE
    don't suffer from these assignments to 0 as DROP TEMPORARY
    TABLE uses the db.table syntax.
  */
  thd->set_catalog(NULL_CSTR);
  thd->set_db(NULL_CSTR);                 /* will free the current database */
  thd->reset_query();
  thd->lex->sql_command= SQLCOM_END;
  DBUG_PRINT("info", ("end: query= 0"));

  /* Mark the statement completed. */
  MYSQL_END_STATEMENT(thd->m_statement_psi, thd->get_stmt_da());
  thd->m_statement_psi= NULL;
  thd->m_digest= NULL;

  /*
    As a disk space optimization, future masters will not log an event for
    LAST_INSERT_ID() if that function returned 0 (and thus they will be able
    to replace the THD::stmt_depends_on_first_successful_insert_id_in_prev_stmt
    variable by (THD->first_successful_insert_id_in_prev_stmt > 0) ; with the
    resetting below we are ready to support that.
  */
  thd->first_successful_insert_id_in_prev_stmt_for_binlog= 0;
  thd->first_successful_insert_id_in_prev_stmt= 0;
  thd->stmt_depends_on_first_successful_insert_id_in_prev_stmt= 0;
  free_root(thd->mem_root,MYF(MY_KEEP_PREALLOC));
  DBUG_RETURN(thd->is_slave_error);
}

int Query_log_event::do_update_pos(Relay_log_info *rli)
{
  int ret= Log_event::do_update_pos(rli);

  DBUG_EXECUTE_IF("crash_after_commit_and_update_pos",
       if (!strcmp("COMMIT", query))
       {
         sql_print_information("Crashing crash_after_commit_and_update_pos.");
         rli->flush_info(true);
         ha_flush_logs(0); 
         DBUG_SUICIDE();
       }
  );
  
  return ret;
}


Log_event::enum_skip_reason
Query_log_event::do_shall_skip(Relay_log_info *rli)
{
  DBUG_ENTER("Query_log_event::do_shall_skip");
  DBUG_PRINT("debug", ("query: %s; q_len: %d", query, static_cast<int>(q_len)));
  DBUG_ASSERT(query && q_len > 0);

  if (rli->slave_skip_counter > 0)
  {
    if (strcmp("BEGIN", query) == 0)
    {
      thd->variables.option_bits|= OPTION_BEGIN;
      DBUG_RETURN(Log_event::continue_group(rli));
    }

    if (strcmp("COMMIT", query) == 0 || strcmp("ROLLBACK", query) == 0)
    {
      thd->variables.option_bits&= ~OPTION_BEGIN;
      DBUG_RETURN(Log_event::EVENT_SKIP_COUNT);
    }
  }
  Log_event::enum_skip_reason ret= Log_event::do_shall_skip(rli);
  DBUG_RETURN(ret);
}

#endif

/**
   Return the query string pointer (and its size) from a Query log event
   using only the event buffer (we don't instantiate a Query_log_event
   object for this).

   @param buf               Pointer to the event buffer.
   @param length            The size of the event buffer.
   @param description_event The description event of the master which logged
                            the event.
   @param[out] query        The pointer to receive the query pointer.

   @return                  The size of the query.
*/
size_t Query_log_event::get_query(const char *buf, size_t length,
                                  const Format_description_log_event *fd_event,
                                  char** query)
{
  DBUG_ASSERT((Log_event_type)buf[EVENT_TYPE_OFFSET] ==
              binary_log::QUERY_EVENT);

  char db_len;                                  /* size of db name */
  uint status_vars_len= 0;                      /* size of status_vars */
  size_t qlen;                                  /* size of the query */
  int checksum_size= 0;                         /* size of trailing checksum */
  const char *end_of_query;

  uint common_header_len= fd_event->common_header_len;
  uint query_header_len= fd_event->post_header_len[binary_log::QUERY_EVENT-1];

  /* Error if the event content is too small */
  if (length < (common_header_len + query_header_len))
    goto err;

  /* Skip the header */
  buf+= common_header_len;

  /* Check if there are status variables in the event */
  if ((query_header_len - QUERY_HEADER_MINIMAL_LEN) > 0)
  {
    status_vars_len= uint2korr(buf + Q_STATUS_VARS_LEN_OFFSET);
  }

  /* Check if the event has trailing checksum */
  if (fd_event->common_footer->checksum_alg != binary_log::BINLOG_CHECKSUM_ALG_OFF)
    checksum_size= 4;

  db_len= (uchar)buf[Q_DB_LEN_OFFSET];

  /* Error if the event content is too small */
  if (length < (common_header_len + query_header_len +
                db_len + 1 + status_vars_len + checksum_size))
    goto err;

  *query= (char *)buf + query_header_len + db_len + 1 + status_vars_len;

  /* Calculate the query length */
  end_of_query= buf + (length - common_header_len) - /* we skipped the header */
                checksum_size;
  qlen= end_of_query - *query;
  return qlen;

err:
  *query= NULL;
  return 0;
}


/**************************************************************************
	Start_log_event_v3 methods
**************************************************************************/
#ifndef MYSQL_CLIENT
Start_log_event_v3::Start_log_event_v3()
  : binary_log::Start_event_v3(),
    Log_event(header(), footer(), Log_event::EVENT_INVALID_CACHE,
              Log_event::EVENT_INVALID_LOGGING)
{
  is_valid_param= true;
}
#endif

/*
  Start_log_event_v3::pack_info()
*/

#if defined(HAVE_REPLICATION) && !defined(MYSQL_CLIENT)
int Start_log_event_v3::pack_info(Protocol *protocol)
{
  char buf[12 + ST_SERVER_VER_LEN + 14 + 22], *pos;
  pos= my_stpcpy(buf, "Server ver: ");
  pos= my_stpcpy(pos, server_version);
  pos= my_stpcpy(pos, ", Binlog ver: ");
  pos= int10_to_str(binlog_version, pos, 10);
  protocol->store(buf, (uint) (pos-buf), &my_charset_bin);
  return 0;
}
#endif


/*
  Start_log_event_v3::print()
*/

#ifdef MYSQL_CLIENT
void Start_log_event_v3::print(FILE* file, PRINT_EVENT_INFO* print_event_info)
{
  DBUG_ENTER("Start_log_event_v3::print");

  IO_CACHE *const head= &print_event_info->head_cache;

  if (!print_event_info->short_form)
  {
    print_header(head, print_event_info, FALSE);
    my_b_printf(head, "\tStart: binlog v %d, server v %s created ",
                binlog_version, server_version);
    print_timestamp(head, NULL);
    if (created)
      my_b_printf(head," at startup");
    my_b_printf(head, "\n");
    if (common_header->flags & LOG_EVENT_BINLOG_IN_USE_F)
      my_b_printf(head, "# Warning: this binlog is either in use or was not "
                  "closed properly.\n");
  }

  if (is_relay_log_event())
  {
    my_b_printf(head, "# This Format_description_event appears in a relay log "
                "and was generated by the slave thread.\n");
    DBUG_VOID_RETURN;
  }

  if (!is_artificial_event() && created)
  {
#ifdef WHEN_WE_HAVE_THE_RESET_CONNECTION_SQL_COMMAND
    /*
      This is for mysqlbinlog: like in replication, we want to delete the stale
      tmp files left by an unclean shutdown of mysqld (temporary tables)
      and rollback unfinished transaction.
      Probably this can be done with RESET CONNECTION (syntax to be defined).
    */
    my_b_printf(head,"RESET CONNECTION%s\n", print_event_info->delimiter);
#else
    my_b_printf(head,"ROLLBACK%s\n", print_event_info->delimiter);
#endif
  }
  if (temp_buf &&
      print_event_info->base64_output_mode != BASE64_OUTPUT_NEVER &&
      !print_event_info->short_form)
  {
    if (print_event_info->base64_output_mode != BASE64_OUTPUT_DECODE_ROWS)
      my_b_printf(head, "BINLOG '\n");
    print_base64(head, print_event_info, FALSE);
    print_event_info->printed_fd_event= TRUE;

    /*
      If --skip-gtids is given, the server when it replays the output
      should generate a new GTID if gtid_mode=ON.  However, when the
      server reads the base64-encoded Format_description_log_event, it
      will cleverly detect that this is a binlog to be replayed, and
      act a little bit like the replication thread, in the following
      sense: if the thread does not see any 'SET GTID_NEXT' statement,
      it will assume the binlog was created by an old server and try
      to preserve transactions as anonymous.  This is the opposite of
      what we want when passing the --skip-gtids flag, so therefore we
      output the following statement.

      The behavior where the client preserves transactions following a
      Format_description_log_event as anonymous was introduced in
      5.6.16.
    */
    if (print_event_info->skip_gtids)
      my_b_printf(head, "/*!50616 SET @@SESSION.GTID_NEXT='AUTOMATIC'*/%s\n",
                  print_event_info->delimiter);
  }
  DBUG_VOID_RETURN;
}
#endif /* MYSQL_CLIENT */

/*
  Start_log_event_v3::Start_log_event_v3()
*/

Start_log_event_v3::Start_log_event_v3(const char* buf, uint event_len,
                                       const Format_description_event
                                       *description_event)
: binary_log::Start_event_v3(buf, event_len, description_event),
  Log_event(header(), footer())
{
  is_valid_param= server_version[0] != 0;
  if (event_len < (uint)description_event->common_header_len +
      ST_COMMON_HEADER_LEN_OFFSET)
  {
    server_version[0]= 0;
    return;
  }
  buf+= description_event->common_header_len;
  binlog_version= uint2korr(buf+ST_BINLOG_VER_OFFSET);
  memcpy(server_version, buf+ST_SERVER_VER_OFFSET,
	 ST_SERVER_VER_LEN);
  // prevent overrun if log is corrupted on disk
  server_version[ST_SERVER_VER_LEN-1]= 0;
  created= uint4korr(buf+ST_CREATED_OFFSET);
  dont_set_created= 1;
}


/*
  Start_log_event_v3::write()
*/

#ifndef MYSQL_CLIENT
bool Start_log_event_v3::write(IO_CACHE* file)
{
  char buff[Binary_log_event::START_V3_HEADER_LEN];
  int2store(buff + ST_BINLOG_VER_OFFSET,binlog_version);
  memcpy(buff + ST_SERVER_VER_OFFSET,server_version,ST_SERVER_VER_LEN);
  if (!dont_set_created)
    created= get_time();
  int4store(buff + ST_CREATED_OFFSET, static_cast<uint32>(created));
  return (write_header(file, sizeof(buff)) ||
          wrapper_my_b_safe_write(file, (uchar*) buff, sizeof(buff)) ||
	  write_footer(file));
}
#endif


#if defined(HAVE_REPLICATION) && !defined(MYSQL_CLIENT)

/**
  Start_log_event_v3::do_apply_event() .
  The master started

    IMPLEMENTATION
    - To handle the case where the master died without having time to write
    DROP TEMPORARY TABLE, DO RELEASE_LOCK (prepared statements' deletion is
    TODO), we clean up all temporary tables that we got, if we are sure we
    can (see below).

  @todo
    - Remove all active user locks.
    Guilhem 2003-06: this is true but not urgent: the worst it can cause is
    the use of a bit of memory for a user lock which will not be used
    anymore. If the user lock is later used, the old one will be released. In
    other words, no deadlock problem.
*/

int Start_log_event_v3::do_apply_event(Relay_log_info const *rli)
{
  DBUG_ENTER("Start_log_event_v3::do_apply_event");
  int error= 0;
  switch (binlog_version)
  {
  case 3:
  case 4:
    /*
      This can either be 4.x (then a Start_log_event_v3 is only at master
      startup so we are sure the master has restarted and cleared his temp
      tables; the event always has 'created'>0) or 5.0 (then we have to test
      'created').
    */
    if (created)
    {
      error= close_temporary_tables(thd);
      cleanup_load_tmpdir();
    }
    else
    {
      /*
        Set all temporary tables thread references to the current thread
        as they may point to the "old" SQL slave thread in case of its
        restart.
      */
      TABLE *table;
      for (table= thd->temporary_tables; table; table= table->next)
        table->in_use= thd;
    }
    break;

    /*
       Now the older formats; in that case load_tmpdir is cleaned up by the I/O
       thread.
    */
  case 1:
    if (strncmp(rli->get_rli_description_event()->server_version,
                "3.23.57",7) >= 0 && created)
    {
      /*
        Can distinguish, based on the value of 'created': this event was
        generated at master startup.
      */
      error= close_temporary_tables(thd);
    }
    /*
      Otherwise, can't distinguish a Start_log_event generated at
      master startup and one generated by master FLUSH LOGS, so cannot
      be sure temp tables have to be dropped. So do nothing.
    */
    break;
  default:
    /* this case is impossible */
    DBUG_RETURN(1);
  }
  DBUG_RETURN(error);
}
#endif /* defined(HAVE_REPLICATION) && !defined(MYSQL_CLIENT) */

/***************************************************************************
       Format_description_log_event methods
****************************************************************************/

/**
  Format_description_log_event 1st ctor.

    Ctor. Can be used to create the event to write to the binary log (when the
    server starts or when FLUSH LOGS), or to create artificial events to parse
    binlogs from MySQL 3.23 or 4.x.
    When in a client, only the 2nd use is possible.

  @param binlog_version         the binlog version for which we want to build
                                an event. Can be 1 (=MySQL 3.23), 3 (=4.0.x
                                x>=2 and 4.1) or 4 (MySQL 5.0). Note that the
                                old 4.0 (binlog version 2) is not supported;
                                it should not be used for replication with
                                5.0.
  @param server_ver             a string containing the server version.
*/

Format_description_log_event::
Format_description_log_event(uint8_t binlog_ver, const char* server_ver)
: binary_log::Start_event_v3(binary_log::FORMAT_DESCRIPTION_EVENT),
  Format_description_event(binlog_ver,  (binlog_ver <= 3 || server_ver != 0) ?
                           server_ver : ::server_version)
{
  is_valid_param= header_is_valid() && version_is_valid();
  common_header->type_code= binary_log::FORMAT_DESCRIPTION_EVENT;
  /*
   We here have the possibility to simulate a master before we changed
   the table map id to be stored in 6 bytes: when it was stored in 4
   bytes (=> post_header_len was 6). This is used to test backward
   compatibility.
   This code can be removed after a few months (today is Dec 21st 2005),
   when we know that the 4-byte masters are not deployed anymore (check
   with Tomas Ulin first!), and the accompanying test (rpl_row_4_bytes)
   too.
  */
  DBUG_EXECUTE_IF("old_row_based_repl_4_byte_map_id_master",
                  post_header_len[binary_log::TABLE_MAP_EVENT-1]=
                  post_header_len[binary_log::WRITE_ROWS_EVENT_V1-1]=
                  post_header_len[binary_log::UPDATE_ROWS_EVENT_V1-1]=
                  post_header_len[binary_log::DELETE_ROWS_EVENT_V1-1]= 6;);
}


/**
  The problem with this constructor is that the fixed header may have a
  length different from this version, but we don't know this length as we
  have not read the Format_description_log_event which says it, yet. This
  length is in the post-header of the event, but we don't know where the
  post-header starts.

  So this type of event HAS to:
  - either have the header's length at the beginning (in the header, at a
  fixed position which will never be changed), not in the post-header. That
  would make the header be "shifted" compared to other events.
  - or have a header of size LOG_EVENT_MINIMAL_HEADER_LEN (19), in all future
  versions, so that we know for sure.

  I (Guilhem) chose the 2nd solution. Rotate has the same constraint (because
  it is sent before Format_description_log_event).
*/

Format_description_log_event::
Format_description_log_event(const char* buf, uint event_len,
                             const Format_description_event
                             *description_event)
  : binary_log::Start_event_v3(buf, event_len, description_event),
    Format_description_event(buf, event_len, description_event),
    Start_log_event_v3(buf, event_len, description_event)
{
  is_valid_param= header_is_valid() && version_is_valid();
  common_header->type_code= binary_log::FORMAT_DESCRIPTION_EVENT;

  /*
   We here have the possibility to simulate a master of before we changed
   the table map id to be stored in 6 bytes: when it was stored in 4
   bytes (=> post_header_len was 6). This is used to test backward
   compatibility.
 */
  DBUG_EXECUTE_IF("old_row_based_repl_4_byte_map_id_master",
                  post_header_len[binary_log::TABLE_MAP_EVENT-1]=
                  post_header_len[binary_log::WRITE_ROWS_EVENT_V1-1]=
                  post_header_len[binary_log::UPDATE_ROWS_EVENT_V1-1]=
                  post_header_len[binary_log::DELETE_ROWS_EVENT_V1-1]= 6;);
}

#ifndef MYSQL_CLIENT
bool Format_description_log_event::write(IO_CACHE* file)
{
  bool ret;
  bool no_checksum;
  /*
    We don't call Start_log_event_v3::write() because this would make 2
    my_b_safe_write().
  */
  uchar buff[Binary_log_event::FORMAT_DESCRIPTION_HEADER_LEN +
             BINLOG_CHECKSUM_ALG_DESC_LEN];
  size_t rec_size= sizeof(buff);
  int2store(buff + ST_BINLOG_VER_OFFSET,binlog_version);
  memcpy((char*) buff + ST_SERVER_VER_OFFSET,server_version,ST_SERVER_VER_LEN);
  if (!dont_set_created)
    created= get_time();
  int4store(buff + ST_CREATED_OFFSET, static_cast<uint32>(created));
  buff[ST_COMMON_HEADER_LEN_OFFSET]= LOG_EVENT_HEADER_LEN;
  memcpy((char*) buff+ST_COMMON_HEADER_LEN_OFFSET + 1,  &post_header_len.front(),
         Binary_log_event::LOG_EVENT_TYPES);
  /*
    if checksum is requested
    record the checksum-algorithm descriptor next to
    post_header_len vector which will be followed by the checksum value.
    Master is supposed to trigger checksum computing by binlog_checksum_options,
    slave does it via marking the event according to
    FD_queue checksum_alg value.
  */
  compile_time_assert(sizeof(BINLOG_CHECKSUM_ALG_DESC_LEN == 1));
#ifndef DBUG_OFF
  common_header->data_written= 0; // to prepare for need_checksum assert
#endif
  buff[Binary_log_event::FORMAT_DESCRIPTION_HEADER_LEN]= need_checksum() ?
    (uint8) common_footer->checksum_alg :
     (uint8) binary_log::BINLOG_CHECKSUM_ALG_OFF;
  /*
     FD of checksum-aware server is always checksum-equipped, (V) is in,
     regardless of @@global.binlog_checksum policy.
     Thereby a combination of (A) == 0, (V) != 0 means
     it's the checksum-aware server's FD event that heads checksum-free binlog
     file.
     Here 0 stands for checksumming OFF to evaluate (V) as 0 is that case.
     A combination of (A) != 0, (V) != 0 denotes FD of the checksum-aware server
     heading the checksummed binlog.
     (A), (V) presence in FD of the checksum-aware server makes the event
     1 + 4 bytes bigger comparing to the former FD.
  */

  if ((no_checksum= (common_footer->checksum_alg ==
                     binary_log::BINLOG_CHECKSUM_ALG_OFF)))
  {
    // Forcing (V) room to fill anyway
    common_footer->checksum_alg= binary_log::BINLOG_CHECKSUM_ALG_CRC32;
  }
  ret= (write_header(file, rec_size) ||
        wrapper_my_b_safe_write(file, buff, rec_size) ||
        write_footer(file));
  if (no_checksum)
    common_footer->checksum_alg= binary_log::BINLOG_CHECKSUM_ALG_OFF;
  return ret;
}
#endif

#if defined(HAVE_REPLICATION) && !defined(MYSQL_CLIENT)
int Format_description_log_event::do_apply_event(Relay_log_info const *rli)
{
  int ret= 0;
  DBUG_ENTER("Format_description_log_event::do_apply_event");

  /*
    As a transaction NEVER spans on 2 or more binlogs:
    if we have an active transaction at this point, the master died
    while writing the transaction to the binary log, i.e. while
    flushing the binlog cache to the binlog. XA guarantees that master has
    rolled back. So we roll back.
    Note: this event could be sent by the master to inform us of the
    format of its binlog; in other words maybe it is not at its
    original place when it comes to us; we'll know this by checking
    log_pos ("artificial" events have log_pos == 0).
  */
  if (!thd->rli_fake && !is_artificial_event() && created &&
      thd->get_transaction()->is_active(Transaction_ctx::SESSION))
  {
    /* This is not an error (XA is safe), just an information */
    rli->report(INFORMATION_LEVEL, 0,
                "Rolling back unfinished transaction (no COMMIT "
                "or ROLLBACK in relay log). A probable cause is that "
                "the master died while writing the transaction to "
                "its binary log, thus rolled back too."); 
    const_cast<Relay_log_info*>(rli)->cleanup_context(thd, 1);
  }

  /*
    If this event comes from ourselves, there is no cleaning task to
    perform, we don't call Start_log_event_v3::do_apply_event()
    (this was just to update the log's description event).
  */
  if (server_id != (uint32) ::server_id)
  {
    /*
      If the event was not requested by the slave i.e. the master sent
      it while the slave asked for a position >4, the event will make
      rli->group_master_log_pos advance. Say that the slave asked for
      position 1000, and the Format_desc event's end is 96. Then in
      the beginning of replication rli->group_master_log_pos will be
      0, then 96, then jump to first really asked event (which is
      >96). So this is ok.
    */
    ret= Start_log_event_v3::do_apply_event(rli);
  }

  if (!ret)
  {
    /* Save the information describing this binlog */
    const_cast<Relay_log_info *>(rli)->set_rli_description_event(this);
  }

  DBUG_RETURN(ret);
}

int Format_description_log_event::do_update_pos(Relay_log_info *rli)
{
  if (server_id == (uint32) ::server_id)
  {
    /*
      We only increase the relay log position if we are skipping
      events and do not touch any group_* variables, nor flush the
      relay log info.  If there is a crash, we will have to re-skip
      the events again, but that is a minor issue.

      If we do not skip stepping the group log position (and the
      server id was changed when restarting the server), it might well
      be that we start executing at a position that is invalid, e.g.,
      at a Rows_log_event or a Query_log_event preceeded by a
      Intvar_log_event instead of starting at a Table_map_log_event or
      the Intvar_log_event respectively.
     */
    rli->inc_event_relay_log_pos();
    return 0;
  }
  else
  {
    return Log_event::do_update_pos(rli);
  }
}

Log_event::enum_skip_reason
Format_description_log_event::do_shall_skip(Relay_log_info *rli)
{
  return Log_event::EVENT_SKIP_NOT;
}

#endif



  /**************************************************************************
        Load_log_event methods
   General note about Load_log_event: the binlogging of LOAD DATA INFILE is
   going to be changed in 5.0 (or maybe in 5.1; not decided yet).
   However, the 5.0 slave could still have to read such events (from a 4.x
   master), convert them (which just means maybe expand the header, when 5.0
   servers have a UID in events) (remember that whatever is after the header
   will be like in 4.x, as this event's format is not modified in 5.0 as we
   will use new types of events to log the new LOAD DATA INFILE features).
   To be able to read/convert, we just need to not assume that the common
   header is of length LOG_EVENT_HEADER_LEN (we must use the description
   event).
   Note that I (Guilhem) manually tested replication of a big LOAD DATA INFILE
   between 3.23 and 5.0, and between 4.0 and 5.0, and it works fine (and the
   positions displayed in SHOW SLAVE STATUS then are fine too).
  **************************************************************************/

#if defined(HAVE_REPLICATION) && !defined(MYSQL_CLIENT)
uint Load_log_event::get_query_buffer_length()
{
  return
    //the DB name may double if we escape the quote character
    5 + 2*db_len + 3 +
    18 + fname_len*4 + 2 +                    // "LOAD DATA INFILE 'file''"
    11 +                                    // "CONCURRENT "
    7 +					    // LOCAL
    9 +                                     // " REPLACE or IGNORE "
    13 + table_name_len*2 +                 // "INTO TABLE `table`"
    21 + sql_ex.data_info.field_term_len*4 + 2 +
                                            // " FIELDS TERMINATED BY 'str'"
    23 + sql_ex.data_info.enclosed_len*4 + 2 +
                                            // " OPTIONALLY ENCLOSED BY 'str'"
    12 + sql_ex.data_info.escaped_len*4 + 2 +         // " ESCAPED BY 'str'"
    21 + sql_ex.data_info.line_term_len*4 + 2 +
                                            // " LINES TERMINATED BY 'str'"
    19 + sql_ex.data_info.line_start_len*4 + 2 +
                                            // " LINES STARTING BY 'str'"
    15 + 22 +                               // " IGNORE xxx  LINES"
    3 + (num_fields-1)*2 + field_block_len; // " (field1, field2, ...)"
}


void Load_log_event::print_query(bool need_db, const char *cs, char *buf,
                                 char **end, char **fn_start, char **fn_end)
{
  char quoted_id[1 + NAME_LEN * 2 + 2];//quoted  length
  size_t  quoted_id_len= 0;
  char *pos= buf;

  if (need_db && db && db_len)
  {
    pos= my_stpcpy(pos, "use ");
#ifdef MYSQL_SERVER
    quoted_id_len= my_strmov_quoted_identifier(this->thd, (char *) quoted_id,
                                               db, 0);
#else
    quoted_id_len= my_strmov_quoted_identifier((char *) quoted_id, db);
#endif
    quoted_id[quoted_id_len]= '\0';
    pos= my_stpcpy(pos, quoted_id);
    pos= my_stpcpy(pos, "; ");
  }

  pos= my_stpcpy(pos, "LOAD DATA ");

  if (is_concurrent)
    pos= my_stpcpy(pos, "CONCURRENT ");

  if (fn_start)
    *fn_start= pos;

  if (check_fname_outside_temp_buf())
    pos= my_stpcpy(pos, "LOCAL ");
  pos= my_stpcpy(pos, "INFILE ");
  pos= pretty_print_str(pos, fname, fname_len);
  pos= my_stpcpy(pos, " ");

  if (sql_ex.data_info.opt_flags & REPLACE_FLAG)
    pos= my_stpcpy(pos, "REPLACE ");
  else if (sql_ex.data_info.opt_flags & IGNORE_FLAG)
    pos= my_stpcpy(pos, "IGNORE ");

  pos= my_stpcpy(pos ,"INTO");

  if (fn_end)
    *fn_end= pos;

  pos= my_stpcpy(pos ," TABLE ");
  memcpy(pos, table_name, table_name_len);
  pos+= table_name_len;

  if (cs != NULL)
  {
    pos= my_stpcpy(pos ," CHARACTER SET ");
    pos= my_stpcpy(pos ,  cs);
  }

  /* We have to create all optional fields as the default is not empty */
  pos= my_stpcpy(pos, " FIELDS TERMINATED BY ");
  pos= pretty_print_str(pos, sql_ex.data_info.field_term,
                        sql_ex.data_info.field_term_len);
  if (sql_ex.data_info.opt_flags & OPT_ENCLOSED_FLAG)
    pos= my_stpcpy(pos, " OPTIONALLY ");
  pos= my_stpcpy(pos, " ENCLOSED BY ");
  pos= pretty_print_str(pos, sql_ex.data_info.enclosed,
                        sql_ex.data_info.enclosed_len);

  pos= my_stpcpy(pos, " ESCAPED BY ");
  pos= pretty_print_str(pos, sql_ex.data_info.escaped,
                        sql_ex.data_info.escaped_len);

  pos= my_stpcpy(pos, " LINES TERMINATED BY ");
  pos= pretty_print_str(pos, sql_ex.data_info.line_term,
                        sql_ex.data_info.line_term_len);
  if (sql_ex.data_info.line_start_len)
  {
    pos= my_stpcpy(pos, " STARTING BY ");
    pos= pretty_print_str(pos, sql_ex.data_info.line_start,
                          sql_ex.data_info.line_start_len);
  }

  if ((long) skip_lines > 0)
  {
    pos= my_stpcpy(pos, " IGNORE ");
    pos= longlong10_to_str((longlong) skip_lines, pos, 10);
    pos= my_stpcpy(pos," LINES ");    
  }

  if (num_fields)
  {
    uint i;
    const char *field= fields;
    pos= my_stpcpy(pos, " (");
    for (i = 0; i < num_fields; i++)
    {
      if (i)
      {
        *pos++= ' ';
        *pos++= ',';
      }
      quoted_id_len= my_strmov_quoted_identifier(this->thd, quoted_id, field,
                                                 0);
      memcpy(pos, quoted_id, quoted_id_len-1);
    }
    *pos++= ')';
  }

  *end= pos;
}


int Load_log_event::pack_info(Protocol *protocol)
{
  char *buf, *end;

  if (!(buf= (char*) my_malloc(key_memory_log_event,
                               get_query_buffer_length(), MYF(MY_WME))))
    return 1;
  print_query(TRUE, NULL, buf, &end, 0, 0);
  protocol->store(buf, end-buf, &my_charset_bin);
  my_free(buf);
  return 0;
}
#endif /* defined(HAVE_REPLICATION) && !defined(MYSQL_CLIENT) */


#ifndef MYSQL_CLIENT

/*
  Load_log_event::write_data_header()
*/

bool Load_log_event::write_data_header(IO_CACHE* file)
{
  char buf[Binary_log_event::LOAD_HEADER_LEN];
  int4store(buf + L_THREAD_ID_OFFSET, slave_proxy_id);
  int4store(buf + L_EXEC_TIME_OFFSET, exec_time);
  int4store(buf + L_SKIP_LINES_OFFSET, skip_lines);
  buf[L_TBL_LEN_OFFSET] = (char)table_name_len;
  buf[L_DB_LEN_OFFSET] = (char)db_len;
  int4store(buf + L_NUM_FIELDS_OFFSET, num_fields);
  return my_b_safe_write(file, (uchar*)buf, Binary_log_event::LOAD_HEADER_LEN) != 0;
}


/*
  Load_log_event::write_data_body()
*/

bool Load_log_event::write_data_body(IO_CACHE* file)
{
  if (sql_ex.write_data(file))
    return 1;
  if (num_fields && fields && field_lens)
  {
    if (my_b_safe_write(file, (uchar*)field_lens, num_fields) ||
	my_b_safe_write(file, (uchar*)fields, field_block_len))
      return 1;
  }
  return (my_b_safe_write(file, (uchar*)table_name, table_name_len + 1) ||
	  my_b_safe_write(file, (uchar*)db, db_len + 1) ||
	  my_b_safe_write(file, (uchar*)fname, fname_len));
}


/*
  Load_log_event::Load_log_event()
*/

Load_log_event::Load_log_event(THD *thd_arg, sql_exchange *ex,
			       const char *db_arg, const char *table_name_arg,
			       List<Item> &fields_arg,
                               bool is_concurrent_arg,
			       enum enum_duplicates handle_dup,
			       bool ignore, bool using_trans)
  : binary_log::Load_event(),
   Log_event(thd_arg,
             thd_arg->thread_specific_used ? LOG_EVENT_THREAD_SPECIFIC_F : 0,
             using_trans ? Log_event::EVENT_TRANSACTIONAL_CACHE :
                           Log_event::EVENT_STMT_CACHE,
             Log_event::EVENT_NORMAL_LOGGING,
             header(), footer())
{
  thread_id= thd_arg->thread_id();
  slave_proxy_id= thd_arg->variables.pseudo_thread_id;
  table_name= table_name_arg ? table_name_arg : "";
  db= db_arg;
  fname= ex->file_name;
  local_fname= FALSE;
  is_concurrent= is_concurrent_arg;

  /*
  exec_time calculation has changed to use the same method that is used
  to fill out "thd_arg->start_time"
  */

  struct timeval end_time;
  ulonglong micro_end_time= my_micro_time();
  my_micro_time_to_timeval(micro_end_time, &end_time);

  exec_time= end_time.tv_sec - thd_arg->start_time.tv_sec;

  /* db can never be a zero pointer in 4.0 */
  db_len = strlen(db);
  table_name_len =  strlen(table_name);
  fname_len = (fname) ?  strlen(fname) : 0;
  sql_ex.data_info.field_term = ex->field.field_term->ptr();
  sql_ex.data_info.field_term_len = (uint8) ex->field.field_term->length();
  sql_ex.data_info.enclosed = ex->field.enclosed->ptr();
  sql_ex.data_info.enclosed_len = (uint8) ex->field.enclosed->length();
  sql_ex.data_info.line_term = ex->line.line_term->ptr();
  sql_ex.data_info.line_term_len = (uint8) ex->line.line_term->length();
  sql_ex.data_info.line_start = ex->line.line_start->ptr();
  sql_ex.data_info.line_start_len = (uint8) ex->line.line_start->length();
  sql_ex.data_info.escaped = (char*) ex->field.escaped->ptr();
  sql_ex.data_info.escaped_len = (uint8) ex->field.escaped->length();
  sql_ex.data_info.opt_flags = 0;
  sql_ex.data_info.cached_new_format = -1;

  if (ex->dumpfile)
    sql_ex.data_info.opt_flags|= DUMPFILE_FLAG;
  if (ex->field.opt_enclosed)
    sql_ex.data_info.opt_flags|= OPT_ENCLOSED_FLAG;

  sql_ex.data_info.empty_flags= 0;

  switch (handle_dup) {
  case DUP_REPLACE:
    sql_ex.data_info.opt_flags|= REPLACE_FLAG;
    break;
  case DUP_UPDATE:				// Impossible here
  case DUP_ERROR:
    break;
  }
  if (ignore)
    sql_ex.data_info.opt_flags|= IGNORE_FLAG;

  if (!ex->field.field_term->length())
    sql_ex.data_info.empty_flags |= FIELD_TERM_EMPTY;
  if (!ex->field.enclosed->length())
    sql_ex.data_info.empty_flags |= ENCLOSED_EMPTY;
  if (!ex->line.line_term->length())
    sql_ex.data_info.empty_flags |= LINE_TERM_EMPTY;
  if (!ex->line.line_start->length())
    sql_ex.data_info.empty_flags |= LINE_START_EMPTY;
  if (!ex->field.escaped->length())
    sql_ex.data_info.empty_flags |= ESCAPED_EMPTY;

  skip_lines = ex->skip_lines;

  List_iterator<Item> li(fields_arg);
  field_lens_buf.length(0);
  fields_buf.length(0);
  Item* item;
  while ((item = li++))
  {
    num_fields++;
    uchar len= (uchar) item->item_name.length();
    field_block_len += len + 1;
    fields_buf.append(item->item_name.ptr(), len + 1);
    field_lens_buf.append((char*)&len, 1);
  }

  field_lens = (const uchar*)field_lens_buf.ptr();
  fields = fields_buf.ptr();
  if (table_name != 0)
    is_valid_param= true;

  if (sql_ex.data_info.new_format())
    common_header->type_code= binary_log::NEW_LOAD_EVENT;
  else
    common_header->type_code= binary_log::LOAD_EVENT;
}
#endif /* !MYSQL_CLIENT */


/**
  @note
    The caller must do buf[event_len] = 0 before he starts using the
    constructed event.
*/
Load_log_event::Load_log_event(const char *buf, uint event_len,
                               const Format_description_event *description_event)
: binary_log::Load_event(buf, event_len, description_event),
  Log_event(header(), footer())
{
  DBUG_ENTER("Load_log_event");
  if (table_name != 0)
    is_valid_param= true;
  thread_id= slave_proxy_id;
  if (event_len)
  {
    /**
      We need to set exec_time here, which is ued to calcutate seconds behind
      master on the slave.
    */
    exec_time= load_exec_time;
    /*
      I (Guilhem) manually tested replication of LOAD DATA INFILE for 3.23->5.0,
      4.0->5.0 and 5.0->5.0 and it works.
    */
    sql_ex.data_info= sql_ex_data;
  }
  if (sql_ex.data_info.new_format())
    common_header->type_code= binary_log::NEW_LOAD_EVENT;
  else
    common_header->type_code= binary_log::LOAD_EVENT;
  DBUG_VOID_RETURN;
}


/*
  Load_log_event::print()
*/

#ifdef MYSQL_CLIENT
void Load_log_event::print(FILE* file, PRINT_EVENT_INFO* print_event_info)
{
  print(file, print_event_info, 0);
}


void Load_log_event::print(FILE* file_arg, PRINT_EVENT_INFO* print_event_info,
			   bool commented)
{
  IO_CACHE *const head= &print_event_info->head_cache;
  size_t id_len= 0;
  char str_buf[1 + 2*FN_REFLEN + 2];

  DBUG_ENTER("Load_log_event::print");
  if (!print_event_info->short_form)
  {
    print_header(head, print_event_info, FALSE);
    my_b_printf(head, "\tQuery\tthread_id=%u\texec_time=%ld\n",
                thread_id, exec_time);
  }

  bool different_db= 1;
  if (db)
  {
    /*
      If the database is different from the one of the previous statement, we
      need to print the "use" command, and we update the last_db.
      But if commented, the "use" is going to be commented so we should not
      update the last_db.
    */
    if ((different_db= memcmp(print_event_info->db, db, db_len + 1)) &&
        !commented)
      memcpy(print_event_info->db, db, db_len + 1);
  }
  
  if (db && db[0] && different_db)
  {
#ifdef MYSQL_SERVER
    id_len= my_strmov_quoted_identifier(this->thd, str_buf, db, 0);
#else
    id_len= my_strmov_quoted_identifier(str_buf, db);
#endif
    str_buf[id_len]= '\0';
    my_b_printf(head, "%suse %s%s\n",
                commented ? "# " : "", str_buf, print_event_info->delimiter);
  }
  if (common_header->flags & LOG_EVENT_THREAD_SPECIFIC_F)
    my_b_printf(head,"%sSET @@session.pseudo_thread_id=%lu%s\n",
            commented ? "# " : "", (ulong)thread_id,
            print_event_info->delimiter);
  my_b_printf(head, "%sLOAD DATA ",
              commented ? "# " : "");
  if (check_fname_outside_temp_buf())
    my_b_printf(head, "LOCAL ");
  my_b_printf(head, "INFILE '%-*s' ", static_cast<int>(fname_len), fname);

  if (sql_ex.data_info.opt_flags & REPLACE_FLAG)
    my_b_printf(head,"REPLACE ");
  else if (sql_ex.data_info.opt_flags & IGNORE_FLAG)
    my_b_printf(head,"IGNORE ");

#ifdef MYSQL_SERVER
    id_len= my_strmov_quoted_identifier(this->thd, str_buf, table_name, 0);
#else
    id_len= my_strmov_quoted_identifier(str_buf, table_name);
#endif
  str_buf[id_len]= '\0';
  my_b_printf(head, "INTO TABLE %s", str_buf);

  my_b_printf(head, " FIELDS TERMINATED BY ");
  pretty_print_str(head, sql_ex.data_info.field_term,
                   sql_ex.data_info.field_term_len);

  if (sql_ex.data_info.opt_flags & OPT_ENCLOSED_FLAG)
    my_b_printf(head," OPTIONALLY ");
  my_b_printf(head, " ENCLOSED BY ");
  pretty_print_str(head, sql_ex.data_info.enclosed,
                   sql_ex.data_info.enclosed_len);

  my_b_printf(head, " ESCAPED BY ");
  pretty_print_str(head, sql_ex.data_info.escaped,
                   sql_ex.data_info.escaped_len);

  my_b_printf(head," LINES TERMINATED BY ");
  pretty_print_str(head, sql_ex.data_info.line_term,
                   sql_ex.data_info.line_term_len);


  if (sql_ex.data_info.line_start)
  {
    my_b_printf(head," STARTING BY ");
    pretty_print_str(head, sql_ex.data_info.line_start,
                     sql_ex.data_info.line_start_len);
  }
  if ((long) skip_lines > 0)
    my_b_printf(head, " IGNORE %ld LINES", (long) skip_lines);

  if (num_fields)
  {
    uint i;
    const char* field = fields;
    my_b_printf(head, " (");
    for (i = 0; i < num_fields; i++)
    {
      if (i)
        my_b_printf(head, ",");
      id_len= my_strmov_quoted_identifier((char *) str_buf, field);
      str_buf[id_len]= '\0';
      my_b_printf(head, "%s", str_buf);

      field += field_lens[i]  + 1;
    }
    my_b_printf(head, ")");
  }

  my_b_printf(head, "%s\n", print_event_info->delimiter);
  DBUG_VOID_RETURN;
}
#endif /* MYSQL_CLIENT */

#ifndef MYSQL_CLIENT

/**
  Load_log_event::set_fields()

  @note
    This function can not use the member variable 
    for the database, since LOAD DATA INFILE on the slave
    can be for a different database than the current one.
    This is the reason for the affected_db argument to this method.
*/

void Load_log_event::set_fields(const char* affected_db, 
				List<Item> &field_list,
                                Name_resolution_context *context)
{
  uint i;
  const char* field = fields;
  for (i= 0; i < num_fields; i++)
  {
    field_list.push_back(new Item_field(context,
                                        affected_db, table_name, field));
    field+= field_lens[i]  + 1;
  }
}
#endif /* !MYSQL_CLIENT */


#if defined(HAVE_REPLICATION) && !defined(MYSQL_CLIENT)
/**
  Does the data loading job when executing a LOAD DATA on the slave.

  @param net
  @param rli
  @param use_rli_only_for_errors     If set to 1, rli is provided to
                                     Load_log_event::exec_event only for this
                                     function to have rli->get_rpl_log_name and
                                     rli->last_slave_error, both being used by
                                     error reports.  If set to 0, rli is provided
                                     for full use, i.e. for error reports and
                                     position advancing.

  @todo
    fix this; this can be done by testing rules in
    Create_file_log_event::exec_event() and then discarding Append_block and
    al.
  @todo
    this is a bug - this needs to be moved to the I/O thread

  @retval
    0           Success
  @retval
    1           Failure
*/

int Load_log_event::do_apply_event(NET* net, Relay_log_info const *rli,
                                   bool use_rli_only_for_errors)
{
  DBUG_ASSERT(thd->query().str == NULL);
  thd->reset_query();                    // Should not be needed
  set_thd_db(thd, db, db_len);
  thd->is_slave_error= 0;
  clear_all_errors(thd, const_cast<Relay_log_info*>(rli));

  /* see Query_log_event::do_apply_event() and BUG#13360 */
  DBUG_ASSERT(!rli->m_table_map.count());
  /*
    Usually lex_start() is called by mysql_parse(), but we need it here
    as the present method does not call mysql_parse().
  */
  lex_start(thd);
  thd->lex->local_file= local_fname;
  mysql_reset_thd_for_next_command(thd);

  /*
    It is possible that the thread does not hold anonymous GTID
    ownership here, e.g. in case this is the first event of a relay
    log.
  */
  gtid_reacquire_ownership_if_anonymous(thd);

   /*
    We test replicate_*_db rules. Note that we have already prepared
    the file to load, even if we are going to ignore and delete it
    now. So it is possible that we did a lot of disk writes for
    nothing. In other words, a big LOAD DATA INFILE on the master will
    still consume a lot of space on the slave (space in the relay log
    + space of temp files: twice the space of the file to load...)
    even if it will finally be ignored.  TODO: fix this; this can be
    done by testing rules in Create_file_log_event::do_apply_event()
    and then discarding Append_block and al. Another way is do the
    filtering in the I/O thread (more efficient: no disk writes at
    all).
  */
  if (rpl_filter->db_ok(thd->db().str))
  {
    thd->set_time(&(common_header->when));
    thd->set_query_id(next_query_id());
    DBUG_ASSERT(!thd->get_stmt_da()->is_set());

    TABLE_LIST tables;
    char table_buf[NAME_LEN + 1];
    my_stpcpy(table_buf, table_name);
    if (lower_case_table_names)
      my_casedn_str(system_charset_info, table_buf);
    tables.init_one_table(thd->strmake(thd->db().str, thd->db().length),
                          thd->db().length,
                          table_buf, strlen(table_buf),
                          table_buf, TL_WRITE);
    tables.updating= 1;

    // the table will be opened in mysql_load    
    if (rpl_filter->is_on() && !rpl_filter->tables_ok(thd->db().str, &tables))
    {
      // TODO: this is a bug - this needs to be moved to the I/O thread
      if (net)
        skip_load_data_infile(net);
    }
    else
    {
      char llbuff[22];
      char *end;
      enum enum_duplicates handle_dup;
      char *load_data_query;

      /*
        Forge LOAD DATA INFILE query which will be used in SHOW PROCESS LIST
        and written to slave's binlog if binlogging is on.
      */
      if (!(load_data_query= (char *)thd->alloc(get_query_buffer_length() + 1)))
      {
        /*
          This will set thd->fatal_error in case of OOM. So we surely will notice
          that something is wrong.
        */
        goto error;
      }

      print_query(FALSE, NULL, load_data_query, &end, NULL, NULL);
      *end= 0;
      thd->set_query(load_data_query, static_cast<size_t>(end - load_data_query));

      if (sql_ex.data_info.opt_flags & REPLACE_FLAG)
        handle_dup= DUP_REPLACE;
      else if (sql_ex.data_info.opt_flags & IGNORE_FLAG)
      {
        thd->lex->set_ignore(true);
        handle_dup= DUP_ERROR;
      }
      else
      {
        /*
          When replication is running fine, if it was DUP_ERROR on the
          master then we could choose IGNORE here, because if DUP_ERROR
          suceeded on master, and data is identical on the master and slave,
          then there should be no uniqueness errors on slave, so IGNORE is
          the same as DUP_ERROR. But in the unlikely case of uniqueness errors
          (because the data on the master and slave happen to be different
          (user error or bug), we want LOAD DATA to print an error message on
          the slave to discover the problem.

          If reading from net (a 3.23 master), mysql_load() will change this
          to IGNORE.
        */
        handle_dup= DUP_ERROR;
      }
      /*
        We need to set thd->lex->sql_command and thd->lex->duplicates
        since InnoDB tests these variables to decide if this is a LOAD
        DATA ... REPLACE INTO ... statement even though mysql_parse()
        is not called.  This is not needed in 5.0 since there the LOAD
        DATA ... statement is replicated using mysql_parse(), which
        sets the thd->lex fields correctly.
      */
      thd->lex->sql_command= SQLCOM_LOAD;
      thd->lex->duplicates= handle_dup;

      sql_exchange ex((char*)fname, sql_ex.data_info.opt_flags & DUMPFILE_FLAG);
      String field_term(sql_ex.data_info.field_term,
                        sql_ex.data_info.field_term_len,log_cs);
      String enclosed(sql_ex.data_info.enclosed,
                      sql_ex.data_info.enclosed_len,log_cs);
      String line_term(sql_ex.data_info.line_term,
                       sql_ex.data_info.line_term_len,log_cs);
      String line_start(sql_ex.data_info.line_start,
                        sql_ex.data_info.line_start_len,log_cs);
      String escaped(sql_ex.data_info.escaped,
                     sql_ex.data_info.escaped_len, log_cs);
      const String empty_str("", 0, log_cs);
      ex.field.field_term= &field_term;
      ex.field.enclosed= &enclosed;
      ex.line.line_term= &line_term;
      ex.line.line_start= &line_start;
      ex.field.escaped= &escaped;

      ex.field.opt_enclosed= (sql_ex.data_info.opt_flags & OPT_ENCLOSED_FLAG);
      if (sql_ex.data_info.empty_flags & FIELD_TERM_EMPTY)
        ex.field.field_term= &empty_str;

      ex.skip_lines= skip_lines;
      List<Item> field_list;
      thd->lex->select_lex->context.resolve_in_table_list_only(&tables);
      set_fields(tables.db, field_list, &thd->lex->select_lex->context);
      thd->variables.pseudo_thread_id= thread_id;
      if (net)
      {
        // mysql_load will use thd->net to read the file
        thd->get_protocol_classic()->set_vio(net->vio);
        // Make sure the client does not get confused about the packet sequence
        thd->get_protocol_classic()->set_pkt_nr(net->pkt_nr);
      }
      /*
        It is safe to use tmp_list twice because we are not going to
        update it inside mysql_load().
      */
      List<Item> tmp_list;
      /*
        Prepare column privilege check for LOAD statement.
        This is necessary because the replication code for LOAD bypasses
        regular privilege checking, which is done by check_one_table_access()
        in regular code path.
        We can assign INSERT privileges to the table since the slave thread
        operates with all privileges.
      */
      tables.set_privileges(INSERT_ACL);
      tables.set_want_privilege(INSERT_ACL);

      if (open_temporary_tables(thd, &tables) ||
          mysql_load(thd, &ex, &tables, field_list, tmp_list, tmp_list,
                     handle_dup, net != 0))
        thd->is_slave_error= 1;
      if (thd->cuted_fields)
      {
        /* log_pos is the position of the LOAD event in the master log */
        sql_print_warning("Slave: load data infile on table '%s' at "
                          "log position %s in log '%s' produced %ld "
                          "warning(s). Default database: '%s'",
                          (char*) table_name,
                          llstr(common_header->log_pos,llbuff),
                          const_cast<Relay_log_info*>(rli)->get_rpl_log_name(),
                          (ulong) thd->cuted_fields,
                          print_slave_db_safe(thd->db().str));
      }
      if (net)
      {
        net->pkt_nr= thd->get_protocol_classic()->get_pkt_nr();
      }
    }
  }
  else
  {
    /*
      We will just ask the master to send us /dev/null if we do not
      want to load the data.
      TODO: this a bug - needs to be done in I/O thread
    */
    if (net)
      skip_load_data_infile(net);
  }

error:
  thd->get_protocol_classic()->set_vio(NULL);
  const char *remember_db= thd->db().str;
  thd->set_catalog(NULL_CSTR);
  thd->set_db(NULL_CSTR);                   /* will free the current database */
  thd->reset_query();
  thd->get_stmt_da()->set_overwrite_status(true);
  thd->is_error() ? trans_rollback_stmt(thd) : trans_commit_stmt(thd);
  thd->get_stmt_da()->set_overwrite_status(false);
  close_thread_tables(thd);
  /*
    - If transaction rollback was requested due to deadlock
      perform it and release metadata locks.
    - If inside a multi-statement transaction,
    defer the release of metadata locks until the current
    transaction is either committed or rolled back. This prevents
    other statements from modifying the table for the entire
    duration of this transaction.  This provides commit ordering
    and guarantees serializability across multiple transactions.
    - If in autocommit mode, or outside a transactional context,
    automatically release metadata locks of the current statement.
  */
  if (thd->transaction_rollback_request)
  {
    trans_rollback_implicit(thd);
    thd->mdl_context.release_transactional_locks();
  }
  else if (! thd->in_multi_stmt_transaction_mode())
    thd->mdl_context.release_transactional_locks();
  else
    thd->mdl_context.release_statement_locks();

  DBUG_EXECUTE_IF("LOAD_DATA_INFILE_has_fatal_error",
                  thd->is_slave_error= 0; thd->is_fatal_error= 1;);

  if (thd->is_slave_error)
  {
    /* this err/sql_errno code is copy-paste from net_send_error() */
    const char *err;
    int sql_errno;
    if (thd->is_error())
    {
      err= thd->get_stmt_da()->message_text();
      sql_errno= thd->get_stmt_da()->mysql_errno();
    }
    else
    {
      sql_errno=ER_UNKNOWN_ERROR;
      err=ER(sql_errno);       
    }
    rli->report(ERROR_LEVEL, sql_errno,"\
Error '%s' running LOAD DATA INFILE on table '%s'. Default database: '%s'",
                    err, (char*)table_name, print_slave_db_safe(remember_db));
    free_root(thd->mem_root,MYF(MY_KEEP_PREALLOC));
    return 1;
  }
  free_root(thd->mem_root,MYF(MY_KEEP_PREALLOC));

  if (thd->is_fatal_error)
  {
    char buf[256];
    my_snprintf(buf, sizeof(buf),
                "Running LOAD DATA INFILE on table '%-.64s'."
                " Default database: '%-.64s'",
                (char*)table_name,
                print_slave_db_safe(remember_db));

    rli->report(ERROR_LEVEL, ER_SLAVE_FATAL_ERROR,
                ER(ER_SLAVE_FATAL_ERROR), buf);
    return 1;
  }

  return ( use_rli_only_for_errors ? 0 : Log_event::do_apply_event(rli) ); 
}
#endif


/**************************************************************************
  Rotate_log_event methods
**************************************************************************/

/*
  Rotate_log_event::pack_info()
*/

#if defined(HAVE_REPLICATION) && !defined(MYSQL_CLIENT)
int Rotate_log_event::pack_info(Protocol *protocol)
{
  char buf1[256], buf[22];
  String tmp(buf1, sizeof(buf1), log_cs);
  tmp.length(0);
  tmp.append(new_log_ident, ident_len);
  tmp.append(STRING_WITH_LEN(";pos="));
  tmp.append(llstr(pos,buf));
  protocol->store(tmp.ptr(), tmp.length(), &my_charset_bin);
  return 0;
}
#endif


/*
  Rotate_log_event::print()
*/

#ifdef MYSQL_CLIENT
void Rotate_log_event::print(FILE* file, PRINT_EVENT_INFO* print_event_info)
{
  char buf[22];
  IO_CACHE *const head= &print_event_info->head_cache;

  if (print_event_info->short_form)
    return;
  print_header(head, print_event_info, FALSE);
  my_b_printf(head, "\tRotate to ");
  if (new_log_ident)
    my_b_write(head, (uchar*) new_log_ident, (uint)ident_len);
  my_b_printf(head, "  pos: %s\n", llstr(pos, buf));
}
#endif /* MYSQL_CLIENT */



/*
  Rotate_log_event::Rotate_log_event() (2 constructors)
*/


#ifndef MYSQL_CLIENT
Rotate_log_event::Rotate_log_event(const char* new_log_ident_arg,
                                   size_t ident_len_arg, ulonglong pos_arg,
                                   uint flags_arg)
: binary_log::Rotate_event(new_log_ident_arg, ident_len_arg, flags_arg, pos_arg),
  Log_event(header(), footer(),
            Log_event::EVENT_NO_CACHE, Log_event::EVENT_IMMEDIATE_LOGGING)
{
#ifndef DBUG_OFF
  DBUG_ENTER("Rotate_log_event::Rotate_log_event(...,flags)");
#endif
  new_log_ident= new_log_ident_arg;
  pos= pos_arg;
  ident_len= ident_len_arg ?
             ident_len_arg : (uint) strlen(new_log_ident_arg);
  flags= flags_arg;

#ifndef DBUG_OFF
  char buff[22];
  DBUG_PRINT("enter",("new_log_ident: %s  pos: %s  flags: %lu", new_log_ident_arg,
                      llstr(pos_arg, buff), (ulong) flags));
#endif
  if (flags & DUP_NAME)
    new_log_ident= my_strndup(key_memory_log_event,
                              new_log_ident_arg, ident_len, MYF(MY_WME));
  if (new_log_ident != 0)
    is_valid_param= true;
  if (flags & RELAY_LOG)
    set_relay_log_event();
  DBUG_VOID_RETURN;
}
#endif


Rotate_log_event::Rotate_log_event(const char* buf, uint event_len,
                                   const Format_description_event* description_event)
: binary_log::Rotate_event(buf, event_len, description_event),
  Log_event(header(), footer())
{
  DBUG_ENTER("Rotate_log_event::Rotate_log_event(char*,...)");

  if (new_log_ident != 0)
    is_valid_param= true;
  DBUG_PRINT("debug", ("new_log_ident: '%s'", new_log_ident));
  DBUG_VOID_RETURN;
}


/*
  Rotate_log_event::write()
*/

#ifndef MYSQL_CLIENT
bool Rotate_log_event::write(IO_CACHE* file)
{
  char buf[Binary_log_event::ROTATE_HEADER_LEN];
  int8store(buf + R_POS_OFFSET, pos);
  return (write_header(file, Binary_log_event::ROTATE_HEADER_LEN + ident_len) || 
          wrapper_my_b_safe_write(file, (uchar*) buf, Binary_log_event::ROTATE_HEADER_LEN) ||
          wrapper_my_b_safe_write(file, (uchar*) new_log_ident,
                                     (uint) ident_len) ||
          write_footer(file));
}
#endif


#if defined(HAVE_REPLICATION) && !defined(MYSQL_CLIENT)

/*
  Got a rotate log event from the master.

  This is mainly used so that we can later figure out the logname and
  position for the master.

  We can't rotate the slave's BINlog as this will cause infinitive rotations
  in a A -> B -> A setup.
  The NOTES below is a wrong comment which will disappear when 4.1 is merged.

  This must only be called from the Slave SQL thread, since it calls
  flush_relay_log_info().

  @retval
    0	ok
*/
int Rotate_log_event::do_update_pos(Relay_log_info *rli)
{
  int error= 0;
  DBUG_ENTER("Rotate_log_event::do_update_pos");
#ifndef DBUG_OFF
  char buf[32];
#endif

  DBUG_PRINT("info", ("server_id=%lu; ::server_id=%lu",
                      (ulong) this->server_id, (ulong) ::server_id));
  DBUG_PRINT("info", ("new_log_ident: %s", this->new_log_ident));
  DBUG_PRINT("info", ("pos: %s", llstr(this->pos, buf)));

  /*
    If we are in a transaction or in a group: the only normal case is
    when the I/O thread was copying a big transaction, then it was
    stopped and restarted: we have this in the relay log:

    BEGIN
    ...
    ROTATE (a fake one)
    ...
    COMMIT or ROLLBACK

    In that case, we don't want to touch the coordinates which
    correspond to the beginning of the transaction.  Starting from
    5.0.0, there also are some rotates from the slave itself, in the
    relay log, which shall not change the group positions.
  */

  /*
    The way we check if SQL thread is currently in a group is different
    for STS and MTS.
  */
  bool in_group = rli->is_parallel_exec() ?
    (rli->mts_group_status == Relay_log_info::MTS_IN_GROUP) :
    rli->is_in_group();

  if ((server_id != ::server_id || rli->replicate_same_server_id) &&
      !is_relay_log_event() &&
      !in_group)
  {
    if (!is_mts_db_partitioned(rli) && server_id != ::server_id)
    {
      // force the coordinator to start a new binlog segment.
      static_cast<Mts_submode_logical_clock*>
        (rli->current_mts_submode)->start_new_group();
    }
    if (rli->is_parallel_exec())
    {
      /*
        Rotate events are special events that are handled as a
        synchronization point. For that reason, the checkpoint
        routine is being called here.
      */
      if ((error= mts_checkpoint_routine(rli, 0, false,
                                         true/*need_data_lock=true*/)))
        goto err;
    }

    /*
      Acquire protection against global BINLOG lock before rli->data_lock is
      locked (otherwise we would also block SHOW SLAVE STATUS).
    */
    DBUG_ASSERT(!thd->backup_binlog_lock.is_acquired());
    DBUG_PRINT("debug", ("Acquiring binlog protection lock"));
    mysql_mutex_assert_not_owner(&rli->data_lock);
    const ulong timeout= thd->variables.lock_wait_timeout;
    if (thd->backup_binlog_lock.acquire_protection(thd, MDL_EXPLICIT, timeout))
    {
      error= 1;
      goto err;
    }

    mysql_mutex_lock(&rli->data_lock);
    DBUG_PRINT("info", ("old group_master_log_name: '%s'  "
                        "old group_master_log_pos: %lu",
                        rli->get_group_master_log_name(),
                        (ulong) rli->get_group_master_log_pos()));

    memcpy((void *)rli->get_group_master_log_name(),
           new_log_ident, ident_len + 1);
    rli->notify_group_master_log_name_update();
    if ((error= rli->inc_group_relay_log_pos(pos,
                                             false/*need_data_lock=false*/)))
    {
      mysql_mutex_unlock(&rli->data_lock);
      DBUG_PRINT("debug", ("Releasing binlog protection lock"));
      thd->backup_binlog_lock.release_protection(thd);
      goto err;
    }

    DBUG_PRINT("info", ("new group_master_log_name: '%s'  "
                        "new group_master_log_pos: %lu",
                        rli->get_group_master_log_name(),
                        (ulong) rli->get_group_master_log_pos()));
    mysql_mutex_unlock(&rli->data_lock);

    DBUG_PRINT("debug", ("Releasing binlog protection lock"));
    thd->backup_binlog_lock.release_protection(thd);

    if (rli->is_parallel_exec())
    {
      time_t ts= when.tv_sec + static_cast<time_t>(exec_time);
      rli->reset_notified_checkpoint(0,
<<<<<<< HEAD
                                     server_id ?
                                     common_header->when.tv_sec +
                                     (time_t) exec_time : 0,
=======
                                     server_id ? &ts : NULL,
>>>>>>> 62d2393b
                                     true/*need_data_lock=true*/);
    }
    /*
      Reset thd->variables.option_bits and sql_mode etc, because this could be the signal of
      a master's downgrade from 5.0 to 4.0.
      However, no need to reset rli_description_event: indeed, if the next
      master is 5.0 (even 5.0.1) we will soon get a Format_desc; if the next
      master is 4.0 then the events are in the slave's format (conversion).
    */
    set_slave_thread_options(thd);
    set_slave_thread_default_charset(thd, rli);
    thd->variables.sql_mode= global_system_variables.sql_mode;
    thd->variables.auto_increment_increment=
      thd->variables.auto_increment_offset= 1;
  }
  else
    rli->inc_event_relay_log_pos();

err:
  DBUG_RETURN(error);
}


Log_event::enum_skip_reason
Rotate_log_event::do_shall_skip(Relay_log_info *rli)
{
  enum_skip_reason reason= Log_event::do_shall_skip(rli);

  switch (reason) {
  case Log_event::EVENT_SKIP_NOT:
  case Log_event::EVENT_SKIP_COUNT:
    return Log_event::EVENT_SKIP_NOT;

  case Log_event::EVENT_SKIP_IGNORE:
    return Log_event::EVENT_SKIP_IGNORE;
  }
  DBUG_ASSERT(0);
  return Log_event::EVENT_SKIP_NOT;             // To keep compiler happy
}

#endif


/**************************************************************************
	Intvar_log_event methods
**************************************************************************/

/*
  Intvar_log_event::pack_info()
*/

#if defined(HAVE_REPLICATION) && !defined(MYSQL_CLIENT)
int Intvar_log_event::pack_info(Protocol *protocol)
{
  char buf[256], *pos;
  pos= strmake(buf, (get_var_type_string()).c_str(), sizeof(buf)-23);
  *pos++= '=';
  pos= longlong10_to_str(val, pos, -10);
  protocol->store(buf, (uint) (pos-buf), &my_charset_bin);
  return 0;
}
#endif


/*
  Intvar_log_event::Intvar_log_event()
*/
Intvar_log_event::Intvar_log_event(const char* buf,
                                   const Format_description_event*
                                   description_event)
: binary_log::Intvar_event(buf, description_event),
  Log_event(header(), footer())
{
  is_valid_param= true;
}

/*
  Intvar_log_event::write()
*/

#ifndef MYSQL_CLIENT
bool Intvar_log_event::write(IO_CACHE* file)
{
  uchar buf[9];
  buf[I_TYPE_OFFSET]= (uchar) type;
  int8store(buf + I_VAL_OFFSET, val);
  return (write_header(file, sizeof(buf)) ||
          wrapper_my_b_safe_write(file, buf, sizeof(buf)) ||
          write_footer(file));
}
#endif


/*
  Intvar_log_event::print()
*/

#ifdef MYSQL_CLIENT
void Intvar_log_event::print(FILE* file, PRINT_EVENT_INFO* print_event_info)
{
  char llbuff[22];
  const char *msg= NULL;
  IO_CACHE *const head= &print_event_info->head_cache;

  if (!print_event_info->short_form)
  {
    print_header(head, print_event_info, FALSE);
    my_b_printf(head, "\tIntvar\n");
  }

  my_b_printf(head, "SET ");
  switch (type) {
  case LAST_INSERT_ID_EVENT:
    msg="LAST_INSERT_ID";
    break;
  case INSERT_ID_EVENT:
    msg="INSERT_ID";
    break;
  case INVALID_INT_EVENT:
  default: // cannot happen
    msg="INVALID_INT";
    break;
  }
  my_b_printf(head, "%s=%s%s\n",
              msg, llstr(val,llbuff), print_event_info->delimiter);
}
#endif


#if defined(HAVE_REPLICATION)&& !defined(MYSQL_CLIENT)

/*
  Intvar_log_event::do_apply_event()
*/

int Intvar_log_event::do_apply_event(Relay_log_info const *rli)
{
  /*
    We are now in a statement until the associated query log event has
    been processed.
   */
  const_cast<Relay_log_info*>(rli)->set_flag(Relay_log_info::IN_STMT);

  if (rli->deferred_events_collecting)
    return rli->deferred_events->add(this);

  switch (type) {
  case LAST_INSERT_ID_EVENT:
    thd->first_successful_insert_id_in_prev_stmt= val;
    thd->substitute_null_with_insert_id= TRUE;
    break;
  case INSERT_ID_EVENT:
    thd->force_one_auto_inc_interval(val);
    break;
  }
  return 0;
}

int Intvar_log_event::do_update_pos(Relay_log_info *rli)
{
  rli->inc_event_relay_log_pos();
  return 0;
}


Log_event::enum_skip_reason
Intvar_log_event::do_shall_skip(Relay_log_info *rli)
{
  /*
    It is a common error to set the slave skip counter to 1 instead of
    2 when recovering from an insert which used a auto increment,
    rand, or user var.  Therefore, if the slave skip counter is 1, we
    just say that this event should be skipped by ignoring it, meaning
    that we do not change the value of the slave skip counter since it
    will be decreased by the following insert event.
  */
  return continue_group(rli);
}

#endif


/**************************************************************************
  Rand_log_event methods
**************************************************************************/

#if defined(HAVE_REPLICATION) && !defined(MYSQL_CLIENT)
int Rand_log_event::pack_info(Protocol *protocol)
{
  char buf1[256], *pos;
  pos= my_stpcpy(buf1,"rand_seed1=");
  pos= int10_to_str((long) seed1, pos, 10);
  pos= my_stpcpy(pos, ",rand_seed2=");
  pos= int10_to_str((long) seed2, pos, 10);
  protocol->store(buf1, (uint) (pos-buf1), &my_charset_bin);
  return 0;
}
#endif


Rand_log_event::Rand_log_event(const char* buf,
                               const Format_description_event* description_event)
  : binary_log::Rand_event(buf, description_event),
    Log_event(header(), footer())
{
  is_valid_param= true;
}


#ifndef MYSQL_CLIENT
bool Rand_log_event::write(IO_CACHE* file)
{
  uchar buf[16];
  int8store(buf + RAND_SEED1_OFFSET, seed1);
  int8store(buf + RAND_SEED2_OFFSET, seed2);
  return (write_header(file, sizeof(buf)) ||
          wrapper_my_b_safe_write(file, buf, sizeof(buf)) ||
	  write_footer(file));
}
#endif


#ifdef MYSQL_CLIENT
void Rand_log_event::print(FILE* file, PRINT_EVENT_INFO* print_event_info)
{
  IO_CACHE *const head= &print_event_info->head_cache;

  char llbuff[22],llbuff2[22];
  if (!print_event_info->short_form)
  {
    print_header(head, print_event_info, FALSE);
    my_b_printf(head, "\tRand\n");
  }
  my_b_printf(head, "SET @@RAND_SEED1=%s, @@RAND_SEED2=%s%s\n",
              llstr(seed1, llbuff),llstr(seed2, llbuff2),
              print_event_info->delimiter);
}
#endif /* MYSQL_CLIENT */


#if defined(HAVE_REPLICATION) && !defined(MYSQL_CLIENT)
int Rand_log_event::do_apply_event(Relay_log_info const *rli)
{
  /*
    We are now in a statement until the associated query log event has
    been processed.
   */
  const_cast<Relay_log_info*>(rli)->set_flag(Relay_log_info::IN_STMT);

  if (rli->deferred_events_collecting)
    return rli->deferred_events->add(this);

  thd->rand.seed1= (ulong) seed1;
  thd->rand.seed2= (ulong) seed2;
  return 0;
}

int Rand_log_event::do_update_pos(Relay_log_info *rli)
{
  rli->inc_event_relay_log_pos();
  return 0;
}


Log_event::enum_skip_reason
Rand_log_event::do_shall_skip(Relay_log_info *rli)
{
  /*
    It is a common error to set the slave skip counter to 1 instead of
    2 when recovering from an insert which used a auto increment,
    rand, or user var.  Therefore, if the slave skip counter is 1, we
    just say that this event should be skipped by ignoring it, meaning
    that we do not change the value of the slave skip counter since it
    will be decreased by the following insert event.
  */
  return continue_group(rli);
}

/**
   Exec deferred Int-, Rand- and User- var events prefixing
   a Query-log-event event.

   @param thd THD handle

   @return false on success, true if a failure in an event applying occurred.
*/
bool slave_execute_deferred_events(THD *thd)
{
  bool res= false;
  Relay_log_info *rli= thd->rli_slave;

  DBUG_ASSERT(rli && (!rli->deferred_events_collecting || rli->deferred_events));

  if (!rli->deferred_events_collecting || rli->deferred_events->is_empty())
    return res;

  res= rli->deferred_events->execute(rli);
  rli->deferred_events->rewind();
  return res;
}

#endif /* !MYSQL_CLIENT */


/**************************************************************************
  Xid_log_event methods
**************************************************************************/

#if defined(HAVE_REPLICATION) && !defined(MYSQL_CLIENT)
int Xid_log_event::pack_info(Protocol *protocol)
{
  char buf[128], *pos;
  pos= my_stpcpy(buf, "COMMIT /* xid=");
  pos= longlong10_to_str(xid, pos, 10);
  pos= my_stpcpy(pos, " */");
  protocol->store(buf, (uint) (pos-buf), &my_charset_bin);
  return 0;
}
#endif

Xid_log_event::
Xid_log_event(const char* buf,
              const Format_description_event *description_event)
  : binary_log::Xid_event(buf, description_event),
    Xid_apply_log_event(buf, description_event, header(), footer())
{
  is_valid_param= true;
}

#ifndef MYSQL_CLIENT
bool Xid_log_event::write(IO_CACHE* file)
{
  DBUG_EXECUTE_IF("do_not_write_xid", return 0;);
  return (write_header(file, sizeof(xid)) ||
	  wrapper_my_b_safe_write(file, (uchar*) &xid, sizeof(xid)) ||
	  write_footer(file));
}
#endif


#ifdef MYSQL_CLIENT
void Xid_log_event::print(FILE* file, PRINT_EVENT_INFO* print_event_info)
{
  IO_CACHE *const head= &print_event_info->head_cache;

  if (!print_event_info->short_form)
  {
    char buf[64];
    longlong10_to_str(xid, buf, 10);

    print_header(head, print_event_info, FALSE);
    my_b_printf(head, "\tXid = %s\n", buf);
  }
  my_b_printf(head, "COMMIT%s\n", print_event_info->delimiter);
}
#endif /* MYSQL_CLIENT */


#if defined(HAVE_REPLICATION) && !defined(MYSQL_CLIENT)
/**
   The methods combines few commit actions to make it useable
   as in the single- so multi- threaded case.

   @param  thd_arg a pointer to THD handle
   @return false  as success and
           true   as an error 
*/

bool Xid_log_event::do_commit(THD *thd_arg)
{
  DBUG_EXECUTE_IF("dbug.reached_commit",
                  {DBUG_SET("+d,dbug.enabled_commit");});
  bool error= trans_commit(thd_arg); /* Automatically rolls back on error. */
  DBUG_EXECUTE_IF("crash_after_apply", 
                  sql_print_information("Crashing crash_after_apply.");
                  DBUG_SUICIDE(););
  thd_arg->mdl_context.release_transactional_locks();

  error |= mysql_bin_log.gtid_end_transaction(thd_arg);

  /*
    Increment the global status commit count variable
  */
  if (!error)
    thd_arg->status_var.com_stat[SQLCOM_COMMIT]++;

  return error;
}

/**
   Worker commits Xid transaction and in case of its transactional
   info table marks the current group as done in the Coordnator's
   Group Assigned Queue.

   @return zero as success or non-zero as an error
*/
int Xid_apply_log_event::do_apply_event_worker(Slave_worker *w)
{
  int error= 0;
  bool skipped_commit_pos= true;

  lex_start(thd);
  mysql_reset_thd_for_next_command(thd);
  Slave_committed_queue *coordinator_gaq= w->c_rli->gaq;

  /* For a slave Xid_log_event is COMMIT */
  query_logger.general_log_print(thd, COM_QUERY,
                                 "COMMIT /* implicit, from Xid_log_event */");

  DBUG_PRINT("mts", ("do_apply group master %s %llu  group relay %s %llu event %s %llu.",
                     w->get_group_master_log_name(),
                     w->get_group_master_log_pos(),
                     w->get_group_relay_log_name(),
                     w->get_group_relay_log_pos(),
                     w->get_event_relay_log_name(),
                     w->get_event_relay_log_pos()));

  DBUG_EXECUTE_IF("crash_before_update_pos",
                  sql_print_information("Crashing crash_before_update_pos.");
                  DBUG_SUICIDE(););

  ulong gaq_idx= mts_group_idx;
  Slave_job_group *ptr_group= coordinator_gaq->get_job_group(gaq_idx);

  if (!thd->get_transaction()->xid_state()->check_in_xa(false) &&
      w->is_transactional())
  {
    /*
      Regular (not XA) transaction updates the transactional info table
      along with the main transaction. Otherwise, the local flag turned
      and given its value the info table is updated after do_commit.
      todo: the flag won't be need upon the full xa crash-safety bug76233
            gets fixed.
    */
    skipped_commit_pos= false;
    if ((error= w->commit_positions(this, ptr_group,
                                    w->is_transactional())))
      goto err;
  }

  DBUG_PRINT("mts", ("do_apply group master %s %llu  group relay %s %llu event %s %llu.",
                     w->get_group_master_log_name(),
                     w->get_group_master_log_pos(),
                     w->get_group_relay_log_name(),
                     w->get_group_relay_log_pos(),
                     w->get_event_relay_log_name(),
                     w->get_event_relay_log_pos()));

  DBUG_EXECUTE_IF("crash_after_update_pos_before_apply",
                  sql_print_information("Crashing crash_after_update_pos_before_apply.");
                  DBUG_SUICIDE(););

  error= do_commit(thd);
  if (error)
  {
    if (!skipped_commit_pos)
      w->rollback_positions(ptr_group);
  }
  else if (skipped_commit_pos)
    error= w->commit_positions(this, ptr_group,
                               w->is_transactional());
err:
  return error;
}

int Xid_apply_log_event::do_apply_event(Relay_log_info const *rli)
{
  DBUG_ENTER("Xid_log_event::do_apply_event");
  int error= 0;
  char saved_group_master_log_name[FN_REFLEN];
  char saved_group_relay_log_name[FN_REFLEN];
  volatile my_off_t saved_group_master_log_pos;
  volatile my_off_t saved_group_relay_log_pos;

  char new_group_master_log_name[FN_REFLEN];
  char new_group_relay_log_name[FN_REFLEN];
  volatile my_off_t new_group_master_log_pos;
  volatile my_off_t new_group_relay_log_pos;

  lex_start(thd);
  mysql_reset_thd_for_next_command(thd);
  /*
    Anonymous GTID ownership may be released here if the last
    statement before XID updated a non-transactional table and was
    written to the binary log as a separate transaction (either
    because binlog_format=row or because
    binlog_direct_non_transactional_updates=1).  So we need to
    re-acquire anonymous ownership.
  */
  gtid_reacquire_ownership_if_anonymous(thd);
  Relay_log_info *rli_ptr= const_cast<Relay_log_info *>(rli);
  bool binlog_prot_acquired= false;

  /* For a slave Xid_log_event is COMMIT */
  query_logger.general_log_print(thd, COM_QUERY,
                                 "COMMIT /* implicit, from Xid_log_event */");

  if (!thd->backup_binlog_lock.is_acquired())
  {
    const ulong timeout= thd->variables.lock_wait_timeout;

    DBUG_PRINT("debug", ("Acquiring binlog protection lock"));
    mysql_mutex_assert_not_owner(&rli->data_lock);
    if (thd->backup_binlog_lock.acquire_protection(thd, MDL_EXPLICIT,
                                                   timeout))
      DBUG_RETURN(1);

    binlog_prot_acquired= true;
  }

  mysql_mutex_lock(&rli_ptr->data_lock);

  /*
    Save the rli positions. We need them to temporarily reset the positions
    just before the commit.
   */
  strmake(saved_group_master_log_name, rli_ptr->get_group_master_log_name(),
          FN_REFLEN - 1);
  saved_group_master_log_pos= rli_ptr->get_group_master_log_pos();
  strmake(saved_group_relay_log_name, rli_ptr->get_group_relay_log_name(),
          FN_REFLEN - 1);
  saved_group_relay_log_pos= rli_ptr->get_group_relay_log_pos();

  DBUG_PRINT("info", ("do_apply group master %s %llu  group relay %s %llu event %s %llu\n",
    rli_ptr->get_group_master_log_name(),
    rli_ptr->get_group_master_log_pos(),
    rli_ptr->get_group_relay_log_name(),
    rli_ptr->get_group_relay_log_pos(),
    rli_ptr->get_event_relay_log_name(),
    rli_ptr->get_event_relay_log_pos()));

  DBUG_EXECUTE_IF("crash_before_update_pos",
                  sql_print_information("Crashing crash_before_update_pos.");
                  DBUG_SUICIDE(););

  /*
    We need to update the positions in here to make it transactional.  
  */
  rli_ptr->inc_event_relay_log_pos();
  rli_ptr->set_group_relay_log_pos(rli_ptr->get_event_relay_log_pos());
  rli_ptr->set_group_relay_log_name(rli_ptr->get_event_relay_log_name());

  rli_ptr->notify_group_relay_log_name_update();

  if (common_header->log_pos) // 3.23 binlogs don't have log_posx
    rli_ptr->set_group_master_log_pos(common_header->log_pos);

  /*
    rli repository being transactional means replication is crash safe.
    Positions are written into transactional tables ahead of commit and the
    changes are made permanent during commit.
    XA transactional does not actually commit so has to defer its flush_info().
   */
  if (!thd->get_transaction()->xid_state()->check_in_xa(false) &&
      rli_ptr->is_transactional())
  {
    if ((error= rli_ptr->flush_info(true)))
      goto err;
  }

  DBUG_PRINT("info", ("do_apply group master %s %llu  group relay %s %llu event %s %llu\n",
                      rli_ptr->get_group_master_log_name(),
                      rli_ptr->get_group_master_log_pos(),
                      rli_ptr->get_group_relay_log_name(),
                      rli_ptr->get_group_relay_log_pos(),
                      rli_ptr->get_event_relay_log_name(),
                      rli_ptr->get_event_relay_log_pos()));

  DBUG_EXECUTE_IF("crash_after_update_pos_before_apply",
                  sql_print_information("Crashing crash_after_update_pos_before_apply.");
                  DBUG_SUICIDE(););

  /**
    Commit operation expects the global transaction state variable 'xa_state'to
    be set to 'XA_NOTR'. In order to simulate commit failure we set
    the 'xa_state' to 'XA_IDLE' so that the commit reports 'ER_XAER_RMFAIL'
    error.
   */
  DBUG_EXECUTE_IF("simulate_commit_failure",
                  {
                    thd->get_transaction()->xid_state()->set_state(
                        XID_STATE::XA_IDLE);
                  });

  /*
    Save the new rli positions. These positions will be set back to group*
    positions on successful completion of the commit operation.
   */
  strmake(new_group_master_log_name, rli_ptr->get_group_master_log_name(),
          FN_REFLEN - 1);
  new_group_master_log_pos= rli_ptr->get_group_master_log_pos();
  strmake(new_group_relay_log_name, rli_ptr->get_group_relay_log_name(),
          FN_REFLEN - 1);
  new_group_relay_log_pos= rli_ptr->get_group_relay_log_pos();
  /*
    Rollback positions in memory just before commit. Position values will be
    reset to their new values only on successful commit operation.
   */
  rli_ptr->set_group_master_log_name(saved_group_master_log_name);
  rli_ptr->notify_group_master_log_name_update();
  rli_ptr->set_group_master_log_pos(saved_group_master_log_pos);
  rli_ptr->set_group_relay_log_name(saved_group_relay_log_name);
  rli_ptr->notify_group_relay_log_name_update();
  rli_ptr->set_group_relay_log_pos(saved_group_relay_log_pos);

  DBUG_PRINT("info", ("Rolling back to group master %s %llu  group relay %s"
                      " %llu\n", rli_ptr->get_group_master_log_name(),
                      rli_ptr->get_group_master_log_pos(),
                      rli_ptr->get_group_relay_log_name(),
                      rli_ptr->get_group_relay_log_pos()));
  mysql_mutex_unlock(&rli_ptr->data_lock);
  error= do_commit(thd);
  mysql_mutex_lock(&rli_ptr->data_lock);
  if (error)
  {
    rli->report(ERROR_LEVEL, thd->get_stmt_da()->mysql_errno(),
                "Error in Xid_log_event: Commit could not be completed, '%s'",
                thd->get_stmt_da()->message_text());
  }
  else
  {
    DBUG_EXECUTE_IF("crash_after_commit_before_update_pos",
                    sql_print_information("Crashing "
                                          "crash_after_commit_before_update_pos.");
                    DBUG_SUICIDE(););
    /* Update positions on successful commit */
    rli_ptr->set_group_master_log_name(new_group_master_log_name);
    rli_ptr->notify_group_master_log_name_update();
    rli_ptr->set_group_master_log_pos(new_group_master_log_pos);
    rli_ptr->set_group_relay_log_name(new_group_relay_log_name);
    rli_ptr->notify_group_relay_log_name_update();
    rli_ptr->set_group_relay_log_pos(new_group_relay_log_pos);

    DBUG_PRINT("info", ("Updating positions on succesful commit to group master"
                        " %s %llu  group relay %s %llu\n",
                        rli_ptr->get_group_master_log_name(),
                        rli_ptr->get_group_master_log_pos(),
                        rli_ptr->get_group_relay_log_name(),
                        rli_ptr->get_group_relay_log_pos()));

    /*
      For transactional repository the positions are flushed ahead of commit.
      Where as for non transactional rli repository the positions are flushed
      only on succesful commit.
     */
    if (!rli_ptr->is_transactional())
      rli_ptr->flush_info(false);
  }
err:
  mysql_cond_broadcast(&rli_ptr->data_cond);
  mysql_mutex_unlock(&rli_ptr->data_lock);

  if (binlog_prot_acquired)
  {
      DBUG_PRINT("debug", ("Releasing binlog protection lock"));
      thd->backup_binlog_lock.release_protection(thd);
  }

  DBUG_RETURN(error);
}

Log_event::enum_skip_reason
Xid_apply_log_event::do_shall_skip(Relay_log_info *rli)
{
  DBUG_ENTER("Xid_log_event::do_shall_skip");
  if (rli->slave_skip_counter > 0) {
    thd->variables.option_bits&= ~OPTION_BEGIN;
    DBUG_RETURN(Log_event::EVENT_SKIP_COUNT);
  }
  DBUG_RETURN(Log_event::do_shall_skip(rli));
}
#endif /* !MYSQL_CLIENT */

/**************************************************************************
  XA_prepare_log_event methods
**************************************************************************/

#if defined(HAVE_REPLICATION) && !defined(MYSQL_CLIENT)
int XA_prepare_log_event::pack_info(Protocol *protocol)
{
  char buf[ser_buf_size];
  char query[sizeof("XA COMMIT ONE PHASE") + 1 + sizeof(buf)];

  /* RHS of the following assert is unknown to client sources */
  compile_time_assert(ser_buf_size == XID::ser_buf_size);
  serialize_xid(buf, my_xid.formatID, my_xid.gtrid_length,
                my_xid.bqual_length, my_xid.data);
  sprintf(query,
          (one_phase ? "XA COMMIT %s ONE PHASE" :  "XA PREPARE %s"),
          buf);

  protocol->store(query, strlen(query), &my_charset_bin);
  return 0;
}
#endif


#ifndef MYSQL_CLIENT
bool XA_prepare_log_event::write(IO_CACHE* file)
{
  uint8 one_byte= one_phase;
  uchar buf_f[4];
  uchar buf_g[4];
  uchar buf_b[4];
  int4store(buf_f, static_cast<XID*>(xid)->get_format_id());
  int4store(buf_g, static_cast<XID*>(xid)->get_gtrid_length());
  int4store(buf_b, static_cast<XID*>(xid)->get_bqual_length());

  DBUG_ASSERT(xid_bufs_size == sizeof(buf_f) + sizeof(buf_g) + sizeof(buf_b));

  return write_header(file, sizeof(one_byte) + xid_bufs_size +
                      static_cast<XID*>(xid)->get_gtrid_length() +
                      static_cast<XID*>(xid)->get_bqual_length())
    ||
    wrapper_my_b_safe_write(file, &one_byte, sizeof(one_byte)) ||
    wrapper_my_b_safe_write(file, buf_f, sizeof(buf_f)) ||
    wrapper_my_b_safe_write(file, buf_g, sizeof(buf_g)) ||
    wrapper_my_b_safe_write(file, buf_b, sizeof(buf_b)) ||
    wrapper_my_b_safe_write(file, (uchar*) static_cast<XID*>(xid)->get_data(),
                            static_cast<XID*>(xid)->get_gtrid_length() +
                            static_cast<XID*>(xid)->get_bqual_length()) ||
    write_footer(file);
}
#endif


#ifdef MYSQL_CLIENT
void XA_prepare_log_event::print(FILE* file, PRINT_EVENT_INFO* print_event_info)
{
  IO_CACHE *const head= &print_event_info->head_cache;
  char buf[ser_buf_size];

  print_header(head, print_event_info, FALSE);
  serialize_xid(buf, my_xid.formatID, my_xid.gtrid_length,
                        my_xid.bqual_length, my_xid.data);
  my_b_printf(head, "\tXA PREPARE %s\n", buf);
  my_b_printf(head, one_phase ? "XA COMMIT %s ONE PHASE\n%s\n" : "XA PREPARE %s\n%s\n",
              buf, print_event_info->delimiter);
}
#endif /* MYSQL_CLIENT */

#if defined(HAVE_REPLICATION) && !defined(MYSQL_CLIENT)

/**
  Differs from Xid_log_event::do_commit in that it carries out
  XA prepare (not the commit).
  It also can commit on one phase when the event's member @c one_phase
  set to true.

  @param  thd    a pointer to THD handle
  @return false  as success and
          true   as an error
*/

bool XA_prepare_log_event::do_commit(THD *thd)
{
  bool error= false;
  xid_t xid;

  xid.set(my_xid.formatID,
          my_xid.data, my_xid.gtrid_length,
          my_xid.data + my_xid.gtrid_length, my_xid.bqual_length);
  if (!one_phase)
  {
    /*
      This is XA-prepare branch.
    */
    thd->lex->sql_command= SQLCOM_XA_PREPARE;
    thd->lex->m_sql_cmd= new Sql_cmd_xa_prepare(&xid);
    error= thd->lex->m_sql_cmd->execute(thd);
    if (!error)
      error|= applier_reset_xa_trans(thd);
  }
  else
  {
    thd->lex->sql_command= SQLCOM_XA_COMMIT;
    thd->lex->m_sql_cmd= new Sql_cmd_xa_commit(&xid, XA_ONE_PHASE);
    error= thd->lex->m_sql_cmd->execute(thd);
  }
  error|= mysql_bin_log.gtid_end_transaction(thd);

  return error;
}
#endif


/**************************************************************************
  User_var_log_event methods
**************************************************************************/

#if defined(HAVE_REPLICATION) && !defined(MYSQL_CLIENT)
int User_var_log_event::pack_info(Protocol* protocol)
{
  char *buf= 0;
  char quoted_id[1 + FN_REFLEN * 2 + 2];// quoted identifier
  size_t id_len= my_strmov_quoted_identifier(this->thd, quoted_id, name, name_len);
  quoted_id[id_len]= '\0';
  size_t val_offset= 2 + id_len;
  size_t event_len= val_offset;

  if (is_null)
  {
    if (!(buf= (char*) my_malloc(key_memory_log_event,
                                 val_offset + 5, MYF(MY_WME))))
      return 1;
    my_stpcpy(buf + val_offset, "NULL");
    event_len= val_offset + 4;
  }
  else
  {
    switch (type) {
    case REAL_RESULT:
      double real_val;
      float8get(&real_val, val);
      if (!(buf= (char*) my_malloc(key_memory_log_event,
                                   val_offset + MY_GCVT_MAX_FIELD_WIDTH + 1,
                                   MYF(MY_WME))))
        return 1;
      event_len+= my_gcvt(real_val, MY_GCVT_ARG_DOUBLE, MY_GCVT_MAX_FIELD_WIDTH,
                          buf + val_offset, NULL);
      break;
    case INT_RESULT:
      if (!(buf= (char*) my_malloc(key_memory_log_event,
                                   val_offset + 22, MYF(MY_WME))))
        return 1;
      event_len= longlong10_to_str(uint8korr(val), buf + val_offset, 
                                   ((flags & User_var_log_event::UNSIGNED_F) ? 
                                    10 : -10))-buf;
      break;
    case DECIMAL_RESULT:
    {
      if (!(buf= (char*) my_malloc(key_memory_log_event,
                                   val_offset + DECIMAL_MAX_STR_LENGTH + 1,
                                   MYF(MY_WME))))
        return 1;
      String str(buf+val_offset, DECIMAL_MAX_STR_LENGTH + 1, &my_charset_bin);
      my_decimal dec;
      binary2my_decimal(E_DEC_FATAL_ERROR, (uchar*) (val+2), &dec, val[0],
                        val[1]);
      my_decimal2string(E_DEC_FATAL_ERROR, &dec, 0, 0, 0, &str);
      event_len= str.length() + val_offset;
      break;
    } 
    case STRING_RESULT:
      /* 15 is for 'COLLATE' and other chars */
      buf= (char*) my_malloc(key_memory_log_event,
                             event_len+val_len*2+1+2*MY_CS_NAME_SIZE+15,
                             MYF(MY_WME));
      CHARSET_INFO *cs;
      if (!buf)
        return 1;
      if (!(cs= get_charset(charset_number, MYF(0))))
      {
        my_stpcpy(buf+val_offset, "???");
        event_len+= 3;
      }
      else
      {
        char *p= strxmov(buf + val_offset, "_", cs->csname, " ", NullS);
        p= str_to_hex(p, val, val_len);
        p= strxmov(p, " COLLATE ", cs->name, NullS);
        event_len= p-buf;
      }
      break;
    case ROW_RESULT:
    default:
      DBUG_ASSERT(1);
      return 1;
    }
  }
  buf[0]= '@';
  memcpy(buf + 1, quoted_id, id_len);
  buf[1 + id_len]= '=';
  protocol->store(buf, event_len, &my_charset_bin);
  my_free(buf);
  return 0;
}
#endif /* !MYSQL_CLIENT */


User_var_log_event::
	User_var_log_event(const char* buf, uint event_len,
			   const Format_description_event* description_event)
  : binary_log::User_var_event(buf, event_len, description_event),
    Log_event(header(), footer())
#ifndef MYSQL_CLIENT
    ,deferred(false), query_id(0)
#endif
{
  if (name != 0)
    is_valid_param= true;
}


#ifndef MYSQL_CLIENT
bool User_var_log_event::write(IO_CACHE* file)
{
  char buf[UV_NAME_LEN_SIZE];
  char buf1[UV_VAL_IS_NULL + UV_VAL_TYPE_SIZE + 
	    UV_CHARSET_NUMBER_SIZE + UV_VAL_LEN_SIZE];
  uchar buf2[MY_MAX(8, DECIMAL_MAX_FIELD_SIZE + 2)], *pos= buf2;
  uint unsigned_len= 0;
  uint buf1_length;
  ulong event_length;

  int4store(buf, name_len);
  
  if ((buf1[0]= is_null))
  {
    buf1_length= 1;
    val_len= 0;                                 // Length of 'pos'
  }    
  else
  {
    buf1[1]= type;
    int4store(buf1 + 2, charset_number);

    switch (type) {
    case REAL_RESULT:
      float8store(buf2, *(double*) val);
      break;
    case INT_RESULT:
      int8store(buf2, *(longlong*) val);
      unsigned_len= 1;
      break;
    case DECIMAL_RESULT:
    {
      my_decimal *dec= (my_decimal *)val;
      dec->sanity_check();
      buf2[0]= (char)(dec->intg + dec->frac);
      buf2[1]= (char)dec->frac;
      decimal2bin(dec, buf2+2, buf2[0], buf2[1]);
      val_len= decimal_bin_size(buf2[0], buf2[1]) + 2;
      break;
    }
    case STRING_RESULT:
      pos= (uchar*) val;
      break;
    case ROW_RESULT:
    default:
      DBUG_ASSERT(1);
      return 0;
    }
    int4store(buf1 + 2 + UV_CHARSET_NUMBER_SIZE, val_len);
    buf1_length= 10;
  }

  /* Length of the whole event */
  event_length= sizeof(buf)+ name_len + buf1_length + val_len + unsigned_len;

  return (write_header(file, event_length) ||
          wrapper_my_b_safe_write(file, (uchar*) buf, sizeof(buf))   ||
	  wrapper_my_b_safe_write(file, (uchar*) name, name_len)     ||
	  wrapper_my_b_safe_write(file, (uchar*) buf1, buf1_length) ||
	  wrapper_my_b_safe_write(file, pos, val_len) ||
          wrapper_my_b_safe_write(file, &flags, unsigned_len) ||
	  write_footer(file));
}
#endif


/*
  User_var_log_event::print()
*/

#ifdef MYSQL_CLIENT
void User_var_log_event::print(FILE* file, PRINT_EVENT_INFO* print_event_info)
{
  IO_CACHE *const head= &print_event_info->head_cache;
  char quoted_id[1 + NAME_LEN * 2 + 2];// quoted length of the identifier
  char name_id[NAME_LEN];
  size_t quoted_len= 0;

  if (!print_event_info->short_form)
  {
    print_header(head, print_event_info, FALSE);
    my_b_printf(head, "\tUser_var\n");
  }
  my_stpcpy(name_id, name);
  name_id[name_len]= '\0';
  my_b_printf(head, "SET @");
  quoted_len= my_strmov_quoted_identifier((char *) quoted_id,
                                          (const char *) name_id);
  quoted_id[quoted_len]= '\0';
  my_b_write(head, (uchar*) quoted_id, quoted_len);

  if (is_null)
  {
    my_b_printf(head, ":=NULL%s\n", print_event_info->delimiter);
  }
  else
  {
    switch (type) {
    case REAL_RESULT:
      double real_val;
      char real_buf[FMT_G_BUFSIZE(14)];
      float8get(&real_val, val);
      sprintf(real_buf, "%.14g", real_val);
      my_b_printf(head, ":=%s%s\n", real_buf, print_event_info->delimiter);
      break;
    case INT_RESULT:
      char int_buf[22];
      longlong10_to_str(uint8korr(val), int_buf, 
                        ((flags & User_var_log_event::UNSIGNED_F) ? 10 : -10));
      my_b_printf(head, ":=%s%s\n", int_buf, print_event_info->delimiter);
      break;
    case DECIMAL_RESULT:
    {
      char str_buf[200];
      int str_len= sizeof(str_buf) - 1;
      int precision= (int)val[0];
      int scale= (int)val[1];
      decimal_digit_t dec_buf[10];
      decimal_t dec;
      dec.len= 10;
      dec.buf= dec_buf;

      bin2decimal((uchar*) val+2, &dec, precision, scale);
      decimal2string(&dec, str_buf, &str_len, 0, 0, 0);
      str_buf[str_len]= 0;
      my_b_printf(head, ":=%s%s\n", str_buf, print_event_info->delimiter);
      break;
    }
    case STRING_RESULT:
    {
      /*
        Let's express the string in hex. That's the most robust way. If we
        print it in character form instead, we need to escape it with
        character_set_client which we don't know (we will know it in 5.0, but
        in 4.1 we don't know it easily when we are printing
        User_var_log_event). Explanation why we would need to bother with
        character_set_client (quoting Bar):
        > Note, the parser doesn't switch to another unescaping mode after
        > it has met a character set introducer.
        > For example, if an SJIS client says something like:
        > SET @a= _ucs2 \0a\0b'
        > the string constant is still unescaped according to SJIS, not
        > according to UCS2.
      */
      char *hex_str;
      CHARSET_INFO *cs;

      hex_str= (char *)my_malloc(key_memory_log_event,
                                 2*val_len+1+2,MYF(MY_WME)); // 2 hex digits / byte
      if (!hex_str)
        return;
      str_to_hex(hex_str, val, val_len);
      /*
        For proper behaviour when mysqlbinlog|mysql, we need to explicitely
        specify the variable's collation. It will however cause problems when
        people want to mysqlbinlog|mysql into another server not supporting the
        character set. But there's not much to do about this and it's unlikely.
      */
      if (!(cs= get_charset(charset_number, MYF(0))))
        /*
          Generate an unusable command (=> syntax error) is probably the best
          thing we can do here.
        */
        my_b_printf(head, ":=???%s\n", print_event_info->delimiter);
      else
        my_b_printf(head, ":=_%s %s COLLATE `%s`%s\n",
                    cs->csname, hex_str, cs->name,
                    print_event_info->delimiter);
      my_free(hex_str);
    }
      break;
    case ROW_RESULT:
    default:
      DBUG_ASSERT(1);
      return;
    }
  }
}
#endif


/*
  User_var_log_event::do_apply_event()
*/

#if defined(HAVE_REPLICATION) && !defined(MYSQL_CLIENT)
int User_var_log_event::do_apply_event(Relay_log_info const *rli)
{
  DBUG_ENTER("User_var_log_event::do_apply_event");
  Item *it= 0;
  CHARSET_INFO *charset;
  query_id_t sav_query_id= 0; /* memorize orig id when deferred applying */

  if (rli->deferred_events_collecting)
  {
    set_deferred(current_thd->query_id);
    int ret= rli->deferred_events->add(this);
    DBUG_RETURN(ret);
  }
  else if (is_deferred())
  {
    sav_query_id= current_thd->query_id;
    current_thd->query_id= query_id; /* recreating original time context */
  }

  if (!(charset= get_charset(charset_number, MYF(MY_WME))))
    DBUG_RETURN(1);
  double real_val;
  longlong int_val;

  /*
    We are now in a statement until the associated query log event has
    been processed.
   */
  const_cast<Relay_log_info*>(rli)->set_flag(Relay_log_info::IN_STMT);

  if (is_null)
  {
    it= new Item_null();
  }
  else
  {
    switch (type) {
    case REAL_RESULT:
      float8get(&real_val, val);
      it= new Item_float(real_val, 0);
      val= (char*) &real_val;		// Pointer to value in native format
      val_len= 8;
      break;
    case INT_RESULT:
      int_val= (longlong) uint8korr(val);
      it= new Item_int(int_val);
      val= (char*) &int_val;		// Pointer to value in native format
      val_len= 8;
      break;
    case DECIMAL_RESULT:
    {
      Item_decimal *dec= new Item_decimal((uchar*) val+2, val[0], val[1]);
      it= dec;
      val= (char *)dec->val_decimal(NULL);
      val_len= sizeof(my_decimal);
      break;
    }
    case STRING_RESULT:
      it= new Item_string(val, val_len, charset);
      break;
    case ROW_RESULT:
    default:
      DBUG_ASSERT(1);
      DBUG_RETURN(0);
    }
  }
  Item_func_set_user_var *e=
    new Item_func_set_user_var(Name_string(name, name_len, false), it, false);
  /*
    Item_func_set_user_var can't substitute something else on its place =>
    0 can be passed as last argument (reference on item)

    Fix_fields() can fail, in which case a call of update_hash() might
    crash the server, so if fix fields fails, we just return with an
    error.
  */
  if (e->fix_fields(thd, 0))
    DBUG_RETURN(1);

  /*
    A variable can just be considered as a table with
    a single record and with a single column. Thus, like
    a column value, it could always have IMPLICIT derivation.
   */
  e->update_hash(val, val_len, (Item_result)type, charset, DERIVATION_IMPLICIT,
                 (flags & binary_log::User_var_event::UNSIGNED_F));
  if (!is_deferred())
    free_root(thd->mem_root, 0);
  else
    current_thd->query_id= sav_query_id; /* restore current query's context */

  DBUG_RETURN(0);
}

int User_var_log_event::do_update_pos(Relay_log_info *rli)
{
  rli->inc_event_relay_log_pos();
  return 0;
}

Log_event::enum_skip_reason
User_var_log_event::do_shall_skip(Relay_log_info *rli)
{
  /*
    It is a common error to set the slave skip counter to 1 instead
    of 2 when recovering from an insert which used a auto increment,
    rand, or user var.  Therefore, if the slave skip counter is 1, we
    just say that this event should be skipped by ignoring it, meaning
    that we do not change the value of the slave skip counter since it
    will be decreased by the following insert event.
  */
  return continue_group(rli);
}
#endif /* !MYSQL_CLIENT */


/**************************************************************************
  Unknown_log_event methods
**************************************************************************/

#ifdef HAVE_REPLICATION
#ifdef MYSQL_CLIENT
void Unknown_log_event::print(FILE* file_arg, PRINT_EVENT_INFO* print_event_info)
{
  if (print_event_info->short_form)
    return;
  print_header(&print_event_info->head_cache, print_event_info, FALSE);
  my_b_printf(&print_event_info->head_cache, "\n# %s", "Unknown event\n");
}
#endif  

/**************************************************************************
	Stop_log_event methods
**************************************************************************/

/*
  Stop_log_event::print()
*/

#ifdef MYSQL_CLIENT
void Stop_log_event::print(FILE* file, PRINT_EVENT_INFO* print_event_info)
{
  if (print_event_info->short_form)
    return;

  print_header(&print_event_info->head_cache, print_event_info, FALSE);
  my_b_printf(&print_event_info->head_cache, "\tStop\n");
}
#endif /* MYSQL_CLIENT */


#ifndef MYSQL_CLIENT
/*
  The master stopped.  We used to clean up all temporary tables but
  this is useless as, as the master has shut down properly, it has
  written all DROP TEMPORARY TABLE (prepared statements' deletion is
  TODO only when we binlog prep stmts).  We used to clean up
  slave_load_tmpdir, but this is useless as it has been cleared at the
  end of LOAD DATA INFILE.  So we have nothing to do here.  The place
  were we must do this cleaning is in
  Start_log_event_v3::do_apply_event(), not here. Because if we come
  here, the master was sane.

  This must only be called from the Slave SQL thread, since it calls
  flush_relay_log_info().
*/
int Stop_log_event::do_update_pos(Relay_log_info *rli)
{
  int error_inc= 0;
  int error_flush= 0;
  /*
    We do not want to update master_log pos because we get a rotate event
    before stop, so by now group_master_log_name is set to the next log.
    If we updated it, we will have incorrect master coordinates and this
    could give false triggers in MASTER_POS_WAIT() that we have reached
    the target position when in fact we have not.
    The group position is always unchanged in MTS mode because the event
    is never executed so can't be scheduled to a Worker.
  */
  if ((thd->variables.option_bits & OPTION_BEGIN) || rli->is_parallel_exec())
    rli->inc_event_relay_log_pos();
  else
  {
    error_inc= rli->inc_group_relay_log_pos(0, true/*need_data_lock=true*/);
    error_flush= rli->flush_info(TRUE);
  }
  return (error_inc || error_flush);
}

#endif /* !MYSQL_CLIENT */
#endif /* HAVE_REPLICATION */


/**************************************************************************
	Create_file_log_event methods
**************************************************************************/

#ifndef MYSQL_CLIENT
/*
  Create_file_log_event::write_data_body()
*/

bool Create_file_log_event::write_data_body(IO_CACHE* file)
{
  bool res;
  if ((res= Load_log_event::write_data_body(file)) || fake_base)
    return res;
  return (my_b_safe_write(file, (uchar*) "", 1) ||
          my_b_safe_write(file, block, block_len));
}


/*
  Create_file_log_event::write_data_header()
*/

bool Create_file_log_event::write_data_header(IO_CACHE* file)
{
  bool res;
  uchar buf[Binary_log_event::CREATE_FILE_HEADER_LEN];
  if ((res= Load_log_event::write_data_header(file)) || fake_base)
    return res;
  int4store(buf + CF_FILE_ID_OFFSET, file_id);
  return my_b_safe_write(file, buf, Binary_log_event::CREATE_FILE_HEADER_LEN) != 0;
}


/*
  Create_file_log_event::write_base()
*/

bool Create_file_log_event::write_base(IO_CACHE* file)
{
  bool res;
  fake_base= 1;                                 // pretend we are Load event
  common_header->type_code= Load_log_event::get_type_code();
  DBUG_EXECUTE_IF("simulate_cache_write_failure",
                  {
                  res= TRUE;
                  my_error(ER_UNKNOWN_ERROR, MYF(0));
                  return res;
                  });
  res= write(file);
  fake_base= 0;
  common_header->type_code= binary_log::CREATE_FILE_EVENT;
  return res;
}

#endif /* !MYSQL_CLIENT */

/*
  Create_file_log_event ctor
*/

Create_file_log_event::
Create_file_log_event(const char* buf, uint len,
                      const Format_description_event* description_event)
 : binary_log::Load_event(buf, 0, description_event),
  Load_log_event(buf,0,description_event),
  binary_log::Create_file_event(buf, len, description_event)
{
  DBUG_ENTER("Create_file_log_event::Create_file_log_event(char*,...)");
  /**
    We need to set exec_time here, which is ued to calcutate seconds behind
    master on the slave.
  */
  exec_time= load_exec_time;
  sql_ex.data_info= sql_ex_data;
  if (inited_from_old || block != 0)
    is_valid_param= true;
  if (fake_base)
    common_header->type_code= Load_log_event::get_type_code();
  else
    common_header->type_code= binary_log::CREATE_FILE_EVENT;
  DBUG_VOID_RETURN;
}


/*
  Create_file_log_event::print()
*/

#ifdef MYSQL_CLIENT
void Create_file_log_event::print(FILE* file, PRINT_EVENT_INFO* print_event_info,
				  bool enable_local)
{
  if (print_event_info->short_form)
  {
    if (enable_local && check_fname_outside_temp_buf())
      Load_log_event::print(file, print_event_info);
    return;
  }

  if (enable_local)
  {
    Load_log_event::print(file, print_event_info,
			  !check_fname_outside_temp_buf());
    /**
      reduce the size of io cache so that the write function is called
      for every call to my_b_printf().
     */
    DBUG_EXECUTE_IF ("simulate_create_event_write_error",
                     {(&print_event_info->head_cache)->write_pos=
                     (&print_event_info->head_cache)->write_end;
                     DBUG_SET("+d,simulate_file_write_error");});
    /* 
       That one is for "file_id: etc" below: in mysqlbinlog we want the #, in
       SHOW BINLOG EVENTS we don't.
    */
    my_b_printf(&print_event_info->head_cache, "#");
  }

  my_b_printf(&print_event_info->head_cache,
              " file_id: %d  block_len: %d\n", file_id, block_len);
}


void Create_file_log_event::print(FILE* file, PRINT_EVENT_INFO* print_event_info)
{
  print(file, print_event_info, 0);
}
#endif /* MYSQL_CLIENT */


/*
  Create_file_log_event::pack_info()
*/

#if defined(HAVE_REPLICATION) && !defined(MYSQL_CLIENT)
int Create_file_log_event::pack_info(Protocol *protocol)
{
  char buf[NAME_LEN*2 + 30 + 21*2], *pos;
  pos= my_stpcpy(buf, "db=");
  memcpy(pos, db, db_len);
  pos= my_stpcpy(pos + db_len, ";table=");
  memcpy(pos, table_name, table_name_len);
  pos= my_stpcpy(pos + table_name_len, ";file_id=");
  pos= int10_to_str((long) file_id, pos, 10);
  pos= my_stpcpy(pos, ";block_len=");
  pos= int10_to_str((long) block_len, pos, 10);
  protocol->store(buf, (uint) (pos-buf), &my_charset_bin);
  return 0;
}
#endif /* defined(HAVE_REPLICATION) && !defined(MYSQL_CLIENT) */


/**
  Create_file_log_event::do_apply_event()
  Constructor for Create_file_log_event to intantiate an event
  from the relay log on the slave.

  @retval
    0           Success
  @retval
    1           Failure
*/

#if defined(HAVE_REPLICATION) && !defined(MYSQL_CLIENT)
int Create_file_log_event::do_apply_event(Relay_log_info const *rli)
{
  char fname_buf[FN_REFLEN+TEMP_FILE_MAX_LEN];
  char *ext;
  int fd = -1;
  IO_CACHE file;
  int error = 1;

  lex_start(thd);
  mysql_reset_thd_for_next_command(thd);
  THD_STAGE_INFO(thd, stage_making_temp_file_create_before_load_data);
  memset(&file, 0, sizeof(file));
  ext= slave_load_file_stem(fname_buf, file_id, server_id, ".info");
  /* old copy may exist already */
  mysql_file_delete(key_file_log_event_info, fname_buf, MYF(0));
  /**
    To simulate file creation failure, convert the file name to a
    directory by appending a "/" to the file name.
   */
  DBUG_EXECUTE_IF("simulate_file_create_error_create_log_event",
                  {
                  strcat(fname_buf,"/");
                  });
  if ((fd= mysql_file_create(key_file_log_event_info,
                             fname_buf, CREATE_MODE,
                             O_WRONLY | O_BINARY | O_EXCL | O_NOFOLLOW,
                             MYF(MY_WME))) < 0 ||
      init_io_cache(&file, fd, IO_SIZE, WRITE_CACHE, (my_off_t)0, 0,
		    MYF(MY_WME|MY_NABP)))
  {
    rli->report(ERROR_LEVEL, thd->get_stmt_da()->mysql_errno(),
                "Error in Create_file event: could not open file '%s', '%s'",
                fname_buf, thd->get_stmt_da()->message_text());
    goto err;
  }
  
  // a trick to avoid allocating another buffer
  fname= fname_buf;
  fname_len= (uint) (my_stpcpy(ext, ".data") - fname);
  if (write_base(&file))
  {
    my_stpcpy(ext, ".info"); // to have it right in the error message
    rli->report(ERROR_LEVEL, thd->get_stmt_da()->mysql_errno(),
                "Error in Create_file event: could not write to file '%s', '%s'",
                fname_buf, thd->get_stmt_da()->message_text());
    goto err;
  }
  end_io_cache(&file);
  mysql_file_close(fd, MYF(0));
  
  // fname_buf now already has .data, not .info, because we did our trick
  /* old copy may exist already */
  mysql_file_delete(key_file_log_event_data, fname_buf, MYF(0));
  DBUG_EXECUTE_IF("simulate_file_create_error_create_log_event_2",
                  {
                  strcat(fname_buf, "/");
                  });
  if ((fd= mysql_file_create(key_file_log_event_data,
                             fname_buf, CREATE_MODE,
                             O_WRONLY | O_BINARY | O_EXCL | O_NOFOLLOW,
                             MYF(MY_WME))) < 0)
  {
    rli->report(ERROR_LEVEL, thd->get_stmt_da()->mysql_errno(),
                "Error in Create_file event: could not open file '%s', '%s'",
                fname_buf, thd->get_stmt_da()->message_text());
    goto err;
  }
  /**
    To simulate file write failure,close the file before the write operation.
    Write will fail with an error reporting file is UNOPENED. 
   */
  DBUG_EXECUTE_IF("simulate_file_write_error_create_log_event",
                  {
                  mysql_file_close(fd, MYF(0));
                  });
  if (mysql_file_write(fd, block, block_len, MYF(MY_WME+MY_NABP)))
  {
    rli->report(ERROR_LEVEL, thd->get_stmt_da()->mysql_errno(),
                "Error in Create_file event: write to '%s' failed, '%s'",
                fname_buf, thd->get_stmt_da()->message_text());
    goto err;
  }
  error=0;					// Everything is ok

err:
  if (error)
  {
    end_io_cache(&file);
    /*
      Error occured. Delete .info and .data files if they are created.
    */
    my_stpcpy(ext,".info");
    mysql_file_delete(key_file_log_event_info, fname_buf, MYF(0));
    my_stpcpy(ext,".data");
    mysql_file_delete(key_file_log_event_data, fname_buf, MYF(0));
  }
  if (fd >= 0)
    mysql_file_close(fd, MYF(0));
  return error != 0;
}
#endif /* defined(HAVE_REPLICATION) && !defined(MYSQL_CLIENT) */


/**************************************************************************
	Append_block_log_event methods
**************************************************************************/

/*
  Append_block_log_event ctor
*/

#ifndef MYSQL_CLIENT  
Append_block_log_event::Append_block_log_event(THD *thd_arg,
                                               const char *db_arg,
					       uchar *block_arg,
					       uint block_len_arg,
					       bool using_trans)
  : binary_log::Append_block_event(db_arg, block_arg, block_len_arg, thd_arg->file_id),
    Log_event(thd_arg, 0,
              using_trans ? Log_event::EVENT_TRANSACTIONAL_CACHE :
                            Log_event::EVENT_STMT_CACHE,
              Log_event::EVENT_NORMAL_LOGGING,
              header(), footer())
{
  if (block != 0)
    is_valid_param= true;
}
#endif


/*
  Append_block_log_event ctor
*/

Append_block_log_event::Append_block_log_event(const char* buf, uint len,
                                               const Format_description_event*
                                               description_event)
  : binary_log::Append_block_event(buf, len, description_event),
    Log_event(header(), footer())
{

  DBUG_ENTER("Append_block_log_event::Append_block_log_event(char*,...)");
  if (block != 0)
    is_valid_param= true;
  DBUG_VOID_RETURN;
}


/*
  Append_block_log_event::write()
*/

#ifndef MYSQL_CLIENT
bool Append_block_log_event::write(IO_CACHE* file)
{
  uchar buf[Binary_log_event::APPEND_BLOCK_HEADER_LEN];
  int4store(buf + AB_FILE_ID_OFFSET, file_id);
  return (write_header(file, Binary_log_event::APPEND_BLOCK_HEADER_LEN +
                       block_len) ||
          wrapper_my_b_safe_write(file, buf,
                                  Binary_log_event::APPEND_BLOCK_HEADER_LEN) ||
	  wrapper_my_b_safe_write(file, block, block_len) ||
	  write_footer(file));
}
#endif


/*
  Append_block_log_event::print()
*/

#ifdef MYSQL_CLIENT  
void Append_block_log_event::print(FILE* file,
				   PRINT_EVENT_INFO* print_event_info)
{
  if (print_event_info->short_form)
    return;
  print_header(&print_event_info->head_cache, print_event_info, FALSE);
  my_b_printf(&print_event_info->head_cache,
              "\n#%s: file_id: %d  block_len: %d\n",
              get_type_str(), file_id, block_len);
}
#endif /* MYSQL_CLIENT */


/*
  Append_block_log_event::pack_info()
*/

#if defined(HAVE_REPLICATION) && !defined(MYSQL_CLIENT)
int Append_block_log_event::pack_info(Protocol *protocol)
{
  char buf[256];
  size_t length;
  length= my_snprintf(buf, sizeof(buf), ";file_id=%u;block_len=%u",
                      file_id, block_len);
  protocol->store(buf, length, &my_charset_bin);
  return 0;
}


/*
  Append_block_log_event::get_create_or_append()
*/

int Append_block_log_event::get_create_or_append() const
{
  return 0; /* append to the file, fail if not exists */
}

/*
  Append_block_log_event::do_apply_event()
*/

int Append_block_log_event::do_apply_event(Relay_log_info const *rli)
{
  char fname[FN_REFLEN+TEMP_FILE_MAX_LEN];
  int fd;
  int error = 1;
  DBUG_ENTER("Append_block_log_event::do_apply_event");

  THD_STAGE_INFO(thd, stage_making_temp_file_append_before_load_data);
  slave_load_file_stem(fname, file_id, server_id, ".data");
  if (get_create_or_append())
  {
    /*
      Usually lex_start() is called by mysql_parse(), but we need it here
      as the present method does not call mysql_parse().
    */
    lex_start(thd);
    mysql_reset_thd_for_next_command(thd);
    /* old copy may exist already */
    mysql_file_delete(key_file_log_event_data, fname, MYF(0));
    DBUG_EXECUTE_IF("simulate_file_create_error_Append_block_event",
                    {
                    strcat(fname, "/");
                    });
    if ((fd= mysql_file_create(key_file_log_event_data,
                               fname, CREATE_MODE,
                               O_WRONLY | O_BINARY | O_EXCL | O_NOFOLLOW,
                               MYF(MY_WME))) < 0)
    {
      rli->report(ERROR_LEVEL, thd->get_stmt_da()->mysql_errno(),
                  "Error in %s event: could not create file '%s', '%s'",
                  get_type_str(), fname, thd->get_stmt_da()->message_text());
      goto err;
    }
  }
  else if ((fd= mysql_file_open(key_file_log_event_data,
                                fname,
                                O_WRONLY | O_APPEND | O_BINARY | O_NOFOLLOW,
                                MYF(MY_WME))) < 0)
  {
    rli->report(ERROR_LEVEL, thd->get_stmt_da()->mysql_errno(),
                "Error in %s event: could not open file '%s', '%s'",
                get_type_str(), fname, thd->get_stmt_da()->message_text());
    goto err;
  }
  DBUG_EXECUTE_IF("remove_slave_load_file_before_write",
                  {
                    my_delete_allow_opened(fname, MYF(0));
                  });

  DBUG_EXECUTE_IF("simulate_file_write_error_Append_block_event",
                  {
                    mysql_file_close(fd, MYF(0));
                  });
  if (mysql_file_write(fd, block, block_len, MYF(MY_WME+MY_NABP)))
  {
    rli->report(ERROR_LEVEL, thd->get_stmt_da()->mysql_errno(),
                "Error in %s event: write to '%s' failed, '%s'",
                get_type_str(), fname, thd->get_stmt_da()->message_text());
    goto err;
  }
  error=0;

err:
  if (fd >= 0)
    mysql_file_close(fd, MYF(0));
  DBUG_RETURN(error);
}
#endif


/**************************************************************************
	Delete_file_log_event methods
**************************************************************************/

/*
  Delete_file_log_event ctor
*/

#ifndef MYSQL_CLIENT
Delete_file_log_event::Delete_file_log_event(THD *thd_arg, const char* db_arg,
					     bool using_trans)
  : binary_log::Delete_file_event(thd_arg->file_id, db_arg),
    Log_event(thd_arg, 0,
              using_trans ? Log_event::EVENT_TRANSACTIONAL_CACHE :
                            Log_event::EVENT_STMT_CACHE,
              Log_event::EVENT_NORMAL_LOGGING,
              header(), footer())
{
  if (file_id != 0)
    is_valid_param= true;
}
#endif

/*
  Delete_file_log_event ctor
*/

Delete_file_log_event::Delete_file_log_event(const char* buf, uint len,
                                             const Format_description_event*
                                             description_event)
  : binary_log::Delete_file_event(buf, len, description_event),
    Log_event(header(), footer())
{
  if (file_id != 0)
    is_valid_param= true;
}


/*
  Delete_file_log_event::write()
*/

#ifndef MYSQL_CLIENT
bool Delete_file_log_event::write(IO_CACHE* file)
{
 uchar buf[Binary_log_event::DELETE_FILE_HEADER_LEN];
 int4store(buf + DF_FILE_ID_OFFSET, file_id);
 return (write_header(file, sizeof(buf)) ||
         wrapper_my_b_safe_write(file, buf, sizeof(buf)) ||
	 write_footer(file));
}
#endif


/*
  Delete_file_log_event::print()
*/

#ifdef MYSQL_CLIENT  
void Delete_file_log_event::print(FILE* file,
				  PRINT_EVENT_INFO* print_event_info)
{
  if (print_event_info->short_form)
    return;
  print_header(&print_event_info->head_cache, print_event_info, FALSE);
  my_b_printf(&print_event_info->head_cache,
              "\n#Delete_file: file_id=%u\n", file_id);
}
#endif /* MYSQL_CLIENT */

/*
  Delete_file_log_event::pack_info()
*/

#if defined(HAVE_REPLICATION) && !defined(MYSQL_CLIENT)
int Delete_file_log_event::pack_info(Protocol *protocol)
{
  char buf[64];
  size_t length;
  length= my_snprintf(buf, sizeof(buf), ";file_id=%u", (uint) file_id);
  protocol->store(buf, length, &my_charset_bin);
  return 0;
}
#endif

/*
  Delete_file_log_event::do_apply_event()
*/

#if defined(HAVE_REPLICATION) && !defined(MYSQL_CLIENT)
int Delete_file_log_event::do_apply_event(Relay_log_info const *rli)
{
  char fname[FN_REFLEN+TEMP_FILE_MAX_LEN];
  lex_start(thd);
  mysql_reset_thd_for_next_command(thd);
  char *ext= slave_load_file_stem(fname, file_id, server_id, ".data");
  mysql_file_delete(key_file_log_event_data, fname, MYF(MY_WME));
  my_stpcpy(ext, ".info");
  mysql_file_delete(key_file_log_event_info, fname, MYF(MY_WME));
  return 0;
}
#endif /* defined(HAVE_REPLICATION) && !defined(MYSQL_CLIENT) */


/**************************************************************************
	Execute_load_log_event methods
**************************************************************************/

/*
  Execute_load_log_event ctor
*/

#ifndef MYSQL_CLIENT  
Execute_load_log_event::Execute_load_log_event(THD *thd_arg,
                                               const char* db_arg,
					       bool using_trans)
: binary_log::Execute_load_event(thd_arg->file_id, db_arg),
  Log_event(thd_arg, 0,
             using_trans ? Log_event::EVENT_TRANSACTIONAL_CACHE :
                           Log_event::EVENT_STMT_CACHE,
             Log_event::EVENT_NORMAL_LOGGING,
             header(), footer())
{
  if (file_id != 0)
    is_valid_param= true;
}
#endif
  

/*
  Execute_load_log_event ctor
*/

Execute_load_log_event::Execute_load_log_event(const char* buf, uint len,
                                               const Format_description_event*
                                               description_event)
: binary_log::Execute_load_event(buf, len, description_event),
  Log_event(header(), footer())
{
  if (file_id != 0)
    is_valid_param= true;
}


/*
  Execute_load_log_event::write()
*/

#ifndef MYSQL_CLIENT
bool Execute_load_log_event::write(IO_CACHE* file)
{
  uchar buf[Binary_log_event::EXEC_LOAD_HEADER_LEN];
  int4store(buf + EL_FILE_ID_OFFSET, file_id);
  return (write_header(file, sizeof(buf)) || 
          wrapper_my_b_safe_write(file, buf, sizeof(buf)) ||
	  write_footer(file));
}
#endif


/*
  Execute_load_log_event::print()
*/

#ifdef MYSQL_CLIENT  
void Execute_load_log_event::print(FILE* file,
				   PRINT_EVENT_INFO* print_event_info)
{
  if (print_event_info->short_form)
    return;
  print_header(&print_event_info->head_cache, print_event_info, FALSE);
  my_b_printf(&print_event_info->head_cache, "\n#Exec_load: file_id=%d\n",
              file_id);
}
#endif

/*
  Execute_load_log_event::pack_info()
*/

#if defined(HAVE_REPLICATION) && !defined(MYSQL_CLIENT)
int Execute_load_log_event::pack_info(Protocol *protocol)
{
  char buf[64];
  size_t length;
  length= my_snprintf(buf, sizeof(buf), ";file_id=%u", (uint) file_id);
  protocol->store(buf, length, &my_charset_bin);
  return 0;
}


/*
  Execute_load_log_event::do_apply_event()
*/

int Execute_load_log_event::do_apply_event(Relay_log_info const *rli)
{
  char fname[FN_REFLEN+TEMP_FILE_MAX_LEN];
  char *ext;
  int fd;
  int error= 1;
  IO_CACHE file;
  Load_log_event *lev= 0;

  lex_start(thd);
  mysql_reset_thd_for_next_command(thd);
  ext= slave_load_file_stem(fname, file_id, server_id, ".info");
  /**
    To simulate file open failure, convert the file name to a
    directory by appending a "/" to the file name. File open
    will fail with an error reporting it is not a directory.
   */
  DBUG_EXECUTE_IF("simulate_file_open_error_exec_event",
                  {
                  strcat(fname,"/");
                  });
  if ((fd= mysql_file_open(key_file_log_event_info,
                           fname, O_RDONLY | O_BINARY | O_NOFOLLOW,
                           MYF(MY_WME))) < 0 ||
      init_io_cache(&file, fd, IO_SIZE, READ_CACHE, (my_off_t)0, 0,
		    MYF(MY_WME|MY_NABP)))
  {
    rli->report(ERROR_LEVEL, thd->get_stmt_da()->mysql_errno(),
                "Error in Exec_load event: could not open file, '%s'",
                thd->get_stmt_da()->message_text());
    goto err;
  }
  if (!(lev= (Load_log_event*)
        Log_event::read_log_event(&file,
                                  (mysql_mutex_t*) 0,
                                  rli->get_rli_description_event(),
                                  opt_slave_sql_verify_checksum)) ||
      lev->get_type_code() != binary_log::NEW_LOAD_EVENT)
  {
    rli->report(ERROR_LEVEL, ER_FILE_CORRUPT, ER(ER_FILE_CORRUPT),
                fname);
    goto err;
  }
  lev->thd = thd;
  /*
    lev->do_apply_event should use rli only for errors.
    lev->do_apply_event is the place where the table is loaded (it
    calls mysql_load()).
  */
  if (lev->do_apply_event(0,rli,1))
  {
    /*
      We want to indicate the name of the file that could not be loaded
      (SQL_LOADxxx).
      But as we are here we are sure the error is in rli->last_slave_error and
      rli->last_slave_errno (example of error: duplicate entry for key), so we
      don't want to overwrite it with the filename.
      What we want instead is add the filename to the current error message.
    */
    char *tmp= my_strdup(key_memory_log_event,
                         rli->last_error().message, MYF(MY_WME));
    if (tmp)
    {
      rli->report(ERROR_LEVEL, rli->last_error().number,
                  "%s. Failed executing load from '%s'", tmp, fname);
      my_free(tmp);
    }
    goto err;
  }
  /*
    We have an open file descriptor to the .info file; we need to close it
    or Windows will refuse to delete the file in mysql_file_delete().
  */
  if (fd >= 0)
  {
    mysql_file_close(fd, MYF(0));
    end_io_cache(&file);
    fd= -1;
  }
  error = 0;

err:
  DBUG_EXECUTE_IF("simulate_file_open_error_exec_event",
                  {
                     my_stpcpy(ext, ".info");
                  });
  mysql_file_delete(key_file_log_event_info, fname, MYF(MY_WME));
  my_stpcpy(ext, ".data");
  mysql_file_delete(key_file_log_event_data, fname, MYF(MY_WME));
  delete lev;
  if (fd >= 0)
  {
    mysql_file_close(fd, MYF(0));
    end_io_cache(&file);
  }
  return error;
}

#endif /* defined(HAVE_REPLICATION) && !defined(MYSQL_CLIENT) */


/**************************************************************************
	Begin_load_query_log_event methods
**************************************************************************/

#ifndef MYSQL_CLIENT
Begin_load_query_log_event::
Begin_load_query_log_event(THD* thd_arg, const char* db_arg, uchar* block_arg,
                           uint block_len_arg, bool using_trans)
 : binary_log::Append_block_event(db_arg, block_arg, block_len_arg,
                                  thd_arg->file_id),
   Append_block_log_event(thd_arg, db_arg, block_arg, block_len_arg,
                          using_trans),
   binary_log::Begin_load_query_event()
{
  common_header->type_code= binary_log::BEGIN_LOAD_QUERY_EVENT;
  file_id= thd_arg->file_id= mysql_bin_log.next_file_id();
}
#endif


Begin_load_query_log_event::
Begin_load_query_log_event(const char* buf, uint len,
                           const Format_description_event* desc_event)
  : binary_log::Append_block_event(buf, len, desc_event),
    Append_block_log_event(buf, len, desc_event),
    binary_log::Begin_load_query_event(buf, len, desc_event)
{
}


#if defined( HAVE_REPLICATION) && !defined(MYSQL_CLIENT)
int Begin_load_query_log_event::get_create_or_append() const
{
  return 1; /* create the file */
}
#endif /* defined( HAVE_REPLICATION) && !defined(MYSQL_CLIENT) */


#if !defined(MYSQL_CLIENT) && defined(HAVE_REPLICATION)
Log_event::enum_skip_reason
Begin_load_query_log_event::do_shall_skip(Relay_log_info *rli)
{
  /*
    If the slave skip counter is 1, then we should not start executing
    on the next event.
  */
  return continue_group(rli);
}
#endif


/**************************************************************************
	Execute_load_query_log_event methods
**************************************************************************/


#ifndef MYSQL_CLIENT
Execute_load_query_log_event::
Execute_load_query_log_event(THD *thd_arg, const char* query_arg,
                             ulong query_length_arg, uint fn_pos_start_arg,
                             uint fn_pos_end_arg,
                             binary_log::enum_load_dup_handling dup_handling_arg,
                             bool using_trans, bool immediate, bool suppress_use,
                             int errcode)
: binary_log::Query_event(query_arg, thd_arg->catalog().str, thd_arg->db().str,
                          query_length_arg,
                          thd_arg->thread_id(), thd_arg->variables.sql_mode,
                          thd_arg->variables.auto_increment_increment,
                          thd_arg->variables.auto_increment_offset,
                          thd_arg->variables.lc_time_names->number,
                          (ulonglong)thd_arg->table_map_for_update,
                          errcode,
                          thd_arg->db().str ? strlen(thd_arg->db().str) : 0,
                          thd_arg->catalog().str ? strlen(thd_arg->catalog().str) : 0),
  Query_log_event(thd_arg, query_arg, query_length_arg, using_trans, immediate,
                  suppress_use, errcode),
  binary_log::Execute_load_query_event(thd_arg->file_id, fn_pos_start_arg,
                           fn_pos_end_arg, dup_handling_arg)
{
  if (Query_log_event::is_valid() && file_id != 0)
    is_valid_param= true;
  common_header->type_code= binary_log::EXECUTE_LOAD_QUERY_EVENT;
}
#endif /* !MYSQL_CLIENT */


Execute_load_query_log_event::
Execute_load_query_log_event(const char* buf, uint event_len,
                             const Format_description_event* desc_event)
  : binary_log::Query_event(buf, event_len, desc_event,
                            binary_log::EXECUTE_LOAD_QUERY_EVENT),
    Query_log_event(buf, event_len, desc_event,
                    binary_log::EXECUTE_LOAD_QUERY_EVENT),
    binary_log::Execute_load_query_event(buf, event_len, desc_event)
{
  if (!Query_log_event::is_valid())
  {
    //clear all the variables set in execute_load_query_event
    file_id= 0; fn_pos_start= 0; fn_pos_end= 0;
    dup_handling= binary_log::LOAD_DUP_ERROR;
  }
  if (Query_log_event::is_valid() && file_id != 0)
    is_valid_param= true;
}


ulong Execute_load_query_log_event::get_post_header_size_for_derived()
{
  return Binary_log_event::EXECUTE_LOAD_QUERY_EXTRA_HEADER_LEN;
}


#ifndef MYSQL_CLIENT
bool
Execute_load_query_log_event::write_post_header_for_derived(IO_CACHE* file)
{
  uchar buf[Binary_log_event::EXECUTE_LOAD_QUERY_EXTRA_HEADER_LEN];
  int4store(buf, file_id);
  int4store(buf + 4, fn_pos_start);
  int4store(buf + 4 + 4, fn_pos_end);
  *(buf + 4 + 4 + 4)= (uchar) dup_handling;
  return wrapper_my_b_safe_write(file, buf, Binary_log_event::EXECUTE_LOAD_QUERY_EXTRA_HEADER_LEN);
}
#endif


#ifdef MYSQL_CLIENT
void Execute_load_query_log_event::print(FILE* file,
                                         PRINT_EVENT_INFO* print_event_info)
{
  print(file, print_event_info, 0);
}

/**
  Prints the query as LOAD DATA LOCAL and with rewritten filename.
*/
void Execute_load_query_log_event::print(FILE* file,
                                         PRINT_EVENT_INFO* print_event_info,
                                         const char *local_fname)
{
  IO_CACHE *const head= &print_event_info->head_cache;

  print_query_header(head, print_event_info);
  /**
    reduce the size of io cache so that the write function is called
    for every call to my_b_printf().
   */
  DBUG_EXECUTE_IF ("simulate_execute_event_write_error",
                   {head->write_pos= head->write_end;
                   DBUG_SET("+d,simulate_file_write_error");});

  if (local_fname)
  {
    my_b_write(head, (uchar*) query, fn_pos_start);
    my_b_printf(head, " LOCAL INFILE ");
    pretty_print_str(head, local_fname, strlen(local_fname));

    if (dup_handling == binary_log::LOAD_DUP_REPLACE)
      my_b_printf(head, " REPLACE");
    my_b_printf(head, " INTO");
    my_b_write(head, (uchar*) query + fn_pos_end, q_len-fn_pos_end);
    my_b_printf(head, "\n%s\n", print_event_info->delimiter);
  }
  else
  {
    my_b_write(head, (uchar*) query, q_len);
    my_b_printf(head, "\n%s\n", print_event_info->delimiter);
  }

  if (!print_event_info->short_form)
    my_b_printf(head, "# file_id: %d \n", file_id);
}
#endif


#if defined(HAVE_REPLICATION) && !defined(MYSQL_CLIENT)
int Execute_load_query_log_event::pack_info(Protocol *protocol)
{
  char *buf, *pos;
  if (!(buf= (char*) my_malloc(key_memory_log_event,
                               9 + (db_len * 2) + 2 + q_len + 10 + 21,
                               MYF(MY_WME))))
    return 1;
  pos= buf;
  if (db && db_len)
  {
    /*
      Statically allocates room to store '\0' and an identifier
      that may have NAME_LEN * 2 due to quoting and there are
      two quoting characters that wrap them.
    */
    char quoted_db[1 + NAME_LEN * 2 + 2];// quoted length of the identifier
    size_t size= 0;
    size= my_strmov_quoted_identifier(this->thd, quoted_db, db, 0);
    pos= my_stpcpy(buf, "use ");
    memcpy(pos, quoted_db, size);
    pos= my_stpcpy(pos + size, "; ");
  }
  if (query && q_len)
  {
    memcpy(pos, query, q_len);
    pos+= q_len;
  }
  pos= my_stpcpy(pos, " ;file_id=");
  pos= int10_to_str((long) file_id, pos, 10);
  protocol->store(buf, pos-buf, &my_charset_bin);
  my_free(buf);
  return 0;
}


int
Execute_load_query_log_event::do_apply_event(Relay_log_info const *rli)
{
  char *p;
  char *buf;
  char *fname;
  char *fname_end;
  int error;

  buf= (char*) my_malloc(key_memory_log_event,
                         q_len + 1 - (fn_pos_end - fn_pos_start) +
                         (FN_REFLEN + TEMP_FILE_MAX_LEN) + 10 + 8 + 5, MYF(MY_WME));

  DBUG_EXECUTE_IF("LOAD_DATA_INFILE_has_fatal_error", my_free(buf); buf= NULL;);

  /* Replace filename and LOCAL keyword in query before executing it */
  if (buf == NULL)
  {
    rli->report(ERROR_LEVEL, ER_SLAVE_FATAL_ERROR,
                ER(ER_SLAVE_FATAL_ERROR), "Not enough memory");
    return 1;
  }

  p= buf;
  memcpy(p, query, fn_pos_start);
  p+= fn_pos_start;
  fname= (p= strmake(p, STRING_WITH_LEN(" INFILE \'")));
  p= slave_load_file_stem(p, file_id, server_id, ".data");
  fname_end= p= strend(p);                      // Safer than p=p+5
  *(p++)='\'';
  switch (dup_handling) {
  case binary_log::LOAD_DUP_IGNORE:
    p= strmake(p, STRING_WITH_LEN(" IGNORE"));
    break;
  case binary_log::LOAD_DUP_REPLACE:
    p= strmake(p, STRING_WITH_LEN(" REPLACE"));
    break;
  default:
    /* Ordinary load data */
    break;
  }
  p= strmake(p, STRING_WITH_LEN(" INTO "));
  p= strmake(p, query+fn_pos_end, q_len-fn_pos_end);

  error= Query_log_event::do_apply_event(rli, buf, p-buf);

  /* Forging file name for deletion in same buffer */
  *fname_end= 0;

  /*
    If there was an error the slave is going to stop, leave the
    file so that we can re-execute this event at START SLAVE.
  */
  if (!error)
    mysql_file_delete(key_file_log_event_data, fname, MYF(MY_WME));

  my_free(buf);
  return error;
}
#endif


/**************************************************************************
	sql_ex_info methods
**************************************************************************/

/*
  sql_ex_info::write_data()
*/

bool sql_ex_info::write_data(IO_CACHE* file)
{
  if (data_info.new_format())
  {
    return (write_str_at_most_255_bytes(file, data_info.field_term,
                                        (uint) data_info.field_term_len) ||
	    write_str_at_most_255_bytes(file, data_info.enclosed,
                                        (uint) data_info.enclosed_len) ||
	    write_str_at_most_255_bytes(file, data_info.line_term,
                                        (uint) data_info.line_term_len) ||
	    write_str_at_most_255_bytes(file, data_info.line_start,
                                        (uint) data_info.line_start_len) ||
	    write_str_at_most_255_bytes(file, data_info.escaped,
                                        (uint) data_info.escaped_len) ||
	    my_b_safe_write(file,(uchar*) &(data_info.opt_flags), 1));
  }
  else
  {
    /**
      @todo This is sensitive to field padding. We should write a
      char[7], not an old_sql_ex. /sven
    */
    binary_log::old_sql_ex old_ex;
    old_ex.field_term= *(data_info.field_term);
    old_ex.enclosed=   *(data_info.enclosed);
    old_ex.line_term=  *(data_info.line_term);
    old_ex.line_start= *(data_info.line_start);
    old_ex.escaped=    *(data_info.escaped);
    old_ex.opt_flags=  data_info.opt_flags;
    old_ex.empty_flags= data_info.empty_flags;
    return my_b_safe_write(file, (uchar*) &old_ex, sizeof(old_ex)) != 0;
  }
}


/**
  sql_ex_info::init()
  This method initializes the members of strcuture variable sql_ex_info,
  defined in a Load_log_event. The structure, initializes the sub struct
  data_info, with the subclause characters in a LOAD_DATA_INFILE query.

*/
const char *sql_ex_info::init(const char *buf, const char *buf_end,
                              bool use_new_format)
{
  return data_info.init(buf, buf_end, use_new_format);
}
#ifndef DBUG_OFF
#ifndef MYSQL_CLIENT
static uchar dbug_extra_row_data_val= 0;

/**
   set_extra_data

   Called during self-test to generate various
   self-consistent binlog row event extra
   thread data structures which can be checked
   when reading the binlog.

   @param arr  Buffer to use
*/
const uchar* set_extra_data(uchar* arr)
{
  uchar val= (dbug_extra_row_data_val++) %
    (EXTRA_ROW_INFO_MAX_PAYLOAD + 1); /* 0 .. MAX_PAYLOAD + 1 */
  arr[EXTRA_ROW_INFO_LEN_OFFSET]= val + EXTRA_ROW_INFO_HDR_BYTES;
  arr[EXTRA_ROW_INFO_FORMAT_OFFSET]= val;
  for (uchar i=0; i<val; i++)
    arr[EXTRA_ROW_INFO_HDR_BYTES+i]= val;

  return arr;
}

#endif // #ifndef MYSQL_CLIENT

/**
   check_extra_data

   Called during self-test to check that
   binlog row event extra data is self-
   consistent as defined by the set_extra_data
   function above.

   Will assert(false) if not.

   @param extra_row_data
*/
void check_extra_data(uchar* extra_row_data)
{
  assert(extra_row_data);
  uint16 len= extra_row_data[EXTRA_ROW_INFO_LEN_OFFSET];
  uint8 val= len - EXTRA_ROW_INFO_HDR_BYTES;
  assert(extra_row_data[EXTRA_ROW_INFO_FORMAT_OFFSET] == val);
  for (uint16 i= 0; i < val; i++)
  {
    assert(extra_row_data[EXTRA_ROW_INFO_HDR_BYTES + i] == val);
  }
}

#endif  // #ifndef DBUG_OFF

/**************************************************************************
	Rows_log_event member functions
**************************************************************************/

#ifndef MYSQL_CLIENT
Rows_log_event::Rows_log_event(THD *thd_arg, TABLE *tbl_arg, const Table_id& tid,
                               MY_BITMAP const *cols, bool using_trans,
                               Log_event_type event_type,
                               const uchar* extra_row_info)
 : binary_log::Rows_event(event_type),
   Log_event(thd_arg, 0,
             using_trans ? Log_event::EVENT_TRANSACTIONAL_CACHE :
                           Log_event::EVENT_STMT_CACHE,
             Log_event::EVENT_NORMAL_LOGGING,
             header(), footer())
#ifdef HAVE_REPLICATION
    , m_curr_row(NULL), m_curr_row_end(NULL), m_key(NULL), m_key_info(NULL),
    m_distinct_keys(Key_compare(&m_key_info)), m_distinct_key_spare_buf(NULL)
#endif
{
  common_header->type_code= m_type;
  m_row_count= 0;
  m_table_id= tid;
  m_width= tbl_arg ? tbl_arg->s->fields : 1;
  m_rows_buf= 0; m_rows_cur= 0; m_rows_end= 0; m_flags= 0;
  m_type= event_type; m_extra_row_data=0;

  DBUG_ASSERT(tbl_arg && tbl_arg->s && tid.is_valid());

  if (thd_arg->variables.option_bits & OPTION_NO_FOREIGN_KEY_CHECKS)
      set_flags(NO_FOREIGN_KEY_CHECKS_F);
  if (thd_arg->variables.option_bits & OPTION_RELAXED_UNIQUE_CHECKS)
      set_flags(RELAXED_UNIQUE_CHECKS_F);
#ifndef DBUG_OFF
  uchar extra_data[255];
  DBUG_EXECUTE_IF("extra_row_data_set",
                  /* Set extra row data to a known value */
                  extra_row_info = set_extra_data(extra_data););
#endif
  if (extra_row_info)
  {
    /* Copy Extra data from thd into new event */
    uint8 extra_data_len= extra_row_info[EXTRA_ROW_INFO_LEN_OFFSET];
    assert(extra_data_len >= EXTRA_ROW_INFO_HDR_BYTES);

    m_extra_row_data= (uchar*) my_malloc(key_memory_log_event,
                                         extra_data_len, MYF(MY_WME));

    if (likely(m_extra_row_data != NULL))
    {
      memcpy(m_extra_row_data, extra_row_info,
             extra_data_len);
    }
  }

  /* if bitmap_init fails, caught in is_valid() */
  if (likely(!bitmap_init(&m_cols,
                          m_width <= sizeof(m_bitbuf)*8 ? m_bitbuf : NULL,
                          m_width,
                          false)))
  {
    /* Cols can be zero if this is a dummy binrows event */
    if (likely(cols != NULL))
    {
      memcpy(m_cols.bitmap, cols->bitmap, no_bytes_in_map(cols));
      create_last_word_mask(&m_cols);
    }
  }
  else
  {
    // Needed because bitmap_init() does not set it to null on failure
    m_cols.bitmap= 0;
  }
  /*
   -Check that malloc() succeeded in allocating memory for the rows
    buffer and the COLS vector.
   -Checking that an Update_rows_log_event
    is valid is done while setting the Update_rows_log_event::is_valid
  */
  if (m_rows_buf && m_cols.bitmap)
    is_valid_param= true;
}
#endif

Rows_log_event::Rows_log_event(const char *buf, uint event_len,
                               const Format_description_event
                               *description_event)
: binary_log::Rows_event(buf, event_len, description_event),
  Log_event(header(), footer()),
  m_row_count(0),
#ifndef MYSQL_CLIENT
  m_table(NULL),
#endif
  m_rows_buf(0), m_rows_cur(0), m_rows_end(0)
#if !defined(MYSQL_CLIENT) && defined(HAVE_REPLICATION)
    , m_curr_row(NULL), m_curr_row_end(NULL), m_key(NULL), m_key_info(NULL),
    m_distinct_keys(Key_compare(&m_key_info)), m_distinct_key_spare_buf(NULL)
#endif
{
  DBUG_ENTER("Rows_log_event::Rows_log_event(const char*,...)");

  DBUG_ASSERT(header()->type_code == m_type);


  if (m_extra_row_data)
    DBUG_EXECUTE_IF("extra_row_data_check",
                    /* Check extra data has expected value */
                    check_extra_data(m_extra_row_data););


  /*
     m_cols and m_cols_ai are of the type MY_BITMAP, which are members of
     class Rows_log_event, and are used while applying the row events on
     the slave.
     The bitmap integer is initialized by copying the contents of the
     vector column_before_image for m_cols.bitamp, and vector
     column_after_image for m_cols_ai.bitmap. m_cols_ai is only initialized
     for UPDATE_ROWS_EVENTS, else it is equal to the before image.
  */
  memset(&m_cols, 0, sizeof(m_cols));
  /* if bitmap_init fails, is_valid will be set to false */
  if (likely(!bitmap_init(&m_cols,
                          m_width <= sizeof(m_bitbuf) * 8 ? m_bitbuf : NULL,
                          m_width,
                          false)))
  {
    if (!columns_before_image.empty())
    {
      memcpy(m_cols.bitmap, &columns_before_image[0], (m_width + 7) / 8);
      create_last_word_mask(&m_cols);
      DBUG_DUMP("m_cols", (uchar*) m_cols.bitmap, no_bytes_in_map(&m_cols));
    } //end if columns_before_image.empty()
    else
    m_cols.bitmap= NULL;
  }
  else
  {
    // Needed because bitmap_init() does not set it to null on failure
    m_cols.bitmap= NULL;
    DBUG_VOID_RETURN;
  }
  m_cols_ai.bitmap= m_cols.bitmap; //See explanation below while setting is_valid.

  if ((m_type == binary_log::UPDATE_ROWS_EVENT) ||
      (m_type == binary_log::UPDATE_ROWS_EVENT_V1))
  {
    /* if bitmap_init fails, is_valid will be set to false*/
    if (likely(!bitmap_init(&m_cols_ai,
                            m_width <= sizeof(m_bitbuf_ai) * 8 ?
                                        m_bitbuf_ai : NULL,
                            m_width,
                            false)))
    {
      if (!columns_after_image.empty())
      {
        memcpy(m_cols_ai.bitmap, &columns_after_image[0], (m_width + 7) / 8);
        create_last_word_mask(&m_cols_ai);
       DBUG_DUMP("m_cols_ai", (uchar*) m_cols_ai.bitmap,
                  no_bytes_in_map(&m_cols_ai));
      }
      else
        m_cols_ai.bitmap= NULL;
    }
    else
    {
      // Needed because bitmap_init() does not set it to null on failure
      m_cols_ai.bitmap= 0;
      DBUG_VOID_RETURN;
    }
  }


  /*
    m_rows_buf, m_cur_row and m_rows_end are pointers to the vector rows.
    m_rows_buf is the pointer to the first byte of first row in the event.
    m_curr_row points to current row being applied on the slave. Initially,
    this points to the same element as m_rows_buf in the vector.
    m_rows_end points to the last byte in the last row in the event.

    These pointers are used while applying the events on to the slave, and
    are not required for decoding.
  */
  if (likely(!row.empty()))
  {
    m_rows_buf= &row[0];
#if !defined(MYSQL_CLIENT) && defined(HAVE_REPLICATION)
    m_curr_row= m_rows_buf;
#endif
    m_rows_end= m_rows_buf + row.size() - 1;
    m_rows_cur= m_rows_end;
  }
  /*
    -Check that malloc() succeeded in allocating memory for the row
     buffer and the COLS vector.
    -Checking that an Update_rows_log_event
     is valid is done while setting the Update_rows_log_event::is_valid
  */
  if (m_rows_buf && m_cols.bitmap)
    is_valid_param= true;
  DBUG_VOID_RETURN;
}

Rows_log_event::~Rows_log_event()
{
  if (m_cols.bitmap)
  {
    if (m_cols.bitmap == m_bitbuf) // no my_malloc happened
      m_cols.bitmap= 0; // so no my_free in bitmap_free
    bitmap_free(&m_cols); // To pair with bitmap_init().
  }
}
size_t Rows_log_event::get_data_size()
{
  int const general_type_code= get_general_type_code();

  uchar buf[sizeof(m_width) + 1];
  uchar *end= net_store_length(buf, m_width);

  DBUG_EXECUTE_IF("old_row_based_repl_4_byte_map_id_master",
                  return 6 + no_bytes_in_map(&m_cols) + (end - buf) +
                  (general_type_code == binary_log::UPDATE_ROWS_EVENT ?
                                        no_bytes_in_map(&m_cols_ai) : 0) +
                  (m_rows_cur - m_rows_buf););

  int data_size= 0;
  bool is_v2_event= common_header->type_code > binary_log::DELETE_ROWS_EVENT_V1;
  if (is_v2_event)
  {
    data_size= Binary_log_event::ROWS_HEADER_LEN_V2 +
      (m_extra_row_data ?
       ROWS_V_TAG_LEN + m_extra_row_data[EXTRA_ROW_INFO_LEN_OFFSET]:
       0);
  }
  else
  {
    data_size= Binary_log_event::ROWS_HEADER_LEN_V1;
  }
  data_size+= no_bytes_in_map(&m_cols);
  data_size+= (uint) (end - buf);

  if (general_type_code == binary_log::UPDATE_ROWS_EVENT)
    data_size+= no_bytes_in_map(&m_cols_ai);

  data_size+= (uint) (m_rows_cur - m_rows_buf);
  return data_size; 
}


#ifndef MYSQL_CLIENT
int Rows_log_event::do_add_row_data(uchar *row_data, size_t length)
{
  /*
    When the table has a primary key, we would probably want, by default, to
    log only the primary key value instead of the entire "before image". This
    would save binlog space. TODO
  */
  DBUG_ENTER("Rows_log_event::do_add_row_data");
  DBUG_PRINT("enter", ("row_data: 0x%lx  length: %lu", (ulong) row_data,
                       (ulong) length));

  /*
    If length is zero, there is nothing to write, so we just
    return. Note that this is not an optimization, since calling
    realloc() with size 0 means free().
   */
  if (length == 0)
  {
    m_row_count++;
    DBUG_RETURN(0);
  }

  DBUG_DUMP("row_data", row_data, min<size_t>(length, 32));

  DBUG_ASSERT(m_rows_buf <= m_rows_cur);
  DBUG_ASSERT(!m_rows_buf || (m_rows_end && m_rows_buf < m_rows_end));
  DBUG_ASSERT(m_rows_cur <= m_rows_end);

  /* The cast will always work since m_rows_cur <= m_rows_end */
  if (static_cast<size_t>(m_rows_end - m_rows_cur) <= length)
  {
    size_t const block_size= 1024;
    ulong cur_size= m_rows_cur - m_rows_buf;
    DBUG_EXECUTE_IF("simulate_too_big_row_case1",
                     cur_size= UINT_MAX32 - (block_size * 10);
                     length= UINT_MAX32 - (block_size * 10););
    DBUG_EXECUTE_IF("simulate_too_big_row_case2",
                     cur_size= UINT_MAX32 - (block_size * 10);
                     length= block_size * 10;);
    DBUG_EXECUTE_IF("simulate_too_big_row_case3",
                     cur_size= block_size * 10;
                     length= UINT_MAX32 - (block_size * 10););
    DBUG_EXECUTE_IF("simulate_too_big_row_case4",
                     cur_size= UINT_MAX32 - (block_size * 10);
                     length= (block_size * 10) - block_size + 1;);
    ulong remaining_space= UINT_MAX32 - cur_size;
    /* Check that the new data fits within remaining space and we can add
       block_size without wrapping.
     */
    if (length > remaining_space ||
        ((length + block_size) > remaining_space))
    {
      sql_print_error("The row data is greater than 4GB, which is too big to "
                      "write to the binary log.");
      DBUG_RETURN(ER_BINLOG_ROW_LOGGING_FAILED);
    }
    const size_t new_alloc= 
        block_size * ((cur_size + length + block_size - 1) / block_size);
    if (new_alloc)
      row.resize(new_alloc);

    /* If the memory moved, we need to move the pointers */
    if (new_alloc && &row[0] != m_rows_buf)
    {
      m_rows_buf= &row[0];
      if (m_rows_buf && m_cols.bitmap)
        is_valid_param= true;
      m_rows_cur= m_rows_buf + cur_size;
    }

    /*
       The end pointer should always be changed to point to the end of
       the allocated memory.
    */
    m_rows_end= m_rows_buf + new_alloc;
  }

  DBUG_ASSERT(m_rows_cur + length <= m_rows_end);
  memcpy(m_rows_cur, row_data, length);
  m_rows_cur+= length;
  m_row_count++;
  DBUG_RETURN(0);
}
#endif

#if !defined(MYSQL_CLIENT) && defined(HAVE_REPLICATION)

/**
  Checks if any of the columns in the given table is
  signaled in the bitmap.

  For each column in the given table checks if it is
  signaled in the bitmap. This is most useful when deciding
  whether a before image (BI) can be used or not for
  searching a row. If no column is signaled, then the
  image cannot be used for searching a record (regardless
  of using position(), index scan or table scan). Here is
  an example:

  MASTER> SET @@binlog_row_image='MINIMAL';
  MASTER> CREATE TABLE t1 (a int, b int, c int, primary key(c));
  SLAVE>  CREATE TABLE t1 (a int, b int);
  MASTER> INSERT INTO t1 VALUES (1,2,3);
  MASTER> UPDATE t1 SET a=2 WHERE b=2;

  For the update statement only the PK (column c) is
  logged in the before image (BI). As such, given that
  the slave has no column c, it will not be able to
  find the row, because BI has no values for the columns
  the slave knows about (column a and b).

  @param table   the table reference on the slave.
  @param cols the bitmap signaling columns available in
                 the BI.

  @return TRUE if BI contains usable colums for searching,
          FALSE otherwise.
*/
static
my_bool is_any_column_signaled_for_table(TABLE *table, MY_BITMAP *cols)
{
  DBUG_ENTER("is_any_column_signaled_for_table");

  for (Field **ptr= table->field ;
       *ptr && ((*ptr)->field_index < cols->n_bits);
       ptr++)
  {
    if (bitmap_is_set(cols, (*ptr)->field_index))
      DBUG_RETURN(TRUE);
  }

  DBUG_RETURN (FALSE);
}

/**
  Checks if the fields in the given key are signaled in
  the bitmap.

  Validates whether the before image is usable for the
  given key. It can be the case that the before image
  does not contain values for the key (eg, master was
  using 'minimal' option for image logging and slave has
  different index structure on the table). Here is an
  example:

  MASTER> SET @@binlog_row_image='MINIMAL';
  MASTER> CREATE TABLE t1 (a int, b int, c int, primary key(c));
  SLAVE> CREATE TABLE t1 (a int, b int, c int, key(a,c));
  MASTER> INSERT INTO t1 VALUES (1,2,3);
  MASTER> UPDATE t1 SET a=2 WHERE b=2;

  When finding the row on the slave, one cannot use the
  index (a,c) to search for the row, because there is only
  data in the before image for column c. This function
  checks the fields needed for a given key and searches
  the bitmap to see if all the fields required are
  signaled.

  @param keyinfo  reference to key.
  @param cols     the bitmap signaling which columns
                  have available data.

  @return TRUE if all fields are signaled in the bitmap
          for the given key, FALSE otherwise.
*/
static
my_bool are_all_columns_signaled_for_key(KEY *keyinfo, MY_BITMAP *cols)
{
  DBUG_ENTER("are_all_columns_signaled_for_key");

  for (uint i=0 ; i < keyinfo->user_defined_key_parts ;i++)
  {
    uint fieldnr= keyinfo->key_part[i].fieldnr - 1;
    if (fieldnr >= cols->n_bits ||
        !bitmap_is_set(cols, fieldnr))
      DBUG_RETURN(FALSE);
  }

  DBUG_RETURN(TRUE);
}

/**
  Searches the table for a given key that can be used
  according to the existing values, ie, columns set
  in the bitmap.

  The caller can specify which type of key to find by
  setting the following flags in the key_type parameter:

    - PRI_KEY_FLAG
      Returns the primary key.

    - UNIQUE_KEY_FLAG
      Returns a unique key (flagged with HA_NOSAME)

    - MULTIPLE_KEY_FLAG
      Returns a key that is not unique (flagged with HA_NOSAME
      and without HA_NULL_PART_KEY) nor PK.

  The above flags can be used together, in which case, the
  search is conducted in the above listed order. Eg, the
  following flag:

    (PRI_KEY_FLAG | UNIQUE_KEY_FLAG | MULTIPLE_KEY_FLAG)

  means that a primary key is returned if it is suitable. If
  not then the unique keys are searched. If no unique key is
  suitable, then the keys are searched. Finally, if no key
  is suitable, MAX_KEY is returned.

  @param table    reference to the table.
  @param bi_cols  a bitmap that filters out columns that should
                  not be considered while searching the key.
                  Columns that should be considered are set.
  @param key_type the type of key to search for.

  @return MAX_KEY if no key, according to the key_type specified
          is suitable. Returns the key otherwise.

*/
static
uint
search_key_in_table(TABLE *table, MY_BITMAP *bi_cols, uint key_type)
{
  DBUG_ENTER("search_key_in_table");

  KEY *keyinfo;
  uint res= MAX_KEY;
  uint key;

  if (key_type & PRI_KEY_FLAG &&
      (table->s->primary_key < MAX_KEY))
  {
    DBUG_PRINT("debug", ("Searching for PK"));
    keyinfo= table->s->key_info + table->s->primary_key;
    if (are_all_columns_signaled_for_key(keyinfo, bi_cols))
      DBUG_RETURN(table->s->primary_key);
  }

  DBUG_PRINT("debug", ("Unique keys count: %u", table->s->uniques));

  if (key_type & UNIQUE_KEY_FLAG && table->s->uniques)
  {
    DBUG_PRINT("debug", ("Searching for UK"));
    for (key=0,keyinfo= table->key_info ;
         (key < table->s->keys) && (res == MAX_KEY);
         key++,keyinfo++)
    {
      /*
        - Unique keys cannot be disabled, thence we skip the check.
        - Skip unique keys with nullable parts
        - Skip primary keys
      */
      if (!((keyinfo->flags & (HA_NOSAME | HA_NULL_PART_KEY)) == HA_NOSAME) ||
          (key == table->s->primary_key))
        continue;
      res= are_all_columns_signaled_for_key(keyinfo, bi_cols) ?
           key : MAX_KEY;

      if (res < MAX_KEY)
        DBUG_RETURN(res);
    }
    DBUG_PRINT("debug", ("UK has NULLABLE parts or not all columns signaled."));
  }

  if (key_type & MULTIPLE_KEY_FLAG && table->s->keys)
  {
    DBUG_PRINT("debug", ("Searching for K."));
    for (key=0,keyinfo= table->key_info ;
         (key < table->s->keys) && (res == MAX_KEY);
         key++,keyinfo++)
    {
      /*
        - Skip innactive keys
        - Skip unique keys without nullable parts
        - Skip indices that do not support ha_index_next() e.g. full-text
        - Skip primary keys
      */
      if (!(table->s->keys_in_use.is_set(key)) ||
          ((keyinfo->flags & (HA_NOSAME | HA_NULL_PART_KEY)) == HA_NOSAME) ||
          !(table->file->index_flags(key, 0, true) & HA_READ_NEXT) ||
          (key == table->s->primary_key))
        continue;

      res= are_all_columns_signaled_for_key(keyinfo, bi_cols) ?
           key : MAX_KEY;

      if (res < MAX_KEY)
        DBUG_RETURN(res);
    }
    DBUG_PRINT("debug", ("Not all columns signaled for K."));
  }

  DBUG_RETURN(res);
}

void
Rows_log_event::decide_row_lookup_algorithm_and_key()
{

  DBUG_ENTER("decide_row_lookup_algorithm_and_key");

  /*
    Decision table:
    - I  --> Index scan / search
    - T  --> Table scan
    - Hi --> Hash over index
    - Ht --> Hash over the entire table

    |--------------+-----------+------+------+------|
    | Index\Option | I , T , H | I, T | I, H | T, H |
    |--------------+-----------+------+------+------|
    | PK / UK      | I         | I    | I    | Hi   |
    | K            | Hi        | I    | Hi   | Hi   |
    | No Index     | Ht        | T    | Ht   | Ht   |
    |--------------+-----------+------+------+------|

  */

  TABLE *table= this->m_table;
  uint event_type= this->get_general_type_code();
  MY_BITMAP *cols= &this->m_cols;
  bool delete_update_lookup_condition= false;
  this->m_rows_lookup_algorithm= ROW_LOOKUP_NOT_NEEDED;
  this->m_key_index= MAX_KEY;
  this->m_key_info= NULL;

  // row lookup not needed
  if (event_type == binary_log::WRITE_ROWS_EVENT ||
     (delete_update_lookup_condition= ((event_type == binary_log::DELETE_ROWS_EVENT ||
                                        event_type == binary_log::UPDATE_ROWS_EVENT) &&
                                      get_flags(COMPLETE_ROWS_F) &&
                                      !m_table->file->rpl_lookup_rows())))
  {
    /**
       Only TokuDB engine can satisfy delete/update row lookup optimization,
       so we don't need to check engine type here.
    */
    if (delete_update_lookup_condition &&
        table->s->primary_key == MAX_KEY)
    {
        if (!table->s->rfr_lookup_warning)
        {
          sql_print_warning("Slave: read free replication is disabled "
                            "for tokudb table `%s.%s` "
                            "as it does not have implicit primary key, "
                            "continue with rows lookup",
                            print_slave_db_safe(table->s->db.str),
                            m_table->s->table_name.str);
          table->s->rfr_lookup_warning= true;
        }
    }
    else
      DBUG_VOID_RETURN;
  }

  if (!(slave_rows_search_algorithms_options & SLAVE_ROWS_INDEX_SCAN))
    goto TABLE_OR_INDEX_HASH_SCAN;

  /* PK or UK => use LOOKUP_INDEX_SCAN */
  this->m_key_index= search_key_in_table(table, cols, (PRI_KEY_FLAG | UNIQUE_KEY_FLAG));
  if (this->m_key_index != MAX_KEY)
  {
    DBUG_PRINT("info", ("decide_row_lookup_algorithm_and_key: decided - INDEX_SCAN"));
    this->m_rows_lookup_algorithm= ROW_LOOKUP_INDEX_SCAN;
    goto end;
  }

TABLE_OR_INDEX_HASH_SCAN:

  /*
     NOTE: Engines like Blackhole cannot use HASH_SCAN, because
           they do not syncronize reads .
   */
  if (!(slave_rows_search_algorithms_options & SLAVE_ROWS_HASH_SCAN) ||
      (table->file->ha_table_flags() & HA_READ_OUT_OF_SYNC))
    goto TABLE_OR_INDEX_FULL_SCAN;

  /* search for a key to see if we can narrow the lookup domain further. */
  this->m_key_index= search_key_in_table(table, cols, (PRI_KEY_FLAG | UNIQUE_KEY_FLAG | MULTIPLE_KEY_FLAG));
  this->m_rows_lookup_algorithm= ROW_LOOKUP_HASH_SCAN;
  if (m_key_index < MAX_KEY)
    m_distinct_key_spare_buf= (uchar*) thd->alloc(table->key_info[m_key_index].key_length);
  DBUG_PRINT("info", ("decide_row_lookup_algorithm_and_key: decided - HASH_SCAN"));
  goto end;

TABLE_OR_INDEX_FULL_SCAN:

  this->m_key_index= MAX_KEY;

  /* If we can use an index, try to narrow the scan a bit further. */
  if (slave_rows_search_algorithms_options & SLAVE_ROWS_INDEX_SCAN)
    this->m_key_index= search_key_in_table(table, cols, (PRI_KEY_FLAG | UNIQUE_KEY_FLAG | MULTIPLE_KEY_FLAG));

  if (this->m_key_index != MAX_KEY)
  {
    DBUG_PRINT("info", ("decide_row_lookup_algorithm_and_key: decided - INDEX_SCAN"));
    this->m_rows_lookup_algorithm= ROW_LOOKUP_INDEX_SCAN;
  }
  else
  {
    DBUG_PRINT("info", ("decide_row_lookup_algorithm_and_key: decided - TABLE_SCAN"));
    this->m_rows_lookup_algorithm= ROW_LOOKUP_TABLE_SCAN;
  }

end:

  /* m_key_index is ready, set m_key_info now. */
  m_key_info= m_table->key_info + m_key_index;
  /*
    m_key_info will influence key comparison code in HASH_SCAN mode,
    so the m_distinct_keys set should still be empty.
  */
  DBUG_ASSERT(m_distinct_keys.empty());

#ifndef DBUG_OFF
  const char* s= ((m_rows_lookup_algorithm == Rows_log_event::ROW_LOOKUP_TABLE_SCAN) ? "TABLE_SCAN" :
                  ((m_rows_lookup_algorithm == Rows_log_event::ROW_LOOKUP_HASH_SCAN) ? "HASH_SCAN" :
                   "INDEX_SCAN"));

  // only for testing purposes
  slave_rows_last_search_algorithm_used= m_rows_lookup_algorithm;
  DBUG_PRINT("debug", ("Row lookup method: %s", s));
#endif

  DBUG_VOID_RETURN;
}

/*
  Encapsulates the  operations to be done before applying
  row events for update and delete.

  @ret value error code
             0 success
*/
int
Rows_log_event::row_operations_scan_and_key_setup()
{
  int error= 0;
  DBUG_ENTER("Row_log_event::row_operations_scan_and_key_setup");

  /*
     Prepare memory structures for search operations. If
     search is performed:

     1. using hash search => initialize the hash
     2. using key => decide on key to use and allocate mem structures
     3. using table scan => do nothing
   */
  decide_row_lookup_algorithm_and_key();

  switch (m_rows_lookup_algorithm)
  {
  case ROW_LOOKUP_HASH_SCAN:
    {
      if (m_hash.init())
        error= HA_ERR_OUT_OF_MEM;
      goto err;
    }
  case ROW_LOOKUP_INDEX_SCAN:
    {
      DBUG_ASSERT (m_key_index < MAX_KEY);
      // Allocate buffer for key searches
      m_key= (uchar*)my_malloc(key_memory_log_event,
                               MAX_KEY_LENGTH, MYF(MY_WME));
      if (!m_key)
        error= HA_ERR_OUT_OF_MEM;
      goto err;
    }
  case ROW_LOOKUP_TABLE_SCAN:
  default: break;
  }
err:
  DBUG_RETURN(error);
}

/*
  Encapsulates the  operations to be done after applying
  row events for update and delete.

  @ret value error code
             0 success
*/

int
Rows_log_event::row_operations_scan_and_key_teardown(int error)
{
  DBUG_ENTER("Rows_log_event::row_operations_scan_and_key_teardown");

  DBUG_ASSERT(!m_table->file->inited);
  switch (m_rows_lookup_algorithm)
  {
  case ROW_LOOKUP_HASH_SCAN:
    {
      m_hash.deinit(); // we don't need the hash anymore.
      goto err;
    }

  case ROW_LOOKUP_INDEX_SCAN:
    {
      if (m_table->s->keys > 0)
      {
        my_free(m_key); // Free for multi_malloc
        m_key= NULL;
        m_key_index= MAX_KEY;
        m_key_info= NULL;
      }
     goto err;
    }

  case ROW_LOOKUP_TABLE_SCAN:
  default: break;
  }

err:
  m_rows_lookup_algorithm= ROW_LOOKUP_UNDEFINED;
  DBUG_RETURN(error);
}

/*
  Compares table->record[0] and table->record[1]

  Returns TRUE if different.
*/
static bool record_compare(TABLE *table, MY_BITMAP *cols)
{
  DBUG_ENTER("record_compare");

  /*
    Need to set the X bit and the filler bits in both records since
    there are engines that do not set it correctly.

    In addition, since MyISAM checks that one hasn't tampered with the
    record, it is necessary to restore the old bytes into the record
    after doing the comparison.

    TODO[record format ndb]: Remove it once NDB returns correct
    records. Check that the other engines also return correct records.
   */

  DBUG_DUMP("record[0]", table->record[0], table->s->reclength);
  DBUG_DUMP("record[1]", table->record[1], table->s->reclength);

  bool result= false;
  uchar saved_x[2]= {0, 0}, saved_filler[2]= {0, 0};

  if (table->s->null_bytes > 0)
  {
    for (int i = 0 ; i < 2 ; ++i)
    {
      /*
        If we have an X bit then we need to take care of it.
      */
      if (!(table->s->db_options_in_use & HA_OPTION_PACK_RECORD))
      {
        saved_x[i]= table->record[i][0];
        table->record[i][0]|= 1U;
      }

      /*
         If (last_null_bit_pos == 0 && null_bytes > 1), then:

         X bit (if any) + N nullable fields + M Field_bit fields = 8 bits

         Ie, the entire byte is used.
      */
      if (table->s->last_null_bit_pos > 0)
      {
        saved_filler[i]= table->record[i][table->s->null_bytes - 1];
        table->record[i][table->s->null_bytes - 1]|=
          256U - (1U << table->s->last_null_bit_pos);
      }
    }
  }

  /**
    Compare full record only if:
    - there are no blob fields (otherwise we would also need
      to compare blobs contents as well);
    - there are no varchar fields (otherwise we would also need
      to compare varchar contents as well);
    - there are no null fields, otherwise NULLed fields
      contents (i.e., the don't care bytes) may show arbitrary
      values, depending on how each engine handles internally.
    - if all the bitmap is set (both are full rows)
    */
  if ((table->s->blob_fields +
       table->s->varchar_fields +
       table->s->null_fields) == 0 &&
      bitmap_is_set_all(cols))
  {
    result= cmp_record(table,record[1]);
  }

  /*
    Fallback to field-by-field comparison:
    1. start by checking if the field is signaled:
    2. if it is, first compare the null bit if the field is nullable
    3. then compare the contents of the field, if it is not
       set to null
   */
  else
  {
    for (Field **ptr=table->field ;
         *ptr && ((*ptr)->field_index < cols->n_bits) && !result;
         ptr++)
    {
      Field *field= *ptr;
      if (bitmap_is_set(cols, field->field_index))
      {
        /* compare null bit */
        if (field->is_null() != field->is_null_in_record(table->record[1]))
          result= true;

        /* compare content, only if fields are not set to NULL */
        else if (!field->is_null())
          result= field->cmp_binary_offset(table->s->rec_buff_length);
      }
    }
  }

  /*
    Restore the saved bytes.

    TODO[record format ndb]: Remove this code once NDB returns the
    correct record format.
  */
  if (table->s->null_bytes > 0)
  {
    for (int i = 0 ; i < 2 ; ++i)
    {
      if (!(table->s->db_options_in_use & HA_OPTION_PACK_RECORD))
        table->record[i][0]= saved_x[i];

      if (table->s->last_null_bit_pos)
        table->record[i][table->s->null_bytes - 1]= saved_filler[i];
    }
  }

  DBUG_RETURN(result);
}

void Rows_log_event::do_post_row_operations(Relay_log_info const *rli, int error)
{

  /*
    If m_curr_row_end  was not set during event execution (e.g., because
    of errors) we can't proceed to the next row. If the error is transient
    (i.e., error==0 at this point) we must call unpack_current_row() to set
    m_curr_row_end.
  */

  DBUG_PRINT("info", ("curr_row: 0x%lu; curr_row_end: 0x%lu; rows_end: 0x%lu",
                      (ulong) m_curr_row, (ulong) m_curr_row_end, (ulong) m_rows_end));

  if (!m_curr_row_end && !error)
  {
    error= unpack_current_row(rli, &m_cols);
  }

  // at this moment m_curr_row_end should be set
  DBUG_ASSERT(error || m_curr_row_end != NULL);
  DBUG_ASSERT(error || m_curr_row <= m_curr_row_end);
  DBUG_ASSERT(error || m_curr_row_end <= m_rows_end);

  m_curr_row= m_curr_row_end;

  if (error == 0 && !m_table->file->has_transactions())
  {
    thd->get_transaction()->set_unsafe_rollback_flags(Transaction_ctx::SESSION,
                                                      TRUE);
    thd->get_transaction()->set_unsafe_rollback_flags(Transaction_ctx::STMT,
                                                      TRUE);
  }
}

int Rows_log_event::handle_idempotent_and_ignored_errors(Relay_log_info const *rli, int *err)
{
  int error= *err;
  if (error)
  {
    int actual_error= convert_handler_error(error, thd, m_table);
    bool idempotent_error= (idempotent_error_code(error) &&
                           (rbr_exec_mode == RBR_EXEC_MODE_IDEMPOTENT));
    bool ignored_error= (idempotent_error == 0 ?
                         ignored_error_code(actual_error) : 0);

    if (idempotent_error || ignored_error)
    {
      loglevel ll;
      if (idempotent_error)
        ll= WARNING_LEVEL;
      else
        ll= INFORMATION_LEVEL;
      slave_rows_error_report(ll, error, rli, thd, m_table,
                              get_type_str(),
                              const_cast<Relay_log_info*>(rli)->get_rpl_log_name(),
                              (ulong) common_header->log_pos);
      thd->get_stmt_da()->reset_condition_info(thd);
      clear_all_errors(thd, const_cast<Relay_log_info*>(rli));
      *err= 0;
      if (idempotent_error == 0)
        return ignored_error;
    }
  }

  return *err;
}

int Rows_log_event::do_apply_row(Relay_log_info const *rli)
{
  DBUG_ENTER("Rows_log_event::do_apply_row");

  int error= 0;

  /* in_use can have been set to NULL in close_tables_for_reopen */
  THD* old_thd= m_table->in_use;
  if (!m_table->in_use)
    m_table->in_use= thd;

  error= do_exec_row(rli);

  if(error)
  {
    DBUG_PRINT("info", ("error: %s", HA_ERR(error)));
    DBUG_ASSERT(error != HA_ERR_RECORD_DELETED);
  }

  m_table->in_use = old_thd;

  DBUG_RETURN(error);
}

/**
   Does the cleanup
     -  closes the index if opened by open_record_scan
     -  closes the table if opened for scanning.
*/
int
Rows_log_event::close_record_scan()
{
  DBUG_ENTER("Rows_log_event::close_record_scan");
  int error= 0;

  // if there is something to actually close
  if (m_key_index < MAX_KEY)
  {
    if (m_table->file->inited)
      error= m_table->file->ha_index_end();
  }
  else if (m_table->file->inited)
    error= m_table->file->ha_rnd_end();

  DBUG_RETURN(error);
}

/**
  Fetches next row. If it is a HASH_SCAN over an index, it populates
  table->record[0] with the next row corresponding to the index. If
  the indexes are in non-contigous ranges it fetches record corresponding
  to the key value in the next range.

  @parms: bool first_read : signifying if this is the first time we are reading a row
          over an index.
  @return_value: -  error code when there are no more reeords to be fetched or some other
                    error occured,
                 -  0 otherwise.
*/
int
Rows_log_event::next_record_scan(bool first_read)
{
  DBUG_ENTER("Rows_log_event::next_record_scan");
  DBUG_ASSERT(m_table->file->inited);
  TABLE *table= m_table;
  int error= 0;

  if (m_key_index >= MAX_KEY)
    error= table->file->ha_rnd_next(table->record[0]);
  else
  {
    /*
      We need to set the null bytes to ensure that the filler bit are
      all set when returning.  There are storage engines that just set
      the necessary bits on the bytes and don't set the filler bits
      correctly.
    */
    if (table->s->null_bytes > 0)
      table->record[0][table->s->null_bytes - 1]|=
        256U - (1U << table->s->last_null_bit_pos);

    if (!first_read)
    {
      /*
        if we fail to fetch next record corresponding to an index value, we
        move to the next key value. If we are out of key values as well an error
        will be returned.
       */
      error= table->file->ha_index_next(table->record[0]);
      if(m_rows_lookup_algorithm == ROW_LOOKUP_HASH_SCAN)
        /*
          if we are out of rows for this particular key value
          or we have jumped to the next key value, we reposition the
          marker according to the next key value that we have in the
          list.
         */
        if ((error) ||
            (key_cmp(m_key_info->key_part, m_key, m_key_info->key_length) != 0))
        {
          if (m_itr != m_distinct_keys.end())
          {
            m_key= *m_itr;
            m_itr++;
            first_read= true;
          }
          else
            error= HA_ERR_KEY_NOT_FOUND;
        }
    }

    if (first_read)
      if ((error= table->file->ha_index_read_map(table->record[0], m_key,
                                                 HA_WHOLE_KEY,
                                                 HA_READ_KEY_EXACT)))
      {
        DBUG_PRINT("info",("no record matching the key found in the table"));
        if (error == HA_ERR_RECORD_DELETED)
          error= HA_ERR_KEY_NOT_FOUND;
      }
  }

  DBUG_RETURN(error);
}

/**
  Initializes scanning of rows. Opens an index and initializes an iterator
  over a list of distinct keys (m_distinct_keys) if it is a HASH_SCAN
  over an index or the table if its a HASH_SCAN over the table.
*/
int
Rows_log_event::open_record_scan()
{
  int error= 0;
  TABLE *table= m_table;
  DBUG_ENTER("Rows_log_event::open_record_scan");

  if (m_key_index < MAX_KEY )
  {
    if(m_rows_lookup_algorithm == ROW_LOOKUP_HASH_SCAN)
    {
      /* initialize the iterator over the list of distinct keys that we have */
      m_itr= m_distinct_keys.begin();

      /* get the first element from the list of keys and increment the
         iterator
       */
      m_key= *m_itr;
      m_itr++;
    }
    else {
      /* this is an INDEX_SCAN we need to store the key in m_key */
      DBUG_ASSERT((m_rows_lookup_algorithm == ROW_LOOKUP_INDEX_SCAN) && m_key);
      key_copy(m_key, m_table->record[0], m_key_info, 0);
    }

    /*
      Save copy of the record in table->record[1]. It might be needed
      later if linear search is used to find exact match.
     */
    store_record(table,record[1]);

    DBUG_PRINT("info",("locating record using a key (index_read)"));

    /* The m_key_index'th key is active and usable: search the table using the index */
    if (!table->file->inited && (error= table->file->ha_index_init(m_key_index, FALSE)))
    {
      DBUG_PRINT("info",("ha_index_init returns error %d",error));
      goto end;
    }

    DBUG_DUMP("key data", m_key, m_key_info->key_length);
  }
  else
  {
    if ((error= table->file->ha_rnd_init(1)))
    {
      DBUG_PRINT("info",("error initializing table scan"
          " (ha_rnd_init returns %d)",error));
      table->file->print_error(error, MYF(0));
    }
  }

end:
  DBUG_RETURN(error);
}

/**
  Populates the m_distinct_keys with unique keys to be modified
  during HASH_SCAN over keys.
  @return_value -0 success
                -Err_code
*/
int
Rows_log_event::add_key_to_distinct_keyset()
{
  int error= 0;
  DBUG_ENTER("Rows_log_event::add_key_to_distinct_keyset");
  DBUG_ASSERT(m_key_index < MAX_KEY);
  key_copy(m_distinct_key_spare_buf, m_table->record[0], m_key_info, 0);
  std::pair<std::set<uchar *, Key_compare>::iterator,bool> ret=
    m_distinct_keys.insert(m_distinct_key_spare_buf);
  if (ret.second)
  {
    /* Insert is successful, so allocate a new buffer for next key */
    m_distinct_key_spare_buf= (uchar*) thd->alloc(m_key_info->key_length);
    if (!m_distinct_key_spare_buf)
    {
      error= HA_ERR_OUT_OF_MEM;
      goto err;
    }
  }

err:
  DBUG_RETURN(error);
}


int Rows_log_event::do_index_scan_and_update(Relay_log_info const *rli)
{
  DBUG_ENTER("Rows_log_event::do_index_scan_and_update");
  DBUG_ASSERT(m_table && m_table->in_use != NULL);

  int error= 0;
  const uchar *saved_m_curr_row= m_curr_row;

  /*
    rpl_row_tabledefs.test specifies that
    if the extra field on the slave does not have a default value
    and this is okay with Delete or Update events.
    Todo: fix wl3228 hld that requires defaults for all types of events
  */

  prepare_record(m_table, &m_cols, FALSE);
  if ((error= unpack_current_row(rli, &m_cols)))
    goto end;

  /*
    Trying to do an index scan without a usable key
    This is a valid state because we allow the user
    to set Slave_rows_search_algorithm= 'INDEX_SCAN'.

    Therefore on tables with no indexes we will end
    up here.
   */
  if (m_key_index >= MAX_KEY)
  {
    error= HA_ERR_END_OF_FILE;
    goto end;
  }

#ifndef DBUG_OFF
  DBUG_PRINT("info",("looking for the following record"));
  DBUG_DUMP("record[0]", m_table->record[0], m_table->s->reclength);
#endif

  if (m_key_index != m_table->s->primary_key)
    /* we dont have a PK, or PK is not usable */
    goto INDEX_SCAN;

  if ((m_table->file->ha_table_flags() & HA_READ_BEFORE_WRITE_REMOVAL))
  {
    /*
      Read removal is possible since the engine supports write without
      previous read using full primary key
    */
    DBUG_PRINT("info", ("using read before write removal"));
    DBUG_ASSERT(m_key_index == m_table->s->primary_key);

    /*
      Tell the handler to ignore if key exists or not, since it's
      not yet known if the key does exist(when using rbwr)
    */
    m_table->file->extra(HA_EXTRA_IGNORE_NO_KEY);

    goto end;
  }

  if ((m_table->file->ha_table_flags() & HA_PRIMARY_KEY_REQUIRED_FOR_POSITION))
  {
    /*
      Use a more efficient method to fetch the record given by
      table->record[0] if the engine allows it.  We first compute a
      row reference using the position() member function (it will be
      stored in table->file->ref) and then use rnd_pos() to position
      the "cursor" (i.e., record[0] in this case) at the correct row.

      TODO: Check that the correct record has been fetched by
      comparing it with the original record. Take into account that the
      record on the master and slave can be of different
      length. Something along these lines should work:

      ADD>>>  store_record(table,record[1]);
              int error= table->file->rnd_pos(table->record[0], table->file->ref);
      ADD>>>  DBUG_ASSERT(memcmp(table->record[1], table->record[0],
                                 table->s->reclength) == 0);

    */

    DBUG_PRINT("info",("locating record using primary key (position)"));
    if (m_table->file->inited && (error= m_table->file->ha_index_end()))
      goto end;

    if ((error= m_table->file->ha_rnd_init(FALSE)))
      goto end;

    error= m_table->file->rnd_pos_by_record(m_table->record[0]);

    m_table->file->ha_rnd_end();
    if (error)
    {
      DBUG_PRINT("info",("rnd_pos returns error %d",error));
      if (error == HA_ERR_RECORD_DELETED)
        error= HA_ERR_KEY_NOT_FOUND;
    }

    goto end;
  }

  // We can't use position() - try other methods.

INDEX_SCAN:

  /* Use the m_key_index'th key */

  if ((error= open_record_scan()))
    goto end;

  error= next_record_scan(true);
  if (error)
  {
    DBUG_PRINT("info",("no record matching the key found in the table"));
    if (error == HA_ERR_RECORD_DELETED)
      error= HA_ERR_KEY_NOT_FOUND;
    goto end;
  }


  DBUG_PRINT("info",("found first matching record"));
  DBUG_DUMP("record[0]", m_table->record[0], m_table->s->reclength);
  /*
    Below is a minor "optimization".  If the key (i.e., key number
    0) has the HA_NOSAME flag set, we know that we have found the
    correct record (since there can be no duplicates); otherwise, we
    have to compare the record with the one found to see if it is
    the correct one.

    CAVEAT! This behaviour is essential for the replication of,
    e.g., the mysql.proc table since the correct record *shall* be
    found using the primary key *only*.  There shall be no
    comparison of non-PK columns to decide if the correct record is
    found.  I can see no scenario where it would be incorrect to
    chose the row to change only using a PK or an UNNI.
  */
  if (m_key_info->flags & HA_NOSAME || m_key_index == m_table->s->primary_key)
  {
    /* Unique does not have non nullable part */
    if (!(m_key_info->flags & (HA_NULL_PART_KEY)))
      goto end;  // record found
    else
    {
      /*
        Unique has nullable part. We need to check if there is any field in the
        BI image that is null and part of UNNI.
      */
      bool null_found= FALSE;
      for (uint i=0; i < m_key_info->user_defined_key_parts && !null_found; i++)
      {
        uint fieldnr= m_key_info->key_part[i].fieldnr - 1;
        Field **f= m_table->field+fieldnr;
        null_found= (*f)->is_null();
      }

      if (!null_found)
        goto end;           // record found

      /* else fall through to index scan */
    }
  }

  /*
    In case key is not unique, we still have to iterate over records found
    and find the one which is identical to the row given. A copy of the
    record we are looking for is stored in record[1].
   */
  DBUG_PRINT("info",("non-unique index, scanning it to find matching record"));

  while (record_compare(m_table, &m_cols))
  {
    while((error= next_record_scan(false)))
    {
      /* We just skip records that has already been deleted */
      if (error == HA_ERR_RECORD_DELETED)
        continue;
      DBUG_PRINT("info",("no record matching the given row found"));
      goto end;
    }
  }

end:

  DBUG_ASSERT(error != HA_ERR_RECORD_DELETED);

  if (error && error != HA_ERR_RECORD_DELETED)
    m_table->file->print_error(error, MYF(0));
  else
    error= do_apply_row(rli);

  if (!error)
    error= close_record_scan();  
  else
    /* 
      we are already with errors. Keep the error code and 
      try to close the scan anyway.
    */
    (void) close_record_scan(); 

  if ((get_general_type_code() == binary_log::UPDATE_ROWS_EVENT) &&
      (saved_m_curr_row == m_curr_row))
  {
    /* we need to unpack the AI so that positions get updated */
    m_curr_row= m_curr_row_end;
    unpack_current_row(rli, &m_cols_ai);
  }
  m_table->default_column_bitmaps();
  DBUG_RETURN(error);

}

int Rows_log_event::do_hash_row(Relay_log_info const *rli)
{
  DBUG_ENTER("Rows_log_event::do_hash_row");
  DBUG_ASSERT(m_table && m_table->in_use != NULL);
  int error= 0;

  /* create an empty entry to add to the hash table */
  HASH_ROW_ENTRY* entry= m_hash.make_entry();

  /* Prepare the record, unpack and save positions. */
  entry->positions->bi_start= m_curr_row;        // save the bi start pos
  prepare_record(m_table, &m_cols, false);
  if ((error= unpack_current_row(rli, &m_cols)))
    goto end;
  entry->positions->bi_ends= m_curr_row_end;    // save the bi end pos

  /*
    Now that m_table->record[0] is filled in, we can add the entry
    to the hash table. Note that the put operation calculates the
    key based on record[0] contents (including BLOB fields).
   */
  m_hash.put(m_table, &m_cols, entry);

  if (m_key_index < MAX_KEY)
    add_key_to_distinct_keyset();

  /*
    We need to unpack the AI to advance the positions, so we
    know when we have reached m_rows_end and that we do not
    unpack the AI in the next iteration as if it was a BI.
  */
  if (get_general_type_code() == binary_log::UPDATE_ROWS_EVENT)
  {
    /* Save a copy of the BI. */
    store_record(m_table, record[1]);

     /*
      This is the situation after hashing the BI:

      ===|=== before image ====|=== after image ===|===
         ^                     ^
         m_curr_row            m_curr_row_end
    */

    /* Set the position to the start of the record to be unpacked. */
    m_curr_row= m_curr_row_end;

    /* We shouldn't need this, but lets not leave loose ends */
    prepare_record(m_table, &m_cols, false);
    error= unpack_current_row(rli, &m_cols_ai);

    /*
      This is the situation after unpacking the AI:

      ===|=== before image ====|=== after image ===|===
                               ^                   ^
                               m_curr_row          m_curr_row_end
    */

    /* Restore back the copy of the BI. */
    restore_record(m_table, record[1]);
  }

end:
  DBUG_RETURN(error);
}

int Rows_log_event::do_scan_and_update(Relay_log_info const *rli)
{
  DBUG_ENTER("Rows_log_event::do_scan_and_update");
  DBUG_ASSERT(m_table && m_table->in_use != NULL);
  DBUG_ASSERT(m_hash.is_empty() == false);
  TABLE *table= m_table;
  int error= 0;
  const uchar *saved_last_m_curr_row= NULL;
  const uchar *saved_last_m_curr_row_end= NULL;
  /* create an empty entry to add to the hash table */
  HASH_ROW_ENTRY* entry= NULL;
  int idempotent_errors= 0;
  int i= 0;

  saved_last_m_curr_row=m_curr_row;
  saved_last_m_curr_row_end=m_curr_row_end;

  DBUG_PRINT("info",("Hash was populated with %d records!", m_hash.size()));

  /* open table or index depending on whether we have set m_key_index or not. */
  if ((error= open_record_scan()))
    goto err;

  /*
     Scan the table only once and compare against entries in hash.
     When a match is found, apply the changes.
   */
  do
  {
    /* get the next record from the table */
    error= next_record_scan(i == 0);
    i++;

    if(error)
      DBUG_PRINT("info", ("error: %s", HA_ERR(error)));
    switch (error) {
      case 0:
      {
        entry= m_hash.get(table, &m_cols);
        store_record(table, record[1]);

        /**
           If there are collisions we need to be sure that this is
           indeed the record we want.  Loop through all records for
           the given key and explicitly compare them against the
           record we got from the storage engine.
         */
        while(entry)
        {
          m_curr_row= entry->positions->bi_start;
          m_curr_row_end= entry->positions->bi_ends;

          prepare_record(table, &m_cols, false);
          if ((error= unpack_current_row(rli, &m_cols)))
            goto close_table;

          if (record_compare(table, &m_cols))
            m_hash.next(&entry);
          else
            break;   // we found a match
        }

        /**
           We found the entry we needed, just apply the changes.
         */
        if (entry)
        {
          // just to be safe, copy the record from the SE to table->record[0]
          restore_record(table, record[1]);

          /**
             At this point, both table->record[0] and
             table->record[1] have the SE row that matched the one
             in the hash table.

             Thence if this is a DELETE we wouldn't need to mess
             around with positions anymore, but since this can be an
             update, we need to provide positions so that AI is
             unpacked correctly to table->record[0] in UPDATE
             implementation of do_exec_row().
          */
          m_curr_row= entry->positions->bi_start;
          m_curr_row_end= entry->positions->bi_ends;

          /* we don't need this entry anymore, just delete it */
          if ((error= m_hash.del(entry)))
            goto err;

          if ((error= do_apply_row(rli)))
          {
            if (handle_idempotent_and_ignored_errors(rli, &error))
              goto close_table;

            do_post_row_operations(rli, error);
          }
        }
      }
      break;

      case HA_ERR_RECORD_DELETED:
        // get next
        continue;

      case HA_ERR_KEY_NOT_FOUND:
        /* If the slave exec mode is idempotent or the error is
            skipped error, then don't break */
        if (handle_idempotent_and_ignored_errors(rli, &error))
          goto close_table;
        idempotent_errors++;
        continue;

      case HA_ERR_END_OF_FILE:
      default:
        // exception (hash is not empty and we have reached EOF or
        // other error happened)
        goto close_table;
    }
  }
  /**
    if the rbr_exec_mode is set to Idempotent, we cannot expect the hash to
    be empty. In such cases we count the number of idempotent errors and check
    if it is equal to or greater than the number of rows left in the hash.
   */
  while (((idempotent_errors < m_hash.size()) && !m_hash.is_empty()) &&
         (!error || (error == HA_ERR_RECORD_DELETED)));

close_table:
  if (error == HA_ERR_RECORD_DELETED)
    error= 0;

  if (error)
  {
    table->file->print_error(error, MYF(0));
    DBUG_PRINT("info", ("Failed to get next record"
                        " (ha_rnd_next returns %d)",error));
    /*
      we are already with errors. Keep the error code and
      try to close the scan anyway.
    */
    (void) close_record_scan();
  }
  else
    error= close_record_scan();

  DBUG_ASSERT((m_hash.is_empty() && !error) ||
              (!m_hash.is_empty() &&
               ((error) || (idempotent_errors >= m_hash.size()))));

err:

  if ((m_hash.is_empty() && !error) || (idempotent_errors >= m_hash.size()))
  {
    /**
       Reset the last positions, because the positions are lost while
       handling entries in the hash.
     */
    m_curr_row= saved_last_m_curr_row;
    m_curr_row_end= saved_last_m_curr_row_end;
  }

  DBUG_RETURN(error);
}

int Rows_log_event::do_hash_scan_and_update(Relay_log_info const *rli)
{
  DBUG_ENTER("Rows_log_event::do_hash_scan_and_update");
  DBUG_ASSERT(m_table && m_table->in_use != NULL);

  // HASHING PART

  /* unpack the BI (and AI, if it exists) and add it to the hash map. */
  if (int error= this->do_hash_row(rli))
    DBUG_RETURN(error);

  /* We have not yet hashed all rows in the buffer. Do not proceed to the SCAN part. */
  if (m_curr_row_end < m_rows_end)
    DBUG_RETURN (0);

  DBUG_PRINT("info",("Hash was populated with %d records!", m_hash.size()));
  DBUG_ASSERT(m_curr_row_end == m_rows_end);

  // SCANNING & UPDATE PART

  DBUG_RETURN(this->do_scan_and_update(rli));
}

int Rows_log_event::do_table_scan_and_update(Relay_log_info const *rli)
{
  int error= 0;
  const uchar* saved_m_curr_row= m_curr_row;
  TABLE* table= m_table;

  DBUG_ENTER("Rows_log_event::do_table_scan_and_update");
  DBUG_ASSERT(m_curr_row != m_rows_end);
  DBUG_PRINT("info",("locating record using table scan (ha_rnd_next)"));

  saved_m_curr_row= m_curr_row;

  /** unpack the before image */
  prepare_record(table, &m_cols, FALSE);
  if (!(error= unpack_current_row(rli, &m_cols)))
  {
    /** save a copy so that we can compare against it later */
    store_record(m_table, record[1]);

    int restart_count= 0; // Number of times scanning has restarted from top

    if ((error= m_table->file->ha_rnd_init(1)))
    {
      DBUG_PRINT("info",("error initializing table scan"
                         " (ha_rnd_init returns %d)",error));
      goto end;
    }

    /* Continue until we find the right record or have made a full loop */
    do
    {
  restart_ha_rnd_next:
      error= m_table->file->ha_rnd_next(m_table->record[0]);
      if (error)
        DBUG_PRINT("info", ("error: %s", HA_ERR(error)));
      switch (error) {
      case HA_ERR_END_OF_FILE:
        // restart scan from top
        if (++restart_count < 2)
        {
          if ((error= m_table->file->ha_rnd_init(1)))
            goto end;
          goto restart_ha_rnd_next;
        }
        break;

      case HA_ERR_RECORD_DELETED:
        // fetch next
        goto restart_ha_rnd_next;
      case 0:
        // we're good, check if record matches
        break;

      default:
        // exception
        goto end;
      }
    }
    while (restart_count < 2 && record_compare(m_table, &m_cols));
  }

end:

  DBUG_ASSERT(error != HA_ERR_RECORD_DELETED);

  /* either we report error or apply the changes */
  if (error && error != HA_ERR_RECORD_DELETED)
  {
    DBUG_PRINT("info", ("Failed to get next record"
                        " (ha_rnd_next returns %d)",error));
    m_table->file->print_error(error, MYF(0));
  }
  else
    error= do_apply_row(rli);


  if (!error)
    error= close_record_scan();  
  else
    /* 
      we are already with errors. Keep the error code and 
      try to close the scan anyway.
    */
    (void) close_record_scan(); 

  if ((get_general_type_code() == binary_log::UPDATE_ROWS_EVENT) &&
      (saved_m_curr_row == m_curr_row)) // we need to unpack the AI
  {
    m_curr_row= m_curr_row_end;
    unpack_current_row(rli, &m_cols);
  }

  table->default_column_bitmaps();
  DBUG_RETURN(error);
}

int Rows_log_event::do_apply_event(Relay_log_info const *rli)
{
  DBUG_ENTER("Rows_log_event::do_apply_event(Relay_log_info*)");
  TABLE *table= NULL;
  int error= 0;

  /*
    'thd' has been set by exec_relay_log_event(), just before calling
    do_apply_event(). We still check here to prevent future coding
    errors.
  */
  DBUG_ASSERT(rli->info_thd == thd);

  /*
    If there is no locks taken, this is the first binrow event seen
    after the table map events.  We should then lock all the tables
    used in the transaction and proceed with execution of the actual
    event.
  */
  if (!thd->lock)
  {
    /*
      Lock_tables() reads the contents of thd->lex, so they must be
      initialized.

      We also call the mysql_reset_thd_for_next_command(), since this
      is the logical start of the next "statement". Note that this
      call might reset the value of current_stmt_binlog_format, so
      we need to do any changes to that value after this function.
    */
    lex_start(thd);
    mysql_reset_thd_for_next_command(thd);

    enum_gtid_statement_status state= gtid_pre_statement_checks(thd);
    if (state == GTID_STATEMENT_EXECUTE)
    {
      if (gtid_pre_statement_post_implicit_commit_checks(thd))
        state= GTID_STATEMENT_CANCEL;
    }

    if (state == GTID_STATEMENT_CANCEL)
    {
      uint error= thd->get_stmt_da()->mysql_errno();
      DBUG_ASSERT(error != 0);
      rli->report(ERROR_LEVEL, error,
                  "Error executing row event: '%s'",
                  thd->get_stmt_da()->message_text());
      thd->is_slave_error= 1;
      DBUG_RETURN(-1);
    }
    else if (state == GTID_STATEMENT_SKIP)
      DBUG_RETURN(0);

    /*
      The current statement is just about to begin and 
      has not yet modified anything. Note, all.modified is reset
      by mysql_reset_thd_for_next_command.
    */
    thd->get_transaction()->reset_unsafe_rollback_flags(Transaction_ctx::STMT);
    /*
      This is a row injection, so we flag the "statement" as
      such. Note that this code is called both when the slave does row
      injections and when the BINLOG statement is used to do row
      injections.
    */
    thd->lex->set_stmt_row_injection();

    /*
      There are a few flags that are replicated with each row event.
      Make sure to set/clear them before executing the main body of
      the event.
    */
    if (get_flags(NO_FOREIGN_KEY_CHECKS_F))
      thd->variables.option_bits|= OPTION_NO_FOREIGN_KEY_CHECKS;
    else
      thd->variables.option_bits&= ~OPTION_NO_FOREIGN_KEY_CHECKS;

    if (get_flags(RELAXED_UNIQUE_CHECKS_F))
      thd->variables.option_bits|= OPTION_RELAXED_UNIQUE_CHECKS;
    else
      thd->variables.option_bits&= ~OPTION_RELAXED_UNIQUE_CHECKS;

    thd->binlog_row_event_extra_data = m_extra_row_data;

    /* A small test to verify that objects have consistent types */
    DBUG_ASSERT(sizeof(thd->variables.option_bits) == sizeof(OPTION_RELAXED_UNIQUE_CHECKS));

    if (open_and_lock_tables(thd, rli->tables_to_lock, 0))
    {
      uint actual_error= thd->get_stmt_da()->mysql_errno();
      if (thd->is_slave_error || thd->is_fatal_error)
      {
        if (ignored_error_code(actual_error))
        {
          if (log_warnings > 1)
            rli->report(WARNING_LEVEL, actual_error,
                        "Error executing row event: '%s'",
                        (actual_error ? thd->get_stmt_da()->message_text() :
                         "unexpected success or fatal error"));
          thd->get_stmt_da()->reset_condition_info(thd);
          clear_all_errors(thd, const_cast<Relay_log_info*>(rli));
          error= 0;
          goto end;
        }
        else
        {
          rli->report(ERROR_LEVEL, actual_error,
                      "Error executing row event: '%s'",
                      (actual_error ? thd->get_stmt_da()->message_text() :
                       "unexpected success or fatal error"));
          thd->is_slave_error= 1;
          const_cast<Relay_log_info*>(rli)->slave_close_thread_tables(thd);
          DBUG_RETURN(actual_error);
        }
      }
    }

    /*
      When the open and locking succeeded, we check all tables to
      ensure that they still have the correct type.
    */

    {
      DBUG_PRINT("debug", ("Checking compability of tables to lock - tables_to_lock: %p",
                           rli->tables_to_lock));

      /**
        When using RBR and MyISAM MERGE tables the base tables that make
        up the MERGE table can be appended to the list of tables to lock.
  
        Thus, we just check compatibility for those that tables that have
        a correspondent table map event (ie, those that are actually going
        to be accessed while applying the event). That's why the loop stops
        at rli->tables_to_lock_count .

        NOTE: The base tables are added here are removed when 
              close_thread_tables is called.
       */
      TABLE_LIST *table_list_ptr= rli->tables_to_lock;
      for (uint i=0 ; table_list_ptr && (i < rli->tables_to_lock_count);
           table_list_ptr= table_list_ptr->next_global, i++)
      {
        /*
          Below if condition takes care of skipping base tables that
          make up the MERGE table (which are added by open_tables()
          call). They are added next to the merge table in the list.
          For eg: If RPL_TABLE_LIST is t3->t1->t2 (where t1 and t2
          are base tables for merge table 't3'), open_tables will modify
          the list by adding t1 and t2 again immediately after t3 in the
          list (*not at the end of the list*). New table_to_lock list will
          look like t3->t1'->t2'->t1->t2 (where t1' and t2' are TABLE_LIST
          objects added by open_tables() call). There is no flag(or logic) in
          open_tables() that can skip adding these base tables to the list.
          So the logic here should take care of skipping them.

          tables_to_lock_count logic will take care of skipping base tables
          that are added at the end of the list.
          For eg: If RPL_TABLE_LIST is t1->t2->t3, open_tables will modify
          the list into t1->t2->t3->t1'->t2'. t1' and t2' will be skipped
          because tables_to_lock_count logic in this for loop.
        */
        if (table_list_ptr->parent_l)
          continue;
        /*
          We can use a down cast here since we know that every table added
          to the tables_to_lock is a RPL_TABLE_LIST (or child table which is
          skipped above).
        */
        RPL_TABLE_LIST *ptr= static_cast<RPL_TABLE_LIST*>(table_list_ptr);
        DBUG_ASSERT(ptr->m_tabledef_valid);
        TABLE *conv_table;
        if (!ptr->m_tabledef.compatible_with(thd, const_cast<Relay_log_info*>(rli),
                                             ptr->table, &conv_table))
        {
          DBUG_PRINT("debug", ("Table: %s.%s is not compatible with master",
                               ptr->table->s->db.str,
                               ptr->table->s->table_name.str));
          if (thd->is_slave_error)
          {
            const_cast<Relay_log_info*>(rli)->slave_close_thread_tables(thd);
            DBUG_RETURN(ERR_BAD_TABLE_DEF);
          }
          else
          {
            thd->get_stmt_da()->reset_condition_info(thd);
            clear_all_errors(thd, const_cast<Relay_log_info*>(rli));
            error= 0;
            goto end;
          }
        }
        DBUG_PRINT("debug", ("Table: %s.%s is compatible with master"
                             " - conv_table: %p",
                             ptr->table->s->db.str,
                             ptr->table->s->table_name.str, conv_table));
        ptr->m_conv_table= conv_table;
      }
    }

    /*
      ... and then we add all the tables to the table map and but keep
      them in the tables to lock list.

      We also invalidate the query cache for all the tables, since
      they will now be changed.

      TODO [/Matz]: Maybe the query cache should not be invalidated
      here? It might be that a table is not changed, even though it
      was locked for the statement.  We do know that each
      Rows_log_event contain at least one row, so after processing one
      Rows_log_event, we can invalidate the query cache for the
      associated table.
     */
    TABLE_LIST *ptr= rli->tables_to_lock;
    for (uint i=0 ;  ptr && (i < rli->tables_to_lock_count); ptr= ptr->next_global, i++)
    {
      /*
        Please see comment in above 'for' loop to know the reason
        for this if condition
      */
      if (ptr->parent_l)
        continue;
      const_cast<Relay_log_info*>(rli)->m_table_map.set_table(ptr->table_id, ptr->table);
    }

    query_cache.invalidate_locked_for_write(rli->tables_to_lock);
  }

  table=
    m_table= const_cast<Relay_log_info*>(rli)->m_table_map.get_table(m_table_id);

  DBUG_PRINT("debug", ("m_table: 0x%lx, m_table_id: %llu", (ulong) m_table,
                       m_table_id.id()));

  /*
    A row event comprising of a P_S table
    - should not be replicated (i.e executed) by the slave SQL thread.
    - should not be executed by the client in the  form BINLOG '...' stmts.
  */
  if (table && table->s->table_category == TABLE_CATEGORY_PERFORMANCE)
    table= NULL;

  if (table)
  {
    /*
      table == NULL means that this table should not be replicated
      (this was set up by Table_map_log_event::do_apply_event()
      which tested replicate-* rules).
    */

    /*
      It's not needed to set_time() but
      1) it continues the property that "Time" in SHOW PROCESSLIST shows how
      much slave is behind
      2) it will be needed when we allow replication from a table with no
      TIMESTAMP column to a table with one.
      So we call set_time(), like in SBR. Presently it changes nothing.
    */
    thd->set_time(&(common_header->when));

    thd->binlog_row_event_extra_data = m_extra_row_data;

    /*
      Now we are in a statement and will stay in a statement until we
      see a STMT_END_F.

      We set this flag here, before actually applying any rows, in
      case the SQL thread is stopped and we need to detect that we're
      inside a statement and halting abruptly might cause problems
      when restarting.
     */
    const_cast<Relay_log_info*>(rli)->set_flag(Relay_log_info::IN_STMT);

     if ( m_width == table->s->fields && bitmap_is_set_all(&m_cols))
      set_flags(COMPLETE_ROWS_F);

    /*
      Set tables write and read sets.

      Read_set contains all slave columns (in case we are going to fetch
      a complete record from slave)

      Write_set equals the m_cols bitmap sent from master but it can be
      longer if slave has extra columns.
     */

    DBUG_PRINT_BITSET("debug", "Setting table's read_set from: %s", &m_cols);

    bitmap_set_all(table->read_set);
    if (get_general_type_code() == binary_log::DELETE_ROWS_EVENT ||
        get_general_type_code() == binary_log::UPDATE_ROWS_EVENT)
        bitmap_intersect(table->read_set,&m_cols);

    /*
      Call mark_generated_columns() to set read_set/write_set bits of the
      virtual generated columns as required in order to get these computed.
      This is needed since all columns need to have a value in the before
      image for the record when doing the update (some storage engines will
      use this for maintaining of secondary indexes). This call is required
      even for DELETE events to set write_set bit in order to satisfy
      ASSERTs in Field_*::store functions.

      binlog_prepare_row_image() function, which will be called from
      binlogging functions (binlog_update_row() and binlog_delete_row())
      will take care of removing these spurious fields required during
      execution but not needed for binlogging. In case of inserts, there
      are no spurious fields (all generated columns are required to be written
      into the binlog).
    */

    if (m_table->vfield)
      m_table->mark_generated_columns(get_general_type_code() == binary_log::UPDATE_ROWS_EVENT);

    bitmap_set_all(table->write_set);

    /* WRITE ROWS EVENTS store the bitmap in m_cols instead of m_cols_ai */
    MY_BITMAP *after_image= ((get_general_type_code() == binary_log::UPDATE_ROWS_EVENT) ?
                             &m_cols_ai : &m_cols);
    bitmap_intersect(table->write_set, after_image);

    if (thd->slave_thread) // set the mode for slave
      this->rbr_exec_mode= slave_exec_mode_options;
    else //set the mode for user thread
      this->rbr_exec_mode= thd->variables.rbr_exec_mode_options;

    // Do event specific preparations
    error= do_before_row_operations(rli);

    /*
      Bug#56662 Assertion failed: next_insert_id == 0, file handler.cc
      Don't allow generation of auto_increment value when processing
      rows event by setting 'MODE_NO_AUTO_VALUE_ON_ZERO'. The exception
      to this rule happens when the auto_inc column exists on some
      extra columns on the slave. In that case, do not force
      MODE_NO_AUTO_VALUE_ON_ZERO.
    */
    sql_mode_t saved_sql_mode= thd->variables.sql_mode;
    if (!is_auto_inc_in_extra_columns())
      thd->variables.sql_mode= MODE_NO_AUTO_VALUE_ON_ZERO;

    // row processing loop

    /*
      set the initial time of this ROWS statement if it was not done
      before in some other ROWS event.
     */
    const_cast<Relay_log_info*>(rli)->set_row_stmt_start_timestamp();

    const uchar *saved_m_curr_row= m_curr_row;

    int (Rows_log_event::*do_apply_row_ptr)(Relay_log_info const *)= NULL;

    /**
       Skip update rows events that don't have data for this slave's
       table.
     */
    if ((get_general_type_code() == binary_log::UPDATE_ROWS_EVENT) &&
        !is_any_column_signaled_for_table(table, &m_cols_ai))
      goto AFTER_MAIN_EXEC_ROW_LOOP;

    /**
       If there are no columns marked in the read_set for this table,
       that means that we cannot lookup any row using the available BI
       in the binarr log. Thence, we immediatly raise an error:
       HA_ERR_END_OF_FILE.
     */

    if ((m_rows_lookup_algorithm != ROW_LOOKUP_NOT_NEEDED) &&
        !is_any_column_signaled_for_table(table, &m_cols))
    {
      error= HA_ERR_END_OF_FILE;
      goto AFTER_MAIN_EXEC_ROW_LOOP;
    }
    switch (m_rows_lookup_algorithm)
    {
      case ROW_LOOKUP_HASH_SCAN:
        do_apply_row_ptr= &Rows_log_event::do_hash_scan_and_update;
        break;

      case ROW_LOOKUP_INDEX_SCAN:
        do_apply_row_ptr= &Rows_log_event::do_index_scan_and_update;
        break;

      case ROW_LOOKUP_TABLE_SCAN:
        do_apply_row_ptr= &Rows_log_event::do_table_scan_and_update;
        break;

      case ROW_LOOKUP_NOT_NEEDED:
        DBUG_ASSERT(get_general_type_code() == binary_log::WRITE_ROWS_EVENT ||
                    get_general_type_code() == binary_log::DELETE_ROWS_EVENT ||
                    get_general_type_code() == binary_log::UPDATE_ROWS_EVENT);

        /* No need to scan for rows, just apply it */
        do_apply_row_ptr= &Rows_log_event::do_apply_row;
        break;

      default:
        DBUG_ASSERT(0);
        error= 1;
        goto AFTER_MAIN_EXEC_ROW_LOOP;
        break;
    }

    do {

      error= (this->*do_apply_row_ptr)(rli);

      if (handle_idempotent_and_ignored_errors(rli, &error))
        break;

      /* this advances m_curr_row */
      do_post_row_operations(rli, error);

    } while (!error && (m_curr_row != m_rows_end));

AFTER_MAIN_EXEC_ROW_LOOP:

    if (saved_m_curr_row != m_curr_row && !table->file->has_transactions())
    {
      /*
        Usually, the trans_commit_stmt() propagates unsafe_rollback_flags
        from statement to transaction level. However, we cannot rely on
        this when row format is in use as several events can be processed
        before calling this function. This happens because it is called
        only when the latest event generated by a statement is processed.

        There are however upper level functions that execute per event
        and check transaction's status. So if the unsafe_rollback_flags
        are not propagated here, this can lead to errors.

        For example, a transaction that updates non-transactional tables
        may be stopped in the middle thus leading to inconsistencies
        after a restart.
      */
      thd->get_transaction()->mark_modified_non_trans_table(
        Transaction_ctx::STMT);
      thd->get_transaction()->merge_unsafe_rollback_flags();
    }

    /*
      Restore the sql_mode after the rows event is processed.
    */
    thd->variables.sql_mode= saved_sql_mode;

    {/*
         The following failure injecion works in cooperation with tests
         setting @@global.debug= 'd,stop_slave_middle_group'.
         The sql thread receives the killed status and will proceed
         to shutdown trying to finish incomplete events group.
     */
      DBUG_EXECUTE_IF("stop_slave_middle_group",
                      if (thd->get_transaction()->cannot_safely_rollback(
                          Transaction_ctx::SESSION))
                        const_cast<Relay_log_info*>(rli)->abort_slave= 1;);
    }

    if ((error= do_after_row_operations(rli, error)) &&
        ignored_error_code(convert_handler_error(error, thd, table)))
    {
      slave_rows_error_report(INFORMATION_LEVEL, error, rli, thd, table,
                              get_type_str(),
                              const_cast<Relay_log_info*>(rli)->get_rpl_log_name(),
                              (ulong) common_header->log_pos);
      thd->get_stmt_da()->reset_condition_info(thd);
      clear_all_errors(thd, const_cast<Relay_log_info*>(rli));
      error= 0;
    }
  } // if (table)

  if (error)
  {
    slave_rows_error_report(ERROR_LEVEL, error, rli, thd, table,
                            get_type_str(),
                            const_cast<Relay_log_info*>(rli)->get_rpl_log_name(),
                            (ulong) common_header->log_pos);
    /*
      @todo We should probably not call
      reset_current_stmt_binlog_format_row() from here.

      Note: this applies to log_event_old.cc too.
      /Sven
    */
    thd->reset_current_stmt_binlog_format_row();
    thd->is_slave_error= 1;
    DBUG_RETURN(error);
  }

end:
  if (get_flags(STMT_END_F))
  {
    if((error= rows_event_stmt_cleanup(rli, thd)))
    {
      if (table)
        slave_rows_error_report(ERROR_LEVEL,
                                thd->is_error() ? 0 : error,
                                rli, thd, table,
                                get_type_str(),
                                const_cast<Relay_log_info*>(rli)->get_rpl_log_name(),
                                (ulong) common_header->log_pos);
      else
      {
        rli->report(ERROR_LEVEL,
                    thd->is_error() ? thd->get_stmt_da()->mysql_errno() : error,
                    "Error in cleaning up after an event of type:%s; %s; the group"
                    " log file/position: %s %lu", get_type_str(),
                    thd->is_error() ? thd->get_stmt_da()->message_text() :
                    "unexpected error",
                    const_cast<Relay_log_info*>(rli)->get_rpl_log_name(),
                    (ulong) common_header->log_pos);
      }
    }
   /* We are at end of the statement (STMT_END_F flag), lets clean
     the memory which was used from thd's mem_root now.
     This needs to be done only if we are here in SQL thread context.
     In other flow ( in case of a regular thread which can happen
     when the thread is applying BINLOG'...' row event) we should
     *not* try to free the memory here. It will be done latter
     in dispatch_command() after command execution is completed.
    */
   if (thd->slave_thread)
     free_root(thd->mem_root, MYF(MY_KEEP_PREALLOC));
  }
  DBUG_RETURN(error);
}

Log_event::enum_skip_reason
Rows_log_event::do_shall_skip(Relay_log_info *rli)
{
  /*
    If the slave skip counter is 1 and this event does not end a
    statement, then we should not start executing on the next event.
    Otherwise, we defer the decision to the normal skipping logic.
  */
  if (rli->slave_skip_counter == 1 && !get_flags(STMT_END_F))
    return Log_event::EVENT_SKIP_IGNORE;
  else
    return Log_event::do_shall_skip(rli);
}

/**
   The function is called at Rows_log_event statement commit time,
   normally from Rows_log_event::do_update_pos() and possibly from
   Query_log_event::do_apply_event() of the COMMIT.
   The function commits the last statement for engines, binlog and
   releases resources have been allocated for the statement.

   @retval  0         Ok.
   @retval  non-zero  Error at the commit.
 */

static int rows_event_stmt_cleanup(Relay_log_info const *rli, THD * thd)
{
  DBUG_EXECUTE_IF("simulate_rows_event_cleanup_failure",
                  {
                  my_error(ER_ERROR_DURING_COMMIT, MYF(0), 1);
                  return (1);
                  });
  int error;
  {
    /*
      This is the end of a statement or transaction, so close (and
      unlock) the tables we opened when processing the
      Table_map_log_event starting the statement.

      OBSERVER.  This will clear *all* mappings, not only those that
      are open for the table. There is not good handle for on-close
      actions for tables.

      NOTE. Even if we have no table ('table' == 0) we still need to be
      here, so that we increase the group relay log position. If we didn't, we
      could have a group relay log position which lags behind "forever"
      (assume the last master's transaction is ignored by the slave because of
      replicate-ignore rules).
    */
    error= thd->binlog_flush_pending_rows_event(TRUE);

    /*
      If this event is not in a transaction, the call below will, if some
      transactional storage engines are involved, commit the statement into
      them and flush the pending event to binlog.
      If this event is in a transaction, the call will do nothing, but a
      Xid_log_event will come next which will, if some transactional engines
      are involved, commit the transaction and flush the pending event to the
      binlog.
      If there was a deadlock the transaction should have been rolled back
      already. So there should be no need to rollback the transaction.
    */
    DBUG_ASSERT(! thd->transaction_rollback_request);
    error|= (error ? trans_rollback_stmt(thd) : trans_commit_stmt(thd));

    /*
      Now what if this is not a transactional engine? we still need to
      flush the pending event to the binlog; we did it with
      thd->binlog_flush_pending_rows_event(). Note that we imitate
      what is done for real queries: a call to
      ha_autocommit_or_rollback() (sometimes only if involves a
      transactional engine), and a call to be sure to have the pending
      event flushed.
    */

    /*
      @todo We should probably not call
      reset_current_stmt_binlog_format_row() from here.

      Note: this applies to log_event_old.cc too

      Btw, the previous comment about transactional engines does not
      seem related to anything that happens here.
      /Sven
    */
    thd->reset_current_stmt_binlog_format_row();

    const_cast<Relay_log_info*>(rli)->cleanup_context(thd, 0);

    /*
      Clean sql_command value
    */
    thd->lex->sql_command= SQLCOM_END;

  }
  return error;
}

/**
   The method either increments the relay log position or
   commits the current statement and increments the master group
   possition if the event is STMT_END_F flagged and
   the statement corresponds to the autocommit query (i.e replicated
   without wrapping in BEGIN/COMMIT)

   @retval 0         Success
   @retval non-zero  Error in the statement commit
 */
int
Rows_log_event::do_update_pos(Relay_log_info *rli)
{
  DBUG_ENTER("Rows_log_event::do_update_pos");
  int error= 0;

  DBUG_PRINT("info", ("flags: %s",
                      get_flags(STMT_END_F) ? "STMT_END_F " : ""));

  /* Worker does not execute binlog update position logics */
  DBUG_ASSERT(!is_mts_worker(rli->info_thd));

  if (get_flags(STMT_END_F))
  {
    /*
      Indicate that a statement is finished.
      Step the group log position if we are not in a transaction,
      otherwise increase the event log position.
    */
    error= rli->stmt_done(common_header->log_pos);
  }
  else
  {
    rli->inc_event_relay_log_pos();
  }

  DBUG_RETURN(error);
}

#endif /* !defined(MYSQL_CLIENT) && defined(HAVE_REPLICATION) */

#ifndef MYSQL_CLIENT
bool Rows_log_event::write_data_header(IO_CACHE *file)
{
  uchar buf[Binary_log_event::ROWS_HEADER_LEN_V2];	// No need to init the buffer
  DBUG_ASSERT(m_table_id.is_valid());
  DBUG_EXECUTE_IF("old_row_based_repl_4_byte_map_id_master",
                  {
                    int4store(buf + 0, (ulong) m_table_id.id());
                    int2store(buf + 4, m_flags);
                    return (wrapper_my_b_safe_write(file, buf, 6));
                  });
  int6store(buf + ROWS_MAPID_OFFSET, m_table_id.id());
  int2store(buf + ROWS_FLAGS_OFFSET, m_flags);
  int rc = 0;
  if (likely(!log_bin_use_v1_row_events))
  {
    /*
       v2 event, with variable header portion.
       Determine length of variable header payload
    */
    uint16 vhlen= 2;
    uint16 vhpayloadlen= 0;
    uint16 extra_data_len= 0;
    if (m_extra_row_data)
    {
      extra_data_len= m_extra_row_data[EXTRA_ROW_INFO_LEN_OFFSET];
      vhpayloadlen= ROWS_V_TAG_LEN + extra_data_len;
    }

    /* Var-size header len includes len itself */
    int2store(buf + ROWS_VHLEN_OFFSET, vhlen + vhpayloadlen);
    rc= wrapper_my_b_safe_write(file, buf, Binary_log_event::ROWS_HEADER_LEN_V2);

    /* Write var-sized payload, if any */
    if ((vhpayloadlen > 0) &&
        (rc == 0))
    {
      /* Add tag and extra row info */
      uchar type_code= ROWS_V_EXTRAINFO_TAG;
      rc= wrapper_my_b_safe_write(file, &type_code, ROWS_V_TAG_LEN);
      if (rc==0)
        rc= wrapper_my_b_safe_write(file, m_extra_row_data, extra_data_len);
    }
  }
  else
  {
    rc= wrapper_my_b_safe_write(file, buf, Binary_log_event::ROWS_HEADER_LEN_V1);
  }

  return (rc != 0);
}

bool Rows_log_event::write_data_body(IO_CACHE*file)
{
  /*
     Note that this should be the number of *bits*, not the number of
     bytes.
  */
  uchar sbuf[sizeof(m_width) + 1];
  my_ptrdiff_t const data_size= m_rows_cur - m_rows_buf;
  bool res= false;
  uchar *const sbuf_end= net_store_length(sbuf, (size_t) m_width);
  DBUG_ASSERT(static_cast<size_t>(sbuf_end - sbuf) <= sizeof(sbuf));

  DBUG_DUMP("m_width", sbuf, (size_t) (sbuf_end - sbuf));
  res= res || wrapper_my_b_safe_write(file, sbuf, (size_t) (sbuf_end - sbuf));

  DBUG_DUMP("m_cols", (uchar*) m_cols.bitmap, no_bytes_in_map(&m_cols));
  res= res || wrapper_my_b_safe_write(file, (uchar*) m_cols.bitmap,
                              no_bytes_in_map(&m_cols));
  /*
    TODO[refactor write]: Remove the "down cast" here (and elsewhere).
   */
  if (get_general_type_code() == binary_log::UPDATE_ROWS_EVENT)
  {
    DBUG_DUMP("m_cols_ai", (uchar*) m_cols_ai.bitmap,
              no_bytes_in_map(&m_cols_ai));
    res= res || wrapper_my_b_safe_write(file, (uchar*) m_cols_ai.bitmap,
                                no_bytes_in_map(&m_cols_ai));
  }
  DBUG_DUMP("rows", m_rows_buf, data_size);
  res= res || wrapper_my_b_safe_write(file, m_rows_buf, (size_t) data_size);

  return res;

}
#endif

#if defined(HAVE_REPLICATION) && !defined(MYSQL_CLIENT)
int Rows_log_event::pack_info(Protocol *protocol)
{
  char buf[256];
  char const *const flagstr=
    get_flags(STMT_END_F) ? " flags: STMT_END_F" : "";
  size_t bytes= my_snprintf(buf, sizeof(buf),
                            "table_id: %llu%s", m_table_id.id(), flagstr);
  protocol->store(buf, bytes, &my_charset_bin);
  return 0;
}
#endif

#ifdef MYSQL_CLIENT
void Rows_log_event::print_helper(FILE *file,
                                  PRINT_EVENT_INFO *print_event_info,
                                  char const *const name)
{
  IO_CACHE *const head= &print_event_info->head_cache;
  IO_CACHE *const body= &print_event_info->body_cache;
  if (!print_event_info->short_form)
  {
    bool const last_stmt_event= get_flags(STMT_END_F);
    print_header(head, print_event_info, !last_stmt_event);
    my_b_printf(head, "\t%s: table id %llu%s\n",
                name, m_table_id.id(),
                last_stmt_event ? " flags: STMT_END_F" : "");
    print_base64(body, print_event_info, !last_stmt_event);
  }
}
#endif

/**************************************************************************
	Table_map_log_event member functions and support functions
**************************************************************************/

/**
  @page How replication of field metadata works.
  
  When a table map is created, the master first calls 
  Table_map_log_event::save_field_metadata() which calculates how many 
  values will be in the field metadata. Only those fields that require the 
  extra data are added. The method also loops through all of the fields in 
  the table calling the method Field::save_field_metadata() which returns the
  values for the field that will be saved in the metadata and replicated to
  the slave. Once all fields have been processed, the table map is written to
  the binlog adding the size of the field metadata and the field metadata to
  the end of the body of the table map.

  When a table map is read on the slave, the field metadata is read from the 
  table map and passed to the table_def class constructor which saves the 
  field metadata from the table map into an array based on the type of the 
  field. Field metadata values not present (those fields that do not use extra 
  data) in the table map are initialized as zero (0). The array size is the 
  same as the columns for the table on the slave.

  Additionally, values saved for field metadata on the master are saved as a 
  string of bytes (uchar) in the binlog. A field may require 1 or more bytes
  to store the information. In cases where values require multiple bytes 
  (e.g. values > 255), the endian-safe methods are used to properly encode 
  the values on the master and decode them on the slave. When the field
  metadata values are captured on the slave, they are stored in an array of
  type uint16. This allows the least number of casts to prevent casting bugs
  when the field metadata is used in comparisons of field attributes. When
  the field metadata is used for calculating addresses in pointer math, the
  type used is uint32. 
*/

#if !defined(MYSQL_CLIENT)
/**
  Save the field metadata based on the real_type of the field.
  The metadata saved depends on the type of the field. Some fields
  store a single byte for pack_length() while others store two bytes
  for field_length (max length).
  
  @retval  0  Ok.

  @todo
  We may want to consider changing the encoding of the information.
  Currently, the code attempts to minimize the number of bytes written to 
  the tablemap. There are at least two other alternatives; 1) using 
  net_store_length() to store the data allowing it to choose the number of
  bytes that are appropriate thereby making the code much easier to 
  maintain (only 1 place to change the encoding), or 2) use a fixed number
  of bytes for each field. The problem with option 1 is that net_store_length()
  will use one byte if the value < 251, but 3 bytes if it is > 250. Thus,
  for fields like CHAR which can be no larger than 255 characters, the method
  will use 3 bytes when the value is > 250. Further, every value that is
  encoded using 2 parts (e.g., pack_length, field_length) will be numerically
  > 250 therefore will use 3 bytes for eah value. The problem with option 2
  is less wasteful for space but does waste 1 byte for every field that does
  not encode 2 parts. 
*/
int Table_map_log_event::save_field_metadata()
{
  DBUG_ENTER("Table_map_log_event::save_field_metadata");
  int index= 0;
  for (unsigned int i= 0; i < m_table->s->fields ; i++)
  {
    DBUG_PRINT("debug", ("field_type: %d", m_coltype[i]));
    index+= m_table->s->field[i]->save_field_metadata(&m_field_metadata[index]);
  }
  DBUG_RETURN(index);
}
#endif /* !defined(MYSQL_CLIENT) */

/*
  Constructor used to build an event for writing to the binary log.
  Mats says tbl->s lives longer than this event so it's ok to copy pointers
  (tbl->s->db etc) and not pointer content.
 */
#if !defined(MYSQL_CLIENT)
Table_map_log_event::Table_map_log_event(THD *thd_arg, TABLE *tbl,
                                         const Table_id& tid,
                                         bool using_trans)
  : binary_log::Table_map_event(tid, tbl->s->fields, (tbl->s->db.str),
                                ((tbl->s->db.str) ? tbl->s->db.length : 0),
                                (tbl->s->table_name.str),
                                (tbl->s->table_name.length)),
    Log_event(thd_arg, 0,
              using_trans ? Log_event::EVENT_TRANSACTIONAL_CACHE :
                            Log_event::EVENT_STMT_CACHE,
              Log_event::EVENT_NORMAL_LOGGING,
              header(), footer())
{
  common_header->type_code= binary_log::TABLE_MAP_EVENT;
  m_table= tbl;
  m_flags= TM_BIT_LEN_EXACT_F;

  uchar cbuf[sizeof(m_colcnt) + 1];
  uchar *cbuf_end;
  DBUG_ASSERT(m_table_id.is_valid());
  /*
    In TABLE_SHARE, "db" and "table_name" are 0-terminated (see this comment in
    table.cc / alloc_table_share():
      Use the fact the key is db/0/table_name/0
    As we rely on this let's assert it.
  */
  DBUG_ASSERT((tbl->s->db.str == 0) ||
              (tbl->s->db.str[tbl->s->db.length] == 0));
  DBUG_ASSERT(tbl->s->table_name.str[tbl->s->table_name.length] == 0);


  m_data_size=  Binary_log_event::TABLE_MAP_HEADER_LEN;
  DBUG_EXECUTE_IF("old_row_based_repl_4_byte_map_id_master", m_data_size= 6;);
  m_data_size+= m_dblen + 2;	// Include length and terminating \0
  m_data_size+= m_tbllen + 2;	// Include length and terminating \0
  cbuf_end= net_store_length(cbuf, (size_t) m_colcnt);
  DBUG_ASSERT(static_cast<size_t>(cbuf_end - cbuf) <= sizeof(cbuf));
  m_data_size+= (cbuf_end - cbuf) + m_colcnt;	// COLCNT and column types

  m_coltype= (uchar *)my_malloc(key_memory_log_event,
                                m_colcnt, MYF(MY_WME));

  DBUG_ASSERT(m_colcnt == m_table->s->fields);
  for (unsigned int i= 0; i < m_table->s->fields; ++i)
    m_coltype[i]= m_table->field[i]->binlog_type();


  /*
    Calculate a bitmap for the results of maybe_null() for all columns.
    The bitmap is used to determine when there is a column from the master
    that is not on the slave and is null and thus not in the row data during
    replication.
  */
  uint num_null_bytes= (m_table->s->fields + 7) / 8;
  m_data_size+= num_null_bytes;
  /*
    m_null_bits is a pointer indicating which columns can have a null value
    in a particular table.
  */
  m_null_bits= (uchar *)my_malloc(key_memory_log_event,
                                  num_null_bytes, MYF(MY_WME));

  m_field_metadata= (uchar*)my_malloc(key_memory_log_event,
                                      (m_colcnt * 2), MYF(MY_WME));
  memset(m_field_metadata, 0, (m_colcnt * 2));

  if (m_null_bits != NULL && m_field_metadata != NULL && m_coltype != NULL)
    is_valid_param= true;
  /*
    Create an array for the field metadata and store it.
  */
  m_field_metadata_size= save_field_metadata();
  DBUG_ASSERT(m_field_metadata_size <= (m_colcnt * 2));

  /*
    Now set the size of the data to the size of the field metadata array
    plus one or three bytes (see pack.c:net_store_length) for number of 
    elements in the field metadata array.
  */
  if (m_field_metadata_size < 251)
    m_data_size+= m_field_metadata_size + 1; 
  else
    m_data_size+= m_field_metadata_size + 3; 

  memset(m_null_bits, 0, num_null_bytes);
  for (unsigned int i= 0 ; i < m_table->s->fields ; ++i)
    if (m_table->field[i]->maybe_null())
      m_null_bits[(i / 8)]+= 1 << (i % 8);
  /*
    Marking event to require sequential execution in MTS
    if the query might have updated FK-referenced db.
    Unlike Query_log_event where this fact is encoded through 
    the accessed db list in the Table_map case m_flags is exploited.
  */
  uchar dbs= thd_arg->get_binlog_accessed_db_names() ?
    thd_arg->get_binlog_accessed_db_names()->elements : 0;
  if (dbs == 1)
  {
    char *db_name= thd_arg->get_binlog_accessed_db_names()->head();
    if (!strcmp(db_name, ""))
      m_flags |= TM_REFERRED_FK_DB_F;
  }
}
#endif /* !defined(MYSQL_CLIENT) */

/*
  Constructor used by slave to read the event from the binary log.
 */
#if defined(HAVE_REPLICATION)
Table_map_log_event::Table_map_log_event(const char *buf, uint event_len,
                                         const Format_description_event
                                         *description_event)

   : binary_log::Table_map_event(buf, event_len, description_event),
     Log_event(header(), footer())
#ifndef MYSQL_CLIENT
    ,m_table(NULL)
#endif
{
  DBUG_ENTER("Table_map_log_event::Table_map_log_event(const char*,uint,...)");
  if (m_null_bits != NULL && m_field_metadata != NULL && m_coltype != NULL)
    is_valid_param= true;
  DBUG_ASSERT(header()->type_code == binary_log::TABLE_MAP_EVENT);
  DBUG_VOID_RETURN;
}
#endif

Table_map_log_event::~Table_map_log_event()
{
  if(m_null_bits)
  {
    my_free(m_null_bits);
    m_null_bits= NULL;
  }
  if(m_field_metadata)
  {
    my_free(m_field_metadata);
    m_field_metadata= NULL;
  }
}

/*
  Return value is an error code, one of:

      -1     Failure to open table   [from open_tables()]
       0     Success
       1     No room for more tables [from set_table()]
       2     Out of memory           [from set_table()]
       3     Wrong table definition
       4     Daisy-chaining RBR with SBR not possible
 */

#if !defined(MYSQL_CLIENT) && defined(HAVE_REPLICATION)

enum enum_tbl_map_status
{
  /* no duplicate identifier found */
  OK_TO_PROCESS= 0,

  /* this table map must be filtered out */
  FILTERED_OUT= 1,

  /* identifier mapping table with different properties */
  SAME_ID_MAPPING_DIFFERENT_TABLE= 2,
  
  /* a duplicate identifier was found mapping the same table */
  SAME_ID_MAPPING_SAME_TABLE= 3
};

/*
  Checks if this table map event should be processed or not. First
  it checks the filtering rules, and then looks for duplicate identifiers
  in the existing list of rli->tables_to_lock.

  It checks that there hasn't been any corruption by verifying that there
  are no duplicate entries with different properties.

  In some cases, some binary logs could get corrupted, showing several
  tables mapped to the same table_id, 0 (see: BUG#56226). Thus we do this
  early sanity check for such cases and avoid that the server crashes 
  later.

  In some corner cases, the master logs duplicate table map events, i.e.,
  same id, same database name, same table name (see: BUG#37137). This is
  different from the above as it's the same table that is mapped again 
  to the same identifier. Thus we cannot just check for same ids and 
  assume that the event is corrupted we need to check every property. 

  NOTE: in the event that BUG#37137 ever gets fixed, this extra check 
        will still be valid because we would need to support old binary 
        logs anyway.

  @param rli The relay log info reference.
  @param table_list A list element containing the table to check against.
  @return OK_TO_PROCESS 
            if there was no identifier already in rli->tables_to_lock 
            
          FILTERED_OUT
            if the event is filtered according to the filtering rules

          SAME_ID_MAPPING_DIFFERENT_TABLE 
            if the same identifier already maps a different table in 
            rli->tables_to_lock

          SAME_ID_MAPPING_SAME_TABLE 
            if the same identifier already maps the same table in 
            rli->tables_to_lock.
*/
static enum_tbl_map_status
check_table_map(Relay_log_info const *rli, RPL_TABLE_LIST *table_list)
{
  DBUG_ENTER("check_table_map");
  enum_tbl_map_status res= OK_TO_PROCESS;

  if (rli->info_thd->slave_thread /* filtering is for slave only */ &&
      (!rpl_filter->db_ok(table_list->db) ||
       (rpl_filter->is_on() && !rpl_filter->tables_ok("", table_list))))
    res= FILTERED_OUT;
  else
  {
    RPL_TABLE_LIST *ptr= static_cast<RPL_TABLE_LIST*>(rli->tables_to_lock);
    for(uint i=0 ; ptr && (i< rli->tables_to_lock_count); 
        ptr= static_cast<RPL_TABLE_LIST*>(ptr->next_local), i++)
    {
      if (ptr->table_id == table_list->table_id)
      {

        if (strcmp(ptr->db, table_list->db) || 
            strcmp(ptr->alias, table_list->table_name) || 
            ptr->lock_type != TL_WRITE) // the ::do_apply_event always sets TL_WRITE
          res= SAME_ID_MAPPING_DIFFERENT_TABLE;
        else
          res= SAME_ID_MAPPING_SAME_TABLE;

        break;
      }
    }
  }

  DBUG_PRINT("debug", ("check of table map ended up with: %u", res));

  DBUG_RETURN(res);
}

int Table_map_log_event::do_apply_event(Relay_log_info const *rli)
{
  RPL_TABLE_LIST *table_list;
  char *db_mem, *tname_mem, *ptr;
  size_t dummy_len;
  void *memory;
  DBUG_ENTER("Table_map_log_event::do_apply_event(Relay_log_info*)");
  DBUG_ASSERT(rli->info_thd == thd);

  /* Step the query id to mark what columns that are actually used. */
  thd->set_query_id(next_query_id());

  if (!(memory= my_multi_malloc(key_memory_log_event,
                                MYF(MY_WME),
                                &table_list, sizeof(RPL_TABLE_LIST),
                                &db_mem, (uint) NAME_LEN + 1,
                                &tname_mem, (uint) NAME_LEN + 1,
                                NullS)))
    DBUG_RETURN(HA_ERR_OUT_OF_MEM);

  my_stpcpy(db_mem, m_dbnam.c_str());
  my_stpcpy(tname_mem, m_tblnam.c_str());

  if (lower_case_table_names)
  {
    my_casedn_str(system_charset_info, db_mem);
    my_casedn_str(system_charset_info, tname_mem);
  }

  /* rewrite rules changed the database */
  if (((ptr= (char*) rpl_filter->get_rewrite_db(db_mem, &dummy_len)) != db_mem))
    my_stpcpy(db_mem, ptr);

  table_list->init_one_table(db_mem, strlen(db_mem),
                             tname_mem, strlen(tname_mem),
                             tname_mem, TL_WRITE);

  table_list->table_id=
    DBUG_EVALUATE_IF("inject_tblmap_same_id_maps_diff_table", 0, m_table_id.id());
  table_list->updating= 1;
  table_list->required_type= FRMTYPE_TABLE;
  DBUG_PRINT("debug", ("table: %s is mapped to %llu", table_list->table_name,
                       table_list->table_id.id()));

  enum_tbl_map_status tblmap_status= check_table_map(rli, table_list);
  if (tblmap_status == OK_TO_PROCESS)
  {
    DBUG_ASSERT(thd->lex->query_tables != table_list);

    /*
      Use placement new to construct the table_def instance in the
      memory allocated for it inside table_list.

      The memory allocated by the table_def structure (i.e., not the
      memory allocated *for* the table_def structure) is released
      inside Relay_log_info::clear_tables_to_lock() by calling the
      table_def destructor explicitly.
    */
    new (&table_list->m_tabledef)
        table_def(m_coltype, m_colcnt,
                  m_field_metadata, m_field_metadata_size,
                  m_null_bits, m_flags);

    table_list->m_tabledef_valid= TRUE;
    table_list->m_conv_table= NULL;
    table_list->open_type= OT_BASE_ONLY;

    /*
      We record in the slave's information that the table should be
      locked by linking the table into the list of tables to lock.
    */
    table_list->next_global= table_list->next_local= rli->tables_to_lock;
    const_cast<Relay_log_info*>(rli)->tables_to_lock= table_list;
    const_cast<Relay_log_info*>(rli)->tables_to_lock_count++;
    /* 'memory' is freed in clear_tables_to_lock */
  }
  else  // FILTERED_OUT, SAME_ID_MAPPING_*
  {
    /*
      If mapped already but with different properties, we raise an
      error.
      If mapped already but with same properties we skip the event.
      If filtered out we skip the event.

      In all three cases, we need to free the memory previously 
      allocated.
     */
    if (tblmap_status == SAME_ID_MAPPING_DIFFERENT_TABLE)
    {
      /*
        Something bad has happened. We need to stop the slave as strange things
        could happen if we proceed: slave crash, wrong table being updated, ...
        As a consequence we push an error in this case.
       */

      char buf[256];

      my_snprintf(buf, sizeof(buf), 
                  "Found table map event mapping table id %llu which "
                  "was already mapped but with different settings.",
                  table_list->table_id.id());

      if (thd->slave_thread)
        rli->report(ERROR_LEVEL, ER_SLAVE_FATAL_ERROR, 
                    ER(ER_SLAVE_FATAL_ERROR), buf);
      else
        /* 
          For the cases in which a 'BINLOG' statement is set to 
          execute in a user session 
         */
        my_printf_error(ER_SLAVE_FATAL_ERROR, ER(ER_SLAVE_FATAL_ERROR), 
                        MYF(0), buf);
    } 
    
    my_free(memory);
  }

  DBUG_RETURN(tblmap_status == SAME_ID_MAPPING_DIFFERENT_TABLE);
}

Log_event::enum_skip_reason
Table_map_log_event::do_shall_skip(Relay_log_info *rli)
{
  /*
    If the slave skip counter is 1, then we should not start executing
    on the next event.
  */
  return continue_group(rli);
}

int Table_map_log_event::do_update_pos(Relay_log_info *rli)
{
  rli->inc_event_relay_log_pos();
  return 0;
}

#endif /* !defined(MYSQL_CLIENT) && defined(HAVE_REPLICATION) */

#ifndef MYSQL_CLIENT
bool Table_map_log_event::write_data_header(IO_CACHE *file)
{
  DBUG_ASSERT(m_table_id.is_valid());
  uchar buf[Binary_log_event::TABLE_MAP_HEADER_LEN];
  DBUG_EXECUTE_IF("old_row_based_repl_4_byte_map_id_master",
                  {
                    int4store(buf + 0, static_cast<uint32>(m_table_id.id()));
                    int2store(buf + 4, m_flags);
                    return (wrapper_my_b_safe_write(file, buf, 6));
                  });
  int6store(buf + TM_MAPID_OFFSET, m_table_id.id());
  int2store(buf + TM_FLAGS_OFFSET, m_flags);
  return (wrapper_my_b_safe_write(file, buf, Binary_log_event::TABLE_MAP_HEADER_LEN));
}

bool Table_map_log_event::write_data_body(IO_CACHE *file)
{
  DBUG_ASSERT(!m_dbnam.empty());
  DBUG_ASSERT(!m_tblnam.empty());
  /* We use only one byte per length for storage in event: */
  DBUG_ASSERT(m_dblen <= 128);
  DBUG_ASSERT(m_tbllen <= 128);

  uchar const dbuf[]= { (uchar) m_dblen };
  uchar const tbuf[]= { (uchar) m_tbllen };

  uchar cbuf[sizeof(m_colcnt) + 1];
  uchar *const cbuf_end= net_store_length(cbuf, (size_t) m_colcnt);
  DBUG_ASSERT(static_cast<size_t>(cbuf_end - cbuf) <= sizeof(cbuf));

  /*
    Store the size of the field metadata.
  */
  uchar mbuf[sizeof(m_field_metadata_size)];
  uchar *const mbuf_end= net_store_length(mbuf, m_field_metadata_size);

  return (wrapper_my_b_safe_write(file, dbuf, sizeof(dbuf)) ||
          wrapper_my_b_safe_write(file,
                                  (const uchar*)m_dbnam.c_str(),
                                  m_dblen+1) ||
          wrapper_my_b_safe_write(file, tbuf, sizeof(tbuf)) ||
          wrapper_my_b_safe_write(file,
                                 (const uchar*)m_tblnam.c_str(),
                                  m_tbllen+1) ||
          wrapper_my_b_safe_write(file, cbuf, (size_t) (cbuf_end - cbuf)) ||
          wrapper_my_b_safe_write(file, m_coltype, m_colcnt) ||
          wrapper_my_b_safe_write(file, mbuf, (size_t) (mbuf_end - mbuf)) ||
          wrapper_my_b_safe_write(file,
                                  m_field_metadata, m_field_metadata_size),
          wrapper_my_b_safe_write(file, m_null_bits, (m_colcnt + 7) / 8));
 }
#endif

#if defined(HAVE_REPLICATION) && !defined(MYSQL_CLIENT)

/*
  Print some useful information for the SHOW BINARY LOG information
  field.
 */

#if defined(HAVE_REPLICATION) && !defined(MYSQL_CLIENT)
int Table_map_log_event::pack_info(Protocol *protocol)
{
  char buf[256];
  size_t bytes= my_snprintf(buf, sizeof(buf),
                            "table_id: %llu (%s.%s)",
                            m_table_id.id(), m_dbnam.c_str(), m_tblnam.c_str());
  protocol->store(buf, bytes, &my_charset_bin);
  return 0;
}
#endif


#endif


#ifdef MYSQL_CLIENT
void Table_map_log_event::print(FILE *, PRINT_EVENT_INFO *print_event_info)
{
  if (!print_event_info->short_form)
  {
    print_header(&print_event_info->head_cache, print_event_info, TRUE);
    my_b_printf(&print_event_info->head_cache,
                "\tTable_map: `%s`.`%s` mapped to number %llu\n",
                m_dbnam.c_str(), m_tblnam.c_str(), m_table_id.id());
    print_base64(&print_event_info->body_cache, print_event_info, TRUE);
  }
}
#endif

/**************************************************************************
	Write_rows_log_event member functions
**************************************************************************/

/*
  Constructor used to build an event for writing to the binary log.
 */
#if !defined(MYSQL_CLIENT)
Write_rows_log_event::Write_rows_log_event(THD *thd_arg, TABLE *tbl_arg,
                                           const Table_id& tid_arg,
                                           bool is_transactional,
                                           const uchar* extra_row_info)
: binary_log::Rows_event(m_type),
  Rows_log_event(thd_arg, tbl_arg, tid_arg, tbl_arg->write_set, is_transactional,
                   log_bin_use_v1_row_events?
                   binary_log::WRITE_ROWS_EVENT_V1:
                   binary_log::WRITE_ROWS_EVENT,
                   extra_row_info)
{
  common_header->type_code= m_type;
}
#endif

/*
  Constructor used by slave to read the event from the binary log.
 */
#ifdef HAVE_REPLICATION
Write_rows_log_event::Write_rows_log_event(const char *buf, uint event_len,
                                           const Format_description_event
                                           *description_event)
: binary_log::Rows_event(buf, event_len, description_event),
  Rows_log_event(buf, event_len, description_event),
  binary_log::Write_rows_event(buf, event_len, description_event)
{
  DBUG_ASSERT(header()->type_code == m_type);
}
#endif

#if !defined(MYSQL_CLIENT) && defined(HAVE_REPLICATION)
int
Write_rows_log_event::do_before_row_operations(const Slave_reporting_capability *const)
{
  int error= 0;

  m_table->file->rpl_before_write_rows();

  /*
    Increment the global status insert count variable
  */
  if (get_flags(STMT_END_F))
    thd->status_var.com_stat[SQLCOM_INSERT]++;

  /*
    Let storage engines treat this event as an INSERT command.

    Set 'sql_command' as SQLCOM_INSERT after the tables are locked.
    When locking the tables, it should be SQLCOM_END.
    THD::decide_binlog_format which is called from "lock tables"
    assumes that row_events will have 'sql_command' as SQLCOM_END.
  */
  thd->lex->sql_command= SQLCOM_INSERT;

  /**
     todo: to introduce a property for the event (handler?) which forces
     applying the event in the replace (idempotent) fashion.
  */
  if ((rbr_exec_mode == RBR_EXEC_MODE_IDEMPOTENT) ||
      (m_table->s->db_type()->db_type == DB_TYPE_NDBCLUSTER))
  {
    /*
      We are using REPLACE semantics and not INSERT IGNORE semantics
      when writing rows, that is: new rows replace old rows.  We need to
      inform the storage engine that it should use this behaviour.
    */
    
    /* Tell the storage engine that we are using REPLACE semantics. */
    thd->lex->duplicates= DUP_REPLACE;
    
    /*
      Pretend we're executing a REPLACE command: this is needed for
      InnoDB and NDB Cluster since they are not (properly) checking the
      lex->duplicates flag.
    */
    thd->lex->sql_command= SQLCOM_REPLACE;
    /* 
       Do not raise the error flag in case of hitting to an unique attribute
    */
    m_table->file->extra(HA_EXTRA_IGNORE_DUP_KEY);
    /* 
       NDB specific: update from ndb master wrapped as Write_rows
       so that the event should be applied to replace slave's row
    */
    m_table->file->extra(HA_EXTRA_WRITE_CAN_REPLACE);
    /* 
       NDB specific: if update from ndb master wrapped as Write_rows
       does not find the row it's assumed idempotent binlog applying
       is taking place; don't raise the error.
    */
    m_table->file->extra(HA_EXTRA_IGNORE_NO_KEY);
    /*
      TODO: the cluster team (Tomas?) says that it's better if the engine knows
      how many rows are going to be inserted, then it can allocate needed memory
      from the start.
    */
  }

 
  /* Honor next number column if present */
  m_table->next_number_field= m_table->found_next_number_field;
  /*
   * Fixed Bug#45999, In RBR, Store engine of Slave auto-generates new
   * sequence numbers for auto_increment fields if the values of them are 0.
   * If generateing a sequence number is decided by the values of
   * table->auto_increment_field_not_null and SQL_MODE(if includes
   * MODE_NO_AUTO_VALUE_ON_ZERO) in update_auto_increment function.
   * SQL_MODE of slave sql thread is always consistency with master's.
   * In RBR, auto_increment fields never are NULL, except if the auto_inc
   * column exists only on the slave side (i.e., in an extra column
   * on the slave's table).
   */
  if (!is_auto_inc_in_extra_columns())
    m_table->auto_increment_field_not_null= TRUE;
  else
  {
    /*
      Here we have checked that there is an extra field
      on this server's table that has an auto_inc column.

      Mark that the auto_increment field is null and mark
      the read and write set bits.

      (There can only be one AUTO_INC column, it is always
       indexed and it cannot have a DEFAULT value).
    */
    m_table->auto_increment_field_not_null= FALSE;
    m_table->mark_auto_increment_column();
  }

  /**
     Sets it to ROW_LOOKUP_NOT_NEEDED.
   */
  decide_row_lookup_algorithm_and_key();
  DBUG_ASSERT(m_rows_lookup_algorithm==ROW_LOOKUP_NOT_NEEDED);

  return error;
}

int 
Write_rows_log_event::do_after_row_operations(const Slave_reporting_capability *const,
                                              int error)
{
  int local_error= 0;

  /**
    Clear the write_set bit for auto_inc field that only
    existed on the destination table as an extra column.
   */
  if (is_auto_inc_in_extra_columns())
  {
    bitmap_clear_bit(m_table->write_set, m_table->next_number_field->field_index);
    bitmap_clear_bit( m_table->read_set, m_table->next_number_field->field_index);

    if (get_flags(STMT_END_F))
      m_table->file->ha_release_auto_increment();
  }
  m_table->next_number_field=0;
  m_table->auto_increment_field_not_null= FALSE;
  if ((rbr_exec_mode == RBR_EXEC_MODE_IDEMPOTENT) ||
      m_table->s->db_type()->db_type == DB_TYPE_NDBCLUSTER)
  {
    m_table->file->extra(HA_EXTRA_NO_IGNORE_DUP_KEY);
    m_table->file->extra(HA_EXTRA_WRITE_CANNOT_REPLACE);
    /*
      resetting the extra with 
      table->file->extra(HA_EXTRA_NO_IGNORE_NO_KEY); 
      fires bug#27077
      explanation: file->reset() performs this duty
      ultimately. Still todo: fix
    */
  }
  if ((local_error= m_table->file->ha_end_bulk_insert()))
  {
    m_table->file->print_error(local_error, MYF(0));
  }

  m_rows_lookup_algorithm= ROW_LOOKUP_UNDEFINED;
  m_table->file->rpl_after_write_rows();

  return error? error : local_error;
}

#if !defined(MYSQL_CLIENT) && defined(HAVE_REPLICATION)

/*
  Check if there are more UNIQUE keys after the given key.
*/
static int
last_uniq_key(TABLE *table, uint keyno)
{
  while (++keyno < table->s->keys)
    if (table->key_info[keyno].flags & HA_NOSAME)
      return 0;
  return 1;
}

/**
   Check if an error is a duplicate key error.

   This function is used to check if an error code is one of the
   duplicate key error, i.e., and error code for which it is sensible
   to do a <code>get_dup_key()</code> to retrieve the duplicate key.

   @param errcode The error code to check.

   @return <code>true</code> if the error code is such that
   <code>get_dup_key()</code> will return true, <code>false</code>
   otherwise.
 */
bool
is_duplicate_key_error(int errcode)
{
  switch (errcode)
  {
  case HA_ERR_FOUND_DUPP_KEY:
  case HA_ERR_FOUND_DUPP_UNIQUE:
    return true;
  }
  return false;
}

/**
  Write the current row into event's table.

  The row is located in the row buffer, pointed by @c m_curr_row member.
  Number of columns of the row is stored in @c m_width member (it can be 
  different from the number of columns in the table to which we insert). 
  Bitmap @c m_cols indicates which columns are present in the row. It is assumed 
  that event's table is already open and pointed by @c m_table.

  If the same record already exists in the table it can be either overwritten 
  or an error is reported depending on the value of @c overwrite flag 
  (error reporting not yet implemented). Note that the matching record can be
  different from the row we insert if we use primary keys to identify records in
  the table.

  The row to be inserted can contain values only for selected columns. The 
  missing columns are filled with default values using @c prepare_record() 
  function. If a matching record is found in the table and @c overwritte is
  true, the missing columns are taken from it.

  @param  rli   Relay log info (needed for row unpacking).
  @param  overwrite  
                Shall we overwrite if the row already exists or signal 
                error (currently ignored).

  @returns Error code on failure, 0 on success.

  This method, if successful, sets @c m_curr_row_end pointer to point at the
  next row in the rows buffer. This is done when unpacking the row to be 
  inserted.

  @note If a matching record is found, it is either updated using 
  @c ha_update_row() or first deleted and then new record written.
*/ 

int
Write_rows_log_event::write_row(const Relay_log_info *const rli,
                                const bool overwrite)
{
  DBUG_ENTER("write_row");
  DBUG_ASSERT(m_table != NULL && thd != NULL);

  TABLE *table= m_table;  // pointer to event's table
  int error;
  int keynum= 0;
  char* key= NULL;

  prepare_record(table, &m_cols,
                 table->file->ht->db_type != DB_TYPE_NDBCLUSTER);

  /* unpack row into table->record[0] */
  if ((error= unpack_current_row(rli, &m_cols)))
    DBUG_RETURN(error);

  if (m_curr_row == m_rows_buf)
  {
    /* this is the first row to be inserted, we estimate the rows with
       the size of the first row and use that value to initialize
       storage engine for bulk insertion */
    DBUG_ASSERT(!(m_curr_row > m_curr_row_end));
    ulong estimated_rows= 0;
    if (m_curr_row < m_curr_row_end)
      estimated_rows= (m_rows_end - m_curr_row) / (m_curr_row_end - m_curr_row);
    else if (m_curr_row == m_curr_row_end)
      estimated_rows= 1;

    m_table->file->ha_start_bulk_insert(estimated_rows);
  }

  /*
    Explicitly set the auto_inc to null to make sure that
    it gets an auto_generated value.
  */
  if (is_auto_inc_in_extra_columns())
    m_table->next_number_field->set_null();
  
#ifndef DBUG_OFF
  DBUG_DUMP("record[0]", table->record[0], table->s->reclength);
  DBUG_PRINT_BITSET("debug", "write_set = %s", table->write_set);
  DBUG_PRINT_BITSET("debug", "read_set = %s", table->read_set);
#endif

  /* 
    Try to write record. If a corresponding record already exists in the table,
    we try to change it using ha_update_row() if possible. Otherwise we delete
    it and repeat the whole process again. 

    TODO: Add safety measures against infinite looping. 
   */

  m_table->mark_columns_per_binlog_row_image();

  while ((error= table->file->ha_write_row(table->record[0])))
  {
    if (error == HA_ERR_LOCK_DEADLOCK ||
        error == HA_ERR_LOCK_WAIT_TIMEOUT ||
        (keynum= table->file->get_dup_key(error)) < 0 ||
        !overwrite)
    {
      DBUG_PRINT("info",("get_dup_key returns %d)", keynum));
      /*
        Deadlock, waiting for lock or just an error from the handler
        such as HA_ERR_FOUND_DUPP_KEY when overwrite is false.
        Retrieval of the duplicate key number may fail
        - either because the error was not "duplicate key" error
        - or because the information which key is not available
      */
      table->file->print_error(error, MYF(0));
      goto error;
    }
    /*
      key index value is either valid in the range [0-MAX_KEY) or
      has value MAX_KEY as a marker for the case when no information
      about key can be found. In the last case we have to require
      that storage engine has the flag HA_DUPLICATE_POS turned on.
      If this invariant is false then DBUG_ASSERT will crash
      the server built in debug mode. For the server that was built
      without DEBUG we have additional check for the value of key index
      in the code below in order to report about error in any case.
    */
    DBUG_ASSERT(keynum != MAX_KEY ||
                (keynum == MAX_KEY &&
                 (table->file->ha_table_flags() & HA_DUPLICATE_POS)));
    /*
       We need to retrieve the old row into record[1] to be able to
       either update or delete the offending record.  We either:

       - use ha_rnd_pos() with a row-id (available as dupp_row) to the
         offending row, if that is possible (MyISAM and Blackhole), or else

       - use ha_index_read_idx_map() with the key that is duplicated, to
         retrieve the offending row.
     */
    if (table->file->ha_table_flags() & HA_DUPLICATE_POS)
    {
      DBUG_PRINT("info",("Locating offending record using ha_rnd_pos()"));

      if (table->file->inited && (error= table->file->ha_index_end()))
      {
        table->file->print_error(error, MYF(0));
        goto error;
      }
      if ((error= table->file->ha_rnd_init(FALSE)))
      {
        table->file->print_error(error, MYF(0));
        goto error;
      }

      error= table->file->ha_rnd_pos(table->record[1], table->file->dup_ref);

      table->file->ha_rnd_end();
      if (error)
      {
        DBUG_PRINT("info",("ha_rnd_pos() returns error %d",error));
        if (error == HA_ERR_RECORD_DELETED)
          error= HA_ERR_KEY_NOT_FOUND;
        table->file->print_error(error, MYF(0));
        goto error;
      }
    }
    else
    {
      DBUG_PRINT("info",("Locating offending record using index_read_idx()"));

      if (table->file->extra(HA_EXTRA_FLUSH_CACHE))
      {
        DBUG_PRINT("info",("Error when setting HA_EXTRA_FLUSH_CACHE"));
        error= my_errno();
        goto error;
      }

      if (key == NULL)
      {
        key= static_cast<char*>(my_alloca(table->s->max_unique_length));
        if (key == NULL)
        {
          DBUG_PRINT("info",("Can't allocate key buffer"));
          error= ENOMEM;
          goto error;
        }
      }

      if ((uint)keynum < MAX_KEY)
      {
        key_copy((uchar*)key, table->record[0], table->key_info + keynum,
                 0);
        error= table->file->ha_index_read_idx_map(table->record[1], keynum,
                                                  (const uchar*)key,
                                                  HA_WHOLE_KEY,
                                                  HA_READ_KEY_EXACT);
      }
      else
        /*
          For the server built in non-debug mode returns error if
          handler::get_dup_key() returned MAX_KEY as the value of key index.
        */
        error= HA_ERR_FOUND_DUPP_KEY;

      if (error)
      {
        DBUG_PRINT("info",("ha_index_read_idx_map() returns %s", HA_ERR(error)));
        if (error == HA_ERR_RECORD_DELETED)
          error= HA_ERR_KEY_NOT_FOUND;
        table->file->print_error(error, MYF(0));
        goto error;
      }
    }

    /*
       Now, record[1] should contain the offending row.  That
       will enable us to update it or, alternatively, delete it (so
       that we can insert the new row afterwards).
     */

    /*
      If row is incomplete we will use the record found to fill
      missing columns.
    */
    if (!get_flags(COMPLETE_ROWS_F))
    {
      restore_record(table,record[1]);
      error= unpack_current_row(rli, &m_cols);
    }

#ifndef DBUG_OFF
    DBUG_PRINT("debug",("preparing for update: before and after image"));
    DBUG_DUMP("record[1] (before)", table->record[1], table->s->reclength);
    DBUG_DUMP("record[0] (after)", table->record[0], table->s->reclength);
#endif

    /*
       REPLACE is defined as either INSERT or DELETE + INSERT.  If
       possible, we can replace it with an UPDATE, but that will not
       work on InnoDB if FOREIGN KEY checks are necessary.

       I (Matz) am not sure of the reason for the last_uniq_key()
       check as, but I'm guessing that it's something along the
       following lines.

       Suppose that we got the duplicate key to be a key that is not
       the last unique key for the table and we perform an update:
       then there might be another key for which the unique check will
       fail, so we're better off just deleting the row and inserting
       the correct row.
     */
    if (last_uniq_key(table, keynum) &&
        !table->file->referenced_by_foreign_key())
    {
      DBUG_PRINT("info",("Updating row using ha_update_row()"));
      error=table->file->ha_update_row(table->record[1],
                                       table->record[0]);
      switch (error) {
                
      case HA_ERR_RECORD_IS_THE_SAME:
        DBUG_PRINT("info",("ignoring HA_ERR_RECORD_IS_THE_SAME error from"
                           " ha_update_row()"));
        error= 0;
      
      case 0:
        break;
        
      default:    
        DBUG_PRINT("info",("ha_update_row() returns error %d",error));
        table->file->print_error(error, MYF(0));
      }
      
      goto error;
    }
    else
    {
      DBUG_PRINT("info",("Deleting offending row and trying to write new one again"));
      if ((error= table->file->ha_delete_row(table->record[1])))
      {
        DBUG_PRINT("info",("ha_delete_row() returns error %d",error));
        table->file->print_error(error, MYF(0));
        goto error;
      }
      /* Will retry ha_write_row() with the offending row removed. */
    }
  }

error:
  m_table->default_column_bitmaps();
  DBUG_RETURN(error);
}

#endif

int
Write_rows_log_event::do_exec_row(const Relay_log_info *const rli)
{
  DBUG_ASSERT(m_table != NULL);
  int error= write_row(rli, rbr_exec_mode == RBR_EXEC_MODE_IDEMPOTENT);

  if (error && !thd->is_error())
  {
    DBUG_ASSERT(0);
    my_error(ER_UNKNOWN_ERROR, MYF(0));
  }

  return error;
}

#endif /* !defined(MYSQL_CLIENT) && defined(HAVE_REPLICATION) */

#ifdef MYSQL_CLIENT
void Write_rows_log_event::print(FILE *file, PRINT_EVENT_INFO* print_event_info)
{
  DBUG_EXECUTE_IF("simulate_cache_read_error",
                  {DBUG_SET("+d,simulate_my_b_fill_error");});
  Rows_log_event::print_helper(file, print_event_info, "Write_rows");
}
#endif

/**************************************************************************
	Delete_rows_log_event member functions
**************************************************************************/

/*
  Constructor used to build an event for writing to the binary log.
 */

#ifndef MYSQL_CLIENT
Delete_rows_log_event::Delete_rows_log_event(THD *thd_arg, TABLE *tbl_arg,
                                             const Table_id& tid,
                                             bool is_transactional,
                                             const uchar* extra_row_info)
: binary_log::Rows_event(m_type),
  Rows_log_event(thd_arg, tbl_arg, tid, tbl_arg->read_set, is_transactional,
                 log_bin_use_v1_row_events?
                 binary_log::DELETE_ROWS_EVENT_V1:
                 binary_log::DELETE_ROWS_EVENT,
                 extra_row_info),
    binary_log::Delete_rows_event()
{
  common_header->type_code= m_type;
}
#endif /* #if !defined(MYSQL_CLIENT) */

/*
  Constructor used by slave to read the event from the binary log.
 */
#ifdef HAVE_REPLICATION
Delete_rows_log_event::Delete_rows_log_event(const char *buf, uint event_len,
                                             const Format_description_event
                                             *description_event)
: binary_log::Rows_event(buf, event_len, description_event),
  Rows_log_event(buf, event_len, description_event),
  binary_log::Delete_rows_event(buf, event_len, description_event)
{
  DBUG_ASSERT(header()->type_code == m_type);
}
#endif

#if !defined(MYSQL_CLIENT) && defined(HAVE_REPLICATION)

int
Delete_rows_log_event::do_before_row_operations(const Slave_reporting_capability *const)
{
  int error= 0;
  DBUG_ENTER("Delete_rows_log_event::do_before_row_operations");
  m_table->file->rpl_before_delete_rows();
  /*
    Increment the global status delete count variable
   */
  if (get_flags(STMT_END_F))
    thd->status_var.com_stat[SQLCOM_DELETE]++;

  /*
    Let storage engines treat this event as a DELETE command.

    Set 'sql_command' as SQLCOM_UPDATE after the tables are locked.
    When locking the tables, it should be SQLCOM_END.
    THD::decide_binlog_format which is called from "lock tables"
    assumes that row_events will have 'sql_command' as SQLCOM_END.
  */
  thd->lex->sql_command= SQLCOM_DELETE;

  error= row_operations_scan_and_key_setup();
  DBUG_RETURN(error);

}

int
Delete_rows_log_event::do_after_row_operations(const Slave_reporting_capability *const,
                                               int error)
{
  DBUG_ENTER("Delete_rows_log_event::do_after_row_operations");
  error= row_operations_scan_and_key_teardown(error);
  m_table->file->rpl_after_delete_rows();
  DBUG_RETURN(error);
}

int Delete_rows_log_event::do_exec_row(const Relay_log_info *const rli)
{
  int error;
  DBUG_ASSERT(m_table != NULL);
  if (m_rows_lookup_algorithm == ROW_LOOKUP_NOT_NEEDED) {
    error= unpack_current_row(rli, &m_cols);
    if (error)
      return error;
  }
  /* m_table->record[0] contains the BI */
  m_table->mark_columns_per_binlog_row_image();
  error= m_table->file->ha_delete_row(m_table->record[0]);
  m_table->default_column_bitmaps();
  return error;
}

#endif /* !defined(MYSQL_CLIENT) && defined(HAVE_REPLICATION) */

#ifdef MYSQL_CLIENT
void Delete_rows_log_event::print(FILE *file,
                                  PRINT_EVENT_INFO* print_event_info)
{
  Rows_log_event::print_helper(file, print_event_info, "Delete_rows");
}
#endif


/**************************************************************************
	Update_rows_log_event member functions
**************************************************************************/

/*
  Constructor used to build an event for writing to the binary log.
 */
#if !defined(MYSQL_CLIENT)
Update_rows_log_event::Update_rows_log_event(THD *thd_arg, TABLE *tbl_arg,
                                             const Table_id& tid,
                                             bool is_transactional,
                                             const uchar* extra_row_info)
: binary_log::Rows_event(m_type),
  Rows_log_event(thd_arg, tbl_arg, tid, tbl_arg->read_set, is_transactional,
                 log_bin_use_v1_row_events?
                 binary_log::UPDATE_ROWS_EVENT_V1:
                 binary_log::UPDATE_ROWS_EVENT,
                 extra_row_info)
{
  common_header->type_code= m_type;
  init(tbl_arg->write_set);
  if (Rows_log_event::is_valid() && m_cols_ai.bitmap)
    is_valid_param= true;
}

void Update_rows_log_event::init(MY_BITMAP const *cols)
{
  /* if bitmap_init fails, caught in is_valid() */
  if (likely(!bitmap_init(&m_cols_ai,
                          m_width <= sizeof(m_bitbuf_ai)*8 ? m_bitbuf_ai : NULL,
                          m_width,
                          false)))
  {
    /* Cols can be zero if this is a dummy binrows event */
    if (likely(cols != NULL))
    {
      memcpy(m_cols_ai.bitmap, cols->bitmap, no_bytes_in_map(cols));
      create_last_word_mask(&m_cols_ai);
    }
  }
}
#endif /* !defined(MYSQL_CLIENT) */


Update_rows_log_event::~Update_rows_log_event()
{
  if (m_cols_ai.bitmap) {
  if (m_cols_ai.bitmap == m_bitbuf_ai) // no my_malloc happened
    m_cols_ai.bitmap= 0; // so no my_free in bitmap_free
  bitmap_free(&m_cols_ai); // To pair with bitmap_init().
}
}


/*
  Constructor used by slave to read the event from the binary log.
 */
#ifdef HAVE_REPLICATION
Update_rows_log_event::Update_rows_log_event(const char *buf, uint event_len,
                                             const Format_description_event
                                             *description_event)
: binary_log::Rows_event(buf, event_len, description_event),
  Rows_log_event(buf, event_len, description_event),
  binary_log::Update_rows_event(buf, event_len, description_event)
{
  if (Rows_log_event::is_valid() && m_cols_ai.bitmap)
    is_valid_param= true;
  DBUG_ASSERT(header()->type_code== m_type);
}
#endif

#if !defined(MYSQL_CLIENT) && defined(HAVE_REPLICATION)

int
Update_rows_log_event::do_before_row_operations(const Slave_reporting_capability *const)
{
  int error= 0;
  DBUG_ENTER("Update_rows_log_event::do_before_row_operations");
  m_table->file->rpl_before_update_rows();
  /*
    Increment the global status update count variable
  */
  if (get_flags(STMT_END_F))
    thd->status_var.com_stat[SQLCOM_UPDATE]++;

  /*
    Let storage engines treat this event as an UPDATE command.

    Set 'sql_command' as SQLCOM_UPDATE after the tables are locked.
    When locking the tables, it should be SQLCOM_END.
    THD::decide_binlog_format which is called from "lock tables"
    assumes that row_events will have 'sql_command' as SQLCOM_END.
   */
  thd->lex->sql_command= SQLCOM_UPDATE;

  error= row_operations_scan_and_key_setup();
  DBUG_RETURN(error);

}

int
Update_rows_log_event::do_after_row_operations(const Slave_reporting_capability *const,
                                               int error)
{
  DBUG_ENTER("Update_rows_log_event::do_after_row_operations");
  error= row_operations_scan_and_key_teardown(error);
  m_table->file->rpl_after_update_rows();
  DBUG_RETURN(error);
}

int
Update_rows_log_event::do_exec_row(const Relay_log_info *const rli)
{
  DBUG_ASSERT(m_table != NULL);
  int error= 0;

  if (m_rows_lookup_algorithm == ROW_LOOKUP_NOT_NEEDED) {
    error= unpack_current_row(rli, &m_cols);
    if (error)
      return error;
  }

  /*
    This is the situation after locating BI:

    ===|=== before image ====|=== after image ===|===
       ^                     ^
       m_curr_row            m_curr_row_end

    BI found in the table is stored in record[0]. We copy it to record[1]
    and unpack AI to record[0].
   */

  store_record(m_table,record[1]);

  m_curr_row= m_curr_row_end;
  /* this also updates m_curr_row_end */
  if ((error= unpack_current_row(rli, &m_cols_ai)))
    return error;

  /*
    Now we have the right row to update.  The old row (the one we're
    looking for) is in record[1] and the new row is in record[0].
  */
  DBUG_PRINT("info",("Updating row in table"));
  DBUG_DUMP("old record", m_table->record[1], m_table->s->reclength);
  DBUG_DUMP("new values", m_table->record[0], m_table->s->reclength);

  m_table->mark_columns_per_binlog_row_image();
  error= m_table->file->ha_update_row(m_table->record[1], m_table->record[0]);
  if (error == HA_ERR_RECORD_IS_THE_SAME)
    error= 0;
  m_table->default_column_bitmaps();

  return error;
}

#endif /* !defined(MYSQL_CLIENT) && defined(HAVE_REPLICATION) */

#ifdef MYSQL_CLIENT
void Update_rows_log_event::print(FILE *file,
				  PRINT_EVENT_INFO* print_event_info)
{
  Rows_log_event::print_helper(file, print_event_info, "Update_rows");
}
#endif


Incident_log_event::
Incident_log_event(const char *buf, uint event_len,
                   const Format_description_event *description_event)
   : binary_log::Incident_event(buf, event_len, description_event),
     Log_event(header(), footer())
{
  DBUG_ENTER("Incident_log_event::Incident_log_event");
  if (incident > INCIDENT_NONE && incident < INCIDENT_COUNT)
    is_valid_param= true;
  DBUG_VOID_RETURN;
}


Incident_log_event::~Incident_log_event()
{
  if (message)
    bapi_free(message);
}


const char *
Incident_log_event::description() const
{
  static const char *const description[]= {
    "NOTHING",                                  // Not used
    "LOST_EVENTS"
  };

  DBUG_PRINT("info", ("incident: %d", incident));

  return description[incident];
}


#ifndef MYSQL_CLIENT
int Incident_log_event::pack_info(Protocol *protocol)
{
  char buf[256];
  size_t bytes;
  if (message_length > 0)
    bytes= my_snprintf(buf, sizeof(buf), "#%d (%s)",
                       incident, description());
  else
    bytes= my_snprintf(buf, sizeof(buf), "#%d (%s): %s",
                       incident, description(), message);
  protocol->store(buf, bytes, &my_charset_bin);
  return 0;
}
#endif


#ifdef MYSQL_CLIENT
void
Incident_log_event::print(FILE *file,
                          PRINT_EVENT_INFO *print_event_info)
{
  if (print_event_info->short_form)
    return;

  print_header(&print_event_info->head_cache, print_event_info, FALSE);
  my_b_printf(&print_event_info->head_cache,
              "\n# Incident: %s\nRELOAD DATABASE; # Shall generate syntax error\n",
              description());
}
#endif

#if defined(HAVE_REPLICATION) && !defined(MYSQL_CLIENT)
int
Incident_log_event::do_apply_event(Relay_log_info const *rli)
{
  DBUG_ENTER("Incident_log_event::do_apply_event");

  if (ignored_error_code(ER_SLAVE_INCIDENT))
  {
    DBUG_PRINT("info", ("Ignoring Incident"));
    DBUG_RETURN(0);
  }
   
  rli->report(ERROR_LEVEL, ER_SLAVE_INCIDENT,
              ER(ER_SLAVE_INCIDENT),
              description(),
              message_length > 0 ? message : "<none>");
  DBUG_RETURN(1);
}
#endif

bool
Incident_log_event::write_data_header(IO_CACHE *file)
{
  DBUG_ENTER("Incident_log_event::write_data_header");
  DBUG_PRINT("enter", ("incident: %d", incident));
  uchar buf[sizeof(int16)];
  int2store(buf, (int16) incident);
#ifndef MYSQL_CLIENT
  DBUG_RETURN(wrapper_my_b_safe_write(file, buf, sizeof(buf)));
#else
   DBUG_RETURN(my_b_safe_write(file, buf, sizeof(buf)));
#endif
}

bool
Incident_log_event::write_data_body(IO_CACHE *file)
{
  uchar tmp[1];
  DBUG_ENTER("Incident_log_event::write_data_body");
  tmp[0]= (uchar) message_length;
  crc= checksum_crc32(crc, (uchar*) tmp, 1);
  if (message_length > 0)
  {
    crc= checksum_crc32(crc, (uchar*) message, message_length);
    // todo: report a bug on write_str accepts uint but treats it as uchar
  }
  DBUG_RETURN(write_str_at_most_255_bytes(file, message, (uint) message_length));
}


Ignorable_log_event::Ignorable_log_event(const char *buf,
                                         const Format_description_event *descr_event)
  : binary_log::Ignorable_event(buf, descr_event),
    Log_event(header(), footer())
{
  DBUG_ENTER("Ignorable_log_event::Ignorable_log_event");

  is_valid_param= true;
  DBUG_VOID_RETURN;
}

Ignorable_log_event::~Ignorable_log_event()
{
}

#ifndef MYSQL_CLIENT
/* Pack info for its unrecognized ignorable event */
int Ignorable_log_event::pack_info(Protocol *protocol)
{
  char buf[256];
  size_t bytes;
  bytes= my_snprintf(buf, sizeof(buf), "# Unrecognized ignorable event");
  protocol->store(buf, bytes, &my_charset_bin);
  return 0;
}
#endif

#ifdef MYSQL_CLIENT
/* Print for its unrecognized ignorable event */
void
Ignorable_log_event::print(FILE *file,
                           PRINT_EVENT_INFO *print_event_info)
{
  if (print_event_info->short_form)
    return;

  print_header(&print_event_info->head_cache, print_event_info, FALSE);
  my_b_printf(&print_event_info->head_cache, "\tIgnorable\n");
  my_b_printf(&print_event_info->head_cache,
              "# Unrecognized ignorable event\n");
}
#endif


Rows_query_log_event::Rows_query_log_event(const char *buf, uint event_len,
                                           const Format_description_event
                                           *descr_event)
  : binary_log::Ignorable_event(buf, descr_event),
    Ignorable_log_event(buf, descr_event),
    binary_log::Rows_query_event(buf, event_len, descr_event)
{
}

#ifndef MYSQL_CLIENT
int Rows_query_log_event::pack_info(Protocol *protocol)
{
  char *buf;
  size_t bytes;
  size_t len= sizeof("# ") + strlen(m_rows_query);
  if (!(buf= (char*) my_malloc(key_memory_log_event,
                               len, MYF(MY_WME))))
    return 1;
  bytes= my_snprintf(buf, len, "# %s", m_rows_query);
  protocol->store(buf, bytes, &my_charset_bin);
  my_free(buf);
  return 0;
}
#endif

#ifdef MYSQL_CLIENT
void
Rows_query_log_event::print(FILE *file,
                            PRINT_EVENT_INFO *print_event_info)
{
  if (!print_event_info->short_form && print_event_info->verbose > 1)
  {
    IO_CACHE *const head= &print_event_info->head_cache;
    IO_CACHE *const body= &print_event_info->body_cache;
    char *token= NULL, *saveptr= NULL;
    char *rows_query_copy= NULL;
    if (!(rows_query_copy= my_strdup(key_memory_log_event,
                                     m_rows_query, MYF(MY_WME))))
      return;

    print_header(head, print_event_info, FALSE);
    my_b_printf(head, "\tRows_query\n");
    /*
      Prefix every line of a multi-line query with '#' to prevent the
      statement from being executed when binary log will be processed
      using 'mysqlbinlog --verbose --verbose'.
    */
    for (token= my_strtok_r(rows_query_copy, "\n", &saveptr); token;
         token= my_strtok_r(NULL, "\n", &saveptr))
      my_b_printf(head, "# %s\n", token);
    my_free(rows_query_copy);
    print_base64(body, print_event_info, true);
  }
}
#endif

bool
Rows_query_log_event::write_data_body(IO_CACHE *file)
{
  DBUG_ENTER("Rows_query_log_event::write_data_body");
  /*
   m_rows_query length will be stored using only one byte, but on read
   that length will be ignored and the complete query will be read.
  */
  DBUG_RETURN(write_str_at_most_255_bytes(file, m_rows_query,
              strlen(m_rows_query)));
}

#if defined(MYSQL_SERVER) && defined(HAVE_REPLICATION)
int Rows_query_log_event::do_apply_event(Relay_log_info const *rli)
{
  DBUG_ENTER("Rows_query_log_event::do_apply_event");
  DBUG_ASSERT(rli->info_thd == thd);
  /* Set query for writing Rows_query log event into binlog later.*/
  thd->set_query(m_rows_query, strlen(m_rows_query));

  DBUG_ASSERT(rli->rows_query_ev == NULL);

  const_cast<Relay_log_info*>(rli)->rows_query_ev= this;
  /* Tell worker not to free the event */
  worker= NULL;
  DBUG_RETURN(0);
}
#endif


const char *Gtid_log_event::SET_STRING_PREFIX= "SET @@SESSION.GTID_NEXT= '";


Gtid_log_event::Gtid_log_event(const char *buffer, uint event_len,
                               const Format_description_event *description_event)
   : binary_log::Gtid_event(buffer, event_len, description_event),
     Log_event(header(), footer())
{
  DBUG_ENTER("Gtid_log_event::Gtid_log_event(const char *,"
             " uint, const Format_description_log_event *");

#ifndef DBUG_OFF
  uint8_t const common_header_len= description_event->common_header_len;
  uint8 const post_header_len=
    buffer[EVENT_TYPE_OFFSET] == binary_log::ANONYMOUS_GTID_LOG_EVENT ?
    description_event->post_header_len[binary_log::ANONYMOUS_GTID_LOG_EVENT - 1] :
    description_event->post_header_len[binary_log::GTID_LOG_EVENT - 1];
  DBUG_PRINT("info",
             ("event_len: %u; common_header_len: %d; post_header_len: %d",
              event_len, common_header_len, post_header_len));
#endif

  is_valid_param= true;
  spec.type= get_type_code() == binary_log::ANONYMOUS_GTID_LOG_EVENT ?
             ANONYMOUS_GROUP : GTID_GROUP;
  sid.copy_from((uchar *)Uuid_parent_struct.bytes);
  spec.gtid.sidno= gtid_info_struct.rpl_gtid_sidno;
  spec.gtid.gno= gtid_info_struct.rpl_gtid_gno;
  DBUG_VOID_RETURN;
}

#ifndef MYSQL_CLIENT
Gtid_log_event::Gtid_log_event(THD* thd_arg, bool using_trans,
                               int64 last_committed_arg,
                               int64 sequence_number_arg)
: binary_log::Gtid_event(last_committed_arg, sequence_number_arg),
  Log_event(thd_arg, thd_arg->variables.gtid_next.type == ANONYMOUS_GROUP ?
            LOG_EVENT_IGNORABLE_F : 0,
            using_trans ? Log_event::EVENT_TRANSACTIONAL_CACHE :
            Log_event::EVENT_STMT_CACHE, Log_event::EVENT_NORMAL_LOGGING,
            header(), footer())
{
  DBUG_ENTER("Gtid_log_event::Gtid_log_event(THD *)");
  if (thd->owned_gtid.sidno > 0)
  {
    spec.set(thd->owned_gtid);
    sid= thd->owned_sid;
  }
  else
  {
    DBUG_ASSERT(thd->owned_gtid.sidno == THD::OWNED_SIDNO_ANONYMOUS);
    spec.set_anonymous();
    spec.gtid.clear();
    sid.clear();
  }

  Log_event_type event_type= (spec.type == ANONYMOUS_GROUP ?
                              binary_log::ANONYMOUS_GTID_LOG_EVENT :
                              binary_log::GTID_LOG_EVENT);
  common_header->type_code= event_type;

#ifndef DBUG_OFF
  char buf[MAX_SET_STRING_LENGTH + 1];
  to_string(buf);
  DBUG_PRINT("info", ("%s", buf));
#endif
  is_valid_param= true;
  DBUG_VOID_RETURN;
}

Gtid_log_event::Gtid_log_event(uint32 server_id_arg, bool using_trans,
                               int64 last_committed_arg,
                               int64 sequence_number_arg,
                               const Gtid_specification spec_arg)
 : binary_log::Gtid_event(last_committed_arg, sequence_number_arg),
   Log_event(header(), footer(),
             using_trans ? Log_event::EVENT_TRANSACTIONAL_CACHE :
             Log_event::EVENT_STMT_CACHE, Log_event::EVENT_NORMAL_LOGGING)
{
  DBUG_ENTER("Gtid_log_event::Gtid_log_event(uint32, bool, int64, int64, const Gtid_specification)");
  server_id= server_id_arg;
  common_header->unmasked_server_id= server_id_arg;

  if (spec_arg.type == GTID_GROUP)
  {
    DBUG_ASSERT(spec_arg.gtid.sidno > 0 && spec_arg.gtid.gno > 0);
    spec.set(spec_arg.gtid);
    global_sid_lock->rdlock();
    sid= global_sid_map->sidno_to_sid(spec_arg.gtid.sidno);
    global_sid_lock->unlock();
  }
  else
  {
    DBUG_ASSERT(spec_arg.type == ANONYMOUS_GROUP);
    spec.set_anonymous();
    spec.gtid.clear();
    sid.clear();
    common_header->flags|= LOG_EVENT_IGNORABLE_F;
  }

  Log_event_type event_type= (spec.type == ANONYMOUS_GROUP ?
                              binary_log::ANONYMOUS_GTID_LOG_EVENT :
                              binary_log::GTID_LOG_EVENT);
  common_header->type_code= event_type;

#ifndef DBUG_OFF
  char buf[MAX_SET_STRING_LENGTH + 1];
  to_string(buf);
  DBUG_PRINT("info", ("%s", buf));
#endif
  is_valid_param= true;
  DBUG_VOID_RETURN;
}
#endif

#ifndef MYSQL_CLIENT
int Gtid_log_event::pack_info(Protocol *protocol)
{
  char buffer[MAX_SET_STRING_LENGTH + 1];
  size_t len= to_string(buffer);
  protocol->store(buffer, len, &my_charset_bin);
  return 0;
}
#endif

size_t Gtid_log_event::to_string(char *buf) const
{
  char *p= buf;
  DBUG_ASSERT(strlen(SET_STRING_PREFIX) == SET_STRING_PREFIX_LENGTH);
  strcpy(p, SET_STRING_PREFIX);
  p+= SET_STRING_PREFIX_LENGTH;
  p+= spec.to_string(&sid, p);
  *p++= '\'';
  *p= '\0';
  return p - buf;
}

#ifdef MYSQL_CLIENT
void
Gtid_log_event::print(FILE *file, PRINT_EVENT_INFO *print_event_info)
{
  char buffer[MAX_SET_STRING_LENGTH + 1];
  IO_CACHE *const head= &print_event_info->head_cache;
  if (!print_event_info->short_form)
  {
    print_header(head, print_event_info, FALSE);
    my_b_printf(head, "\t%s\tlast_committed=%llu\tsequence_number=%llu\n",
                get_type_code() == binary_log::GTID_LOG_EVENT ?
                "GTID" : "Anonymous_GTID",
                last_committed, sequence_number);
  }
  to_string(buffer);
  my_b_printf(head, "%s%s\n", buffer, print_event_info->delimiter);
}
#endif

#ifdef MYSQL_SERVER
uint32 Gtid_log_event::write_data_header_to_memory(uchar *buffer)
{
  DBUG_ENTER("Gtid_log_event::write_data_header_to_memory");
  uchar *ptr_buffer= buffer;

  *ptr_buffer= 1;
  ptr_buffer+= ENCODED_FLAG_LENGTH;

#ifndef DBUG_OFF
  char buf[binary_log::Uuid::TEXT_LENGTH + 1];
  sid.to_string(buf);
  DBUG_PRINT("info", ("sid=%s sidno=%d gno=%lld",
                      buf, spec.gtid.sidno, spec.gtid.gno));
#endif

  sid.copy_to(ptr_buffer);
  ptr_buffer+= ENCODED_SID_LENGTH;

  int8store(ptr_buffer, spec.gtid.gno);
  ptr_buffer+= ENCODED_GNO_LENGTH;

  *ptr_buffer= LOGICAL_TIMESTAMP_TYPECODE;
  ptr_buffer+= LOGICAL_TIMESTAMP_TYPECODE_LENGTH;

  DBUG_ASSERT((sequence_number == 0 && last_committed == 0) ||
              (sequence_number > last_committed));
  DBUG_EXECUTE_IF("set_commit_parent_100",
                  { last_committed= max<int64>(sequence_number > 1 ? 1 : 0,
                                               sequence_number - 100); });
  DBUG_EXECUTE_IF("set_commit_parent_150",
                  { last_committed= max<int64>(sequence_number > 1 ? 1 : 0,
                                               sequence_number - 150); });
  DBUG_EXECUTE_IF("feign_commit_parent", { last_committed= sequence_number; });
  int8store(ptr_buffer, last_committed);
  int8store(ptr_buffer + 8, sequence_number);
  ptr_buffer+= LOGICAL_TIMESTAMP_LENGTH;

  DBUG_ASSERT(ptr_buffer == (buffer + POST_HEADER_LENGTH));

  DBUG_RETURN(POST_HEADER_LENGTH);
}

bool Gtid_log_event::write_data_header(IO_CACHE *file)
{
  DBUG_ENTER("Gtid_log_event::write_data_header");
  uchar buffer[POST_HEADER_LENGTH];
  write_data_header_to_memory(buffer);
  DBUG_RETURN(wrapper_my_b_safe_write(file, (uchar *) buffer,
                                      POST_HEADER_LENGTH));
}

#endif // MYSQL_SERVER

#if defined(MYSQL_SERVER) && defined(HAVE_REPLICATION)
int Gtid_log_event::do_apply_event(Relay_log_info const *rli)
{
  DBUG_ENTER("Gtid_log_event::do_apply_event");
  DBUG_ASSERT(rli->info_thd == thd);

  /*
    In rare cases it is possible that we already own a GTID. This can
    happen if a transaction is truncated in the middle in the relay
    log and then next relay log begins with a Gtid_log_events without
    closing the transaction context from the previous relay log.  In
    this case the only sensible thing to do is to discard the
    truncated transaction and move on.
  */
  if (!thd->owned_gtid.is_empty())
  {
    /*
      Slave will execute this code if a previous Gtid_log_event was applied
      but the GTID wasn't consumed yet (the transaction was not committed
      nor rolled back).
      On a client session we cannot do consecutive SET GTID_NEXT without
      a COMMIT or a ROLLBACK in the middle.
      Applying this event without rolling back the current transaction may
      lead to problems, as a "BEGIN" event following this GTID will
      implicitly commit the "partial transaction" and will consume the
      GTID. If this "partial transaction" was left in the relay log by the
      IO thread restarting in the middle of a transaction, you could have
      the partial transaction being logged with the GTID on the slave,
      causing data corruption on replication.
    */
    if (thd->server_status & SERVER_STATUS_IN_TRANS)
    {
      /* This is not an error (XA is safe), just an information */
      rli->report(INFORMATION_LEVEL, 0,
                  "Rolling back unfinished transaction (no COMMIT "
                  "or ROLLBACK in relay log). A probable cause is partial "
                  "transaction left on relay log because of restarting IO "
                  "thread with auto-positioning protocol.");
      const_cast<Relay_log_info*>(rli)->cleanup_context(thd, 1);
    }
    gtid_state->update_on_rollback(thd);
  }

  global_sid_lock->rdlock();

  // make sure that sid has been converted to sidno
  if (spec.type == GTID_GROUP)
  {
    if (get_sidno(false) < 0)
    {
      global_sid_lock->unlock();
      DBUG_RETURN(1); // out of memory
    }
  }

  // set_gtid_next releases global_sid_lock
  if (set_gtid_next(thd, spec))
    // This can happen e.g. if gtid_mode is incompatible with spec.
    DBUG_RETURN(1);

  thd->set_currently_executing_gtid_for_slave_thread();

  DBUG_RETURN(0);
}

int Gtid_log_event::do_update_pos(Relay_log_info *rli)
{
  /*
    This event does not increment group positions. This means
    that if there is a failure after it has been processed,
    it will be automatically re-executed.
  */
  rli->inc_event_relay_log_pos();
  DBUG_EXECUTE_IF("crash_after_update_pos_gtid",
                  sql_print_information("Crashing crash_after_update_pos_gtid.");
                  DBUG_SUICIDE(););
  return 0;
}

Log_event::enum_skip_reason Gtid_log_event::do_shall_skip(Relay_log_info *rli)
{
  return Log_event::continue_group(rli);
}
#endif

Previous_gtids_log_event::
Previous_gtids_log_event(const char *buf, uint event_len,
                         const Format_description_event *description_event)
: binary_log::Previous_gtids_event(buf, event_len, description_event),
  Log_event(header(), footer())
{
  DBUG_ENTER("Previous_gtids_log_event::Previous_gtids_log_event");
  if (buf != NULL)
    is_valid_param= true;
  DBUG_VOID_RETURN;
}

#ifndef MYSQL_CLIENT
Previous_gtids_log_event::Previous_gtids_log_event(const Gtid_set *set)
: binary_log::Previous_gtids_event(),
  Log_event(header(), footer(),
            Log_event::EVENT_NO_CACHE,
            Log_event::EVENT_IMMEDIATE_LOGGING)
{
  DBUG_ENTER("Previous_gtids_log_event::Previous_gtids_log_event(THD *, const Gtid_set *)");
  common_header->type_code= binary_log::PREVIOUS_GTIDS_LOG_EVENT;
  common_header->flags|= LOG_EVENT_IGNORABLE_F;
  global_sid_lock->assert_some_lock();
  buf_size= set->get_encoded_length();
  uchar *buffer= (uchar *) my_malloc(key_memory_log_event,
                                     buf_size, MYF(MY_WME));
  if (buffer != NULL)
  {
    set->encode(buffer);
    register_temp_buf((char *)buffer);
  }
  buf= buffer;
  // if buf is empty, is_valid will be false
  if(buf != 0)
    is_valid_param= true;
  DBUG_VOID_RETURN;
}
#endif

#ifndef MYSQL_CLIENT
int Previous_gtids_log_event::pack_info(Protocol *protocol)
{
  size_t length= 0;
  char *str= get_str(&length, &Gtid_set::default_string_format);
  if (str == NULL)
    return 1;
  protocol->store(str, length, &my_charset_bin);
  my_free(str);
  return 0;
}
#endif

#ifdef MYSQL_CLIENT
void Previous_gtids_log_event::print(FILE *file,
                                     PRINT_EVENT_INFO *print_event_info)
{
  IO_CACHE *const head= &print_event_info->head_cache;
  char *str= get_str(NULL, &Gtid_set::commented_string_format);
  if (str != NULL)
  {
    if (!print_event_info->short_form)
    {
      print_header(head, print_event_info, FALSE);
      my_b_printf(head, "\tPrevious-GTIDs\n");
    }
    my_b_printf(head, "%s\n", str);
    my_free(str);
  }
}
#endif

int Previous_gtids_log_event::add_to_set(Gtid_set *target) const
{
  DBUG_ENTER("Previous_gtids_log_event::add_to_set(Gtid_set *)");
  size_t end_pos= 0;
  size_t add_size= DBUG_EVALUATE_IF("gtid_has_extra_data", 10, 0);
  /* Silently ignore additional unknown data at the end of the encoding */
  PROPAGATE_REPORTED_ERROR_INT(target->add_gtid_encoding(buf,
                                                         buf_size + add_size,
                                                         &end_pos));
  DBUG_ASSERT(end_pos <= buf_size);
  DBUG_RETURN(0);
}

char *Previous_gtids_log_event::get_str(
  size_t *length_p, const Gtid_set::String_format *string_format) const
{
  DBUG_ENTER("Previous_gtids_log_event::get_str(size_t *, const Gtid_set::String_format *)");
  Sid_map sid_map(NULL);
  Gtid_set set(&sid_map, NULL);
  DBUG_PRINT("info", ("temp_buf=%p buf=%p", temp_buf, buf));
  if (set.add_gtid_encoding(buf, buf_size) != RETURN_STATUS_OK)
    DBUG_RETURN(NULL);
  set.dbug_print("set");
  size_t length= set.get_string_length(string_format);
  DBUG_PRINT("info", ("string length= %lu", (ulong) length));
  char* str= (char *)my_malloc(key_memory_log_event,
                               length + 1, MYF(MY_WME));
  if (str != NULL)
  {
    set.to_string(str, false/*need_lock*/, string_format);
    if (length_p != NULL)
      *length_p= length;
  }
  DBUG_RETURN(str);
}

#ifndef MYSQL_CLIENT
bool Previous_gtids_log_event::write_data_body(IO_CACHE *file)
{
  DBUG_ENTER("Previous_gtids_log_event::write_data_body");
  DBUG_PRINT("info", ("size=%d", static_cast<int>(buf_size)));
  bool ret= wrapper_my_b_safe_write(file, buf, buf_size);
  DBUG_RETURN(ret);
}
#endif

#if defined(MYSQL_SERVER) && defined(HAVE_REPLICATION)
int Previous_gtids_log_event::do_update_pos(Relay_log_info *rli)
{
  rli->inc_event_relay_log_pos();
  return 0;
}
#endif


/**************************************************************************
	Transaction_context_log_event methods
**************************************************************************/
#ifndef MYSQL_CLIENT
Transaction_context_log_event::
Transaction_context_log_event(const char *server_uuid_arg,
                              bool using_trans,
                              my_thread_id thread_id_arg,
                              bool is_gtid_specified_arg)
  : binary_log::Transaction_context_event(thread_id_arg,
                                          is_gtid_specified_arg),
    Log_event(header(), footer(),
              using_trans ? Log_event::EVENT_TRANSACTIONAL_CACHE :
              Log_event::EVENT_STMT_CACHE, Log_event::EVENT_NORMAL_LOGGING)
{
  DBUG_ENTER("Transaction_context_log_event::Transaction_context_log_event(THD *, const char *, ulonglong)");
  server_uuid= NULL;
  sid_map= new Sid_map(NULL);
  snapshot_version= new Gtid_set(sid_map);

  /*
    Copy global_sid_map to a local copy to avoid the acquisition
    of the global_sid_lock for operations on top of this snapshot
    version.
    The Sid_map and Gtid_executed must be read under the protection
    of MYSQL_BIN_LOG.LOCK_commit to avoid race conditions between
    ordered commits in the storage engine and gtid_state update.
  */
  if (mysql_bin_log.get_gtid_executed(sid_map, snapshot_version))
    goto err;

  server_uuid= my_strdup(key_memory_log_event, server_uuid_arg, MYF(MY_WME));
  if (server_uuid == NULL)
    goto err;

  // These two fields are only populated on event decoding.
  // Encoding is done directly from snapshot_version field.
  encoded_snapshot_version= NULL;
  encoded_snapshot_version_length= 0;

  // Debug sync point for SQL threads.
  DBUG_EXECUTE_IF("debug.wait_after_set_snapshot_version_on_transaction_context_log_event",
                  {
                    const char act[]=
                        "now wait_for "
                        "signal.resume_after_set_snapshot_version_on_transaction_context_log_event";
                    DBUG_ASSERT(opt_debug_sync_timeout > 0);
                    DBUG_ASSERT(!debug_sync_set_action(current_thd,
                                                       STRING_WITH_LEN(act)));
                  };);

  is_valid_param= true;
  DBUG_VOID_RETURN;

err:
  is_valid_param= false;
  DBUG_VOID_RETURN;
}
#endif

Transaction_context_log_event::
Transaction_context_log_event(const char *buffer, uint event_len,
                              const Format_description_event *descr_event)
  : binary_log::Transaction_context_event(buffer, event_len, descr_event),
    Log_event(header(), footer())
{
  DBUG_ENTER("Transaction_context_log_event::Transaction_context_log_event (const char *, uint, const Format_description_event*)");

  sid_map= new Sid_map(NULL);
  snapshot_version= new Gtid_set(sid_map);

  if (server_uuid == NULL || encoded_snapshot_version == NULL)
    goto err;

  is_valid_param= true;
  DBUG_VOID_RETURN;

err:
  is_valid_param= false;
  DBUG_VOID_RETURN;
}

Transaction_context_log_event::~Transaction_context_log_event()
{
  DBUG_ENTER("Transaction_context_log_event::~Transaction_context_log_event");
  my_free((void*)server_uuid);
  server_uuid= NULL;
  my_free((void*) encoded_snapshot_version);
  encoded_snapshot_version= NULL;
  delete snapshot_version;
  delete sid_map;
  DBUG_VOID_RETURN;
}

size_t Transaction_context_log_event::to_string(char *buf, ulong len) const
{
  DBUG_ENTER("Transaction_context_log_event::to_string");
  DBUG_RETURN(my_snprintf(buf, len,
                          "server_uuid=%s\tthread_id=%lu",
                          server_uuid, thread_id));
}

#ifndef MYSQL_CLIENT
int Transaction_context_log_event::pack_info(Protocol *protocol)
{
  DBUG_ENTER("Transaction_context_log_event::pack_info");
  char buf[256];
  size_t bytes= to_string(buf, 256);
  protocol->store(buf, bytes, &my_charset_bin);
  DBUG_RETURN(0);
}
#endif

#ifdef MYSQL_CLIENT
void Transaction_context_log_event::print(FILE *file,
                                          PRINT_EVENT_INFO *print_event_info)
{
  DBUG_ENTER("Transaction_context_log_event::print");
  char buf[256];
  IO_CACHE *const head= &print_event_info->head_cache;

  if (!print_event_info->short_form)
  {
    to_string(buf, 256);
    print_header(head, print_event_info, FALSE);
    my_b_printf(head, "Transaction_context: %s\n", buf);
  }
  DBUG_VOID_RETURN;
}
#endif

#if defined(MYSQL_SERVER) && defined(HAVE_REPLICATION)
int Transaction_context_log_event::do_update_pos(Relay_log_info *rli)
{
  DBUG_ENTER("Transaction_context_log_event::do_update_pos");
  rli->inc_event_relay_log_pos();
  DBUG_RETURN(0);
}
#endif

size_t Transaction_context_log_event::get_data_size()
{
  DBUG_ENTER("Transaction_context_log_event::get_data_size");

  size_t size= Binary_log_event::TRANSACTION_CONTEXT_HEADER_LEN;
  size += strlen(server_uuid);
  size += get_snapshot_version_size();
  size += get_data_set_size(&write_set);
  size += get_data_set_size(&read_set);

  DBUG_RETURN(size);
}

#ifndef MYSQL_CLIENT
bool Transaction_context_log_event::write_data_header(IO_CACHE* file)
{
  DBUG_ENTER("Transaction_context_log_event::write_data_header");
  char buf[Binary_log_event::TRANSACTION_CONTEXT_HEADER_LEN];

  buf[ENCODED_SERVER_UUID_LEN_OFFSET] = (char) strlen(server_uuid);
  int8store(buf + ENCODED_THREAD_ID_OFFSET, thread_id);
  buf[ENCODED_GTID_SPECIFIED_OFFSET] = gtid_specified;
  int4store(buf + ENCODED_SNAPSHOT_VERSION_LEN_OFFSET, get_snapshot_version_size());
  int2store(buf + ENCODED_WRITE_SET_ITEMS_OFFSET, write_set.size());
  int2store(buf + ENCODED_READ_SET_ITEMS_OFFSET, read_set.size());
  DBUG_RETURN(wrapper_my_b_safe_write(file, (const uchar *) buf,
                                      Binary_log_event::TRANSACTION_CONTEXT_HEADER_LEN));
}

bool Transaction_context_log_event::write_data_body(IO_CACHE* file)
{
  DBUG_ENTER("Transaction_context_log_event::write_data_body");

  if (wrapper_my_b_safe_write(file,
                              (const uchar*) server_uuid,
                              strlen(server_uuid)) ||
      write_snapshot_version(file) ||
      write_data_set(file, &write_set) ||
      write_data_set(file, &read_set))
    DBUG_RETURN(true);

  DBUG_RETURN(false);
}

bool Transaction_context_log_event::write_snapshot_version(IO_CACHE* file)
{
  DBUG_ENTER("Transaction_context_log_event::write_snapshot_version");
  bool result= false;

  uint32 len= get_snapshot_version_size();
  uchar *buffer= (uchar *) my_malloc(key_memory_log_event,
                                     len, MYF(MY_WME));
  if (buffer == NULL)
    DBUG_RETURN(true);

  snapshot_version->encode(buffer);
  if (wrapper_my_b_safe_write(file, buffer, len))
    result= true;

  my_free(buffer);
  DBUG_RETURN(result);
}

bool Transaction_context_log_event::write_data_set(IO_CACHE* file,
                                                   std::list<const char*> *set)
{
  DBUG_ENTER("Transaction_context_log_event::write_data_set");
  for (std::list<const char*>::iterator it=set->begin();
       it != set->end();
       ++it)
  {
    char buf[ENCODED_READ_WRITE_SET_ITEM_LEN];
    const char* hash= *it;
    uint16 len= strlen(hash);

    int2store(buf, len);
    if (wrapper_my_b_safe_write(file,
                                (const uchar*) buf,
                                ENCODED_READ_WRITE_SET_ITEM_LEN) ||
        wrapper_my_b_safe_write(file, (const uchar*) hash, len))
      DBUG_RETURN(true);
  }

  DBUG_RETURN(false);
}
#endif

bool Transaction_context_log_event::read_snapshot_version()
{
  DBUG_ENTER("Transaction_context_log_event::read_snapshot_version");
  DBUG_ASSERT(snapshot_version->is_empty());

  global_sid_lock->wrlock();
  enum_return_status return_status= global_sid_map->copy(sid_map);
  global_sid_lock->unlock();
  if (return_status != RETURN_STATUS_OK)
    DBUG_RETURN(true);

  DBUG_RETURN(snapshot_version->add_gtid_encoding(encoded_snapshot_version,
                                                  encoded_snapshot_version_length)
                  != RETURN_STATUS_OK);
}

size_t Transaction_context_log_event::get_snapshot_version_size()
{
  DBUG_ENTER("Transaction_context_log_event::get_snapshot_version_size");
  size_t result= snapshot_version->get_encoded_length();
  DBUG_RETURN(result);
}

int Transaction_context_log_event::get_data_set_size(std::list<const char*> *set)
{
  DBUG_ENTER("Transaction_context_log_event::get_data_set_size");
  int size= 0;

  for (std::list<const char*>::iterator it=set->begin();
       it != set->end();
       ++it)
    size += ENCODED_READ_WRITE_SET_ITEM_LEN + strlen(*it);

  DBUG_RETURN(size);
}

void Transaction_context_log_event::add_write_set(const char *hash)
{
  DBUG_ENTER("Transaction_context_log_event::add_write_set");
  write_set.push_back(hash);
  DBUG_VOID_RETURN;
}

void Transaction_context_log_event::add_read_set(const char *hash)
{
  DBUG_ENTER("Transaction_context_log_event::add_read_set");
  read_set.push_back(hash);
  DBUG_VOID_RETURN;
}

/**************************************************************************
	View_change_log_event methods
**************************************************************************/

#ifndef MYSQL_CLIENT
View_change_log_event::View_change_log_event(char* raw_view_id)
  : binary_log::View_change_event(raw_view_id),
    Log_event(header(), footer(), Log_event::EVENT_TRANSACTIONAL_CACHE,
              Log_event::EVENT_NORMAL_LOGGING)
{
  DBUG_ENTER("View_change_log_event::View_change_log_event(char*)");

  if (strlen(view_id) != 0)
    is_valid_param= true;

  DBUG_VOID_RETURN;
}
#endif

View_change_log_event::
View_change_log_event(const char *buffer,
                      uint event_len,
                      const Format_description_event *descr_event)
  : binary_log::View_change_event(buffer, event_len, descr_event),
    Log_event(header(), footer())
{
  DBUG_ENTER("View_change_log_event::View_change_log_event(const char *,"
             " uint, const Format_description_event*)");

  if (strlen(view_id) != 0)
    is_valid_param= true;

  //Change the cache/logging types to allow writing to the binary log cache
  event_cache_type= EVENT_TRANSACTIONAL_CACHE;
  event_logging_type= EVENT_NORMAL_LOGGING;

  DBUG_VOID_RETURN;
}

View_change_log_event::~View_change_log_event()
{
  DBUG_ENTER("View_change_log_event::~View_change_log_event");
  certification_info.clear();
  DBUG_VOID_RETURN;
}

size_t View_change_log_event::get_data_size()
{
  DBUG_ENTER("View_change_log_event::get_data_size");

  size_t size= Binary_log_event::VIEW_CHANGE_HEADER_LEN;
  size+= get_size_data_map(&certification_info);

  DBUG_RETURN(size);
}

size_t
View_change_log_event::get_size_data_map(std::map<std::string, std::string> *map)
{
  DBUG_ENTER("View_change_log_event::get_size_data_map");
  size_t size= 0;

  std::map<std::string, std::string>::iterator iter;
  size+= (ENCODED_CERT_INFO_KEY_SIZE_LEN +
          ENCODED_CERT_INFO_VALUE_LEN) * map->size();
  for (iter= map->begin(); iter!= map->end(); iter++)
    size+= iter->first.length() + iter->second.length();

  DBUG_RETURN(size);
}

size_t View_change_log_event::to_string(char *buf, ulong len) const
{
  DBUG_ENTER("View_change_log_event::to_string");
  DBUG_RETURN(my_snprintf(buf, len, "view_id=%s", view_id));
}

#ifndef MYSQL_CLIENT
int View_change_log_event::pack_info(Protocol *protocol)
{
  DBUG_ENTER("View_change_log_event::pack_info");
  char buf[256];
  size_t bytes= to_string(buf, 256);
  protocol->store(buf, bytes, &my_charset_bin);
  DBUG_RETURN(0);
}
#endif

#ifdef MYSQL_CLIENT
void View_change_log_event::print(FILE *file,
                                  PRINT_EVENT_INFO *print_event_info)
{
  DBUG_ENTER("View_change_log_event::print");
  char buf[256];
  IO_CACHE *const head= &print_event_info->head_cache;

  if (!print_event_info->short_form)
  {
    to_string(buf, 256);
    print_header(head, print_event_info, FALSE);
    my_b_printf(head, "View_change_log_event: %s\n", buf);
  }
  DBUG_VOID_RETURN;
}
#endif

#if defined(MYSQL_SERVER) && defined(HAVE_REPLICATION)

int View_change_log_event::do_apply_event(Relay_log_info const *rli)
{
  enum_gtid_statement_status state= gtid_pre_statement_checks(thd);
  if (state == GTID_STATEMENT_SKIP)
    return 0;

  if (state == GTID_STATEMENT_CANCEL ||
         (state == GTID_STATEMENT_EXECUTE &&
          gtid_pre_statement_post_implicit_commit_checks(thd)))
  {
    uint error= thd->get_stmt_da()->mysql_errno();
    DBUG_ASSERT(error != 0);
    rli->report(ERROR_LEVEL, error,
                "Error executing View Change event: '%s'",
                thd->get_stmt_da()->message_text());
    thd->is_slave_error= 1;
    return -1;
  }

  if (!opt_bin_log)
  {
    return 0;
  }

  int error= mysql_bin_log.write_event(this);
  if (error)
    rli->report(ERROR_LEVEL, ER_SLAVE_FATAL_ERROR, ER(ER_SLAVE_FATAL_ERROR),
                "Could not write the VIEW CHANGE event in the binary log.");

  return (error);
}

int View_change_log_event::do_update_pos(Relay_log_info *rli)
{
  DBUG_ENTER("View_change_log_event::do_update_pos");
  rli->inc_event_relay_log_pos();
  DBUG_RETURN(0);
}
#endif

#ifndef MYSQL_CLIENT
bool View_change_log_event::write_data_header(IO_CACHE* file){
  DBUG_ENTER("View_change_log_event::write_data_header");
  char buf[Binary_log_event::VIEW_CHANGE_HEADER_LEN];

  memcpy(buf, view_id, ENCODED_VIEW_ID_MAX_LEN);
  int8store(buf + ENCODED_SEQ_NUMBER_OFFSET, seq_number);
  int4store(buf + ENCODED_CERT_INFO_SIZE_OFFSET, certification_info.size());
  DBUG_RETURN(wrapper_my_b_safe_write(file,(const uchar *) buf,
                                      Binary_log_event::VIEW_CHANGE_HEADER_LEN));
}

bool View_change_log_event::write_data_body(IO_CACHE* file){
  DBUG_ENTER("Transaction_context_log_event::write_data_body");

  if (write_data_map(file, &certification_info))
    DBUG_RETURN(true);

  DBUG_RETURN(false);
}

bool View_change_log_event::write_data_map(IO_CACHE* file,
                                           std::map<std::string, std::string> *map)
{
  DBUG_ENTER("View_change_log_event::write_data_set");
  bool result= false;

  std::map<std::string, std::string>::iterator iter;
  for (iter= map->begin(); iter!= map->end(); iter++)
  {
    uchar buf_key_len[ENCODED_CERT_INFO_KEY_SIZE_LEN];
    uint16 key_len= iter->first.length();
    int2store(buf_key_len, key_len);

    const char *key= iter->first.c_str();

    uchar buf_value_len[ENCODED_CERT_INFO_VALUE_LEN];
    uint32 value_len= iter->second.length();
    int4store(buf_value_len, value_len);

    const char *value= iter->second.c_str();

    if (wrapper_my_b_safe_write(file, buf_key_len,
                                ENCODED_CERT_INFO_KEY_SIZE_LEN) ||
        wrapper_my_b_safe_write(file, (const uchar*) key, key_len) ||
        wrapper_my_b_safe_write(file, buf_value_len,
                                ENCODED_CERT_INFO_VALUE_LEN) ||
        wrapper_my_b_safe_write(file, (const uchar*) value, value_len))
      DBUG_RETURN(result);
  }

  DBUG_RETURN(false);
}

#endif

/*
  Updates the certification info map.
*/
void
View_change_log_event::set_certification_info(std::map<std::string, std::string> *info)
{
  DBUG_ENTER("View_change_log_event::set_certification_database_snapshot");
  certification_info.clear();

  std::map<std::string, std::string>::iterator it;
  for(it= info->begin(); it != info->end(); ++it)
  {
    std::string key= it->first;
    std::string value= it->second;
    certification_info[key]= value;
  }

  DBUG_VOID_RETURN;
}


#ifdef MYSQL_CLIENT
/**
  The default values for these variables should be values that are
  *incorrect*, i.e., values that cannot occur in an event.  This way,
  they will always be printed for the first event.
*/
st_print_event_info::st_print_event_info()
  :flags2_inited(0), sql_mode_inited(0), sql_mode(0),
   auto_increment_increment(0),auto_increment_offset(0), charset_inited(0),
   lc_time_names_number(~0),
   charset_database_number(ILLEGAL_CHARSET_INFO_NUMBER),
   thread_id(0), thread_id_printed(false),
   base64_output_mode(BASE64_OUTPUT_UNSPEC), printed_fd_event(FALSE),
   have_unflushed_events(false), skipped_event_in_transaction(false)
{
  /*
    Currently we only use static PRINT_EVENT_INFO objects, so zeroed at
    program's startup, but these explicit memset() is for the day someone
    creates dynamic instances.
  */
  memset(db, 0, sizeof(db));
  memset(charset, 0, sizeof(charset));
  memset(time_zone_str, 0, sizeof(time_zone_str));
  delimiter[0]= ';';
  delimiter[1]= 0;
  myf const flags = MYF(MY_WME | MY_NABP);
  open_cached_file(&head_cache, NULL, NULL, 0, flags);
  open_cached_file(&body_cache, NULL, NULL, 0, flags);
  open_cached_file(&footer_cache, NULL, NULL, 0, flags);
}
#endif


#if defined(HAVE_REPLICATION) && !defined(MYSQL_CLIENT)
Heartbeat_log_event::Heartbeat_log_event(const char* buf, uint event_len,
                                         const Format_description_event*
                                         description_event)
  : binary_log::Heartbeat_event(buf, event_len, description_event),
    Log_event(header(), footer())
{
  if ((log_ident != NULL && header()->log_pos >= BIN_LOG_HEADER_SIZE))
    is_valid_param= true;
}
#endif

#ifdef MYSQL_SERVER
/*
  This is a utility function that adds a quoted identifier into the a buffer.
  This also escapes any existance of the quote string inside the identifier.

  SYNOPSIS
    my_strmov_quoted_identifier
    thd                   thread handler
    buffer                target buffer
    identifier            the identifier to be quoted
    length                length of the identifier
*/
size_t my_strmov_quoted_identifier(THD* thd, char *buffer,
                                   const char* identifier,
                                   size_t length)
{
  int q= thd ? get_quote_char_for_identifier(thd, identifier, length) : '`';
  return my_strmov_quoted_identifier_helper(q, buffer, identifier, length);
}
#else
size_t my_strmov_quoted_identifier(char *buffer,  const char* identifier)
{
  int q= '`';
  return my_strmov_quoted_identifier_helper(q, buffer, identifier, 0);
}

#endif

size_t my_strmov_quoted_identifier_helper(int q, char *buffer,
                                          const char* identifier,
                                          size_t length)
{
  size_t written= 0;
  char quote_char;
  size_t id_length= (length) ? length : strlen(identifier);

  if (q == EOF)
  {
    (void) strncpy(buffer, identifier, id_length);
    return id_length;
  }
  quote_char= (char) q;
  *buffer++= quote_char;
  written++;
  while (id_length--)
  {
    if (*identifier == quote_char)
    {
      *buffer++= quote_char;
      written++;
    }
    *buffer++= *identifier++;
    written++;
  }
  *buffer++= quote_char;
  return ++written;
}
<|MERGE_RESOLUTION|>--- conflicted
+++ resolved
@@ -6473,15 +6473,9 @@
 
     if (rli->is_parallel_exec())
     {
-      time_t ts= when.tv_sec + static_cast<time_t>(exec_time);
+      time_t ts= common_header->when.tv_sec + static_cast<time_t>(exec_time);
       rli->reset_notified_checkpoint(0,
-<<<<<<< HEAD
-                                     server_id ?
-                                     common_header->when.tv_sec +
-                                     (time_t) exec_time : 0,
-=======
                                      server_id ? &ts : NULL,
->>>>>>> 62d2393b
                                      true/*need_data_lock=true*/);
     }
     /*
