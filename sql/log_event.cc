/* Copyright (c) 2000, 2010, Oracle and/or its affiliates. All rights reserved.

   This program is free software; you can redistribute it and/or modify
   it under the terms of the GNU General Public License as published by
   the Free Software Foundation; version 2 of the License.

   This program is distributed in the hope that it will be useful,
   but WITHOUT ANY WARRANTY; without even the implied warranty of
   MERCHANTABILITY or FITNESS FOR A PARTICULAR PURPOSE.  See the
   GNU General Public License for more details.

   You should have received a copy of the GNU General Public License
   along with this program; if not, write to the Free Software Foundation,
   51 Franklin Street, Suite 500, Boston, MA 02110-1335 USA */


#ifdef MYSQL_CLIENT

#include "sql_priv.h"

#else

#ifdef USE_PRAGMA_IMPLEMENTATION
#pragma implementation				// gcc: Class implementation
#endif

#include "sql_priv.h"
#include "unireg.h"
#include "my_global.h" // REQUIRED by log_event.h > m_string.h > my_bitmap.h
#include "log_event.h"
#include "sql_base.h"                           // close_thread_tables
#include "sql_cache.h"                       // QUERY_CACHE_FLAGS_SIZE
#include "sql_locale.h" // MY_LOCALE, my_locale_by_number, my_locale_en_US
#include "key.h"        // key_copy
#include "lock.h"       // mysql_unlock_tables
#include "sql_parse.h"  // mysql_test_parse_for_slave
#include "tztime.h"     // struct Time_zone
#include "sql_load.h"   // mysql_load
#include "sql_db.h"     // load_db_opt_by_name
#include "rpl_slave.h"
#include "rpl_rli.h"
#include "rpl_mi.h"
#include "rpl_filter.h"
#include "rpl_record.h"
#include "transaction.h"
#include <my_dir.h>

#endif /* MYSQL_CLIENT */

#include <base64.h>
#include <my_bitmap.h>
#include "rpl_utility.h"


/**
  BINLOG_CHECKSUM variable.
*/
const char *binlog_checksum_type_names[]= {
  "NONE",
  "CRC32",
  NullS
};

unsigned int binlog_checksum_type_length[]= {
  sizeof("NONE") - 1,
  sizeof("CRC32") - 1,
  0
};

TYPELIB binlog_checksum_typelib=
{
  array_elements(binlog_checksum_type_names) - 1, "",
  binlog_checksum_type_names,
  binlog_checksum_type_length
};



#define log_cs	&my_charset_latin1

#define FLAGSTR(V,F) ((V)&(F)?#F" ":"")


/*
  Size of buffer for printing a double in format %.<PREC>g

  optional '-' + optional zero + '.'  + PREC digits + 'e' + sign +
  exponent digits + '\0'
*/
#define FMT_G_BUFSIZE(PREC) (3 + (PREC) + 5 + 1)

/* 
   replication event checksum is introduced in the following "checksum-home" version.
   The checksum-aware servers extract FD's version to decide whether the FD event
   carries checksum info.
*/
const uchar checksum_version_split[3]= {5, 6, 1};
const ulong checksum_version_product=
  (checksum_version_split[0] * 256 + checksum_version_split[1]) * 256 +
  checksum_version_split[2];

#if !defined(MYSQL_CLIENT) && defined(HAVE_REPLICATION)
static int rows_event_stmt_cleanup(Relay_log_info const *rli, THD* thd);

static const char *HA_ERR(int i)
{
  switch (i) {
  case HA_ERR_KEY_NOT_FOUND: return "HA_ERR_KEY_NOT_FOUND";
  case HA_ERR_FOUND_DUPP_KEY: return "HA_ERR_FOUND_DUPP_KEY";
  case HA_ERR_RECORD_CHANGED: return "HA_ERR_RECORD_CHANGED";
  case HA_ERR_WRONG_INDEX: return "HA_ERR_WRONG_INDEX";
  case HA_ERR_CRASHED: return "HA_ERR_CRASHED";
  case HA_ERR_WRONG_IN_RECORD: return "HA_ERR_WRONG_IN_RECORD";
  case HA_ERR_OUT_OF_MEM: return "HA_ERR_OUT_OF_MEM";
  case HA_ERR_NOT_A_TABLE: return "HA_ERR_NOT_A_TABLE";
  case HA_ERR_WRONG_COMMAND: return "HA_ERR_WRONG_COMMAND";
  case HA_ERR_OLD_FILE: return "HA_ERR_OLD_FILE";
  case HA_ERR_NO_ACTIVE_RECORD: return "HA_ERR_NO_ACTIVE_RECORD";
  case HA_ERR_RECORD_DELETED: return "HA_ERR_RECORD_DELETED";
  case HA_ERR_RECORD_FILE_FULL: return "HA_ERR_RECORD_FILE_FULL";
  case HA_ERR_INDEX_FILE_FULL: return "HA_ERR_INDEX_FILE_FULL";
  case HA_ERR_END_OF_FILE: return "HA_ERR_END_OF_FILE";
  case HA_ERR_UNSUPPORTED: return "HA_ERR_UNSUPPORTED";
  case HA_ERR_TO_BIG_ROW: return "HA_ERR_TO_BIG_ROW";
  case HA_WRONG_CREATE_OPTION: return "HA_WRONG_CREATE_OPTION";
  case HA_ERR_FOUND_DUPP_UNIQUE: return "HA_ERR_FOUND_DUPP_UNIQUE";
  case HA_ERR_UNKNOWN_CHARSET: return "HA_ERR_UNKNOWN_CHARSET";
  case HA_ERR_WRONG_MRG_TABLE_DEF: return "HA_ERR_WRONG_MRG_TABLE_DEF";
  case HA_ERR_CRASHED_ON_REPAIR: return "HA_ERR_CRASHED_ON_REPAIR";
  case HA_ERR_CRASHED_ON_USAGE: return "HA_ERR_CRASHED_ON_USAGE";
  case HA_ERR_LOCK_WAIT_TIMEOUT: return "HA_ERR_LOCK_WAIT_TIMEOUT";
  case HA_ERR_LOCK_TABLE_FULL: return "HA_ERR_LOCK_TABLE_FULL";
  case HA_ERR_READ_ONLY_TRANSACTION: return "HA_ERR_READ_ONLY_TRANSACTION";
  case HA_ERR_LOCK_DEADLOCK: return "HA_ERR_LOCK_DEADLOCK";
  case HA_ERR_CANNOT_ADD_FOREIGN: return "HA_ERR_CANNOT_ADD_FOREIGN";
  case HA_ERR_NO_REFERENCED_ROW: return "HA_ERR_NO_REFERENCED_ROW";
  case HA_ERR_ROW_IS_REFERENCED: return "HA_ERR_ROW_IS_REFERENCED";
  case HA_ERR_NO_SAVEPOINT: return "HA_ERR_NO_SAVEPOINT";
  case HA_ERR_NON_UNIQUE_BLOCK_SIZE: return "HA_ERR_NON_UNIQUE_BLOCK_SIZE";
  case HA_ERR_NO_SUCH_TABLE: return "HA_ERR_NO_SUCH_TABLE";
  case HA_ERR_TABLE_EXIST: return "HA_ERR_TABLE_EXIST";
  case HA_ERR_NO_CONNECTION: return "HA_ERR_NO_CONNECTION";
  case HA_ERR_NULL_IN_SPATIAL: return "HA_ERR_NULL_IN_SPATIAL";
  case HA_ERR_TABLE_DEF_CHANGED: return "HA_ERR_TABLE_DEF_CHANGED";
  case HA_ERR_NO_PARTITION_FOUND: return "HA_ERR_NO_PARTITION_FOUND";
  case HA_ERR_RBR_LOGGING_FAILED: return "HA_ERR_RBR_LOGGING_FAILED";
  case HA_ERR_DROP_INDEX_FK: return "HA_ERR_DROP_INDEX_FK";
  case HA_ERR_FOREIGN_DUPLICATE_KEY: return "HA_ERR_FOREIGN_DUPLICATE_KEY";
  case HA_ERR_TABLE_NEEDS_UPGRADE: return "HA_ERR_TABLE_NEEDS_UPGRADE";
  case HA_ERR_TABLE_READONLY: return "HA_ERR_TABLE_READONLY";
  case HA_ERR_AUTOINC_READ_FAILED: return "HA_ERR_AUTOINC_READ_FAILED";
  case HA_ERR_AUTOINC_ERANGE: return "HA_ERR_AUTOINC_ERANGE";
  case HA_ERR_GENERIC: return "HA_ERR_GENERIC";
  case HA_ERR_RECORD_IS_THE_SAME: return "HA_ERR_RECORD_IS_THE_SAME";
  case HA_ERR_LOGGING_IMPOSSIBLE: return "HA_ERR_LOGGING_IMPOSSIBLE";
  case HA_ERR_CORRUPT_EVENT: return "HA_ERR_CORRUPT_EVENT";
  case HA_ERR_ROWS_EVENT_APPLY : return "HA_ERR_ROWS_EVENT_APPLY";
  }
  return 0;
}

/**
  Delay to delete the Rows_query log event until all its rows event are applied

  @param ev    log event should be deleted
  @param rli   Relay_log_info structure for the slave IO thread.
*/
void handle_rows_query_log_event(Log_event *ev, Relay_log_info *rli)
{
  DBUG_ENTER("handle_rows_query_log_event");
  Log_event_type ev_type= ev->get_type_code();

  /* Delete the Rows_query log event after its last rows event are applied */
  if ((ev_type == WRITE_ROWS_EVENT || ev_type == DELETE_ROWS_EVENT ||
       ev_type == UPDATE_ROWS_EVENT) && rli->rows_query_ev != NULL &&
      ((Rows_log_event*) ev)->get_flags(Rows_log_event::STMT_END_F))
  {
    delete rli->rows_query_ev;
    rli->rows_query_ev= NULL;
    rli->info_thd->set_query(NULL, 0);
  }

  /* Record the Rows_query log event until all its rows event are applied */
  if (ev_type == ROWS_QUERY_LOG_EVENT)
  {
    DBUG_ASSERT(rli->rows_query_ev == NULL);
    rli->rows_query_ev= (Rows_query_log_event*) ev;
  }

  DBUG_VOID_RETURN;
}

/**
   Error reporting facility for Rows_log_event::do_apply_event

   @param level     error, warning or info
   @param ha_error  HA_ERR_ code
   @param rli       pointer to the active Relay_log_info instance
   @param thd       pointer to the slave thread's thd
   @param table     pointer to the event's table object
   @param type      the type of the event
   @param log_name  the master binlog file name
   @param pos       the master binlog file pos (the next after the event)

*/
static void inline slave_rows_error_report(enum loglevel level, int ha_error,
                                           Relay_log_info const *rli, THD *thd,
                                           TABLE *table, const char * type,
                                           const char *log_name, ulong pos)
{
  const char *handler_error= HA_ERR(ha_error);
  char buff[MAX_SLAVE_ERRMSG], *slider;
  const char *buff_end= buff + sizeof(buff);
  uint len;
  List_iterator_fast<MYSQL_ERROR> it(thd->warning_info->warn_list());
  MYSQL_ERROR *err;
  buff[0]= 0;

  for (err= it++, slider= buff; err && slider < buff_end - 1;
       slider += len, err= it++)
  {
    len= my_snprintf(slider, buff_end - slider,
                     " %s, Error_code: %d;", err->get_message_text(),
                     err->get_sql_errno());
  }

  if (ha_error != 0)
    rli->report(level, thd->is_error() ? thd->stmt_da->sql_errno() : 0,
                "Could not execute %s event on table %s.%s;"
                "%s handler error %s; "
                "the event's master log %s, end_log_pos %lu",
                type, table->s->db.str, table->s->table_name.str,
                buff, handler_error == NULL ? "<unknown>" : handler_error,
                log_name, pos);
  else
    rli->report(level, thd->is_error() ? thd->stmt_da->sql_errno() : 0,
                "Could not execute %s event on table %s.%s;"
                "%s the event's master log %s, end_log_pos %lu",
                type, table->s->db.str, table->s->table_name.str,
                buff, log_name, pos);
}

static void set_thd_db(THD *thd, const char *db, uint32 db_len)
{
  char lcase_db_buf[NAME_LEN +1]; 
  LEX_STRING new_db;
  new_db.length= db_len;
  if (lower_case_table_names == 1)
  {
    strmov(lcase_db_buf, db); 
    my_casedn_str(system_charset_info, lcase_db_buf);
    new_db.str= lcase_db_buf;
  }
  else 
    new_db.str= (char*) db;

  new_db.str= (char*) rpl_filter->get_rewrite_db(new_db.str,
                                                 &new_db.length);
  thd->set_db(new_db.str, new_db.length);
}

#endif


/*
  pretty_print_str()
*/

#ifdef MYSQL_CLIENT
static void pretty_print_str(IO_CACHE* cache, const char* str, int len)
{
  const char* end = str + len;
  my_b_printf(cache, "\'");
  while (str < end)
  {
    char c;
    switch ((c=*str++)) {
    case '\n': my_b_printf(cache, "\\n"); break;
    case '\r': my_b_printf(cache, "\\r"); break;
    case '\\': my_b_printf(cache, "\\\\"); break;
    case '\b': my_b_printf(cache, "\\b"); break;
    case '\t': my_b_printf(cache, "\\t"); break;
    case '\'': my_b_printf(cache, "\\'"); break;
    case 0   : my_b_printf(cache, "\\0"); break;
    default:
      my_b_printf(cache, "%c", c);
      break;
    }
  }
  my_b_printf(cache, "\'");
}
#endif /* MYSQL_CLIENT */

#if defined(HAVE_REPLICATION) && !defined(MYSQL_CLIENT)

static void clear_all_errors(THD *thd, Relay_log_info *rli)
{
  thd->is_slave_error = 0;
  thd->clear_error();
  rli->clear_error();
}

inline int idempotent_error_code(int err_code)
{
  int ret= 0;

  switch (err_code)
  {
    case 0:
      ret= 1;
    break;
    /*
      The following list of "idempotent" errors
      means that an error from the list might happen
      because of idempotent (more than once)
      applying of a binlog file.
      Notice, that binlog has a  ddl operation its
      second applying may cause

      case HA_ERR_TABLE_DEF_CHANGED:
      case HA_ERR_CANNOT_ADD_FOREIGN:

      which are not included into to the list.

      Note that HA_ERR_RECORD_DELETED is not in the list since
      do_exec_row() should not return that error code.
    */
    case HA_ERR_RECORD_CHANGED:
    case HA_ERR_KEY_NOT_FOUND:
    case HA_ERR_END_OF_FILE:
    case HA_ERR_FOUND_DUPP_KEY:
    case HA_ERR_FOUND_DUPP_UNIQUE:
    case HA_ERR_FOREIGN_DUPLICATE_KEY:
    case HA_ERR_NO_REFERENCED_ROW:
    case HA_ERR_ROW_IS_REFERENCED:
      ret= 1;
    break;
    default:
      ret= 0;
    break;
  }
  return (ret);
}

/**
  Ignore error code specified on command line.
*/

inline int ignored_error_code(int err_code)
{
#ifdef HAVE_NDB_BINLOG
  /*
    The following error codes are hard-coded and will always be ignored.
  */
  switch (err_code)
  {
  case ER_DB_CREATE_EXISTS:
  case ER_DB_DROP_EXISTS:
    return 1;
  default:
    /* Nothing to do */
    break;
  }
#endif
  return ((err_code == ER_SLAVE_IGNORED_TABLE) ||
          (use_slave_mask && bitmap_is_set(&slave_error_mask, err_code)));
}

/*
  This function converts an engine's error to a server error.
   
  If the thread does not have an error already reported, it tries to 
  define it by calling the engine's method print_error. However, if a 
  mapping is not found, it uses the ER_UNKNOWN_ERROR and prints out a 
  warning message.
*/ 
int convert_handler_error(int error, THD* thd, TABLE *table)
{
  uint actual_error= (thd->is_error() ? thd->stmt_da->sql_errno() :
                           0);

  if (actual_error == 0)
  {
    table->file->print_error(error, MYF(0));
    actual_error= (thd->is_error() ? thd->stmt_da->sql_errno() :
                        ER_UNKNOWN_ERROR);
    if (actual_error == ER_UNKNOWN_ERROR)
      if (global_system_variables.log_warnings)
        sql_print_warning("Unknown error detected %d in handler", error);
  }

  return (actual_error);
}

inline bool concurrency_error_code(int error)
{
  switch (error)
  {
  case ER_LOCK_WAIT_TIMEOUT:
  case ER_LOCK_DEADLOCK:
  case ER_XA_RBDEADLOCK:
    return TRUE;
  default: 
    return (FALSE);
  }
}

inline bool unexpected_error_code(int unexpected_error)
{
  switch (unexpected_error) 
  {
  case ER_NET_READ_ERROR:
  case ER_NET_ERROR_ON_WRITE:
  case ER_QUERY_INTERRUPTED:
  case ER_SERVER_SHUTDOWN:
  case ER_NEW_ABORTING_CONNECTION:
    return(TRUE);
  default:
    return(FALSE);
  }
}

/*
  pretty_print_str()
*/

static char *pretty_print_str(char *packet, const char *str, int len)
{
  const char *end= str + len;
  char *pos= packet;
  *pos++= '\'';
  while (str < end)
  {
    char c;
    switch ((c=*str++)) {
    case '\n': *pos++= '\\'; *pos++= 'n'; break;
    case '\r': *pos++= '\\'; *pos++= 'r'; break;
    case '\\': *pos++= '\\'; *pos++= '\\'; break;
    case '\b': *pos++= '\\'; *pos++= 'b'; break;
    case '\t': *pos++= '\\'; *pos++= 't'; break;
    case '\'': *pos++= '\\'; *pos++= '\''; break;
    case 0   : *pos++= '\\'; *pos++= '0'; break;
    default:
      *pos++= c;
      break;
    }
  }
  *pos++= '\'';
  return pos;
}
#endif /* !MYSQL_CLIENT */


#if defined(HAVE_REPLICATION) && !defined(MYSQL_CLIENT)

/**
  Creates a temporary name for load data infile:.

  @param buf		      Store new filename here
  @param file_id	      File_id (part of file name)
  @param event_server_id     Event_id (part of file name)
  @param ext		      Extension for file name

  @return
    Pointer to start of extension
*/

static char *slave_load_file_stem(char *buf, uint file_id,
                                  int event_server_id, const char *ext)
{
  char *res;
  fn_format(buf,PREFIX_SQL_LOAD,slave_load_tmpdir, "", MY_UNPACK_FILENAME);
  to_unix_path(buf);

  buf = strend(buf);
  buf = int10_to_str(::server_id, buf, 10);
  *buf++ = '-';
  buf = int10_to_str(event_server_id, buf, 10);
  *buf++ = '-';
  res= int10_to_str(file_id, buf, 10);
  strmov(res, ext);                             // Add extension last
  return res;                                   // Pointer to extension
}
#endif


#if defined(HAVE_REPLICATION) && !defined(MYSQL_CLIENT)

/**
  Delete all temporary files used for SQL_LOAD.
*/

static void cleanup_load_tmpdir()
{
  MY_DIR *dirp;
  FILEINFO *file;
  uint i;
  char fname[FN_REFLEN], prefbuf[31], *p;

  if (!(dirp=my_dir(slave_load_tmpdir,MYF(0))))
    return;

  /* 
     When we are deleting temporary files, we should only remove
     the files associated with the server id of our server.
     We don't use event_server_id here because since we've disabled
     direct binlogging of Create_file/Append_file/Exec_load events
     we cannot meet Start_log event in the middle of events from one 
     LOAD DATA.
  */
  p= strmake(prefbuf, STRING_WITH_LEN(PREFIX_SQL_LOAD));
  p= int10_to_str(::server_id, p, 10);
  *(p++)= '-';
  *p= 0;

  for (i=0 ; i < (uint)dirp->number_off_files; i++)
  {
    file=dirp->dir_entry+i;
    if (is_prefix(file->name, prefbuf))
    {
      fn_format(fname,file->name,slave_load_tmpdir,"",MY_UNPACK_FILENAME);
      mysql_file_delete(key_file_misc, fname, MYF(0));
    }
  }

  my_dirend(dirp);
}
#endif


/*
  write_str()
*/

static bool write_str(IO_CACHE *file, const char *str, uint length)
{
  uchar tmp[1];
  tmp[0]= (uchar) length;
  return (my_b_safe_write(file, tmp, sizeof(tmp)) ||
	  my_b_safe_write(file, (uchar*) str, length));
}


/*
  read_str()
*/

static inline int read_str(const char **buf, const char *buf_end,
                           const char **str, uint8 *len)
{
  if (*buf + ((uint) (uchar) **buf) >= buf_end)
    return 1;
  *len= (uint8) **buf;
  *str= (*buf)+1;
  (*buf)+= (uint) *len+1;
  return 0;
}


/**
  Transforms a string into "" or its expression in 0x... form.
*/

char *str_to_hex(char *to, const char *from, uint len)
{
  if (len)
  {
    *to++= '0';
    *to++= 'x';
    to= octet2hex(to, from, len);
  }
  else
    to= strmov(to, "\"\"");
  return to;                               // pointer to end 0 of 'to'
}

#ifndef MYSQL_CLIENT

/**
  Append a version of the 'from' string suitable for use in a query to
  the 'to' string.  To generate a correct escaping, the character set
  information in 'csinfo' is used.
*/

int
append_query_string(CHARSET_INFO *csinfo,
                    String const *from, String *to)
{
  char *beg, *ptr;
  uint32 const orig_len= to->length();
  if (to->reserve(orig_len + from->length()*2+3))
    return 1;

  beg= to->c_ptr_quick() + to->length();
  ptr= beg;
  if (csinfo->escape_with_backslash_is_dangerous)
    ptr= str_to_hex(ptr, from->ptr(), from->length());
  else
  {
    *ptr++= '\'';
    ptr+= escape_string_for_mysql(csinfo, ptr, 0,
                                  from->ptr(), from->length());
    *ptr++='\'';
  }
  to->length(orig_len + ptr - beg);
  return 0;
}
#endif


/**
  Prints a "session_var=value" string. Used by mysqlbinlog to print some SET
  commands just before it prints a query.
*/

#ifdef MYSQL_CLIENT

static void print_set_option(IO_CACHE* file, uint32 bits_changed,
                             uint32 option, uint32 flags, const char* name,
                             bool* need_comma)
{
  if (bits_changed & option)
  {
    if (*need_comma)
      my_b_printf(file,", ");
    my_b_printf(file,"%s=%d", name, test(flags & option));
    *need_comma= 1;
  }
}
#endif
/**************************************************************************
	Log_event methods (= the parent class of all events)
**************************************************************************/

/**
  @return
  returns the human readable name of the event's type
*/

const char* Log_event::get_type_str(Log_event_type type)
{
  switch(type) {
  case START_EVENT_V3:  return "Start_v3";
  case STOP_EVENT:   return "Stop";
  case QUERY_EVENT:  return "Query";
  case ROTATE_EVENT: return "Rotate";
  case INTVAR_EVENT: return "Intvar";
  case LOAD_EVENT:   return "Load";
  case NEW_LOAD_EVENT:   return "New_load";
  case CREATE_FILE_EVENT: return "Create_file";
  case APPEND_BLOCK_EVENT: return "Append_block";
  case DELETE_FILE_EVENT: return "Delete_file";
  case EXEC_LOAD_EVENT: return "Exec_load";
  case RAND_EVENT: return "RAND";
  case XID_EVENT: return "Xid";
  case USER_VAR_EVENT: return "User var";
  case FORMAT_DESCRIPTION_EVENT: return "Format_desc";
  case TABLE_MAP_EVENT: return "Table_map";
  case PRE_GA_WRITE_ROWS_EVENT: return "Write_rows_event_old";
  case PRE_GA_UPDATE_ROWS_EVENT: return "Update_rows_event_old";
  case PRE_GA_DELETE_ROWS_EVENT: return "Delete_rows_event_old";
  case WRITE_ROWS_EVENT: return "Write_rows";
  case UPDATE_ROWS_EVENT: return "Update_rows";
  case DELETE_ROWS_EVENT: return "Delete_rows";
  case BEGIN_LOAD_QUERY_EVENT: return "Begin_load_query";
  case EXECUTE_LOAD_QUERY_EVENT: return "Execute_load_query";
  case INCIDENT_EVENT: return "Incident";
  case IGNORABLE_LOG_EVENT: return "Ignorable";
  case ROWS_QUERY_LOG_EVENT: return "Rows_query";
  default: return "Unknown";				/* impossible */
  }
}

const char* Log_event::get_type_str()
{
  return get_type_str(get_type_code());
}


/*
  Log_event::Log_event()
*/

#ifndef MYSQL_CLIENT
Log_event::Log_event(THD* thd_arg, uint16 flags_arg, bool using_trans)
  :log_pos(0), temp_buf(0), exec_time(0), flags(flags_arg),
   cache_type(Log_event::EVENT_INVALID_CACHE), crc(0), thd(thd_arg),
   checksum_alg(BINLOG_CHECKSUM_ALG_UNDEF)
{
  server_id=	thd->server_id;
  when=		thd->start_time;

  if (using_trans)
    cache_type= Log_event::EVENT_TRANSACTIONAL_CACHE;
  else
    cache_type= Log_event::EVENT_STMT_CACHE;
}

/**
  This minimal constructor is for when you are not even sure that there
  is a valid THD. For example in the server when we are shutting down or
  flushing logs after receiving a SIGHUP (then we must write a Rotate to
  the binlog but we have no THD, so we need this minimal constructor).
*/

Log_event::Log_event()
  :temp_buf(0), exec_time(0), flags(0),  crc(0), thd(0),
   checksum_alg(BINLOG_CHECKSUM_ALG_UNDEF)
{
  server_id=	::server_id;
  /*
    We can't call my_time() here as this would cause a call before
    my_init() is called
  */
  when=		0;
  log_pos=	0;
}
#endif /* !MYSQL_CLIENT */


/*
  Log_event::Log_event()
*/

Log_event::Log_event(const char* buf,
                     const Format_description_log_event* description_event)
  :temp_buf(0), exec_time(0), cache_type(Log_event::EVENT_INVALID_CACHE),
    crc(0), checksum_alg(BINLOG_CHECKSUM_ALG_UNDEF)
{
#ifndef MYSQL_CLIENT
  thd = 0;
#endif
  when = uint4korr(buf);
  server_id = uint4korr(buf + SERVER_ID_OFFSET);
  data_written= uint4korr(buf + EVENT_LEN_OFFSET);
  if (description_event->binlog_version==1)
  {
    log_pos= 0;
    flags= 0;
    return;
  }
  /* 4.0 or newer */
  log_pos= uint4korr(buf + LOG_POS_OFFSET);
  /*
    If the log is 4.0 (so here it can only be a 4.0 relay log read by
    the SQL thread or a 4.0 master binlog read by the I/O thread),
    log_pos is the beginning of the event: we transform it into the end
    of the event, which is more useful.
    But how do you know that the log is 4.0: you know it if
    description_event is version 3 *and* you are not reading a
    Format_desc (remember that mysqlbinlog starts by assuming that 5.0
    logs are in 4.0 format, until it finds a Format_desc).
  */
  if (description_event->binlog_version==3 &&
      buf[EVENT_TYPE_OFFSET]<FORMAT_DESCRIPTION_EVENT && log_pos)
  {
      /*
        If log_pos=0, don't change it. log_pos==0 is a marker to mean
        "don't change rli->group_master_log_pos" (see
        inc_group_relay_log_pos()). As it is unreal log_pos, adding the
        event len's is nonsense. For example, a fake Rotate event should
        not have its log_pos (which is 0) changed or it will modify
        Exec_master_log_pos in SHOW SLAVE STATUS, displaying a nonsense
        value of (a non-zero offset which does not exist in the master's
        binlog, so which will cause problems if the user uses this value
        in CHANGE MASTER).
      */
    log_pos+= data_written; /* purecov: inspected */
  }
  DBUG_PRINT("info", ("log_pos: %lu", (ulong) log_pos));

  flags= uint2korr(buf + FLAGS_OFFSET);
  if ((buf[EVENT_TYPE_OFFSET] == FORMAT_DESCRIPTION_EVENT) ||
      (buf[EVENT_TYPE_OFFSET] == ROTATE_EVENT))
  {
    /*
      These events always have a header which stops here (i.e. their
      header is FROZEN).
    */
    /*
      Initialization to zero of all other Log_event members as they're
      not specified. Currently there are no such members; in the future
      there will be an event UID (but Format_description and Rotate
      don't need this UID, as they are not propagated through
      --log-slave-updates (remember the UID is used to not play a query
      twice when you have two masters which are slaves of a 3rd master).
      Then we are done.
    */
    return;
  }
  /* otherwise, go on with reading the header from buf (nothing now) */
}

#ifndef MYSQL_CLIENT
#ifdef HAVE_REPLICATION

int Log_event::do_update_pos(Relay_log_info *rli)
{
  DBUG_ASSERT(!rli->belongs_to_client());
  /*
    rli is null when (as far as I (Guilhem) know) the caller is
    Load_log_event::do_apply_event *and* that one is called from
    Execute_load_log_event::do_apply_event.  In this case, we don't
    do anything here ; Execute_load_log_event::do_apply_event will
    call Log_event::do_apply_event again later with the proper rli.
    Strictly speaking, if we were sure that rli is null only in the
    case discussed above, 'if (rli)' is useless here.  But as we are
    not 100% sure, keep it for now.

    Matz: I don't think we will need this check with this refactoring.
  */
  if (rli)
    rli->stmt_done(log_pos);
  return 0;                                   // Cannot fail currently
}


Log_event::enum_skip_reason
Log_event::do_shall_skip(Relay_log_info *rli)
{
  DBUG_PRINT("info", ("ev->server_id=%lu, ::server_id=%lu,"
                      " rli->replicate_same_server_id=%d,"
                      " rli->slave_skip_counter=%d",
                      (ulong) server_id, (ulong) ::server_id,
                      rli->replicate_same_server_id,
                      rli->slave_skip_counter));
  if ((server_id == ::server_id && !rli->replicate_same_server_id) ||
      (rli->slave_skip_counter == 1 && rli->is_in_group()))
    return EVENT_SKIP_IGNORE;
  else if (rli->slave_skip_counter > 0)
    return EVENT_SKIP_COUNT;
  else
    return EVENT_SKIP_NOT;
}


/*
  Log_event::pack_info()
*/

void Log_event::pack_info(Protocol *protocol)
{
  protocol->store("", &my_charset_bin);
}


/**
  Only called by SHOW BINLOG EVENTS
*/
int Log_event::net_send(Protocol *protocol, const char* log_name, my_off_t pos)
{
  const char *p= strrchr(log_name, FN_LIBCHAR);
  const char *event_type;
  if (p)
    log_name = p + 1;

  protocol->prepare_for_resend();
  protocol->store(log_name, &my_charset_bin);
  protocol->store((ulonglong) pos);
  event_type = get_type_str();
  protocol->store(event_type, strlen(event_type), &my_charset_bin);
  protocol->store((uint32) server_id);
  protocol->store((ulonglong) log_pos);
  pack_info(protocol);
  return protocol->write();
}
#endif /* HAVE_REPLICATION */


/**
  init_show_field_list() prepares the column names and types for the
  output of SHOW BINLOG EVENTS; it is used only by SHOW BINLOG
  EVENTS.
*/

void Log_event::init_show_field_list(List<Item>* field_list)
{
  field_list->push_back(new Item_empty_string("Log_name", 20));
  field_list->push_back(new Item_return_int("Pos", MY_INT32_NUM_DECIMAL_DIGITS,
					    MYSQL_TYPE_LONGLONG));
  field_list->push_back(new Item_empty_string("Event_type", 20));
  field_list->push_back(new Item_return_int("Server_id", 10,
					    MYSQL_TYPE_LONG));
  field_list->push_back(new Item_return_int("End_log_pos",
                                            MY_INT32_NUM_DECIMAL_DIGITS,
					    MYSQL_TYPE_LONGLONG));
  field_list->push_back(new Item_empty_string("Info", 20));
}

/**
   A decider of whether to trigger checksum computation or not.
   To be invoked in Log_event::write() stack.
   The decision is positive 

    S,M) if it's been marked for checksumming with @c checksum_alg
    
    M) otherwise, if @@global.binlog_checksum is not NONE and the event is 
       directly written to the binlog file.
       The to-be-cached event decides at @c write_cache() time.

   Otherwise the decision is negative.

   @note   A side effect of the method is altering Log_event::checksum_alg
           it the latter was undefined at calling.

   @return true (positive) or false (negative)
*/
my_bool Log_event::need_checksum()
{
  DBUG_ENTER("Log_event::need_checksum");
  my_bool ret;
  /* 
     few callers of Log_event::write 
     (incl FD::write, FD constructing code on the slave side, Rotate relay log
     and Stop event) 
     provides their checksum alg preference through Log_event::checksum_alg.
  */
  ret= (checksum_alg != BINLOG_CHECKSUM_ALG_UNDEF) ?
    (checksum_alg != BINLOG_CHECKSUM_ALG_OFF) :
    ((binlog_checksum_options != BINLOG_CHECKSUM_ALG_OFF) &&
     (cache_type == Log_event::EVENT_NO_CACHE))? binlog_checksum_options :
    FALSE;

  /*
    FD calls the methods before data_written has been calculated.
    The following invariant claims if the current is not the first
    call (and therefore data_written is not zero) then `ret' must be
    TRUE. It may not be null because FD is always checksummed.
  */
  
  DBUG_ASSERT(get_type_code() != FORMAT_DESCRIPTION_EVENT || ret ||
              data_written == 0);

  if (checksum_alg == BINLOG_CHECKSUM_ALG_UNDEF)
    checksum_alg= ret ? // calculated value stored
      binlog_checksum_options : (uint8) BINLOG_CHECKSUM_ALG_OFF;

  DBUG_ASSERT(!ret || 
              ((checksum_alg == binlog_checksum_options ||
               /* 
                  Stop event closes the relay-log and its checksum alg
                  preference is set by the caller can be different
                  from the server's binlog_checksum_options.
               */
               get_type_code() == STOP_EVENT ||
               /* 
                  Rotate:s can be checksummed regardless of the server's
                  binlog_checksum_options. That applies to both
                  the local RL's Rotate and the master's Rotate
                  which IO thread instantiates via queue_binlog_ver_3_event.
               */
               get_type_code() == ROTATE_EVENT
               ||  /* FD is always checksummed */
               get_type_code() == FORMAT_DESCRIPTION_EVENT) && 
               checksum_alg != BINLOG_CHECKSUM_ALG_OFF));

  DBUG_ASSERT(checksum_alg != BINLOG_CHECKSUM_ALG_UNDEF);

  DBUG_ASSERT(((get_type_code() != ROTATE_EVENT &&
                get_type_code() != STOP_EVENT) ||
               get_type_code() != FORMAT_DESCRIPTION_EVENT) ||
              cache_type == Log_event::EVENT_NO_CACHE);

  DBUG_RETURN(ret);
}

bool Log_event::wrapper_my_b_safe_write(IO_CACHE* file, const uchar* buf, ulong size)
{
  if (need_checksum() && size != 0)
    crc= my_checksum(crc, buf, size);

  return my_b_safe_write(file, buf, size);
}

bool Log_event::write_footer(IO_CACHE* file) 
{
  /*
     footer contains the checksum-algorithm descriptor 
     followed by the checksum value
  */
  if (need_checksum())
  {
    uchar buf[BINLOG_CHECKSUM_LEN];
    int4store(buf, crc);
    return (my_b_safe_write(file, (uchar*) buf, sizeof(buf)));
  }
  return 0;
}

/*
  Log_event::write()
*/

bool Log_event::write_header(IO_CACHE* file, ulong event_data_length)
{
  uchar header[LOG_EVENT_HEADER_LEN];
  ulong now;
  bool ret;
  DBUG_ENTER("Log_event::write_header");

  /* Store number of bytes that will be written by this event */
  data_written= event_data_length + sizeof(header);

  if (need_checksum())
  {
    crc= my_checksum(0L, NULL, 0);
    data_written += BINLOG_CHECKSUM_LEN;
  }

  /*
    log_pos != 0 if this is relay-log event. In this case we should not
    change the position
  */

  if (is_artificial_event())
  {
    /*
      Artificial events are automatically generated and do not exist
      in master's binary log, so log_pos should be set to 0.
    */
    log_pos= 0;
  }
  else  if (!log_pos)
  {
    /*
      Calculate position of end of event

      Note that with a SEQ_READ_APPEND cache, my_b_tell() does not
      work well.  So this will give slightly wrong positions for the
      Format_desc/Rotate/Stop events which the slave writes to its
      relay log. For example, the initial Format_desc will have
      end_log_pos=91 instead of 95. Because after writing the first 4
      bytes of the relay log, my_b_tell() still reports 0. Because
      my_b_append() does not update the counter which my_b_tell()
      later uses (one should probably use my_b_append_tell() to work
      around this).  To get right positions even when writing to the
      relay log, we use the (new) my_b_safe_tell().

      Note that this raises a question on the correctness of all these
      DBUG_ASSERT(my_b_tell()=rli->event_relay_log_pos).

      If in a transaction, the log_pos which we calculate below is not
      very good (because then my_b_safe_tell() returns start position
      of the BEGIN, so it's like the statement was at the BEGIN's
      place), but it's not a very serious problem (as the slave, when
      it is in a transaction, does not take those end_log_pos into
      account (as it calls inc_event_relay_log_pos()). To be fixed
      later, so that it looks less strange. But not bug.
    */

    log_pos= my_b_safe_tell(file)+data_written;
  }

  now= (ulong) get_time();                              // Query start time
  if (DBUG_EVALUATE_IF("inc_event_time_by_1_hour",1,0)  &&
      DBUG_EVALUATE_IF("dec_event_time_by_1_hour",1,0))
  {
    /** 
       This assertion guarantees that these debug flags are not
       used at the same time (they would cancel each other).
    */
    DBUG_ASSERT(0);
  } 
  else
  {
    DBUG_EXECUTE_IF("inc_event_time_by_1_hour", now= now + 3600;);
    DBUG_EXECUTE_IF("dec_event_time_by_1_hour", now= now - 3600;);
  }

  /*
    Header will be of size LOG_EVENT_HEADER_LEN for all events, except for
    FORMAT_DESCRIPTION_EVENT and ROTATE_EVENT, where it will be
    LOG_EVENT_MINIMAL_HEADER_LEN (remember these 2 have a frozen header,
    because we read them before knowing the format).
  */

  int4store(header, now);              // timestamp
  header[EVENT_TYPE_OFFSET]= get_type_code();
  int4store(header+ SERVER_ID_OFFSET, server_id);
  int4store(header+ EVENT_LEN_OFFSET, data_written);
  int4store(header+ LOG_POS_OFFSET, log_pos);
  /*
    recording checksum of FD event computed with dropped
    possibly active LOG_EVENT_BINLOG_IN_USE_F flag.
    Similar step at verication: the active flag is dropped before
    checksum computing.
  */
  if (header[EVENT_TYPE_OFFSET] != FORMAT_DESCRIPTION_EVENT ||
      !need_checksum() || !(flags & LOG_EVENT_BINLOG_IN_USE_F))
  {
    int2store(header+ FLAGS_OFFSET, flags);
    ret= wrapper_my_b_safe_write(file, header, sizeof(header)) != 0;
  }
  else
  {
    ret= (wrapper_my_b_safe_write(file, header, FLAGS_OFFSET) != 0);
    if (!ret)
    {
      flags &= ~LOG_EVENT_BINLOG_IN_USE_F;
      int2store(header + FLAGS_OFFSET, flags);
      crc= my_checksum(crc, header + FLAGS_OFFSET, sizeof(flags));
      flags |= LOG_EVENT_BINLOG_IN_USE_F;    
      int2store(header + FLAGS_OFFSET, flags);
      ret= (my_b_safe_write(file, header + FLAGS_OFFSET, sizeof(flags)) != 0);
    }
    if (!ret)
      ret= (wrapper_my_b_safe_write(file, header + FLAGS_OFFSET + sizeof(flags),
                                    sizeof(header)
                                    - (FLAGS_OFFSET + sizeof(flags))) != 0);
  }
  DBUG_RETURN( ret);
}


/**
  This needn't be format-tolerant, because we only read
  LOG_EVENT_MINIMAL_HEADER_LEN (we just want to read the event's length).
*/

int Log_event::read_log_event(IO_CACHE* file, String* packet,
                              mysql_mutex_t* log_lock,
                              uint8 checksum_alg_arg)
{
  ulong data_len;
  int result=0;
  char buf[LOG_EVENT_MINIMAL_HEADER_LEN];
  uchar ev_offset= packet->length();
  DBUG_ENTER("Log_event::read_log_event");

  if (log_lock)
    mysql_mutex_lock(log_lock);
  if (my_b_read(file, (uchar*) buf, sizeof(buf)))
  {
    /*
      If the read hits eof, we must report it as eof so the caller
      will know it can go into cond_wait to be woken up on the next
      update to the log.
    */
    DBUG_PRINT("error",("file->error: %d", file->error));
    if (!file->error)
      result= LOG_READ_EOF;
    else
      result= (file->error > 0 ? LOG_READ_TRUNC : LOG_READ_IO);
    goto end;
  }
  data_len= uint4korr(buf + EVENT_LEN_OFFSET);
  if (data_len < LOG_EVENT_MINIMAL_HEADER_LEN ||
      data_len > max(current_thd->variables.max_allowed_packet,
                     opt_binlog_rows_event_max_size + MAX_LOG_EVENT_HEADER))
  {
    DBUG_PRINT("error",("data_len: %lu", data_len));
    result= ((data_len < LOG_EVENT_MINIMAL_HEADER_LEN) ? LOG_READ_BOGUS :
	     LOG_READ_TOO_LARGE);
    goto end;
  }

  /* Append the log event header to packet */
  if (packet->append(buf, sizeof(buf)))
  {
    /* Failed to allocate packet */
    result= LOG_READ_MEM;
    goto end;
  }
  data_len-= LOG_EVENT_MINIMAL_HEADER_LEN;
  if (data_len)
  {
    /* Append rest of event, read directly from file into packet */
    if (packet->append(file, data_len))
    {
      /*
        Fatal error occured when appending rest of the event
        to packet, possible failures:
	1. EOF occured when reading from file, it's really an error
           as data_len is >=0 there's supposed to be more bytes available.
           file->error will have been set to number of bytes left to read
        2. Read was interrupted, file->error would normally be set to -1
        3. Failed to allocate memory for packet, my_errno
           will be ENOMEM(file->error shuold be 0, but since the
           memory allocation occurs before the call to read it might
           be uninitialized)
      */
      result= (my_errno == ENOMEM ? LOG_READ_MEM :
               (file->error >= 0 ? LOG_READ_TRUNC: LOG_READ_IO));
      /* Implicit goto end; */
    }
    else
    {
      /* Corrupt the event for Dump thread*/
      DBUG_EXECUTE_IF("corrupt_read_log_event",
	uchar *debug_event_buf_c = (uchar*) packet->ptr() + ev_offset;
        if (debug_event_buf_c[EVENT_TYPE_OFFSET] != FORMAT_DESCRIPTION_EVENT)
        {
          int debug_cor_pos = rand() % (data_len + sizeof(buf) - BINLOG_CHECKSUM_LEN);
          debug_event_buf_c[debug_cor_pos] =~ debug_event_buf_c[debug_cor_pos];
          DBUG_PRINT("info", ("Corrupt the event at Log_event::read_log_event: byte on position %d", debug_cor_pos));
          DBUG_SET("-d,corrupt_read_log_event");
	}
      );                                                                                           
      /*
        CRC verification of the Dump thread
      */
      if (opt_master_verify_checksum &&
          event_checksum_test((uchar*) packet->ptr() + ev_offset,
                              data_len + sizeof(buf),
                              checksum_alg_arg))
      {
        result= LOG_READ_CHECKSUM_FAILURE;
        goto end;
      }
    }
  }

end:
  if (log_lock)
    mysql_mutex_unlock(log_lock);
  DBUG_RETURN(result);
}
#endif /* !MYSQL_CLIENT */

#ifndef MYSQL_CLIENT
#define UNLOCK_MUTEX if (log_lock) mysql_mutex_unlock(log_lock);
#define LOCK_MUTEX if (log_lock) mysql_mutex_lock(log_lock);
#else
#define UNLOCK_MUTEX
#define LOCK_MUTEX
#endif

#ifndef MYSQL_CLIENT
/**
  @note
    Allocates memory;  The caller is responsible for clean-up.
*/
Log_event* Log_event::read_log_event(IO_CACHE* file,
                                     mysql_mutex_t* log_lock,
                                     const Format_description_log_event
                                     *description_event,
                                     my_bool crc_check)
#else
Log_event* Log_event::read_log_event(IO_CACHE* file,
                                     const Format_description_log_event
                                     *description_event,
                                     my_bool crc_check)
#endif
{
  DBUG_ENTER("Log_event::read_log_event");
  DBUG_ASSERT(description_event != 0);
  char head[LOG_EVENT_MINIMAL_HEADER_LEN];
  /*
    First we only want to read at most LOG_EVENT_MINIMAL_HEADER_LEN, just to
    check the event for sanity and to know its length; no need to really parse
    it. We say "at most" because this could be a 3.23 master, which has header
    of 13 bytes, whereas LOG_EVENT_MINIMAL_HEADER_LEN is 19 bytes (it's
    "minimal" over the set {MySQL >=4.0}).
  */
  uint header_size= min(description_event->common_header_len,
                        LOG_EVENT_MINIMAL_HEADER_LEN);

  LOCK_MUTEX;
  DBUG_PRINT("info", ("my_b_tell: %lu", (ulong) my_b_tell(file)));
  if (my_b_read(file, (uchar *) head, header_size))
  {
    DBUG_PRINT("info", ("Log_event::read_log_event(IO_CACHE*,Format_desc*) \
failed my_b_read"));
    UNLOCK_MUTEX;
    /*
      No error here; it could be that we are at the file's end. However
      if the next my_b_read() fails (below), it will be an error as we
      were able to read the first bytes.
    */
    DBUG_RETURN(0);
  }
  ulong data_len = uint4korr(head + EVENT_LEN_OFFSET);
  char *buf= 0;
  const char *error= 0;
  Log_event *res=  0;
#ifndef max_allowed_packet
  THD *thd=current_thd;
  uint max_allowed_packet= thd ? thd->variables.max_allowed_packet : ~(ulong)0;
#endif

  if (data_len > max(max_allowed_packet,
                     opt_binlog_rows_event_max_size + MAX_LOG_EVENT_HEADER))
  {
    error = "Event too big";
    goto err;
  }

  if (data_len < header_size)
  {
    error = "Event too small";
    goto err;
  }

  // some events use the extra byte to null-terminate strings
  if (!(buf = (char*) my_malloc(data_len+1, MYF(MY_WME))))
  {
    error = "Out of memory";
    goto err;
  }
  buf[data_len] = 0;
  memcpy(buf, head, header_size);
  if (my_b_read(file, (uchar*) buf + header_size, data_len - header_size))
  {
    error = "read error";
    goto err;
  }
  if ((res= read_log_event(buf, data_len, &error, description_event, crc_check)))
    res->register_temp_buf(buf);

err:
  UNLOCK_MUTEX;
  if (!res)
  {
    DBUG_ASSERT(error != 0);
    sql_print_error("Error in Log_event::read_log_event(): "
                    "'%s', data_len: %lu, event_type: %d",
		    error,data_len,head[EVENT_TYPE_OFFSET]);
    my_free(buf);
    /*
      The SQL slave thread will check if file->error<0 to know
      if there was an I/O error. Even if there is no "low-level" I/O errors
      with 'file', any of the high-level above errors is worrying
      enough to stop the SQL thread now ; as we are skipping the current event,
      going on with reading and successfully executing other events can
      only corrupt the slave's databases. So stop.
    */
    file->error= -1;
  }
  DBUG_RETURN(res);
}


/**
  Binlog format tolerance is in (buf, event_len, description_event)
  constructors.
*/

Log_event* Log_event::read_log_event(const char* buf, uint event_len,
				     const char **error,
                                     const Format_description_log_event *description_event,
                                     my_bool crc_check)
{
  Log_event* ev;
  uint8 alg;
  DBUG_ENTER("Log_event::read_log_event(char*,...)");
  DBUG_ASSERT(description_event != 0);
  DBUG_PRINT("info", ("binlog_version: %d", description_event->binlog_version));
  DBUG_DUMP("data", (unsigned char*) buf, event_len);

  /* Check the integrity */
  if (event_len < EVENT_LEN_OFFSET ||
      buf[EVENT_TYPE_OFFSET] >= ENUM_END_EVENT ||
      (uint) event_len != uint4korr(buf+EVENT_LEN_OFFSET))
  {
    *error="Sanity check failed";		// Needed to free buffer
    DBUG_RETURN(NULL); // general sanity check - will fail on a partial read
  }

  uint event_type= buf[EVENT_TYPE_OFFSET];
  // all following START events in the current file are without checksum
  if (event_type == START_EVENT_V3)
    (const_cast< Format_description_log_event *>(description_event))->checksum_alg= BINLOG_CHECKSUM_ALG_OFF;
  /*
    CRC verification by SQL and Show-Binlog-Events master side.
    The caller has to provide @description_event->checksum_alg to
    be the last seen FD's (A) descriptor.
    If event is FD the descriptor is in it.
    Notice, FD of the binlog can be only in one instance and therefore
    Show-Binlog-Events executing master side thread needs just to know
    the only FD's (A) value -  whereas RL can contain more.
    In the RL case, the alg is kept in FD_e (@description_event) which is reset 
    to the newer read-out event after its execution with possibly new alg descriptor.
    Therefore in a typical sequence of RL:
    {FD_s^0, FD_m, E_m^1} E_m^1 
    will be verified with (A) of FD_m.

    See legends definition on MYSQL_BIN_LOG::relay_log_checksum_alg docs
    lines (log.h).

    Notice, a pre-checksum FD version forces alg := BINLOG_CHECKSUM_ALG_UNDEF.
  */
  alg= (event_type != FORMAT_DESCRIPTION_EVENT) ?
    description_event->checksum_alg : get_checksum_alg(buf, event_len);
  // Emulate the corruption during reading an event
  DBUG_EXECUTE_IF("corrupt_read_log_event_char",
    if (event_type != FORMAT_DESCRIPTION_EVENT)
    {
      char *debug_event_buf_c = (char *)buf;
      int debug_cor_pos = rand() % (event_len - BINLOG_CHECKSUM_LEN);
      debug_event_buf_c[debug_cor_pos] =~ debug_event_buf_c[debug_cor_pos];
      DBUG_PRINT("info", ("Corrupt the event at Log_event::read_log_event(char*,...): byte on position %d", debug_cor_pos));
      DBUG_SET("-d,corrupt_read_log_event_char");
    }
  );                                                 
  if (crc_check &&
      event_checksum_test((uchar *) buf, event_len, alg))
  {
#ifdef MYSQL_CLIENT
    *error= "Event crc check failed! Most likely there is event corruption.";
    if (force_opt)
    {
      ev= new Unknown_log_event(buf, description_event);
      DBUG_RETURN(ev);
    }
    else
      DBUG_RETURN(NULL);
#else
    *error= ER(ER_BINLOG_READ_EVENT_CHECKSUM_FAILURE);
    sql_print_error("%s", ER(ER_BINLOG_READ_EVENT_CHECKSUM_FAILURE));
    DBUG_RETURN(NULL);
#endif
  }

  if (event_type > description_event->number_of_event_types &&
      event_type != FORMAT_DESCRIPTION_EVENT)
  {
    /*
      It is unsafe to use the description_event if its post_header_len
      array does not include the event type.
    */
    DBUG_PRINT("error", ("event type %d found, but the current "
                         "Format_description_log_event supports only %d event "
                         "types", event_type,
                         description_event->number_of_event_types));
    ev= NULL;
  }
  else
  {
    /*
      In some previuos versions (see comment in
      Format_description_log_event::Format_description_log_event(char*,...)),
      event types were assigned different id numbers than in the
      present version. In order to replicate from such versions to the
      present version, we must map those event type id's to our event
      type id's.  The mapping is done with the event_type_permutation
      array, which was set up when the Format_description_log_event
      was read.
    */
    if (description_event->event_type_permutation)
    {
      int new_event_type= description_event->event_type_permutation[event_type];
      DBUG_PRINT("info", ("converting event type %d to %d (%s)",
                   event_type, new_event_type,
                   get_type_str((Log_event_type)new_event_type)));
      event_type= new_event_type;
    }

    if (alg != BINLOG_CHECKSUM_ALG_UNDEF &&
        (event_type == FORMAT_DESCRIPTION_EVENT ||
         alg != BINLOG_CHECKSUM_ALG_OFF))
      event_len= event_len - BINLOG_CHECKSUM_LEN;
    
    switch(event_type) {
    case QUERY_EVENT:
      ev  = new Query_log_event(buf, event_len, description_event, QUERY_EVENT);
      break;
    case LOAD_EVENT:
      ev = new Load_log_event(buf, event_len, description_event);
      break;
    case NEW_LOAD_EVENT:
      ev = new Load_log_event(buf, event_len, description_event);
      break;
    case ROTATE_EVENT:
      ev = new Rotate_log_event(buf, event_len, description_event);
      break;
    case CREATE_FILE_EVENT:
      ev = new Create_file_log_event(buf, event_len, description_event);
      break;
    case APPEND_BLOCK_EVENT:
      ev = new Append_block_log_event(buf, event_len, description_event);
      break;
    case DELETE_FILE_EVENT:
      ev = new Delete_file_log_event(buf, event_len, description_event);
      break;
    case EXEC_LOAD_EVENT:
      ev = new Execute_load_log_event(buf, event_len, description_event);
      break;
    case START_EVENT_V3: /* this is sent only by MySQL <=4.x */
      ev = new Start_log_event_v3(buf, description_event);
      break;
    case STOP_EVENT:
      ev = new Stop_log_event(buf, description_event);
      break;
    case INTVAR_EVENT:
      ev = new Intvar_log_event(buf, description_event);
      break;
    case XID_EVENT:
      ev = new Xid_log_event(buf, description_event);
      break;
    case RAND_EVENT:
      ev = new Rand_log_event(buf, description_event);
      break;
    case USER_VAR_EVENT:
      ev = new User_var_log_event(buf, description_event);
      break;
    case FORMAT_DESCRIPTION_EVENT:
      ev = new Format_description_log_event(buf, event_len, description_event);
      break;
#if defined(HAVE_REPLICATION) 
    case PRE_GA_WRITE_ROWS_EVENT:
      ev = new Write_rows_log_event_old(buf, event_len, description_event);
      break;
    case PRE_GA_UPDATE_ROWS_EVENT:
      ev = new Update_rows_log_event_old(buf, event_len, description_event);
      break;
    case PRE_GA_DELETE_ROWS_EVENT:
      ev = new Delete_rows_log_event_old(buf, event_len, description_event);
      break;
    case WRITE_ROWS_EVENT:
      ev = new Write_rows_log_event(buf, event_len, description_event);
      break;
    case UPDATE_ROWS_EVENT:
      ev = new Update_rows_log_event(buf, event_len, description_event);
      break;
    case DELETE_ROWS_EVENT:
      ev = new Delete_rows_log_event(buf, event_len, description_event);
      break;
    case TABLE_MAP_EVENT:
      ev = new Table_map_log_event(buf, event_len, description_event);
      break;
#endif
    case BEGIN_LOAD_QUERY_EVENT:
      ev = new Begin_load_query_log_event(buf, event_len, description_event);
      break;
    case EXECUTE_LOAD_QUERY_EVENT:
      ev= new Execute_load_query_log_event(buf, event_len, description_event);
      break;
    case INCIDENT_EVENT:
      ev = new Incident_log_event(buf, event_len, description_event);
      break;
    case ROWS_QUERY_LOG_EVENT:
      ev= new Rows_query_log_event(buf, event_len, description_event);
      break;
    default:
      /*
        Create an object of Ignorable_log_event for unrecognized sub-class.
        So that SLAVE SQL THREAD will only update the position and continue.
      */
      if (uint2korr(buf + FLAGS_OFFSET) & LOG_EVENT_IGNORABLE_F)
      {
        ev= new Ignorable_log_event(buf, description_event);
      }
      else
      {
        DBUG_PRINT("error",("Unknown event code: %d",
                            (int) buf[EVENT_TYPE_OFFSET]));
        ev= NULL;
      }
      break;
    }
  }

  if (ev)
  {
    ev->checksum_alg= alg;
    if (ev->checksum_alg != BINLOG_CHECKSUM_ALG_OFF &&
        ev->checksum_alg != BINLOG_CHECKSUM_ALG_UNDEF)
      ev->crc= uint4korr(buf + (event_len));
  }

  DBUG_PRINT("read_event", ("%s(type_code: %d; event_len: %d)",
                            ev ? ev->get_type_str() : "<unknown>",
                            buf[EVENT_TYPE_OFFSET],
                            event_len));
  /*
    is_valid() are small event-specific sanity tests which are
    important; for example there are some my_malloc() in constructors
    (e.g. Query_log_event::Query_log_event(char*...)); when these
    my_malloc() fail we can't return an error out of the constructor
    (because constructor is "void") ; so instead we leave the pointer we
    wanted to allocate (e.g. 'query') to 0 and we test it in is_valid().
    Same for Format_description_log_event, member 'post_header_len'.

    SLAVE_EVENT is never used, so it should not be read ever.
  */
  if (!ev || !ev->is_valid() || (event_type == SLAVE_EVENT))
  {
    DBUG_PRINT("error",("Found invalid event in binary log"));

    delete ev;
#ifdef MYSQL_CLIENT
    if (!force_opt) /* then mysqlbinlog dies */
    {
      *error= "Found invalid event in binary log";
      DBUG_RETURN(0);
    }
    ev= new Unknown_log_event(buf, description_event);
#else
    *error= "Found invalid event in binary log";
    DBUG_RETURN(0);
#endif
  }
  DBUG_RETURN(ev);  
}

#ifdef MYSQL_CLIENT

/*
  Log_event::print_header()
*/

void Log_event::print_header(IO_CACHE* file,
                             PRINT_EVENT_INFO* print_event_info,
                             bool is_more __attribute__((unused)))
{
  char llbuff[22];
  my_off_t hexdump_from= print_event_info->hexdump_from;
  DBUG_ENTER("Log_event::print_header");

  my_b_printf(file, "#");
  print_timestamp(file);
  my_b_printf(file, " server id %lu  end_log_pos %s ", (ulong) server_id,
              llstr(log_pos,llbuff));

  /* print the checksum */

  if (checksum_alg != BINLOG_CHECKSUM_ALG_OFF &&
      checksum_alg != BINLOG_CHECKSUM_ALG_UNDEF)
  {
    char checksum_buf[BINLOG_CHECKSUM_LEN * 2 + 4]; // to fit to "0x%lx "
    size_t const bytes_written=
      my_snprintf(checksum_buf, sizeof(checksum_buf), "0x%08lx ", (ulong) crc);
    my_b_printf(file, "%s ", get_type(&binlog_checksum_typelib, checksum_alg));
    my_b_printf(file, checksum_buf, bytes_written);
  }

  /* mysqlbinlog --hexdump */
  if (print_event_info->hexdump_from)
  {
    my_b_printf(file, "\n");
    uchar *ptr= (uchar*)temp_buf;
    my_off_t size=
      uint4korr(ptr + EVENT_LEN_OFFSET) - LOG_EVENT_MINIMAL_HEADER_LEN;
    my_off_t i;

    /* Header len * 4 >= header len * (2 chars + space + extra space) */
    char *h, hex_string[LOG_EVENT_MINIMAL_HEADER_LEN*4]= {0};
    char *c, char_string[16+1]= {0};

    /* Pretty-print event common header if header is exactly 19 bytes */
    if (print_event_info->common_header_len == LOG_EVENT_MINIMAL_HEADER_LEN)
    {
      char emit_buf[256];               // Enough for storing one line
      my_b_printf(file, "# Position  Timestamp   Type   Master ID        "
                  "Size      Master Pos    Flags \n");
      size_t const bytes_written=
        my_snprintf(emit_buf, sizeof(emit_buf),
                    "# %8.8lx %02x %02x %02x %02x   %02x   "
                    "%02x %02x %02x %02x   %02x %02x %02x %02x   "
                    "%02x %02x %02x %02x   %02x %02x\n",
                    (unsigned long) hexdump_from,
                    ptr[0], ptr[1], ptr[2], ptr[3], ptr[4], ptr[5], ptr[6],
                    ptr[7], ptr[8], ptr[9], ptr[10], ptr[11], ptr[12], ptr[13],
                    ptr[14], ptr[15], ptr[16], ptr[17], ptr[18]);
      DBUG_ASSERT(static_cast<size_t>(bytes_written) < sizeof(emit_buf));
      my_b_write(file, (uchar*) emit_buf, bytes_written);
      ptr += LOG_EVENT_MINIMAL_HEADER_LEN;
      hexdump_from += LOG_EVENT_MINIMAL_HEADER_LEN;
    }

    /* Rest of event (without common header) */
    for (i= 0, c= char_string, h=hex_string;
	 i < size;
	 i++, ptr++)
    {
      my_snprintf(h, 4, "%02x ", *ptr);
      h += 3;

      *c++= my_isalnum(&my_charset_bin, *ptr) ? *ptr : '.';

      if (i % 16 == 15)
      {
        /*
          my_b_printf() does not support full printf() formats, so we
          have to do it this way.

          TODO: Rewrite my_b_printf() to support full printf() syntax.
         */
        char emit_buf[256];
        size_t const bytes_written=
          my_snprintf(emit_buf, sizeof(emit_buf),
                      "# %8.8lx %-48.48s |%16s|\n",
                      (unsigned long) (hexdump_from + (i & 0xfffffff0)),
                      hex_string, char_string);
        DBUG_ASSERT(static_cast<size_t>(bytes_written) < sizeof(emit_buf));
	my_b_write(file, (uchar*) emit_buf, bytes_written);
	hex_string[0]= 0;
	char_string[0]= 0;
	c= char_string;
	h= hex_string;
      }
      else if (i % 8 == 7) *h++ = ' ';
    }
    *c= '\0';

    if (hex_string[0])
    {
      char emit_buf[256];
      size_t const bytes_written=
        my_snprintf(emit_buf, sizeof(emit_buf),
                    "# %8.8lx %-48.48s |%s|\n",
                    (unsigned long) (hexdump_from + (i & 0xfffffff0)),
                    hex_string, char_string);
      DBUG_ASSERT(static_cast<size_t>(bytes_written) < sizeof(emit_buf));
      my_b_write(file, (uchar*) emit_buf, bytes_written);
    }
    /*
      need a # to prefix the rest of printouts for example those of
      Rows_log_event::print_helper().
    */
    my_b_write(file, reinterpret_cast<const uchar*>("# "), 2);
  }
  DBUG_VOID_RETURN;
}


/**
  Prints a quoted string to io cache.
  Control characters are displayed as hex sequence, e.g. \x00
  
  @param[in] file              IO cache
  @param[in] prt               Pointer to string
  @param[in] length            String length
*/

static void
my_b_write_quoted(IO_CACHE *file, const uchar *ptr, uint length)
{
  const uchar *s;
  my_b_printf(file, "'");
  for (s= ptr; length > 0 ; s++, length--)
  {
    if (*s > 0x1F)
      my_b_write(file, s, 1);
    else
    {
      uchar hex[10];
      size_t len= my_snprintf((char*) hex, sizeof(hex), "%s%02x", "\\x", *s);
      my_b_write(file, hex, len);
    }
  }
  my_b_printf(file, "'");
}


/**
  Prints a bit string to io cache in format  b'1010'.
  
  @param[in] file              IO cache
  @param[in] ptr               Pointer to string
  @param[in] nbits             Number of bits
*/
static void
my_b_write_bit(IO_CACHE *file, const uchar *ptr, uint nbits)
{
  uint bitnum, nbits8= ((nbits + 7) / 8) * 8, skip_bits= nbits8 - nbits;
  my_b_printf(file, "b'");
  for (bitnum= skip_bits ; bitnum < nbits8; bitnum++)
  {
    int is_set= (ptr[(bitnum) / 8] >> (7 - bitnum % 8))  & 0x01;
    my_b_write(file, (const uchar*) (is_set ? "1" : "0"), 1);
  }
  my_b_printf(file, "'");
}


/**
  Prints a packed string to io cache.
  The string consists of length packed to 1 or 2 bytes,
  followed by string data itself.
  
  @param[in] file              IO cache
  @param[in] ptr               Pointer to string
  @param[in] length            String size
  
  @retval   - number of bytes scanned.
*/
static size_t
my_b_write_quoted_with_length(IO_CACHE *file, const uchar *ptr, uint length)
{
  if (length < 256)
  {
    length= *ptr;
    my_b_write_quoted(file, ptr + 1, length);
    return length + 1;
  }
  else
  {
    length= uint2korr(ptr);
    my_b_write_quoted(file, ptr + 2, length);
    return length + 2;
  }
}


/**
  Prints a 32-bit number in both signed and unsigned representation
  
  @param[in] file              IO cache
  @param[in] sl                Signed number
  @param[in] ul                Unsigned number
*/
static void
my_b_write_sint32_and_uint32(IO_CACHE *file, int32 si, uint32 ui)
{
  my_b_printf(file, "%d", si);
  if (si < 0)
    my_b_printf(file, " (%u)", ui);
}


/**
  Print a packed value of the given SQL type into IO cache
  
  @param[in] file              IO cache
  @param[in] ptr               Pointer to string
  @param[in] type              Column type
  @param[in] meta              Column meta information
  @param[out] typestr          SQL type string buffer (for verbose output)
  @param[out] typestr_length   Size of typestr
  
  @retval   - number of bytes scanned from ptr.
*/

static size_t
log_event_print_value(IO_CACHE *file, const uchar *ptr,
                      uint type, uint meta,
                      char *typestr, size_t typestr_length)
{
  uint32 length= 0;

  if (type == MYSQL_TYPE_STRING)
  {
    if (meta >= 256)
    {
      uint byte0= meta >> 8;
      uint byte1= meta & 0xFF;
      
      if ((byte0 & 0x30) != 0x30)
      {
        /* a long CHAR() field: see #37426 */
        length= byte1 | (((byte0 & 0x30) ^ 0x30) << 4);
        type= byte0 | 0x30;
      }
      else
        length = meta & 0xFF;
    }
    else
      length= meta;
  }

  switch (type) {
  case MYSQL_TYPE_LONG:
    {
      int32 si= sint4korr(ptr);
      uint32 ui= uint4korr(ptr);
      my_b_write_sint32_and_uint32(file, si, ui);
      my_snprintf(typestr, typestr_length, "INT");
      return 4;
    }

  case MYSQL_TYPE_TINY:
    {
      my_b_write_sint32_and_uint32(file, (int) (signed char) *ptr,
                                  (uint) (unsigned char) *ptr);
      my_snprintf(typestr, typestr_length, "TINYINT");
      return 1;
    }

  case MYSQL_TYPE_SHORT:
    {
      int32 si= (int32) sint2korr(ptr);
      uint32 ui= (uint32) uint2korr(ptr);
      my_b_write_sint32_and_uint32(file, si, ui);
      my_snprintf(typestr, typestr_length, "SHORTINT");
      return 2;
    }
  
  case MYSQL_TYPE_INT24:
    {
      int32 si= sint3korr(ptr);
      uint32 ui= uint3korr(ptr);
      my_b_write_sint32_and_uint32(file, si, ui);
      my_snprintf(typestr, typestr_length, "MEDIUMINT");
      return 3;
    }

  case MYSQL_TYPE_LONGLONG:
    {
      char tmp[64];
      longlong si= sint8korr(ptr);
      longlong10_to_str(si, tmp, -10);
      my_b_printf(file, "%s", tmp);
      if (si < 0)
      {
        ulonglong ui= uint8korr(ptr);
        longlong10_to_str((longlong) ui, tmp, 10);
        my_b_printf(file, " (%s)", tmp);        
      }
      my_snprintf(typestr, typestr_length, "LONGINT");
      return 8;
    }

  case MYSQL_TYPE_NEWDECIMAL:
    {
      uint precision= meta >> 8;
      uint decimals= meta & 0xFF;
      uint bin_size= my_decimal_get_binary_size(precision, decimals);
      my_decimal dec;
      binary2my_decimal(E_DEC_FATAL_ERROR, (uchar*) ptr, &dec,
                        precision, decimals);
      int i, end;
      char buff[512], *pos;
      pos= buff;
      pos+= sprintf(buff, "%s", dec.sign() ? "-" : "");
      end= ROUND_UP(dec.frac) + ROUND_UP(dec.intg)-1;
      for (i=0; i < end; i++)
        pos+= sprintf(pos, "%09d.", dec.buf[i]);
      pos+= sprintf(pos, "%09d", dec.buf[i]);
      my_b_printf(file, "%s", buff);
      my_snprintf(typestr, typestr_length, "DECIMAL(%d,%d)",
                  precision, decimals);
      return bin_size;
    }

  case MYSQL_TYPE_FLOAT:
    {
      float fl;
      float4get(fl, ptr);
      char tmp[320];
      sprintf(tmp, "%-20g", (double) fl);
      my_b_printf(file, "%s", tmp); /* my_snprintf doesn't support %-20g */
      my_snprintf(typestr, typestr_length, "FLOAT");
      return 4;
    }

  case MYSQL_TYPE_DOUBLE:
    {
      double dbl;
      float8get(dbl, ptr);
      char tmp[320];
      sprintf(tmp, "%-.20g", dbl); /* my_snprintf doesn't support %-20g */
      my_b_printf(file, "%s", tmp);
      strcpy(typestr, "DOUBLE");
      return 8;
    }
  
  case MYSQL_TYPE_BIT:
    {
      /* Meta-data: bit_len, bytes_in_rec, 2 bytes */
      uint nbits= ((meta >> 8) * 8) + (meta & 0xFF);
      length= (nbits + 7) / 8;
      my_b_write_bit(file, ptr, nbits);
      my_snprintf(typestr, typestr_length, "BIT(%d)", nbits);
      return length;
    }

  case MYSQL_TYPE_TIMESTAMP:
    {
      uint32 i32= uint4korr(ptr);
      my_b_printf(file, "%d", i32);
      my_snprintf(typestr, typestr_length, "TIMESTAMP");
      return 4;
    }

  case MYSQL_TYPE_DATETIME:
    {
      size_t d, t;
      uint64 i64= uint8korr(ptr); /* YYYYMMDDhhmmss */
      d= i64 / 1000000;
      t= i64 % 1000000;
      my_b_printf(file, "%04d-%02d-%02d %02d:%02d:%02d",
                  d / 10000, (d % 10000) / 100, d % 100,
                  t / 10000, (t % 10000) / 100, t % 100);
      my_snprintf(typestr, typestr_length, "DATETIME");
      return 8;
    }

  case MYSQL_TYPE_TIME:
    {
      uint32 i32= uint3korr(ptr);
      my_b_printf(file, "'%02d:%02d:%02d'",
                  i32 / 10000, (i32 % 10000) / 100, i32 % 100);
      my_snprintf(typestr,  typestr_length, "TIME");
      return 3;
    }
    
  case MYSQL_TYPE_NEWDATE:
    {
      uint32 tmp= uint3korr(ptr);
      int part;
      char buf[11];
      char *pos= &buf[10];  // start from '\0' to the beginning

      /* Copied from field.cc */
      *pos--=0;					// End NULL
      part=(int) (tmp & 31);
      *pos--= (char) ('0'+part%10);
      *pos--= (char) ('0'+part/10);
      *pos--= ':';
      part=(int) (tmp >> 5 & 15);
      *pos--= (char) ('0'+part%10);
      *pos--= (char) ('0'+part/10);
      *pos--= ':';
      part=(int) (tmp >> 9);
      *pos--= (char) ('0'+part%10); part/=10;
      *pos--= (char) ('0'+part%10); part/=10;
      *pos--= (char) ('0'+part%10); part/=10;
      *pos=   (char) ('0'+part);
      my_b_printf(file , "'%s'", buf);
      my_snprintf(typestr, typestr_length, "DATE");
      return 3;
    }
    
  case MYSQL_TYPE_DATE:
    {
      uint i32= uint3korr(ptr);
      my_b_printf(file , "'%04d:%02d:%02d'",
                  (i32 / (16L * 32L)), (i32 / 32L % 16L), (i32 % 32L));
      my_snprintf(typestr, typestr_length, "DATE");
      return 3;
    }
  
  case MYSQL_TYPE_YEAR:
    {
      uint32 i32= *ptr;
      my_b_printf(file, "%04d", i32+ 1900);
      my_snprintf(typestr, typestr_length, "YEAR");
      return 1;
    }
  
  case MYSQL_TYPE_ENUM:
    switch (meta & 0xFF) {
    case 1:
      my_b_printf(file, "%d", (int) *ptr);
      my_snprintf(typestr, typestr_length, "ENUM(1 byte)");
      return 1;
    case 2:
      {
        int32 i32= uint2korr(ptr);
        my_b_printf(file, "%d", i32);
        my_snprintf(typestr, typestr_length, "ENUM(2 bytes)");
        return 2;
      }
    default:
      my_b_printf(file, "!! Unknown ENUM packlen=%d", meta & 0xFF); 
      return 0;
    }
    break;
    
  case MYSQL_TYPE_SET:
    my_b_write_bit(file, ptr , (meta & 0xFF) * 8);
    my_snprintf(typestr, typestr_length, "SET(%d bytes)", meta & 0xFF);
    return meta & 0xFF;
  
  case MYSQL_TYPE_BLOB:
    switch (meta) {
    case 1:
      length= *ptr;
      my_b_write_quoted(file, ptr + 1, length);
      my_snprintf(typestr, typestr_length, "TINYBLOB/TINYTEXT");
      return length + 1;
    case 2:
      length= uint2korr(ptr);
      my_b_write_quoted(file, ptr + 2, length);
      my_snprintf(typestr, typestr_length, "BLOB/TEXT");
      return length + 2;
    case 3:
      length= uint3korr(ptr);
      my_b_write_quoted(file, ptr + 3, length);
      my_snprintf(typestr, typestr_length, "MEDIUMBLOB/MEDIUMTEXT");
      return length + 3;
    case 4:
      length= uint4korr(ptr);
      my_b_write_quoted(file, ptr + 4, length);
      my_snprintf(typestr, typestr_length, "LONGBLOB/LONGTEXT");
      return length + 4;
    default:
      my_b_printf(file, "!! Unknown BLOB packlen=%d", length);
      return 0;
    }

  case MYSQL_TYPE_VARCHAR:
  case MYSQL_TYPE_VAR_STRING:
    length= meta;
    my_snprintf(typestr, typestr_length, "VARSTRING(%d)", length);
    return my_b_write_quoted_with_length(file, ptr, length);

  case MYSQL_TYPE_STRING:
    my_snprintf(typestr, typestr_length, "STRING(%d)", length);
    return my_b_write_quoted_with_length(file, ptr, length);

  default:
    {
      char tmp[5];
      my_snprintf(tmp, sizeof(tmp), "%04x", meta);
      my_b_printf(file,
                  "!! Don't know how to handle column type=%d meta=%d (%s)",
                  type, meta, tmp);
    }
    break;
  }
  *typestr= 0;
  return 0;
}


/**
  Print a packed row into IO cache
  
  @param[in] file              IO cache
  @param[in] td                Table definition
  @param[in] print_event_into  Print parameters
  @param[in] cols_bitmap       Column bitmaps.
  @param[in] value             Pointer to packed row
  @param[in] prefix            Row's SQL clause ("SET", "WHERE", etc)
  
  @retval   - number of bytes scanned.
*/


size_t
Rows_log_event::print_verbose_one_row(IO_CACHE *file, table_def *td,
                                      PRINT_EVENT_INFO *print_event_info,
                                      MY_BITMAP *cols_bitmap,
                                      const uchar *value, const uchar *prefix)
{
  const uchar *value0= value;
  const uchar *null_bits= value;
  uint null_bit_index= 0;
  char typestr[64]= "";
  
  value+= (m_width + 7) / 8;
  
  my_b_printf(file, "%s", prefix);
  
  for (size_t i= 0; i < td->size(); i ++)
  {
    int is_null= (null_bits[null_bit_index / 8] 
                  >> (null_bit_index % 8))  & 0x01;

    if (bitmap_is_set(cols_bitmap, i) == 0)
      continue;
    
    if (is_null)
    {
      my_b_printf(file, "###   @%d=NULL", i + 1);
    }
    else
    {
      my_b_printf(file, "###   @%d=", i + 1);
      size_t size= log_event_print_value(file, value,
                                         td->type(i), td->field_metadata(i),
                                         typestr, sizeof(typestr));
      if (!size)
        return 0;

      value+= size;
    }

    if (print_event_info->verbose > 1)
    {
      my_b_printf(file, " /* ");

      if (typestr[0])
        my_b_printf(file, "%s ", typestr);
      else
        my_b_printf(file, "type=%d ", td->type(i));
      
      my_b_printf(file, "meta=%d nullable=%d is_null=%d ",
                  td->field_metadata(i),
                  td->maybe_null(i), is_null);
      my_b_printf(file, "*/");
    }
    
    my_b_printf(file, "\n");
    
    null_bit_index++;
  }
  return value - value0;
}


/**
  Print a row event into IO cache in human readable form (in SQL format)
  
  @param[in] file              IO cache
  @param[in] print_event_into  Print parameters
*/
void Rows_log_event::print_verbose(IO_CACHE *file,
                                   PRINT_EVENT_INFO *print_event_info)
{
  Table_map_log_event *map;
  table_def *td;
  const char *sql_command, *sql_clause1, *sql_clause2;
  Log_event_type type_code= get_type_code();
  
  switch (type_code) {
  case WRITE_ROWS_EVENT:
    sql_command= "INSERT INTO";
    sql_clause1= "### SET\n";
    sql_clause2= NULL;
    break;
  case DELETE_ROWS_EVENT:
    sql_command= "DELETE FROM";
    sql_clause1= "### WHERE\n";
    sql_clause2= NULL;
    break;
  case UPDATE_ROWS_EVENT:
    sql_command= "UPDATE";
    sql_clause1= "### WHERE\n";
    sql_clause2= "### SET\n";
    break;
  default:
    sql_command= sql_clause1= sql_clause2= NULL;
    DBUG_ASSERT(0); /* Not possible */
  }
  
  if (!(map= print_event_info->m_table_map.get_table(m_table_id)) ||
      !(td= map->create_table_def()))
  {
    my_b_printf(file, "### Row event for unknown table #%d", m_table_id);
    return;
  }

  /* If the write rows event contained no values for the AI */
  if (((type_code == WRITE_ROWS_EVENT) && (m_rows_buf==m_rows_end)))
  {
    my_b_printf(file, "### INSERT INTO `%s`.`%s` VALUES ()\n", 
                      map->get_db_name(), map->get_table_name());
    goto end;
  }

  for (const uchar *value= m_rows_buf; value < m_rows_end; )
  {
    size_t length;
    my_b_printf(file, "### %s %s.%s\n",
                      sql_command,
                      map->get_db_name(), map->get_table_name());
    /* Print the first image */
    if (!(length= print_verbose_one_row(file, td, print_event_info,
                                  &m_cols, value,
                                  (const uchar*) sql_clause1)))
      goto end;
    value+= length;

    /* Print the second image (for UPDATE only) */
    if (sql_clause2)
    {
      if (!(length= print_verbose_one_row(file, td, print_event_info,
                                      &m_cols_ai, value,
                                      (const uchar*) sql_clause2)))
        goto end;
      value+= length;
    }
  }

end:
  delete td;
}

#ifdef MYSQL_CLIENT
void free_table_map_log_event(Table_map_log_event *event)
{
  delete event;
}
#endif

void Log_event::print_base64(IO_CACHE* file,
                             PRINT_EVENT_INFO* print_event_info,
                             bool more)
{
  const uchar *ptr= (const uchar *)temp_buf;
  uint32 size= uint4korr(ptr + EVENT_LEN_OFFSET);
  DBUG_ENTER("Log_event::print_base64");

  size_t const tmp_str_sz= base64_needed_encoded_length((int) size);
  char *const tmp_str= (char *) my_malloc(tmp_str_sz, MYF(MY_WME));
  if (!tmp_str) {
    fprintf(stderr, "\nError: Out of memory. "
            "Could not print correct binlog event.\n");
    DBUG_VOID_RETURN;
  }

  if (base64_encode(ptr, (size_t) size, tmp_str))
  {
    DBUG_ASSERT(0);
  }

  if (print_event_info->base64_output_mode != BASE64_OUTPUT_DECODE_ROWS)
  {
    if (my_b_tell(file) == 0)
      my_b_printf(file, "\nBINLOG '\n");

    my_b_printf(file, "%s\n", tmp_str);

    if (!more)
      my_b_printf(file, "'%s\n", print_event_info->delimiter);
  }
  
  if (print_event_info->verbose)
  {
    Rows_log_event *ev= NULL;
    if (checksum_alg != BINLOG_CHECKSUM_ALG_UNDEF &&
        checksum_alg != BINLOG_CHECKSUM_ALG_OFF)
      size-= BINLOG_CHECKSUM_LEN; // checksum is displayed through the header
    
    if (ptr[4] == TABLE_MAP_EVENT)
    {
      Table_map_log_event *map; 
      map= new Table_map_log_event((const char*) ptr, size, 
                                   glob_description_event);
      print_event_info->m_table_map.set_table(map->get_table_id(), map);
    }
    else if (ptr[4] == WRITE_ROWS_EVENT)
    {
      ev= new Write_rows_log_event((const char*) ptr, size,
                                   glob_description_event);
    }
    else if (ptr[4] == DELETE_ROWS_EVENT)
    {
      ev= new Delete_rows_log_event((const char*) ptr, size,
                                    glob_description_event);
    }
    else if (ptr[4] == UPDATE_ROWS_EVENT)
    {
      ev= new Update_rows_log_event((const char*) ptr, size,
                                    glob_description_event);
    }
    
    if (ev)
    {
      ev->print_verbose(file, print_event_info);
      delete ev;
    }
  }
    
  my_free(tmp_str);
  DBUG_VOID_RETURN;
}


/*
  Log_event::print_timestamp()
*/

void Log_event::print_timestamp(IO_CACHE* file, time_t* ts)
{
  struct tm *res;
  DBUG_ENTER("Log_event::print_timestamp");
  if (!ts)
    ts = &when;
#ifdef MYSQL_SERVER				// This is always false
  struct tm tm_tmp;
  localtime_r(ts,(res= &tm_tmp));
#else
  res=localtime(ts);
#endif

  my_b_printf(file,"%02d%02d%02d %2d:%02d:%02d",
              res->tm_year % 100,
              res->tm_mon+1,
              res->tm_mday,
              res->tm_hour,
              res->tm_min,
              res->tm_sec);
  DBUG_VOID_RETURN;
}

#endif /* MYSQL_CLIENT */


#if !defined(MYSQL_CLIENT) && defined(HAVE_REPLICATION)
inline Log_event::enum_skip_reason
Log_event::continue_group(Relay_log_info *rli)
{
  if (rli->slave_skip_counter == 1)
    return Log_event::EVENT_SKIP_IGNORE;
  return Log_event::do_shall_skip(rli);
}
#endif

/**************************************************************************
	Query_log_event methods
**************************************************************************/

#if defined(HAVE_REPLICATION) && !defined(MYSQL_CLIENT)

/**
  This (which is used only for SHOW BINLOG EVENTS) could be updated to
  print SET @@session_var=. But this is not urgent, as SHOW BINLOG EVENTS is
  only an information, it does not produce suitable queries to replay (for
  example it does not print LOAD DATA INFILE).
  @todo
    show the catalog ??
*/

void Query_log_event::pack_info(Protocol *protocol)
{
  // TODO: show the catalog ??
  char *buf, *pos;
  if (!(buf= (char*) my_malloc(9 + db_len + q_len, MYF(MY_WME))))
    return;
  pos= buf;
  if (!(flags & LOG_EVENT_SUPPRESS_USE_F)
      && db && db_len)
  {
    pos= strmov(buf, "use `");
    memcpy(pos, db, db_len);
    pos= strmov(pos+db_len, "`; ");
  }
  if (query && q_len)
  {
    memcpy(pos, query, q_len);
    pos+= q_len;
  }
  protocol->store(buf, pos-buf, &my_charset_bin);
  my_free(buf);
}
#endif

#ifndef MYSQL_CLIENT

/**
  Utility function for the next method (Query_log_event::write()) .
*/
static void write_str_with_code_and_len(uchar **dst, const char *src,
                                        uint len, uint code)
{
  /*
    only 1 byte to store the length of catalog, so it should not
    surpass 255
  */
  DBUG_ASSERT(len <= 255);
  DBUG_ASSERT(src);
  *((*dst)++)= code;
  *((*dst)++)= (uchar) len;
  bmove(*dst, src, len);
  (*dst)+= len;
}


/**
  Query_log_event::write().

  @note
    In this event we have to modify the header to have the correct
    EVENT_LEN_OFFSET as we don't yet know how many status variables we
    will print!
*/

bool Query_log_event::write(IO_CACHE* file)
{
  uchar buf[QUERY_HEADER_LEN + MAX_SIZE_LOG_EVENT_STATUS];
  uchar *start, *start_of_status;
  ulong event_length;

  if (!query)
    return 1;                                   // Something wrong with event

  /*
    We want to store the thread id:
    (- as an information for the user when he reads the binlog)
    - if the query uses temporary table: for the slave SQL thread to know to
    which master connection the temp table belongs.
    Now imagine we (write()) are called by the slave SQL thread (we are
    logging a query executed by this thread; the slave runs with
    --log-slave-updates). Then this query will be logged with
    thread_id=the_thread_id_of_the_SQL_thread. Imagine that 2 temp tables of
    the same name were created simultaneously on the master (in the master
    binlog you have
    CREATE TEMPORARY TABLE t; (thread 1)
    CREATE TEMPORARY TABLE t; (thread 2)
    ...)
    then in the slave's binlog there will be
    CREATE TEMPORARY TABLE t; (thread_id_of_the_slave_SQL_thread)
    CREATE TEMPORARY TABLE t; (thread_id_of_the_slave_SQL_thread)
    which is bad (same thread id!).

    To avoid this, we log the thread's thread id EXCEPT for the SQL
    slave thread for which we log the original (master's) thread id.
    Now this moves the bug: what happens if the thread id on the
    master was 10 and when the slave replicates the query, a
    connection number 10 is opened by a normal client on the slave,
    and updates a temp table of the same name? We get a problem
    again. To avoid this, in the handling of temp tables (sql_base.cc)
    we use thread_id AND server_id.  TODO when this is merged into
    4.1: in 4.1, slave_proxy_id has been renamed to pseudo_thread_id
    and is a session variable: that's to make mysqlbinlog work with
    temp tables. We probably need to introduce

    SET PSEUDO_SERVER_ID
    for mysqlbinlog in 4.1. mysqlbinlog would print:
    SET PSEUDO_SERVER_ID=
    SET PSEUDO_THREAD_ID=
    for each query using temp tables.
  */
  int4store(buf + Q_THREAD_ID_OFFSET, slave_proxy_id);
  int4store(buf + Q_EXEC_TIME_OFFSET, exec_time);
  buf[Q_DB_LEN_OFFSET] = (char) db_len;
  int2store(buf + Q_ERR_CODE_OFFSET, error_code);

  /*
    You MUST always write status vars in increasing order of code. This
    guarantees that a slightly older slave will be able to parse those he
    knows.
  */
  start_of_status= start= buf+QUERY_HEADER_LEN;
  if (flags2_inited)
  {
    *start++= Q_FLAGS2_CODE;
    int4store(start, flags2);
    start+= 4;
  }
  if (sql_mode_inited)
  {
    *start++= Q_SQL_MODE_CODE;
    int8store(start, sql_mode);
    start+= 8;
  }
  if (catalog_len) // i.e. this var is inited (false for 4.0 events)
  {
    write_str_with_code_and_len(&start,
                                catalog, catalog_len, Q_CATALOG_NZ_CODE);
    /*
      In 5.0.x where x<4 masters we used to store the end zero here. This was
      a waste of one byte so we don't do it in x>=4 masters. We change code to
      Q_CATALOG_NZ_CODE, because re-using the old code would make x<4 slaves
      of this x>=4 master segfault (expecting a zero when there is
      none). Remaining compatibility problems are: the older slave will not
      find the catalog; but it is will not crash, and it's not an issue
      that it does not find the catalog as catalogs were not used in these
      older MySQL versions (we store it in binlog and read it from relay log
      but do nothing useful with it). What is an issue is that the older slave
      will stop processing the Q_* blocks (and jumps to the db/query) as soon
      as it sees unknown Q_CATALOG_NZ_CODE; so it will not be able to read
      Q_AUTO_INCREMENT*, Q_CHARSET and so replication will fail silently in
      various ways. Documented that you should not mix alpha/beta versions if
      they are not exactly the same version, with example of 5.0.3->5.0.2 and
      5.0.4->5.0.3. If replication is from older to new, the new will
      recognize Q_CATALOG_CODE and have no problem.
    */
  }
  if (auto_increment_increment != 1 || auto_increment_offset != 1)
  {
    *start++= Q_AUTO_INCREMENT;
    int2store(start, auto_increment_increment);
    int2store(start+2, auto_increment_offset);
    start+= 4;
  }
  if (charset_inited)
  {
    *start++= Q_CHARSET_CODE;
    memcpy(start, charset, 6);
    start+= 6;
  }
  if (time_zone_len)
  {
    /* In the TZ sys table, column Name is of length 64 so this should be ok */
    DBUG_ASSERT(time_zone_len <= MAX_TIME_ZONE_NAME_LENGTH);
    write_str_with_code_and_len(&start,
                                time_zone_str, time_zone_len, Q_TIME_ZONE_CODE);
  }
  if (lc_time_names_number)
  {
    DBUG_ASSERT(lc_time_names_number <= 0xFFFF);
    *start++= Q_LC_TIME_NAMES_CODE;
    int2store(start, lc_time_names_number);
    start+= 2;
  }
  if (charset_database_number)
  {
    DBUG_ASSERT(charset_database_number <= 0xFFFF);
    *start++= Q_CHARSET_DATABASE_CODE;
    int2store(start, charset_database_number);
    start+= 2;
  }
  if (table_map_for_update)
  {
    *start++= Q_TABLE_MAP_FOR_UPDATE_CODE;
    int8store(start, table_map_for_update);
    start+= 8;
  }
  if (master_data_written != 0)
  {
    /*
      Q_MASTER_DATA_WRITTEN_CODE only exists in relay logs where the master
      has binlog_version<4 and the slave has binlog_version=4. See comment
      for master_data_written in log_event.h for details.
    */
    *start++= Q_MASTER_DATA_WRITTEN_CODE;
    int4store(start, master_data_written);
    start+= 4;
  }

  if (thd && thd->need_binlog_invoker())
  {
    LEX_STRING user;
    LEX_STRING host;
    memset(&user, 0, sizeof(user));
    memset(&host, 0, sizeof(host));

    if (thd->slave_thread && thd->has_invoker())
    {
      /* user will be null, if master is older than this patch */
      user= thd->get_invoker_user();
      host= thd->get_invoker_host();
    }
    else if (thd->security_ctx->priv_user)
    {
      Security_context *ctx= thd->security_ctx;

      user.length= strlen(ctx->priv_user);
      user.str= ctx->priv_user;
      if (ctx->priv_host[0] != '\0')
      {
        host.str= ctx->priv_host;
        host.length= strlen(ctx->priv_host);
      }
    }

    if (user.length > 0)
    {
      *start++= Q_INVOKER;

      /*
        Store user length and user. The max length of use is 16, so 1 byte is
        enough to store the user's length.
       */
      *start++= (uchar)user.length;
      memcpy(start, user.str, user.length);
      start+= user.length;

      /*
        Store host length and host. The max length of host is 60, so 1 byte is
        enough to store the host's length.
       */
      *start++= (uchar)host.length;
      memcpy(start, host.str, host.length);
      start+= host.length;
    }
  }
  /*
    NOTE: When adding new status vars, please don't forget to update
    the MAX_SIZE_LOG_EVENT_STATUS in log_event.h and update the function
    code_name() in this file.
   
    Here there could be code like
    if (command-line-option-which-says-"log_this_variable" && inited)
    {
    *start++= Q_THIS_VARIABLE_CODE;
    int4store(start, this_variable);
    start+= 4;
    }
  */
  
  /* Store length of status variables */
  status_vars_len= (uint) (start-start_of_status);
  DBUG_ASSERT(status_vars_len <= MAX_SIZE_LOG_EVENT_STATUS);
  int2store(buf + Q_STATUS_VARS_LEN_OFFSET, status_vars_len);

  /*
    Calculate length of whole event
    The "1" below is the \0 in the db's length
  */
  event_length= (uint) (start-buf) + get_post_header_size_for_derived() + db_len + 1 + q_len;

  return (write_header(file, event_length) ||
          wrapper_my_b_safe_write(file, (uchar*) buf, QUERY_HEADER_LEN) ||
          write_post_header_for_derived(file) ||
          wrapper_my_b_safe_write(file, (uchar*) start_of_status,
                          (uint) (start-start_of_status)) ||
          wrapper_my_b_safe_write(file, (db) ? (uchar*) db : (uchar*)"", db_len + 1) ||
          wrapper_my_b_safe_write(file, (uchar*) query, q_len) ||
	  write_footer(file)) ? 1 : 0;
}

/**
  The simplest constructor that could possibly work.  This is used for
  creating static objects that have a special meaning and are invisible
  to the log.  
*/
Query_log_event::Query_log_event()
  :Log_event(), data_buf(0)
{
  memset(&user, 0, sizeof(user));
  memset(&host, 0, sizeof(host));
}


/*
  SYNOPSIS
    Query_log_event::Query_log_event()
      thd_arg           - thread handle
      query_arg         - array of char representing the query
      query_length      - size of the  `query_arg' array
      using_trans       - there is a modified transactional table
      suppress_use      - suppress the generation of 'USE' statements
      errcode           - the error code of the query
      
  DESCRIPTION
  Creates an event for binlogging
  The value for `errcode' should be supplied by caller.
*/
Query_log_event::Query_log_event(THD* thd_arg, const char* query_arg,
				 ulong query_length, bool using_trans,
				 bool direct, bool suppress_use, int errcode)

  :Log_event(thd_arg,
             (thd_arg->thread_specific_used ? LOG_EVENT_THREAD_SPECIFIC_F :
              0) |
             (suppress_use ? LOG_EVENT_SUPPRESS_USE_F : 0),
	     using_trans),
   data_buf(0), query(query_arg), catalog(thd_arg->catalog),
   db(thd_arg->db), q_len((uint32) query_length),
   thread_id(thd_arg->thread_id),
   /* save the original thread id; we already know the server id */
   slave_proxy_id(thd_arg->variables.pseudo_thread_id),
   flags2_inited(1), sql_mode_inited(1), charset_inited(1),
   sql_mode(thd_arg->variables.sql_mode),
   auto_increment_increment(thd_arg->variables.auto_increment_increment),
   auto_increment_offset(thd_arg->variables.auto_increment_offset),
   lc_time_names_number(thd_arg->variables.lc_time_names->number),
   charset_database_number(0),
   table_map_for_update((ulonglong)thd_arg->table_map_for_update),
   master_data_written(0)
{
  time_t end_time;

  memset(&user, 0, sizeof(user));
  memset(&host, 0, sizeof(host));

  error_code= errcode;

  time(&end_time);
  exec_time = (ulong) (end_time  - thd_arg->start_time);
  /**
    @todo this means that if we have no catalog, then it is replicated
    as an existing catalog of length zero. is that safe? /sven
  */
  catalog_len = (catalog) ? (uint32) strlen(catalog) : 0;
  /* status_vars_len is set just before writing the event */
  db_len = (db) ? (uint32) strlen(db) : 0;
  if (thd_arg->variables.collation_database != thd_arg->db_charset)
    charset_database_number= thd_arg->variables.collation_database->number;
  
  /*
    We only replicate over the bits of flags2 that we need: the rest
    are masked out by "& OPTIONS_WRITTEN_TO_BINLOG".

    We also force AUTOCOMMIT=1.  Rationale (cf. BUG#29288): After
    fixing BUG#26395, we always write BEGIN and COMMIT around all
    transactions (even single statements in autocommit mode).  This is
    so that replication from non-transactional to transactional table
    and error recovery from XA to non-XA table should work as
    expected.  The BEGIN/COMMIT are added in log.cc. However, there is
    one exception: MyISAM bypasses log.cc and writes directly to the
    binlog.  So if autocommit is off, master has MyISAM, and slave has
    a transactional engine, then the slave will just see one long
    never-ending transaction.  The only way to bypass explicit
    BEGIN/COMMIT in the binlog is by using a non-transactional table.
    So setting AUTOCOMMIT=1 will make this work as expected.

    Note: explicitly replicate AUTOCOMMIT=1 from master. We do not
    assume AUTOCOMMIT=1 on slave; the slave still reads the state of
    the autocommit flag as written by the master to the binlog. This
    behavior may change after WL#4162 has been implemented.
  */
  flags2= (uint32) (thd_arg->variables.option_bits &
                    (OPTIONS_WRITTEN_TO_BIN_LOG & ~OPTION_NOT_AUTOCOMMIT));
  DBUG_ASSERT(thd_arg->variables.character_set_client->number < 256*256);
  DBUG_ASSERT(thd_arg->variables.collation_connection->number < 256*256);
  DBUG_ASSERT(thd_arg->variables.collation_server->number < 256*256);
  DBUG_ASSERT(thd_arg->variables.character_set_client->mbminlen == 1);
  int2store(charset, thd_arg->variables.character_set_client->number);
  int2store(charset+2, thd_arg->variables.collation_connection->number);
  int2store(charset+4, thd_arg->variables.collation_server->number);
  if (thd_arg->time_zone_used)
  {
    /*
      Note that our event becomes dependent on the Time_zone object
      representing the time zone. Fortunately such objects are never deleted
      or changed during mysqld's lifetime.
    */
    time_zone_len= thd_arg->variables.time_zone->get_name()->length();
    time_zone_str= thd_arg->variables.time_zone->get_name()->ptr();
  }
  else
    time_zone_len= 0;

  LEX *lex= thd->lex;
  /*
    Defines that the statement will be written directly to the binary log
    without being wrapped by a BEGIN...COMMIT. Otherwise, the statement
    will be written to either the trx-cache or stmt-cache.

    Note that a cache will not be used if the parameter direct is TRUE.
  */
  bool use_cache= FALSE;
  /*
    TRUE defines that the trx-cache must be used and by consequence the
    use_cache is TRUE.

    Note that a cache will not be used if the parameter direct is TRUE.
  */
  bool trx_cache= FALSE;
  cache_type= Log_event::EVENT_INVALID_CACHE;

  switch (lex->sql_command)
  {
    case SQLCOM_DROP_TABLE:
      use_cache= (lex->drop_temporary && thd->in_multi_stmt_transaction_mode());
    break;

    case SQLCOM_CREATE_TABLE:
      trx_cache= (lex->select_lex.item_list.elements &&
                  thd->is_current_stmt_binlog_format_row());
      use_cache= ((lex->create_info.options & HA_LEX_CREATE_TMP_TABLE) &&
                   thd->in_multi_stmt_transaction_mode()) || trx_cache;
      break;
    case SQLCOM_SET_OPTION:
      use_cache= trx_cache= (lex->autocommit ? FALSE : TRUE);
      break;
    case SQLCOM_RELEASE_SAVEPOINT:
    case SQLCOM_ROLLBACK_TO_SAVEPOINT:
    case SQLCOM_SAVEPOINT:
      use_cache= trx_cache= TRUE;
      break;
    default:
      use_cache= sqlcom_can_generate_row_events(thd);
      break;
  }

  if (!use_cache || direct)
  {
    cache_type= Log_event::EVENT_NO_CACHE;
  }
  else if (using_trans || trx_cache || stmt_has_updated_trans_table(thd) ||
           thd->lex->is_mixed_stmt_unsafe(thd->in_multi_stmt_transaction_mode(),
                                          thd->variables.binlog_direct_non_trans_update,
                                          trans_has_updated_trans_table(thd),
                                          thd->tx_isolation))
    cache_type= Log_event::EVENT_TRANSACTIONAL_CACHE;
  else
    cache_type= Log_event::EVENT_STMT_CACHE;
  DBUG_ASSERT(cache_type != Log_event::EVENT_INVALID_CACHE);
  DBUG_PRINT("info",("Query_log_event has flags2: %lu  sql_mode: %llu",
                     (ulong) flags2, sql_mode));
}
#endif /* MYSQL_CLIENT */


/* 2 utility functions for the next method */

/**
   Read a string with length from memory.

   This function reads the string-with-length stored at
   <code>src</code> and extract the length into <code>*len</code> and
   a pointer to the start of the string into <code>*dst</code>. The
   string can then be copied using <code>memcpy()</code> with the
   number of bytes given in <code>*len</code>.

   @param src Pointer to variable holding a pointer to the memory to
              read the string from.
   @param dst Pointer to variable holding a pointer where the actual
              string starts. Starting from this position, the string
              can be copied using @c memcpy().
   @param len Pointer to variable where the length will be stored.
   @param end One-past-the-end of the memory where the string is
              stored.

   @return    Zero if the entire string can be copied successfully,
              @c UINT_MAX if the length could not be read from memory
              (that is, if <code>*src >= end</code>), otherwise the
              number of bytes that are missing to read the full
              string, which happends <code>*dst + *len >= end</code>.
*/
static int
get_str_len_and_pointer(const Log_event::Byte **src,
                        const char **dst,
                        uint *len,
                        const Log_event::Byte *end)
{
  if (*src >= end)
    return -1;       // Will be UINT_MAX in two-complement arithmetics
  uint length= **src;
  if (length > 0)
  {
    if (*src + length >= end)
      return *src + length - end + 1;       // Number of bytes missing
    *dst= (char *)*src + 1;                    // Will be copied later
  }
  *len= length;
  *src+= length + 1;
  return 0;
}

static void copy_str_and_move(const char **src, 
                              Log_event::Byte **dst, 
                              uint len)
{
  memcpy(*dst, *src, len);
  *src= (const char *)*dst;
  (*dst)+= len;
  *(*dst)++= 0;
}


#ifndef DBUG_OFF
static char const *
code_name(int code)
{
  static char buf[255];
  switch (code) {
  case Q_FLAGS2_CODE: return "Q_FLAGS2_CODE";
  case Q_SQL_MODE_CODE: return "Q_SQL_MODE_CODE";
  case Q_CATALOG_CODE: return "Q_CATALOG_CODE";
  case Q_AUTO_INCREMENT: return "Q_AUTO_INCREMENT";
  case Q_CHARSET_CODE: return "Q_CHARSET_CODE";
  case Q_TIME_ZONE_CODE: return "Q_TIME_ZONE_CODE";
  case Q_CATALOG_NZ_CODE: return "Q_CATALOG_NZ_CODE";
  case Q_LC_TIME_NAMES_CODE: return "Q_LC_TIME_NAMES_CODE";
  case Q_CHARSET_DATABASE_CODE: return "Q_CHARSET_DATABASE_CODE";
  case Q_TABLE_MAP_FOR_UPDATE_CODE: return "Q_TABLE_MAP_FOR_UPDATE_CODE";
  case Q_MASTER_DATA_WRITTEN_CODE: return "Q_MASTER_DATA_WRITTEN_CODE";
  }
  sprintf(buf, "CODE#%d", code);
  return buf;
}
#endif

/**
   Macro to check that there is enough space to read from memory.

   @param PTR Pointer to memory
   @param END End of memory
   @param CNT Number of bytes that should be read.
 */
#define CHECK_SPACE(PTR,END,CNT)                      \
  do {                                                \
    DBUG_PRINT("info", ("Read %s", code_name(pos[-1]))); \
    DBUG_ASSERT((PTR) + (CNT) <= (END));              \
    if ((PTR) + (CNT) > (END)) {                      \
      DBUG_PRINT("info", ("query= 0"));               \
      query= 0;                                       \
      DBUG_VOID_RETURN;                               \
    }                                                 \
  } while (0)


/**
  This is used by the SQL slave thread to prepare the event before execution.
*/
Query_log_event::Query_log_event(const char* buf, uint event_len,
                                 const Format_description_log_event
                                 *description_event,
                                 Log_event_type event_type)
  :Log_event(buf, description_event), data_buf(0), query(NullS),
   db(NullS), catalog_len(0), status_vars_len(0),
   flags2_inited(0), sql_mode_inited(0), charset_inited(0),
   auto_increment_increment(1), auto_increment_offset(1),
   time_zone_len(0), lc_time_names_number(0), charset_database_number(0),
   table_map_for_update(0), master_data_written(0)
{
  ulong data_len;
  uint32 tmp;
  uint8 common_header_len, post_header_len;
  Log_event::Byte *start;
  const Log_event::Byte *end;
  bool catalog_nz= 1;
  DBUG_ENTER("Query_log_event::Query_log_event(char*,...)");

  memset(&user, 0, sizeof(user));
  memset(&host, 0, sizeof(host));
  common_header_len= description_event->common_header_len;
  post_header_len= description_event->post_header_len[event_type-1];
  DBUG_PRINT("info",("event_len: %u  common_header_len: %d  post_header_len: %d",
                     event_len, common_header_len, post_header_len));
  
  /*
    We test if the event's length is sensible, and if so we compute data_len.
    We cannot rely on QUERY_HEADER_LEN here as it would not be format-tolerant.
    We use QUERY_HEADER_MINIMAL_LEN which is the same for 3.23, 4.0 & 5.0.
  */
  if (event_len < (uint)(common_header_len + post_header_len))
    DBUG_VOID_RETURN;				
  data_len = event_len - (common_header_len + post_header_len);
  buf+= common_header_len;
  
  slave_proxy_id= thread_id = uint4korr(buf + Q_THREAD_ID_OFFSET);
  exec_time = uint4korr(buf + Q_EXEC_TIME_OFFSET);
  db_len = (uint)buf[Q_DB_LEN_OFFSET]; // TODO: add a check of all *_len vars
  error_code = uint2korr(buf + Q_ERR_CODE_OFFSET);

  /*
    5.0 format starts here.
    Depending on the format, we may or not have affected/warnings etc
    The remnent post-header to be parsed has length:
  */
  tmp= post_header_len - QUERY_HEADER_MINIMAL_LEN; 
  if (tmp)
  {
    status_vars_len= uint2korr(buf + Q_STATUS_VARS_LEN_OFFSET);
    /*
      Check if status variable length is corrupt and will lead to very
      wrong data. We could be even more strict and require data_len to
      be even bigger, but this will suffice to catch most corruption
      errors that can lead to a crash.
    */
    if (status_vars_len > min(data_len, MAX_SIZE_LOG_EVENT_STATUS))
    {
      DBUG_PRINT("info", ("status_vars_len (%u) > data_len (%lu); query= 0",
                          status_vars_len, data_len));
      query= 0;
      DBUG_VOID_RETURN;
    }
    data_len-= status_vars_len;
    DBUG_PRINT("info", ("Query_log_event has status_vars_len: %u",
                        (uint) status_vars_len));
    tmp-= 2;
  } 
  else
  {
    /*
      server version < 5.0 / binlog_version < 4 master's event is 
      relay-logged with storing the original size of the event in
      Q_MASTER_DATA_WRITTEN_CODE status variable.
      The size is to be restored at reading Q_MASTER_DATA_WRITTEN_CODE-marked
      event from the relay log.
    */
    DBUG_ASSERT(description_event->binlog_version < 4);
    master_data_written= data_written;
  }
  /*
    We have parsed everything we know in the post header for QUERY_EVENT,
    the rest of post header is either comes from older version MySQL or
    dedicated to derived events (e.g. Execute_load_query...)
  */

  /* variable-part: the status vars; only in MySQL 5.0  */
  
  start= (Log_event::Byte*) (buf+post_header_len);
  end= (const Log_event::Byte*) (start+status_vars_len);
  for (const Log_event::Byte* pos= start; pos < end;)
  {
    switch (*pos++) {
    case Q_FLAGS2_CODE:
      CHECK_SPACE(pos, end, 4);
      flags2_inited= 1;
      flags2= uint4korr(pos);
      DBUG_PRINT("info",("In Query_log_event, read flags2: %lu", (ulong) flags2));
      pos+= 4;
      break;
    case Q_SQL_MODE_CODE:
    {
#ifndef DBUG_OFF
      char buff[22];
#endif
      CHECK_SPACE(pos, end, 8);
      sql_mode_inited= 1;
      sql_mode= uint8korr(pos);
      DBUG_PRINT("info",("In Query_log_event, read sql_mode: %s",
			 llstr(sql_mode, buff)));
      pos+= 8;
      break;
    }
    case Q_CATALOG_NZ_CODE:
      DBUG_PRINT("info", ("case Q_CATALOG_NZ_CODE; pos: 0x%lx; end: 0x%lx",
                          (ulong) pos, (ulong) end));
      if (get_str_len_and_pointer(&pos, &catalog, &catalog_len, end))
      {
        DBUG_PRINT("info", ("query= 0"));
        query= 0;
        DBUG_VOID_RETURN;
      }
      break;
    case Q_AUTO_INCREMENT:
      CHECK_SPACE(pos, end, 4);
      auto_increment_increment= uint2korr(pos);
      auto_increment_offset=    uint2korr(pos+2);
      pos+= 4;
      break;
    case Q_CHARSET_CODE:
    {
      CHECK_SPACE(pos, end, 6);
      charset_inited= 1;
      memcpy(charset, pos, 6);
      pos+= 6;
      break;
    }
    case Q_TIME_ZONE_CODE:
    {
      if (get_str_len_and_pointer(&pos, &time_zone_str, &time_zone_len, end))
      {
        DBUG_PRINT("info", ("Q_TIME_ZONE_CODE: query= 0"));
        query= 0;
        DBUG_VOID_RETURN;
      }
      break;
    }
    case Q_CATALOG_CODE: /* for 5.0.x where 0<=x<=3 masters */
      CHECK_SPACE(pos, end, 1);
      if ((catalog_len= *pos))
        catalog= (char*) pos+1;                           // Will be copied later
      CHECK_SPACE(pos, end, catalog_len + 2);
      pos+= catalog_len+2; // leap over end 0
      catalog_nz= 0; // catalog has end 0 in event
      break;
    case Q_LC_TIME_NAMES_CODE:
      CHECK_SPACE(pos, end, 2);
      lc_time_names_number= uint2korr(pos);
      pos+= 2;
      break;
    case Q_CHARSET_DATABASE_CODE:
      CHECK_SPACE(pos, end, 2);
      charset_database_number= uint2korr(pos);
      pos+= 2;
      break;
    case Q_TABLE_MAP_FOR_UPDATE_CODE:
      CHECK_SPACE(pos, end, 8);
      table_map_for_update= uint8korr(pos);
      pos+= 8;
      break;
    case Q_MASTER_DATA_WRITTEN_CODE:
      CHECK_SPACE(pos, end, 4);
      data_written= master_data_written= uint4korr(pos);
      pos+= 4;
      break;
    case Q_INVOKER:
    {
      CHECK_SPACE(pos, end, 1);
      user.length= *pos++;
      CHECK_SPACE(pos, end, user.length);
      user.str= (char *)pos;
      pos+= user.length;

      CHECK_SPACE(pos, end, 1);
      host.length= *pos++;
      CHECK_SPACE(pos, end, host.length);
      host.str= (char *)pos;
      pos+= host.length;
    }
    default:
      /* That's why you must write status vars in growing order of code */
      DBUG_PRINT("info",("Query_log_event has unknown status vars (first has\
 code: %u), skipping the rest of them", (uint) *(pos-1)));
      pos= (const uchar*) end;                         // Break loop
    }
  }
  
#if !defined(MYSQL_CLIENT) && defined(HAVE_QUERY_CACHE)
  if (!(start= data_buf = (Log_event::Byte*) my_malloc(catalog_len + 1 +
                                              time_zone_len + 1 +
                                              data_len + 1 +
                                              QUERY_CACHE_FLAGS_SIZE +
                                              user.length + 1 +
                                              host.length + 1 +
                                              db_len + 1,
                                              MYF(MY_WME))))
#else
  if (!(start= data_buf = (Log_event::Byte*) my_malloc(catalog_len + 1 +
                                             time_zone_len + 1 +
                                             data_len + 1 +
                                             user.length + 1 +
                                             host.length + 1,
                                             MYF(MY_WME))))
#endif
      DBUG_VOID_RETURN;
  if (catalog_len)                                  // If catalog is given
  {
    /**
      @todo we should clean up and do only copy_str_and_move; it
      works for both cases.  Then we can remove the catalog_nz
      flag. /sven
    */
    if (likely(catalog_nz)) // true except if event comes from 5.0.0|1|2|3.
      copy_str_and_move(&catalog, &start, catalog_len);
    else
    {
      memcpy(start, catalog, catalog_len+1); // copy end 0
      catalog= (const char *)start;
      start+= catalog_len+1;
    }
  }
  if (time_zone_len)
    copy_str_and_move(&time_zone_str, &start, time_zone_len);

  if (user.length > 0)
    copy_str_and_move((const char **)&(user.str), &start, user.length);
  if (host.length > 0)
    copy_str_and_move((const char **)&(host.str), &start, host.length);

  /**
    if time_zone_len or catalog_len are 0, then time_zone and catalog
    are uninitialized at this point.  shouldn't they point to the
    zero-length null-terminated strings we allocated space for in the
    my_alloc call above? /sven
  */

  /* A 2nd variable part; this is common to all versions */ 
  memcpy((char*) start, end, data_len);          // Copy db and query
  start[data_len]= '\0';              // End query with \0 (For safetly)
  db= (char *)start;
  query= (char *)(start + db_len + 1);
  q_len= data_len - db_len -1;
  DBUG_VOID_RETURN;
}


#ifdef MYSQL_CLIENT
/**
  Query_log_event::print().

  @todo
    print the catalog ??
*/
void Query_log_event::print_query_header(IO_CACHE* file,
					 PRINT_EVENT_INFO* print_event_info)
{
  // TODO: print the catalog ??
  char buff[40],*end;				// Enough for SET TIMESTAMP
  bool different_db= 1;
  uint32 tmp;

  if (!print_event_info->short_form)
  {
    print_header(file, print_event_info, FALSE);
    my_b_printf(file, "\t%s\tthread_id=%lu\texec_time=%lu\terror_code=%d\n",
                get_type_str(), (ulong) thread_id, (ulong) exec_time,
                error_code);
  }

  if (!(flags & LOG_EVENT_SUPPRESS_USE_F) && db)
  {
    different_db= memcmp(print_event_info->db, db, db_len + 1);
    if (different_db)
      memcpy(print_event_info->db, db, db_len + 1);
    if (db[0] && different_db) 
      my_b_printf(file, "use %s%s\n", db, print_event_info->delimiter);
  }

  end=int10_to_str((long) when, strmov(buff,"SET TIMESTAMP="),10);
  end= strmov(end, print_event_info->delimiter);
  *end++='\n';
  my_b_write(file, (uchar*) buff, (uint) (end-buff));
  if ((!print_event_info->thread_id_printed ||
       ((flags & LOG_EVENT_THREAD_SPECIFIC_F) &&
        thread_id != print_event_info->thread_id)))
  {
    // If --short-form, print deterministic value instead of pseudo_thread_id.
    my_b_printf(file,"SET @@session.pseudo_thread_id=%lu%s\n",
                short_form ? 999999999 : (ulong)thread_id,
                print_event_info->delimiter);
    print_event_info->thread_id= thread_id;
    print_event_info->thread_id_printed= 1;
  }

  /*
    If flags2_inited==0, this is an event from 3.23 or 4.0; nothing to
    print (remember we don't produce mixed relay logs so there cannot be
    5.0 events before that one so there is nothing to reset).
  */
  if (likely(flags2_inited)) /* likely as this will mainly read 5.0 logs */
  {
    /* tmp is a bitmask of bits which have changed. */
    if (likely(print_event_info->flags2_inited)) 
      /* All bits which have changed */
      tmp= (print_event_info->flags2) ^ flags2;
    else /* that's the first Query event we read */
    {
      print_event_info->flags2_inited= 1;
      tmp= ~((uint32)0); /* all bits have changed */
    }

    if (unlikely(tmp)) /* some bits have changed */
    {
      bool need_comma= 0;
      my_b_printf(file, "SET ");
      print_set_option(file, tmp, OPTION_NO_FOREIGN_KEY_CHECKS, ~flags2,
                       "@@session.foreign_key_checks", &need_comma);
      print_set_option(file, tmp, OPTION_AUTO_IS_NULL, flags2,
                       "@@session.sql_auto_is_null", &need_comma);
      print_set_option(file, tmp, OPTION_RELAXED_UNIQUE_CHECKS, ~flags2,
                       "@@session.unique_checks", &need_comma);
      print_set_option(file, tmp, OPTION_NOT_AUTOCOMMIT, ~flags2,
                       "@@session.autocommit", &need_comma);
      my_b_printf(file,"%s\n", print_event_info->delimiter);
      print_event_info->flags2= flags2;
    }
  }

  /*
    Now the session variables;
    it's more efficient to pass SQL_MODE as a number instead of a
    comma-separated list.
    FOREIGN_KEY_CHECKS, SQL_AUTO_IS_NULL, UNIQUE_CHECKS are session-only
    variables (they have no global version; they're not listed in
    sql_class.h), The tests below work for pure binlogs or pure relay
    logs. Won't work for mixed relay logs but we don't create mixed
    relay logs (that is, there is no relay log with a format change
    except within the 3 first events, which mysqlbinlog handles
    gracefully). So this code should always be good.
  */

  if (likely(sql_mode_inited) &&
      (unlikely(print_event_info->sql_mode != sql_mode ||
                !print_event_info->sql_mode_inited)))
  {
    my_b_printf(file,"SET @@session.sql_mode=%lu%s\n",
                (ulong)sql_mode, print_event_info->delimiter);
    print_event_info->sql_mode= sql_mode;
    print_event_info->sql_mode_inited= 1;
  }
  if (print_event_info->auto_increment_increment != auto_increment_increment ||
      print_event_info->auto_increment_offset != auto_increment_offset)
  {
    my_b_printf(file,"SET @@session.auto_increment_increment=%lu, @@session.auto_increment_offset=%lu%s\n",
                auto_increment_increment,auto_increment_offset,
                print_event_info->delimiter);
    print_event_info->auto_increment_increment= auto_increment_increment;
    print_event_info->auto_increment_offset=    auto_increment_offset;
  }

  /* TODO: print the catalog when we feature SET CATALOG */

  if (likely(charset_inited) &&
      (unlikely(!print_event_info->charset_inited ||
                memcmp(print_event_info->charset, charset, 6))))
  {
    CHARSET_INFO *cs_info= get_charset(uint2korr(charset), MYF(MY_WME));
    if (cs_info)
    {
      /* for mysql client */
      my_b_printf(file, "/*!\\C %s */%s\n",
                  cs_info->csname, print_event_info->delimiter);
    }
    my_b_printf(file,"SET "
                "@@session.character_set_client=%d,"
                "@@session.collation_connection=%d,"
                "@@session.collation_server=%d"
                "%s\n",
                uint2korr(charset),
                uint2korr(charset+2),
                uint2korr(charset+4),
                print_event_info->delimiter);
    memcpy(print_event_info->charset, charset, 6);
    print_event_info->charset_inited= 1;
  }
  if (time_zone_len)
  {
    if (memcmp(print_event_info->time_zone_str,
               time_zone_str, time_zone_len+1))
    {
      my_b_printf(file,"SET @@session.time_zone='%s'%s\n",
                  time_zone_str, print_event_info->delimiter);
      memcpy(print_event_info->time_zone_str, time_zone_str, time_zone_len+1);
    }
  }
  if (lc_time_names_number != print_event_info->lc_time_names_number)
  {
    my_b_printf(file, "SET @@session.lc_time_names=%d%s\n",
                lc_time_names_number, print_event_info->delimiter);
    print_event_info->lc_time_names_number= lc_time_names_number;
  }
  if (charset_database_number != print_event_info->charset_database_number)
  {
    if (charset_database_number)
      my_b_printf(file, "SET @@session.collation_database=%d%s\n",
                  charset_database_number, print_event_info->delimiter);
    else
      my_b_printf(file, "SET @@session.collation_database=DEFAULT%s\n",
                  print_event_info->delimiter);
    print_event_info->charset_database_number= charset_database_number;
  }
}


void Query_log_event::print(FILE* file, PRINT_EVENT_INFO* print_event_info)
{
  IO_CACHE *const head= &print_event_info->head_cache;

  print_query_header(head, print_event_info);
  my_b_write(head, (uchar*) query, q_len);
  my_b_printf(head, "\n%s\n", print_event_info->delimiter);
}
#endif /* MYSQL_CLIENT */


/*
  Query_log_event::do_apply_event()
*/

#if defined(HAVE_REPLICATION) && !defined(MYSQL_CLIENT)

int Query_log_event::do_apply_event(Relay_log_info const *rli)
{
  return do_apply_event(rli, query, q_len);
}


/**
  @todo
  Compare the values of "affected rows" around here. Something
  like:
  @code
     if ((uint32) affected_in_event != (uint32) affected_on_slave)
     {
     sql_print_error("Slave: did not get the expected number of affected \
     rows running query from master - expected %d, got %d (this numbers \
     should have matched modulo 4294967296).", 0, ...);
     thd->query_error = 1;
     }
  @endcode
  We may also want an option to tell the slave to ignore "affected"
  mismatch. This mismatch could be implemented with a new ER_ code, and
  to ignore it you would use --slave-skip-errors...
*/
int Query_log_event::do_apply_event(Relay_log_info const *rli,
                                      const char *query_arg, uint32 q_len_arg)
{
  int expected_error,actual_error= 0;
  HA_CREATE_INFO db_options;

  /*
    Colleagues: please never free(thd->catalog) in MySQL. This would
    lead to bugs as here thd->catalog is a part of an alloced block,
    not an entire alloced block (see
    Query_log_event::do_apply_event()). Same for thd->db.  Thank
    you.
  */
  thd->catalog= catalog_len ? (char *) catalog : (char *)"";
  set_thd_db(thd, db, db_len);

  /*
    Setting the character set and collation of the current database thd->db.
   */
  load_db_opt_by_name(thd, thd->db, &db_options);
  if (db_options.default_table_charset)
    thd->db_charset= db_options.default_table_charset;
  thd->variables.auto_increment_increment= auto_increment_increment;
  thd->variables.auto_increment_offset=    auto_increment_offset;

  /*
    InnoDB internally stores the master log position it has executed so far,
    i.e. the position just after the COMMIT event.
    When InnoDB will want to store, the positions in rli won't have
    been updated yet, so group_master_log_* will point to old BEGIN
    and event_master_log* will point to the beginning of current COMMIT.
    But log_pos of the COMMIT Query event is what we want, i.e. the pos of the
    END of the current log event (COMMIT). We save it in rli so that InnoDB can
    access it.
  */
  const_cast<Relay_log_info*>(rli)->set_future_group_master_log_pos(log_pos);
  DBUG_PRINT("info", ("log_pos: %lu", (ulong) log_pos));

  clear_all_errors(thd, const_cast<Relay_log_info*>(rli));
  if (strcmp("COMMIT", query) == 0 && rli->tables_to_lock)
  {
    /*
      Cleaning-up the last statement context:
      the terminal event of the current statement flagged with
      STMT_END_F got filtered out in ndb circular replication.
    */
    int error;
    char llbuff[22];
    if ((error= rows_event_stmt_cleanup(const_cast<Relay_log_info*>(rli), thd)))
    {
      const_cast<Relay_log_info*>(rli)->report(ERROR_LEVEL, error,
                  "Error in cleaning up after an event preceeding the commit; "
                  "the group log file/position: %s %s",
                  const_cast<Relay_log_info*>(rli)->get_group_master_log_name(),
                  llstr(const_cast<Relay_log_info*>(rli)->get_group_master_log_pos(),
                        llbuff));
    }
    /*
      Executing a part of rli->stmt_done() logics that does not deal
      with group position change. The part is redundant now but is 
      future-change-proof addon, e.g if COMMIT handling will start checking
      invariants like IN_STMT flag must be off at committing the transaction.
    */
    const_cast<Relay_log_info*>(rli)->inc_event_relay_log_pos();
    const_cast<Relay_log_info*>(rli)->clear_flag(Relay_log_info::IN_STMT);
  }
  else
  {
    const_cast<Relay_log_info*>(rli)->slave_close_thread_tables(thd);
  }

  /*
    Note:   We do not need to execute reset_one_shot_variables() if this
            db_ok() test fails.
    Reason: The db stored in binlog events is the same for SET and for
            its companion query.  If the SET is ignored because of
            db_ok(), the companion query will also be ignored, and if
            the companion query is ignored in the db_ok() test of
            ::do_apply_event(), then the companion SET also have so
            we don't need to reset_one_shot_variables().
  */
  if (is_trans_keyword() || rpl_filter->db_ok(thd->db))
  {
    thd->set_time((time_t)when);
    thd->set_query_and_id((char*)query_arg, q_len_arg,
                          thd->charset(), next_query_id());
    thd->variables.pseudo_thread_id= thread_id;		// for temp tables
    DBUG_PRINT("query",("%s", thd->query()));

    if (ignored_error_code((expected_error= error_code)) ||
	!unexpected_error_code(expected_error))
    {
      if (flags2_inited)
        /*
          all bits of thd->variables.option_bits which are 1 in OPTIONS_WRITTEN_TO_BIN_LOG
          must take their value from flags2.
        */
        thd->variables.option_bits= flags2|(thd->variables.option_bits & ~OPTIONS_WRITTEN_TO_BIN_LOG);
      /*
        else, we are in a 3.23/4.0 binlog; we previously received a
        Rotate_log_event which reset thd->variables.option_bits and sql_mode etc, so
        nothing to do.
      */
      /*
        We do not replicate IGNORE_DIR_IN_CREATE. That is, if the master is a
        slave which runs with SQL_MODE=IGNORE_DIR_IN_CREATE, this should not
        force us to ignore the dir too. Imagine you are a ring of machines, and
        one has a disk problem so that you temporarily need
        IGNORE_DIR_IN_CREATE on this machine; you don't want it to propagate
        elsewhere (you don't want all slaves to start ignoring the dirs).
      */
      if (sql_mode_inited)
        thd->variables.sql_mode=
          (sql_mode_t) ((thd->variables.sql_mode & MODE_NO_DIR_IN_CREATE) |
                       (sql_mode & ~(ulonglong) MODE_NO_DIR_IN_CREATE));
      if (charset_inited)
      {
        if (rli->cached_charset_compare(charset))
        {
          /* Verify that we support the charsets found in the event. */
          if (!(thd->variables.character_set_client=
                get_charset(uint2korr(charset), MYF(MY_WME))) ||
              !(thd->variables.collation_connection=
                get_charset(uint2korr(charset+2), MYF(MY_WME))) ||
              !(thd->variables.collation_server=
                get_charset(uint2korr(charset+4), MYF(MY_WME))))
          {
            /*
              We updated the thd->variables with nonsensical values (0). Let's
              set them to something safe (i.e. which avoids crash), and we'll
              stop with EE_UNKNOWN_CHARSET in compare_errors (unless set to
              ignore this error).
            */
            set_slave_thread_default_charset(thd, rli);
            goto compare_errors;
          }
          thd->update_charset(); // for the charset change to take effect
          /*
            Reset thd->query_string.cs to the newly set value.
            Note, there is a small flaw here. For a very short time frame
            if the new charset is different from the old charset and
            if another thread executes "SHOW PROCESSLIST" after
            the above thd->set_query_and_id() and before this thd->set_query(),
            and if the current query has some non-ASCII characters,
            the another thread may see some '?' marks in the PROCESSLIST
            result. This should be acceptable now. This is a reminder
            to fix this if any refactoring happens here sometime.
          */
          thd->set_query((char*) query_arg, q_len_arg, thd->charset());
        }
      }
      if (time_zone_len)
      {
        String tmp(time_zone_str, time_zone_len, &my_charset_bin);
        if (!(thd->variables.time_zone= my_tz_find(thd, &tmp)))
        {
          my_error(ER_UNKNOWN_TIME_ZONE, MYF(0), tmp.c_ptr());
          thd->variables.time_zone= global_system_variables.time_zone;
          goto compare_errors;
        }
      }
      if (lc_time_names_number)
      {
        if (!(thd->variables.lc_time_names=
              my_locale_by_number(lc_time_names_number)))
        {
          my_printf_error(ER_UNKNOWN_ERROR,
                      "Unknown locale: '%d'", MYF(0), lc_time_names_number);
          thd->variables.lc_time_names= &my_locale_en_US;
          goto compare_errors;
        }
      }
      else
        thd->variables.lc_time_names= &my_locale_en_US;
      if (charset_database_number)
      {
        CHARSET_INFO *cs;
        if (!(cs= get_charset(charset_database_number, MYF(0))))
        {
          char buf[20];
          int10_to_str((int) charset_database_number, buf, -10);
          my_error(ER_UNKNOWN_COLLATION, MYF(0), buf);
          goto compare_errors;
        }
        thd->variables.collation_database= cs;
      }
      else
        thd->variables.collation_database= thd->db_charset;
      
      thd->table_map_for_update= (table_map)table_map_for_update;
      thd->set_invoker(&user, &host);
      /*
        Flag if we need to rollback the statement transaction on
        slave if it by chance succeeds.
        If we expected a non-zero error code and get nothing and,
        it is a concurrency issue or ignorable issue, effects
        of the statement should be rolled back.
      */
      if (expected_error &&
          (ignored_error_code(expected_error) ||
           concurrency_error_code(expected_error)))
      {
        thd->variables.option_bits|= OPTION_MASTER_SQL_ERROR;
      }
      /* Execute the query (note that we bypass dispatch_command()) */
      Parser_state parser_state;
      if (!parser_state.init(thd, thd->query(), thd->query_length()))
      {
        mysql_parse(thd, thd->query(), thd->query_length(), &parser_state);
        /* Finalize server status flags after executing a statement. */
        thd->update_server_status();
        log_slow_statement(thd);
      }

      thd->variables.option_bits&= ~OPTION_MASTER_SQL_ERROR;

      /*
        Resetting the enable_slow_log thd variable.

        We need to reset it back to the opt_log_slow_slave_statements
        value after the statement execution (and slow logging
        is done). It might have changed if the statement was an
        admin statement (in which case, down in mysql_parse execution
        thd->enable_slow_log is set to the value of
        opt_log_slow_admin_statements).
      */
      thd->enable_slow_log= opt_log_slow_slave_statements;
    }
    else
    {
      /*
        The query got a really bad error on the master (thread killed etc),
        which could be inconsistent. Parse it to test the table names: if the
        replicate-*-do|ignore-table rules say "this query must be ignored" then
        we exit gracefully; otherwise we warn about the bad error and tell DBA
        to check/fix it.
      */
      if (mysql_test_parse_for_slave(thd, thd->query(), thd->query_length()))
        clear_all_errors(thd, const_cast<Relay_log_info*>(rli)); /* Can ignore query */
      else
      {
        rli->report(ERROR_LEVEL, expected_error, 
                          "\
Query partially completed on the master (error on master: %d) \
and was aborted. There is a chance that your master is inconsistent at this \
point. If you are sure that your master is ok, run this query manually on the \
slave and then restart the slave with SET GLOBAL SQL_SLAVE_SKIP_COUNTER=1; \
START SLAVE; . Query: '%s'", expected_error, thd->query());
        thd->is_slave_error= 1;
      }
      goto end;
    }

    /* If the query was not ignored, it is printed to the general log */
    if (!thd->is_error() || thd->stmt_da->sql_errno() != ER_SLAVE_IGNORED_TABLE)
      general_log_write(thd, COM_QUERY, thd->query(), thd->query_length());

compare_errors:
    /*
      In the slave thread, we may sometimes execute some DROP / * 40005
      TEMPORARY * / TABLE that come from parts of binlogs (likely if we
      use RESET SLAVE or CHANGE MASTER TO), while the temporary table
      has already been dropped. To ignore such irrelevant "table does
      not exist errors", we silently clear the error if TEMPORARY was used.
    */
    if (thd->lex->sql_command == SQLCOM_DROP_TABLE && thd->lex->drop_temporary &&
        thd->is_error() && thd->stmt_da->sql_errno() == ER_BAD_TABLE_ERROR &&
        !expected_error)
      thd->stmt_da->reset_diagnostics_area();
    /*
      If we expected a non-zero error code, and we don't get the same error
      code, and it should be ignored or is related to a concurrency issue.
    */
    actual_error= thd->is_error() ? thd->stmt_da->sql_errno() : 0;
    DBUG_PRINT("info",("expected_error: %d  sql_errno: %d",
                       expected_error, actual_error));

    if ((expected_error && expected_error != actual_error &&
         !concurrency_error_code(expected_error)) &&
        !ignored_error_code(actual_error) &&
        !ignored_error_code(expected_error))
    {
      rli->report(ERROR_LEVEL, 0,
                      "\
Query caused different errors on master and slave.     \
Error on master: '%s' (%d), Error on slave: '%s' (%d). \
Default database: '%s'. Query: '%s'",
                      ER_SAFE(expected_error),
                      expected_error,
                      actual_error ? thd->stmt_da->message() : "no error",
                      actual_error,
                      print_slave_db_safe(db), query_arg);
      thd->is_slave_error= 1;
    }
    /*
      If we get the same error code as expected and it is not a concurrency
      issue, or should be ignored.
    */
    else if ((expected_error == actual_error &&
              !concurrency_error_code(expected_error)) ||
             ignored_error_code(actual_error))
    {
      DBUG_PRINT("info",("error ignored"));
      clear_all_errors(thd, const_cast<Relay_log_info*>(rli));
      thd->killed= THD::NOT_KILLED;
    }
    /*
      Other cases: mostly we expected no error and get one.
    */
    else if (thd->is_slave_error || thd->is_fatal_error)
    {
      rli->report(ERROR_LEVEL, actual_error,
                      "Error '%s' on query. Default database: '%s'. Query: '%s'",
                      (actual_error ? thd->stmt_da->message() :
                       "unexpected success or fatal error"),
                      print_slave_db_safe(thd->db), query_arg);
      thd->is_slave_error= 1;
    }

    /*
      TODO: compare the values of "affected rows" around here. Something
      like:
      if ((uint32) affected_in_event != (uint32) affected_on_slave)
      {
      sql_print_error("Slave: did not get the expected number of affected \
      rows running query from master - expected %d, got %d (this numbers \
      should have matched modulo 4294967296).", 0, ...);
      thd->is_slave_error = 1;
      }
      We may also want an option to tell the slave to ignore "affected"
      mismatch. This mismatch could be implemented with a new ER_ code, and
      to ignore it you would use --slave-skip-errors...

      To do the comparison we need to know the value of "affected" which the
      above mysql_parse() computed. And we need to know the value of
      "affected" in the master's binlog. Both will be implemented later. The
      important thing is that we now have the format ready to log the values
      of "affected" in the binlog. So we can release 5.0.0 before effectively
      logging "affected" and effectively comparing it.
    */
  } /* End of if (db_ok(... */

  {
    /**
      The following failure injecion works in cooperation with tests
      setting @@global.debug= 'd,stop_slave_middle_group'.
      The sql thread receives the killed status and will proceed
      to shutdown trying to finish incomplete events group.
    */
    DBUG_EXECUTE_IF("stop_slave_middle_group",
                    if (strcmp("COMMIT", query) != 0 &&
                        strcmp("BEGIN", query) != 0)
                    {
                      if (thd->transaction.all.modified_non_trans_table)
                        const_cast<Relay_log_info*>(rli)->abort_slave= 1;
                    };);
  }

end:
  /*
    Probably we have set thd->query, thd->db, thd->catalog to point to places
    in the data_buf of this event. Now the event is going to be deleted
    probably, so data_buf will be freed, so the thd->... listed above will be
    pointers to freed memory.
    So we must set them to 0, so that those bad pointers values are not later
    used. Note that "cleanup" queries like automatic DROP TEMPORARY TABLE
    don't suffer from these assignments to 0 as DROP TEMPORARY
    TABLE uses the db.table syntax.
  */
  thd->catalog= 0;
  thd->set_db(NULL, 0);                 /* will free the current database */
  thd->reset_query();
  DBUG_PRINT("info", ("end: query= 0"));
  /*
    As a disk space optimization, future masters will not log an event for
    LAST_INSERT_ID() if that function returned 0 (and thus they will be able
    to replace the THD::stmt_depends_on_first_successful_insert_id_in_prev_stmt
    variable by (THD->first_successful_insert_id_in_prev_stmt > 0) ; with the
    resetting below we are ready to support that.
  */
  thd->first_successful_insert_id_in_prev_stmt_for_binlog= 0;
  thd->first_successful_insert_id_in_prev_stmt= 0;
  thd->stmt_depends_on_first_successful_insert_id_in_prev_stmt= 0;
  free_root(thd->mem_root,MYF(MY_KEEP_PREALLOC));
  return thd->is_slave_error;
}

int Query_log_event::do_update_pos(Relay_log_info *rli)
{
  /*
    Note that we will not increment group* positions if we are just
    after a SET ONE_SHOT, because SET ONE_SHOT should not be separated
    from its following updating query.
  */
  int ret= 0;
  if (thd->one_shot_set)
  {
    rli->inc_event_relay_log_pos();
  }
  else
    ret= Log_event::do_update_pos(rli);

  DBUG_EXECUTE_IF("crash_after_commit_and_update_pos",
       if (!strcmp("COMMIT", query))
       {
         rli->flush_info(TRUE);
         DBUG_SUICIDE();
       }
  );
  
  return ret;
}


Log_event::enum_skip_reason
Query_log_event::do_shall_skip(Relay_log_info *rli)
{
  DBUG_ENTER("Query_log_event::do_shall_skip");
  DBUG_PRINT("debug", ("query: %s; q_len: %d", query, q_len));
  DBUG_ASSERT(query && q_len > 0);

  if (rli->slave_skip_counter > 0)
  {
    if (strcmp("BEGIN", query) == 0)
    {
      thd->variables.option_bits|= OPTION_BEGIN;
      DBUG_RETURN(Log_event::continue_group(rli));
    }

    if (strcmp("COMMIT", query) == 0 || strcmp("ROLLBACK", query) == 0)
    {
      thd->variables.option_bits&= ~OPTION_BEGIN;
      DBUG_RETURN(Log_event::EVENT_SKIP_COUNT);
    }
  }
  DBUG_RETURN(Log_event::do_shall_skip(rli));
}

#endif


/**************************************************************************
	Start_log_event_v3 methods
**************************************************************************/

#ifndef MYSQL_CLIENT
Start_log_event_v3::Start_log_event_v3()
  :Log_event(), created(0), binlog_version(BINLOG_VERSION),
   dont_set_created(0)
{
  memcpy(server_version, ::server_version, ST_SERVER_VER_LEN);
}
#endif

/*
  Start_log_event_v3::pack_info()
*/

#if defined(HAVE_REPLICATION) && !defined(MYSQL_CLIENT)
void Start_log_event_v3::pack_info(Protocol *protocol)
{
  char buf[12 + ST_SERVER_VER_LEN + 14 + 22], *pos;
  pos= strmov(buf, "Server ver: ");
  pos= strmov(pos, server_version);
  pos= strmov(pos, ", Binlog ver: ");
  pos= int10_to_str(binlog_version, pos, 10);
  protocol->store(buf, (uint) (pos-buf), &my_charset_bin);
}
#endif


/*
  Start_log_event_v3::print()
*/

#ifdef MYSQL_CLIENT
void Start_log_event_v3::print(FILE* file, PRINT_EVENT_INFO* print_event_info)
{
  DBUG_ENTER("Start_log_event_v3::print");

  IO_CACHE *const head= &print_event_info->head_cache;

  if (!print_event_info->short_form)
  {
    print_header(head, print_event_info, FALSE);
    my_b_printf(head, "\tStart: binlog v %d, server v %s created ",
                binlog_version, server_version);
    print_timestamp(head);
    if (created)
      my_b_printf(head," at startup");
    my_b_printf(head, "\n");
    if (flags & LOG_EVENT_BINLOG_IN_USE_F)
      my_b_printf(head, "# Warning: this binlog is either in use or was not "
                  "closed properly.\n");
  }
  if (!is_artificial_event() && created)
  {
#ifdef WHEN_WE_HAVE_THE_RESET_CONNECTION_SQL_COMMAND
    /*
      This is for mysqlbinlog: like in replication, we want to delete the stale
      tmp files left by an unclean shutdown of mysqld (temporary tables)
      and rollback unfinished transaction.
      Probably this can be done with RESET CONNECTION (syntax to be defined).
    */
    my_b_printf(head,"RESET CONNECTION%s\n", print_event_info->delimiter);
#else
    my_b_printf(head,"ROLLBACK%s\n", print_event_info->delimiter);
#endif
  }
  if (temp_buf &&
      print_event_info->base64_output_mode != BASE64_OUTPUT_NEVER &&
      !print_event_info->short_form)
  {
    if (print_event_info->base64_output_mode != BASE64_OUTPUT_DECODE_ROWS)
      my_b_printf(head, "BINLOG '\n");
    print_base64(head, print_event_info, FALSE);
    print_event_info->printed_fd_event= TRUE;
  }
  DBUG_VOID_RETURN;
}
#endif /* MYSQL_CLIENT */

/*
  Start_log_event_v3::Start_log_event_v3()
*/

Start_log_event_v3::Start_log_event_v3(const char* buf,
                                       const Format_description_log_event
                                       *description_event)
  :Log_event(buf, description_event)
{
  buf+= description_event->common_header_len;
  binlog_version= uint2korr(buf+ST_BINLOG_VER_OFFSET);
  memcpy(server_version, buf+ST_SERVER_VER_OFFSET,
	 ST_SERVER_VER_LEN);
  // prevent overrun if log is corrupted on disk
  server_version[ST_SERVER_VER_LEN-1]= 0;
  created= uint4korr(buf+ST_CREATED_OFFSET);
  dont_set_created= 1;
}


/*
  Start_log_event_v3::write()
*/

#ifndef MYSQL_CLIENT
bool Start_log_event_v3::write(IO_CACHE* file)
{
  char buff[START_V3_HEADER_LEN];
  int2store(buff + ST_BINLOG_VER_OFFSET,binlog_version);
  memcpy(buff + ST_SERVER_VER_OFFSET,server_version,ST_SERVER_VER_LEN);
  if (!dont_set_created)
    created= when= get_time();
  int4store(buff + ST_CREATED_OFFSET,created);
  return (write_header(file, sizeof(buff)) ||
          wrapper_my_b_safe_write(file, (uchar*) buff, sizeof(buff)) ||
	  write_footer(file));
}
#endif


#if defined(HAVE_REPLICATION) && !defined(MYSQL_CLIENT)

/**
  Start_log_event_v3::do_apply_event() .
  The master started

    IMPLEMENTATION
    - To handle the case where the master died without having time to write
    DROP TEMPORARY TABLE, DO RELEASE_LOCK (prepared statements' deletion is
    TODO), we clean up all temporary tables that we got, if we are sure we
    can (see below).

  @todo
    - Remove all active user locks.
    Guilhem 2003-06: this is true but not urgent: the worst it can cause is
    the use of a bit of memory for a user lock which will not be used
    anymore. If the user lock is later used, the old one will be released. In
    other words, no deadlock problem.
*/

int Start_log_event_v3::do_apply_event(Relay_log_info const *rli)
{
  DBUG_ENTER("Start_log_event_v3::do_apply_event");
  int error= 0;
  switch (binlog_version)
  {
  case 3:
  case 4:
    /*
      This can either be 4.x (then a Start_log_event_v3 is only at master
      startup so we are sure the master has restarted and cleared his temp
      tables; the event always has 'created'>0) or 5.0 (then we have to test
      'created').
    */
    if (created)
    {
      error= close_temporary_tables(thd);
      cleanup_load_tmpdir();
    }
    else
    {
      /*
        Set all temporary tables thread references to the current thread
        as they may point to the "old" SQL slave thread in case of its
        restart.
      */
      TABLE *table;
      for (table= thd->temporary_tables; table; table= table->next)
        table->in_use= thd;
    }
    break;

    /*
       Now the older formats; in that case load_tmpdir is cleaned up by the I/O
       thread.
    */
  case 1:
    if (strncmp(rli->relay_log.description_event_for_exec->server_version,
                "3.23.57",7) >= 0 && created)
    {
      /*
        Can distinguish, based on the value of 'created': this event was
        generated at master startup.
      */
      error= close_temporary_tables(thd);
    }
    /*
      Otherwise, can't distinguish a Start_log_event generated at
      master startup and one generated by master FLUSH LOGS, so cannot
      be sure temp tables have to be dropped. So do nothing.
    */
    break;
  default:
    /* this case is impossible */
    DBUG_RETURN(1);
  }
  DBUG_RETURN(error);
}
#endif /* defined(HAVE_REPLICATION) && !defined(MYSQL_CLIENT) */

/***************************************************************************
       Format_description_log_event methods
****************************************************************************/

/**
  Format_description_log_event 1st ctor.

    Ctor. Can be used to create the event to write to the binary log (when the
    server starts or when FLUSH LOGS), or to create artificial events to parse
    binlogs from MySQL 3.23 or 4.x.
    When in a client, only the 2nd use is possible.

  @param binlog_version         the binlog version for which we want to build
                                an event. Can be 1 (=MySQL 3.23), 3 (=4.0.x
                                x>=2 and 4.1) or 4 (MySQL 5.0). Note that the
                                old 4.0 (binlog version 2) is not supported;
                                it should not be used for replication with
                                5.0.
  @param server_ver             a string containing the server version.
*/

Format_description_log_event::
Format_description_log_event(uint8 binlog_ver, const char* server_ver)
  :Start_log_event_v3(), event_type_permutation(0)
{
  binlog_version= binlog_ver;
  switch (binlog_ver) {
  case 4: /* MySQL 5.0 */
    memcpy(server_version, ::server_version, ST_SERVER_VER_LEN);
    DBUG_EXECUTE_IF("pretend_version_50034_in_binlog",
                    strmov(server_version, "5.0.34"););
    common_header_len= LOG_EVENT_HEADER_LEN;
    number_of_event_types= LOG_EVENT_TYPES;
    /* we'll catch my_malloc() error in is_valid() */
    post_header_len=(uint8*) my_malloc(number_of_event_types*sizeof(uint8)
                                       + BINLOG_CHECKSUM_ALG_DESC_LEN,
                                       MYF(0));
    /*
      This long list of assignments is not beautiful, but I see no way to
      make it nicer, as the right members are #defines, not array members, so
      it's impossible to write a loop.
    */
    if (post_header_len)
    {
#ifndef DBUG_OFF
      // Allows us to sanity-check that all events initialized their
      // events (see the end of this 'if' block).
      memset(post_header_len, 255, number_of_event_types*sizeof(uint8));
#endif

      /* Note: all event types must explicitly fill in their lengths here. */
      post_header_len[START_EVENT_V3-1]= START_V3_HEADER_LEN;
      post_header_len[QUERY_EVENT-1]= QUERY_HEADER_LEN;
      post_header_len[STOP_EVENT-1]= STOP_HEADER_LEN;
      post_header_len[ROTATE_EVENT-1]= ROTATE_HEADER_LEN;
      post_header_len[INTVAR_EVENT-1]= INTVAR_HEADER_LEN;
      post_header_len[LOAD_EVENT-1]= LOAD_HEADER_LEN;
      post_header_len[SLAVE_EVENT-1]= 0;   /* Unused because the code for Slave log event was removed. (15th Oct. 2010) */
      post_header_len[CREATE_FILE_EVENT-1]= CREATE_FILE_HEADER_LEN;
      post_header_len[APPEND_BLOCK_EVENT-1]= APPEND_BLOCK_HEADER_LEN;
      post_header_len[EXEC_LOAD_EVENT-1]= EXEC_LOAD_HEADER_LEN;
      post_header_len[DELETE_FILE_EVENT-1]= DELETE_FILE_HEADER_LEN;
      post_header_len[NEW_LOAD_EVENT-1]= NEW_LOAD_HEADER_LEN;
      post_header_len[RAND_EVENT-1]= RAND_HEADER_LEN;
      post_header_len[USER_VAR_EVENT-1]= USER_VAR_HEADER_LEN;
      post_header_len[FORMAT_DESCRIPTION_EVENT-1]= FORMAT_DESCRIPTION_HEADER_LEN;
      post_header_len[XID_EVENT-1]= XID_HEADER_LEN;
      post_header_len[BEGIN_LOAD_QUERY_EVENT-1]= BEGIN_LOAD_QUERY_HEADER_LEN;
      post_header_len[EXECUTE_LOAD_QUERY_EVENT-1]= EXECUTE_LOAD_QUERY_HEADER_LEN;
      /*
        The PRE_GA events are never be written to any binlog, but
        their lengths are included in Format_description_log_event.
        Hence, we need to be assign some value here, to avoid reading
        uninitialized memory when the array is written to disk.
      */
      post_header_len[PRE_GA_WRITE_ROWS_EVENT-1] = 0;
      post_header_len[PRE_GA_UPDATE_ROWS_EVENT-1] = 0;
      post_header_len[PRE_GA_DELETE_ROWS_EVENT-1] = 0;

      post_header_len[TABLE_MAP_EVENT-1]=    TABLE_MAP_HEADER_LEN;
      post_header_len[WRITE_ROWS_EVENT-1]=   ROWS_HEADER_LEN;
      post_header_len[UPDATE_ROWS_EVENT-1]=  ROWS_HEADER_LEN;
      post_header_len[DELETE_ROWS_EVENT-1]=  ROWS_HEADER_LEN;
      /*
        We here have the possibility to simulate a master of before we changed
        the table map id to be stored in 6 bytes: when it was stored in 4
        bytes (=> post_header_len was 6). This is used to test backward
        compatibility.
        This code can be removed after a few months (today is Dec 21st 2005),
        when we know that the 4-byte masters are not deployed anymore (check
        with Tomas Ulin first!), and the accompanying test (rpl_row_4_bytes)
        too.
      */
      DBUG_EXECUTE_IF("old_row_based_repl_4_byte_map_id_master",
                      post_header_len[TABLE_MAP_EVENT-1]=
                      post_header_len[WRITE_ROWS_EVENT-1]=
                      post_header_len[UPDATE_ROWS_EVENT-1]=
                      post_header_len[DELETE_ROWS_EVENT-1]= 6;);
      post_header_len[INCIDENT_EVENT-1]= INCIDENT_HEADER_LEN;
      post_header_len[HEARTBEAT_LOG_EVENT-1]= 0;
      post_header_len[IGNORABLE_LOG_EVENT-1]= IGNORABLE_HEADER_LEN;
      post_header_len[ROWS_QUERY_LOG_EVENT-1]= IGNORABLE_HEADER_LEN;

      // Sanity-check that all post header lengths are initialized.
      int i;
      for (i=0; i<number_of_event_types; i++)
        DBUG_ASSERT(post_header_len[i] != 255);
    }
    break;

  case 1: /* 3.23 */
  case 3: /* 4.0.x x>=2 */
    /*
      We build an artificial (i.e. not sent by the master) event, which
      describes what those old master versions send.
    */
    if (binlog_ver==1)
      strmov(server_version, server_ver ? server_ver : "3.23");
    else
      strmov(server_version, server_ver ? server_ver : "4.0");
    common_header_len= binlog_ver==1 ? OLD_HEADER_LEN :
      LOG_EVENT_MINIMAL_HEADER_LEN;
    /*
      The first new event in binlog version 4 is Format_desc. So any event type
      after that does not exist in older versions. We use the events known by
      version 3, even if version 1 had only a subset of them (this is not a
      problem: it uses a few bytes for nothing but unifies code; it does not
      make the slave detect less corruptions).
    */
    number_of_event_types= FORMAT_DESCRIPTION_EVENT - 1;
    post_header_len=(uint8*) my_malloc(number_of_event_types*sizeof(uint8),
                                       MYF(0));
    if (post_header_len)
    {
      post_header_len[START_EVENT_V3-1]= START_V3_HEADER_LEN;
      post_header_len[QUERY_EVENT-1]= QUERY_HEADER_MINIMAL_LEN;
      post_header_len[STOP_EVENT-1]= 0;
      post_header_len[ROTATE_EVENT-1]= (binlog_ver==1) ? 0 : ROTATE_HEADER_LEN;
      post_header_len[INTVAR_EVENT-1]= 0;
      post_header_len[LOAD_EVENT-1]= LOAD_HEADER_LEN;
      post_header_len[SLAVE_EVENT-1]= 0;  /* Unused because the code for Slave log event was removed. (15th Oct. 2010) */
      post_header_len[CREATE_FILE_EVENT-1]= CREATE_FILE_HEADER_LEN;
      post_header_len[APPEND_BLOCK_EVENT-1]= APPEND_BLOCK_HEADER_LEN;
      post_header_len[EXEC_LOAD_EVENT-1]= EXEC_LOAD_HEADER_LEN;
      post_header_len[DELETE_FILE_EVENT-1]= DELETE_FILE_HEADER_LEN;
      post_header_len[NEW_LOAD_EVENT-1]= post_header_len[LOAD_EVENT-1];
      post_header_len[RAND_EVENT-1]= 0;
      post_header_len[USER_VAR_EVENT-1]= 0;
    }
    break;
  default: /* Includes binlog version 2 i.e. 4.0.x x<=1 */
    post_header_len= 0; /* will make is_valid() fail */
    break;
  }
  calc_server_version_split();
  checksum_alg= (uint8) BINLOG_CHECKSUM_ALG_UNDEF;
}


/**
  The problem with this constructor is that the fixed header may have a
  length different from this version, but we don't know this length as we
  have not read the Format_description_log_event which says it, yet. This
  length is in the post-header of the event, but we don't know where the
  post-header starts.

  So this type of event HAS to:
  - either have the header's length at the beginning (in the header, at a
  fixed position which will never be changed), not in the post-header. That
  would make the header be "shifted" compared to other events.
  - or have a header of size LOG_EVENT_MINIMAL_HEADER_LEN (19), in all future
  versions, so that we know for sure.

  I (Guilhem) chose the 2nd solution. Rotate has the same constraint (because
  it is sent before Format_description_log_event).
*/

Format_description_log_event::
Format_description_log_event(const char* buf,
                             uint event_len,
                             const
                             Format_description_log_event*
                             description_event)
  :Start_log_event_v3(buf, description_event), event_type_permutation(0)
{
  ulong ver_calc;
  DBUG_ENTER("Format_description_log_event::Format_description_log_event(char*,...)");
  buf+= LOG_EVENT_MINIMAL_HEADER_LEN;
  if ((common_header_len=buf[ST_COMMON_HEADER_LEN_OFFSET]) < OLD_HEADER_LEN)
    DBUG_VOID_RETURN; /* sanity check */
  number_of_event_types=
    event_len - (LOG_EVENT_MINIMAL_HEADER_LEN + ST_COMMON_HEADER_LEN_OFFSET + 1);
  DBUG_PRINT("info", ("common_header_len=%d number_of_event_types=%d",
                      common_header_len, number_of_event_types));
  /* If alloc fails, we'll detect it in is_valid() */

  post_header_len= (uint8*) my_memdup((uchar*)buf+ST_COMMON_HEADER_LEN_OFFSET+1,
                                      number_of_event_types*
                                      sizeof(*post_header_len),
                                      MYF(0));
  calc_server_version_split();
  if ((ver_calc= get_version_product()) >= checksum_version_product)
  {
    /* the last bytes are the checksum alg desc and value (or value's room) */
    number_of_event_types -= BINLOG_CHECKSUM_ALG_DESC_LEN;
    /*
      FD from the checksum-home version server (ver_calc ==
      checksum_version_product) must have 
      number_of_event_types == LOG_EVENT_TYPES.
    */
    DBUG_ASSERT(ver_calc != checksum_version_product ||
                number_of_event_types == LOG_EVENT_TYPES);
    checksum_alg= post_header_len[number_of_event_types];
  }
  else
  {
    checksum_alg= (uint8) BINLOG_CHECKSUM_ALG_UNDEF;
  }

  /*
    In some previous versions, the events were given other event type
    id numbers than in the present version. When replicating from such
    a version, we therefore set up an array that maps those id numbers
    to the id numbers of the present server.

    If post_header_len is null, it means malloc failed, and is_valid
    will fail, so there is no need to do anything.

    The trees in which events have wrong id's are:

    mysql-5.1-wl1012.old mysql-5.1-wl2325-5.0-drop6p13-alpha
    mysql-5.1-wl2325-5.0-drop6 mysql-5.1-wl2325-5.0
    mysql-5.1-wl2325-no-dd

    (this was found by grepping for two lines in sequence where the
    first matches "FORMAT_DESCRIPTION_EVENT," and the second matches
    "TABLE_MAP_EVENT," in log_event.h in all trees)

    In these trees, the following server_versions existed since
    TABLE_MAP_EVENT was introduced:

    5.1.1-a_drop5p3   5.1.1-a_drop5p4        5.1.1-alpha
    5.1.2-a_drop5p10  5.1.2-a_drop5p11       5.1.2-a_drop5p12
    5.1.2-a_drop5p13  5.1.2-a_drop5p14       5.1.2-a_drop5p15
    5.1.2-a_drop5p16  5.1.2-a_drop5p16b      5.1.2-a_drop5p16c
    5.1.2-a_drop5p17  5.1.2-a_drop5p4        5.1.2-a_drop5p5
    5.1.2-a_drop5p6   5.1.2-a_drop5p7        5.1.2-a_drop5p8
    5.1.2-a_drop5p9   5.1.3-a_drop5p17       5.1.3-a_drop5p17b
    5.1.3-a_drop5p17c 5.1.4-a_drop5p18       5.1.4-a_drop5p19
    5.1.4-a_drop5p20  5.1.4-a_drop6p0        5.1.4-a_drop6p1
    5.1.4-a_drop6p2   5.1.5-a_drop5p20       5.2.0-a_drop6p3
    5.2.0-a_drop6p4   5.2.0-a_drop6p5        5.2.0-a_drop6p6
    5.2.1-a_drop6p10  5.2.1-a_drop6p11       5.2.1-a_drop6p12
    5.2.1-a_drop6p6   5.2.1-a_drop6p7        5.2.1-a_drop6p8
    5.2.2-a_drop6p13  5.2.2-a_drop6p13-alpha 5.2.2-a_drop6p13b
    5.2.2-a_drop6p13c

    (this was found by grepping for "mysql," in all historical
    versions of configure.in in the trees listed above).

    There are 5.1.1-alpha versions that use the new event id's, so we
    do not test that version string.  So replication from 5.1.1-alpha
    with the other event id's to a new version does not work.
    Moreover, we can safely ignore the part after drop[56].  This
    allows us to simplify the big list above to the following regexes:

    5\.1\.[1-5]-a_drop5.*
    5\.1\.4-a_drop6.*
    5\.2\.[0-2]-a_drop6.*

    This is what we test for in the 'if' below.
  */
  if (post_header_len &&
      server_version[0] == '5' && server_version[1] == '.' &&
      server_version[3] == '.' &&
      strncmp(server_version + 5, "-a_drop", 7) == 0 &&
      ((server_version[2] == '1' &&
        server_version[4] >= '1' && server_version[4] <= '5' &&
        server_version[12] == '5') ||
       (server_version[2] == '1' &&
        server_version[4] == '4' &&
        server_version[12] == '6') ||
       (server_version[2] == '2' &&
        server_version[4] >= '0' && server_version[4] <= '2' &&
        server_version[12] == '6')))
  {
    if (number_of_event_types != 22)
    {
      DBUG_PRINT("info", (" number_of_event_types=%d",
                          number_of_event_types));
      /* this makes is_valid() return false. */
      my_free(post_header_len);
      post_header_len= NULL;
      DBUG_VOID_RETURN;
    }
    static const uint8 perm[23]=
      {
        UNKNOWN_EVENT, START_EVENT_V3, QUERY_EVENT, STOP_EVENT, ROTATE_EVENT,
        INTVAR_EVENT, LOAD_EVENT, SLAVE_EVENT, CREATE_FILE_EVENT,
        APPEND_BLOCK_EVENT, EXEC_LOAD_EVENT, DELETE_FILE_EVENT,
        NEW_LOAD_EVENT,
        RAND_EVENT, USER_VAR_EVENT,
        FORMAT_DESCRIPTION_EVENT,
        TABLE_MAP_EVENT,
        PRE_GA_WRITE_ROWS_EVENT,
        PRE_GA_UPDATE_ROWS_EVENT,
        PRE_GA_DELETE_ROWS_EVENT,
        XID_EVENT,
        BEGIN_LOAD_QUERY_EVENT,
        EXECUTE_LOAD_QUERY_EVENT,
      };
    event_type_permutation= perm;
    /*
      Since we use (permuted) event id's to index the post_header_len
      array, we need to permute the post_header_len array too.
    */
    uint8 post_header_len_temp[23];
    for (int i= 1; i < 23; i++)
      post_header_len_temp[perm[i] - 1]= post_header_len[i - 1];
    for (int i= 0; i < 22; i++)
      post_header_len[i] = post_header_len_temp[i];
  }
  DBUG_VOID_RETURN;
}

#ifndef MYSQL_CLIENT
bool Format_description_log_event::write(IO_CACHE* file)
{
  bool ret;
  bool no_checksum;
  /*
    We don't call Start_log_event_v3::write() because this would make 2
    my_b_safe_write().
  */
  uchar buff[FORMAT_DESCRIPTION_HEADER_LEN + BINLOG_CHECKSUM_ALG_DESC_LEN];
  size_t rec_size= sizeof(buff);
  int2store(buff + ST_BINLOG_VER_OFFSET,binlog_version);
  memcpy((char*) buff + ST_SERVER_VER_OFFSET,server_version,ST_SERVER_VER_LEN);
  if (!dont_set_created)
    created= when= get_time();
  int4store(buff + ST_CREATED_OFFSET,created);
  buff[ST_COMMON_HEADER_LEN_OFFSET]= LOG_EVENT_HEADER_LEN;
  memcpy((char*) buff+ST_COMMON_HEADER_LEN_OFFSET + 1, (uchar*) post_header_len,
         LOG_EVENT_TYPES);
  /*
    if checksum is requested
    record the checksum-algorithm descriptor next to
    post_header_len vector which will be followed by the checksum value.
    Master is supposed to trigger checksum computing by binlog_checksum_options,
    slave does it via marking the event according to
    FD_queue checksum_alg value.
  */
  compile_time_assert(sizeof(BINLOG_CHECKSUM_ALG_DESC_LEN == 1));
#ifndef DBUG_OFF
  data_written= 0; // to prepare for need_checksum assert
#endif
  buff[FORMAT_DESCRIPTION_HEADER_LEN]= need_checksum() ?
    checksum_alg : (uint8) BINLOG_CHECKSUM_ALG_OFF;
  /* 
     FD of checksum-aware server is always checksum-equipped, (V) is in,
     regardless of @@global.binlog_checksum policy.
     Thereby a combination of (A) == 0, (V) != 0 means
     it's the checksum-aware server's FD event that heads checksum-free binlog
     file. 
     Here 0 stands for checksumming OFF to evaluate (V) as 0 is that case.
     A combination of (A) != 0, (V) != 0 denotes FD of the checksum-aware server
     heading the checksummed binlog.
     (A), (V) presence in FD of the checksum-aware server makes the event
     1 + 4 bytes bigger comparing to the former FD.
  */

  if ((no_checksum= (checksum_alg == BINLOG_CHECKSUM_ALG_OFF)))
  {
    checksum_alg= BINLOG_CHECKSUM_ALG_CRC32;  // Forcing (V) room to fill anyway
  }
  ret= (write_header(file, rec_size) ||
        wrapper_my_b_safe_write(file, buff, rec_size) ||
        write_footer(file));
  if (no_checksum)
    checksum_alg= BINLOG_CHECKSUM_ALG_OFF;
  return ret;
}
#endif

#if defined(HAVE_REPLICATION) && !defined(MYSQL_CLIENT)
int Format_description_log_event::do_apply_event(Relay_log_info const *rli)
{
  int ret= 0;
  DBUG_ENTER("Format_description_log_event::do_apply_event");

  /*
    As a transaction NEVER spans on 2 or more binlogs:
    if we have an active transaction at this point, the master died
    while writing the transaction to the binary log, i.e. while
    flushing the binlog cache to the binlog. XA guarantees that master has
    rolled back. So we roll back.
    Note: this event could be sent by the master to inform us of the
    format of its binlog; in other words maybe it is not at its
    original place when it comes to us; we'll know this by checking
    log_pos ("artificial" events have log_pos == 0).
  */
  if (!is_artificial_event() && created && thd->transaction.all.ha_list)
  {
    /* This is not an error (XA is safe), just an information */
    rli->report(INFORMATION_LEVEL, 0,
                "Rolling back unfinished transaction (no COMMIT "
                "or ROLLBACK in relay log). A probable cause is that "
                "the master died while writing the transaction to "
                "its binary log, thus rolled back too."); 
    const_cast<Relay_log_info*>(rli)->cleanup_context(thd, 1);
  }

  /*
    If this event comes from ourselves, there is no cleaning task to
    perform, we don't call Start_log_event_v3::do_apply_event()
    (this was just to update the log's description event).
  */
  if (server_id != (uint32) ::server_id)
  {
    /*
      If the event was not requested by the slave i.e. the master sent
      it while the slave asked for a position >4, the event will make
      rli->group_master_log_pos advance. Say that the slave asked for
      position 1000, and the Format_desc event's end is 96. Then in
      the beginning of replication rli->group_master_log_pos will be
      0, then 96, then jump to first really asked event (which is
      >96). So this is ok.
    */
    ret= Start_log_event_v3::do_apply_event(rli);
  }

  if (!ret)
  {
    /* Save the information describing this binlog */
    delete rli->relay_log.description_event_for_exec;
    const_cast<Relay_log_info *>(rli)->relay_log.description_event_for_exec= this;
  }

  DBUG_RETURN(ret);
}

int Format_description_log_event::do_update_pos(Relay_log_info *rli)
{
  if (server_id == (uint32) ::server_id)
  {
    /*
      We only increase the relay log position if we are skipping
      events and do not touch any group_* variables, nor flush the
      relay log info.  If there is a crash, we will have to re-skip
      the events again, but that is a minor issue.

      If we do not skip stepping the group log position (and the
      server id was changed when restarting the server), it might well
      be that we start executing at a position that is invalid, e.g.,
      at a Rows_log_event or a Query_log_event preceeded by a
      Intvar_log_event instead of starting at a Table_map_log_event or
      the Intvar_log_event respectively.
     */
    rli->inc_event_relay_log_pos();
    return 0;
  }
  else
  {
    return Log_event::do_update_pos(rli);
  }
}

Log_event::enum_skip_reason
Format_description_log_event::do_shall_skip(Relay_log_info *rli)
{
  return Log_event::EVENT_SKIP_NOT;
}

#endif

inline void do_server_version_split(char* version, uchar split_versions[3])
{
  char *p= version, *r;
  ulong number;
  for (uint i= 0; i<=2; i++)
  {
    number= strtoul(p, &r, 10);
    split_versions[i]= (uchar) number;
    DBUG_ASSERT(number < 256); // fit in uchar
    p= r;
    DBUG_ASSERT(!((i == 0) && (*r != '.'))); // should be true in practice
    if (*r == '.')
      p++; // skip the dot
  }
}


/**
   Splits the event's 'server_version' string into three numeric pieces stored
   into 'server_version_split':
   X.Y.Zabc (X,Y,Z numbers, a not a digit) -> {X,Y,Z}
   X.Yabc -> {X,Y,0}
   Xabc -> {X,0,0}
   'server_version_split' is then used for lookups to find if the server which
   created this event has some known bug.
*/
void Format_description_log_event::calc_server_version_split()
{
  do_server_version_split(server_version, server_version_split);

  DBUG_PRINT("info",("Format_description_log_event::server_version_split:"
                     " '%s' %d %d %d", server_version,
                     server_version_split[0],
                     server_version_split[1], server_version_split[2]));
}

inline ulong version_product(const uchar* version_split)
{
  return ((version_split[0] * 256 + version_split[1]) * 256
          + version_split[2]);
}

/**
   @return integer representing the version of server that originated
   the current FD instance.
*/
ulong Format_description_log_event::get_version_product() const
{ 
  return version_product(server_version_split);
}

/**
   @return TRUE is the event's version is earlier than one that introduced
   the replication event checksum. FALSE otherwise.
*/
bool Format_description_log_event::is_version_before_checksum() const
{
  return get_version_product() < checksum_version_product;
}

/**
   @param buf buffer holding serialized FD event
   @param len netto (possible checksum is stripped off) length of the event buf
   
   @return  the version-safe checksum alg descriptor where zero
            designates no checksum, 255 - the orginator is
            checksum-unaware (effectively no checksum) and the actuall
            [1-254] range alg descriptor.
*/
uint8 get_checksum_alg(const char* buf, ulong len)
{
  uint8 ret;
  char version[ST_SERVER_VER_LEN];
  uchar version_split[3];

  DBUG_ENTER("get_checksum_alg");
  DBUG_ASSERT(buf[EVENT_TYPE_OFFSET] == FORMAT_DESCRIPTION_EVENT);

  memcpy(version, buf +
         buf[LOG_EVENT_MINIMAL_HEADER_LEN + ST_COMMON_HEADER_LEN_OFFSET]
         + ST_SERVER_VER_OFFSET, ST_SERVER_VER_LEN);
  version[ST_SERVER_VER_LEN - 1]= 0;
  
  do_server_version_split(version, version_split);
  ret= (version_product(version_split) < checksum_version_product) ?
    (uint8) BINLOG_CHECKSUM_ALG_UNDEF :
    * (uint8*) (buf + len - BINLOG_CHECKSUM_LEN - BINLOG_CHECKSUM_ALG_DESC_LEN);
  DBUG_ASSERT(ret == BINLOG_CHECKSUM_ALG_OFF ||
              ret == BINLOG_CHECKSUM_ALG_UNDEF ||
              ret == BINLOG_CHECKSUM_ALG_CRC32);
  DBUG_RETURN(ret);
}
  

  /**************************************************************************
        Load_log_event methods
   General note about Load_log_event: the binlogging of LOAD DATA INFILE is
   going to be changed in 5.0 (or maybe in 5.1; not decided yet).
   However, the 5.0 slave could still have to read such events (from a 4.x
   master), convert them (which just means maybe expand the header, when 5.0
   servers have a UID in events) (remember that whatever is after the header
   will be like in 4.x, as this event's format is not modified in 5.0 as we
   will use new types of events to log the new LOAD DATA INFILE features).
   To be able to read/convert, we just need to not assume that the common
   header is of length LOG_EVENT_HEADER_LEN (we must use the description
   event).
   Note that I (Guilhem) manually tested replication of a big LOAD DATA INFILE
   between 3.23 and 5.0, and between 4.0 and 5.0, and it works fine (and the
   positions displayed in SHOW SLAVE STATUS then are fine too).
  **************************************************************************/

/*
  Load_log_event::pack_info()
*/

#if defined(HAVE_REPLICATION) && !defined(MYSQL_CLIENT)
uint Load_log_event::get_query_buffer_length()
{
  return
    5 + db_len + 3 +                        // "use DB; "
    18 + fname_len + 2 +                    // "LOAD DATA INFILE 'file''"
    11 +                                    // "CONCURRENT "
    7 +					    // LOCAL
    9 +                                     // " REPLACE or IGNORE "
    13 + table_name_len*2 +                 // "INTO TABLE `table`"
    21 + sql_ex.field_term_len*4 + 2 +      // " FIELDS TERMINATED BY 'str'"
    23 + sql_ex.enclosed_len*4 + 2 +        // " OPTIONALLY ENCLOSED BY 'str'"
    12 + sql_ex.escaped_len*4 + 2 +         // " ESCAPED BY 'str'"
    21 + sql_ex.line_term_len*4 + 2 +       // " LINES TERMINATED BY 'str'"
    19 + sql_ex.line_start_len*4 + 2 +      // " LINES STARTING BY 'str'"
    15 + 22 +                               // " IGNORE xxx  LINES"
    3 + (num_fields-1)*2 + field_block_len; // " (field1, field2, ...)"
}


void Load_log_event::print_query(bool need_db, const char *cs, char *buf,
                                 char **end, char **fn_start, char **fn_end)
{
  char *pos= buf;

  if (need_db && db && db_len)
  {
    pos= strmov(pos, "use `");
    memcpy(pos, db, db_len);
    pos= strmov(pos+db_len, "`; ");
  }

  pos= strmov(pos, "LOAD DATA ");

  if (is_concurrent)
    pos= strmov(pos, "CONCURRENT ");

  if (fn_start)
    *fn_start= pos;

  if (check_fname_outside_temp_buf())
    pos= strmov(pos, "LOCAL ");
  pos= strmov(pos, "INFILE '");
  memcpy(pos, fname, fname_len);
  pos= strmov(pos+fname_len, "' ");

  if (sql_ex.opt_flags & REPLACE_FLAG)
    pos= strmov(pos, "REPLACE ");
  else if (sql_ex.opt_flags & IGNORE_FLAG)
    pos= strmov(pos, "IGNORE ");

  pos= strmov(pos ,"INTO");

  if (fn_end)
    *fn_end= pos;

  pos= strmov(pos ," TABLE `");
  memcpy(pos, table_name, table_name_len);
  pos+= table_name_len;

  if (cs != NULL)
  {
    pos= strmov(pos ,"` CHARACTER SET ");
    pos= strmov(pos ,  cs);
  }
  else
    pos= strmov(pos, "`");

  /* We have to create all optional fields as the default is not empty */
  pos= strmov(pos, " FIELDS TERMINATED BY ");
  pos= pretty_print_str(pos, sql_ex.field_term, sql_ex.field_term_len);
  if (sql_ex.opt_flags & OPT_ENCLOSED_FLAG)
    pos= strmov(pos, " OPTIONALLY ");
  pos= strmov(pos, " ENCLOSED BY ");
  pos= pretty_print_str(pos, sql_ex.enclosed, sql_ex.enclosed_len);

  pos= strmov(pos, " ESCAPED BY ");
  pos= pretty_print_str(pos, sql_ex.escaped, sql_ex.escaped_len);

  pos= strmov(pos, " LINES TERMINATED BY ");
  pos= pretty_print_str(pos, sql_ex.line_term, sql_ex.line_term_len);
  if (sql_ex.line_start_len)
  {
    pos= strmov(pos, " STARTING BY ");
    pos= pretty_print_str(pos, sql_ex.line_start, sql_ex.line_start_len);
  }

  if ((long) skip_lines > 0)
  {
    pos= strmov(pos, " IGNORE ");
    pos= longlong10_to_str((longlong) skip_lines, pos, 10);
    pos= strmov(pos," LINES ");    
  }

  if (num_fields)
  {
    uint i;
    const char *field= fields;
    pos= strmov(pos, " (");
    for (i = 0; i < num_fields; i++)
    {
      if (i)
      {
        *pos++= ' ';
        *pos++= ',';
      }
      memcpy(pos, field, field_lens[i]);
      pos+=   field_lens[i];
      field+= field_lens[i]  + 1;
    }
    *pos++= ')';
  }

  *end= pos;
}


void Load_log_event::pack_info(Protocol *protocol)
{
  char *buf, *end;

  if (!(buf= (char*) my_malloc(get_query_buffer_length(), MYF(MY_WME))))
    return;
  print_query(TRUE, NULL, buf, &end, 0, 0);
  protocol->store(buf, end-buf, &my_charset_bin);
  my_free(buf);
}
#endif /* defined(HAVE_REPLICATION) && !defined(MYSQL_CLIENT) */


#ifndef MYSQL_CLIENT

/*
  Load_log_event::write_data_header()
*/

bool Load_log_event::write_data_header(IO_CACHE* file)
{
  char buf[LOAD_HEADER_LEN];
  int4store(buf + L_THREAD_ID_OFFSET, slave_proxy_id);
  int4store(buf + L_EXEC_TIME_OFFSET, exec_time);
  int4store(buf + L_SKIP_LINES_OFFSET, skip_lines);
  buf[L_TBL_LEN_OFFSET] = (char)table_name_len;
  buf[L_DB_LEN_OFFSET] = (char)db_len;
  int4store(buf + L_NUM_FIELDS_OFFSET, num_fields);
  return my_b_safe_write(file, (uchar*)buf, LOAD_HEADER_LEN) != 0;
}


/*
  Load_log_event::write_data_body()
*/

bool Load_log_event::write_data_body(IO_CACHE* file)
{
  if (sql_ex.write_data(file))
    return 1;
  if (num_fields && fields && field_lens)
  {
    if (my_b_safe_write(file, (uchar*)field_lens, num_fields) ||
	my_b_safe_write(file, (uchar*)fields, field_block_len))
      return 1;
  }
  return (my_b_safe_write(file, (uchar*)table_name, table_name_len + 1) ||
	  my_b_safe_write(file, (uchar*)db, db_len + 1) ||
	  my_b_safe_write(file, (uchar*)fname, fname_len));
}


/*
  Load_log_event::Load_log_event()
*/

Load_log_event::Load_log_event(THD *thd_arg, sql_exchange *ex,
			       const char *db_arg, const char *table_name_arg,
			       List<Item> &fields_arg,
                               bool is_concurrent_arg,
			       enum enum_duplicates handle_dup,
			       bool ignore, bool using_trans)
  :Log_event(thd_arg,
             thd_arg->thread_specific_used ? LOG_EVENT_THREAD_SPECIFIC_F : 0,
             using_trans),
   thread_id(thd_arg->thread_id),
   slave_proxy_id(thd_arg->variables.pseudo_thread_id),
   num_fields(0),fields(0),
   field_lens(0),field_block_len(0),
   table_name(table_name_arg ? table_name_arg : ""),
   db(db_arg), fname(ex->file_name), local_fname(FALSE),
   is_concurrent(is_concurrent_arg)
{
  time_t end_time;
  time(&end_time);
  exec_time = (ulong) (end_time  - thd_arg->start_time);
  /* db can never be a zero pointer in 4.0 */
  db_len = (uint32) strlen(db);
  table_name_len = (uint32) strlen(table_name);
  fname_len = (fname) ? (uint) strlen(fname) : 0;
  sql_ex.field_term = (char*) ex->field_term->ptr();
  sql_ex.field_term_len = (uint8) ex->field_term->length();
  sql_ex.enclosed = (char*) ex->enclosed->ptr();
  sql_ex.enclosed_len = (uint8) ex->enclosed->length();
  sql_ex.line_term = (char*) ex->line_term->ptr();
  sql_ex.line_term_len = (uint8) ex->line_term->length();
  sql_ex.line_start = (char*) ex->line_start->ptr();
  sql_ex.line_start_len = (uint8) ex->line_start->length();
  sql_ex.escaped = (char*) ex->escaped->ptr();
  sql_ex.escaped_len = (uint8) ex->escaped->length();
  sql_ex.opt_flags = 0;
  sql_ex.cached_new_format = -1;
    
  if (ex->dumpfile)
    sql_ex.opt_flags|= DUMPFILE_FLAG;
  if (ex->opt_enclosed)
    sql_ex.opt_flags|= OPT_ENCLOSED_FLAG;

  sql_ex.empty_flags= 0;

  switch (handle_dup) {
  case DUP_REPLACE:
    sql_ex.opt_flags|= REPLACE_FLAG;
    break;
  case DUP_UPDATE:				// Impossible here
  case DUP_ERROR:
    break;	
  }
  if (ignore)
    sql_ex.opt_flags|= IGNORE_FLAG;

  if (!ex->field_term->length())
    sql_ex.empty_flags |= FIELD_TERM_EMPTY;
  if (!ex->enclosed->length())
    sql_ex.empty_flags |= ENCLOSED_EMPTY;
  if (!ex->line_term->length())
    sql_ex.empty_flags |= LINE_TERM_EMPTY;
  if (!ex->line_start->length())
    sql_ex.empty_flags |= LINE_START_EMPTY;
  if (!ex->escaped->length())
    sql_ex.empty_flags |= ESCAPED_EMPTY;
    
  skip_lines = ex->skip_lines;

  List_iterator<Item> li(fields_arg);
  field_lens_buf.length(0);
  fields_buf.length(0);
  Item* item;
  while ((item = li++))
  {
    num_fields++;
    uchar len = (uchar) strlen(item->name);
    field_block_len += len + 1;
    fields_buf.append(item->name, len + 1);
    field_lens_buf.append((char*)&len, 1);
  }

  field_lens = (const uchar*)field_lens_buf.ptr();
  fields = fields_buf.ptr();
}
#endif /* !MYSQL_CLIENT */


/**
  @note
    The caller must do buf[event_len] = 0 before he starts using the
    constructed event.
*/
Load_log_event::Load_log_event(const char *buf, uint event_len,
                               const Format_description_log_event *description_event)
  :Log_event(buf, description_event), num_fields(0), fields(0),
   field_lens(0),field_block_len(0),
   table_name(0), db(0), fname(0), local_fname(FALSE),
   /*
     Load_log_event which comes from the binary log does not contain
     information about the type of insert which was used on the master.
     Assume that it was an ordinary, non-concurrent LOAD DATA.
    */
   is_concurrent(FALSE)
{
  DBUG_ENTER("Load_log_event");
  /*
    I (Guilhem) manually tested replication of LOAD DATA INFILE for 3.23->5.0,
    4.0->5.0 and 5.0->5.0 and it works.
  */
  if (event_len)
    copy_log_event(buf, event_len,
                   ((buf[EVENT_TYPE_OFFSET] == LOAD_EVENT) ?
                    LOAD_HEADER_LEN + 
                    description_event->common_header_len :
                    LOAD_HEADER_LEN + LOG_EVENT_HEADER_LEN),
                   description_event);
  /* otherwise it's a derived class, will call copy_log_event() itself */
  DBUG_VOID_RETURN;
}


/*
  Load_log_event::copy_log_event()
*/

int Load_log_event::copy_log_event(const char *buf, ulong event_len,
                                   int body_offset,
                                   const Format_description_log_event *description_event)
{
  DBUG_ENTER("Load_log_event::copy_log_event");
  uint data_len;
  char* buf_end = (char*)buf + event_len;
  /* this is the beginning of the post-header */
  const char* data_head = buf + description_event->common_header_len;
  slave_proxy_id= thread_id= uint4korr(data_head + L_THREAD_ID_OFFSET);
  exec_time = uint4korr(data_head + L_EXEC_TIME_OFFSET);
  skip_lines = uint4korr(data_head + L_SKIP_LINES_OFFSET);
  table_name_len = (uint)data_head[L_TBL_LEN_OFFSET];
  db_len = (uint)data_head[L_DB_LEN_OFFSET];
  num_fields = uint4korr(data_head + L_NUM_FIELDS_OFFSET);
	  
  if ((int) event_len < body_offset)
    DBUG_RETURN(1);
  /*
    Sql_ex.init() on success returns the pointer to the first byte after
    the sql_ex structure, which is the start of field lengths array.
  */
  if (!(field_lens= (uchar*)sql_ex.init((char*)buf + body_offset,
                                        buf_end,
                                        buf[EVENT_TYPE_OFFSET] != LOAD_EVENT)))
    DBUG_RETURN(1);
  
  data_len = event_len - body_offset;
  if (num_fields > data_len) // simple sanity check against corruption
    DBUG_RETURN(1);
  for (uint i = 0; i < num_fields; i++)
    field_block_len += (uint)field_lens[i] + 1;

  fields = (char*)field_lens + num_fields;
  table_name  = fields + field_block_len;
  db = table_name + table_name_len + 1;
  fname = db + db_len + 1;
  fname_len = (uint) strlen(fname);
  // null termination is accomplished by the caller doing buf[event_len]=0

  DBUG_RETURN(0);
}


/*
  Load_log_event::print()
*/

#ifdef MYSQL_CLIENT
void Load_log_event::print(FILE* file, PRINT_EVENT_INFO* print_event_info)
{
  print(file, print_event_info, 0);
}


void Load_log_event::print(FILE* file_arg, PRINT_EVENT_INFO* print_event_info,
			   bool commented)
{
  IO_CACHE *const head= &print_event_info->head_cache;

  DBUG_ENTER("Load_log_event::print");
  if (!print_event_info->short_form)
  {
    print_header(head, print_event_info, FALSE);
    my_b_printf(head, "\tQuery\tthread_id=%ld\texec_time=%ld\n",
                thread_id, exec_time);
  }

  bool different_db= 1;
  if (db)
  {
    /*
      If the database is different from the one of the previous statement, we
      need to print the "use" command, and we update the last_db.
      But if commented, the "use" is going to be commented so we should not
      update the last_db.
    */
    if ((different_db= memcmp(print_event_info->db, db, db_len + 1)) &&
        !commented)
      memcpy(print_event_info->db, db, db_len + 1);
  }
  
  if (db && db[0] && different_db)
    my_b_printf(head, "%suse %s%s\n", 
            commented ? "# " : "",
            db, print_event_info->delimiter);

  if (flags & LOG_EVENT_THREAD_SPECIFIC_F)
    my_b_printf(head,"%sSET @@session.pseudo_thread_id=%lu%s\n",
            commented ? "# " : "", (ulong)thread_id,
            print_event_info->delimiter);
  my_b_printf(head, "%sLOAD DATA ",
              commented ? "# " : "");
  if (check_fname_outside_temp_buf())
    my_b_printf(head, "LOCAL ");
  my_b_printf(head, "INFILE '%-*s' ", fname_len, fname);

  if (sql_ex.opt_flags & REPLACE_FLAG)
    my_b_printf(head,"REPLACE ");
  else if (sql_ex.opt_flags & IGNORE_FLAG)
    my_b_printf(head,"IGNORE ");
  
  my_b_printf(head, "INTO TABLE `%s`", table_name);
  my_b_printf(head, " FIELDS TERMINATED BY ");
  pretty_print_str(head, sql_ex.field_term, sql_ex.field_term_len);

  if (sql_ex.opt_flags & OPT_ENCLOSED_FLAG)
    my_b_printf(head," OPTIONALLY ");
  my_b_printf(head, " ENCLOSED BY ");
  pretty_print_str(head, sql_ex.enclosed, sql_ex.enclosed_len);
     
  my_b_printf(head, " ESCAPED BY ");
  pretty_print_str(head, sql_ex.escaped, sql_ex.escaped_len);
     
  my_b_printf(head," LINES TERMINATED BY ");
  pretty_print_str(head, sql_ex.line_term, sql_ex.line_term_len);


  if (sql_ex.line_start)
  {
    my_b_printf(head," STARTING BY ");
    pretty_print_str(head, sql_ex.line_start, sql_ex.line_start_len);
  }
  if ((long) skip_lines > 0)
    my_b_printf(head, " IGNORE %ld LINES", (long) skip_lines);

  if (num_fields)
  {
    uint i;
    const char* field = fields;
    my_b_printf(head, " (");
    for (i = 0; i < num_fields; i++)
    {
      if (i)
        my_b_printf(head, ",");
      my_b_printf(head, "%s", field);

      field += field_lens[i]  + 1;
    }
    my_b_printf(head, ")");
  }

  my_b_printf(head, "%s\n", print_event_info->delimiter);
  DBUG_VOID_RETURN;
}
#endif /* MYSQL_CLIENT */

#ifndef MYSQL_CLIENT

/**
  Load_log_event::set_fields()

  @note
    This function can not use the member variable 
    for the database, since LOAD DATA INFILE on the slave
    can be for a different database than the current one.
    This is the reason for the affected_db argument to this method.
*/

void Load_log_event::set_fields(const char* affected_db, 
				List<Item> &field_list,
                                Name_resolution_context *context)
{
  uint i;
  const char* field = fields;
  for (i= 0; i < num_fields; i++)
  {
    field_list.push_back(new Item_field(context,
                                        affected_db, table_name, field));
    field+= field_lens[i]  + 1;
  }
}
#endif /* !MYSQL_CLIENT */


#if defined(HAVE_REPLICATION) && !defined(MYSQL_CLIENT)
/**
  Does the data loading job when executing a LOAD DATA on the slave.

  @param net
  @param rli
  @param use_rli_only_for_errors     If set to 1, rli is provided to
                                     Load_log_event::exec_event only for this
                                     function to have rli->get_rpl_log_name and
                                     rli->last_slave_error, both being used by
                                     error reports. rli's position advancing
                                     is skipped (done by the caller which is
                                     Execute_load_log_event::exec_event).
                                     If set to 0, rli is provided for full use,
                                     i.e. for error reports and position
                                     advancing.

  @todo
    fix this; this can be done by testing rules in
    Create_file_log_event::exec_event() and then discarding Append_block and
    al.
  @todo
    this is a bug - this needs to be moved to the I/O thread

  @retval
    0           Success
  @retval
    1           Failure
*/

int Load_log_event::do_apply_event(NET* net, Relay_log_info const *rli,
                                   bool use_rli_only_for_errors)
{
  DBUG_ASSERT(thd->query() == 0);
<<<<<<< HEAD
  thd->reset_query_inner();                    // Should not be needed
=======
  set_thd_db(thd, db, db_len);
  thd->set_query_inner(NULL, 0);               // Should not be needed
>>>>>>> 8dc2bc82
  thd->is_slave_error= 0;
  clear_all_errors(thd, const_cast<Relay_log_info*>(rli));

  /* see Query_log_event::do_apply_event() and BUG#13360 */
  DBUG_ASSERT(!rli->m_table_map.count());
  /*
    Usually lex_start() is called by mysql_parse(), but we need it here
    as the present method does not call mysql_parse().
  */
  lex_start(thd);
  thd->lex->local_file= local_fname;
  mysql_reset_thd_for_next_command(thd);

  if (!use_rli_only_for_errors)
  {
    /*
      Saved for InnoDB, see comment in
      Query_log_event::do_apply_event()
    */
    const_cast<Relay_log_info*>(rli)->set_future_group_master_log_pos(log_pos);
    DBUG_PRINT("info", ("log_pos: %lu", (ulong) log_pos));
  }
 
   /*
    We test replicate_*_db rules. Note that we have already prepared
    the file to load, even if we are going to ignore and delete it
    now. So it is possible that we did a lot of disk writes for
    nothing. In other words, a big LOAD DATA INFILE on the master will
    still consume a lot of space on the slave (space in the relay log
    + space of temp files: twice the space of the file to load...)
    even if it will finally be ignored.  TODO: fix this; this can be
    done by testing rules in Create_file_log_event::do_apply_event()
    and then discarding Append_block and al. Another way is do the
    filtering in the I/O thread (more efficient: no disk writes at
    all).


    Note:   We do not need to execute reset_one_shot_variables() if this
            db_ok() test fails.
    Reason: The db stored in binlog events is the same for SET and for
            its companion query.  If the SET is ignored because of
            db_ok(), the companion query will also be ignored, and if
            the companion query is ignored in the db_ok() test of
            ::do_apply_event(), then the companion SET also have so
            we don't need to reset_one_shot_variables().
  */
  if (rpl_filter->db_ok(thd->db))
  {
    thd->set_time((time_t)when);
    thd->set_query_id(next_query_id());
    thd->warning_info->opt_clear_warning_info(thd->query_id);

    TABLE_LIST tables;
<<<<<<< HEAD
    tables.init_one_table(thd->strmake(thd->db, thd->db_length),
                          thd->db_length,
                          table_name, strlen(table_name),
                          table_name, TL_WRITE);
=======
    char table_buf[NAME_LEN + 1];
    strmov(table_buf, table_name);
    if (lower_case_table_names == 1)
      my_casedn_str(system_charset_info, table_buf);
    bzero((char*) &tables,sizeof(tables));
    tables.db= thd->strmake(thd->db, thd->db_length);
    tables.alias = tables.table_name = table_buf;
    tables.lock_type = TL_WRITE;
>>>>>>> 8dc2bc82
    tables.updating= 1;

    // the table will be opened in mysql_load    
    if (rpl_filter->is_on() && !rpl_filter->tables_ok(thd->db, &tables))
    {
      // TODO: this is a bug - this needs to be moved to the I/O thread
      if (net)
        skip_load_data_infile(net);
    }
    else
    {
      char llbuff[22];
      char *end;
      enum enum_duplicates handle_dup;
      bool ignore= 0;
      char *load_data_query;

      /*
        Forge LOAD DATA INFILE query which will be used in SHOW PROCESS LIST
        and written to slave's binlog if binlogging is on.
      */
      if (!(load_data_query= (char *)thd->alloc(get_query_buffer_length() + 1)))
      {
        /*
          This will set thd->fatal_error in case of OOM. So we surely will notice
          that something is wrong.
        */
        goto error;
      }

      print_query(FALSE, NULL, load_data_query, &end, NULL, NULL);
      *end= 0;
      thd->set_query(load_data_query, (uint) (end - load_data_query));

      if (sql_ex.opt_flags & REPLACE_FLAG)
        handle_dup= DUP_REPLACE;
      else if (sql_ex.opt_flags & IGNORE_FLAG)
      {
        ignore= 1;
        handle_dup= DUP_ERROR;
      }
      else
      {
        /*
          When replication is running fine, if it was DUP_ERROR on the
          master then we could choose IGNORE here, because if DUP_ERROR
          suceeded on master, and data is identical on the master and slave,
          then there should be no uniqueness errors on slave, so IGNORE is
          the same as DUP_ERROR. But in the unlikely case of uniqueness errors
          (because the data on the master and slave happen to be different
          (user error or bug), we want LOAD DATA to print an error message on
          the slave to discover the problem.

          If reading from net (a 3.23 master), mysql_load() will change this
          to IGNORE.
        */
        handle_dup= DUP_ERROR;
      }
      /*
        We need to set thd->lex->sql_command and thd->lex->duplicates
        since InnoDB tests these variables to decide if this is a LOAD
        DATA ... REPLACE INTO ... statement even though mysql_parse()
        is not called.  This is not needed in 5.0 since there the LOAD
        DATA ... statement is replicated using mysql_parse(), which
        sets the thd->lex fields correctly.
      */
      thd->lex->sql_command= SQLCOM_LOAD;
      thd->lex->duplicates= handle_dup;

      sql_exchange ex((char*)fname, sql_ex.opt_flags & DUMPFILE_FLAG);
      String field_term(sql_ex.field_term,sql_ex.field_term_len,log_cs);
      String enclosed(sql_ex.enclosed,sql_ex.enclosed_len,log_cs);
      String line_term(sql_ex.line_term,sql_ex.line_term_len,log_cs);
      String line_start(sql_ex.line_start,sql_ex.line_start_len,log_cs);
      String escaped(sql_ex.escaped,sql_ex.escaped_len, log_cs);
      ex.field_term= &field_term;
      ex.enclosed= &enclosed;
      ex.line_term= &line_term;
      ex.line_start= &line_start;
      ex.escaped= &escaped;

      ex.opt_enclosed = (sql_ex.opt_flags & OPT_ENCLOSED_FLAG);
      if (sql_ex.empty_flags & FIELD_TERM_EMPTY)
        ex.field_term->length(0);

      ex.skip_lines = skip_lines;
      List<Item> field_list;
      thd->lex->select_lex.context.resolve_in_table_list_only(&tables);
      set_fields(tables.db, field_list, &thd->lex->select_lex.context);
      thd->variables.pseudo_thread_id= thread_id;
      if (net)
      {
        // mysql_load will use thd->net to read the file
        thd->net.vio = net->vio;
        // Make sure the client does not get confused about the packet sequence
        thd->net.pkt_nr = net->pkt_nr;
      }
      /*
        It is safe to use tmp_list twice because we are not going to
        update it inside mysql_load().
      */
      List<Item> tmp_list;
      if (mysql_load(thd, &ex, &tables, field_list, tmp_list, tmp_list,
                     handle_dup, ignore, net != 0))
        thd->is_slave_error= 1;
      if (thd->cuted_fields)
      {
        /* log_pos is the position of the LOAD event in the master log */
        sql_print_warning("Slave: load data infile on table '%s' at "
                          "log position %s in log '%s' produced %ld "
                          "warning(s). Default database: '%s'",
                          (char*) table_name,
                          llstr(log_pos,llbuff),
                          const_cast<Relay_log_info*>(rli)->get_rpl_log_name(),
                          (ulong) thd->cuted_fields,
                          print_slave_db_safe(thd->db));
      }
      if (net)
        net->pkt_nr= thd->net.pkt_nr;
    }
  }
  else
  {
    /*
      We will just ask the master to send us /dev/null if we do not
      want to load the data.
      TODO: this a bug - needs to be done in I/O thread
    */
    if (net)
      skip_load_data_infile(net);
  }

error:
  thd->net.vio = 0; 
  const char *remember_db= thd->db;
  thd->catalog= 0;
  thd->set_db(NULL, 0);                   /* will free the current database */
  thd->reset_query();
  thd->stmt_da->can_overwrite_status= TRUE;
  thd->is_error() ? trans_rollback_stmt(thd) : trans_commit_stmt(thd);
  thd->stmt_da->can_overwrite_status= FALSE;
  close_thread_tables(thd);
  /*
    - If inside a multi-statement transaction,
    defer the release of metadata locks until the current
    transaction is either committed or rolled back. This prevents
    other statements from modifying the table for the entire
    duration of this transaction.  This provides commit ordering
    and guarantees serializability across multiple transactions.
    - If in autocommit mode, or outside a transactional context,
    automatically release metadata locks of the current statement.
  */
  if (! thd->in_multi_stmt_transaction_mode())
    thd->mdl_context.release_transactional_locks();
  else
    thd->mdl_context.release_statement_locks();

  DBUG_EXECUTE_IF("LOAD_DATA_INFILE_has_fatal_error",
                  thd->is_slave_error= 0; thd->is_fatal_error= 1;);

  if (thd->is_slave_error)
  {
    /* this err/sql_errno code is copy-paste from net_send_error() */
    const char *err;
    int sql_errno;
    if (thd->is_error())
    {
      err= thd->stmt_da->message();
      sql_errno= thd->stmt_da->sql_errno();
    }
    else
    {
      sql_errno=ER_UNKNOWN_ERROR;
      err=ER(sql_errno);       
    }
    rli->report(ERROR_LEVEL, sql_errno,"\
Error '%s' running LOAD DATA INFILE on table '%s'. Default database: '%s'",
                    err, (char*)table_name, print_slave_db_safe(remember_db));
    free_root(thd->mem_root,MYF(MY_KEEP_PREALLOC));
    return 1;
  }
  free_root(thd->mem_root,MYF(MY_KEEP_PREALLOC));

  if (thd->is_fatal_error)
  {
    char buf[256];
    my_snprintf(buf, sizeof(buf),
                "Running LOAD DATA INFILE on table '%-.64s'."
                " Default database: '%-.64s'",
                (char*)table_name,
                print_slave_db_safe(remember_db));

    rli->report(ERROR_LEVEL, ER_SLAVE_FATAL_ERROR,
                ER(ER_SLAVE_FATAL_ERROR), buf);
    return 1;
  }

  return ( use_rli_only_for_errors ? 0 : Log_event::do_apply_event(rli) ); 
}
#endif


/**************************************************************************
  Rotate_log_event methods
**************************************************************************/

/*
  Rotate_log_event::pack_info()
*/

#if defined(HAVE_REPLICATION) && !defined(MYSQL_CLIENT)
void Rotate_log_event::pack_info(Protocol *protocol)
{
  char buf1[256], buf[22];
  String tmp(buf1, sizeof(buf1), log_cs);
  tmp.length(0);
  tmp.append(new_log_ident, ident_len);
  tmp.append(STRING_WITH_LEN(";pos="));
  tmp.append(llstr(pos,buf));
  protocol->store(tmp.ptr(), tmp.length(), &my_charset_bin);
}
#endif


/*
  Rotate_log_event::print()
*/

#ifdef MYSQL_CLIENT
void Rotate_log_event::print(FILE* file, PRINT_EVENT_INFO* print_event_info)
{
  char buf[22];
  IO_CACHE *const head= &print_event_info->head_cache;

  if (print_event_info->short_form)
    return;
  print_header(head, print_event_info, FALSE);
  my_b_printf(head, "\tRotate to ");
  if (new_log_ident)
    my_b_write(head, (uchar*) new_log_ident, (uint)ident_len);
  my_b_printf(head, "  pos: %s\n", llstr(pos, buf));
}
#endif /* MYSQL_CLIENT */



/*
  Rotate_log_event::Rotate_log_event() (2 constructors)
*/


#ifndef MYSQL_CLIENT
Rotate_log_event::Rotate_log_event(const char* new_log_ident_arg,
                                   uint ident_len_arg, ulonglong pos_arg,
                                   uint flags_arg)
  :Log_event(), new_log_ident(new_log_ident_arg),
   pos(pos_arg),ident_len(ident_len_arg ? ident_len_arg :
                          (uint) strlen(new_log_ident_arg)), flags(flags_arg)
{
#ifndef DBUG_OFF
  char buff[22];
  DBUG_ENTER("Rotate_log_event::Rotate_log_event(...,flags)");
  DBUG_PRINT("enter",("new_log_ident: %s  pos: %s  flags: %lu", new_log_ident_arg,
                      llstr(pos_arg, buff), (ulong) flags));
#endif
  cache_type= EVENT_NO_CACHE;
  if (flags & DUP_NAME)
    new_log_ident= my_strndup(new_log_ident_arg, ident_len, MYF(MY_WME));
  if (flags & RELAY_LOG)
    set_relay_log_event();
  DBUG_VOID_RETURN;
}
#endif


Rotate_log_event::Rotate_log_event(const char* buf, uint event_len,
                                   const Format_description_log_event* description_event)
  :Log_event(buf, description_event) ,new_log_ident(0), flags(DUP_NAME)
{
  DBUG_ENTER("Rotate_log_event::Rotate_log_event(char*,...)");
  // The caller will ensure that event_len is what we have at EVENT_LEN_OFFSET
  uint8 header_size= description_event->common_header_len;
  uint8 post_header_len= description_event->post_header_len[ROTATE_EVENT-1];
  uint ident_offset;
  if (event_len < header_size)
    DBUG_VOID_RETURN;
  buf += header_size;
  pos = post_header_len ? uint8korr(buf + R_POS_OFFSET) : 4;
  ident_len = (uint)(event_len -
                     (header_size+post_header_len)); 
  ident_offset = post_header_len; 
  set_if_smaller(ident_len,FN_REFLEN-1);
  new_log_ident= my_strndup(buf + ident_offset, (uint) ident_len, MYF(MY_WME));
  DBUG_PRINT("debug", ("new_log_ident: '%s'", new_log_ident));
  DBUG_VOID_RETURN;
}


/*
  Rotate_log_event::write()
*/

#ifndef MYSQL_CLIENT
bool Rotate_log_event::write(IO_CACHE* file)
{
  char buf[ROTATE_HEADER_LEN];
  int8store(buf + R_POS_OFFSET, pos);
  return (write_header(file, ROTATE_HEADER_LEN + ident_len) || 
          wrapper_my_b_safe_write(file, (uchar*) buf, ROTATE_HEADER_LEN) ||
          wrapper_my_b_safe_write(file, (uchar*) new_log_ident,
                                     (uint) ident_len) ||
          write_footer(file));
}
#endif


#if defined(HAVE_REPLICATION) && !defined(MYSQL_CLIENT)

/*
  Got a rotate log event from the master.

  This is mainly used so that we can later figure out the logname and
  position for the master.

  We can't rotate the slave's BINlog as this will cause infinitive rotations
  in a A -> B -> A setup.
  The NOTES below is a wrong comment which will disappear when 4.1 is merged.

  This must only be called from the Slave SQL thread, since it calls
  flush_relay_log_info().

  @retval
    0	ok
*/
int Rotate_log_event::do_update_pos(Relay_log_info *rli)
{
  DBUG_ENTER("Rotate_log_event::do_update_pos");
#ifndef DBUG_OFF
  char buf[32];
#endif

  DBUG_PRINT("info", ("server_id=%lu; ::server_id=%lu",
                      (ulong) this->server_id, (ulong) ::server_id));
  DBUG_PRINT("info", ("new_log_ident: %s", this->new_log_ident));
  DBUG_PRINT("info", ("pos: %s", llstr(this->pos, buf)));

  /*
    If we are in a transaction or in a group: the only normal case is
    when the I/O thread was copying a big transaction, then it was
    stopped and restarted: we have this in the relay log:

    BEGIN
    ...
    ROTATE (a fake one)
    ...
    COMMIT or ROLLBACK

    In that case, we don't want to touch the coordinates which
    correspond to the beginning of the transaction.  Starting from
    5.0.0, there also are some rotates from the slave itself, in the
    relay log, which shall not change the group positions.
  */
  if ((server_id != ::server_id || rli->replicate_same_server_id) &&
      !is_relay_log_event() &&
      !rli->is_in_group())
  {
    mysql_mutex_lock(&rli->data_lock);
    DBUG_PRINT("info", ("old group_master_log_name: '%s'  "
                        "old group_master_log_pos: %lu",
                        rli->get_group_master_log_name(),
                        (ulong) rli->get_group_master_log_pos()));
    memcpy((void *)rli->get_group_master_log_name(),
           new_log_ident, ident_len + 1);
    rli->notify_group_master_log_name_update();
    rli->inc_group_relay_log_pos(pos, TRUE /* skip_lock */);

    DBUG_PRINT("info", ("new group_master_log_name: '%s'  "
                        "new group_master_log_pos: %lu",
                        rli->get_group_master_log_name(),
                        (ulong) rli->get_group_master_log_pos()));
    mysql_mutex_unlock(&rli->data_lock);
    rli->flush_info(TRUE);
    
    /*
      Reset thd->variables.option_bits and sql_mode etc, because this could be the signal of
      a master's downgrade from 5.0 to 4.0.
      However, no need to reset description_event_for_exec: indeed, if the next
      master is 5.0 (even 5.0.1) we will soon get a Format_desc; if the next
      master is 4.0 then the events are in the slave's format (conversion).
    */
    set_slave_thread_options(thd);
    set_slave_thread_default_charset(thd, rli);
    thd->variables.sql_mode= global_system_variables.sql_mode;
    thd->variables.auto_increment_increment=
      thd->variables.auto_increment_offset= 1;
  }
  else
    rli->inc_event_relay_log_pos();


  DBUG_RETURN(0);
}


Log_event::enum_skip_reason
Rotate_log_event::do_shall_skip(Relay_log_info *rli)
{
  enum_skip_reason reason= Log_event::do_shall_skip(rli);

  switch (reason) {
  case Log_event::EVENT_SKIP_NOT:
  case Log_event::EVENT_SKIP_COUNT:
    return Log_event::EVENT_SKIP_NOT;

  case Log_event::EVENT_SKIP_IGNORE:
    return Log_event::EVENT_SKIP_IGNORE;
  }
  DBUG_ASSERT(0);
  return Log_event::EVENT_SKIP_NOT;             // To keep compiler happy
}

#endif


/**************************************************************************
	Intvar_log_event methods
**************************************************************************/

/*
  Intvar_log_event::pack_info()
*/

#if defined(HAVE_REPLICATION) && !defined(MYSQL_CLIENT)
void Intvar_log_event::pack_info(Protocol *protocol)
{
  char buf[256], *pos;
  pos= strmake(buf, get_var_type_name(), sizeof(buf)-23);
  *pos++= '=';
  pos= longlong10_to_str(val, pos, -10);
  protocol->store(buf, (uint) (pos-buf), &my_charset_bin);
}
#endif


/*
  Intvar_log_event::Intvar_log_event()
*/

Intvar_log_event::Intvar_log_event(const char* buf,
                                   const Format_description_log_event* description_event)
  :Log_event(buf, description_event)
{
  /* The Post-Header is empty. The Varible Data part begins immediately. */
  buf+= description_event->common_header_len +
    description_event->post_header_len[INTVAR_EVENT-1];
  type= buf[I_TYPE_OFFSET];
  val= uint8korr(buf+I_VAL_OFFSET);
}


/*
  Intvar_log_event::get_var_type_name()
*/

const char* Intvar_log_event::get_var_type_name()
{
  switch(type) {
  case LAST_INSERT_ID_EVENT: return "LAST_INSERT_ID";
  case INSERT_ID_EVENT: return "INSERT_ID";
  default: /* impossible */ return "UNKNOWN";
  }
}


/*
  Intvar_log_event::write()
*/

#ifndef MYSQL_CLIENT
bool Intvar_log_event::write(IO_CACHE* file)
{
  uchar buf[9];
  buf[I_TYPE_OFFSET]= (uchar) type;
  int8store(buf + I_VAL_OFFSET, val);
  return (write_header(file, sizeof(buf)) ||
          wrapper_my_b_safe_write(file, buf, sizeof(buf)) ||
	  write_footer(file));
}
#endif


/*
  Intvar_log_event::print()
*/

#ifdef MYSQL_CLIENT
void Intvar_log_event::print(FILE* file, PRINT_EVENT_INFO* print_event_info)
{
  char llbuff[22];
  const char *msg;
  LINT_INIT(msg);
  IO_CACHE *const head= &print_event_info->head_cache;

  if (!print_event_info->short_form)
  {
    print_header(head, print_event_info, FALSE);
    my_b_printf(head, "\tIntvar\n");
  }

  my_b_printf(head, "SET ");
  switch (type) {
  case LAST_INSERT_ID_EVENT:
    msg="LAST_INSERT_ID";
    break;
  case INSERT_ID_EVENT:
    msg="INSERT_ID";
    break;
  case INVALID_INT_EVENT:
  default: // cannot happen
    msg="INVALID_INT";
    break;
  }
  my_b_printf(head, "%s=%s%s\n",
              msg, llstr(val,llbuff), print_event_info->delimiter);
}
#endif


/*
  Intvar_log_event::do_apply_event()
*/

#if defined(HAVE_REPLICATION)&& !defined(MYSQL_CLIENT)
int Intvar_log_event::do_apply_event(Relay_log_info const *rli)
{
  /*
    We are now in a statement until the associated query log event has
    been processed.
   */
  const_cast<Relay_log_info*>(rli)->set_flag(Relay_log_info::IN_STMT);

  switch (type) {
  case LAST_INSERT_ID_EVENT:
    thd->stmt_depends_on_first_successful_insert_id_in_prev_stmt= 1;
    thd->first_successful_insert_id_in_prev_stmt= val;
    break;
  case INSERT_ID_EVENT:
    thd->force_one_auto_inc_interval(val);
    break;
  }
  return 0;
}

int Intvar_log_event::do_update_pos(Relay_log_info *rli)
{
  rli->inc_event_relay_log_pos();
  return 0;
}


Log_event::enum_skip_reason
Intvar_log_event::do_shall_skip(Relay_log_info *rli)
{
  /*
    It is a common error to set the slave skip counter to 1 instead of
    2 when recovering from an insert which used a auto increment,
    rand, or user var.  Therefore, if the slave skip counter is 1, we
    just say that this event should be skipped by ignoring it, meaning
    that we do not change the value of the slave skip counter since it
    will be decreased by the following insert event.
  */
  return continue_group(rli);
}

#endif


/**************************************************************************
  Rand_log_event methods
**************************************************************************/

#if defined(HAVE_REPLICATION) && !defined(MYSQL_CLIENT)
void Rand_log_event::pack_info(Protocol *protocol)
{
  char buf1[256], *pos;
  pos= strmov(buf1,"rand_seed1=");
  pos= int10_to_str((long) seed1, pos, 10);
  pos= strmov(pos, ",rand_seed2=");
  pos= int10_to_str((long) seed2, pos, 10);
  protocol->store(buf1, (uint) (pos-buf1), &my_charset_bin);
}
#endif


Rand_log_event::Rand_log_event(const char* buf,
                               const Format_description_log_event* description_event)
  :Log_event(buf, description_event)
{
  /* The Post-Header is empty. The Variable Data part begins immediately. */
  buf+= description_event->common_header_len +
    description_event->post_header_len[RAND_EVENT-1];
  seed1= uint8korr(buf+RAND_SEED1_OFFSET);
  seed2= uint8korr(buf+RAND_SEED2_OFFSET);
}


#ifndef MYSQL_CLIENT
bool Rand_log_event::write(IO_CACHE* file)
{
  uchar buf[16];
  int8store(buf + RAND_SEED1_OFFSET, seed1);
  int8store(buf + RAND_SEED2_OFFSET, seed2);
  return (write_header(file, sizeof(buf)) ||
          wrapper_my_b_safe_write(file, buf, sizeof(buf)) ||
	  write_footer(file));
}
#endif


#ifdef MYSQL_CLIENT
void Rand_log_event::print(FILE* file, PRINT_EVENT_INFO* print_event_info)
{
  IO_CACHE *const head= &print_event_info->head_cache;

  char llbuff[22],llbuff2[22];
  if (!print_event_info->short_form)
  {
    print_header(head, print_event_info, FALSE);
    my_b_printf(head, "\tRand\n");
  }
  my_b_printf(head, "SET @@RAND_SEED1=%s, @@RAND_SEED2=%s%s\n",
              llstr(seed1, llbuff),llstr(seed2, llbuff2),
              print_event_info->delimiter);
}
#endif /* MYSQL_CLIENT */


#if defined(HAVE_REPLICATION) && !defined(MYSQL_CLIENT)
int Rand_log_event::do_apply_event(Relay_log_info const *rli)
{
  /*
    We are now in a statement until the associated query log event has
    been processed.
   */
  const_cast<Relay_log_info*>(rli)->set_flag(Relay_log_info::IN_STMT);

  thd->rand.seed1= (ulong) seed1;
  thd->rand.seed2= (ulong) seed2;
  return 0;
}

int Rand_log_event::do_update_pos(Relay_log_info *rli)
{
  rli->inc_event_relay_log_pos();
  return 0;
}


Log_event::enum_skip_reason
Rand_log_event::do_shall_skip(Relay_log_info *rli)
{
  /*
    It is a common error to set the slave skip counter to 1 instead of
    2 when recovering from an insert which used a auto increment,
    rand, or user var.  Therefore, if the slave skip counter is 1, we
    just say that this event should be skipped by ignoring it, meaning
    that we do not change the value of the slave skip counter since it
    will be decreased by the following insert event.
  */
  return continue_group(rli);
}

#endif /* !MYSQL_CLIENT */


/**************************************************************************
  Xid_log_event methods
**************************************************************************/

#if defined(HAVE_REPLICATION) && !defined(MYSQL_CLIENT)
void Xid_log_event::pack_info(Protocol *protocol)
{
  char buf[128], *pos;
  pos= strmov(buf, "COMMIT /* xid=");
  pos= longlong10_to_str(xid, pos, 10);
  pos= strmov(pos, " */");
  protocol->store(buf, (uint) (pos-buf), &my_charset_bin);
}
#endif

/**
  @note
  It's ok not to use int8store here,
  as long as xid_t::set(ulonglong) and
  xid_t::get_my_xid doesn't do it either.
  We don't care about actual values of xids as long as
  identical numbers compare identically
*/

Xid_log_event::
Xid_log_event(const char* buf,
              const Format_description_log_event *description_event)
  :Log_event(buf, description_event)
{
  /* The Post-Header is empty. The Variable Data part begins immediately. */
  buf+= description_event->common_header_len +
    description_event->post_header_len[XID_EVENT-1];
  memcpy((char*) &xid, buf, sizeof(xid));
}


#ifndef MYSQL_CLIENT
bool Xid_log_event::write(IO_CACHE* file)
{
  DBUG_EXECUTE_IF("do_not_write_xid", return 0;);
  return (write_header(file, sizeof(xid)) ||
	  wrapper_my_b_safe_write(file, (uchar*) &xid, sizeof(xid)) ||
	  write_footer(file));
}
#endif


#ifdef MYSQL_CLIENT
void Xid_log_event::print(FILE* file, PRINT_EVENT_INFO* print_event_info)
{
  IO_CACHE *const head= &print_event_info->head_cache;

  if (!print_event_info->short_form)
  {
    char buf[64];
    longlong10_to_str(xid, buf, 10);

    print_header(head, print_event_info, FALSE);
    my_b_printf(head, "\tXid = %s\n", buf);
  }
  my_b_printf(head, "COMMIT%s\n", print_event_info->delimiter);
}
#endif /* MYSQL_CLIENT */


#if defined(HAVE_REPLICATION) && !defined(MYSQL_CLIENT)
int Xid_log_event::do_apply_event(Relay_log_info const *rli)
{
  int error= 0;

  Relay_log_info *rli_ptr= const_cast<Relay_log_info *>(rli);

  /*
    If the repository is transactional, i.e., created over a
    transactional table, we need to update the positions within
    the context of the current transaction in order to provide
    data integrity. See sql/rpl_rli.h for further details.
  */
  bool is_trans_repo= rli_ptr->is_transactional();

  /* For a slave Xid_log_event is COMMIT */
  general_log_print(thd, COM_QUERY,
                    "COMMIT /* implicit, from Xid_log_event */");

  if (is_trans_repo)
  {
    mysql_mutex_lock(&rli_ptr->data_lock);
  }

  DBUG_PRINT("info", ("do_apply group master %s %lu  group relay %s %lu event %s %lu\n",
    rli_ptr->get_group_master_log_name(),
    (ulong) rli_ptr->get_group_master_log_pos(),
    rli_ptr->get_group_relay_log_name(),
    (ulong) rli_ptr->get_group_relay_log_pos(),
    rli_ptr->get_event_relay_log_name(),
    (ulong) rli_ptr->get_event_relay_log_pos()));

  DBUG_EXECUTE_IF("crash_before_update_pos", DBUG_SUICIDE(););

  /*
    We need to update the positions in here to make it transactional.  
  */
  if (is_trans_repo)
  {
    rli_ptr->inc_event_relay_log_pos();
    rli_ptr->set_group_relay_log_pos(rli_ptr->get_event_relay_log_pos());
    rli_ptr->set_group_relay_log_name(rli_ptr->get_event_relay_log_name());

    rli_ptr->notify_group_relay_log_name_update();

    if (log_pos) // 3.23 binlogs don't have log_posx
    {
      rli_ptr->set_group_master_log_pos(log_pos);
    }
  
    if ((error= rli_ptr->flush_info(TRUE)))
      goto err;
  }

  DBUG_PRINT("info", ("do_apply group master %s %lu  group relay %s %lu event %s %lu\n",
    rli_ptr->get_group_master_log_name(),
    (ulong) rli_ptr->get_group_master_log_pos(),
    rli_ptr->get_group_relay_log_name(),
    (ulong) rli_ptr->get_group_relay_log_pos(),
    rli_ptr->get_event_relay_log_name(),
    (ulong) rli_ptr->get_event_relay_log_pos()));

  DBUG_EXECUTE_IF("crash_after_update_pos_before_apply", DBUG_SUICIDE(););

  error= trans_commit(thd); /* Automatically rolls back on error. */
  DBUG_EXECUTE_IF("crash_after_apply", DBUG_SUICIDE(););
  thd->mdl_context.release_transactional_locks();

err:
  if (is_trans_repo)
  {
    mysql_cond_broadcast(&rli_ptr->data_cond);
    mysql_mutex_unlock(&rli_ptr->data_lock);
  }
  return error;
}

Log_event::enum_skip_reason
Xid_log_event::do_shall_skip(Relay_log_info *rli)
{
  DBUG_ENTER("Xid_log_event::do_shall_skip");
  if (rli->slave_skip_counter > 0) {
    thd->variables.option_bits&= ~OPTION_BEGIN;
    DBUG_RETURN(Log_event::EVENT_SKIP_COUNT);
  }
  DBUG_RETURN(Log_event::do_shall_skip(rli));
}
#endif /* !MYSQL_CLIENT */


/**************************************************************************
  User_var_log_event methods
**************************************************************************/

#if defined(HAVE_REPLICATION) && !defined(MYSQL_CLIENT)
void User_var_log_event::pack_info(Protocol* protocol)
{
  char *buf= 0;
  uint val_offset= 4 + name_len;
  uint event_len= val_offset;

  if (is_null)
  {
    if (!(buf= (char*) my_malloc(val_offset + 5, MYF(MY_WME))))
      return;
    strmov(buf + val_offset, "NULL");
    event_len= val_offset + 4;
  }
  else
  {
    switch (type) {
    case REAL_RESULT:
      double real_val;
      float8get(real_val, val);
      if (!(buf= (char*) my_malloc(val_offset + MY_GCVT_MAX_FIELD_WIDTH + 1,
                                   MYF(MY_WME))))
        return;
      event_len+= my_gcvt(real_val, MY_GCVT_ARG_DOUBLE, MY_GCVT_MAX_FIELD_WIDTH,
                          buf + val_offset, NULL);
      break;
    case INT_RESULT:
      if (!(buf= (char*) my_malloc(val_offset + 22, MYF(MY_WME))))
        return;
      event_len= longlong10_to_str(uint8korr(val), buf + val_offset, 
                                   ((flags & User_var_log_event::UNSIGNED_F) ? 
                                    10 : -10))-buf;
      break;
    case DECIMAL_RESULT:
    {
      if (!(buf= (char*) my_malloc(val_offset + DECIMAL_MAX_STR_LENGTH,
                                   MYF(MY_WME))))
        return;
      String str(buf+val_offset, DECIMAL_MAX_STR_LENGTH, &my_charset_bin);
      my_decimal dec;
      binary2my_decimal(E_DEC_FATAL_ERROR, (uchar*) (val+2), &dec, val[0],
                        val[1]);
      my_decimal2string(E_DEC_FATAL_ERROR, &dec, 0, 0, 0, &str);
      event_len= str.length() + val_offset;
      break;
    } 
    case STRING_RESULT:
      /* 15 is for 'COLLATE' and other chars */
      buf= (char*) my_malloc(event_len+val_len*2+1+2*MY_CS_NAME_SIZE+15,
                             MYF(MY_WME));
      CHARSET_INFO *cs;
      if (!buf)
        return;
      if (!(cs= get_charset(charset_number, MYF(0))))
      {
        strmov(buf+val_offset, "???");
        event_len+= 3;
      }
      else
      {
        char *p= strxmov(buf + val_offset, "_", cs->csname, " ", NullS);
        p= str_to_hex(p, val, val_len);
        p= strxmov(p, " COLLATE ", cs->name, NullS);
        event_len= p-buf;
      }
      break;
    case ROW_RESULT:
    default:
      DBUG_ASSERT(1);
      return;
    }
  }
  buf[0]= '@';
  buf[1]= '`';
  memcpy(buf+2, name, name_len);
  buf[2+name_len]= '`';
  buf[3+name_len]= '=';
  protocol->store(buf, event_len, &my_charset_bin);
  my_free(buf);
}
#endif /* !MYSQL_CLIENT */


User_var_log_event::
User_var_log_event(const char* buf,
                   const Format_description_log_event* description_event)
  :Log_event(buf, description_event)
{
  /* The Post-Header is empty. The Variable Data part begins immediately. */
  const char *start= buf;
  buf+= description_event->common_header_len +
    description_event->post_header_len[USER_VAR_EVENT-1];
  name_len= uint4korr(buf);
  name= (char *) buf + UV_NAME_LEN_SIZE;
  buf+= UV_NAME_LEN_SIZE + name_len;
  is_null= (bool) *buf;
  flags= User_var_log_event::UNDEF_F;    // defaults to UNDEF_F
  if (is_null)
  {
    type= STRING_RESULT;
    charset_number= my_charset_bin.number;
    val_len= 0;
    val= 0;  
  }
  else
  {
    type= (Item_result) buf[UV_VAL_IS_NULL];
    charset_number= uint4korr(buf + UV_VAL_IS_NULL + UV_VAL_TYPE_SIZE);
    val_len= uint4korr(buf + UV_VAL_IS_NULL + UV_VAL_TYPE_SIZE +
                       UV_CHARSET_NUMBER_SIZE);
    val= (char *) (buf + UV_VAL_IS_NULL + UV_VAL_TYPE_SIZE +
                   UV_CHARSET_NUMBER_SIZE + UV_VAL_LEN_SIZE);

    /**
      We need to check if this is from an old server
      that did not pack information for flags.
      We do this by checking if there are extra bytes
      after the packed value. If there are we take the
      extra byte and it's value is assumed to contain
      the flags value.

      Old events will not have this extra byte, thence,
      we keep the flags set to UNDEF_F.
    */
    uint bytes_read= ((val + val_len) - start);
#ifndef DBUG_OFF
    bool old_pre_checksum_fd= description_event->is_version_before_checksum();
#endif
    DBUG_ASSERT((bytes_read == data_written -
                 (old_pre_checksum_fd ||
                  (description_event->checksum_alg ==
                   BINLOG_CHECKSUM_ALG_OFF)) ?
                 0 : BINLOG_CHECKSUM_LEN)
                ||
                (bytes_read == data_written -1 -
                 (old_pre_checksum_fd ||
                  (description_event->checksum_alg ==
                   BINLOG_CHECKSUM_ALG_OFF)) ?
                 0 : BINLOG_CHECKSUM_LEN));
    if ((data_written - bytes_read) > 0)
    {
      flags= (uint) *(buf + UV_VAL_IS_NULL + UV_VAL_TYPE_SIZE +
                    UV_CHARSET_NUMBER_SIZE + UV_VAL_LEN_SIZE +
                    val_len);
    }
  }
}


#ifndef MYSQL_CLIENT
bool User_var_log_event::write(IO_CACHE* file)
{
  char buf[UV_NAME_LEN_SIZE];
  char buf1[UV_VAL_IS_NULL + UV_VAL_TYPE_SIZE + 
	    UV_CHARSET_NUMBER_SIZE + UV_VAL_LEN_SIZE];
  uchar buf2[max(8, DECIMAL_MAX_FIELD_SIZE + 2)], *pos= buf2;
  uint unsigned_len= 0;
  uint buf1_length;
  ulong event_length;

  int4store(buf, name_len);
  
  if ((buf1[0]= is_null))
  {
    buf1_length= 1;
    val_len= 0;                                 // Length of 'pos'
  }    
  else
  {
    buf1[1]= type;
    int4store(buf1 + 2, charset_number);

    switch (type) {
    case REAL_RESULT:
      float8store(buf2, *(double*) val);
      break;
    case INT_RESULT:
      int8store(buf2, *(longlong*) val);
      unsigned_len= 1;
      break;
    case DECIMAL_RESULT:
    {
      my_decimal *dec= (my_decimal *)val;
      dec->fix_buffer_pointer();
      buf2[0]= (char)(dec->intg + dec->frac);
      buf2[1]= (char)dec->frac;
      decimal2bin((decimal_t*)val, buf2+2, buf2[0], buf2[1]);
      val_len= decimal_bin_size(buf2[0], buf2[1]) + 2;
      break;
    }
    case STRING_RESULT:
      pos= (uchar*) val;
      break;
    case ROW_RESULT:
    default:
      DBUG_ASSERT(1);
      return 0;
    }
    int4store(buf1 + 2 + UV_CHARSET_NUMBER_SIZE, val_len);
    buf1_length= 10;
  }

  /* Length of the whole event */
  event_length= sizeof(buf)+ name_len + buf1_length + val_len + unsigned_len;

  return (write_header(file, event_length) ||
          wrapper_my_b_safe_write(file, (uchar*) buf, sizeof(buf))   ||
	  wrapper_my_b_safe_write(file, (uchar*) name, name_len)     ||
	  wrapper_my_b_safe_write(file, (uchar*) buf1, buf1_length) ||
	  wrapper_my_b_safe_write(file, pos, val_len) ||
          wrapper_my_b_safe_write(file, &flags, unsigned_len) ||
	  write_footer(file));
}
#endif


/*
  User_var_log_event::print()
*/

#ifdef MYSQL_CLIENT
void User_var_log_event::print(FILE* file, PRINT_EVENT_INFO* print_event_info)
{
  IO_CACHE *const head= &print_event_info->head_cache;

  if (!print_event_info->short_form)
  {
    print_header(head, print_event_info, FALSE);
    my_b_printf(head, "\tUser_var\n");
  }

  my_b_printf(head, "SET @`");
  my_b_write(head, (uchar*) name, (uint) (name_len));
  my_b_printf(head, "`");

  if (is_null)
  {
    my_b_printf(head, ":=NULL%s\n", print_event_info->delimiter);
  }
  else
  {
    switch (type) {
    case REAL_RESULT:
      double real_val;
      char real_buf[FMT_G_BUFSIZE(14)];
      float8get(real_val, val);
      sprintf(real_buf, "%.14g", real_val);
      my_b_printf(head, ":=%s%s\n", real_buf, print_event_info->delimiter);
      break;
    case INT_RESULT:
      char int_buf[22];
      longlong10_to_str(uint8korr(val), int_buf, 
                        ((flags & User_var_log_event::UNSIGNED_F) ? 10 : -10));
      my_b_printf(head, ":=%s%s\n", int_buf, print_event_info->delimiter);
      break;
    case DECIMAL_RESULT:
    {
      char str_buf[200];
      int str_len= sizeof(str_buf) - 1;
      int precision= (int)val[0];
      int scale= (int)val[1];
      decimal_digit_t dec_buf[10];
      decimal_t dec;
      dec.len= 10;
      dec.buf= dec_buf;

      bin2decimal((uchar*) val+2, &dec, precision, scale);
      decimal2string(&dec, str_buf, &str_len, 0, 0, 0);
      str_buf[str_len]= 0;
      my_b_printf(head, ":=%s%s\n", str_buf, print_event_info->delimiter);
      break;
    }
    case STRING_RESULT:
    {
      /*
        Let's express the string in hex. That's the most robust way. If we
        print it in character form instead, we need to escape it with
        character_set_client which we don't know (we will know it in 5.0, but
        in 4.1 we don't know it easily when we are printing
        User_var_log_event). Explanation why we would need to bother with
        character_set_client (quoting Bar):
        > Note, the parser doesn't switch to another unescaping mode after
        > it has met a character set introducer.
        > For example, if an SJIS client says something like:
        > SET @a= _ucs2 \0a\0b'
        > the string constant is still unescaped according to SJIS, not
        > according to UCS2.
      */
      char *hex_str;
      CHARSET_INFO *cs;

      if (!(hex_str= (char *)my_alloca(2*val_len+1+2))) // 2 hex digits / byte
        break; // no error, as we are 'void'
      str_to_hex(hex_str, val, val_len);
      /*
        For proper behaviour when mysqlbinlog|mysql, we need to explicitely
        specify the variable's collation. It will however cause problems when
        people want to mysqlbinlog|mysql into another server not supporting the
        character set. But there's not much to do about this and it's unlikely.
      */
      if (!(cs= get_charset(charset_number, MYF(0))))
        /*
          Generate an unusable command (=> syntax error) is probably the best
          thing we can do here.
        */
        my_b_printf(head, ":=???%s\n", print_event_info->delimiter);
      else
        my_b_printf(head, ":=_%s %s COLLATE `%s`%s\n",
                    cs->csname, hex_str, cs->name,
                    print_event_info->delimiter);
      my_afree(hex_str);
    }
      break;
    case ROW_RESULT:
    default:
      DBUG_ASSERT(1);
      return;
    }
  }
}
#endif


/*
  User_var_log_event::do_apply_event()
*/

#if defined(HAVE_REPLICATION) && !defined(MYSQL_CLIENT)
int User_var_log_event::do_apply_event(Relay_log_info const *rli)
{
  Item *it= 0;
  CHARSET_INFO *charset;
  if (!(charset= get_charset(charset_number, MYF(MY_WME))))
    return 1;
  LEX_STRING user_var_name;
  user_var_name.str= name;
  user_var_name.length= name_len;
  double real_val;
  longlong int_val;

  /*
    We are now in a statement until the associated query log event has
    been processed.
   */
  const_cast<Relay_log_info*>(rli)->set_flag(Relay_log_info::IN_STMT);

  if (is_null)
  {
    it= new Item_null();
  }
  else
  {
    switch (type) {
    case REAL_RESULT:
      float8get(real_val, val);
      it= new Item_float(real_val, 0);
      val= (char*) &real_val;		// Pointer to value in native format
      val_len= 8;
      break;
    case INT_RESULT:
      int_val= (longlong) uint8korr(val);
      it= new Item_int(int_val);
      val= (char*) &int_val;		// Pointer to value in native format
      val_len= 8;
      break;
    case DECIMAL_RESULT:
    {
      Item_decimal *dec= new Item_decimal((uchar*) val+2, val[0], val[1]);
      it= dec;
      val= (char *)dec->val_decimal(NULL);
      val_len= sizeof(my_decimal);
      break;
    }
    case STRING_RESULT:
      it= new Item_string(val, val_len, charset);
      break;
    case ROW_RESULT:
    default:
      DBUG_ASSERT(1);
      return 0;
    }
  }
  Item_func_set_user_var e(user_var_name, it);
  /*
    Item_func_set_user_var can't substitute something else on its place =>
    0 can be passed as last argument (reference on item)

    Fix_fields() can fail, in which case a call of update_hash() might
    crash the server, so if fix fields fails, we just return with an
    error.
  */
  if (e.fix_fields(thd, 0))
    return 1;

  /*
    A variable can just be considered as a table with
    a single record and with a single column. Thus, like
    a column value, it could always have IMPLICIT derivation.
   */
  e.update_hash(val, val_len, type, charset, DERIVATION_IMPLICIT,
                (flags & User_var_log_event::UNSIGNED_F));
  free_root(thd->mem_root,0);

  return 0;
}

int User_var_log_event::do_update_pos(Relay_log_info *rli)
{
  rli->inc_event_relay_log_pos();
  return 0;
}

Log_event::enum_skip_reason
User_var_log_event::do_shall_skip(Relay_log_info *rli)
{
  /*
    It is a common error to set the slave skip counter to 1 instead
    of 2 when recovering from an insert which used a auto increment,
    rand, or user var.  Therefore, if the slave skip counter is 1, we
    just say that this event should be skipped by ignoring it, meaning
    that we do not change the value of the slave skip counter since it
    will be decreased by the following insert event.
  */
  return continue_group(rli);
}
#endif /* !MYSQL_CLIENT */


/**************************************************************************
  Unknown_log_event methods
**************************************************************************/

#ifdef HAVE_REPLICATION
#ifdef MYSQL_CLIENT
void Unknown_log_event::print(FILE* file_arg, PRINT_EVENT_INFO* print_event_info)
{
  if (print_event_info->short_form)
    return;
  print_header(&print_event_info->head_cache, print_event_info, FALSE);
  my_b_printf(&print_event_info->head_cache, "\n# %s", "Unknown event\n");
}
#endif  

/**************************************************************************
	Stop_log_event methods
**************************************************************************/

/*
  Stop_log_event::print()
*/

#ifdef MYSQL_CLIENT
void Stop_log_event::print(FILE* file, PRINT_EVENT_INFO* print_event_info)
{
  if (print_event_info->short_form)
    return;

  print_header(&print_event_info->head_cache, print_event_info, FALSE);
  my_b_printf(&print_event_info->head_cache, "\tStop\n");
}
#endif /* MYSQL_CLIENT */


#ifndef MYSQL_CLIENT
/*
  The master stopped.  We used to clean up all temporary tables but
  this is useless as, as the master has shut down properly, it has
  written all DROP TEMPORARY TABLE (prepared statements' deletion is
  TODO only when we binlog prep stmts).  We used to clean up
  slave_load_tmpdir, but this is useless as it has been cleared at the
  end of LOAD DATA INFILE.  So we have nothing to do here.  The place
  were we must do this cleaning is in
  Start_log_event_v3::do_apply_event(), not here. Because if we come
  here, the master was sane.

  This must only be called from the Slave SQL thread, since it calls
  flush_relay_log_info().
*/
int Stop_log_event::do_update_pos(Relay_log_info *rli)
{
  /*
    We do not want to update master_log pos because we get a rotate event
    before stop, so by now group_master_log_name is set to the next log.
    If we updated it, we will have incorrect master coordinates and this
    could give false triggers in MASTER_POS_WAIT() that we have reached
    the target position when in fact we have not.
  */
  if (thd->variables.option_bits & OPTION_BEGIN)
    rli->inc_event_relay_log_pos();
  else
  {
    rli->inc_group_relay_log_pos(0);
    rli->flush_info(TRUE);
  }
  return 0;
}

#endif /* !MYSQL_CLIENT */
#endif /* HAVE_REPLICATION */


/**************************************************************************
	Create_file_log_event methods
**************************************************************************/

/*
  Create_file_log_event ctor
*/

#ifndef MYSQL_CLIENT
Create_file_log_event::
Create_file_log_event(THD* thd_arg, sql_exchange* ex,
		      const char* db_arg, const char* table_name_arg,
                      List<Item>& fields_arg,
                      bool is_concurrent_arg,
                      enum enum_duplicates handle_dup,
                      bool ignore,
		      uchar* block_arg, uint block_len_arg, bool using_trans)
  :Load_log_event(thd_arg, ex, db_arg, table_name_arg, fields_arg,
                  is_concurrent_arg,
                  handle_dup, ignore, using_trans),
   fake_base(0), block(block_arg), event_buf(0), block_len(block_len_arg),
   file_id(thd_arg->file_id = mysql_bin_log.next_file_id())
{
  DBUG_ENTER("Create_file_log_event");
  sql_ex.force_new_format();
  DBUG_VOID_RETURN;
}


/*
  Create_file_log_event::write_data_body()
*/

bool Create_file_log_event::write_data_body(IO_CACHE* file)
{
  bool res;
  if ((res= Load_log_event::write_data_body(file)) || fake_base)
    return res;
  return (my_b_safe_write(file, (uchar*) "", 1) ||
          my_b_safe_write(file, (uchar*) block, block_len));
}


/*
  Create_file_log_event::write_data_header()
*/

bool Create_file_log_event::write_data_header(IO_CACHE* file)
{
  bool res;
  uchar buf[CREATE_FILE_HEADER_LEN];
  if ((res= Load_log_event::write_data_header(file)) || fake_base)
    return res;
  int4store(buf + CF_FILE_ID_OFFSET, file_id);
  return my_b_safe_write(file, buf, CREATE_FILE_HEADER_LEN) != 0;
}


/*
  Create_file_log_event::write_base()
*/

bool Create_file_log_event::write_base(IO_CACHE* file)
{
  bool res;
  fake_base= 1;                                 // pretend we are Load event
  res= write(file);
  fake_base= 0;
  return res;
}

#endif /* !MYSQL_CLIENT */

/*
  Create_file_log_event ctor
*/

Create_file_log_event::Create_file_log_event(const char* buf, uint len,
                                             const Format_description_log_event* description_event)
  :Load_log_event(buf,0,description_event),fake_base(0),block(0),inited_from_old(0)
{
  DBUG_ENTER("Create_file_log_event::Create_file_log_event(char*,...)");
  uint block_offset;
  uint header_len= description_event->common_header_len;
  uint8 load_header_len= description_event->post_header_len[LOAD_EVENT-1];
  uint8 create_file_header_len= description_event->post_header_len[CREATE_FILE_EVENT-1];
  if (!(event_buf= (char*) my_memdup(buf, len, MYF(MY_WME))) ||
      copy_log_event(event_buf,len,
                     ((buf[EVENT_TYPE_OFFSET] == LOAD_EVENT) ?
                      load_header_len + header_len :
                      (fake_base ? (header_len+load_header_len) :
                       (header_len+load_header_len) +
                       create_file_header_len)),
                     description_event))
    DBUG_VOID_RETURN;
  if (description_event->binlog_version!=1)
  {
    file_id= uint4korr(buf + 
                       header_len +
		       load_header_len + CF_FILE_ID_OFFSET);
    /*
      Note that it's ok to use get_data_size() below, because it is computed
      with values we have already read from this event (because we called
      copy_log_event()); we are not using slave's format info to decode
      master's format, we are really using master's format info.
      Anyway, both formats should be identical (except the common_header_len)
      as these Load events are not changed between 4.0 and 5.0 (as logging of
      LOAD DATA INFILE does not use Load_log_event in 5.0).

      The + 1 is for \0 terminating fname  
    */
    block_offset= (description_event->common_header_len +
                   Load_log_event::get_data_size() +
                   create_file_header_len + 1);
    if (len < block_offset)
      DBUG_VOID_RETURN;
    block = (uchar*)buf + block_offset;
    block_len = len - block_offset;
  }
  else
  {
    sql_ex.force_new_format();
    inited_from_old = 1;
  }
  DBUG_VOID_RETURN;
}


/*
  Create_file_log_event::print()
*/

#ifdef MYSQL_CLIENT
void Create_file_log_event::print(FILE* file, PRINT_EVENT_INFO* print_event_info,
				  bool enable_local)
{
  if (print_event_info->short_form)
  {
    if (enable_local && check_fname_outside_temp_buf())
      Load_log_event::print(file, print_event_info);
    return;
  }

  if (enable_local)
  {
    Load_log_event::print(file, print_event_info,
			  !check_fname_outside_temp_buf());
    /* 
       That one is for "file_id: etc" below: in mysqlbinlog we want the #, in
       SHOW BINLOG EVENTS we don't.
    */
    my_b_printf(&print_event_info->head_cache, "#");
  }

  my_b_printf(&print_event_info->head_cache,
              " file_id: %d  block_len: %d\n", file_id, block_len);
}


void Create_file_log_event::print(FILE* file, PRINT_EVENT_INFO* print_event_info)
{
  print(file, print_event_info, 0);
}
#endif /* MYSQL_CLIENT */


/*
  Create_file_log_event::pack_info()
*/

#if defined(HAVE_REPLICATION) && !defined(MYSQL_CLIENT)
void Create_file_log_event::pack_info(Protocol *protocol)
{
  char buf[NAME_LEN*2 + 30 + 21*2], *pos;
  pos= strmov(buf, "db=");
  memcpy(pos, db, db_len);
  pos= strmov(pos + db_len, ";table=");
  memcpy(pos, table_name, table_name_len);
  pos= strmov(pos + table_name_len, ";file_id=");
  pos= int10_to_str((long) file_id, pos, 10);
  pos= strmov(pos, ";block_len=");
  pos= int10_to_str((long) block_len, pos, 10);
  protocol->store(buf, (uint) (pos-buf), &my_charset_bin);
}
#endif /* defined(HAVE_REPLICATION) && !defined(MYSQL_CLIENT) */


/**
  Create_file_log_event::do_apply_event()
  Constructor for Create_file_log_event to intantiate an event
  from the relay log on the slave.

  @retval
    0           Success
  @retval
    1           Failure
*/

#if defined(HAVE_REPLICATION) && !defined(MYSQL_CLIENT)
int Create_file_log_event::do_apply_event(Relay_log_info const *rli)
{
  char proc_info[17+FN_REFLEN+10], *fname_buf;
  char *ext;
  int fd = -1;
  IO_CACHE file;
  int error = 1;

  bzero((char*)&file, sizeof(file));
  fname_buf= strmov(proc_info, "Making temp file ");
  ext= slave_load_file_stem(fname_buf, file_id, server_id, ".info");
  thd_proc_info(thd, proc_info);
  /* old copy may exist already */
  mysql_file_delete(key_file_log_event_info, fname_buf, MYF(0));
  if ((fd= mysql_file_create(key_file_log_event_info,
                             fname_buf, CREATE_MODE,
                             O_WRONLY | O_BINARY | O_EXCL | O_NOFOLLOW,
                             MYF(MY_WME))) < 0 ||
      init_io_cache(&file, fd, IO_SIZE, WRITE_CACHE, (my_off_t)0, 0,
		    MYF(MY_WME|MY_NABP)))
  {
    rli->report(ERROR_LEVEL, my_errno,
                "Error in Create_file event: could not open file '%s'",
                fname_buf);
    goto err;
  }
  
  // a trick to avoid allocating another buffer
  fname= fname_buf;
  fname_len= (uint) (strmov(ext, ".data") - fname);
  if (write_base(&file))
  {
    strmov(ext, ".info"); // to have it right in the error message
    rli->report(ERROR_LEVEL, my_errno,
                "Error in Create_file event: could not write to file '%s'",
                fname_buf);
    goto err;
  }
  end_io_cache(&file);
  mysql_file_close(fd, MYF(0));
  
  // fname_buf now already has .data, not .info, because we did our trick
  /* old copy may exist already */
  mysql_file_delete(key_file_log_event_data, fname_buf, MYF(0));
  if ((fd= mysql_file_create(key_file_log_event_data,
                             fname_buf, CREATE_MODE,
                             O_WRONLY | O_BINARY | O_EXCL | O_NOFOLLOW,
                             MYF(MY_WME))) < 0)
  {
    rli->report(ERROR_LEVEL, my_errno,
                "Error in Create_file event: could not open file '%s'",
                fname_buf);
    goto err;
  }
  if (mysql_file_write(fd, (uchar*) block, block_len, MYF(MY_WME+MY_NABP)))
  {
    rli->report(ERROR_LEVEL, my_errno,
                "Error in Create_file event: write to '%s' failed",
                fname_buf);
    goto err;
  }
  error=0;					// Everything is ok

err:
  if (error)
    end_io_cache(&file);
  if (fd >= 0)
    mysql_file_close(fd, MYF(0));
  thd_proc_info(thd, 0);
  return error != 0;
}
#endif /* defined(HAVE_REPLICATION) && !defined(MYSQL_CLIENT) */


/**************************************************************************
	Append_block_log_event methods
**************************************************************************/

/*
  Append_block_log_event ctor
*/

#ifndef MYSQL_CLIENT  
Append_block_log_event::Append_block_log_event(THD *thd_arg,
                                               const char *db_arg,
					       uchar *block_arg,
					       uint block_len_arg,
					       bool using_trans)
  :Log_event(thd_arg,0, using_trans), block(block_arg),
   block_len(block_len_arg), file_id(thd_arg->file_id), db(db_arg)
{
}
#endif


/*
  Append_block_log_event ctor
*/

Append_block_log_event::Append_block_log_event(const char* buf, uint len,
                                               const Format_description_log_event* description_event)
  :Log_event(buf, description_event),block(0)
{
  DBUG_ENTER("Append_block_log_event::Append_block_log_event(char*,...)");
  uint8 common_header_len= description_event->common_header_len; 
  uint8 append_block_header_len=
    description_event->post_header_len[APPEND_BLOCK_EVENT-1];
  uint total_header_len= common_header_len+append_block_header_len;
  if (len < total_header_len)
    DBUG_VOID_RETURN;
  file_id= uint4korr(buf + common_header_len + AB_FILE_ID_OFFSET);
  block= (uchar*)buf + total_header_len;
  block_len= len - total_header_len;
  DBUG_VOID_RETURN;
}


/*
  Append_block_log_event::write()
*/

#ifndef MYSQL_CLIENT
bool Append_block_log_event::write(IO_CACHE* file)
{
  uchar buf[APPEND_BLOCK_HEADER_LEN];
  int4store(buf + AB_FILE_ID_OFFSET, file_id);
  return (write_header(file, APPEND_BLOCK_HEADER_LEN + block_len) ||
          wrapper_my_b_safe_write(file, buf, APPEND_BLOCK_HEADER_LEN) ||
	  wrapper_my_b_safe_write(file, (uchar*) block, block_len) ||
	  write_footer(file));
}
#endif


/*
  Append_block_log_event::print()
*/

#ifdef MYSQL_CLIENT  
void Append_block_log_event::print(FILE* file,
				   PRINT_EVENT_INFO* print_event_info)
{
  if (print_event_info->short_form)
    return;
  print_header(&print_event_info->head_cache, print_event_info, FALSE);
  my_b_printf(&print_event_info->head_cache,
              "\n#%s: file_id: %d  block_len: %d\n",
              get_type_str(), file_id, block_len);
}
#endif /* MYSQL_CLIENT */


/*
  Append_block_log_event::pack_info()
*/

#if defined(HAVE_REPLICATION) && !defined(MYSQL_CLIENT)
void Append_block_log_event::pack_info(Protocol *protocol)
{
  char buf[256];
  size_t length;
  length= my_snprintf(buf, sizeof(buf), ";file_id=%u;block_len=%u",
                      file_id, block_len);
  protocol->store(buf, length, &my_charset_bin);
}


/*
  Append_block_log_event::get_create_or_append()
*/

int Append_block_log_event::get_create_or_append() const
{
  return 0; /* append to the file, fail if not exists */
}

/*
  Append_block_log_event::do_apply_event()
*/

int Append_block_log_event::do_apply_event(Relay_log_info const *rli)
{
  char proc_info[17+FN_REFLEN+10], *fname= proc_info+17;
  int fd;
  int error = 1;
  DBUG_ENTER("Append_block_log_event::do_apply_event");

  fname= strmov(proc_info, "Making temp file ");
  slave_load_file_stem(fname, file_id, server_id, ".data");
  thd_proc_info(thd, proc_info);
  if (get_create_or_append())
  {
    /*
      Usually lex_start() is called by mysql_parse(), but we need it here
      as the present method does not call mysql_parse().
    */
    lex_start(thd);
    mysql_reset_thd_for_next_command(thd);
    /* old copy may exist already */
    mysql_file_delete(key_file_log_event_data, fname, MYF(0));
    if ((fd= mysql_file_create(key_file_log_event_data,
                               fname, CREATE_MODE,
                               O_WRONLY | O_BINARY | O_EXCL | O_NOFOLLOW,
                               MYF(MY_WME))) < 0)
    {
      rli->report(ERROR_LEVEL, my_errno,
                  "Error in %s event: could not create file '%s'",
                  get_type_str(), fname);
      goto err;
    }
  }
  else if ((fd= mysql_file_open(key_file_log_event_data,
                                fname,
                                O_WRONLY | O_APPEND | O_BINARY | O_NOFOLLOW,
                                MYF(MY_WME))) < 0)
  {
    rli->report(ERROR_LEVEL, my_errno,
                "Error in %s event: could not open file '%s'",
                get_type_str(), fname);
    goto err;
  }

  DBUG_EXECUTE_IF("remove_slave_load_file_before_write",
                  {
                    my_delete_allow_opened(fname, MYF(0));
                  });

  if (mysql_file_write(fd, (uchar*) block, block_len, MYF(MY_WME+MY_NABP)))
  {
    rli->report(ERROR_LEVEL, my_errno,
                "Error in %s event: write to '%s' failed",
                get_type_str(), fname);
    goto err;
  }
  error=0;

err:
  if (fd >= 0)
    mysql_file_close(fd, MYF(0));
  thd_proc_info(thd, 0);
  DBUG_RETURN(error);
}
#endif


/**************************************************************************
	Delete_file_log_event methods
**************************************************************************/

/*
  Delete_file_log_event ctor
*/

#ifndef MYSQL_CLIENT
Delete_file_log_event::Delete_file_log_event(THD *thd_arg, const char* db_arg,
					     bool using_trans)
  :Log_event(thd_arg, 0, using_trans), file_id(thd_arg->file_id), db(db_arg)
{
}
#endif

/*
  Delete_file_log_event ctor
*/

Delete_file_log_event::Delete_file_log_event(const char* buf, uint len,
                                             const Format_description_log_event* description_event)
  :Log_event(buf, description_event),file_id(0)
{
  uint8 common_header_len= description_event->common_header_len;
  uint8 delete_file_header_len= description_event->post_header_len[DELETE_FILE_EVENT-1];
  if (len < (uint)(common_header_len + delete_file_header_len))
    return;
  file_id= uint4korr(buf + common_header_len + DF_FILE_ID_OFFSET);
}


/*
  Delete_file_log_event::write()
*/

#ifndef MYSQL_CLIENT
bool Delete_file_log_event::write(IO_CACHE* file)
{
 uchar buf[DELETE_FILE_HEADER_LEN];
 int4store(buf + DF_FILE_ID_OFFSET, file_id);
 return (write_header(file, sizeof(buf)) ||
         wrapper_my_b_safe_write(file, buf, sizeof(buf)) ||
	 write_footer(file));
}
#endif


/*
  Delete_file_log_event::print()
*/

#ifdef MYSQL_CLIENT  
void Delete_file_log_event::print(FILE* file,
				  PRINT_EVENT_INFO* print_event_info)
{
  if (print_event_info->short_form)
    return;
  print_header(&print_event_info->head_cache, print_event_info, FALSE);
  my_b_printf(&print_event_info->head_cache,
              "\n#Delete_file: file_id=%u\n", file_id);
}
#endif /* MYSQL_CLIENT */

/*
  Delete_file_log_event::pack_info()
*/

#if defined(HAVE_REPLICATION) && !defined(MYSQL_CLIENT)
void Delete_file_log_event::pack_info(Protocol *protocol)
{
  char buf[64];
  size_t length;
  length= my_snprintf(buf, sizeof(buf), ";file_id=%u", (uint) file_id);
  protocol->store(buf, length, &my_charset_bin);
}
#endif

/*
  Delete_file_log_event::do_apply_event()
*/

#if defined(HAVE_REPLICATION) && !defined(MYSQL_CLIENT)
int Delete_file_log_event::do_apply_event(Relay_log_info const *rli)
{
  char fname[FN_REFLEN+10];
  char *ext= slave_load_file_stem(fname, file_id, server_id, ".data");
  mysql_file_delete(key_file_log_event_data, fname, MYF(MY_WME));
  strmov(ext, ".info");
  mysql_file_delete(key_file_log_event_info, fname, MYF(MY_WME));
  return 0;
}
#endif /* defined(HAVE_REPLICATION) && !defined(MYSQL_CLIENT) */


/**************************************************************************
	Execute_load_log_event methods
**************************************************************************/

/*
  Execute_load_log_event ctor
*/

#ifndef MYSQL_CLIENT  
Execute_load_log_event::Execute_load_log_event(THD *thd_arg,
                                               const char* db_arg,
					       bool using_trans)
  :Log_event(thd_arg, 0, using_trans), file_id(thd_arg->file_id), db(db_arg)
{
}
#endif
  

/*
  Execute_load_log_event ctor
*/

Execute_load_log_event::Execute_load_log_event(const char* buf, uint len,
                                               const Format_description_log_event* description_event)
  :Log_event(buf, description_event), file_id(0)
{
  uint8 common_header_len= description_event->common_header_len;
  uint8 exec_load_header_len= description_event->post_header_len[EXEC_LOAD_EVENT-1];
  if (len < (uint)(common_header_len+exec_load_header_len))
    return;
  file_id= uint4korr(buf + common_header_len + EL_FILE_ID_OFFSET);
}


/*
  Execute_load_log_event::write()
*/

#ifndef MYSQL_CLIENT
bool Execute_load_log_event::write(IO_CACHE* file)
{
  uchar buf[EXEC_LOAD_HEADER_LEN];
  int4store(buf + EL_FILE_ID_OFFSET, file_id);
  return (write_header(file, sizeof(buf)) || 
          wrapper_my_b_safe_write(file, buf, sizeof(buf)) ||
	  write_footer(file));
}
#endif


/*
  Execute_load_log_event::print()
*/

#ifdef MYSQL_CLIENT  
void Execute_load_log_event::print(FILE* file,
				   PRINT_EVENT_INFO* print_event_info)
{
  if (print_event_info->short_form)
    return;
  print_header(&print_event_info->head_cache, print_event_info, FALSE);
  my_b_printf(&print_event_info->head_cache, "\n#Exec_load: file_id=%d\n",
              file_id);
}
#endif

/*
  Execute_load_log_event::pack_info()
*/

#if defined(HAVE_REPLICATION) && !defined(MYSQL_CLIENT)
void Execute_load_log_event::pack_info(Protocol *protocol)
{
  char buf[64];
  size_t length;
  length= my_snprintf(buf, sizeof(buf), ";file_id=%u", (uint) file_id);
  protocol->store(buf, length, &my_charset_bin);
}


/*
  Execute_load_log_event::do_apply_event()
*/

int Execute_load_log_event::do_apply_event(Relay_log_info const *rli)
{
  char fname[FN_REFLEN+10];
  char *ext;
  int fd;
  int error= 1;
  IO_CACHE file;
  Load_log_event *lev= 0;

  ext= slave_load_file_stem(fname, file_id, server_id, ".info");
  if ((fd= mysql_file_open(key_file_log_event_info,
                           fname, O_RDONLY | O_BINARY | O_NOFOLLOW,
                           MYF(MY_WME))) < 0 ||
      init_io_cache(&file, fd, IO_SIZE, READ_CACHE, (my_off_t)0, 0,
		    MYF(MY_WME|MY_NABP)))
  {
    rli->report(ERROR_LEVEL, my_errno,
                "Error in Exec_load event: could not open file '%s'",
                fname);
    goto err;
  }
  if (!(lev= (Load_log_event*)
        Log_event::read_log_event(&file,
                                  (mysql_mutex_t*) 0,
                                  rli->relay_log.description_event_for_exec,
                                  opt_slave_sql_verify_checksum)) ||
      lev->get_type_code() != NEW_LOAD_EVENT)
  {
    rli->report(ERROR_LEVEL, 0, "Error in Exec_load event: "
                    "file '%s' appears corrupted", fname);
    goto err;
  }
  lev->thd = thd;
  /*
    lev->do_apply_event should use rli only for errors i.e. should
    not advance rli's position.

    lev->do_apply_event is the place where the table is loaded (it
    calls mysql_load()).
  */
  const_cast<Relay_log_info*>(rli)->set_future_group_master_log_pos(log_pos);
  if (lev->do_apply_event(0,rli,1)) 
  {
    /*
      We want to indicate the name of the file that could not be loaded
      (SQL_LOADxxx).
      But as we are here we are sure the error is in rli->last_slave_error and
      rli->last_slave_errno (example of error: duplicate entry for key), so we
      don't want to overwrite it with the filename.
      What we want instead is add the filename to the current error message.
    */
    char *tmp= my_strdup(rli->last_error().message, MYF(MY_WME));
    if (tmp)
    {
      rli->report(ERROR_LEVEL, rli->last_error().number,
                  "%s. Failed executing load from '%s'", tmp, fname);
      my_free(tmp);
    }
    goto err;
  }
  /*
    We have an open file descriptor to the .info file; we need to close it
    or Windows will refuse to delete the file in mysql_file_delete().
  */
  if (fd >= 0)
  {
    mysql_file_close(fd, MYF(0));
    end_io_cache(&file);
    fd= -1;
  }
  mysql_file_delete(key_file_log_event_info, fname, MYF(MY_WME));
  memcpy(ext, ".data", 6);
  mysql_file_delete(key_file_log_event_data, fname, MYF(MY_WME));
  error = 0;

err:
  delete lev;
  if (fd >= 0)
  {
    mysql_file_close(fd, MYF(0));
    end_io_cache(&file);
  }
  return error;
}

#endif /* defined(HAVE_REPLICATION) && !defined(MYSQL_CLIENT) */


/**************************************************************************
	Begin_load_query_log_event methods
**************************************************************************/

#ifndef MYSQL_CLIENT
Begin_load_query_log_event::
Begin_load_query_log_event(THD* thd_arg, const char* db_arg, uchar* block_arg,
                           uint block_len_arg, bool using_trans)
  :Append_block_log_event(thd_arg, db_arg, block_arg, block_len_arg,
                          using_trans)
{
   file_id= thd_arg->file_id= mysql_bin_log.next_file_id();
}
#endif


Begin_load_query_log_event::
Begin_load_query_log_event(const char* buf, uint len,
                           const Format_description_log_event* desc_event)
  :Append_block_log_event(buf, len, desc_event)
{
}


#if defined( HAVE_REPLICATION) && !defined(MYSQL_CLIENT)
int Begin_load_query_log_event::get_create_or_append() const
{
  return 1; /* create the file */
}
#endif /* defined( HAVE_REPLICATION) && !defined(MYSQL_CLIENT) */


#if !defined(MYSQL_CLIENT) && defined(HAVE_REPLICATION)
Log_event::enum_skip_reason
Begin_load_query_log_event::do_shall_skip(Relay_log_info *rli)
{
  /*
    If the slave skip counter is 1, then we should not start executing
    on the next event.
  */
  return continue_group(rli);
}
#endif


/**************************************************************************
	Execute_load_query_log_event methods
**************************************************************************/


#ifndef MYSQL_CLIENT
Execute_load_query_log_event::
Execute_load_query_log_event(THD *thd_arg, const char* query_arg,
                             ulong query_length_arg, uint fn_pos_start_arg,
                             uint fn_pos_end_arg,
                             enum_load_dup_handling dup_handling_arg,
                             bool using_trans, bool direct, bool suppress_use,
                             int errcode):
  Query_log_event(thd_arg, query_arg, query_length_arg, using_trans, direct,
                  suppress_use, errcode),
  file_id(thd_arg->file_id), fn_pos_start(fn_pos_start_arg),
  fn_pos_end(fn_pos_end_arg), dup_handling(dup_handling_arg)
{
}
#endif /* !MYSQL_CLIENT */


Execute_load_query_log_event::
Execute_load_query_log_event(const char* buf, uint event_len,
                             const Format_description_log_event* desc_event):
  Query_log_event(buf, event_len, desc_event, EXECUTE_LOAD_QUERY_EVENT),
  file_id(0), fn_pos_start(0), fn_pos_end(0)
{
  if (!Query_log_event::is_valid())
    return;

  buf+= desc_event->common_header_len;

  fn_pos_start= uint4korr(buf + ELQ_FN_POS_START_OFFSET);
  fn_pos_end= uint4korr(buf + ELQ_FN_POS_END_OFFSET);
  dup_handling= (enum_load_dup_handling)(*(buf + ELQ_DUP_HANDLING_OFFSET));

  if (fn_pos_start > q_len || fn_pos_end > q_len ||
      dup_handling > LOAD_DUP_REPLACE)
    return;

  file_id= uint4korr(buf + ELQ_FILE_ID_OFFSET);
}


ulong Execute_load_query_log_event::get_post_header_size_for_derived()
{
  return EXECUTE_LOAD_QUERY_EXTRA_HEADER_LEN;
}


#ifndef MYSQL_CLIENT
bool
Execute_load_query_log_event::write_post_header_for_derived(IO_CACHE* file)
{
  uchar buf[EXECUTE_LOAD_QUERY_EXTRA_HEADER_LEN];
  int4store(buf, file_id);
  int4store(buf + 4, fn_pos_start);
  int4store(buf + 4 + 4, fn_pos_end);
  *(buf + 4 + 4 + 4)= (uchar) dup_handling;
  return wrapper_my_b_safe_write(file, buf, EXECUTE_LOAD_QUERY_EXTRA_HEADER_LEN);
}
#endif


#ifdef MYSQL_CLIENT
void Execute_load_query_log_event::print(FILE* file,
                                         PRINT_EVENT_INFO* print_event_info)
{
  print(file, print_event_info, 0);
}

/**
  Prints the query as LOAD DATA LOCAL and with rewritten filename.
*/
void Execute_load_query_log_event::print(FILE* file,
                                         PRINT_EVENT_INFO* print_event_info,
                                         const char *local_fname)
{
  IO_CACHE *const head= &print_event_info->head_cache;

  print_query_header(head, print_event_info);

  if (local_fname)
  {
    my_b_write(head, (uchar*) query, fn_pos_start);
    my_b_printf(head, " LOCAL INFILE \'");
    my_b_printf(head, "%s", local_fname);
    my_b_printf(head, "\'");
    if (dup_handling == LOAD_DUP_REPLACE)
      my_b_printf(head, " REPLACE");
    my_b_printf(head, " INTO");
    my_b_write(head, (uchar*) query + fn_pos_end, q_len-fn_pos_end);
    my_b_printf(head, "\n%s\n", print_event_info->delimiter);
  }
  else
  {
    my_b_write(head, (uchar*) query, q_len);
    my_b_printf(head, "\n%s\n", print_event_info->delimiter);
  }

  if (!print_event_info->short_form)
    my_b_printf(head, "# file_id: %d \n", file_id);
}
#endif


#if defined(HAVE_REPLICATION) && !defined(MYSQL_CLIENT)
void Execute_load_query_log_event::pack_info(Protocol *protocol)
{
  char *buf, *pos;
  if (!(buf= (char*) my_malloc(9 + db_len + q_len + 10 + 21, MYF(MY_WME))))
    return;
  pos= buf;
  if (db && db_len)
  {
    pos= strmov(buf, "use `");
    memcpy(pos, db, db_len);
    pos= strmov(pos+db_len, "`; ");
  }
  if (query && q_len)
  {
    memcpy(pos, query, q_len);
    pos+= q_len;
  }
  pos= strmov(pos, " ;file_id=");
  pos= int10_to_str((long) file_id, pos, 10);
  protocol->store(buf, pos-buf, &my_charset_bin);
  my_free(buf);
}


int
Execute_load_query_log_event::do_apply_event(Relay_log_info const *rli)
{
  char *p;
  char *buf;
  char *fname;
  char *fname_end;
  int error;

  buf= (char*) my_malloc(q_len + 1 - (fn_pos_end - fn_pos_start) +
                         (FN_REFLEN + 10) + 10 + 8 + 5, MYF(MY_WME));

  DBUG_EXECUTE_IF("LOAD_DATA_INFILE_has_fatal_error", my_free(buf); buf= NULL;);

  /* Replace filename and LOCAL keyword in query before executing it */
  if (buf == NULL)
  {
    rli->report(ERROR_LEVEL, ER_SLAVE_FATAL_ERROR,
                ER(ER_SLAVE_FATAL_ERROR), "Not enough memory");
    return 1;
  }

  p= buf;
  memcpy(p, query, fn_pos_start);
  p+= fn_pos_start;
  fname= (p= strmake(p, STRING_WITH_LEN(" INFILE \'")));
  p= slave_load_file_stem(p, file_id, server_id, ".data");
  fname_end= p= strend(p);                      // Safer than p=p+5
  *(p++)='\'';
  switch (dup_handling) {
  case LOAD_DUP_IGNORE:
    p= strmake(p, STRING_WITH_LEN(" IGNORE"));
    break;
  case LOAD_DUP_REPLACE:
    p= strmake(p, STRING_WITH_LEN(" REPLACE"));
    break;
  default:
    /* Ordinary load data */
    break;
  }
  p= strmake(p, STRING_WITH_LEN(" INTO "));
  p= strmake(p, query+fn_pos_end, q_len-fn_pos_end);

  error= Query_log_event::do_apply_event(rli, buf, p-buf);

  /* Forging file name for deletion in same buffer */
  *fname_end= 0;

  /*
    If there was an error the slave is going to stop, leave the
    file so that we can re-execute this event at START SLAVE.
  */
  if (!error)
    mysql_file_delete(key_file_log_event_data, fname, MYF(MY_WME));

  my_free(buf);
  return error;
}
#endif


/**************************************************************************
	sql_ex_info methods
**************************************************************************/

/*
  sql_ex_info::write_data()
*/

bool sql_ex_info::write_data(IO_CACHE* file)
{
  if (new_format())
  {
    return (write_str(file, field_term, (uint) field_term_len) ||
	    write_str(file, enclosed,   (uint) enclosed_len) ||
	    write_str(file, line_term,  (uint) line_term_len) ||
	    write_str(file, line_start, (uint) line_start_len) ||
	    write_str(file, escaped,    (uint) escaped_len) ||
	    my_b_safe_write(file,(uchar*) &opt_flags,1));
  }
  else
  {
    /**
      @todo This is sensitive to field padding. We should write a
      char[7], not an old_sql_ex. /sven
    */
    old_sql_ex old_ex;
    old_ex.field_term= *field_term;
    old_ex.enclosed=   *enclosed;
    old_ex.line_term=  *line_term;
    old_ex.line_start= *line_start;
    old_ex.escaped=    *escaped;
    old_ex.opt_flags=  opt_flags;
    old_ex.empty_flags=empty_flags;
    return my_b_safe_write(file, (uchar*) &old_ex, sizeof(old_ex)) != 0;
  }
}


/*
  sql_ex_info::init()
*/

const char *sql_ex_info::init(const char *buf, const char *buf_end,
                              bool use_new_format)
{
  cached_new_format = use_new_format;
  if (use_new_format)
  {
    empty_flags=0;
    /*
      The code below assumes that buf will not disappear from
      under our feet during the lifetime of the event. This assumption
      holds true in the slave thread if the log is in new format, but is not
      the case when we have old format because we will be reusing net buffer
      to read the actual file before we write out the Create_file event.
    */
    if (read_str(&buf, buf_end, &field_term, &field_term_len) ||
        read_str(&buf, buf_end, &enclosed,   &enclosed_len) ||
        read_str(&buf, buf_end, &line_term,  &line_term_len) ||
        read_str(&buf, buf_end, &line_start, &line_start_len) ||
        read_str(&buf, buf_end, &escaped,    &escaped_len))
      return 0;
    opt_flags = *buf++;
  }
  else
  {
    field_term_len= enclosed_len= line_term_len= line_start_len= escaped_len=1;
    field_term = buf++;			// Use first byte in string
    enclosed=	 buf++;
    line_term=   buf++;
    line_start=  buf++;
    escaped=     buf++;
    opt_flags =  *buf++;
    empty_flags= *buf++;
    if (empty_flags & FIELD_TERM_EMPTY)
      field_term_len=0;
    if (empty_flags & ENCLOSED_EMPTY)
      enclosed_len=0;
    if (empty_flags & LINE_TERM_EMPTY)
      line_term_len=0;
    if (empty_flags & LINE_START_EMPTY)
      line_start_len=0;
    if (empty_flags & ESCAPED_EMPTY)
      escaped_len=0;
  }
  return buf;
}


/**************************************************************************
	Rows_log_event member functions
**************************************************************************/

#ifndef MYSQL_CLIENT
Rows_log_event::Rows_log_event(THD *thd_arg, TABLE *tbl_arg, ulong tid,
                               MY_BITMAP const *cols, bool is_transactional)
  : Log_event(thd_arg, 0, is_transactional),
    m_row_count(0),
    m_table(tbl_arg),
    m_table_id(tid),
    m_width(tbl_arg ? tbl_arg->s->fields : 1),
    m_rows_buf(0), m_rows_cur(0), m_rows_end(0), m_flags(0) 
#ifdef HAVE_REPLICATION
    , m_curr_row(NULL), m_curr_row_end(NULL), m_key(NULL)
#endif
{
  /*
    We allow a special form of dummy event when the table, and cols
    are null and the table id is ~0UL.  This is a temporary
    solution, to be able to terminate a started statement in the
    binary log: the extraneous events will be removed in the future.
   */
  DBUG_ASSERT((tbl_arg && tbl_arg->s && tid != ~0UL) ||
              (!tbl_arg && !cols && tid == ~0UL));

  if (thd_arg->variables.option_bits & OPTION_NO_FOREIGN_KEY_CHECKS)
      set_flags(NO_FOREIGN_KEY_CHECKS_F);
  if (thd_arg->variables.option_bits & OPTION_RELAXED_UNIQUE_CHECKS)
      set_flags(RELAXED_UNIQUE_CHECKS_F);
  /* if bitmap_init fails, caught in is_valid() */
  if (likely(!bitmap_init(&m_cols,
                          m_width <= sizeof(m_bitbuf)*8 ? m_bitbuf : NULL,
                          m_width,
                          false)))
  {
    /* Cols can be zero if this is a dummy binrows event */
    if (likely(cols != NULL))
    {
      memcpy(m_cols.bitmap, cols->bitmap, no_bytes_in_map(cols));
      create_last_word_mask(&m_cols);
    }
  }
  else
  {
    // Needed because bitmap_init() does not set it to null on failure
    m_cols.bitmap= 0;
  }
}
#endif

Rows_log_event::Rows_log_event(const char *buf, uint event_len,
                               Log_event_type event_type,
                               const Format_description_log_event
                               *description_event)
  : Log_event(buf, description_event),
    m_row_count(0),
#ifndef MYSQL_CLIENT
    m_table(NULL),
#endif
    m_table_id(0), m_rows_buf(0), m_rows_cur(0), m_rows_end(0)
#if !defined(MYSQL_CLIENT) && defined(HAVE_REPLICATION)
    , m_curr_row(NULL), m_curr_row_end(NULL), m_key(NULL)
#endif
{
  DBUG_ENTER("Rows_log_event::Rows_log_event(const char*,...)");
  uint8 const common_header_len= description_event->common_header_len;
  uint8 const post_header_len= description_event->post_header_len[event_type-1];

  DBUG_PRINT("enter",("event_len: %u  common_header_len: %d  "
		      "post_header_len: %d",
		      event_len, common_header_len,
		      post_header_len));

  const char *post_start= buf + common_header_len;
  post_start+= RW_MAPID_OFFSET;
  if (post_header_len == 6)
  {
    /* Master is of an intermediate source tree before 5.1.4. Id is 4 bytes */
    m_table_id= uint4korr(post_start);
    post_start+= 4;
  }
  else
  {
    m_table_id= (ulong) uint6korr(post_start);
    post_start+= RW_FLAGS_OFFSET;
  }

  m_flags= uint2korr(post_start);

  uchar const *const var_start=
    (const uchar *)buf + common_header_len + post_header_len;
  uchar const *const ptr_width= var_start;
  uchar *ptr_after_width= (uchar*) ptr_width;
  DBUG_PRINT("debug", ("Reading from %p", ptr_after_width));
  m_width = net_field_length(&ptr_after_width);
  DBUG_PRINT("debug", ("m_width=%lu", m_width));
  /* if bitmap_init fails, catched in is_valid() */
  if (likely(!bitmap_init(&m_cols,
                          m_width <= sizeof(m_bitbuf)*8 ? m_bitbuf : NULL,
                          m_width,
                          false)))
  {
    DBUG_PRINT("debug", ("Reading from %p", ptr_after_width));
    memcpy(m_cols.bitmap, ptr_after_width, (m_width + 7) / 8);
    create_last_word_mask(&m_cols);
    ptr_after_width+= (m_width + 7) / 8;
    DBUG_DUMP("m_cols", (uchar*) m_cols.bitmap, no_bytes_in_map(&m_cols));
  }
  else
  {
    // Needed because bitmap_init() does not set it to null on failure
    m_cols.bitmap= NULL;
    DBUG_VOID_RETURN;
  }

  m_cols_ai.bitmap= m_cols.bitmap; /* See explanation in is_valid() */

  if (event_type == UPDATE_ROWS_EVENT)
  {
    DBUG_PRINT("debug", ("Reading from %p", ptr_after_width));

    /* if bitmap_init fails, caught in is_valid() */
    if (likely(!bitmap_init(&m_cols_ai,
                            m_width <= sizeof(m_bitbuf_ai)*8 ? m_bitbuf_ai : NULL,
                            m_width,
                            false)))
    {
      DBUG_PRINT("debug", ("Reading from %p", ptr_after_width));
      memcpy(m_cols_ai.bitmap, ptr_after_width, (m_width + 7) / 8);
      create_last_word_mask(&m_cols_ai);
      ptr_after_width+= (m_width + 7) / 8;
      DBUG_DUMP("m_cols_ai", (uchar*) m_cols_ai.bitmap,
                no_bytes_in_map(&m_cols_ai));
    }
    else
    {
      // Needed because bitmap_init() does not set it to null on failure
      m_cols_ai.bitmap= 0;
      DBUG_VOID_RETURN;
    }
  }

  const uchar* const ptr_rows_data= (const uchar*) ptr_after_width;

  size_t const data_size= event_len - (ptr_rows_data - (const uchar *) buf);
  DBUG_PRINT("info",("m_table_id: %lu  m_flags: %d  m_width: %lu  data_size: %lu",
                     m_table_id, m_flags, m_width, (ulong) data_size));

  m_rows_buf= (uchar*) my_malloc(data_size, MYF(MY_WME));
  if (likely((bool)m_rows_buf))
  {
#if !defined(MYSQL_CLIENT) && defined(HAVE_REPLICATION)
    m_curr_row= m_rows_buf;
#endif
    m_rows_end= m_rows_buf + data_size;
    m_rows_cur= m_rows_end;
    memcpy(m_rows_buf, ptr_rows_data, data_size);
  }
  else
    m_cols.bitmap= 0; // to not free it

  DBUG_VOID_RETURN;
}

Rows_log_event::~Rows_log_event()
{
  if (m_cols.bitmap == m_bitbuf) // no my_malloc happened
    m_cols.bitmap= 0; // so no my_free in bitmap_free
  bitmap_free(&m_cols); // To pair with bitmap_init().
  my_free(m_rows_buf);
}

int Rows_log_event::get_data_size()
{
  int const type_code= get_type_code();

  uchar buf[sizeof(m_width) + 1];
  uchar *end= net_store_length(buf, m_width);

  DBUG_EXECUTE_IF("old_row_based_repl_4_byte_map_id_master",
                  return 6 + no_bytes_in_map(&m_cols) + (end - buf) +
                  (type_code == UPDATE_ROWS_EVENT ? no_bytes_in_map(&m_cols_ai) : 0) +
                  (m_rows_cur - m_rows_buf););
  int data_size= ROWS_HEADER_LEN;
  data_size+= no_bytes_in_map(&m_cols);
  data_size+= (uint) (end - buf);

  if (type_code == UPDATE_ROWS_EVENT)
    data_size+= no_bytes_in_map(&m_cols_ai);

  data_size+= (uint) (m_rows_cur - m_rows_buf);
  return data_size; 
}


#ifndef MYSQL_CLIENT
int Rows_log_event::do_add_row_data(uchar *row_data, size_t length)
{
  /*
    When the table has a primary key, we would probably want, by default, to
    log only the primary key value instead of the entire "before image". This
    would save binlog space. TODO
  */
  DBUG_ENTER("Rows_log_event::do_add_row_data");
  DBUG_PRINT("enter", ("row_data: 0x%lx  length: %lu", (ulong) row_data,
                       (ulong) length));

  /*
    If length is zero, there is nothing to write, so we just
    return. Note that this is not an optimization, since calling
    realloc() with size 0 means free().
   */
  if (length == 0)
  {
    m_row_count++;
    DBUG_RETURN(0);
  }

  /*
    Don't print debug messages when running valgrind since they can
    trigger false warnings.
   */
#ifndef HAVE_purify
  DBUG_DUMP("row_data", row_data, min(length, 32));
#endif

  DBUG_ASSERT(m_rows_buf <= m_rows_cur);
  DBUG_ASSERT(!m_rows_buf || (m_rows_end && m_rows_buf < m_rows_end));
  DBUG_ASSERT(m_rows_cur <= m_rows_end);

  /* The cast will always work since m_rows_cur <= m_rows_end */
  if (static_cast<size_t>(m_rows_end - m_rows_cur) <= length)
  {
    size_t const block_size= 1024;
    my_ptrdiff_t const cur_size= m_rows_cur - m_rows_buf;
    my_ptrdiff_t const new_alloc= 
        block_size * ((cur_size + length + block_size - 1) / block_size);

    uchar* const new_buf= (uchar*)my_realloc((uchar*)m_rows_buf, (uint) new_alloc,
                                           MYF(MY_ALLOW_ZERO_PTR|MY_WME));
    if (unlikely(!new_buf))
      DBUG_RETURN(HA_ERR_OUT_OF_MEM);

    /* If the memory moved, we need to move the pointers */
    if (new_buf != m_rows_buf)
    {
      m_rows_buf= new_buf;
      m_rows_cur= m_rows_buf + cur_size;
    }

    /*
       The end pointer should always be changed to point to the end of
       the allocated memory.
    */
    m_rows_end= m_rows_buf + new_alloc;
  }

  DBUG_ASSERT(m_rows_cur + length <= m_rows_end);
  memcpy(m_rows_cur, row_data, length);
  m_rows_cur+= length;
  m_row_count++;
  DBUG_RETURN(0);
}
#endif

#if !defined(MYSQL_CLIENT) && defined(HAVE_REPLICATION)
int Rows_log_event::do_apply_event(Relay_log_info const *rli)
{
  DBUG_ENTER("Rows_log_event::do_apply_event(Relay_log_info*)");
  int error= 0;
  /*
    If m_table_id == ~0UL, then we have a dummy event that does not
    contain any data.  In that case, we just remove all tables in the
    tables_to_lock list, close the thread tables, and return with
    success.
   */
  if (m_table_id == ~0UL)
  {
    /*
       This one is supposed to be set: just an extra check so that
       nothing strange has happened.
     */
    DBUG_ASSERT(get_flags(STMT_END_F));

    const_cast<Relay_log_info*>(rli)->slave_close_thread_tables(thd);
    thd->clear_error();
    DBUG_RETURN(0);
  }

  /*
    'thd' has been set by exec_relay_log_event(), just before calling
    do_apply_event(). We still check here to prevent future coding
    errors.
  */
  DBUG_ASSERT(rli->info_thd == thd);

  /*
    If there is no locks taken, this is the first binrow event seen
    after the table map events.  We should then lock all the tables
    used in the transaction and proceed with execution of the actual
    event.
  */
  if (!thd->lock)
  {
    /*
      Lock_tables() reads the contents of thd->lex, so they must be
      initialized.

      We also call the mysql_reset_thd_for_next_command(), since this
      is the logical start of the next "statement". Note that this
      call might reset the value of current_stmt_binlog_format, so
      we need to do any changes to that value after this function.
    */
    lex_start(thd);
    mysql_reset_thd_for_next_command(thd);
    /*
      The current statement is just about to begin and 
      has not yet modified anything. Note, all.modified is reset
      by mysql_reset_thd_for_next_command.
    */
    thd->transaction.stmt.modified_non_trans_table= FALSE;
    /*
      This is a row injection, so we flag the "statement" as
      such. Note that this code is called both when the slave does row
      injections and when the BINLOG statement is used to do row
      injections.
    */
    thd->lex->set_stmt_row_injection();

    /*
      There are a few flags that are replicated with each row event.
      Make sure to set/clear them before executing the main body of
      the event.
    */
    if (get_flags(NO_FOREIGN_KEY_CHECKS_F))
        thd->variables.option_bits|= OPTION_NO_FOREIGN_KEY_CHECKS;
    else
        thd->variables.option_bits&= ~OPTION_NO_FOREIGN_KEY_CHECKS;

    if (get_flags(RELAXED_UNIQUE_CHECKS_F))
        thd->variables.option_bits|= OPTION_RELAXED_UNIQUE_CHECKS;
    else
        thd->variables.option_bits&= ~OPTION_RELAXED_UNIQUE_CHECKS;
    /* A small test to verify that objects have consistent types */
    DBUG_ASSERT(sizeof(thd->variables.option_bits) == sizeof(OPTION_RELAXED_UNIQUE_CHECKS));

    if (open_and_lock_tables(thd, rli->tables_to_lock, FALSE, 0))
    {
      uint actual_error= thd->stmt_da->sql_errno();
      if (thd->is_slave_error || thd->is_fatal_error)
      {
        /*
          Error reporting borrowed from Query_log_event with many excessive
          simplifications. 
          We should not honour --slave-skip-errors at this point as we are
          having severe errors which should not be skiped.
        */
        rli->report(ERROR_LEVEL, actual_error,
                    "Error executing row event: '%s'",
                    (actual_error ? thd->stmt_da->message() :
                     "unexpected success or fatal error"));
        thd->is_slave_error= 1;
      }
      const_cast<Relay_log_info*>(rli)->slave_close_thread_tables(thd);
      DBUG_RETURN(actual_error);
    }

    /*
      When the open and locking succeeded, we check all tables to
      ensure that they still have the correct type.

      We can use a down cast here since we know that every table added
      to the tables_to_lock is a RPL_TABLE_LIST.
    */

    {
      DBUG_PRINT("debug", ("Checking compability of tables to lock - tables_to_lock: %p",
                           rli->tables_to_lock));
      RPL_TABLE_LIST *ptr= rli->tables_to_lock;
      for ( ; ptr ; ptr= static_cast<RPL_TABLE_LIST*>(ptr->next_global))
      {
        TABLE *conv_table;
        if (!ptr->m_tabledef.compatible_with(thd, const_cast<Relay_log_info*>(rli),
                                             ptr->table, &conv_table))
        {
          DBUG_PRINT("debug", ("Table: %s.%s is not compatible with master",
                               ptr->table->s->db.str,
                               ptr->table->s->table_name.str));
          /*
            We should not honour --slave-skip-errors at this point as we are
            having severe errors which should not be skiped.
          */
          thd->is_slave_error= 1;
          const_cast<Relay_log_info*>(rli)->slave_close_thread_tables(thd);
          DBUG_RETURN(ERR_BAD_TABLE_DEF);
        }
        DBUG_PRINT("debug", ("Table: %s.%s is compatible with master"
                             " - conv_table: %p",
                             ptr->table->s->db.str,
                             ptr->table->s->table_name.str, conv_table));
        ptr->m_conv_table= conv_table;
      }
    }

    /*
      ... and then we add all the tables to the table map and but keep
      them in the tables to lock list.

      We also invalidate the query cache for all the tables, since
      they will now be changed.

      TODO [/Matz]: Maybe the query cache should not be invalidated
      here? It might be that a table is not changed, even though it
      was locked for the statement.  We do know that each
      Rows_log_event contain at least one row, so after processing one
      Rows_log_event, we can invalidate the query cache for the
      associated table.
     */
    for (TABLE_LIST *ptr= rli->tables_to_lock ; ptr ; ptr= ptr->next_global)
    {
      const_cast<Relay_log_info*>(rli)->m_table_map.set_table(ptr->table_id, ptr->table);
    }
#ifdef HAVE_QUERY_CACHE
    query_cache.invalidate_locked_for_write(rli->tables_to_lock);
#endif
  }

  TABLE* 
    table= 
    m_table= const_cast<Relay_log_info*>(rli)->m_table_map.get_table(m_table_id);

  DBUG_PRINT("debug", ("m_table: 0x%lx, m_table_id: %lu", (ulong) m_table, m_table_id));

  if (table)
  {
    bool transactional_table= table->file->has_transactions();
    /*
      table == NULL means that this table should not be replicated
      (this was set up by Table_map_log_event::do_apply_event()
      which tested replicate-* rules).
    */

    /*
      It's not needed to set_time() but
      1) it continues the property that "Time" in SHOW PROCESSLIST shows how
      much slave is behind
      2) it will be needed when we allow replication from a table with no
      TIMESTAMP column to a table with one.
      So we call set_time(), like in SBR. Presently it changes nothing.
    */
    thd->set_time((time_t)when);

    /*
      Now we are in a statement and will stay in a statement until we
      see a STMT_END_F.

      We set this flag here, before actually applying any rows, in
      case the SQL thread is stopped and we need to detect that we're
      inside a statement and halting abruptly might cause problems
      when restarting.
     */
    const_cast<Relay_log_info*>(rli)->set_flag(Relay_log_info::IN_STMT);

     if ( m_width == table->s->fields && bitmap_is_set_all(&m_cols))
      set_flags(COMPLETE_ROWS_F);

    /* 
      Set tables write and read sets.
      
      Read_set contains all slave columns (in case we are going to fetch
      a complete record from slave)
      
      Write_set equals the m_cols bitmap sent from master but it can be 
      longer if slave has extra columns. 
     */ 

    DBUG_PRINT_BITSET("debug", "Setting table's write_set from: %s", &m_cols);
    
    bitmap_set_all(table->read_set);
    if (get_type_code() == DELETE_ROWS_EVENT)
        bitmap_intersect(table->read_set,&m_cols);

    bitmap_set_all(table->write_set);
    if (!get_flags(COMPLETE_ROWS_F))
    {
      if (get_type_code() == UPDATE_ROWS_EVENT)
        bitmap_intersect(table->write_set,&m_cols_ai);
      else /* WRITE ROWS EVENTS store the bitmap in m_cols instead of m_cols_ai */
        bitmap_intersect(table->write_set,&m_cols);
    }

    this->slave_exec_mode= slave_exec_mode_options; // fix the mode

    // Do event specific preparations 
    error= do_before_row_operations(rli);

    // row processing loop

    while (error == 0)
    {
      /* in_use can have been set to NULL in close_tables_for_reopen */
      THD* old_thd= table->in_use;
      if (!table->in_use)
        table->in_use= thd;

      error= do_exec_row(rli);

      DBUG_PRINT("info", ("error: %s", HA_ERR(error)));
      DBUG_ASSERT(error != HA_ERR_RECORD_DELETED);

      table->in_use = old_thd;

      if (error)
      {
        int actual_error= convert_handler_error(error, thd, table);
        bool idempotent_error= (idempotent_error_code(error) &&
                               (slave_exec_mode == SLAVE_EXEC_MODE_IDEMPOTENT));
        bool ignored_error= (idempotent_error == 0 ?
                             ignored_error_code(actual_error) : 0);

        if (idempotent_error || ignored_error)
        {
          if (global_system_variables.log_warnings)
            slave_rows_error_report(WARNING_LEVEL, error, rli, thd, table,
                                    get_type_str(),
                                    const_cast<Relay_log_info*>(rli)->get_rpl_log_name(),
                                    (ulong) log_pos);
          clear_all_errors(thd, const_cast<Relay_log_info*>(rli));
          error= 0;
          if (idempotent_error == 0)
            break;
        }
      }

      /*
       If m_curr_row_end  was not set during event execution (e.g., because
       of errors) we can't proceed to the next row. If the error is transient
       (i.e., error==0 at this point) we must call unpack_current_row() to set 
       m_curr_row_end.
      */ 
   
      DBUG_PRINT("info", ("curr_row: 0x%lu; curr_row_end: 0x%lu; rows_end: 0x%lu",
                          (ulong) m_curr_row, (ulong) m_curr_row_end, (ulong) m_rows_end));

      if (!m_curr_row_end && !error)
        error= unpack_current_row(rli, &m_cols);
  
      // at this moment m_curr_row_end should be set
      DBUG_ASSERT(error || m_curr_row_end != NULL); 
      DBUG_ASSERT(error || m_curr_row <= m_curr_row_end);
      DBUG_ASSERT(error || m_curr_row_end <= m_rows_end);
  
      m_curr_row= m_curr_row_end;
 
      if (error == 0 && !transactional_table)
        thd->transaction.all.modified_non_trans_table=
          thd->transaction.stmt.modified_non_trans_table= TRUE;

      if (m_curr_row == m_rows_end)
        break;
    } // row processing loop

    {/**
         The following failure injecion works in cooperation with tests 
         setting @@global.debug= 'd,stop_slave_middle_group'.
         The sql thread receives the killed status and will proceed 
         to shutdown trying to finish incomplete events group.
     */
      DBUG_EXECUTE_IF("stop_slave_middle_group",
                      if (thd->transaction.all.modified_non_trans_table)
                        const_cast<Relay_log_info*>(rli)->abort_slave= 1;);
    }

    if ((error= do_after_row_operations(rli, error)) &&
        ignored_error_code(convert_handler_error(error, thd, table)))
    {

      if (global_system_variables.log_warnings)
        slave_rows_error_report(WARNING_LEVEL, error, rli, thd, table,
                                get_type_str(),
                                const_cast<Relay_log_info*>(rli)->get_rpl_log_name(),
                                (ulong) log_pos);
      clear_all_errors(thd, const_cast<Relay_log_info*>(rli));
      error= 0;
    }
  } // if (table)

  
  if (error)
  {
    slave_rows_error_report(ERROR_LEVEL, error, rli, thd, table,
                             get_type_str(),
                             const_cast<Relay_log_info*>(rli)->get_rpl_log_name(),
                             (ulong) log_pos);
    /*
      @todo We should probably not call
      reset_current_stmt_binlog_format_row() from here.

      Note: this applies to log_event_old.cc too.
      /Sven
    */
    thd->reset_current_stmt_binlog_format_row();
    thd->is_slave_error= 1;
    DBUG_RETURN(error);
  }

  if (get_flags(STMT_END_F) && (error= rows_event_stmt_cleanup(rli, thd)))
    slave_rows_error_report(ERROR_LEVEL,
                            thd->is_error() ? 0 : error,
                            rli, thd, table,
                            get_type_str(),
                            const_cast<Relay_log_info*>(rli)->get_rpl_log_name(),
                            (ulong) log_pos);
  DBUG_RETURN(error);
}

Log_event::enum_skip_reason
Rows_log_event::do_shall_skip(Relay_log_info *rli)
{
  /*
    If the slave skip counter is 1 and this event does not end a
    statement, then we should not start executing on the next event.
    Otherwise, we defer the decision to the normal skipping logic.
  */
  if (rli->slave_skip_counter == 1 && !get_flags(STMT_END_F))
    return Log_event::EVENT_SKIP_IGNORE;
  else
    return Log_event::do_shall_skip(rli);
}

/**
   The function is called at Rows_log_event statement commit time,
   normally from Rows_log_event::do_update_pos() and possibly from
   Query_log_event::do_apply_event() of the COMMIT.
   The function commits the last statement for engines, binlog and
   releases resources have been allocated for the statement.
  
   @retval  0         Ok.
   @retval  non-zero  Error at the commit.
 */

static int rows_event_stmt_cleanup(Relay_log_info const *rli, THD * thd)
{
  int error;
  {
    /*
      This is the end of a statement or transaction, so close (and
      unlock) the tables we opened when processing the
      Table_map_log_event starting the statement.

      OBSERVER.  This will clear *all* mappings, not only those that
      are open for the table. There is not good handle for on-close
      actions for tables.

      NOTE. Even if we have no table ('table' == 0) we still need to be
      here, so that we increase the group relay log position. If we didn't, we
      could have a group relay log position which lags behind "forever"
      (assume the last master's transaction is ignored by the slave because of
      replicate-ignore rules).
    */
    error= thd->binlog_flush_pending_rows_event(TRUE);

    /*
      If this event is not in a transaction, the call below will, if some
      transactional storage engines are involved, commit the statement into
      them and flush the pending event to binlog.
      If this event is in a transaction, the call will do nothing, but a
      Xid_log_event will come next which will, if some transactional engines
      are involved, commit the transaction and flush the pending event to the
      binlog.
    */
    error|= (error ? trans_rollback_stmt(thd) : trans_commit_stmt(thd));

    /*
      Now what if this is not a transactional engine? we still need to
      flush the pending event to the binlog; we did it with
      thd->binlog_flush_pending_rows_event(). Note that we imitate
      what is done for real queries: a call to
      ha_autocommit_or_rollback() (sometimes only if involves a
      transactional engine), and a call to be sure to have the pending
      event flushed.
    */

    /*
      @todo We should probably not call
      reset_current_stmt_binlog_format_row() from here.

      Note: this applies to log_event_old.cc too

      Btw, the previous comment about transactional engines does not
      seem related to anything that happens here.
      /Sven
    */
    thd->reset_current_stmt_binlog_format_row();

    const_cast<Relay_log_info*>(rli)->cleanup_context(thd, 0);
  }
  return error;
}

/**
   The method either increments the relay log position or
   commits the current statement and increments the master group 
   possition if the event is STMT_END_F flagged and
   the statement corresponds to the autocommit query (i.e replicated
   without wrapping in BEGIN/COMMIT)

   @retval 0         Success
   @retval non-zero  Error in the statement commit
 */
int
Rows_log_event::do_update_pos(Relay_log_info *rli)
{
  DBUG_ENTER("Rows_log_event::do_update_pos");
  int error= 0;

  DBUG_PRINT("info", ("flags: %s",
                      get_flags(STMT_END_F) ? "STMT_END_F " : ""));

  if (get_flags(STMT_END_F))
  {
    /*
      Indicate that a statement is finished.
      Step the group log position if we are not in a transaction,
      otherwise increase the event log position.
    */
    rli->stmt_done(log_pos);
    /*
      Clear any errors in thd->net.last_err*. It is not known if this is
      needed or not. It is believed that any errors that may exist in
      thd->net.last_err* are allowed. Examples of errors are "key not
      found", which is produced in the test case rpl_row_conflicts.test
    */
    thd->clear_error();
  }
  else
  {
    rli->inc_event_relay_log_pos();
  }

  DBUG_RETURN(error);
}

#endif /* !defined(MYSQL_CLIENT) && defined(HAVE_REPLICATION) */

#ifndef MYSQL_CLIENT
bool Rows_log_event::write_data_header(IO_CACHE *file)
{
  uchar buf[ROWS_HEADER_LEN];	// No need to init the buffer
  DBUG_ASSERT(m_table_id != ~0UL);
  DBUG_EXECUTE_IF("old_row_based_repl_4_byte_map_id_master",
                  {
                    int4store(buf + 0, m_table_id);
                    int2store(buf + 4, m_flags);
                    return (wrapper_my_b_safe_write(file, buf, 6));
                  });
  int6store(buf + RW_MAPID_OFFSET, (ulonglong)m_table_id);
  int2store(buf + RW_FLAGS_OFFSET, m_flags);
  return (wrapper_my_b_safe_write(file, buf, ROWS_HEADER_LEN));
}

bool Rows_log_event::write_data_body(IO_CACHE*file)
{
  /*
     Note that this should be the number of *bits*, not the number of
     bytes.
  */
  uchar sbuf[sizeof(m_width) + 1];
  my_ptrdiff_t const data_size= m_rows_cur - m_rows_buf;
  bool res= false;
  uchar *const sbuf_end= net_store_length(sbuf, (size_t) m_width);
  DBUG_ASSERT(static_cast<size_t>(sbuf_end - sbuf) <= sizeof(sbuf));

  DBUG_DUMP("m_width", sbuf, (size_t) (sbuf_end - sbuf));
  res= res || wrapper_my_b_safe_write(file, sbuf, (size_t) (sbuf_end - sbuf));

  DBUG_DUMP("m_cols", (uchar*) m_cols.bitmap, no_bytes_in_map(&m_cols));
  res= res || wrapper_my_b_safe_write(file, (uchar*) m_cols.bitmap,
                              no_bytes_in_map(&m_cols));
  /*
    TODO[refactor write]: Remove the "down cast" here (and elsewhere).
   */
  if (get_type_code() == UPDATE_ROWS_EVENT)
  {
    DBUG_DUMP("m_cols_ai", (uchar*) m_cols_ai.bitmap,
              no_bytes_in_map(&m_cols_ai));
    res= res || wrapper_my_b_safe_write(file, (uchar*) m_cols_ai.bitmap,
                                no_bytes_in_map(&m_cols_ai));
  }
  DBUG_DUMP("rows", m_rows_buf, data_size);
  res= res || wrapper_my_b_safe_write(file, m_rows_buf, (size_t) data_size);

  return res;

}
#endif

#if defined(HAVE_REPLICATION) && !defined(MYSQL_CLIENT)
void Rows_log_event::pack_info(Protocol *protocol)
{
  char buf[256];
  char const *const flagstr=
    get_flags(STMT_END_F) ? " flags: STMT_END_F" : "";
  size_t bytes= my_snprintf(buf, sizeof(buf),
                               "table_id: %lu%s", m_table_id, flagstr);
  protocol->store(buf, bytes, &my_charset_bin);
}
#endif

#ifdef MYSQL_CLIENT
void Rows_log_event::print_helper(FILE *file,
                                  PRINT_EVENT_INFO *print_event_info,
                                  char const *const name)
{
  IO_CACHE *const head= &print_event_info->head_cache;
  IO_CACHE *const body= &print_event_info->body_cache;
  if (!print_event_info->short_form)
  {
    bool const last_stmt_event= get_flags(STMT_END_F);
    print_header(head, print_event_info, !last_stmt_event);
    my_b_printf(head, "\t%s: table id %lu%s\n",
                name, m_table_id,
                last_stmt_event ? " flags: STMT_END_F" : "");
    print_base64(body, print_event_info, !last_stmt_event);
  }
}
#endif

/**************************************************************************
	Table_map_log_event member functions and support functions
**************************************************************************/

/**
  @page How replication of field metadata works.
  
  When a table map is created, the master first calls 
  Table_map_log_event::save_field_metadata() which calculates how many 
  values will be in the field metadata. Only those fields that require the 
  extra data are added. The method also loops through all of the fields in 
  the table calling the method Field::save_field_metadata() which returns the
  values for the field that will be saved in the metadata and replicated to
  the slave. Once all fields have been processed, the table map is written to
  the binlog adding the size of the field metadata and the field metadata to
  the end of the body of the table map.

  When a table map is read on the slave, the field metadata is read from the 
  table map and passed to the table_def class constructor which saves the 
  field metadata from the table map into an array based on the type of the 
  field. Field metadata values not present (those fields that do not use extra 
  data) in the table map are initialized as zero (0). The array size is the 
  same as the columns for the table on the slave.

  Additionally, values saved for field metadata on the master are saved as a 
  string of bytes (uchar) in the binlog. A field may require 1 or more bytes
  to store the information. In cases where values require multiple bytes 
  (e.g. values > 255), the endian-safe methods are used to properly encode 
  the values on the master and decode them on the slave. When the field
  metadata values are captured on the slave, they are stored in an array of
  type uint16. This allows the least number of casts to prevent casting bugs
  when the field metadata is used in comparisons of field attributes. When
  the field metadata is used for calculating addresses in pointer math, the
  type used is uint32. 
*/

#if !defined(MYSQL_CLIENT)
/**
  Save the field metadata based on the real_type of the field.
  The metadata saved depends on the type of the field. Some fields
  store a single byte for pack_length() while others store two bytes
  for field_length (max length).
  
  @retval  0  Ok.

  @todo
  We may want to consider changing the encoding of the information.
  Currently, the code attempts to minimize the number of bytes written to 
  the tablemap. There are at least two other alternatives; 1) using 
  net_store_length() to store the data allowing it to choose the number of
  bytes that are appropriate thereby making the code much easier to 
  maintain (only 1 place to change the encoding), or 2) use a fixed number
  of bytes for each field. The problem with option 1 is that net_store_length()
  will use one byte if the value < 251, but 3 bytes if it is > 250. Thus,
  for fields like CHAR which can be no larger than 255 characters, the method
  will use 3 bytes when the value is > 250. Further, every value that is
  encoded using 2 parts (e.g., pack_length, field_length) will be numerically
  > 250 therefore will use 3 bytes for eah value. The problem with option 2
  is less wasteful for space but does waste 1 byte for every field that does
  not encode 2 parts. 
*/
int Table_map_log_event::save_field_metadata()
{
  DBUG_ENTER("Table_map_log_event::save_field_metadata");
  int index= 0;
  for (unsigned int i= 0 ; i < m_table->s->fields ; i++)
  {
    DBUG_PRINT("debug", ("field_type: %d", m_coltype[i]));
    index+= m_table->s->field[i]->save_field_metadata(&m_field_metadata[index]);
  }
  DBUG_RETURN(index);
}
#endif /* !defined(MYSQL_CLIENT) */

/*
  Constructor used to build an event for writing to the binary log.
  Mats says tbl->s lives longer than this event so it's ok to copy pointers
  (tbl->s->db etc) and not pointer content.
 */
#if !defined(MYSQL_CLIENT)
Table_map_log_event::Table_map_log_event(THD *thd, TABLE *tbl, ulong tid,
                                         bool is_transactional)
  : Log_event(thd, 0, is_transactional),
    m_table(tbl),
    m_dbnam(tbl->s->db.str),
    m_dblen(m_dbnam ? tbl->s->db.length : 0),
    m_tblnam(tbl->s->table_name.str),
    m_tbllen(tbl->s->table_name.length),
    m_colcnt(tbl->s->fields),
    m_memory(NULL),
    m_table_id(tid),
    m_flags(TM_BIT_LEN_EXACT_F),
    m_data_size(0),
    m_field_metadata(0),
    m_field_metadata_size(0),
    m_null_bits(0),
    m_meta_memory(NULL)
{
  uchar cbuf[sizeof(m_colcnt) + 1];
  uchar *cbuf_end;
  DBUG_ASSERT(m_table_id != ~0UL);
  /*
    In TABLE_SHARE, "db" and "table_name" are 0-terminated (see this comment in
    table.cc / alloc_table_share():
      Use the fact the key is db/0/table_name/0
    As we rely on this let's assert it.
  */
  DBUG_ASSERT((tbl->s->db.str == 0) ||
              (tbl->s->db.str[tbl->s->db.length] == 0));
  DBUG_ASSERT(tbl->s->table_name.str[tbl->s->table_name.length] == 0);


  m_data_size=  TABLE_MAP_HEADER_LEN;
  DBUG_EXECUTE_IF("old_row_based_repl_4_byte_map_id_master", m_data_size= 6;);
  m_data_size+= m_dblen + 2;	// Include length and terminating \0
  m_data_size+= m_tbllen + 2;	// Include length and terminating \0
  cbuf_end= net_store_length(cbuf, (size_t) m_colcnt);
  DBUG_ASSERT(static_cast<size_t>(cbuf_end - cbuf) <= sizeof(cbuf));
  m_data_size+= (cbuf_end - cbuf) + m_colcnt;	// COLCNT and column types

  /* If malloc fails, caught in is_valid() */
  if ((m_memory= (uchar*) my_malloc(m_colcnt, MYF(MY_WME))))
  {
    m_coltype= reinterpret_cast<uchar*>(m_memory);
    for (unsigned int i= 0 ; i < m_table->s->fields ; ++i)
      m_coltype[i]= m_table->field[i]->type();
  }

  /*
    Calculate a bitmap for the results of maybe_null() for all columns.
    The bitmap is used to determine when there is a column from the master
    that is not on the slave and is null and thus not in the row data during
    replication.
  */
  uint num_null_bytes= (m_table->s->fields + 7) / 8;
  m_data_size+= num_null_bytes;
  m_meta_memory= (uchar *)my_multi_malloc(MYF(MY_WME),
                                 &m_null_bits, num_null_bytes,
                                 &m_field_metadata, (m_colcnt * 2),
                                 NULL);

  bzero(m_field_metadata, (m_colcnt * 2));

  /*
    Create an array for the field metadata and store it.
  */
  m_field_metadata_size= save_field_metadata();
  DBUG_ASSERT(m_field_metadata_size <= (m_colcnt * 2));

  /*
    Now set the size of the data to the size of the field metadata array
    plus one or three bytes (see pack.c:net_store_length) for number of 
    elements in the field metadata array.
  */
  if (m_field_metadata_size < 251)
    m_data_size+= m_field_metadata_size + 1; 
  else
    m_data_size+= m_field_metadata_size + 3; 

  bzero(m_null_bits, num_null_bytes);
  for (unsigned int i= 0 ; i < m_table->s->fields ; ++i)
    if (m_table->field[i]->maybe_null())
      m_null_bits[(i / 8)]+= 1 << (i % 8);

}
#endif /* !defined(MYSQL_CLIENT) */

/*
  Constructor used by slave to read the event from the binary log.
 */
#if defined(HAVE_REPLICATION)
Table_map_log_event::Table_map_log_event(const char *buf, uint event_len,
                                         const Format_description_log_event
                                         *description_event)

  : Log_event(buf, description_event),
#ifndef MYSQL_CLIENT
    m_table(NULL),
#endif
    m_dbnam(NULL), m_dblen(0), m_tblnam(NULL), m_tbllen(0),
    m_colcnt(0), m_coltype(0),
    m_memory(NULL), m_table_id(ULONG_MAX), m_flags(0),
    m_data_size(0), m_field_metadata(0), m_field_metadata_size(0),
    m_null_bits(0), m_meta_memory(NULL)
{
  unsigned int bytes_read= 0;
  DBUG_ENTER("Table_map_log_event::Table_map_log_event(const char*,uint,...)");

  uint8 common_header_len= description_event->common_header_len;
  uint8 post_header_len= description_event->post_header_len[TABLE_MAP_EVENT-1];
  DBUG_PRINT("info",("event_len: %u  common_header_len: %d  post_header_len: %d",
                     event_len, common_header_len, post_header_len));

  /*
    Don't print debug messages when running valgrind since they can
    trigger false warnings.
   */
#ifndef HAVE_purify
  DBUG_DUMP("event buffer", (uchar*) buf, event_len);
#endif

  /* Read the post-header */
  const char *post_start= buf + common_header_len;

  post_start+= TM_MAPID_OFFSET;
  if (post_header_len == 6)
  {
    /* Master is of an intermediate source tree before 5.1.4. Id is 4 bytes */
    m_table_id= uint4korr(post_start);
    post_start+= 4;
  }
  else
  {
    DBUG_ASSERT(post_header_len == TABLE_MAP_HEADER_LEN);
    m_table_id= (ulong) uint6korr(post_start);
    post_start+= TM_FLAGS_OFFSET;
  }

  DBUG_ASSERT(m_table_id != ~0UL);

  m_flags= uint2korr(post_start);

  /* Read the variable part of the event */
  const char *const vpart= buf + common_header_len + post_header_len;

  /* Extract the length of the various parts from the buffer */
  uchar const *const ptr_dblen= (uchar const*)vpart + 0;
  m_dblen= *(uchar*) ptr_dblen;

  /* Length of database name + counter + terminating null */
  uchar const *const ptr_tbllen= ptr_dblen + m_dblen + 2;
  m_tbllen= *(uchar*) ptr_tbllen;

  /* Length of table name + counter + terminating null */
  uchar const *const ptr_colcnt= ptr_tbllen + m_tbllen + 2;
  uchar *ptr_after_colcnt= (uchar*) ptr_colcnt;
  m_colcnt= net_field_length(&ptr_after_colcnt);

  DBUG_PRINT("info",("m_dblen: %lu  off: %ld  m_tbllen: %lu  off: %ld  m_colcnt: %lu  off: %ld",
                     (ulong) m_dblen, (long) (ptr_dblen-(const uchar*)vpart), 
                     (ulong) m_tbllen, (long) (ptr_tbllen-(const uchar*)vpart),
                     m_colcnt, (long) (ptr_colcnt-(const uchar*)vpart)));

  /* Allocate mem for all fields in one go. If fails, caught in is_valid() */
  m_memory= (uchar*) my_multi_malloc(MYF(MY_WME),
                                     &m_dbnam, (uint) m_dblen + 1,
                                     &m_tblnam, (uint) m_tbllen + 1,
                                     &m_coltype, (uint) m_colcnt,
                                     NullS);

  if (m_memory)
  {
    /* Copy the different parts into their memory */
    strncpy(const_cast<char*>(m_dbnam), (const char*)ptr_dblen  + 1, m_dblen + 1);
    strncpy(const_cast<char*>(m_tblnam), (const char*)ptr_tbllen + 1, m_tbllen + 1);
    memcpy(m_coltype, ptr_after_colcnt, m_colcnt);

    ptr_after_colcnt= ptr_after_colcnt + m_colcnt;
    bytes_read= (uint) (ptr_after_colcnt - (uchar *)buf);
    DBUG_PRINT("info", ("Bytes read: %d.\n", bytes_read));
    if (bytes_read < event_len)
    {
      m_field_metadata_size= net_field_length(&ptr_after_colcnt);
      DBUG_ASSERT(m_field_metadata_size <= (m_colcnt * 2));
      uint num_null_bytes= (m_colcnt + 7) / 8;
      m_meta_memory= (uchar *)my_multi_malloc(MYF(MY_WME),
                                     &m_null_bits, num_null_bytes,
                                     &m_field_metadata, m_field_metadata_size,
                                     NULL);
      memcpy(m_field_metadata, ptr_after_colcnt, m_field_metadata_size);
      ptr_after_colcnt= (uchar*)ptr_after_colcnt + m_field_metadata_size;
      memcpy(m_null_bits, ptr_after_colcnt, num_null_bytes);
    }
  }

  DBUG_VOID_RETURN;
}
#endif

Table_map_log_event::~Table_map_log_event()
{
  my_free(m_meta_memory);
  my_free(m_memory);
}

/*
  Return value is an error code, one of:

      -1     Failure to open table   [from open_tables()]
       0     Success
       1     No room for more tables [from set_table()]
       2     Out of memory           [from set_table()]
       3     Wrong table definition
       4     Daisy-chaining RBR with SBR not possible
 */

#if !defined(MYSQL_CLIENT) && defined(HAVE_REPLICATION)
int Table_map_log_event::do_apply_event(Relay_log_info const *rli)
{
  RPL_TABLE_LIST *table_list;
  char *db_mem, *tname_mem, *ptr;
  size_t dummy_len;
  void *memory;
  DBUG_ENTER("Table_map_log_event::do_apply_event(Relay_log_info*)");
  DBUG_ASSERT(rli->info_thd == thd);

  /* Step the query id to mark what columns that are actually used. */
  thd->set_query_id(next_query_id());

  if (!(memory= my_multi_malloc(MYF(MY_WME),
                                &table_list, (uint) sizeof(RPL_TABLE_LIST),
                                &db_mem, (uint) NAME_LEN + 1,
                                &tname_mem, (uint) NAME_LEN + 1,
                                NullS)))
    DBUG_RETURN(HA_ERR_OUT_OF_MEM);

  strmov(db_mem, rpl_filter->get_rewrite_db(m_dbnam, &dummy_len));
  strmov(tname_mem, m_tblnam);

  table_list->init_one_table(db_mem, strlen(db_mem),
                             tname_mem, strlen(tname_mem),
                             tname_mem, TL_WRITE);

  table_list->table_id= m_table_id;
  table_list->updating= 1;
<<<<<<< HEAD
=======
  strmov(table_list->db, m_dbnam);
  strmov(table_list->table_name, m_tblnam);
>>>>>>> 8dc2bc82

  
  if (lower_case_table_names == 1)
  {
    my_casedn_str(system_charset_info, table_list->db);
    my_casedn_str(system_charset_info, table_list->table_name);
  }

  /* rewrite rules changed the database */
  if ((ptr= (char*) rpl_filter->get_rewrite_db(table_list->db, &dummy_len)) !=
      table_list->db)
    strmov(table_list->db, ptr);
  int error= 0;

  if (rli->info_thd->slave_thread /* filtering is for slave only */ &&
      (!rpl_filter->db_ok(table_list->db) ||
       (rpl_filter->is_on() && !rpl_filter->tables_ok("", table_list))))
  {
    my_free(memory);
  }
  else
  {
    DBUG_ASSERT(thd->lex->query_tables != table_list);

    /*
      Use placement new to construct the table_def instance in the
      memory allocated for it inside table_list.

      The memory allocated by the table_def structure (i.e., not the
      memory allocated *for* the table_def structure) is released
      inside Relay_log_info::clear_tables_to_lock() by calling the
      table_def destructor explicitly.
    */
    new (&table_list->m_tabledef)
      table_def(m_coltype, m_colcnt,
                m_field_metadata, m_field_metadata_size,
                m_null_bits, m_flags);
    table_list->m_tabledef_valid= TRUE;
    table_list->open_type= OT_BASE_ONLY;

    /*
      We record in the slave's information that the table should be
      locked by linking the table into the list of tables to lock.
    */
    table_list->next_global= table_list->next_local= rli->tables_to_lock;
    const_cast<Relay_log_info*>(rli)->tables_to_lock= table_list;
    const_cast<Relay_log_info*>(rli)->tables_to_lock_count++;
    /* 'memory' is freed in clear_tables_to_lock */
  }

  DBUG_RETURN(error);
}

Log_event::enum_skip_reason
Table_map_log_event::do_shall_skip(Relay_log_info *rli)
{
  /*
    If the slave skip counter is 1, then we should not start executing
    on the next event.
  */
  return continue_group(rli);
}

int Table_map_log_event::do_update_pos(Relay_log_info *rli)
{
  rli->inc_event_relay_log_pos();
  return 0;
}

#endif /* !defined(MYSQL_CLIENT) && defined(HAVE_REPLICATION) */

#ifndef MYSQL_CLIENT
bool Table_map_log_event::write_data_header(IO_CACHE *file)
{
  DBUG_ASSERT(m_table_id != ~0UL);
  uchar buf[TABLE_MAP_HEADER_LEN];
  DBUG_EXECUTE_IF("old_row_based_repl_4_byte_map_id_master",
                  {
                    int4store(buf + 0, m_table_id);
                    int2store(buf + 4, m_flags);
                    return (wrapper_my_b_safe_write(file, buf, 6));
                  });
  int6store(buf + TM_MAPID_OFFSET, (ulonglong)m_table_id);
  int2store(buf + TM_FLAGS_OFFSET, m_flags);
  return (wrapper_my_b_safe_write(file, buf, TABLE_MAP_HEADER_LEN));
}

bool Table_map_log_event::write_data_body(IO_CACHE *file)
{
  DBUG_ASSERT(m_dbnam != NULL);
  DBUG_ASSERT(m_tblnam != NULL);
  /* We use only one byte per length for storage in event: */
  DBUG_ASSERT(m_dblen < 128);
  DBUG_ASSERT(m_tbllen < 128);

  uchar const dbuf[]= { (uchar) m_dblen };
  uchar const tbuf[]= { (uchar) m_tbllen };

  uchar cbuf[sizeof(m_colcnt) + 1];
  uchar *const cbuf_end= net_store_length(cbuf, (size_t) m_colcnt);
  DBUG_ASSERT(static_cast<size_t>(cbuf_end - cbuf) <= sizeof(cbuf));

  /*
    Store the size of the field metadata.
  */
  uchar mbuf[sizeof(m_field_metadata_size)];
  uchar *const mbuf_end= net_store_length(mbuf, m_field_metadata_size);

  return (wrapper_my_b_safe_write(file, dbuf,      sizeof(dbuf)) ||
          wrapper_my_b_safe_write(file, (const uchar*)m_dbnam,   m_dblen+1) ||
          wrapper_my_b_safe_write(file, tbuf,      sizeof(tbuf)) ||
          wrapper_my_b_safe_write(file, (const uchar*)m_tblnam,  m_tbllen+1) ||
          wrapper_my_b_safe_write(file, cbuf, (size_t) (cbuf_end - cbuf)) ||
          wrapper_my_b_safe_write(file, m_coltype, m_colcnt) ||
          wrapper_my_b_safe_write(file, mbuf, (size_t) (mbuf_end - mbuf)) ||
          wrapper_my_b_safe_write(file, m_field_metadata, m_field_metadata_size),
          wrapper_my_b_safe_write(file, m_null_bits, (m_colcnt + 7) / 8));
 }
#endif

#if defined(HAVE_REPLICATION) && !defined(MYSQL_CLIENT)

/*
  Print some useful information for the SHOW BINARY LOG information
  field.
 */

#if defined(HAVE_REPLICATION) && !defined(MYSQL_CLIENT)
void Table_map_log_event::pack_info(Protocol *protocol)
{
    char buf[256];
    size_t bytes= my_snprintf(buf, sizeof(buf),
                                 "table_id: %lu (%s.%s)",
                              m_table_id, m_dbnam, m_tblnam);
    protocol->store(buf, bytes, &my_charset_bin);
}
#endif


#endif


#ifdef MYSQL_CLIENT
void Table_map_log_event::print(FILE *, PRINT_EVENT_INFO *print_event_info)
{
  if (!print_event_info->short_form)
  {
    print_header(&print_event_info->head_cache, print_event_info, TRUE);
    my_b_printf(&print_event_info->head_cache,
                "\tTable_map: `%s`.`%s` mapped to number %lu\n",
                m_dbnam, m_tblnam, m_table_id);
    print_base64(&print_event_info->body_cache, print_event_info, TRUE);
  }
}
#endif

/**************************************************************************
	Write_rows_log_event member functions
**************************************************************************/

/*
  Constructor used to build an event for writing to the binary log.
 */
#if !defined(MYSQL_CLIENT)
Write_rows_log_event::Write_rows_log_event(THD *thd_arg, TABLE *tbl_arg,
                                           ulong tid_arg,
                                           bool is_transactional)
  : Rows_log_event(thd_arg, tbl_arg, tid_arg, tbl_arg->write_set, is_transactional)
{
}
#endif

/*
  Constructor used by slave to read the event from the binary log.
 */
#ifdef HAVE_REPLICATION
Write_rows_log_event::Write_rows_log_event(const char *buf, uint event_len,
                                           const Format_description_log_event
                                           *description_event)
: Rows_log_event(buf, event_len, WRITE_ROWS_EVENT, description_event)
{
}
#endif

#if !defined(MYSQL_CLIENT) && defined(HAVE_REPLICATION)
int 
Write_rows_log_event::do_before_row_operations(const Slave_reporting_capability *const)
{
  int error= 0;

  /**
     todo: to introduce a property for the event (handler?) which forces
     applying the event in the replace (idempotent) fashion.
  */
  if ((slave_exec_mode == SLAVE_EXEC_MODE_IDEMPOTENT) ||
      (m_table->s->db_type()->db_type == DB_TYPE_NDBCLUSTER))
  {
    /*
      We are using REPLACE semantics and not INSERT IGNORE semantics
      when writing rows, that is: new rows replace old rows.  We need to
      inform the storage engine that it should use this behaviour.
    */
    
    /* Tell the storage engine that we are using REPLACE semantics. */
    thd->lex->duplicates= DUP_REPLACE;
    
    /*
      Pretend we're executing a REPLACE command: this is needed for
      InnoDB and NDB Cluster since they are not (properly) checking the
      lex->duplicates flag.
    */
    thd->lex->sql_command= SQLCOM_REPLACE;
    /* 
       Do not raise the error flag in case of hitting to an unique attribute
    */
    m_table->file->extra(HA_EXTRA_IGNORE_DUP_KEY);
    /* 
       NDB specific: update from ndb master wrapped as Write_rows
       so that the event should be applied to replace slave's row
    */
    m_table->file->extra(HA_EXTRA_WRITE_CAN_REPLACE);
    /* 
       NDB specific: if update from ndb master wrapped as Write_rows
       does not find the row it's assumed idempotent binlog applying
       is taking place; don't raise the error.
    */
    m_table->file->extra(HA_EXTRA_IGNORE_NO_KEY);
    /*
      TODO: the cluster team (Tomas?) says that it's better if the engine knows
      how many rows are going to be inserted, then it can allocate needed memory
      from the start.
    */
  }

  /*
    We need TIMESTAMP_NO_AUTO_SET otherwise ha_write_row() will not use fill
    any TIMESTAMP column with data from the row but instead will use
    the event's current time.
    As we replicate from TIMESTAMP to TIMESTAMP and slave has no extra
    columns, we know that all TIMESTAMP columns on slave will receive explicit
    data from the row, so TIMESTAMP_NO_AUTO_SET is ok.
    When we allow a table without TIMESTAMP to be replicated to a table having
    more columns including a TIMESTAMP column, or when we allow a TIMESTAMP
    column to be replicated into a BIGINT column and the slave's table has a
    TIMESTAMP column, then the slave's TIMESTAMP column will take its value
    from set_time() which we called earlier (consistent with SBR). And then in
    some cases we won't want TIMESTAMP_NO_AUTO_SET (will require some code to
    analyze if explicit data is provided for slave's TIMESTAMP columns).
  */
  m_table->timestamp_field_type= TIMESTAMP_NO_AUTO_SET;
  
  /* Honor next number column if present */
  m_table->next_number_field= m_table->found_next_number_field;
  /*
   * Fixed Bug#45999, In RBR, Store engine of Slave auto-generates new
   * sequence numbers for auto_increment fields if the values of them are 0.
   * If generateing a sequence number is decided by the values of
   * table->auto_increment_field_not_null and SQL_MODE(if includes
   * MODE_NO_AUTO_VALUE_ON_ZERO) in update_auto_increment function.
   * SQL_MODE of slave sql thread is always consistency with master's.
   * In RBR, auto_increment fields never are NULL.
   */
  m_table->auto_increment_field_not_null= TRUE;
  return error;
}

int 
Write_rows_log_event::do_after_row_operations(const Slave_reporting_capability *const,
                                              int error)
{
  int local_error= 0;
  m_table->next_number_field=0;
  m_table->auto_increment_field_not_null= FALSE;
  if ((slave_exec_mode == SLAVE_EXEC_MODE_IDEMPOTENT) ||
      m_table->s->db_type()->db_type == DB_TYPE_NDBCLUSTER)
  {
    m_table->file->extra(HA_EXTRA_NO_IGNORE_DUP_KEY);
    m_table->file->extra(HA_EXTRA_WRITE_CANNOT_REPLACE);
    /*
      resetting the extra with 
      table->file->extra(HA_EXTRA_NO_IGNORE_NO_KEY); 
      fires bug#27077
      explanation: file->reset() performs this duty
      ultimately. Still todo: fix
    */
  }
  if ((local_error= m_table->file->ha_end_bulk_insert()))
  {
    m_table->file->print_error(local_error, MYF(0));
  }
  return error? error : local_error;
}

#if !defined(MYSQL_CLIENT) && defined(HAVE_REPLICATION)

/*
  Check if there are more UNIQUE keys after the given key.
*/
static int
last_uniq_key(TABLE *table, uint keyno)
{
  while (++keyno < table->s->keys)
    if (table->key_info[keyno].flags & HA_NOSAME)
      return 0;
  return 1;
}

/**
   Check if an error is a duplicate key error.

   This function is used to check if an error code is one of the
   duplicate key error, i.e., and error code for which it is sensible
   to do a <code>get_dup_key()</code> to retrieve the duplicate key.

   @param errcode The error code to check.

   @return <code>true</code> if the error code is such that
   <code>get_dup_key()</code> will return true, <code>false</code>
   otherwise.
 */
bool
is_duplicate_key_error(int errcode)
{
  switch (errcode)
  {
  case HA_ERR_FOUND_DUPP_KEY:
  case HA_ERR_FOUND_DUPP_UNIQUE:
    return true;
  }
  return false;
}

/**
  Write the current row into event's table.

  The row is located in the row buffer, pointed by @c m_curr_row member.
  Number of columns of the row is stored in @c m_width member (it can be 
  different from the number of columns in the table to which we insert). 
  Bitmap @c m_cols indicates which columns are present in the row. It is assumed 
  that event's table is already open and pointed by @c m_table.

  If the same record already exists in the table it can be either overwritten 
  or an error is reported depending on the value of @c overwrite flag 
  (error reporting not yet implemented). Note that the matching record can be
  different from the row we insert if we use primary keys to identify records in
  the table.

  The row to be inserted can contain values only for selected columns. The 
  missing columns are filled with default values using @c prepare_record() 
  function. If a matching record is found in the table and @c overwritte is
  true, the missing columns are taken from it.

  @param  rli   Relay log info (needed for row unpacking).
  @param  overwrite  
                Shall we overwrite if the row already exists or signal 
                error (currently ignored).

  @returns Error code on failure, 0 on success.

  This method, if successful, sets @c m_curr_row_end pointer to point at the
  next row in the rows buffer. This is done when unpacking the row to be 
  inserted.

  @note If a matching record is found, it is either updated using 
  @c ha_update_row() or first deleted and then new record written.
*/ 

int
Rows_log_event::write_row(const Relay_log_info *const rli,
                          const bool overwrite)
{
  DBUG_ENTER("write_row");
  DBUG_ASSERT(m_table != NULL && thd != NULL);

  TABLE *table= m_table;  // pointer to event's table
  int error;
  int UNINIT_VAR(keynum);
  auto_afree_ptr<char> key(NULL);

  /* fill table->record[0] with default values */
  bool abort_on_warnings= (rli->info_thd->variables.sql_mode &
                           (MODE_STRICT_TRANS_TABLES | MODE_STRICT_ALL_TABLES));
  if ((error= prepare_record(table, &m_cols,
                             table->file->ht->db_type != DB_TYPE_NDBCLUSTER,
                             abort_on_warnings, m_curr_row == m_rows_buf)))
    DBUG_RETURN(error);
  
  /* unpack row into table->record[0] */
  if ((error= unpack_current_row(rli, &m_cols, abort_on_warnings)))
    DBUG_RETURN(error);

  // Temporary fix to find out why it fails [/Matz]
  memcpy(m_table->write_set->bitmap, m_cols.bitmap, (m_table->write_set->n_bits + 7) / 8);

  if (m_curr_row == m_rows_buf)
  {
    /* this is the first row to be inserted, we estimate the rows with
       the size of the first row and use that value to initialize
       storage engine for bulk insertion */
    DBUG_ASSERT(!(m_curr_row > m_curr_row_end));
    ulong estimated_rows= 0;
    if (m_curr_row < m_curr_row_end)
      estimated_rows= (m_rows_end - m_curr_row) / (m_curr_row_end - m_curr_row);
    else if (m_curr_row == m_curr_row_end)
      estimated_rows= 1;

    m_table->file->ha_start_bulk_insert(estimated_rows);
  }
  
  
#ifndef DBUG_OFF
  DBUG_DUMP("record[0]", table->record[0], table->s->reclength);
  DBUG_PRINT_BITSET("debug", "write_set = %s", table->write_set);
  DBUG_PRINT_BITSET("debug", "read_set = %s", table->read_set);
#endif

  /* 
    Try to write record. If a corresponding record already exists in the table,
    we try to change it using ha_update_row() if possible. Otherwise we delete
    it and repeat the whole process again. 

    TODO: Add safety measures against infinite looping. 
   */

  m_table->mark_columns_per_binlog_row_image();

  while ((error= table->file->ha_write_row(table->record[0])))
  {
    if (error == HA_ERR_LOCK_DEADLOCK ||
        error == HA_ERR_LOCK_WAIT_TIMEOUT ||
        (keynum= table->file->get_dup_key(error)) < 0 ||
        !overwrite)
    {
      DBUG_PRINT("info",("get_dup_key returns %d)", keynum));
      /*
        Deadlock, waiting for lock or just an error from the handler
        such as HA_ERR_FOUND_DUPP_KEY when overwrite is false.
        Retrieval of the duplicate key number may fail
        - either because the error was not "duplicate key" error
        - or because the information which key is not available
      */
      table->file->print_error(error, MYF(0));
      goto error;
    }
    /*
       We need to retrieve the old row into record[1] to be able to
       either update or delete the offending record.  We either:

       - use ha_rnd_pos() with a row-id (available as dupp_row) to the
         offending row, if that is possible (MyISAM and Blackhole), or else

       - use ha_index_read_idx_map() with the key that is duplicated, to
         retrieve the offending row.
     */
    if (table->file->ha_table_flags() & HA_DUPLICATE_POS)
    {
      DBUG_PRINT("info",("Locating offending record using ha_rnd_pos()"));

      if (table->file->inited && (error= table->file->ha_index_end()))
        DBUG_RETURN(error);
      if ((error= table->file->ha_rnd_init(FALSE)))
        DBUG_RETURN(error);

      error= table->file->ha_rnd_pos(table->record[1], table->file->dup_ref);

      table->file->ha_rnd_end();
      if (error)
      {
        DBUG_PRINT("info",("ha_rnd_pos() returns error %d",error));
        if (error == HA_ERR_RECORD_DELETED)
          error= HA_ERR_KEY_NOT_FOUND;
        table->file->print_error(error, MYF(0));
        goto error;
      }
    }
    else
    {
      DBUG_PRINT("info",("Locating offending record using index_read_idx()"));

      if (table->file->extra(HA_EXTRA_FLUSH_CACHE))
      {
        DBUG_PRINT("info",("Error when setting HA_EXTRA_FLUSH_CACHE"));
        error= my_errno;
        goto error;
      }

      if (key.get() == NULL)
      {
        key.assign(static_cast<char*>(my_alloca(table->s->max_unique_length)));
        if (key.get() == NULL)
        {
          DBUG_PRINT("info",("Can't allocate key buffer"));
          error= ENOMEM;
          goto error;
        }
      }

      key_copy((uchar*)key.get(), table->record[0], table->key_info + keynum,
               0);
      error= table->file->ha_index_read_idx_map(table->record[1], keynum,
                                                (const uchar*)key.get(),
                                                HA_WHOLE_KEY,
                                                HA_READ_KEY_EXACT);
      if (error)
      {
        DBUG_PRINT("info",("ha_index_read_idx_map() returns %s", HA_ERR(error)));
        if (error == HA_ERR_RECORD_DELETED)
          error= HA_ERR_KEY_NOT_FOUND;
        table->file->print_error(error, MYF(0));
        goto error;
      }
    }

    /*
       Now, record[1] should contain the offending row.  That
       will enable us to update it or, alternatively, delete it (so
       that we can insert the new row afterwards).
     */

    /*
      If row is incomplete we will use the record found to fill 
      missing columns.  
    */
    if (!get_flags(COMPLETE_ROWS_F))
    {
      restore_record(table,record[1]);
      error= unpack_current_row(rli, &m_cols);
    }

#ifndef DBUG_OFF
    DBUG_PRINT("debug",("preparing for update: before and after image"));
    DBUG_DUMP("record[1] (before)", table->record[1], table->s->reclength);
    DBUG_DUMP("record[0] (after)", table->record[0], table->s->reclength);
#endif

    /*
       REPLACE is defined as either INSERT or DELETE + INSERT.  If
       possible, we can replace it with an UPDATE, but that will not
       work on InnoDB if FOREIGN KEY checks are necessary.

       I (Matz) am not sure of the reason for the last_uniq_key()
       check as, but I'm guessing that it's something along the
       following lines.

       Suppose that we got the duplicate key to be a key that is not
       the last unique key for the table and we perform an update:
       then there might be another key for which the unique check will
       fail, so we're better off just deleting the row and inserting
       the correct row.
     */
    if (last_uniq_key(table, keynum) &&
        !table->file->referenced_by_foreign_key())
    {
      DBUG_PRINT("info",("Updating row using ha_update_row()"));
      error=table->file->ha_update_row(table->record[1],
                                       table->record[0]);
      switch (error) {
                
      case HA_ERR_RECORD_IS_THE_SAME:
        DBUG_PRINT("info",("ignoring HA_ERR_RECORD_IS_THE_SAME error from"
                           " ha_update_row()"));
        error= 0;
      
      case 0:
        break;
        
      default:    
        DBUG_PRINT("info",("ha_update_row() returns error %d",error));
        table->file->print_error(error, MYF(0));
      }
      
      goto error;
    }
    else
    {
      DBUG_PRINT("info",("Deleting offending row and trying to write new one again"));
      if ((error= table->file->ha_delete_row(table->record[1])))
      {
        DBUG_PRINT("info",("ha_delete_row() returns error %d",error));
        table->file->print_error(error, MYF(0));
        goto error;
      }
      /* Will retry ha_write_row() with the offending row removed. */
    }
  }

error:
  m_table->default_column_bitmaps();
  DBUG_RETURN(error);
}

#endif

int
Write_rows_log_event::do_exec_row(const Relay_log_info *const rli)
{
  DBUG_ASSERT(m_table != NULL);
  int error= write_row(rli, slave_exec_mode == SLAVE_EXEC_MODE_IDEMPOTENT);

  if (error && !thd->is_error())
  {
    DBUG_ASSERT(0);
    my_error(ER_UNKNOWN_ERROR, MYF(0));
  }

  return error;
}

#endif /* !defined(MYSQL_CLIENT) && defined(HAVE_REPLICATION) */

#ifdef MYSQL_CLIENT
void Write_rows_log_event::print(FILE *file, PRINT_EVENT_INFO* print_event_info)
{
  Rows_log_event::print_helper(file, print_event_info, "Write_rows");
}
#endif

/**************************************************************************
	Delete_rows_log_event member functions
**************************************************************************/

#if !defined(MYSQL_CLIENT) && defined(HAVE_REPLICATION)
/*
  Compares table->record[0] and table->record[1]

  Returns TRUE if different.
*/
static bool record_compare(TABLE *table, MY_BITMAP *cols)
{
  /*
    Need to set the X bit and the filler bits in both records since
    there are engines that do not set it correctly.

    In addition, since MyISAM checks that one hasn't tampered with the
    record, it is necessary to restore the old bytes into the record
    after doing the comparison.

    TODO[record format ndb]: Remove it once NDB returns correct
    records. Check that the other engines also return correct records.
   */

  DBUG_DUMP("record[0]", table->record[0], table->s->reclength);
  DBUG_DUMP("record[1]", table->record[1], table->s->reclength);

  bool result= FALSE;
  uchar saved_x[2]= {0, 0}, saved_filler[2]= {0, 0};

  if (table->s->null_bytes > 0)
  {
    for (int i = 0 ; i < 2 ; ++i)
    {
      /* 
        If we have an X bit then we need to take care of it.
      */
      if (!(table->s->db_options_in_use & HA_OPTION_PACK_RECORD))
      {
        saved_x[i]= table->record[i][0];
        table->record[i][0]|= 1U;
      }

      /*
         If (last_null_bit_pos == 0 && null_bytes > 1), then:

         X bit (if any) + N nullable fields + M Field_bit fields = 8 bits 

         Ie, the entire byte is used.
      */
      if (table->s->last_null_bit_pos > 0)
      {
        saved_filler[i]= table->record[i][table->s->null_bytes - 1];
        table->record[i][table->s->null_bytes - 1]|=
          256U - (1U << table->s->last_null_bit_pos);
      }
    }
  }

  if (table->s->blob_fields + table->s->varchar_fields == 0 &&
      bitmap_is_set_all(cols))
  {
    result= cmp_record(table,record[1]);
    goto record_compare_exit;
  }

  /* Compare null bits */
  if (bitmap_is_set_all(cols) &&
      memcmp(table->null_flags,
	     table->null_flags+table->s->rec_buff_length,
	     table->s->null_bytes))
  {
    result= TRUE;				// Diff in NULL value
    goto record_compare_exit;
  }

  /* Compare updated fields */
  for (Field **ptr=table->field ; 
       *ptr && ((*ptr)->field_index < cols->n_bits);
       ptr++)
  {
    if (bitmap_is_set(cols, (*ptr)->field_index))
    {
      if ((*ptr)->cmp_binary_offset(table->s->rec_buff_length))
      {
        result= TRUE;
        goto record_compare_exit;
      }
    }
  }

record_compare_exit:
  /*
    Restore the saved bytes.

    TODO[record format ndb]: Remove this code once NDB returns the
    correct record format.
  */
  if (table->s->null_bytes > 0)
  {
    for (int i = 0 ; i < 2 ; ++i)
    {
      if (!(table->s->db_options_in_use & HA_OPTION_PACK_RECORD))
        table->record[i][0]= saved_x[i];

      if (table->s->last_null_bit_pos)
        table->record[i][table->s->null_bytes - 1]= saved_filler[i];
    }
  }

  return result;
}


/**
  Checks if any of the columns in the given table is
  signaled in the bitmap.

  For each column in the given table checks if it is
  signaled in the bitmap. This is most useful when deciding
  whether a before image (BI) can be used or not for 
  searching a row. If no column is signaled, then the 
  image cannot be used for searching a record (regardless 
  of using position(), index scan or table scan). Here is 
  an example:

  MASTER> SET @@binlog_row_image='MINIMAL';
  MASTER> CREATE TABLE t1 (a int, b int, c int, primary key(c));
  SLAVE> CREATE TABLE t1 (a int, b int);
  MASTER> INSERT INTO t1 VALUES (1,2,3);
  MASTER> UPDATE t1 SET a=2 WHERE b=2;

  For the update statement only the PK (column c) is 
  logged in the before image (BI). As such, given that 
  the slave has no column c, it will not be able to 
  find the row, because BI has no values for the columns
  the slave knows about (column a and b).

  @param table   the table reference on the slave.
  @param cols the bitmap signaling columns available in 
                 the BI.

  @return TRUE if BI contains usable colums for searching, 
          FALSE otherwise.
*/
static
my_bool is_any_column_signaled_for_table(TABLE *table, MY_BITMAP *cols)
{

  int nfields_set= 0;
  for (Field **ptr=table->field ; 
       *ptr && ((*ptr)->field_index < cols->n_bits);
       ptr++)
  {
    if (bitmap_is_set(cols, (*ptr)->field_index))
      nfields_set++;
  }

  return (nfields_set != 0);
}

/**
  Checks if the fields in the given key are signaled in
  the bitmap.

  Validates whether the before image is usable for the
  given key. It can be the case that the before image
  does not contain values for the key (eg, master was
  using 'minimal' option for image logging and slave has
  different index structure on the table). Here is an
  example:

  MASTER> SET @@binlog_row_image='MINIMAL';
  MASTER> CREATE TABLE t1 (a int, b int, c int, primary key(c));
  SLAVE> CREATE TABLE t1 (a int, b int, c int, key(a,c));
  MASTER> INSERT INTO t1 VALUES (1,2,3);
  MASTER> UPDATE t1 SET a=2 WHERE b=2;

  When finding the row on the slave, one cannot use the
  index (a,c) to search for the row, because there is only
  data in the before image for column c. This function
  checks the fields needed for a given key and searches
  the bitmap to see if all the fields required are 
  signaled.
  
  @param keyinfo  reference to key.
  @param cols     the bitmap signaling which columns 
                  have available data.

  @return TRUE if all fields are signaled in the bitmap 
          for the given key, FALSE otherwise.
*/
static
my_bool are_all_columns_signaled_for_key(KEY *keyinfo, MY_BITMAP *cols)
{
  for (uint i=0 ; i < keyinfo->key_parts ;i++)
  {
    uint fieldnr= keyinfo->key_part[i].fieldnr - 1;
    if (fieldnr >= cols->n_bits || 
        !bitmap_is_set(cols, fieldnr))
      return FALSE;
  }
 
  return TRUE;
}

/**
  Searches the table for a given key that can be used
  according to the existing values, ie, columns set
  in the bitmap.

  The caller can specify which type of key to find by
  setting the following flags in the key_type parameter:

    - PRI_KEY_FLAG
      Returns the primary key.

    - UNIQUE_KEY_FLAG
      Returns a unique key (flagged with HA_NOSAME)

    - MULTIPLE_KEY_FLAG
      Returns a key that is not unique (flagged with HA_NOSAME 
      and without HA_NULL_PART_KEY) nor PK.

  The above flags can be used together, in which case, the
  search is conducted in the above listed order. Eg, the 
  following flag:

    (PRI_KEY_FLAG | UNIQUE_KEY_FLAG | MULTIPLE_KEY_FLAG)

  means that a primary key is returned if it is suitable. If
  not then the unique keys are searched. If no unique key is
  suitable, then the keys are searched. Finally, if no key
  is suitable, MAX_KEY is returned.

  @param table    reference to the table.
  @param bi_cols  a bitmap that filters out columns that should
                  not be considered while searching the key. 
                  Columns that should be considered are set.
  @param key_type the type of key to search for.

  @return MAX_KEY if no key, according to the key_type specified
          is suitable. Returns the key otherwise.

*/
static
uint
search_key_in_table(TABLE *table, MY_BITMAP *bi_cols, uint key_type)
{
  KEY *keyinfo;
  uint res= MAX_KEY;
  uint key;

  if (key_type & PRI_KEY_FLAG && (table->s->primary_key < MAX_KEY))
  {
    keyinfo= table->s->key_info + (uint) table->s->primary_key;
    if (are_all_columns_signaled_for_key(keyinfo, bi_cols)) 
      return table->s->primary_key;
  }

  if (key_type & UNIQUE_KEY_FLAG && table->s->uniques)
  {
    for (key=0,keyinfo= table->key_info ; 
         (key < table->s->keys) && (res == MAX_KEY);
         key++,keyinfo++)
    {
      /*
        - Unique keys cannot be disabled, thence we skip the check.
        - Skip unique keys with nullable parts
        - Skip primary keys
      */
      if (!((keyinfo->flags & (HA_NOSAME | HA_NULL_PART_KEY)) != HA_NOSAME) ||
          (key == table->s->primary_key))
        continue;
      res= are_all_columns_signaled_for_key(keyinfo, bi_cols) ? 
           key : MAX_KEY;

      if (res < MAX_KEY)
        return res;
    }
  }

  if (key_type & MULTIPLE_KEY_FLAG && table->s->keys)
  {
    for (key=0,keyinfo= table->key_info ; 
         (key < table->s->keys) && (res == MAX_KEY);
         key++,keyinfo++)
    {
      /*
        - Skip innactive keys
        - Skip unique keys without nullable parts
        - Skip primary keys
      */
      if (!(table->s->keys_in_use.is_set(key)) ||
          ((keyinfo->flags & (HA_NOSAME | HA_NULL_PART_KEY)) == HA_NOSAME) ||
          (key == table->s->primary_key))
        continue;

      res= are_all_columns_signaled_for_key(keyinfo, bi_cols) ? 
           key : MAX_KEY;

      if (res < MAX_KEY)
        return res;
    }
  }

  return res;
}


/**
  Locate the current row in event's table.

  The current row is pointed by @c m_curr_row. Member @c m_width tells how many 
  columns are there in the row (this can be differnet from the number of columns 
  in the table). It is assumed that event's table is already open and pointed 
  by @c m_table.

  If a corresponding record is found in the table it is stored in 
  @c m_table->record[0]. Note that when record is located based on a primary 
  key, it is possible that the record found differs from the row being located.

  If no key is specified or table does not have keys, a table scan is used to 
  find the row. In that case the row should be complete and contain values for
  all columns. However, it can still be shorter than the table, i.e. the table 
  can contain extra columns not present in the row. It is also possible that 
  the table has fewer columns than the row being located. 

  @returns Error code on failure, 0 on success. 
  
  @post In case of success @c m_table->record[0] contains the record found. 
  Also, the internal "cursor" of the table is positioned at the record found.

  @note If the engine allows random access of the records, a combination of
  @c position() and @c rnd_pos() will be used. 
 */


int Rows_log_event::find_row(const Relay_log_info *rli)
{
  DBUG_ENTER("Rows_log_event::find_row");

  DBUG_ASSERT(m_table && m_table->in_use != NULL);

  TABLE *table= m_table;
  int error= 0;
  KEY *keyinfo;
  uint key;

  /*
    rpl_row_tabledefs.test specifies that
    if the extra field on the slave does not have a default value
    and this is okay with Delete or Update events.
    Todo: fix wl3228 hld that requires defauls for all types of events
  */
  
  prepare_record(table, &m_cols, FALSE);
  error= unpack_current_row(rli, &m_cols);

  // Temporary fix to find out why it fails [/Matz]
  memcpy(m_table->read_set->bitmap, m_cols.bitmap, (m_table->read_set->n_bits + 7) / 8);

  if (!is_any_column_signaled_for_table(table, &m_cols))
  {
    error= HA_ERR_END_OF_FILE;
    goto err;
  }

#ifndef DBUG_OFF
  DBUG_PRINT("info",("looking for the following record"));
  DBUG_DUMP("record[0]", table->record[0], table->s->reclength);
#endif

  if ((key= search_key_in_table(table, &m_cols, PRI_KEY_FLAG)) >= MAX_KEY)
    /* we dont have a PK, or PK is not usable with BI values */
    goto INDEX_SCAN;

  if ((table->file->ha_table_flags() & HA_PRIMARY_KEY_REQUIRED_FOR_POSITION))
  {
    /*
      Use a more efficient method to fetch the record given by
      table->record[0] if the engine allows it.  We first compute a
      row reference using the position() member function (it will be
      stored in table->file->ref) and the use rnd_pos() to position
      the "cursor" (i.e., record[0] in this case) at the correct row.

      TODO: Add a check that the correct record has been fetched by
      comparing with the original record. Take into account that the
      record on the master and slave can be of different
      length. Something along these lines should work:

      ADD>>>  store_record(table,record[1]);
              int error= table->file->rnd_pos(table->record[0], table->file->ref);
      ADD>>>  DBUG_ASSERT(memcmp(table->record[1], table->record[0],
                                 table->s->reclength) == 0);

    */
    DBUG_PRINT("info",("locating record using primary key (position)"));
    int error;
    if (table->file->inited && (error= table->file->ha_index_end()))
      DBUG_RETURN(error);
    if ((error= table->file->ha_rnd_init(FALSE)))
      DBUG_RETURN(error);

    error= table->file->rnd_pos_by_record(table->record[0]);

    table->file->ha_rnd_end();
    if (error)
    {
      DBUG_PRINT("info",("rnd_pos returns error %d",error));
      if (error == HA_ERR_RECORD_DELETED)
        error= HA_ERR_KEY_NOT_FOUND;
      table->file->print_error(error, MYF(0));
    }
    DBUG_RETURN(error);
  }

  // We can't use position() - try other methods.
  
INDEX_SCAN:

  /*
    Save copy of the record in table->record[1]. It might be needed 
    later if linear search is used to find exact match.
   */ 
  store_record(table,record[1]);    

  if ((key= search_key_in_table(table, &m_cols, 
                                (PRI_KEY_FLAG | UNIQUE_KEY_FLAG | MULTIPLE_KEY_FLAG))) 
       >= MAX_KEY)
    /* we dont have a key, or no key is suitable for the BI values */
    goto TABLE_SCAN; 

  {
    keyinfo= table->key_info + key;


    DBUG_PRINT("info",("locating record using primary key (index_read)"));

    /* The key'th key is active and usable: search the table using the index */
    if (!table->file->inited && (error= table->file->ha_index_init(key, FALSE)))
    {
      DBUG_PRINT("info",("ha_index_init returns error %d",error));
      table->file->print_error(error, MYF(0));
      goto err;
    }

    /* Fill key data for the row */

    DBUG_ASSERT(m_key);
    key_copy(m_key, table->record[0], keyinfo, 0);

    /*
      Don't print debug messages when running valgrind since they can
      trigger false warnings.
     */
#ifndef HAVE_purify
    DBUG_DUMP("key data", m_key, keyinfo->key_length);
#endif

    /*
      We need to set the null bytes to ensure that the filler bit are
      all set when returning.  There are storage engines that just set
      the necessary bits on the bytes and don't set the filler bits
      correctly.
    */
    if (table->s->null_bytes > 0)
      table->record[0][table->s->null_bytes - 1]|=
        256U - (1U << table->s->last_null_bit_pos);

    if ((error= table->file->ha_index_read_map(table->record[0], m_key,
                                               HA_WHOLE_KEY,
                                               HA_READ_KEY_EXACT)))
    {
      DBUG_PRINT("info",("no record matching the key found in the table"));
      if (error == HA_ERR_RECORD_DELETED)
        error= HA_ERR_KEY_NOT_FOUND;
      table->file->print_error(error, MYF(0));
      table->file->ha_index_end();
      goto err;
    }

  /*
    Don't print debug messages when running valgrind since they can
    trigger false warnings.
   */
#ifndef HAVE_purify
    DBUG_PRINT("info",("found first matching record")); 
    DBUG_DUMP("record[0]", table->record[0], table->s->reclength);
#endif
    /*
      Below is a minor "optimization".  If the key (i.e., key number
      0) has the HA_NOSAME flag set, we know that we have found the
      correct record (since there can be no duplicates); otherwise, we
      have to compare the record with the one found to see if it is
      the correct one.

      CAVEAT! This behaviour is essential for the replication of,
      e.g., the mysql.proc table since the correct record *shall* be
      found using the primary key *only*.  There shall be no
      comparison of non-PK columns to decide if the correct record is
      found.  I can see no scenario where it would be incorrect to
      chose the row to change only using a PK or an UNNI.
    */
    if (keyinfo->flags & HA_NOSAME || key == table->s->primary_key)
    {
      /* Unique does not have non nullable part */
      if (!(table->key_info->flags & (HA_NULL_PART_KEY)))
      {
        table->file->ha_index_end();
        goto ok;
      }
      else
      {
        KEY *keyinfo= table->key_info;
        /*
          Unique has nullable part. We need to check if there is any field in the
          BI image that is null and part of UNNI.
        */
        bool null_found= FALSE;
        for (uint i=0; i < keyinfo->key_parts && !null_found; i++)
        {
          uint fieldnr= keyinfo->key_part[i].fieldnr - 1;
          Field **f= table->field+fieldnr;
          null_found= (*f)->is_null();
        }

        if (!null_found)
        {
          table->file->ha_index_end();
          goto ok;
        }

        /* else fall through to index scan */
      }
    }

    /*
      In case key is not unique, we still have to iterate over records found
      and find the one which is identical to the row given. A copy of the 
      record we are looking for is stored in record[1].
     */ 
    DBUG_PRINT("info",("non-unique index, scanning it to find matching record")); 

    while (record_compare(table, &m_cols))
    {
      /*
        We need to set the null bytes to ensure that the filler bit
        are all set when returning.  There are storage engines that
        just set the necessary bits on the bytes and don't set the
        filler bits correctly.

        TODO[record format ndb]: Remove this code once NDB returns the
        correct record format.
      */
      if (table->s->null_bytes > 0)
      {
        table->record[0][table->s->null_bytes - 1]|=
          256U - (1U << table->s->last_null_bit_pos);
      }

      while ((error= table->file->ha_index_next(table->record[0])))
      {
        /* We just skip records that has already been deleted */
        if (error == HA_ERR_RECORD_DELETED)
          continue;
        DBUG_PRINT("info",("no record matching the given row found"));
        table->file->print_error(error, MYF(0));
        table->file->ha_index_end();
        goto err;
      }
    }

    /*
      Have to restart the scan to be able to fetch the next row.
    */
    table->file->ha_index_end();
    goto ok;
  }

TABLE_SCAN:

  /* All that we can do now is rely on a table scan */
  {
    DBUG_PRINT("info",("locating record using table scan (ha_rnd_next)"));

    int restart_count= 0; // Number of times scanning has restarted from top

    /* We don't have a key: search the table using ha_rnd_next() */
    if ((error= table->file->ha_rnd_init(1)))
    {
      DBUG_PRINT("info",("error initializing table scan"
                         " (ha_rnd_init returns %d)",error));
      table->file->print_error(error, MYF(0));
      goto err;
    }

    /* Continue until we find the right record or have made a full loop */
    do
    {
  restart_ha_rnd_next:
      error= table->file->ha_rnd_next(table->record[0]);

      DBUG_PRINT("info", ("error: %s", HA_ERR(error)));
      switch (error) {

      case 0:
        break;

      /*
        If the record was deleted, we pick the next one without doing
        any comparisons.
      */
      case HA_ERR_RECORD_DELETED:
        goto restart_ha_rnd_next;

      case HA_ERR_END_OF_FILE:
        if (++restart_count < 2)
          table->file->ha_rnd_init(1);
        break;

      default:
        DBUG_PRINT("info", ("Failed to get next record"
                            " (ha_rnd_next returns %d)",error));
        table->file->print_error(error, MYF(0));
        table->file->ha_rnd_end();
        goto err;
      }
    }
    while (restart_count < 2 && record_compare(table, &m_cols));
    
    /* 
      Note: above record_compare will take into accout all record fields 
      which might be incorrect in case a partial row was given in the event
     */

    /*
      Have to restart the scan to be able to fetch the next row.
    */
    if (restart_count == 2)
      DBUG_PRINT("info", ("Record not found"));
    else
      DBUG_DUMP("record found", table->record[0], table->s->reclength);
    table->file->ha_rnd_end();

    DBUG_ASSERT(error == HA_ERR_END_OF_FILE || error == 0);
    goto err;
  }
ok:
  table->default_column_bitmaps();
  DBUG_RETURN(0);

err:
  table->default_column_bitmaps();
  DBUG_RETURN(error);
}

#endif

/*
  Constructor used to build an event for writing to the binary log.
 */

#ifndef MYSQL_CLIENT
Delete_rows_log_event::Delete_rows_log_event(THD *thd_arg, TABLE *tbl_arg,
                                             ulong tid,
                                             bool is_transactional)
  : Rows_log_event(thd_arg, tbl_arg, tid, tbl_arg->read_set, is_transactional)
{
}
#endif /* #if !defined(MYSQL_CLIENT) */

/*
  Constructor used by slave to read the event from the binary log.
 */
#ifdef HAVE_REPLICATION
Delete_rows_log_event::Delete_rows_log_event(const char *buf, uint event_len,
                                             const Format_description_log_event
                                             *description_event)
  : Rows_log_event(buf, event_len, DELETE_ROWS_EVENT, description_event)
{
}
#endif

#if !defined(MYSQL_CLIENT) && defined(HAVE_REPLICATION)

int 
Delete_rows_log_event::do_before_row_operations(const Slave_reporting_capability *const)
{
  if (m_table->s->keys > 0)
  {
    // Allocate buffer for key searches
    m_key= (uchar*)my_malloc(MAX_KEY_LENGTH, MYF(MY_WME));
    if (!m_key)
      return HA_ERR_OUT_OF_MEM;
  }

  return 0;
}

int 
Delete_rows_log_event::do_after_row_operations(const Slave_reporting_capability *const, 
                                               int error)
{
  /*error= ToDo:find out what this should really be, this triggers close_scan in nbd, returning error?*/
  m_table->file->ha_index_or_rnd_end();
  my_free(m_key);
  m_key= NULL;

  return error;
}

int Delete_rows_log_event::do_exec_row(const Relay_log_info *const rli)
{
  int error;
  DBUG_ASSERT(m_table != NULL);

  if (!(error= find_row(rli))) 
  { 

    m_table->mark_columns_per_binlog_row_image();
    /*
      Delete the record found, located in record[0]
    */
    error= m_table->file->ha_delete_row(m_table->record[0]);
    m_table->default_column_bitmaps();
  }
  return error;
}

#endif /* !defined(MYSQL_CLIENT) && defined(HAVE_REPLICATION) */

#ifdef MYSQL_CLIENT
void Delete_rows_log_event::print(FILE *file,
                                  PRINT_EVENT_INFO* print_event_info)
{
  Rows_log_event::print_helper(file, print_event_info, "Delete_rows");
}
#endif


/**************************************************************************
	Update_rows_log_event member functions
**************************************************************************/

/*
  Constructor used to build an event for writing to the binary log.
 */
#if !defined(MYSQL_CLIENT)
Update_rows_log_event::Update_rows_log_event(THD *thd_arg, TABLE *tbl_arg,
                                             ulong tid,
                                             bool is_transactional)
: Rows_log_event(thd_arg, tbl_arg, tid, tbl_arg->read_set, is_transactional)
{
  init(tbl_arg->write_set);
}

void Update_rows_log_event::init(MY_BITMAP const *cols)
{
  /* if bitmap_init fails, caught in is_valid() */
  if (likely(!bitmap_init(&m_cols_ai,
                          m_width <= sizeof(m_bitbuf_ai)*8 ? m_bitbuf_ai : NULL,
                          m_width,
                          false)))
  {
    /* Cols can be zero if this is a dummy binrows event */
    if (likely(cols != NULL))
    {
      memcpy(m_cols_ai.bitmap, cols->bitmap, no_bytes_in_map(cols));
      create_last_word_mask(&m_cols_ai);
    }
  }
}
#endif /* !defined(MYSQL_CLIENT) */


Update_rows_log_event::~Update_rows_log_event()
{
  if (m_cols_ai.bitmap == m_bitbuf_ai) // no my_malloc happened
    m_cols_ai.bitmap= 0; // so no my_free in bitmap_free
  bitmap_free(&m_cols_ai); // To pair with bitmap_init().
}


/*
  Constructor used by slave to read the event from the binary log.
 */
#ifdef HAVE_REPLICATION
Update_rows_log_event::Update_rows_log_event(const char *buf, uint event_len,
                                             const
                                             Format_description_log_event
                                             *description_event)
  : Rows_log_event(buf, event_len, UPDATE_ROWS_EVENT, description_event)
{
}
#endif

#if !defined(MYSQL_CLIENT) && defined(HAVE_REPLICATION)

int 
Update_rows_log_event::do_before_row_operations(const Slave_reporting_capability *const)
{
  if (m_table->s->keys > 0)
  {
    // Allocate buffer for key searches
    m_key= (uchar*)my_malloc(m_table->key_info->key_length, MYF(MY_WME));
    if (!m_key)
      return HA_ERR_OUT_OF_MEM;
  }

  m_table->timestamp_field_type= TIMESTAMP_NO_AUTO_SET;

  return 0;
}

int 
Update_rows_log_event::do_after_row_operations(const Slave_reporting_capability *const, 
                                               int error)
{
  /*error= ToDo:find out what this should really be, this triggers close_scan in nbd, returning error?*/
  m_table->file->ha_index_or_rnd_end();
  my_free(m_key); // Free for multi_malloc
  m_key= NULL;

  return error;
}

int 
Update_rows_log_event::do_exec_row(const Relay_log_info *const rli)
{
  DBUG_ASSERT(m_table != NULL);
  int error= 0;

  /**
     Check if update contains only values in AI for columns that do 
     not exist on the slave. If it does, we can just unpack the rows 
     and return (do nothing on the local table).

     NOTE: We do the following optimization and check only if there 
     are usable values on the AI and disregard the fact that there 
     might be usable values in the BI. In practice this means that 
     the slave will not go through find_row (since we have nothing
     on the record to update, why go looking for it?).

     If we wanted find_row to run anyway, we could move this
     check after find_row, but then we would have to face the fact
     that the slave might stop without finding the proper record 
     (because it might have incomplete BI), even though there were
     no values in AI.

     On the other hand, if AI has usable values but BI has not,
     then find_row will return an error (and the error is then
     propagated as it was already).
   */
  if (!is_any_column_signaled_for_table(m_table, &m_cols_ai))
  {
    /* 
      Read and discard images, because:
      1. AI does not contain any useful values to replay;
      2. BI is irrelevant if there is nothing useful in AI.
    */
    error = unpack_current_row(rli, &m_cols);
    m_curr_row= m_curr_row_end;
    error = error | unpack_current_row(rli, &m_cols_ai);

    return error;
  }

  error= find_row(rli); 
  if (error)
  {
    /*
      We need to read the second image in the event of error to be
      able to skip to the next pair of updates
    */
    m_curr_row= m_curr_row_end;
    unpack_current_row(rli, &m_cols_ai);
    return error;
  }

  /*
    This is the situation after locating BI:

    ===|=== before image ====|=== after image ===|===
       ^                     ^
       m_curr_row            m_curr_row_end

    BI found in the table is stored in record[0]. We copy it to record[1]
    and unpack AI to record[0].
   */

  store_record(m_table,record[1]);

  bool abort_on_warnings= (rli->info_thd->variables.sql_mode &
                           (MODE_STRICT_TRANS_TABLES | MODE_STRICT_ALL_TABLES));
  m_curr_row= m_curr_row_end;
  /* this also updates m_curr_row_end */
  if ((error= unpack_current_row(rli, &m_cols_ai, abort_on_warnings)))
    return error;

  /*
    Now we have the right row to update.  The old row (the one we're
    looking for) is in record[1] and the new row is in record[0].
  */
#ifndef HAVE_purify
  /*
    Don't print debug messages when running valgrind since they can
    trigger false warnings.
   */
  DBUG_PRINT("info",("Updating row in table"));
  DBUG_DUMP("old record", m_table->record[1], m_table->s->reclength);
  DBUG_DUMP("new values", m_table->record[0], m_table->s->reclength);
#endif

  // Temporary fix to find out why it fails [/Matz]
  memcpy(m_table->read_set->bitmap, m_cols.bitmap, (m_table->read_set->n_bits + 7) / 8);
  memcpy(m_table->write_set->bitmap, m_cols_ai.bitmap, (m_table->write_set->n_bits + 7) / 8);

  m_table->mark_columns_per_binlog_row_image();
  error= m_table->file->ha_update_row(m_table->record[1], m_table->record[0]);
  if (error == HA_ERR_RECORD_IS_THE_SAME)
    error= 0;
  m_table->default_column_bitmaps();

  return error;
}

#endif /* !defined(MYSQL_CLIENT) && defined(HAVE_REPLICATION) */

#ifdef MYSQL_CLIENT
void Update_rows_log_event::print(FILE *file,
				  PRINT_EVENT_INFO* print_event_info)
{
  Rows_log_event::print_helper(file, print_event_info, "Update_rows");
}
#endif


Incident_log_event::Incident_log_event(const char *buf, uint event_len,
                                       const Format_description_log_event *descr_event)
  : Log_event(buf, descr_event)
{
  DBUG_ENTER("Incident_log_event::Incident_log_event");
  uint8 const common_header_len=
    descr_event->common_header_len;
  uint8 const post_header_len=
    descr_event->post_header_len[INCIDENT_EVENT-1];

  DBUG_PRINT("info",("event_len: %u; common_header_len: %d; post_header_len: %d",
                     event_len, common_header_len, post_header_len));

  int incident_number= uint2korr(buf + common_header_len);
  if (incident_number >= INCIDENT_COUNT ||
      incident_number <= INCIDENT_NONE)
  {
    // If the incident is not recognized, this binlog event is
    // invalid.  If we set incident_number to INCIDENT_NONE, the
    // invalidity will be detected by is_valid().
    m_incident= INCIDENT_NONE;
    DBUG_VOID_RETURN;
  }
  m_incident= static_cast<Incident>(incident_number);
  char const *ptr= buf + common_header_len + post_header_len;
  char const *const str_end= buf + event_len;
  uint8 len= 0;                   // Assignment to keep compiler happy
  const char *str= NULL;          // Assignment to keep compiler happy
  read_str(&ptr, str_end, &str, &len);
  m_message.str= const_cast<char*>(str);
  m_message.length= len;
  DBUG_PRINT("info", ("m_incident: %d", m_incident));
  DBUG_VOID_RETURN;
}


Incident_log_event::~Incident_log_event()
{
}


const char *
Incident_log_event::description() const
{
  static const char *const description[]= {
    "NOTHING",                                  // Not used
    "LOST_EVENTS"
  };

  DBUG_PRINT("info", ("m_incident: %d", m_incident));

  return description[m_incident];
}


#ifndef MYSQL_CLIENT
void Incident_log_event::pack_info(Protocol *protocol)
{
  char buf[256];
  size_t bytes;
  if (m_message.length > 0)
    bytes= my_snprintf(buf, sizeof(buf), "#%d (%s)",
                       m_incident, description());
  else
    bytes= my_snprintf(buf, sizeof(buf), "#%d (%s): %s",
                       m_incident, description(), m_message.str);
  protocol->store(buf, bytes, &my_charset_bin);
}
#endif


#ifdef MYSQL_CLIENT
void
Incident_log_event::print(FILE *file,
                          PRINT_EVENT_INFO *print_event_info)
{
  if (print_event_info->short_form)
    return;

  print_header(&print_event_info->head_cache, print_event_info, FALSE);
  my_b_printf(&print_event_info->head_cache,
              "\n# Incident: %s\nRELOAD DATABASE; # Shall generate syntax error\n",
              description());
}
#endif

#if defined(HAVE_REPLICATION) && !defined(MYSQL_CLIENT)
int
Incident_log_event::do_apply_event(Relay_log_info const *rli)
{
  DBUG_ENTER("Incident_log_event::do_apply_event");
  rli->report(ERROR_LEVEL, ER_SLAVE_INCIDENT,
              ER(ER_SLAVE_INCIDENT),
              description(),
              m_message.length > 0 ? m_message.str : "<none>");
  DBUG_RETURN(1);
}
#endif

bool
Incident_log_event::write_data_header(IO_CACHE *file)
{
  DBUG_ENTER("Incident_log_event::write_data_header");
  DBUG_PRINT("enter", ("m_incident: %d", m_incident));
  uchar buf[sizeof(int16)];
  int2store(buf, (int16) m_incident);
#ifndef MYSQL_CLIENT
  DBUG_RETURN(wrapper_my_b_safe_write(file, buf, sizeof(buf)));
#else
   DBUG_RETURN(my_b_safe_write(file, buf, sizeof(buf)));
#endif
}

bool
Incident_log_event::write_data_body(IO_CACHE *file)
{
  uchar tmp[1];
  DBUG_ENTER("Incident_log_event::write_data_body");
  tmp[0]= (uchar) m_message.length;
  crc= my_checksum(crc, (uchar*) tmp, 1);
  if (m_message.length > 0)
  {
    crc= my_checksum(crc, (uchar*) m_message.str, m_message.length);
    // todo: report a bug on write_str accepts uint but treats it as uchar
  }
  DBUG_RETURN(write_str(file, m_message.str, (uint) m_message.length));
}


Ignorable_log_event::Ignorable_log_event(const char *buf,
                                         const Format_description_log_event *descr_event)
  : Log_event(buf, descr_event)
{
  DBUG_ENTER("Ignorable_log_event::Ignorable_log_event");
  DBUG_VOID_RETURN;
}

Ignorable_log_event::~Ignorable_log_event()
{
}

#ifndef MYSQL_CLIENT
/* Pack info for its unrecognized ignorable event */
void Ignorable_log_event::pack_info(Protocol *protocol)
{
  char buf[256];
  size_t bytes;
  bytes= my_snprintf(buf, sizeof(buf), "# Unrecognized ignorable event");
  protocol->store(buf, bytes, &my_charset_bin);
}
#endif

#ifdef MYSQL_CLIENT
/* Print for its unrecognized ignorable event */
void
Ignorable_log_event::print(FILE *file,
                           PRINT_EVENT_INFO *print_event_info)
{
  if (print_event_info->short_form)
    return;

  print_header(&print_event_info->head_cache, print_event_info, FALSE);
  my_b_printf(&print_event_info->head_cache, "\tIgnorable\n");
  my_b_printf(&print_event_info->head_cache,
              "# Unrecognized ignorable event\n");
}
#endif


Rows_query_log_event::Rows_query_log_event(const char *buf, uint event_len,
                                           const Format_description_log_event *descr_event)
  : Ignorable_log_event(buf, descr_event)
{
  DBUG_ENTER("Rows_query_log_event::Rows_query_log_event");
  uint8 const common_header_len=
    descr_event->common_header_len;
  uint8 const post_header_len=
    descr_event->post_header_len[ROWS_QUERY_LOG_EVENT-1];

  DBUG_PRINT("info",("event_len: %u; common_header_len: %d; post_header_len: %d",
                     event_len, common_header_len, post_header_len));

  char const *ptr= buf + common_header_len + post_header_len;
  char const *const str_end= buf + event_len;
  uint8 len= 0;                   // Assignment to keep compiler happy
  const char *str= NULL;          // Assignment to keep compiler happy
  read_str(&ptr, str_end, &str, &len);
  if (!(m_rows_query= (char*) my_malloc(len+1, MYF(MY_WME))))
    return;
  strmake(m_rows_query, str, len);
  DBUG_PRINT("info", ("m_rows_query: %s", m_rows_query));
  DBUG_VOID_RETURN;
}

Rows_query_log_event::~Rows_query_log_event()
{
  my_free(m_rows_query);
}

#ifndef MYSQL_CLIENT
void Rows_query_log_event::pack_info(Protocol *protocol)
{
  char *buf;
  size_t bytes;
  ulong len= sizeof("# ") + (ulong) strlen(m_rows_query);
  if (!(buf= (char*) my_malloc(len, MYF(MY_WME))))
    return;
  bytes= my_snprintf(buf, len, "# %s", m_rows_query);
  protocol->store(buf, bytes, &my_charset_bin);
  my_free(buf);
}
#endif

#ifdef MYSQL_CLIENT
void
Rows_query_log_event::print(FILE *file,
                            PRINT_EVENT_INFO *print_event_info)
{
  if (!print_event_info->short_form && print_event_info->verbose > 1)
  {
    IO_CACHE *const head= &print_event_info->head_cache;
    IO_CACHE *const body= &print_event_info->body_cache;
    print_header(head, print_event_info, FALSE);
    my_b_printf(head, "\tRows_query\n");
    my_b_printf(head, "# %s\n", m_rows_query);
    print_base64(body, print_event_info, true);
  }
}
#endif

bool
Rows_query_log_event::write_data_body(IO_CACHE *file)
{
  DBUG_ENTER("Rows_query_log_event::write_data_body");
  DBUG_RETURN(write_str(file, m_rows_query, (uint) strlen(m_rows_query)));
}

#ifndef MYSQL_CLIENT
int Rows_query_log_event::do_apply_event(Relay_log_info const *rli)
{
  DBUG_ENTER("Rows_query_log_event::do_apply_event");
  DBUG_ASSERT(rli->info_thd == thd);
  /* Set query for writing Rows_query log event into binlog later.*/
  thd->set_query(m_rows_query, (uint32) strlen(m_rows_query));
  DBUG_RETURN(0);
}
#endif /* !MYSQL_CLIENT */


#ifdef MYSQL_CLIENT
/**
  The default values for these variables should be values that are
  *incorrect*, i.e., values that cannot occur in an event.  This way,
  they will always be printed for the first event.
*/
st_print_event_info::st_print_event_info()
  :flags2_inited(0), sql_mode_inited(0), sql_mode(0),
   auto_increment_increment(0),auto_increment_offset(0), charset_inited(0),
   lc_time_names_number(~0),
   charset_database_number(ILLEGAL_CHARSET_INFO_NUMBER),
   thread_id(0), thread_id_printed(false),
   base64_output_mode(BASE64_OUTPUT_UNSPEC), printed_fd_event(FALSE),
   have_unflushed_events(FALSE)
{
  /*
    Currently we only use static PRINT_EVENT_INFO objects, so zeroed at
    program's startup, but these explicit bzero() is for the day someone
    creates dynamic instances.
  */
  bzero(db, sizeof(db));
  bzero(charset, sizeof(charset));
  bzero(time_zone_str, sizeof(time_zone_str));
  delimiter[0]= ';';
  delimiter[1]= 0;
  myf const flags = MYF(MY_WME | MY_NABP);
  open_cached_file(&head_cache, NULL, NULL, 0, flags);
  open_cached_file(&body_cache, NULL, NULL, 0, flags);
}
#endif


#if defined(HAVE_REPLICATION) && !defined(MYSQL_CLIENT)
Heartbeat_log_event::Heartbeat_log_event(const char* buf, uint event_len,
                    const Format_description_log_event* description_event)
  :Log_event(buf, description_event)
{
  uint8 header_size= description_event->common_header_len;
  ident_len = event_len - header_size;
  set_if_smaller(ident_len,FN_REFLEN-1);
  log_ident= buf + header_size;
}
#endif<|MERGE_RESOLUTION|>--- conflicted
+++ resolved
@@ -5155,12 +5155,8 @@
                                    bool use_rli_only_for_errors)
 {
   DBUG_ASSERT(thd->query() == 0);
-<<<<<<< HEAD
   thd->reset_query_inner();                    // Should not be needed
-=======
   set_thd_db(thd, db, db_len);
-  thd->set_query_inner(NULL, 0);               // Should not be needed
->>>>>>> 8dc2bc82
   thd->is_slave_error= 0;
   clear_all_errors(thd, const_cast<Relay_log_info*>(rli));
 
@@ -5214,21 +5210,14 @@
     thd->warning_info->opt_clear_warning_info(thd->query_id);
 
     TABLE_LIST tables;
-<<<<<<< HEAD
-    tables.init_one_table(thd->strmake(thd->db, thd->db_length),
-                          thd->db_length,
-                          table_name, strlen(table_name),
-                          table_name, TL_WRITE);
-=======
     char table_buf[NAME_LEN + 1];
     strmov(table_buf, table_name);
     if (lower_case_table_names == 1)
       my_casedn_str(system_charset_info, table_buf);
-    bzero((char*) &tables,sizeof(tables));
-    tables.db= thd->strmake(thd->db, thd->db_length);
-    tables.alias = tables.table_name = table_buf;
-    tables.lock_type = TL_WRITE;
->>>>>>> 8dc2bc82
+    tables.init_one_table(thd->strmake(thd->db, thd->db_length),
+                          thd->db_length,
+                          table_buf, strlen(table_buf),
+                          table_buf, TL_WRITE);
     tables.updating= 1;
 
     // the table will be opened in mysql_load    
@@ -8747,8 +8736,18 @@
                                 NullS)))
     DBUG_RETURN(HA_ERR_OUT_OF_MEM);
 
-  strmov(db_mem, rpl_filter->get_rewrite_db(m_dbnam, &dummy_len));
+  strmov(db_mem, m_dbnam);
   strmov(tname_mem, m_tblnam);
+
+  if (lower_case_table_names == 1)
+  {
+    my_casedn_str(system_charset_info, db_mem);
+    my_casedn_str(system_charset_info, tname_mem);
+  }
+
+  /* rewrite rules changed the database */
+  if (((ptr= (char*) rpl_filter->get_rewrite_db(db_mem, &dummy_len)) != db_mem))
+    strmov(db_mem, ptr);
 
   table_list->init_one_table(db_mem, strlen(db_mem),
                              tname_mem, strlen(tname_mem),
@@ -8756,23 +8755,7 @@
 
   table_list->table_id= m_table_id;
   table_list->updating= 1;
-<<<<<<< HEAD
-=======
-  strmov(table_list->db, m_dbnam);
-  strmov(table_list->table_name, m_tblnam);
->>>>>>> 8dc2bc82
-
-  
-  if (lower_case_table_names == 1)
-  {
-    my_casedn_str(system_charset_info, table_list->db);
-    my_casedn_str(system_charset_info, table_list->table_name);
-  }
-
-  /* rewrite rules changed the database */
-  if ((ptr= (char*) rpl_filter->get_rewrite_db(table_list->db, &dummy_len)) !=
-      table_list->db)
-    strmov(table_list->db, ptr);
+
   int error= 0;
 
   if (rli->info_thd->slave_thread /* filtering is for slave only */ &&
