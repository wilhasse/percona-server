--- conflicted
+++ resolved
@@ -1214,7 +1214,7 @@
 
   if (need_checksum() && size != 0) crc = checksum_crc32(crc, buf, size);
 
-  return event_encrypter.encrypt_and_write(ostream, buf, size);
+  return ostream->write(buf, size);
 }
 
 bool Log_event::write_footer(Basic_ostream *ostream) {
@@ -1225,11 +1225,9 @@
   if (need_checksum()) {
     uchar buf[BINLOG_CHECKSUM_LEN];
     int4store(buf, crc);
-    if (event_encrypter.encrypt_and_write(ostream, buf, BINLOG_CHECKSUM_LEN))
-      return true;
-  }
-  return event_encrypter.is_encryption_enabled() &&
-         event_encrypter.finish(ostream);
+    return ostream->write((uchar *)buf, sizeof(buf));
+  }
+  return 0;
 }
 
 uint32 Log_event::write_header_to_memory(uchar *buf) {
@@ -1270,6 +1268,7 @@
 
 bool Log_event::write_header(Basic_ostream *ostream, size_t event_data_length) {
   uchar header[LOG_EVENT_HEADER_LEN];
+  bool ret;
   DBUG_ENTER("Log_event::write_header");
 
   /* Store number of bytes that will be written by this event */
@@ -1298,9 +1297,7 @@
 
   write_header_to_memory(header);
 
-  const bool is_format_description_and_need_checksum =
-      need_checksum() &&
-      ((common_header->flags & LOG_EVENT_BINLOG_IN_USE_F) != 0);
+  ret = ostream->write(header, LOG_EVENT_HEADER_LEN);
 
   /*
     Update the checksum.
@@ -1309,30 +1306,16 @@
     the LOG_EVENT_BINLOG_IN_USE_F flag before computing the checksum,
     since the flag will be cleared when the binlog is closed.  On
     verification, the flag is dropped before computing the checksum
-    too. We need to compute the checksum before we encrypt the header,
-    in case binlog encryption is turned on.
+    too.
   */
-
-  if (is_format_description_and_need_checksum) {
+  if (need_checksum() &&
+      (common_header->flags & LOG_EVENT_BINLOG_IN_USE_F) != 0) {
     common_header->flags &= ~LOG_EVENT_BINLOG_IN_USE_F;
     int2store(header + FLAGS_OFFSET, common_header->flags);
   }
   crc = my_checksum(crc, header, LOG_EVENT_HEADER_LEN);
 
-  // restore IN_USE flag after calculating the checksum
-  if (is_format_description_and_need_checksum) {
-    common_header->flags |= LOG_EVENT_BINLOG_IN_USE_F;
-    int2store(header + FLAGS_OFFSET, common_header->flags);
-  }
-
-  uchar *pos = header;
-  size_t len = sizeof(header);
-
-  if (event_encrypter.is_encryption_enabled() &&
-      event_encrypter.init(ostream, pos, len))
-    DBUG_RETURN(true);
-
-  DBUG_RETURN(event_encrypter.encrypt_and_write(ostream, pos, len));
+  DBUG_RETURN(ret);
 }
 #endif /* MYSQL_SERVER */
 
@@ -4633,9 +4616,6 @@
         if (thd->m_digest != NULL)
           thd->m_digest->reset(thd->m_token_array, max_digest_length);
 
-<<<<<<< HEAD
-        mysql_parse(thd, &parser_state, true, true);
-=======
         struct System_status_var query_start_status;
         struct System_status_var *query_start_status_ptr = nullptr;
         if (opt_log_slow_extra) {
@@ -4643,8 +4623,7 @@
           query_start_status = thd->status_var;
         }
 
-        mysql_parse(thd, &parser_state, true);
->>>>>>> 8e797a5d
+        mysql_parse(thd, &parser_state, true, true);
 
         enum_sql_command command = thd->lex->sql_command;
 
@@ -12183,14 +12162,12 @@
 */
 
 static bool write_str_at_most_255_bytes(Basic_ostream *ostream, const char *str,
-                                        uint length,
-                                        Event_encrypter *event_encrypter) {
+                                        uint length) {
   uchar tmp[1];
+
   tmp[0] = (uchar)length;
-  return (event_encrypter->encrypt_and_write(ostream, tmp, sizeof(tmp)) ||
-          (length > 0 &&
-           event_encrypter->encrypt_and_write(
-               ostream, reinterpret_cast<const uchar *>(str), length)));
+  return (ostream->write(tmp, sizeof(tmp)) ||
+          (length > 0 && ostream->write((uchar *)str, length)));
 }
 
 bool Incident_log_event::write_data_body(Basic_ostream *ostream) {
@@ -12202,8 +12179,8 @@
     crc = checksum_crc32(crc, (uchar *)message, message_length);
     // todo: report a bug on write_str accepts uint but treats it as uchar
   }
-  DBUG_RETURN(write_str_at_most_255_bytes(
-      ostream, message, (uint)message_length, &event_encrypter));
+  DBUG_RETURN(
+      write_str_at_most_255_bytes(ostream, message, (uint)message_length));
 }
 #endif
 
@@ -12301,8 +12278,8 @@
    m_rows_query length will be stored using only one byte, but on read
    that length will be ignored and the complete query will be read.
   */
-  DBUG_RETURN(write_str_at_most_255_bytes(
-      ostream, m_rows_query, strlen(m_rows_query), &event_encrypter));
+  DBUG_RETURN(
+      write_str_at_most_255_bytes(ostream, m_rows_query, strlen(m_rows_query)));
 }
 
 int Rows_query_log_event::do_apply_event(Relay_log_info const *rli) {
