--- conflicted
+++ resolved
@@ -3193,14 +3193,16 @@
 static bool is_silent_error(THD* thd)
 {
   DBUG_ENTER("is_silent_error");
-  List_iterator_fast<MYSQL_ERROR> it(thd->warn_list);
+  List_iterator_fast<MYSQL_ERROR> it(thd->warning_info->warn_list());
   MYSQL_ERROR *err;
 
   while ((err= it++))
   {
-    DBUG_PRINT("info", ("Error : %u : %s", err->code, err->msg));
-
-    switch (err->code)
+    DBUG_PRINT("info", ("Error : %u : %s", 
+                        err->get_sql_errno(), 
+                        err->get_message_text()));
+
+    switch (err->get_sql_errno())
     {
     case ER_GET_TEMPORARY_ERRMSG:
     {
@@ -3208,7 +3210,7 @@
          If we are rolling back due to an explicit request, do so
          silently
       */
-      if (strcmp(SLAVE_SILENT_RETRY_MSG, err->msg) == 0)
+      if (strcmp(SLAVE_SILENT_RETRY_MSG, err->get_message_text()) == 0)
       {
         DBUG_PRINT("info", ("Silent retry"));
         DBUG_RETURN(true);
@@ -3560,13 +3562,6 @@
     */
     else if (thd->is_slave_error || thd->is_fatal_error)
     {
-<<<<<<< HEAD
-      rli->report(ERROR_LEVEL, actual_error,
-                      "Error '%s' on query. Default database: '%s'. Query: '%s'",
-                      (actual_error ? thd->stmt_da->message() :
-                       "unexpected success or fatal error"),
-                      print_slave_db_safe(thd->db), query_arg);
-=======
 #ifndef MCP_WL5353
 #ifdef HAVE_NDB_BINLOG
       bool be_silent= is_silent_error(thd);
@@ -3576,11 +3571,10 @@
       {
         rli->report(ERROR_LEVEL, actual_error,
                     "Error '%s' on query. Default database: '%s'. Query: '%s'",
-                    (actual_error ? thd->main_da.message() :
+                      (actual_error ? thd->stmt_da->message() :
                      "unexpected success or fatal error"),
                     print_slave_db_safe(thd->db), query_arg);
       }
->>>>>>> 24a38825
       thd->is_slave_error= 1;
     }
 
@@ -7475,7 +7469,7 @@
 
     m_extra_row_data= (uchar*) my_malloc(extra_data_len, MYF(MY_WME));
 
-    if (likely(m_extra_row_data))
+    if (likely(m_extra_row_data != NULL))
     {
       memcpy(m_extra_row_data, thd_arg->binlog_row_event_extra_data,
              extra_data_len);
@@ -7563,7 +7557,7 @@
 
     m_extra_row_data= (uchar*) my_malloc(extra_data_len,
                                          MYF(MY_WME));
-    if (likely(m_extra_row_data))
+    if (likely(m_extra_row_data != NULL))
     {
       memcpy(m_extra_row_data, extra_data_start, extra_data_len);
     }
@@ -7657,14 +7651,10 @@
   if (m_cols.bitmap == m_bitbuf) // no my_malloc happened
     m_cols.bitmap= 0; // so no my_free in bitmap_free
   bitmap_free(&m_cols); // To pair with bitmap_init().
-<<<<<<< HEAD
   my_free(m_rows_buf);
-=======
-  my_free((uchar*)m_rows_buf, MYF(MY_ALLOW_ZERO_PTR));
 #ifndef MCP_WL5353
-  my_free((uchar*)m_extra_row_data, MYF(MY_ALLOW_ZERO_PTR));
-#endif
->>>>>>> 24a38825
+  my_free((uchar*)m_extra_row_data);
+#endif
 }
 
 int Rows_log_event::get_data_size()
@@ -7830,7 +7820,6 @@
     if (get_flags(RELAXED_UNIQUE_CHECKS_F))
         thd->variables.option_bits|= OPTION_RELAXED_UNIQUE_CHECKS;
     else
-<<<<<<< HEAD
         thd->variables.option_bits&= ~OPTION_RELAXED_UNIQUE_CHECKS;
 #ifndef MCP_WL3733
     if (slave_allow_batching)
@@ -7838,8 +7827,6 @@
     else
       thd->variables.option_bits&= ~OPTION_ALLOW_BATCH;
 #endif
-=======
-        thd->options&= ~OPTION_RELAXED_UNIQUE_CHECKS;
 
 #ifndef MCP_WL5353
     if (get_flags(EXTRA_ROW_EV_DATA_F))
@@ -7848,7 +7835,6 @@
         thd->binlog_row_event_extra_data = NULL;
 #endif
 
->>>>>>> 24a38825
     /* A small test to verify that objects have consistent types */
     DBUG_ASSERT(sizeof(thd->variables.option_bits) == sizeof(OPTION_RELAXED_UNIQUE_CHECKS));
 
@@ -7957,37 +7943,12 @@
       So we call set_time(), like in SBR. Presently it changes nothing.
     */
     thd->set_time((time_t)when);
-<<<<<<< HEAD
-=======
-    /*
-      There are a few flags that are replicated with each row event.
-      Make sure to set/clear them before executing the main body of
-      the event.
-    */
-    if (get_flags(NO_FOREIGN_KEY_CHECKS_F))
-        thd->options|= OPTION_NO_FOREIGN_KEY_CHECKS;
-    else
-        thd->options&= ~OPTION_NO_FOREIGN_KEY_CHECKS;
-
-    if (get_flags(RELAXED_UNIQUE_CHECKS_F))
-        thd->options|= OPTION_RELAXED_UNIQUE_CHECKS;
-    else
-        thd->options&= ~OPTION_RELAXED_UNIQUE_CHECKS;
-#ifndef MCP_WL3733
-    if (slave_allow_batching)
-      thd->options|= OPTION_ALLOW_BATCH;
-    else
-      thd->options&= ~OPTION_ALLOW_BATCH;
-#endif
 #ifndef MCP_WL5353
     if (get_flags(EXTRA_ROW_EV_DATA_F))
         thd->binlog_row_event_extra_data = m_extra_row_data;
     else
         thd->binlog_row_event_extra_data = NULL;
 #endif
-    /* A small test to verify that objects have consistent types */
-    DBUG_ASSERT(sizeof(thd->options) == sizeof(OPTION_RELAXED_UNIQUE_CHECKS));
->>>>>>> 24a38825
 
     /*
       Now we are in a statement and will stay in a statement until we
