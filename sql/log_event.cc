--- conflicted
+++ resolved
@@ -4912,8 +4912,7 @@
         if (thd->m_digest != NULL)
           thd->m_digest->reset(thd->m_token_array, max_digest_length);
 
-<<<<<<< HEAD
-        mysql_parse(thd, &parser_state);
+        mysql_parse(thd, &parser_state, true);
 
         /*
           Transaction isolation level of pure row based replicated transactions
@@ -4971,10 +4970,6 @@
           }
         }
 
-=======
-        mysql_parse(thd, thd->query(), thd->query_length(),
-                    &parser_state, true);
->>>>>>> 0f1a7bec
         /* Finalize server status flags after executing a statement. */
         thd->update_server_status();
         log_slow_statement(thd);
