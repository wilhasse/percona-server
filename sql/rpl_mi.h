/* Copyright (C) 2000-2003 MySQL AB

   This program is free software; you can redistribute it and/or modify
   it under the terms of the GNU General Public License as published by
   the Free Software Foundation; version 2 of the License.

   This program is distributed in the hope that it will be useful,
   but WITHOUT ANY WARRANTY; without even the implied warranty of
   MERCHANTABILITY or FITNESS FOR A PARTICULAR PURPOSE.  See the
   GNU General Public License for more details.

   You should have received a copy of the GNU General Public License
   along with this program; if not, write to the Free Software
   Foundation, Inc., 59 Temple Place, Suite 330, Boston, MA  02111-1307  USA */

#ifndef RPL_MI_H
#define RPL_MI_H

#ifdef HAVE_REPLICATION

#include "rpl_rli.h"
#include "rpl_reporting.h"
#include "my_sys.h"


/*****************************************************************************

  Replication IO Thread

  Master_info contains:
    - information about how to connect to a master
    - current master log name
    - current master log offset
    - misc control variables

  Master_info is initialized once from the master.info file if such
  exists. Otherwise, data members corresponding to master.info fields
  are initialized with defaults specified by master-* options. The
  initialization is done through init_master_info() call.

  The format of master.info file:

  log_name
  log_pos
  master_host
  master_user
  master_pass
  master_port
  master_connect_retry

  To write out the contents of master.info file to disk ( needed every
  time we read and queue data from the master ), a call to
  flush_master_info() is required.

  To clean up, call end_master_info()

*****************************************************************************/

class Master_info : public Slave_reporting_capability
{
 public:
  Master_info(bool is_slave_recovery);
  ~Master_info();
  bool shall_ignore_server_id(ulong s_id);

  /* the variables below are needed because we can change masters on the fly */
  char master_log_name[FN_REFLEN];
  char host[HOSTNAME_LENGTH+1];
  char user[USERNAME_LENGTH+1];
  char password[MAX_PASSWORD_LENGTH+1];
  my_bool ssl; // enables use of SSL connection if true
  char ssl_ca[FN_REFLEN], ssl_capath[FN_REFLEN], ssl_cert[FN_REFLEN];
  char ssl_cipher[FN_REFLEN], ssl_key[FN_REFLEN];
  my_bool ssl_verify_server_cert;

  my_off_t master_log_pos;
  File fd; // we keep the file open, so we need to remember the file pointer
  IO_CACHE file;

  pthread_mutex_t data_lock,run_lock;
  pthread_cond_t data_cond,start_cond,stop_cond;
  THD *io_thd;
  MYSQL* mysql;
  uint32 file_id;				/* for 3.23 load data infile */
  Relay_log_info rli;
  uint port;
  uint connect_retry;
#ifndef DBUG_OFF
  int events_till_disconnect;
#endif
  bool inited;
  volatile bool abort_slave;
  volatile uint slave_running;
  volatile ulong slave_run_id;
  /*
     The difference in seconds between the clock of the master and the clock of
     the slave (second - first). It must be signed as it may be <0 or >0.
     clock_diff_with_master is computed when the I/O thread starts; for this the
     I/O thread does a SELECT UNIX_TIMESTAMP() on the master.
     "how late the slave is compared to the master" is computed like this:
     clock_of_slave - last_timestamp_executed_by_SQL_thread - clock_diff_with_master

  */
  long clock_diff_with_master;
  /*
    Keeps track of the number of events before fsyncing.
    The option --sync-master-info determines how many
    events should happen before fsyncing.
  */
  uint sync_counter;
  float heartbeat_period;         // interface with CHANGE MASTER or master.info
  ulonglong received_heartbeats;  // counter of received heartbeat events
  DYNAMIC_ARRAY ignore_server_ids;
  ulong master_id;
<<<<<<< HEAD
  /*
    to hold checksum alg in use until IO thread has received FD.
    Initialized to novalue, then set to the queried from master
    @@global.binlog_checksum and deactivated once FD has been received.
  */
  uint8 checksum_alg_before_fd;
=======
  ulong retry_count;
>>>>>>> a2a3899f
  char master_uuid[UUID_LENGTH+1];
};
void init_master_log_pos(Master_info* mi);
int init_master_info(Master_info* mi, const char* master_info_fname,
		     const char* slave_info_fname,
		     bool abort_if_no_master_info_file,
		     int thread_mask);
void end_master_info(Master_info* mi);
int flush_master_info(Master_info* mi, 
                      bool flush_relay_log_cache, 
                      bool need_lock_relay_log);
int change_master_server_id_cmp(ulong *id1, ulong *id2);
#endif /* HAVE_REPLICATION */
#endif /* RPL_MI_H */<|MERGE_RESOLUTION|>--- conflicted
+++ resolved
@@ -112,17 +112,14 @@
   ulonglong received_heartbeats;  // counter of received heartbeat events
   DYNAMIC_ARRAY ignore_server_ids;
   ulong master_id;
-<<<<<<< HEAD
+  ulong retry_count;
+  char master_uuid[UUID_LENGTH+1];
   /*
     to hold checksum alg in use until IO thread has received FD.
     Initialized to novalue, then set to the queried from master
     @@global.binlog_checksum and deactivated once FD has been received.
   */
   uint8 checksum_alg_before_fd;
-=======
-  ulong retry_count;
->>>>>>> a2a3899f
-  char master_uuid[UUID_LENGTH+1];
 };
 void init_master_log_pos(Master_info* mi);
 int init_master_info(Master_info* mi, const char* master_info_fname,
