--- conflicted
+++ resolved
@@ -124,30 +124,6 @@
 using std::max;
 using std::min;
 
-<<<<<<< HEAD
-// Uses the THD to update the global stats by user name and client IP
-void update_global_user_stats(THD* thd, bool create_user, time_t now);
-=======
-/**
-  A result class used to send cursor rows using the binary protocol.
-*/
-
-class Select_fetch_protocol_binary: public select_send
-{
-  Protocol_binary protocol;
-public:
-  Select_fetch_protocol_binary(THD *thd);
-  virtual bool send_result_set_metadata(List<Item> &list, uint flags);
-  virtual bool send_data(List<Item> &items);
-  virtual bool send_eof();
-#ifdef EMBEDDED_LIBRARY
-  void begin_dataset()
-  {
-    protocol.begin_dataset();
-  }
-#endif
-};
->>>>>>> b0cb9fab
 
 /****************************************************************************/
 
