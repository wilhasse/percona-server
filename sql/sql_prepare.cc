--- conflicted
+++ resolved
@@ -310,19 +310,11 @@
 
   if (thd->rewritten_query.length())
     general_log_write(thd, COM_STMT_EXECUTE,
-<<<<<<< HEAD
-                      thd->rewritten_query.c_ptr_safe(),
-                      thd->rewritten_query.length());
-  else
-    general_log_write(thd, COM_STMT_EXECUTE,
-                      thd->query(), thd->query_length());
-=======
                              thd->rewritten_query.c_ptr_safe(),
                              thd->rewritten_query.length());
   else
     general_log_write(thd, COM_STMT_EXECUTE,
                              thd->query(), thd->query_length());
->>>>>>> cc89b19b
 }
 
 
@@ -3871,13 +3863,6 @@
     {
       if (thd->rewritten_query.length())
         general_log_write(thd, COM_STMT_PREPARE,
-<<<<<<< HEAD
-                          thd->rewritten_query.c_ptr_safe(),
-                          thd->rewritten_query.length());
-      else
-        general_log_write(thd, COM_STMT_PREPARE,
-                          query(), query_length());
-=======
                                  thd->rewritten_query.c_ptr_safe(),
                                  thd->rewritten_query.length());
       else
@@ -3886,7 +3871,6 @@
 
       /* audit plugins can return an error */
       error |= thd->is_error();
->>>>>>> cc89b19b
     }
   }
   DBUG_RETURN(error);
