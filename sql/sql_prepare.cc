<<<<<<< HEAD
/* Copyright (c) 2002, 2021, Oracle and/or its affiliates.
=======
/* Copyright (c) 2002, 2021, Oracle and/or its affiliates. All rights reserved.
>>>>>>> a61421fa

   This program is free software; you can redistribute it and/or modify
   it under the terms of the GNU General Public License, version 2.0,
   as published by the Free Software Foundation.

   This program is also distributed with certain software (including
   but not limited to OpenSSL) that is licensed under separate terms,
   as designated in a particular file or component or in included license
   documentation.  The authors of MySQL hereby grant you an additional
   permission to link the program and your derivative works with the
   separately licensed software that they have included with MySQL.

   This program is distributed in the hope that it will be useful,
   but WITHOUT ANY WARRANTY; without even the implied warranty of
   MERCHANTABILITY or FITNESS FOR A PARTICULAR PURPOSE.  See the
   GNU General Public License, version 2.0, for more details.

   You should have received a copy of the GNU General Public License
   along with this program; if not, write to the Free Software
   Foundation, Inc., 51 Franklin St, Fifth Floor, Boston, MA 02110-1301  USA */

/**
  @file

This file contains the implementation of prepared statements.

When one prepares a statement:

  - Server gets the query from client with command 'COM_STMT_PREPARE';
    in the following format:
    [COM_STMT_PREPARE:1] [query]
  - Parse the query and recognize any parameter markers '?' and
    store its information list in lex->param_list
  - Allocate a new statement for this prepare; and keep this in
    'thd->stmt_map'.
  - Without executing the query, return back to client the total
    number of parameters along with result-set metadata information
    (if any) in the following format:
    @verbatim
    [STMT_ID:4]
    [Column_count:2]
    [Param_count:2]
    [Params meta info (stubs only for now)]  (if Param_count > 0)
    [Columns meta info] (if Column_count > 0)
    @endverbatim

  During prepare the tables used in a statement are opened, but no
  locks are acquired.  Table opening will block any DDL during the
  operation, and we do not need any locks as we neither read nor
  modify any data during prepare.  Tables are closed after prepare
  finishes.

When one executes a statement:

  - Server gets the command 'COM_STMT_EXECUTE' to execute the
    previously prepared query. If there are any parameter markers, then the
    client will send the data in the following format:
    @verbatim
    [COM_STMT_EXECUTE:1]
    [STMT_ID:4]
    [NULL_BITS:(param_count+7)/8)]
    [TYPES_SUPPLIED_BY_CLIENT(0/1):1]
    [[length]data]
    [[length]data] .. [[length]data].
    @endverbatim
    (Note: Except for string/binary types; all other types will not be
    supplied with length field)
  - If it is a first execute or types of parameters were altered by client,
    then setup the conversion routines.
  - Assign parameter items from the supplied data.
  - Execute the query without re-parsing and send back the results
    to client

  During execution of prepared statement tables are opened and locked
  the same way they would for normal (non-prepared) statement
  execution.  Tables are unlocked and closed after the execution.

When one supplies long data for a placeholder:

  - Server gets the long data in pieces with command type
    'COM_STMT_SEND_LONG_DATA'.
  - The packet received will have the format as:
    [COM_STMT_SEND_LONG_DATA:1][STMT_ID:4][parameter_number:2][data]
  - data from the packet is appended to the long data value buffer for this
    placeholder.
  - It's up to the client to stop supplying data chunks at any point. The
    server doesn't care; also, the server doesn't notify the client whether
    it got the data or not; if there is any error, then it will be returned
    at statement execute.
*/

#include "sql_prepare.h"
#include "auth_common.h"        // insert_precheck
#include "log.h"                // query_logger
#include "m_string.h"
#include "opt_trace.h"          // Opt_trace_array
#include "probes_mysql.h"       // MYSQL_QUERY_EXEC_START
#include "set_var.h"            // set_var_base
#include "sp.h"                 // Sroutine_hash_entry
#include "sp_cache.h"           // sp_cache_enforce_limit
#include "sql_analyse.h"        // Query_result_analyse
#include "sql_base.h"           // open_tables_for_query, open_temporary_table
#include "sql_cursor.h"         // Server_side_cursor
#include "sql_db.h"             // mysql_change_db
#include "sql_delete.h"         // mysql_prepare_delete
#include "sql_handler.h"        // mysql_ha_rm_tables
#include "sql_insert.h"         // mysql_prepare_insert
#include "sql_parse.h"          // sql_command_flags
#include "sql_rewrite.h"        // mysql_rewrite_query
#include "sql_update.h"         // mysql_prepare_update
#include "sql_do.h"             // Query_result_do
#include "sql_view.h"           // create_view_precheck
#include "transaction.h"        // trans_rollback_implicit
#include "mysql/psi/mysql_ps.h" // MYSQL_EXECUTE_PS
#include "binlog.h"
#include "sql_audit.h"          // mysql_global_audit_mask
#include "sql_plugin.h"

#ifdef EMBEDDED_LIBRARY
/* include MYSQL_BIND headers */
#include <mysql.h>
#else
#include <mysql_com.h>
#endif
#include "sql_query_rewrite.h"

#include <algorithm>
#include <limits>
using std::max;
using std::min;

/****************************************************************************/

/**
  Execute one SQL statement in an isolated context.
*/

class Execute_sql_statement: public Server_runnable
{
public:
  Execute_sql_statement(LEX_STRING sql_text);
  virtual bool execute_server_code(THD *thd);
private:
  LEX_STRING m_sql_text;
};


class Ed_connection;

/**
  Protocol_local: a helper class to intercept the result
  of the data written to the network. 
*/

class Protocol_local : public Protocol
{
public:
  Protocol_local(THD *thd, Ed_connection *ed_connection);
  ~Protocol_local() { free_root(&m_rset_root, MYF(0)); }

  virtual int read_packet();

  virtual int get_command(COM_DATA *com_data, enum_server_command *cmd);
  virtual ulong get_client_capabilities();
  virtual bool has_client_capability(unsigned long client_capability);
  virtual void end_partial_result_set();
  virtual int shutdown(bool server_shutdown= false);
  virtual bool connection_alive();
  virtual void start_row();
  virtual bool end_row();
  virtual void abort_row(){};
  virtual uint get_rw_status();
  virtual bool get_compression();

  virtual bool start_result_metadata(uint num_cols, uint flags,
                                     const CHARSET_INFO *resultcs);
  virtual bool end_result_metadata();
  virtual bool send_field_metadata(Send_field *field, const CHARSET_INFO *charset);
protected:
  String *convert;
  virtual bool store_null();
  virtual bool store_tiny(longlong from);
  virtual bool store_short(longlong from);
  virtual bool store_long(longlong from);
  virtual bool store_longlong(longlong from, bool unsigned_flag);
  virtual bool store_decimal(const my_decimal *, uint, uint);
  virtual bool store(const char *from, size_t length, const CHARSET_INFO *cs);
  virtual bool store(const char *from, size_t length,
                     const CHARSET_INFO *fromcs, const CHARSET_INFO *tocs);
  virtual bool store(MYSQL_TIME *time, uint precision);
  virtual bool store_date(MYSQL_TIME *time);
  virtual bool store_time(MYSQL_TIME *time, uint precision);
  virtual bool store(float value, uint32 decimals, String *buffer);
  virtual bool store(double value, uint32 decimals, String *buffer);
  virtual bool store(Proto_field *field);

  virtual enum enum_protocol_type type() { return PROTOCOL_LOCAL; }
  virtual enum enum_vio_type connection_type() { return VIO_TYPE_LOCAL; }

  virtual bool send_ok(uint server_status, uint statement_warn_count,
                       ulonglong affected_rows, ulonglong last_insert_id,
                       const char *message);

  virtual bool send_eof(uint server_status, uint statement_warn_count);
  virtual bool send_error(uint sql_errno, const char *err_msg, const char* sqlstate);
private:
  bool store_string(const char *str, size_t length,
                    const CHARSET_INFO *src_cs, const CHARSET_INFO *dst_cs);

  bool store_column(const void *data, size_t length);
  void opt_add_row_to_rset();
private:
  Ed_connection *m_connection;
  MEM_ROOT m_rset_root;
  List<Ed_row> *m_rset;
  size_t m_column_count;
  Ed_column *m_current_row;
  Ed_column *m_current_column;
  bool m_send_metadata;
  THD *m_thd;
};

/******************************************************************************
  Implementation
******************************************************************************/

/**
  Rewrite the current query (to obfuscate passwords etc.) if needed
  (i.e. only if we'll be writing the query to any of our logs).

  Side-effect: thd->rewritten_query() may be populated with a rewritten
               query.  If the query is not of a rewritable type,
               thd->rewritten_query() will be empty.

  @param thd                thread handle
*/
static inline void rewrite_query_if_needed(THD *thd)
{
  bool general= (opt_general_log &&
                 !(opt_general_log_raw || thd->slave_thread));

  if ((thd->sp_runtime_ctx == NULL) &&
      (general || opt_slow_log || opt_bin_log)) {
    /*
      thd->m_rewritten_query may already contain "PREPARE stmt FROM ..."
      at this point, so we reset it here so mysql_rewrite_query()
      won't complain.
    */
    thd->reset_rewritten_query();
    /*
      Now replace the "PREPARE ..." with the obfuscated version of the
      actual query were prepare.
    */
    mysql_rewrite_query(thd);
  }
}

/**
  Unless we're doing dynamic SQL, write the current query to the
  general query log if it's open.  If we have a rewritten version
  of the query, use that instead of the "raw" one.

  Side-effect: query may be written to general log if it's open.

  @param thd                thread handle
*/
static inline void log_execute_line(THD *thd)
{
  /*
    Do not print anything if this is an SQL prepared statement and
    we're inside a stored procedure (also called Dynamic SQL) --
    sub-statements inside stored procedures are not logged into
    the general log.
  */
  if (thd->sp_runtime_ctx != NULL)
    return;

  if (thd->rewritten_query().length())
    query_logger.general_log_write(thd, COM_STMT_EXECUTE,
                                   thd->rewritten_query().ptr(),
                                   thd->rewritten_query().length());
  else
    query_logger.general_log_write(thd, COM_STMT_EXECUTE,
                                   thd->query().str, thd->query().length);
}

inline bool is_param_null(const uchar *pos, ulong param_no)
{
  return pos[param_no/8] & (1 << (param_no & 7));
}



class Statement_backup
{
  LEX *m_lex;
  LEX_CSTRING m_query_string;

public:
  LEX *lex() const { return m_lex; }

  /**
    Prepared the THD to execute the prepared statement.
    Save the current THD statement state.
  */
  void set_thd_to_ps(THD *thd, Prepared_statement *stmt)
  {
    DBUG_ENTER("Statement_backup::set_thd_to_ps");

    mysql_mutex_lock(&thd->LOCK_thd_data);
    m_lex=    thd->lex;
    thd->lex= stmt->lex;
    mysql_mutex_unlock(&thd->LOCK_thd_data);

    m_query_string= thd->query();
    thd->set_query(stmt->m_query_string);

    DBUG_VOID_RETURN;
  }


  /**
    Restore the THD statement state after the prepared
    statement has finished executing.
  */
  void restore_thd(THD *thd, Prepared_statement *stmt)
  {
    DBUG_ENTER("Statement_backup::restore_thd");

    mysql_mutex_lock(&thd->LOCK_thd_data);
    stmt->lex= thd->lex;
    thd->lex=  m_lex;
    mysql_mutex_unlock(&thd->LOCK_thd_data);

    stmt->m_query_string= thd->query();
    thd->set_query(m_query_string);

    DBUG_VOID_RETURN;
  }
};


/**
  Send prepared statement id and metadata to the client after prepare.

  @todo
    Fix this nasty upcast from List<Item_param> to List<Item>

  @return
    0 in case of success, 1 otherwise
*/

#ifndef EMBEDDED_LIBRARY
static bool send_prep_stmt(Prepared_statement *stmt, uint columns)
{
  THD *thd= stmt->thd;
  DBUG_ENTER("send_prep_stmt");
  NET *net= thd->get_protocol_classic()->get_net();
  uchar buff[12];
  uint tmp;
  int error;

  buff[0]= 0;                                   /* OK packet indicator */
  int4store(buff+1, stmt->id);
  int2store(buff+5, columns);
  int2store(buff+7, stmt->param_count);
  buff[9]= 0;                                   // Guard against a 4.1 client
  tmp= min(stmt->thd->get_stmt_da()->current_statement_cond_count(), 65535UL);
  int2store(buff+10, tmp);

  /*
    Send types and names of placeholders to the client
    XXX: fix this nasty upcast from List<Item_param> to List<Item>
  */
  error= my_net_write(net, buff, sizeof(buff));
  if (stmt->param_count && ! error)
  {
    error= thd->send_result_metadata((List<Item> *) &stmt->lex->param_list,
                                     Protocol::SEND_EOF);
  }

  if (!error)
    /* Flag that a response has already been sent */
    thd->get_stmt_da()->disable_status();

  DBUG_RETURN(error);
}
#else
static bool send_prep_stmt(Prepared_statement *stmt,
                           uint columns MY_ATTRIBUTE((unused)))
{
  THD *thd= stmt->thd;

  thd->client_stmt_id= stmt->id;
  thd->client_param_count= stmt->param_count;
  thd->clear_error();
  thd->get_stmt_da()->disable_status();

  return 0;
}
#endif /*!EMBEDDED_LIBRARY*/


#ifndef EMBEDDED_LIBRARY

/**
  Read the length of the parameter data and return it back to
  the caller.

    Read data length, position the packet to the first byte after it,
    and return the length to the caller.

  @param packet             a pointer to the data
  @param len                remaining packet length

  @return
    Length of data piece.
*/

static ulong get_param_length(uchar **packet, ulong len)
{
  uchar *pos= *packet;
  if (len < 1)
    return 0;
  if (*pos < 251)
  {
    (*packet)++;
    return (ulong) *pos;
  }
  if (len < 3)
    return 0;
  if (*pos == 252)
  {
    (*packet)+=3;
    return (ulong) uint2korr(pos+1);
  }
  if (len < 4)
    return 0;
  if (*pos == 253)
  {
    (*packet)+=4;
    return (ulong) uint3korr(pos+1);
  }
  if (len < 5)
    return 0;
  (*packet)+=9; // Must be 254 when here
  /*
    In our client-server protocol all numbers bigger than 2^24
    stored as 8 bytes with uint8korr. Here we always know that
    parameter length is less than 2^4 so don't look at the second
    4 bytes. But still we need to obey the protocol hence 9 in the
    assignment above.
  */
  return (ulong) uint4korr(pos+1);
}
#else
#define get_param_length(packet, len) len
#endif /*!EMBEDDED_LIBRARY*/

/**
  Data conversion routines.

    All these functions read the data from pos, convert it to requested
    type and assign to param; pos is advanced to predefined length.

    Make a note that the NULL handling is examined at first execution
    (i.e. when input types altered) and for all subsequent executions
    we don't read any values for this.

  @param  param             parameter item
  @param  pos               input data buffer
  @param  len               length of data in the buffer
*/

static void set_param_tiny(Item_param *param, uchar **pos, ulong len)
{
#ifndef EMBEDDED_LIBRARY
  if (len < 1)
    return;
#endif
  int8 value= (int8) **pos;
  param->set_int(param->unsigned_flag ? (longlong) ((uint8) value) :
                                        (longlong) value, 4);
  *pos+= 1;
}

static void set_param_short(Item_param *param, uchar **pos, ulong len)
{
  int16 value;
#ifndef EMBEDDED_LIBRARY
  if (len < 2)
    return;
  value= sint2korr(*pos);
#else
  shortget(&value, *pos);
#endif
  param->set_int(param->unsigned_flag ? (longlong) ((uint16) value) :
                                        (longlong) value, 6);
  *pos+= 2;
}

static void set_param_int32(Item_param *param, uchar **pos, ulong len)
{
  int32 value;
#ifndef EMBEDDED_LIBRARY
  if (len < 4)
    return;
  value= sint4korr(*pos);
#else
  longget(&value, *pos);
#endif
  param->set_int(param->unsigned_flag ? (longlong) ((uint32) value) :
                                        (longlong) value, 11);
  *pos+= 4;
}

static void set_param_int64(Item_param *param, uchar **pos, ulong len)
{
  longlong value;
#ifndef EMBEDDED_LIBRARY
  if (len < 8)
    return;
  value= sint8korr(*pos);
#else
  longlongget(&value, *pos);
#endif
  param->set_int(value, 21);
  *pos+= 8;
}

static void set_param_float(Item_param *param, uchar **pos, ulong len)
{
  float data;
#ifndef EMBEDDED_LIBRARY
  if (len < 4)
    return;
  float4get(&data,*pos);
#else
  floatget(&data, *pos);
#endif
  param->set_double((double) data);
  *pos+= 4;
}

static void set_param_double(Item_param *param, uchar **pos, ulong len)
{
  double data;
#ifndef EMBEDDED_LIBRARY
  if (len < 8)
    return;
  float8get(&data,*pos);
#else
  doubleget(&data, *pos);
#endif
  param->set_double(data);
  *pos+= 8;
}

static void set_param_decimal(Item_param *param, uchar **pos, ulong len)
{
  ulong length= get_param_length(pos, len);
  param->set_decimal((char*)*pos, length);
  *pos+= length;
}

#ifndef EMBEDDED_LIBRARY

/*
  Read date/time/datetime parameter values from network (binary
  protocol). See writing counterparts of these functions in
  libmysql.c (store_param_{time,date,datetime}).
*/

/**
  @todo
    Add warning 'Data truncated' here
*/
static void set_param_time(Item_param *param, uchar **pos, ulong len)
{
  MYSQL_TIME tm;
  ulong length= get_param_length(pos, len);

  if (length >= 8)
  {
    uchar *to= *pos;
    uint day;

    tm.neg= (bool) to[0];
    day= (uint) sint4korr(to+1);
    tm.hour=   (uint) to[5] + day * 24;
    tm.minute= (uint) to[6];
    tm.second= (uint) to[7];
    tm.second_part= (length > 8) ? (ulong) sint4korr(to+8) : 0;
    if (tm.hour > 838)
    {
      /* TODO: add warning 'Data truncated' here */
      tm.hour= 838;
      tm.minute= 59;
      tm.second= 59;
    }
    tm.day= tm.year= tm.month= 0;
  }
  else
    set_zero_time(&tm, MYSQL_TIMESTAMP_TIME);
  param->set_time(&tm, MYSQL_TIMESTAMP_TIME,
                  MAX_TIME_FULL_WIDTH * MY_CHARSET_BIN_MB_MAXLEN);
  *pos+= length;
}

static void set_param_datetime(Item_param *param, uchar **pos, ulong len)
{
  MYSQL_TIME tm;
  ulong length= get_param_length(pos, len);

  if (length >= 4)
  {
    uchar *to= *pos;

    tm.neg=    0;
    tm.year=   (uint) sint2korr(to);
    tm.month=  (uint) to[2];
    tm.day=    (uint) to[3];
    if (length > 4)
    {
      tm.hour=   (uint) to[4];
      tm.minute= (uint) to[5];
      tm.second= (uint) to[6];
    }
    else
      tm.hour= tm.minute= tm.second= 0;

    tm.second_part= (length > 7) ? (ulong) sint4korr(to+7) : 0;
  }
  else
    set_zero_time(&tm, MYSQL_TIMESTAMP_DATETIME);
  param->set_time(&tm, MYSQL_TIMESTAMP_DATETIME,
                  MAX_DATETIME_WIDTH * MY_CHARSET_BIN_MB_MAXLEN);
  *pos+= length;
}


static void set_param_date(Item_param *param, uchar **pos, ulong len)
{
  MYSQL_TIME tm;
  ulong length= get_param_length(pos, len);

  if (length >= 4)
  {
    uchar *to= *pos;

    tm.year=  (uint) sint2korr(to);
    tm.month=  (uint) to[2];
    tm.day= (uint) to[3];

    tm.hour= tm.minute= tm.second= 0;
    tm.second_part= 0;
    tm.neg= 0;
  }
  else
    set_zero_time(&tm, MYSQL_TIMESTAMP_DATE);
  param->set_time(&tm, MYSQL_TIMESTAMP_DATE,
                  MAX_DATE_WIDTH * MY_CHARSET_BIN_MB_MAXLEN);
  *pos+= length;
}

#else/*!EMBEDDED_LIBRARY*/
/**
  @todo
    Add warning 'Data truncated' here
*/
void set_param_time(Item_param *param, uchar **pos, ulong len)
{
  MYSQL_TIME tm= *((MYSQL_TIME*)*pos);
  tm.hour+= tm.day * 24;
  tm.day= tm.year= tm.month= 0;
  if (tm.hour > 838)
  {
    /* TODO: add warning 'Data truncated' here */
    tm.hour= 838;
    tm.minute= 59;
    tm.second= 59;
  }
  param->set_time(&tm, MYSQL_TIMESTAMP_TIME,
                  MAX_TIME_FULL_WIDTH * MY_CHARSET_BIN_MB_MAXLEN);

}

void set_param_datetime(Item_param *param, uchar **pos, ulong len)
{
  MYSQL_TIME tm= *((MYSQL_TIME*)*pos);
  tm.neg= 0;

  param->set_time(&tm, MYSQL_TIMESTAMP_DATETIME,
                  MAX_DATETIME_FULL_WIDTH * MY_CHARSET_BIN_MB_MAXLEN);
}

void set_param_date(Item_param *param, uchar **pos, ulong len)
{
  MYSQL_TIME *to= (MYSQL_TIME*)*pos;

  param->set_time(to, MYSQL_TIMESTAMP_DATE,
                  MAX_DATE_WIDTH * MY_CHARSET_BIN_MB_MAXLEN);
}
#endif /*!EMBEDDED_LIBRARY*/


static void set_param_str(Item_param *param, uchar **pos, ulong len)
{
  ulong length= get_param_length(pos, len);
  if (length > len)
    length= len;
  param->set_str((const char *)*pos, length);
  *pos+= length;
}


#undef get_param_length

static void setup_one_conversion_function(THD *thd, Item_param *param,
                                          uchar param_type)
{
  switch (param_type) {
  case MYSQL_TYPE_TINY:
    param->set_param_func= set_param_tiny;
    param->item_type= Item::INT_ITEM;
    param->item_result_type= INT_RESULT;
    break;
  case MYSQL_TYPE_SHORT:
    param->set_param_func= set_param_short;
    param->item_type= Item::INT_ITEM;
    param->item_result_type= INT_RESULT;
    break;
  case MYSQL_TYPE_LONG:
    param->set_param_func= set_param_int32;
    param->item_type= Item::INT_ITEM;
    param->item_result_type= INT_RESULT;
    break;
  case MYSQL_TYPE_LONGLONG:
    param->set_param_func= set_param_int64;
    param->item_type= Item::INT_ITEM;
    param->item_result_type= INT_RESULT;
    break;
  case MYSQL_TYPE_FLOAT:
    param->set_param_func= set_param_float;
    param->item_type= Item::REAL_ITEM;
    param->item_result_type= REAL_RESULT;
    break;
  case MYSQL_TYPE_DOUBLE:
    param->set_param_func= set_param_double;
    param->item_type= Item::REAL_ITEM;
    param->item_result_type= REAL_RESULT;
    break;
  case MYSQL_TYPE_DECIMAL:
  case MYSQL_TYPE_NEWDECIMAL:
    param->set_param_func= set_param_decimal;
    param->item_type= Item::DECIMAL_ITEM;
    param->item_result_type= DECIMAL_RESULT;
    break;
  case MYSQL_TYPE_TIME:
    param->set_param_func= set_param_time;
    param->item_type= Item::STRING_ITEM;
    param->item_result_type= STRING_RESULT;
    break;
  case MYSQL_TYPE_DATE:
    param->set_param_func= set_param_date;
    param->item_type= Item::STRING_ITEM;
    param->item_result_type= STRING_RESULT;
    break;
  case MYSQL_TYPE_DATETIME:
  case MYSQL_TYPE_TIMESTAMP:
    param->set_param_func= set_param_datetime;
    param->item_type= Item::STRING_ITEM;
    param->item_result_type= STRING_RESULT;
    break;
  case MYSQL_TYPE_TINY_BLOB:
  case MYSQL_TYPE_MEDIUM_BLOB:
  case MYSQL_TYPE_LONG_BLOB:
  case MYSQL_TYPE_BLOB:
    param->set_param_func= set_param_str;
    param->value.cs_info.character_set_of_placeholder= &my_charset_bin;
    param->value.cs_info.character_set_client=
      thd->variables.character_set_client;
    assert(thd->variables.character_set_client);
    param->value.cs_info.final_character_set_of_str_value= &my_charset_bin;
    param->item_type= Item::STRING_ITEM;
    param->item_result_type= STRING_RESULT;
    break;
  default:
    /*
      The client library ensures that we won't get any other typecodes
      except typecodes above and typecodes for string types. Marking
      label as 'default' lets us to handle malformed packets as well.
    */
    {
      const CHARSET_INFO *fromcs= thd->variables.character_set_client;
      const CHARSET_INFO *tocs= thd->variables.collation_connection;
      size_t dummy_offset;

      param->value.cs_info.character_set_of_placeholder= fromcs;
      param->value.cs_info.character_set_client= fromcs;

      /*
        Setup source and destination character sets so that they
        are different only if conversion is necessary: this will
        make later checks easier.
      */
      param->value.cs_info.final_character_set_of_str_value=
        String::needs_conversion(0, fromcs, tocs, &dummy_offset) ?
        tocs : fromcs;
      param->set_param_func= set_param_str;
      /*
        Exact value of max_length is not known unless data is converted to
        charset of connection, so we have to set it later.
      */
      param->item_type= Item::STRING_ITEM;
      param->item_result_type= STRING_RESULT;
    }
  }
  param->param_type= (enum enum_field_types) param_type;
}

#ifndef EMBEDDED_LIBRARY

/**
  Check whether this parameter data type is compatible with long data.
  Used to detect whether a long data stream has been supplied to a
  incompatible data type.
*/
inline bool is_param_long_data_type(Item_param *param)
{
  return ((param->param_type >= MYSQL_TYPE_TINY_BLOB) &&
          (param->param_type <= MYSQL_TYPE_STRING));
}

#ifdef HAVE_PSI_PS_INTERFACE
PSI_prepared_stmt* Prepared_statement::get_PS_prepared_stmt()
{
  return m_prepared_stmt;
}
#endif

/**
  Routines to assign parameters from data supplied by the client.

    Update the parameter markers by reading data from the packet and
    and generate a valid query for logging.

  @note
    with_log is set when one of slow or general logs are open.
    Logging of prepared statements in all cases is performed
    by means of conventional queries: if parameter
    data was supplied from C API, each placeholder in the query is
    replaced with its actual value; if we're logging a [Dynamic] SQL
    prepared statement, parameter markers are replaced with variable names.
    Example:
    @verbatim
     mysqld_stmt_prepare("UPDATE t1 SET a=a*1.25 WHERE a=?")
       --> general logs gets [Prepare] UPDATE t1 SET a*1.25 WHERE a=?"
     mysqld_stmt_execute(stmt);
       --> general and binary logs get
                             [Execute] UPDATE t1 SET a*1.25 WHERE a=1"
    @endverbatim

    If a statement has been prepared using SQL syntax:
    @verbatim
     PREPARE stmt FROM "UPDATE t1 SET a=a*1.25 WHERE a=?"
       --> general log gets
                                 [Query]   PREPARE stmt FROM "UPDATE ..."
     EXECUTE stmt USING @a
       --> general log gets
                             [Query]   EXECUTE stmt USING @a;
    @endverbatim

  @retval
    0  if success
  @retval
    1  otherwise
*/

bool Prepared_statement::insert_params(uchar *null_array,
                                       uchar *read_pos, uchar *data_end,
                                       String *query)
{
  Item_param **begin= param_array;
  Item_param **end= begin + param_count;
  size_t length= 0;
  String str;
  const String *res;
  DBUG_ENTER("insert_params");

  if (with_log && query->copy(m_query_string.str,
                              m_query_string.length, default_charset_info))
    DBUG_RETURN(1);

  for (Item_param **it= begin; it < end; ++it)
  {
    Item_param *param= *it;
    if (param->state != Item_param::LONG_DATA_VALUE)
    {
      if (is_param_null(null_array, (uint) (it - begin)))
        param->set_null();
      else
      {
        if (read_pos >= data_end)
          DBUG_RETURN(1);
        param->set_param_func(param, &read_pos, (uint) (data_end - read_pos));
        if (param->state == Item_param::NO_VALUE)
          DBUG_RETURN(1);

        if (with_log &&
            param->limit_clause_param && param->state != Item_param::INT_VALUE)
        {
          param->set_int(param->val_int(), MY_INT64_NUM_DECIMAL_DIGITS);
          param->item_type= Item::INT_ITEM;
          if (!param->unsigned_flag && param->value.integer < 0)
            DBUG_RETURN(1);
        }
      }
    }
    /*
      A long data stream was supplied for this parameter marker.
      This was done after prepare, prior to providing a placeholder
      type (the types are supplied at execute). Check that the
      supplied type of placeholder can accept a data stream.
    */
    else if (! is_param_long_data_type(param))
      DBUG_RETURN(1);
    if (with_log)
    {
      res= param->query_val_str(thd, &str);
      if (param->convert_str_value(thd))
        DBUG_RETURN(1);                           /* out of memory */

      if (query->replace(param->pos_in_query+length, 1, *res))
       DBUG_RETURN(1);

      length+= res->length()-1;
    }
    else
    {
      if (param->convert_str_value(thd))
        DBUG_RETURN(1);                           /* out of memory */
    }
  }
  DBUG_RETURN(0);
}


static bool setup_conversion_functions(Prepared_statement *stmt,
                                       uchar **data, uchar *data_end)
{
  /* skip null bits */
  uchar *read_pos= *data + (stmt->param_count+7) / 8;

  DBUG_ENTER("setup_conversion_functions");

  if (read_pos >= data_end)
    DBUG_RETURN(1);

  if (*read_pos++) //types supplied / first execute
  {
    /*
      First execute or types altered by the client, setup the
      conversion routines for all parameters (one time)
    */
    Item_param **it= stmt->param_array;
    Item_param **end= it + stmt->param_count;
    THD *thd= stmt->thd;
    for (; it < end; ++it)
    {
      ushort typecode;
      const uint signed_bit= 1 << 15;

      if (read_pos >= data_end)
        DBUG_RETURN(1);

      typecode= sint2korr(read_pos);
      read_pos+= 2;
      (**it).unsigned_flag= MY_TEST(typecode & signed_bit);
      setup_one_conversion_function(thd, *it, (uchar) (typecode & ~signed_bit));
    }
  }
  *data= read_pos;
  DBUG_RETURN(0);
}

#else

/**
  Embedded counterparts of the parameter assignment routine.

    The main difference between the embedded library and the server is
    that in embedded case we don't serialize/deserialize parameters data.

    Additionally, for unknown reason, the client-side flag raised for
    changed types of placeholders is ignored and we simply setup conversion
    functions at each execute (TODO: fix).
*/

bool Prepared_statement::emb_insert_params(String *query)
{
  Item_param **it= param_array;
  Item_param **end= it + param_count;
  MYSQL_BIND *client_param= thd->client_params;

  String str;
  const String *res;
  size_t length= 0;

  DBUG_ENTER("emb_insert_params");

  if (with_log && query->copy(m_query_string.str,
                              m_query_string.length,
                              default_charset_info))
    DBUG_RETURN(true);

  for (; it < end; ++it, ++client_param)
  {
    Item_param *param= *it;
    setup_one_conversion_function(thd, param, client_param->buffer_type);
    if (param->state != Item_param::LONG_DATA_VALUE)
    {
      if (*client_param->is_null)
        param->set_null();
      else
      {
        uchar *buff= (uchar*) client_param->buffer;
        param->unsigned_flag= client_param->is_unsigned;
        param->set_param_func(param, &buff,
                              client_param->length ?
                              *client_param->length :
                              client_param->buffer_length);
        if (param->state == Item_param::NO_VALUE)
          DBUG_RETURN(1);
      }
    }
    if (with_log)
    {
      res= param->query_val_str(thd, &str);
      if (param->convert_str_value(thd))
         DBUG_RETURN(1);                           /* out of memory */

      if (query->replace(param->pos_in_query + length, 1, *res))
         DBUG_RETURN(1);

      length+= res->length()-1;
    }
    else
    {
      if (param->convert_str_value(thd))
        DBUG_RETURN(1);                           /* out of memory */
    }
  }
  DBUG_RETURN(0);
}

#endif /*!EMBEDDED_LIBRARY*/

/**
  Setup data conversion routines using an array of parameter
  markers from the original prepared statement.
  Swap the parameter data of the original prepared
  statement to the new one.

  Used only when we re-prepare a prepared statement.
  There are two reasons for this function to exist:

  1) In the binary client/server protocol, parameter metadata
  is sent only at first execute. Consequently, if we need to
  reprepare a prepared statement at a subsequent execution,
  we may not have metadata information in the packet.
  In that case we use the parameter array of the original
  prepared statement to setup parameter types of the new
  prepared statement.

  2) In the binary client/server protocol, we may supply
  long data in pieces. When the last piece is supplied,
  we assemble the pieces and convert them from client
  character set to the connection character set. After
  that the parameter value is only available inside
  the parameter, the original pieces are lost, and thus
  we can only assign the corresponding parameter of the
  reprepared statement from the original value.

  @param[out]  param_array_dst  parameter markers of the new statement
  @param[in]   param_array_src  parameter markers of the original
                                statement
  @param[in]   param_count      total number of parameters. Is the
                                same in src and dst arrays, since
                                the statement query is the same

  @return this function never fails
*/

static void
swap_parameter_array(Item_param **param_array_dst,
                     Item_param **param_array_src,
                     uint param_count)
{
  Item_param **dst= param_array_dst;
  Item_param **src= param_array_src;
  Item_param **end= param_array_dst + param_count;

  for (; dst < end; ++src, ++dst)
    (*dst)->set_param_type_and_swap_value(*src);
}


/**
  Assign prepared statement parameters from user variables.
  If with_log is set, also construct query test for binary log.

  @param varnames  List of variables. Caller must ensure that number
                   of variables in the list is equal to number of statement
                   parameters
  @param query     The query with parameter markers replaced with corresponding
                   user variables that were used to execute the query.
*/

bool Prepared_statement::insert_params_from_vars(List<LEX_STRING>& varnames,
                                                 String *query)
{
  Item_param **begin= param_array;
  Item_param **end= begin + param_count;
  user_var_entry *entry;
  LEX_STRING *varname;
  List_iterator<LEX_STRING> var_it(varnames);
  StringBuffer<STRING_BUFFER_USUAL_SIZE> buf;
  const String *val;
  size_t length= 0;

  DBUG_ENTER("insert_params_from_vars");

  if (with_log) query->reserve(m_query_string.length + 32 * param_count);

  /* Protects thd->user_vars */
  mysql_mutex_lock(&thd->LOCK_thd_data);

  for (Item_param **it= begin; it < end; ++it)
  {
    Item_param *param= *it;
    varname= var_it++;

    entry= (user_var_entry *) my_hash_search(&thd->user_vars, (uchar*)
                                             varname->str, varname->length);
    if (with_log)
    {
      /*
        We have to call the setup_one_conversion_function() here to set
        the parameter's members that might be needed further
        (e.g. value.cs_info.character_set_client is used in the query_val_str()).
      */
      setup_one_conversion_function(thd, param, param->param_type);
      if (param->set_from_user_var(thd, entry))
        goto error;
      val= param->query_val_str(thd, &buf);

      if (param->convert_str_value(thd))
        goto error;

      assert(param->pos_in_query > length);
     size_t num_bytes = param->pos_in_query - length;
     if (query->length() + num_bytes + val->length() >
          std::numeric_limits<uint32>::max())
        goto error;

     if (query->append(m_query_string.str + length, num_bytes) ||
          query->append(*val))
        goto error;

      length = param->pos_in_query + 1;
    }
    else
    {
      if (param->set_from_user_var(thd, entry))
        goto error;

       if (entry)
         length+= entry->length();

       if (length > std::numeric_limits<uint32>::max() ||
           param->convert_str_value(thd))
         goto error;
    }
  }
  // If logging, take care of tail.
  if (with_log)
    query->append(m_query_string.str + length, m_query_string.length - length);

  mysql_mutex_unlock(&thd->LOCK_thd_data);
  DBUG_RETURN(0);

error:
  mysql_mutex_unlock(&thd->LOCK_thd_data);
  DBUG_RETURN(1);

}

/**
  Validate INSERT statement.

  @param stmt               prepared statement
  @param tables             global/local table list

  @retval
    FALSE             success
  @retval
    TRUE              error, error message is set in THD
*/

bool Sql_cmd_insert::mysql_test_insert(THD *thd, TABLE_LIST *table_list)
{
  List_iterator_fast<List_item> its(insert_many_values);
  List_item *values;
  DBUG_ENTER("mysql_test_insert");

  if (open_temporary_tables(thd, table_list))
    goto error;

  if (insert_precheck(thd, table_list))
    goto error;

  /*
    Open temporary memory pool for temporary data allocated by derived
    tables & preparation procedure
    Note that this is done without locks (should not be needed as we will not
    access any data here)
  */
  if (open_tables_for_query(thd, table_list, MYSQL_OPEN_FORCE_SHARED_MDL))
    goto error;

  if ((values= its++))
  {
    if (table_list->table)
    {
      // don't allocate insert_values
      table_list->table->insert_values=(uchar *)1;
    }

    if (mysql_prepare_insert(thd, table_list, values, false))
      goto error;

    its.rewind();
  }
  DBUG_RETURN(FALSE);

error:
  /* insert_values is cleared in open_table */
  DBUG_RETURN(TRUE);
}


/**
  Validate UPDATE statement.

  @param thd                current thread

  @todo
    - here we should send types of placeholders to the client.

  @retval
    0                 success
  @retval
    1                 error, error message is set in THD
  @retval
    2                 convert to multi_update
*/

int Sql_cmd_update::mysql_test_update(THD *thd)
{
  DBUG_ENTER("mysql_test_update");

  SELECT_LEX *const select= thd->lex->select_lex;
  TABLE_LIST *const table_list= select->get_table_list();

  if (update_precheck(thd, table_list))
    DBUG_RETURN(1);
  if (open_tables_for_query(thd, table_list, MYSQL_OPEN_FORCE_SHARED_MDL))
    DBUG_RETURN(1);

  if (select->setup_tables(thd, table_list, false))
    DBUG_RETURN(true);                  /* purecov: inspected */

  if (table_list->is_view())
  {
    if (table_list->resolve_derived(thd, false))
      DBUG_RETURN(true);                /* purecov: inspected */

    if (select->merge_derived(thd, table_list))
      DBUG_RETURN(true);                /* purecov: inspected */
  }

  if (!table_list->is_updatable())
  {
    my_error(ER_NON_UPDATABLE_TABLE, MYF(0), table_list->alias, "UPDATE");
    DBUG_RETURN(1);
  }

  if (table_list->is_multiple_tables())
  {
    assert(table_list->is_view());
    DBUG_PRINT("info", ("Switch to multi-update"));
    /* convert to multiupdate */
    DBUG_RETURN(2);
  }

  TABLE_LIST *const update_table_ref= table_list->updatable_base_table();

  key_map covering_keys_for_cond;
  if (mysql_prepare_update(thd, update_table_ref, &covering_keys_for_cond,
                           update_value_list))
    DBUG_RETURN(1);

  /* TODO: here we should send types of placeholders to the client. */
  DBUG_RETURN(0);
}


/**
  Validate DELETE statement.

  @param thd               current thread

  @retval
    FALSE             success
  @retval
    TRUE              error, error message is set in THD
*/

bool Sql_cmd_delete::prepared_statement_test(THD *thd)
{
  DBUG_ENTER("Sql_cmd_delete::prepare_test");

  SELECT_LEX *const select= thd->lex->select_lex;

  assert(thd->lex->query_tables ==
         thd->lex->select_lex->get_table_list());
  TABLE_LIST *const table_list= select->get_table_list();

  if (delete_precheck(thd, table_list))
    DBUG_RETURN(true);
  if (open_tables_for_query(thd, table_list, MYSQL_OPEN_FORCE_SHARED_MDL))
    DBUG_RETURN(true);

  if (mysql_prepare_delete(thd))
    DBUG_RETURN(true);

  DBUG_RETURN(false);
}


/**
  Validate SELECT statement.

    In case of success, if this query is not EXPLAIN, send column list info
    back to the client.

  @param stmt               prepared statement
  @param tables             list of tables used in the query

  @retval
    0                 success
  @retval
    1                 error, error message is set in THD
  @retval
    2                 success, and statement metadata has been sent
*/

static int mysql_test_select(Prepared_statement *stmt,
                             TABLE_LIST *tables)
{
  THD *thd= stmt->thd;
  LEX *lex= stmt->lex;
  SELECT_LEX_UNIT *unit= lex->unit;
  DBUG_ENTER("mysql_test_select");

  lex->select_lex->context.resolve_in_select_list= true;

  if (select_precheck(thd, lex, tables, lex->select_lex->table_list.first))
    goto error;

  if (!lex->result)
  {
    if (lex->sql_command == SQLCOM_DO)
    {
      if (!(lex->result= new (stmt->mem_root) Query_result_do(thd)))
      {
        my_error(ER_OUTOFMEMORY, MYF(ME_FATALERROR), 
                 static_cast<int>(sizeof(Query_result_do)));
        goto error;
      }
    }
    else
    {
      if (!(lex->result= new (stmt->mem_root) Query_result_send()))
      {
        my_error(ER_OUTOFMEMORY, MYF(ME_FATALERROR), 
                 static_cast<int>(sizeof(Query_result_send)));
        goto error;
      }
    }
  }

  if (open_tables_for_query(thd, tables, MYSQL_OPEN_FORCE_SHARED_MDL))
    goto error;

  thd->lex->used_tables= 0;                        // Updated by setup_fields

  /*
    SELECT_LEX::prepare calls
    It is not SELECT COMMAND for sure, so setup_tables will be called as
    usual, and we pass 0 as setup_tables_done_option
  */
  if (unit->prepare(thd, 0, 0, 0))
    goto error;
  if (!lex->describe && !stmt->is_sql_prepare())
  {
    Query_result *result= lex->result;
    Query_result *analyse_result= NULL;
    if (lex->proc_analyse)
    {
      /*
        We need proper output recordset metadata for SELECT ... PROCEDURE ANALUSE()
      */
      if ((result= analyse_result=
             new Query_result_analyse(result, lex->proc_analyse)) == NULL)
        goto error; // OOM
    }

    /*
      We can use "result" as it should've been prepared in
      unit->prepare call above.
    */
    bool rc= (send_prep_stmt(stmt,
                             lex->sql_command == SQLCOM_DO ? 
                               0 :
                               result->field_count(unit->types)) ||
              result->send_result_set_metadata(unit->types,
                                               Protocol::SEND_EOF) ||
              thd->get_protocol_classic()->flush());
    delete analyse_result;
    if (rc)
      goto error;
    DBUG_RETURN(2);
  }
  DBUG_RETURN(0);
error:
  DBUG_RETURN(1);
}


/**
  Validate and prepare for execution SET statement expressions.

  @param stmt               prepared statement
  @param tables             list of tables used in this query
  @param values             list of expressions

  @retval
    FALSE             success
  @retval
    TRUE              error, error message is set in THD
*/

static bool mysql_test_set_fields(Prepared_statement *stmt,
                                  TABLE_LIST *tables,
                                  List<set_var_base> *var_list)
{
  List_iterator_fast<set_var_base> it(*var_list);
  THD *thd= stmt->thd;
  set_var_base *var;
  DBUG_ENTER("mysql_test_set_fields");
  assert(stmt->is_stmt_prepare());

  if (tables &&
      check_table_access(thd, SELECT_ACL, tables, FALSE, UINT_MAX, FALSE))
    DBUG_RETURN(true);                /* purecov: inspected */

  if (open_tables_for_query(thd, tables, MYSQL_OPEN_FORCE_SHARED_MDL))
    DBUG_RETURN(true);                /* purecov: inspected */

  while ((var= it++))
  {
    if (var->light_check(thd))
      DBUG_RETURN(true);              /* purecov: inspected */
    var->cleanup();
  }

  DBUG_RETURN(false);
}


/**
  Validate and prepare for execution CALL statement expressions.

  @param stmt               prepared statement
  @param tables             list of tables used in this query
  @param value_list         list of expressions

  @retval FALSE             success
  @retval TRUE              error, error message is set in THD
*/

static bool mysql_test_call_fields(Prepared_statement *stmt,
                                   TABLE_LIST *tables,
                                   List<Item> *value_list)
{
  List_iterator<Item> it(*value_list);
  THD *thd= stmt->thd;
  Item *item;
  DBUG_ENTER("mysql_test_call_fields");
  assert(stmt->is_stmt_prepare());

  if (tables &&
      check_table_access(thd, SELECT_ACL, tables, FALSE, UINT_MAX, FALSE))
    DBUG_RETURN(true);                /* purecov: inspected */

  if (open_tables_for_query(thd, tables, MYSQL_OPEN_FORCE_SHARED_MDL))
    DBUG_RETURN(true);                /* purecov: inspected */

  while ((item= it++))
  {
    if ((!item->fixed && item->fix_fields(thd, it.ref())) ||
        item->check_cols(1))
      DBUG_RETURN(true);              /* purecov: inspected */
  }

  DBUG_RETURN(false);
}


/**
  Check internal SELECT of the prepared command.

  @param stmt                      prepared statement
  @param thd                       current thread
  @param setup_tables_done_option  options to be passed to LEX::unit->prepare()

  @note
    This function won't directly open tables used in select. They should
    be opened either by calling function (and in this case you probably
    should use select_like_stmt_test_with_open()) or by
    "specific_prepare" call (like this happens in case of multi-update).

  @retval
    FALSE                success
  @retval
    TRUE                 error, error message is set in THD
*/

bool select_like_stmt_cmd_test(THD *thd,
                               Sql_cmd_dml *cmd,
                               ulong setup_tables_done_option)
{
  DBUG_ENTER("select_like_stmt_test");
  LEX *lex= thd->lex;

  lex->select_lex->context.resolve_in_select_list= true;

  if (cmd != NULL && cmd->prepare(thd))
    DBUG_RETURN(TRUE);

  thd->lex->used_tables= 0;                        // Updated by setup_fields

  /* Calls SELECT_LEX::prepare */
  const bool ret= lex->unit->prepare(thd, 0, setup_tables_done_option, 0);
  DBUG_RETURN(ret);
}


/**
  Check internal SELECT of the prepared command.

  @note Old version. Will be replaced with select_like_stmt_cmd_test() after
        the parser refactoring.

  @param stmt                      prepared statement
  @param specific_prepare          function of command specific prepare
  @param setup_tables_done_option  options to be passed to LEX::unit->prepare()

  @note
    This function won't directly open tables used in select. They should
    be opened either by calling function (and in this case you probably
    should use select_like_stmt_test_with_open()) or by
    "specific_prepare" call (like this happens in case of multi-update).

  @retval
    FALSE                success
  @retval
    TRUE                 error, error message is set in THD
*/

static bool select_like_stmt_test(Prepared_statement *stmt,
                                  int (*specific_prepare)(THD *thd),
                                  ulong setup_tables_done_option)
{
  DBUG_ENTER("select_like_stmt_test");
  THD *thd= stmt->thd;
  LEX *lex= stmt->lex;

  lex->select_lex->context.resolve_in_select_list= true;

  if (specific_prepare && (*specific_prepare)(thd))
    DBUG_RETURN(TRUE);

  thd->lex->used_tables= 0;                        // Updated by setup_fields

  /* Calls SELECT_LEX::prepare */
  const bool ret= lex->unit->prepare(thd, 0, setup_tables_done_option, 0);
  DBUG_RETURN(ret);
}


/**
  Check internal SELECT of the prepared command (with opening of used
  tables).

  @param thd                       current thread
  @param tables                    list of tables to be opened
                                   before calling specific_prepare function
  @param cmd                       Sql_cmd to call Sql_cmd::prepare()
  @param setup_tables_done_option  options to be passed to LEX::unit->prepare()

  @retval
    FALSE                success
  @retval
    TRUE                 error
*/

static bool
select_like_stmt_cmd_test_with_open(THD *thd,
                                    TABLE_LIST *tables,
                                    Sql_cmd_dml *cmd,
                                    ulong setup_tables_done_option)
{
  DBUG_ENTER("select_like_stmt_test_with_open");

  if (open_tables_for_query(thd, tables, MYSQL_OPEN_FORCE_SHARED_MDL))
    DBUG_RETURN(true);

  if (select_like_stmt_cmd_test(thd, cmd, setup_tables_done_option))
    DBUG_RETURN(true);

  DBUG_RETURN(false);
}


/**
  Validate and prepare for execution CREATE TABLE statement.

  @param stmt               prepared statement
  @param tables             list of tables used in this query

  @retval
    FALSE             success
  @retval
    TRUE              error, error message is set in THD
*/

static bool mysql_test_create_table(Prepared_statement *stmt)
{
  THD *thd= stmt->thd;
  LEX *lex= stmt->lex;
  SELECT_LEX *select_lex= lex->select_lex;
  bool res= FALSE;
  bool link_to_local;
  TABLE_LIST *create_table= lex->query_tables;
  TABLE_LIST *tables= lex->create_last_non_select_table->next_global;
  DBUG_ENTER("mysql_test_create_table");
  assert(stmt->is_stmt_prepare());

  if (create_table_precheck(thd, tables, create_table))
    DBUG_RETURN(TRUE);

  if (select_lex->item_list.elements)
  {
    /* Base table and temporary table are not in the same name space. */
    if (!(lex->create_info.options & HA_LEX_CREATE_TMP_TABLE))
      create_table->open_type= OT_BASE_ONLY;

    if (open_tables_for_query(stmt->thd, lex->query_tables,
                              MYSQL_OPEN_FORCE_SHARED_MDL))
      DBUG_RETURN(TRUE);

    select_lex->context.resolve_in_select_list= true;

    lex->unlink_first_table(&link_to_local);

    res= select_like_stmt_test(stmt, 0, 0);

    lex->link_first_table_back(create_table, link_to_local);
  }
  else
  {
    /*
      Check that the source table exist, and also record
      its metadata version. Even though not strictly necessary,
      we validate metadata of all CREATE TABLE statements,
      which keeps metadata validation code simple.
    */
    if (open_tables_for_query(stmt->thd, lex->query_tables,
                              MYSQL_OPEN_FORCE_SHARED_MDL))
      DBUG_RETURN(TRUE);
  }

  DBUG_RETURN(res);
}


/**
  @brief Validate and prepare for execution CREATE VIEW statement

  @param stmt prepared statement

  @note This function handles create view commands.

  @retval FALSE Operation was a success.
  @retval TRUE An error occured.
*/

static bool mysql_test_create_view(Prepared_statement *stmt)
{
  THD *thd= stmt->thd;
  LEX *lex= stmt->lex;
  bool res= TRUE;
  /* Skip first table, which is the view we are creating */
  bool link_to_local;
  TABLE_LIST *view= lex->unlink_first_table(&link_to_local);
  TABLE_LIST *tables= lex->query_tables;
  DBUG_ENTER("mysql_test_create_view");
  assert(stmt->is_stmt_prepare());

  if (create_view_precheck(thd, tables, view, lex->create_view_mode))
    goto err;

  /*
    Since we can't pre-open temporary tables for SQLCOM_CREATE_VIEW,
    (see mysql_create_view) we have to do it here instead.
  */
  if (open_temporary_tables(thd, tables))
    goto err;

  if (open_tables_for_query(thd, tables, MYSQL_OPEN_FORCE_SHARED_MDL))
    goto err;

  lex->context_analysis_only|=  CONTEXT_ANALYSIS_ONLY_VIEW;
  res= select_like_stmt_test(stmt, 0, 0);

err:
  /* put view back for PS rexecuting */
  lex->link_first_table_back(view, link_to_local);
  DBUG_RETURN(res);
}


/**
  Validate and prepare for execution a multi delete statement.

  @param thd                current thread
  @param tables             list of tables used in this query

  @retval
    FALSE             success
  @retval
    TRUE              error, error message in THD is set.
*/

bool Sql_cmd_delete_multi::prepared_statement_test(THD *thd)
{
  LEX *lex= thd->lex;
  TABLE_LIST * const tables= lex->query_tables;
  lex->set_current_select(lex->select_lex);
  if (add_item_to_list(thd, new Item_null()))
  {
    /* purecov: begin inspected */
    my_error(ER_OUTOFMEMORY, MYF(ME_FATALERROR), 0);
    return true;
    /* purecov: end */
  }

  if (multi_delete_precheck(thd, tables))
    return true;
  if (select_like_stmt_cmd_test_with_open(thd, tables,
                                          this,
                                          OPTION_SETUP_TABLES_DONE))
    return true;

  return false;
}


/**
  Wrapper for mysql_insert_select_prepare, to make change of local tables
  after open_tables_for_query() call.

  @param thd                thread handle

    We need to remove the first local table after
    open_tables_for_query(), because mysql_insert_select_prepare()
    uses local tables lists.
*/

bool Sql_cmd_insert_select::prepare(THD *thd)
{
  SELECT_LEX *const first_select= thd->lex->select_lex;
  TABLE_LIST *const second_table= first_select->table_list.first->next_local;

  /* Skip first table, which is the table we are inserting in */
  first_select->table_list.first= second_table;
  thd->lex->select_lex->context.table_list=
    thd->lex->select_lex->context.first_name_resolution_table= second_table;

  return mysql_insert_select_prepare(thd);
}


/**
  Validate and prepare for execution INSERT ... SELECT statement.

  @param thd         current thread

  @retval
    FALSE             success
  @retval
    TRUE              error, error message is set in THD
*/

bool Sql_cmd_insert_select::prepared_statement_test(THD *thd)
{
  TABLE_LIST * const tables= thd->lex->query_tables;
  int res;
  LEX *lex= thd->lex;
  TABLE_LIST *first_local_table;

  if (tables->table)
  {
    // don't allocate insert_values
    tables->table->insert_values=(uchar *)1;
  }

  if (insert_precheck(thd, tables))
    return 1;

  /* store it, because Sql_cmd_insert_select::prepare() change it */
  first_local_table= lex->select_lex->table_list.first;
  assert(first_local_table != 0);

  res=
    select_like_stmt_cmd_test_with_open(thd, tables,
                                        this,
                                        OPTION_SETUP_TABLES_DONE);
  /* revert changes  made by Sql_cmd_insert_select::prepare() */
  lex->select_lex->table_list.first= first_local_table;
  return res;
}


/**
  Perform semantic analysis of the parsed tree and send a response packet
  to the client.

    This function
    - opens all tables and checks access rights
    - validates semantics of statement columns and SQL functions
      by calling fix_fields.

  @param stmt               prepared statement

  @retval
    FALSE             success, statement metadata is sent to client
  @retval
    TRUE              error, error message is set in THD (but not sent)
*/

static bool check_prepared_statement(Prepared_statement *stmt)
{
  THD *thd= stmt->thd;
  LEX *lex= stmt->lex;
  assert(lex == thd->lex); // set_n_backup_active_arena() guarantees that
  SELECT_LEX *select_lex= lex->select_lex;
  enum enum_sql_command sql_command= lex->sql_command;
  int res= 0;
  DBUG_ENTER("check_prepared_statement");
  DBUG_PRINT("enter",("command: %d  param_count: %u",
                      sql_command, stmt->param_count));

  lex->first_lists_tables_same();
  TABLE_LIST *const tables= lex->query_tables;

  /* set context for commands which do not use setup_tables */
  lex->select_lex->context.resolve_in_table_list_only(select_lex->
                                                      get_table_list());

  /*
    For the optimizer trace, this is the symmetric, for statement preparation,
    of what is done at statement execution (in mysql_execute_command()).
  */
  Opt_trace_start ots(thd, tables, sql_command, &lex->var_list,
                      thd->query().str, thd->query().length, NULL,
                      thd->variables.character_set_client);

  Opt_trace_object trace_command(&thd->opt_trace);
  Opt_trace_array trace_command_steps(&thd->opt_trace, "steps");

  if ((thd->lex->keep_diagnostics == DA_KEEP_COUNTS) ||
      (thd->lex->keep_diagnostics == DA_KEEP_DIAGNOSTICS))
  {
    my_error(ER_UNSUPPORTED_PS, MYF(0));
    goto error;
  }

  if (sql_command_flags[sql_command] & CF_HA_CLOSE)
    mysql_ha_rm_tables(thd, tables);

  /*
    Open temporary tables that are known now. Temporary tables added by
    prelocking will be opened afterwards (during open_tables()).
  */
  if (sql_command_flags[sql_command] & CF_PREOPEN_TMP_TABLES)
  {
    if (open_temporary_tables(thd, tables))
      goto error;
  }

  switch (sql_command) {
  case SQLCOM_INSERT:
  case SQLCOM_INSERT_SELECT:
  case SQLCOM_REPLACE:
  case SQLCOM_REPLACE_SELECT:
  case SQLCOM_UPDATE:
  case SQLCOM_UPDATE_MULTI:
  case SQLCOM_DELETE:
  case SQLCOM_DELETE_MULTI:
    assert(thd->lex == stmt->lex);
    res=
      static_cast<Sql_cmd_dml *>(lex->m_sql_cmd)->prepared_statement_test(thd);
    break;
  /* The following allow WHERE clause, so they must be tested like SELECT */
  case SQLCOM_SHOW_DATABASES:
  case SQLCOM_SHOW_TABLES:
  case SQLCOM_SHOW_TRIGGERS:
  case SQLCOM_SHOW_EVENTS:
  case SQLCOM_SHOW_OPEN_TABLES:
  case SQLCOM_SHOW_FIELDS:
  case SQLCOM_SHOW_KEYS:
  case SQLCOM_SHOW_COLLATIONS:
  case SQLCOM_SHOW_CHARSETS:
  case SQLCOM_SHOW_VARIABLES:
  case SQLCOM_SHOW_STATUS:
  case SQLCOM_SHOW_TABLE_STATUS:
  case SQLCOM_SHOW_STATUS_PROC:
  case SQLCOM_SHOW_STATUS_FUNC:
  case SQLCOM_SELECT:
  case SQLCOM_DO:
    res= mysql_test_select(stmt, tables);
    if (res == 2)
    {
      /* Statement and field info has already been sent */
      DBUG_RETURN(FALSE);
    }
    break;
  case SQLCOM_CREATE_TABLE:
    res= mysql_test_create_table(stmt);
    break;

  case SQLCOM_CREATE_VIEW:
    if (lex->create_view_mode == VIEW_ALTER)
    {
      my_message(ER_UNSUPPORTED_PS, ER(ER_UNSUPPORTED_PS), MYF(0));
      goto error;
    }
    res= mysql_test_create_view(stmt);
    break;

  case SQLCOM_CALL:
    res= mysql_test_call_fields(stmt, tables, &lex->call_value_list);
    break;
  case SQLCOM_SET_OPTION:
    res= mysql_test_set_fields(stmt, tables, &lex->var_list);
    break;

    /*
      Note that we don't need to have cases in this list if they are
      marked with CF_STATUS_COMMAND in sql_command_flags
    */
  case SQLCOM_DROP_TABLE:
  case SQLCOM_RENAME_TABLE:
  case SQLCOM_ALTER_TABLE:
  case SQLCOM_COMMIT:
  case SQLCOM_CREATE_INDEX:
  case SQLCOM_DROP_INDEX:
  case SQLCOM_ROLLBACK:
  case SQLCOM_TRUNCATE:
  case SQLCOM_DROP_VIEW:
  case SQLCOM_REPAIR:
  case SQLCOM_ANALYZE:
  case SQLCOM_OPTIMIZE:
  case SQLCOM_CHANGE_MASTER:
  case SQLCOM_CHANGE_REPLICATION_FILTER:
  case SQLCOM_RESET:
  case SQLCOM_FLUSH:
  case SQLCOM_SLAVE_START:
  case SQLCOM_SLAVE_STOP:
  case SQLCOM_INSTALL_PLUGIN:
  case SQLCOM_UNINSTALL_PLUGIN:
  case SQLCOM_CREATE_DB:
  case SQLCOM_DROP_DB:
  case SQLCOM_ALTER_DB_UPGRADE:
  case SQLCOM_CHECKSUM:
  case SQLCOM_CREATE_USER:
  case SQLCOM_RENAME_USER:
  case SQLCOM_DROP_USER:
  case SQLCOM_ALTER_USER:
  case SQLCOM_ASSIGN_TO_KEYCACHE:
  case SQLCOM_PRELOAD_KEYS:
  case SQLCOM_GRANT:
  case SQLCOM_REVOKE:
  case SQLCOM_KILL:
  case SQLCOM_ALTER_INSTANCE:
    break;

  case SQLCOM_PREPARE:
  case SQLCOM_EXECUTE:
  case SQLCOM_DEALLOCATE_PREPARE:
  default:
    /*
      Trivial check of all status commands and diagnostic commands.
      This is easier than having things in the above case list,
      as it's less chance for mistakes.
    */
    if (!(sql_command_flags[sql_command] & CF_STATUS_COMMAND)
       || (sql_command_flags[sql_command] & CF_DIAGNOSTIC_STMT)
      )
    {
      /* All other statements are not supported yet. */
      my_message(ER_UNSUPPORTED_PS, ER(ER_UNSUPPORTED_PS), MYF(0));
      goto error;
    }
    break;
  }
  if (res == 0)
  {
    DBUG_RETURN(stmt->is_sql_prepare() ? FALSE : (send_prep_stmt(stmt, 0) ||
                thd->get_protocol_classic()->flush()));
  }
error:
  DBUG_RETURN(TRUE);
}

/**
  Initialize array of parameters in statement from LEX.
  (We need to have quick access to items by number in mysql_stmt_get_longdata).
  This is to avoid using malloc/realloc in the parser.
*/

static bool init_param_array(Prepared_statement *stmt)
{
  LEX *lex= stmt->lex;
  if ((stmt->param_count= lex->param_list.elements))
  {
    if (stmt->param_count > (uint) UINT_MAX16)
    {
      /* Error code to be defined in 5.0 */
      my_message(ER_PS_MANY_PARAM, ER(ER_PS_MANY_PARAM), MYF(0));
      return TRUE;
    }
    Item_param **to;
    List_iterator<Item_param> param_iterator(lex->param_list);
    /* Use thd->mem_root as it points at statement mem_root */
    stmt->param_array= (Item_param **)
                       alloc_root(stmt->thd->mem_root,
                                  sizeof(Item_param*) * stmt->param_count);
    if (!stmt->param_array)
      return TRUE;
    for (to= stmt->param_array;
         to < stmt->param_array + stmt->param_count;
         ++to)
    {
      *to= param_iterator++;
    }
  }
  return FALSE;
}


/**
  COM_STMT_PREPARE handler.

    Given a query string with parameter markers, create a prepared
    statement from it and send PS info back to the client.

    If parameter markers are found in the query, then store the information
    using Item_param along with maintaining a list in lex->param_array, so
    that a fast and direct retrieval can be made without going through all
    field items.

  @param thd                thread handle
  @param query              query to be prepared
  @param length             query string length, including ignored
                            trailing NULL or quote char.

  @note
    This function parses the query and sends the total number of parameters
    and resultset metadata information back to client (if any), without
    executing the query i.e. without any log/disk writes. This allows the
    queries to be re-executed without re-parsing during execute.

  @return
    none: in case of success a new statement id and metadata is sent
    to the client, otherwise an error message is set in THD.
*/

void mysqld_stmt_prepare(THD *thd, const char *query, uint length)
{
  Protocol *save_protocol= thd->get_protocol();
  Prepared_statement *stmt;
  DBUG_ENTER("mysqld_stmt_prepare");

  DBUG_PRINT("prep_query", ("%s", query));

  /* First of all clear possible warnings from the previous command */
  mysql_reset_thd_for_next_command(thd);

  if (! (stmt= new Prepared_statement(thd)))
    DBUG_VOID_RETURN; /* out of memory: error is set in Sql_alloc */

  if (thd->stmt_map.insert(thd, stmt))
  {
    /*
      The error is set in the insert. The statement itself
      will be also deleted there (this is how the hash works).
    */
    DBUG_VOID_RETURN;
  }

  // set the current client capabilities before switching the protocol
  thd->protocol_binary.set_client_capabilities(
      thd->get_protocol()->get_client_capabilities());

  thd->set_protocol(&thd->protocol_binary);

  /* Create PS table entry, set query text after rewrite. */
  stmt->m_prepared_stmt= MYSQL_CREATE_PS(stmt, stmt->id,
                                         thd->m_statement_psi,
                                         stmt->name().str, stmt->name().length,
                                         NULL, 0);

  if (stmt->prepare(query, length))
  {
    /* Delete this stmt stats from PS table. */
    MYSQL_DESTROY_PS(stmt->m_prepared_stmt);
    /* Statement map deletes statement on erase */
    thd->stmt_map.erase(stmt);
  }

  thd->set_protocol(save_protocol);

  sp_cache_enforce_limit(thd->sp_proc_cache, stored_program_cache_size);
  sp_cache_enforce_limit(thd->sp_func_cache, stored_program_cache_size);

  /* check_prepared_statement sends the metadata packet in case of success */
  DBUG_VOID_RETURN;
}

/**
  Get an SQL statement text from a user variable or from plain text.

  If the statement is plain text, just assign the
  pointers, otherwise allocate memory in thd->mem_root and copy
  the contents of the variable, possibly with character
  set conversion.

  @param[in]  lex               main lex
  @param[out] query_len         length of the SQL statement (is set only
    in case of success)

  @retval
    non-zero  success
  @retval
    0         in case of error (out of memory)
*/

static const char *get_dynamic_sql_string(LEX *lex, size_t *query_len)
{
  THD *thd= lex->thd;
  char *query_str= 0;

  if (lex->prepared_stmt_code_is_varref)
  {
    /* This is PREPARE stmt FROM or EXECUTE IMMEDIATE @var. */
    String str;
    const CHARSET_INFO *to_cs= thd->variables.collation_connection;
    bool needs_conversion;
    user_var_entry *entry;
    String *var_value= &str;
    size_t unused;
    size_t len;

    /* Protects thd->user_vars */
    mysql_mutex_lock(&thd->LOCK_thd_data);

    entry= (user_var_entry*)my_hash_search(&thd->user_vars,
                                           (uchar*)lex->prepared_stmt_code.str,
                                           lex->prepared_stmt_code.length);

    /*
      Convert @var contents to string in connection character set. Although
      it is known that int/real/NULL value cannot be a valid query we still
      convert it for error messages to be uniform.
    */
    if ((entry != NULL) && entry->ptr())
    {
      my_bool is_var_null;
      var_value= entry->val_str(&is_var_null, &str, NOT_FIXED_DEC);

      mysql_mutex_unlock(&thd->LOCK_thd_data);

      /*
        NULL value of variable checked early as entry->value so here
        we can't get NULL in normal conditions
      */
      assert(!is_var_null);
      if (!var_value)
        goto end;
    }
    else
    {
      mysql_mutex_unlock(&thd->LOCK_thd_data);

      /*
        variable absent or equal to NULL, so we need to set variable to
        something reasonable to get a readable error message during parsing
      */
      str.set(STRING_WITH_LEN("NULL"), &my_charset_latin1);
    }

    needs_conversion= String::needs_conversion(var_value->length(),
                                               var_value->charset(), to_cs,
                                               &unused);

    len= (needs_conversion ? var_value->length() * to_cs->mbmaxlen :
          var_value->length());
    if (!(query_str= (char*) alloc_root(thd->mem_root, len+1)))
      goto end;

    if (needs_conversion)
    {
      uint dummy_errors;
      len= copy_and_convert(query_str, len, to_cs, var_value->ptr(),
                            var_value->length(), var_value->charset(),
                            &dummy_errors);
    }
    else
      memcpy(query_str, var_value->ptr(), var_value->length());
    query_str[len]= '\0';                       // Safety (mostly for debug)
    *query_len= len;
  }
  else
  {
    query_str= lex->prepared_stmt_code.str;
    *query_len= lex->prepared_stmt_code.length;
  }
end:
  return query_str;
}


/**
  SQLCOM_PREPARE implementation.

    Prepare an SQL prepared statement. This is called from
    mysql_execute_command and should therefore behave like an
    ordinary query (e.g. should not reset any global THD data).

  @param thd     thread handle

  @return
    none: in case of success, OK packet is sent to the client,
    otherwise an error message is set in THD
*/

void mysql_sql_stmt_prepare(THD *thd)
{
  LEX *lex= thd->lex;
  const LEX_CSTRING &name= lex->prepared_stmt_name;
  Prepared_statement *stmt;
  const char *query;
  size_t query_len= 0;
  DBUG_ENTER("mysql_sql_stmt_prepare");

  if ((stmt= thd->stmt_map.find_by_name(name)))
  {
    /*
      If there is a statement with the same name, remove it. It is ok to
      remove old and fail to insert a new one at the same time.
    */
    if (stmt->is_in_use())
    {
      my_error(ER_PS_NO_RECURSION, MYF(0));
      DBUG_VOID_RETURN;
    }

    MYSQL_DESTROY_PS(stmt->m_prepared_stmt);
    stmt->deallocate();
  }

  if (! (query= get_dynamic_sql_string(lex, &query_len)) ||
      ! (stmt= new Prepared_statement(thd)))
  {
    DBUG_VOID_RETURN;                           /* out of memory */
  }

  stmt->set_sql_prepare();

  /* Set the name first, insert should know that this statement has a name */
  if (stmt->set_name(name))
  {
    delete stmt;
    DBUG_VOID_RETURN;
  }

  if (thd->stmt_map.insert(thd, stmt))
  {
    /* The statement is deleted and an error is set if insert fails */
    DBUG_VOID_RETURN;
  }

  /* Create PS table entry, set query text after rewrite. */
  stmt->m_prepared_stmt= MYSQL_CREATE_PS(stmt, stmt->id,
                                         thd->m_statement_psi,
                                         stmt->name().str, stmt->name().length,
                                         NULL, 0);

  if (stmt->prepare(query, query_len))
  {
    /* Delete this stmt stats from PS table. */
    MYSQL_DESTROY_PS(stmt->m_prepared_stmt);
    /* Statement map deletes the statement on erase */
    thd->stmt_map.erase(stmt);
  }
  else
  {
    /* send the boolean tracker in the OK packet when
       @@session_track_state_change is set to ON */
    if (thd->session_tracker.get_tracker(SESSION_STATE_CHANGE_TRACKER)->is_enabled())
      thd->session_tracker.get_tracker(SESSION_STATE_CHANGE_TRACKER)->mark_as_changed(thd, NULL);
    my_ok(thd, 0L, 0L, "Statement prepared");
  }

  DBUG_VOID_RETURN;
}

/**
  Reinit prepared statement/stored procedure before execution. Resets the LEX
  object.


  @todo
    When the new table structure is ready, then have a status bit
    to indicate the table is altered, and re-do the setup_*
    and open the tables back.

  @retval false OK.
  @retval true Error.
*/

bool reinit_stmt_before_use(THD *thd, LEX *lex)
{
  SELECT_LEX *sl= lex->all_selects_list;
  DBUG_ENTER("reinit_stmt_before_use");

  // Default to READ access for every field that is resolved
  thd->mark_used_columns= MARK_COLUMNS_READ;

  /*
    THD::derived_tables_processing is not reset if derived table resolving fails
    for the previous sub-statement. Hence resetting it here.
  */
  thd->derived_tables_processing= false;

  /*
    We have to update "thd" pointer in LEX, all its units and in LEX::result,
    since statements which belong to trigger body are associated with TABLE
    object and because of this can be used in different threads.
  */
  lex->thd= thd;

  if (lex->m_sql_cmd != NULL)
    lex->m_sql_cmd->cleanup(thd);

  for (; sl; sl= sl->next_select_in_list())
  {
    if (!sl->first_execution)
    {
      /* see unique_table() */
      sl->exclude_from_table_unique_test= FALSE;

      /*
        These must be reset before every new preparation.
        @note done here and not in st_select_lex::prepare() since for
              multi-table UPDATE and DELETE, derived tables are merged into
              the outer query block before ::prepare() is called.
      */
      sl->cond_count= 0;
      sl->between_count= 0;
      sl->max_equal_elems= 0;

      if (sl->where_cond())
      {
        assert(sl->where_cond()->real_item()); // no dangling 'ref'
        sl->where_cond()->cleanup();
      }
      if (sl->having_cond())
      {
        assert(sl->having_cond()->real_item());
        sl->having_cond()->cleanup();
      }
      assert(sl->join == 0);
      ORDER *order;
      /* Fix GROUP list */
      if (sl->group_list_ptrs && sl->group_list_ptrs->size() > 0)
      {
        for (uint ix= 0; ix < sl->group_list_ptrs->size() - 1; ++ix)
        {
          order= sl->group_list_ptrs->at(ix);
          order->next= sl->group_list_ptrs->at(ix+1);
        }
      }
      for (order= sl->group_list.first; order; order= order->next)
        order->item= &order->item_ptr;
      /* Fix ORDER list */
      if (sl->order_list_ptrs && sl->order_list_ptrs->size() > 0)
      {
        for (uint ix= 0; ix < sl->order_list_ptrs->size() - 1; ++ix)
        {
          order= sl->order_list_ptrs->at(ix);
          order->next= sl->order_list_ptrs->at(ix+1);
        }
      }
      for (order= sl->order_list.first; order; order= order->next)
        order->item= &order->item_ptr;
    }
    {
      SELECT_LEX_UNIT *unit= sl->master_unit();
      unit->unclean();
      unit->types.empty();
      /* for derived tables & PS (which can't be reset by Item_subquery) */
      unit->reinit_exec_mechanism();
      unit->set_thd(thd);
    }
  }

  /*
    TODO: When the new table structure is ready, then have a status bit
    to indicate the table is altered, and re-do the setup_*
    and open the tables back.
  */
  /*
    NOTE: We should reset whole table list here including all tables added
    by prelocking algorithm (it is not a problem for substatements since
    they have their own table list).
    Another note: this loop uses query_tables so does not see TABLE_LISTs
    which represent join nests.
  */
  for (TABLE_LIST *tables= lex->query_tables;
       tables;
       tables= tables->next_global)
  {
    tables->reinit_before_use(thd);
  }

  /* Reset MDL tickets for procedures/functions */
  for (Sroutine_hash_entry *rt= thd->lex->sroutines_list.first;
       rt; rt= rt->next)
    rt->mdl_request.ticket= NULL;

  /*
    Cleanup of the special case of DELETE t1, t2 FROM t1, t2, t3 ...
    (multi-delete).  We do a full clean up, although at the moment all we
    need to clean in the tables of MULTI-DELETE list is 'table' member.
  */
  for (TABLE_LIST *tables= lex->auxiliary_table_list.first;
       tables;
       tables= tables->next_global)
  {
    tables->reinit_before_use(thd);
  }
  lex->set_current_select(lex->select_lex);

  // restore leaf tables used in INSERT ... SELECT
  if (lex->insert_table)
    lex->select_lex->leaf_tables= lex->insert_table->first_leaf_table();

  if (lex->result)
  {
    lex->result->cleanup();
    lex->result->set_thd(thd);
  }
  lex->allow_sum_func= 0;
  lex->in_sum_func= NULL;

  if (unlikely(lex->is_broken()))
  {
    // Force a Reprepare, to get a fresh LEX
    Reprepare_observer *reprepare_observer= thd->get_reprepare_observer();
    if (reprepare_observer &&
        reprepare_observer->report_error(thd))
    {
      assert(thd->is_error());
      DBUG_RETURN(true);
    }
  }

  DBUG_RETURN(false);
}


/**
  Clears parameters from data left from previous execution or long data.

  @param stmt               prepared statement for which parameters should
                            be reset
*/

static void reset_stmt_params(Prepared_statement *stmt)
{
  Item_param **item= stmt->param_array;
  Item_param **end= item + stmt->param_count;
  for (;item < end ; ++item)
    (**item).reset();
}


/**
  COM_STMT_EXECUTE handler: execute a previously prepared statement.

    If there are any parameters, then replace parameter markers with the
    data supplied from the client, and then execute the statement.
    This function uses binary protocol to send a possible result set
    to the client.

  @param thd                current thread
  @param stmt_id            statement id
  @param flags              flags mask
  @param params             parameter types and data, if any
  @param params_length      packet length, including the terminator character.

  @return
    none: in case of success OK packet or a result set is sent to the
    client, otherwise an error message is set in THD.
*/

void mysqld_stmt_execute(THD *thd, ulong stmt_id, ulong flags, uchar *params,
                         ulong params_length)
{
  /* Query text for binary, general or slow log, if any of them is open */
  String expanded_query;
  Prepared_statement *stmt;
  Protocol *save_protocol= thd->get_protocol();
  bool open_cursor;
  DBUG_ENTER("mysqld_stmt_execute");

  /* First of all clear possible warnings from the previous command */
  mysql_reset_thd_for_next_command(thd);

  if (!(stmt= thd->stmt_map.find(stmt_id)))
  {
    char llbuf[22];
    my_error(ER_UNKNOWN_STMT_HANDLER, MYF(0), static_cast<int>(sizeof(llbuf)),
             llstr(stmt_id, llbuf), "mysqld_stmt_execute");
    DBUG_VOID_RETURN;
  }



#if defined(ENABLED_PROFILING)
  thd->profiling.set_query_source(stmt->m_query_string.str,
                                  stmt->m_query_string.length);
#endif

  DBUG_PRINT("info",("stmt: 0x%lx", (long) stmt));

  open_cursor= MY_TEST(flags & (ulong) CURSOR_TYPE_READ_ONLY);

  // set the current client capabilities before switching the protocol
  thd->protocol_binary.set_client_capabilities(
      thd->get_protocol()->get_client_capabilities());
  thd->set_protocol(&thd->protocol_binary);

  MYSQL_EXECUTE_PS(thd->m_statement_psi, stmt->m_prepared_stmt);
  
  stmt->execute_loop(&expanded_query, open_cursor, params,
                    params + params_length);
  thd->set_protocol(save_protocol);

  sp_cache_enforce_limit(thd->sp_proc_cache, stored_program_cache_size);
  sp_cache_enforce_limit(thd->sp_func_cache, stored_program_cache_size);

  /* Close connection socket; for use with client testing (Bug#43560). */
  DBUG_EXECUTE_IF(
      "close_conn_after_stmt_execute", thd->get_protocol()->shutdown(););

  DBUG_VOID_RETURN;
}


/**
  SQLCOM_EXECUTE implementation.

    Execute prepared statement using parameter values from
    lex->prepared_stmt_params and send result to the client using
    text protocol. This is called from mysql_execute_command and
    therefore should behave like an ordinary query (e.g. not change
    global THD data, such as warning count, server status, etc).
    This function uses text protocol to send a possible result set.

  @param thd                thread handle

  @return
    none: in case of success, OK (or result set) packet is sent to the
    client, otherwise an error is set in THD
*/

void mysql_sql_stmt_execute(THD *thd)
{
  LEX *lex= thd->lex;
  Prepared_statement *stmt;
  const LEX_CSTRING &name= lex->prepared_stmt_name;
  /* Query text for binary, general or slow log, if any of them is open */
  String expanded_query;
  DBUG_ENTER("mysql_sql_stmt_execute");
  DBUG_PRINT("info", ("EXECUTE: %.*s\n", (int) name.length, name.str));

  if (!(stmt= thd->stmt_map.find_by_name(name)))
  {
    my_error(ER_UNKNOWN_STMT_HANDLER, MYF(0),
             static_cast<int>(name.length), name.str, "EXECUTE");
    DBUG_VOID_RETURN;
  }

  if (stmt->param_count != lex->prepared_stmt_params.elements)
  {
    my_error(ER_WRONG_ARGUMENTS, MYF(0), "EXECUTE");
    DBUG_VOID_RETURN;
  }

  DBUG_PRINT("info",("stmt: 0x%lx", (long) stmt));

  MYSQL_EXECUTE_PS(thd->m_statement_psi, stmt->m_prepared_stmt);

  (void) stmt->execute_loop(&expanded_query, FALSE, NULL, NULL);

  DBUG_VOID_RETURN;
}


/**
  COM_STMT_FETCH handler: fetches requested amount of rows from cursor.

  @param thd                Thread handle
  @param stmt_id            Packet from client (with stmt_id & num_rows)
  @param num_rows           Length of packet
*/

void mysqld_stmt_fetch(THD *thd, ulong stmt_id, ulong num_rows)
{
  Prepared_statement *stmt;
  Server_side_cursor *cursor;
  DBUG_ENTER("mysqld_stmt_fetch");

  /* First of all clear possible warnings from the previous command */
  mysql_reset_thd_for_next_command(thd);
  thd->status_var.com_stmt_fetch++;
  if (!(stmt= thd->stmt_map.find(stmt_id)))
  {
    char llbuf[22];
    my_error(ER_UNKNOWN_STMT_HANDLER, MYF(0), static_cast<int>(sizeof(llbuf)),
             llstr(stmt_id, llbuf), "mysqld_stmt_fetch");
    DBUG_VOID_RETURN;
  }

  cursor= stmt->cursor;
  if (!cursor)
  {
    my_error(ER_STMT_HAS_NO_OPEN_CURSOR, MYF(0), stmt_id);
    DBUG_VOID_RETURN;
  }

  thd->stmt_arena= stmt;
<<<<<<< HEAD
  Statement_backup stmt_backup;
  stmt_backup.set_thd_to_ps(thd, stmt);

=======
  thd->set_n_backup_statement(stmt, &stmt_backup);
  int32 saved_safe_to_display = thd->safe_to_display();
  thd->set_safe_display(true);
>>>>>>> a61421fa
  cursor->fetch(num_rows);

  if (!cursor->is_open())
  {
    stmt->close_cursor();
    reset_stmt_params(stmt);
  }

<<<<<<< HEAD
  stmt_backup.restore_thd(thd, stmt);
=======
  thd->restore_backup_statement(stmt, &stmt_backup);
  thd->set_safe_display(saved_safe_to_display);
>>>>>>> a61421fa
  thd->stmt_arena= thd;

  DBUG_VOID_RETURN;
}


/**
  Reset a prepared statement in case there was a recoverable error.

    This function resets statement to the state it was right after prepare.
    It can be used to:
    - clear an error happened during mysqld_stmt_send_long_data
    - cancel long data stream for all placeholders without
      having to call mysqld_stmt_execute.
    - close an open cursor
    Sends 'OK' packet in case of success (statement was reset)
    or 'ERROR' packet (unrecoverable error/statement not found/etc).

  @param thd                Thread handle
  @param stmt_id            Stmt id
*/

void mysqld_stmt_reset(THD *thd, ulong stmt_id)
{
  Prepared_statement *stmt;
  DBUG_ENTER("mysqld_stmt_reset");

  /* First of all clear possible warnings from the previous command */
  mysql_reset_thd_for_next_command(thd);

  thd->status_var.com_stmt_reset++;
  if (!(stmt= thd->stmt_map.find(stmt_id)))
  {
    char llbuf[22];
    my_error(ER_UNKNOWN_STMT_HANDLER, MYF(0), static_cast<int>(sizeof(llbuf)),
             llstr(stmt_id, llbuf), "mysqld_stmt_reset");
    DBUG_VOID_RETURN;
  }

  stmt->close_cursor();

  /*
    Clear parameters from data which could be set by
    mysqld_stmt_send_long_data() call.
  */
  reset_stmt_params(stmt);

  stmt->state= Query_arena::STMT_PREPARED;

  query_logger.general_log_print(thd, thd->get_command(), NullS);

  my_ok(thd);

  DBUG_VOID_RETURN;
}


/**
  Delete a prepared statement from memory.

  @note
    we don't send any reply to this command.
*/

void mysqld_stmt_close(THD *thd, ulong stmt_id)
{
  Prepared_statement *stmt;
  DBUG_ENTER("mysqld_stmt_close");

  thd->get_stmt_da()->disable_status();

  if (!(stmt= thd->stmt_map.find(stmt_id)))
    DBUG_VOID_RETURN;

  /*
    The only way currently a statement can be deallocated when it's
    in use is from within Dynamic SQL.
  */
  assert(! stmt->is_in_use());
  MYSQL_DESTROY_PS(stmt->m_prepared_stmt);
  stmt->deallocate();
  query_logger.general_log_print(thd, thd->get_command(), NullS);

  DBUG_VOID_RETURN;
}


/**
  SQLCOM_DEALLOCATE implementation.

    Close an SQL prepared statement. As this can be called from Dynamic
    SQL, we should be careful to not close a statement that is currently
    being executed.

  @return
    none: OK packet is sent in case of success, otherwise an error
    message is set in THD
*/

void mysql_sql_stmt_close(THD *thd)
{
  Prepared_statement* stmt;
  const LEX_CSTRING &name= thd->lex->prepared_stmt_name;
  DBUG_PRINT("info", ("DEALLOCATE PREPARE: %.*s\n", (int) name.length,
                      name.str));

  if (! (stmt= thd->stmt_map.find_by_name(name)))
    my_error(ER_UNKNOWN_STMT_HANDLER, MYF(0),
             static_cast<int>(name.length), name.str, "DEALLOCATE PREPARE");
  else if (stmt->is_in_use())
    my_error(ER_PS_NO_RECURSION, MYF(0));
  else
  {
    MYSQL_DESTROY_PS(stmt->m_prepared_stmt);
    stmt->deallocate();
    if (thd->session_tracker.get_tracker(SESSION_STATE_CHANGE_TRACKER)->is_enabled())
      thd->session_tracker.get_tracker(SESSION_STATE_CHANGE_TRACKER)->mark_as_changed(thd, NULL);
    my_ok(thd);
  }
}


/**
  Handle long data in pieces from client.

    Get a part of a long data. To make the protocol efficient, we are
    not sending any return packets here. If something goes wrong, then
    we will send the error on 'execute' We assume that the client takes
    care of checking that all parts are sent to the server. (No checking
    that we get a 'end of column' in the server is performed).

  @param thd                Thread handle
  @param stmt_id            Stmt id
  @param param_number       Number of parameters
  @param str                String to append
  @param length             Length of string (including end \\0)
*/

void mysql_stmt_get_longdata(THD *thd, ulong stmt_id, uint param_number,
                             uchar *str, ulong length)
{
  Prepared_statement *stmt;
  Item_param *param;
  DBUG_ENTER("mysql_stmt_get_longdata");

  thd->status_var.com_stmt_send_long_data++;

  thd->get_stmt_da()->disable_status();

  if (!(stmt=thd->stmt_map.find(stmt_id)))
    DBUG_VOID_RETURN;

#ifndef EMBEDDED_LIBRARY
  if (param_number >= stmt->param_count)
  {
    /* Error will be sent in execute call */
    stmt->state= Query_arena::STMT_ERROR;
    stmt->last_errno= ER_WRONG_ARGUMENTS;
    sprintf(stmt->last_error, ER(ER_WRONG_ARGUMENTS),
            "mysqld_stmt_send_long_data");
    DBUG_VOID_RETURN;
  }
#endif

  param= stmt->param_array[param_number];

  Diagnostics_area new_stmt_da(false);
  thd->push_diagnostics_area(&new_stmt_da);

#ifndef EMBEDDED_LIBRARY
  param->set_longdata((char*)str, length);
#else
  param->set_longdata(thd->extra_data, thd->extra_length);
#endif
  if (thd->get_stmt_da()->is_error())
  {
    stmt->state= Query_arena::STMT_ERROR;
    stmt->last_errno= thd->get_stmt_da()->mysql_errno();
    my_snprintf(stmt->last_error, sizeof(stmt->last_error), "%.*s",
                MYSQL_ERRMSG_SIZE - 1, thd->get_stmt_da()->message_text());
  }
  thd->pop_diagnostics_area();

  query_logger.general_log_print(thd, thd->get_command(), NullS);

  DBUG_VOID_RETURN;
}


/***************************************************************************
 Select_fetch_protocol_binary
****************************************************************************/

Query_fetch_protocol_binary::Query_fetch_protocol_binary(THD *thd_arg)
  :protocol(thd_arg)
{}

bool Query_fetch_protocol_binary::send_result_set_metadata(List<Item> &list,
                                                           uint flags)
{
  bool rc;
  Protocol *save_protocol= thd->get_protocol();

  protocol.set_client_capabilities(
      thd->get_protocol()->get_client_capabilities());
  /*
    Protocol::send_result_set_metadata caches the information about column types:
    this information is later used to send data. Therefore, the same
    dedicated Protocol object must be used for all operations with
    a cursor.
  */
  thd->set_protocol(&protocol);
  rc= Query_result_send::send_result_set_metadata(list, flags);
  thd->set_protocol(save_protocol);

  return rc;
}

bool Query_fetch_protocol_binary::send_eof()
{
  /*
    Don't send EOF if we're in error condition (which implies we've already
    sent or are sending an error)
  */
  if (thd->is_error())
    return true;

  ::my_eof(thd);
  return false;
}


bool Query_fetch_protocol_binary::send_data(List<Item> &fields)
{
  Protocol *save_protocol= thd->get_protocol();
  bool rc;

  // set the current client capabilities before switching the protocol
  protocol.set_client_capabilities(
      thd->get_protocol()->get_client_capabilities());
  thd->set_protocol(&protocol);
  rc= Query_result_send::send_data(fields);
  thd->set_protocol(save_protocol);
  return rc;
}

/*******************************************************************
* Reprepare_observer
*******************************************************************/
/** Push an error to the error stack and return TRUE for now. */

bool
Reprepare_observer::report_error(THD *thd)
{
  /*
    This 'error' is purely internal to the server:
    - No exception handler is invoked,
    - No condition is added in the condition area (warn_list).
    The Diagnostics Area is set to an error status to enforce
    that this thread execution stops and returns to the caller,
    backtracking all the way to Prepared_statement::execute_loop().

    As the DA has not yet been reset at this point, we'll need to
    reset the previous statement's result status first.
    Test with rpl_sp_effects and friends.
  */
  thd->get_stmt_da()->reset_diagnostics_area();
  thd->get_stmt_da()->set_error_status(ER_NEED_REPREPARE);
  m_invalidated= TRUE;

  return TRUE;
}


/*******************************************************************
* Server_runnable
*******************************************************************/

Server_runnable::~Server_runnable()
{
}

///////////////////////////////////////////////////////////////////////////

Execute_sql_statement::
Execute_sql_statement(LEX_STRING sql_text)
  :m_sql_text(sql_text)
{}


/**
  Parse and execute a statement. Does not prepare the query.

  Allows to execute a statement from within another statement.
  The main property of the implementation is that it does not
  affect the environment -- i.e. you  can run many
  executions without having to cleanup/reset THD in between.
*/

bool
Execute_sql_statement::execute_server_code(THD *thd)
{
  sql_digest_state *parent_digest;
  PSI_statement_locker *parent_locker;
  bool error;

  if (alloc_query(thd, m_sql_text.str, m_sql_text.length))
    return TRUE;

  Parser_state parser_state;
  if (parser_state.init(thd, thd->query().str, thd->query().length))
    return TRUE;

  parser_state.m_lip.multi_statements= FALSE;
  lex_start(thd);

  parent_digest= thd->m_digest;
  parent_locker= thd->m_statement_psi;
  thd->m_digest= NULL;
  thd->m_statement_psi= NULL;
  error= parse_sql(thd, &parser_state, NULL) || thd->is_error();
  thd->m_digest= parent_digest;
  thd->m_statement_psi= parent_locker;

  if (error)
    goto end;

  thd->lex->set_trg_event_type_for_tables();

  parent_locker= thd->m_statement_psi;
  thd->m_statement_psi= NULL;

  /*
    Rewrite first (if needed); execution might replace passwords
    with hashes in situ without flagging it, and then we'd make
    a hash of that hash.
  */
  rewrite_query_if_needed(thd);
  log_execute_line(thd);

  error= mysql_execute_command(thd) ;
  thd->m_statement_psi= parent_locker;

end:
  lex_end(thd->lex);

  return error;
}

/***************************************************************************
 Prepared_statement
****************************************************************************/

Prepared_statement::Prepared_statement(THD *thd_arg)
  :Query_arena(&main_mem_root, STMT_INITIALIZED),
  thd(thd_arg),
  param_array(NULL),
  cursor(NULL),
  param_count(0),
  last_errno(0),
  id(++thd_arg->statement_id_counter),
  lex(NULL),
  m_query_string(NULL_CSTR),
  m_prepared_stmt(NULL),
  result(thd_arg),
  flags((uint) IS_IN_USE),
  with_log(false),
  m_name(NULL_CSTR),
  m_db(NULL_CSTR)
{
  init_sql_alloc(key_memory_prepared_statement_main_mem_root,
                 &main_mem_root, thd_arg->variables.query_alloc_block_size,
                 thd_arg->variables.query_prealloc_size);
  *last_error= '\0';
}


void Prepared_statement::close_cursor()
{
  delete cursor;
  cursor= NULL;
}


void Prepared_statement::setup_set_params()
{
  /*
    Note: BUG#25843 applies here too (query cache lookup uses thd->db, not
    db from "prepare" time).
  */
  if (thd->variables.query_cache_type == 0 ||
      query_cache.query_cache_size == 0) // we won't expand the query
    lex->safe_to_cache_query= FALSE;   // so don't cache it at Execution

  /*
    Decide if we have to expand the query (because we must write it to logs or
    because we want to look it up in the query cache) or not.
    We don't have to substitute the params when bin-logging DML in RBL.
  */
  if ((mysql_bin_log.is_open() && is_update_query(lex->sql_command) &&
       (!thd->is_current_stmt_binlog_format_row() ||
        ((sql_command_flags[lex->sql_command] & CF_AUTO_COMMIT_TRANS) ==
         CF_AUTO_COMMIT_TRANS))) ||
      opt_general_log || opt_slow_log ||
      (lex->sql_command == SQLCOM_SELECT &&
       lex->safe_to_cache_query &&
       !lex->describe)
#ifndef EMBEDDED_LIBRARY
       || is_global_audit_mask_set()
#endif
     )
  {
    with_log= true;
  }
}


/**
  Destroy this prepared statement, cleaning up all used memory
  and resources.

  This is called from ::deallocate() to handle COM_STMT_CLOSE and
  DEALLOCATE PREPARE or when THD ends and all prepared statements are freed.
*/

Prepared_statement::~Prepared_statement()
{
  DBUG_ENTER("Prepared_statement::~Prepared_statement");
  DBUG_PRINT("enter",("stmt: 0x%lx  cursor: 0x%lx",
                      (long) this, (long) cursor));
  delete cursor;
  /*
    We have to call free on the items even if cleanup is called as some items,
    like Item_param, don't free everything until free_items()
  */
  free_items();
  if (lex)
  {
    assert(lex->sphead == NULL);
    lex_end(lex);
    delete lex->result;
    delete (st_lex_local *) lex;                // TRASH memory
  }
  free_root(&main_mem_root, MYF(0));
  DBUG_VOID_RETURN;
}


void Prepared_statement::cleanup_stmt()
{
  DBUG_ENTER("Prepared_statement::cleanup_stmt");
  DBUG_PRINT("enter",("stmt: 0x%lx", (long) this));

  cleanup_items(free_list);
  thd->cleanup_after_query();
  thd->rollback_item_tree_changes();

  DBUG_VOID_RETURN;
}


bool Prepared_statement::set_name(const LEX_CSTRING &name_arg)
{
  m_name.length= name_arg.length;
  m_name.str= static_cast<char*>(memdup_root(mem_root, name_arg.str,
                                 name_arg.length));
  return m_name.str == NULL;
}


/**
  Remember the current database.

  We must reset/restore the current database during execution of
  a prepared statement since it affects execution environment:
  privileges, @@character_set_database, and other.

  @return Returns an error if out of memory.
*/

bool
Prepared_statement::set_db(const LEX_CSTRING &db_arg)
{
  /* Remember the current database. */
  if (db_arg.str && db_arg.length)
  {
    m_db.str= this->strmake(db_arg.str, db_arg.length);
    m_db.length= db_arg.length;
  }
  else
  {
    m_db= NULL_CSTR;
  }
  return db_arg.str != NULL && m_db.str == NULL;
}

/**************************************************************************
  Common parts of mysql_[sql]_stmt_prepare, mysql_[sql]_stmt_execute.
  Essentially, these functions do all the magic of preparing/executing
  a statement, leaving network communication, input data handling and
  global THD state management to the caller.
***************************************************************************/


/**
  Parse statement text, validate the statement, and prepare it for execution.

    You should not change global THD state in this function, if at all
    possible: it may be called from any context, e.g. when executing
    a COM_* command, and SQLCOM_* command, or a stored procedure.

  @param query_str             statement text
  @param query_length

  @note
    Precondition:
    The caller must ensure that thd->change_list and thd->free_list
    is empty: this function will not back them up but will free
    in the end of its execution.

  @note
    Postcondition:
    thd->mem_root contains unused memory allocated during validation.
*/

bool Prepared_statement::prepare(const char *query_str, size_t query_length)
{
  bool error;
  Query_arena arena_backup;
  Query_arena *old_stmt_arena;
  sql_digest_state *parent_digest= thd->m_digest;
  PSI_statement_locker *parent_locker= thd->m_statement_psi;
  unsigned char *token_array= NULL;

  DBUG_ENTER("Prepared_statement::prepare");
  /*
    If this is an SQLCOM_PREPARE, we also increase Com_prepare_sql.
    However, it seems handy if com_stmt_prepare is increased always,
    no matter what kind of prepare is processed.
  */
  thd->status_var.com_stmt_prepare++;

  if (! (lex= new (mem_root) st_lex_local))
    DBUG_RETURN(TRUE);

  if (set_db(thd->db()))
    DBUG_RETURN(TRUE);

  /*
    alloc_query() uses thd->memroot && thd->query, so we should call
    both of backup_statement() and backup_query_arena() here.
  */
<<<<<<< HEAD
  Statement_backup stmt_backup;
  stmt_backup.set_thd_to_ps(thd, this);
  thd->set_n_backup_active_arena(this, &arena_backup);
=======
  thd->set_n_backup_statement(this, &stmt_backup);
  thd->set_n_backup_active_arena(this, &stmt_backup);
  int32 saved_safe_to_display = thd->safe_to_display();
  thd->set_safe_display(true);
>>>>>>> a61421fa

  if (alloc_query(thd, query_str, query_length))
  {
<<<<<<< HEAD
    stmt_backup.restore_thd(thd, this);
    thd->restore_active_arena(this, &arena_backup);
=======
    thd->restore_backup_statement(this, &stmt_backup);
    thd->restore_active_arena(this, &stmt_backup);
    thd->set_safe_display(saved_safe_to_display);
>>>>>>> a61421fa
    DBUG_RETURN(TRUE);
  }

  if (max_digest_length > 0)
  {
    token_array= (unsigned char*) thd->alloc(max_digest_length);
  }

  old_stmt_arena= thd->stmt_arena;
  thd->stmt_arena= this;

  Parser_state parser_state;
  if (parser_state.init(thd, thd->query().str, thd->query().length))
  {
    stmt_backup.restore_thd(thd, this);
    thd->restore_active_arena(this, &arena_backup);
    thd->stmt_arena= old_stmt_arena;
    thd->set_safe_display(saved_safe_to_display);
    DBUG_RETURN(TRUE);
  }

  parser_state.m_lip.stmt_prepare_mode= TRUE;
  parser_state.m_lip.multi_statements= FALSE;

  lex_start(thd);
  lex->context_analysis_only|= CONTEXT_ANALYSIS_ONLY_PREPARE;

  thd->m_digest= NULL;
  thd->m_statement_psi= NULL;

  sql_digest_state digest;
  digest.reset(token_array, max_digest_length);
  thd->m_digest= &digest;

  enable_digest_if_any_plugin_needs_it(thd, &parser_state);
#ifndef EMBEDDED_LIBRARY
  if (is_audit_plugin_class_active(thd, MYSQL_AUDIT_GENERAL_CLASS))
    parser_state.m_input.m_compute_digest= true;
#endif

  thd->m_parser_state = &parser_state;
  invoke_pre_parse_rewrite_plugins(thd);
  thd->m_parser_state = NULL;

  error= thd->is_error();

  if (!error)
  {
    error = parse_sql(thd, &parser_state, NULL) ||
            thd->is_error() ||
            init_param_array(this);

    if (!error)
    { // We've just created the statement maybe there is a rewrite
      invoke_post_parse_rewrite_plugins(thd, true);
      error = init_param_array(this);
    }
  }

  lex->set_trg_event_type_for_tables();

  /*
    Pre-clear the diagnostics area unless a warning was thrown
    during parsing.
  */
  if (thd->lex->keep_diagnostics != DA_KEEP_PARSE_ERROR)
    thd->get_stmt_da()->reset_condition_info(thd);

  /*
    While doing context analysis of the query (in check_prepared_statement)
    we allocate a lot of additional memory: for open tables, JOINs, derived
    tables, etc.  Let's save a snapshot of current parse tree to the
    statement and restore original THD. In cases when some tree
    transformation can be reused on execute, we set again thd->mem_root from
    stmt->mem_root (see setup_wild for one place where we do that).
  */
  thd->restore_active_arena(this, &arena_backup);

  /*
    If called from a stored procedure, ensure that we won't rollback
    external changes when cleaning up after validation.
  */
  assert(thd->change_list.is_empty());

  /*
    Marker used to release metadata locks acquired while the prepared
    statement is being checked.
  */
  MDL_savepoint mdl_savepoint= thd->mdl_context.mdl_savepoint();

  /*
   The only case where we should have items in the thd->free_list is
   after stmt->set_params_from_vars(), which may in some cases create
   Item_null objects.
  */

  if (error == 0)
    error= check_prepared_statement(this);

  /*
    Currently CREATE PROCEDURE/TRIGGER/EVENT are prohibited in prepared
    statements: ensure we have no memory leak here if by someone tries
    to PREPARE stmt FROM "CREATE PROCEDURE ..."
  */
  assert(lex->sphead == NULL || error != 0);
  /* The order is important */
  lex->unit->cleanup(true);
  lex->clear_values_map();

  /* No need to commit statement transaction, it's not started. */
  assert(thd->get_transaction()->is_empty(Transaction_ctx::STMT));

  close_thread_tables(thd);
  thd->mdl_context.rollback_to_savepoint(mdl_savepoint);

  /*
    Transaction rollback was requested since MDL deadlock was discovered
    while trying to open tables. Rollback transaction in all storage
    engines including binary log and release all locks.

    Once dynamic SQL is allowed as substatements the below if-statement
    has to be adjusted to not do rollback in substatement.
  */
  assert(! thd->in_sub_stmt);
  if (thd->transaction_rollback_request)
  {
    trans_rollback_implicit(thd);
    thd->mdl_context.release_transactional_locks();
  }

  lex_end(lex);

  rewrite_query_if_needed(thd);

  if (thd->rewritten_query().length())
  {
    MYSQL_SET_PS_TEXT(m_prepared_stmt,
                      thd->rewritten_query().ptr(),
                      thd->rewritten_query().length());
  }
  else
  {
    MYSQL_SET_PS_TEXT(m_prepared_stmt,
                      thd->query().str,
                      thd->query().length);
  }

  cleanup_stmt();
<<<<<<< HEAD
  stmt_backup.restore_thd(thd, this);
=======
  thd->restore_backup_statement(this, &stmt_backup);
  thd->set_safe_display(saved_safe_to_display);
>>>>>>> a61421fa
  thd->stmt_arena= old_stmt_arena;

  if (error == 0)
  {
    setup_set_params();
    lex->context_analysis_only&= ~CONTEXT_ANALYSIS_ONLY_PREPARE;
    state= Query_arena::STMT_PREPARED;
    flags&= ~ (uint) IS_IN_USE;

    /*
      Log COM_STMT_PREPARE to the general log. Note, that in case of SQL
      prepared statements this causes two records to be output:

      Query       PREPARE stmt from @user_variable
      Prepare     <statement SQL text>

      This is considered user-friendly, since in the  second log Entry
      we output the actual statement text rather than the variable name.

      Rewriting/password obfuscation:

      - If we're preparing from a string literal rather than from a
        variable, the literal is elided in the "Query" log line, as
        it may contain a password.  (As we've parsed the PREPARE statement,
        but not the statement to prepare yet, we don't know at that point.)
        Eliding the literal is fine, as we'll print it in the next log line
        ("Prepare"), anyway.

      - Any passwords in the "Prepare" line should be substituted with their
        hashes, or a notice.

      Do not print anything if this is an SQL prepared statement and
      we're inside a stored procedure (also called Dynamic SQL) --
      sub-statements inside stored procedures are not logged into
      the general log.
    */
    if (thd->sp_runtime_ctx == NULL)
    {
      if (thd->rewritten_query().length())
        query_logger.general_log_write(thd, COM_STMT_PREPARE,
                                       thd->rewritten_query().ptr(),
                                       thd->rewritten_query().length());
      else
        query_logger.general_log_write(thd, COM_STMT_PREPARE,
                                       m_query_string.str,
                                       m_query_string.length);

      /* audit plugins can return an error */
      error |= thd->is_error();
    }
  }
  thd->m_digest= parent_digest;

  thd->m_statement_psi= parent_locker;

  DBUG_RETURN(error);
}


/**
  Assign parameter values either from variables, in case of SQL PS
  or from the execute packet.

  @param expanded_query  a container with the original SQL statement.
                         '?' placeholders will be replaced with
                         their values in case of success.
                         The result is used for logging and replication
  @param packet          pointer to execute packet.
                         NULL in case of SQL PS
  @param packet_end      end of the packet. NULL in case of SQL PS

  @todo Use a paremeter source class family instead of 'if's, and
  support stored procedure variables.

  @retval TRUE an error occurred when assigning a parameter (likely
          a conversion error or out of memory, or malformed packet)
  @retval FALSE success
*/

bool
Prepared_statement::set_parameters(String *expanded_query,
                                   uchar *packet, uchar *packet_end)
{
  bool is_sql_ps= packet == NULL;
  bool res= FALSE;

  if (is_sql_ps)
  {
    /* SQL prepared statement */
    res= insert_params_from_vars(thd->lex->prepared_stmt_params,
                                 expanded_query);
  }
  else if (param_count)
  {
#ifndef EMBEDDED_LIBRARY
    uchar *null_array= packet;
    res= (setup_conversion_functions(this, &packet, packet_end) ||
          insert_params(null_array, packet, packet_end, expanded_query));
#else
    /*
      In embedded library we re-install conversion routines each time
      we set parameters, and also we don't need to parse packet.
      So we do it in one function.
    */
    res= emb_insert_params(expanded_query);
#endif
  }
  if (res)
  {
    my_error(ER_WRONG_ARGUMENTS, MYF(0),
             is_sql_ps ? "EXECUTE" : "mysqld_stmt_execute");
    reset_stmt_params(this);
  }
  return res;
}


/**
  Execute a prepared statement. Re-prepare it a limited number
  of times if necessary.

  Try to execute a prepared statement. If there is a metadata
  validation error, prepare a new copy of the prepared statement,
  swap the old and the new statements, and try again.
  If there is a validation error again, repeat the above, but
  perform no more than MAX_REPREPARE_ATTEMPTS.

  @note We have to try several times in a loop since we
  release metadata locks on tables after prepared statement
  prepare. Therefore, a DDL statement may sneak in between prepare
  and execute of a new statement. If this happens repeatedly
  more than MAX_REPREPARE_ATTEMPTS times, we give up.

  @return TRUE if an error, FALSE if success
  @retval  TRUE    either MAX_REPREPARE_ATTEMPTS has been reached,
                   or some general error
  @retval  FALSE   successfully executed the statement, perhaps
                   after having reprepared it a few times.
*/

bool
Prepared_statement::execute_loop(String *expanded_query,
                                 bool open_cursor,
                                 uchar *packet,
                                 uchar *packet_end)
{
  const int MAX_REPREPARE_ATTEMPTS= 3;
  Reprepare_observer reprepare_observer;
  bool error;
  int reprepare_attempt= 0;

  /* Check if we got an error when sending long data */
  if (state == Query_arena::STMT_ERROR)
  {
    my_message(last_errno, last_error, MYF(0));
    return TRUE;
  }

  assert(!thd->get_stmt_da()->is_set());

  if (set_parameters(expanded_query, packet, packet_end))
    return TRUE;

  if (unlikely(thd->security_context()->password_expired() &&
               !lex->is_set_password_sql))
  {
    my_error(ER_MUST_CHANGE_PASSWORD, MYF(0));
    return true;
  }

reexecute:
  /*
    If the free_list is not empty, we'll wrongly free some externally
    allocated items when cleaning up after validation of the prepared
    statement.
  */
  assert(thd->free_list == NULL);

  /*
    Install the metadata observer. If some metadata version is
    different from prepare time and an observer is installed,
    the observer method will be invoked to push an error into
    the error stack.
  */
  Reprepare_observer *stmt_reprepare_observer= NULL;

  if (sql_command_flags[lex->sql_command] & CF_REEXECUTION_FRAGILE)
  {
    reprepare_observer.reset_reprepare_observer();
    stmt_reprepare_observer = &reprepare_observer;
  }

  thd->push_reprepare_observer(stmt_reprepare_observer);

  error= execute(expanded_query, open_cursor) || thd->is_error();

  thd->pop_reprepare_observer();

  if ((sql_command_flags[lex->sql_command] & CF_REEXECUTION_FRAGILE) &&
      error && !thd->is_fatal_error && !thd->killed &&
      reprepare_observer.is_invalidated() &&
      reprepare_attempt++ < MAX_REPREPARE_ATTEMPTS)
  {
    assert(thd->get_stmt_da()->mysql_errno() == ER_NEED_REPREPARE);
    thd->clear_error();

    error= reprepare();

    if (! error)                                /* Success */
      goto reexecute;
  }
  reset_stmt_params(this);

  return error;
}


bool
Prepared_statement::execute_server_runnable(Server_runnable *server_runnable)
{
  Query_arena arena_backup;
  bool error;
  Query_arena *save_stmt_arena= thd->stmt_arena;
  Item_change_list save_change_list;
  thd->change_list.move_elements_to(&save_change_list);

  state= STMT_CONVENTIONAL_EXECUTION;

  if (!(lex= new (mem_root) st_lex_local))
    return TRUE;

  Statement_backup stmt_backup;
  stmt_backup.set_thd_to_ps(thd, this);
  thd->set_n_backup_active_arena(this, &arena_backup);
  thd->stmt_arena= this;
  int32 saved_safe_to_display = thd->safe_to_display();
  thd->set_safe_display(true);

  error= server_runnable->execute_server_code(thd);

  thd->cleanup_after_query();

  thd->restore_active_arena(this, &arena_backup);
  stmt_backup.restore_thd(thd, this);
  thd->stmt_arena= save_stmt_arena;
  thd->set_safe_display(saved_safe_to_display);

  save_change_list.move_elements_to(&thd->change_list);

  /* Items and memory will freed in destructor */

  return error;
}


/**
  Reprepare this prepared statement.

  Currently this is implemented by creating a new prepared
  statement, preparing it with the original query and then
  swapping the new statement and the original one.

  @retval  TRUE   an error occurred. Possible errors include
                  incompatibility of new and old result set
                  metadata
  @retval  FALSE  success, the statement has been reprepared
*/

bool
Prepared_statement::reprepare()
{
  char saved_cur_db_name_buf[NAME_LEN+1];
  LEX_STRING saved_cur_db_name=
    { saved_cur_db_name_buf, sizeof(saved_cur_db_name_buf) };
  bool cur_db_changed;
  bool error;

  Prepared_statement copy(thd);

  copy.set_sql_prepare(); /* To suppress sending metadata to the client. */

  thd->status_var.com_stmt_reprepare++;

  if (mysql_opt_change_db(thd, m_db, &saved_cur_db_name, TRUE,
                          &cur_db_changed))
    return TRUE;

  error= ((m_name.str && copy.set_name(m_name)) ||
          copy.prepare(m_query_string.str, m_query_string.length) ||
          validate_metadata(&copy));

  if (cur_db_changed)
    mysql_change_db(thd, to_lex_cstring(saved_cur_db_name), TRUE);

  if (! error)
  {
    copy.m_prepared_stmt= m_prepared_stmt;
    /* Update reprepare count for this prepared statement in P_S table. */
    MYSQL_REPREPARE_PS(copy.m_prepared_stmt);

    swap_prepared_statement(&copy);
    swap_parameter_array(param_array, copy.param_array, param_count);
#ifndef NDEBUG
    is_reprepared= TRUE;
#endif
    /*
      Clear possible warnings during reprepare, it has to be completely
      transparent to the user. We use clear_warning_info() since
      there were no separate query id issued for re-prepare.
      Sic: we can't simply silence warnings during reprepare, because if
      it's failed, we need to return all the warnings to the user.
    */
    thd->get_stmt_da()->reset_condition_info(thd);
  }
  return error;
}


/**
  Validate statement result set metadata (if the statement returns
  a result set).

  Currently we only check that the number of columns of the result
  set did not change.
  This is a helper method used during re-prepare.

  @param[in]  copy  the re-prepared prepared statement to verify
                    the metadata of

  @retval TRUE  error, ER_PS_REBIND is reported
  @retval FALSE statement return no or compatible metadata
*/


bool Prepared_statement::validate_metadata(Prepared_statement *copy)
{
  /**
    If this is an SQL prepared statement or EXPLAIN,
    return FALSE -- the metadata of the original SELECT,
    if any, has not been sent to the client.
  */
  if (is_sql_prepare() || lex->describe)
    return FALSE;

  if (lex->select_lex->item_list.elements !=
      copy->lex->select_lex->item_list.elements)
  {
    /** Column counts mismatch, update the client */
    thd->server_status|= SERVER_STATUS_METADATA_CHANGED;
  }

  return FALSE;
}


/**
  Replace the original prepared statement with a prepared copy.

  This is a private helper that is used as part of statement
  reprepare

  @return This function does not return any errors.
*/

void
Prepared_statement::swap_prepared_statement(Prepared_statement *copy)
{
  Query_arena tmp_arena;

  /* Swap memory roots. */
  swap_variables(MEM_ROOT, main_mem_root, copy->main_mem_root);

  /* Swap the arenas */
  tmp_arena.set_query_arena(this);
  set_query_arena(copy);
  copy->set_query_arena(&tmp_arena);

  /* Swap the statement attributes */
  swap_variables(LEX *, lex, copy->lex);
  swap_variables(LEX_CSTRING, m_query_string, copy->m_query_string);

  /* Swap mem_roots back, they must continue pointing at the main_mem_roots */
  swap_variables(MEM_ROOT *, mem_root, copy->mem_root);
  /*
    Swap the old and the new parameters array. The old array
    is allocated in the old arena.
  */
  swap_variables(Item_param **, param_array, copy->param_array);
  /* Don't swap flags: the copy has IS_SQL_PREPARE always set. */
  /* swap_variables(uint, flags, copy->flags); */
  /* Swap names, the old name is allocated in the wrong memory root */
  swap_variables(LEX_CSTRING, m_name, copy->m_name);
  /* Ditto */
  swap_variables(LEX_CSTRING, m_db, copy->m_db);

  assert(param_count == copy->param_count);
  assert(thd == copy->thd);
  last_error[0]= '\0';
  last_errno= 0;
}


/**
  Execute a prepared statement.

    You should not change global THD state in this function, if at all
    possible: it may be called from any context, e.g. when executing
    a COM_* command, and SQLCOM_* command, or a stored procedure.

  @param expanded_query     A query for binlogging which has all parameter
                            markers ('?') replaced with their actual values.
  @param open_cursor        True if an attempt to open a cursor should be made.
                            Currenlty used only in the binary protocol.

  @note
    Preconditions, postconditions.
    - See the comment for Prepared_statement::prepare().

  @retval
    FALSE	    ok
  @retval
    TRUE		Error
*/

bool Prepared_statement::execute(String *expanded_query, bool open_cursor)
{
  Query_arena *old_stmt_arena;
  char saved_cur_db_name_buf[NAME_LEN+1];
  LEX_STRING saved_cur_db_name=
    { saved_cur_db_name_buf, sizeof(saved_cur_db_name_buf) };
  bool cur_db_changed;

  thd->status_var.com_stmt_execute++;

  /*
    Reset the diagnostics area.

    For regular statements, this would have happened in the parsing
    stage.

    SQL prepared statements (SQLCOM_EXECUTE) also have a parsing
    stage first (where we find out it's EXECUTE ... [USING ...]).

    However, ps-protocol prepared statements have no parsing stage for
    COM_STMT_EXECUTE before coming here, so we reset the condition info
    here.  Since diagnostics statements can't be prepared, we don't need
    to make an exception for them.
  */
  thd->get_stmt_da()->reset_condition_info(thd);

  if (flags & (uint) IS_IN_USE)
  {
    my_error(ER_PS_NO_RECURSION, MYF(0));
    return TRUE;
  }

  /*
    For SHOW VARIABLES lex->result is NULL, as it's a non-SELECT
    command. For such queries we don't return an error and don't
    open a cursor -- the client library will recognize this case and
    materialize the result set.
    For SELECT statements lex->result is created in
    check_prepared_statement. lex->result->simple_select() is FALSE
    in INSERT ... SELECT and similar commands.
  */

  if (open_cursor && lex->result && lex->result->check_simple_select())
  {
    DBUG_PRINT("info",("Cursor asked for not SELECT stmt"));
    return TRUE;
  }

  /* In case the command has a call to SP which re-uses this statement name */
  flags|= IS_IN_USE;

  close_cursor();

  /*
    If the free_list is not empty, we'll wrongly free some externally
    allocated items when cleaning up after execution of this statement.
  */
  assert(thd->change_list.is_empty());

  /*
   The only case where we should have items in the thd->free_list is
   after stmt->set_params_from_vars(), which may in some cases create
   Item_null objects.
  */

<<<<<<< HEAD
  Statement_backup stmt_backup;
  stmt_backup.set_thd_to_ps(thd, this);
=======
  thd->set_n_backup_statement(this, &stmt_backup);
  int32 saved_safe_to_display = thd->safe_to_display();
  thd->set_safe_display(true);
>>>>>>> a61421fa

  /*
    Change the current database (if needed).

    Force switching, because the database of the prepared statement may be
    NULL (prepared statements can be created while no current database
    selected).
  */
  if (mysql_opt_change_db(thd, m_db, &saved_cur_db_name, TRUE,
                          &cur_db_changed))
  {
    flags&= ~ (uint) IS_IN_USE;
    mysql_mutex_lock(&thd->LOCK_thd_data);
    thd->lex= stmt_backup.lex();
    mysql_mutex_unlock(&thd->LOCK_thd_data);
    return TRUE;
  }

  /* Allocate query. */

  if (expanded_query->length() &&
      alloc_query(thd, (char*) expanded_query->ptr(),
                  expanded_query->length()))
  {
    my_error(ER_OUTOFMEMORY, MYF(ME_FATALERROR), expanded_query->length());
    flags&= ~ (uint) IS_IN_USE;
    mysql_mutex_lock(&thd->LOCK_thd_data);
    thd->lex= stmt_backup.lex();
    mysql_mutex_unlock(&thd->LOCK_thd_data);
    return TRUE;
  }

  /*
    At first execution of prepared statement we may perform logical
    transformations of the query tree. Such changes should be performed
    on the parse tree of current prepared statement and new items should
    be allocated in its memory root. Set the appropriate pointer in THD
    to the arena of the statement.
  */
  old_stmt_arena= thd->stmt_arena;
  thd->stmt_arena= this;
  bool error= reinit_stmt_before_use(thd, lex);

  /*
    Set a hint so mysql_execute_command() won't clear the DA *again*,
    thereby discarding any conditions we might raise in here
    (e.g. "database we prepared with no longer exists", ER_BAD_DB_ERROR).
  */
  thd->lex->keep_diagnostics= DA_KEEP_PARSE_ERROR;

  if (!error)
  {
    // Execute

    if (open_cursor)
    {
      lex->safe_to_cache_query= 0;
      error= mysql_open_cursor(thd, &result, &cursor);
    }
    else
    {
      /*
        Try to find it in the query cache, if not, execute it.
        Note that multi-statements cannot exist here (they are not supported in
        prepared statements).
      */
      if (query_cache.send_result_to_client(thd, thd->query()) <= 0)
      {
        MYSQL_QUERY_EXEC_START(const_cast<char*>(thd->query().str),
                               thd->thread_id(),
                               (char *) (thd->db().str != NULL ?
                                         thd->db().str : ""),
                               (char *) thd->security_context()->priv_user().str,
                               (char *) thd->security_context()->host_or_ip().str,
                               1);

        /*
          Log COM_STMT_EXECUTE to the general log. Note, that in case of SQL
          prepared statements this causes two records to be output:

          Query       EXECUTE <statement name>
          Execute     <statement SQL text>

          This is considered user-friendly, since in the
          second log entry we output values of parameter markers.

          Rewriting/password obfuscation:

          - Any passwords in the "Execute" line should be substituted with
          their hashes, or a notice.

          Rewrite first (if needed); execution might replace passwords
          with hashes in situ without flagging it, and then we'd make
          a hash of that hash.
        */
        rewrite_query_if_needed(thd);
        log_execute_line(thd);
        thd->binlog_need_explicit_defaults_ts= lex->binlog_need_explicit_defaults_ts;
        error= mysql_execute_command(thd, true);
        MYSQL_QUERY_EXEC_DONE(error);
      }
    }
  }

  /*
    Restore the current database (if changed).

    Force switching back to the saved current database (if changed),
    because it may be NULL. In this case, mysql_change_db() would generate
    an error.
  */

  if (cur_db_changed)
    mysql_change_db(thd, to_lex_cstring(saved_cur_db_name), true);

  /* Assert that if an error, no cursor is open */
  assert(! (error && cursor));

  if (! cursor)
    cleanup_stmt();

  thd->lex->release_plugins();

  /*
    Expanded query is needed for slow logging, so we want thd->query
    to point at it even after we restore from backup. This is ok, as
    expanded query was allocated in thd->mem_root.
  */
  mysql_mutex_lock(&thd->LOCK_thd_data);
  thd->lex= stmt_backup.lex();
  mysql_mutex_unlock(&thd->LOCK_thd_data);

  thd->stmt_arena= old_stmt_arena;
  thd->set_safe_display(saved_safe_to_display);

  if (state == Query_arena::STMT_PREPARED)
    state= Query_arena::STMT_EXECUTED;

  if (error == 0 && this->lex->sql_command == SQLCOM_CALL)
  {
    if (is_sql_prepare())
      thd->protocol_text.send_out_parameters(&this->lex->param_list);
    else
      thd->get_protocol_classic()->send_out_parameters(&this->lex->param_list);
  }

  flags&= ~ (uint) IS_IN_USE;
  return error;
}


/** Common part of DEALLOCATE PREPARE and mysqld_stmt_close. */

void Prepared_statement::deallocate()
{
  /* We account deallocate in the same manner as mysqld_stmt_close */
  thd->status_var.com_stmt_close++;
  /* Statement map calls delete stmt on erase */
  thd->stmt_map.erase(this);
}


/***************************************************************************
* Ed_result_set
***************************************************************************/
/**
  Use operator delete to free memory of Ed_result_set.
  Accessing members of a class after the class has been destroyed
  is a violation of the C++ standard but is commonly used in the
  server code.
*/

void Ed_result_set::operator delete(void *ptr, size_t size) throw ()
{
  if (ptr)
  {
    /*
      Make a stack copy, otherwise free_root() will attempt to
      write to freed memory.
    */
    MEM_ROOT own_root= ((Ed_result_set*) ptr)->m_mem_root;
    free_root(&own_root, MYF(0));
  }
}


/**
  Initialize an instance of Ed_result_set.

  Instances of the class, as well as all result set rows, are
  always allocated in the memory root passed over as the second
  argument. In the constructor, we take over ownership of the
  memory root. It will be freed when the class is destroyed.

  sic: Ed_result_est is not designed to be allocated on stack.
*/

Ed_result_set::Ed_result_set(List<Ed_row> *rows_arg,
                             size_t column_count_arg,
                             MEM_ROOT *mem_root_arg)
  :m_mem_root(*mem_root_arg),
  m_column_count(column_count_arg),
  m_rows(rows_arg),
  m_next_rset(NULL)
{
  /* Take over responsibility for the memory */
  clear_alloc_root(mem_root_arg);
}

/***************************************************************************
* Ed_result_set
***************************************************************************/

/**
  Create a new "execute direct" connection.
*/

Ed_connection::Ed_connection(THD *thd)
  :m_diagnostics_area(false),
  m_thd(thd),
  m_rsets(0),
  m_current_rset(0)
{
}


/**
  Free all result sets of the previous statement, if any,
  and reset warnings and errors.

  Called before execution of the next query.
*/

void
Ed_connection::free_old_result()
{
  while (m_rsets)
  {
    Ed_result_set *rset= m_rsets->m_next_rset;
    delete m_rsets;
    m_rsets= rset;
  }
  m_current_rset= m_rsets;
  m_diagnostics_area.reset_diagnostics_area();
  m_diagnostics_area.reset_condition_info(m_thd);
}


/**
  A simple wrapper that uses a helper class to execute SQL statements.
*/

bool
Ed_connection::execute_direct(LEX_STRING sql_text)
{
  Execute_sql_statement execute_sql_statement(sql_text);
  DBUG_PRINT("ed_query", ("%s", sql_text.str));

  return execute_direct(&execute_sql_statement);
}


/**
  Execute a fragment of server functionality without an effect on
  thd, and store results in memory.

  Conventions:
  - the code fragment must finish with OK, EOF or ERROR.
  - the code fragment doesn't have to close thread tables,
  free memory, commit statement transaction or do any other
  cleanup that is normally done in the end of dispatch_command().

  @param server_runnable A code fragment to execute.
*/

bool Ed_connection::execute_direct(Server_runnable *server_runnable)
{
  bool rc= FALSE;
  Protocol_local protocol_local(m_thd, this);
  Prepared_statement stmt(m_thd);
  Protocol *save_protocol= m_thd->get_protocol();

  DBUG_ENTER("Ed_connection::execute_direct");

  free_old_result(); /* Delete all data from previous execution, if any */

  m_thd->set_protocol(&protocol_local);
  m_thd->push_diagnostics_area(&m_diagnostics_area);

  rc= stmt.execute_server_runnable(server_runnable);
  m_thd->send_statement_status();

  m_thd->set_protocol(save_protocol);
  m_thd->pop_diagnostics_area();
  /*
    Protocol_local makes use of m_current_rset to keep
    track of the last result set, while adding result sets to the end.
    Reset it to point to the first result set instead.
  */
  m_current_rset= m_rsets;

  /*
    Reset rewritten (for password obfuscation etc.) query after
    internal call from NDB etc.  Without this, a rewritten query
    would get "stuck" in SHOW PROCESSLIST.
  */
  m_thd->reset_rewritten_query();
  m_thd->reset_query_for_display();

  DBUG_RETURN(rc);
}


/**
  A helper method that is called only during execution.

  Although Ed_connection doesn't support multi-statements,
  a statement may generate many result sets. All subsequent
  result sets are appended to the end.

  @pre This is called only by Protocol_local.
*/

void
Ed_connection::add_result_set(Ed_result_set *ed_result_set)
{
  if (m_rsets)
  {
    m_current_rset->m_next_rset= ed_result_set;
    /* While appending, use m_current_rset as a pointer to the tail. */
    m_current_rset= ed_result_set;
  }
  else
    m_current_rset= m_rsets= ed_result_set;
}


/**
  Release ownership of the current result set to the client.

  Since we use a simple linked list for result sets,
  this method uses a linear search of the previous result
  set to exclude the released instance from the list.

  @todo Use double-linked list, when this is really used.

  XXX: This has never been tested with more than one result set!

  @pre There must be a result set.
*/

Ed_result_set *
Ed_connection::store_result_set()
{
  Ed_result_set *ed_result_set;

  assert(m_current_rset);

  if (m_current_rset == m_rsets)
  {
    /* Assign the return value */
    ed_result_set= m_current_rset;
    /* Exclude the return value from the list. */
    m_current_rset= m_rsets= m_rsets->m_next_rset;
  }
  else
  {
    Ed_result_set *prev_rset= m_rsets;
    /* Assign the return value. */
    ed_result_set= m_current_rset;

    /* Exclude the return value from the list */
    while (prev_rset->m_next_rset != m_current_rset)
      prev_rset= ed_result_set->m_next_rset;
    m_current_rset= prev_rset->m_next_rset= m_current_rset->m_next_rset;
  }
  ed_result_set->m_next_rset= NULL; /* safety */

  return ed_result_set;
}

/*************************************************************************
* Protocol_local
**************************************************************************/

Protocol_local::Protocol_local(THD *thd, Ed_connection *ed_connection):
  m_connection(ed_connection),
  m_rset(NULL),
  m_column_count(0),
  m_current_row(NULL),
  m_current_column(NULL),
  m_send_metadata(false),
  m_thd(thd)
{
  clear_alloc_root(&m_rset_root);
}

/**
  A helper function to add the current row to the current result
  set. Called in @sa start_row(), when a new row is started,
  and in send_eof(), when the result set is finished.
*/

void Protocol_local::opt_add_row_to_rset()
{
  if (m_current_row)
  {
    /* Add the old row to the result set */
    Ed_row *ed_row= new (&m_rset_root) Ed_row(m_current_row, m_column_count);
    if (ed_row)
      m_rset->push_back(ed_row, &m_rset_root);
  }
}


/**
  Add a NULL column to the current row.
*/

bool Protocol_local::store_null()
{
  if (m_current_column == NULL)
    return TRUE; /* start_row() failed to allocate memory. */

  memset(m_current_column, 0, sizeof(*m_current_column));
  ++m_current_column;
  return FALSE;
}


/**
  A helper method to add any column to the current row
  in its binary form.

  Allocates memory for the data in the result set memory root.
*/

bool Protocol_local::store_column(const void *data, size_t length)
{
  if (m_current_column == NULL)
    return TRUE; /* start_row() failed to allocate memory. */
  /*
    alloc_root() automatically aligns memory, so we don't need to
    do any extra alignment if we're pointing to, say, an integer.
  */
  m_current_column->str= (char*) memdup_root(&m_rset_root,
                                             data,
                                             length + 1 /* Safety */);
  if (! m_current_column->str)
    return TRUE;
  m_current_column->str[length]= '\0'; /* Safety */
  m_current_column->length= length;
  ++m_current_column;
  return FALSE;
}


/**
  Store a string value in a result set column, optionally
  having converted it to character_set_results.
*/

bool
Protocol_local::store_string(const char *str, size_t length,
                             const CHARSET_INFO *src_cs,
                             const CHARSET_INFO *dst_cs)
{
  /* Store with conversion */
  uint error_unused;

  if (dst_cs && !my_charset_same(src_cs, dst_cs) &&
      src_cs != &my_charset_bin &&
      dst_cs != &my_charset_bin)
  {
    if (convert->copy(str, length, src_cs, dst_cs, &error_unused))
      return TRUE;
    str= convert->ptr();
    length= convert->length();
  }
  return store_column(str, length);
}


/** Store a tiny int as is (1 byte) in a result set column. */

bool Protocol_local::store_tiny(longlong value)
{
  char v= (char) value;
  return store_column(&v, 1);
}


/** Store a short as is (2 bytes, host order) in a result set column. */

bool Protocol_local::store_short(longlong value)
{
  int16 v= (int16) value;
  return store_column(&v, 2);
}


/** Store a "long" as is (4 bytes, host order) in a result set column.  */

bool Protocol_local::store_long(longlong value)
{
  int32 v= (int32) value;
  return store_column(&v, 4);
}


/** Store a "longlong" as is (8 bytes, host order) in a result set column. */

bool Protocol_local::store_longlong(longlong value, bool unsigned_flag)
{
  int64 v= (int64) value;
  return store_column(&v, 8);
}


/** Store a decimal in string format in a result set column */

bool Protocol_local::store_decimal(const my_decimal *value, uint prec,
                                   uint dec)
{
  char buf[DECIMAL_MAX_STR_LENGTH];
  String str(buf, sizeof (buf), &my_charset_bin);
  int rc;

  rc= my_decimal2string(E_DEC_FATAL_ERROR, value, prec, dec, '0', &str);

  if (rc)
    return TRUE;

  return store_column(str.ptr(), str.length());
}


/** Convert to cs_results and store a string. */

bool Protocol_local::store(const char *str, size_t length,
                           const CHARSET_INFO *src_cs)
{
  const CHARSET_INFO *dst_cs;

  dst_cs= m_connection->m_thd->variables.character_set_results;
  return store_string(str, length, src_cs, dst_cs);
}


/** Store a string. */

bool Protocol_local::store(const char *str, size_t length,
                           const CHARSET_INFO *src_cs,
                           const CHARSET_INFO *dst_cs)
{
  return store_string(str, length, src_cs, dst_cs);
}


/* Store MYSQL_TIME (in binary format) */

bool Protocol_local::store(MYSQL_TIME *time,
                           uint precision MY_ATTRIBUTE((unused)))
{
  return store_column(time, sizeof(MYSQL_TIME));
}


/** Store MYSQL_TIME (in binary format) */

bool Protocol_local::store_date(MYSQL_TIME *time)
{
  return store_column(time, sizeof(MYSQL_TIME));
}


/** Store MYSQL_TIME (in binary format) */

bool Protocol_local::store_time(MYSQL_TIME *time,
                                uint precision MY_ATTRIBUTE((unused)))
{
  return store_column(time, sizeof(MYSQL_TIME));
}


/* Store a floating point number, as is. */

bool Protocol_local::store(float value, uint32 decimals, String *buffer)
{
  return store_column(&value, sizeof(float));
}


/* Store a double precision number, as is. */

bool Protocol_local::store(double value, uint32 decimals, String *buffer)
{
  return store_column(&value, sizeof (double));
}


/* Store a Field. */

bool Protocol_local::store(Proto_field *field)
{
  return field->send_binary(this);
}



/** Called for statements that don't have a result set, at statement end. */

bool
Protocol_local::send_ok(uint server_status, uint statement_warn_count,
                        ulonglong affected_rows, ulonglong last_insert_id,
                        const char *message)
{
  /*
    Just make sure nothing is sent to the client, we have grabbed
    the status information in the connection Diagnostics Area.
  */
  return FALSE;
}


/**
  Called at the end of a result set. Append a complete
  result set to the list in Ed_connection.

  Don't send anything to the client, but instead finish
  building of the result set at hand.
*/

bool Protocol_local::send_eof(uint server_status, uint statement_warn_count)
{
  Ed_result_set *ed_result_set;

  assert(m_rset);

  opt_add_row_to_rset();
  m_current_row= 0;

  ed_result_set= new (&m_rset_root) Ed_result_set(m_rset, m_column_count,
                                                  &m_rset_root);

  m_rset= NULL;

  if (! ed_result_set)
    return TRUE;

  /* In case of successful allocation memory ownership was transferred. */
  assert(!alloc_root_inited(&m_rset_root));

  /*
    Link the created Ed_result_set instance into the list of connection
    result sets. Never fails.
  */
  m_connection->add_result_set(ed_result_set);
  return FALSE;
}


/** Called to send an error to the client at the end of a statement. */

bool
Protocol_local::send_error(uint sql_errno, const char *err_msg, const char*)
{
  /*
    Just make sure that nothing is sent to the client (default
    implementation).
  */
  return FALSE;
}


int
Protocol_local::read_packet()
{
  return 0;
}

ulong
Protocol_local::get_client_capabilities()
{
  return 0;
}

bool
Protocol_local::has_client_capability(unsigned long client_capability)
{
  return false;
}

bool Protocol_local::connection_alive()
{
  return false;
}

void Protocol_local::end_partial_result_set() {}

int
Protocol_local::shutdown(bool server_shutdown)
{
  return 0;
}

/**
  Called between two result set rows.

  Prepare structures to fill result set rows.
  Unfortunately, we can't return an error here. If memory allocation
  fails, we'll have to return an error later. And so is done
  in methods such as @sa store_column().
*/
void
Protocol_local::start_row()
{
  DBUG_ENTER("Protocol_local::start_row");
  assert(alloc_root_inited(&m_rset_root));

  opt_add_row_to_rset();
  /* Start a new row. */
  m_current_row=
    (Ed_column *) alloc_root(&m_rset_root, sizeof(Ed_column) * m_column_count);
  m_current_column= m_current_row;
  DBUG_VOID_RETURN;
}

/**
In "real" protocols this is called to finish a result set row.
Unused in the local implementation.
*/
bool Protocol_local::end_row()
{
  DBUG_ENTER("Protocol_local::end_row");
  DBUG_RETURN(FALSE);
}

uint Protocol_local::get_rw_status()
{
  return 0;
}

bool Protocol_local::start_result_metadata(uint num_cols, uint flags,
                                           const CHARSET_INFO *charset)
{
  return 0;
}

bool Protocol_local::end_result_metadata() { return false; }

bool
Protocol_local::send_field_metadata(Send_field *field,
                                    const CHARSET_INFO *charset)
{
  return false;
}

bool Protocol_local::get_compression() { return false; }

int Protocol_local::get_command(COM_DATA *com_data, enum_server_command *cmd)
{
  return -1;
}<|MERGE_RESOLUTION|>--- conflicted
+++ resolved
@@ -1,8 +1,4 @@
-<<<<<<< HEAD
 /* Copyright (c) 2002, 2021, Oracle and/or its affiliates.
-=======
-/* Copyright (c) 2002, 2021, Oracle and/or its affiliates. All rights reserved.
->>>>>>> a61421fa
 
    This program is free software; you can redistribute it and/or modify
    it under the terms of the GNU General Public License, version 2.0,
@@ -300,6 +296,7 @@
 {
   LEX *m_lex;
   LEX_CSTRING m_query_string;
+  bool m_safe_to_display;
 
 public:
   LEX *lex() const { return m_lex; }
@@ -320,6 +317,12 @@
     m_query_string= thd->query();
     thd->set_query(stmt->m_query_string);
 
+    m_safe_to_display = thd->safe_to_display();
+
+    /* Keep the current behaviour of displaying prepared statements always by
+    default. This can be changed in future if required. */
+    thd->set_safe_display(true);
+
     DBUG_VOID_RETURN;
   }
 
@@ -337,6 +340,7 @@
     thd->lex=  m_lex;
     mysql_mutex_unlock(&thd->LOCK_thd_data);
 
+    thd->set_safe_display(m_safe_to_display);
     stmt->m_query_string= thd->query();
     thd->set_query(m_query_string);
 
@@ -2692,15 +2696,9 @@
   }
 
   thd->stmt_arena= stmt;
-<<<<<<< HEAD
   Statement_backup stmt_backup;
   stmt_backup.set_thd_to_ps(thd, stmt);
 
-=======
-  thd->set_n_backup_statement(stmt, &stmt_backup);
-  int32 saved_safe_to_display = thd->safe_to_display();
-  thd->set_safe_display(true);
->>>>>>> a61421fa
   cursor->fetch(num_rows);
 
   if (!cursor->is_open())
@@ -2709,12 +2707,7 @@
     reset_stmt_params(stmt);
   }
 
-<<<<<<< HEAD
   stmt_backup.restore_thd(thd, stmt);
-=======
-  thd->restore_backup_statement(stmt, &stmt_backup);
-  thd->set_safe_display(saved_safe_to_display);
->>>>>>> a61421fa
   thd->stmt_arena= thd;
 
   DBUG_VOID_RETURN;
@@ -3267,27 +3260,14 @@
     alloc_query() uses thd->memroot && thd->query, so we should call
     both of backup_statement() and backup_query_arena() here.
   */
-<<<<<<< HEAD
   Statement_backup stmt_backup;
   stmt_backup.set_thd_to_ps(thd, this);
   thd->set_n_backup_active_arena(this, &arena_backup);
-=======
-  thd->set_n_backup_statement(this, &stmt_backup);
-  thd->set_n_backup_active_arena(this, &stmt_backup);
-  int32 saved_safe_to_display = thd->safe_to_display();
-  thd->set_safe_display(true);
->>>>>>> a61421fa
 
   if (alloc_query(thd, query_str, query_length))
   {
-<<<<<<< HEAD
     stmt_backup.restore_thd(thd, this);
     thd->restore_active_arena(this, &arena_backup);
-=======
-    thd->restore_backup_statement(this, &stmt_backup);
-    thd->restore_active_arena(this, &stmt_backup);
-    thd->set_safe_display(saved_safe_to_display);
->>>>>>> a61421fa
     DBUG_RETURN(TRUE);
   }
 
@@ -3305,7 +3285,6 @@
     stmt_backup.restore_thd(thd, this);
     thd->restore_active_arena(this, &arena_backup);
     thd->stmt_arena= old_stmt_arena;
-    thd->set_safe_display(saved_safe_to_display);
     DBUG_RETURN(TRUE);
   }
 
@@ -3436,12 +3415,7 @@
   }
 
   cleanup_stmt();
-<<<<<<< HEAD
   stmt_backup.restore_thd(thd, this);
-=======
-  thd->restore_backup_statement(this, &stmt_backup);
-  thd->set_safe_display(saved_safe_to_display);
->>>>>>> a61421fa
   thd->stmt_arena= old_stmt_arena;
 
   if (error == 0)
@@ -3677,8 +3651,6 @@
   stmt_backup.set_thd_to_ps(thd, this);
   thd->set_n_backup_active_arena(this, &arena_backup);
   thd->stmt_arena= this;
-  int32 saved_safe_to_display = thd->safe_to_display();
-  thd->set_safe_display(true);
 
   error= server_runnable->execute_server_code(thd);
 
@@ -3687,7 +3659,6 @@
   thd->restore_active_arena(this, &arena_backup);
   stmt_backup.restore_thd(thd, this);
   thd->stmt_arena= save_stmt_arena;
-  thd->set_safe_display(saved_safe_to_display);
 
   save_change_list.move_elements_to(&thd->change_list);
 
@@ -3931,14 +3902,8 @@
    Item_null objects.
   */
 
-<<<<<<< HEAD
   Statement_backup stmt_backup;
   stmt_backup.set_thd_to_ps(thd, this);
-=======
-  thd->set_n_backup_statement(this, &stmt_backup);
-  int32 saved_safe_to_display = thd->safe_to_display();
-  thd->set_safe_display(true);
->>>>>>> a61421fa
 
   /*
     Change the current database (if needed).
@@ -4072,7 +4037,6 @@
   mysql_mutex_unlock(&thd->LOCK_thd_data);
 
   thd->stmt_arena= old_stmt_arena;
-  thd->set_safe_display(saved_safe_to_display);
 
   if (state == Query_arena::STMT_PREPARED)
     state= Query_arena::STMT_EXECUTED;
