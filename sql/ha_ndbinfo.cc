/*
   Copyright (c) 2009, 2017, Oracle and/or its affiliates. All rights reserved.

   This program is free software; you can redistribute it and/or modify
   it under the terms of the GNU General Public License as published by
   the Free Software Foundation; version 2 of the License.

   This program is distributed in the hope that it will be useful,
   but WITHOUT ANY WARRANTY; without even the implied warranty of
   MERCHANTABILITY or FITNESS FOR A PARTICULAR PURPOSE.  See the
   GNU General Public License for more details.

   You should have received a copy of the GNU General Public License
   along with this program; if not, write to the Free Software
   Foundation, Inc., 51 Franklin St, Fifth Floor, Boston, MA 02110-1301  USA
*/

#include "sql/ha_ndbinfo.h"

#include <mysql/plugin.h>

#include "my_compiler.h"
#include "my_dbug.h"
#include "sql/current_thd.h"
#include "sql/derror.h"     // ER_THD
#include "sql/field.h"
#include "sql/ndb_log.h"
#include "sql/ndb_tdc.h"
#include "sql/sql_class.h"
#include "sql/sql_table.h"  // build_table_filename
#include "sql/table.h"
#include "storage/ndb/src/ndbapi/NdbInfo.hpp"
#include "sql/ndb_dummy_ts.h"

static MYSQL_THDVAR_UINT(
  max_rows,                          /* name */
  PLUGIN_VAR_RQCMDARG,
  "Specify max number of rows to fetch per roundtrip to cluster",
  NULL,                              /* check func. */
  NULL,                              /* update func. */
  10,                                /* default */
  1,                                 /* min */
  256,                               /* max */
  0                                  /* block */
);

static MYSQL_THDVAR_UINT(
  max_bytes,                         /* name */
  PLUGIN_VAR_RQCMDARG,
  "Specify approx. max number of bytes to fetch per roundtrip to cluster",
  NULL,                              /* check func. */
  NULL,                              /* update func. */
  0,                                 /* default */
  0,                                 /* min */
  65535,                             /* max */
  0                                  /* block */
);

static MYSQL_THDVAR_BOOL(
  show_hidden,                       /* name */
  PLUGIN_VAR_RQCMDARG,
  "Control if tables should be visible or not",
  NULL,                              /* check func. */
  NULL,                              /* update func. */
  false                              /* default */
);

static char* opt_ndbinfo_dbname = (char*)"ndbinfo";
static MYSQL_SYSVAR_STR(
  database,                         /* name */
  opt_ndbinfo_dbname,               /* var */
  PLUGIN_VAR_RQCMDARG | PLUGIN_VAR_READONLY,
  "Name of the database used by ndbinfo",
  NULL,                             /* check func. */
  NULL,                             /* update func. */
  NULL                              /* default */
);

static char* opt_ndbinfo_table_prefix = (char*)"ndb$";
static MYSQL_SYSVAR_STR(
  table_prefix,                     /* name */
  opt_ndbinfo_table_prefix,         /* var */
  PLUGIN_VAR_RQCMDARG | PLUGIN_VAR_READONLY,
  "Prefix to use for all virtual tables loaded from NDB",
  NULL,                             /* check func. */
  NULL,                             /* update func. */
  NULL                              /* default */
);

static Uint32 opt_ndbinfo_version = NDB_VERSION_D;
static MYSQL_SYSVAR_UINT(
  version,                          /* name */
  opt_ndbinfo_version,              /* var */
  PLUGIN_VAR_NOCMDOPT | PLUGIN_VAR_READONLY | PLUGIN_VAR_NOPERSIST,
  "Compile version for ndbinfo",
  NULL,                             /* check func. */
  NULL,                             /* update func. */
  0,                                /* default */
  0,                                /* min */
  0,                                /* max */
  0                                 /* block */
);

static bool opt_ndbinfo_offline;

static
void
<<<<<<< HEAD
offline_update(THD* thd, SYS_VAR* var,
               void* var_ptr, const void* save)
=======
offline_update(THD*, struct st_mysql_sys_var*, void*,
               const void* save)
>>>>>>> a7c22a9d
{
  DBUG_ENTER("offline_update");

  const bool new_offline =
    (*(static_cast<const bool*>(save)) != 0);
  if (new_offline == opt_ndbinfo_offline)
  {
    // No change
    DBUG_VOID_RETURN;
  }

  // Set offline mode, any tables opened from here on will
  // be opened in the new mode
  opt_ndbinfo_offline = new_offline;

  // Close any open tables which may be in the old mode
  (void)ndb_tdc_close_cached_tables();

  DBUG_VOID_RETURN;
}

static MYSQL_SYSVAR_BOOL(
  offline,                          /* name */
  opt_ndbinfo_offline,              /* var */
  PLUGIN_VAR_NOCMDOPT,
  "Set ndbinfo in offline mode, tables and views can "
  "be opened even if they don't exist or have different "
  "definition in NDB. No rows will be returned.",
  NULL,                             /* check func. */
  offline_update,                   /* update func. */
  0                                 /* default */
);


static NdbInfo* g_ndbinfo;

extern Ndb_cluster_connection* g_ndb_cluster_connection;

static bool
ndbcluster_is_disabled(void)
{
  /*
    ndbinfo uses the same connection as ndbcluster
    to avoid using up another nodeid, this also means that
    if ndbcluster is not enabled, ndbinfo won't start
  */
  if (g_ndb_cluster_connection)
    return false;
  assert(g_ndbinfo == NULL);
  return true;
}

static handler*
create_handler(handlerton *hton, TABLE_SHARE *table, bool, MEM_ROOT *mem_root)
{
  return new (mem_root) ha_ndbinfo(hton, table);
}

struct ha_ndbinfo_impl
{
  const NdbInfo::Table* m_table;
  NdbInfoScanOperation* m_scan_op;
  Vector<const NdbInfoRecAttr *> m_columns;
  bool m_first_use;

  // Indicates if table has been opened in offline mode
  // can only be reset by closing the table
  bool m_offline;

  ha_ndbinfo_impl() :
    m_table(NULL),
    m_scan_op(NULL),
    m_first_use(true),
    m_offline(false)
  {
  }
};

ha_ndbinfo::ha_ndbinfo(handlerton *hton, TABLE_SHARE *table_arg)
: handler(hton, table_arg), m_impl(*new ha_ndbinfo_impl)
{
}

ha_ndbinfo::~ha_ndbinfo()
{
  delete &m_impl;
}

enum ndbinfo_error_codes {
  ERR_INCOMPAT_TABLE_DEF = 40001
};

static
struct error_message {
  int error;
  const char* message;
} error_messages[] = {
  { ERR_INCOMPAT_TABLE_DEF, "Incompatible table definitions" },
  { HA_ERR_NO_CONNECTION, "Connection to NDB failed" },

  { 0, 0 }
};

static
const char* find_error_message(int error)
{
  struct error_message* err = error_messages;
  while (err->error && err->message)
  {
    if (err->error == error)
    {
      assert(err->message);
      return err->message;
    }
    err++;
  }
  return NULL;
}

static int err2mysql(int error)
{
  DBUG_ENTER("err2mysql");
  DBUG_PRINT("enter", ("error: %d", error));
  assert(error != 0);
  switch(error)
  {
  case NdbInfo::ERR_ClusterFailure:
    DBUG_RETURN(HA_ERR_NO_CONNECTION);
    break;
  case NdbInfo::ERR_OutOfMemory:
    DBUG_RETURN(HA_ERR_OUT_OF_MEM);
    break;
  default:
    break;
  }
  {
    char errbuf[MYSQL_ERRMSG_SIZE];
    push_warning_printf(current_thd, Sql_condition::SL_WARNING, ER_GET_ERRNO,
                        ER_THD(current_thd, ER_GET_ERRNO), error,
                        my_strerror(errbuf, MYSQL_ERRMSG_SIZE, error));
  }
  DBUG_RETURN(HA_ERR_INTERNAL_ERROR);
}

bool ha_ndbinfo::get_error_message(int error, String *buf)
{
  DBUG_ENTER("ha_ndbinfo::get_error_message");
  DBUG_PRINT("enter", ("error: %d", error));

  const char* message = find_error_message(error);
  if (!message)
    DBUG_RETURN(false);

  buf->set(message, (uint32)strlen(message), &my_charset_bin);
  DBUG_PRINT("exit", ("message: %s", buf->ptr()));
  DBUG_RETURN(false);
}

static void
generate_sql(const NdbInfo::Table* ndb_tab, BaseString& sql)
{
  sql.appfmt("'CREATE TABLE `%s`.`%s%s` (",
             opt_ndbinfo_dbname, opt_ndbinfo_table_prefix, ndb_tab->getName());

  const char* separator = "";
  for (unsigned i = 0; i < ndb_tab->columns(); i++)
  {
    const NdbInfo::Column* col = ndb_tab->getColumn(i);

    sql.appfmt("%s", separator);
    separator = ", ";

    sql.appfmt("`%s` ", col->m_name.c_str());

    switch(col->m_type)
    {
    case NdbInfo::Column::Number:
      sql.appfmt("INT UNSIGNED");
      break;
    case NdbInfo::Column::Number64:
      sql.appfmt("BIGINT UNSIGNED");
      break;
    case NdbInfo::Column::String:
      sql.appfmt("VARCHAR(512)");
      break;
    default:
      sql.appfmt("UNKNOWN");
      assert(false);
      break;
    }
  }
  sql.appfmt(") ENGINE=NDBINFO'");
}

/*
  Push a warning with explanation of the problem as well as the
  proper SQL so the user can regenerate the table definition
*/

static void
warn_incompatible(const NdbInfo::Table* ndb_tab, bool fatal,
             const char* format, ...)
  MY_ATTRIBUTE((format(printf, 3, 4)));

static void
warn_incompatible(const NdbInfo::Table* ndb_tab, bool fatal,
             const char* format, ...)
{
  BaseString msg;
  DBUG_ENTER("warn_incompatible");
  DBUG_PRINT("enter",("table_name: %s, fatal: %d", ndb_tab->getName(), fatal));
  DBUG_ASSERT(format != NULL);

  va_list args;
  char explanation[128];
  va_start(args,format);
  vsnprintf(explanation, sizeof(explanation), format, args);
  va_end(args);

  msg.assfmt("Table '%s%s' is defined differently in NDB, %s. The "
             "SQL to regenerate is: ",
             opt_ndbinfo_table_prefix, ndb_tab->getName(), explanation);
  generate_sql(ndb_tab, msg);

  const Sql_condition::enum_severity_level level =
    (fatal ? Sql_condition::SL_WARNING : Sql_condition::SL_NOTE);
  push_warning(current_thd, level, ERR_INCOMPAT_TABLE_DEF, msg.c_str());

  DBUG_VOID_RETURN;
}

int ha_ndbinfo::create(const char*, TABLE*, HA_CREATE_INFO*, dd::Table*)
{
  DBUG_ENTER("ha_ndbinfo::create");
  DBUG_RETURN(0);
}

bool ha_ndbinfo::is_open(void) const
{
  return m_impl.m_table != NULL;
}

bool ha_ndbinfo::is_offline(void) const
{
  return m_impl.m_offline;
}

int ha_ndbinfo::open(const char* name, int mode, uint, const dd::Table*)
{
  DBUG_ENTER("ha_ndbinfo::open");
  DBUG_PRINT("enter", ("name: %s, mode: %d", name, mode));

  assert(is_closed());
  assert(!is_offline()); // Closed table can not be offline

  if (mode == O_RDWR)
  {
    if (table->db_stat & HA_TRY_READ_ONLY)
    {
      DBUG_PRINT("info", ("Telling server to use readonly mode"));
      DBUG_RETURN(EROFS); // Read only fs
    }
    // Find any commands that does not allow open readonly
    DBUG_ASSERT(false);
  }

  if (opt_ndbinfo_offline ||
      ndbcluster_is_disabled())
  {
    // Mark table as being offline and allow it to be opened
    m_impl.m_offline = true;
    DBUG_RETURN(0);
  }

  int err = g_ndbinfo->openTable(name, &m_impl.m_table);
  if (err)
  {
    assert(m_impl.m_table == 0);
    if (err == NdbInfo::ERR_NoSuchTable)
      DBUG_RETURN(HA_ERR_NO_SUCH_TABLE);
    DBUG_RETURN(err2mysql(err));
  }

  /*
    Check table def. to detect incompatible differences which should
    return an error. Differences which only generate a warning
    is checked on first use
  */
  DBUG_PRINT("info", ("Comparing MySQL's table def against NDB"));
  const NdbInfo::Table* ndb_tab = m_impl.m_table;
  for (uint i = 0; i < table->s->fields; i++)
  {
    const Field* field = table->field[i];

    // Check if field is NULLable
    if (const_cast<Field*>(field)->real_maybe_null() == false)
    {
      // Only NULLable fields supported
      warn_incompatible(ndb_tab, true,
                        "column '%s' is NOT NULL",
                        field->field_name);
      delete m_impl.m_table; m_impl.m_table= 0;
      DBUG_RETURN(ERR_INCOMPAT_TABLE_DEF);
    }

    // Check if column exist in NDB
    const NdbInfo::Column* col = ndb_tab->getColumn(field->field_name);
    if (!col)
    {
      // The column didn't exist
      continue;
    }

    // Check compatible field and column type
    bool compatible = false;
    switch(col->m_type)
    {
    case NdbInfo::Column::Number:
      if (field->type() == MYSQL_TYPE_LONG)
        compatible = true;
      break;
    case NdbInfo::Column::Number64:
      if (field->type() == MYSQL_TYPE_LONGLONG)
        compatible = true;
      break;
    case NdbInfo::Column::String:
      if (field->type() == MYSQL_TYPE_VARCHAR)
        compatible = true;
      break;
    default:
      assert(false);
      break;
    }
    if (!compatible)
    {
      // The column type is not compatible
      warn_incompatible(ndb_tab, true,
                        "column '%s' is not compatible",
                        field->field_name);
      delete m_impl.m_table; m_impl.m_table= 0;
      DBUG_RETURN(ERR_INCOMPAT_TABLE_DEF);
    }
  }

  /* Increase "ref_length" to allow a whole row to be stored in "ref" */
  ref_length = 0;
  for (uint i = 0; i < table->s->fields; i++)
    ref_length += table->field[i]->pack_length();
  DBUG_PRINT("info", ("ref_length: %u", ref_length));

  DBUG_RETURN(0);
}

int ha_ndbinfo::close(void)
{
  DBUG_ENTER("ha_ndbinfo::close");

  if (is_offline())
    DBUG_RETURN(0);

  assert(is_open());
  if (m_impl.m_table)
  {
    g_ndbinfo->closeTable(m_impl.m_table);
    m_impl.m_table = NULL;
  }
  DBUG_RETURN(0);
}

int ha_ndbinfo::rnd_init(bool scan)
{
  DBUG_ENTER("ha_ndbinfo::rnd_init");
  DBUG_PRINT("info", ("scan: %d", scan));

  if (is_offline())
  {
    push_warning(current_thd, Sql_condition::SL_NOTE, 1,
                 "'NDBINFO' has been started in offline mode "
                 "since the 'NDBCLUSTER' engine is disabled "
                 "or @@global.ndbinfo_offline is turned on "
                 "- no rows can be returned");
    DBUG_RETURN(0);
  }

  assert(is_open());

  if (m_impl.m_scan_op)
  {
    /*
      It should be impossible to come here with an already open
      scan, assumption is that rnd_end() would be called to indicate
      that the previous scan should be closed or perhaps like it says
      in decsription of rnd_init() that it "may be called two times". Once
      to open the cursor and once to position te cursor at first row.

      Unfortunately the assumption and description of rnd_init() is not
      correct. The rnd_init function is used on an open scan to reposition
      it back to first row. For ha_ndbinfo this means closing
      the scan and letting it be reopened.
    */
    assert(scan); // "only makes sense if scan=1" (from rnd_init() description)

    DBUG_PRINT("info", ("Closing scan to position it back to first row"));

    // Release the scan operation
    g_ndbinfo->releaseScanOperation(m_impl.m_scan_op);
    m_impl.m_scan_op = NULL;

    // Release pointers to the columns
    m_impl.m_columns.clear();
  }

  assert(m_impl.m_scan_op == NULL); // No scan already ongoing

  if (m_impl.m_first_use)
  {
    m_impl.m_first_use = false;

    /*
      Check table def. and generate warnings for incompatibilites
      which is allowed but should generate a warning.
      (Done this late due to different code paths in MySQL Server for
      prepared statement protocol, where warnings from 'handler::open'
      are lost).
    */
    uint fields_found_in_ndb = 0;
    const NdbInfo::Table* ndb_tab = m_impl.m_table;
    for (uint i = 0; i < table->s->fields; i++)
    {
      const Field* field = table->field[i];
      const NdbInfo::Column* col = ndb_tab->getColumn(field->field_name);
      if (!col)
      {
        // The column didn't exist
        warn_incompatible(ndb_tab, true,
                          "column '%s' does not exist",
                          field->field_name);
        continue;
      }
      fields_found_in_ndb++;
    }

    if (fields_found_in_ndb < ndb_tab->columns())
    {
      // There are more columns available in NDB
      warn_incompatible(ndb_tab, false,
                        "there are more columns available");
    }
  }

  if (!scan)
  {
    // Just an init to read using 'rnd_pos'
    DBUG_PRINT("info", ("not scan"));
    DBUG_RETURN(0);
  }

  THD* thd = current_thd;
  int err;
  NdbInfoScanOperation* scan_op = NULL;
  if ((err = g_ndbinfo->createScanOperation(m_impl.m_table,
                                            &scan_op,
                                            THDVAR(thd, max_rows),
                                            THDVAR(thd, max_bytes))) != 0)
    DBUG_RETURN(err2mysql(err));

  if ((err = scan_op->readTuples()) != 0)
  {
    // Release the scan operation
    g_ndbinfo->releaseScanOperation(scan_op);
    DBUG_RETURN(err2mysql(err));
  }

  /* Read all columns specified in read_set */
  for (uint i = 0; i < table->s->fields; i++)
  {
    Field *field = table->field[i];
    if (bitmap_is_set(table->read_set, i))
      m_impl.m_columns.push_back(scan_op->getValue(field->field_name));
    else
      m_impl.m_columns.push_back(NULL);
  }

  if ((err = scan_op->execute()) != 0)
  {
    // Release pointers to the columns
    m_impl.m_columns.clear();
    // Release the scan operation
    g_ndbinfo->releaseScanOperation(scan_op);
    DBUG_RETURN(err2mysql(err));
  }

  m_impl.m_scan_op = scan_op;
  DBUG_RETURN(0);
}

int ha_ndbinfo::rnd_end()
{
  DBUG_ENTER("ha_ndbinfo::rnd_end");

  if (is_offline())
    DBUG_RETURN(0);

  assert(is_open());

  if (m_impl.m_scan_op)
  {
    g_ndbinfo->releaseScanOperation(m_impl.m_scan_op);
    m_impl.m_scan_op = NULL;
  }
  m_impl.m_columns.clear();

  DBUG_RETURN(0);
}

int ha_ndbinfo::rnd_next(uchar *buf)
{
  int err;
  DBUG_ENTER("ha_ndbinfo::rnd_next");

  if (is_offline())
    DBUG_RETURN(HA_ERR_END_OF_FILE);

  assert(is_open());

  if (!m_impl.m_scan_op)
  {
    /*
     It should be impossible to come here without a scan operation.
     But apparently it's not safe to assume that rnd_next() isn't
     called even though rnd_init() returned an error. Thus double check
     that the scan operation exists and bail out in case it doesn't.
    */
    DBUG_RETURN(HA_ERR_INTERNAL_ERROR);
  }

  if ((err = m_impl.m_scan_op->nextResult()) == 0)
    DBUG_RETURN(HA_ERR_END_OF_FILE);

  if (err != 1)
    DBUG_RETURN(err2mysql(err));

  unpack_record(buf);

  DBUG_RETURN(0);
}

int ha_ndbinfo::rnd_pos(uchar *buf, uchar *pos)
{
  DBUG_ENTER("ha_ndbinfo::rnd_pos");
  assert(is_open());
  assert(m_impl.m_scan_op == NULL); // No scan started

  /* Copy the saved row into "buf" and set all fields to not null */
  memcpy(buf, pos, ref_length);
  for (uint i = 0; i < table->s->fields; i++)
    table->field[i]->set_notnull();

  DBUG_RETURN(0);
}

void ha_ndbinfo::position(const uchar *record)
{
  DBUG_ENTER("ha_ndbinfo::position");
  assert(is_open());
  assert(m_impl.m_scan_op);

  /* Save away the whole row in "ref" */
  memcpy(ref, record, ref_length);

  DBUG_VOID_RETURN;
}

int ha_ndbinfo::info(uint)
{
  DBUG_ENTER("ha_ndbinfo::info");
  DBUG_RETURN(0);
}

void
ha_ndbinfo::unpack_record(uchar *dst_row)
{
  DBUG_ENTER("ha_ndbinfo::unpack_record");
  my_ptrdiff_t dst_offset = dst_row - table->record[0];

  for (uint i = 0; i < table->s->fields; i++)
  {
    Field *field = table->field[i];
    const NdbInfoRecAttr* record = m_impl.m_columns[i];
    if (record && !record->isNULL())
    {
      field->set_notnull();
      field->move_field_offset(dst_offset);
      switch (field->type()) {

      case (MYSQL_TYPE_VARCHAR):
      {
        DBUG_PRINT("info", ("str: %s", record->c_str()));
        Field_varstring* vfield = (Field_varstring *) field;
        /* Field_bit in DBUG requires the bit set in write_set for store(). */
        my_bitmap_map *old_map =
          dbug_tmp_use_all_columns(table, table->write_set);
        (void)vfield->store(record->c_str(),
                            MIN(record->length(), field->field_length)-1,
                            field->charset());
        dbug_tmp_restore_column_map(table->write_set, old_map);
        break;
      }

      case (MYSQL_TYPE_LONG):
      {
        memcpy(field->ptr, record->ptr(), sizeof(Uint32));
        break;
      }

      case (MYSQL_TYPE_LONGLONG):
      {
        memcpy(field->ptr, record->ptr(), sizeof(Uint64));
        break;
      }

      default:
        ndb_log_error("Found unexpected field type %u", field->type());
        break;
      }

      field->move_field_offset(-dst_offset);
    }
    else
    {
      field->set_null();
    }
  }
  DBUG_VOID_RETURN;
}


static int
ndbinfo_find_files(handlerton*, THD* thd,
                   const char *db, const char*,
                   const char*, bool dir, List<LEX_STRING> *files)
{
  DBUG_ENTER("ndbinfo_find_files");
  DBUG_PRINT("enter", ("db: '%s', dir: %d", db, dir));

  const bool show_hidden = THDVAR(thd, show_hidden);

  if(show_hidden)
    DBUG_RETURN(0); // Don't filter out anything

  if (dir)
  {
    if (!ndbcluster_is_disabled())
      DBUG_RETURN(0);

    // Hide our database when ndbcluster is disabled
    LEX_STRING *dir_name;
    List_iterator<LEX_STRING> it(*files);
    while ((dir_name=it++))
    {
      if (strcmp(dir_name->str, opt_ndbinfo_dbname))
        continue;

      DBUG_PRINT("info", ("Hiding own database '%s'", dir_name->str));
      it.remove();
    }

    DBUG_RETURN(0);
  }

  DBUG_ASSERT(db);
  if (strcmp(db, opt_ndbinfo_dbname))
    DBUG_RETURN(0); // Only hide files in "our" db

  /* Hide all files that start with "our" prefix */
  LEX_STRING *file_name;
  List_iterator<LEX_STRING> it(*files);
  while ((file_name=it++))
  {
    if (is_prefix(file_name->str, opt_ndbinfo_table_prefix))
    {
      DBUG_PRINT("info", ("Hiding '%s'", file_name->str));
      it.remove();
    }
  }

  DBUG_RETURN(0);
}

static
int
ndbinfo_init(void *plugin)
{
  DBUG_ENTER("ndbinfo_init");

  handlerton *hton = (handlerton *) plugin;
  hton->create = create_handler;
  hton->flags =
    HTON_TEMPORARY_NOT_SUPPORTED |
    HTON_ALTER_NOT_SUPPORTED;
  hton->find_files = ndbinfo_find_files;

  {
    // Install dummy callbacks to avoid writing <tablename>_<id>.SDI files
    // in the data directory, those are just cumbersome having to delete
    // and or rename on the other MySQL servers
    hton->sdi_create = ndb_dummy_ts::sdi_create;
    hton->sdi_drop = ndb_dummy_ts::sdi_drop;
    hton->sdi_get_keys = ndb_dummy_ts::sdi_get_keys;
    hton->sdi_get = ndb_dummy_ts::sdi_get;
    hton->sdi_set = ndb_dummy_ts::sdi_set;
    hton->sdi_delete = ndb_dummy_ts::sdi_delete;
  }

  if (ndbcluster_is_disabled())
  {
    // Starting in limited mode since ndbcluster is disabled
     DBUG_RETURN(0);
  }

  char prefix[FN_REFLEN];
  build_table_filename(prefix, sizeof(prefix) - 1,
                       opt_ndbinfo_dbname, opt_ndbinfo_table_prefix, "", 0);
  DBUG_PRINT("info", ("prefix: '%s'", prefix));
  assert(g_ndb_cluster_connection);
  g_ndbinfo = new (std::nothrow) NdbInfo(g_ndb_cluster_connection, prefix,
                                         opt_ndbinfo_dbname,
                                         opt_ndbinfo_table_prefix);
  if (!g_ndbinfo)
  {
    ndb_log_error("Failed to create NdbInfo");
    DBUG_RETURN(1);
  }

  if (!g_ndbinfo->init())
  {
    ndb_log_error("Failed to init NdbInfo");

    delete g_ndbinfo;
    g_ndbinfo = NULL;

    DBUG_RETURN(1);
  }

  DBUG_RETURN(0);
}

static
int
ndbinfo_deinit(void*)
{
  DBUG_ENTER("ndbinfo_deinit");

  if (g_ndbinfo)
  {
    delete g_ndbinfo;
    g_ndbinfo = NULL;
  }

  DBUG_RETURN(0);
}

SYS_VAR* ndbinfo_system_variables[]= {
  MYSQL_SYSVAR(max_rows),
  MYSQL_SYSVAR(max_bytes),
  MYSQL_SYSVAR(show_hidden),
  MYSQL_SYSVAR(database),
  MYSQL_SYSVAR(table_prefix),
  MYSQL_SYSVAR(version),
  MYSQL_SYSVAR(offline),

  NULL
};

struct st_mysql_storage_engine ndbinfo_storage_engine=
{
  MYSQL_HANDLERTON_INTERFACE_VERSION
};

struct st_mysql_plugin ndbinfo_plugin =
{
  MYSQL_STORAGE_ENGINE_PLUGIN,
  &ndbinfo_storage_engine,
  "ndbinfo",
  "Sun Microsystems Inc.",
  "MySQL Cluster system information storage engine",
  PLUGIN_LICENSE_GPL,
  ndbinfo_init,               /* plugin init */
  NULL,                       /* plugin uninstall check */
  ndbinfo_deinit,             /* plugin deinit */
  0x0001,                     /* plugin version */
  NULL,                       /* status variables */
  ndbinfo_system_variables,   /* system variables */
  NULL,                       /* config options */
  0
};

template class Vector<const NdbInfoRecAttr*>;<|MERGE_RESOLUTION|>--- conflicted
+++ resolved
@@ -105,13 +105,7 @@
 
 static
 void
-<<<<<<< HEAD
-offline_update(THD* thd, SYS_VAR* var,
-               void* var_ptr, const void* save)
-=======
-offline_update(THD*, struct st_mysql_sys_var*, void*,
-               const void* save)
->>>>>>> a7c22a9d
+offline_update(THD*, SYS_VAR*, void*, const void* save)
 {
   DBUG_ENTER("offline_update");
 
