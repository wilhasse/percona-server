--- conflicted
+++ resolved
@@ -94,7 +94,6 @@
                           bool print_error, uint idx, bool reverse) {
   int error;
   empty_record(table);
-<<<<<<< HEAD
   new (info) READ_RECORD;
   info->thd = thd;
   info->table = table;
@@ -104,21 +103,6 @@
 
   if (!table->file->inited && (error = table->file->ha_index_init(idx, 1))) {
     if (print_error) table->file->print_error(error, MYF(0));
-=======
-  memset(static_cast<void*>(info), 0, sizeof(*info));
-  info->thd= thd;
-  info->table= table;
-  info->record= table->record[0];
-  info->print_error= print_error;
-  info->unlock_row= rr_unlock_row;
-
-  table->status=0;			/* And it's always found */
-  if (!table->file->inited &&
-      (error= table->file->ha_index_init(idx, 1)))
-  {
-    if (print_error)
-      table->file->print_error(error, MYF(0));
->>>>>>> 333b4508
     return true;
   }
 
@@ -226,7 +210,6 @@
 
   // If only 'table' is given, assume no quick, no condition.
   DBUG_ASSERT(!(table && qep_tab));
-<<<<<<< HEAD
   if (!table) table = qep_tab->table();
 
   new (info) READ_RECORD;
@@ -234,16 +217,6 @@
   info->table = table;
   info->forms = &info->table; /* Only one table */
 
-=======
-  if (!table)
-    table= qep_tab->table();
-
-  memset(static_cast<void*>(info), 0, sizeof(*info));
-  info->thd=thd;
-  info->table=table;
-  info->forms= &info->table;		/* Only one table */
-  
->>>>>>> 333b4508
   if (table->s->tmp_table == NON_TRANSACTIONAL_TMP_TABLE &&
       !table->sort.using_addon_fields())
     (void)table->file->extra(HA_EXTRA_MMAP);
@@ -466,58 +439,40 @@
     1   Error
 */
 
-<<<<<<< HEAD
 static int rr_index_first(READ_RECORD *info) {
-  int tmp = info->table->file->ha_index_first(info->record);
+  int tmp = info->table->file->prepare_index_scan();
   info->read_record = rr_index;
+  if (tmp) {
+    tmp = rr_handle_error(info, tmp);
+    return tmp;
+  }
+  tmp = info->table->file->ha_index_first(info->record);
   if (tmp) tmp = rr_handle_error(info, tmp);
-=======
-static int rr_index_first(READ_RECORD *info)
-{
-  int tmp= info->table->file->prepare_index_scan();
-  info->read_record= rr_index;
+  return tmp;
+}
+
+/**
+  Reads last row in an index scan.
+
+  @param info  	Scan info
+
+  @retval
+    0   Ok
+  @retval
+    -1   End of records
+  @retval
+    1   Error
+*/
+
+static int rr_index_last(READ_RECORD *info) {
+  int tmp = info->table->file->prepare_index_scan();
+  info->read_record = rr_index_desc;
   if (tmp) {
-    tmp= rr_handle_error(info, tmp);
+    tmp = rr_handle_error(info, tmp);
     return tmp;
   }
-  tmp= info->table->file->ha_index_first(info->record);
-  if (tmp)
-    tmp= rr_handle_error(info, tmp);
->>>>>>> 333b4508
-  return tmp;
-}
-
-/**
-  Reads last row in an index scan.
-
-  @param info  	Scan info
-
-  @retval
-    0   Ok
-  @retval
-    -1   End of records
-  @retval
-    1   Error
-*/
-
-<<<<<<< HEAD
-static int rr_index_last(READ_RECORD *info) {
-  int tmp = info->table->file->ha_index_last(info->record);
-  info->read_record = rr_index_desc;
+  tmp = info->table->file->ha_index_last(info->record);
   if (tmp) tmp = rr_handle_error(info, tmp);
-=======
-static int rr_index_last(READ_RECORD *info)
-{
-  int tmp= info->table->file->prepare_index_scan();
-  info->read_record= rr_index_desc;
-  if (tmp) {
-    tmp= rr_handle_error(info, tmp);
-    return tmp;
-  }
-  tmp= info->table->file->ha_index_last(info->record);
-  if (tmp)
-    tmp= rr_handle_error(info, tmp);
->>>>>>> 333b4508
   return tmp;
 }
 
