/* Copyright (c) 2000, 2017, Oracle and/or its affiliates. All rights reserved.

   This program is free software; you can redistribute it and/or modify
   it under the terms of the GNU General Public License as published by
   the Free Software Foundation; version 2 of the License.

   This program is distributed in the hope that it will be useful,
   but WITHOUT ANY WARRANTY; without even the implied warranty of
   MERCHANTABILITY or FITNESS FOR A PARTICULAR PURPOSE.  See the
   GNU General Public License for more details.

   You should have received a copy of the GNU General Public License
   along with this program; if not, write to the Free Software
   Foundation, Inc., 51 Franklin St, Fifth Floor, Boston, MA 02110-1301 USA */

/**
  @file

  This file is the net layer API for the MySQL client/server protocol.

  Write and read of logical packets to/from socket.

  Writes are cached into net_buffer_length big packets.
  Read packets are reallocated dynamicly when reading big packets.
  Each logical packet has the following pre-info:
  3 byte length & 1 byte package-number.

  This file needs to be written in C as it's used by the libmysql client as a
  C file.
*/

/*
  HFTODO this must be hidden if we don't want client capabilities in 
  embedded library
 */
#include <my_global.h>
#include <mysql.h>
#include <mysql_com.h>
#include <mysqld_error.h>
#include <my_sys.h>
#include <m_string.h>
#include <my_net.h>
#include <violite.h>
#include <signal.h>
#include <errno.h>
#include "probes_mysql.h"

#include <algorithm>

using std::min;
using std::max;

#ifdef EMBEDDED_LIBRARY
#undef MYSQL_SERVER
#undef MYSQL_CLIENT
#define MYSQL_CLIENT
#endif /*EMBEDDED_LIBRARY */


/*
  The following handles the differences when this is linked between the
  client and the server.

  This gives an error if a too big packet is found.
  The server can change this, but because the client can't normally do this
  the client should have a bigger max_allowed_packet.
*/

#ifdef MYSQL_SERVER
/*
  The following variables/functions should really not be declared
  extern, but as it's hard to include sql_priv.h here, we have to
  live with this for a while.
*/
#ifdef HAVE_QUERY_CACHE
#define USE_QUERY_CACHE
extern void query_cache_insert(const char *packet, ulong length,
                               unsigned pkt_nr);
#endif /* HAVE_QUERY_CACHE */
#define update_statistics(A) A
#else /* MYSQL_SERVER */
#define update_statistics(A)
#define thd_increment_bytes_sent(N)
#endif

#ifdef MYSQL_SERVER
/* Additional instrumentation hooks for the server */
#include "mysql_com_server.h"
#endif

#define VIO_SOCKET_ERROR  ((size_t) -1)
#define MAX_PACKET_LENGTH (256L*256L*256L-1)

static my_bool net_write_buff(NET *, const uchar *, ulong);

/** Init with packet info. */

my_bool my_net_init(NET *net, Vio* vio)
{
  DBUG_ENTER("my_net_init");
  net->vio = vio;
  my_net_local_init(net);			/* Set some limits */
  if (!(net->buff=(uchar*) my_malloc((size_t) net->max_packet+
             NET_HEADER_SIZE + COMP_HEADER_SIZE,
             MYF(MY_WME))))
    DBUG_RETURN(1);
  net->buff_end=net->buff+net->max_packet;
  net->error=0; net->return_status=0;
  net->pkt_nr=net->compress_pkt_nr=0;
  net->write_pos=net->read_pos = net->buff;
  net->last_error[0]=0;
  net->compress=0; net->reading_or_writing=0;
  net->where_b = net->remain_in_buf=0;
  net->last_errno=0;
  net->unused= 0;
#ifdef MYSQL_SERVER
  net->extension= NULL;
#endif

  if (vio)
  {
    /* For perl DBI/DBD. */
    net->fd= vio_fd(vio);
    vio_fastsend(vio);
  }
  DBUG_RETURN(0);
}


void net_end(NET *net)
{
  DBUG_ENTER("net_end");
  my_free(net->buff);
  net->buff=0;
  DBUG_VOID_RETURN;
}


/** Realloc the packet buffer. */

my_bool net_realloc(NET *net, size_t length)
{
  uchar *buff;
  size_t pkt_length;
  DBUG_ENTER("net_realloc");
  DBUG_PRINT("enter",("length: %lu", (ulong) length));

  if (length >= net->max_packet_size)
  {
    DBUG_PRINT("error", ("Packet too large. Max size: %lu",
                         net->max_packet_size));
    /* @todo: 1 and 2 codes are identical. */
    net->error= 1;
    net->last_errno= ER_NET_PACKET_TOO_LARGE;
#ifdef MYSQL_SERVER
    my_error(ER_NET_PACKET_TOO_LARGE, MYF(0));
#endif
    DBUG_RETURN(1);
  }
  pkt_length = (length+IO_SIZE-1) & ~(IO_SIZE-1); 
  /*
    We must allocate some extra bytes for the end 0 and to be able to
<<<<<<< HEAD
    read big compressed blocks + 1 safety byte since uint3korr() in
    net_read_packet() may actually read 4 bytes depending on build flags and
    platform.
=======
    read big compressed blocks in my_real_read().
>>>>>>> 583afe99
  */
  if (!(buff= (uchar*) my_realloc((char*) net->buff, pkt_length +
                                  NET_HEADER_SIZE + COMP_HEADER_SIZE,
                                  MYF(MY_WME))))
  {
    /* @todo: 1 and 2 codes are identical. */
    net->error= 1;
    net->last_errno= ER_OUT_OF_RESOURCES;
    /* In the server the error is reported by MY_WME flag. */
    DBUG_RETURN(1);
  }
  net->buff=net->write_pos=buff;
  net->buff_end=buff+(net->max_packet= (ulong) pkt_length);
  DBUG_RETURN(0);
}


/**
  Clear (reinitialize) the NET structure for a new command.

  @remark Performs debug checking of the socket buffer to
          ensure that the protocol sequence is correct.

  @param net          NET handler
  @param check_buffer  Whether to check the socket buffer.
*/

void net_clear(NET *net,
               my_bool check_buffer MY_ATTRIBUTE((unused)))
{
  DBUG_ENTER("net_clear");

#if !defined(EMBEDDED_LIBRARY)
  /* Ensure the socket buffer is empty, except for an EOF (at least 1). */
  DBUG_ASSERT(!check_buffer || (vio_pending(net->vio) <= 1));
#endif

  /* Ready for new command */
  net->pkt_nr= net->compress_pkt_nr= 0;
  net->write_pos= net->buff;

  DBUG_VOID_RETURN;
}


/** Flush write_buffer if not empty. */

my_bool net_flush(NET *net)
{
  my_bool error= 0;
  DBUG_ENTER("net_flush");
  if (net->buff != net->write_pos)
  {
    error= net_write_packet(net, net->buff,
                            (size_t) (net->write_pos - net->buff));
    net->write_pos= net->buff;
  }
  /* Sync packet number if using compression */
  if (net->compress)
    net->pkt_nr=net->compress_pkt_nr;
  DBUG_RETURN(error);
}


/**
  Whether a I/O operation should be retried later.

  @param net          NET handler.
  @param retry_count  Maximum number of interrupted operations.

  @retval TRUE    Operation should be retried.
  @retval FALSE   Operation should not be retried. Fatal error.
*/

static my_bool
net_should_retry(NET *net, uint *retry_count MY_ATTRIBUTE((unused)))
{
  my_bool retry;

#ifndef MYSQL_SERVER
  /*
    In the  client library, interrupted I/O operations are always retried.
    Otherwise, it's either a timeout or an unrecoverable error.
  */
  retry= vio_should_retry(net->vio);
#else
  /*
    In the server, interrupted I/O operations are retried up to a limit.
    In this scenario, pthread_kill can be used to wake up
    (interrupt) threads waiting for I/O.
  */
  retry= vio_should_retry(net->vio) && ((*retry_count)++ < net->retry_count);
#endif

  return retry;
}


/*****************************************************************************
** Write something to server/client buffer
*****************************************************************************/

/**
  Write a logical packet with packet header.

  Format: Packet length (3 bytes), packet number (1 byte)
  When compression is used, a 3 byte compression length is added.

  @note If compression is used, the original packet is modified!
*/

my_bool my_net_write(NET *net, const uchar *packet, size_t len)
{
  uchar buff[NET_HEADER_SIZE];
  int rc;

  if (unlikely(!net->vio)) /* nowhere to write */
    return 0;

  MYSQL_NET_WRITE_START(len);

  DBUG_EXECUTE_IF("simulate_net_write_failure", {
                  my_error(ER_NET_ERROR_ON_WRITE, MYF(0));
                  return 1;
                  };
                 );

  /*
    Big packets are handled by splitting them in packets of MAX_PACKET_LENGTH
    length. The last packet is always a packet that is < MAX_PACKET_LENGTH.
    (The last packet may even have a length of 0)
  */
  while (len >= MAX_PACKET_LENGTH)
  {
    const ulong z_size = MAX_PACKET_LENGTH;
    int3store(buff, z_size);
    buff[3]= (uchar) net->pkt_nr++;
    if (net_write_buff(net, buff, NET_HEADER_SIZE) ||
        net_write_buff(net, packet, z_size))
    {
      MYSQL_NET_WRITE_DONE(1);
      return 1;
    }
    packet += z_size;
    len-=     z_size;
  }
  /* Write last packet */
  int3store(buff,len);
  buff[3]= (uchar) net->pkt_nr++;
  if (net_write_buff(net, buff, NET_HEADER_SIZE))
  {
    MYSQL_NET_WRITE_DONE(1);
    return 1;
  }
#ifndef DEBUG_DATA_PACKETS
  DBUG_DUMP("packet_header", buff, NET_HEADER_SIZE);
#endif
  rc= MY_TEST(net_write_buff(net,packet,len));
  MYSQL_NET_WRITE_DONE(rc);
  return rc;
}


/**
  Send a command to the server.

    The reason for having both header and packet is so that libmysql
    can easy add a header to a special command (like prepared statements)
    without having to re-alloc the string.

    As the command is part of the first data packet, we have to do some data
    juggling to put the command in there, without having to create a new
    packet.
  
    This function will split big packets into sub-packets if needed.
    (Each sub packet can only be 2^24 bytes)

  @param net		NET handler
  @param command	Command in MySQL server (enum enum_server_command)
  @param header	Header to write after command
  @param head_len	Length of header
  @param packet	Query or parameter to query
  @param len		Length of packet

  @retval
    0	ok
  @retval
    1	error
*/

my_bool
net_write_command(NET *net,uchar command,
      const uchar *header, size_t head_len,
      const uchar *packet, size_t len)
{
  size_t length=len+1+head_len;			/* 1 extra byte for command */
  uchar buff[NET_HEADER_SIZE+1];
  uint header_size=NET_HEADER_SIZE+1;
  int rc;
  DBUG_ENTER("net_write_command");
  DBUG_PRINT("enter",("length: %lu", (ulong) len));

  MYSQL_NET_WRITE_START(length);

  buff[4]=command;				/* For first packet */

  if (length >= MAX_PACKET_LENGTH)
  {
    /* Take into account that we have the command in the first header */
    len= MAX_PACKET_LENGTH - 1 - head_len;
    do
    {
      int3store(buff, MAX_PACKET_LENGTH);
      buff[3]= (uchar) net->pkt_nr++;
      if (net_write_buff(net, buff, header_size) ||
          net_write_buff(net, header, head_len) ||
          net_write_buff(net, packet, len))
      {
        MYSQL_NET_WRITE_DONE(1);
        DBUG_RETURN(1);
      }
      packet+= len;
      length-= MAX_PACKET_LENGTH;
      len= MAX_PACKET_LENGTH;
      head_len= 0;
      header_size= NET_HEADER_SIZE;
    } while (length >= MAX_PACKET_LENGTH);
    len=length;         /* Data left to be written */
  }
  int3store(buff,length);
  buff[3]= (uchar) net->pkt_nr++;
  rc= MY_TEST(net_write_buff(net, buff, header_size) ||
              (head_len && net_write_buff(net, header, head_len)) ||
              net_write_buff(net, packet, len) || net_flush(net));
  MYSQL_NET_WRITE_DONE(rc);
  DBUG_RETURN(rc);
}


/**
  Caching the data in a local buffer before sending it.

   Fill up net->buffer and send it to the client when full.

    If the rest of the to-be-sent-packet is bigger than buffer,
    send it in one big block (to avoid copying to internal buffer).
    If not, copy the rest of the data to the buffer and return without
    sending data.

  @param net		Network handler
  @param packet	Packet to send
  @param len		Length of packet

  @note
    The cached buffer can be sent as it is with 'net_flush()'.
    In this code we have to be careful to not send a packet longer than
    MAX_PACKET_LENGTH to net_write_packet() if we are using the compressed
    protocol as we store the length of the compressed packet in 3 bytes.

  @retval
    0	ok
  @retval
    1
*/

static my_bool
net_write_buff(NET *net, const uchar *packet, ulong len)
{
  ulong left_length;
  if (net->compress && net->max_packet > MAX_PACKET_LENGTH)
    left_length= (ulong) (MAX_PACKET_LENGTH - (net->write_pos - net->buff));
  else
    left_length= (ulong) (net->buff_end - net->write_pos);

#ifdef DEBUG_DATA_PACKETS
  DBUG_DUMP("data", packet, len);
#endif
  if (len > left_length)
  {
    if (net->write_pos != net->buff)
    {
      /* Fill up already used packet and write it */
      memcpy(net->write_pos, packet, left_length);
      if (net_write_packet(net, net->buff,
                           (size_t) (net->write_pos - net->buff) + left_length))
        return 1;
      net->write_pos= net->buff;
      packet+= left_length;
      len-= left_length;
    }
    if (net->compress)
    {
      /*
        We can't have bigger packets than 16M with compression
        Because the uncompressed length is stored in 3 bytes
      */
      left_length= MAX_PACKET_LENGTH;
      while (len > left_length)
      {
        if (net_write_packet(net, packet, left_length))
          return 1;
        packet+= left_length;
        len-= left_length;
      }
    }
    if (len > net->max_packet)
      return net_write_packet(net, packet, len);
    /* Send out rest of the blocks as full sized blocks */
  }
  memcpy(net->write_pos, packet, len);
  net->write_pos+= len;
  return 0;
}


/**
  Write a determined number of bytes to a network handler.

  @param  net     NET handler.
  @param  buf     Buffer containing the data to be written.
  @param  count   The length, in bytes, of the buffer.

  @return TRUE on error, FALSE on success.
*/

static my_bool
net_write_raw_loop(NET *net, const uchar *buf, size_t count)
{
  unsigned int retry_count= 0;

  while (count)
  {
    size_t sentcnt= vio_write(net->vio, buf, count);

    /* VIO_SOCKET_ERROR (-1) indicates an error. */
    if (sentcnt == VIO_SOCKET_ERROR)
    {
      /* A recoverable I/O error occurred? */
      if (net_should_retry(net, &retry_count))
        continue;
      else
        break;
    }

    count-= sentcnt;
    buf+= sentcnt;
    update_statistics(thd_increment_bytes_sent(sentcnt));
  }

  /* On failure, propagate the error code. */
  if (count)
  {
    /* Socket should be closed. */
    net->error= 2;

    /* Interrupted by a timeout? */
    if (vio_was_timeout(net->vio))
      net->last_errno= ER_NET_WRITE_INTERRUPTED;
    else
      net->last_errno= ER_NET_ERROR_ON_WRITE;

#ifdef MYSQL_SERVER
    my_error(net->last_errno, MYF(0));
#endif
  }

  return MY_TEST(count);
}


/**
  Compress and encapsulate a packet into a compressed packet.

  @param          net      NET handler.
  @param          packet   The packet to compress.
  @param[in,out]  length   Length of the packet.

  A compressed packet header is compromised of the packet
  length (3 bytes), packet number (1 byte) and the length
  of the original (uncompressed) packet.

  @return Pointer to the (new) compressed packet.
*/

static uchar *
compress_packet(NET *net, const uchar *packet, size_t *length)
{
  uchar *compr_packet;
  size_t compr_length;
  const uint header_length= NET_HEADER_SIZE + COMP_HEADER_SIZE;

  compr_packet= (uchar *) my_malloc(*length + header_length, MYF(MY_WME));

  if (compr_packet == NULL)
    return NULL;

  memcpy(compr_packet + header_length, packet, *length);

  /* Compress the encapsulated packet. */
  if (my_compress(compr_packet + header_length, length, &compr_length))
  {
    /*
      If the length of the compressed packet is larger than the
      original packet, the original packet is sent uncompressed.
    */
    compr_length= 0;
  }

  /* Length of the compressed (original) packet. */
  int3store(&compr_packet[NET_HEADER_SIZE], compr_length);
  /* Length of this packet. */
  int3store(compr_packet, *length);
  /* Packet number. */
  compr_packet[3]= (uchar) (net->compress_pkt_nr++);

  *length+= header_length;

  return compr_packet;
}


/**
  Write a MySQL protocol packet to the network handler.

  @param  net     NET handler.
  @param  packet  The packet to write.
  @param  length  Length of the packet.

  @remark The packet might be encapsulated into a compressed packet.

  @return TRUE on error, FALSE on success.
*/

my_bool
net_write_packet(NET *net, const uchar *packet, size_t length)
{
  my_bool res;
  DBUG_ENTER("net_write_packet");

#if defined(MYSQL_SERVER) && defined(USE_QUERY_CACHE)
  query_cache_insert((char*) packet, length, net->pkt_nr);
#endif

  /* Socket can't be used */
  if (net->error == 2)
    DBUG_RETURN(TRUE);

  net->reading_or_writing= 2;

#ifdef HAVE_COMPRESS
  const bool do_compress= net->compress;
  if (do_compress)
  {
    if ((packet= compress_packet(net, packet, &length)) == NULL)
    {
      net->error= 2;
      net->last_errno= ER_OUT_OF_RESOURCES;
      /* In the server, allocation failure raises a error. */
      net->reading_or_writing= 0;
      DBUG_RETURN(TRUE);
    }
  }
#endif /* HAVE_COMPRESS */

#ifdef DEBUG_DATA_PACKETS
  DBUG_DUMP("data", packet, length);
#endif

  res= net_write_raw_loop(net, packet, length);

#ifdef HAVE_COMPRESS
  if (do_compress)
    my_free((void *) packet);
#endif

  net->reading_or_writing= 0;

  DBUG_RETURN(res);
}

/*****************************************************************************
** Read something from server/clinet
*****************************************************************************/

/**
  Read a determined number of bytes from a network handler.

  @param  net     NET handler.
  @param  count   The number of bytes to read.

  @return TRUE on error, FALSE on success.
*/

static my_bool net_read_raw_loop(NET *net, size_t count)
{
  bool eof= false;
  unsigned int retry_count= 0;
  uchar *buf= net->buff + net->where_b;

  while (count)
  {
    size_t recvcnt= vio_read(net->vio, buf, count);

    /* VIO_SOCKET_ERROR (-1) indicates an error. */
    if (recvcnt == VIO_SOCKET_ERROR)
    {
      /* A recoverable I/O error occurred? */
      if (net_should_retry(net, &retry_count))
        continue;
      else
        break;
    }
    /* Zero indicates end of file. */
    else if (!recvcnt)
    {
      eof= true;
      break;
    }

    count-= recvcnt;
    buf+= recvcnt;
    update_statistics(thd_increment_bytes_received(recvcnt));
  }

  /* On failure, propagate the error code. */
  if (count)
  {
    /* Socket should be closed. */
    net->error= 2;

    /* Interrupted by a timeout? */
    if (!eof && vio_was_timeout(net->vio))
      net->last_errno= ER_NET_READ_INTERRUPTED;
    else
      net->last_errno= ER_NET_READ_ERROR;

#ifdef MYSQL_SERVER
    my_error(net->last_errno, MYF(0));
#endif
  }

  return MY_TEST(count);
}


/**
  Read the header of a packet. The MySQL protocol packet header
  consists of the length, in bytes, of the payload (packet data)
  and a serial number.

  @remark The encoded length is the length of the packet payload,
          which does not include the packet header.

  @remark The serial number is used to ensure that the packets are
          received in order. If the packet serial number does not
          match the expected value, a error is returned.

  @param  net  NET handler.

  @return TRUE on error, FALSE on success.
*/

static my_bool net_read_packet_header(NET *net)
{
  uchar pkt_nr;
  size_t count= NET_HEADER_SIZE;
  my_bool rc;

  if (net->compress)
    count+= COMP_HEADER_SIZE;

#ifdef MYSQL_SERVER
  struct st_net_server *server_extension;

  server_extension= static_cast<st_net_server*> (net->extension);

  if (server_extension != NULL)
  {
    void *user_data= server_extension->m_user_data;
    DBUG_ASSERT(server_extension->m_before_header != NULL);
    DBUG_ASSERT(server_extension->m_after_header != NULL);

    server_extension->m_before_header(net, user_data, count);
    rc= net_read_raw_loop(net, count);
    server_extension->m_after_header(net, user_data, count, rc);
  }
  else
#endif
  {
    rc= net_read_raw_loop(net, count);
  }

  if (rc)
    return TRUE;

  DBUG_DUMP("packet_header", net->buff + net->where_b, NET_HEADER_SIZE);

  pkt_nr= net->buff[net->where_b + 3];

  /*
    Verify packet serial number against the truncated packet counter.
    The local packet counter must be truncated since its not reset.
  */
  if (pkt_nr != (uchar) net->pkt_nr)
  {
    /* Not a NET error on the client. XXX: why? */
#if defined(MYSQL_SERVER)
    my_error(ER_NET_PACKETS_OUT_OF_ORDER, MYF(0));
#elif defined(EXTRA_DEBUG)
    /*
      We don't make noise server side, since the client is expected
      to break the protocol for e.g. --send LOAD DATA .. LOCAL where
      the server expects the client to send a file, but the client
      may reply with a new command instead.
    */
    fprintf(stderr, "Error: packets out of order (found %u, expected %u)\n",
            (uint) pkt_nr, net->pkt_nr);
    DBUG_ASSERT(pkt_nr == net->pkt_nr);
#endif
    return TRUE;
  }

  net->pkt_nr++;

  return FALSE;
}


/**
  Read one (variable-length) MySQL protocol packet.
  A MySQL packet consists of a header and a payload.

  @remark Reads one packet to net->buff + net->where_b.
  @remark Long packets are handled by my_net_read().
  @remark The network buffer is expanded if necessary.

  @return The length of the packet, or @packet_error on error.
*/

static ulong net_read_packet(NET *net, size_t *complen)
{
  size_t pkt_len, pkt_data_len;

<<<<<<< HEAD
  *complen= 0;
=======
    pos = net->buff + net->where_b;		/* net->packet -4 */
    for (i=0 ; i < 2 ; i++)
    {
      while (remain > 0)
      {
	/* First read is done with non blocking mode */
        if ((long) (length= vio_read(net->vio, pos, remain)) <= 0L)
        {
          my_bool interrupted = vio_should_retry(net->vio);

	  DBUG_PRINT("info",("vio_read returned %ld  errno: %d",
			     (long) length, vio_errno(net->vio)));
#if !defined(__WIN__) || defined(MYSQL_SERVER)
	  /*
	    We got an error that there was no data on the socket. We now set up
	    an alarm to not 'read forever', change the socket to non blocking
	    mode and try again
	  */
	  if ((interrupted || length == 0) && !thr_alarm_in_use(&alarmed))
	  {
	    if (!thr_alarm(&alarmed,net->read_timeout,&alarm_buff)) /* Don't wait too long */
	    {
	      my_bool old_mode;
	      while (vio_blocking(net->vio, TRUE, &old_mode) < 0)
	      {
		if (vio_should_retry(net->vio) &&
		    retry_count++ < net->retry_count)
		  continue;
		DBUG_PRINT("error",
			   ("fcntl returned error %d, aborting thread",
			    vio_errno(net->vio)));
#ifdef EXTRA_DEBUG
		fprintf(stderr,
			"%s: read: fcntl returned error %d, aborting thread\n",
			my_progname,vio_errno(net->vio));
#endif /* EXTRA_DEBUG */
		len= packet_error;
		net->error= 2;                 /* Close socket */
	        net->last_errno= ER_NET_FCNTL_ERROR;
#ifdef MYSQL_SERVER
		my_error(ER_NET_FCNTL_ERROR, MYF(0));
#endif
		goto end;
	      }
	      retry_count=0;
	      continue;
	    }
	  }
#endif /* (!defined(__WIN__) || defined(MYSQL_SERVER) */
	  if (thr_alarm_in_use(&alarmed) && !thr_got_alarm(&alarmed) &&
	      interrupted)
	  {					/* Probably in MIT threads */
	    if (retry_count++ < net->retry_count)
	      continue;
#ifdef EXTRA_DEBUG
	    fprintf(stderr, "%s: read looped with error %d, aborting thread\n",
		    my_progname,vio_errno(net->vio));
#endif /* EXTRA_DEBUG */
	  }
#ifndef MYSQL_SERVER
	  if (static_cast<long>(length) < 0 &&
              vio_errno(net->vio) == SOCKET_EINTR)
	  {
	    DBUG_PRINT("warning",("Interrupted read. Retrying..."));
	    continue;
	  }
#endif
	  DBUG_PRINT("error",("Couldn't read packet: remain: %u  errno: %d  length: %ld",
			      remain, vio_errno(net->vio), (long) length));
	  len= packet_error;
	  net->error= 2;				/* Close socket */
          net->last_errno= (vio_was_interrupted(net->vio) ?
                                   ER_NET_READ_INTERRUPTED :
                                   ER_NET_READ_ERROR);
#ifdef MYSQL_SERVER
          my_error(net->last_errno, MYF(0));
#endif
	  goto end;
	}
	remain -= (uint32) length;
	pos+= length;
	update_statistics(thd_increment_bytes_received(length));
      }
      if (i == 0)
      {					/* First parts is packet length */
	ulong helping;
        DBUG_DUMP("packet_header", net->buff+net->where_b,
                  NET_HEADER_SIZE);
	if (net->buff[net->where_b + 3] != (uchar) net->pkt_nr)
	{
	  if (net->buff[net->where_b] != (uchar) 255)
	  {
	    DBUG_PRINT("error",
		       ("Packets out of order (Found: %d, expected %u)",
			(int) net->buff[net->where_b + 3],
			net->pkt_nr));
            /* 
              We don't make noise server side, since the client is expected
              to break the protocol for e.g. --send LOAD DATA .. LOCAL where
              the server expects the client to send a file, but the client
              may reply with a new command instead.
            */
#if defined (EXTRA_DEBUG) && !defined (MYSQL_SERVER)
            fflush(stdout);
	    fprintf(stderr,"Error: Packets out of order (Found: %d, expected %d)\n",
		    (int) net->buff[net->where_b + 3],
		    (uint) (uchar) net->pkt_nr);
            fflush(stderr);
            DBUG_ASSERT(0);
#endif
	  }
	  len= packet_error;
          /* Not a NET error on the client. XXX: why? */
#ifdef MYSQL_SERVER
	  my_error(ER_NET_PACKETS_OUT_OF_ORDER, MYF(0));
#endif
	  goto end;
	}
	net->compress_pkt_nr= ++net->pkt_nr;
#ifdef HAVE_COMPRESS
	if (net->compress)
	{
          /*
            The right-hand expression must match the size of the buffer
            allocated in net_realloc().
          */
          DBUG_ASSERT(net->where_b + NET_HEADER_SIZE + sizeof(uint32) <=
                      net->max_packet + NET_HEADER_SIZE + COMP_HEADER_SIZE);
	  /*
	    If the packet is compressed then complen > 0 and contains the
	    number of bytes in the uncompressed packet
	  */
	  *complen=uint3korr(&(net->buff[net->where_b + NET_HEADER_SIZE]));
	}
#endif
>>>>>>> 583afe99

  net->reading_or_writing= 1;

  /* Retrieve packet length and number. */
  if (net_read_packet_header(net))
    goto error;

  net->compress_pkt_nr= net->pkt_nr;

#ifdef HAVE_COMPRESS
  if (net->compress)
  {
    /*
      The following uint3korr() may read 4 bytes, so make sure we don't
      read unallocated or uninitialized memory. The right-hand expression
      must match the size of the buffer allocated in net_realloc().
    */
    DBUG_ASSERT(net->where_b + NET_HEADER_SIZE + sizeof(uint32) <=
                net->max_packet + NET_HEADER_SIZE + COMP_HEADER_SIZE + 1);

    /*
      If the packet is compressed then complen > 0 and contains the
      number of bytes in the uncompressed packet.
    */
    *complen= uint3korr(&(net->buff[net->where_b + NET_HEADER_SIZE]));
  }
#endif

  /* The length of the packet that follows. */
  pkt_len= uint3korr(net->buff+net->where_b);

  /* End of big multi-packet. */
  if (!pkt_len)
    goto end;

  pkt_data_len = max(pkt_len, *complen) + net->where_b;

  /* Expand packet buffer if necessary. */
  if ((pkt_data_len >= net->max_packet) && net_realloc(net, pkt_data_len))
    goto error;

  /* Read the packet data (payload). */
  if (net_read_raw_loop(net, pkt_len))
    goto error;

end:
  net->reading_or_writing= 0;
  return pkt_len;

error:
  net->reading_or_writing= 0;
  return packet_error;
}


/**
  Read a packet from the client/server and return it without the internal
  package header.

  If the packet is the first packet of a multi-packet packet
  (which is indicated by the length of the packet = 0xffffff) then
  all sub packets are read and concatenated.

  If the packet was compressed, its uncompressed and the length of the
  uncompressed packet is returned.

  @return
  The function returns the length of the found packet or packet_error.
  net->read_pos points to the read data.
*/

ulong
my_net_read(NET *net)
{
  size_t len, complen;

  MYSQL_NET_READ_START();

#ifdef HAVE_COMPRESS
  if (!net->compress)
  {
#endif
    len= net_read_packet(net, &complen);
    if (len == MAX_PACKET_LENGTH)
    {
      /* First packet of a multi-packet.  Concatenate the packets */
      ulong save_pos = net->where_b;
      size_t total_length= 0;
      do
      {
        net->where_b += len;
        total_length += len;
        len= net_read_packet(net, &complen);
      } while (len == MAX_PACKET_LENGTH);
      if (len != packet_error)
        len+= total_length;
      net->where_b = save_pos;
    }
    net->read_pos = net->buff + net->where_b;
    if (len != packet_error)
      net->read_pos[len]=0;		/* Safeguard for mysql_use_result */
    MYSQL_NET_READ_DONE(0, len);
    return len;
#ifdef HAVE_COMPRESS
  }
  else
  {
    /* We are using the compressed protocol */

    ulong buf_length;
    ulong start_of_packet;
    ulong first_packet_offset;
    uint read_length, multi_byte_packet=0;

    if (net->remain_in_buf)
    {
      buf_length= net->buf_length;		/* Data left in old packet */
      first_packet_offset= start_of_packet= (net->buf_length -
                                             net->remain_in_buf);
      /* Restore the character that was overwritten by the end 0 */
      net->buff[start_of_packet]= net->save_char;
    }
    else
    {
      /* reuse buffer, as there is nothing in it that we need */
      buf_length= start_of_packet= first_packet_offset= 0;
    }
    for (;;)
    {
      ulong packet_len;

      if (buf_length - start_of_packet >= NET_HEADER_SIZE)
      {
        read_length = uint3korr(net->buff+start_of_packet);
        if (!read_length)
        { 
          /* End of multi-byte packet */
          start_of_packet += NET_HEADER_SIZE;
          break;
        }
        if (read_length + NET_HEADER_SIZE <= buf_length - start_of_packet)
        {
          if (multi_byte_packet)
          {
            /* Remove packet header for second packet */
            memmove(net->buff + first_packet_offset + start_of_packet,
              net->buff + first_packet_offset + start_of_packet +
              NET_HEADER_SIZE,
              buf_length - start_of_packet);
            start_of_packet += read_length;
            buf_length -= NET_HEADER_SIZE;
          }
          else
            start_of_packet+= read_length + NET_HEADER_SIZE;

          if (read_length != MAX_PACKET_LENGTH)	/* last package */
          {
            multi_byte_packet= 0;		/* No last zero len packet */
            break;
          }
          multi_byte_packet= NET_HEADER_SIZE;
          /* Move data down to read next data packet after current one */
          if (first_packet_offset)
          {
            memmove(net->buff,net->buff+first_packet_offset,
              buf_length-first_packet_offset);
            buf_length-=first_packet_offset;
            start_of_packet -= first_packet_offset;
            first_packet_offset=0;
          }
          continue;
        }
      }
      /* Move data down to read next data packet after current one */
      if (first_packet_offset)
      {
        memmove(net->buff,net->buff+first_packet_offset,
          buf_length-first_packet_offset);
        buf_length-=first_packet_offset;
        start_of_packet -= first_packet_offset;
        first_packet_offset=0;
      }

      net->where_b=buf_length;
      if ((packet_len= net_read_packet(net, &complen)) == packet_error)
      {
        MYSQL_NET_READ_DONE(1, 0);
        return packet_error;
      }
      if (my_uncompress(net->buff + net->where_b, packet_len,
                        &complen))
      {
        net->error= 2;			/* caller will close socket */
        net->last_errno= ER_NET_UNCOMPRESS_ERROR;
#ifdef MYSQL_SERVER
        my_error(ER_NET_UNCOMPRESS_ERROR, MYF(0));
#endif
        MYSQL_NET_READ_DONE(1, 0);
        return packet_error;
      }
      buf_length+= complen;
    }

    net->read_pos=      net->buff+ first_packet_offset + NET_HEADER_SIZE;
    net->buf_length=    buf_length;
    net->remain_in_buf= (ulong) (buf_length - start_of_packet);
    len = ((ulong) (start_of_packet - first_packet_offset) - NET_HEADER_SIZE -
           multi_byte_packet);
    net->save_char= net->read_pos[len];	/* Must be saved */
    net->read_pos[len]=0;		/* Safeguard for mysql_use_result */
  }
#endif /* HAVE_COMPRESS */
  MYSQL_NET_READ_DONE(0, len);
  return len;
}


void my_net_set_read_timeout(NET *net, uint timeout)
{
  DBUG_ENTER("my_net_set_read_timeout");
  DBUG_PRINT("enter", ("timeout: %d", timeout));
  net->read_timeout= timeout;
  if (net->vio)
    vio_timeout(net->vio, 0, timeout);
  DBUG_VOID_RETURN;
}


void my_net_set_write_timeout(NET *net, uint timeout)
{
  DBUG_ENTER("my_net_set_write_timeout");
  DBUG_PRINT("enter", ("timeout: %d", timeout));
  net->write_timeout= timeout;
  if (net->vio)
    vio_timeout(net->vio, 1, timeout);
  DBUG_VOID_RETURN;
}

#if defined(EXPORT_SYMVER16)
#ifndef EMBEDDED_LIBRARY
C_MODE_START

// Hack to provide Fedora symbols

my_bool mysql_net_realloc(NET *net, size_t length)
{
  return net_realloc(net, length);
}

C_MODE_END
#endif
#endif  // EXPORT_SYMVER16<|MERGE_RESOLUTION|>--- conflicted
+++ resolved
@@ -157,16 +157,10 @@
 #endif
     DBUG_RETURN(1);
   }
-  pkt_length = (length+IO_SIZE-1) & ~(IO_SIZE-1); 
+  pkt_length = (length+IO_SIZE-1) & ~(IO_SIZE-1);
   /*
-    We must allocate some extra bytes for the end 0 and to be able to
-<<<<<<< HEAD
-    read big compressed blocks + 1 safety byte since uint3korr() in
-    net_read_packet() may actually read 4 bytes depending on build flags and
-    platform.
-=======
-    read big compressed blocks in my_real_read().
->>>>>>> 583afe99
+     We must allocate some extra bytes for the end 0 and to be able to
+     read big compressed blocks in net_read_packet().
   */
   if (!(buff= (uchar*) my_realloc((char*) net->buff, pkt_length +
                                   NET_HEADER_SIZE + COMP_HEADER_SIZE,
@@ -810,145 +804,7 @@
 {
   size_t pkt_len, pkt_data_len;
 
-<<<<<<< HEAD
   *complen= 0;
-=======
-    pos = net->buff + net->where_b;		/* net->packet -4 */
-    for (i=0 ; i < 2 ; i++)
-    {
-      while (remain > 0)
-      {
-	/* First read is done with non blocking mode */
-        if ((long) (length= vio_read(net->vio, pos, remain)) <= 0L)
-        {
-          my_bool interrupted = vio_should_retry(net->vio);
-
-	  DBUG_PRINT("info",("vio_read returned %ld  errno: %d",
-			     (long) length, vio_errno(net->vio)));
-#if !defined(__WIN__) || defined(MYSQL_SERVER)
-	  /*
-	    We got an error that there was no data on the socket. We now set up
-	    an alarm to not 'read forever', change the socket to non blocking
-	    mode and try again
-	  */
-	  if ((interrupted || length == 0) && !thr_alarm_in_use(&alarmed))
-	  {
-	    if (!thr_alarm(&alarmed,net->read_timeout,&alarm_buff)) /* Don't wait too long */
-	    {
-	      my_bool old_mode;
-	      while (vio_blocking(net->vio, TRUE, &old_mode) < 0)
-	      {
-		if (vio_should_retry(net->vio) &&
-		    retry_count++ < net->retry_count)
-		  continue;
-		DBUG_PRINT("error",
-			   ("fcntl returned error %d, aborting thread",
-			    vio_errno(net->vio)));
-#ifdef EXTRA_DEBUG
-		fprintf(stderr,
-			"%s: read: fcntl returned error %d, aborting thread\n",
-			my_progname,vio_errno(net->vio));
-#endif /* EXTRA_DEBUG */
-		len= packet_error;
-		net->error= 2;                 /* Close socket */
-	        net->last_errno= ER_NET_FCNTL_ERROR;
-#ifdef MYSQL_SERVER
-		my_error(ER_NET_FCNTL_ERROR, MYF(0));
-#endif
-		goto end;
-	      }
-	      retry_count=0;
-	      continue;
-	    }
-	  }
-#endif /* (!defined(__WIN__) || defined(MYSQL_SERVER) */
-	  if (thr_alarm_in_use(&alarmed) && !thr_got_alarm(&alarmed) &&
-	      interrupted)
-	  {					/* Probably in MIT threads */
-	    if (retry_count++ < net->retry_count)
-	      continue;
-#ifdef EXTRA_DEBUG
-	    fprintf(stderr, "%s: read looped with error %d, aborting thread\n",
-		    my_progname,vio_errno(net->vio));
-#endif /* EXTRA_DEBUG */
-	  }
-#ifndef MYSQL_SERVER
-	  if (static_cast<long>(length) < 0 &&
-              vio_errno(net->vio) == SOCKET_EINTR)
-	  {
-	    DBUG_PRINT("warning",("Interrupted read. Retrying..."));
-	    continue;
-	  }
-#endif
-	  DBUG_PRINT("error",("Couldn't read packet: remain: %u  errno: %d  length: %ld",
-			      remain, vio_errno(net->vio), (long) length));
-	  len= packet_error;
-	  net->error= 2;				/* Close socket */
-          net->last_errno= (vio_was_interrupted(net->vio) ?
-                                   ER_NET_READ_INTERRUPTED :
-                                   ER_NET_READ_ERROR);
-#ifdef MYSQL_SERVER
-          my_error(net->last_errno, MYF(0));
-#endif
-	  goto end;
-	}
-	remain -= (uint32) length;
-	pos+= length;
-	update_statistics(thd_increment_bytes_received(length));
-      }
-      if (i == 0)
-      {					/* First parts is packet length */
-	ulong helping;
-        DBUG_DUMP("packet_header", net->buff+net->where_b,
-                  NET_HEADER_SIZE);
-	if (net->buff[net->where_b + 3] != (uchar) net->pkt_nr)
-	{
-	  if (net->buff[net->where_b] != (uchar) 255)
-	  {
-	    DBUG_PRINT("error",
-		       ("Packets out of order (Found: %d, expected %u)",
-			(int) net->buff[net->where_b + 3],
-			net->pkt_nr));
-            /* 
-              We don't make noise server side, since the client is expected
-              to break the protocol for e.g. --send LOAD DATA .. LOCAL where
-              the server expects the client to send a file, but the client
-              may reply with a new command instead.
-            */
-#if defined (EXTRA_DEBUG) && !defined (MYSQL_SERVER)
-            fflush(stdout);
-	    fprintf(stderr,"Error: Packets out of order (Found: %d, expected %d)\n",
-		    (int) net->buff[net->where_b + 3],
-		    (uint) (uchar) net->pkt_nr);
-            fflush(stderr);
-            DBUG_ASSERT(0);
-#endif
-	  }
-	  len= packet_error;
-          /* Not a NET error on the client. XXX: why? */
-#ifdef MYSQL_SERVER
-	  my_error(ER_NET_PACKETS_OUT_OF_ORDER, MYF(0));
-#endif
-	  goto end;
-	}
-	net->compress_pkt_nr= ++net->pkt_nr;
-#ifdef HAVE_COMPRESS
-	if (net->compress)
-	{
-          /*
-            The right-hand expression must match the size of the buffer
-            allocated in net_realloc().
-          */
-          DBUG_ASSERT(net->where_b + NET_HEADER_SIZE + sizeof(uint32) <=
-                      net->max_packet + NET_HEADER_SIZE + COMP_HEADER_SIZE);
-	  /*
-	    If the packet is compressed then complen > 0 and contains the
-	    number of bytes in the uncompressed packet
-	  */
-	  *complen=uint3korr(&(net->buff[net->where_b + NET_HEADER_SIZE]));
-	}
-#endif
->>>>>>> 583afe99
 
   net->reading_or_writing= 1;
 
@@ -962,12 +818,11 @@
   if (net->compress)
   {
     /*
-      The following uint3korr() may read 4 bytes, so make sure we don't
-      read unallocated or uninitialized memory. The right-hand expression
-      must match the size of the buffer allocated in net_realloc().
+      The right-hand expression must match the size of the buffer
+      allocated in net_realloc().
     */
     DBUG_ASSERT(net->where_b + NET_HEADER_SIZE + sizeof(uint32) <=
-                net->max_packet + NET_HEADER_SIZE + COMP_HEADER_SIZE + 1);
+                net->max_packet + NET_HEADER_SIZE + COMP_HEADER_SIZE);
 
     /*
       If the packet is compressed then complen > 0 and contains the
