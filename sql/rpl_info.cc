--- conflicted
+++ resolved
@@ -50,20 +50,12 @@
       key_info_stop_cond(param_key_info_stop_cond),
       key_info_sleep_cond(param_key_info_sleep_cond),
 #endif
-<<<<<<< HEAD
-      info_thd(0),
-=======
       info_thd(nullptr),
->>>>>>> 4869291f
       inited(0),
       abort_slave(0),
       slave_running(0),
       slave_run_id(0),
-<<<<<<< HEAD
-      handler(0),
-=======
       handler(nullptr),
->>>>>>> 4869291f
       internal_id(param_id) {
 #ifdef HAVE_PSI_INTERFACE
   mysql_mutex_init(*key_info_run_lock, &run_lock, MY_MUTEX_INIT_FAST);
