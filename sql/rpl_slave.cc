--- conflicted
+++ resolved
@@ -6060,12 +6060,8 @@
   my_thread_end();
 #if OPENSSL_VERSION_NUMBER < 0x10100000L
   ERR_remove_state(0);
-<<<<<<< HEAD
+#endif
   my_thread_exit(0);
-=======
-#endif
-  pthread_exit(0);
->>>>>>> d3974fea
   return(0);                                    // Avoid compiler warnings
 }
 
@@ -6296,12 +6292,8 @@
   my_thread_end();
 #if OPENSSL_VERSION_NUMBER < 0x10100000L
   ERR_remove_state(0);
-<<<<<<< HEAD
+#endif
   my_thread_exit(0);
-=======
-#endif
-  pthread_exit(0);
->>>>>>> d3974fea
   DBUG_RETURN(0); 
 }
 
@@ -7662,12 +7654,8 @@
   my_thread_end();
 #if OPENSSL_VERSION_NUMBER < 0x10100000L
   ERR_remove_state(0);
-<<<<<<< HEAD
+#endif
   my_thread_exit(0);
-=======
-#endif
-  pthread_exit(0);
->>>>>>> d3974fea
   return 0;                             // Avoid compiler warnings
 }
 
