--- conflicted
+++ resolved
@@ -6877,6 +6877,8 @@
 err:
   if (error && w)
   {
+    if (w->current_mts_submode)
+      delete w->current_mts_submode;
     delete w;
     /*
       Any failure after array inserted must follow with deletion
@@ -7102,7 +7104,6 @@
     rli->workers.pop_back();
     delete w;
   }
-<<<<<<< HEAD
   struct timespec stats_end;
   set_timespec_nsec(&stats_end, 0);
 
@@ -7122,18 +7123,6 @@
                       rli->mts_total_wait_overlap,
                       rli->mts_wq_no_underrun_cnt,
                       rli->mts_total_wait_worker_avail));
-=======
-  if (rli->slave_parallel_workers != 0 && log_warnings > 1)
-    sql_print_information("Total MTS session statistics: "
-                          "events processed = %llu; "
-                          "worker queues filled over overrun level = %lu; "
-                          "waited due a Worker queue full = %lu; "
-                          "waited due the total size = %lu; "
-                          "slept when Workers occupied = %lu ",
-                          rli->mts_events_assigned, rli->mts_wq_overrun_cnt,
-                          rli->mts_wq_overfill_cnt, rli->wq_size_waits_cnt,
-                          rli->mts_wq_no_underrun_cnt);
->>>>>>> acdeef7e
 
   DBUG_ASSERT(rli->pending_jobs == 0);
   DBUG_ASSERT(rli->mts_pending_jobs_size == 0);
