--- conflicted
+++ resolved
@@ -381,14 +381,10 @@
 void lock_slave_threads(Master_info *mi) {
   DBUG_ENTER("lock_slave_threads");
 
-<<<<<<< HEAD
+  // protection against mixed locking order (see header)
+  mi->channel_assert_some_wrlock();
+
   // TODO: see if we can do this without dual mutex
-=======
-  //protection against mixed locking order (see header)
-  mi->channel_assert_some_wrlock();
-
-  //TODO: see if we can do this without dual mutex
->>>>>>> 7bba716d
   mysql_mutex_lock(&mi->run_lock);
   mysql_mutex_lock(&mi->rli->run_lock);
   DBUG_VOID_RETURN;
@@ -5668,18 +5664,6 @@
            rli->get_for_channel_str());
     goto err;
   }
-
-  if (channel_map.is_group_replication_channel_name(rli->get_channel())) {
-    if (channel_map.is_group_replication_channel_name(rli->get_channel(),
-                                                      true)) {
-      thd->rpl_thd_ctx.set_rpl_channel_type(GR_APPLIER_CHANNEL);
-    } else {
-      thd->rpl_thd_ctx.set_rpl_channel_type(GR_RECOVERY_CHANNEL);
-    }
-  } else {
-    thd->rpl_thd_ctx.set_rpl_channel_type(RPL_STANDARD_CHANNEL);
-  }
-
   mysql_mutex_lock(&w->info_thd_lock);
   w->info_thd = thd;
   mysql_mutex_unlock(&w->info_thd_lock);
