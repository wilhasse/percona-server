--- conflicted
+++ resolved
@@ -5450,14 +5450,9 @@
       mysql_mutex_lock(&w->jobs_lock);
     }
     mysql_mutex_unlock(&w->jobs_lock);
-<<<<<<< HEAD
     // Free the current submode object
     delete w->current_mts_submode;
     w->current_mts_submode= 0;
-=======
-
-
->>>>>>> 83c41b30
     delete_dynamic_element(&rli->workers, i);
     delete w;
   }
