--- conflicted
+++ resolved
@@ -2092,25 +2092,15 @@
 
   DBUG_ASSERT(rli->info_thd == thd);
   DBUG_ASSERT(rli->slave_running == 1);
-<<<<<<< HEAD
   if (rli->sql_thread_kill_accepted) DBUG_RETURN(true);
+  DBUG_EXECUTE_IF("stop_when_mts_in_group", rli->abort_slave = 1;
+                  DBUG_SET("-d,stop_when_mts_in_group");
+                  DBUG_SET("-d,simulate_stop_when_mts_in_group");
+                  DBUG_RETURN(false););
   if (connection_events_loop_aborted() || thd->killed || rli->abort_slave) {
     rli->sql_thread_kill_accepted = true;
     is_parallel_warn =
         (rli->is_parallel_exec() && (rli->is_mts_in_group() || thd->killed));
-=======
-  if (rli->sql_thread_kill_accepted)
-    DBUG_RETURN(true);
-  DBUG_EXECUTE_IF("stop_when_mts_in_group", rli->abort_slave = 1;
-                  DBUG_SET("-d,stop_when_mts_in_group");
-                  DBUG_SET("-d,simulate_stop_when_mts_in_group");
-                  DBUG_RETURN(false););
-  if (abort_loop || thd->killed || rli->abort_slave)
-  {
-    rli->sql_thread_kill_accepted= true;
-    is_parallel_warn= (rli->is_parallel_exec() &&
-                       (rli->is_mts_in_group() || thd->killed));
->>>>>>> 745ac3c1
     /*
       Slave can execute stop being in one of two MTS or Single-Threaded mode.
       The modes define different criteria to accept the stop.
@@ -4332,28 +4322,17 @@
 
     exec_res = ev->apply_event(rli);
 
-<<<<<<< HEAD
+    DBUG_EXECUTE_IF("simulate_stop_when_mts_in_group",
+                    if (rli->mts_group_status == Relay_log_info::MTS_IN_GROUP &&
+                        rli->curr_group_seen_begin)
+                        DBUG_SET("+d,stop_when_mts_in_group"););
+
     if (!exec_res && (ev->worker != rli)) {
       if (ev->worker) {
         Slave_job_item item = {ev, rli->get_event_relay_log_number(),
                                rli->get_event_start_pos()};
         Slave_job_item *job_item = &item;
         Slave_worker *w = (Slave_worker *)ev->worker;
-=======
-    DBUG_EXECUTE_IF("simulate_stop_when_mts_in_group",
-                    if (rli->mts_group_status == Relay_log_info::MTS_IN_GROUP
-                        && rli->curr_group_seen_begin)
-                    DBUG_SET("+d,stop_when_mts_in_group"););
-
-    if (!exec_res && (ev->worker != rli))
-    {
-      if (ev->worker)
-      {
-        Slave_job_item item= {ev, rli->get_event_relay_log_number(),
-                              rli->get_event_start_pos() };
-        Slave_job_item *job_item= &item;
-        Slave_worker *w= (Slave_worker *) ev->worker;
->>>>>>> 745ac3c1
         // specially marked group typically with OVER_MAX_DBS_IN_EVENT_MTS db:s
         bool need_sync = ev->is_mts_group_isolated();
 
@@ -6606,16 +6585,10 @@
 
   Relay_log_info *rli = ((Master_info *)arg)->rli;
   const char *errmsg;
-<<<<<<< HEAD
+  longlong slave_errno = 0;
   bool mts_inited = false;
   Global_THD_manager *thd_manager = Global_THD_manager::get_instance();
   Commit_order_manager *commit_order_mngr = NULL;
-=======
-  const char *error_string;
-  bool mts_inited= false;
-  Global_THD_manager *thd_manager= Global_THD_manager::get_instance();
-  Commit_order_manager *commit_order_mngr= NULL;
->>>>>>> 745ac3c1
 
   // needs to call my_thread_init(), otherwise we get a coredump in DBUG_ stuff
   my_thread_init();
@@ -6624,12 +6597,7 @@
   DBUG_ASSERT(rli->inited);
   mysql_mutex_lock(&rli->run_lock);
   DBUG_ASSERT(!rli->slave_running);
-<<<<<<< HEAD
   errmsg = 0;
-=======
-  errmsg= 0;
-  error_string= 0;
->>>>>>> 745ac3c1
 #ifndef DBUG_OFF
   rli->events_until_exit = abort_slave_event_count;
 #endif
@@ -6922,60 +6890,31 @@
                  err->message_text(), err->mysql_errno());
         }
         if (udf_error)
-<<<<<<< HEAD
-          LogErr(ERROR_LEVEL, ER_RPL_SLAVE_ERROR_LOADING_USER_DEFINED_LIBRARY,
-                 rli->get_rpl_log_name(),
-                 llstr(rli->get_group_master_log_pos(), llbuff));
+          slave_errno = ER_RPL_SLAVE_ERROR_LOADING_USER_DEFINED_LIBRARY;
         else
-          LogErr(ERROR_LEVEL, ER_RPL_SLAVE_ERROR_RUNNING_QUERY,
-                 rli->get_rpl_log_name(),
-                 llstr(rli->get_group_master_log_pos(), llbuff));
-=======
-          error_string= "Error loading user-defined library, slave SQL "
-            "thread aborted. Install the missing library, and restart the"
-            " slave SQL thread with \"SLAVE START\".";
-        else
-          error_string= "Error running query, slave SQL thread aborted."
-            " Fix the problem, and restart the slave SQL thread with "
-            "\"SLAVE START\".";
->>>>>>> 745ac3c1
+          slave_errno = ER_RPL_SLAVE_ERROR_RUNNING_QUERY;
       }
       goto err;
     }
   }
 
-<<<<<<< HEAD
-  /* Thread stopped. Print the current replication position to the log */
-  LogErr(INFORMATION_LEVEL, ER_RPL_SLAVE_SQL_THREAD_EXITING,
-         rli->get_for_channel_str(), rli->get_rpl_log_name(),
-         llstr(rli->get_group_master_log_pos(), llbuff));
-
 err:
-=======
- err:
->>>>>>> 745ac3c1
   /* At this point the SQL thread will not try to work anymore. */
   rli->atomic_is_stopping = true;
   (void)RUN_HOOK(
       binlog_relay_io, applier_stop,
       (thd, rli->mi, rli->is_error() || !rli->sql_thread_kill_accepted));
 
-<<<<<<< HEAD
   slave_stop_workers(rli, &mts_inited);  // stopping worker pool
-=======
-  slave_stop_workers(rli, &mts_inited); // stopping worker pool
   /* Thread stopped. Print the current replication position to the log */
-  if (error_string)
-    sql_print_error("%s We stopped at log '%s' position %s.", error_string,
-                    rli->get_rpl_log_name(),
-                    llstr(rli->get_group_master_log_pos(), llbuff));
+  if (slave_errno)
+    LogErr(ERROR_LEVEL, slave_errno, rli->get_rpl_log_name(),
+           llstr(rli->get_group_master_log_pos(), llbuff));
   else
-    sql_print_information("Slave SQL thread%s exiting, replication stopped in log "
-			  "'%s' at position %s", rli->get_for_channel_str(),
-			  rli->get_rpl_log_name(),
-			  llstr(rli->get_group_master_log_pos(), llbuff));
-
->>>>>>> 745ac3c1
+    LogErr(INFORMATION_LEVEL, ER_RPL_SLAVE_SQL_THREAD_EXITING,
+           rli->get_for_channel_str(), rli->get_rpl_log_name(),
+           llstr(rli->get_group_master_log_pos(), llbuff));
+
   delete rli->current_mts_submode;
   rli->current_mts_submode = 0;
   rli->clear_mts_recovery_groups();
