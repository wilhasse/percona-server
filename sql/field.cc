--- conflicted
+++ resolved
@@ -2218,13 +2218,9 @@
   const bool has_compressed_flag =
       (tmp->column_format() == COLUMN_FORMAT_TYPE_COMPRESSED);
   tmp->flags &= (NOT_NULL_FLAG | BLOB_FLAG | UNSIGNED_FLAG | ZEROFILL_FLAG |
-<<<<<<< HEAD
-                 BINARY_FLAG | ENUM_FLAG | SET_FLAG);
+                 BINARY_FLAG | ENUM_FLAG | SET_FLAG | NOT_SECONDARY_FLAG);
   if (has_compressed_flag)
     tmp->set_column_format(COLUMN_FORMAT_TYPE_COMPRESSED);
-=======
-                 BINARY_FLAG | ENUM_FLAG | SET_FLAG | NOT_SECONDARY_FLAG);
->>>>>>> 124c7ab1
   tmp->reset_fields();
   return tmp;
 }
