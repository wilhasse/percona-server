/* Copyright (C) 2000-2006 MySQL AB

   This program is free software; you can redistribute it and/or modify
   it under the terms of the GNU General Public License as published by
   the Free Software Foundation; version 2 of the License.

   This program is distributed in the hope that it will be useful,
   but WITHOUT ANY WARRANTY; without even the implied warranty of
   MERCHANTABILITY or FITNESS FOR A PARTICULAR PURPOSE.  See the
   GNU General Public License for more details.

   You should have received a copy of the GNU General Public License
   along with this program; if not, write to the Free Software
   Foundation, Inc., 59 Temple Place, Suite 330, Boston, MA  02111-1307  USA */


/*
  Because of the function new_field() all field classes that have static
  variables must declare the size_of() member function.
*/

#ifdef USE_PRAGMA_INTERFACE
#pragma interface			/* gcc class implementation */
#endif

#define NOT_FIXED_DEC			31
#define DATETIME_DEC                     6

class Send_field;
class Protocol;
class create_field;
struct st_cache_field;
int field_conv(Field *to,Field *from);

inline uint get_enum_pack_length(int elements)
{
  return elements < 256 ? 1 : 2;
}

inline uint get_set_pack_length(int elements)
{
  uint len= (elements + 7) / 8;
  return len > 4 ? 8 : len;
}

class Field
{
  Field(const Item &);				/* Prevent use of these */
  void operator=(Field &);
public:
  static void *operator new(size_t size) {return sql_alloc(size); }
  static void operator delete(void *ptr_arg, size_t size) { TRASH(ptr_arg, size); }

  uchar		*ptr;			// Position to field in record
  uchar		*null_ptr;		// Byte where null_bit is
  /*
    Note that you can use table->in_use as replacement for current_thd member 
    only inside of val_*() and store() members (e.g. you can't use it in cons)
  */
  struct st_table *table;		// Pointer for table
  struct st_table *orig_table;		// Pointer to original table
  const char	**table_name, *field_name;
  LEX_STRING	comment;
  /* Field is part of the following keys */
  key_map	key_start, part_of_key, part_of_key_not_clustered;
  key_map       part_of_sortkey;
  /* 
    We use three additional unireg types for TIMESTAMP to overcome limitation 
    of current binary format of .frm file. We'd like to be able to support 
    NOW() as default and on update value for such fields but unable to hold 
    this info anywhere except unireg_check field. This issue will be resolved
    in more clean way with transition to new text based .frm format.
    See also comment for Field_timestamp::Field_timestamp().
  */
  enum utype  { NONE,DATE,SHIELD,NOEMPTY,CASEUP,PNR,BGNR,PGNR,YES,NO,REL,
		CHECK,EMPTY,UNKNOWN_FIELD,CASEDN,NEXT_NUMBER,INTERVAL_FIELD,
                BIT_FIELD, TIMESTAMP_OLD_FIELD, CAPITALIZE, BLOB_FIELD,
                TIMESTAMP_DN_FIELD, TIMESTAMP_UN_FIELD, TIMESTAMP_DNUN_FIELD};
  enum geometry_type
  {
    GEOM_GEOMETRY = 0, GEOM_POINT = 1, GEOM_LINESTRING = 2, GEOM_POLYGON = 3,
    GEOM_MULTIPOINT = 4, GEOM_MULTILINESTRING = 5, GEOM_MULTIPOLYGON = 6,
    GEOM_GEOMETRYCOLLECTION = 7
  };
  enum imagetype { itRAW, itMBR};

  utype		unireg_check;
  uint32	field_length;		// Length of field
  uint32	flags;
  uint16        field_index;            // field number in fields array
  uchar		null_bit;		// Bit used to test null bit

  Field(uchar *ptr_arg,uint32 length_arg,uchar *null_ptr_arg,
        uchar null_bit_arg, utype unireg_check_arg,
        const char *field_name_arg);
  virtual ~Field() {}
  /* Store functions returns 1 on overflow and -1 on fatal error */
  virtual int  store(const char *to, uint length,CHARSET_INFO *cs)=0;
  virtual int  store(double nr)=0;
  virtual int  store(longlong nr, bool unsigned_val)=0;
  virtual int  store_decimal(const my_decimal *d)=0;
  virtual int store_time(MYSQL_TIME *ltime, timestamp_type t_type);
  virtual double val_real(void)=0;
  virtual longlong val_int(void)=0;
  virtual my_decimal *val_decimal(my_decimal *);
  inline String *val_str(String *str) { return val_str(str, str); }
  /*
     val_str(buf1, buf2) gets two buffers and should use them as follows:
     if it needs a temp buffer to convert result to string - use buf1
       example Field_tiny::val_str()
     if the value exists as a string already - use buf2
       example Field_string::val_str()
     consequently, buf2 may be created as 'String buf;' - no memory
     will be allocated for it. buf1 will be allocated to hold a
     value if it's too small. Using allocated buffer for buf2 may result in
     an unnecessary free (and later, may be an alloc).
     This trickery is used to decrease a number of malloc calls.
  */
  virtual String *val_str(String*,String *)=0;
  String *val_int_as_str(String *val_buffer, my_bool unsigned_flag);
  /*
   str_needs_quotes() returns TRUE if the value returned by val_str() needs
   to be quoted when used in constructing an SQL query.
  */
  virtual bool str_needs_quotes() { return FALSE; }
  virtual Item_result result_type () const=0;
  virtual Item_result cmp_type () const { return result_type(); }
  virtual Item_result cast_to_int_type () const { return result_type(); }
  static bool type_can_have_key_part(enum_field_types);
  static enum_field_types field_type_merge(enum_field_types, enum_field_types);
  static Item_result result_merge_type(enum_field_types);
  virtual bool eq(Field *field)
  {
    return (ptr == field->ptr && null_ptr == field->null_ptr &&
            null_bit == field->null_bit);
  }
  virtual bool eq_def(Field *field);
  
  /*
    pack_length() returns size (in bytes) used to store field data in memory
    (i.e. it returns the maximum size of the field in a row of the table,
    which is located in RAM).
  */
  virtual uint32 pack_length() const { return (uint32) field_length; }

  /*
    pack_length_in_rec() returns size (in bytes) used to store field data on
    storage (i.e. it returns the maximal size of the field in a row of the
    table, which is located on disk).
  */
  virtual uint32 pack_length_in_rec() const { return pack_length(); }

  /*
    data_length() return the "real size" of the data in memory.
  */
  virtual uint32 data_length() { return pack_length(); }
  virtual uint32 sort_length() const { return pack_length(); }
  virtual int reset(void) { bzero(ptr,pack_length()); return 0; }
  virtual void reset_fields() {}
  virtual void set_default()
  {
    my_ptrdiff_t l_offset= (my_ptrdiff_t) (table->s->default_values -
					  table->record[0]);
    memcpy(ptr, ptr + l_offset, pack_length());
    if (null_ptr)
      *null_ptr= ((*null_ptr & (uchar) ~null_bit) |
		  null_ptr[l_offset] & null_bit);
  }
  virtual bool binary() const { return 1; }
  virtual bool zero_pack() const { return 1; }
  virtual enum ha_base_keytype key_type() const { return HA_KEYTYPE_BINARY; }
  virtual uint32 key_length() const { return pack_length(); }
  virtual enum_field_types type() const =0;
  virtual enum_field_types real_type() const { return type(); }
  inline  int cmp(const uchar *str) { return cmp(ptr,str); }
  virtual int cmp_max(const uchar *a, const uchar *b, uint max_len)
    { return cmp(a, b); }
  virtual int cmp(const uchar *,const uchar *)=0;
  virtual int cmp_binary(const uchar *a,const uchar *b, uint32 max_length=~0L)
  { return memcmp(a,b,pack_length()); }
  virtual int cmp_offset(uint row_offset)
  { return cmp(ptr,ptr+row_offset); }
  virtual int cmp_binary_offset(uint row_offset)
  { return cmp_binary(ptr, ptr+row_offset); };
  virtual int key_cmp(const uchar *a,const uchar *b)
  { return cmp(a, b); }
  virtual int key_cmp(const uchar *str, uint length)
  { return cmp(ptr,str); }
  virtual uint decimals() const { return 0; }
  /*
    Caller beware: sql_type can change str.Ptr, so check
    ptr() to see if it changed if you are using your own buffer
    in str and restore it with set() if needed
  */
  virtual void sql_type(String &str) const =0;
  virtual uint size_of() const =0;		// For new field
  inline bool is_null(my_ptrdiff_t row_offset= 0)
  { return null_ptr ? (null_ptr[row_offset] & null_bit ? 1 : 0) : table->null_row; }
  inline bool is_real_null(my_ptrdiff_t row_offset= 0)
    { return null_ptr ? (null_ptr[row_offset] & null_bit ? 1 : 0) : 0; }
  inline bool is_null_in_record(const uchar *record)
  {
    if (!null_ptr)
      return 0;
    return test(record[(uint) (null_ptr -table->record[0])] &
		null_bit);
  }
  inline bool is_null_in_record_with_offset(my_ptrdiff_t offset)
  {
    if (!null_ptr)
      return 0;
    return test(null_ptr[offset] & null_bit);
  }
  inline void set_null(my_ptrdiff_t row_offset= 0)
    { if (null_ptr) null_ptr[row_offset]|= null_bit; }
  inline void set_notnull(my_ptrdiff_t row_offset= 0)
    { if (null_ptr) null_ptr[row_offset]&= (uchar) ~null_bit; }
  inline bool maybe_null(void) { return null_ptr != 0 || table->maybe_null; }
  inline bool real_maybe_null(void) { return null_ptr != 0; }

  enum {
    LAST_NULL_BYTE_UNDEF= 0
  };

  /*
    Find the position of the last null byte for the field.

    SYNOPSIS
      last_null_byte()

    DESCRIPTION
      Return a pointer to the last byte of the null bytes where the
      field conceptually is placed.

    RETURN VALUE
      The position of the last null byte relative to the beginning of
      the record. If the field does not use any bits of the null
      bytes, the value 0 (LAST_NULL_BYTE_UNDEF) is returned.
   */
  size_t last_null_byte() const {
    size_t bytes= do_last_null_byte();
    DBUG_PRINT("debug", ("last_null_byte() ==> %ld", (long) bytes));
    DBUG_ASSERT(bytes <= table->s->null_bytes);
    return bytes;
  }

  virtual void make_field(Send_field *);
  virtual void sort_string(uchar *buff,uint length)=0;
  virtual bool optimize_range(uint idx, uint part);
  /*
    This should be true for fields which, when compared with constant
    items, can be casted to longlong. In this case we will at 'fix_fields'
    stage cast the constant items to longlongs and at the execution stage
    use field->val_int() for comparison.  Used to optimize clauses like
    'a_column BETWEEN date_const, date_const'.
  */
  virtual bool can_be_compared_as_longlong() const { return FALSE; }
  virtual void free() {}
  virtual Field *new_field(MEM_ROOT *root, struct st_table *new_table,
                           bool keep_type);
  virtual Field *new_key_field(MEM_ROOT *root, struct st_table *new_table,
                               uchar *new_ptr, uchar *new_null_ptr,
                               uint new_null_bit);
  Field *clone(MEM_ROOT *mem_root, struct st_table *new_table);
  inline void move_field(uchar *ptr_arg,uchar *null_ptr_arg,uchar null_bit_arg)
  {
    ptr=ptr_arg; null_ptr=null_ptr_arg; null_bit=null_bit_arg;
  }
  inline void move_field(uchar *ptr_arg) { ptr=ptr_arg; }
  virtual void move_field_offset(my_ptrdiff_t ptr_diff)
  {
    ptr=ADD_TO_PTR(ptr,ptr_diff, uchar*);
    if (null_ptr)
      null_ptr=ADD_TO_PTR(null_ptr,ptr_diff,uchar*);
  }
  inline void get_image(uchar *buff,uint length, CHARSET_INFO *cs)
    { memcpy(buff,ptr,length); }
  inline void set_image(const uchar *buff,uint length, CHARSET_INFO *cs)
    { memcpy(ptr,buff,length); }


  /*
    Copy a field part into an output buffer.

    SYNOPSIS
      Field::get_key_image()
      buff   [out] output buffer
      length       output buffer size
      type         itMBR for geometry blobs, otherwise itRAW

    DESCRIPTION
      This function makes a copy of field part of size equal to or
      less than "length" parameter value.
      For fields of string types (CHAR, VARCHAR, TEXT) the rest of buffer
      is padded by zero byte.

    NOTES
      For variable length character fields (i.e. UTF-8) the "length"
      parameter means a number of output buffer bytes as if all field
      characters have maximal possible size (mbmaxlen). In the other words,
      "length" parameter is a number of characters multiplied by
      field_charset->mbmaxlen.

    RETURN
      Number of copied bytes (excluding padded zero bytes -- see above).
  */

  virtual uint get_key_image(uchar *buff, uint length, imagetype type)
  {
    get_image(buff, length, &my_charset_bin);
    return length;
  }
  virtual void set_key_image(const uchar *buff,uint length)
    { set_image(buff,length, &my_charset_bin); }
  inline longlong val_int_offset(uint row_offset)
    {
      ptr+=row_offset;
      longlong tmp=val_int();
      ptr-=row_offset;
      return tmp;
    }
  inline longlong val_int(const uchar *new_ptr)
  {
    uchar *old_ptr= ptr;
    longlong return_value;
    ptr= (uchar*) new_ptr;
    return_value= val_int();
    ptr= old_ptr;
    return return_value;
  }
  inline String *val_str(String *str, const uchar *new_ptr)
  {
    uchar *old_ptr= ptr;
    ptr= (uchar*) new_ptr;
    val_str(str);
    ptr= old_ptr;
    return str;
  }
  virtual bool send_binary(Protocol *protocol);
  virtual uchar *pack(uchar *to, const uchar *from, uint max_length=~(uint) 0)
  {
    uint32 length=pack_length();
    memcpy(to,from,length);
    return to+length;
  }
  virtual const uchar *unpack(uchar* to, const uchar *from)
  {
    uint length=pack_length();
    memcpy(to,from,length);
    return from+length;
  }
  virtual uchar *pack_key(uchar* to, const uchar *from, uint max_length)
  {
    return pack(to,from,max_length);
  }
  virtual uchar *pack_key_from_key_image(uchar* to, const uchar *from,
					uint max_length)
  {
    return pack(to,from,max_length);
  }
  virtual const uchar *unpack_key(uchar* to, const uchar *from,
                                  uint max_length)
  {
    return unpack(to,from);
  }
  virtual uint packed_col_length(const uchar *to, uint length)
  { return length;}
  virtual uint max_packed_col_length(uint max_length)
  { return max_length;}

  virtual int pack_cmp(const uchar *a,const uchar *b, uint key_length_arg,
                       my_bool insert_or_update)
  { return cmp(a,b); }
  virtual int pack_cmp(const uchar *b, uint key_length_arg,
                       my_bool insert_or_update)
  { return cmp(ptr,b); }
  uint offset(uchar *record)
  {
    return (uint) (ptr - record);
  }
  void copy_from_tmp(int offset);
  uint fill_cache_field(struct st_cache_field *copy);
  virtual bool get_date(MYSQL_TIME *ltime,uint fuzzydate);
  virtual bool get_time(MYSQL_TIME *ltime);
  virtual CHARSET_INFO *charset(void) const { return &my_charset_bin; }
  virtual CHARSET_INFO *sort_charset(void) const { return charset(); }
  virtual bool has_charset(void) const { return FALSE; }
  virtual void set_charset(CHARSET_INFO *charset_arg) { }
  virtual enum Derivation derivation(void) const
  { return DERIVATION_IMPLICIT; }
  virtual void set_derivation(enum Derivation derivation_arg) { }
  bool set_warning(MYSQL_ERROR::enum_warning_level, unsigned int code,
                   int cuted_increment);
  void set_datetime_warning(MYSQL_ERROR::enum_warning_level, uint code, 
                            const char *str, uint str_len,
                            timestamp_type ts_type, int cuted_increment);
  void set_datetime_warning(MYSQL_ERROR::enum_warning_level, uint code, 
                            longlong nr, timestamp_type ts_type,
                            int cuted_increment);
  void set_datetime_warning(MYSQL_ERROR::enum_warning_level, const uint code, 
                            double nr, timestamp_type ts_type);
  inline bool check_overflow(int op_result)
  {
    return (op_result == E_DEC_OVERFLOW);
  }
  int warn_if_overflow(int op_result);
  void init(TABLE *table_arg)
  {
    orig_table= table= table_arg;
    table_name= &table_arg->alias;
  }

  /* maximum possible display length */
  virtual uint32 max_display_length()= 0;

  virtual uint is_equal(create_field *new_field);
  /* convert decimal to longlong with overflow check */
  longlong convert_decimal2longlong(const my_decimal *val, bool unsigned_flag,
                                    int *err);
  /* The max. number of characters */
  inline uint32 char_length() const
  {
    return field_length / charset()->mbmaxlen;
  }
<<<<<<< HEAD

  /* Hash value */
  virtual void hash(ulong *nr, ulong *nr2);
=======
  virtual geometry_type get_geometry_type()
  {
    /* shouldn't get here. */
    DBUG_ASSERT(0);
    return GEOM_GEOMETRY;
  }
>>>>>>> e3a13c26
  friend bool reopen_table(THD *,struct st_table *,bool);
  friend int cre_myisam(char * name, register TABLE *form, uint options,
			ulonglong auto_increment_value);
  friend class Copy_field;
  friend class Item_avg_field;
  friend class Item_std_field;
  friend class Item_sum_num;
  friend class Item_sum_sum;
  friend class Item_sum_str;
  friend class Item_sum_count;
  friend class Item_sum_avg;
  friend class Item_sum_std;
  friend class Item_sum_min;
  friend class Item_sum_max;
  friend class Item_func_group_concat;

private:
  /*
    Primitive for implementing last_null_byte().

    SYNOPSIS
      do_last_null_byte()

    DESCRIPTION
      Primitive for the implementation of the last_null_byte()
      function. This represents the inheritance interface and can be
      overridden by subclasses.
   */
  virtual size_t do_last_null_byte() const;
};


class Field_num :public Field {
public:
  const uint8 dec;
  bool zerofill,unsigned_flag;	// Purify cannot handle bit fields
  Field_num(uchar *ptr_arg,uint32 len_arg, uchar *null_ptr_arg,
	    uchar null_bit_arg, utype unireg_check_arg,
	    const char *field_name_arg,
            uint8 dec_arg, bool zero_arg, bool unsigned_arg);
  Item_result result_type () const { return REAL_RESULT; }
  void prepend_zeros(String *value);
  void add_zerofill_and_unsigned(String &res) const;
  friend class create_field;
  void make_field(Send_field *);
  uint decimals() const { return (uint) dec; }
  uint size_of() const { return sizeof(*this); }
  bool eq_def(Field *field);
  int store_decimal(const my_decimal *);
  my_decimal *val_decimal(my_decimal *);
  uint is_equal(create_field *new_field);
  int check_int(CHARSET_INFO *cs, const char *str, int length,
                const char *int_end, int error);
  bool get_int(CHARSET_INFO *cs, const char *from, uint len, 
               longlong *rnd, ulonglong unsigned_max, 
               longlong signed_min, longlong signed_max);
};


class Field_str :public Field {
protected:
  CHARSET_INFO *field_charset;
  enum Derivation field_derivation;
public:
  Field_str(uchar *ptr_arg,uint32 len_arg, uchar *null_ptr_arg,
	    uchar null_bit_arg, utype unireg_check_arg,
	    const char *field_name_arg, CHARSET_INFO *charset);
  Item_result result_type () const { return STRING_RESULT; }
  uint decimals() const { return NOT_FIXED_DEC; }
  int  store(double nr);
  int  store(longlong nr, bool unsigned_val)=0;
  int  store_decimal(const my_decimal *);
  int  store(const char *to,uint length,CHARSET_INFO *cs)=0;
  uint size_of() const { return sizeof(*this); }
  CHARSET_INFO *charset(void) const { return field_charset; }
  void set_charset(CHARSET_INFO *charset_arg) { field_charset= charset_arg; }
  enum Derivation derivation(void) const { return field_derivation; }
  virtual void set_derivation(enum Derivation derivation_arg)
  { field_derivation= derivation_arg; }
  bool binary() const { return field_charset == &my_charset_bin; }
  uint32 max_display_length() { return field_length; }
  friend class create_field;
  my_decimal *val_decimal(my_decimal *);
  virtual bool str_needs_quotes() { return TRUE; }
  bool compare_str_field_flags(create_field *new_field, uint32 flags);
  uint is_equal(create_field *new_field);
};


/* base class for Field_string, Field_varstring and Field_blob */

class Field_longstr :public Field_str
{
public:
  Field_longstr(uchar *ptr_arg, uint32 len_arg, uchar *null_ptr_arg,
                uchar null_bit_arg, utype unireg_check_arg,
                const char *field_name_arg, CHARSET_INFO *charset_arg)
    :Field_str(ptr_arg, len_arg, null_ptr_arg, null_bit_arg, unireg_check_arg,
               field_name_arg, charset_arg)
    {}

  int store_decimal(const my_decimal *d);
};

/* base class for float and double and decimal (old one) */
class Field_real :public Field_num {
public:
  Field_real(uchar *ptr_arg, uint32 len_arg, uchar *null_ptr_arg,
             uchar null_bit_arg, utype unireg_check_arg,
             const char *field_name_arg,
             uint8 dec_arg, bool zero_arg, bool unsigned_arg)
    :Field_num(ptr_arg, len_arg, null_ptr_arg, null_bit_arg, unireg_check_arg,
               field_name_arg, dec_arg, zero_arg, unsigned_arg)
    {}
  int store_decimal(const my_decimal *);
  my_decimal *val_decimal(my_decimal *);
  uint32 max_display_length() { return field_length; }
};


class Field_decimal :public Field_real {
public:
  Field_decimal(uchar *ptr_arg, uint32 len_arg, uchar *null_ptr_arg,
		uchar null_bit_arg,
		enum utype unireg_check_arg, const char *field_name_arg,
		uint8 dec_arg,bool zero_arg,bool unsigned_arg)
    :Field_real(ptr_arg, len_arg, null_ptr_arg, null_bit_arg,
                unireg_check_arg, field_name_arg,
                dec_arg, zero_arg, unsigned_arg)
    {}
  enum_field_types type() const { return MYSQL_TYPE_DECIMAL;}
  enum ha_base_keytype key_type() const
  { return zerofill ? HA_KEYTYPE_BINARY : HA_KEYTYPE_NUM; }
  int reset(void);
  int store(const char *to,uint length,CHARSET_INFO *charset);
  int store(double nr);
  int store(longlong nr, bool unsigned_val);
  double val_real(void);
  longlong val_int(void);
  String *val_str(String*,String *);
  int cmp(const uchar *,const uchar *);
  void sort_string(uchar *buff,uint length);
  void overflow(bool negative);
  bool zero_pack() const { return 0; }
  void sql_type(String &str) const;
};


/* New decimal/numeric field which use fixed point arithmetic */
class Field_new_decimal :public Field_num {
public:
  /* The maximum number of decimal digits can be stored */
  uint precision;
  uint bin_size;
  /*
    Constructors take max_length of the field as a parameter - not the
    precision as the number of decimal digits allowed.
    So for example we need to count length from precision handling
    CREATE TABLE ( DECIMAL(x,y)) 
  */
  Field_new_decimal(uchar *ptr_arg, uint32 len_arg, uchar *null_ptr_arg,
                    uchar null_bit_arg,
                    enum utype unireg_check_arg, const char *field_name_arg,
                    uint8 dec_arg, bool zero_arg, bool unsigned_arg);
  Field_new_decimal(uint32 len_arg, bool maybe_null_arg,
                    const char *field_name_arg, uint8 dec_arg,
                    bool unsigned_arg);
  enum_field_types type() const { return MYSQL_TYPE_NEWDECIMAL;}
  enum ha_base_keytype key_type() const { return HA_KEYTYPE_BINARY; }
  Item_result result_type () const { return DECIMAL_RESULT; }
  int  reset(void);
  bool store_value(const my_decimal *decimal_value);
  void set_value_on_overflow(my_decimal *decimal_value, bool sign);
  int  store(const char *to, uint length, CHARSET_INFO *charset);
  int  store(double nr);
  int  store(longlong nr, bool unsigned_val);
  int store_time(MYSQL_TIME *ltime, timestamp_type t_type);
  int  store_decimal(const my_decimal *);
  double val_real(void);
  longlong val_int(void);
  my_decimal *val_decimal(my_decimal *);
  String *val_str(String*, String *);
  int cmp(const uchar *, const uchar *);
  void sort_string(uchar *buff, uint length);
  bool zero_pack() const { return 0; }
  void sql_type(String &str) const;
  uint32 max_display_length() { return field_length; }
  uint size_of() const { return sizeof(*this); } 
  uint32 pack_length() const { return (uint32) bin_size; }
  uint is_equal(create_field *new_field);
};


class Field_tiny :public Field_num {
public:
  Field_tiny(uchar *ptr_arg, uint32 len_arg, uchar *null_ptr_arg,
	     uchar null_bit_arg,
	     enum utype unireg_check_arg, const char *field_name_arg,
	     bool zero_arg, bool unsigned_arg)
    :Field_num(ptr_arg, len_arg, null_ptr_arg, null_bit_arg,
	       unireg_check_arg, field_name_arg,
	       0, zero_arg,unsigned_arg)
    {}
  enum Item_result result_type () const { return INT_RESULT; }
  enum_field_types type() const { return MYSQL_TYPE_TINY;}
  enum ha_base_keytype key_type() const
    { return unsigned_flag ? HA_KEYTYPE_BINARY : HA_KEYTYPE_INT8; }
  int store(const char *to,uint length,CHARSET_INFO *charset);
  int store(double nr);
  int store(longlong nr, bool unsigned_val);
  int reset(void) { ptr[0]=0; return 0; }
  double val_real(void);
  longlong val_int(void);
  String *val_str(String*,String *);
  bool send_binary(Protocol *protocol);
  int cmp(const uchar *,const uchar *);
  void sort_string(uchar *buff,uint length);
  uint32 pack_length() const { return 1; }
  void sql_type(String &str) const;
  uint32 max_display_length() { return 4; }
};


class Field_short :public Field_num {
public:
  Field_short(uchar *ptr_arg, uint32 len_arg, uchar *null_ptr_arg,
	      uchar null_bit_arg,
	      enum utype unireg_check_arg, const char *field_name_arg,
	      bool zero_arg, bool unsigned_arg)
    :Field_num(ptr_arg, len_arg, null_ptr_arg, null_bit_arg,
	       unireg_check_arg, field_name_arg,
	       0, zero_arg,unsigned_arg)
    {}
  Field_short(uint32 len_arg,bool maybe_null_arg, const char *field_name_arg,
	      bool unsigned_arg)
    :Field_num((uchar*) 0, len_arg, maybe_null_arg ? (uchar*) "": 0,0,
	       NONE, field_name_arg, 0, 0, unsigned_arg)
    {}
  enum Item_result result_type () const { return INT_RESULT; }
  enum_field_types type() const { return MYSQL_TYPE_SHORT;}
  enum ha_base_keytype key_type() const
    { return unsigned_flag ? HA_KEYTYPE_USHORT_INT : HA_KEYTYPE_SHORT_INT;}
  int store(const char *to,uint length,CHARSET_INFO *charset);
  int store(double nr);
  int store(longlong nr, bool unsigned_val);
  int reset(void) { ptr[0]=ptr[1]=0; return 0; }
  double val_real(void);
  longlong val_int(void);
  String *val_str(String*,String *);
  bool send_binary(Protocol *protocol);
  int cmp(const uchar *,const uchar *);
  void sort_string(uchar *buff,uint length);
  uint32 pack_length() const { return 2; }
  void sql_type(String &str) const;
  uint32 max_display_length() { return 6; }
};


class Field_medium :public Field_num {
public:
  Field_medium(uchar *ptr_arg, uint32 len_arg, uchar *null_ptr_arg,
	      uchar null_bit_arg,
	      enum utype unireg_check_arg, const char *field_name_arg,
	      bool zero_arg, bool unsigned_arg)
    :Field_num(ptr_arg, len_arg, null_ptr_arg, null_bit_arg,
	       unireg_check_arg, field_name_arg,
	       0, zero_arg,unsigned_arg)
    {}
  enum Item_result result_type () const { return INT_RESULT; }
  enum_field_types type() const { return MYSQL_TYPE_INT24;}
  enum ha_base_keytype key_type() const
    { return unsigned_flag ? HA_KEYTYPE_UINT24 : HA_KEYTYPE_INT24; }
  int store(const char *to,uint length,CHARSET_INFO *charset);
  int store(double nr);
  int store(longlong nr, bool unsigned_val);
  int reset(void) { ptr[0]=ptr[1]=ptr[2]=0; return 0; }
  double val_real(void);
  longlong val_int(void);
  String *val_str(String*,String *);
  bool send_binary(Protocol *protocol);
  int cmp(const uchar *,const uchar *);
  void sort_string(uchar *buff,uint length);
  uint32 pack_length() const { return 3; }
  void sql_type(String &str) const;
  uint32 max_display_length() { return 8; }
};


class Field_long :public Field_num {
public:
  Field_long(uchar *ptr_arg, uint32 len_arg, uchar *null_ptr_arg,
	     uchar null_bit_arg,
	     enum utype unireg_check_arg, const char *field_name_arg,
	     bool zero_arg, bool unsigned_arg)
    :Field_num(ptr_arg, len_arg, null_ptr_arg, null_bit_arg,
	       unireg_check_arg, field_name_arg,
	       0, zero_arg,unsigned_arg)
    {}
  Field_long(uint32 len_arg,bool maybe_null_arg, const char *field_name_arg,
	     bool unsigned_arg)
    :Field_num((uchar*) 0, len_arg, maybe_null_arg ? (uchar*) "": 0,0,
	       NONE, field_name_arg,0,0,unsigned_arg)
    {}
  enum Item_result result_type () const { return INT_RESULT; }
  enum_field_types type() const { return MYSQL_TYPE_LONG;}
  enum ha_base_keytype key_type() const
    { return unsigned_flag ? HA_KEYTYPE_ULONG_INT : HA_KEYTYPE_LONG_INT; }
  int store(const char *to,uint length,CHARSET_INFO *charset);
  int store(double nr);
  int store(longlong nr, bool unsigned_val);
  int reset(void) { ptr[0]=ptr[1]=ptr[2]=ptr[3]=0; return 0; }
  double val_real(void);
  longlong val_int(void);
  bool send_binary(Protocol *protocol);
  String *val_str(String*,String *);
  int cmp(const uchar *,const uchar *);
  void sort_string(uchar *buff,uint length);
  uint32 pack_length() const { return 4; }
  void sql_type(String &str) const;
  uint32 max_display_length() { return MY_INT32_NUM_DECIMAL_DIGITS; }
};


#ifdef HAVE_LONG_LONG
class Field_longlong :public Field_num {
public:
  Field_longlong(uchar *ptr_arg, uint32 len_arg, uchar *null_ptr_arg,
	      uchar null_bit_arg,
	      enum utype unireg_check_arg, const char *field_name_arg,
	      bool zero_arg, bool unsigned_arg)
    :Field_num(ptr_arg, len_arg, null_ptr_arg, null_bit_arg,
	       unireg_check_arg, field_name_arg,
	       0, zero_arg,unsigned_arg)
    {}
  Field_longlong(uint32 len_arg,bool maybe_null_arg,
		 const char *field_name_arg,
		  bool unsigned_arg)
    :Field_num((uchar*) 0, len_arg, maybe_null_arg ? (uchar*) "": 0,0,
	       NONE, field_name_arg,0,0,unsigned_arg)
    {}
  enum Item_result result_type () const { return INT_RESULT; }
  enum_field_types type() const { return MYSQL_TYPE_LONGLONG;}
  enum ha_base_keytype key_type() const
    { return unsigned_flag ? HA_KEYTYPE_ULONGLONG : HA_KEYTYPE_LONGLONG; }
  int store(const char *to,uint length,CHARSET_INFO *charset);
  int store(double nr);
  int store(longlong nr, bool unsigned_val);
  int reset(void)
  {
    ptr[0]=ptr[1]=ptr[2]=ptr[3]=ptr[4]=ptr[5]=ptr[6]=ptr[7]=0;
    return 0;
  }
  double val_real(void);
  longlong val_int(void);
  String *val_str(String*,String *);
  bool send_binary(Protocol *protocol);
  int cmp(const uchar *,const uchar *);
  void sort_string(uchar *buff,uint length);
  uint32 pack_length() const { return 8; }
  void sql_type(String &str) const;
  bool can_be_compared_as_longlong() const { return TRUE; }
  uint32 max_display_length() { return 20; }
};
#endif


class Field_float :public Field_real {
public:
  Field_float(uchar *ptr_arg, uint32 len_arg, uchar *null_ptr_arg,
	      uchar null_bit_arg,
	      enum utype unireg_check_arg, const char *field_name_arg,
              uint8 dec_arg,bool zero_arg,bool unsigned_arg)
    :Field_real(ptr_arg, len_arg, null_ptr_arg, null_bit_arg,
                unireg_check_arg, field_name_arg,
                dec_arg, zero_arg, unsigned_arg)
    {}
  Field_float(uint32 len_arg, bool maybe_null_arg, const char *field_name_arg,
	      uint8 dec_arg)
    :Field_real((uchar*) 0, len_arg, maybe_null_arg ? (uchar*) "": 0, (uint) 0,
                NONE, field_name_arg, dec_arg, 0, 0)
    {}
  enum_field_types type() const { return MYSQL_TYPE_FLOAT;}
  enum ha_base_keytype key_type() const { return HA_KEYTYPE_FLOAT; }
  int store(const char *to,uint length,CHARSET_INFO *charset);
  int store(double nr);
  int store(longlong nr, bool unsigned_val);
  int reset(void) { bzero(ptr,sizeof(float)); return 0; }
  double val_real(void);
  longlong val_int(void);
  String *val_str(String*,String *);
  bool send_binary(Protocol *protocol);
  int cmp(const uchar *,const uchar *);
  void sort_string(uchar *buff,uint length);
  uint32 pack_length() const { return sizeof(float); }
  void sql_type(String &str) const;
};


class Field_double :public Field_real {
public:
  my_bool not_fixed;
  Field_double(uchar *ptr_arg, uint32 len_arg, uchar *null_ptr_arg,
	       uchar null_bit_arg,
	       enum utype unireg_check_arg, const char *field_name_arg,
	       uint8 dec_arg,bool zero_arg,bool unsigned_arg)
    :Field_real(ptr_arg, len_arg, null_ptr_arg, null_bit_arg,
                unireg_check_arg, field_name_arg,
                dec_arg, zero_arg, unsigned_arg),
     not_fixed(dec_arg >= NOT_FIXED_DEC)
    {}
  Field_double(uint32 len_arg, bool maybe_null_arg, const char *field_name_arg,
	       uint8 dec_arg)
    :Field_real((uchar*) 0, len_arg, maybe_null_arg ? (uchar*) "" : 0, (uint) 0,
                NONE, field_name_arg, dec_arg, 0, 0),
     not_fixed(dec_arg >= NOT_FIXED_DEC)
    {}
  Field_double(uint32 len_arg, bool maybe_null_arg, const char *field_name_arg,
	       uint8 dec_arg, my_bool not_fixed_srg)
    :Field_real((uchar*) 0, len_arg, maybe_null_arg ? (uchar*) "" : 0, (uint) 0,
                NONE, field_name_arg, dec_arg, 0, 0),
     not_fixed(not_fixed_srg)
    {}
  enum_field_types type() const { return MYSQL_TYPE_DOUBLE;}
  enum ha_base_keytype key_type() const { return HA_KEYTYPE_DOUBLE; }
  int  store(const char *to,uint length,CHARSET_INFO *charset);
  int  store(double nr);
  int  store(longlong nr, bool unsigned_val);
  int reset(void) { bzero(ptr,sizeof(double)); return 0; }
  double val_real(void);
  longlong val_int(void);
  String *val_str(String*,String *);
  bool send_binary(Protocol *protocol);
  int cmp(const uchar *,const uchar *);
  void sort_string(uchar *buff,uint length);
  uint32 pack_length() const { return sizeof(double); }
  void sql_type(String &str) const;
  uint size_of() const { return sizeof(*this); }
};


/* Everything saved in this will disappear. It will always return NULL */

class Field_null :public Field_str {
  static uchar null[1];
public:
  Field_null(uchar *ptr_arg, uint32 len_arg,
	     enum utype unireg_check_arg, const char *field_name_arg,
	     CHARSET_INFO *cs)
    :Field_str(ptr_arg, len_arg, null, 1,
	       unireg_check_arg, field_name_arg, cs)
    {}
  enum_field_types type() const { return MYSQL_TYPE_NULL;}
  int  store(const char *to, uint length, CHARSET_INFO *cs)
  { null[0]=1; return 0; }
  int store(double nr)   { null[0]=1; return 0; }
  int store(longlong nr, bool unsigned_val) { null[0]=1; return 0; }
  int store_decimal(const my_decimal *d)  { null[0]=1; return 0; }
  int reset(void)	  { return 0; }
  double val_real(void)		{ return 0.0;}
  longlong val_int(void)	{ return 0;}
  my_decimal *val_decimal(my_decimal *) { return 0; }
  String *val_str(String *value,String *value2)
  { value2->length(0); return value2;}
  int cmp(const uchar *a, const uchar *b) { return 0;}
  void sort_string(uchar *buff, uint length)  {}
  uint32 pack_length() const { return 0; }
  void sql_type(String &str) const;
  uint size_of() const { return sizeof(*this); }
  uint32 max_display_length() { return 4; }
};


class Field_timestamp :public Field_str {
public:
  Field_timestamp(uchar *ptr_arg, uint32 len_arg,
                  uchar *null_ptr_arg, uchar null_bit_arg,
		  enum utype unireg_check_arg, const char *field_name_arg,
		  TABLE_SHARE *share, CHARSET_INFO *cs);
  Field_timestamp(bool maybe_null_arg, const char *field_name_arg,
		  CHARSET_INFO *cs);
  enum_field_types type() const { return MYSQL_TYPE_TIMESTAMP;}
  enum ha_base_keytype key_type() const { return HA_KEYTYPE_ULONG_INT; }
  enum Item_result cmp_type () const { return INT_RESULT; }
  int  store(const char *to,uint length,CHARSET_INFO *charset);
  int  store(double nr);
  int  store(longlong nr, bool unsigned_val);
  int  reset(void) { ptr[0]=ptr[1]=ptr[2]=ptr[3]=0; return 0; }
  double val_real(void);
  longlong val_int(void);
  String *val_str(String*,String *);
  bool send_binary(Protocol *protocol);
  int cmp(const uchar *,const uchar *);
  void sort_string(uchar *buff,uint length);
  uint32 pack_length() const { return 4; }
  void sql_type(String &str) const;
  bool can_be_compared_as_longlong() const { return TRUE; }
  bool zero_pack() const { return 0; }
  void set_time();
  virtual void set_default()
  {
    if (table->timestamp_field == this &&
        unireg_check != TIMESTAMP_UN_FIELD)
      set_time();
    else
      Field::set_default();
  }
  /* Get TIMESTAMP field value as seconds since begging of Unix Epoch */
  inline long get_timestamp(my_bool *null_value)
  {
    if ((*null_value= is_null()))
      return 0;
#ifdef WORDS_BIGENDIAN
    if (table && table->s->db_low_byte_first)
      return sint4korr(ptr);
#endif
    long tmp;
    longget(tmp,ptr);
    return tmp;
  }
  bool get_date(MYSQL_TIME *ltime,uint fuzzydate);
  bool get_time(MYSQL_TIME *ltime);
  timestamp_auto_set_type get_auto_set_type() const;
};


class Field_year :public Field_tiny {
public:
  Field_year(uchar *ptr_arg, uint32 len_arg, uchar *null_ptr_arg,
	     uchar null_bit_arg,
	     enum utype unireg_check_arg, const char *field_name_arg)
    :Field_tiny(ptr_arg, len_arg, null_ptr_arg, null_bit_arg,
		unireg_check_arg, field_name_arg, 1, 1)
    {}
  enum_field_types type() const { return MYSQL_TYPE_YEAR;}
  int  store(const char *to,uint length,CHARSET_INFO *charset);
  int  store(double nr);
  int  store(longlong nr, bool unsigned_val);
  double val_real(void);
  longlong val_int(void);
  String *val_str(String*,String *);
  bool send_binary(Protocol *protocol);
  void sql_type(String &str) const;
  bool can_be_compared_as_longlong() const { return TRUE; }
};


class Field_date :public Field_str {
public:
  Field_date(uchar *ptr_arg, uchar *null_ptr_arg, uchar null_bit_arg,
	     enum utype unireg_check_arg, const char *field_name_arg,
	     CHARSET_INFO *cs)
    :Field_str(ptr_arg, 10, null_ptr_arg, null_bit_arg,
	       unireg_check_arg, field_name_arg, cs)
    {}
  Field_date(bool maybe_null_arg, const char *field_name_arg,
             CHARSET_INFO *cs)
    :Field_str((uchar*) 0,10, maybe_null_arg ? (uchar*) "": 0,0,
	       NONE, field_name_arg, cs) {}
  enum_field_types type() const { return MYSQL_TYPE_DATE;}
  enum ha_base_keytype key_type() const { return HA_KEYTYPE_ULONG_INT; }
  enum Item_result cmp_type () const { return INT_RESULT; }
  int store(const char *to,uint length,CHARSET_INFO *charset);
  int store(double nr);
  int store(longlong nr, bool unsigned_val);
  int reset(void) { ptr[0]=ptr[1]=ptr[2]=ptr[3]=0; return 0; }
  double val_real(void);
  longlong val_int(void);
  String *val_str(String*,String *);
  bool send_binary(Protocol *protocol);
  int cmp(const uchar *,const uchar *);
  void sort_string(uchar *buff,uint length);
  uint32 pack_length() const { return 4; }
  void sql_type(String &str) const;
  bool can_be_compared_as_longlong() const { return TRUE; }
  bool zero_pack() const { return 1; }
};


class Field_newdate :public Field_str {
public:
  Field_newdate(uchar *ptr_arg, uchar *null_ptr_arg, uchar null_bit_arg,
		enum utype unireg_check_arg, const char *field_name_arg,
		CHARSET_INFO *cs)
    :Field_str(ptr_arg, 10, null_ptr_arg, null_bit_arg,
	       unireg_check_arg, field_name_arg, cs)
    {}
  enum_field_types type() const { return MYSQL_TYPE_DATE;}
  enum_field_types real_type() const { return MYSQL_TYPE_NEWDATE; }
  enum ha_base_keytype key_type() const { return HA_KEYTYPE_UINT24; }
  enum Item_result cmp_type () const { return INT_RESULT; }
  int  store(const char *to,uint length,CHARSET_INFO *charset);
  int  store(double nr);
  int  store(longlong nr, bool unsigned_val);
  int store_time(MYSQL_TIME *ltime, timestamp_type type);
  int reset(void) { ptr[0]=ptr[1]=ptr[2]=0; return 0; }
  double val_real(void);
  longlong val_int(void);
  String *val_str(String*,String *);
  bool send_binary(Protocol *protocol);
  int cmp(const uchar *,const uchar *);
  void sort_string(uchar *buff,uint length);
  uint32 pack_length() const { return 3; }
  void sql_type(String &str) const;
  bool can_be_compared_as_longlong() const { return TRUE; }
  bool zero_pack() const { return 1; }
  bool get_date(MYSQL_TIME *ltime,uint fuzzydate);
  bool get_time(MYSQL_TIME *ltime);
};


class Field_time :public Field_str {
public:
  Field_time(uchar *ptr_arg, uchar *null_ptr_arg, uchar null_bit_arg,
	     enum utype unireg_check_arg, const char *field_name_arg,
	     CHARSET_INFO *cs)
    :Field_str(ptr_arg, 8, null_ptr_arg, null_bit_arg,
	       unireg_check_arg, field_name_arg, cs)
    {}
  Field_time(bool maybe_null_arg, const char *field_name_arg,
             CHARSET_INFO *cs)
    :Field_str((uchar*) 0,8, maybe_null_arg ? (uchar*) "": 0,0,
	       NONE, field_name_arg, cs) {}
  enum_field_types type() const { return MYSQL_TYPE_TIME;}
  enum ha_base_keytype key_type() const { return HA_KEYTYPE_INT24; }
  enum Item_result cmp_type () const { return INT_RESULT; }
  int store_time(MYSQL_TIME *ltime, timestamp_type type);
  int store(const char *to,uint length,CHARSET_INFO *charset);
  int store(double nr);
  int store(longlong nr, bool unsigned_val);
  int reset(void) { ptr[0]=ptr[1]=ptr[2]=0; return 0; }
  double val_real(void);
  longlong val_int(void);
  String *val_str(String*,String *);
  bool get_date(MYSQL_TIME *ltime, uint fuzzydate);
  bool send_binary(Protocol *protocol);
  bool get_time(MYSQL_TIME *ltime);
  int cmp(const uchar *,const uchar *);
  void sort_string(uchar *buff,uint length);
  uint32 pack_length() const { return 3; }
  void sql_type(String &str) const;
  bool can_be_compared_as_longlong() const { return TRUE; }
  bool zero_pack() const { return 1; }
};


class Field_datetime :public Field_str {
public:
  Field_datetime(uchar *ptr_arg, uchar *null_ptr_arg, uchar null_bit_arg,
		 enum utype unireg_check_arg, const char *field_name_arg,
		 CHARSET_INFO *cs)
    :Field_str(ptr_arg, 19, null_ptr_arg, null_bit_arg,
	       unireg_check_arg, field_name_arg, cs)
    {}
  Field_datetime(bool maybe_null_arg, const char *field_name_arg,
		 CHARSET_INFO *cs)
    :Field_str((uchar*) 0,19, maybe_null_arg ? (uchar*) "": 0,0,
	       NONE, field_name_arg, cs) {}
  enum_field_types type() const { return MYSQL_TYPE_DATETIME;}
#ifdef HAVE_LONG_LONG
  enum ha_base_keytype key_type() const { return HA_KEYTYPE_ULONGLONG; }
#endif
  enum Item_result cmp_type () const { return INT_RESULT; }
  uint decimals() const { return DATETIME_DEC; }
  int  store(const char *to,uint length,CHARSET_INFO *charset);
  int  store(double nr);
  int  store(longlong nr, bool unsigned_val);
  int store_time(MYSQL_TIME *ltime, timestamp_type type);
  int reset(void)
  {
    ptr[0]=ptr[1]=ptr[2]=ptr[3]=ptr[4]=ptr[5]=ptr[6]=ptr[7]=0;
    return 0;
  }
  double val_real(void);
  longlong val_int(void);
  String *val_str(String*,String *);
  bool send_binary(Protocol *protocol);
  int cmp(const uchar *,const uchar *);
  void sort_string(uchar *buff,uint length);
  uint32 pack_length() const { return 8; }
  void sql_type(String &str) const;
  bool can_be_compared_as_longlong() const { return TRUE; }
  bool zero_pack() const { return 1; }
  bool get_date(MYSQL_TIME *ltime,uint fuzzydate);
  bool get_time(MYSQL_TIME *ltime);
};


class Field_string :public Field_longstr {
public:
  bool can_alter_field_type;
  Field_string(uchar *ptr_arg, uint32 len_arg,uchar *null_ptr_arg,
	       uchar null_bit_arg,
	       enum utype unireg_check_arg, const char *field_name_arg,
	       CHARSET_INFO *cs)
    :Field_longstr(ptr_arg, len_arg, null_ptr_arg, null_bit_arg,
                   unireg_check_arg, field_name_arg, cs),
     can_alter_field_type(1) {};
  Field_string(uint32 len_arg,bool maybe_null_arg, const char *field_name_arg,
               CHARSET_INFO *cs)
    :Field_longstr((uchar*) 0, len_arg, maybe_null_arg ? (uchar*) "": 0, 0,
                   NONE, field_name_arg, cs),
     can_alter_field_type(1) {};

  enum_field_types type() const
  {
    return ((can_alter_field_type && orig_table &&
             orig_table->s->db_create_options & HA_OPTION_PACK_RECORD &&
	     field_length >= 4) &&
            orig_table->s->frm_version < FRM_VER_TRUE_VARCHAR ?
	    MYSQL_TYPE_VAR_STRING : MYSQL_TYPE_STRING);
  }
  enum ha_base_keytype key_type() const
    { return binary() ? HA_KEYTYPE_BINARY : HA_KEYTYPE_TEXT; }
  bool zero_pack() const { return 0; }
  int reset(void)
  {
    charset()->cset->fill(charset(),(char*) ptr, field_length,
                          (has_charset() ? ' ' : 0));
    return 0;
  }
  int store(const char *to,uint length,CHARSET_INFO *charset);
  int store(longlong nr, bool unsigned_val);
  int store(double nr) { return Field_str::store(nr); } /* QQ: To be deleted */
  double val_real(void);
  longlong val_int(void);
  String *val_str(String*,String *);
  my_decimal *val_decimal(my_decimal *);
  int cmp(const uchar *,const uchar *);
  void sort_string(uchar *buff,uint length);
  void sql_type(String &str) const;
  uchar *pack(uchar *to, const uchar *from, uint max_length=~(uint) 0);
  const uchar *unpack(uchar* to, const uchar *from);
  int pack_cmp(const uchar *a,const uchar *b,uint key_length,
               my_bool insert_or_update);
  int pack_cmp(const uchar *b,uint key_length,my_bool insert_or_update);
  uint packed_col_length(const uchar *to, uint length);
  uint max_packed_col_length(uint max_length);
  uint size_of() const { return sizeof(*this); }
  enum_field_types real_type() const { return MYSQL_TYPE_STRING; }
  bool has_charset(void) const
  { return charset() == &my_charset_bin ? FALSE : TRUE; }
  Field *new_field(MEM_ROOT *root, struct st_table *new_table, bool keep_type);
  virtual uint get_key_image(uchar *buff,uint length, imagetype type);
};


class Field_varstring :public Field_longstr {
public:
  /*
    The maximum space available in a Field_varstring, in bytes. See
    length_bytes.
  */
  static const uint MAX_SIZE= UINT_MAX16;
  /* Store number of bytes used to store length (1 or 2) */
  uint32 length_bytes;
  Field_varstring(uchar *ptr_arg,
                  uint32 len_arg, uint length_bytes_arg,
                  uchar *null_ptr_arg, uchar null_bit_arg,
		  enum utype unireg_check_arg, const char *field_name_arg,
		  TABLE_SHARE *share, CHARSET_INFO *cs)
    :Field_longstr(ptr_arg, len_arg, null_ptr_arg, null_bit_arg,
                   unireg_check_arg, field_name_arg, cs),
     length_bytes(length_bytes_arg)
  {
    share->varchar_fields++;
  }
  Field_varstring(uint32 len_arg,bool maybe_null_arg,
                  const char *field_name_arg,
                  TABLE_SHARE *share, CHARSET_INFO *cs)
    :Field_longstr((uchar*) 0,len_arg, maybe_null_arg ? (uchar*) "": 0, 0,
                   NONE, field_name_arg, cs),
     length_bytes(len_arg < 256 ? 1 :2)
  {
    share->varchar_fields++;
  }

  enum_field_types type() const { return MYSQL_TYPE_VARCHAR; }
  enum ha_base_keytype key_type() const;
  bool zero_pack() const { return 0; }
  int  reset(void) { bzero(ptr,field_length+length_bytes); return 0; }
  uint32 pack_length() const { return (uint32) field_length+length_bytes; }
  uint32 key_length() const { return (uint32) field_length; }
  uint32 sort_length() const
  {
    return (uint32) field_length + (field_charset == &my_charset_bin ?
                                    length_bytes : 0);
  }
  int  store(const char *to,uint length,CHARSET_INFO *charset);
  int  store(longlong nr, bool unsigned_val);
  int  store(double nr) { return Field_str::store(nr); } /* QQ: To be deleted */
  double val_real(void);
  longlong val_int(void);
  String *val_str(String*,String *);
  my_decimal *val_decimal(my_decimal *);
  int cmp_max(const uchar *, const uchar *, uint max_length);
  int cmp(const uchar *a,const uchar *b)
  {
    return cmp_max(a, b, ~0L);
  }
  void sort_string(uchar *buff,uint length);
  uint get_key_image(uchar *buff,uint length, imagetype type);
  void set_key_image(const uchar *buff,uint length);
  void sql_type(String &str) const;
  uchar *pack(uchar *to, const uchar *from, uint max_length=~(uint) 0);
  uchar *pack_key(uchar *to, const uchar *from, uint max_length);
  uchar *pack_key_from_key_image(uchar* to, const uchar *from,
                                 uint max_length);
  const uchar *unpack(uchar* to, const uchar *from);
  const uchar *unpack_key(uchar* to, const uchar *from, uint max_length);
  int pack_cmp(const uchar *a, const uchar *b, uint key_length,
               my_bool insert_or_update);
  int pack_cmp(const uchar *b, uint key_length,my_bool insert_or_update);
  int cmp_binary(const uchar *a,const uchar *b, uint32 max_length=~0L);
  int key_cmp(const uchar *,const uchar*);
  int key_cmp(const uchar *str, uint length);
  uint packed_col_length(const uchar *to, uint length);
  uint max_packed_col_length(uint max_length);
  uint32 data_length();
  uint size_of() const { return sizeof(*this); }
  enum_field_types real_type() const { return MYSQL_TYPE_VARCHAR; }
  bool has_charset(void) const
  { return charset() == &my_charset_bin ? FALSE : TRUE; }
  Field *new_field(MEM_ROOT *root, struct st_table *new_table, bool keep_type);
  Field *new_key_field(MEM_ROOT *root, struct st_table *new_table,
                       uchar *new_ptr, uchar *new_null_ptr,
                       uint new_null_bit);
  uint is_equal(create_field *new_field);
  void hash(ulong *nr, ulong *nr2);
};


class Field_blob :public Field_longstr {
protected:
  uint packlength;
  String value;				// For temporaries
public:
  Field_blob(uchar *ptr_arg, uchar *null_ptr_arg, uchar null_bit_arg,
	     enum utype unireg_check_arg, const char *field_name_arg,
	     TABLE_SHARE *share, uint blob_pack_length, CHARSET_INFO *cs);
  Field_blob(uint32 len_arg,bool maybe_null_arg, const char *field_name_arg,
             CHARSET_INFO *cs)
    :Field_longstr((uchar*) 0, len_arg, maybe_null_arg ? (uchar*) "": 0, 0,
                   NONE, field_name_arg, cs),
    packlength(4)
  {
    flags|= BLOB_FLAG;
  }
  Field_blob(uint32 len_arg,bool maybe_null_arg, const char *field_name_arg,
	     CHARSET_INFO *cs, bool set_packlength)
    :Field_longstr((uchar*) 0,len_arg, maybe_null_arg ? (uchar*) "": 0, 0,
                   NONE, field_name_arg, cs)
  {
    flags|= BLOB_FLAG;
    packlength= 4;
    if (set_packlength)
    {
      uint32 l_char_length= len_arg/cs->mbmaxlen;
      packlength= l_char_length <= 255 ? 1 :
                  l_char_length <= 65535 ? 2 :
                  l_char_length <= 16777215 ? 3 : 4;
    }
  }
  enum_field_types type() const { return MYSQL_TYPE_BLOB;}
  enum ha_base_keytype key_type() const
    { return binary() ? HA_KEYTYPE_VARBINARY2 : HA_KEYTYPE_VARTEXT2; }
  int  store(const char *to,uint length,CHARSET_INFO *charset);
  int  store(double nr);
  int  store(longlong nr, bool unsigned_val);
  double val_real(void);
  longlong val_int(void);
  String *val_str(String*,String *);
  my_decimal *val_decimal(my_decimal *);
  int cmp_max(const uchar *, const uchar *, uint max_length);
  int cmp(const uchar *a,const uchar *b)
    { return cmp_max(a, b, ~0L); }
  int cmp(const uchar *a, uint32 a_length, const uchar *b, uint32 b_length);
  int cmp_binary(const uchar *a,const uchar *b, uint32 max_length=~0L);
  int key_cmp(const uchar *,const uchar*);
  int key_cmp(const uchar *str, uint length);
  uint32 key_length() const { return 0; }
  void sort_string(uchar *buff,uint length);
  uint32 pack_length() const
  { return (uint32) (packlength+table->s->blob_ptr_size); }
  uint32 sort_length() const;
  inline uint32 max_data_length() const
  {
    return (uint32) (((ulonglong) 1 << (packlength*8)) -1);
  }
  int reset(void) { bzero(ptr, packlength+sizeof(uchar*)); return 0; }
  void reset_fields() { bzero((uchar*) &value,sizeof(value)); }
#ifndef WORDS_BIGENDIAN
  static
#endif
  void store_length(uchar *i_ptr, uint i_packlength, uint32 i_number);
  inline void store_length(uint32 number)
  {
    store_length(ptr, packlength, number);
  }
 
  inline uint32 get_length(uint row_offset=0)
  { return get_length(ptr+row_offset); }
  uint32 get_length(const uchar *ptr);
  void put_length(uchar *pos, uint32 length);
  inline void get_ptr(uchar **str)
    {
      memcpy_fixed((uchar*) str,ptr+packlength,sizeof(uchar*));
    }
  inline void get_ptr(uchar **str, uint row_offset)
    {
      memcpy_fixed((uchar*) str,ptr+packlength+row_offset,sizeof(char*));
    }
  inline void set_ptr(uchar *length, uchar *data)
    {
      memcpy(ptr,length,packlength);
      memcpy_fixed(ptr+packlength,&data,sizeof(char*));
    }
  void set_ptr_offset(my_ptrdiff_t ptr_diff, uint32 length, uchar *data)
    {
      uchar *ptr_ofs= ADD_TO_PTR(ptr,ptr_diff,uchar*);
      store_length(ptr_ofs, packlength, length);
      memcpy_fixed(ptr_ofs+packlength,&data,sizeof(char*));
    }
  inline void set_ptr(uint32 length, uchar *data)
    {
      set_ptr_offset(0, length, data);
    }
  uint get_key_image(uchar *buff,uint length, imagetype type);
  void set_key_image(const uchar *buff,uint length);
  void sql_type(String &str) const;
  inline bool copy()
  {
    uchar *tmp;
    get_ptr(&tmp);
    if (value.copy((char*) tmp, get_length(),charset()))
    {
      Field_blob::reset();
      return 1;
    }
    tmp=(uchar*) value.ptr();
    memcpy_fixed(ptr+packlength,&tmp,sizeof(char*));
    return 0;
  }
  uchar *pack(uchar *to, const uchar *from, uint max_length= ~(uint) 0);
  uchar *pack_key(uchar *to, const uchar *from, uint max_length);
  uchar *pack_key_from_key_image(uchar* to, const uchar *from,
                                 uint max_length);
  const uchar *unpack(uchar *to, const uchar *from);
  const uchar *unpack_key(uchar* to, const uchar *from, uint max_length);
  int pack_cmp(const uchar *a, const uchar *b, uint key_length,
               my_bool insert_or_update);
  int pack_cmp(const uchar *b, uint key_length,my_bool insert_or_update);
  uint packed_col_length(const uchar *col_ptr, uint length);
  uint max_packed_col_length(uint max_length);
  void free() { value.free(); }
  inline void clear_temporary() { bzero((uchar*) &value,sizeof(value)); }
  friend int field_conv(Field *to,Field *from);
  uint size_of() const { return sizeof(*this); }
  bool has_charset(void) const
  { return charset() == &my_charset_bin ? FALSE : TRUE; }
  uint32 max_display_length();
  uint is_equal(create_field *new_field);
};


#ifdef HAVE_SPATIAL
class Field_geom :public Field_blob {
public:
  enum geometry_type geom_type;

  Field_geom(uchar *ptr_arg, uchar *null_ptr_arg, uint null_bit_arg,
	     enum utype unireg_check_arg, const char *field_name_arg,
	     TABLE_SHARE *share, uint blob_pack_length,
	     enum geometry_type geom_type_arg)
     :Field_blob(ptr_arg, null_ptr_arg, null_bit_arg, unireg_check_arg, 
                 field_name_arg, share, blob_pack_length, &my_charset_bin)
  { geom_type= geom_type_arg; }
  Field_geom(uint32 len_arg,bool maybe_null_arg, const char *field_name_arg,
	     TABLE_SHARE *share, enum geometry_type geom_type_arg)
    :Field_blob(len_arg, maybe_null_arg, field_name_arg, &my_charset_bin)
  { geom_type= geom_type_arg; }
  enum ha_base_keytype key_type() const { return HA_KEYTYPE_VARBINARY2; }
  enum_field_types type() const { return MYSQL_TYPE_GEOMETRY; }
  void sql_type(String &str) const;
  int  store(const char *to, uint length, CHARSET_INFO *charset);
  int  store(double nr);
  int  store(longlong nr, bool unsigned_val);
  int  store_decimal(const my_decimal *);
  uint get_key_image(uchar *buff,uint length,imagetype type);
  uint size_of() const { return sizeof(*this); }
  int  reset(void) { return !maybe_null() || Field_blob::reset(); }
  geometry_type get_geometry_type() { return geom_type; };
};
#endif /*HAVE_SPATIAL*/


class Field_enum :public Field_str {
protected:
  uint packlength;
public:
  TYPELIB *typelib;
  Field_enum(uchar *ptr_arg, uint32 len_arg, uchar *null_ptr_arg,
             uchar null_bit_arg,
             enum utype unireg_check_arg, const char *field_name_arg,
             uint packlength_arg,
             TYPELIB *typelib_arg,
             CHARSET_INFO *charset_arg)
    :Field_str(ptr_arg, len_arg, null_ptr_arg, null_bit_arg,
	       unireg_check_arg, field_name_arg, charset_arg),
    packlength(packlength_arg),typelib(typelib_arg)
  {
      flags|=ENUM_FLAG;
  }
  Field *new_field(MEM_ROOT *root, struct st_table *new_table, bool keep_type);
  enum_field_types type() const { return MYSQL_TYPE_STRING; }
  enum Item_result cmp_type () const { return INT_RESULT; }
  enum Item_result cast_to_int_type () const { return INT_RESULT; }
  enum ha_base_keytype key_type() const;
  int  store(const char *to,uint length,CHARSET_INFO *charset);
  int  store(double nr);
  int  store(longlong nr, bool unsigned_val);
  double val_real(void);
  longlong val_int(void);
  String *val_str(String*,String *);
  int cmp(const uchar *,const uchar *);
  void sort_string(uchar *buff,uint length);
  uint32 pack_length() const { return (uint32) packlength; }
  void store_type(ulonglong value);
  void sql_type(String &str) const;
  uint size_of() const { return sizeof(*this); }
  enum_field_types real_type() const { return MYSQL_TYPE_ENUM; }
  virtual bool zero_pack() const { return 0; }
  bool optimize_range(uint idx, uint part) { return 0; }
  bool eq_def(Field *field);
  bool has_charset(void) const { return TRUE; }
  /* enum and set are sorted as integers */
  CHARSET_INFO *sort_charset(void) const { return &my_charset_bin; }
};


class Field_set :public Field_enum {
public:
  Field_set(uchar *ptr_arg, uint32 len_arg, uchar *null_ptr_arg,
	    uchar null_bit_arg,
	    enum utype unireg_check_arg, const char *field_name_arg,
	    uint32 packlength_arg,
	    TYPELIB *typelib_arg, CHARSET_INFO *charset_arg)
    :Field_enum(ptr_arg, len_arg, null_ptr_arg, null_bit_arg,
		    unireg_check_arg, field_name_arg,
                packlength_arg,
                typelib_arg,charset_arg)
    {
      flags=(flags & ~ENUM_FLAG) | SET_FLAG;
    }
  int  store(const char *to,uint length,CHARSET_INFO *charset);
  int  store(double nr) { return Field_set::store((longlong) nr, FALSE); }
  int  store(longlong nr, bool unsigned_val);
  virtual bool zero_pack() const { return 1; }
  String *val_str(String*,String *);
  void sql_type(String &str) const;
  enum_field_types real_type() const { return MYSQL_TYPE_SET; }
  bool has_charset(void) const { return TRUE; }
};


/*
  Note:
    To use Field_bit::cmp_binary() you need to copy the bits stored in
    the beginning of the record (the NULL bytes) to each memory you
    want to compare (where the arguments point).

    This is the reason:
    - Field_bit::cmp_binary() is only implemented in the base class
      (Field::cmp_binary()).
    - Field::cmp_binary() currenly use pack_length() to calculate how
      long the data is.
    - pack_length() includes size of the bits stored in the NULL bytes
      of the record.
*/
class Field_bit :public Field {
public:
  uchar *bit_ptr;     // position in record where 'uneven' bits store
  uchar bit_ofs;      // offset to 'uneven' high bits
  uint bit_len;       // number of 'uneven' high bits
  uint bytes_in_rec;
  Field_bit(uchar *ptr_arg, uint32 len_arg, uchar *null_ptr_arg,
            uchar null_bit_arg, uchar *bit_ptr_arg, uchar bit_ofs_arg,
            enum utype unireg_check_arg, const char *field_name_arg);
  enum_field_types type() const { return MYSQL_TYPE_BIT; }
  enum ha_base_keytype key_type() const { return HA_KEYTYPE_BIT; }
  uint32 key_length() const { return (uint32) (field_length + 7) / 8; }
  uint32 max_display_length() { return field_length; }
  uint size_of() const { return sizeof(*this); }
  Item_result result_type () const { return INT_RESULT; }
  int reset(void) { bzero(ptr, bytes_in_rec); return 0; }
  int store(const char *to, uint length, CHARSET_INFO *charset);
  int store(double nr);
  int store(longlong nr, bool unsigned_val);
  int store_decimal(const my_decimal *);
  double val_real(void);
  longlong val_int(void);
  String *val_str(String*, String *);
  virtual bool str_needs_quotes() { return TRUE; }
  my_decimal *val_decimal(my_decimal *);
  int cmp(const uchar *a, const uchar *b)
  { return cmp_binary(a, b); }
  int cmp_binary_offset(uint row_offset)
  { return cmp_offset(row_offset); }
  int cmp_max(const uchar *a, const uchar *b, uint max_length);
  int key_cmp(const uchar *a, const uchar *b)
  { return cmp_binary((uchar *) a, (uchar *) b); }
  int key_cmp(const uchar *str, uint length);
  int cmp_offset(uint row_offset);
  uint get_key_image(uchar *buff, uint length, imagetype type);
  void set_key_image(const uchar *buff, uint length)
  { Field_bit::store((char*) buff, length, &my_charset_bin); }
  void sort_string(uchar *buff, uint length)
  { get_key_image(buff, length, itRAW); }
  uint32 pack_length() const { return (uint32) (field_length + 7) / 8; }
  uint32 pack_length_in_rec() const { return bytes_in_rec; }
  void sql_type(String &str) const;
  uchar *pack(uchar *to, const uchar *from, uint max_length=~(uint) 0);
  const uchar *unpack(uchar* to, const uchar *from);
  virtual void set_default();

  Field *new_key_field(MEM_ROOT *root, struct st_table *new_table,
                       uchar *new_ptr, uchar *new_null_ptr,
                       uint new_null_bit);
  void set_bit_ptr(uchar *bit_ptr_arg, uchar bit_ofs_arg)
  {
    bit_ptr= bit_ptr_arg;
    bit_ofs= bit_ofs_arg;
  }
  bool eq(Field *field)
  {
    return (Field::eq(field) &&
            field->type() == type() &&
            bit_ptr == ((Field_bit *)field)->bit_ptr &&
            bit_ofs == ((Field_bit *)field)->bit_ofs);
  }
  void move_field_offset(my_ptrdiff_t ptr_diff)
  {
    Field::move_field_offset(ptr_diff);
    bit_ptr= ADD_TO_PTR(bit_ptr, ptr_diff, uchar*);
  }

private:
  virtual size_t do_last_null_byte() const;
};


/**
  BIT field represented as chars for non-MyISAM tables.

  @todo The inheritance relationship is backwards since Field_bit is
  an extended version of Field_bit_as_char and not the other way
  around. Hence, we should refactor it to fix the hierarchy order.
 */
class Field_bit_as_char: public Field_bit {
public:
  Field_bit_as_char(uchar *ptr_arg, uint32 len_arg, uchar *null_ptr_arg,
                    uchar null_bit_arg,
                    enum utype unireg_check_arg, const char *field_name_arg);
  enum ha_base_keytype key_type() const { return HA_KEYTYPE_BINARY; }
  uint size_of() const { return sizeof(*this); }
  int store(const char *to, uint length, CHARSET_INFO *charset);
  int store(double nr) { return Field_bit::store(nr); }
  int store(longlong nr, bool unsigned_val)
  { return Field_bit::store(nr, unsigned_val); }
  void sql_type(String &str) const;
};


/*
  Create field class for CREATE TABLE
*/

class create_field :public Sql_alloc
{
public:
  const char *field_name;
  const char *change;			// If done with alter table
  const char *after;			// Put column after this one
  LEX_STRING comment;			// Comment for field
  Item	*def;				// Default value
  enum	enum_field_types sql_type;
  /*
    At various stages in execution this can be length of field in bytes or
    max number of characters. 
  */
  ulong length;
  /*
    The value of `length' as set by parser: is the number of characters
    for most of the types, or of bytes for BLOBs or numeric types.
  */
  uint32 char_length;
  uint  decimals, flags, pack_length, key_length;
  Field::utype unireg_check;
  TYPELIB *interval;			// Which interval to use
  TYPELIB *save_interval;               // Temporary copy for the above
                                        // Used only for UCS2 intervals
  List<String> interval_list;
  CHARSET_INFO *charset;
  Field::geometry_type geom_type;
  Field *field;				// For alter table

  uint8 row,col,sc_length,interval_id;	// For rea_create_table
  uint	offset,pack_flag;
  create_field() :after(0) {}
  create_field(Field *field, Field *orig_field);
  /* Used to make a clone of this object for ALTER/CREATE TABLE */
  create_field *clone(MEM_ROOT *mem_root) const
    { return new (mem_root) create_field(*this); }
  void create_length_to_internal_length(void);

  /* Init for a tmp table field. To be extended if need be. */
  void init_for_tmp_table(enum_field_types sql_type_arg,
                          uint32 max_length, uint32 decimals,
                          bool maybe_null, bool is_unsigned);

  bool init(THD *thd, char *field_name, enum_field_types type, char *length,
            char *decimals, uint type_modifier, Item *default_value,
            Item *on_update_value, LEX_STRING *comment, char *change,
            List<String> *interval_list, CHARSET_INFO *cs,
            uint uint_geom_type);
};


/*
  A class for sending info to the client
*/

class Send_field {
 public:
  const char *db_name;
  const char *table_name,*org_table_name;
  const char *col_name,*org_col_name;
  ulong length;
  uint charsetnr, flags, decimals;
  enum_field_types type;
  Send_field() {}
};


/*
  A class for quick copying data to fields
*/

class Copy_field :public Sql_alloc {
  void (*get_copy_func(Field *to,Field *from))(Copy_field *);
public:
  uchar *from_ptr,*to_ptr;
  uchar *from_null_ptr,*to_null_ptr;
  my_bool *null_row;
  uint	from_bit,to_bit;
  uint from_length,to_length;
  Field *from_field,*to_field;
  String tmp;					// For items

  Copy_field() {}
  ~Copy_field() {}
  void set(Field *to,Field *from,bool save);	// Field to field 
  void set(uchar *to,Field *from);		// Field to string
  void (*do_copy)(Copy_field *);
  void (*do_copy2)(Copy_field *);		// Used to handle null values
};


Field *make_field(TABLE_SHARE *share, uchar *ptr, uint32 field_length,
		  uchar *null_pos, uchar null_bit,
		  uint pack_flag, enum_field_types field_type,
		  CHARSET_INFO *cs,
		  Field::geometry_type geom_type,
		  Field::utype unireg_check,
		  TYPELIB *interval, const char *field_name);
uint pack_length_to_packflag(uint type);
enum_field_types get_blob_type_from_length(ulong length);
uint32 calc_pack_length(enum_field_types type,uint32 length);
int set_field_to_null(Field *field);
int set_field_to_null_with_conversions(Field *field, bool no_conversions);

/*
  The following are for the interface with the .frm file
*/

#define FIELDFLAG_DECIMAL		1
#define FIELDFLAG_BINARY		1	// Shares same flag
#define FIELDFLAG_NUMBER		2
#define FIELDFLAG_ZEROFILL		4
#define FIELDFLAG_PACK			120	// Bits used for packing
#define FIELDFLAG_INTERVAL		256     // mangled with decimals!
#define FIELDFLAG_BITFIELD		512	// mangled with decimals!
#define FIELDFLAG_BLOB			1024	// mangled with decimals!
#define FIELDFLAG_GEOM			2048    // mangled with decimals!

#define FIELDFLAG_TREAT_BIT_AS_CHAR     4096    /* use Field_bit_as_char */

#define FIELDFLAG_LEFT_FULLSCREEN	8192
#define FIELDFLAG_RIGHT_FULLSCREEN	16384
#define FIELDFLAG_FORMAT_NUMBER		16384	// predit: ###,,## in output
#define FIELDFLAG_NO_DEFAULT		16384   /* sql */
#define FIELDFLAG_SUM			((uint) 32768)// predit: +#fieldflag
#define FIELDFLAG_MAYBE_NULL		((uint) 32768)// sql
#define FIELDFLAG_PACK_SHIFT		3
#define FIELDFLAG_DEC_SHIFT		8
#define FIELDFLAG_MAX_DEC		31
#define FIELDFLAG_NUM_SCREEN_TYPE	0x7F01
#define FIELDFLAG_ALFA_SCREEN_TYPE	0x7800

#define MTYP_TYPENR(type) (type & 127)	/* Remove bits from type */

#define f_is_dec(x)		((x) & FIELDFLAG_DECIMAL)
#define f_is_num(x)		((x) & FIELDFLAG_NUMBER)
#define f_is_zerofill(x)	((x) & FIELDFLAG_ZEROFILL)
#define f_is_packed(x)		((x) & FIELDFLAG_PACK)
#define f_packtype(x)		(((x) >> FIELDFLAG_PACK_SHIFT) & 15)
#define f_decimals(x)		((uint8) (((x) >> FIELDFLAG_DEC_SHIFT) & FIELDFLAG_MAX_DEC))
#define f_is_alpha(x)		(!f_is_num(x))
#define f_is_binary(x)          ((x) & FIELDFLAG_BINARY) // 4.0- compatibility
#define f_is_enum(x)            (((x) & (FIELDFLAG_INTERVAL | FIELDFLAG_NUMBER)) == FIELDFLAG_INTERVAL)
#define f_is_bitfield(x)        (((x) & (FIELDFLAG_BITFIELD | FIELDFLAG_NUMBER)) == FIELDFLAG_BITFIELD)
#define f_is_blob(x)		(((x) & (FIELDFLAG_BLOB | FIELDFLAG_NUMBER)) == FIELDFLAG_BLOB)
#define f_is_geom(x)		(((x) & (FIELDFLAG_GEOM | FIELDFLAG_NUMBER)) == FIELDFLAG_GEOM)
#define f_is_equ(x)		((x) & (1+2+FIELDFLAG_PACK+31*256))
#define f_settype(x)		(((int) x) << FIELDFLAG_PACK_SHIFT)
#define f_maybe_null(x)		(x & FIELDFLAG_MAYBE_NULL)
#define f_no_default(x)		(x & FIELDFLAG_NO_DEFAULT)
#define f_bit_as_char(x)        ((x) & FIELDFLAG_TREAT_BIT_AS_CHAR)<|MERGE_RESOLUTION|>--- conflicted
+++ resolved
@@ -422,18 +422,15 @@
   {
     return field_length / charset()->mbmaxlen;
   }
-<<<<<<< HEAD
-
-  /* Hash value */
-  virtual void hash(ulong *nr, ulong *nr2);
-=======
+
   virtual geometry_type get_geometry_type()
   {
     /* shouldn't get here. */
     DBUG_ASSERT(0);
     return GEOM_GEOMETRY;
   }
->>>>>>> e3a13c26
+  /* Hash value */
+  virtual void hash(ulong *nr, ulong *nr2);
   friend bool reopen_table(THD *,struct st_table *,bool);
   friend int cre_myisam(char * name, register TABLE *form, uint options,
 			ulonglong auto_increment_value);
