#ifndef FIELD_INCLUDED
#define FIELD_INCLUDED

/* Copyright (c) 2000, 2018, Oracle and/or its affiliates. All rights reserved.

   This program is free software; you can redistribute it and/or modify
   it under the terms of the GNU General Public License, version 2.0,
   as published by the Free Software Foundation.

   This program is also distributed with certain software (including
   but not limited to OpenSSL) that is licensed under separate terms,
   as designated in a particular file or component or in included license
   documentation.  The authors of MySQL hereby grant you an additional
   permission to link the program and your derivative works with the
   separately licensed software that they have included with MySQL.

   This program is distributed in the hope that it will be useful,
   but WITHOUT ANY WARRANTY; without even the implied warranty of
   MERCHANTABILITY or FITNESS FOR A PARTICULAR PURPOSE.  See the
   GNU General Public License, version 2.0, for more details.

   You should have received a copy of the GNU General Public License
   along with this program; if not, write to the Free Software
   Foundation, Inc., 51 Franklin St, Fifth Floor, Boston, MA 02110-1301  USA */

#include <limits.h>
#include <stdio.h>
#include <stdlib.h>
#include <string.h>
#include <sys/types.h>

#include "binary_log_funcs.h"  // my_time_binary_length
#include "binary_log_types.h"
#include "decimal.h"  // E_DEC_OOM
#include "lex_string.h"
#include "m_ctype.h"
#include "m_string.h"
#include "my_base.h"  // ha_storage_media
#include "my_bitmap.h"
#include "my_byteorder.h"
#include "my_compare.h"  // portable_sizeof_char_ptr
#include "my_compiler.h"
#include "my_dbug.h"
#include "my_inttypes.h"
#include "my_sys.h"
#include "my_time.h"  // MYSQL_TIME_NOTE_TRUNCATED
#include "mysql/udf_registration_types.h"
#include "mysql_com.h"
#include "mysql_time.h"
#include "mysqld_error.h"  // ER_*
#include "nullable.h"
#include "sql/gis/srid.h"
#include "sql/sql_bitmap.h"
#include "sql/sql_const.h"
#include "sql/sql_error.h"  // Sql_condition
#include "sql/sql_list.h"
#include "sql/thr_malloc.h"
#include "sql_string.h"  // String

class Blob_mem_storage;
class Create_field;
class Field;
class Field_bit;
class Field_bit_as_char;
class Field_blob;
class Field_datetime;
class Field_decimal;
class Field_double;
class Field_enum;
class Field_float;
class Field_json;
class Field_long;
class Field_longlong;
class Field_medium;
class Field_new_decimal;
class Field_newdate;
class Field_num;
class Field_real;
class Field_set;
class Field_short;
class Field_str;
class Field_string;
class Field_temporal;
class Field_temporal_with_date;
class Field_temporal_with_date_and_time;
class Field_temporal_with_date_and_timef;
class Field_time;
class Field_time_common;
class Field_timef;
class Field_timestamp;
class Field_tiny;
class Field_varstring;
class Field_year;
class Item;
class Json_diff_vector;
class Json_wrapper;
class KEY;
class Protocol;
class Relay_log_info;
class Send_field;
class THD;
class my_decimal;
struct MEM_ROOT;
struct TABLE;
struct TABLE_SHARE;
struct TYPELIB;
struct timeval;

using Mysql::Nullable;

/*

Field class hierarchy


Field (abstract)
|
+--Field_bit
|  +--Field_bit_as_char
|
+--Field_num (abstract)
|  |  +--Field_real (abstract)
|  |     +--Field_decimal
|  |     +--Field_float
|  |     +--Field_double
|  |
|  +--Field_new_decimal
|  +--Field_short
|  +--Field_medium
|  +--Field_long
|  +--Field_longlong
|  +--Field_tiny
|     +--Field_year
|
+--Field_str (abstract)
|  +--Field_longstr
|  |  +--Field_string
|  |  +--Field_varstring
|  |  +--Field_blob
|  |     +--Field_geom
|  |     +--Field_json
|  |
|  +--Field_null
|  +--Field_enum
|     +--Field_set
|
+--Field_temporal (abstract)
   +--Field_time_common (abstract)
   |  +--Field_time
   |  +--Field_timef
   |
   +--Field_temporal_with_date (abstract)
      +--Field_newdate
      +--Field_temporal_with_date_and_time (abstract)
         +--Field_timestamp
         +--Field_datetime
         +--Field_temporal_with_date_and_timef (abstract)
            +--Field_timestampf
            +--Field_datetimef
*/

enum enum_check_fields : int {
  CHECK_FIELD_IGNORE,
  CHECK_FIELD_WARN,
  CHECK_FIELD_ERROR_FOR_NULL
};

enum Derivation {
  DERIVATION_IGNORABLE = 6,
  DERIVATION_NUMERIC = 5,
  DERIVATION_COERCIBLE = 4,
  DERIVATION_SYSCONST = 3,
  DERIVATION_IMPLICIT = 2,
  DERIVATION_NONE = 1,
  DERIVATION_EXPLICIT = 0
};

/* Specifies data storage format for individual columns */
enum column_format_type {
  COLUMN_FORMAT_TYPE_DEFAULT = 0, /* Not specified (use engine default) */
  COLUMN_FORMAT_TYPE_FIXED = 1,   /* FIXED format */
  COLUMN_FORMAT_TYPE_DYNAMIC = 2  /* DYNAMIC format */
};

/**
  Status when storing a value in a field or converting from one
  datatype to another. The values should be listed in order of
  increasing seriousness so that if two type_conversion_status
  variables are compared, the bigger one is most serious.
*/
enum type_conversion_status {
  /// Storage/conversion went fine.
  TYPE_OK = 0,
  /**
    A minor problem when converting between temporal values, e.g.
    if datetime is converted to date the time information is lost.
  */
  TYPE_NOTE_TIME_TRUNCATED,
  /**
    Value was stored, but something was cut. What was cut is
    considered insignificant enough to only issue a note. Example:
    trying to store a number with 5 decimal places into a field that
    can only store 3 decimals. The number rounded to 3 decimal places
    should be stored. Another example: storing the string "foo " into
    a VARCHAR(3). The string "foo" is stored in this case, so only
    whitespace is cut.
  */
  TYPE_NOTE_TRUNCATED,
  /**
    Value outside min/max limit of datatype. The min/max value is
    stored by Field::store() instead (if applicable)
  */
  TYPE_WARN_OUT_OF_RANGE,
  /**
    Value was stored, but something was cut. What was cut is
    considered significant enough to issue a warning. Example: storing
    the string "foo" into a VARCHAR(2). The string "fo" is stored in
    this case. Another example: storing the string "2010-01-01foo"
    into a DATE. The garbage in the end of the string is cut in this
    case.
  */
  TYPE_WARN_TRUNCATED,
  /**
    Value has invalid string data. When present in a predicate with
    equality operator, range optimizer returns an impossible where.
  */
  TYPE_WARN_INVALID_STRING,
  /// Trying to store NULL in a NOT NULL field.
  TYPE_ERR_NULL_CONSTRAINT_VIOLATION,
  /**
    Store/convert incompatible values, like converting "foo" to a
    date.
  */
  TYPE_ERR_BAD_VALUE,
  /// Out of memory
  TYPE_ERR_OOM
};

/*
  Some defines for exit codes for ::is_equal class functions.
*/
#define IS_EQUAL_NO 0
#define IS_EQUAL_YES 1
#define IS_EQUAL_PACK_LENGTH 2

#define my_charset_numeric my_charset_latin1
#define MY_REPERTOIRE_NUMERIC MY_REPERTOIRE_ASCII

struct CACHE_FIELD;

type_conversion_status field_conv(Field *to, Field *from);

inline uint get_enum_pack_length(int elements) {
  return elements < 256 ? 1 : 2;
}

inline uint get_set_pack_length(int elements) {
  uint len = (elements + 7) / 8;
  return len > 4 ? 8 : len;
}

inline type_conversion_status decimal_err_to_type_conv_status(int dec_error) {
  if (dec_error & E_DEC_OOM) return TYPE_ERR_OOM;

  if (dec_error & (E_DEC_DIV_ZERO | E_DEC_BAD_NUM)) return TYPE_ERR_BAD_VALUE;

  if (dec_error & E_DEC_TRUNCATED) return TYPE_NOTE_TRUNCATED;

  if (dec_error & E_DEC_OVERFLOW) return TYPE_WARN_OUT_OF_RANGE;

  if (dec_error == E_DEC_OK) return TYPE_OK;

  // impossible
  DBUG_ASSERT(false);
  return TYPE_ERR_BAD_VALUE;
}

/**
  Convert warnings returned from str_to_time() and str_to_datetime()
  to their corresponding type_conversion_status codes.
*/
inline type_conversion_status time_warning_to_type_conversion_status(
    const int warn) {
  if (warn & MYSQL_TIME_NOTE_TRUNCATED) return TYPE_NOTE_TIME_TRUNCATED;

  if (warn & MYSQL_TIME_WARN_OUT_OF_RANGE) return TYPE_WARN_OUT_OF_RANGE;

  if (warn & MYSQL_TIME_WARN_TRUNCATED) return TYPE_NOTE_TRUNCATED;

  if (warn & (MYSQL_TIME_WARN_ZERO_DATE | MYSQL_TIME_WARN_ZERO_IN_DATE))
    return TYPE_ERR_BAD_VALUE;

  if (warn & MYSQL_TIME_WARN_INVALID_TIMESTAMP)
    // date was fine but pointed to daylight saving time switch gap
    return TYPE_OK;

  DBUG_ASSERT(!warn);
  return TYPE_OK;
}

#define ASSERT_COLUMN_MARKED_FOR_READ        \
  DBUG_ASSERT(!table || (!table->read_set || \
                         bitmap_is_set(table->read_set, field_index)))
#define ASSERT_COLUMN_MARKED_FOR_WRITE        \
  DBUG_ASSERT(!table || (!table->write_set || \
                         bitmap_is_set(table->write_set, field_index)))

/**
  Tests if field type is an integer

  @param type Field type, as returned by field->type()

  @returns true if integer type, false otherwise
*/
inline bool is_integer_type(enum_field_types type) {
  switch (type) {
    case MYSQL_TYPE_TINY:
    case MYSQL_TYPE_SHORT:
    case MYSQL_TYPE_INT24:
    case MYSQL_TYPE_LONG:
    case MYSQL_TYPE_LONGLONG:
      return true;
    default:
      return false;
  }
}

/**
  Tests if field type is a numeric type

  @param type Field type, as returned by field->type()

  @returns true if numeric type, false otherwise
*/
inline bool is_numeric_type(enum_field_types type) {
  switch (type) {
    case MYSQL_TYPE_TINY:
    case MYSQL_TYPE_SHORT:
    case MYSQL_TYPE_INT24:
    case MYSQL_TYPE_LONG:
    case MYSQL_TYPE_LONGLONG:
    case MYSQL_TYPE_FLOAT:
    case MYSQL_TYPE_DOUBLE:
    case MYSQL_TYPE_DECIMAL:
    case MYSQL_TYPE_NEWDECIMAL:
      return true;
    default:
      return false;
  }
}
/**
  Tests if field type is temporal, i.e. represents
  DATE, TIME, DATETIME or TIMESTAMP types in SQL.

  @param type    Field type, as returned by field->type().
  @retval true   If field type is temporal
  @retval false  If field type is not temporal
*/
inline bool is_temporal_type(enum_field_types type) {
  switch (type) {
    case MYSQL_TYPE_TIME:
    case MYSQL_TYPE_DATETIME:
    case MYSQL_TYPE_TIMESTAMP:
    case MYSQL_TYPE_DATE:
    case MYSQL_TYPE_NEWDATE:
      return true;
    default:
      return false;
  }
}

/**
  Tests if field real type is temporal, i.e. represents
  all existing implementations of
  DATE, TIME, DATETIME or TIMESTAMP types in SQL.

  @param type    Field real type, as returned by field->real_type()
  @retval true   If field real type is temporal
  @retval false  If field real type is not temporal
*/
inline bool is_temporal_real_type(enum_field_types type) {
  switch (type) {
    case MYSQL_TYPE_TIME2:
    case MYSQL_TYPE_TIMESTAMP2:
    case MYSQL_TYPE_DATETIME2:
      return true;
    default:
      return is_temporal_type(type);
  }
}

/**
  Tests if field type is temporal and has time part,
  i.e. represents TIME, DATETIME or TIMESTAMP types in SQL.

  @param type    Field type, as returned by field->type().
  @retval true   If field type is temporal type with time part.
  @retval false  If field type is not temporal type with time part.
*/
inline bool is_temporal_type_with_time(enum_field_types type) {
  switch (type) {
    case MYSQL_TYPE_TIME:
    case MYSQL_TYPE_DATETIME:
    case MYSQL_TYPE_TIMESTAMP:
      return true;
    default:
      return false;
  }
}

/**
  Tests if field type is temporal and has date part,
  i.e. represents DATE, DATETIME or TIMESTAMP types in SQL.

  @param type    Field type, as returned by field->type().
  @retval true   If field type is temporal type with date part.
  @retval false  If field type is not temporal type with date part.
*/
inline bool is_temporal_type_with_date(enum_field_types type) {
  switch (type) {
    case MYSQL_TYPE_DATE:
    case MYSQL_TYPE_DATETIME:
    case MYSQL_TYPE_TIMESTAMP:
      return true;
    default:
      return false;
  }
}

/**
  Tests if field type is temporal and has date and time parts,
  i.e. represents DATETIME or TIMESTAMP types in SQL.

  @param type    Field type, as returned by field->type().
  @retval true   If field type is temporal type with date and time parts.
  @retval false  If field type is not temporal type with date and time parts.
*/
inline bool is_temporal_type_with_date_and_time(enum_field_types type) {
  switch (type) {
    case MYSQL_TYPE_DATETIME:
    case MYSQL_TYPE_TIMESTAMP:
      return true;
    default:
      return false;
  }
}

/**
  Tests if field real type can have "DEFAULT CURRENT_TIMESTAMP",
  i.e. represents TIMESTAMP types in SQL.

  @param type    Field type, as returned by field->real_type().
  @retval true   If field real type can have "DEFAULT CURRENT_TIMESTAMP".
  @retval false  If field real type can not have "DEFAULT CURRENT_TIMESTAMP".
*/
inline bool real_type_with_now_as_default(enum_field_types type) {
  return type == MYSQL_TYPE_TIMESTAMP || type == MYSQL_TYPE_TIMESTAMP2 ||
         type == MYSQL_TYPE_DATETIME || type == MYSQL_TYPE_DATETIME2;
}

/**
  Tests if field real type can have "ON UPDATE CURRENT_TIMESTAMP",
  i.e. represents TIMESTAMP types in SQL.

  @param type    Field type, as returned by field->real_type().
  @retval true   If field real type can have "ON UPDATE CURRENT_TIMESTAMP".
  @retval false  If field real type can not have "ON UPDATE CURRENT_TIMESTAMP".
*/
inline bool real_type_with_now_on_update(enum_field_types type) {
  return type == MYSQL_TYPE_TIMESTAMP || type == MYSQL_TYPE_TIMESTAMP2 ||
         type == MYSQL_TYPE_DATETIME || type == MYSQL_TYPE_DATETIME2;
}

/**
   Recognizer for concrete data type (called real_type for some reason),
   returning true if it is one of the TIMESTAMP types.
*/
inline bool is_timestamp_type(enum_field_types type) {
  return type == MYSQL_TYPE_TIMESTAMP || type == MYSQL_TYPE_TIMESTAMP2;
}

/**
  Convert temporal real types as retuned by field->real_type()
  to field type as returned by field->type().

  @param real_type  Real type.
  @retval           Field type.
*/
inline enum_field_types real_type_to_type(enum_field_types real_type) {
  switch (real_type) {
    case MYSQL_TYPE_TIME2:
      return MYSQL_TYPE_TIME;
    case MYSQL_TYPE_DATETIME2:
      return MYSQL_TYPE_DATETIME;
    case MYSQL_TYPE_TIMESTAMP2:
      return MYSQL_TYPE_TIMESTAMP;
    case MYSQL_TYPE_NEWDATE:
      return MYSQL_TYPE_DATE;
    /* Note: NEWDECIMAL is a type, not only a real_type */
    default:
      return real_type;
  }
}

/**
  Return the appropriate MYSQL_TYPE_X_BLOB value based on the
  pack_length.

  @param  pack_length pack_length for BLOB
  @retval MYSQL_TYPE_X_BLOB corresponding to pack_length.
*/
inline enum_field_types blob_type_from_pack_length(uint pack_length) {
  DBUG_ENTER("blob_type_from_pack_length");
  switch (pack_length) {
    case 1:
      DBUG_RETURN(MYSQL_TYPE_TINY_BLOB);
    case 2:
      DBUG_RETURN(MYSQL_TYPE_BLOB);
    case 3:
      DBUG_RETURN(MYSQL_TYPE_MEDIUM_BLOB);
    case 4:
      DBUG_RETURN(MYSQL_TYPE_LONG_BLOB);
    default:
      DBUG_ASSERT(false);
      DBUG_RETURN(MYSQL_TYPE_LONG_BLOB);
  }
}

/**
   Copies an integer value to a format comparable with memcmp(). The
   format is characterized by the following:

   - The sign bit goes first and is unset for negative values.
   - The representation is big endian.

   The function template can be instantiated to copy from little or
   big endian values.

   @tparam Is_big_endian True if the source integer is big endian.

   @param to          Where to write the integer.
   @param to_length   Size in bytes of the destination buffer.
   @param from        Where to read the integer.
   @param from_length Size in bytes of the source integer
   @param is_unsigned True if the source integer is an unsigned value.
*/
template <bool Is_big_endian>
void copy_integer(uchar *to, size_t to_length, const uchar *from,
                  size_t from_length, bool is_unsigned) {
  if (Is_big_endian) {
    if (is_unsigned)
      to[0] = from[0];
    else
      to[0] = (char)(from[0] ^ 128);  // Reverse the sign bit.
    memcpy(to + 1, from + 1, to_length - 1);
  } else {
    const int sign_byte = from[from_length - 1];
    if (is_unsigned)
      to[0] = sign_byte;
    else
      to[0] = static_cast<char>(sign_byte ^ 128);  // Reverse the sign bit.
    for (size_t i = 1, j = from_length - 2; i < to_length; ++i, --j)
      to[i] = from[j];
  }
}

/**
  This class is used for recording the information of
  generated column. It will be created during define a
  generated column or the table is opened.

  If one field contains such an object, it means the field
  is a genereated one.
*/
class Generated_column {
 public:
  /**
    Item representing the generation expression.
    This is non-NULL for every Field of a TABLE, if that field is a generated
    column.
    Contrast this with the Field of a TABLE_SHARE, which has expr_item==NULL
    even if it's a generated column; that makes sense, as an Item tree cannot
    be shared.
  */
  Item *expr_item;
  /**
    Text of the expression. Used in only one case:
    - the text read from the DD is put into the Generated_column::expr_str of
    the Field of the TABLE_SHARE; then this expr_str is used as source
    to produce expr_item for the Field of every TABLE derived from this
    TABLE_SHARE.
  */
  LEX_STRING expr_str;
  /* It's used to free the items created in parsing generated expression */
  Item *item_free_list;
  /// Bitmap records base columns which a generated column depends on.
  MY_BITMAP base_columns_map;

  Generated_column()
      : expr_item(0),
        item_free_list(0),
        field_type(MYSQL_TYPE_LONG),
        stored_in_db(false),
        num_non_virtual_base_cols(0),
        permanent_changes_completed(false) {
    expr_str.str = NULL;
    expr_str.length = 0;
  };
  ~Generated_column() {}
  enum_field_types get_real_type() const { return field_type; }

  void set_field_type(enum_field_types fld_type) { field_type = fld_type; }

  bool get_field_stored() const { return stored_in_db; }
  void set_field_stored(bool stored) { stored_in_db = stored; }
  bool register_base_columns(TABLE *table);
  /**
    Get the number of non virtual base columns that this generated
    column needs.

    @return number of non virtual base columns
  */
  uint non_virtual_base_columns() const { return num_non_virtual_base_cols; }

  /**
     Duplicates a string into expr_str.

     @param root MEM_ROOT to use for allocation
     @param src  source string
     @param len  length of 'src' in bytes
  */
  void dup_expr_str(MEM_ROOT *root, const char *src, size_t len);

  /**
     Writes the generation expression into a String with proper syntax.
     @param thd  THD
     @param out  output String
  */
  void print_expr(THD *thd, String *out);

 private:
  /*
    The following data is only updated by the parser and read
    when a Create_field object is created/initialized.
  */
  enum_field_types field_type; /* Real field type*/
  bool stored_in_db;           /* Indication that the field is
                                  phisically stored in the database*/
  /// How many non-virtual base columns in base_columns_map
  uint num_non_virtual_base_cols;

 public:
  /**
     Used to make sure permanent changes to the item tree of expr_item are
     made only once.
  */
  bool permanent_changes_completed;
};

class Proto_field {
 public:
  virtual ~Proto_field() {}
  virtual bool send_binary(Protocol *protocol) = 0;
  virtual bool send_text(Protocol *protocol) = 0;
};

class Field : public Proto_field {
  Field(const Item &); /* Prevent use of these */
  void operator=(Field &);

 public:
  bool has_insert_default_function() const { return auto_flags & DEFAULT_NOW; }

  bool has_update_default_function() const {
    return auto_flags & ON_UPDATE_NOW;
  }

  uchar *ptr;  // Position to field in record

 private:
  /**
     Byte where the @c NULL bit is stored inside a record. If this Field is a
     @c NOT @c NULL field, this member is @c NULL.
  */
  uchar *m_null_ptr;

  /**
    Flag: if the NOT-NULL field can be temporary NULL.
  */
  bool m_is_tmp_nullable;

  /**
    This is a flag with the following semantics:
      - it can be changed only when m_is_tmp_nullable is true;
      - it specifies if this field in the first current record
        (TABLE::record[0]) was set to NULL (temporary NULL).

    This flag is used for trigger handling.
  */
  bool m_is_tmp_null;

  /**
    The value of THD::check_for_truncated_fields at the moment of setting
    m_is_tmp_null attribute.
  */
  enum_check_fields m_check_for_truncated_fields_saved;

 protected:
  const uchar *get_null_ptr() const { return m_null_ptr; }

  uchar *get_null_ptr() { return m_null_ptr; }

 public:
  /*
    Note that you can use table->in_use as replacement for current_thd member
    only inside of val_*() and store() members (e.g. you can't use it in cons)
  */
  TABLE *table;       // Pointer for table
  TABLE *orig_table;  // Pointer to original table
  const char **table_name, *field_name;
  LEX_STRING comment;
  /* Field is part of the following keys */
  Key_map key_start;          /* Keys that starts with this field */
  Key_map part_of_key;        ///< Keys that includes this field
                              ///< except of prefix keys.
  Key_map part_of_prefixkey;  ///< Prefix keys
  Key_map part_of_sortkey;    /* ^ but only keys usable for sorting */
  /**
    All keys that include this field, but not extended by the storage engine to
    include primary key columns.
  */
  Key_map part_of_key_not_extended;

  /**
    Flags for Proto_field::auto_flags / Create_field::auto_flags bitmaps.

    @note NEXT_NUMBER and DEFAULT_NOW/ON_UPDATE_NOW flags are
          never set at the same time.
  */
  enum enum_auto_flags {
    NONE = 0,
    NEXT_NUMBER = 1,  // AUTO_INCREMENT
    DEFAULT_NOW = 2,  // DEFAULT CURRENT_TIMESTAMP
    ON_UPDATE_NOW = 4
  };  // ON UPDATE CURRENT_TIMESTAMP

  enum geometry_type {
    GEOM_GEOMETRY = 0,
    GEOM_POINT = 1,
    GEOM_LINESTRING = 2,
    GEOM_POLYGON = 3,
    GEOM_MULTIPOINT = 4,
    GEOM_MULTILINESTRING = 5,
    GEOM_MULTIPOLYGON = 6,
    GEOM_GEOMETRYCOLLECTION = 7
  };
  enum imagetype { itRAW, itMBR };

  uint32 field_length;  // Length of field
  uint32 flags;
  uint16 field_index;  // field number in fields array
  uchar null_bit;      // Bit used to test null bit
  /**
    Bitmap of flags indicating if field value is auto-generated by default
    and/or on update, and in which way.

    @sa Field::enum_auto_flags for possible options.

    @sa Field::utype and Field::unireg_check in pre-8.0 versions of server
        for historical perspective.
  */
  uchar auto_flags;
  /**
     If true, this field was created in create_tmp_field_from_item from a NULL
     value. This means that the type of the field is just a guess, and the type
     may be freely coerced to another type.

     @see create_tmp_field_from_item
     @see Item_type_holder::get_real_type

   */
  bool is_created_from_null_item;
  LEX_CSTRING zip_dict_name; // associated compression dictionary name
  LEX_CSTRING zip_dict_data; // associated compression dictionary data
  /**
     True if this field belongs to some index (unlike part_of_key, the index
     might have only a prefix).
  */
  bool m_indexed;

 private:
  enum enum_pushed_warnings {
    BAD_NULL_ERROR_PUSHED = 1,
    NO_DEFAULT_FOR_FIELD_PUSHED = 2,
    NO_DEFAULT_FOR_VIEW_FIELD_PUSHED = 4
  };

  /*
    Bitmask specifying which warnings have been already pushed in order
    not to repeat the same warning for the collmn multiple times.
    Uses values of enum_pushed_warnings to control pushed warnings.
  */
  unsigned int m_warnings_pushed;

 public:
  /* Generated column data */
  Generated_column *gcol_info;
  /*
    Indication that the field is phycically stored in tables
    rather than just generated on SQL queries.
    As of now, false can only be set for virtual generated columns.
  */
  bool stored_in_db;
  bool is_gcol() const { return gcol_info; }
  bool is_virtual_gcol() const { return gcol_info && !stored_in_db; }

  Field(uchar *ptr_arg, uint32 length_arg, uchar *null_ptr_arg,
        uchar null_bit_arg, uchar auto_flags_arg, const char *field_name_arg);

  virtual ~Field() {}

  void reset_warnings() { m_warnings_pushed = 0; }

  /**
    Turn on temporary nullability for the field.
  */
  void set_tmp_nullable() { m_is_tmp_nullable = true; }

  /**
    Turn off temporary nullability for the field.
  */
  void reset_tmp_nullable() { m_is_tmp_nullable = false; }

  /**
    Reset temporary NULL value for field
  */
  void reset_tmp_null() { m_is_tmp_null = false; }

  void set_tmp_null();

  /**
    @return temporary NULL-ability flag.
    @retval true if NULL can be assigned temporary to the Field.
    @retval false if NULL can not be assigned even temporary to the Field.
  */
  bool is_tmp_nullable() const { return m_is_tmp_nullable; }

  /**
    @return whether Field has temporary value NULL.
    @retval true if the Field has temporary value NULL.
    @retval false if the Field's value is NOT NULL, or if the temporary
    NULL-ability flag is reset.
  */
  bool is_tmp_null() const { return is_tmp_nullable() && m_is_tmp_null; }

  /* Store functions returns 1 on overflow and -1 on fatal error */
  virtual type_conversion_status store(const char *to, size_t length,
                                       const CHARSET_INFO *cs) = 0;
  virtual type_conversion_status store(double nr) = 0;
  virtual type_conversion_status store(longlong nr, bool unsigned_val) = 0;
  /**
    Store a temporal value in packed longlong format into a field.
    The packed value is compatible with TIME_to_longlong_time_packed(),
    TIME_to_longlong_date_packed() or TIME_to_longlong_datetime_packed().
    Note, the value must be properly rounded or truncated according
    according to field->decimals().

    @param  nr  temporal value in packed longlong format.
    @retval false on success
    @retval true  on error
  */
  virtual type_conversion_status store_packed(longlong nr) {
    return store(nr, 0);
  }
  virtual type_conversion_status store_decimal(const my_decimal *d) = 0;
  /**
    Store MYSQL_TIME value with the given amount of decimal digits
    into a field.

    Note, the "dec" parameter represents number of digits of the Item
    that previously created the MYSQL_TIME value. It's needed when we
    store the value into a CHAR/VARCHAR/TEXT field to display
    the proper amount of fractional digits.
    For other field types the "dec" value does not matter and is ignored.

    @param ltime   Time, date or datetime value.
    @param dec_arg Number of decimals in ltime.
    @retval false  on success
    @retval true   on error
  */
  virtual type_conversion_status store_time(MYSQL_TIME *ltime, uint8 dec_arg);
  /**
    Store MYSQL_TYPE value into a field when the number of fractional
    digits is not important or is not know.

    @param ltime   Time, date or datetime value.
    @retval false   on success
    @retval true   on error
  */
  type_conversion_status store_time(MYSQL_TIME *ltime) {
    return store_time(ltime, 0);
  }
  type_conversion_status store(const char *to, size_t length,
                               const CHARSET_INFO *cs,
                               enum_check_fields check_level);
  virtual double val_real(void) = 0;
  virtual longlong val_int(void) = 0;
  /**
    Returns TIME value in packed longlong format.
    This method should not be called for non-temporal types.
    Temporal field types override the default method.
  */
  virtual longlong val_time_temporal() {
    DBUG_ASSERT(0);
    return 0;
  }
  /**
    Returns DATE/DATETIME value in packed longlong format.
    This method should not be called for non-temporal types.
    Temporal field types override the default method.
  */
  virtual longlong val_date_temporal() {
    DBUG_ASSERT(0);
    return 0;
  }
  /**
    Returns "native" packed longlong representation of
    a TIME or DATE/DATETIME field depending on field type.
  */
  longlong val_temporal_by_field_type() {
    // Return longlong TIME or DATETIME representation, depending on field type
    if (type() == MYSQL_TYPE_TIME) return val_time_temporal();
    DBUG_ASSERT(is_temporal_with_date());
    return val_date_temporal();
  }
  virtual my_decimal *val_decimal(my_decimal *) = 0;
  inline String *val_str(String *str) { return val_str(str, str); }
  /*
     val_str(buf1, buf2) gets two buffers and should use them as follows:
     if it needs a temp buffer to convert result to string - use buf1
       example Field_tiny::val_str()
     if the value exists as a string already - use buf2
       example Field_string::val_str()
     consequently, buf2 may be created as 'String buf;' - no memory
     will be allocated for it. buf1 will be allocated to hold a
     value if it's too small. Using allocated buffer for buf2 may result in
     an unnecessary free (and later, may be an alloc).
     This trickery is used to decrease a number of malloc calls.
  */
  virtual String *val_str(String *, String *) = 0;
  String *val_int_as_str(String *val_buffer, bool unsigned_flag);
  /*
   str_needs_quotes() returns true if the value returned by val_str() needs
   to be quoted when used in constructing an SQL query.
  */
  virtual bool str_needs_quotes() { return false; }
  virtual Item_result result_type() const = 0;
  /**
    Returns Item_result type of a field when it appears
    in numeric context such as:
      SELECT time_column + 1;
      SELECT SUM(time_column);
    Examples:
    - a column of type TIME, DATETIME, TIMESTAMP act as INT.
    - a column of type TIME(1), DATETIME(1), TIMESTAMP(1)
      act as DECIMAL with 1 fractional digits.
  */
  virtual Item_result numeric_context_result_type() const {
    return result_type();
  }
  virtual Item_result cmp_type() const { return result_type(); }
  virtual Item_result cast_to_int_type() const { return result_type(); }
  static bool type_can_have_key_part(enum_field_types);
  static enum_field_types field_type_merge(enum_field_types, enum_field_types);
  static Item_result result_merge_type(enum_field_types);
  bool gcol_expr_is_equal(const Create_field *field) const;
  virtual bool eq(Field *field) {
    return (ptr == field->ptr && m_null_ptr == field->m_null_ptr &&
            null_bit == field->null_bit && field->type() == type());
  }
  virtual bool eq_def(Field *field);

  /*
    pack_length() returns size (in bytes) used to store field data in memory
    (i.e. it returns the maximum size of the field in a row of the table,
    which is located in RAM).
  */
  virtual uint32 pack_length() const { return (uint32)field_length; }

  /*
    pack_length_in_rec() returns size (in bytes) used to store field data on
    storage (i.e. it returns the maximal size of the field in a row of the
    table, which is located on disk).
  */
  virtual uint32 pack_length_in_rec() const { return pack_length(); }
  virtual bool compatible_field_size(uint metadata, Relay_log_info *, uint16,
                                     int *order);
  virtual uint pack_length_from_metadata(uint field_metadata) {
    DBUG_ENTER("Field::pack_length_from_metadata");
    DBUG_RETURN(field_metadata);
  }
  virtual uint row_pack_length() const { return 0; }
  virtual int save_field_metadata(uchar *first_byte) {
    return do_save_field_metadata(first_byte);
  }

  /*
    data_length() return the "real size" of the data in memory.
    Useful only for variable length datatypes where it's overloaded.
    By default assume the length is constant.
  */
  virtual uint32 data_length(uint row_offset MY_ATTRIBUTE((unused)) = 0) {
    return pack_length();
  }
  virtual uint32 sort_length() const { return pack_length(); }

  /**
     Get the maximum size of the data in packed format.

     @return Maximum data length of the field when packed using the
     Field::pack() function.
   */
  virtual uint32 max_data_length() const { return pack_length(); };

  virtual type_conversion_status reset(void) {
    memset(ptr, 0, pack_length());
    return TYPE_OK;
  }
  virtual void reset_fields() {}
  /**
    Returns timestamp value in "struct timeval" format.
    This method is used in "SELECT UNIX_TIMESTAMP(field)"
    to avoid conversion from timestamp to MYSQL_TIME and back.
  */
  virtual bool get_timestamp(struct timeval *tm, int *warnings);
  /**
    Stores a timestamp value in timeval format in a field.

   @note
   - store_timestamp(), get_timestamp() and store_time() do not depend on
   timezone and always work "in UTC".

   - The default implementation of this interface expects that storing the
   value will not fail. For most Field descendent classes, this is not the
   case. However, this interface is only used when the function
   CURRENT_TIMESTAMP is used as a column default expression, and currently we
   only allow TIMESTAMP and DATETIME columns to be declared with this as the
   column default. Hence it is enough that the classes implementing columns
   with these types either override this interface, or that
   store_time(MYSQL_TIME*, uint8) does not fail.

   - The column types above interpret decimals() to mean the scale of the
   fractional seconds.

   - We also have the limitation that the scale of a column must be the same as
   the scale of the CURRENT_TIMESTAMP. I.e. we only allow

   @code

   [ TIMESTAMP | DATETIME ] (n) [ DEFAULT | ON UPDATE ] CURRENT_TIMESTAMP (n)

   @endcode

   Since this interface relies on the caller to truncate the value according to
   this Field's scale, it will work with all constructs that we currently allow.
  */
  virtual void store_timestamp(const timeval *) { DBUG_ASSERT(false); }

  virtual void set_default();

  /**
     Evaluates the @c INSERT default function and stores the result in the
     field. If no such function exists for the column, or the function is not
     valid for the column's data type, invoking this function has no effect.
  */
  void evaluate_insert_default_function();

  /**
     Evaluates the @c UPDATE default function, if one exists, and stores the
     result in the record buffer. If no such function exists for the column,
     or the function is not valid for the column's data type, invoking this
     function has no effect.
  */
  void evaluate_update_default_function();
  virtual bool binary() const { return 1; }
  virtual bool zero_pack() const { return 1; }
  virtual enum ha_base_keytype key_type() const { return HA_KEYTYPE_BINARY; }
  virtual uint32 key_length() const { return pack_length(); }
  virtual enum_field_types type() const = 0;
  virtual enum_field_types real_type() const { return type(); }
  virtual enum_field_types binlog_type() const {
    /*
      Binlog stores field->type() as type code by default.
      This puts MYSQL_TYPE_STRING in case of CHAR, VARCHAR, SET and ENUM,
      with extra data type details put into metadata.

      We cannot store field->type() in case of temporal types with
      fractional seconds: TIME(n), DATETIME(n) and TIMESTAMP(n),
      because binlog records with MYSQL_TYPE_TIME, MYSQL_TYPE_DATETIME
      type codes do not have metadata.
      So for temporal data types with fractional seconds we'll store
      real_type() type codes instead, i.e.
      MYSQL_TYPE_TIME2, MYSQL_TYPE_DATETIME2, MYSQL_TYPE_TIMESTAMP2,
      and put precision into metatada.

      Note: perhaps binlog should eventually be modified to store
      real_type() instead of type() for all column types.
    */
    return type();
  }
  inline int cmp(const uchar *str) { return cmp(ptr, str); }
  virtual int cmp_max(const uchar *a, const uchar *b,
                      uint max_len MY_ATTRIBUTE((unused))) {
    return cmp(a, b);
  }
  virtual int cmp(const uchar *, const uchar *) = 0;
  virtual int cmp_binary(const uchar *a, const uchar *b,
                         uint32 max_length MY_ATTRIBUTE((unused)) = ~0L) {
    return memcmp(a, b, pack_length());
  }
  virtual int cmp_offset(uint row_offset) { return cmp(ptr, ptr + row_offset); }
  virtual int cmp_binary_offset(uint row_offset) {
    return cmp_binary(ptr, ptr + row_offset);
  };
  virtual int key_cmp(const uchar *a, const uchar *b) { return cmp(a, b); }
  virtual int key_cmp(const uchar *str, uint length MY_ATTRIBUTE((unused))) {
    return cmp(ptr, str);
  }
  virtual uint decimals() const { return 0; }
  virtual bool is_text_key_type() const { return false; }

  /*
    Caller beware: sql_type can change str.Ptr, so check
    ptr() to see if it changed if you are using your own buffer
    in str and restore it with set() if needed
  */
  virtual void sql_type(String &str) const = 0;

  bool is_temporal() const {
    return is_temporal_type(real_type_to_type(type()));
  }

  bool is_temporal_with_date() const {
    return is_temporal_type_with_date(real_type_to_type(type()));
  }

  bool is_temporal_with_time() const {
    return is_temporal_type_with_time(real_type_to_type(type()));
  }

  bool is_temporal_with_date_and_time() const {
    return is_temporal_type_with_date_and_time(real_type_to_type(type()));
  }

  /**
    Check whether the full table's row is NULL or the Field has value NULL.

    @return    true if the full table's row is NULL or the Field has value NULL
               false if neither table's row nor the Field has value NULL
  */
  bool is_null(my_ptrdiff_t row_offset = 0) const;

  /**
    Check whether the Field has value NULL (temporary or actual).

    @return   true if the Field has value NULL (temporary or actual)
              false if the Field has value NOT NULL.
  */
  bool is_real_null(my_ptrdiff_t row_offset = 0) const {
    if (real_maybe_null()) return (m_null_ptr[row_offset] & null_bit);

    if (is_tmp_nullable()) return m_is_tmp_null;

    return false;
  }

  /**
    Checks if the field has COLUMN_FORMAT_TYPE_COMPRESSED flag and non-empty
    associated compression dictionary.
  */
  bool has_associated_compression_dictionary() const
  {
    DBUG_ASSERT(zip_dict_name.str == 0 ||
      column_format() == COLUMN_FORMAT_TYPE_COMPRESSED);
    return column_format() == COLUMN_FORMAT_TYPE_COMPRESSED &&
           zip_dict_name.str != 0;
  }


  /**
    Check if the Field has value NULL or the record specified by argument
    has value NULL for this Field.

    @return    true if the Field has value NULL or the record has value NULL
               for thois Field.
  */
  bool is_null_in_record(const uchar *record) const {
    if (real_maybe_null()) return (record[null_offset()] & null_bit);

    return is_tmp_nullable() ? m_is_tmp_null : false;
  }

  void set_null(my_ptrdiff_t row_offset = 0);

  void set_notnull(my_ptrdiff_t row_offset = 0);

  type_conversion_status check_constraints(int mysql_errno);

  /**
    Remember the value of THD::check_for_truncated_fields to handle possible
    NOT-NULL constraint errors after BEFORE-trigger execution is finished.
    We should save the value of THD::check_for_truncated_fields before starting
    BEFORE-trigger processing since during triggers execution the
    value of THD::check_for_truncated_fields could be changed.
  */
  void set_check_for_truncated_fields(
      enum_check_fields check_for_truncated_fields) {
    m_check_for_truncated_fields_saved = check_for_truncated_fields;
  }

  bool maybe_null(void) const;
  /// @return true if this field is NULL-able, false otherwise.
  bool real_maybe_null(void) const { return m_null_ptr != NULL; }

  uint null_offset(const uchar *record) const {
    return (uint)(m_null_ptr - record);
  }

  uint null_offset() const;

  void set_null_ptr(uchar *p_null_ptr, uint p_null_bit) {
    m_null_ptr = p_null_ptr;
    null_bit = p_null_bit;
  }

  enum { LAST_NULL_BYTE_UNDEF = 0 };

  /*
    Find the position of the last null byte for the field.

    SYNOPSIS
      last_null_byte()

    DESCRIPTION
      Return a pointer to the last byte of the null bytes where the
      field conceptually is placed.

    RETURN VALUE
      The position of the last null byte relative to the beginning of
      the record. If the field does not use any bits of the null
      bytes, the value 0 (LAST_NULL_BYTE_UNDEF) is returned.
   */
  size_t last_null_byte() const;

  virtual void make_field(Send_field *);

  /**
    Returns whether make_sort_key() writes variable-length sort keys,
    ie., whether it can return fewer bytes than it's asked for.
  */
  virtual bool sort_key_is_varlen() const { return false; }

  /**
    Writes a copy of the current value in the record buffer, suitable for
    sorting using byte-by-byte comparison. Integers are always in big-endian
    regardless of hardware architecture. At most length bytes are written
    into the buffer.

    @param buff The buffer, assumed to be at least length bytes.

    @param length Number of bytes to write.

    @retval The number of bytes actually written. Note that unless
      sort_key_is_varlen() returns true, this must be exactly the same
      as length.
  */
  virtual size_t make_sort_key(uchar *buff, size_t length) = 0;
  virtual bool optimize_range(uint idx, uint part);
  /*
    This should be true for fields which, when compared with constant
    items, can be casted to longlong. In this case we will at 'fix_fields'
    stage cast the constant items to longlongs and at the execution stage
    use field->val_int() for comparison.  Used to optimize clauses like
    'a_column BETWEEN date_const, date_const'.
  */
  virtual bool can_be_compared_as_longlong() const { return false; }
  virtual void mem_free() {}
  virtual Field *new_field(MEM_ROOT *root, TABLE *new_table, bool keep_type);
  virtual Field *new_key_field(MEM_ROOT *root, TABLE *new_table, uchar *new_ptr,
                               uchar *new_null_ptr, uint new_null_bit);

  Field *new_key_field(MEM_ROOT *root, TABLE *new_table, uchar *new_ptr) {
    return new_key_field(root, new_table, new_ptr, m_null_ptr, null_bit);
  }

  /**
     Makes a shallow copy of the Field object.

     @note This member function must be overridden in all concrete
     subclasses. Several of the Field subclasses are concrete even though they
     are not leaf classes, so the compiler will not always catch this.

     @retval NULL If memory allocation failed.
  */
  virtual Field *clone() const = 0;

  /**
     Makes a shallow copy of the Field object.

     @note This member function must be overridden in all concrete
     subclasses. Several of the Field subclasses are concrete even though they
     are not leaf classes, so the compiler will not always catch this.

     @param mem_root MEM_ROOT to use for memory allocation.
     @retval NULL If memory allocation failed.
   */
  virtual Field *clone(MEM_ROOT *mem_root) const = 0;

  void move_field(uchar *ptr_arg, uchar *null_ptr_arg, uchar null_bit_arg) {
    ptr = ptr_arg;
    m_null_ptr = null_ptr_arg;
    null_bit = null_bit_arg;
  }

  void move_field(uchar *ptr_arg) { ptr = ptr_arg; }

  virtual void move_field_offset(my_ptrdiff_t ptr_diff) {
    ptr += ptr_diff;
    if (real_maybe_null()) m_null_ptr += ptr_diff;
  }

  virtual void get_image(uchar *buff, size_t length, const CHARSET_INFO *) {
    memcpy(buff, ptr, length);
  }

  virtual void set_image(const uchar *buff, size_t length,
                         const CHARSET_INFO *) {
    memcpy(ptr, buff, length);
  }

  /*
    Copy a field part into an output buffer.

    SYNOPSIS
      Field::get_key_image()
      buff   [out] output buffer
      length       output buffer size
      type         itMBR for geometry blobs, otherwise itRAW

    DESCRIPTION
      This function makes a copy of field part of size equal to or
      less than "length" parameter value.
      For fields of string types (CHAR, VARCHAR, TEXT) the rest of buffer
      is padded by zero byte.

    NOTES
      For variable length character fields (i.e. UTF-8) the "length"
      parameter means a number of output buffer bytes as if all field
      characters have maximal possible size (mbmaxlen). In the other words,
      "length" parameter is a number of characters multiplied by
      field_charset->mbmaxlen.

    RETURN
      Number of copied bytes (excluding padded zero bytes -- see above).
  */

  virtual size_t get_key_image(uchar *buff, size_t length,
                               imagetype type MY_ATTRIBUTE((unused))) {
    get_image(buff, length, &my_charset_bin);
    return length;
  }
  virtual void set_key_image(const uchar *buff, size_t length) {
    set_image(buff, length, &my_charset_bin);
  }
  inline longlong val_int_offset(uint row_offset) {
    ptr += row_offset;
    longlong tmp = val_int();
    ptr -= row_offset;
    return tmp;
  }
  inline longlong val_int(const uchar *new_ptr) {
    uchar *old_ptr = ptr;
    longlong return_value;
    ptr = (uchar *)new_ptr;
    return_value = val_int();
    ptr = old_ptr;
    return return_value;
  }
  inline String *val_str(String *str, const uchar *new_ptr) {
    uchar *old_ptr = ptr;
    ptr = (uchar *)new_ptr;
    val_str(str);
    ptr = old_ptr;
    return str;
  }
  virtual bool send_binary(Protocol *protocol);
  virtual bool send_text(Protocol *protocol);

  virtual uchar *pack(uchar *to, const uchar *from, uint max_length,
                      bool low_byte_first);
  /**
     @overload Field::pack(uchar*, const uchar*, uint, bool)
  */
  uchar *pack(uchar *to, const uchar *from);

  virtual const uchar *unpack(uchar *to, const uchar *from, uint param_data,
                              bool low_byte_first);
  /**
     @overload Field::unpack(uchar*, const uchar*, uint, bool)
  */
  const uchar *unpack(uchar *to, const uchar *from);

  /**
    Write the field for the binary log in diff format.

    This should only write the field if the diff format is smaller
    than the full format.  Otherwise it should leave the buffer
    untouched.

    @param[in,out] to Pointer to buffer where the field will be
    written.  This will be changed to point to the next byte after the
    last byte that was written.

    @param value_options bitmap that indicates if full or partial
    JSON format is to be used.

    @retval true The field was not written, either because the data
    type does not support it, or because it was disabled according to
    value_options, or because there was no diff information available
    from the optimizer, or because the the diff format was bigger than
    the full format.  The 'to' parameter is unchanged in this case.

    @retval false The field was written.
  */
  virtual bool pack_diff(uchar **to MY_ATTRIBUTE((unused)),
                         ulonglong value_options MY_ATTRIBUTE((unused))) const {
    return true;
  }

  /**
    This is a wrapper around pack_length() used by filesort() to determine
    how many bytes we need for packing "addon fields".
    @returns maximum size of a row when stored in the filesort buffer.
   */
  virtual uint max_packed_col_length() { return pack_length(); }

  uint offset(uchar *record) const { return (uint)(ptr - record); }

  void copy_data(my_ptrdiff_t src_record_offset);

  uint fill_cache_field(CACHE_FIELD *copy);
  virtual bool get_date(MYSQL_TIME *ltime, my_time_flags_t fuzzydate);
  virtual bool get_time(MYSQL_TIME *ltime);
  virtual const CHARSET_INFO *charset(void) const { return &my_charset_bin; }
  virtual const CHARSET_INFO *charset_for_protocol(void) const {
    return binary() ? &my_charset_bin : charset();
  }
  virtual const CHARSET_INFO *sort_charset(void) const { return charset(); }
  virtual bool has_charset(void) const { return false; }
  /*
    match_collation_to_optimize_range() is to distinguish in
    range optimizer (see opt_range.cc) between real string types:
      CHAR, VARCHAR, TEXT
    and the other string-alike types with result_type() == STRING_RESULT:
      DATE, TIME, DATETIME, TIMESTAMP
    We need it to decide whether to test if collation of the operation
    matches collation of the field (needed only for real string types).
    QQ: shouldn't DATE/TIME types have their own XXX_RESULT types eventually?
  */
  virtual bool match_collation_to_optimize_range() const { return false; };
  virtual enum Derivation derivation(void) const { return DERIVATION_IMPLICIT; }
  virtual uint repertoire(void) const { return MY_REPERTOIRE_UNICODE30; }
  virtual void set_derivation(enum Derivation) {}

  /**
    Produce warning or note about data saved into field.

    @param level            - level of message (Note/Warning/Error)
    @param code             - error code of message to be produced
    @param cut_increment    - whenever we should increase cut fields count

    @note
      This function won't produce warning and increase cut fields counter
      if check_for_truncated_fields == CHECK_FIELD_IGNORE for current thread.

      if check_for_truncated_fields == CHECK_FIELD_IGNORE then we ignore notes.
      This allows us to avoid notes in optimization, like
      convert_constant_item().

    @retval
      1 if check_for_truncated_fields == CHECK_FIELD_IGNORE and error level
      is not NOTE
    @retval
      0 otherwise
  */
  bool set_warning(Sql_condition::enum_severity_level level, unsigned int code,
                   int cut_increment) {
    return set_warning(level, code, cut_increment, NULL, NULL);
  }

  bool set_warning(Sql_condition::enum_severity_level level, uint code,
                   int cut_increment, const char *view_db,
                   const char *view_name);

  inline bool check_overflow(int op_result) {
    return (op_result == E_DEC_OVERFLOW);
  }
  inline bool check_truncated(int op_result) {
    return (op_result == E_DEC_TRUNCATED);
  }
  bool warn_if_overflow(int op_result);
  void init(TABLE *table_arg);

  /* maximum possible display length */
  virtual uint32 max_display_length() = 0;

  /**
    Whether a field being created is type-compatible with an existing one.

    Used by the ALTER TABLE code to evaluate whether the new definition
    of a table is compatible with the old definition so that it can
    determine if data needs to be copied over (table data change).
    Constraints and generation clause (default value, generation expression)
    are not checked by this function.
  */
  virtual uint is_equal(const Create_field *new_field);
  /* convert decimal to longlong with overflow check */
  longlong convert_decimal2longlong(const my_decimal *val, bool unsigned_flag,
                                    bool *has_overflow);
  /* The max. number of characters */
<<<<<<< HEAD
  virtual uint32 char_length() { return field_length / charset()->mbmaxlen; }
=======
  virtual uint32 char_length() const
  {
    return field_length / charset()->mbmaxlen;
  }
>>>>>>> 333b4508

  virtual geometry_type get_geometry_type() const {
    /* shouldn't get here. */
    DBUG_ASSERT(0);
    return GEOM_GEOMETRY;
  }
#ifndef DBUG_OFF
  /* Print field value into debug trace, in NULL-aware way. */
  void dbug_print() {
    if (is_real_null())
      fprintf(DBUG_FILE, "NULL");
    else {
      char buf[256];
      String str(buf, sizeof(buf), &my_charset_bin);
      str.length(0);
      String *pstr;
      pstr = val_str(&str);
      fprintf(DBUG_FILE, "'%s'", pstr->c_ptr_safe());
    }
  }
#endif

  ha_storage_media field_storage_type() const {
    return (ha_storage_media)((flags >> FIELD_FLAGS_STORAGE_MEDIA) & 3);
  }

  void set_storage_type(ha_storage_media storage_type_arg) {
    DBUG_ASSERT(field_storage_type() == HA_SM_DEFAULT);
    flags |= (storage_type_arg << FIELD_FLAGS_STORAGE_MEDIA);
  }

<<<<<<< HEAD
  column_format_type column_format() const {
    return (column_format_type)((flags >> FIELD_FLAGS_COLUMN_FORMAT) & 3);
  }

  void set_column_format(column_format_type column_format_arg) {
=======
  /**
    Returns column format type.

    @return COLUMN_FORMAT_TYPE_DEFAULT,
            COLUMN_FORMAT_TYPE_FIXED,
            COLUMN_FORMAT_TYPE_DYNAMIC,
            or
            COLUMN_FORMAT_TYPE_COMPRESSED
  */
  column_format_type column_format() const
  {
    return (column_format_type)
      ((flags >> FIELD_FLAGS_COLUMN_FORMAT) & 3);
  }

  /**
    Sets column format type to a new value.

    @param   column_format_arg   COLUMN_FORMAT_TYPE_DEFAULT,
                                 COLUMN_FORMAT_TYPE_FIXED,
                                 COLUMN_FORMAT_TYPE_DYNAMIC,
                                 or
                                 COLUMN_FORMAT_TYPE_COMPRESSED
  */
  void set_column_format(column_format_type column_format_arg)
  {
>>>>>>> 333b4508
    DBUG_ASSERT(column_format() == COLUMN_FORMAT_TYPE_DEFAULT);
    flags &= ~(FIELD_FLAGS_COLUMN_FORMAT_MASK);
    flags |= (column_format_arg << FIELD_FLAGS_COLUMN_FORMAT);
  }

  /* Validate the value stored in a field */
  virtual type_conversion_status validate_stored_val(
      THD *thd MY_ATTRIBUTE((unused))) {
    return TYPE_OK;
  }

  /* Hash value */
  virtual void hash(ulong *nr, ulong *nr2);

  /**
    Get the upper limit of the MySQL integral and floating-point type.

    @return maximum allowed value for the field
  */
  virtual ulonglong get_max_int_value() const {
    DBUG_ASSERT(false);
    return 0ULL;
  }

  /* Return pointer to the actual data in memory */
  virtual void get_ptr(uchar **str) { *str = ptr; }

  /**
    Checks whether a string field is part of write_set.

    @return
      false  - If field is not char/varchar/....
             - If field is char/varchar/.. and is not part of write set.
      true   - If field is char/varchar/.. and is part of write set.
  */
  virtual bool is_updatable() const { return false; }

  /**
    Check whether field is part of the index taking the index extensions flag
    into account. Index extensions are also not applicable to UNIQUE indexes
    for loose index scans.

    @param[in]     thd             THD object
    @param[in]     cur_index       Index of the key
    @param[in]     cur_index_info  key_info object

    @retval true  Field is part of the key
    @retval false otherwise

  */
  bool is_part_of_actual_key(THD *thd, uint cur_index, KEY *cur_index_info);

  /**
    Get covering prefix keys.

    @retval covering prefix keys.
  */
  Key_map get_covering_prefix_keys();

  friend class Copy_field;
  friend class Item_avg_field;
  friend class Item_std_field;
  friend class Item_sum_num;
  friend class Item_sum_sum;
  friend class Item_sum_str;
  friend class Item_sum_count;
  friend class Item_sum_avg;
  friend class Item_sum_std;
  friend class Item_sum_min;
  friend class Item_sum_max;
  friend class Item_func_group_concat;

 private:
  /*
    Primitive for implementing last_null_byte().

    SYNOPSIS
      do_last_null_byte()

    DESCRIPTION
      Primitive for the implementation of the last_null_byte()
      function. This represents the inheritance interface and can be
      overridden by subclasses.
   */
  virtual size_t do_last_null_byte() const;

  /**
     Retrieve the field metadata for fields.

     This default implementation returns 0 and saves 0 in the metadata_ptr
     value.

     @param   metadata_ptr   First byte of field metadata

     @returns 0 no bytes written.
  */
  virtual int do_save_field_metadata(
      uchar *metadata_ptr MY_ATTRIBUTE((unused))) {
    return 0;
  }

 protected:
  static void handle_int16(uchar *to, const uchar *from,
                           bool low_byte_first_from MY_ATTRIBUTE((unused)),
                           bool low_byte_first_to MY_ATTRIBUTE((unused))) {
    int16 val;
#ifdef WORDS_BIGENDIAN
    if (low_byte_first_from)
      val = sint2korr(from);
    else
#endif
      shortget(&val, from);

#ifdef WORDS_BIGENDIAN
    if (low_byte_first_to)
      int2store(to, val);
    else
#endif
      shortstore(to, val);
  }

  static void handle_int24(uchar *to, const uchar *from,
                           bool low_byte_first_from MY_ATTRIBUTE((unused)),
                           bool low_byte_first_to MY_ATTRIBUTE((unused))) {
    int32 val;
#ifdef WORDS_BIGENDIAN
    if (low_byte_first_from)
      val = sint3korr(from);
    else
#endif
      val = (from[0] << 16) + (from[1] << 8) + from[2];

#ifdef WORDS_BIGENDIAN
    if (low_byte_first_to)
      int2store(to, val);
    else
#endif
    {
      to[0] = 0xFF & (val >> 16);
      to[1] = 0xFF & (val >> 8);
      to[2] = 0xFF & val;
    }
  }

  /*
    Helper function to pack()/unpack() int32 values
  */
  static void handle_int32(uchar *to, const uchar *from,
                           bool low_byte_first_from MY_ATTRIBUTE((unused)),
                           bool low_byte_first_to MY_ATTRIBUTE((unused))) {
    int32 val;
#ifdef WORDS_BIGENDIAN
    if (low_byte_first_from)
      val = sint4korr(from);
    else
#endif
      longget(&val, from);

#ifdef WORDS_BIGENDIAN
    if (low_byte_first_to)
      int4store(to, val);
    else
#endif
      longstore(to, val);
  }

  /*
    Helper function to pack()/unpack() int64 values
  */
  static void handle_int64(uchar *to, const uchar *from,
                           bool low_byte_first_from MY_ATTRIBUTE((unused)),
                           bool low_byte_first_to MY_ATTRIBUTE((unused))) {
    int64 val;
#ifdef WORDS_BIGENDIAN
    if (low_byte_first_from)
      val = sint8korr(from);
    else
#endif
      longlongget(&val, from);

#ifdef WORDS_BIGENDIAN
    if (low_byte_first_to)
      int8store(to, val);
    else
#endif
      longlongstore(to, val);
  }

  uchar *pack_int16(uchar *to, const uchar *from, bool low_byte_first_to);

  const uchar *unpack_int16(uchar *to, const uchar *from,
                            bool low_byte_first_from);

  uchar *pack_int24(uchar *to, const uchar *from, bool low_byte_first_to);

  const uchar *unpack_int24(uchar *to, const uchar *from,
                            bool low_byte_first_from);

  uchar *pack_int32(uchar *to, const uchar *from, bool low_byte_first_to);

  const uchar *unpack_int32(uchar *to, const uchar *from,
                            bool low_byte_first_from);

  uchar *pack_int64(uchar *to, const uchar *from, bool low_byte_first_to);

<<<<<<< HEAD
  const uchar *unpack_int64(uchar *to, const uchar *from,
                            bool low_byte_first_from);
=======
  /**
    Checks if the current field definition and provided create field
    definition have different compression attributes.

    @param   new_field   create field definition to compare with

    @return
      true  - if compression attributes are different
      false - if compression attributes are identical.
  */
  bool has_different_compression_attributes_with(
    const Create_field& new_field) const;
>>>>>>> 333b4508
};

class Field_num : public Field {
 public:
  const uint8 dec;
  bool zerofill, unsigned_flag;  // Purify cannot handle bit fields
  Field_num(uchar *ptr_arg, uint32 len_arg, uchar *null_ptr_arg,
            uchar null_bit_arg, uchar auto_flags_arg,
            const char *field_name_arg, uint8 dec_arg, bool zero_arg,
            bool unsigned_arg);
  Item_result result_type() const { return REAL_RESULT; }
  enum Derivation derivation(void) const { return DERIVATION_NUMERIC; }
  uint repertoire(void) const { return MY_REPERTOIRE_NUMERIC; }
  const CHARSET_INFO *charset(void) const { return &my_charset_numeric; }
  void prepend_zeros(String *value);
  void add_zerofill_and_unsigned(String &res) const;
  friend class Create_field;
  uint decimals() const { return (uint)dec; }
  bool eq_def(Field *field);
  type_conversion_status store_decimal(const my_decimal *);
  type_conversion_status store_time(MYSQL_TIME *ltime, uint8 dec);
  my_decimal *val_decimal(my_decimal *);
  bool get_date(MYSQL_TIME *ltime, my_time_flags_t fuzzydate);
  bool get_time(MYSQL_TIME *ltime);
  uint is_equal(const Create_field *new_field);
  uint row_pack_length() const { return pack_length(); }
  uint32 pack_length_from_metadata(uint field_metadata MY_ATTRIBUTE((unused))) {
    return pack_length();
  }
  type_conversion_status check_int(const CHARSET_INFO *cs, const char *str,
                                   size_t length, const char *int_end,
                                   int error);
  type_conversion_status get_int(const CHARSET_INFO *cs, const char *from,
                                 size_t len, longlong *rnd,
                                 ulonglong unsigned_max, longlong signed_min,
                                 longlong signed_max);
};

class Field_str : public Field {
 protected:
  const CHARSET_INFO *field_charset;
  enum Derivation field_derivation;

 public:
  Field_str(uchar *ptr_arg, uint32 len_arg, uchar *null_ptr_arg,
            uchar null_bit_arg, uchar auto_flags_arg,
            const char *field_name_arg, const CHARSET_INFO *charset);
  Item_result result_type() const { return STRING_RESULT; }
  Item_result numeric_context_result_type() const { return REAL_RESULT; }
  uint decimals() const { return NOT_FIXED_DEC; }
  void make_field(Send_field *field);
  type_conversion_status store(double nr);
  type_conversion_status store(longlong nr, bool unsigned_val) = 0;
  type_conversion_status store_decimal(const my_decimal *);
  type_conversion_status store(const char *to, size_t length,
                               const CHARSET_INFO *cs) = 0;
  uint repertoire(void) const { return my_charset_repertoire(field_charset); }
  const CHARSET_INFO *charset(void) const { return field_charset; }
  void set_charset(const CHARSET_INFO *charset_arg) {
    field_charset = charset_arg;
  }
  enum Derivation derivation(void) const { return field_derivation; }
  virtual void set_derivation(enum Derivation derivation_arg) {
    field_derivation = derivation_arg;
  }
  bool binary() const { return field_charset == &my_charset_bin; }
  uint32 max_display_length() { return field_length; }
  friend class Create_field;
  virtual bool str_needs_quotes() { return true; }
  uint is_equal(const Create_field *new_field);
};

/* base class for Field_string, Field_varstring and Field_blob */

class Field_longstr : public Field_str {
 private:
  type_conversion_status report_if_important_data(const char *ptr,
                                                  const char *end,
                                                  bool count_spaces);

 protected:
  type_conversion_status check_string_copy_error(
      const char *well_formed_error_pos, const char *cannot_convert_error_pos,
      const char *from_end_pos, const char *end, bool count_spaces,
      const CHARSET_INFO *cs);

 public:
  Field_longstr(uchar *ptr_arg, uint32 len_arg, uchar *null_ptr_arg,
                uchar null_bit_arg, uchar auto_flags_arg,
                const char *field_name_arg, const CHARSET_INFO *charset_arg)
      : Field_str(ptr_arg, len_arg, null_ptr_arg, null_bit_arg, auto_flags_arg,
                  field_name_arg, charset_arg) {}

  type_conversion_status store_decimal(const my_decimal *d);
  uint32 max_data_length() const;
  bool is_updatable() const;
};

/* base class for float and double and decimal (old one) */
class Field_real : public Field_num {
 public:
  bool not_fixed;

  Field_real(uchar *ptr_arg, uint32 len_arg, uchar *null_ptr_arg,
             uchar null_bit_arg, uchar auto_flags_arg,
             const char *field_name_arg, uint8 dec_arg, bool zero_arg,
             bool unsigned_arg)
      : Field_num(ptr_arg, len_arg, null_ptr_arg, null_bit_arg, auto_flags_arg,
                  field_name_arg, dec_arg, zero_arg, unsigned_arg),
        not_fixed(dec_arg >= NOT_FIXED_DEC) {}
  type_conversion_status store_decimal(const my_decimal *);
  type_conversion_status store_time(MYSQL_TIME *ltime, uint8 dec);
  my_decimal *val_decimal(my_decimal *);
  bool get_date(MYSQL_TIME *ltime, my_time_flags_t fuzzydate);
  bool get_time(MYSQL_TIME *ltime);
  bool truncate(double *nr, double max_length);
  uint32 max_display_length() { return field_length; }
  virtual const uchar *unpack(uchar *to, const uchar *from, uint param_data,
                              bool low_byte_first);
  virtual uchar *pack(uchar *to, const uchar *from, uint max_length,
                      bool low_byte_first);
};

class Field_decimal : public Field_real {
 public:
  Field_decimal(uchar *ptr_arg, uint32 len_arg, uchar *null_ptr_arg,
                uchar null_bit_arg, uchar auto_flags_arg,
                const char *field_name_arg, uint8 dec_arg, bool zero_arg,
                bool unsigned_arg)
      : Field_real(ptr_arg, len_arg, null_ptr_arg, null_bit_arg, auto_flags_arg,
                   field_name_arg, dec_arg, zero_arg, unsigned_arg) {}
  enum_field_types type() const { return MYSQL_TYPE_DECIMAL; }
  enum ha_base_keytype key_type() const {
    return zerofill ? HA_KEYTYPE_BINARY : HA_KEYTYPE_NUM;
  }
  type_conversion_status reset(void);
  type_conversion_status store(const char *to, size_t length,
                               const CHARSET_INFO *charset);
  type_conversion_status store(double nr);
  type_conversion_status store(longlong nr, bool unsigned_val);
  double val_real(void);
  longlong val_int(void);
  String *val_str(String *, String *);
  int cmp(const uchar *, const uchar *);
  size_t make_sort_key(uchar *buff, size_t length);
  void overflow(bool negative);
  bool zero_pack() const { return 0; }
  void sql_type(String &str) const;
  Field_decimal *clone(MEM_ROOT *mem_root) const {
    DBUG_ASSERT(type() == MYSQL_TYPE_DECIMAL);
    return new (mem_root) Field_decimal(*this);
  }
  Field_decimal *clone() const {
    DBUG_ASSERT(type() == MYSQL_TYPE_DECIMAL);
    return new (*THR_MALLOC) Field_decimal(*this);
  }
  virtual const uchar *unpack(uchar *to, const uchar *from, uint param_data,
                              bool low_byte_first) {
    return Field::unpack(to, from, param_data, low_byte_first);
  }
  virtual uchar *pack(uchar *to, const uchar *from, uint max_length,
                      bool low_byte_first) {
    return Field::pack(to, from, max_length, low_byte_first);
  }
};

/* New decimal/numeric field which use fixed point arithmetic */
class Field_new_decimal : public Field_num {
 private:
  int do_save_field_metadata(uchar *first_byte);

 public:
  /* The maximum number of decimal digits can be stored */
  uint precision;
  uint bin_size;
  /*
    Constructors take max_length of the field as a parameter - not the
    precision as the number of decimal digits allowed.
    So for example we need to count length from precision handling
    CREATE TABLE ( DECIMAL(x,y))
  */
  Field_new_decimal(uchar *ptr_arg, uint32 len_arg, uchar *null_ptr_arg,
                    uchar null_bit_arg, uchar auto_flags_arg,
                    const char *field_name_arg, uint8 dec_arg, bool zero_arg,
                    bool unsigned_arg);
  Field_new_decimal(uint32 len_arg, bool maybe_null_arg,
                    const char *field_name_arg, uint8 dec_arg,
                    bool unsigned_arg);
  enum_field_types type() const { return MYSQL_TYPE_NEWDECIMAL; }
  enum ha_base_keytype key_type() const { return HA_KEYTYPE_BINARY; }
  Item_result result_type() const { return DECIMAL_RESULT; }
  type_conversion_status reset(void);
  type_conversion_status store_value(const my_decimal *decimal_value);
  void set_value_on_overflow(my_decimal *decimal_value, bool sign);
  type_conversion_status store(const char *to, size_t length,
                               const CHARSET_INFO *charset);
  type_conversion_status store(double nr);
  type_conversion_status store(longlong nr, bool unsigned_val);
  type_conversion_status store_time(MYSQL_TIME *ltime, uint8 dec);
  type_conversion_status store_decimal(const my_decimal *);
  double val_real(void);
  longlong val_int(void);
  my_decimal *val_decimal(my_decimal *);
  bool get_date(MYSQL_TIME *ltime, my_time_flags_t fuzzydate);
  bool get_time(MYSQL_TIME *ltime);
  String *val_str(String *, String *);
  int cmp(const uchar *, const uchar *);
  size_t make_sort_key(uchar *buff, size_t length);
  bool zero_pack() const { return 0; }
  void sql_type(String &str) const;
  uint32 max_display_length() { return field_length; }
  uint32 pack_length() const { return (uint32)bin_size; }
  uint pack_length_from_metadata(uint field_metadata);
  uint row_pack_length() const { return pack_length(); }
  bool compatible_field_size(uint field_metadata, Relay_log_info *, uint16,
                             int *order_var);
  uint is_equal(const Create_field *new_field);
  Field_new_decimal *clone(MEM_ROOT *mem_root) const {
    DBUG_ASSERT(type() == MYSQL_TYPE_NEWDECIMAL);
    return new (mem_root) Field_new_decimal(*this);
  }
  Field_new_decimal *clone() const {
    DBUG_ASSERT(type() == MYSQL_TYPE_NEWDECIMAL);
    return new (*THR_MALLOC) Field_new_decimal(*this);
  }
  virtual const uchar *unpack(uchar *to, const uchar *from, uint param_data,
                              bool low_byte_first);
  static Field *create_from_item(Item *);
  bool send_binary(Protocol *protocol);
};

class Field_tiny : public Field_num {
 public:
  Field_tiny(uchar *ptr_arg, uint32 len_arg, uchar *null_ptr_arg,
             uchar null_bit_arg, uchar auto_flags_arg,
             const char *field_name_arg, bool zero_arg, bool unsigned_arg)
      : Field_num(ptr_arg, len_arg, null_ptr_arg, null_bit_arg, auto_flags_arg,
                  field_name_arg, 0, zero_arg, unsigned_arg) {}
  enum Item_result result_type() const { return INT_RESULT; }
  enum_field_types type() const { return MYSQL_TYPE_TINY; }
  enum ha_base_keytype key_type() const {
    return unsigned_flag ? HA_KEYTYPE_BINARY : HA_KEYTYPE_INT8;
  }
  type_conversion_status store(const char *to, size_t length,
                               const CHARSET_INFO *charset);
  type_conversion_status store(double nr);
  type_conversion_status store(longlong nr, bool unsigned_val);
  type_conversion_status reset(void) {
    ptr[0] = 0;
    return TYPE_OK;
  }
  double val_real(void);
  longlong val_int(void);
  String *val_str(String *, String *);
  bool send_binary(Protocol *protocol);
  int cmp(const uchar *, const uchar *);
  size_t make_sort_key(uchar *buff, size_t length);
  uint32 pack_length() const { return 1; }
  void sql_type(String &str) const;
  uint32 max_display_length() { return 4; }
  Field_tiny *clone(MEM_ROOT *mem_root) const {
    DBUG_ASSERT(type() == MYSQL_TYPE_TINY);
    return new (mem_root) Field_tiny(*this);
  }
  Field_tiny *clone() const {
    DBUG_ASSERT(type() == MYSQL_TYPE_TINY);
    return new (*THR_MALLOC) Field_tiny(*this);
  }
  virtual uchar *pack(uchar *to, const uchar *from,
                      uint max_length MY_ATTRIBUTE((unused)),
                      bool low_byte_first MY_ATTRIBUTE((unused))) {
    *to = *from;
    return to + 1;
  }

  virtual const uchar *unpack(uchar *to, const uchar *from,
                              uint param_data MY_ATTRIBUTE((unused)),
                              bool low_byte_first MY_ATTRIBUTE((unused))) {
    *to = *from;
    return from + 1;
  }

  virtual ulonglong get_max_int_value() const {
    return unsigned_flag ? 0xFFULL : 0x7FULL;
  }
};

class Field_short : public Field_num {
 public:
  Field_short(uchar *ptr_arg, uint32 len_arg, uchar *null_ptr_arg,
              uchar null_bit_arg, uchar auto_flags_arg,
              const char *field_name_arg, bool zero_arg, bool unsigned_arg)
      : Field_num(ptr_arg, len_arg, null_ptr_arg, null_bit_arg, auto_flags_arg,
                  field_name_arg, 0, zero_arg, unsigned_arg) {}
  Field_short(uint32 len_arg, bool maybe_null_arg, const char *field_name_arg,
              bool unsigned_arg)
      : Field_num((uchar *)0, len_arg, maybe_null_arg ? (uchar *)"" : 0, 0,
                  NONE, field_name_arg, 0, 0, unsigned_arg) {}
  enum Item_result result_type() const { return INT_RESULT; }
  enum_field_types type() const { return MYSQL_TYPE_SHORT; }
  enum ha_base_keytype key_type() const {
    return unsigned_flag ? HA_KEYTYPE_USHORT_INT : HA_KEYTYPE_SHORT_INT;
  }
  type_conversion_status store(const char *to, size_t length,
                               const CHARSET_INFO *charset);
  type_conversion_status store(double nr);
  type_conversion_status store(longlong nr, bool unsigned_val);
  type_conversion_status reset(void) {
    ptr[0] = ptr[1] = 0;
    return TYPE_OK;
  }
  double val_real(void);
  longlong val_int(void);
  String *val_str(String *, String *);
  bool send_binary(Protocol *protocol);
  int cmp(const uchar *, const uchar *);
  size_t make_sort_key(uchar *buff, size_t length);
  uint32 pack_length() const { return 2; }
  void sql_type(String &str) const;
  uint32 max_display_length() { return 6; }
  Field_short *clone(MEM_ROOT *mem_root) const {
    DBUG_ASSERT(type() == MYSQL_TYPE_SHORT);
    return new (mem_root) Field_short(*this);
  }
  Field_short *clone() const {
    DBUG_ASSERT(type() == MYSQL_TYPE_SHORT);
    return new (*THR_MALLOC) Field_short(*this);
  }
  virtual uchar *pack(uchar *to, const uchar *from,
                      uint max_length MY_ATTRIBUTE((unused)),
                      bool low_byte_first) {
    return pack_int16(to, from, low_byte_first);
  }

  virtual const uchar *unpack(uchar *to, const uchar *from,
                              uint param_data MY_ATTRIBUTE((unused)),
                              bool low_byte_first) {
    return unpack_int16(to, from, low_byte_first);
  }

  virtual ulonglong get_max_int_value() const {
    return unsigned_flag ? 0xFFFFULL : 0x7FFFULL;
  }
};

class Field_medium : public Field_num {
 public:
  Field_medium(uchar *ptr_arg, uint32 len_arg, uchar *null_ptr_arg,
               uchar null_bit_arg, uchar auto_flags_arg,
               const char *field_name_arg, bool zero_arg, bool unsigned_arg)
      : Field_num(ptr_arg, len_arg, null_ptr_arg, null_bit_arg, auto_flags_arg,
                  field_name_arg, 0, zero_arg, unsigned_arg) {}
  enum Item_result result_type() const { return INT_RESULT; }
  enum_field_types type() const { return MYSQL_TYPE_INT24; }
  enum ha_base_keytype key_type() const {
    return unsigned_flag ? HA_KEYTYPE_UINT24 : HA_KEYTYPE_INT24;
  }
  type_conversion_status store(const char *to, size_t length,
                               const CHARSET_INFO *charset);
  type_conversion_status store(double nr);
  type_conversion_status store(longlong nr, bool unsigned_val);
  type_conversion_status reset(void) {
    ptr[0] = ptr[1] = ptr[2] = 0;
    return TYPE_OK;
  }
  double val_real(void);
  longlong val_int(void);
  String *val_str(String *, String *);
  bool send_binary(Protocol *protocol);
  int cmp(const uchar *, const uchar *);
  size_t make_sort_key(uchar *buff, size_t length);
  uint32 pack_length() const { return 3; }
  void sql_type(String &str) const;
  uint32 max_display_length() { return 8; }
  Field_medium *clone(MEM_ROOT *mem_root) const {
    DBUG_ASSERT(type() == MYSQL_TYPE_INT24);
    return new (mem_root) Field_medium(*this);
  }
  Field_medium *clone() const {
    DBUG_ASSERT(type() == MYSQL_TYPE_INT24);
    return new (*THR_MALLOC) Field_medium(*this);
  }
  virtual uchar *pack(uchar *to, const uchar *from, uint max_length,
                      bool low_byte_first) {
    return Field::pack(to, from, max_length, low_byte_first);
  }

  virtual const uchar *unpack(uchar *to, const uchar *from, uint param_data,
                              bool low_byte_first) {
    return Field::unpack(to, from, param_data, low_byte_first);
  }

  virtual ulonglong get_max_int_value() const {
    return unsigned_flag ? 0xFFFFFFULL : 0x7FFFFFULL;
  }
};

class Field_long : public Field_num {
 public:
  static const int PACK_LENGTH = 4;

  Field_long(uchar *ptr_arg, uint32 len_arg, uchar *null_ptr_arg,
             uchar null_bit_arg, uchar auto_flags_arg,
             const char *field_name_arg, bool zero_arg, bool unsigned_arg)
      : Field_num(ptr_arg, len_arg, null_ptr_arg, null_bit_arg, auto_flags_arg,
                  field_name_arg, 0, zero_arg, unsigned_arg) {}
  Field_long(uint32 len_arg, bool maybe_null_arg, const char *field_name_arg,
             bool unsigned_arg)
      : Field_num((uchar *)0, len_arg, maybe_null_arg ? (uchar *)"" : 0, 0,
                  NONE, field_name_arg, 0, 0, unsigned_arg) {}
  enum Item_result result_type() const { return INT_RESULT; }
  enum_field_types type() const { return MYSQL_TYPE_LONG; }
  enum ha_base_keytype key_type() const {
    return unsigned_flag ? HA_KEYTYPE_ULONG_INT : HA_KEYTYPE_LONG_INT;
  }
  type_conversion_status store(const char *to, size_t length,
                               const CHARSET_INFO *charset);
  type_conversion_status store(double nr);
  type_conversion_status store(longlong nr, bool unsigned_val);
  type_conversion_status reset(void) {
    ptr[0] = ptr[1] = ptr[2] = ptr[3] = 0;
    return TYPE_OK;
  }
  double val_real(void);
  longlong val_int(void);
  bool send_binary(Protocol *protocol);
  String *val_str(String *, String *);
  int cmp(const uchar *, const uchar *);
  size_t make_sort_key(uchar *buff, size_t length);
  uint32 pack_length() const { return PACK_LENGTH; }
  void sql_type(String &str) const;
  uint32 max_display_length() { return MY_INT32_NUM_DECIMAL_DIGITS; }
  Field_long *clone(MEM_ROOT *mem_root) const {
    DBUG_ASSERT(type() == MYSQL_TYPE_LONG);
    return new (mem_root) Field_long(*this);
  }
  Field_long *clone() const {
    DBUG_ASSERT(type() == MYSQL_TYPE_LONG);
    return new (*THR_MALLOC) Field_long(*this);
  }
  virtual uchar *pack(uchar *to, const uchar *from,
                      uint max_length MY_ATTRIBUTE((unused)),
                      bool low_byte_first) {
    return pack_int32(to, from, low_byte_first);
  }
  virtual const uchar *unpack(uchar *to, const uchar *from,
                              uint param_data MY_ATTRIBUTE((unused)),
                              bool low_byte_first) {
    return unpack_int32(to, from, low_byte_first);
  }

  virtual ulonglong get_max_int_value() const {
    return unsigned_flag ? 0xFFFFFFFFULL : 0x7FFFFFFFULL;
  }
};

class Field_longlong : public Field_num {
 public:
  static const int PACK_LENGTH = 8;

  Field_longlong(uchar *ptr_arg, uint32 len_arg, uchar *null_ptr_arg,
                 uchar null_bit_arg, uchar auto_flags_arg,
                 const char *field_name_arg, bool zero_arg, bool unsigned_arg)
      : Field_num(ptr_arg, len_arg, null_ptr_arg, null_bit_arg, auto_flags_arg,
                  field_name_arg, 0, zero_arg, unsigned_arg) {}
  Field_longlong(uint32 len_arg, bool maybe_null_arg,
                 const char *field_name_arg, bool unsigned_arg)
      : Field_num((uchar *)0, len_arg, maybe_null_arg ? (uchar *)"" : 0, 0,
                  NONE, field_name_arg, 0, 0, unsigned_arg) {}
  enum Item_result result_type() const { return INT_RESULT; }
  enum_field_types type() const { return MYSQL_TYPE_LONGLONG; }
  enum ha_base_keytype key_type() const {
    return unsigned_flag ? HA_KEYTYPE_ULONGLONG : HA_KEYTYPE_LONGLONG;
  }
  type_conversion_status store(const char *to, size_t length,
                               const CHARSET_INFO *charset);
  type_conversion_status store(double nr);
  type_conversion_status store(longlong nr, bool unsigned_val);
  type_conversion_status reset(void) {
    ptr[0] = ptr[1] = ptr[2] = ptr[3] = ptr[4] = ptr[5] = ptr[6] = ptr[7] = 0;
    return TYPE_OK;
  }
  double val_real(void);
  longlong val_int(void);
  String *val_str(String *, String *);
  bool send_binary(Protocol *protocol);
  int cmp(const uchar *, const uchar *);
  size_t make_sort_key(uchar *buff, size_t length);
  uint32 pack_length() const { return PACK_LENGTH; }
  void sql_type(String &str) const;
  bool can_be_compared_as_longlong() const { return true; }
  uint32 max_display_length() { return 20; }
  Field_longlong *clone(MEM_ROOT *mem_root) const {
    DBUG_ASSERT(type() == MYSQL_TYPE_LONGLONG);
    return new (mem_root) Field_longlong(*this);
  }
  Field_longlong *clone() const {
    DBUG_ASSERT(type() == MYSQL_TYPE_LONGLONG);
    return new (*THR_MALLOC) Field_longlong(*this);
  }
  virtual uchar *pack(uchar *to, const uchar *from,
                      uint max_length MY_ATTRIBUTE((unused)),
                      bool low_byte_first) {
    return pack_int64(to, from, low_byte_first);
  }
  virtual const uchar *unpack(uchar *to, const uchar *from,
                              uint param_data MY_ATTRIBUTE((unused)),
                              bool low_byte_first) {
    return unpack_int64(to, from, low_byte_first);
  }

  virtual ulonglong get_max_int_value() const {
    return unsigned_flag ? 0xFFFFFFFFFFFFFFFFULL : 0x7FFFFFFFFFFFFFFFULL;
  }
};

class Field_float : public Field_real {
 public:
  Field_float(uchar *ptr_arg, uint32 len_arg, uchar *null_ptr_arg,
              uchar null_bit_arg, uchar auto_flags_arg,
              const char *field_name_arg, uint8 dec_arg, bool zero_arg,
              bool unsigned_arg)
      : Field_real(ptr_arg, len_arg, null_ptr_arg, null_bit_arg, auto_flags_arg,
                   field_name_arg, dec_arg, zero_arg, unsigned_arg) {}
  Field_float(uint32 len_arg, bool maybe_null_arg, const char *field_name_arg,
              uint8 dec_arg)
      : Field_real((uchar *)0, len_arg, maybe_null_arg ? (uchar *)"" : 0,
                   (uint)0, NONE, field_name_arg, dec_arg, 0, 0) {}
  enum_field_types type() const { return MYSQL_TYPE_FLOAT; }
  enum ha_base_keytype key_type() const { return HA_KEYTYPE_FLOAT; }
  type_conversion_status store(const char *to, size_t length,
                               const CHARSET_INFO *charset);
  type_conversion_status store(double nr);
  type_conversion_status store(longlong nr, bool unsigned_val);
  type_conversion_status reset(void) {
    memset(ptr, 0, sizeof(float));
    return TYPE_OK;
  }
  double val_real(void);
  longlong val_int(void);
  String *val_str(String *, String *);
  bool send_binary(Protocol *protocol);
  int cmp(const uchar *, const uchar *);
  size_t make_sort_key(uchar *buff, size_t length);
  uint32 pack_length() const { return sizeof(float); }
  uint row_pack_length() const { return pack_length(); }
  void sql_type(String &str) const;
  Field_float *clone(MEM_ROOT *mem_root) const {
    DBUG_ASSERT(type() == MYSQL_TYPE_FLOAT);
    return new (mem_root) Field_float(*this);
  }
  Field_float *clone() const {
    DBUG_ASSERT(type() == MYSQL_TYPE_FLOAT);
    return new (*THR_MALLOC) Field_float(*this);
  }

  virtual ulonglong get_max_int_value() const {
    /*
      We use the maximum as per IEEE754-2008 standard, 2^24
    */
    return 0x1000000ULL;
  }

 private:
  int do_save_field_metadata(uchar *first_byte);
};

class Field_double : public Field_real {
 public:
  Field_double(uchar *ptr_arg, uint32 len_arg, uchar *null_ptr_arg,
               uchar null_bit_arg, uchar auto_flags_arg,
               const char *field_name_arg, uint8 dec_arg, bool zero_arg,
               bool unsigned_arg)
      : Field_real(ptr_arg, len_arg, null_ptr_arg, null_bit_arg, auto_flags_arg,
                   field_name_arg, dec_arg, zero_arg, unsigned_arg) {}
  Field_double(uint32 len_arg, bool maybe_null_arg, const char *field_name_arg,
               uint8 dec_arg)
      : Field_real((uchar *)0, len_arg, maybe_null_arg ? (uchar *)"" : 0,
                   (uint)0, NONE, field_name_arg, dec_arg, 0, 0) {}
  Field_double(uint32 len_arg, bool maybe_null_arg, const char *field_name_arg,
               uint8 dec_arg, bool not_fixed_arg)
      : Field_real((uchar *)0, len_arg, maybe_null_arg ? (uchar *)"" : 0,
                   (uint)0, NONE, field_name_arg, dec_arg, 0, 0) {
    not_fixed = not_fixed_arg;
  }
  enum_field_types type() const { return MYSQL_TYPE_DOUBLE; }
  enum ha_base_keytype key_type() const { return HA_KEYTYPE_DOUBLE; }
  type_conversion_status store(const char *to, size_t length,
                               const CHARSET_INFO *charset);
  type_conversion_status store(double nr);
  type_conversion_status store(longlong nr, bool unsigned_val);
  type_conversion_status reset(void) {
    memset(ptr, 0, sizeof(double));
    return TYPE_OK;
  }
  double val_real(void);
  longlong val_int(void);
  String *val_str(String *, String *);
  bool send_binary(Protocol *protocol);
  int cmp(const uchar *, const uchar *);
  size_t make_sort_key(uchar *buff, size_t length);
  uint32 pack_length() const { return sizeof(double); }
  uint row_pack_length() const { return pack_length(); }
  void sql_type(String &str) const;
  Field_double *clone(MEM_ROOT *mem_root) const {
    DBUG_ASSERT(type() == MYSQL_TYPE_DOUBLE);
    return new (mem_root) Field_double(*this);
  }
  Field_double *clone() const {
    DBUG_ASSERT(type() == MYSQL_TYPE_DOUBLE);
    return new (*THR_MALLOC) Field_double(*this);
  }

  virtual ulonglong get_max_int_value() const {
    /*
      We use the maximum as per IEEE754-2008 standard, 2^53
    */
    return 0x20000000000000ULL;
  }

 private:
  int do_save_field_metadata(uchar *first_byte);
};

/* Everything saved in this will disappear. It will always return NULL */

class Field_null : public Field_str {
  static uchar null[1];

 public:
  Field_null(uchar *ptr_arg, uint32 len_arg, uchar auto_flags_arg,
             const char *field_name_arg, const CHARSET_INFO *cs)
      : Field_str(ptr_arg, len_arg, null, 1, auto_flags_arg, field_name_arg,
                  cs) {}
  enum_field_types type() const { return MYSQL_TYPE_NULL; }
  type_conversion_status store(const char *, size_t, const CHARSET_INFO *) {
    null[0] = 1;
    return TYPE_OK;
  }
  type_conversion_status store(double) {
    null[0] = 1;
    return TYPE_OK;
  }
  type_conversion_status store(longlong,
                               bool unsigned_val MY_ATTRIBUTE((unused))) {
    null[0] = 1;
    return TYPE_OK;
  }
  type_conversion_status store_decimal(const my_decimal *) {
    null[0] = 1;
    return TYPE_OK;
  }
  type_conversion_status reset(void) { return TYPE_OK; }
  double val_real(void) { return 0.0; }
  longlong val_int(void) { return 0; }
  my_decimal *val_decimal(my_decimal *) { return 0; }
  String *val_str(String *, String *value2) {
    value2->length(0);
    return value2;
  }
  int cmp(const uchar *, const uchar *) { return 0; }
  size_t make_sort_key(uchar *, size_t len) { return len; }
  uint32 pack_length() const { return 0; }
  void sql_type(String &str) const;
  uint32 max_display_length() { return 4; }
  Field_null *clone(MEM_ROOT *mem_root) const {
    DBUG_ASSERT(type() == MYSQL_TYPE_NULL);
    return new (mem_root) Field_null(*this);
  }
  Field_null *clone() const {
    DBUG_ASSERT(type() == MYSQL_TYPE_NULL);
    return new (*THR_MALLOC) Field_null(*this);
  }
};

/*
  Abstract class for TIME, DATE, DATETIME, TIMESTAMP
  with and without fractional part.
*/
class Field_temporal : public Field {
 protected:
  uint8 dec;  // Number of fractional digits

  /**
    Adjust number of decimal digits from NOT_FIXED_DEC to DATETIME_MAX_DECIMALS
  */
  static uint8 normalize_dec(uint8 dec_arg) {
    return dec_arg == NOT_FIXED_DEC ? DATETIME_MAX_DECIMALS : dec_arg;
  }

  /**
    Low level routine to store a MYSQL_TIME value into a field.
    The value must be already properly rounded or truncated
    and checked for being a valid TIME/DATE/DATETIME value.

    @param[in]  ltime   MYSQL_TIME value.
    @param[out] error   Error flag vector, set in case of error.
    @retval     false   In case of success.
    @retval     true    In case of error.
  */
  virtual type_conversion_status store_internal(const MYSQL_TIME *ltime,
                                                int *error) = 0;

  /**
    Low level routine to store a MYSQL_TIME value into a field
    with rounding/truncation according to the field decimals() value and
    sql_mode.

    @param[in]  ltime   MYSQL_TIME value.
    @param[out] warnings   Error flag vector, set in case of error.
    @retval     false   In case of success.
    @retval     true    In case of error.
  */
  virtual type_conversion_status store_internal_adjust_frac(MYSQL_TIME *ltime,
                                                            int *warnings) = 0;

  /**
    Store a temporal value in lldiv_t into a field,
    with rounding according to the field decimals() value.

    @param[in]  lld     Temporal value.
    @param[out] warning Warning flag vector.
    @retval     false   In case of success.
    @retval     true    In case of error.
  */
  type_conversion_status store_lldiv_t(const lldiv_t *lld, int *warning);

  /**
    Convert a string to MYSQL_TIME, according to the field type.

    @param[in]  str     String
    @param[in]  len     String length
    @param[in]  cs      String character set
    @param[out] ltime   The value is stored here
    @param[out] status  Conversion status
    @retval     false   Conversion went fine, ltime contains a valid time
    @retval     true    Conversion failed, ltime was reset and contains nothing
  */
  virtual bool convert_str_to_TIME(const char *str, size_t len,
                                   const CHARSET_INFO *cs, MYSQL_TIME *ltime,
                                   MYSQL_TIME_STATUS *status) = 0;
  /**
    Convert a number with fractional part with nanosecond precision
    into MYSQL_TIME, according to the field type. Nanoseconds
    are rounded to milliseconds and added to ltime->second_part.

    @param[in]  nr            Number
    @param[in]  unsigned_val  SIGNED/UNSIGNED flag
    @param[in]  nanoseconds   Fractional part in nanoseconds
    @param[out] ltime         The value is stored here
    @param[in,out] warning    Warnings found during execution

    @return Conversion status
    @retval     false         On success
    @retval     true          On error
  */
  virtual type_conversion_status convert_number_to_TIME(longlong nr,
                                                        bool unsigned_val,
                                                        int nanoseconds,
                                                        MYSQL_TIME *ltime,
                                                        int *warning) = 0;

  /**
    Convert an integer number into MYSQL_TIME, according to the field type.

    @param[in]  nr            Number
    @param[in]  unsigned_val  SIGNED/UNSIGNED flag
    @param[out] ltime         The value is stored here
    @param[in,out] warnings   Warnings found during execution

    @retval     false         On success
    @retval     true          On error
  */
  longlong convert_number_to_datetime(longlong nr, bool unsigned_val,
                                      MYSQL_TIME *ltime, int *warnings);

  /**
    Set a warning according to warning bit flag vector.
    Multiple warnings are possible at the same time.
    Every warning in the bit vector is set by an individual
    set_datetime_warning() call.

    @param str      Warning parameter
    @param warnings Warning bit flag

    @retval false  Function reported warning
    @retval true   Function reported error
  */
  bool set_warnings(ErrConvString str, int warnings)
      MY_ATTRIBUTE((warn_unused_result));

  /**
    Flags that are passed as "flag" argument to
    check_date(), number_to_datetime(), str_to_datetime().

    Flags depend on the session sql_mode settings, such as
    MODE_NO_ZERO_DATE, MODE_NO_ZERO_IN_DATE.
    Also, Field_newdate, Field_datetime, Field_datetimef add TIME_FUZZY_DATE
    to the session sql_mode settings, to allow relaxed date format,
    while Field_timestamp, Field_timestampf do not.

    @param  thd  THD
    @retval      sql_mode flags mixed with the field type flags.
  */
  virtual my_time_flags_t date_flags(const THD *thd MY_ATTRIBUTE((unused))) {
    return 0;
  }
  /**
    Flags that are passed as "flag" argument to
    check_date(), number_to_datetime(), str_to_datetime().
    Similar to the above when we don't have a THD value.
  */
  my_time_flags_t date_flags();

  /**
    Set a single warning using make_truncated_value_warning().

    @param[in] level           Warning level (error, warning, note)
    @param[in] code            Warning code
    @param[in] val             Warning parameter
    @param[in] ts_type         Timestamp type (time, date, datetime, none)
    @param[in] truncate_increment  Incrementing of truncated field counter

    @retval false  Function reported warning
    @retval true   Function reported error
  */
  bool set_datetime_warning(Sql_condition::enum_severity_level level, uint code,
                            ErrConvString val, timestamp_type ts_type,
                            int truncate_increment)
      MY_ATTRIBUTE((warn_unused_result));

 public:
  /**
    Constructor for Field_temporal
    @param ptr_arg           See Field definition
    @param null_ptr_arg      See Field definition
    @param null_bit_arg      See Field definition
    @param auto_flags_arg    See Field definition
    @param field_name_arg    See Field definition
    @param len_arg           Number of characters in the integer part.
    @param dec_arg           Number of second fraction digits, 0..6.
  */
  Field_temporal(uchar *ptr_arg, uchar *null_ptr_arg, uchar null_bit_arg,
                 uchar auto_flags_arg, const char *field_name_arg,
                 uint32 len_arg, uint8 dec_arg)
      : Field(ptr_arg,
              len_arg +
                  ((normalize_dec(dec_arg)) ? normalize_dec(dec_arg) + 1 : 0),
              null_ptr_arg, null_bit_arg, auto_flags_arg, field_name_arg) {
    flags |= BINARY_FLAG;
    dec = normalize_dec(dec_arg);
  }
  /**
    Constructor for Field_temporal
    @param maybe_null_arg    See Field definition
    @param field_name_arg    See Field definition
    @param len_arg           Number of characters in the integer part.
    @param dec_arg           Number of second fraction digits, 0..6
  */
  Field_temporal(bool maybe_null_arg, const char *field_name_arg,
                 uint32 len_arg, uint8 dec_arg)
      : Field((uchar *)0,
              len_arg + ((dec = normalize_dec(dec_arg))
                             ? normalize_dec(dec_arg) + 1
                             : 0),
              maybe_null_arg ? (uchar *)"" : 0, 0, NONE, field_name_arg) {
    flags |= BINARY_FLAG;
  }
  virtual Item_result result_type() const { return STRING_RESULT; }
  virtual uint32 max_display_length() { return field_length; }
  virtual bool str_needs_quotes() { return true; }
  virtual uint is_equal(const Create_field *new_field);
  Item_result numeric_context_result_type() const {
    return dec ? DECIMAL_RESULT : INT_RESULT;
  }
  enum Item_result cmp_type() const { return INT_RESULT; }
  enum Derivation derivation() const { return DERIVATION_NUMERIC; }
  uint repertoire() const { return MY_REPERTOIRE_NUMERIC; }
  const CHARSET_INFO *charset() const { return &my_charset_numeric; }
  bool can_be_compared_as_longlong() const { return true; }
  bool binary() const { return true; }
  type_conversion_status store(const char *str, size_t len,
                               const CHARSET_INFO *cs);
  type_conversion_status store_decimal(const my_decimal *decimal);
  type_conversion_status store(longlong nr, bool unsigned_val);
  type_conversion_status store(double nr);
  double val_real()  // FSP-enable types redefine it.
  {
    return (double)val_int();
  }
  my_decimal *val_decimal(my_decimal *decimal_value);  // FSP types redefine it
};

/**
  Abstract class for types with date
  with optional time, with or without fractional part:
  DATE, DATETIME, DATETIME(N), TIMESTAMP, TIMESTAMP(N).
*/
class Field_temporal_with_date : public Field_temporal {
 protected:
  /**
    Low level function to get value into MYSQL_TIME,
    without checking for being valid.
  */
  virtual bool get_date_internal(MYSQL_TIME *ltime) = 0;

  /**
    Get value into MYSQL_TIME and check TIME_NO_ZERO_DATE flag.
    @retval   True on error: we get a zero value but flags disallow zero dates.
    @retval   False on success.
  */
  bool get_internal_check_zero(MYSQL_TIME *ltime, my_time_flags_t fuzzydate);

  type_conversion_status convert_number_to_TIME(longlong nr, bool unsigned_val,
                                                int nanoseconds,
                                                MYSQL_TIME *ltime,
                                                int *warning);
  bool convert_str_to_TIME(const char *str, size_t len, const CHARSET_INFO *cs,
                           MYSQL_TIME *ltime, MYSQL_TIME_STATUS *status);

  type_conversion_status store_internal_adjust_frac(MYSQL_TIME *ltime,
                                                    int *warnings);
  using Field_temporal::date_flags;

 public:
  /**
    Constructor for Field_temporal
    @param ptr_arg           See Field definition
    @param null_ptr_arg      See Field definition
    @param null_bit_arg      See Field definition
    @param auto_flags_arg    See Field definition
    @param field_name_arg    See Field definition
    @param int_length_arg    Number of characters in the integer part.
    @param dec_arg           Number of second fraction digits, 0..6.
  */
  Field_temporal_with_date(uchar *ptr_arg, uchar *null_ptr_arg,
                           uchar null_bit_arg, uchar auto_flags_arg,
                           const char *field_name_arg, uint8 int_length_arg,
                           uint8 dec_arg)
      : Field_temporal(ptr_arg, null_ptr_arg, null_bit_arg, auto_flags_arg,
                       field_name_arg, int_length_arg, dec_arg) {}
  /**
    Constructor for Field_temporal
    @param maybe_null_arg    See Field definition
    @param field_name_arg    See Field definition
    @param int_length_arg    Number of characters in the integer part.
    @param dec_arg           Number of second fraction digits, 0..6.
  */
  Field_temporal_with_date(bool maybe_null_arg, const char *field_name_arg,
                           uint int_length_arg, uint8 dec_arg)
      : Field_temporal((uchar *)0, maybe_null_arg ? (uchar *)"" : 0, 0, NONE,
                       field_name_arg, int_length_arg, dec_arg) {}
  bool send_binary(Protocol *protocol);
  type_conversion_status store_time(MYSQL_TIME *ltime, uint8 dec);
  String *val_str(String *, String *);
  longlong val_time_temporal();
  longlong val_date_temporal();
  bool get_time(MYSQL_TIME *ltime) { return get_date(ltime, TIME_FUZZY_DATE); }
  /* Validate the value stored in a field */
  virtual type_conversion_status validate_stored_val(THD *thd);
};

/**
  Abstract class for types with date and time,
  with or without fractional part:
  DATETIME, DATETIME(N), TIMESTAMP, TIMESTAMP(N).
*/
class Field_temporal_with_date_and_time : public Field_temporal_with_date {
 private:
  int do_save_field_metadata(uchar *metadata_ptr) {
    if (decimals()) {
      *metadata_ptr = decimals();
      return 1;
    }
    return 0;
  }

 protected:
  /**
     Initialize flags for TIMESTAMP DEFAULT CURRENT_TIMESTAMP / ON UPDATE
     CURRENT_TIMESTAMP columns.

     @todo get rid of TIMESTAMP_FLAG and ON_UPDATE_NOW_FLAG.
  */
  void init_timestamp_flags();
  /**
    Store "struct timeval" value into field.
    The value must be properly rounded or truncated according
    to the number of fractional second digits.
  */
  virtual void store_timestamp_internal(const struct timeval *tm) = 0;
  bool convert_TIME_to_timestamp(THD *thd, const MYSQL_TIME *ltime,
                                 struct timeval *tm, int *error);

 public:
  /**
    Constructor for Field_temporal_with_date_and_time
    @param ptr_arg           See Field definition
    @param null_ptr_arg      See Field definition
    @param null_bit_arg      See Field definition
    @param auto_flags_arg    See Field definition
    @param field_name_arg    See Field definition
    @param dec_arg           Number of second fraction digits, 0..6.
  */
  Field_temporal_with_date_and_time(uchar *ptr_arg, uchar *null_ptr_arg,
                                    uchar null_bit_arg, uchar auto_flags_arg,
                                    const char *field_name_arg, uint8 dec_arg)
      : Field_temporal_with_date(ptr_arg, null_ptr_arg, null_bit_arg,
                                 auto_flags_arg, field_name_arg,
                                 MAX_DATETIME_WIDTH, dec_arg) {}
  void store_timestamp(const struct timeval *tm);
};

/**
  Abstract class for types with date and time, with fractional part:
  DATETIME, DATETIME(N), TIMESTAMP, TIMESTAMP(N).
*/
class Field_temporal_with_date_and_timef
    : public Field_temporal_with_date_and_time {
 private:
  int do_save_field_metadata(uchar *metadata_ptr) {
    *metadata_ptr = decimals();
    return 1;
  }

 public:
  /**
    Constructor for Field_temporal_with_date_and_timef
    @param ptr_arg           See Field definition
    @param null_ptr_arg      See Field definition
    @param null_bit_arg      See Field definition
    @param auto_flags_arg    See Field definition
    @param field_name_arg    See Field definition
    @param dec_arg           Number of second fraction digits, 0..6.
  */
  Field_temporal_with_date_and_timef(uchar *ptr_arg, uchar *null_ptr_arg,
                                     uchar null_bit_arg, uchar auto_flags_arg,
                                     const char *field_name_arg, uint8 dec_arg)
      : Field_temporal_with_date_and_time(ptr_arg, null_ptr_arg, null_bit_arg,
                                          auto_flags_arg, field_name_arg,
                                          dec_arg) {}
  /**
    Constructor for Field_temporal_with_date_and_timef
    @param maybe_null_arg    See Field definition
    @param field_name_arg    See Field definition
    @param dec_arg           Number of second fraction digits, 0..6.
  */
  Field_temporal_with_date_and_timef(bool maybe_null_arg,
                                     const char *field_name_arg, uint8 dec_arg)
      : Field_temporal_with_date_and_time((uchar *)0,
                                          maybe_null_arg ? (uchar *)"" : 0, 0,
                                          NONE, field_name_arg, dec_arg) {}

  uint decimals() const { return dec; }
  const CHARSET_INFO *sort_charset() const { return &my_charset_bin; }
  size_t make_sort_key(uchar *to, size_t length) {
    memcpy(to, ptr, length);
    return length;
  }
  int cmp(const uchar *a_ptr, const uchar *b_ptr) {
    return memcmp(a_ptr, b_ptr, pack_length());
  }
  uint row_pack_length() const { return pack_length(); }
  double val_real();
  longlong val_int();
  my_decimal *val_decimal(my_decimal *decimal_value);
};

/*
  Field implementing TIMESTAMP data type without fractional seconds.
  We will be removed eventually.
*/
class Field_timestamp : public Field_temporal_with_date_and_time {
 protected:
  my_time_flags_t date_flags(const THD *thd);
  type_conversion_status store_internal(const MYSQL_TIME *ltime, int *error);
  bool get_date_internal(MYSQL_TIME *ltime);
  void store_timestamp_internal(const struct timeval *tm);

 public:
  static const int PACK_LENGTH = 4;
  Field_timestamp(uchar *ptr_arg, uint32 len_arg, uchar *null_ptr_arg,
                  uchar null_bit_arg, uchar auto_flags_arg,
                  const char *field_name_arg);
  Field_timestamp(bool maybe_null_arg, const char *field_name_arg);
  enum_field_types type() const { return MYSQL_TYPE_TIMESTAMP; }
  enum ha_base_keytype key_type() const { return HA_KEYTYPE_ULONG_INT; }
  type_conversion_status store_packed(longlong nr);
  type_conversion_status reset(void) {
    ptr[0] = ptr[1] = ptr[2] = ptr[3] = 0;
    return TYPE_OK;
  }
  longlong val_int(void);
  int cmp(const uchar *, const uchar *);
  size_t make_sort_key(uchar *buff, size_t length);
  uint32 pack_length() const { return PACK_LENGTH; }
  void sql_type(String &str) const;
  bool zero_pack() const { return 0; }
  /* Get TIMESTAMP field value as seconds since begging of Unix Epoch */
  bool get_timestamp(struct timeval *tm, int *warnings);
  bool get_date(MYSQL_TIME *ltime, my_time_flags_t fuzzydate);
  Field_timestamp *clone(MEM_ROOT *mem_root) const {
    DBUG_ASSERT(type() == MYSQL_TYPE_TIMESTAMP);
    return new (mem_root) Field_timestamp(*this);
  }
  Field_timestamp *clone() const {
    DBUG_ASSERT(type() == MYSQL_TYPE_TIMESTAMP);
    return new (*THR_MALLOC) Field_timestamp(*this);
  }
  uchar *pack(uchar *to, const uchar *from,
              uint max_length MY_ATTRIBUTE((unused)), bool low_byte_first) {
    return pack_int32(to, from, low_byte_first);
  }
  const uchar *unpack(uchar *to, const uchar *from,
                      uint param_data MY_ATTRIBUTE((unused)),
                      bool low_byte_first) {
    return unpack_int32(to, from, low_byte_first);
  }
  /* Validate the value stored in a field */
  virtual type_conversion_status validate_stored_val(THD *thd);
};

/*
  Field implementing TIMESTAMP(N) data type, where N=0..6.
*/
class Field_timestampf : public Field_temporal_with_date_and_timef {
 protected:
  bool get_date_internal(MYSQL_TIME *ltime);
  type_conversion_status store_internal(const MYSQL_TIME *ltime, int *error);
  my_time_flags_t date_flags(const THD *thd);
  void store_timestamp_internal(const struct timeval *tm);

 public:
  /**
    Field_timestampf constructor
    @param ptr_arg           See Field definition
    @param null_ptr_arg      See Field definition
    @param null_bit_arg      See Field definition
    @param auto_flags_arg    See Field definition
    @param field_name_arg    See Field definition
    @param dec_arg           Number of fractional second digits, 0..6.
  */
  Field_timestampf(uchar *ptr_arg, uchar *null_ptr_arg, uchar null_bit_arg,
                   uchar auto_flags_arg, const char *field_name_arg,
                   uint8 dec_arg);
  /**
    Field_timestampf constructor
    @param maybe_null_arg    See Field definition
    @param field_name_arg    See Field definition
    @param dec_arg           Number of fractional second digits, 0..6.
  */
  Field_timestampf(bool maybe_null_arg, const char *field_name_arg,
                   uint8 dec_arg);
  Field_timestampf *clone(MEM_ROOT *mem_root) const {
    DBUG_ASSERT(type() == MYSQL_TYPE_TIMESTAMP);
    return new (mem_root) Field_timestampf(*this);
  }
  Field_timestampf *clone() const {
    DBUG_ASSERT(type() == MYSQL_TYPE_TIMESTAMP);
    return new (*THR_MALLOC) Field_timestampf(*this);
  }

  enum_field_types type() const { return MYSQL_TYPE_TIMESTAMP; }
  enum_field_types real_type() const { return MYSQL_TYPE_TIMESTAMP2; }
  enum_field_types binlog_type() const { return MYSQL_TYPE_TIMESTAMP2; }
  bool zero_pack() const { return 0; }

  uint32 pack_length() const { return my_timestamp_binary_length(dec); }
  virtual uint pack_length_from_metadata(uint field_metadata) {
    DBUG_ENTER("Field_timestampf::pack_length_from_metadata");
    uint tmp = my_timestamp_binary_length(field_metadata);
    DBUG_RETURN(tmp);
  }

  type_conversion_status reset();
  type_conversion_status store_packed(longlong nr);
  bool get_date(MYSQL_TIME *ltime, my_time_flags_t fuzzydate);
  void sql_type(String &str) const;

  bool get_timestamp(struct timeval *tm, int *warnings);
  /* Validate the value stored in a field */
  virtual type_conversion_status validate_stored_val(THD *thd);
};

class Field_year : public Field_tiny {
 public:
  Field_year(uchar *ptr_arg, uint32 len_arg, uchar *null_ptr_arg,
             uchar null_bit_arg, uchar auto_flags_arg,
             const char *field_name_arg)
      : Field_tiny(ptr_arg, len_arg, null_ptr_arg, null_bit_arg, auto_flags_arg,
                   field_name_arg, 1, 1) {}
  enum_field_types type() const { return MYSQL_TYPE_YEAR; }
  type_conversion_status store(const char *to, size_t length,
                               const CHARSET_INFO *charset);
  type_conversion_status store(double nr);
  type_conversion_status store(longlong nr, bool unsigned_val);
  type_conversion_status store_time(MYSQL_TIME *ltime, uint8 dec);
  double val_real(void);
  longlong val_int(void);
  String *val_str(String *, String *);
  bool send_binary(Protocol *protocol);
  void sql_type(String &str) const;
  bool can_be_compared_as_longlong() const { return true; }
  Field_year *clone(MEM_ROOT *mem_root) const {
    DBUG_ASSERT(type() == MYSQL_TYPE_YEAR);
    return new (mem_root) Field_year(*this);
  }
  Field_year *clone() const {
    DBUG_ASSERT(type() == MYSQL_TYPE_YEAR);
    return new (*THR_MALLOC) Field_year(*this);
  }
};

class Field_newdate : public Field_temporal_with_date {
 protected:
  static const int PACK_LENGTH = 3;
  my_time_flags_t date_flags(const THD *thd);
  bool get_date_internal(MYSQL_TIME *ltime);
  type_conversion_status store_internal(const MYSQL_TIME *ltime, int *error);

 public:
  Field_newdate(uchar *ptr_arg, uchar *null_ptr_arg, uchar null_bit_arg,
                uchar auto_flags_arg, const char *field_name_arg)
      : Field_temporal_with_date(ptr_arg, null_ptr_arg, null_bit_arg,
                                 auto_flags_arg, field_name_arg, MAX_DATE_WIDTH,
                                 0) {}
  Field_newdate(bool maybe_null_arg, const char *field_name_arg)
      : Field_temporal_with_date((uchar *)0, maybe_null_arg ? (uchar *)"" : 0,
                                 0, NONE, field_name_arg, MAX_DATE_WIDTH, 0) {}
  enum_field_types type() const { return MYSQL_TYPE_DATE; }
  enum_field_types real_type() const { return MYSQL_TYPE_NEWDATE; }
  enum ha_base_keytype key_type() const { return HA_KEYTYPE_UINT24; }
  type_conversion_status reset(void) {
    ptr[0] = ptr[1] = ptr[2] = 0;
    return TYPE_OK;
  }
  type_conversion_status store_packed(longlong nr);
  longlong val_int(void);
  longlong val_time_temporal();
  longlong val_date_temporal();
  String *val_str(String *, String *);
  bool send_binary(Protocol *protocol);
  int cmp(const uchar *, const uchar *);
  size_t make_sort_key(uchar *buff, size_t length);
  uint32 pack_length() const { return PACK_LENGTH; }
  void sql_type(String &str) const;
  bool zero_pack() const { return 1; }
  bool get_date(MYSQL_TIME *ltime, my_time_flags_t fuzzydate);
  Field_newdate *clone(MEM_ROOT *mem_root) const {
    DBUG_ASSERT(type() == MYSQL_TYPE_DATE);
    DBUG_ASSERT(real_type() == MYSQL_TYPE_NEWDATE);
    return new (mem_root) Field_newdate(*this);
  }
  Field_newdate *clone() const {
    DBUG_ASSERT(type() == MYSQL_TYPE_DATE);
    DBUG_ASSERT(real_type() == MYSQL_TYPE_NEWDATE);
    return new (*THR_MALLOC) Field_newdate(*this);
  }
};

/**
  Abstract class for TIME and TIME(N).
*/
class Field_time_common : public Field_temporal {
 protected:
  bool convert_str_to_TIME(const char *str, size_t len, const CHARSET_INFO *cs,
                           MYSQL_TIME *ltime, MYSQL_TIME_STATUS *status);
  /**
    @todo: convert_number_to_TIME returns conversion status through
    two different interfaces: return value and warning. It should be
    refactored to only use return value.
   */
  type_conversion_status convert_number_to_TIME(longlong nr, bool unsigned_val,
                                                int nanoseconds,
                                                MYSQL_TIME *ltime,
                                                int *warning);
  /**
    Low-level function to store MYSQL_TIME value.
    The value must be rounded or truncated according to decimals().
  */
  virtual type_conversion_status store_internal(const MYSQL_TIME *ltime,
                                                int *error) = 0;
  /**
    Function to store time value.
    The value is rounded/truncated according to decimals() and sql_mode.
  */
  type_conversion_status store_internal_adjust_frac(MYSQL_TIME *ltime,
                                                    int *warnings);

  my_time_flags_t date_flags(const THD *thd);
  using Field_temporal::date_flags;

 public:
  /**
    Constructor for Field_time_common
    @param ptr_arg           See Field definition
    @param null_ptr_arg      See Field definition
    @param null_bit_arg      See Field definition
    @param auto_flags_arg    See Field definition
    @param field_name_arg    See Field definition
    @param dec_arg           Number of second fraction digits, 0..6.
  */
  Field_time_common(uchar *ptr_arg, uchar *null_ptr_arg, uchar null_bit_arg,
                    uchar auto_flags_arg, const char *field_name_arg,
                    uint8 dec_arg)
      : Field_temporal(ptr_arg, null_ptr_arg, null_bit_arg, auto_flags_arg,
                       field_name_arg, MAX_TIME_WIDTH, dec_arg) {}
  /**
    Constructor for Field_time_common
    @param maybe_null_arg    See Field definition
    @param field_name_arg    See Field definition
    @param dec_arg           Number of second fraction digits, 0..6.
  */
  Field_time_common(bool maybe_null_arg, const char *field_name_arg,
                    uint8 dec_arg)
      : Field_temporal((uchar *)0, maybe_null_arg ? (uchar *)"" : 0, 0, NONE,
                       field_name_arg, MAX_TIME_WIDTH, dec_arg) {}
  type_conversion_status store_time(MYSQL_TIME *ltime, uint8 dec);
  String *val_str(String *, String *);
  bool get_date(MYSQL_TIME *ltime, my_time_flags_t fuzzydate);
  longlong val_date_temporal();
  bool send_binary(Protocol *protocol);
};

/*
  Field implementing TIME data type without fractional seconds.
  It will be removed eventually.
*/
class Field_time : public Field_time_common {
 protected:
  type_conversion_status store_internal(const MYSQL_TIME *ltime, int *error);

 public:
  Field_time(uchar *ptr_arg, uchar *null_ptr_arg, uchar null_bit_arg,
             uchar auto_flags_arg, const char *field_name_arg)
      : Field_time_common(ptr_arg, null_ptr_arg, null_bit_arg, auto_flags_arg,
                          field_name_arg, 0) {}
  Field_time(bool maybe_null_arg, const char *field_name_arg)
      : Field_time_common((uchar *)0, maybe_null_arg ? (uchar *)"" : 0, 0, NONE,
                          field_name_arg, 0) {}
  enum_field_types type() const { return MYSQL_TYPE_TIME; }
  enum ha_base_keytype key_type() const { return HA_KEYTYPE_INT24; }
  type_conversion_status store_packed(longlong nr);
  type_conversion_status reset(void) {
    ptr[0] = ptr[1] = ptr[2] = 0;
    return TYPE_OK;
  }
  longlong val_int(void);
  longlong val_time_temporal();
  bool get_time(MYSQL_TIME *ltime);
  int cmp(const uchar *, const uchar *);
  size_t make_sort_key(uchar *buff, size_t length);
  uint32 pack_length() const { return 3; }
  void sql_type(String &str) const;
  bool zero_pack() const { return 1; }
  Field_time *clone(MEM_ROOT *mem_root) const {
    DBUG_ASSERT(type() == MYSQL_TYPE_TIME);
    return new (mem_root) Field_time(*this);
  }
  Field_time *clone() const {
    DBUG_ASSERT(type() == MYSQL_TYPE_TIME);
    return new (*THR_MALLOC) Field_time(*this);
  }
};

/*
  Field implementing TIME(N) data type, where N=0..6.
*/
class Field_timef : public Field_time_common {
 private:
  int do_save_field_metadata(uchar *metadata_ptr) {
    *metadata_ptr = decimals();
    return 1;
  }

 protected:
  type_conversion_status store_internal(const MYSQL_TIME *ltime, int *error);

 public:
  /**
    Constructor for Field_timef
    @param ptr_arg           See Field definition
    @param null_ptr_arg      See Field definition
    @param null_bit_arg      See Field definition
    @param auto_flags_arg    See Field definition
    @param field_name_arg    See Field definition
    @param dec_arg           Number of second fraction digits, 0..6.
  */
  Field_timef(uchar *ptr_arg, uchar *null_ptr_arg, uchar null_bit_arg,
              uchar auto_flags_arg, const char *field_name_arg, uint8 dec_arg)
      : Field_time_common(ptr_arg, null_ptr_arg, null_bit_arg, auto_flags_arg,
                          field_name_arg, dec_arg) {}
  /**
    Constructor for Field_timef
    @param maybe_null_arg    See Field definition
    @param field_name_arg    See Field definition
    @param dec_arg           Number of second fraction digits, 0..6.
  */
  Field_timef(bool maybe_null_arg, const char *field_name_arg, uint8 dec_arg)
      : Field_time_common((uchar *)0, maybe_null_arg ? (uchar *)"" : 0, 0, NONE,
                          field_name_arg, dec_arg) {}
  Field_timef *clone(MEM_ROOT *mem_root) const {
    DBUG_ASSERT(type() == MYSQL_TYPE_TIME);
    return new (mem_root) Field_timef(*this);
  }
  Field_timef *clone() const {
    DBUG_ASSERT(type() == MYSQL_TYPE_TIME);
    return new (*THR_MALLOC) Field_timef(*this);
  }
  uint decimals() const { return dec; }
  enum_field_types type() const { return MYSQL_TYPE_TIME; }
  enum_field_types real_type() const { return MYSQL_TYPE_TIME2; }
  enum_field_types binlog_type() const { return MYSQL_TYPE_TIME2; }
  type_conversion_status store_packed(longlong nr);
  type_conversion_status reset();
  double val_real();
  longlong val_int();
  longlong val_time_temporal();
  bool get_time(MYSQL_TIME *ltime);
  my_decimal *val_decimal(my_decimal *);
  uint32 pack_length() const { return my_time_binary_length(dec); }
  virtual uint pack_length_from_metadata(uint field_metadata) {
    DBUG_ENTER("Field_timef::pack_length_from_metadata");
    uint tmp = my_time_binary_length(field_metadata);
    DBUG_RETURN(tmp);
  }
  uint row_pack_length() const { return pack_length(); }
  void sql_type(String &str) const;
  bool zero_pack() const { return 1; }
  const CHARSET_INFO *sort_charset(void) const { return &my_charset_bin; }
  size_t make_sort_key(uchar *to, size_t length) {
    memcpy(to, ptr, length);
    return length;
  }
  int cmp(const uchar *a_ptr, const uchar *b_ptr) {
    return memcmp(a_ptr, b_ptr, pack_length());
  }
};

/*
  Field implementing DATETIME data type without fractional seconds.
  We will be removed eventually.
*/
class Field_datetime : public Field_temporal_with_date_and_time {
 protected:
  type_conversion_status store_internal(const MYSQL_TIME *ltime, int *error);
  bool get_date_internal(MYSQL_TIME *ltime);
  my_time_flags_t date_flags(const THD *thd);
  void store_timestamp_internal(const struct timeval *tm);

 public:
  static const int PACK_LENGTH = 8;

  /**
     DATETIME columns can be defined as having CURRENT_TIMESTAMP as the
     default value on inserts or updates. This constructor accepts a
     auto_flags argument which controls the column default expressions.

     For DATETIME columns this argument is a bitmap combining two flags:

     - DEFAULT_NOW - means that column has DEFAULT CURRENT_TIMESTAMP attribute.
     - ON_UPDATE_NOW - means that column has ON UPDATE CURRENT_TIMESTAMP.

     (these two flags can be used orthogonally to each other).
  */
  Field_datetime(uchar *ptr_arg, uchar *null_ptr_arg, uchar null_bit_arg,
                 uchar auto_flags_arg, const char *field_name_arg)
      : Field_temporal_with_date_and_time(ptr_arg, null_ptr_arg, null_bit_arg,
                                          auto_flags_arg, field_name_arg, 0) {}
  Field_datetime(bool maybe_null_arg, const char *field_name_arg)
      : Field_temporal_with_date_and_time((uchar *)0,
                                          maybe_null_arg ? (uchar *)"" : 0, 0,
                                          NONE, field_name_arg, 0) {}
  enum_field_types type() const { return MYSQL_TYPE_DATETIME; }
  enum ha_base_keytype key_type() const { return HA_KEYTYPE_ULONGLONG; }
  using Field_temporal_with_date_and_time::store;  // Make -Woverloaded-virtual
  type_conversion_status store(longlong nr, bool unsigned_val);
  type_conversion_status store_packed(longlong nr);
  type_conversion_status reset(void) {
    ptr[0] = ptr[1] = ptr[2] = ptr[3] = ptr[4] = ptr[5] = ptr[6] = ptr[7] = 0;
    return TYPE_OK;
  }
  longlong val_int(void);
  String *val_str(String *, String *);
  int cmp(const uchar *, const uchar *);
  size_t make_sort_key(uchar *buff, size_t length);
  uint32 pack_length() const { return PACK_LENGTH; }
  void sql_type(String &str) const;
  bool zero_pack() const { return 1; }
  bool get_date(MYSQL_TIME *ltime, my_time_flags_t fuzzydate);
  Field_datetime *clone(MEM_ROOT *mem_root) const {
    DBUG_ASSERT(type() == MYSQL_TYPE_DATETIME);
    return new (mem_root) Field_datetime(*this);
  }
  Field_datetime *clone() const {
    DBUG_ASSERT(type() == MYSQL_TYPE_DATETIME);
    return new (*THR_MALLOC) Field_datetime(*this);
  }
  uchar *pack(uchar *to, const uchar *from,
              uint max_length MY_ATTRIBUTE((unused)), bool low_byte_first) {
    return pack_int64(to, from, low_byte_first);
  }
  const uchar *unpack(uchar *to, const uchar *from,
                      uint param_data MY_ATTRIBUTE((unused)),
                      bool low_byte_first) {
    return unpack_int64(to, from, low_byte_first);
  }
};

/*
  Field implementing DATETIME(N) data type, where N=0..6.
*/
class Field_datetimef : public Field_temporal_with_date_and_timef {
 protected:
  bool get_date_internal(MYSQL_TIME *ltime);
  type_conversion_status store_internal(const MYSQL_TIME *ltime, int *error);
  my_time_flags_t date_flags(const THD *thd);
  void store_timestamp_internal(const struct timeval *tm);

 public:
  /**
    Constructor for Field_datetimef
    @param ptr_arg           See Field definition
    @param null_ptr_arg      See Field definition
    @param null_bit_arg      See Field definition
    @param auto_flags_arg    See Field definition
    @param field_name_arg    See Field definition
    @param dec_arg           Number of second fraction digits, 0..6.
  */
  Field_datetimef(uchar *ptr_arg, uchar *null_ptr_arg, uchar null_bit_arg,
                  uchar auto_flags_arg, const char *field_name_arg,
                  uint8 dec_arg)
      : Field_temporal_with_date_and_timef(ptr_arg, null_ptr_arg, null_bit_arg,
                                           auto_flags_arg, field_name_arg,
                                           dec_arg) {}
  /**
    Constructor for Field_datetimef
    @param maybe_null_arg    See Field definition
    @param field_name_arg    See Field definition
    @param dec_arg           Number of second fraction digits, 0..6.
  */
  Field_datetimef(bool maybe_null_arg, const char *field_name_arg,
                  uint8 dec_arg)
      : Field_temporal_with_date_and_timef((uchar *)0,
                                           maybe_null_arg ? (uchar *)"" : 0, 0,
                                           NONE, field_name_arg, dec_arg) {}
  Field_datetimef *clone(MEM_ROOT *mem_root) const {
    DBUG_ASSERT(type() == MYSQL_TYPE_DATETIME);
    return new (mem_root) Field_datetimef(*this);
  }
  Field_datetimef *clone() const {
    DBUG_ASSERT(type() == MYSQL_TYPE_DATETIME);
    return new (*THR_MALLOC) Field_datetimef(*this);
  }

  enum_field_types type() const { return MYSQL_TYPE_DATETIME; }
  enum_field_types real_type() const { return MYSQL_TYPE_DATETIME2; }
  enum_field_types binlog_type() const { return MYSQL_TYPE_DATETIME2; }
  uint32 pack_length() const { return my_datetime_binary_length(dec); }
  virtual uint pack_length_from_metadata(uint field_metadata) {
    DBUG_ENTER("Field_datetimef::pack_length_from_metadata");
    uint tmp = my_datetime_binary_length(field_metadata);
    DBUG_RETURN(tmp);
  }
  bool zero_pack() const { return 1; }

  type_conversion_status store_packed(longlong nr);
  type_conversion_status reset();
  longlong val_date_temporal();
  bool get_date(MYSQL_TIME *ltime, my_time_flags_t fuzzydate);
  void sql_type(String &str) const;
};

class Field_string : public Field_longstr {
 public:
  Field_string(uchar *ptr_arg, uint32 len_arg, uchar *null_ptr_arg,
               uchar null_bit_arg, uchar auto_flags_arg,
               const char *field_name_arg, const CHARSET_INFO *cs)
      : Field_longstr(ptr_arg, len_arg, null_ptr_arg, null_bit_arg,
                      auto_flags_arg, field_name_arg, cs){};
  Field_string(uint32 len_arg, bool maybe_null_arg, const char *field_name_arg,
               const CHARSET_INFO *cs)
      : Field_longstr((uchar *)0, len_arg, maybe_null_arg ? (uchar *)"" : 0, 0,
                      NONE, field_name_arg, cs){};

  enum_field_types type() const { return MYSQL_TYPE_STRING; }
  bool match_collation_to_optimize_range() const { return true; }
  enum ha_base_keytype key_type() const {
    return binary() ? HA_KEYTYPE_BINARY : HA_KEYTYPE_TEXT;
  }
  bool zero_pack() const { return 0; }
  type_conversion_status reset(void) {
    charset()->cset->fill(charset(), (char *)ptr, field_length,
                          (has_charset() ? ' ' : 0));
    return TYPE_OK;
  }
  type_conversion_status store(const char *to, size_t length,
                               const CHARSET_INFO *charset);
  type_conversion_status store(longlong nr, bool unsigned_val);
  /* QQ: To be deleted */
  type_conversion_status store(double nr) { return Field_str::store(nr); }
  double val_real(void);
  longlong val_int(void);
  String *val_str(String *, String *);
  my_decimal *val_decimal(my_decimal *);
  int cmp(const uchar *, const uchar *);
  size_t make_sort_key(uchar *buff, size_t length);
  void sql_type(String &str) const;
  virtual uchar *pack(uchar *to, const uchar *from, uint max_length,
                      bool low_byte_first);
  virtual const uchar *unpack(uchar *to, const uchar *from, uint param_data,
                              bool low_byte_first);
  uint pack_length_from_metadata(uint field_metadata) {
    DBUG_PRINT("debug", ("field_metadata: 0x%04x", field_metadata));
    if (field_metadata == 0) return row_pack_length();
    return (((field_metadata >> 4) & 0x300) ^ 0x300) +
           (field_metadata & 0x00ff);
  }
  bool compatible_field_size(uint field_metadata, Relay_log_info *rli,
                             uint16 mflags, int *order_var);
  uint row_pack_length() const { return field_length; }
  uint max_packed_col_length();
  enum_field_types real_type() const { return MYSQL_TYPE_STRING; }
  bool has_charset(void) const {
    return charset() == &my_charset_bin ? false : true;
  }
  Field *new_field(MEM_ROOT *root, TABLE *new_table, bool keep_type);
  Field_string *clone(MEM_ROOT *mem_root) const {
    DBUG_ASSERT(real_type() == MYSQL_TYPE_STRING);
    return new (mem_root) Field_string(*this);
  }
  Field_string *clone() const {
    DBUG_ASSERT(real_type() == MYSQL_TYPE_STRING);
    return new (*THR_MALLOC) Field_string(*this);
  }
  virtual size_t get_key_image(uchar *buff, size_t length, imagetype type);
  virtual bool is_text_key_type() const { return binary() ? false : true; }

 private:
  int do_save_field_metadata(uchar *first_byte);
};

class Field_varstring : public Field_longstr {
 public:
  /* Store number of bytes used to store length (1 or 2) */
  uint32 length_bytes;
  Field_varstring(uchar *ptr_arg, uint32 len_arg, uint length_bytes_arg,
                  uchar *null_ptr_arg, uchar null_bit_arg, uchar auto_flags_arg,
                  const char *field_name_arg, TABLE_SHARE *share,
                  const CHARSET_INFO *cs);
  Field_varstring(uint32 len_arg, bool maybe_null_arg,
                  const char *field_name_arg, TABLE_SHARE *share,
                  const CHARSET_INFO *cs);

  enum_field_types type() const override { return MYSQL_TYPE_VARCHAR; }
  bool match_collation_to_optimize_range() const override { return true; }
  enum ha_base_keytype key_type() const override;
  uint row_pack_length() const override { return field_length; }
  bool zero_pack() const override { return 0; }
  type_conversion_status reset() override {
    memset(ptr, 0, field_length + length_bytes);
    return TYPE_OK;
  }
  uint32 pack_length() const override {
    return (uint32)field_length + length_bytes;
  }
  uint32 key_length() const override { return (uint32)field_length; }
  uint32 sort_length() const override { return (uint32)field_length; }
  type_conversion_status store(const char *to, size_t length,
                               const CHARSET_INFO *charset) override;
  type_conversion_status store(longlong nr, bool unsigned_val) override;
  /* QQ: To be deleted */
  type_conversion_status store(double nr) override {
    return Field_str::store(nr);
  }
  double val_real() override;
  longlong val_int() override;
  String *val_str(String *, String *) override;
  my_decimal *val_decimal(my_decimal *) override;
  int cmp_max(const uchar *, const uchar *, uint max_length) override;
  int cmp(const uchar *a, const uchar *b) override {
    return cmp_max(a, b, ~0L);
  }
  bool sort_key_is_varlen() const override {
    return (field_charset->pad_attribute == NO_PAD);
  }
  size_t make_sort_key(uchar *buff, size_t length) override;
  size_t get_key_image(uchar *buff, size_t length, imagetype type) override;
  void set_key_image(const uchar *buff, size_t length) override;
  void sql_type(String &str) const override;
  virtual uchar *pack(uchar *to, const uchar *from, uint max_length,
                      bool low_byte_first) override;
  virtual const uchar *unpack(uchar *to, const uchar *from, uint param_data,
                              bool low_byte_first) override;
  int cmp_binary(const uchar *a, const uchar *b,
                 uint32 max_length = ~0L) override;
  int key_cmp(const uchar *, const uchar *) override;
  int key_cmp(const uchar *str, uint length) override;

  uint32 data_length(uint row_offset = 0) override;
  enum_field_types real_type() const override { return MYSQL_TYPE_VARCHAR; }
  bool has_charset() const override {
    return charset() == &my_charset_bin ? false : true;
  }
  Field *new_field(MEM_ROOT *root, TABLE *new_table, bool keep_type) override;
  Field *new_key_field(MEM_ROOT *root, TABLE *new_table, uchar *new_ptr,
                       uchar *new_null_ptr, uint new_null_bit) override;
  Field_varstring *clone(MEM_ROOT *mem_root) const override {
    DBUG_ASSERT(type() == MYSQL_TYPE_VARCHAR);
    DBUG_ASSERT(real_type() == MYSQL_TYPE_VARCHAR);
    return new (mem_root) Field_varstring(*this);
  }
  Field_varstring *clone() const override {
    DBUG_ASSERT(type() == MYSQL_TYPE_VARCHAR);
    DBUG_ASSERT(real_type() == MYSQL_TYPE_VARCHAR);
    return new (*THR_MALLOC) Field_varstring(*this);
  }
  uint is_equal(const Create_field *new_field) override;
  void hash(ulong *nr, ulong *nr2) override;
  void get_ptr(uchar **str) override { *str = ptr + length_bytes; }
  virtual bool is_text_key_type() const override {
    return binary() ? false : true;
  }

 private:
  int do_save_field_metadata(uchar *first_byte) override;
};

class Field_blob : public Field_longstr {
  virtual type_conversion_status store_internal(const char *from, size_t length,
                                                const CHARSET_INFO *cs);
  /**
    Copy value to memory storage.
  */
  type_conversion_status store_to_mem(const char *from, size_t length,
                                      const CHARSET_INFO *cs, size_t max_length,
                                      Blob_mem_storage *);

 protected:
  /**
    The number of bytes used to represent the length of the blob.
  */
  uint packlength;

  /**
    The 'value'-object is a cache fronting the storage engine.
  */
  String value;

 private:
  /**
    In order to support update of virtual generated columns of blob type,
    we need to allocate the space blob needs on server for old_row and
    new_row respectively. This variable is used to record the
    allocated blob space for old_row.
  */
  String old_value;

  /**
    Whether we need to move the content of 'value' to 'old_value' before
    updating the BLOB stored in 'value'. This needs to be done for
    updates of BLOB columns that are virtual since the storage engine
    does not have its own copy of the old 'value'. This variable is set
    to true when we read the data into 'value'. It is reset when we move
    'value' to 'old_value'. The purpose of having this is to avoid that we
    do the move operation from 'value' to 'old_value' more than one time per
    record.
    Currently, this variable is introduced because the following call in
    sql_data_change.cc:
    \/\**
      @todo combine this call to update_generated_write_fields() with the one
      in fill_record() to avoid updating virtual generated fields twice.
    *\/
     if (table->has_gcol())
            update_generated_write_fields(table->write_set, table);
     When the @todo is done, m_keep_old_value can be deleted.
  */
  bool m_keep_old_value;

 protected:
  /**
    Store ptr and length.
  */
  void store_ptr_and_length(const char *from, uint32 length) {
    store_length(length);
    memmove(ptr + packlength, &from, sizeof(char *));
  }

 public:
  Field_blob(uchar *ptr_arg, uchar *null_ptr_arg, uchar null_bit_arg,
             uchar auto_flags_arg, const char *field_name_arg,
             TABLE_SHARE *share, uint blob_pack_length, const CHARSET_INFO *cs);

  Field_blob(uint32 len_arg, bool maybe_null_arg, const char *field_name_arg,
             const CHARSET_INFO *cs, bool set_packlength)
      : Field_longstr((uchar *)0, len_arg, maybe_null_arg ? (uchar *)"" : 0, 0,
                      NONE, field_name_arg, cs),
        packlength(4),
        m_keep_old_value(false) {
    flags |= BLOB_FLAG;
    if (set_packlength) {
      packlength = len_arg <= 255
                       ? 1
                       : len_arg <= 65535 ? 2 : len_arg <= 16777215 ? 3 : 4;
    }
  }

  explicit Field_blob(uint32 packlength_arg);

  ~Field_blob() { mem_free(); }

  /* Note that the default copy constructor is used, in clone() */
  enum_field_types type() const { return MYSQL_TYPE_BLOB; }
  bool match_collation_to_optimize_range() const { return true; }
  enum ha_base_keytype key_type() const {
    return binary() ? HA_KEYTYPE_VARBINARY2 : HA_KEYTYPE_VARTEXT2;
  }
  type_conversion_status store(const char *to, size_t length,
                               const CHARSET_INFO *charset);
  type_conversion_status store(double nr);
  type_conversion_status store(longlong nr, bool unsigned_val);
  double val_real(void);
  longlong val_int(void);
  String *val_str(String *, String *);
  my_decimal *val_decimal(my_decimal *);
  int cmp_max(const uchar *, const uchar *, uint max_length);
  int cmp(const uchar *a, const uchar *b) { return cmp_max(a, b, ~0L); }
  int cmp(const uchar *a, uint32 a_length, const uchar *b, uint32 b_length);
  int cmp_binary(const uchar *a, const uchar *b, uint32 max_length = ~0L);
  int key_cmp(const uchar *, const uchar *);
  int key_cmp(const uchar *str, uint length);
  uint32 key_length() const { return 0; }
  size_t make_sort_key(uchar *buff, size_t length);
  uint32 pack_length() const {
    return (uint32)(packlength + portable_sizeof_char_ptr);
  }

  /**
     Return the packed length without the pointer size added.

     This is used to determine the size of the actual data in the row
     buffer.

     @returns The length of the raw data itself without the pointer.
  */
  uint32 pack_length_no_ptr() const { return (uint32)(packlength); }
  uint row_pack_length() const { return pack_length_no_ptr(); }
  uint32 sort_length() const;
  virtual uint32 max_data_length() const {
    return (uint32)(((ulonglong)1 << (packlength * 8)) - 1);
  }
  type_conversion_status reset(void) {
    memset(ptr, 0, packlength + sizeof(uchar *));
    return TYPE_OK;
  }
<<<<<<< HEAD
  void reset_fields() {
    value = String();
    old_value = String();
=======
  void reset_fields()
  { 
    memset(static_cast<void*>(&value), 0, sizeof(value));
    memset(static_cast<void*>(&old_value), 0, sizeof(old_value));
>>>>>>> 333b4508
  }
  size_t get_field_buffer_size() { return value.alloced_length(); }
#ifndef WORDS_BIGENDIAN
  static
#endif
      void
      store_length(uchar *i_ptr, uint i_packlength, uint32 i_number,
                   bool low_byte_first);
  void store_length(uchar *i_ptr, uint i_packlength, uint32 i_number);
  inline void store_length(uint32 number) {
    store_length(ptr, packlength, number);
  }
  uint32 data_length(uint row_offset = 0) { return get_length(row_offset); }
  uint32 get_length(uint row_offset = 0);
  uint32 get_length(const uchar *ptr, uint packlength, bool low_byte_first);
<<<<<<< HEAD
  uint32 get_length(const uchar *ptr_arg);
  inline void get_ptr(uchar **str) {
    memcpy(str, ptr + packlength, sizeof(uchar *));
  }
  inline void get_ptr(uchar **str, uint row_offset) {
    memcpy(str, ptr + packlength + row_offset, sizeof(char *));
  }
  inline void set_ptr(uchar *length, uchar *data) {
    memcpy(ptr, length, packlength);
    memcpy(ptr + packlength, &data, sizeof(char *));
  }
  void set_ptr_offset(my_ptrdiff_t ptr_diff, uint32 length, uchar *data) {
    uchar *ptr_ofs = ptr + ptr_diff;
    store_length(ptr_ofs, packlength, length);
    memcpy(ptr_ofs + packlength, &data, sizeof(char *));
  }
  inline void set_ptr(uint32 length, uchar *data) {
    set_ptr_offset(0, length, data);
  }
=======
  uint32 get_length(const uchar *ptr_arg)
  { return get_length(ptr_arg, this->packlength, table->s->db_low_byte_first); }
  void put_length(uchar *pos, uint32 length);
  inline void get_ptr(uchar **str)
    {
      memcpy(str, ptr+packlength, sizeof(uchar*));
    }
  inline void get_ptr(uchar **str, uint row_offset)
    {
      memcpy(str, ptr+packlength+row_offset, sizeof(char*));
    }
  inline void set_ptr(uchar *length, uchar *data)
    {
      memcpy(ptr,length,packlength);
      memcpy(ptr+packlength, &data,sizeof(char*));
    }
  void set_ptr_offset(my_ptrdiff_t ptr_diff, uint32 length, const uchar *data)
    {
      uchar *ptr_ofs= ADD_TO_PTR(ptr,ptr_diff,uchar*);
      store_length(ptr_ofs, packlength, length);
      memcpy(ptr_ofs+packlength, &data, sizeof(char*));
    }
  inline void set_ptr(uint32 length, uchar *data)
    {
      set_ptr_offset(0, length, data);
    }
>>>>>>> 333b4508
  size_t get_key_image(uchar *buff, size_t length, imagetype type);
  void set_key_image(const uchar *buff, size_t length);
  void sql_type(String &str) const;
  inline bool copy() {
    uchar *tmp;
    get_ptr(&tmp);
    if (value.copy((char *)tmp, get_length(), charset())) {
      Field_blob::reset();
      my_error(ER_OUTOFMEMORY, MYF(ME_FATALERROR), get_length());
      return 1;
    }
    tmp = (uchar *)value.ptr();
    memcpy(ptr + packlength, &tmp, sizeof(char *));
    return 0;
  }
  Field_blob *clone(MEM_ROOT *mem_root) const {
    DBUG_ASSERT(type() == MYSQL_TYPE_BLOB);
    return new (mem_root) Field_blob(*this);
  }
  Field_blob *clone() const {
    DBUG_ASSERT(type() == MYSQL_TYPE_BLOB);
    return new (*THR_MALLOC) Field_blob(*this);
  }
  virtual uchar *pack(uchar *to, const uchar *from, uint max_length,
                      bool low_byte_first);
  virtual const uchar *unpack(uchar *, const uchar *from, uint param_data,
                              bool low_byte_first);
  uint max_packed_col_length();
  void mem_free() {
    // Free all allocated space
    value.mem_free();
    old_value.mem_free();
  }
<<<<<<< HEAD
  friend type_conversion_status field_conv(Field *to, Field *from);
  bool has_charset(void) const {
    return charset() == &my_charset_bin ? false : true;
  }
=======
  inline void clear_temporary() {
    memset(static_cast<void*>(&value), 0, sizeof(value));
  }
  friend type_conversion_status field_conv(Field *to,Field *from);
  bool has_charset(void) const
  { return charset() == &my_charset_bin ? FALSE : TRUE; }
>>>>>>> 333b4508
  uint32 max_display_length();
  uint32 char_length() const;
  bool copy_blob_value(MEM_ROOT *mem_root);
  uint is_equal(const Create_field *new_field);
  virtual bool is_text_key_type() const { return binary() ? false : true; }

  /**
    Mark that the BLOB stored in value should be copied before updating it.

    When updating virtual generated columns we need to keep the old
    'value' for BLOBs since this can be needed when the storage engine
    does the update. During read of the record the old 'value' for the
    BLOB is evaluated and stored in 'value'. This function is to be used
    to specify that we need to copy this BLOB 'value' into 'old_value'
    before we compute the new BLOB 'value'. For more information @see
    Field_blob::keep_old_value().
  */
  void set_keep_old_value(bool old_value_flag) {
    /*
      We should only need to keep a copy of the blob 'value' in the case
      where this is a virtual genarated column (that is indexed).
    */
    DBUG_ASSERT(is_virtual_gcol());

    /*
      If set to true, ensure that 'value' is copied to 'old_value' when
      keep_old_value() is called.
    */
    m_keep_old_value = old_value_flag;
  }

  /**
    Save the current BLOB value to avoid that it gets overwritten.

    This is used when updating virtual generated columns that are
    BLOBs. Some storage engines require that we have both the old and
    new BLOB value for virtual generated columns that are indexed in
    order for the storage engine to be able to maintain the index. This
    function will transfer the buffer storing the current BLOB value
    from 'value' to 'old_value'. This avoids that the current BLOB value
    is over-written when the new BLOB value is saved into this field.

    The reason this requires special handling when updating/deleting
    virtual columns of BLOB type is that the BLOB value is not known to
    the storage engine. For stored columns, the "old" BLOB value is read
    by the storage engine, Field_blob is made to point to the engine's
    internal buffer; Field_blob's internal buffer (Field_blob::value)
    isn't used and remains available to store the "new" value.  For
    virtual generated columns, the "old" value is written directly into
    Field_blob::value when reading the record to be
    updated/deleted. This is done in update_generated_read_fields().
    Since, in this case, the "old" value already occupies the place to
    store the "new" value, we must call this function before we write
    the "new" value into Field_blob::value object so that the "old"
    value does not get over-written. The table->record[1] buffer will
    have a pointer that points to the memory buffer inside
    old_value. The storage engine will use table->record[1] to read the
    old value for the BLOB and use table->record[0] to read the new
    value.

    This function must be called before we store the new BLOB value in
    this field object.
  */
  void keep_old_value() {
    /*
      We should only need to keep a copy of the blob value in the case
      where this is a virtual genarated column (that is indexed).
    */
    DBUG_ASSERT(is_virtual_gcol());

    // Transfer ownership of the current BLOB value to old_value
    if (m_keep_old_value) {
      old_value.takeover(value);
      m_keep_old_value = false;
    }
  }

  /**
    Use to store the blob value into an allocated space.
  */
  void store_in_allocated_space(const char *from, uint32 length) {
    store_ptr_and_length(from, length);
  }

 private:
  int do_save_field_metadata(uchar *first_byte);
};

class Field_geom : public Field_blob {
 private:
  const Nullable<gis::srid_t> m_srid;

  virtual type_conversion_status store_internal(const char *from, size_t length,
                                                const CHARSET_INFO *cs);

 public:
  enum geometry_type geom_type;

  Field_geom(uchar *ptr_arg, uchar *null_ptr_arg, uint null_bit_arg,
             uchar auto_flags_arg, const char *field_name_arg,
             TABLE_SHARE *share, uint blob_pack_length,
             enum geometry_type geom_type_arg, Nullable<gis::srid_t> srid)
      : Field_blob(ptr_arg, null_ptr_arg, null_bit_arg, auto_flags_arg,
                   field_name_arg, share, blob_pack_length, &my_charset_bin),
        m_srid(srid),
        geom_type(geom_type_arg) {}
  Field_geom(uint32 len_arg, bool maybe_null_arg, const char *field_name_arg,
             enum geometry_type geom_type_arg, Nullable<gis::srid_t> srid)
      : Field_blob(len_arg, maybe_null_arg, field_name_arg, &my_charset_bin,
                   false),
        m_srid(srid),
        geom_type(geom_type_arg) {}
  enum ha_base_keytype key_type() const { return HA_KEYTYPE_VARBINARY2; }
  enum_field_types type() const { return MYSQL_TYPE_GEOMETRY; }
  bool match_collation_to_optimize_range() const { return false; }
  void sql_type(String &str) const;
  using Field_blob::store;
  type_conversion_status store(double nr);
  type_conversion_status store(longlong nr, bool unsigned_val);
  type_conversion_status store_decimal(const my_decimal *);
  type_conversion_status store(const char *from, size_t length,
                               const CHARSET_INFO *cs);

  /**
    Non-nullable GEOMETRY types cannot have defaults,
    but the underlying blob must still be reset.
   */
  type_conversion_status reset(void) {
    type_conversion_status res = Field_blob::reset();
    if (res != TYPE_OK) return res;
    return maybe_null() ? TYPE_OK : TYPE_ERR_NULL_CONSTRAINT_VIOLATION;
  }

  geometry_type get_geometry_type() const { return geom_type; };
  Field_geom *clone(MEM_ROOT *mem_root) const {
    DBUG_ASSERT(type() == MYSQL_TYPE_GEOMETRY);
    return new (mem_root) Field_geom(*this);
  }
  Field_geom *clone() const {
    DBUG_ASSERT(type() == MYSQL_TYPE_GEOMETRY);
    return new (*THR_MALLOC) Field_geom(*this);
  }
  uint is_equal(const Create_field *new_field);

  Nullable<gis::srid_t> get_srid() const { return m_srid; }
};

/// A field that stores a JSON value.
class Field_json : public Field_blob {
  type_conversion_status unsupported_conversion();
  type_conversion_status store_binary(const char *ptr, size_t length);

  /**
    Diagnostics utility for ER_INVALID_JSON_TEXT.

    @param err        error message argument for ER_INVALID_JSON_TEXT
    @param err_offset location in text at which there is an error
  */
  void invalid_text(const char *err, size_t err_offset) const {
    String s;
    s.append(*table_name);
    s.append('.');
    s.append(field_name);
    my_error(ER_INVALID_JSON_TEXT, MYF(0), err, err_offset, s.c_ptr_safe());
  }

 public:
  Field_json(uchar *ptr_arg, uchar *null_ptr_arg, uint null_bit_arg,
             uchar auto_flags_arg, const char *field_name_arg,
             TABLE_SHARE *share, uint blob_pack_length)
      : Field_blob(ptr_arg, null_ptr_arg, null_bit_arg, auto_flags_arg,
                   field_name_arg, share, blob_pack_length, &my_charset_bin) {}

  Field_json(uint32 len_arg, bool maybe_null_arg, const char *field_name_arg)
      : Field_blob(len_arg, maybe_null_arg, field_name_arg, &my_charset_bin,
                   false) {}

  enum_field_types type() const override { return MYSQL_TYPE_JSON; }
  void sql_type(String &str) const override;
  /**
    Return a text charset so that string functions automatically
    convert the field value to string and treat it as a non-binary
    string.
  */
  const CHARSET_INFO *charset() const override {
    return &my_charset_utf8mb4_bin;
  }
  /**
    Sort should treat the field as binary and not attempt any
    conversions.
  */
  const CHARSET_INFO *sort_charset() const override { return field_charset; }
  /**
    JSON columns don't have an associated charset. Returning false
    here prevents SHOW CREATE TABLE from attaching a CHARACTER SET
    clause to the column.
  */
  bool has_charset() const override { return false; }
  type_conversion_status store(const char *to, size_t length,
                               const CHARSET_INFO *charset) override;
  type_conversion_status store(double nr) override;
  type_conversion_status store(longlong nr, bool unsigned_val) override;
  type_conversion_status store_decimal(const my_decimal *) override;
  type_conversion_status store_json(const Json_wrapper *json);
  type_conversion_status store_time(MYSQL_TIME *ltime, uint8 dec_arg) override;
  type_conversion_status store(Field_json *field);

  bool pack_diff(uchar **to, ulonglong value_options) const override;
  /**
    Return the length of this field, taking into consideration that it may be in
    partial format.

    This is the format used when writing the binary log in row format
    and using a partial format according to
    @@session.binlog_row_value_options.

    @param[in] value_options The value of binlog_row_value options.

    @param[out] diff_vector_p If this is not NULL, the pointer it
    points to will be set to NULL if the field is to be stored in full
    format, or to the Json_diff_vector if the field is to be stored in
    partial format.

    @return The number of bytes needed when writing to the binlog: the
    size of the full format if stored in full format and the size of
    the diffs if stored in partial format.
  */
  longlong get_diff_vector_and_length(
      ulonglong value_options,
      const Json_diff_vector **diff_vector_p = nullptr) const;
  /**
    Return true if the before-image and after-image for this field are
    equal.
  */
  bool is_before_image_equal_to_after_image() const;
  /**
    Read the binary diff from the given buffer, and apply it to this field.

    @param[in,out] from Pointer to buffer where the binary diff is stored.
    This will be changed to point to the next byte after the field.

    @retval false Success
    @retval true Error (e.g. failed to apply the diff).  The error has
    been reported through my_error.
  */
  bool unpack_diff(const uchar **from);

  /**
    Retrieve the field's value as a JSON wrapper. It
    there is an error, wr is not modified and we return
    false, else true.

    @param[out]    wr   the JSON value
    @return true if a value is retrieved (or NULL), false if error
  */
  bool val_json(Json_wrapper *wr);

  /**
    Retrieve the JSON as an int if possible. This requires a JSON scalar
    of suitable type.

    @returns the JSON value as an int
  */
  longlong val_int() override;

  /**
   Retrieve the JSON as a double if possible. This requires a JSON scalar
   of suitable type.

   @returns the JSON value as a double
   */
  double val_real() override;

  /**
    Retrieve the JSON value stored in this field as text

    @param[in,out] buf1 string buffer for converting JSON value to string
    @param[in,out] buf2 unused
  */
  String *val_str(String *buf1, String *buf2) override;
  my_decimal *val_decimal(my_decimal *m) override;
  bool get_time(MYSQL_TIME *ltime) override;
  bool get_date(MYSQL_TIME *ltime, my_time_flags_t fuzzydate) override;
  Field_json *clone(MEM_ROOT *mem_root) const override;
  Field_json *clone() const override;
  uint is_equal(const Create_field *new_field) override;
  Item_result cast_to_int_type() const override { return INT_RESULT; }
  int cmp_binary(const uchar *a, const uchar *b,
                 uint32 max_length = ~0L) override;
  bool sort_key_is_varlen() const override { return true; }
  size_t make_sort_key(uchar *to, size_t length) override;

  /**
    Make a hash key that can be used by sql_executor.cc/unique_hash
    in order to support SELECT DISTINCT

    @param[in]  hash_val  An initial hash value.
  */
  ulonglong make_hash_key(ulonglong *hash_val);

  /**
    Get a read-only pointer to the binary representation of the JSON document
    in this field.
  */
  const char *get_binary() const;
};

class Field_enum : public Field_str {
 protected:
  uint packlength;

 public:
  TYPELIB *typelib;
  Field_enum(uchar *ptr_arg, uint32 len_arg, uchar *null_ptr_arg,
             uchar null_bit_arg, uchar auto_flags_arg,
             const char *field_name_arg, uint packlength_arg,
             TYPELIB *typelib_arg, const CHARSET_INFO *charset_arg)
      : Field_str(ptr_arg, len_arg, null_ptr_arg, null_bit_arg, auto_flags_arg,
                  field_name_arg, charset_arg),
        packlength(packlength_arg),
        typelib(typelib_arg) {
    flags |= ENUM_FLAG;
  }
  Field *new_field(MEM_ROOT *root, TABLE *new_table, bool keep_type);
  enum_field_types type() const { return MYSQL_TYPE_STRING; }
  bool match_collation_to_optimize_range() const { return false; }
  enum Item_result cmp_type() const { return INT_RESULT; }
  enum Item_result cast_to_int_type() const { return INT_RESULT; }
  enum ha_base_keytype key_type() const;
  type_conversion_status store(const char *to, size_t length,
                               const CHARSET_INFO *charset);
  type_conversion_status store(double nr);
  type_conversion_status store(longlong nr, bool unsigned_val);
  double val_real(void);
  my_decimal *val_decimal(my_decimal *decimal_value);
  longlong val_int(void);
  String *val_str(String *, String *);
  int cmp(const uchar *, const uchar *);
  size_t make_sort_key(uchar *buff, size_t length);
  uint32 pack_length() const { return (uint32)packlength; }
  void store_type(ulonglong value);
  void sql_type(String &str) const;
  enum_field_types real_type() const { return MYSQL_TYPE_ENUM; }
  uint pack_length_from_metadata(uint field_metadata) {
    return (field_metadata & 0x00ff);
  }
  uint row_pack_length() const { return pack_length(); }
  virtual bool zero_pack() const { return 0; }
  bool optimize_range(uint idx MY_ATTRIBUTE((unused)),
                      uint part MY_ATTRIBUTE((unused))) {
    return 0;
  }
  bool eq_def(Field *field);
  bool has_charset(void) const { return true; }
  /* enum and set are sorted as integers */
  const CHARSET_INFO *sort_charset(void) const { return &my_charset_bin; }
  Field_enum *clone(MEM_ROOT *mem_root) const {
    DBUG_ASSERT(real_type() == MYSQL_TYPE_ENUM);
    return new (mem_root) Field_enum(*this);
  }
  Field_enum *clone() const {
    DBUG_ASSERT(real_type() == MYSQL_TYPE_ENUM);
    return new (*THR_MALLOC) Field_enum(*this);
  }
  virtual uchar *pack(uchar *to, const uchar *from, uint max_length,
                      bool low_byte_first);
  virtual const uchar *unpack(uchar *to, const uchar *from, uint param_data,
                              bool low_byte_first);

 private:
  int do_save_field_metadata(uchar *first_byte);
  uint is_equal(const Create_field *new_field);
};

class Field_set : public Field_enum {
 public:
  Field_set(uchar *ptr_arg, uint32 len_arg, uchar *null_ptr_arg,
            uchar null_bit_arg, uchar auto_flags_arg,
            const char *field_name_arg, uint32 packlength_arg,
            TYPELIB *typelib_arg, const CHARSET_INFO *charset_arg)
      : Field_enum(ptr_arg, len_arg, null_ptr_arg, null_bit_arg, auto_flags_arg,
                   field_name_arg, packlength_arg, typelib_arg, charset_arg),
        empty_set_string("", 0, charset_arg) {
    flags = (flags & ~ENUM_FLAG) | SET_FLAG;
  }
  type_conversion_status store(const char *to, size_t length,
                               const CHARSET_INFO *charset);
  type_conversion_status store(double nr) {
    return Field_set::store((longlong)nr, false);
  }
  type_conversion_status store(longlong nr, bool unsigned_val);
  virtual bool zero_pack() const { return 1; }
  String *val_str(String *, String *);
  void sql_type(String &str) const;
  enum_field_types real_type() const { return MYSQL_TYPE_SET; }
  bool has_charset(void) const { return true; }
  Field_set *clone(MEM_ROOT *mem_root) const {
    DBUG_ASSERT(real_type() == MYSQL_TYPE_SET);
    return new (mem_root) Field_set(*this);
  }
  Field_set *clone() const {
    DBUG_ASSERT(real_type() == MYSQL_TYPE_SET);
    return new (*THR_MALLOC) Field_set(*this);
  }

 private:
  const String empty_set_string;
};

/*
  Note:
    To use Field_bit::cmp_binary() you need to copy the bits stored in
    the beginning of the record (the NULL bytes) to each memory you
    want to compare (where the arguments point).

    This is the reason:
    - Field_bit::cmp_binary() is only implemented in the base class
      (Field::cmp_binary()).
    - Field::cmp_binary() currenly use pack_length() to calculate how
      long the data is.
    - pack_length() includes size of the bits stored in the NULL bytes
      of the record.
*/
class Field_bit : public Field {
 public:
  uchar *bit_ptr;  // position in record where 'uneven' bits store
  uchar bit_ofs;   // offset to 'uneven' high bits
  uint bit_len;    // number of 'uneven' high bits
  uint bytes_in_rec;
  Field_bit(uchar *ptr_arg, uint32 len_arg, uchar *null_ptr_arg,
            uchar null_bit_arg, uchar *bit_ptr_arg, uchar bit_ofs_arg,
            uchar auto_flags_arg, const char *field_name_arg);
  enum_field_types type() const { return MYSQL_TYPE_BIT; }
  enum ha_base_keytype key_type() const { return HA_KEYTYPE_BIT; }
  uint32 key_length() const { return (uint32)(field_length + 7) / 8; }
  uint32 max_data_length() const { return (field_length + 7) / 8; }
  uint32 max_display_length() { return field_length; }
  Item_result result_type() const { return INT_RESULT; }
  type_conversion_status reset(void) {
    memset(ptr, 0, bytes_in_rec);
    if (bit_ptr && (bit_len > 0))  // reset odd bits among null bits
      clr_rec_bits(bit_ptr, bit_ofs, bit_len);
    return TYPE_OK;
  }
  type_conversion_status store(const char *to, size_t length,
                               const CHARSET_INFO *charset);
  type_conversion_status store(double nr);
  type_conversion_status store(longlong nr, bool unsigned_val);
  type_conversion_status store_decimal(const my_decimal *);
  double val_real(void);
  longlong val_int(void);
  String *val_str(String *, String *);
  virtual bool str_needs_quotes() { return true; }
  my_decimal *val_decimal(my_decimal *);
  int cmp(const uchar *a, const uchar *b) {
    DBUG_ASSERT(ptr == a || ptr == b);
    const uint cmp_len = bytes_in_rec + (bit_len != 0 ? 1 : 0);
    if (ptr == a)
      return Field_bit::key_cmp(b, cmp_len);
    else
      return -Field_bit::key_cmp(a, cmp_len);
  }
  int cmp_binary_offset(uint row_offset) { return cmp_offset(row_offset); }
  int cmp_max(const uchar *a, const uchar *b, uint max_length);
  int key_cmp(const uchar *a, const uchar *b) {
    return cmp_binary((uchar *)a, (uchar *)b);
  }
  int key_cmp(const uchar *str, uint length);
  int cmp_offset(uint row_offset);
  void get_image(uchar *buff, size_t length, const CHARSET_INFO *) {
    get_key_image(buff, length, itRAW);
  }
  void set_image(const uchar *buff, size_t length, const CHARSET_INFO *cs) {
    Field_bit::store((char *)buff, length, cs);
  }
  size_t get_key_image(uchar *buff, size_t length, imagetype type);
  void set_key_image(const uchar *buff, size_t length) {
    Field_bit::store((char *)buff, length, &my_charset_bin);
  }
  size_t make_sort_key(uchar *buff, size_t length) {
    get_key_image(buff, length, itRAW);
    return length;
  }
  uint32 pack_length() const { return (uint32)(field_length + 7) / 8; }
  uint32 pack_length_in_rec() const { return bytes_in_rec; }
  uint pack_length_from_metadata(uint field_metadata);
  uint row_pack_length() const {
    return (bytes_in_rec + ((bit_len > 0) ? 1 : 0));
  }
  bool compatible_field_size(uint metadata, Relay_log_info *, uint16 mflags,
                             int *order_var);
  void sql_type(String &str) const;
  virtual uchar *pack(uchar *to, const uchar *from, uint max_length, bool);
  virtual const uchar *unpack(uchar *to, const uchar *from, uint param_data,
                              bool);
  virtual void set_default();

  Field *new_key_field(MEM_ROOT *root, TABLE *new_table, uchar *new_ptr,
                       uchar *new_null_ptr, uint new_null_bit);
  void set_bit_ptr(uchar *bit_ptr_arg, uchar bit_ofs_arg) {
    bit_ptr = bit_ptr_arg;
    bit_ofs = bit_ofs_arg;
  }
  bool eq(Field *field) {
    return (Field::eq(field) && bit_ptr == ((Field_bit *)field)->bit_ptr &&
            bit_ofs == ((Field_bit *)field)->bit_ofs);
  }
  uint is_equal(const Create_field *new_field);
  void move_field_offset(my_ptrdiff_t ptr_diff) {
    Field::move_field_offset(ptr_diff);
    bit_ptr += ptr_diff;
  }
  void hash(ulong *nr, ulong *nr2);
  Field_bit *clone(MEM_ROOT *mem_root) const {
    DBUG_ASSERT(type() == MYSQL_TYPE_BIT);
    return new (mem_root) Field_bit(*this);
  }
  Field_bit *clone() const {
    DBUG_ASSERT(type() == MYSQL_TYPE_BIT);
    return new (*THR_MALLOC) Field_bit(*this);
  }

 private:
  virtual size_t do_last_null_byte() const;
  int do_save_field_metadata(uchar *first_byte);
};

/**
  BIT field represented as chars for non-MyISAM tables.

  @todo The inheritance relationship is backwards since Field_bit is
  an extended version of Field_bit_as_char and not the other way
  around. Hence, we should refactor it to fix the hierarchy order.
 */
class Field_bit_as_char : public Field_bit {
 public:
  Field_bit_as_char(uchar *ptr_arg, uint32 len_arg, uchar *null_ptr_arg,
                    uchar null_bit_arg, uchar auto_flags_arg,
                    const char *field_name_arg);
  enum ha_base_keytype key_type() const { return HA_KEYTYPE_BINARY; }
  type_conversion_status store(const char *to, size_t length,
                               const CHARSET_INFO *charset);
  type_conversion_status store(double nr) { return Field_bit::store(nr); }
  type_conversion_status store(longlong nr, bool unsigned_val) {
    return Field_bit::store(nr, unsigned_val);
  }
  void sql_type(String &str) const;
  Field_bit_as_char *clone(MEM_ROOT *mem_root) const {
    return new (mem_root) Field_bit_as_char(*this);
  }
  Field_bit_as_char *clone() const {
    return new (*THR_MALLOC) Field_bit_as_char(*this);
  }
};

/*
  Create field class for CREATE TABLE
*/

class Create_field {
 public:
  const char *field_name;
  /**
    Name of column modified by ALTER TABLE's CHANGE/MODIFY COLUMN clauses,
    NULL for columns added.
  */
  const char *change;
  const char *after;   // Put column after this one
  LEX_STRING comment;  // Comment for field

  /**
     The declared default value, if any, otherwise NULL. Note that this member
     is NULL if the default is a function. If the column definition has a
     function declared as the default, the information is found in
     Create_field::auto_flags.

     @see Create_field::auto_flags
  */
  Item *def;
  enum enum_field_types sql_type;
  /*
    At various stages in execution this can be length of field in bytes or
    max number of characters.
  */
  size_t length;
  /*
    The value of `length' as set by parser: is the number of characters
    for most of the types, or of bytes for BLOBs or numeric types.
  */
  size_t char_length;
  uint decimals, flags;
  size_t pack_length, key_length;
  /**
    Bitmap of flags indicating if field value should be auto-generated
    by default and/or on update, and in which way.

    @sa Field::enum_auto_flags for possible options.
  */
  uchar auto_flags;
  TYPELIB *interval;  // Which interval to use
                      // Used only for UCS2 intervals
  List<String> interval_list;
  const CHARSET_INFO *charset;
  bool is_explicit_collation;  // User exeplicitly provided charset ?
  Field::geometry_type geom_type;
  Field *field;  // For alter table

  uint offset;

  /**
    Indicate whether column is nullable, zerofill or unsigned.

    Initialized based on flags and other members at prepare_create_field()/
    init_for_tmp_table() stage.
  */
  bool maybe_null;
  bool is_zerofill;
  bool is_unsigned;

<<<<<<< HEAD
  /**
    Indicates that storage engine doesn't support optimized BIT field
    storage.

    @note We also use safe/non-optimized version of BIT field for
          special cases like virtual temporary tables.

    Initialized at mysql_prepare_create_table()/sp_prepare_create_field()/
    init_for_tmp_table() stage.
  */
  bool treat_bit_as_char;

  /**
    Row based replication code sometimes needs to create ENUM and SET
    fields with pack length which doesn't correspond to number of
    elements in interval TYPELIB.

    When this member is non-zero ENUM/SET field to be created will use
    its value as pack length instead of one calculated from number
    elements in its interval.

    Initialized at prepare_create_field()/init_for_tmp_table() stage.
  */
  uint pack_length_override;
=======
  uint8 row,col,sc_length,interval_id;	// For rea_create_table
  uint	offset,pack_flag;
  LEX_CSTRING zip_dict_name;		// Compression dictionary name

>>>>>>> 333b4508

  /* Generated column expression information */
  Generated_column *gcol_info;
  /*
    Indication that the field is phycically stored in tables
    rather than just generated on SQL queries.
    As of now, false can only be set for virtual generated columns.
  */
  bool stored_in_db;

  Nullable<gis::srid_t> m_srid;

  Create_field()
      : after(NULL),
        is_explicit_collation(false),
        geom_type(Field::GEOM_GEOMETRY),
        maybe_null(false),
        is_zerofill(false),
        is_unsigned(false),
        /*
          Initialize treat_bit_as_char for all field types even if
          it is only used for MYSQL_TYPE_BIT. This avoids bogus
          valgrind warnings in optimized builds.
        */
        treat_bit_as_char(false),
        stored_in_db(false) {}
  Create_field(Field *field, Field *orig_field);
  /* Used to make a clone of this object for ALTER/CREATE TABLE */
  Create_field *clone(MEM_ROOT *mem_root) const {
    return new (mem_root) Create_field(*this);
  }
  bool is_gcol() const { return gcol_info; }
  bool is_virtual_gcol() const {
    return gcol_info && !gcol_info->get_field_stored();
  }
  void create_length_to_internal_length(void);

  /* Init for a tmp table field. To be extended if need be. */
  void init_for_tmp_table(enum_field_types sql_type_arg, uint32 max_length,
                          uint32 decimals, bool maybe_null, bool is_unsigned,
                          uint pack_length_override,
                          const char *field_name = "");

  bool init(THD *thd, const char *field_name, enum_field_types type,
            const char *length, const char *decimals, uint type_modifier,
            Item *default_value, Item *on_update_value, LEX_STRING *comment,
            const char *change, List<String> *interval_list,
<<<<<<< HEAD
            const CHARSET_INFO *cs, bool has_explicit_collation,
            uint uint_geom_type, Generated_column *gcol_info,
            Nullable<gis::srid_t> srid);
=======
            const CHARSET_INFO *cs, uint uint_geom_type,
            const LEX_CSTRING *zip_dict_name,
            Generated_column *gcol_info= NULL);
>>>>>>> 333b4508

  ha_storage_media field_storage_type() const {
    return (ha_storage_media)((flags >> FIELD_FLAGS_STORAGE_MEDIA) & 3);
  }

  column_format_type column_format() const {
    return (column_format_type)((flags >> FIELD_FLAGS_COLUMN_FORMAT) & 3);
  }

  void set_column_format(column_format_type column_format_arg)
  {
    flags&= ~(FIELD_FLAGS_COLUMN_FORMAT_MASK);
    flags|= (column_format_arg << FIELD_FLAGS_COLUMN_FORMAT);
  }
};

/*
  A class for sending info to the client
*/

class Send_field {
 public:
  const char *db_name;
  const char *table_name, *org_table_name;
  const char *col_name, *org_col_name;
  ulong length;
  uint charsetnr, flags, decimals;
  enum_field_types type;
  /*
    true <=> source item is an Item_field. Needed to workaround lack of
    architecture in legacy Protocol_text implementation. Needed only for
    Protocol_classic and descendants.
  */
  bool field;
  Send_field() {}
};

/*
  A class for quick copying data to fields
*/

class Copy_field {
  /**
    Convenience definition of a copy function returned by
    get_copy_func.
  */
  typedef void Copy_func(Copy_field *);
  Copy_func *get_copy_func(Field *to, Field *from);

 public:
  uchar *from_ptr, *to_ptr;
  uchar *from_null_ptr, *to_null_ptr;
  uint from_bit, to_bit;
  String tmp;  // For items

  Copy_field() : m_from_field(NULL), m_to_field(NULL) {}

  ~Copy_field() {}

  void set(Field *to, Field *from, bool save);  // Field to field
  void set(uchar *to, Field *from);             // Field to string

 private:
  void (*m_do_copy)(Copy_field *);
  void (*m_do_copy2)(Copy_field *);  // Used to handle null values

  /**
    Number of bytes in the fields pointed to by 'from_ptr' and
    'to_ptr'. Usually this is the number of bytes that are copied from
    'from_ptr' to 'to_ptr'.

    For variable-length fields (VARCHAR), the first byte(s) describe
    the actual length of the text. For VARCHARs with length
       < 256 there is 1 length byte
       >= 256 there is 2 length bytes
    Thus, if from_field is VARCHAR(10), from_length (and in most cases
    to_length) is 11. For VARCHAR(1024), the length is 1026. @see
    Field_varstring::length_bytes

    Note that for VARCHARs, do_copy() will be do_varstring*() which
    only copies the length-bytes (1 or 2) + the actual length of the
    text instead of from/to_length bytes. @see get_copy_func()
  */
  uint m_from_length;
  uint m_to_length;
  Field *m_from_field;
  Field *m_to_field;

  void check_and_set_temporary_null() {
    if (m_from_field && m_from_field->is_tmp_null() &&
        !m_to_field->is_tmp_null()) {
      m_to_field->set_tmp_nullable();
      m_to_field->set_tmp_null();
    }
  }

 public:
  void invoke_do_copy(Copy_field *f);
  void invoke_do_copy2(Copy_field *f);

  Field *from_field() { return m_from_field; }

  Field *to_field() { return m_to_field; }

  uint from_length() const { return m_from_length; }

  uint to_length() const { return m_to_length; }

  void swap_direction();
};

Field *make_field(TABLE_SHARE *share, uchar *ptr, size_t field_length,
                  uchar *null_pos, uchar null_bit, enum_field_types field_type,
                  const CHARSET_INFO *cs, Field::geometry_type geom_type,
                  uchar auto_flags, TYPELIB *interval, const char *field_name,
                  bool maybe_null, bool is_zerofill, bool is_unsigned,
                  uint decimals, bool treat_bit_as_char,
                  uint pack_length_override, Nullable<gis::srid_t> srid);
enum_field_types get_blob_type_from_length(ulong length);
size_t calc_pack_length(enum_field_types type, size_t length);
uint32 calc_key_length(enum_field_types sql_type, uint32 length,
                       uint32 decimals, bool is_unsigned, uint32 elements);
type_conversion_status set_field_to_null(Field *field);
type_conversion_status set_field_to_null_with_conversions(Field *field,
                                                          bool no_conversions);
type_conversion_status store_internal_with_error_check(Field_new_decimal *field,
                                                       int conversion_err,
                                                       my_decimal *value);

inline bool is_blob(enum_field_types sql_type) {
  return (sql_type == MYSQL_TYPE_BLOB || sql_type == MYSQL_TYPE_MEDIUM_BLOB ||
          sql_type == MYSQL_TYPE_TINY_BLOB || sql_type == MYSQL_TYPE_LONG_BLOB);
}

#endif /* FIELD_INCLUDED */<|MERGE_RESOLUTION|>--- conflicted
+++ resolved
@@ -177,9 +177,10 @@
 
 /* Specifies data storage format for individual columns */
 enum column_format_type {
-  COLUMN_FORMAT_TYPE_DEFAULT = 0, /* Not specified (use engine default) */
-  COLUMN_FORMAT_TYPE_FIXED = 1,   /* FIXED format */
-  COLUMN_FORMAT_TYPE_DYNAMIC = 2  /* DYNAMIC format */
+  COLUMN_FORMAT_TYPE_DEFAULT = 0,   /* Not specified (use engine default) */
+  COLUMN_FORMAT_TYPE_FIXED = 1,     /* FIXED format */
+  COLUMN_FORMAT_TYPE_DYNAMIC = 2,   /* DYNAMIC format */
+  COLUMN_FORMAT_TYPE_COMPRESSED = 3 /* COMPRESSED format*/
 };
 
 /**
@@ -780,8 +781,8 @@
 
    */
   bool is_created_from_null_item;
-  LEX_CSTRING zip_dict_name; // associated compression dictionary name
-  LEX_CSTRING zip_dict_data; // associated compression dictionary data
+  LEX_CSTRING zip_dict_name;  // associated compression dictionary name
+  LEX_CSTRING zip_dict_data;  // associated compression dictionary data
   /**
      True if this field belongs to some index (unlike part_of_key, the index
      might have only a prefix).
@@ -1178,14 +1179,12 @@
     Checks if the field has COLUMN_FORMAT_TYPE_COMPRESSED flag and non-empty
     associated compression dictionary.
   */
-  bool has_associated_compression_dictionary() const
-  {
+  bool has_associated_compression_dictionary() const noexcept {
     DBUG_ASSERT(zip_dict_name.str == 0 ||
-      column_format() == COLUMN_FORMAT_TYPE_COMPRESSED);
+                column_format() == COLUMN_FORMAT_TYPE_COMPRESSED);
     return column_format() == COLUMN_FORMAT_TYPE_COMPRESSED &&
            zip_dict_name.str != 0;
   }
-
 
   /**
     Check if the Field has value NULL or the record specified by argument
@@ -1528,14 +1527,9 @@
   longlong convert_decimal2longlong(const my_decimal *val, bool unsigned_flag,
                                     bool *has_overflow);
   /* The max. number of characters */
-<<<<<<< HEAD
-  virtual uint32 char_length() { return field_length / charset()->mbmaxlen; }
-=======
-  virtual uint32 char_length() const
-  {
+  virtual uint32 char_length() const {
     return field_length / charset()->mbmaxlen;
   }
->>>>>>> 333b4508
 
   virtual geometry_type get_geometry_type() const {
     /* shouldn't get here. */
@@ -1567,40 +1561,11 @@
     flags |= (storage_type_arg << FIELD_FLAGS_STORAGE_MEDIA);
   }
 
-<<<<<<< HEAD
   column_format_type column_format() const {
     return (column_format_type)((flags >> FIELD_FLAGS_COLUMN_FORMAT) & 3);
   }
 
   void set_column_format(column_format_type column_format_arg) {
-=======
-  /**
-    Returns column format type.
-
-    @return COLUMN_FORMAT_TYPE_DEFAULT,
-            COLUMN_FORMAT_TYPE_FIXED,
-            COLUMN_FORMAT_TYPE_DYNAMIC,
-            or
-            COLUMN_FORMAT_TYPE_COMPRESSED
-  */
-  column_format_type column_format() const
-  {
-    return (column_format_type)
-      ((flags >> FIELD_FLAGS_COLUMN_FORMAT) & 3);
-  }
-
-  /**
-    Sets column format type to a new value.
-
-    @param   column_format_arg   COLUMN_FORMAT_TYPE_DEFAULT,
-                                 COLUMN_FORMAT_TYPE_FIXED,
-                                 COLUMN_FORMAT_TYPE_DYNAMIC,
-                                 or
-                                 COLUMN_FORMAT_TYPE_COMPRESSED
-  */
-  void set_column_format(column_format_type column_format_arg)
-  {
->>>>>>> 333b4508
     DBUG_ASSERT(column_format() == COLUMN_FORMAT_TYPE_DEFAULT);
     flags &= ~(FIELD_FLAGS_COLUMN_FORMAT_MASK);
     flags |= (column_format_arg << FIELD_FLAGS_COLUMN_FORMAT);
@@ -1806,10 +1771,8 @@
 
   uchar *pack_int64(uchar *to, const uchar *from, bool low_byte_first_to);
 
-<<<<<<< HEAD
   const uchar *unpack_int64(uchar *to, const uchar *from,
                             bool low_byte_first_from);
-=======
   /**
     Checks if the current field definition and provided create field
     definition have different compression attributes.
@@ -1821,8 +1784,7 @@
       false - if compression attributes are identical.
   */
   bool has_different_compression_attributes_with(
-    const Create_field& new_field) const;
->>>>>>> 333b4508
+      const Create_field &new_field) const noexcept;
 };
 
 class Field_num : public Field {
@@ -3678,16 +3640,9 @@
     memset(ptr, 0, packlength + sizeof(uchar *));
     return TYPE_OK;
   }
-<<<<<<< HEAD
   void reset_fields() {
     value = String();
     old_value = String();
-=======
-  void reset_fields()
-  { 
-    memset(static_cast<void*>(&value), 0, sizeof(value));
-    memset(static_cast<void*>(&old_value), 0, sizeof(old_value));
->>>>>>> 333b4508
   }
   size_t get_field_buffer_size() { return value.alloced_length(); }
 #ifndef WORDS_BIGENDIAN
@@ -3703,7 +3658,6 @@
   uint32 data_length(uint row_offset = 0) { return get_length(row_offset); }
   uint32 get_length(uint row_offset = 0);
   uint32 get_length(const uchar *ptr, uint packlength, bool low_byte_first);
-<<<<<<< HEAD
   uint32 get_length(const uchar *ptr_arg);
   inline void get_ptr(uchar **str) {
     memcpy(str, ptr + packlength, sizeof(uchar *));
@@ -3715,7 +3669,7 @@
     memcpy(ptr, length, packlength);
     memcpy(ptr + packlength, &data, sizeof(char *));
   }
-  void set_ptr_offset(my_ptrdiff_t ptr_diff, uint32 length, uchar *data) {
+  void set_ptr_offset(my_ptrdiff_t ptr_diff, uint32 length, const uchar *data) {
     uchar *ptr_ofs = ptr + ptr_diff;
     store_length(ptr_ofs, packlength, length);
     memcpy(ptr_ofs + packlength, &data, sizeof(char *));
@@ -3723,34 +3677,6 @@
   inline void set_ptr(uint32 length, uchar *data) {
     set_ptr_offset(0, length, data);
   }
-=======
-  uint32 get_length(const uchar *ptr_arg)
-  { return get_length(ptr_arg, this->packlength, table->s->db_low_byte_first); }
-  void put_length(uchar *pos, uint32 length);
-  inline void get_ptr(uchar **str)
-    {
-      memcpy(str, ptr+packlength, sizeof(uchar*));
-    }
-  inline void get_ptr(uchar **str, uint row_offset)
-    {
-      memcpy(str, ptr+packlength+row_offset, sizeof(char*));
-    }
-  inline void set_ptr(uchar *length, uchar *data)
-    {
-      memcpy(ptr,length,packlength);
-      memcpy(ptr+packlength, &data,sizeof(char*));
-    }
-  void set_ptr_offset(my_ptrdiff_t ptr_diff, uint32 length, const uchar *data)
-    {
-      uchar *ptr_ofs= ADD_TO_PTR(ptr,ptr_diff,uchar*);
-      store_length(ptr_ofs, packlength, length);
-      memcpy(ptr_ofs+packlength, &data, sizeof(char*));
-    }
-  inline void set_ptr(uint32 length, uchar *data)
-    {
-      set_ptr_offset(0, length, data);
-    }
->>>>>>> 333b4508
   size_t get_key_image(uchar *buff, size_t length, imagetype type);
   void set_key_image(const uchar *buff, size_t length);
   void sql_type(String &str) const;
@@ -3784,21 +3710,12 @@
     value.mem_free();
     old_value.mem_free();
   }
-<<<<<<< HEAD
   friend type_conversion_status field_conv(Field *to, Field *from);
   bool has_charset(void) const {
     return charset() == &my_charset_bin ? false : true;
   }
-=======
-  inline void clear_temporary() {
-    memset(static_cast<void*>(&value), 0, sizeof(value));
-  }
-  friend type_conversion_status field_conv(Field *to,Field *from);
-  bool has_charset(void) const
-  { return charset() == &my_charset_bin ? FALSE : TRUE; }
->>>>>>> 333b4508
   uint32 max_display_length();
-  uint32 char_length() const;
+  uint32 char_length() const noexcept;
   bool copy_blob_value(MEM_ROOT *mem_root);
   uint is_equal(const Create_field *new_field);
   virtual bool is_text_key_type() const { return binary() ? false : true; }
@@ -4416,7 +4333,6 @@
   bool is_zerofill;
   bool is_unsigned;
 
-<<<<<<< HEAD
   /**
     Indicates that storage engine doesn't support optimized BIT field
     storage.
@@ -4441,12 +4357,8 @@
     Initialized at prepare_create_field()/init_for_tmp_table() stage.
   */
   uint pack_length_override;
-=======
-  uint8 row,col,sc_length,interval_id;	// For rea_create_table
-  uint	offset,pack_flag;
-  LEX_CSTRING zip_dict_name;		// Compression dictionary name
-
->>>>>>> 333b4508
+
+  LEX_CSTRING zip_dict_name;  // Compression dictionary name
 
   /* Generated column expression information */
   Generated_column *gcol_info;
@@ -4494,15 +4406,9 @@
             const char *length, const char *decimals, uint type_modifier,
             Item *default_value, Item *on_update_value, LEX_STRING *comment,
             const char *change, List<String> *interval_list,
-<<<<<<< HEAD
             const CHARSET_INFO *cs, bool has_explicit_collation,
-            uint uint_geom_type, Generated_column *gcol_info,
-            Nullable<gis::srid_t> srid);
-=======
-            const CHARSET_INFO *cs, uint uint_geom_type,
-            const LEX_CSTRING *zip_dict_name,
-            Generated_column *gcol_info= NULL);
->>>>>>> 333b4508
+            uint uint_geom_type, const LEX_CSTRING *zip_dict_name,
+            Generated_column *gcol_info, Nullable<gis::srid_t> srid);
 
   ha_storage_media field_storage_type() const {
     return (ha_storage_media)((flags >> FIELD_FLAGS_STORAGE_MEDIA) & 3);
@@ -4512,10 +4418,9 @@
     return (column_format_type)((flags >> FIELD_FLAGS_COLUMN_FORMAT) & 3);
   }
 
-  void set_column_format(column_format_type column_format_arg)
-  {
-    flags&= ~(FIELD_FLAGS_COLUMN_FORMAT_MASK);
-    flags|= (column_format_arg << FIELD_FLAGS_COLUMN_FORMAT);
+  void set_column_format(column_format_type column_format_arg) noexcept {
+    flags &= ~(FIELD_FLAGS_COLUMN_FORMAT_MASK);
+    flags |= (column_format_arg << FIELD_FLAGS_COLUMN_FORMAT);
   }
 };
 
