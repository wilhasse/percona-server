#ifndef FIELD_INCLUDED
#define FIELD_INCLUDED

/* Copyright (c) 2000, 2016, Oracle and/or its affiliates. All rights reserved.

   This program is free software; you can redistribute it and/or modify
   it under the terms of the GNU General Public License as published by
   the Free Software Foundation; version 2 of the License.

   This program is distributed in the hope that it will be useful,
   but WITHOUT ANY WARRANTY; without even the implied warranty of
   MERCHANTABILITY or FITNESS FOR A PARTICULAR PURPOSE.  See the
   GNU General Public License for more details.

   You should have received a copy of the GNU General Public License
   along with this program; if not, write to the Free Software
   Foundation, Inc., 51 Franklin St, Fifth Floor, Boston, MA 02110-1301  USA */

#include "my_global.h"

#include "my_base.h"                            // ha_storage_media
#include "my_compare.h"                         // portable_sizeof_char_ptr
#include "my_time.h"                            // MYSQL_TIME_NOTE_TRUNCATED
#include "binary_log_funcs.h"                   // my_time_binary_length
#include "handler.h"                            // column_format_type
#include "mysqld.h"                             // system_charset_info
#include "mysqld_error.h"                       // ER_*
#include "sql_error.h"                          // Sql_condition
#include "sql_string.h"                         // String
#include "table.h"                              // TABLE
#include "mysql_version.h"                      // FRM_VER

class Create_field;
class Json_dom;
class Json_wrapper;
class Protocol;
class Relay_log_info;
class Send_field;

/*

Field class hierarchy


Field (abstract)
|
+--Field_bit
|  +--Field_bit_as_char
|  
+--Field_num (abstract)
|  |  +--Field_real (asbstract)
|  |     +--Field_decimal
|  |     +--Field_float
|  |     +--Field_double
|  |
|  +--Field_new_decimal
|  +--Field_short
|  +--Field_medium
|  +--Field_long
|  +--Field_longlong
|  +--Field_tiny
|     +--Field_year
|
+--Field_str (abstract)
|  +--Field_longstr
|  |  +--Field_string
|  |  +--Field_varstring
|  |  +--Field_blob
|  |     +--Field_geom
|  |     +--Field_json
|  |
|  +--Field_null
|  +--Field_enum
|     +--Field_set
|
+--Field_temporal (abstract)
   +--Field_time_common (abstract)
   |  +--Field_time
   |  +--Field_timef
   |
   +--Field_temporal_with_date (abstract)
      +--Field_newdate
      +--Field_temporal_with_date_and_time (abstract)
         +--Field_timestamp
         +--Field_datetime
         +--Field_temporal_with_date_and_timef (abstract)
            +--Field_timestampf
            +--Field_datetimef
*/


enum enum_check_fields
{
  CHECK_FIELD_IGNORE,
  CHECK_FIELD_WARN,
  CHECK_FIELD_ERROR_FOR_NULL
};


enum Derivation
{
  DERIVATION_IGNORABLE= 6,
  DERIVATION_NUMERIC= 5,
  DERIVATION_COERCIBLE= 4,
  DERIVATION_SYSCONST= 3,
  DERIVATION_IMPLICIT= 2,
  DERIVATION_NONE= 1,
  DERIVATION_EXPLICIT= 0
};

/**
  Status when storing a value in a field or converting from one
  datatype to another. The values should be listed in order of
  increasing seriousness so that if two type_conversion_status
  variables are compared, the bigger one is most serious.
*/
enum type_conversion_status
{
  /// Storage/conversion went fine.
  TYPE_OK= 0,
  /**
    A minor problem when converting between temporal values, e.g.
    if datetime is converted to date the time information is lost.
  */
  TYPE_NOTE_TIME_TRUNCATED,
  /**
    Value outside min/max limit of datatype. The min/max value is
    stored by Field::store() instead (if applicable)
  */
  TYPE_WARN_OUT_OF_RANGE,
  /**
    Value was stored, but something was cut. What was cut is
    considered insignificant enough to only issue a note. Example:
    trying to store a number with 5 decimal places into a field that
    can only store 3 decimals. The number rounded to 3 decimal places
    should be stored. Another example: storing the string "foo " into
    a VARCHAR(3). The string "foo" is stored in this case, so only
    whitespace is cut.
  */
  TYPE_NOTE_TRUNCATED,
  /**
    Value was stored, but something was cut. What was cut is
    considered significant enough to issue a warning. Example: storing
    the string "foo" into a VARCHAR(2). The string "fo" is stored in
    this case. Another example: storing the string "2010-01-01foo"
    into a DATE. The garbage in the end of the string is cut in this
    case.
  */
  TYPE_WARN_TRUNCATED,
  /**
    Value has been completely truncated. When this happens, it makes
    comparisions with index impossible and confuses the range optimizer.
  */
  TYPE_WARN_ALL_TRUNCATED,
  /// Trying to store NULL in a NOT NULL field.
  TYPE_ERR_NULL_CONSTRAINT_VIOLATION,
  /**
    Store/convert incompatible values, like converting "foo" to a
    date.
  */
  TYPE_ERR_BAD_VALUE,
  /// Out of memory
  TYPE_ERR_OOM
};

/*
  Some defines for exit codes for ::is_equal class functions.
*/
#define IS_EQUAL_NO 0
#define IS_EQUAL_YES 1
#define IS_EQUAL_PACK_LENGTH 2

#define STORAGE_TYPE_MASK 7
#define COLUMN_FORMAT_MASK 7
#define COLUMN_FORMAT_SHIFT 3

#define my_charset_numeric      my_charset_latin1
#define MY_REPERTOIRE_NUMERIC   MY_REPERTOIRE_ASCII

#define FRM_VER_TRUE_VARCHAR (FRM_VER+4) /* 10 */

struct st_cache_field;
type_conversion_status field_conv(Field *to,Field *from);

inline uint get_enum_pack_length(int elements)
{
  return elements < 256 ? 1 : 2;
}

inline uint get_set_pack_length(int elements)
{
  uint len= (elements + 7) / 8;
  return len > 4 ? 8 : len;
}

inline type_conversion_status
decimal_err_to_type_conv_status(int dec_error)
{
  if (dec_error & E_DEC_OOM)
    return TYPE_ERR_OOM;

  if (dec_error & (E_DEC_DIV_ZERO | E_DEC_BAD_NUM))
    return TYPE_ERR_BAD_VALUE;

  if (dec_error & E_DEC_TRUNCATED)
    return TYPE_NOTE_TRUNCATED;

  if (dec_error & E_DEC_OVERFLOW)
    return TYPE_WARN_OUT_OF_RANGE;

  if (dec_error == E_DEC_OK)
    return TYPE_OK;

  // impossible
  DBUG_ASSERT(false);
  return TYPE_ERR_BAD_VALUE;
}

/**
  Convert warnings returned from str_to_time() and str_to_datetime()
  to their corresponding type_conversion_status codes.
*/
inline type_conversion_status
time_warning_to_type_conversion_status(const int warn)
{
  if (warn & MYSQL_TIME_NOTE_TRUNCATED)
    return TYPE_NOTE_TIME_TRUNCATED;

  if (warn & MYSQL_TIME_WARN_OUT_OF_RANGE)
    return TYPE_WARN_OUT_OF_RANGE;

  if (warn & MYSQL_TIME_WARN_TRUNCATED)
    return TYPE_NOTE_TRUNCATED;

  if (warn & (MYSQL_TIME_WARN_ZERO_DATE | MYSQL_TIME_WARN_ZERO_IN_DATE))
    return TYPE_ERR_BAD_VALUE;

  if (warn & MYSQL_TIME_WARN_INVALID_TIMESTAMP)
    // date was fine but pointed to daylight saving time switch gap
    return TYPE_OK;

  DBUG_ASSERT(!warn);
  return TYPE_OK;
}

#define ASSERT_COLUMN_MARKED_FOR_READ \
DBUG_ASSERT(!table || (!table->read_set || \
                       bitmap_is_set(table->read_set, field_index)))
#define ASSERT_COLUMN_MARKED_FOR_WRITE \
DBUG_ASSERT(!table || (!table->write_set || \
                       bitmap_is_set(table->write_set, field_index)))


/**
  Tests if field type is temporal, i.e. represents
  DATE, TIME, DATETIME or TIMESTAMP types in SQL.
     
  @param type    Field type, as returned by field->type().
  @retval true   If field type is temporal
  @retval false  If field type is not temporal
*/
inline bool is_temporal_type(enum_field_types type)
{
  switch (type)
  {
  case MYSQL_TYPE_TIME:
  case MYSQL_TYPE_DATETIME:
  case MYSQL_TYPE_TIMESTAMP:
  case MYSQL_TYPE_DATE:
  case MYSQL_TYPE_NEWDATE:
    return true;
  default:
    return false;
  }
}


/**
  Tests if field real type is temporal, i.e. represents
  all existing implementations of
  DATE, TIME, DATETIME or TIMESTAMP types in SQL.
     
  @param type    Field real type, as returned by field->real_type()
  @retval true   If field real type is temporal
  @retval false  If field real type is not temporal
*/
inline bool is_temporal_real_type(enum_field_types type)
{
  switch (type)
  {
  case MYSQL_TYPE_TIME2:
  case MYSQL_TYPE_TIMESTAMP2:
  case MYSQL_TYPE_DATETIME2:
    return true;
  default:
    return is_temporal_type(type);
  }
}


/**
  Tests if field type is temporal and has time part,
  i.e. represents TIME, DATETIME or TIMESTAMP types in SQL.

  @param type    Field type, as returned by field->type().
  @retval true   If field type is temporal type with time part.
  @retval false  If field type is not temporal type with time part.
*/
inline bool is_temporal_type_with_time(enum_field_types type)
{
  switch (type)
  {
  case MYSQL_TYPE_TIME:
  case MYSQL_TYPE_DATETIME:
  case MYSQL_TYPE_TIMESTAMP:
    return true;
  default:
    return false;
  }
}


/**
  Tests if field type is temporal and has date part,
  i.e. represents DATE, DATETIME or TIMESTAMP types in SQL.

  @param type    Field type, as returned by field->type().
  @retval true   If field type is temporal type with date part.
  @retval false  If field type is not temporal type with date part.
*/
inline bool is_temporal_type_with_date(enum_field_types type)
{
  switch (type)
  {
  case MYSQL_TYPE_DATE:
  case MYSQL_TYPE_DATETIME:
  case MYSQL_TYPE_TIMESTAMP:
    return true;
  default:
    return false;
  }
}


/**
  Tests if field type is temporal and has date and time parts,
  i.e. represents DATETIME or TIMESTAMP types in SQL.

  @param type    Field type, as returned by field->type().
  @retval true   If field type is temporal type with date and time parts.
  @retval false  If field type is not temporal type with date and time parts.
*/
inline bool is_temporal_type_with_date_and_time(enum_field_types type)
{
  switch (type)
  {
  case MYSQL_TYPE_DATETIME:
  case MYSQL_TYPE_TIMESTAMP:
    return true;
  default:
    return false;
  }
}


/**
  Tests if field real type can have "DEFAULT CURRENT_TIMESTAMP",
  i.e. represents TIMESTAMP types in SQL.

  @param type    Field type, as returned by field->real_type().
  @retval true   If field real type can have "DEFAULT CURRENT_TIMESTAMP".
  @retval false  If field real type can not have "DEFAULT CURRENT_TIMESTAMP".
*/
inline bool real_type_with_now_as_default(enum_field_types type)
{
  return type == MYSQL_TYPE_TIMESTAMP || type == MYSQL_TYPE_TIMESTAMP2 ||
    type == MYSQL_TYPE_DATETIME || type == MYSQL_TYPE_DATETIME2;
}


/**
  Tests if field real type can have "ON UPDATE CURRENT_TIMESTAMP",
  i.e. represents TIMESTAMP types in SQL.

  @param type    Field type, as returned by field->real_type().
  @retval true   If field real type can have "ON UPDATE CURRENT_TIMESTAMP".
  @retval false  If field real type can not have "ON UPDATE CURRENT_TIMESTAMP".
*/
inline bool real_type_with_now_on_update(enum_field_types type)
{
  return type == MYSQL_TYPE_TIMESTAMP || type == MYSQL_TYPE_TIMESTAMP2 ||
    type == MYSQL_TYPE_DATETIME || type == MYSQL_TYPE_DATETIME2;
}


/**
   Recognizer for concrete data type (called real_type for some reason),
   returning true if it is one of the TIMESTAMP types.
*/
inline bool is_timestamp_type(enum_field_types type)
{
  return type == MYSQL_TYPE_TIMESTAMP || type == MYSQL_TYPE_TIMESTAMP2;
}


/**
  Convert temporal real types as retuned by field->real_type()
  to field type as returned by field->type().
  
  @param real_type  Real type.
  @retval           Field type.
*/
inline enum_field_types real_type_to_type(enum_field_types real_type)
{
  switch (real_type)
  {
  case MYSQL_TYPE_TIME2:
    return MYSQL_TYPE_TIME;
  case MYSQL_TYPE_DATETIME2:
    return MYSQL_TYPE_DATETIME;
  case MYSQL_TYPE_TIMESTAMP2:
    return MYSQL_TYPE_TIMESTAMP;
  case MYSQL_TYPE_NEWDATE:
    return MYSQL_TYPE_DATE;
  /* Note: NEWDECIMAL is a type, not only a real_type */
  default: return real_type;
  }
}


/**
   Copies an integer value to a format comparable with memcmp(). The
   format is characterized by the following:

   - The sign bit goes first and is unset for negative values.
   - The representation is big endian.

   The function template can be instantiated to copy from little or
   big endian values.

   @tparam Is_big_endian True if the source integer is big endian.

   @param to          Where to write the integer.
   @param to_length   Size in bytes of the destination buffer.
   @param from        Where to read the integer.
   @param from_length Size in bytes of the source integer
   @param is_unsigned True if the source integer is an unsigned value.
*/
template<bool Is_big_endian>
void copy_integer(uchar *to, size_t to_length,
                  const uchar* from, size_t from_length,
                  bool is_unsigned)
{
  if (Is_big_endian)
  {
    if (is_unsigned)
      to[0]= from[0];
    else
      to[0]= (char)(from[0] ^ 128); // Reverse the sign bit.
    memcpy(to + 1, from + 1, to_length - 1);
  }
  else
  {
    const int sign_byte= from[from_length - 1];
    if (is_unsigned)
      to[0]= sign_byte;
    else
      to[0]= static_cast<char>(sign_byte ^ 128); // Reverse the sign bit.
    for (size_t i= 1, j= from_length - 2; i < to_length; ++i, --j)
      to[i]= from[j];
  }
}


/**
  This class is used for recording the information of
  generated column. It will be created during define a
  generated column or the table is opened.

  If one field contains such an object, it means the field
  is a genereated one.
*/
class Generated_column: public Sql_alloc
{
public:
  Item *expr_item;
  LEX_STRING expr_str;
  /* It's used to free the items created in parsing generated expression */
  Item *item_free_list;
  /// Bitmap records base columns which a generated column depends on.
  MY_BITMAP base_columns_map;

  Generated_column()
    : expr_item(0), item_free_list(0),
    field_type(MYSQL_TYPE_LONG),
    stored_in_db(false), num_non_virtual_base_cols(0),
    m_expr_str_mem_root(NULL), permanent_changes_completed(false)
  {
    expr_str.str= NULL;
    expr_str.length= 0;
  };
  ~Generated_column() {}
  enum_field_types get_real_type() const
  {
    return field_type;
  }

  void set_field_type(enum_field_types fld_type)
  {
    field_type= fld_type;
  }

  bool get_field_stored() const
  {
    return stored_in_db;
  }
  void set_field_stored(bool stored)
  {
    stored_in_db= stored;
  }
  bool register_base_columns(TABLE *table);
  /**
    Get the number of non virtual base columns that this generated
    column needs.

    @return number of non virtual base columns
  */
  uint non_virtual_base_columns() const { return num_non_virtual_base_cols; }

  /**
     Duplicates a string into expr_str.

     @param root MEM_ROOT to use for allocation; if NULL, use the remembered
     one; if non-NULL, remember it.
     @param src  source string
     @param len  length of 'src' in bytes
  */
  void dup_expr_str(MEM_ROOT *root, const char *src, size_t len);

private:
  /*
    The following data is only updated by the parser and read
    when a Create_field object is created/initialized.
  */
  enum_field_types field_type;   /* Real field type*/
  bool stored_in_db;             /* Indication that the field is 
                                    phisically stored in the database*/
  /// How many non-virtual base columns in base_columns_map
  uint num_non_virtual_base_cols;

  /// MEM_ROOT which provides memory storage for expr_str.str
  MEM_ROOT *m_expr_str_mem_root;

public:
  /**
     Used to make sure permanent changes to the item tree of expr_item are
     made only once.
  */
  bool permanent_changes_completed;
};

class Proto_field
{
public:
  virtual bool send_binary(Protocol *protocol)= 0;
  virtual bool send_text(Protocol *protocol)= 0;
};

class Field: public Proto_field
{
  Field(const Item &);				/* Prevent use of these */
  void operator=(Field &);
public:

  bool has_insert_default_function() const
  {
    return unireg_check == TIMESTAMP_DN_FIELD ||
      unireg_check == TIMESTAMP_DNUN_FIELD;
  }

  bool has_update_default_function() const
  {
    return unireg_check == TIMESTAMP_UN_FIELD ||
      unireg_check == TIMESTAMP_DNUN_FIELD;
  }

  /* To do: inherit Sql_alloc and get these for free */
  static void *operator new(size_t size) throw ()
  { return sql_alloc(size); }
  static void *operator new(size_t size, MEM_ROOT *mem_root) throw () {
    return alloc_root(mem_root, size);
  }
  static void operator delete(void *ptr, MEM_ROOT *mem_root)
  { DBUG_ASSERT(false); /* never called */ }

  static void operator delete(void *ptr_arg, size_t size) throw()
  { TRASH(ptr_arg, size); }

  uchar		*ptr;			// Position to field in record

private:
  /**
     Byte where the @c NULL bit is stored inside a record. If this Field is a
     @c NOT @c NULL field, this member is @c NULL.
  */
  uchar *m_null_ptr;

  /**
    Flag: if the NOT-NULL field can be temporary NULL.
  */
  bool m_is_tmp_nullable;

  /**
    This is a flag with the following semantics:
      - it can be changed only when m_is_tmp_nullable is true;
      - it specifies if this field in the first current record
        (TABLE::record[0]) was set to NULL (temporary NULL).

    This flag is used for trigger handling.
  */
  bool m_is_tmp_null;

  /**
    The value of THD::count_cuted_fields at the moment of setting
    m_is_tmp_null attribute.
  */
  enum_check_fields m_count_cuted_fields_saved;

protected:
  const uchar *get_null_ptr() const
  { return m_null_ptr; }

  uchar *get_null_ptr() 
  { return m_null_ptr; }

public:
  /*
    Note that you can use table->in_use as replacement for current_thd member 
    only inside of val_*() and store() members (e.g. you can't use it in cons)
  */
  TABLE *table;                                 // Pointer for table
  TABLE *orig_table;                            // Pointer to original table
  const char	**table_name, *field_name;
  LEX_STRING	comment;
  /* Field is part of the following keys */
  key_map key_start;                /* Keys that starts with this field */
  /// Indexes which contain this field entirely (not only a prefix)
  key_map part_of_key;
  key_map part_of_key_not_clustered;/* ^ but only for non-clustered keys */
  key_map part_of_sortkey;          /* ^ but only keys usable for sorting */

  /* 
    We use three additional unireg types for TIMESTAMP to overcome limitation 
    of current binary format of .frm file. We'd like to be able to support 
    NOW() as default and on update value for such fields but unable to hold 
    this info anywhere except unireg_check field. This issue will be resolved
    in more clean way with transition to new text based .frm format.
    See also comment for Field_timestamp::Field_timestamp().
  */
  enum utype  { NONE,DATE,SHIELD,NOEMPTY,CASEUP,PNR,BGNR,PGNR,YES,NO,REL,
		CHECK,EMPTY,UNKNOWN_FIELD,CASEDN,NEXT_NUMBER,INTERVAL_FIELD,
                BIT_FIELD, TIMESTAMP_OLD_FIELD, CAPITALIZE, BLOB_FIELD,
                TIMESTAMP_DN_FIELD, TIMESTAMP_UN_FIELD, TIMESTAMP_DNUN_FIELD,
                GENERATED_FIELD= 128 };
  enum geometry_type
  {
    GEOM_GEOMETRY = 0, GEOM_POINT = 1, GEOM_LINESTRING = 2, GEOM_POLYGON = 3,
    GEOM_MULTIPOINT = 4, GEOM_MULTILINESTRING = 5, GEOM_MULTIPOLYGON = 6,
    GEOM_GEOMETRYCOLLECTION = 7
  };
  enum imagetype { itRAW, itMBR};

  utype		unireg_check;
  uint32	field_length;		// Length of field
  uint32	flags;
  uint16        field_index;            // field number in fields array
  uchar		null_bit;		// Bit used to test null bit
  /**
     If true, this field was created in create_tmp_field_from_item from a NULL
     value. This means that the type of the field is just a guess, and the type
     may be freely coerced to another type.

     @see create_tmp_field_from_item
     @see Item_type_holder::get_real_type

   */
  bool is_created_from_null_item;
  /**
     True if this field belongs to some index (unlike part_of_key, the index
     might have only a prefix).
  */
  bool m_indexed;
private:
  enum enum_pushed_warnings
  {
    BAD_NULL_ERROR_PUSHED= 1,
    NO_DEFAULT_FOR_FIELD_PUSHED= 2,
    NO_DEFAULT_FOR_VIEW_FIELD_PUSHED= 4
  };

  /*
    Bitmask specifying which warnings have been already pushed in order
    not to repeat the same warning for the collmn multiple times.
    Uses values of enum_pushed_warnings to control pushed warnings.
  */
  unsigned int m_warnings_pushed;

public:
  /* Generated column data */
  Generated_column *gcol_info;
  /*
    Indication that the field is phycically stored in tables 
    rather than just generated on SQL queries.
    As of now, FALSE can only be set for virtual generated columns.
  */
  bool stored_in_db;
  bool is_gcol() const { return gcol_info; }
  bool is_virtual_gcol() const { return gcol_info && !stored_in_db; }

  Field(uchar *ptr_arg,uint32 length_arg,uchar *null_ptr_arg,
        uchar null_bit_arg, utype unireg_check_arg,
        const char *field_name_arg);

  virtual ~Field()
  { }

  void reset_warnings()
  { m_warnings_pushed= 0; }

  /**
    Turn on temporary nullability for the field.
  */
  void set_tmp_nullable()
  {
    m_is_tmp_nullable= true;
  }

  /**
    Turn off temporary nullability for the field.
  */
  void reset_tmp_nullable()
  {
    m_is_tmp_nullable= false;
  }

  /**
    Reset temporary NULL value for field
  */
  void reset_tmp_null()
  {
    m_is_tmp_null= false;
  }

  void set_tmp_null();

  /**
    @return temporary NULL-ability flag.
    @retval true if NULL can be assigned temporary to the Field.
    @retval false if NULL can not be assigned even temporary to the Field.
  */
  bool is_tmp_nullable() const
  { return m_is_tmp_nullable; }

  /**
    @return whether Field has temporary value NULL.
    @retval true if the Field has temporary value NULL.
    @retval false if the Field's value is NOT NULL, or if the temporary
    NULL-ability flag is reset.
  */
  bool is_tmp_null() const
  { return is_tmp_nullable() && m_is_tmp_null; }

  /* Store functions returns 1 on overflow and -1 on fatal error */
  virtual type_conversion_status store(const char *to, size_t length,
                                       const CHARSET_INFO *cs)=0;
  virtual type_conversion_status store(double nr)=0;
  virtual type_conversion_status store(longlong nr, bool unsigned_val)=0;
  /**
    Store a temporal value in packed longlong format into a field.
    The packed value is compatible with TIME_to_longlong_time_packed(),
    TIME_to_longlong_date_packed() or TIME_to_longlong_datetime_packed().
    Note, the value must be properly rounded or truncated according
    according to field->decimals().

    @param  nr  temporal value in packed longlong format.
    @retval false on success
    @retval true  on error
  */
  virtual type_conversion_status store_packed(longlong nr)
  {
    return store(nr, 0);
  }
  virtual type_conversion_status store_decimal(const my_decimal *d)=0;
  /**
    Store MYSQL_TIME value with the given amount of decimal digits
    into a field.

    Note, the "dec" parameter represents number of digits of the Item
    that previously created the MYSQL_TIME value. It's needed when we
    store the value into a CHAR/VARCHAR/TEXT field to display
    the proper amount of fractional digits.
    For other field types the "dec" value does not matter and is ignored.

    @param ltime   Time, date or datetime value.
    @param dec     Number of decimals in ltime.
    @retval false  on success
    @retval true   on error
  */
  virtual type_conversion_status store_time(MYSQL_TIME *ltime, uint8 dec);
  /**
    Store MYSQL_TYPE value into a field when the number of fractional
    digits is not important or is not know.

    @param ltime   Time, date or datetime value.
    @retval false   on success
    @retval true   on error
  */
  type_conversion_status store_time(MYSQL_TIME *ltime)
  {
    return store_time(ltime, 0);
  }
  type_conversion_status store(const char *to, size_t length,
                               const CHARSET_INFO *cs,
                               enum_check_fields check_level);
  virtual double val_real(void)=0;
  virtual longlong val_int(void)=0;
  /**
    Returns TIME value in packed longlong format.
    This method should not be called for non-temporal types.
    Temporal field types override the default method.
  */
  virtual longlong val_time_temporal()
  {
    DBUG_ASSERT(0);
    return 0;
  }
  /**
    Returns DATE/DATETIME value in packed longlong format.
    This method should not be called for non-temporal types.
    Temporal field types override the default method.
  */
  virtual longlong val_date_temporal()
  {
    DBUG_ASSERT(0);
    return 0;
  }
  /**
    Returns "native" packed longlong representation of
    a TIME or DATE/DATETIME field depending on field type.
  */
  longlong val_temporal_by_field_type()
  {
    // Return longlong TIME or DATETIME representation, depending on field type
    if (type() == MYSQL_TYPE_TIME)
      return val_time_temporal();
    DBUG_ASSERT(is_temporal_with_date());
    return val_date_temporal();
  }
  virtual my_decimal *val_decimal(my_decimal *)= 0;
  inline String *val_str(String *str) { return val_str(str, str); }
  /*
     val_str(buf1, buf2) gets two buffers and should use them as follows:
     if it needs a temp buffer to convert result to string - use buf1
       example Field_tiny::val_str()
     if the value exists as a string already - use buf2
       example Field_string::val_str()
     consequently, buf2 may be created as 'String buf;' - no memory
     will be allocated for it. buf1 will be allocated to hold a
     value if it's too small. Using allocated buffer for buf2 may result in
     an unnecessary free (and later, may be an alloc).
     This trickery is used to decrease a number of malloc calls.
  */
  virtual String *val_str(String*,String *)=0;
  String *val_int_as_str(String *val_buffer, my_bool unsigned_flag);
  /*
   str_needs_quotes() returns TRUE if the value returned by val_str() needs
   to be quoted when used in constructing an SQL query.
  */
  virtual bool str_needs_quotes() { return FALSE; }
  virtual Item_result result_type () const=0;
  /**
    Returns Item_result type of a field when it appears
    in numeric context such as:
      SELECT time_column + 1;
      SELECT SUM(time_column);
    Examples:
    - a column of type TIME, DATETIME, TIMESTAMP act as INT.
    - a column of type TIME(1), DATETIME(1), TIMESTAMP(1)
      act as DECIMAL with 1 fractional digits.
  */
  virtual Item_result numeric_context_result_type() const
  {
    return result_type();
  }
  virtual Item_result cmp_type () const { return result_type(); }
  virtual Item_result cast_to_int_type () const { return result_type(); }
  static bool type_can_have_key_part(enum_field_types);
  static enum_field_types field_type_merge(enum_field_types, enum_field_types);
  static Item_result result_merge_type(enum_field_types);
  bool gcol_expr_is_equal(const Field *field) const;
  bool gcol_expr_is_equal(const Create_field *field) const;
  virtual bool eq(Field *field)
  {
    return (ptr == field->ptr && m_null_ptr == field->m_null_ptr &&
            null_bit == field->null_bit && field->type() == type());
  }
  virtual bool eq_def(Field *field);
  
  /*
    pack_length() returns size (in bytes) used to store field data in memory
    (i.e. it returns the maximum size of the field in a row of the table,
    which is located in RAM).
  */
  virtual uint32 pack_length() const { return (uint32) field_length; }

  /*
    pack_length_in_rec() returns size (in bytes) used to store field data on
    storage (i.e. it returns the maximal size of the field in a row of the
    table, which is located on disk).
  */
  virtual uint32 pack_length_in_rec() const { return pack_length(); }
  virtual bool compatible_field_size(uint metadata, Relay_log_info *rli,
                                     uint16 mflags, int *order);
  virtual uint pack_length_from_metadata(uint field_metadata)
  {
    DBUG_ENTER("Field::pack_length_from_metadata");
    DBUG_RETURN(field_metadata);
  }
  virtual uint row_pack_length() const { return 0; }
  virtual int save_field_metadata(uchar *first_byte)
  { return do_save_field_metadata(first_byte); }

  /*
    data_length() return the "real size" of the data in memory.
    Useful only for variable length datatypes where it's overloaded.
    By default assume the length is constant.
  */
  virtual uint32 data_length(uint row_offset= 0) { return pack_length(); }
  virtual uint32 sort_length() const { return pack_length(); }

  /**
     Get the maximum size of the data in packed format.

     @return Maximum data length of the field when packed using the
     Field::pack() function.
   */
  virtual uint32 max_data_length() const {
    return pack_length();
  };

  virtual type_conversion_status reset(void)
  {
    memset(ptr, 0, pack_length());
    return TYPE_OK;
  }
  virtual void reset_fields() {}
  /**
    Returns timestamp value in "struct timeval" format.
    This method is used in "SELECT UNIX_TIMESTAMP(field)"
    to avoid conversion from timestamp to MYSQL_TIME and back.
  */
  virtual bool get_timestamp(struct timeval *tm, int *warnings);
  /**
    Stores a timestamp value in timeval format in a field.
   
   @note 
   - store_timestamp(), get_timestamp() and store_time() do not depend on
   timezone and always work "in UTC".

   - The default implementation of this interface expects that storing the
   value will not fail. For most Field descendent classes, this is not the
   case. However, this interface is only used when the function
   CURRENT_TIMESTAMP is used as a column default expression, and currently we
   only allow TIMESTAMP and DATETIME columns to be declared with this as the
   column default. Hence it is enough that the classes implementing columns
   with these types either override this interface, or that
   store_time(MYSQL_TIME*, uint8) does not fail.

   - The column types above interpret decimals() to mean the scale of the
   fractional seconds.
   
   - We also have the limitation that the scale of a column must be the same as
   the scale of the CURRENT_TIMESTAMP. I.e. we only allow 
   
   @code
   
   [ TIMESTAMP | DATETIME ] (n) [ DEFAULT | ON UPDATE ] CURRENT_TIMESTAMP (n)

   @endcode

   Since this interface relies on the caller to truncate the value according to this
   Field's scale, it will work with all constructs that we currently allow.
  */
  virtual void store_timestamp(const timeval *tm) { DBUG_ASSERT(false); }

  /**
     Interface for legacy code. Newer code uses the store_timestamp(const
     timeval*) interface.

     @param timestamp A TIMESTAMP value in the my_time_t format.
  */
  void store_timestamp(my_time_t sec)
  {
    struct timeval tm;
    tm.tv_sec= sec;
    tm.tv_usec= 0;
    store_timestamp(&tm);
  }

  virtual void set_default()
  {
    if (has_insert_default_function())
      evaluate_insert_default_function();
    else
      copy_data(table->default_values_offset());
  }


  /**
     Evaluates the @c INSERT default function and stores the result in the
     field. If no such function exists for the column, or the function is not
     valid for the column's data type, invoking this function has no effect.
  */
  void evaluate_insert_default_function();


  /**
     Evaluates the @c UPDATE default function, if one exists, and stores the
     result in the record buffer. If no such function exists for the column,
     or the function is not valid for the column's data type, invoking this
     function has no effect.
  */
  void evaluate_update_default_function();
  virtual bool binary() const { return 1; }
  virtual bool zero_pack() const { return 1; }
  virtual enum ha_base_keytype key_type() const { return HA_KEYTYPE_BINARY; }
  virtual uint32 key_length() const { return pack_length(); }
  virtual enum_field_types type() const =0;
  virtual enum_field_types real_type() const { return type(); }
  virtual enum_field_types binlog_type() const
  {
    /*
      Binlog stores field->type() as type code by default.
      This puts MYSQL_TYPE_STRING in case of CHAR, VARCHAR, SET and ENUM,
      with extra data type details put into metadata.

      We cannot store field->type() in case of temporal types with
      fractional seconds: TIME(n), DATETIME(n) and TIMESTAMP(n),
      because binlog records with MYSQL_TYPE_TIME, MYSQL_TYPE_DATETIME
      type codes do not have metadata.
      So for temporal data types with fractional seconds we'll store
      real_type() type codes instead, i.e.
      MYSQL_TYPE_TIME2, MYSQL_TYPE_DATETIME2, MYSQL_TYPE_TIMESTAMP2,
      and put precision into metatada.

      Note: perhaps binlog should eventually be modified to store
      real_type() instead of type() for all column types.
    */
    return type();
  }
  inline  int cmp(const uchar *str) { return cmp(ptr,str); }
  virtual int cmp_max(const uchar *a, const uchar *b, uint max_len)
    { return cmp(a, b); }
  virtual int cmp(const uchar *,const uchar *)=0;
  virtual int cmp_binary(const uchar *a,const uchar *b, uint32 max_length=~0L)
  { return memcmp(a,b,pack_length()); }
  virtual int cmp_offset(uint row_offset)
  { return cmp(ptr,ptr+row_offset); }
  virtual int cmp_binary_offset(uint row_offset)
  { return cmp_binary(ptr, ptr+row_offset); };
  virtual int key_cmp(const uchar *a,const uchar *b)
  { return cmp(a, b); }
  virtual int key_cmp(const uchar *str, uint length)
  { return cmp(ptr,str); }
  virtual uint decimals() const { return 0; }
  virtual bool is_text_key_type() const { return false; }

  /*
    Caller beware: sql_type can change str.Ptr, so check
    ptr() to see if it changed if you are using your own buffer
    in str and restore it with set() if needed
  */
  virtual void sql_type(String &str) const =0;

  bool is_temporal() const
  { return is_temporal_type(type()); }

  bool is_temporal_with_date() const
  { return is_temporal_type_with_date(type()); }

  bool is_temporal_with_time() const
  { return is_temporal_type_with_time(type()); }

  bool is_temporal_with_date_and_time() const
  { return is_temporal_type_with_date_and_time(type()); }

  /**
    Check whether the full table's row is NULL or the Field has value NULL.

    @return    true if the full table's row is NULL or the Field has value NULL
               false if neither table's row nor the Field has value NULL
  */
  bool is_null(my_ptrdiff_t row_offset= 0) const
  {
    /*
      if the field is NULLable, it returns NULLity based
      on m_null_ptr[row_offset] value. Otherwise it returns
      NULL flag depending on TABLE::has_null_row() value.

      The table may have been marked as containing only NULL values
      for all fields if it is a NULL-complemented row of an OUTER JOIN
      or if the query is an implicitly grouped query (has aggregate
      functions but no GROUP BY clause) with no qualifying rows. If
      this is the case (in which TABLE::has_null_row() is true) and the
      field is not nullable, the field is considered to be NULL.

      Do not change the order of testing. Fields may be associated
      with a TABLE object without being part of the current row.
      For NULL value check to work for these fields, they must
      have a valid m_null_ptr, and this pointer must be checked before
      TABLE::has_null_row().
    */
    if (real_maybe_null())
      return MY_TEST(m_null_ptr[row_offset] & null_bit);

    if (is_tmp_nullable())
      return m_is_tmp_null;

    return table->has_null_row();
  }

  /**
    Check whether the Field has value NULL (temporary or actual).

    @return   true if the Field has value NULL (temporary or actual)
              false if the Field has value NOT NULL.
  */
  bool is_real_null(my_ptrdiff_t row_offset= 0) const
  {
    if (real_maybe_null())
      return MY_TEST(m_null_ptr[row_offset] & null_bit);

    if (is_tmp_nullable())
      return m_is_tmp_null;

    return false;
  }

  /**
    Check if the Field has value NULL or the record specified by argument
    has value NULL for this Field.

    @return    true if the Field has value NULL or the record has value NULL
               for thois Field.
  */
  bool is_null_in_record(const uchar *record) const
  {
    if (real_maybe_null())
      return MY_TEST(record[null_offset()] & null_bit);

    return is_tmp_nullable() ? m_is_tmp_null : false;
  }

  void set_null(my_ptrdiff_t row_offset= 0);

  void set_notnull(my_ptrdiff_t row_offset= 0);

  type_conversion_status check_constraints(int mysql_errno);

  /**
    Remember the value of THD::count_cuted_fields to handle possible
    NOT-NULL constraint errors after BEFORE-trigger execution is finished.
    We should save the value of THD::count_cuted_fields before starting
    BEFORE-trigger processing since during triggers execution the
    value of THD::count_cuted_fields could be changed.
  */
  void set_count_cuted_fields(enum_check_fields count_cuted_fields)
  { m_count_cuted_fields_saved= count_cuted_fields; }

  bool maybe_null(void) const
  { return real_maybe_null() || table->is_nullable(); }

  /// @return true if this field is NULL-able, false otherwise.
  bool real_maybe_null(void) const
  { return m_null_ptr != NULL; }

  uint null_offset(const uchar *record) const
  { return (uint) (m_null_ptr - record); }

  uint null_offset() const
  { return null_offset(table->record[0]); }

  void set_null_ptr(uchar *p_null_ptr, uint p_null_bit)
  {
    m_null_ptr= p_null_ptr;
    null_bit= p_null_bit;
  }

  enum {
    LAST_NULL_BYTE_UNDEF= 0
  };

  /*
    Find the position of the last null byte for the field.

    SYNOPSIS
      last_null_byte()

    DESCRIPTION
      Return a pointer to the last byte of the null bytes where the
      field conceptually is placed.

    RETURN VALUE
      The position of the last null byte relative to the beginning of
      the record. If the field does not use any bits of the null
      bytes, the value 0 (LAST_NULL_BYTE_UNDEF) is returned.
   */
  size_t last_null_byte() const {
    size_t bytes= do_last_null_byte();
    DBUG_PRINT("debug", ("last_null_byte() ==> %ld", (long) bytes));
    DBUG_ASSERT(bytes <= table->s->null_bytes);
    return bytes;
  }

  virtual void make_field(Send_field *);

  /**
    Writes a copy of the current value in the record buffer, suitable for
    sorting using byte-by-byte comparison. Integers are always in big-endian
    regardless of hardware architecture. At most length bytes are written
    into the buffer.

    @param buff The buffer, assumed to be at least length bytes.

    @param length Number of bytes to write.
  */
  virtual void make_sort_key(uchar *buff, size_t length) = 0;
  virtual bool optimize_range(uint idx, uint part);
  /*
    This should be true for fields which, when compared with constant
    items, can be casted to longlong. In this case we will at 'fix_fields'
    stage cast the constant items to longlongs and at the execution stage
    use field->val_int() for comparison.  Used to optimize clauses like
    'a_column BETWEEN date_const, date_const'.
  */
  virtual bool can_be_compared_as_longlong() const { return false; }
  virtual void mem_free() {}
  virtual Field *new_field(MEM_ROOT *root, TABLE *new_table,
                           bool keep_type);
  virtual Field *new_key_field(MEM_ROOT *root, TABLE *new_table,
                               uchar *new_ptr, uchar *new_null_ptr,
                               uint new_null_bit);

  Field *new_key_field(MEM_ROOT *root, TABLE *new_table, uchar *new_ptr)
  { return new_key_field(root, new_table, new_ptr, m_null_ptr, null_bit); }

  /**
     Makes a shallow copy of the Field object.
     
     @note This member function must be overridden in all concrete
     subclasses. Several of the Field subclasses are concrete even though they
     are not leaf classes, so the compiler will not always catch this.

     @retval NULL If memory allocation failed.
  */ 
  virtual Field *clone() const =0;

  /**
     Makes a shallow copy of the Field object.
     
     @note This member function must be overridden in all concrete
     subclasses. Several of the Field subclasses are concrete even though they
     are not leaf classes, so the compiler will not always catch this.
     
     @param mem_root MEM_ROOT to use for memory allocation.
     @retval NULL If memory allocation failed.
   */
  virtual Field *clone(MEM_ROOT *mem_root) const = 0;

  void move_field(uchar *ptr_arg, uchar *null_ptr_arg, uchar null_bit_arg)
  {
    ptr= ptr_arg;
    m_null_ptr= null_ptr_arg;
    null_bit= null_bit_arg;
  }

  void move_field(uchar *ptr_arg)
  { ptr= ptr_arg; }

  virtual void move_field_offset(my_ptrdiff_t ptr_diff)
  {
    ptr= ADD_TO_PTR(ptr, ptr_diff, uchar*);
    if (real_maybe_null())
      m_null_ptr= ADD_TO_PTR(m_null_ptr, ptr_diff, uchar*);
  }

  virtual void get_image(uchar *buff, size_t length, const CHARSET_INFO *cs)
  { memcpy(buff, ptr, length); }

  virtual void set_image(const uchar *buff, size_t length, const CHARSET_INFO *cs)
  { memcpy(ptr, buff, length); }


  /*
    Copy a field part into an output buffer.

    SYNOPSIS
      Field::get_key_image()
      buff   [out] output buffer
      length       output buffer size
      type         itMBR for geometry blobs, otherwise itRAW

    DESCRIPTION
      This function makes a copy of field part of size equal to or
      less than "length" parameter value.
      For fields of string types (CHAR, VARCHAR, TEXT) the rest of buffer
      is padded by zero byte.

    NOTES
      For variable length character fields (i.e. UTF-8) the "length"
      parameter means a number of output buffer bytes as if all field
      characters have maximal possible size (mbmaxlen). In the other words,
      "length" parameter is a number of characters multiplied by
      field_charset->mbmaxlen.

    RETURN
      Number of copied bytes (excluding padded zero bytes -- see above).
  */

  virtual size_t get_key_image(uchar *buff, size_t length, imagetype type)
  {
    get_image(buff, length, &my_charset_bin);
    return length;
  }
  virtual void set_key_image(const uchar *buff, size_t length)
    { set_image(buff,length, &my_charset_bin); }
  inline longlong val_int_offset(uint row_offset)
    {
      ptr+=row_offset;
      longlong tmp=val_int();
      ptr-=row_offset;
      return tmp;
    }
  inline longlong val_int(const uchar *new_ptr)
  {
    uchar *old_ptr= ptr;
    longlong return_value;
    ptr= (uchar*) new_ptr;
    return_value= val_int();
    ptr= old_ptr;
    return return_value;
  }
  inline String *val_str(String *str, const uchar *new_ptr)
  {
    uchar *old_ptr= ptr;
    ptr= (uchar*) new_ptr;
    val_str(str);
    ptr= old_ptr;
    return str;
  }
  virtual bool send_binary(Protocol *protocol);
  virtual bool send_text(Protocol *protocol);

  virtual uchar *pack(uchar *to, const uchar *from,
                      uint max_length, bool low_byte_first);
  /**
     @overload Field::pack(uchar*, const uchar*, uint, bool)
  */
  uchar *pack(uchar *to, const uchar *from)
  {
    DBUG_ENTER("Field::pack");
    uchar *result= this->pack(to, from, UINT_MAX, table->s->db_low_byte_first);
    DBUG_RETURN(result);
  }

  virtual const uchar *unpack(uchar* to, const uchar *from,
                              uint param_data, bool low_byte_first);
  /**
     @overload Field::unpack(uchar*, const uchar*, uint, bool)
  */
  const uchar *unpack(uchar* to, const uchar *from)
  {
    DBUG_ENTER("Field::unpack");
    const uchar *result= unpack(to, from, 0U, table->s->db_low_byte_first);
    DBUG_RETURN(result);
  }

  virtual uint packed_col_length(const uchar *to, uint length)
  { return length;}

  /**
    This is a wrapper around pack_length() used by filesort() to determine
    how many bytes we need for packing "addon fields".
    @returns maximum size of a row when stored in the filesort buffer.
   */
  virtual uint max_packed_col_length()
  { return pack_length(); }

  uint offset(uchar *record)
  {
    return (uint) (ptr - record);
  }

  void copy_data(my_ptrdiff_t src_record_offset);

  uint fill_cache_field(struct st_cache_field *copy);
  virtual bool get_date(MYSQL_TIME *ltime, my_time_flags_t fuzzydate);
  virtual bool get_time(MYSQL_TIME *ltime);
  virtual const CHARSET_INFO *charset(void) const { return &my_charset_bin; }
  virtual const CHARSET_INFO *charset_for_protocol(void) const
  { return binary() ? &my_charset_bin : charset(); }
  virtual const CHARSET_INFO *sort_charset(void) const { return charset(); }
  virtual bool has_charset(void) const { return FALSE; }
  /*
    match_collation_to_optimize_range() is to distinguish in
    range optimizer (see opt_range.cc) between real string types:
      CHAR, VARCHAR, TEXT
    and the other string-alike types with result_type() == STRING_RESULT:
      DATE, TIME, DATETIME, TIMESTAMP
    We need it to decide whether to test if collation of the operation
    matches collation of the field (needed only for real string types).
    QQ: shouldn't DATE/TIME types have their own XXX_RESULT types eventually?
  */
  virtual bool match_collation_to_optimize_range() const { return false; };
  virtual enum Derivation derivation(void) const
  { return DERIVATION_IMPLICIT; }
  virtual uint repertoire(void) const { return MY_REPERTOIRE_UNICODE30; }
  virtual void set_derivation(enum Derivation derivation_arg) { }

  /**
    Produce warning or note about data saved into field.

    @param level            - level of message (Note/Warning/Error)
    @param code             - error code of message to be produced
    @param cut_increment    - whenever we should increase cut fields count

    @note
      This function won't produce warning and increase cut fields counter
      if count_cuted_fields == CHECK_FIELD_IGNORE for current thread.

      if count_cuted_fields == CHECK_FIELD_IGNORE then we ignore notes.
      This allows us to avoid notes in optimization, like
      convert_constant_item().

    @retval
      1 if count_cuted_fields == CHECK_FIELD_IGNORE and error level is not NOTE
    @retval
      0 otherwise
  */
  bool set_warning(Sql_condition::enum_severity_level level, unsigned int code,
                   int cut_increment)
  {
    return set_warning(level, code, cut_increment, NULL, NULL);
  }

  bool set_warning(Sql_condition::enum_severity_level level, uint code,
                   int cut_increment, const char *view_db,
                   const char *view_name);

  inline bool check_overflow(int op_result)
  {
    return (op_result == E_DEC_OVERFLOW);
  }
  inline bool check_truncated(int op_result)
  {
    return (op_result == E_DEC_TRUNCATED);
  }
  bool warn_if_overflow(int op_result);
  void init(TABLE *table_arg)
  {
    orig_table= table= table_arg;
    table_name= &table_arg->alias;
  }

  /* maximum possible display length */
  virtual uint32 max_display_length()= 0;

  /**
    Whether a field being created is type-compatible with an existing one.

    Used by the ALTER TABLE code to evaluate whether the new definition
    of a table is compatible with the old definition so that it can
    determine if data needs to be copied over (table data change).
    Constraints and generation clause (default value, generation expression)
    are not checked by this function.
  */
  virtual uint is_equal(Create_field *new_field);
  /* convert decimal to longlong with overflow check */
  longlong convert_decimal2longlong(const my_decimal *val, bool unsigned_flag,
                                    bool *has_overflow);
  /* The max. number of characters */
  virtual uint32 char_length() const
  {
    return field_length / charset()->mbmaxlen;
  }

  virtual geometry_type get_geometry_type() const
  {
    /* shouldn't get here. */
    DBUG_ASSERT(0);
    return GEOM_GEOMETRY;
  }
#ifndef DBUG_OFF
  /* Print field value into debug trace, in NULL-aware way. */
  void dbug_print()
  {
    if (is_real_null())
      fprintf(DBUG_FILE, "NULL");
    else
    {
      char buf[256];
      String str(buf, sizeof(buf), &my_charset_bin);
      str.length(0);
      String *pstr;
      pstr= val_str(&str);
      fprintf(DBUG_FILE, "'%s'", pstr->c_ptr_safe());
    }
  }
#endif

  ha_storage_media field_storage_type() const
  {
    return (ha_storage_media)
      ((flags >> FIELD_FLAGS_STORAGE_MEDIA) & 3);
  }

  void set_storage_type(ha_storage_media storage_type_arg)
  {
    DBUG_ASSERT(field_storage_type() == HA_SM_DEFAULT);
    flags |= (storage_type_arg << FIELD_FLAGS_STORAGE_MEDIA);
  }

  column_format_type column_format() const
  {
    return (column_format_type)
      ((flags >> FIELD_FLAGS_COLUMN_FORMAT) & 3);
  }

  void set_column_format(column_format_type column_format_arg)
  {
    DBUG_ASSERT(column_format() == COLUMN_FORMAT_TYPE_DEFAULT);
    flags |= (column_format_arg << FIELD_FLAGS_COLUMN_FORMAT);
  }

  /* Validate the value stored in a field */
  virtual type_conversion_status validate_stored_val(THD *thd)
  { return TYPE_OK; }

  /* Hash value */
  virtual void hash(ulong *nr, ulong *nr2);

  /**
    Get the upper limit of the MySQL integral and floating-point type.

    @return maximum allowed value for the field
  */
  virtual ulonglong get_max_int_value() const
  {
    DBUG_ASSERT(false);
    return 0ULL;
  }

  /* Return pointer to the actual data in memory */
  virtual void get_ptr(uchar **str) { *str= ptr; }

/**
  Checks whether a string field is part of write_set.

  @return
    FALSE  - If field is not char/varchar/....
           - If field is char/varchar/.. and is not part of write set.
    TRUE   - If field is char/varchar/.. and is part of write set.
*/
  virtual bool is_updatable() const { return FALSE; }

  friend int cre_myisam(char * name, TABLE *form, uint options,
			ulonglong auto_increment_value);
  friend class Copy_field;
  friend class Item_avg_field;
  friend class Item_std_field;
  friend class Item_sum_num;
  friend class Item_sum_sum;
  friend class Item_sum_str;
  friend class Item_sum_count;
  friend class Item_sum_avg;
  friend class Item_sum_std;
  friend class Item_sum_min;
  friend class Item_sum_max;
  friend class Item_func_group_concat;

private:
  /*
    Primitive for implementing last_null_byte().

    SYNOPSIS
      do_last_null_byte()

    DESCRIPTION
      Primitive for the implementation of the last_null_byte()
      function. This represents the inheritance interface and can be
      overridden by subclasses.
   */
  virtual size_t do_last_null_byte() const;

/**
   Retrieve the field metadata for fields.

   This default implementation returns 0 and saves 0 in the metadata_ptr
   value.

   @param   metadata_ptr   First byte of field metadata

   @returns 0 no bytes written.
*/
  virtual int do_save_field_metadata(uchar *metadata_ptr)
  { return 0; }

protected:
  static void handle_int16(uchar *to, const uchar *from,
                           bool low_byte_first_from, bool low_byte_first_to)
  {
    int16 val;
#ifdef WORDS_BIGENDIAN
    if (low_byte_first_from)
      val = sint2korr(from);
    else
#endif
      shortget(&val, from);

#ifdef WORDS_BIGENDIAN
    if (low_byte_first_to)
      int2store(to, val);
    else
#endif
      shortstore(to, val);
  }

  static void handle_int24(uchar *to, const uchar *from,
                           bool low_byte_first_from, bool low_byte_first_to)
  {
    int32 val;
#ifdef WORDS_BIGENDIAN
    if (low_byte_first_from)
      val = sint3korr(from);
    else
#endif
      val= (from[0] << 16) + (from[1] << 8) + from[2];

#ifdef WORDS_BIGENDIAN
    if (low_byte_first_to)
      int2store(to, val);
    else
#endif
    {
      to[0]= 0xFF & (val >> 16);
      to[1]= 0xFF & (val >> 8);
      to[2]= 0xFF & val;
    }
  }

  /*
    Helper function to pack()/unpack() int32 values
  */
  static void handle_int32(uchar *to, const uchar *from,
                           bool low_byte_first_from, bool low_byte_first_to)
  {
    int32 val;
#ifdef WORDS_BIGENDIAN
    if (low_byte_first_from)
      val = sint4korr(from);
    else
#endif
      longget(&val, from);

#ifdef WORDS_BIGENDIAN
    if (low_byte_first_to)
      int4store(to, val);
    else
#endif
      longstore(to, val);
  }

  /*
    Helper function to pack()/unpack() int64 values
  */
  static void handle_int64(uchar* to, const uchar *from,
                           bool low_byte_first_from, bool low_byte_first_to)
  {
    int64 val;
#ifdef WORDS_BIGENDIAN
    if (low_byte_first_from)
      val = sint8korr(from);
    else
#endif
      longlongget(&val, from);

#ifdef WORDS_BIGENDIAN
    if (low_byte_first_to)
      int8store(to, val);
    else
#endif
      longlongstore(to, val);
  }

  uchar *pack_int16(uchar *to, const uchar *from, bool low_byte_first_to)
  {
    handle_int16(to, from, table->s->db_low_byte_first, low_byte_first_to);
    return to  + sizeof(int16);
  }

  const uchar *unpack_int16(uchar* to, const uchar *from,
                            bool low_byte_first_from)
  {
    handle_int16(to, from, low_byte_first_from, table->s->db_low_byte_first);
    return from + sizeof(int16);
  }

  uchar *pack_int24(uchar *to, const uchar *from, bool low_byte_first_to)
  {
    handle_int24(to, from, table->s->db_low_byte_first, low_byte_first_to);
    return to + 3;
  }

  const uchar *unpack_int24(uchar* to, const uchar *from,
                            bool low_byte_first_from)
  {
    handle_int24(to, from, low_byte_first_from, table->s->db_low_byte_first);
    return from + 3;
  }

  uchar *pack_int32(uchar *to, const uchar *from, bool low_byte_first_to)
  {
    handle_int32(to, from, table->s->db_low_byte_first, low_byte_first_to);
    return to  + sizeof(int32);
  }

  const uchar *unpack_int32(uchar* to, const uchar *from,
                            bool low_byte_first_from)
  {
    handle_int32(to, from, low_byte_first_from, table->s->db_low_byte_first);
    return from + sizeof(int32);
  }

  uchar *pack_int64(uchar* to, const uchar *from, bool low_byte_first_to)
  {
    handle_int64(to, from, table->s->db_low_byte_first, low_byte_first_to);
    return to + sizeof(int64);
  }

  const uchar *unpack_int64(uchar* to, const uchar *from,
                            bool low_byte_first_from)
  {
    handle_int64(to, from, low_byte_first_from, table->s->db_low_byte_first);
    return from + sizeof(int64);
  }

};


class Field_num :public Field {
public:
  const uint8 dec;
  bool zerofill,unsigned_flag;	// Purify cannot handle bit fields
  Field_num(uchar *ptr_arg,uint32 len_arg, uchar *null_ptr_arg,
	    uchar null_bit_arg, utype unireg_check_arg,
	    const char *field_name_arg,
            uint8 dec_arg, bool zero_arg, bool unsigned_arg);
  Item_result result_type () const { return REAL_RESULT; }
  enum Derivation derivation(void) const { return DERIVATION_NUMERIC; }
  uint repertoire(void) const { return MY_REPERTOIRE_NUMERIC; }
  const CHARSET_INFO *charset(void) const { return &my_charset_numeric; }
  void prepend_zeros(String *value);
  void add_zerofill_and_unsigned(String &res) const;
  friend class Create_field;
  uint decimals() const { return (uint) dec; }
  bool eq_def(Field *field);
  type_conversion_status store_decimal(const my_decimal *);
  type_conversion_status store_time(MYSQL_TIME *ltime, uint8 dec);
  my_decimal *val_decimal(my_decimal *);
  bool get_date(MYSQL_TIME *ltime, my_time_flags_t fuzzydate);
  bool get_time(MYSQL_TIME *ltime);
  uint is_equal(Create_field *new_field);
  uint row_pack_length() const { return pack_length(); }
  uint32 pack_length_from_metadata(uint field_metadata) {
    uint32 length= pack_length();
    DBUG_PRINT("result", ("pack_length_from_metadata(%d): %u",
                          field_metadata, length));
    return length;
  }
  type_conversion_status check_int(const CHARSET_INFO *cs,
                                   const char *str, size_t length,
                                   const char *int_end, int error);
  type_conversion_status get_int(const CHARSET_INFO *cs,
                                 const char *from, size_t len,
                                 longlong *rnd, ulonglong unsigned_max,
                                 longlong signed_min, longlong signed_max);
};


class Field_str :public Field {
protected:
  const CHARSET_INFO *field_charset;
  enum Derivation field_derivation;
public:
  Field_str(uchar *ptr_arg,uint32 len_arg, uchar *null_ptr_arg,
	    uchar null_bit_arg, utype unireg_check_arg,
	    const char *field_name_arg, const CHARSET_INFO *charset);
  Item_result result_type () const { return STRING_RESULT; }
  Item_result numeric_context_result_type() const
  { 
    return REAL_RESULT; 
  }
  uint decimals() const { return NOT_FIXED_DEC; }
  void make_field(Send_field *field);
  type_conversion_status store(double nr);
  type_conversion_status store(longlong nr, bool unsigned_val)=0;
  type_conversion_status store_decimal(const my_decimal *);
  type_conversion_status store(const char *to, size_t length,
                               const CHARSET_INFO *cs)=0;
  uint repertoire(void) const
  {
    return my_charset_repertoire(field_charset);
  }
  const CHARSET_INFO *charset(void) const { return field_charset; }
  void set_charset(const CHARSET_INFO *charset_arg)
  { field_charset= charset_arg; }
  enum Derivation derivation(void) const { return field_derivation; }
  virtual void set_derivation(enum Derivation derivation_arg)
  { field_derivation= derivation_arg; }
  bool binary() const { return field_charset == &my_charset_bin; }
  uint32 max_display_length() { return field_length; }
  friend class Create_field;
  virtual bool str_needs_quotes() { return TRUE; }
  uint is_equal(Create_field *new_field);
};


/* base class for Field_string, Field_varstring and Field_blob */

class Field_longstr :public Field_str
{
private:
  type_conversion_status report_if_important_data(const char *ptr,
                                                  const char *end,
                                                  bool count_spaces);
protected:
  type_conversion_status
    check_string_copy_error(const char *original_string,
                            const char *well_formed_error_pos,
                            const char *cannot_convert_error_pos,
                            const char *from_end_pos,
                            const char *end,
                            bool count_spaces,
                            const CHARSET_INFO *cs);
public:
  Field_longstr(uchar *ptr_arg, uint32 len_arg, uchar *null_ptr_arg,
                uchar null_bit_arg, utype unireg_check_arg,
                const char *field_name_arg, const CHARSET_INFO *charset_arg)
    :Field_str(ptr_arg, len_arg, null_ptr_arg, null_bit_arg, unireg_check_arg,
               field_name_arg, charset_arg)
    {}

  type_conversion_status store_decimal(const my_decimal *d);
  uint32 max_data_length() const;
  bool is_updatable() const
  {
    DBUG_ASSERT(table && table->write_set);
    return bitmap_is_set(table->write_set, field_index);
  }
};

/* base class for float and double and decimal (old one) */
class Field_real :public Field_num {
public:
  my_bool not_fixed;

  Field_real(uchar *ptr_arg, uint32 len_arg, uchar *null_ptr_arg,
             uchar null_bit_arg, utype unireg_check_arg,
             const char *field_name_arg,
             uint8 dec_arg, bool zero_arg, bool unsigned_arg)
    :Field_num(ptr_arg, len_arg, null_ptr_arg, null_bit_arg, unireg_check_arg,
               field_name_arg, dec_arg, zero_arg, unsigned_arg),
    not_fixed(dec_arg >= NOT_FIXED_DEC)
    {}
  type_conversion_status store_decimal(const my_decimal *);
  type_conversion_status store_time(MYSQL_TIME *ltime, uint8 dec);
  my_decimal *val_decimal(my_decimal *);
  bool get_date(MYSQL_TIME *ltime, my_time_flags_t fuzzydate);
  bool get_time(MYSQL_TIME *ltime);
  bool truncate(double *nr, double max_length);
  uint32 max_display_length() { return field_length; }
  virtual const uchar *unpack(uchar* to, const uchar *from,
                              uint param_data, bool low_byte_first);
  virtual uchar *pack(uchar* to, const uchar *from,
                      uint max_length, bool low_byte_first);
};


class Field_decimal :public Field_real {
public:
  Field_decimal(uchar *ptr_arg, uint32 len_arg, uchar *null_ptr_arg,
		uchar null_bit_arg,
		enum utype unireg_check_arg, const char *field_name_arg,
		uint8 dec_arg,bool zero_arg,bool unsigned_arg)
    :Field_real(ptr_arg, len_arg, null_ptr_arg, null_bit_arg,
                unireg_check_arg, field_name_arg,
                dec_arg, zero_arg, unsigned_arg)
    {}
  enum_field_types type() const { return MYSQL_TYPE_DECIMAL;}
  enum ha_base_keytype key_type() const
  { return zerofill ? HA_KEYTYPE_BINARY : HA_KEYTYPE_NUM; }
  type_conversion_status reset(void);
  type_conversion_status store(const char *to, size_t length,
                               const CHARSET_INFO *charset);
  type_conversion_status store(double nr);
  type_conversion_status store(longlong nr, bool unsigned_val);
  double val_real(void);
  longlong val_int(void);
  String *val_str(String*,String *);
  int cmp(const uchar *,const uchar *);
  void make_sort_key(uchar *buff, size_t length);
  void overflow(bool negative);
  bool zero_pack() const { return 0; }
  void sql_type(String &str) const;
  Field_decimal *clone(MEM_ROOT *mem_root) const {
    DBUG_ASSERT(type() == MYSQL_TYPE_DECIMAL);
    return new (mem_root) Field_decimal(*this);
  }
  Field_decimal *clone() const {
    DBUG_ASSERT(type() == MYSQL_TYPE_DECIMAL);
    return new Field_decimal(*this);
  }
  virtual const uchar *unpack(uchar* to, const uchar *from,
                              uint param_data, bool low_byte_first)
  {
    return Field::unpack(to, from, param_data, low_byte_first);
  }
  virtual uchar *pack(uchar* to, const uchar *from,
                      uint max_length, bool low_byte_first)
  {
    return Field::pack(to, from, max_length, low_byte_first);
  }
};


/* New decimal/numeric field which use fixed point arithmetic */
class Field_new_decimal :public Field_num {
private:
  int do_save_field_metadata(uchar *first_byte);
public:

  /* The maximum number of decimal digits can be stored */
  uint precision;
  uint bin_size;
  /*
    Constructors take max_length of the field as a parameter - not the
    precision as the number of decimal digits allowed.
    So for example we need to count length from precision handling
    CREATE TABLE ( DECIMAL(x,y)) 
  */
  Field_new_decimal(uchar *ptr_arg, uint32 len_arg, uchar *null_ptr_arg,
                    uchar null_bit_arg,
                    enum utype unireg_check_arg, const char *field_name_arg,
                    uint8 dec_arg, bool zero_arg, bool unsigned_arg);
  Field_new_decimal(uint32 len_arg, bool maybe_null_arg,
                    const char *field_name_arg, uint8 dec_arg,
                    bool unsigned_arg);
  enum_field_types type() const { return MYSQL_TYPE_NEWDECIMAL;}
  enum ha_base_keytype key_type() const { return HA_KEYTYPE_BINARY; }
  Item_result result_type () const { return DECIMAL_RESULT; }
  type_conversion_status reset(void);
  type_conversion_status store_value(const my_decimal *decimal_value);
  void set_value_on_overflow(my_decimal *decimal_value, bool sign);
  type_conversion_status store(const char *to, size_t length,
                               const CHARSET_INFO *charset);
  type_conversion_status store(double nr);
  type_conversion_status store(longlong nr, bool unsigned_val);
  type_conversion_status store_time(MYSQL_TIME *ltime, uint8 dec);
  type_conversion_status store_decimal(const my_decimal *);
  double val_real(void);
  longlong val_int(void);
  my_decimal *val_decimal(my_decimal *);
  bool get_date(MYSQL_TIME *ltime, my_time_flags_t fuzzydate);
  bool get_time(MYSQL_TIME *ltime);
  String *val_str(String*, String *);
  int cmp(const uchar *, const uchar *);
  void make_sort_key(uchar *buff, size_t length);
  bool zero_pack() const { return 0; }
  void sql_type(String &str) const;
  uint32 max_display_length() { return field_length; }
  uint32 pack_length() const { return (uint32) bin_size; }
  uint pack_length_from_metadata(uint field_metadata);
  uint row_pack_length() const { return pack_length(); }
  bool compatible_field_size(uint field_metadata, Relay_log_info *rli,
                             uint16 mflags, int *order_var);
  uint is_equal(Create_field *new_field);
  Field_new_decimal *clone(MEM_ROOT *mem_root) const { 
    DBUG_ASSERT(type() == MYSQL_TYPE_NEWDECIMAL);
    return new (mem_root) Field_new_decimal(*this);
  }
  Field_new_decimal *clone() const {
    DBUG_ASSERT(type() == MYSQL_TYPE_NEWDECIMAL);
    return new Field_new_decimal(*this);
  }
  virtual const uchar *unpack(uchar* to, const uchar *from,
                              uint param_data, bool low_byte_first);
  static Field *create_from_item (Item *);
  bool send_binary(Protocol *protocol);
};


class Field_tiny :public Field_num {
public:
  Field_tiny(uchar *ptr_arg, uint32 len_arg, uchar *null_ptr_arg,
	     uchar null_bit_arg,
	     enum utype unireg_check_arg, const char *field_name_arg,
	     bool zero_arg, bool unsigned_arg)
    :Field_num(ptr_arg, len_arg, null_ptr_arg, null_bit_arg,
	       unireg_check_arg, field_name_arg,
	       0, zero_arg,unsigned_arg)
    {}
  enum Item_result result_type () const { return INT_RESULT; }
  enum_field_types type() const { return MYSQL_TYPE_TINY;}
  enum ha_base_keytype key_type() const
    { return unsigned_flag ? HA_KEYTYPE_BINARY : HA_KEYTYPE_INT8; }
  type_conversion_status store(const char *to, size_t length,
                               const CHARSET_INFO *charset);
  type_conversion_status store(double nr);
  type_conversion_status store(longlong nr, bool unsigned_val);
  type_conversion_status reset(void) { ptr[0]=0; return TYPE_OK; }
  double val_real(void);
  longlong val_int(void);
  String *val_str(String*,String *);
  bool send_binary(Protocol *protocol);
  int cmp(const uchar *,const uchar *);
  void make_sort_key(uchar *buff, size_t length);
  uint32 pack_length() const { return 1; }
  void sql_type(String &str) const;
  uint32 max_display_length() { return 4; }
  Field_tiny *clone(MEM_ROOT *mem_root) const { 
    DBUG_ASSERT(type() == MYSQL_TYPE_TINY);
    return new (mem_root) Field_tiny(*this);
  }
  Field_tiny *clone() const {
    DBUG_ASSERT(type() == MYSQL_TYPE_TINY);
    return new Field_tiny(*this);
  }
  virtual uchar *pack(uchar* to, const uchar *from,
                      uint max_length, bool low_byte_first)
  {
    *to= *from;
    return to + 1;
  }

  virtual const uchar *unpack(uchar* to, const uchar *from,
                              uint param_data, bool low_byte_first)
  {
    *to= *from;
    return from + 1;
  }

  virtual ulonglong get_max_int_value() const
  {
    return unsigned_flag ? 0xFFULL : 0x7FULL;
  }
};


class Field_short :public Field_num {
public:
  Field_short(uchar *ptr_arg, uint32 len_arg, uchar *null_ptr_arg,
	      uchar null_bit_arg,
	      enum utype unireg_check_arg, const char *field_name_arg,
	      bool zero_arg, bool unsigned_arg)
    :Field_num(ptr_arg, len_arg, null_ptr_arg, null_bit_arg,
	       unireg_check_arg, field_name_arg,
	       0, zero_arg,unsigned_arg)
    {}
  Field_short(uint32 len_arg,bool maybe_null_arg, const char *field_name_arg,
	      bool unsigned_arg)
    :Field_num((uchar*) 0, len_arg, maybe_null_arg ? (uchar*) "": 0,0,
	       NONE, field_name_arg, 0, 0, unsigned_arg)
    {}
  enum Item_result result_type () const { return INT_RESULT; }
  enum_field_types type() const { return MYSQL_TYPE_SHORT;}
  enum ha_base_keytype key_type() const
    { return unsigned_flag ? HA_KEYTYPE_USHORT_INT : HA_KEYTYPE_SHORT_INT;}
  type_conversion_status store(const char *to, size_t length,
                               const CHARSET_INFO *charset);
  type_conversion_status store(double nr);
  type_conversion_status store(longlong nr, bool unsigned_val);
  type_conversion_status reset(void) { ptr[0]=ptr[1]=0; return TYPE_OK; }
  double val_real(void);
  longlong val_int(void);
  String *val_str(String*,String *);
  bool send_binary(Protocol *protocol);
  int cmp(const uchar *,const uchar *);
  void make_sort_key(uchar *buff, size_t length);
  uint32 pack_length() const { return 2; }
  void sql_type(String &str) const;
  uint32 max_display_length() { return 6; }
  Field_short *clone(MEM_ROOT *mem_root) const {
    DBUG_ASSERT(type() == MYSQL_TYPE_SHORT);
    return new (mem_root) Field_short(*this);
  }
  Field_short *clone() const {
    DBUG_ASSERT(type() == MYSQL_TYPE_SHORT);
    return new Field_short(*this);
  }
  virtual uchar *pack(uchar* to, const uchar *from,
                      uint max_length, bool low_byte_first)
  {
    return pack_int16(to, from, low_byte_first);
  }

  virtual const uchar *unpack(uchar* to, const uchar *from,
                              uint param_data, bool low_byte_first)
  {
    return unpack_int16(to, from, low_byte_first);
  }

  virtual ulonglong get_max_int_value() const
  {
    return unsigned_flag ? 0xFFFFULL : 0x7FFFULL;
  }
};

class Field_medium :public Field_num {
public:
  Field_medium(uchar *ptr_arg, uint32 len_arg, uchar *null_ptr_arg,
	      uchar null_bit_arg,
	      enum utype unireg_check_arg, const char *field_name_arg,
	      bool zero_arg, bool unsigned_arg)
    :Field_num(ptr_arg, len_arg, null_ptr_arg, null_bit_arg,
	       unireg_check_arg, field_name_arg,
	       0, zero_arg,unsigned_arg)
    {}
  enum Item_result result_type () const { return INT_RESULT; }
  enum_field_types type() const { return MYSQL_TYPE_INT24;}
  enum ha_base_keytype key_type() const
    { return unsigned_flag ? HA_KEYTYPE_UINT24 : HA_KEYTYPE_INT24; }
  type_conversion_status store(const char *to, size_t length,
                               const CHARSET_INFO *charset);
  type_conversion_status store(double nr);
  type_conversion_status store(longlong nr, bool unsigned_val);
  type_conversion_status reset(void)
  {
    ptr[0]=ptr[1]=ptr[2]=0;
    return TYPE_OK;
  }
  double val_real(void);
  longlong val_int(void);
  String *val_str(String*,String *);
  bool send_binary(Protocol *protocol);
  int cmp(const uchar *,const uchar *);
  void make_sort_key(uchar *buff, size_t length);
  uint32 pack_length() const { return 3; }
  void sql_type(String &str) const;
  uint32 max_display_length() { return 8; }
  Field_medium *clone(MEM_ROOT *mem_root) const {
    DBUG_ASSERT(type() == MYSQL_TYPE_INT24);
    return new (mem_root) Field_medium(*this);
  }
  Field_medium *clone() const {
    DBUG_ASSERT(type() == MYSQL_TYPE_INT24);
    return new Field_medium(*this);
  }
  virtual uchar *pack(uchar* to, const uchar *from,
                      uint max_length, bool low_byte_first)
  {
    return Field::pack(to, from, max_length, low_byte_first);
  }

  virtual const uchar *unpack(uchar* to, const uchar *from,
                              uint param_data, bool low_byte_first)
  {
    return Field::unpack(to, from, param_data, low_byte_first);
  }

  virtual ulonglong get_max_int_value() const
  {
    return unsigned_flag ? 0xFFFFFFULL : 0x7FFFFFULL;
  }
};


class Field_long :public Field_num {
public:

  static const int PACK_LENGTH= 4;

  Field_long(uchar *ptr_arg, uint32 len_arg, uchar *null_ptr_arg,
	     uchar null_bit_arg,
	     enum utype unireg_check_arg, const char *field_name_arg,
	     bool zero_arg, bool unsigned_arg)
    :Field_num(ptr_arg, len_arg, null_ptr_arg, null_bit_arg,
	       unireg_check_arg, field_name_arg,
	       0, zero_arg,unsigned_arg)
    {}
  Field_long(uint32 len_arg,bool maybe_null_arg, const char *field_name_arg,
	     bool unsigned_arg)
    :Field_num((uchar*) 0, len_arg, maybe_null_arg ? (uchar*) "": 0,0,
	       NONE, field_name_arg,0,0,unsigned_arg)
    {}
  enum Item_result result_type () const { return INT_RESULT; }
  enum_field_types type() const { return MYSQL_TYPE_LONG;}
  enum ha_base_keytype key_type() const
    { return unsigned_flag ? HA_KEYTYPE_ULONG_INT : HA_KEYTYPE_LONG_INT; }
  type_conversion_status store(const char *to, size_t length,
                               const CHARSET_INFO *charset);
  type_conversion_status store(double nr);
  type_conversion_status store(longlong nr, bool unsigned_val);
  type_conversion_status reset(void)
  {
    ptr[0]=ptr[1]=ptr[2]=ptr[3]=0;
    return TYPE_OK;
  }
  double val_real(void);
  longlong val_int(void);
  bool send_binary(Protocol *protocol);
  String *val_str(String*,String *);
  int cmp(const uchar *,const uchar *);
  void make_sort_key(uchar *buff, size_t length);
  uint32 pack_length() const { return PACK_LENGTH; }
  void sql_type(String &str) const;
  uint32 max_display_length() { return MY_INT32_NUM_DECIMAL_DIGITS; }
  Field_long *clone(MEM_ROOT *mem_root) const {
    DBUG_ASSERT(type() == MYSQL_TYPE_LONG);
    return new (mem_root) Field_long(*this);
  }
  Field_long *clone() const {
    DBUG_ASSERT(type() == MYSQL_TYPE_LONG);
    return new Field_long(*this);
  }
  virtual uchar *pack(uchar* to, const uchar *from,
                      uint max_length MY_ATTRIBUTE((unused)),
                      bool low_byte_first)
  {
    return pack_int32(to, from, low_byte_first);
  }
  virtual const uchar *unpack(uchar* to, const uchar *from,
                              uint param_data MY_ATTRIBUTE((unused)),
                              bool low_byte_first)
  {
    return unpack_int32(to, from, low_byte_first);
  }

  virtual ulonglong get_max_int_value() const
  {
    return unsigned_flag ? 0xFFFFFFFFULL : 0x7FFFFFFFULL;
  }
};


class Field_longlong :public Field_num {
public:
  static const int PACK_LENGTH= 8;

  Field_longlong(uchar *ptr_arg, uint32 len_arg, uchar *null_ptr_arg,
	      uchar null_bit_arg,
	      enum utype unireg_check_arg, const char *field_name_arg,
	      bool zero_arg, bool unsigned_arg)
    :Field_num(ptr_arg, len_arg, null_ptr_arg, null_bit_arg,
	       unireg_check_arg, field_name_arg,
	       0, zero_arg,unsigned_arg)
    {}
  Field_longlong(uint32 len_arg,bool maybe_null_arg,
		 const char *field_name_arg,
		  bool unsigned_arg)
    :Field_num((uchar*) 0, len_arg, maybe_null_arg ? (uchar*) "": 0,0,
	       NONE, field_name_arg,0,0,unsigned_arg)
    {}
  enum Item_result result_type () const { return INT_RESULT; }
  enum_field_types type() const { return MYSQL_TYPE_LONGLONG;}
  enum ha_base_keytype key_type() const
    { return unsigned_flag ? HA_KEYTYPE_ULONGLONG : HA_KEYTYPE_LONGLONG; }
  type_conversion_status store(const char *to, size_t length,
                               const CHARSET_INFO *charset);
  type_conversion_status store(double nr);
  type_conversion_status store(longlong nr, bool unsigned_val);
  type_conversion_status reset(void)
  {
    ptr[0]=ptr[1]=ptr[2]=ptr[3]=ptr[4]=ptr[5]=ptr[6]=ptr[7]=0;
    return TYPE_OK;
  }
  double val_real(void);
  longlong val_int(void);
  String *val_str(String*,String *);
  bool send_binary(Protocol *protocol);
  int cmp(const uchar *,const uchar *);
  void make_sort_key(uchar *buff, size_t length);
  uint32 pack_length() const { return PACK_LENGTH; }
  void sql_type(String &str) const;
  bool can_be_compared_as_longlong() const { return true; }
  uint32 max_display_length() { return 20; }
  Field_longlong *clone(MEM_ROOT *mem_root) const { 
    DBUG_ASSERT(type() == MYSQL_TYPE_LONGLONG);
    return new (mem_root) Field_longlong(*this);
  }
  Field_longlong *clone() const {
    DBUG_ASSERT(type() == MYSQL_TYPE_LONGLONG);
    return new Field_longlong(*this);
  }
  virtual uchar *pack(uchar* to, const uchar *from,
                      uint max_length  MY_ATTRIBUTE((unused)),
                      bool low_byte_first)
  {
    return pack_int64(to, from, low_byte_first);
  }
  virtual const uchar *unpack(uchar* to, const uchar *from,
                              uint param_data MY_ATTRIBUTE((unused)),
                              bool low_byte_first)
  {
    return unpack_int64(to, from, low_byte_first);
  }

  virtual ulonglong get_max_int_value() const
  {
    return unsigned_flag ? 0xFFFFFFFFFFFFFFFFULL : 0x7FFFFFFFFFFFFFFFULL;
  }
};


class Field_float :public Field_real {
public:
  Field_float(uchar *ptr_arg, uint32 len_arg, uchar *null_ptr_arg,
	      uchar null_bit_arg,
	      enum utype unireg_check_arg, const char *field_name_arg,
              uint8 dec_arg,bool zero_arg,bool unsigned_arg)
    :Field_real(ptr_arg, len_arg, null_ptr_arg, null_bit_arg,
                unireg_check_arg, field_name_arg,
                dec_arg, zero_arg, unsigned_arg)
    {}
  Field_float(uint32 len_arg, bool maybe_null_arg, const char *field_name_arg,
	      uint8 dec_arg)
    :Field_real((uchar*) 0, len_arg, maybe_null_arg ? (uchar*) "": 0, (uint) 0,
                NONE, field_name_arg, dec_arg, 0, 0)
    {}
  enum_field_types type() const { return MYSQL_TYPE_FLOAT;}
  enum ha_base_keytype key_type() const { return HA_KEYTYPE_FLOAT; }
  type_conversion_status store(const char *to, size_t length,
                               const CHARSET_INFO *charset);
  type_conversion_status store(double nr);
  type_conversion_status store(longlong nr, bool unsigned_val);
  type_conversion_status reset(void)
  {
    memset(ptr, 0, sizeof(float));
    return TYPE_OK;
  }
  double val_real(void);
  longlong val_int(void);
  String *val_str(String*,String *);
  bool send_binary(Protocol *protocol);
  int cmp(const uchar *,const uchar *);
  void make_sort_key(uchar *buff, size_t length);
  uint32 pack_length() const { return sizeof(float); }
  uint row_pack_length() const { return pack_length(); }
  void sql_type(String &str) const;
  Field_float *clone(MEM_ROOT *mem_root) const { 
    DBUG_ASSERT(type() == MYSQL_TYPE_FLOAT);
    return new (mem_root) Field_float(*this);
  }
  Field_float *clone() const {
    DBUG_ASSERT(type() == MYSQL_TYPE_FLOAT);
    return new Field_float(*this);
  }

  virtual ulonglong get_max_int_value() const
  {
    /*
      We use the maximum as per IEEE754-2008 standard, 2^24
    */
    return 0x1000000ULL;
  }

private:
  int do_save_field_metadata(uchar *first_byte);
};


class Field_double :public Field_real {
public:
  Field_double(uchar *ptr_arg, uint32 len_arg, uchar *null_ptr_arg,
	       uchar null_bit_arg,
	       enum utype unireg_check_arg, const char *field_name_arg,
	       uint8 dec_arg,bool zero_arg,bool unsigned_arg)
    :Field_real(ptr_arg, len_arg, null_ptr_arg, null_bit_arg,
                unireg_check_arg, field_name_arg,
                dec_arg, zero_arg, unsigned_arg)
    {}
  Field_double(uint32 len_arg, bool maybe_null_arg, const char *field_name_arg,
	       uint8 dec_arg)
    :Field_real((uchar*) 0, len_arg, maybe_null_arg ? (uchar*) "" : 0, (uint) 0,
                NONE, field_name_arg, dec_arg, 0, 0)
    {}
  Field_double(uint32 len_arg, bool maybe_null_arg, const char *field_name_arg,
	       uint8 dec_arg, my_bool not_fixed_arg)
    :Field_real((uchar*) 0, len_arg, maybe_null_arg ? (uchar*) "" : 0, (uint) 0,
                NONE, field_name_arg, dec_arg, 0, 0)
    {not_fixed= not_fixed_arg; }
  enum_field_types type() const { return MYSQL_TYPE_DOUBLE;}
  enum ha_base_keytype key_type() const { return HA_KEYTYPE_DOUBLE; }
  type_conversion_status store(const char *to, size_t length,
                               const CHARSET_INFO *charset);
  type_conversion_status store(double nr);
  type_conversion_status store(longlong nr, bool unsigned_val);
  type_conversion_status reset(void)
  {
    memset(ptr, 0, sizeof(double));
    return TYPE_OK;
  }
  double val_real(void);
  longlong val_int(void);
  String *val_str(String*,String *);
  bool send_binary(Protocol *protocol);
  int cmp(const uchar *,const uchar *);
  void make_sort_key(uchar *buff, size_t length);
  uint32 pack_length() const { return sizeof(double); }
  uint row_pack_length() const { return pack_length(); }
  void sql_type(String &str) const;
  Field_double *clone(MEM_ROOT *mem_root) const {
    DBUG_ASSERT(type() == MYSQL_TYPE_DOUBLE);
    return new (mem_root) Field_double(*this);
  }
  Field_double *clone() const {
    DBUG_ASSERT(type() == MYSQL_TYPE_DOUBLE);
    return new Field_double(*this);
  }

  virtual ulonglong get_max_int_value() const
  {
    /*
      We use the maximum as per IEEE754-2008 standard, 2^53
    */
    return 0x20000000000000ULL;
  }

private:
  int do_save_field_metadata(uchar *first_byte);
};


/* Everything saved in this will disappear. It will always return NULL */

class Field_null :public Field_str {
  static uchar null[1];
public:
  Field_null(uchar *ptr_arg, uint32 len_arg,
	     enum utype unireg_check_arg, const char *field_name_arg,
	     const CHARSET_INFO *cs)
    :Field_str(ptr_arg, len_arg, null, 1,
	       unireg_check_arg, field_name_arg, cs)
    {}
  enum_field_types type() const { return MYSQL_TYPE_NULL;}
  type_conversion_status store(const char *to, size_t length,
                               const CHARSET_INFO *cs)
  {
    null[0]= 1;
    return TYPE_OK;
  }
  type_conversion_status store(double nr)   { null[0]=1; return TYPE_OK; }
  type_conversion_status store(longlong nr, bool unsigned_val)
  {
    null[0]=1;
    return TYPE_OK;
  }
  type_conversion_status store_decimal(const my_decimal *d)
  {
    null[0]=1;
    return TYPE_OK;
  }
  type_conversion_status reset(void)       { return TYPE_OK; }
  double val_real(void)		{ return 0.0;}
  longlong val_int(void)	{ return 0;}
  my_decimal *val_decimal(my_decimal *) { return 0; }
  String *val_str(String *value,String *value2)
  { value2->length(0); return value2;}
  int cmp(const uchar *a, const uchar *b) { return 0;}
  void make_sort_key(uchar *buff, size_t length)  {}
  uint32 pack_length() const { return 0; }
  void sql_type(String &str) const;
  uint32 max_display_length() { return 4; }
  Field_null *clone(MEM_ROOT *mem_root) const {
    DBUG_ASSERT(type() == MYSQL_TYPE_NULL);
    return new (mem_root) Field_null(*this);
  }
  Field_null *clone() const {
    DBUG_ASSERT(type() == MYSQL_TYPE_NULL);
    return new Field_null(*this);
  }
};


/*
  Abstract class for TIME, DATE, DATETIME, TIMESTAMP
  with and without fractional part.
*/
class Field_temporal :public Field {
protected:
  uint8 dec; // Number of fractional digits

  /**
    Adjust number of decimal digits from NOT_FIXED_DEC to DATETIME_MAX_DECIMALS
  */
  uint8 normalize_dec(uint8 dec_arg)
  { return dec_arg == NOT_FIXED_DEC ? DATETIME_MAX_DECIMALS : dec_arg; }

  /**
    Low level routine to store a MYSQL_TIME value into a field.
    The value must be already properly rounded or truncated
    and checked for being a valid TIME/DATE/DATETIME value.

    @param[in]  ltime   MYSQL_TIME value.
    @param[out] error   Error flag vector, set in case of error.
    @retval     false   In case of success.
    @retval     true    In case of error.
  */
  virtual type_conversion_status store_internal(const MYSQL_TIME *ltime,
                                                int *error)= 0;

  /**
    Low level routine to store a MYSQL_TIME value into a field
    with rounding according to the field decimals() value.

    @param[in]  ltime   MYSQL_TIME value.
    @param[out] error   Error flag vector, set in case of error.
    @retval     false   In case of success.
    @retval     true    In case of error.    
  */
  virtual type_conversion_status store_internal_with_round(MYSQL_TIME *ltime,
                                                           int *warnings)= 0;

  /**
    Store a temporal value in lldiv_t into a field,
    with rounding according to the field decimals() value.

    @param[in]  lld     Temporal value.
    @param[out] warning Warning flag vector.
    @retval     false   In case of success.
    @retval     true    In case of error.    
  */
  type_conversion_status store_lldiv_t(const lldiv_t *lld, int *warning);

  /**
    Convert a string to MYSQL_TIME, according to the field type.

    @param[in]  str     String
    @param[in]  len     String length
    @param[in]  cs      String character set
    @param[out] ltime   The value is stored here
    @param[out] status  Conversion status
    @retval     false   Conversion went fine, ltime contains a valid time
    @retval     true    Conversion failed, ltime was reset and contains nothing
  */
  virtual bool convert_str_to_TIME(const char *str, size_t len,
                                   const CHARSET_INFO *cs,
                                   MYSQL_TIME *ltime, 
                                   MYSQL_TIME_STATUS *status)= 0;
  /**
    Convert a number with fractional part with nanosecond precision
    into MYSQL_TIME, according to the field type. Nanoseconds
    are rounded to milliseconds and added to ltime->second_part.

    @param[in]  nr            Number
    @param[in]  unsigned_val  SIGNED/UNSIGNED flag
    @param[in]  nanoseconds   Fractional part in nanoseconds
    @param[out] ltime         The value is stored here
    @param[out] status        Conversion status
    @retval     false         On success
    @retval     true          On error
  */
  virtual type_conversion_status convert_number_to_TIME(longlong nr,
                                                        bool unsigned_val,
                                                        int nanoseconds,
                                                        MYSQL_TIME *ltime,
                                                        int *warning)= 0;

  /**
    Convert an integer number into MYSQL_TIME, according to the field type.

    @param[in]  nr            Number
    @param[in]  unsigned_val  SIGNED/UNSIGNED flag
    @param[out] ltime         The value is stored here
    @retval     false         On success
    @retval     true          On error
  */
  longlong convert_number_to_datetime(longlong nr, bool unsigned_val,
                                      MYSQL_TIME *ltime, int *warning);

  /**
    Set a warning according to warning bit flag vector.
    Multiple warnings are possible at the same time.
    Every warning in the bit vector is set by an individual
    set_datetime_warning() call.

    @param str      Warning parameter
    @param warnings Warning bit flag
  */
  void set_warnings(ErrConvString str, int warnings);

  /**
    Flags that are passed as "flag" argument to
    check_date(), number_to_datetime(), str_to_datetime().

    Flags depend on the session sql_mode settings, such as
    MODE_NO_ZERO_DATE, MODE_NO_ZERO_IN_DATE.
    Also, Field_newdate, Field_datetime, Field_datetimef add TIME_FUZZY_DATE
    to the session sql_mode settings, to allow relaxed date format,
    while Field_timestamp, Field_timestampf do not.

    @param  thd  THD
    @retval      sql_mode flags mixed with the field type flags.
  */
  virtual my_time_flags_t date_flags(const THD *thd)
  {
    return 0;
  }
  /**
    Flags that are passed as "flag" argument to
    check_date(), number_to_datetime(), str_to_datetime().
    Similar to the above when we don't have a THD value.
  */
  my_time_flags_t date_flags()
  {
    return date_flags(table ? table->in_use : current_thd);
  }

  /**
    Set a single warning using make_truncated_value_warning().
    
    @param[in] level           Warning level (error, warning, note)
    @param[in] code            Warning code
    @param[in] str             Warning parameter
    @param[in] ts_type         Timestamp type (time, date, datetime, none)
    @param[in] cuted_inctement Incrementing of cut field counter
  */
  void set_datetime_warning(Sql_condition::enum_severity_level level, uint code,
                            ErrConvString str,
                            timestamp_type ts_type, int cuted_increment);
public:
  /**
    Constructor for Field_temporal
    @param ptr_arg           See Field definition
    @param null_ptr_arg      See Field definition
    @param null_bit_arg      See Field definition
    @param unireg_check_arg  See Field definition
    @param field_name_arg    See Field definition
    @param len_arg           Number of characters in the integer part.
    @param dec_arg           Number of second fraction digits, 0..6.
  */
  Field_temporal(uchar *ptr_arg,
                 uchar *null_ptr_arg, uchar null_bit_arg,
                 enum utype unireg_check_arg, const char *field_name_arg,
                 uint32 len_arg, uint8 dec_arg)
    :Field(ptr_arg,
           len_arg + ((dec= normalize_dec(dec_arg)) ? normalize_dec(dec_arg) + 1 : 0),
           null_ptr_arg, null_bit_arg,
           unireg_check_arg, field_name_arg)
    { flags|= BINARY_FLAG; }
  /**
    Constructor for Field_temporal
    @param maybe_null_arg    See Field definition
    @param field_name_arg    See Field definition
    @param len_arg           Number of characters in the integer part.
    @param dec_arg           Number of second fraction digits, 0..6
  */
  Field_temporal(bool maybe_null_arg, const char *field_name_arg,
                 uint32 len_arg, uint8 dec_arg)
    :Field((uchar *) 0, 
           len_arg + ((dec= normalize_dec(dec_arg)) ? normalize_dec(dec_arg) + 1 : 0),
           maybe_null_arg ? (uchar *) "" : 0, 0,
           NONE, field_name_arg)
    { flags|= BINARY_FLAG; }
  virtual Item_result result_type() const { return STRING_RESULT; }
  virtual uint32 max_display_length() { return field_length; }
  virtual bool str_needs_quotes() { return TRUE; }
  virtual uint is_equal(Create_field *new_field);
  Item_result numeric_context_result_type() const
  {
    return dec ? DECIMAL_RESULT : INT_RESULT;
  }
  enum Item_result cmp_type() const { return INT_RESULT; }
  enum Derivation derivation() const { return DERIVATION_NUMERIC; }
  uint repertoire() const { return MY_REPERTOIRE_NUMERIC; }
  const CHARSET_INFO *charset() const { return &my_charset_numeric; }
  bool can_be_compared_as_longlong() const { return true; }
  bool binary() const { return true; }
  type_conversion_status store(const char *str, size_t len,
                               const CHARSET_INFO *cs);
  type_conversion_status store_decimal(const my_decimal *decimal);
  type_conversion_status store(longlong nr, bool unsigned_val);
  type_conversion_status store(double nr);
  double val_real() // FSP-enable types redefine it.
  {
    return (double) val_int();
  }
  my_decimal *val_decimal(my_decimal *decimal_value); // FSP types redefine it
};


/**
  Abstract class for types with date
  with optional time, with or without fractional part:
  DATE, DATETIME, DATETIME(N), TIMESTAMP, TIMESTAMP(N).
*/
class Field_temporal_with_date :public Field_temporal {
protected:
  /**
    Low level function to get value into MYSQL_TIME,
    without checking for being valid.
  */
  virtual bool get_date_internal(MYSQL_TIME *ltime)= 0;

  /**
    Get value into MYSQL_TIME and check TIME_NO_ZERO_DATE flag.
    @retval   True on error: we get a zero value but flags disallow zero dates.
    @retval   False on success.
  */
  bool get_internal_check_zero(MYSQL_TIME *ltime, my_time_flags_t fuzzydate);
  
  type_conversion_status convert_number_to_TIME(longlong nr, bool unsigned_val,
                                                int nanoseconds,
                                                MYSQL_TIME *ltime,
                                                int *warning);
  bool convert_str_to_TIME(const char *str, size_t len, const CHARSET_INFO *cs,
                           MYSQL_TIME *ltime, MYSQL_TIME_STATUS *status);
  type_conversion_status store_internal_with_round(MYSQL_TIME *ltime,
                                                   int *warnings);
public:
  /**
    Constructor for Field_temporal
    @param ptr_arg           See Field definition
    @param null_ptr_arg      See Field definition
    @param null_bit_arg      See Field definition
    @param unireg_check_arg  See Field definition
    @param field_name_arg    See Field definition
    @param len_arg           Number of characters in the integer part.
    @param dec_arg           Number of second fraction digits, 0..6.
  */
  Field_temporal_with_date(uchar *ptr_arg, uchar *null_ptr_arg,
                           uchar null_bit_arg,
                           enum utype unireg_check_arg,
                           const char *field_name_arg,
                           uint8 int_length_arg, uint8 dec_arg)
    :Field_temporal(ptr_arg, null_ptr_arg, null_bit_arg,
                    unireg_check_arg, field_name_arg,
                    int_length_arg, dec_arg)
    { }
  /**
    Constructor for Field_temporal
    @param maybe_null_arg    See Field definition
    @param field_name_arg    See Field definition
    @param len_arg           Number of characters in the integer part.
    @param dec_arg           Number of second fraction digits, 0..6.
  */
  Field_temporal_with_date(bool maybe_null_arg, const char *field_name_arg,
                           uint int_length_arg, uint8 dec_arg)
    :Field_temporal((uchar*) 0, maybe_null_arg ? (uchar*) "": 0, 0,
                    NONE, field_name_arg, int_length_arg, dec_arg)
    { }
  bool send_binary(Protocol *protocol);
  type_conversion_status store_time(MYSQL_TIME *ltime, uint8 dec);
  String *val_str(String *, String *);
  longlong val_time_temporal();
  longlong val_date_temporal();
  bool get_time(MYSQL_TIME *ltime)
  {
    return get_date(ltime, TIME_FUZZY_DATE);
  }
  /* Validate the value stored in a field */
  virtual type_conversion_status validate_stored_val(THD *thd);
};


/**
  Abstract class for types with date and time,
  with or without fractional part:
  DATETIME, DATETIME(N), TIMESTAMP, TIMESTAMP(N).
*/
class Field_temporal_with_date_and_time :public Field_temporal_with_date {
private:
  int do_save_field_metadata(uchar *metadata_ptr)
  {
    if (decimals())
    {
      *metadata_ptr= decimals();
      return 1;
    }
    return 0;
  }
protected:
  /**
     Initialize flags for TIMESTAMP DEFAULT CURRENT_TIMESTAMP / ON UPDATE
     CURRENT_TIMESTAMP columns.
     
     @todo get rid of TIMESTAMP_FLAG and ON_UPDATE_NOW_FLAG.
  */
  void init_timestamp_flags();
  /**
    Store "struct timeval" value into field.
    The value must be properly rounded or truncated according
    to the number of fractional second digits.
  */
  virtual void store_timestamp_internal(const struct timeval *tm)= 0;
  bool convert_TIME_to_timestamp(THD *thd, const MYSQL_TIME *ltime,
                                 struct timeval *tm, int *error);

public:
  /**
    Constructor for Field_temporal_with_date_and_time
    @param ptr_arg           See Field definition
    @param null_ptr_arg      See Field definition
    @param null_bit_arg      See Field definition
    @param unireg_check_arg  See Field definition
    @param field_name_arg    See Field definition
    @param dec_arg           Number of second fraction digits, 0..6.
  */
  Field_temporal_with_date_and_time(uchar *ptr_arg, uchar *null_ptr_arg,
                                    uchar null_bit_arg,
                                    enum utype unireg_check_arg,
                                    const char *field_name_arg,
                                    uint8 dec_arg)
    :Field_temporal_with_date(ptr_arg, null_ptr_arg, null_bit_arg,
                              unireg_check_arg, field_name_arg,
                              MAX_DATETIME_WIDTH, dec_arg)
    { }
  void store_timestamp(const struct timeval *tm);
};


/**
  Abstract class for types with date and time, with fractional part:
  DATETIME, DATETIME(N), TIMESTAMP, TIMESTAMP(N).
*/
class Field_temporal_with_date_and_timef :
  public Field_temporal_with_date_and_time {
private:
  int do_save_field_metadata(uchar *metadata_ptr)
  {
    *metadata_ptr= decimals();
    return 1;
  }
public:
  /**
    Constructor for Field_temporal_with_date_and_timef
    @param ptr_arg           See Field definition
    @param null_ptr_arg      See Field definition
    @param null_bit_arg      See Field definition
    @param unireg_check_arg  See Field definition
    @param field_name_arg    See Field definition
    @param dec_arg           Number of second fraction digits, 0..6.
  */
  Field_temporal_with_date_and_timef(uchar *ptr_arg, uchar *null_ptr_arg,
                                     uchar null_bit_arg,
                                     enum utype unireg_check_arg,
                                     const char *field_name_arg,
                                     uint8 dec_arg)
    :Field_temporal_with_date_and_time(ptr_arg, null_ptr_arg, null_bit_arg,
                                       unireg_check_arg, field_name_arg,
                                       dec_arg)
    { }
  /**
    Constructor for Field_temporal_with_date_and_timef
    @param maybe_null_arg    See Field definition
    @param field_name_arg    See Field definition
    @param dec_arg           Number of second fraction digits, 0..6.
  */
  Field_temporal_with_date_and_timef(bool maybe_null_arg,
                                     const char *field_name_arg,
                                     uint8 dec_arg)
    :Field_temporal_with_date_and_time((uchar *) 0,
                                       maybe_null_arg ? (uchar*) "" : 0, 0,
                                       NONE, field_name_arg, dec_arg)
    { }

  uint decimals() const { return dec; }
  const CHARSET_INFO *sort_charset() const { return &my_charset_bin; }
  void make_sort_key(uchar *to, size_t length) { memcpy(to, ptr, length); }
  int cmp(const uchar *a_ptr, const uchar *b_ptr)
  {
    return memcmp(a_ptr, b_ptr, pack_length());
  }
  uint row_pack_length() const { return pack_length(); }
  double val_real();
  longlong val_int();
  my_decimal *val_decimal(my_decimal *decimal_value);
};


/*
  Field implementing TIMESTAMP data type without fractional seconds.
  We will be removed eventually.
*/
class Field_timestamp :public Field_temporal_with_date_and_time {
protected:
  my_time_flags_t date_flags(const THD *thd);
  type_conversion_status store_internal(const MYSQL_TIME *ltime, int *error);
  bool get_date_internal(MYSQL_TIME *ltime);
  void store_timestamp_internal(const struct timeval *tm);
public:
  static const int PACK_LENGTH= 4;
  Field_timestamp(uchar *ptr_arg, uint32 len_arg,
                  uchar *null_ptr_arg, uchar null_bit_arg,
		  enum utype unireg_check_arg, const char *field_name_arg);
  Field_timestamp(bool maybe_null_arg, const char *field_name_arg);
  enum_field_types type() const { return MYSQL_TYPE_TIMESTAMP;}
  enum ha_base_keytype key_type() const { return HA_KEYTYPE_ULONG_INT; }
  type_conversion_status store_packed(longlong nr);
  type_conversion_status reset(void)
  {
    ptr[0]=ptr[1]=ptr[2]=ptr[3]=0;
    return TYPE_OK;
  }
  longlong val_int(void);
  int cmp(const uchar *,const uchar *);
  void make_sort_key(uchar *buff, size_t length);
  uint32 pack_length() const { return PACK_LENGTH; }
  void sql_type(String &str) const;
  bool zero_pack() const { return 0; }
  /* Get TIMESTAMP field value as seconds since begging of Unix Epoch */
  bool get_timestamp(struct timeval *tm, int *warnings);
  bool get_date(MYSQL_TIME *ltime, my_time_flags_t fuzzydate);
  Field_timestamp *clone(MEM_ROOT *mem_root) const {
    DBUG_ASSERT(type() == MYSQL_TYPE_TIMESTAMP);
    return new (mem_root) Field_timestamp(*this);
  }
  Field_timestamp *clone() const
  {
    DBUG_ASSERT(type() == MYSQL_TYPE_TIMESTAMP);
    return new Field_timestamp(*this);
  }
  uchar *pack(uchar *to, const uchar *from,
              uint max_length MY_ATTRIBUTE((unused)), bool low_byte_first)
  {
    return pack_int32(to, from, low_byte_first);
  }
  const uchar *unpack(uchar* to, const uchar *from,
                      uint param_data MY_ATTRIBUTE((unused)),
                      bool low_byte_first)
  {
    return unpack_int32(to, from, low_byte_first);
  }
  /* Validate the value stored in a field */
  virtual type_conversion_status validate_stored_val(THD *thd);
};


/*
  Field implementing TIMESTAMP(N) data type, where N=0..6.
*/
class Field_timestampf :public Field_temporal_with_date_and_timef {
protected:
  bool get_date_internal(MYSQL_TIME *ltime);
  type_conversion_status store_internal(const MYSQL_TIME *ltime, int *error);
  my_time_flags_t date_flags(const THD *thd);
  void store_timestamp_internal(const struct timeval *tm);
public:
  static const int PACK_LENGTH= 8;
  /**
    Field_timestampf constructor
    @param ptr_arg           See Field definition
    @param null_ptr_arg      See Field definition
    @param null_bit_arg      See Field definition
    @param unireg_check_arg  See Field definition
    @param field_name_arg    See Field definition
    @param share             Table share.
    @param dec_arg           Number of fractional second digits, 0..6.
  */
  Field_timestampf(uchar *ptr_arg, uchar *null_ptr_arg, uchar null_bit_arg,
                   enum utype unireg_check_arg, const char *field_name_arg,
                   uint8 dec_arg);
  /**
    Field_timestampf constructor
    @param maybe_null_arg    See Field definition
    @param field_name_arg    See Field definition
    @param dec_arg           Number of fractional second digits, 0..6.
  */
  Field_timestampf(bool maybe_null_arg, const char *field_name_arg,
                   uint8 dec_arg);
  Field_timestampf *clone(MEM_ROOT *mem_root) const
  {
    DBUG_ASSERT(type() == MYSQL_TYPE_TIMESTAMP);
    return new (mem_root) Field_timestampf(*this);
  }
  Field_timestampf *clone() const
  {
    DBUG_ASSERT(type() == MYSQL_TYPE_TIMESTAMP);
    return new Field_timestampf(*this);
  }

  enum_field_types type() const { return MYSQL_TYPE_TIMESTAMP; }
  enum_field_types real_type() const { return MYSQL_TYPE_TIMESTAMP2; }
  enum_field_types binlog_type() const { return MYSQL_TYPE_TIMESTAMP2; }
  bool zero_pack() const { return 0; }

  uint32 pack_length() const
  {
    return my_timestamp_binary_length(dec);
  }
  virtual uint pack_length_from_metadata(uint field_metadata)
  {
    DBUG_ENTER("Field_timestampf::pack_length_from_metadata");
    uint tmp= my_timestamp_binary_length(field_metadata);
    DBUG_RETURN(tmp);
  }

  type_conversion_status reset();
  type_conversion_status store_packed(longlong nr);
  bool get_date(MYSQL_TIME *ltime, my_time_flags_t fuzzydate);
  void sql_type(String &str) const;

  bool get_timestamp(struct timeval *tm, int *warnings);
  /* Validate the value stored in a field */
  virtual type_conversion_status validate_stored_val(THD *thd);
};


class Field_year :public Field_tiny {
public:
  Field_year(uchar *ptr_arg, uint32 len_arg, uchar *null_ptr_arg,
	     uchar null_bit_arg,
	     enum utype unireg_check_arg, const char *field_name_arg)
    :Field_tiny(ptr_arg, len_arg, null_ptr_arg, null_bit_arg,
		unireg_check_arg, field_name_arg, 1, 1)
    {}
  enum_field_types type() const { return MYSQL_TYPE_YEAR;}
  type_conversion_status store(const char *to, size_t length,
                               const CHARSET_INFO *charset);
  type_conversion_status store(double nr);
  type_conversion_status store(longlong nr, bool unsigned_val);
  type_conversion_status store_time(MYSQL_TIME *ltime, uint8 dec);
  double val_real(void);
  longlong val_int(void);
  String *val_str(String*,String *);
  bool send_binary(Protocol *protocol);
  void sql_type(String &str) const;
  bool can_be_compared_as_longlong() const { return true; }
  Field_year *clone(MEM_ROOT *mem_root) const {
    DBUG_ASSERT(type() == MYSQL_TYPE_YEAR);
    return new (mem_root) Field_year(*this);
  }
  Field_year *clone() const {
    DBUG_ASSERT(type() == MYSQL_TYPE_YEAR);
    return new Field_year(*this);
  }
};


class Field_newdate :public Field_temporal_with_date {
protected:
  static const int PACK_LENGTH= 3;
  my_time_flags_t date_flags(const THD *thd);
  bool get_date_internal(MYSQL_TIME *ltime);
  type_conversion_status store_internal(const MYSQL_TIME *ltime, int *error);

public:
  Field_newdate(uchar *ptr_arg, uchar *null_ptr_arg, uchar null_bit_arg,
                enum utype unireg_check_arg, const char *field_name_arg)
    :Field_temporal_with_date(ptr_arg, null_ptr_arg, null_bit_arg,
                              unireg_check_arg, field_name_arg,
                              MAX_DATE_WIDTH, 0)
    { }
  Field_newdate(bool maybe_null_arg, const char *field_name_arg)
    :Field_temporal_with_date((uchar *) 0, maybe_null_arg ? (uchar *) "" : 0,
                              0, NONE, field_name_arg, MAX_DATE_WIDTH, 0)
    { }
  enum_field_types type() const { return MYSQL_TYPE_DATE;}
  enum_field_types real_type() const { return MYSQL_TYPE_NEWDATE; }
  enum ha_base_keytype key_type() const { return HA_KEYTYPE_UINT24; }
  type_conversion_status reset(void)
  {
    ptr[0]=ptr[1]=ptr[2]=0;
    return TYPE_OK;
  }
  type_conversion_status store_packed(longlong nr);
  longlong val_int(void);
  longlong val_time_temporal();
  longlong val_date_temporal();
  String *val_str(String*,String *);
  bool send_binary(Protocol *protocol);
  int cmp(const uchar *,const uchar *);
  void make_sort_key(uchar *buff, size_t length);
  uint32 pack_length() const { return PACK_LENGTH; }
  void sql_type(String &str) const;
  bool zero_pack() const { return 1; }
  bool get_date(MYSQL_TIME *ltime, my_time_flags_t fuzzydate);
  Field_newdate *clone(MEM_ROOT *mem_root) const
  {
    DBUG_ASSERT(type() == MYSQL_TYPE_DATE);
    DBUG_ASSERT(real_type() == MYSQL_TYPE_NEWDATE);
    return new (mem_root) Field_newdate(*this);
  }
  Field_newdate *clone() const
  {
    DBUG_ASSERT(type() == MYSQL_TYPE_DATE);
    DBUG_ASSERT(real_type() == MYSQL_TYPE_NEWDATE);
    return new Field_newdate(*this);
  }
};


/**
  Abstract class for TIME and TIME(N).
*/
class Field_time_common :public Field_temporal {
protected:
  bool convert_str_to_TIME(const char *str, size_t len, const CHARSET_INFO *cs,
                           MYSQL_TIME *ltime, MYSQL_TIME_STATUS *status);
  /**
    @todo: convert_number_to_TIME returns conversion status through
    two different interfaces: return value and warning. It should be
    refactored to only use return value.
   */
  type_conversion_status convert_number_to_TIME(longlong nr, bool unsigned_val,
                                                int nanoseconds,
                                                MYSQL_TIME *ltime,
                                                int *warning);
  /**
    Low-level function to store MYSQL_TIME value.
    The value must be rounded or truncated according to decimals().
  */
  virtual type_conversion_status store_internal(const MYSQL_TIME *ltime,
                                                int *error)= 0;
  /**
    Function to store time value.
    The value is rounded according to decimals().
  */
  virtual type_conversion_status store_internal_with_round(MYSQL_TIME *ltime,
                                                           int *warnings);
public:
  /**
    Constructor for Field_time_common
    @param ptr_arg           See Field definition
    @param null_ptr_arg      See Field definition
    @param null_bit_arg      See Field definition
    @param unireg_check_arg  See Field definition
    @param field_name_arg    See Field definition
    @param dec_arg           Number of second fraction digits, 0..6.
  */
  Field_time_common(uchar *ptr_arg, uchar *null_ptr_arg, uchar null_bit_arg,
                    enum utype unireg_check_arg, const char *field_name_arg,
                    uint8 dec_arg)
    :Field_temporal(ptr_arg, null_ptr_arg, null_bit_arg,
                    unireg_check_arg, field_name_arg,
                    MAX_TIME_WIDTH, dec_arg)
    { }
  /**
    Constructor for Field_time_common
    @param maybe_null_arg    See Field definition
    @param field_name_arg    See Field definition
    @param dec_arg           Number of second fraction digits, 0..6.
  */
  Field_time_common(bool maybe_null_arg, const char *field_name_arg,
                    uint8 dec_arg)
    :Field_temporal((uchar *) 0, maybe_null_arg ? (uchar *) "" : 0, 0,
                    NONE, field_name_arg, MAX_TIME_WIDTH, dec_arg)
    { }
  type_conversion_status store_time(MYSQL_TIME *ltime, uint8 dec);
  String *val_str(String*, String *);
  bool get_date(MYSQL_TIME *ltime, my_time_flags_t fuzzydate);
  longlong val_date_temporal();
  bool send_binary(Protocol *protocol);
};


/*
  Field implementing TIME data type without fractional seconds.
  We will be removed eventually.
*/
class Field_time :public Field_time_common {
protected:
  type_conversion_status store_internal(const MYSQL_TIME *ltime, int *error);
public:
  Field_time(uchar *ptr_arg, uchar *null_ptr_arg, uchar null_bit_arg,
	     enum utype unireg_check_arg, const char *field_name_arg)
    :Field_time_common(ptr_arg, null_ptr_arg, null_bit_arg,
                       unireg_check_arg, field_name_arg, 0)
    { }
  Field_time(bool maybe_null_arg, const char *field_name_arg)
    :Field_time_common((uchar *) 0, maybe_null_arg ? (uchar *) "" : 0, 0,
                       NONE, field_name_arg, 0)
    { }
  enum_field_types type() const { return MYSQL_TYPE_TIME;}
  enum ha_base_keytype key_type() const { return HA_KEYTYPE_INT24; }
  type_conversion_status store_packed(longlong nr);
  type_conversion_status reset(void)
  {
    ptr[0]=ptr[1]=ptr[2]=0;
    return TYPE_OK;
  }
  longlong val_int(void);
  longlong val_time_temporal();
  bool get_time(MYSQL_TIME *ltime);
  int cmp(const uchar *,const uchar *);
  void make_sort_key(uchar *buff, size_t length);
  uint32 pack_length() const { return 3; }
  void sql_type(String &str) const;
  bool zero_pack() const { return 1; }
  Field_time *clone(MEM_ROOT *mem_root) const {
    DBUG_ASSERT(type() == MYSQL_TYPE_TIME);
    return new (mem_root) Field_time(*this);
  }
  Field_time *clone() const {
    DBUG_ASSERT(type() == MYSQL_TYPE_TIME);
    return new Field_time(*this);
  }
};


/*
  Field implementing TIME(N) data type, where N=0..6.
*/
class Field_timef :public Field_time_common {
private:
  int do_save_field_metadata(uchar *metadata_ptr)
  {
    *metadata_ptr= decimals();
    return 1;
  }
protected:
  type_conversion_status store_internal(const MYSQL_TIME *ltime, int *error);
public:
  /**
    Constructor for Field_timef
    @param ptr_arg           See Field definition
    @param null_ptr_arg      See Field definition
    @param null_bit_arg      See Field definition
    @param unireg_check_arg  See Field definition
    @param field_name_arg    See Field definition
    @param dec_arg           Number of second fraction digits, 0..6.
  */
  Field_timef(uchar *ptr_arg, uchar *null_ptr_arg, uchar null_bit_arg,
              enum utype unireg_check_arg, const char *field_name_arg,
              uint8 dec_arg)
    :Field_time_common(ptr_arg, null_ptr_arg, null_bit_arg,
                       unireg_check_arg, field_name_arg, dec_arg)
  { }
  /**
    Constructor for Field_timef
    @param maybe_null_arg    See Field definition
    @param field_name_arg    See Field definition
    @param dec_arg           Number of second fraction digits, 0..6.
  */
  Field_timef(bool maybe_null_arg, const char *field_name_arg, uint8 dec_arg)
    :Field_time_common((uchar *) 0, maybe_null_arg ? (uchar *) "" : 0, 0,
                       NONE, field_name_arg, dec_arg)
  { }
  Field_timef *clone(MEM_ROOT *mem_root) const
  {
    DBUG_ASSERT(type() == MYSQL_TYPE_TIME);
    return new (mem_root) Field_timef(*this);
  }
  Field_timef *clone() const
  {
    DBUG_ASSERT(type() == MYSQL_TYPE_TIME);
    return new Field_timef(*this);
  }
  uint decimals() const { return dec; }
  enum_field_types type() const { return MYSQL_TYPE_TIME;}
  enum_field_types real_type() const { return MYSQL_TYPE_TIME2; }
  enum_field_types binlog_type() const { return MYSQL_TYPE_TIME2; }
  type_conversion_status store_packed(longlong nr);
  type_conversion_status reset();
  double val_real();
  longlong val_int();
  longlong val_time_temporal();
  bool get_time(MYSQL_TIME *ltime);
  my_decimal *val_decimal(my_decimal *);
  uint32 pack_length() const
  {
    return my_time_binary_length(dec);
  }
  virtual uint pack_length_from_metadata(uint field_metadata)
  {
    DBUG_ENTER("Field_timef::pack_length_from_metadata");
    uint tmp= my_time_binary_length(field_metadata);
    DBUG_RETURN(tmp);
  }
  uint row_pack_length() const { return pack_length(); }
  void sql_type(String &str) const;
  bool zero_pack() const { return 1; }
  const CHARSET_INFO *sort_charset(void) const { return &my_charset_bin; }
  void make_sort_key(uchar *to, size_t length) { memcpy(to, ptr, length); }
  int cmp(const uchar *a_ptr, const uchar *b_ptr)
  {
    return memcmp(a_ptr, b_ptr, pack_length());
  }
};


/*
  Field implementing DATETIME data type without fractional seconds.
  We will be removed eventually.
*/
class Field_datetime :public Field_temporal_with_date_and_time {
protected:
  type_conversion_status store_internal(const MYSQL_TIME *ltime, int *error);
  bool get_date_internal(MYSQL_TIME *ltime);
  my_time_flags_t date_flags(const THD *thd);
  void store_timestamp_internal(const struct timeval *tm);

public:
  static const int PACK_LENGTH= 8;

  /**
     DATETIME columns can be defined as having CURRENT_TIMESTAMP as the
     default value on inserts or updates. This constructor accepts a
     unireg_check value to initialize the column default expressions.

     The implementation of function defaults is heavily entangled with the
     binary .frm file format. The @c utype @c enum is part of the file format
     specification but is declared a member of the Field class.

     Four distinct unireg_check values are used for DATETIME columns to
     distinguish various cases of DEFAULT or ON UPDATE values. These values are:

     - TIMESTAMP_DN_FIELD - means DATETIME DEFAULT CURRENT_TIMESTAMP.

     - TIMESTAMP_UN_FIELD - means DATETIME DEFAULT <default value> ON UPDATE
     CURRENT_TIMESTAMP, where <default value> is an implicit or explicit
     expression other than CURRENT_TIMESTAMP or any synonym thereof
     (e.g. NOW().)

     - TIMESTAMP_DNUN_FIELD - means DATETIME DEFAULT CURRENT_TIMESTAMP ON UPDATE
     CURRENT_TIMESTAMP.

     - NONE - means that the column has neither DEFAULT CURRENT_TIMESTAMP, nor
     ON UPDATE CURRENT_TIMESTAMP
   */
  Field_datetime(uchar *ptr_arg, uchar *null_ptr_arg, uchar null_bit_arg,
                 enum utype unireg_check_arg, const char *field_name_arg)
    :Field_temporal_with_date_and_time(ptr_arg, null_ptr_arg, null_bit_arg,
                                       unireg_check_arg, field_name_arg, 0)
    {}
  Field_datetime(bool maybe_null_arg, const char *field_name_arg)
    :Field_temporal_with_date_and_time((uchar *) 0,
                                       maybe_null_arg ? (uchar *) "" : 0,
                                       0, NONE, field_name_arg, 0)
    {}
  enum_field_types type() const { return MYSQL_TYPE_DATETIME;}
  enum ha_base_keytype key_type() const { return HA_KEYTYPE_ULONGLONG; }
  using Field_temporal_with_date_and_time::store; // Make -Woverloaded-virtual
  type_conversion_status store(longlong nr, bool unsigned_val);
  type_conversion_status store_packed(longlong nr);
  type_conversion_status reset(void)
  {
    ptr[0]=ptr[1]=ptr[2]=ptr[3]=ptr[4]=ptr[5]=ptr[6]=ptr[7]=0;
    return TYPE_OK;
  }
  longlong val_int(void);
  String *val_str(String*,String *);
  int cmp(const uchar *,const uchar *);
  void make_sort_key(uchar *buff, size_t length);
  uint32 pack_length() const { return PACK_LENGTH; }
  void sql_type(String &str) const;
  bool zero_pack() const { return 1; }
  bool get_date(MYSQL_TIME *ltime, my_time_flags_t fuzzydate);
  Field_datetime *clone(MEM_ROOT *mem_root) const
  {
    DBUG_ASSERT(type() == MYSQL_TYPE_DATETIME);
    return new (mem_root) Field_datetime(*this);
  }
  Field_datetime *clone() const
  {
    DBUG_ASSERT(type() == MYSQL_TYPE_DATETIME);
    return new Field_datetime(*this);
  }
  uchar *pack(uchar* to, const uchar *from,
              uint max_length MY_ATTRIBUTE((unused)), bool low_byte_first)
  {
    return pack_int64(to, from, low_byte_first);
  }
  const uchar *unpack(uchar* to, const uchar *from,
                      uint param_data MY_ATTRIBUTE((unused)),
                      bool low_byte_first)
  {
    return unpack_int64(to, from, low_byte_first);
  }
};


/*
  Field implementing DATETIME(N) data type, where N=0..6.
*/
class Field_datetimef :public Field_temporal_with_date_and_timef {
protected:
  bool get_date_internal(MYSQL_TIME *ltime);
  type_conversion_status store_internal(const MYSQL_TIME *ltime, int *error);
  my_time_flags_t date_flags(const THD *thd);
  void store_timestamp_internal(const struct timeval *tm);

public:
  /**
    Constructor for Field_datetimef
    @param ptr_arg           See Field definition
    @param null_ptr_arg      See Field definition
    @param null_bit_arg      See Field definition
    @param unireg_check_arg  See Field definition
    @param field_name_arg    See Field definition
    @param dec_arg           Number of second fraction digits, 0..6.
  */
  Field_datetimef(uchar *ptr_arg, uchar *null_ptr_arg, uchar null_bit_arg,
                 enum utype unireg_check_arg, const char *field_name_arg,
                 uint8 dec_arg)
    :Field_temporal_with_date_and_timef(ptr_arg, null_ptr_arg, null_bit_arg,
                                        unireg_check_arg, field_name_arg,
                                        dec_arg)
    {}
  /**
    Constructor for Field_datetimef
    @param maybe_null_arg    See Field definition
    @param field_name_arg    See Field definition
    @param len_arg           See Field definition
    @param dec_arg           Number of second fraction digits, 0..6.
  */
  Field_datetimef(bool maybe_null_arg, const char *field_name_arg,
                  uint8 dec_arg)
    :Field_temporal_with_date_and_timef((uchar *) 0,
                                        maybe_null_arg ? (uchar *) "" : 0, 0,
                                        NONE, field_name_arg, dec_arg)
    {}
  Field_datetimef *clone(MEM_ROOT *mem_root) const
  {
    DBUG_ASSERT(type() == MYSQL_TYPE_DATETIME);
    return new (mem_root) Field_datetimef(*this);
  }
  Field_datetimef *clone() const
  {
    DBUG_ASSERT(type() == MYSQL_TYPE_DATETIME);
    return new Field_datetimef(*this);
  }

  enum_field_types type() const { return MYSQL_TYPE_DATETIME;}
  enum_field_types real_type() const { return MYSQL_TYPE_DATETIME2; }
  enum_field_types binlog_type() const { return MYSQL_TYPE_DATETIME2; }
  uint32 pack_length() const
  {
    return my_datetime_binary_length(dec);
  }
  virtual uint pack_length_from_metadata(uint field_metadata)
  {
    DBUG_ENTER("Field_datetimef::pack_length_from_metadata");
    uint tmp= my_datetime_binary_length(field_metadata);
    DBUG_RETURN(tmp);
  }
  bool zero_pack() const { return 1; }

  type_conversion_status store_packed(longlong nr);
  type_conversion_status reset();
  longlong val_date_temporal();
  bool get_date(MYSQL_TIME *ltime, my_time_flags_t fuzzydate);
  void sql_type(String &str) const;
};


class Field_string :public Field_longstr {
public:
  bool can_alter_field_type;
  Field_string(uchar *ptr_arg, uint32 len_arg,uchar *null_ptr_arg,
	       uchar null_bit_arg,
	       enum utype unireg_check_arg, const char *field_name_arg,
	       const CHARSET_INFO *cs)
    :Field_longstr(ptr_arg, len_arg, null_ptr_arg, null_bit_arg,
                   unireg_check_arg, field_name_arg, cs),
     can_alter_field_type(1) {};
  Field_string(uint32 len_arg,bool maybe_null_arg, const char *field_name_arg,
               const CHARSET_INFO *cs)
    :Field_longstr((uchar*) 0, len_arg, maybe_null_arg ? (uchar*) "": 0, 0,
                   NONE, field_name_arg, cs),
     can_alter_field_type(1) {};

  enum_field_types type() const
  {
    return ((can_alter_field_type && table && table->s &&
             table->s->db_create_options & HA_OPTION_PACK_RECORD &&
	     field_length >= 4) &&
            table->s->frm_version < FRM_VER_TRUE_VARCHAR ?
	    MYSQL_TYPE_VAR_STRING : MYSQL_TYPE_STRING);
  }
  bool match_collation_to_optimize_range() const { return true; }
  enum ha_base_keytype key_type() const
    { return binary() ? HA_KEYTYPE_BINARY : HA_KEYTYPE_TEXT; }
  bool zero_pack() const { return 0; }
  type_conversion_status reset(void)
  {
    charset()->cset->fill(charset(),(char*) ptr, field_length,
                          (has_charset() ? ' ' : 0));
    return TYPE_OK;
  }
  type_conversion_status store(const char *to, size_t length,
                               const CHARSET_INFO *charset);
  type_conversion_status store(longlong nr, bool unsigned_val);
  /* QQ: To be deleted */
  type_conversion_status store(double nr) { return Field_str::store(nr); }
  double val_real(void);
  longlong val_int(void);
  String *val_str(String*,String *);
  my_decimal *val_decimal(my_decimal *);
  int cmp(const uchar *,const uchar *);
  void make_sort_key(uchar *buff, size_t length);
  void sql_type(String &str) const;
  virtual uchar *pack(uchar *to, const uchar *from,
                      uint max_length, bool low_byte_first);
  virtual const uchar *unpack(uchar* to, const uchar *from,
                              uint param_data, bool low_byte_first);
  uint pack_length_from_metadata(uint field_metadata)
  {
    DBUG_PRINT("debug", ("field_metadata: 0x%04x", field_metadata));
    if (field_metadata == 0)
      return row_pack_length();
    return (((field_metadata >> 4) & 0x300) ^ 0x300) + (field_metadata & 0x00ff);
  }
  bool compatible_field_size(uint field_metadata, Relay_log_info *rli,
                             uint16 mflags, int *order_var);
  uint row_pack_length() const { return field_length; }
  int pack_cmp(const uchar *a,const uchar *b,uint key_length,
               my_bool insert_or_update);
  int pack_cmp(const uchar *b,uint key_length,my_bool insert_or_update);
  uint packed_col_length(const uchar *to, uint length);
  uint max_packed_col_length();
  enum_field_types real_type() const { return MYSQL_TYPE_STRING; }
  bool has_charset(void) const
  { return charset() == &my_charset_bin ? FALSE : TRUE; }
  Field *new_field(MEM_ROOT *root, TABLE *new_table, bool keep_type);
  Field_string *clone(MEM_ROOT *mem_root) const {
    DBUG_ASSERT(real_type() == MYSQL_TYPE_STRING);
    return new (mem_root) Field_string(*this);
  }
  Field_string *clone() const {
    DBUG_ASSERT(real_type() == MYSQL_TYPE_STRING);
    return new Field_string(*this);
  }
  virtual size_t get_key_image(uchar *buff, size_t length, imagetype type);
  virtual bool is_text_key_type() const { return binary() ? false : true; }
private:
  int do_save_field_metadata(uchar *first_byte);
};


class Field_varstring :public Field_longstr {
public:
  /*
    The maximum space available in a Field_varstring, in bytes. See
    length_bytes.
  */
  static const uint MAX_SIZE;
  /* Store number of bytes used to store length (1 or 2) */
  uint32 length_bytes;
  Field_varstring(uchar *ptr_arg,
                  uint32 len_arg, uint length_bytes_arg,
                  uchar *null_ptr_arg, uchar null_bit_arg,
		  enum utype unireg_check_arg, const char *field_name_arg,
		  TABLE_SHARE *share, const CHARSET_INFO *cs)
    :Field_longstr(ptr_arg, len_arg, null_ptr_arg, null_bit_arg,
                   unireg_check_arg, field_name_arg, cs),
     length_bytes(length_bytes_arg)
  {
    share->varchar_fields++;
  }
  Field_varstring(uint32 len_arg,bool maybe_null_arg,
                  const char *field_name_arg,
                  TABLE_SHARE *share, const CHARSET_INFO *cs)
    :Field_longstr((uchar*) 0,len_arg, maybe_null_arg ? (uchar*) "": 0, 0,
                   NONE, field_name_arg, cs),
     length_bytes(len_arg < 256 ? 1 :2)
  {
    share->varchar_fields++;
  }

  enum_field_types type() const { return MYSQL_TYPE_VARCHAR; }
  bool match_collation_to_optimize_range() const { return true; }
  enum ha_base_keytype key_type() const;
  uint row_pack_length() const { return field_length; }
  bool zero_pack() const { return 0; }
  type_conversion_status reset(void)
  {
    memset(ptr, 0, field_length+length_bytes);
    return TYPE_OK;
  }
  uint32 pack_length() const { return (uint32) field_length+length_bytes; }
  uint32 key_length() const { return (uint32) field_length; }
  uint32 sort_length() const
  {
    return (uint32) field_length + (field_charset == &my_charset_bin ?
                                    length_bytes : 0);
  }
  type_conversion_status store(const char *to, size_t length,
                               const CHARSET_INFO *charset);
  type_conversion_status store(longlong nr, bool unsigned_val);
  /* QQ: To be deleted */
  type_conversion_status store(double nr) { return Field_str::store(nr); }
  double val_real(void);
  longlong val_int(void);
  String *val_str(String*,String *);
  my_decimal *val_decimal(my_decimal *);
  int cmp_max(const uchar *, const uchar *, uint max_length);
  int cmp(const uchar *a,const uchar *b)
  {
    return cmp_max(a, b, ~0L);
  }
  void make_sort_key(uchar *buff, size_t length);
  size_t get_key_image(uchar *buff, size_t length, imagetype type);
  void set_key_image(const uchar *buff, size_t length);
  void sql_type(String &str) const;
  virtual uchar *pack(uchar *to, const uchar *from,
                      uint max_length, bool low_byte_first);
  virtual const uchar *unpack(uchar* to, const uchar *from,
                              uint param_data, bool low_byte_first);
  int cmp_binary(const uchar *a,const uchar *b, uint32 max_length=~0L);
  int key_cmp(const uchar *,const uchar*);
  int key_cmp(const uchar *str, uint length);
  uint packed_col_length(const uchar *to, uint length);

  uint32 data_length(uint row_offset= 0);
  enum_field_types real_type() const { return MYSQL_TYPE_VARCHAR; }
  bool has_charset(void) const
  { return charset() == &my_charset_bin ? FALSE : TRUE; }
  Field *new_field(MEM_ROOT *root, TABLE *new_table, bool keep_type);
  Field *new_key_field(MEM_ROOT *root, TABLE *new_table,
                       uchar *new_ptr, uchar *new_null_ptr,
                       uint new_null_bit);
  Field_varstring *clone(MEM_ROOT *mem_root) const { 
    DBUG_ASSERT(type() == MYSQL_TYPE_VARCHAR);
    DBUG_ASSERT(real_type() == MYSQL_TYPE_VARCHAR);
    return new (mem_root) Field_varstring(*this);
  }
  Field_varstring *clone() const {
    DBUG_ASSERT(type() == MYSQL_TYPE_VARCHAR);
    DBUG_ASSERT(real_type() == MYSQL_TYPE_VARCHAR);
    return new Field_varstring(*this);
  }
  uint is_equal(Create_field *new_field);
  void hash(ulong *nr, ulong *nr2);
  void get_ptr(uchar **str)
  {
    *str= ptr + length_bytes;
  }
  virtual bool is_text_key_type() const { return binary() ? false : true; }
private:
  int do_save_field_metadata(uchar *first_byte);
};


class Field_blob :public Field_longstr {
  virtual type_conversion_status store_internal(const char *from, size_t length,
                                                const CHARSET_INFO *cs);
  /**
    Copy value to memory storage.
  */
  type_conversion_status store_to_mem(const char *from, size_t length,
                                      const CHARSET_INFO *cs,
                                      size_t max_length,
                                      Blob_mem_storage *blob_storage);
protected:
  /**
    The number of bytes used to represent the length of the blob.
  */
  uint packlength;
  
  /**
    The 'value'-object is a cache fronting the storage engine.
  */
  String value;

private:
  /**
    In order to support update of virtual generated columns of blob type,
    we need to allocate the space blob needs on server for old_row and
    new_row respectively. This variable is used to record the
    allocated blob space for old_row.
  */
  String old_value;

  /**
    Whether we need to move the content of 'value' to 'old_value' before
    updating the BLOB stored in 'value'. This needs to be done for
    updates of BLOB columns that are virtual since the storage engine
    does not have its own copy of the old 'value'. This variable is set
    to true when we read the data into 'value'. It is reset when we move
    'value' to 'old_value'. The purpose of having this is to avoid that we
    do the move operation from 'value' to 'old_value' more than one time per
    record.
    Currently, this variable is introduced because the following call in
    sql_data_change.cc:
    \/\**
      @todo combine this call to update_generated_write_fields() with the one
      in fill_record() to avoid updating virtual generated fields twice.
    *\/
     if (table->has_gcol())
            update_generated_write_fields(table->write_set, table);
     When the @todo is done, m_keep_old_value can be deleted.
  */
  bool m_keep_old_value;

protected:
  /**
    Store ptr and length.
  */
  void store_ptr_and_length(const char *from, uint32 length)
  {
    store_length(length);
    memmove(ptr + packlength, &from, sizeof(char *));
  }
  
public:
  Field_blob(uchar *ptr_arg, uchar *null_ptr_arg, uchar null_bit_arg,
	     enum utype unireg_check_arg, const char *field_name_arg,
	     TABLE_SHARE *share, uint blob_pack_length, const CHARSET_INFO *cs);

  Field_blob(uint32 len_arg,bool maybe_null_arg, const char *field_name_arg,
	     const CHARSET_INFO *cs, bool set_packlength)
    :Field_longstr((uchar*) 0, len_arg, maybe_null_arg ? (uchar*) "": 0, 0,
                   NONE, field_name_arg, cs),
    packlength(4), m_keep_old_value(false)
  {
    flags|= BLOB_FLAG;
    if (set_packlength)
    {
      packlength= len_arg <= 255 ? 1 :
                  len_arg <= 65535 ? 2 :
                  len_arg <= 16777215 ? 3 : 4;
    }
  }

  Field_blob(uint32 packlength_arg)
    :Field_longstr((uchar*) 0, 0, (uchar*) "", 0,
                   NONE, "temp", system_charset_info),
    packlength(packlength_arg), m_keep_old_value(false)
  {}

  ~Field_blob() { mem_free(); }

  /* Note that the default copy constructor is used, in clone() */
  enum_field_types type() const { return MYSQL_TYPE_BLOB;}
  bool match_collation_to_optimize_range() const { return true; }
  enum ha_base_keytype key_type() const
    { return binary() ? HA_KEYTYPE_VARBINARY2 : HA_KEYTYPE_VARTEXT2; }
  type_conversion_status store(const char *to, size_t length,
                               const CHARSET_INFO *charset);
  type_conversion_status store(double nr);
  type_conversion_status store(longlong nr, bool unsigned_val);
  double val_real(void);
  longlong val_int(void);
  String *val_str(String*,String *);
  my_decimal *val_decimal(my_decimal *);
  int cmp_max(const uchar *, const uchar *, uint max_length);
  int cmp(const uchar *a,const uchar *b)
    { return cmp_max(a, b, ~0L); }
  int cmp(const uchar *a, uint32 a_length, const uchar *b, uint32 b_length);
  int cmp_binary(const uchar *a,const uchar *b, uint32 max_length=~0L);
  int key_cmp(const uchar *,const uchar*);
  int key_cmp(const uchar *str, uint length);
  uint32 key_length() const { return 0; }
  void make_sort_key(uchar *buff, size_t length);
  uint32 pack_length() const
  { return (uint32) (packlength + portable_sizeof_char_ptr); }

  /**
     Return the packed length without the pointer size added. 

     This is used to determine the size of the actual data in the row
     buffer.

     @returns The length of the raw data itself without the pointer.
  */
  uint32 pack_length_no_ptr() const
  { return (uint32) (packlength); }
  uint row_pack_length() const { return pack_length_no_ptr(); }
  uint32 sort_length() const;
  virtual uint32 max_data_length() const
  {
    return (uint32) (((ulonglong) 1 << (packlength*8)) -1);
  }
  type_conversion_status reset(void)
  {
    memset(ptr, 0, packlength+sizeof(uchar*));
    return TYPE_OK;
  }
  void reset_fields()
  { 
    memset(&value, 0, sizeof(value)); 
    memset(&old_value, 0, sizeof(old_value));
  }
  size_t get_field_buffer_size() { return value.alloced_length(); }
#ifndef WORDS_BIGENDIAN
  static
#endif
  void store_length(uchar *i_ptr, uint i_packlength, uint32 i_number, bool low_byte_first);
  void store_length(uchar *i_ptr, uint i_packlength, uint32 i_number)
  {
    store_length(i_ptr, i_packlength, i_number, table->s->db_low_byte_first);
  }
  inline void store_length(uint32 number)
  {
    store_length(ptr, packlength, number);
  }
  uint32 data_length(uint row_offset= 0) { return get_length(row_offset); }
  inline uint32 get_length(uint row_offset= 0)
  { return get_length(ptr+row_offset, this->packlength, table->s->db_low_byte_first); }
  uint32 get_length(const uchar *ptr, uint packlength, bool low_byte_first);
  uint32 get_length(const uchar *ptr_arg)
  { return get_length(ptr_arg, this->packlength, table->s->db_low_byte_first); }
  void put_length(uchar *pos, uint32 length);
  inline void get_ptr(uchar **str)
    {
      memcpy(str, ptr+packlength, sizeof(uchar*));
    }
  inline void get_ptr(uchar **str, uint row_offset)
    {
      memcpy(str, ptr+packlength+row_offset, sizeof(char*));
    }
  inline void set_ptr(uchar *length, uchar *data)
    {
      memcpy(ptr,length,packlength);
      memcpy(ptr+packlength, &data,sizeof(char*));
    }
  void set_ptr_offset(my_ptrdiff_t ptr_diff, uint32 length, const uchar *data)
    {
      uchar *ptr_ofs= ADD_TO_PTR(ptr,ptr_diff,uchar*);
      store_length(ptr_ofs, packlength, length);
      memcpy(ptr_ofs+packlength, &data, sizeof(char*));
    }
  inline void set_ptr(uint32 length, uchar *data)
    {
      set_ptr_offset(0, length, data);
    }
  size_t get_key_image(uchar *buff, size_t length, imagetype type);
  void set_key_image(const uchar *buff, size_t length);
  void sql_type(String &str) const;
  inline bool copy()
  {
    uchar *tmp;
    get_ptr(&tmp);
    if (value.copy((char*) tmp, get_length(), charset()))
    {
      Field_blob::reset();
      my_error(ER_OUTOFMEMORY, MYF(ME_FATALERROR), get_length());
      return 1;
    }
    tmp=(uchar*) value.ptr();
    memcpy(ptr+packlength, &tmp, sizeof(char*));
    return 0;
  }
  Field_blob *clone(MEM_ROOT *mem_root) const { 
    DBUG_ASSERT(type() == MYSQL_TYPE_BLOB);
    return new (mem_root) Field_blob(*this);
  }
  Field_blob *clone() const {
    DBUG_ASSERT(type() == MYSQL_TYPE_BLOB);
    return new Field_blob(*this);
  }
  virtual uchar *pack(uchar *to, const uchar *from,
                      uint max_length, bool low_byte_first);
  virtual const uchar *unpack(uchar *to, const uchar *from,
                              uint param_data, bool low_byte_first);
  uint packed_col_length(const uchar *col_ptr, uint length);
  uint max_packed_col_length();
  void mem_free()
  {
    // Free all allocated space
    value.mem_free();
    old_value.mem_free();
  }
  inline void clear_temporary() { memset(&value, 0, sizeof(value)); }
  friend type_conversion_status field_conv(Field *to,Field *from);
  bool has_charset(void) const
  { return charset() == &my_charset_bin ? FALSE : TRUE; }
  uint32 max_display_length();
<<<<<<< HEAD
  uint32 char_length();
  bool copy_blob_value(MEM_ROOT *mem_root);
=======
  uint32 char_length() const;
>>>>>>> 7e0ff14a
  uint is_equal(Create_field *new_field);
  inline bool in_read_set() { return bitmap_is_set(table->read_set, field_index); }
  inline bool in_write_set() { return bitmap_is_set(table->write_set, field_index); }
  virtual bool is_text_key_type() const { return binary() ? false : true; }

  /**
    Mark that the BLOB stored in value should be copied before updating it.

    When updating virtual generated columns we need to keep the old
    'value' for BLOBs since this can be needed when the storage engine
    does the update. During read of the record the old 'value' for the
    BLOB is evaluated and stored in 'value'. This function is to be used
    to specify that we need to copy this BLOB 'value' into 'old_value'
    before we compute the new BLOB 'value'. For more information @see
    Field_blob::keep_old_value().
  */
  void need_to_keep_old_value()
  {
    /*
      We should only need to keep a copy of the blob 'value' in the case
      where this is a virtual genarated column (that is indexed).
    */
    DBUG_ASSERT(is_virtual_gcol());

    /*
      Ensure that 'value' is copied to 'old_value' when keep_old_value() is
      called.
    */
    m_keep_old_value= true;
  }

  /**
    Save the current BLOB value to avoid that it gets overwritten.

    This is used when updating virtual generated columns that are
    BLOBs. Some storage engines require that we have both the old and
    new BLOB value for virtual generated columns that are indexed in
    order for the storage engine to be able to maintain the index. This
    function will transfer the buffer storing the current BLOB value
    from 'value' to 'old_value'. This avoids that the current BLOB value
    is over-written when the new BLOB value is saved into this field.

    The reason this requires special handling when updating/deleting
    virtual columns of BLOB type is that the BLOB value is not known to
    the storage engine. For stored columns, the "old" BLOB value is read
    by the storage engine, Field_blob is made to point to the engine's
    internal buffer; Field_blob's internal buffer (Field_blob::value)
    isn't used and remains available to store the "new" value.  For
    virtual generated columns, the "old" value is written directly into
    Field_blob::value when reading the record to be
    updated/deleted. This is done in update_generated_read_fields().
    Since, in this case, the "old" value already occupies the place to
    store the "new" value, we must call this function before we write
    the "new" value into Field_blob::value object so that the "old"
    value does not get over-written. The table->record[1] buffer will
    have a pointer that points to the memory buffer inside
    old_value. The storage engine will use table->record[1] to read the
    old value for the BLOB and use table->record[0] to read the new
    value.

    This function must be called before we store the new BLOB value in
    this field object.
  */
  void keep_old_value()
  {
    /*
      We should only need to keep a copy of the blob value in the case
      where this is a virtual genarated column (that is indexed).
    */
    DBUG_ASSERT(is_virtual_gcol());

    // Transfer ownership of the current BLOB value to old_value
    if (m_keep_old_value)
    {
      old_value.takeover(value);
      m_keep_old_value= false;
    }
  }

  /**
    Use to store the blob value into an allocated space.
  */ 
  void store_in_allocated_space(const char *from, uint32 length)
  {
    store_ptr_and_length(from, length);
  }

private:
  int do_save_field_metadata(uchar *first_byte);
};


class Field_geom :public Field_blob {
  virtual type_conversion_status store_internal(const char *from, size_t length,
                                                const CHARSET_INFO *cs);
public:
  enum geometry_type geom_type;

  Field_geom(uchar *ptr_arg, uchar *null_ptr_arg, uint null_bit_arg,
	     enum utype unireg_check_arg, const char *field_name_arg,
	     TABLE_SHARE *share, uint blob_pack_length,
	     enum geometry_type geom_type_arg)
     :Field_blob(ptr_arg, null_ptr_arg, null_bit_arg, unireg_check_arg, 
                 field_name_arg, share, blob_pack_length, &my_charset_bin)
  { geom_type= geom_type_arg; }
  Field_geom(uint32 len_arg,bool maybe_null_arg, const char *field_name_arg,
	     TABLE_SHARE *share, enum geometry_type geom_type_arg)
    :Field_blob(len_arg, maybe_null_arg, field_name_arg, &my_charset_bin, false)
  { geom_type= geom_type_arg; }
  enum ha_base_keytype key_type() const { return HA_KEYTYPE_VARBINARY2; }
  enum_field_types type() const { return MYSQL_TYPE_GEOMETRY; }
  bool match_collation_to_optimize_range() const { return false; }
  void sql_type(String &str) const;
  using Field_blob::store;
  type_conversion_status store(double nr);
  type_conversion_status store(longlong nr, bool unsigned_val);
  type_conversion_status store_decimal(const my_decimal *);
  type_conversion_status store(const char *from, size_t length,
                               const CHARSET_INFO *cs);

  /**
    Non-nullable GEOMETRY types cannot have defaults,
    but the underlying blob must still be reset.
   */
  type_conversion_status reset(void)
  {
    type_conversion_status res= Field_blob::reset();
    if (res != TYPE_OK)
      return res;
    return maybe_null() ? TYPE_OK : TYPE_ERR_NULL_CONSTRAINT_VIOLATION;
  }

  geometry_type get_geometry_type() const { return geom_type; };
  Field_geom *clone(MEM_ROOT *mem_root) const {
    DBUG_ASSERT(type() == MYSQL_TYPE_GEOMETRY);
    return new (mem_root) Field_geom(*this);
  }
  Field_geom *clone() const {
    DBUG_ASSERT(type() == MYSQL_TYPE_GEOMETRY);
    return new Field_geom(*this);
  }
  uint is_equal(Create_field *new_field);
};


/// A field that stores a JSON value.
class Field_json :public Field_blob
{
  type_conversion_status unsupported_conversion();
  type_conversion_status store_binary(const char *ptr, size_t length);

  /**
    Diagnostics utility for ER_INVALID_JSON_TEXT.

    @param err        error message argument for ER_INVALID_JSON_TEXT
    @param err_offset location in text at which there is an error
  */
  void invalid_text(const char *err, size_t err_offset) const
  {
    String s;
    s.append(*table_name);
    s.append('.');
    s.append(field_name);
    my_error(ER_INVALID_JSON_TEXT, MYF(0), err, err_offset, s.c_ptr_safe());
  }
public:
  Field_json(uchar *ptr_arg, uchar *null_ptr_arg, uint null_bit_arg,
             enum utype unireg_check_arg, const char *field_name_arg,
             TABLE_SHARE *share, uint blob_pack_length)
    : Field_blob(ptr_arg, null_ptr_arg, null_bit_arg, unireg_check_arg,
                 field_name_arg, share, blob_pack_length, &my_charset_bin)
  {}

  Field_json(uint32 len_arg, bool maybe_null_arg, const char *field_name_arg)
    :Field_blob(len_arg, maybe_null_arg, field_name_arg, &my_charset_bin, false)
  {}

  enum_field_types type() const { return MYSQL_TYPE_JSON; }
  void sql_type(String &str) const;
  /**
    Return a text charset so that string functions automatically
    convert the field value to string and treat it as a non-binary
    string.
  */
  const CHARSET_INFO *charset() const { return &my_charset_utf8mb4_bin; }
  /**
    Sort should treat the field as binary and not attempt any
    conversions.
  */
  const CHARSET_INFO *sort_charset() const { return field_charset; }
  /**
    JSON columns don't have an associated charset. Returning false
    here prevents SHOW CREATE TABLE from attaching a CHARACTER SET
    clause to the column.
  */
  bool has_charset() const { return false; }
  type_conversion_status store(const char *to, size_t length,
                               const CHARSET_INFO *charset);
  type_conversion_status store(double nr);
  type_conversion_status store(longlong nr, bool unsigned_val);
  type_conversion_status store_decimal(const my_decimal *);
  type_conversion_status store_json(Json_wrapper *json);
  type_conversion_status store_time(MYSQL_TIME *ltime, uint8 dec_arg);
  type_conversion_status store(Field_json *field);

  /**
    Retrieve the field's value as a JSON wrapper. It
    there is an error, wr is not modified and we return
    false, else true.

    @param[out]    wr   the JSON value
    @return true if a value is retrieved (or NULL), false if error
  */
  bool val_json(Json_wrapper *wr);

  /**
    Retrieve the JSON as an int if possible. This requires a JSON scalar
    of suitable type.

    @returns the JSON value as an int
  */
  longlong val_int();

  /**
   Retrieve the JSON as a double if possible. This requires a JSON scalar
   of suitable type.

   @returns the JSON value as a double
   */
  double val_real();

  /**
    Retrieve the JSON value stored in this field as text

    @param[in,out] buf1 string buffer for converting JSON value to string
    @param[in,out] buf2 unused
  */
  String *val_str(String *tmp, String *str);
  my_decimal *val_decimal(my_decimal *m);
  bool get_time(MYSQL_TIME *ltime);
  bool get_date(MYSQL_TIME *ltime, my_time_flags_t fuzzydate);
  Field_json *clone(MEM_ROOT *mem_root) const;
  Field_json *clone() const;
  uint is_equal(Create_field *new_field);
  Item_result cast_to_int_type () const { return INT_RESULT; }
  void make_sort_key(uchar *to, size_t length);

  /**
    Make a hash key that can be used by sql_executor.cc/unique_hash
    in order to support SELECT DISTINCT

    @param[in]  hash_val  An initial hash value.
  */
  ulonglong make_hash_key(ulonglong *hash_val);
};


class Field_enum :public Field_str {
protected:
  uint packlength;
public:
  TYPELIB *typelib;
  Field_enum(uchar *ptr_arg, uint32 len_arg, uchar *null_ptr_arg,
             uchar null_bit_arg,
             enum utype unireg_check_arg, const char *field_name_arg,
             uint packlength_arg,
             TYPELIB *typelib_arg,
             const CHARSET_INFO *charset_arg)
    :Field_str(ptr_arg, len_arg, null_ptr_arg, null_bit_arg,
	       unireg_check_arg, field_name_arg, charset_arg),
    packlength(packlength_arg),typelib(typelib_arg)
  {
    flags|=ENUM_FLAG;
  }
  Field *new_field(MEM_ROOT *root, TABLE *new_table, bool keep_type);
  enum_field_types type() const { return MYSQL_TYPE_STRING; }
  bool match_collation_to_optimize_range() const { return false; }
  enum Item_result cmp_type () const { return INT_RESULT; }
  enum Item_result cast_to_int_type () const { return INT_RESULT; }
  enum ha_base_keytype key_type() const;
  type_conversion_status store(const char *to, size_t length,
                               const CHARSET_INFO *charset);
  type_conversion_status store(double nr);
  type_conversion_status store(longlong nr, bool unsigned_val);
  double val_real(void);
  my_decimal *val_decimal(my_decimal *decimal_value);
  longlong val_int(void);
  String *val_str(String*,String *);
  int cmp(const uchar *,const uchar *);
  void make_sort_key(uchar *buff, size_t length);
  uint32 pack_length() const { return (uint32) packlength; }
  void store_type(ulonglong value);
  void sql_type(String &str) const;
  enum_field_types real_type() const { return MYSQL_TYPE_ENUM; }
  uint pack_length_from_metadata(uint field_metadata)
  { return (field_metadata & 0x00ff); }
  uint row_pack_length() const { return pack_length(); }
  virtual bool zero_pack() const { return 0; }
  bool optimize_range(uint idx, uint part) { return 0; }
  bool eq_def(Field *field);
  bool has_charset(void) const { return TRUE; }
  /* enum and set are sorted as integers */
  CHARSET_INFO *sort_charset(void) const { return &my_charset_bin; }
  Field_enum *clone(MEM_ROOT *mem_root) const {
    DBUG_ASSERT(real_type() == MYSQL_TYPE_ENUM);
    return new (mem_root) Field_enum(*this);
  }
  Field_enum *clone() const { 
    DBUG_ASSERT(real_type() == MYSQL_TYPE_ENUM);
    return new Field_enum(*this);
  }
  virtual uchar *pack(uchar *to, const uchar *from,
                      uint max_length, bool low_byte_first);
  virtual const uchar *unpack(uchar *to, const uchar *from,
                              uint param_data, bool low_byte_first);

private:
  int do_save_field_metadata(uchar *first_byte);
  uint is_equal(Create_field *new_field);
};


class Field_set :public Field_enum {
public:
  Field_set(uchar *ptr_arg, uint32 len_arg, uchar *null_ptr_arg,
            uchar null_bit_arg,
            enum utype unireg_check_arg, const char *field_name_arg,
            uint32 packlength_arg,
            TYPELIB *typelib_arg, const CHARSET_INFO *charset_arg)
    :Field_enum(ptr_arg, len_arg, null_ptr_arg, null_bit_arg,
                unireg_check_arg, field_name_arg,
                packlength_arg,
                typelib_arg,charset_arg),
     empty_set_string("", 0, charset_arg)
  {
    flags= (flags & ~ENUM_FLAG) | SET_FLAG;
  }
  type_conversion_status store(const char *to, size_t length,
                               const CHARSET_INFO *charset);
  type_conversion_status store(double nr)
  {
    return Field_set::store((longlong) nr, FALSE);
  }
  type_conversion_status store(longlong nr, bool unsigned_val);
  virtual bool zero_pack() const { return 1; }
  String *val_str(String*,String *);
  void sql_type(String &str) const;
  enum_field_types real_type() const { return MYSQL_TYPE_SET; }
  bool has_charset(void) const { return TRUE; }
  Field_set *clone(MEM_ROOT *mem_root) const { 
    DBUG_ASSERT(real_type() == MYSQL_TYPE_SET);
    return new (mem_root) Field_set(*this);
  }
  Field_set *clone() const {
    DBUG_ASSERT(real_type() == MYSQL_TYPE_SET);
    return new Field_set(*this);
  }
private:
  const String empty_set_string;
};


/*
  Note:
    To use Field_bit::cmp_binary() you need to copy the bits stored in
    the beginning of the record (the NULL bytes) to each memory you
    want to compare (where the arguments point).

    This is the reason:
    - Field_bit::cmp_binary() is only implemented in the base class
      (Field::cmp_binary()).
    - Field::cmp_binary() currenly use pack_length() to calculate how
      long the data is.
    - pack_length() includes size of the bits stored in the NULL bytes
      of the record.
*/
class Field_bit :public Field {
public:
  uchar *bit_ptr;     // position in record where 'uneven' bits store
  uchar bit_ofs;      // offset to 'uneven' high bits
  uint bit_len;       // number of 'uneven' high bits
  uint bytes_in_rec;
  Field_bit(uchar *ptr_arg, uint32 len_arg, uchar *null_ptr_arg,
            uchar null_bit_arg, uchar *bit_ptr_arg, uchar bit_ofs_arg,
            enum utype unireg_check_arg, const char *field_name_arg);
  enum_field_types type() const { return MYSQL_TYPE_BIT; }
  enum ha_base_keytype key_type() const { return HA_KEYTYPE_BIT; }
  uint32 key_length() const { return (uint32) (field_length + 7) / 8; }
  uint32 max_data_length() const { return (field_length + 7) / 8; }
  uint32 max_display_length() { return field_length; }
  Item_result result_type () const { return INT_RESULT; }
  type_conversion_status reset(void)
  {
    memset(ptr, 0, bytes_in_rec);
    if (bit_ptr && (bit_len > 0))  // reset odd bits among null bits
      clr_rec_bits(bit_ptr, bit_ofs, bit_len);
    return TYPE_OK;
  }
  type_conversion_status store(const char *to, size_t length,
                               const CHARSET_INFO *charset);
  type_conversion_status store(double nr);
  type_conversion_status store(longlong nr, bool unsigned_val);
  type_conversion_status store_decimal(const my_decimal *);
  double val_real(void);
  longlong val_int(void);
  String *val_str(String*, String *);
  virtual bool str_needs_quotes() { return TRUE; }
  my_decimal *val_decimal(my_decimal *);
  int cmp(const uchar *a, const uchar *b)
  {
    DBUG_ASSERT(ptr == a || ptr == b);
    if (ptr == a)
      return Field_bit::key_cmp(b, bytes_in_rec+MY_TEST(bit_len));
    else
      return Field_bit::key_cmp(a, bytes_in_rec+MY_TEST(bit_len)) * -1;
  }
  int cmp_binary_offset(uint row_offset)
  { return cmp_offset(row_offset); }
  int cmp_max(const uchar *a, const uchar *b, uint max_length);
  int key_cmp(const uchar *a, const uchar *b)
  { return cmp_binary((uchar *) a, (uchar *) b); }
  int key_cmp(const uchar *str, uint length);
  int cmp_offset(uint row_offset);
  void get_image(uchar *buff, size_t length, const CHARSET_INFO *cs)
  { get_key_image(buff, length, itRAW); }   
  void set_image(const uchar *buff, size_t length, const CHARSET_INFO *cs)
  { Field_bit::store((char *) buff, length, cs); }
  size_t get_key_image(uchar *buff, size_t length, imagetype type);
  void set_key_image(const uchar *buff, size_t length)
  { Field_bit::store((char*) buff, length, &my_charset_bin); }
  void make_sort_key(uchar *buff, size_t length)
  { get_key_image(buff, length, itRAW); }
  uint32 pack_length() const { return (uint32) (field_length + 7) / 8; }
  uint32 pack_length_in_rec() const { return bytes_in_rec; }
  uint pack_length_from_metadata(uint field_metadata);
  uint row_pack_length() const
  { return (bytes_in_rec + ((bit_len > 0) ? 1 : 0)); }
  bool compatible_field_size(uint metadata, Relay_log_info *rli,
                             uint16 mflags, int *order_var);
  void sql_type(String &str) const;
  virtual uchar *pack(uchar *to, const uchar *from,
                      uint max_length, bool low_byte_first);
  virtual const uchar *unpack(uchar *to, const uchar *from,
                              uint param_data, bool low_byte_first);
  virtual void set_default();

  Field *new_key_field(MEM_ROOT *root, TABLE *new_table,
                       uchar *new_ptr, uchar *new_null_ptr,
                       uint new_null_bit);
  void set_bit_ptr(uchar *bit_ptr_arg, uchar bit_ofs_arg)
  {
    bit_ptr= bit_ptr_arg;
    bit_ofs= bit_ofs_arg;
  }
  bool eq(Field *field)
  {
    return (Field::eq(field) &&
            bit_ptr == ((Field_bit *)field)->bit_ptr &&
            bit_ofs == ((Field_bit *)field)->bit_ofs);
  }
  uint is_equal(Create_field *new_field);
  void move_field_offset(my_ptrdiff_t ptr_diff)
  {
    Field::move_field_offset(ptr_diff);
    bit_ptr= ADD_TO_PTR(bit_ptr, ptr_diff, uchar*);
  }
  void hash(ulong *nr, ulong *nr2);
  Field_bit *clone(MEM_ROOT *mem_root) const { 
    DBUG_ASSERT(type() == MYSQL_TYPE_BIT);
    return new (mem_root) Field_bit(*this);
  }
  Field_bit *clone() const {
    DBUG_ASSERT(type() == MYSQL_TYPE_BIT);
    return new Field_bit(*this);
  }
private:
  virtual size_t do_last_null_byte() const;
  int do_save_field_metadata(uchar *first_byte);
};


/**
  BIT field represented as chars for non-MyISAM tables.

  @todo The inheritance relationship is backwards since Field_bit is
  an extended version of Field_bit_as_char and not the other way
  around. Hence, we should refactor it to fix the hierarchy order.
 */
class Field_bit_as_char: public Field_bit {
public:
  Field_bit_as_char(uchar *ptr_arg, uint32 len_arg, uchar *null_ptr_arg,
                    uchar null_bit_arg,
                    enum utype unireg_check_arg, const char *field_name_arg);
  enum ha_base_keytype key_type() const { return HA_KEYTYPE_BINARY; }
  type_conversion_status store(const char *to, size_t length,
                               const CHARSET_INFO *charset);
  type_conversion_status store(double nr) { return Field_bit::store(nr); }
  type_conversion_status store(longlong nr, bool unsigned_val)
  { return Field_bit::store(nr, unsigned_val); }
  void sql_type(String &str) const;
  Field_bit_as_char *clone(MEM_ROOT *mem_root) const { 
    return new (mem_root) Field_bit_as_char(*this);
  }
  Field_bit_as_char *clone() const { return new Field_bit_as_char(*this); }
};


/*
  Create field class for CREATE TABLE
*/

class Create_field :public Sql_alloc
{
public:
  const char *field_name;
  /**
    Name of column modified by ALTER TABLE's CHANGE/MODIFY COLUMN clauses,
    NULL for columns added.
  */
  const char *change;
  const char *after;			// Put column after this one
  LEX_STRING comment;			// Comment for field

  /**
     The declared default value, if any, otherwise NULL. Note that this member
     is NULL if the default is a function. If the column definition has a
     function declared as the default, the information is found in
     Create_field::unireg_check.
     
     @see Create_field::unireg_check
  */
  Item *def;
  enum	enum_field_types sql_type;
  /*
    At various stages in execution this can be length of field in bytes or
    max number of characters. 
  */
  size_t length;
  /*
    The value of `length' as set by parser: is the number of characters
    for most of the types, or of bytes for BLOBs or numeric types.
  */
  size_t char_length;
  uint  decimals, flags;
  size_t pack_length, key_length;
  Field::utype unireg_check;
  TYPELIB *interval;			// Which interval to use
  TYPELIB *save_interval;               // Temporary copy for the above
                                        // Used only for UCS2 intervals
  List<String> interval_list;
  const CHARSET_INFO *charset;
  Field::geometry_type geom_type;
  Field *field;				// For alter table

  uint8 row,col,sc_length,interval_id;	// For rea_create_table
  uint	offset,pack_flag;

  /* Generated column expression information */
  Generated_column *gcol_info;
  /*
    Indication that the field is phycically stored in tables 
    rather than just generated on SQL queries.
    As of now, FALSE can only be set for virtual generated columns.
  */
  bool stored_in_db;

  Create_field() :after(NULL) {}
  Create_field(Field *field, Field *orig_field);
  /* Used to make a clone of this object for ALTER/CREATE TABLE */
  Create_field *clone(MEM_ROOT *mem_root) const
    { return new (mem_root) Create_field(*this); }
  bool is_gcol() const { return gcol_info; }
  bool is_virtual_gcol() const
  { return gcol_info && !gcol_info->get_field_stored(); }
  void create_length_to_internal_length(void);

  /* Init for a tmp table field. To be extended if need be. */
  void init_for_tmp_table(enum_field_types sql_type_arg,
                          uint32 max_length, uint32 decimals,
                          bool maybe_null, bool is_unsigned,
                          uint pack_length = ~0U);

  bool init(THD *thd, const char *field_name, enum_field_types type,
            const char *length, const char *decimals, uint type_modifier,
            Item *default_value, Item *on_update_value, LEX_STRING *comment,
            const char *change, List<String> *interval_list,
            const CHARSET_INFO *cs, uint uint_geom_type,
            Generated_column *gcol_info= NULL);

  ha_storage_media field_storage_type() const
  {
    return (ha_storage_media)
      ((flags >> FIELD_FLAGS_STORAGE_MEDIA) & 3);
  }

  column_format_type column_format() const
  {
    return (column_format_type)
      ((flags >> FIELD_FLAGS_COLUMN_FORMAT) & 3);
  }
};


/*
  A class for sending info to the client
*/

class Send_field :public Sql_alloc {
 public:
  const char *db_name;
  const char *table_name,*org_table_name;
  const char *col_name,*org_col_name;
  ulong length;
  uint charsetnr, flags, decimals;
  enum_field_types type;
  /*
    TRUE <=> source item is an Item_field. Needed to workaround lack of
    architecture in legacy Protocol_text implementation. Needed only for
    Protocol_classic and descendants.
  */
  bool field;
  Send_field() {}
};


/*
  A class for quick copying data to fields
*/

class Copy_field :public Sql_alloc {
  /**
    Convenience definition of a copy function returned by
    get_copy_func.
  */
  typedef void Copy_func(Copy_field*);
  Copy_func *get_copy_func(Field *to, Field *from);
public:
  uchar *from_ptr,*to_ptr;
  uchar *from_null_ptr,*to_null_ptr;
  my_bool *null_row;
  uint	from_bit,to_bit;
  String tmp;					// For items

  Copy_field()
   :m_from_field(NULL),
    m_to_field(NULL)
  { }

  ~Copy_field()
  { }

  void set(Field *to, Field *from, bool save);	// Field to field
  void set(uchar *to, Field *from);		// Field to string

private:
  void (*m_do_copy)(Copy_field *);
  void (*m_do_copy2)(Copy_field *);		// Used to handle null values

  /**
    Number of bytes in the fields pointed to by 'from_ptr' and
    'to_ptr'. Usually this is the number of bytes that are copied from
    'from_ptr' to 'to_ptr'.

    For variable-length fields (VARCHAR), the first byte(s) describe
    the actual length of the text. For VARCHARs with length 
       < 256 there is 1 length byte 
       >= 256 there is 2 length bytes
    Thus, if from_field is VARCHAR(10), from_length (and in most cases
    to_length) is 11. For VARCHAR(1024), the length is 1026. @see
    Field_varstring::length_bytes

    Note that for VARCHARs, do_copy() will be do_varstring*() which
    only copies the length-bytes (1 or 2) + the actual length of the
    text instead of from/to_length bytes. @see get_copy_func()
  */
  uint m_from_length;
  uint m_to_length;
  Field *m_from_field;
  Field *m_to_field;

  void check_and_set_temporary_null()
  {
    if (m_from_field &&
        m_from_field->is_tmp_null() &&
        !m_to_field->is_tmp_null())
    {
      m_to_field->set_tmp_nullable();
      m_to_field->set_tmp_null();
    }
  }

public:
  void invoke_do_copy(Copy_field *f);
  void invoke_do_copy2(Copy_field *f);

  Field *from_field()
  { return m_from_field; }

  Field *to_field()
  { return m_to_field; }

  uint from_length() const
  { return m_from_length; }

  uint to_length() const
  { return m_to_length; }
};


Field *make_field(TABLE_SHARE *share, uchar *ptr, size_t field_length,
		  uchar *null_pos, uchar null_bit,
		  uint pack_flag, enum_field_types field_type,
		  const CHARSET_INFO *cs,
		  Field::geometry_type geom_type,
		  Field::utype unireg_check,
		  TYPELIB *interval, const char *field_name);
uint pack_length_to_packflag(uint type);
enum_field_types get_blob_type_from_length(ulong length);
size_t calc_pack_length(enum_field_types type, size_t length);
type_conversion_status set_field_to_null(Field *field);
type_conversion_status set_field_to_null_with_conversions(Field *field,
                                                          bool no_conversions);

/*
  The following are for the interface with the .frm file
*/

#define FIELDFLAG_DECIMAL		1
#define FIELDFLAG_BINARY		1	// Shares same flag
#define FIELDFLAG_NUMBER		2
#define FIELDFLAG_ZEROFILL		4
#define FIELDFLAG_PACK			120	// Bits used for packing
#define FIELDFLAG_INTERVAL		256     // mangled with decimals!
#define FIELDFLAG_BITFIELD		512	// mangled with decimals!
#define FIELDFLAG_BLOB			1024	// mangled with decimals!
#define FIELDFLAG_GEOM			2048    // mangled with decimals!
#define FIELDFLAG_JSON                  4096    /* mangled with decimals and
                                                   with bitfields! */

#define FIELDFLAG_TREAT_BIT_AS_CHAR     4096    /* use Field_bit_as_char */

#define FIELDFLAG_LEFT_FULLSCREEN	8192
#define FIELDFLAG_RIGHT_FULLSCREEN	16384
#define FIELDFLAG_FORMAT_NUMBER		16384	// predit: ###,,## in output
#define FIELDFLAG_NO_DEFAULT		16384   /* sql */
#define FIELDFLAG_SUM			((uint) 32768)// predit: +#fieldflag
#define FIELDFLAG_MAYBE_NULL		((uint) 32768)// sql
#define FIELDFLAG_PACK_SHIFT		3
#define FIELDFLAG_DEC_SHIFT		8
#define FIELDFLAG_MAX_DEC		31
#define FIELDFLAG_NUM_SCREEN_TYPE	0x7F01
#define FIELDFLAG_ALFA_SCREEN_TYPE	0x7800

#define MTYP_TYPENR(type) (type & 127)	/* Remove bits from type */

inline int f_is_dec(int x)
{
  return (x & FIELDFLAG_DECIMAL);
}
inline int f_is_num(int x)
{
  return (x & FIELDFLAG_NUMBER);
}
inline int f_is_zerofill(int x)
{
  return (x & FIELDFLAG_ZEROFILL);
}
inline int f_is_packed(int x)
{
  return (x & FIELDFLAG_PACK);
}
inline int f_packtype(int x)
{
  return ((x >> FIELDFLAG_PACK_SHIFT) & 15);
}
inline uint8 f_decimals(int x)
{
  return ((uint8) ((x >> FIELDFLAG_DEC_SHIFT) & FIELDFLAG_MAX_DEC));
}
inline int f_is_alpha(int x)
{
  return (!f_is_num(x));
}
inline int f_is_binary(int x)
{
  return (x & FIELDFLAG_BINARY); // 4.0- compatibility
}
inline int f_is_enum(int x)
{
  return ((x & (FIELDFLAG_INTERVAL | FIELDFLAG_NUMBER)) == FIELDFLAG_INTERVAL);
}
inline int f_is_bitfield(int x)
{
  return ((x & (FIELDFLAG_BITFIELD | FIELDFLAG_NUMBER)) == FIELDFLAG_BITFIELD);
}
inline int f_is_blob(int x)
{
  return ((x & (FIELDFLAG_BLOB | FIELDFLAG_NUMBER)) == FIELDFLAG_BLOB);
}
inline int f_is_geom(int x)
{
  return ((x & (FIELDFLAG_GEOM | FIELDFLAG_NUMBER)) == FIELDFLAG_GEOM);
}
inline int f_is_json(int x)
{
  return ((x & (FIELDFLAG_JSON | FIELDFLAG_NUMBER | FIELDFLAG_BITFIELD)) ==
          FIELDFLAG_JSON);
}
inline int f_is_equ(int x)
{
  return (x & (1+2+FIELDFLAG_PACK+31*256));
}
inline int f_settype(int x)
{
  return (x << FIELDFLAG_PACK_SHIFT);
}
inline int f_maybe_null(int x)
{
  return (x & FIELDFLAG_MAYBE_NULL);
}
inline int f_no_default(int x)
{
  return (x & FIELDFLAG_NO_DEFAULT);
}
inline int f_bit_as_char(int x)
{
  return (x & FIELDFLAG_TREAT_BIT_AS_CHAR);
}

#endif /* FIELD_INCLUDED */<|MERGE_RESOLUTION|>--- conflicted
+++ resolved
@@ -3866,12 +3866,8 @@
   bool has_charset(void) const
   { return charset() == &my_charset_bin ? FALSE : TRUE; }
   uint32 max_display_length();
-<<<<<<< HEAD
-  uint32 char_length();
+  uint32 char_length() const;
   bool copy_blob_value(MEM_ROOT *mem_root);
-=======
-  uint32 char_length() const;
->>>>>>> 7e0ff14a
   uint is_equal(Create_field *new_field);
   inline bool in_read_set() { return bitmap_is_set(table->read_set, field_index); }
   inline bool in_write_set() { return bitmap_is_set(table->write_set, field_index); }
