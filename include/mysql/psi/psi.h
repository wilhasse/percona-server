/* Copyright (c) 2008, 2010, Oracle and/or its affiliates. All rights reserved.

  This program is free software; you can redistribute it and/or modify
  it under the terms of the GNU General Public License as published by
  the Free Software Foundation; version 2 of the License.

  This program is distributed in the hope that it will be useful,
  but WITHOUT ANY WARRANTY; without even the implied warranty of
  MERCHANTABILITY or FITNESS FOR A PARTICULAR PURPOSE.  See the
  GNU General Public License for more details.

  You should have received a copy of the GNU General Public License
  along with this program; if not, write to the Free Software Foundation,
  51 Franklin Street, Suite 500, Boston, MA 02110-1335 USA */

#ifndef MYSQL_PERFORMANCE_SCHEMA_INTERFACE_H
#define MYSQL_PERFORMANCE_SCHEMA_INTERFACE_H

#ifndef _global_h
/*
  Make sure a .c or .cc file contains an include to my_global.h first.
  When this include is missing, all the #ifdef HAVE_XXX have no effect,
  and the resulting binary won't build, or won't link,
  or will crash at runtime
  since various structures will have different binary definitions.
*/
#error "You must include my_global.h in the code for the build to be correct."
#endif

C_MODE_START

struct TABLE_SHARE;

/**
  @file mysql/psi/psi.h
  Performance schema instrumentation interface.

  @defgroup Instrumentation_interface Instrumentation Interface
  @ingroup Performance_schema
  @{
*/

/**
  Interface for an instrumented mutex.
  This is an opaque structure.
*/
struct PSI_mutex;

/**
  Interface for an instrumented rwlock.
  This is an opaque structure.
*/
struct PSI_rwlock;

/**
  Interface for an instrumented condition.
  This is an opaque structure.
*/
struct PSI_cond;

/**
  Interface for an instrumented table share.
  This is an opaque structure.
*/
struct PSI_table_share;

/**
  Interface for an instrumented table handle.
  This is an opaque structure.
*/
struct PSI_table;

/**
  Interface for an instrumented thread.
  This is an opaque structure.
*/
struct PSI_thread;

/**
  Interface for an instrumented file handle.
  This is an opaque structure.
*/
struct PSI_file;

/**
  Interface for an instrumented table operation.
  This is an opaque structure.
*/
struct PSI_table_locker;

/** Entry point for the performance schema interface. */
struct PSI_bootstrap
{
  /**
    ABI interface finder.
    Calling this method with an interface version number returns either
    an instance of the ABI for this version, or NULL.
    @param version the interface version number to find
    @return a versioned interface (PSI_v1, PSI_v2 or PSI)
    @sa PSI_VERSION_1
    @sa PSI_v1
    @sa PSI_VERSION_2
    @sa PSI_v2
    @sa PSI_CURRENT_VERSION
    @sa PSI
  */
  void* (*get_interface)(int version);
};

#ifdef HAVE_PSI_INTERFACE

/**
  @def PSI_VERSION_1
  Performance Schema Interface number for version 1.
  This version is supported.
*/
#define PSI_VERSION_1 1

/**
  @def PSI_VERSION_2
  Performance Schema Interface number for version 2.
  This version is not implemented, it's a placeholder.
*/
#define PSI_VERSION_2 2

/**
  @def PSI_CURRENT_VERSION
  Performance Schema Interface number for the most recent version.
  The most current version is @c PSI_VERSION_1
*/
#define PSI_CURRENT_VERSION 1

#ifndef USE_PSI_2
#ifndef USE_PSI_1
#define USE_PSI_1
#endif
#endif

/**
  Interface for an instrumented mutex operation.
  This is an opaque structure.
*/
struct PSI_mutex_locker;

/**
  Interface for an instrumented rwlock operation.
  This is an opaque structure.
*/

struct PSI_rwlock_locker;
/**
  Interface for an instrumented condition operation.
  This is an opaque structure.
*/

struct PSI_cond_locker;

/**
  Interface for an instrumented file operation.
  This is an opaque structure.
*/
struct PSI_file_locker;

/** Operation performed on an instrumented mutex. */
enum PSI_mutex_operation
{
  /** Lock. */
  PSI_MUTEX_LOCK= 0,
  /** Lock attempt. */
  PSI_MUTEX_TRYLOCK= 1
};

/** Operation performed on an instrumented rwlock. */
enum PSI_rwlock_operation
{
  /** Read lock. */
  PSI_RWLOCK_READLOCK= 0,
  /** Write lock. */
  PSI_RWLOCK_WRITELOCK= 1,
  /** Read lock attempt. */
  PSI_RWLOCK_TRYREADLOCK= 2,
  /** Write lock attempt. */
  PSI_RWLOCK_TRYWRITELOCK= 3
};

/** Operation performed on an instrumented condition. */
enum PSI_cond_operation
{
  /** Wait. */
  PSI_COND_WAIT= 0,
  /** Wait, with timeout. */
  PSI_COND_TIMEDWAIT= 1
};

/** Operation performed on an instrumented file. */
enum PSI_file_operation
{
  /** File creation, as in @c create(). */
  PSI_FILE_CREATE= 0,
  /** Temporary file creation, as in @c create_temp_file(). */
  PSI_FILE_CREATE_TMP= 1,
  /** File open, as in @c open(). */
  PSI_FILE_OPEN= 2,
  /** File open, as in @c fopen(). */
  PSI_FILE_STREAM_OPEN= 3,
  /** File close, as in @c close(). */
  PSI_FILE_CLOSE= 4,
  /** File close, as in @c fclose(). */
  PSI_FILE_STREAM_CLOSE= 5,
  /**
    Generic file read, such as @c fgets(), @c fgetc(), @c fread(), @c read(),
    @c pread().
  */
  PSI_FILE_READ= 6,
  /**
    Generic file write, such as @c fputs(), @c fputc(), @c fprintf(),
    @c vfprintf(), @c fwrite(), @c write(), @c pwrite().
  */
  PSI_FILE_WRITE= 7,
  /** Generic file seek, such as @c fseek() or @c seek(). */
  PSI_FILE_SEEK= 8,
  /** Generic file tell, such as @c ftell() or @c tell(). */
  PSI_FILE_TELL= 9,
  /** File flush, as in @c fflush(). */
  PSI_FILE_FLUSH= 10,
  /** File stat, as in @c stat(). */
  PSI_FILE_STAT= 11,
  /** File stat, as in @c fstat(). */
  PSI_FILE_FSTAT= 12,
  /** File chsize, as in @c my_chsize(). */
  PSI_FILE_CHSIZE= 13,
  /** File delete, such as @c my_delete() or @c my_delete_with_symlink(). */
  PSI_FILE_DELETE= 14,
  /** File rename, such as @c my_rename() or @c my_rename_with_symlink(). */
  PSI_FILE_RENAME= 15,
  /** File sync, as in @c fsync() or @c my_sync(). */
  PSI_FILE_SYNC= 16
};

/** Operation performed on an instrumented table. */
enum PSI_table_operation
{
  /** Table lock, in the server layer. */
  PSI_TABLE_LOCK= 0,
  /** Table lock, in the storage engine layer. */
  PSI_TABLE_EXTERNAL_LOCK= 1,
  /** Row fetch. */
  PSI_TABLE_FETCH_ROW= 2,
  /** Row write. */
  PSI_TABLE_WRITE_ROW= 3,
  /** Row update. */
  PSI_TABLE_UPDATE_ROW= 4,
  /** Row delete. */
  PSI_TABLE_DELETE_ROW= 5
};

/**
  Instrumented mutex key.
  To instrument a mutex, a mutex key must be obtained using @c register_mutex.
  Using a zero key always disable the instrumentation.
*/
typedef unsigned int PSI_mutex_key;

/**
  Instrumented rwlock key.
  To instrument a rwlock, a rwlock key must be obtained
  using @c register_rwlock.
  Using a zero key always disable the instrumentation.
*/
typedef unsigned int PSI_rwlock_key;

/**
  Instrumented cond key.
  To instrument a condition, a condition key must be obtained
  using @c register_cond.
  Using a zero key always disable the instrumentation.
*/
typedef unsigned int PSI_cond_key;

/**
  Instrumented thread key.
  To instrument a thread, a thread key must be obtained
  using @c register_thread.
  Using a zero key always disable the instrumentation.
*/
typedef unsigned int PSI_thread_key;

/**
  Instrumented file key.
  To instrument a file, a file key must be obtained using @c register_file.
  Using a zero key always disable the instrumentation.
*/
typedef unsigned int PSI_file_key;

/**
  @def USE_PSI_1
  Define USE_PSI_1 to use the interface version 1.
*/

/**
  @def USE_PSI_2
  Define USE_PSI_2 to use the interface version 2.
*/

/**
  @def HAVE_PSI_1
  Define HAVE_PSI_1 if the interface version 1 needs to be compiled in.
*/

/**
  @def HAVE_PSI_2
  Define HAVE_PSI_2 if the interface version 2 needs to be compiled in.
*/

/**
  Global flag.
  This flag indicate that an instrumentation point is a global variable,
  or a singleton.
*/
#define PSI_FLAG_GLOBAL (1 << 0)

#ifdef USE_PSI_1
#define HAVE_PSI_1
#endif

#ifdef HAVE_PSI_1

/**
  @defgroup Group_PSI_v1 Application Binary Interface, version 1
  @ingroup Instrumentation_interface
  @{
*/

/**
  Mutex information.
  @since PSI_VERSION_1
  This structure is used to register an instrumented mutex.
*/
struct PSI_mutex_info_v1
{
  /**
    Pointer to the key assigned to the registered mutex.
  */
  PSI_mutex_key *m_key;
  /**
    The name of the mutex to register.
  */
  const char *m_name;
  /**
    The flags of the mutex to register.
    @sa PSI_FLAG_GLOBAL
  */
  int m_flags;
};

/**
  Rwlock information.
  @since PSI_VERSION_1
  This structure is used to register an instrumented rwlock.
*/
struct PSI_rwlock_info_v1
{
  /**
    Pointer to the key assigned to the registered rwlock.
  */
  PSI_rwlock_key *m_key;
  /**
    The name of the rwlock to register.
  */
  const char *m_name;
  /**
    The flags of the rwlock to register.
    @sa PSI_FLAG_GLOBAL
  */
  int m_flags;
};

/**
  Condition information.
  @since PSI_VERSION_1
  This structure is used to register an instrumented cond.
*/
struct PSI_cond_info_v1
{
  /**
    Pointer to the key assigned to the registered cond.
  */
  PSI_cond_key *m_key;
  /**
    The name of the cond to register.
  */
  const char *m_name;
  /**
    The flags of the cond to register.
    @sa PSI_FLAG_GLOBAL
  */
  int m_flags;
};

/**
  Thread instrument information.
  @since PSI_VERSION_1
  This structure is used to register an instrumented thread.
*/
struct PSI_thread_info_v1
{
  /**
    Pointer to the key assigned to the registered thread.
  */
  PSI_thread_key *m_key;
  /**
    The name of the thread instrument to register.
  */
  const char *m_name;
  /**
    The flags of the thread to register.
    @sa PSI_FLAG_GLOBAL
  */
  int m_flags;
};

/**
  File instrument information.
  @since PSI_VERSION_1
  This structure is used to register an instrumented file.
*/
struct PSI_file_info_v1
{
  /**
    Pointer to the key assigned to the registered file.
  */
  PSI_file_key *m_key;
  /**
    The name of the file instrument to register.
  */
  const char *m_name;
  /**
    The flags of the file instrument to register.
    @sa PSI_FLAG_GLOBAL
  */
  int m_flags;
};

/**
  State data storage for @c get_thread_mutex_locker_v1_t.
  This structure provide temporary storage to a mutex locker.
  The content of this structure is considered opaque,
  the fields are only hints of what an implementation
  of the psi interface can use.
  This memory is provided by the instrumented code for performance reasons.
  @sa get_thread_mutex_locker_v1_t
*/
struct PSI_mutex_locker_state_v1
{
  /** Internal state. */
  uint m_flags;
  /** Current mutex. */
  struct PSI_mutex *m_mutex;
  /** Current thread. */
  struct PSI_thread *m_thread;
  /** Timer start. */
  ulonglong m_timer_start;
  /** Timer function. */
  ulonglong (*m_timer)(void);
  /** Current operation. */
  enum PSI_mutex_operation m_operation;
  /** Source file. */
  const char* m_src_file;
  /** Source line number. */
  int m_src_line;
  /** Internal data. */
  void *m_wait;
};

/**
  State data storage for @c get_thread_rwlock_locker_v1_t.
  This structure provide temporary storage to a rwlock locker.
  The content of this structure is considered opaque,
  the fields are only hints of what an implementation
  of the psi interface can use.
  This memory is provided by the instrumented code for performance reasons.
  @sa get_thread_rwlock_locker_v1_t
*/
struct PSI_rwlock_locker_state_v1
{
  /** Internal state. */
  uint m_flags;
  /** Current rwlock. */
  struct PSI_rwlock *m_rwlock;
  /** Current thread. */
  struct PSI_thread *m_thread;
  /** Timer start. */
  ulonglong m_timer_start;
  /** Timer function. */
  ulonglong (*m_timer)(void);
  /** Current operation. */
  enum PSI_rwlock_operation m_operation;
  /** Source file. */
  const char* m_src_file;
  /** Source line number. */
  int m_src_line;
  /** Internal data. */
  void *m_wait;
};

/**
  State data storage for @c get_thread_cond_locker_v1_t.
  This structure provide temporary storage to a condition locker.
  The content of this structure is considered opaque,
  the fields are only hints of what an implementation
  of the psi interface can use.
  This memory is provided by the instrumented code for performance reasons.
  @sa get_thread_cond_locker_v1_t
*/
struct PSI_cond_locker_state_v1
{
  /** Internal state. */
  uint m_flags;
  /** Current condition. */
  struct PSI_cond *m_cond;
  /** Current mutex. */
  struct PSI_mutex *m_mutex;
  /** Current thread. */
  struct PSI_thread *m_thread;
  /** Timer start. */
  ulonglong m_timer_start;
  /** Timer function. */
  ulonglong (*m_timer)(void);
  /** Current operation. */
  enum PSI_cond_operation m_operation;
  /** Source file. */
  const char* m_src_file;
  /** Source line number. */
  int m_src_line;
  /** Internal data. */
  void *m_wait;
};

/**
  State data storage for @c get_thread_file_name_locker_v1_t.
  This structure provide temporary storage to a file locker.
  The content of this structure is considered opaque,
  the fields are only hints of what an implementation
  of the psi interface can use.
  This memory is provided by the instrumented code for performance reasons.
  @sa get_thread_file_name_locker_v1_t
  @sa get_thread_file_stream_locker_v1_t
  @sa get_thread_file_descriptor_locker_v1_t
*/
struct PSI_file_locker_state_v1
{
  /** Internal state. */
  uint m_flags;
  /** Current file. */
  struct PSI_file *m_file;
  /** Current thread. */
  struct PSI_thread *m_thread;
  /** Operation number of bytes. */
  size_t m_number_of_bytes;
  /** Timer start. */
  ulonglong m_timer_start;
  /** Timer function. */
  ulonglong (*m_timer)(void);
  /** Current operation. */
  enum PSI_file_operation m_operation;
  /** Source file. */
  const char* m_src_file;
  /** Source line number. */
  int m_src_line;
  /** Internal data. */
  void *m_wait;
};

/**
  State data storage for @c get_thread_table_locker_v1_t.
  This structure provide temporary storage to a table locker.
  The content of this structure is considered opaque,
  the fields are only hints of what an implementation
  of the psi interface can use.
  This memory is provided by the instrumented code for performance reasons.
  @sa get_thread_table_locker_v1_t
*/
struct PSI_table_locker_state_v1
{
  /** Internal state. */
  uint m_flags;
  /** Current table handle. */
  struct PSI_table *m_table;
  /** Current table share. */
  struct PSI_table_share *m_table_share;
  /** Instrumentation class. */
  void *m_class;
  /** Current thread. */
  struct PSI_thread *m_thread;
  /** Timer start. */
  ulonglong m_timer_start;
  /** Timer function. */
  ulonglong (*m_timer)(void);
  /* Current operation (waiting for WL#4895). */
  /* enum PSI_table_operation m_operation; */
  /** Current table io index. */
  uint m_index;
  /** Current table lock index. */
  uint m_lock_index;
  /** Source file. */
  const char* m_src_file;
  /** Source line number. */
  int m_src_line;
  /** Internal data. */
  void *m_wait;
};

/* Using typedef to make reuse between PSI_v1 and PSI_v2 easier later. */

/**
  Mutex registration API.
  @param category a category name (typically a plugin name)
  @param info an array of mutex info to register
  @param count the size of the info array
*/
typedef void (*register_mutex_v1_t)
  (const char *category, struct PSI_mutex_info_v1 *info, int count);

/**
  Rwlock registration API.
  @param category a category name (typically a plugin name)
  @param info an array of rwlock info to register
  @param count the size of the info array
*/
typedef void (*register_rwlock_v1_t)
  (const char *category, struct PSI_rwlock_info_v1 *info, int count);

/**
  Cond registration API.
  @param category a category name (typically a plugin name)
  @param info an array of cond info to register
  @param count the size of the info array
*/
typedef void (*register_cond_v1_t)
  (const char *category, struct PSI_cond_info_v1 *info, int count);

/**
  Thread registration API.
  @param category a category name (typically a plugin name)
  @param info an array of thread info to register
  @param count the size of the info array
*/
typedef void (*register_thread_v1_t)
  (const char *category, struct PSI_thread_info_v1 *info, int count);

/**
  File registration API.
  @param category a category name (typically a plugin name)
  @param info an array of file info to register
  @param count the size of the info array
*/
typedef void (*register_file_v1_t)
  (const char *category, struct PSI_file_info_v1 *info, int count);

/**
  Mutex instrumentation initialisation API.
  @param key the registered mutex key
  @param identity the address of the mutex itself
  @return an instrumented mutex
*/
typedef struct PSI_mutex* (*init_mutex_v1_t)
  (PSI_mutex_key key, const void *identity);

/**
  Mutex instrumentation destruction API.
  @param mutex the mutex to destroy
*/
typedef void (*destroy_mutex_v1_t)(struct PSI_mutex *mutex);

/**
  Rwlock instrumentation initialisation API.
  @param key the registered rwlock key
  @param identity the address of the rwlock itself
  @return an instrumented rwlock
*/
typedef struct PSI_rwlock* (*init_rwlock_v1_t)
  (PSI_rwlock_key key, const void *identity);

/**
  Rwlock instrumentation destruction API.
  @param rwlock the rwlock to destroy
*/
typedef void (*destroy_rwlock_v1_t)(struct PSI_rwlock *rwlock);

/**
  Cond instrumentation initialisation API.
  @param key the registered key
  @param identity the address of the rwlock itself
  @return an instrumented cond
*/
typedef struct PSI_cond* (*init_cond_v1_t)
  (PSI_cond_key key, const void *identity);

/**
  Cond instrumentation destruction API.
  @param cond the rcond to destroy
*/
typedef void (*destroy_cond_v1_t)(struct PSI_cond *cond);

/**
  Acquire a table share instrumentation.
  @param temporary True for temporary tables
  @param share The SQL layer table share
  @return a table share instrumentation, or NULL
*/
typedef struct PSI_table_share* (*get_table_share_v1_t)
  (my_bool temporary, struct TABLE_SHARE *share);

/**
  Release a table share.
  @param info the table share to release
*/
typedef void (*release_table_share_v1_t)(struct PSI_table_share *share);

/**
  Drop a table share.
  @param schema_name the table schema name
  @param schema_name_length the table schema name length
  @param table_name the table name
  @param table_name_length the table name length
*/
typedef void (*drop_table_share_v1_t)
  (const char *schema_name, int schema_name_length,
   const char *table_name, int table_name_length);

/**
  Open an instrumentation table handle.
  @param share the table to open
  @param identity table handle identity
  @return a table handle, or NULL
*/
typedef struct PSI_table* (*open_table_v1_t)
  (struct PSI_table_share *share, const void *identity);

/**
  Close an instrumentation table handle.
  Note that the table handle is invalid after this call.
  @param table the table handle to close
*/
typedef void (*close_table_v1_t)(struct PSI_table *table);

/**
  Create a file instrumentation for a created file.
  This method does not create the file itself, but is used to notify the
  instrumentation interface that a file was just created.
  @param key the file instrumentation key for this file
  @param name the file name
  @param file the file handle
*/
typedef void (*create_file_v1_t)(PSI_file_key key, const char *name,
                                 File file);

/**
  Spawn a thread.
  This method creates a new thread, with instrumentation.
  @param key the instrumentation key for this thread
  @param thread the resulting thread
  @param attr the thread attributes
  @param start_routine the thread start routine
  @param arg the thread start routine argument
*/
typedef int (*spawn_thread_v1_t)(PSI_thread_key key,
                                 pthread_t *thread,
                                 const pthread_attr_t *attr,
                                 void *(*start_routine)(void*), void *arg);

/**
  Create instrumentation for a thread.
  @param key the registered key
  @param identity an address typical of the thread
  @return an instrumented thread
*/
typedef struct PSI_thread* (*new_thread_v1_t)
  (PSI_thread_key key, const void *identity, ulong thread_id);

/**
  Assign an id to an instrumented thread.
  @param thread the instrumented thread
  @param id the id to assign
*/
typedef void (*set_thread_id_v1_t)(struct PSI_thread *thread,
                                   unsigned long id);

/**
  Get the instrumentation for the running thread.
  For this function to return a result,
  the thread instrumentation must have been attached to the
  running thread using @c set_thread()
  @return the instrumentation for the running thread
*/
typedef struct PSI_thread* (*get_thread_v1_t)(void);

/**
  Attach a thread instrumentation to the running thread.
  In case of thread pools, this method should be called when
  a worker thread picks a work item and runs it.
  Also, this method should be called if the instrumented code does not
  keep the pointer returned by @c new_thread() and relies on @c get_thread()
  instead.
  @param thread the thread instrumentation
*/
typedef void (*set_thread_v1_t)(struct PSI_thread *thread);

/** Delete the current thread instrumentation. */
typedef void (*delete_current_thread_v1_t)(void);

/** Delete a thread instrumentation. */
typedef void (*delete_thread_v1_t)(struct PSI_thread *thread);

/**
  Get a mutex instrumentation locker.
  @param state data storage for the locker
  @param mutex the instrumented mutex to lock
  @return a mutex locker, or NULL
*/
typedef struct PSI_mutex_locker* (*get_thread_mutex_locker_v1_t)
  (struct PSI_mutex_locker_state_v1 *state,
   struct PSI_mutex *mutex,
   enum PSI_mutex_operation op);

/**
  Get a rwlock instrumentation locker.
  @param state data storage for the locker
  @param rwlock the instrumented rwlock to lock
  @return a rwlock locker, or NULL
*/
typedef struct PSI_rwlock_locker* (*get_thread_rwlock_locker_v1_t)
  (struct PSI_rwlock_locker_state_v1 *state,
   struct PSI_rwlock *rwlock,
   enum PSI_rwlock_operation op);

/**
  Get a cond instrumentation locker.
  @param state data storage for the locker
  @param cond the instrumented condition to wait on
  @param mutex the instrumented mutex associated with the condition
  @return a condition locker, or NULL
*/
typedef struct PSI_cond_locker* (*get_thread_cond_locker_v1_t)
  (struct PSI_cond_locker_state_v1 *state,
   struct PSI_cond *cond, struct PSI_mutex *mutex,
   enum PSI_cond_operation op);

/**
  Get a table instrumentation locker.
  @param state data storage for the locker
  @param table the instrumented table to lock
  @param op the operation to be performed
  @param flags Per operation flags
  @return a table locker, or NULL
*/
typedef struct PSI_table_locker* (*get_thread_table_locker_v1_t)
<<<<<<< HEAD
  (struct PSI_table *table, enum PSI_table_operation op, ulong flags);
=======
  (struct PSI_table_locker_state_v1 *state,
   struct PSI_table *table);
>>>>>>> c191cc8f

/**
  Get a file instrumentation locker, for opening or creating a file.
  @param state data storage for the locker
  @param key the file instrumentation key
  @param op the operation to perform
  @param name the file name
  @param identity a pointer representative of this file.
  @return a file locker, or NULL
*/
typedef struct PSI_file_locker* (*get_thread_file_name_locker_v1_t)
  (struct PSI_file_locker_state_v1 *state,
   PSI_file_key key, enum PSI_file_operation op, const char *name,
   const void *identity);

/**
  Get a file stream instrumentation locker.
  @param state data storage for the locker
  @param file the file stream to access
  @param op the operation to perform
  @return a file locker, or NULL
*/
typedef struct PSI_file_locker* (*get_thread_file_stream_locker_v1_t)
  (struct PSI_file_locker_state_v1 *state,
   struct PSI_file *file, enum PSI_file_operation op);

/**
  Get a file instrumentation locker.
  @param state data storage for the locker
  @param file the file descriptor to access
  @param op the operation to perform
  @return a file locker, or NULL
*/
typedef struct PSI_file_locker* (*get_thread_file_descriptor_locker_v1_t)
  (struct PSI_file_locker_state_v1 *state,
   File file, enum PSI_file_operation op);

/**
  Record a mutex instrumentation unlock event.
  @param mutex the mutex instrumentation
*/
typedef void (*unlock_mutex_v1_t)
  (struct PSI_mutex *mutex);

/**
  Record a rwlock instrumentation unlock event.
  @param rwlock the rwlock instrumentation
*/
typedef void (*unlock_rwlock_v1_t)
  (struct PSI_rwlock *rwlock);

/**
  Record a condition instrumentation signal event.
  @param cond the cond instrumentation
*/
typedef void (*signal_cond_v1_t)
  (struct PSI_cond *cond);

/**
  Record a condition instrumentation broadcast event.
  @param cond the cond instrumentation
*/
typedef void (*broadcast_cond_v1_t)
  (struct PSI_cond *cond);

/**
  Record a mutex instrumentation wait start event.
  @param locker a thread locker for the running thread
*/
typedef void (*start_mutex_wait_v1_t)
  (struct PSI_mutex_locker *locker, const char *src_file, uint src_line);

/**
  Record a mutex instrumentation wait end event.
  @param locker a thread locker for the running thread
  @param rc the wait operation return code
*/
typedef void (*end_mutex_wait_v1_t)
  (struct PSI_mutex_locker *locker, int rc);

/**
  Record a rwlock instrumentation read wait start event.
  @param locker a thread locker for the running thread
  @param must must block: 1 for lock, 0 for trylock
*/
typedef void (*start_rwlock_rdwait_v1_t)
  (struct PSI_rwlock_locker *locker, const char *src_file, uint src_line);

/**
  Record a rwlock instrumentation read wait end event.
  @param locker a thread locker for the running thread
  @param rc the wait operation return code
*/
typedef void (*end_rwlock_rdwait_v1_t)
  (struct PSI_rwlock_locker *locker, int rc);

/**
  Record a rwlock instrumentation write wait start event.
  @param locker a thread locker for the running thread
  @param must must block: 1 for lock, 0 for trylock
*/
typedef void (*start_rwlock_wrwait_v1_t)
  (struct PSI_rwlock_locker *locker, const char *src_file, uint src_line);

/**
  Record a rwlock instrumentation write wait end event.
  @param locker a thread locker for the running thread
  @param rc the wait operation return code
*/
typedef void (*end_rwlock_wrwait_v1_t)
  (struct PSI_rwlock_locker *locker, int rc);

/**
  Record a condition instrumentation wait start event.
  @param locker a thread locker for the running thread
  @param must must block: 1 for wait, 0 for timedwait
*/
typedef void (*start_cond_wait_v1_t)
  (struct PSI_cond_locker *locker, const char *src_file, uint src_line);

/**
  Record a condition instrumentation wait end event.
  @param locker a thread locker for the running thread
  @param rc the wait operation return code
*/
typedef void (*end_cond_wait_v1_t)
  (struct PSI_cond_locker *locker, int rc);

/**
  Record a table instrumentation wait start event.
  @param locker a table locker for the running thread
  @param index the index used if any, or MAX_KEY
  @param file the source file name
  @param line the source line number
*/
typedef void (*start_table_wait_v1_t)
  (struct PSI_table_locker *locker, uint index, const char *src_file, uint src_line);

/**
  Record a table instrumentation wait end event.
  @param locker a table locker for the running thread
*/
typedef void (*end_table_wait_v1_t)(struct PSI_table_locker *locker);

/**
  Start a file instrumentation open operation.
  @param locker the file locker
  @param op the operation to perform
  @param src_file the source file name
  @param src_line the source line number
  @return an instrumented file handle
*/
typedef struct PSI_file* (*start_file_open_wait_v1_t)
  (struct PSI_file_locker *locker, const char *src_file, uint src_line);

/**
  End a file instrumentation open operation, for file streams.
  @param locker the file locker.
*/
typedef void (*end_file_open_wait_v1_t)(struct PSI_file_locker *locker);

/**
  End a file instrumentation open operation, for non stream files.
  @param locker the file locker.
  @param file the file number assigned by open() or create() for this file.
*/
typedef void (*end_file_open_wait_and_bind_to_descriptor_v1_t)
  (struct PSI_file_locker *locker, File file);

/**
  Record a file instrumentation start event.
  @param locker a file locker for the running thread
  @param op file operation to be performed
  @param count the number of bytes requested, or 0 if not applicable
  @param src_file the source file name
  @param src_line the source line number
*/
typedef void (*start_file_wait_v1_t)
  (struct PSI_file_locker *locker, size_t count,
   const char *src_file, uint src_line);

/**
  Record a file instrumentation end event.
  Note that for file close operations, the instrumented file handle
  associated with the file (which was provided to obtain a locker)
  is invalid after this call.
  @param locker a file locker for the running thread
  @param count the number of bytes actually used in the operation,
  or 0 if not applicable, or -1 if the operation failed
  @sa get_thread_file_name_locker
  @sa get_thread_file_stream_locker
  @sa get_thread_file_descriptor_locker
*/
typedef void (*end_file_wait_v1_t)
  (struct PSI_file_locker *locker, size_t count);

/**
  Performance Schema Interface, version 1.
  @since PSI_VERSION_1
*/
struct PSI_v1
{
  /** @sa register_mutex_v1_t. */
  register_mutex_v1_t register_mutex;
  /** @sa register_rwlock_v1_t. */
  register_rwlock_v1_t register_rwlock;
  /** @sa register_cond_v1_t. */
  register_cond_v1_t register_cond;
  /** @sa register_thread_v1_t. */
  register_thread_v1_t register_thread;
  /** @sa register_file_v1_t. */
  register_file_v1_t register_file;
  /** @sa init_mutex_v1_t. */
  init_mutex_v1_t init_mutex;
  /** @sa destroy_mutex_v1_t. */
  destroy_mutex_v1_t destroy_mutex;
  /** @sa init_rwlock_v1_t. */
  init_rwlock_v1_t init_rwlock;
  /** @sa destroy_rwlock_v1_t. */
  destroy_rwlock_v1_t destroy_rwlock;
  /** @sa init_cond_v1_t. */
  init_cond_v1_t init_cond;
  /** @sa destroy_cond_v1_t. */
  destroy_cond_v1_t destroy_cond;
  /** @sa get_table_share_v1_t. */
  get_table_share_v1_t get_table_share;
  /** @sa release_table_share_v1_t. */
  release_table_share_v1_t release_table_share;
  /** @sa drop_table_share_v1_t. */
  drop_table_share_v1_t drop_table_share;
  /** @sa open_table_v1_t. */
  open_table_v1_t open_table;
  /** @sa close_table_v1_t. */
  close_table_v1_t close_table;
  /** @sa create_file_v1_t. */
  create_file_v1_t create_file;
  /** @sa spawn_thread_v1_t. */
  spawn_thread_v1_t spawn_thread;
  /** @sa new_thread_v1_t. */
  new_thread_v1_t new_thread;
  /** @sa set_thread_id_v1_t. */
  set_thread_id_v1_t set_thread_id;
  /** @sa get_thread_v1_t. */
  get_thread_v1_t get_thread;
  /** @sa set_thread_v1_t. */
  set_thread_v1_t set_thread;
  /** @sa delete_current_thread_v1_t. */
  delete_current_thread_v1_t delete_current_thread;
  /** @sa delete_thread_v1_t. */
  delete_thread_v1_t delete_thread;
  /** @sa get_thread_mutex_locker_v1_t. */
  get_thread_mutex_locker_v1_t get_thread_mutex_locker;
  /** @sa get_thread_rwlock_locker_v1_t. */
  get_thread_rwlock_locker_v1_t get_thread_rwlock_locker;
  /** @sa get_thread_cond_locker_v1_t. */
  get_thread_cond_locker_v1_t get_thread_cond_locker;
  /** @sa get_thread_table_locker_v1_t. */
  get_thread_table_locker_v1_t get_thread_table_locker;
  /** @sa get_thread_file_name_locker_v1_t. */
  get_thread_file_name_locker_v1_t get_thread_file_name_locker;
  /** @sa get_thread_file_stream_locker_v1_t. */
  get_thread_file_stream_locker_v1_t get_thread_file_stream_locker;
  /** @sa get_thread_file_descriptor_locker_v1_t. */
  get_thread_file_descriptor_locker_v1_t get_thread_file_descriptor_locker;
  /** @sa unlock_mutex_v1_t. */
  unlock_mutex_v1_t unlock_mutex;
  /** @sa unlock_rwlock_v1_t. */
  unlock_rwlock_v1_t unlock_rwlock;
  /** @sa signal_cond_v1_t. */
  signal_cond_v1_t signal_cond;
  /** @sa broadcast_cond_v1_t. */
  broadcast_cond_v1_t broadcast_cond;
  /** @sa start_mutex_wait_v1_t. */
  start_mutex_wait_v1_t start_mutex_wait;
  /** @sa end_mutex_wait_v1_t. */
  end_mutex_wait_v1_t end_mutex_wait;
  /** @sa start_rwlock_rdwait_v1_t. */
  start_rwlock_rdwait_v1_t start_rwlock_rdwait;
  /** @sa end_rwlock_rdwait_v1_t. */
  end_rwlock_rdwait_v1_t end_rwlock_rdwait;
  /** @sa start_rwlock_wrwait_v1_t. */
  start_rwlock_wrwait_v1_t start_rwlock_wrwait;
  /** @sa end_rwlock_wrwait_v1_t. */
  end_rwlock_wrwait_v1_t end_rwlock_wrwait;
  /** @sa start_cond_wait_v1_t. */
  start_cond_wait_v1_t start_cond_wait;
  /** @sa end_cond_wait_v1_t. */
  end_cond_wait_v1_t end_cond_wait;
  /** @sa start_table_wait_v1_t. */
  start_table_wait_v1_t start_table_wait;
  /** @sa end_table_wait_v1_t. */
  end_table_wait_v1_t end_table_wait;
  /** @sa start_file_open_wait_v1_t. */
  start_file_open_wait_v1_t start_file_open_wait;
  /** @sa end_file_open_wait_v1_t. */
  end_file_open_wait_v1_t end_file_open_wait;
  /** @sa end_file_open_wait_and_bind_to_descriptor_v1_t. */
  end_file_open_wait_and_bind_to_descriptor_v1_t
    end_file_open_wait_and_bind_to_descriptor;
  /** @sa start_file_wait_v1_t. */
  start_file_wait_v1_t start_file_wait;
  /** @sa end_file_wait_v1_t. */
  end_file_wait_v1_t end_file_wait;
};

/** @} (end of group Group_PSI_v1) */

#endif /* HAVE_PSI_1 */

#ifdef USE_PSI_2
#define HAVE_PSI_2
#endif

#ifdef HAVE_PSI_2

/**
  @defgroup Group_PSI_v2 Application Binary Interface, version 2
  @ingroup Instrumentation_interface
  @{
*/

/**
  Performance Schema Interface, version 2.
  This is a placeholder, this interface is not defined yet.
  @since PSI_VERSION_2
*/
struct PSI_v2
{
  /** Placeholder */
  int placeholder;
  /* ... extended interface ... */
};

/** Placeholder */
struct PSI_mutex_info_v2
{
  /** Placeholder */
  int placeholder;
};

/** Placeholder */
struct PSI_rwlock_info_v2
{
  /** Placeholder */
  int placeholder;
};

/** Placeholder */
struct PSI_cond_info_v2
{
  /** Placeholder */
  int placeholder;
};

/** Placeholder */
struct PSI_thread_info_v2
{
  /** Placeholder */
  int placeholder;
};

/** Placeholder */
struct PSI_file_info_v2
{
  /** Placeholder */
  int placeholder;
};

struct PSI_mutex_locker_state_v2
{
  /** Placeholder */
  int placeholder;
};

struct PSI_rwlock_locker_state_v2
{
  /** Placeholder */
  int placeholder;
};

struct PSI_cond_locker_state_v2
{
  /** Placeholder */
  int placeholder;
};

struct PSI_file_locker_state_v2
{
  /** Placeholder */
  int placeholder;
};

struct PSI_table_locker_state_v2
{
  /** Placeholder */
  int placeholder;
};

/** @} (end of group Group_PSI_v2) */

#endif /* HAVE_PSI_2 */

/**
  @typedef PSI
  The instrumentation interface for the current version.
  @sa PSI_CURRENT_VERSION
*/

/**
  @typedef PSI_mutex_info
  The mutex information structure for the current version.
*/

/**
  @typedef PSI_rwlock_info
  The rwlock information structure for the current version.
*/

/**
  @typedef PSI_cond_info
  The cond information structure for the current version.
*/

/**
  @typedef PSI_thread_info
  The thread information structure for the current version.
*/

/**
  @typedef PSI_file_info
  The file information structure for the current version.
*/

/* Export the required version */
#ifdef USE_PSI_1
typedef struct PSI_v1 PSI;
typedef struct PSI_mutex_info_v1 PSI_mutex_info;
typedef struct PSI_rwlock_info_v1 PSI_rwlock_info;
typedef struct PSI_cond_info_v1 PSI_cond_info;
typedef struct PSI_thread_info_v1 PSI_thread_info;
typedef struct PSI_file_info_v1 PSI_file_info;
typedef struct PSI_mutex_locker_state_v1 PSI_mutex_locker_state;
typedef struct PSI_rwlock_locker_state_v1 PSI_rwlock_locker_state;
typedef struct PSI_cond_locker_state_v1 PSI_cond_locker_state;
typedef struct PSI_file_locker_state_v1 PSI_file_locker_state;
typedef struct PSI_table_locker_state_v1 PSI_table_locker_state;
#endif

#ifdef USE_PSI_2
typedef struct PSI_v2 PSI;
typedef struct PSI_mutex_info_v2 PSI_mutex_info;
typedef struct PSI_rwlock_info_v2 PSI_rwlock_info;
typedef struct PSI_cond_info_v2 PSI_cond_info;
typedef struct PSI_thread_info_v2 PSI_thread_info;
typedef struct PSI_file_info_v2 PSI_file_info;
typedef struct PSI_mutex_locker_state_v2 PSI_mutex_locker_state;
typedef struct PSI_rwlock_locker_state_v2 PSI_rwlock_locker_state;
typedef struct PSI_cond_locker_state_v2 PSI_cond_locker_state;
typedef struct PSI_file_locker_state_v2 PSI_file_locker_state;
typedef struct PSI_table_locker_state_v2 PSI_table_locker_state;
#endif

#else /* HAVE_PSI_INTERFACE */

/**
  Dummy structure, used to declare PSI_server when no instrumentation
  is available.
  The content does not matter, since PSI_server will be NULL.
*/
struct PSI_none
{
  int opaque;
};
typedef struct PSI_none PSI;

#endif /* HAVE_PSI_INTERFACE */

extern MYSQL_PLUGIN_IMPORT PSI *PSI_server;

/** @} */

C_MODE_END
#endif /* MYSQL_PERFORMANCE_SCHEMA_INTERFACE_H */
<|MERGE_RESOLUTION|>--- conflicted
+++ resolved
@@ -596,8 +596,8 @@
   ulonglong m_timer_start;
   /** Timer function. */
   ulonglong (*m_timer)(void);
-  /* Current operation (waiting for WL#4895). */
-  /* enum PSI_table_operation m_operation; */
+  /** Current operation. */
+  enum PSI_table_operation m_operation;
   /** Current table io index. */
   uint m_index;
   /** Current table lock index. */
@@ -855,12 +855,8 @@
   @return a table locker, or NULL
 */
 typedef struct PSI_table_locker* (*get_thread_table_locker_v1_t)
-<<<<<<< HEAD
-  (struct PSI_table *table, enum PSI_table_operation op, ulong flags);
-=======
   (struct PSI_table_locker_state_v1 *state,
-   struct PSI_table *table);
->>>>>>> c191cc8f
+   struct PSI_table *table, enum PSI_table_operation op, ulong flags);
 
 /**
   Get a file instrumentation locker, for opening or creating a file.
