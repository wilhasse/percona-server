--- conflicted
+++ resolved
@@ -61,10 +61,6 @@
   @param[out] server_version
 */
 void get_server_parameters(char **hostname, uint *port, char **uuid,
-<<<<<<< HEAD
-                           unsigned int *server_version,
-                           st_server_ssl_variables *server_ssl_variables);
-=======
                            unsigned int *server_version);
 
 /**
@@ -73,7 +69,6 @@
   @param[out] server_ssl_variables
 */
 void get_server_ssl_parameters(st_server_ssl_variables *server_ssl_variables);
->>>>>>> 4869291f
 
 /**
   Returns the server_id.
@@ -210,12 +205,9 @@
  */
 unsigned long get_max_slave_max_allowed_packet();
 
-<<<<<<< HEAD
-=======
 /**
   @returns if the server is restarting after a clone
 */
 bool is_server_restarting_after_clone();
 
->>>>>>> 4869291f
 #endif /* GROUP_REPLICATION_PRIV_INCLUDE */