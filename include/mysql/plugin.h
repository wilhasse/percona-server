/* Copyright (c) 2005, 2018, Oracle and/or its affiliates. All rights reserved.

   This program is free software; you can redistribute it and/or modify
   it under the terms of the GNU General Public License, version 2.0,
   as published by the Free Software Foundation.

   This program is also distributed with certain software (including
   but not limited to OpenSSL) that is licensed under separate terms,
   as designated in a particular file or component or in included license
   documentation.  The authors of MySQL hereby grant you an additional
   permission to link the program and your derivative works with the
   separately licensed software that they have included with MySQL.

   This program is distributed in the hope that it will be useful,
   but WITHOUT ANY WARRANTY; without even the implied warranty of
   MERCHANTABILITY or FITNESS FOR A PARTICULAR PURPOSE.  See the
   GNU General Public License, version 2.0, for more details.

   You should have received a copy of the GNU General Public License
   along with this program; if not, write to the Free Software
   Foundation, Inc., 51 Franklin St, Fifth Floor, Boston, MA 02110-1301  USA */

#ifndef _my_plugin_h
#define _my_plugin_h

/**
  @file include/mysql/plugin.h
*/

#ifndef MYSQL_ABI_CHECK
#include <stddef.h>

#include "mysql_version.h" /* MYSQL_VERSION_ID */
#ifdef __cplusplus
#include "sql/sql_plugin.h"  // plugin_thdvar_safe_update
#endif
#endif

#include "status_var.h"

/*
  On Windows, exports from DLL need to be declared.
  Also, plugin needs to be declared as extern "C" because MSVC
  unlike other compilers, uses C++ mangling for variables not only
  for functions.
*/
#if defined(_MSC_VER)
#if defined(MYSQL_DYNAMIC_PLUGIN)
#ifdef __cplusplus
#define MYSQL_PLUGIN_EXPORT extern "C" __declspec(dllexport)
#else
#define MYSQL_PLUGIN_EXPORT __declspec(dllexport)
#endif
#else /* MYSQL_DYNAMIC_PLUGIN */
#ifdef __cplusplus
#define MYSQL_PLUGIN_EXPORT extern "C"
#else
#define MYSQL_PLUGIN_EXPORT
#endif
#endif /*MYSQL_DYNAMIC_PLUGIN */
#else  /*_MSC_VER */
#define MYSQL_PLUGIN_EXPORT
#endif

#ifdef __cplusplus
class THD;
class Item;
#define MYSQL_THD THD *
#else
#define MYSQL_THD void *
#endif

typedef void *MYSQL_PLUGIN;

#ifndef MYSQL_ABI_CHECK
#include <mysql/services.h>
#ifndef __WIN__
#ifndef __STDC_FORMAT_MACROS
#define __STDC_FORMAT_MACROS /* Enable C99 printf format macros */
#endif                       /* !__STDC_FORMAT_MACROS */
#include <inttypes.h>
#endif /* !__WIN__ */
#endif /* !MYSQL_ABI_CHECK */

#define MYSQL_XIDDATASIZE 128
/**
  MYSQL_XID is binary compatible with the XID structure as
  in the X/Open CAE Specification, Distributed Transaction Processing:
  The XA Specification, X/Open Company Ltd., 1991.
  http://www.opengroup.org/bookstore/catalog/c193.htm

  @see XID in sql/handler.h
*/
struct MYSQL_XID {
  long formatID;
  long gtrid_length;
  long bqual_length;
  char data[MYSQL_XIDDATASIZE]; /* Not \0-terminated */
};

/*************************************************************************
  Plugin API. Common for all plugin types.
*/

#define MYSQL_PLUGIN_INTERFACE_VERSION 0x0109

/*
  The allowable types of plugins
*/
#define MYSQL_UDF_PLUGIN 0                /* User-defined function        */
#define MYSQL_STORAGE_ENGINE_PLUGIN 1     /* Storage Engine               */
#define MYSQL_FTPARSER_PLUGIN 2           /* Full-text parser plugin      */
#define MYSQL_DAEMON_PLUGIN 3             /* The daemon/raw plugin type */
#define MYSQL_INFORMATION_SCHEMA_PLUGIN 4 /* The I_S plugin type */
#define MYSQL_AUDIT_PLUGIN 5              /* The Audit plugin type        */
#define MYSQL_REPLICATION_PLUGIN 6        /* The replication plugin type */
#define MYSQL_AUTHENTICATION_PLUGIN 7     /* The authentication plugin type */
#define MYSQL_VALIDATE_PASSWORD_PLUGIN 8  /* validate password plugin type */
#define MYSQL_GROUP_REPLICATION_PLUGIN 9  /* The Group Replication plugin */
#define MYSQL_KEYRING_PLUGIN 10           /* The Keyring plugin type   */
#define MYSQL_CLONE_PLUGIN 11             /* The Clone plugin type   */
#define MYSQL_MAX_PLUGIN_TYPE_NUM 12      /* The number of plugin types   */

/* We use the following strings to define licenses for plugins */
#define PLUGIN_LICENSE_PROPRIETARY 0
#define PLUGIN_LICENSE_GPL 1
#define PLUGIN_LICENSE_BSD 2

#define PLUGIN_LICENSE_PROPRIETARY_STRING "PROPRIETARY"
#define PLUGIN_LICENSE_GPL_STRING "GPL"
#define PLUGIN_LICENSE_BSD_STRING "BSD"

/*
  Macros for beginning and ending plugin declarations.  Between
  mysql_declare_plugin and mysql_declare_plugin_end there should
  be a st_mysql_plugin struct for each plugin to be declared.
*/

#ifndef MYSQL_DYNAMIC_PLUGIN
#define __MYSQL_DECLARE_PLUGIN(NAME, VERSION, PSIZE, DECLS)         \
  MYSQL_PLUGIN_EXPORT int VERSION = MYSQL_PLUGIN_INTERFACE_VERSION; \
  MYSQL_PLUGIN_EXPORT int PSIZE = sizeof(struct st_mysql_plugin);   \
  MYSQL_PLUGIN_EXPORT struct st_mysql_plugin DECLS[] = {
#else
#define __MYSQL_DECLARE_PLUGIN(NAME, VERSION, PSIZE, DECLS)  \
  MYSQL_PLUGIN_EXPORT int _mysql_plugin_interface_version_ = \
      MYSQL_PLUGIN_INTERFACE_VERSION;                        \
  MYSQL_PLUGIN_EXPORT int _mysql_sizeof_struct_st_plugin_ =  \
      sizeof(struct st_mysql_plugin);                        \
  MYSQL_PLUGIN_EXPORT struct st_mysql_plugin _mysql_plugin_declarations_[] = {
#endif

#define mysql_declare_plugin(NAME)                                        \
  __MYSQL_DECLARE_PLUGIN(NAME, builtin_##NAME##_plugin_interface_version, \
                         builtin_##NAME##_sizeof_struct_st_plugin,        \
                         builtin_##NAME##_plugin)

#define mysql_declare_plugin_end                 \
  , { 0, 0, 0, 0, 0, 0, 0, 0, 0, 0, 0, 0, 0, 0 } \
  }

/*
  Constants for plugin flags.
 */

#define PLUGIN_OPT_NO_INSTALL 1UL   /* Not dynamically loadable */
#define PLUGIN_OPT_NO_UNINSTALL 2UL /* Not dynamically unloadable */

/*
  declarations for server variables and command line options
*/

#define PLUGIN_VAR_BOOL 0x0001
#define PLUGIN_VAR_INT 0x0002
#define PLUGIN_VAR_LONG 0x0003
#define PLUGIN_VAR_LONGLONG 0x0004
#define PLUGIN_VAR_STR 0x0005
#define PLUGIN_VAR_ENUM 0x0006
#define PLUGIN_VAR_SET 0x0007
#define PLUGIN_VAR_DOUBLE 0x0008
#define PLUGIN_VAR_UNSIGNED 0x0080
#define PLUGIN_VAR_THDLOCAL 0x0100  /* Variable is per-connection */
#define PLUGIN_VAR_READONLY 0x0200  /* Server variable is read only */
#define PLUGIN_VAR_NOSYSVAR 0x0400  /* Configurable only by cmd-line */
#define PLUGIN_VAR_NOCMDOPT 0x0800  /* Not a command line option */
#define PLUGIN_VAR_NOCMDARG 0x1000  /* No argument for cmd line */
#define PLUGIN_VAR_RQCMDARG 0x0000  /* Argument required for cmd line */
#define PLUGIN_VAR_OPCMDARG 0x2000  /* Argument optional for cmd line */
#define PLUGIN_VAR_NODEFAULT 0x4000 /* SET DEFAULT is prohibited */
#define PLUGIN_VAR_MEMALLOC 0x8000  /* String needs memory allocated */
#define PLUGIN_VAR_NOPERSIST                \
  0x10000 /* SET PERSIST_ONLY is prohibited \
             for read only variables */
/**
  There can be some variables which needs to be set before plugin is loaded but
  not after plugin is loaded. ex: GR specific variables. Below flag must be set
  for these kind of variables.
*/
#define PLUGIN_VAR_PERSIST_AS_READ_ONLY 0x20000

struct SYS_VAR;
struct st_mysql_value;

/*
  SYNOPSIS
    (*mysql_var_check_func)()
      thd               thread handle
      var               dynamic variable being altered
      save              pointer to temporary storage
      value             user provided value
  RETURN
    0   user provided value is OK and the update func may be called.
    any other value indicates error.

  This function should parse the user provided value and store in the
  provided temporary storage any data as required by the update func.
  There is sufficient space in the temporary storage to store a double.
  Note that the update func may not be called if any other error occurs
  so any memory allocated should be thread-local so that it may be freed
  automatically at the end of the statement.
*/

typedef int (*mysql_var_check_func)(MYSQL_THD thd, SYS_VAR *var, void *save,
                                    struct st_mysql_value *value);

/*
  SYNOPSIS
    (*mysql_var_update_func)()
      thd               thread handle
      var               dynamic variable being altered
      var_ptr           pointer to dynamic variable
      save              pointer to temporary storage
   RETURN
     NONE

   This function should use the validated value stored in the temporary store
   and persist it in the provided pointer to the dynamic variable.
   For example, strings may require memory to be allocated.
*/
typedef void (*mysql_var_update_func)(MYSQL_THD thd, SYS_VAR *var,
                                      void *var_ptr, const void *save);

/* the following declarations are for internal use only */

#define PLUGIN_VAR_MASK                                                \
  (PLUGIN_VAR_READONLY | PLUGIN_VAR_NOSYSVAR | PLUGIN_VAR_NOCMDOPT |   \
   PLUGIN_VAR_NOCMDARG | PLUGIN_VAR_OPCMDARG | PLUGIN_VAR_RQCMDARG |   \
   PLUGIN_VAR_MEMALLOC | PLUGIN_VAR_NODEFAULT | PLUGIN_VAR_NOPERSIST | \
   PLUGIN_VAR_PERSIST_AS_READ_ONLY)

#define MYSQL_PLUGIN_VAR_HEADER \
  int flags;                    \
  const char *name;             \
  const char *comment;          \
  mysql_var_check_func check;   \
  mysql_var_update_func update

#define MYSQL_SYSVAR_NAME(name) mysql_sysvar_##name
#define MYSQL_SYSVAR(name) ((SYS_VAR *)&(MYSQL_SYSVAR_NAME(name)))

/*
  for global variables, the value pointer is the first
  element after the header, the default value is the second.
  for thread variables, the value offset is the first
  element after the header, the default value is the second.
*/

#define DECLARE_MYSQL_SYSVAR_BASIC(name, type) \
  struct {                                     \
    MYSQL_PLUGIN_VAR_HEADER;                   \
    type *value;                               \
    const type def_val;                        \
  } MYSQL_SYSVAR_NAME(name)

#define DECLARE_MYSQL_SYSVAR_SIMPLE(name, type) \
  struct {                                      \
    MYSQL_PLUGIN_VAR_HEADER;                    \
    type *value;                                \
    type def_val;                               \
    type min_val;                               \
    type max_val;                               \
    type blk_sz;                                \
  } MYSQL_SYSVAR_NAME(name)

#define DECLARE_MYSQL_SYSVAR_TYPELIB(name, type) \
  struct {                                       \
    MYSQL_PLUGIN_VAR_HEADER;                     \
    type *value;                                 \
    type def_val;                                \
    TYPELIB *typelib;                            \
  } MYSQL_SYSVAR_NAME(name)

#define DECLARE_THDVAR_FUNC(type) type *(*resolve)(MYSQL_THD thd, int offset)

#define DECLARE_MYSQL_THDVAR_BASIC(name, type) \
  struct {                                     \
    MYSQL_PLUGIN_VAR_HEADER;                   \
    int offset;                                \
    const type def_val;                        \
    DECLARE_THDVAR_FUNC(type);                 \
  } MYSQL_SYSVAR_NAME(name)

#define DECLARE_MYSQL_THDVAR_SIMPLE(name, type) \
  struct {                                      \
    MYSQL_PLUGIN_VAR_HEADER;                    \
    int offset;                                 \
    type def_val;                               \
    type min_val;                               \
    type max_val;                               \
    type blk_sz;                                \
    DECLARE_THDVAR_FUNC(type);                  \
  } MYSQL_SYSVAR_NAME(name)

#define DECLARE_MYSQL_THDVAR_TYPELIB(name, type) \
  struct {                                       \
    MYSQL_PLUGIN_VAR_HEADER;                     \
    int offset;                                  \
    type def_val;                                \
    DECLARE_THDVAR_FUNC(type);                   \
    TYPELIB *typelib;                            \
  } MYSQL_SYSVAR_NAME(name)

/*
  the following declarations are for use by plugin implementors
*/

#define MYSQL_SYSVAR_BOOL(name, varname, opt, comment, check, update, def) \
  DECLARE_MYSQL_SYSVAR_BASIC(name, bool) = {                               \
      PLUGIN_VAR_BOOL | ((opt)&PLUGIN_VAR_MASK),                           \
      #name,                                                               \
      comment,                                                             \
      check,                                                               \
      update,                                                              \
      &varname,                                                            \
      def}

#define MYSQL_SYSVAR_STR(name, varname, opt, comment, check, update, def) \
  DECLARE_MYSQL_SYSVAR_BASIC(name, char *) = {                            \
      PLUGIN_VAR_STR | ((opt)&PLUGIN_VAR_MASK),                           \
      #name,                                                              \
      comment,                                                            \
      check,                                                              \
      update,                                                             \
      &varname,                                                           \
      def}

#define MYSQL_SYSVAR_INT(name, varname, opt, comment, check, update, def, min, \
                         max, blk)                                             \
  DECLARE_MYSQL_SYSVAR_SIMPLE(name, int) = {                                   \
      PLUGIN_VAR_INT | ((opt)&PLUGIN_VAR_MASK),                                \
      #name,                                                                   \
      comment,                                                                 \
      check,                                                                   \
      update,                                                                  \
      &varname,                                                                \
      def,                                                                     \
      min,                                                                     \
      max,                                                                     \
      blk}

#define MYSQL_SYSVAR_UINT(name, varname, opt, comment, check, update, def, \
                          min, max, blk)                                   \
  DECLARE_MYSQL_SYSVAR_SIMPLE(name, unsigned int) = {                      \
      PLUGIN_VAR_INT | PLUGIN_VAR_UNSIGNED | ((opt)&PLUGIN_VAR_MASK),      \
      #name,                                                               \
      comment,                                                             \
      check,                                                               \
      update,                                                              \
      &varname,                                                            \
      def,                                                                 \
      min,                                                                 \
      max,                                                                 \
      blk}

#define MYSQL_SYSVAR_LONG(name, varname, opt, comment, check, update, def, \
                          min, max, blk)                                   \
  DECLARE_MYSQL_SYSVAR_SIMPLE(name, long) = {                              \
      PLUGIN_VAR_LONG | ((opt)&PLUGIN_VAR_MASK),                           \
      #name,                                                               \
      comment,                                                             \
      check,                                                               \
      update,                                                              \
      &varname,                                                            \
      def,                                                                 \
      min,                                                                 \
      max,                                                                 \
      blk}

#define MYSQL_SYSVAR_ULONG(name, varname, opt, comment, check, update, def, \
                           min, max, blk)                                   \
  DECLARE_MYSQL_SYSVAR_SIMPLE(name, unsigned long) = {                      \
      PLUGIN_VAR_LONG | PLUGIN_VAR_UNSIGNED | ((opt)&PLUGIN_VAR_MASK),      \
      #name,                                                                \
      comment,                                                              \
      check,                                                                \
      update,                                                               \
      &varname,                                                             \
      def,                                                                  \
      min,                                                                  \
      max,                                                                  \
      blk}

#define MYSQL_SYSVAR_LONGLONG(name, varname, opt, comment, check, update, def, \
                              min, max, blk)                                   \
  DECLARE_MYSQL_SYSVAR_SIMPLE(name, long long) = {                             \
      PLUGIN_VAR_LONGLONG | ((opt)&PLUGIN_VAR_MASK),                           \
      #name,                                                                   \
      comment,                                                                 \
      check,                                                                   \
      update,                                                                  \
      &varname,                                                                \
      def,                                                                     \
      min,                                                                     \
      max,                                                                     \
      blk}

#define MYSQL_SYSVAR_ULONGLONG(name, varname, opt, comment, check, update, \
                               def, min, max, blk)                         \
  DECLARE_MYSQL_SYSVAR_SIMPLE(name, unsigned long long) = {                \
      PLUGIN_VAR_LONGLONG | PLUGIN_VAR_UNSIGNED | ((opt)&PLUGIN_VAR_MASK), \
      #name,                                                               \
      comment,                                                             \
      check,                                                               \
      update,                                                              \
      &varname,                                                            \
      def,                                                                 \
      min,                                                                 \
      max,                                                                 \
      blk}

#define MYSQL_SYSVAR_ENUM(name, varname, opt, comment, check, update, def, \
                          typelib)                                         \
  DECLARE_MYSQL_SYSVAR_TYPELIB(name, unsigned long) = {                    \
      PLUGIN_VAR_ENUM | ((opt)&PLUGIN_VAR_MASK),                           \
      #name,                                                               \
      comment,                                                             \
      check,                                                               \
      update,                                                              \
      &varname,                                                            \
      def,                                                                 \
      typelib}

#define MYSQL_SYSVAR_SET(name, varname, opt, comment, check, update, def, \
                         typelib)                                         \
  DECLARE_MYSQL_SYSVAR_TYPELIB(name, unsigned long long) = {              \
      PLUGIN_VAR_SET | ((opt)&PLUGIN_VAR_MASK),                           \
      #name,                                                              \
      comment,                                                            \
      check,                                                              \
      update,                                                             \
      &varname,                                                           \
      def,                                                                \
      typelib}

#define MYSQL_SYSVAR_DOUBLE(name, varname, opt, comment, check, update, def, \
                            min, max, blk)                                   \
  DECLARE_MYSQL_SYSVAR_SIMPLE(name, double) = {                              \
      PLUGIN_VAR_DOUBLE | ((opt)&PLUGIN_VAR_MASK),                           \
      #name,                                                                 \
      comment,                                                               \
      check,                                                                 \
      update,                                                                \
      &varname,                                                              \
      def,                                                                   \
      min,                                                                   \
      max,                                                                   \
      blk}

#define MYSQL_THDVAR_BOOL(name, opt, comment, check, update, def)      \
  DECLARE_MYSQL_THDVAR_BASIC(name, bool) = {                           \
      PLUGIN_VAR_BOOL | PLUGIN_VAR_THDLOCAL | ((opt)&PLUGIN_VAR_MASK), \
      #name,                                                           \
      comment,                                                         \
      check,                                                           \
      update,                                                          \
      -1,                                                              \
      def,                                                             \
      NULL}

#define MYSQL_THDVAR_STR(name, opt, comment, check, update, def)      \
  DECLARE_MYSQL_THDVAR_BASIC(name, char *) = {                        \
      PLUGIN_VAR_STR | PLUGIN_VAR_THDLOCAL | ((opt)&PLUGIN_VAR_MASK), \
      #name,                                                          \
      comment,                                                        \
      check,                                                          \
      update,                                                         \
      -1,                                                             \
      def,                                                            \
      NULL}

#define MYSQL_THDVAR_INT(name, opt, comment, check, update, def, min, max, \
                         blk)                                              \
  DECLARE_MYSQL_THDVAR_SIMPLE(name, int) = {                               \
      PLUGIN_VAR_INT | PLUGIN_VAR_THDLOCAL | ((opt)&PLUGIN_VAR_MASK),      \
      #name,                                                               \
      comment,                                                             \
      check,                                                               \
      update,                                                              \
      -1,                                                                  \
      def,                                                                 \
      min,                                                                 \
      max,                                                                 \
      blk,                                                                 \
      NULL}

#define MYSQL_THDVAR_UINT(name, opt, comment, check, update, def, min, max, \
                          blk)                                              \
  DECLARE_MYSQL_THDVAR_SIMPLE(name, unsigned int) = {                       \
      PLUGIN_VAR_INT | PLUGIN_VAR_THDLOCAL | PLUGIN_VAR_UNSIGNED |          \
          ((opt)&PLUGIN_VAR_MASK),                                          \
      #name,                                                                \
      comment,                                                              \
      check,                                                                \
      update,                                                               \
      -1,                                                                   \
      def,                                                                  \
      min,                                                                  \
      max,                                                                  \
      blk,                                                                  \
      NULL}

#define MYSQL_THDVAR_LONG(name, opt, comment, check, update, def, min, max, \
                          blk)                                              \
  DECLARE_MYSQL_THDVAR_SIMPLE(name, long) = {                               \
      PLUGIN_VAR_LONG | PLUGIN_VAR_THDLOCAL | ((opt)&PLUGIN_VAR_MASK),      \
      #name,                                                                \
      comment,                                                              \
      check,                                                                \
      update,                                                               \
      -1,                                                                   \
      def,                                                                  \
      min,                                                                  \
      max,                                                                  \
      blk,                                                                  \
      NULL}

#define MYSQL_THDVAR_ULONG(name, opt, comment, check, update, def, min, max, \
                           blk)                                              \
  DECLARE_MYSQL_THDVAR_SIMPLE(name, unsigned long) = {                       \
      PLUGIN_VAR_LONG | PLUGIN_VAR_THDLOCAL | PLUGIN_VAR_UNSIGNED |          \
          ((opt)&PLUGIN_VAR_MASK),                                           \
      #name,                                                                 \
      comment,                                                               \
      check,                                                                 \
      update,                                                                \
      -1,                                                                    \
      def,                                                                   \
      min,                                                                   \
      max,                                                                   \
      blk,                                                                   \
      NULL}

#define MYSQL_THDVAR_LONGLONG(name, opt, comment, check, update, def, min, \
                              max, blk)                                    \
  DECLARE_MYSQL_THDVAR_SIMPLE(name, long long) = {                         \
      PLUGIN_VAR_LONGLONG | PLUGIN_VAR_THDLOCAL | ((opt)&PLUGIN_VAR_MASK), \
      #name,                                                               \
      comment,                                                             \
      check,                                                               \
      update,                                                              \
      -1,                                                                  \
      def,                                                                 \
      min,                                                                 \
      max,                                                                 \
      blk,                                                                 \
      NULL}

#define MYSQL_THDVAR_ULONGLONG(name, opt, comment, check, update, def, min, \
                               max, blk)                                    \
  DECLARE_MYSQL_THDVAR_SIMPLE(name, unsigned long long) = {                 \
      PLUGIN_VAR_LONGLONG | PLUGIN_VAR_THDLOCAL | PLUGIN_VAR_UNSIGNED |     \
          ((opt)&PLUGIN_VAR_MASK),                                          \
      #name,                                                                \
      comment,                                                              \
      check,                                                                \
      update,                                                               \
      -1,                                                                   \
      def,                                                                  \
      min,                                                                  \
      max,                                                                  \
      blk,                                                                  \
      NULL}

#define MYSQL_THDVAR_ENUM(name, opt, comment, check, update, def, typelib) \
  DECLARE_MYSQL_THDVAR_TYPELIB(name, unsigned long) = {                    \
      PLUGIN_VAR_ENUM | PLUGIN_VAR_THDLOCAL | ((opt)&PLUGIN_VAR_MASK),     \
      #name,                                                               \
      comment,                                                             \
      check,                                                               \
      update,                                                              \
      -1,                                                                  \
      def,                                                                 \
      NULL,                                                                \
      typelib}

#define MYSQL_THDVAR_SET(name, opt, comment, check, update, def, typelib) \
  DECLARE_MYSQL_THDVAR_TYPELIB(name, unsigned long long) = {              \
      PLUGIN_VAR_SET | PLUGIN_VAR_THDLOCAL | ((opt)&PLUGIN_VAR_MASK),     \
      #name,                                                              \
      comment,                                                            \
      check,                                                              \
      update,                                                             \
      -1,                                                                 \
      def,                                                                \
      NULL,                                                               \
      typelib}

#define MYSQL_THDVAR_DOUBLE(name, opt, comment, check, update, def, min, max, \
                            blk)                                              \
  DECLARE_MYSQL_THDVAR_SIMPLE(name, double) = {                               \
      PLUGIN_VAR_DOUBLE | PLUGIN_VAR_THDLOCAL | ((opt)&PLUGIN_VAR_MASK),      \
      #name,                                                                  \
      comment,                                                                \
      check,                                                                  \
      update,                                                                 \
      -1,                                                                     \
      def,                                                                    \
      min,                                                                    \
      max,                                                                    \
      blk,                                                                    \
      NULL}

/* accessor macros */

#define SYSVAR(name) (*(MYSQL_SYSVAR_NAME(name).value))

/* when thd == null, result points to global value */
#define THDVAR(thd, name) \
  (*(MYSQL_SYSVAR_NAME(name).resolve(thd, MYSQL_SYSVAR_NAME(name).offset)))

#define THDVAR_SET(thd, name, value)                 \
  plugin_thdvar_safe_update(thd, MYSQL_SYSVAR(name), \
                            (char **)&THDVAR(thd, name), (const char *)value);

/*
  Plugin description structure.
*/

struct st_mysql_plugin {
  int type;           /* the plugin type (a MYSQL_XXX_PLUGIN value)   */
  void *info;         /* pointer to type-specific plugin descriptor   */
  const char *name;   /* plugin name                                  */
  const char *author; /* plugin author (for I_S.PLUGINS)              */
  const char *descr;  /* general descriptive text (for I_S.PLUGINS)   */
  int license;        /* the plugin license (PLUGIN_LICENSE_XXX)      */
  /** Function to invoke when plugin is loaded. */
  int (*init)(MYSQL_PLUGIN);
  /** Function to invoke when plugin is uninstalled. */
  int (*check_uninstall)(MYSQL_PLUGIN);
  /** Function to invoke when plugin is unloaded. */
  int (*deinit)(MYSQL_PLUGIN);
  unsigned int version; /* plugin version (for I_S.PLUGINS)             */
  SHOW_VAR *status_vars;
  SYS_VAR **system_vars;
  void *__reserved1;   /* reserved for dependency checking             */
  unsigned long flags; /* flags for plugin */
};

/*************************************************************************
  API for Full-text parser plugin. (MYSQL_FTPARSER_PLUGIN)
*/
#define MYSQL_FTPARSER_INTERFACE_VERSION 0x0101

/*************************************************************************
  API for Query Rewrite plugin. (MYSQL_QUERY_REWRITE_PLUGIN)
*/

#define MYSQL_REWRITE_PRE_PARSE_INTERFACE_VERSION 0x0010
#define MYSQL_REWRITE_POST_PARSE_INTERFACE_VERSION 0x0010

/*************************************************************************
  API for Storage Engine plugin. (MYSQL_DAEMON_PLUGIN)
*/

/* handlertons of different MySQL releases are incompatible */
#define MYSQL_DAEMON_INTERFACE_VERSION (MYSQL_VERSION_ID << 8)

/*
  Here we define only the descriptor structure, that is referred from
  st_mysql_plugin.
*/

struct st_mysql_daemon {
  int interface_version;
};

/*************************************************************************
  API for I_S plugin. (MYSQL_INFORMATION_SCHEMA_PLUGIN)
*/

/* handlertons of different MySQL releases are incompatible */
#define MYSQL_INFORMATION_SCHEMA_INTERFACE_VERSION (MYSQL_VERSION_ID << 8)

/*
  Here we define only the descriptor structure, that is referred from
  st_mysql_plugin.
*/

struct st_mysql_information_schema {
  int interface_version;
};

/*************************************************************************
  API for Storage Engine plugin. (MYSQL_STORAGE_ENGINE_PLUGIN)
*/

/* handlertons of different MySQL releases are incompatible */
#define MYSQL_HANDLERTON_INTERFACE_VERSION (MYSQL_VERSION_ID << 8)

/*
  The real API is in the sql/handler.h
  Here we define only the descriptor structure, that is referred from
  st_mysql_plugin.
*/

struct st_mysql_storage_engine {
  int interface_version;
};

struct handlerton;

/*
  API for Replication plugin. (MYSQL_REPLICATION_PLUGIN)
*/
#define MYSQL_REPLICATION_INTERFACE_VERSION 0x0400

/**
   Replication plugin descriptor
*/
struct Mysql_replication {
  int interface_version;
};

/*************************************************************************
  st_mysql_value struct for reading values from mysqld.
  Used by server variables framework to parse user-provided values.
  Will be used for arguments when implementing UDFs.

  Note that val_str() returns a string in temporary memory
  that will be freed at the end of statement. Copy the string
  if you need it to persist.
*/

#define MYSQL_VALUE_TYPE_STRING 0
#define MYSQL_VALUE_TYPE_REAL 1
#define MYSQL_VALUE_TYPE_INT 2

struct st_mysql_value {
  int (*value_type)(struct st_mysql_value *);
  const char *(*val_str)(struct st_mysql_value *, char *buffer, int *length);
  int (*val_real)(struct st_mysql_value *, double *realbuf);
  int (*val_int)(struct st_mysql_value *, long long *intbuf);
  int (*is_unsigned)(struct st_mysql_value *);
};

/*************************************************************************
  Miscellaneous functions for plugin implementors
*/

#define thd_proc_info(thd, msg) \
  set_thd_proc_info(thd, msg, __func__, __FILE__, __LINE__)

#ifdef __cplusplus
extern "C" {
#endif

int thd_in_lock_tables(const MYSQL_THD thd);
int thd_tablespace_op(const MYSQL_THD thd);
long long thd_test_options(const MYSQL_THD thd, long long test_options);
int thd_sql_command(const MYSQL_THD thd);
const char *set_thd_proc_info(MYSQL_THD thd, const char *info,
                              const char *calling_func,
                              const char *calling_file,
                              const unsigned int calling_line);
void **thd_ha_data(const MYSQL_THD thd, const struct handlerton *hton);
void thd_storage_lock_wait(MYSQL_THD thd, long long value);
int thd_tx_isolation(const MYSQL_THD thd);
int thd_tx_is_read_only(const MYSQL_THD thd);
MYSQL_THD thd_tx_arbitrate(MYSQL_THD requestor, MYSQL_THD holder);
int thd_tx_priority(const MYSQL_THD thd);
int thd_tx_is_dd_trx(const MYSQL_THD thd);
char *thd_security_context(MYSQL_THD thd, char *buffer, size_t length,
                           size_t max_query_len);
/* Increments the row counter, see THD::row_count */
void thd_inc_row_count(MYSQL_THD thd);
int thd_allow_batch(MYSQL_THD thd);

/**
  Mark transaction to rollback and mark error as fatal to a
  sub-statement if in sub statement mode.

  @param thd  user thread connection handle
  @param all  if all != 0, rollback the main transaction
*/

void thd_mark_transaction_to_rollback(MYSQL_THD thd, int all);

<<<<<<< HEAD
void increment_thd_innodb_stats(MYSQL_THD thd, unsigned long long trx_id,
                                long io_reads, long long io_read,
                                long io_reads_wait_timer,
                                long lock_que_wait_timer, long que_wait_timer,
                                long page_access);
=======
/** Types of statistics that can be passed to thd_report_innodb_stat */
enum mysql_trx_stat_type
{
  /** Volume of I/O read requests in bytes */
  MYSQL_TRX_STAT_IO_READ_BYTES,
  /** Time in microseconds spent waiting for I/O reads to complete */
  MYSQL_TRX_STAT_IO_READ_WAIT_USECS,
  /** Time in microseconds spent waiting for row locks */
  MYSQL_TRX_STAT_LOCK_WAIT_USECS,
  /** Time in microseconds spent waiting to enter InnoDB */
  MYSQL_TRX_STAT_INNODB_QUEUE_WAIT_USECS,
  /** A logical data page accessed */
  MYSQL_TRX_STAT_ACCESS_PAGE_ID
};

/**
  Report various InnoDB statistics for the slow query log extensions

  @param[in]    thd     user thread connection handle
  @param[in]    trx_id  InnoDB tranaction ID
  @param[in]    type    type of statistics being reported
  @param[in]    value   the value of statistics
*/
void thd_report_innodb_stat(MYSQL_THD thd, unsigned long long trx_id,
                            enum mysql_trx_stat_type type,
                            unsigned long long       value);
>>>>>>> be20e845

unsigned long thd_log_slow_verbosity(const MYSQL_THD thd);

int thd_opt_slow_log();

/**
  Check whether given connection handle is associated with a background thread.

  @param thd  connection handle
  @retval non-zero  the connection handle belongs to a background thread
  @retval 0   the connection handle belongs to a different thread type
*/
int thd_is_background_thread(const MYSQL_THD thd);

/**
  Create a temporary file.

  @details
  The temporary file is created in a location specified by the mysql
  server configuration (--tmpdir option).  The caller does not need to
  delete the file, it will be deleted automatically.

  @param prefix  prefix for temporary file name
  @retval -1    error
  @retval >= 0  a file handle that can be passed to dup or my_close
*/
int mysql_tmpfile(const char *prefix);

/**
  Check the killed state of a connection

  @details
  In MySQL support for the KILL statement is cooperative. The KILL
  statement only sets a "killed" flag. This function returns the value
  of that flag.  A thread should check it often, especially inside
  time-consuming loops, and gracefully abort the operation if it is
  non-zero.

  @param thd  user thread connection handle
  @retval 0  the connection is active
  @retval 1  the connection has been killed
*/
int thd_killed(const MYSQL_THD thd);

/**
  Set the killed status of the current statement.

  @param thd  user thread connection handle
*/
void thd_set_kill_status(const MYSQL_THD thd);

/**
  Get binary log position for latest written entry.

  @note The file variable will be set to a buffer holding the name of
  the file name currently, but this can change if a rotation
  occur. Copy the string if you want to retain it.

  @param thd Use thread connection handle
  @param file_var Pointer to variable that will hold the file name.
  @param pos_var Pointer to variable that will hold the file position.
 */
void thd_binlog_pos(const MYSQL_THD thd, const char **file_var,
                    unsigned long long *pos_var);

/**
  Return the thread id of a user thread

  @param thd  user thread connection handle
  @return  thread id
*/
unsigned long thd_get_thread_id(const MYSQL_THD thd);

/**
  Return the query id of a thread
  @param thd user thread
  @return query id
*/
int64_t thd_get_query_id(const MYSQL_THD thd);

/**
  Get the XID for this connection's transaction

  @param thd  user thread connection handle
  @param xid  location where identifier is stored
*/
void thd_get_xid(const MYSQL_THD thd, MYSQL_XID *xid);

/**
  Provide a handler data getter to simplify coding
*/
void *thd_get_ha_data(const MYSQL_THD thd, const struct handlerton *hton);

/**
  Provide a handler data setter to simplify coding

  @details
  Set ha_data pointer (storage engine per-connection information).

  To avoid unclean deactivation (uninstall) of storage engine plugin
  in the middle of transaction, additional storage engine plugin
  lock is acquired.

  If ha_data is not null and storage engine plugin was not locked
  by thd_set_ha_data() in this connection before, storage engine
  plugin gets locked.

  If ha_data is null and storage engine plugin was locked by
  thd_set_ha_data() in this connection before, storage engine
  plugin lock gets released.

  If handlerton::close_connection() didn't reset ha_data, server does
  it immediately after calling handlerton::close_connection().
*/
void thd_set_ha_data(MYSQL_THD thd, const struct handlerton *hton,
                     const void *ha_data);

/**
  Interface to remove the per thread openssl error queue.
  This function is a no-op when openssl is not used.
*/

void remove_ssl_err_thread_state();

int thd_command(const MYSQL_THD thd);
long long thd_start_time(const MYSQL_THD thd);
void thd_kill(unsigned long id);

/**
  Check whether ft_query_extra_word_chars server variable is enabled for the
  current session

  @return ft_query_extra_word_chars value
*/
int thd_get_ft_query_extra_word_chars(void);

#ifdef __cplusplus
}
#endif

#endif /* _my_plugin_h */<|MERGE_RESOLUTION|>--- conflicted
+++ resolved
@@ -795,16 +795,8 @@
 
 void thd_mark_transaction_to_rollback(MYSQL_THD thd, int all);
 
-<<<<<<< HEAD
-void increment_thd_innodb_stats(MYSQL_THD thd, unsigned long long trx_id,
-                                long io_reads, long long io_read,
-                                long io_reads_wait_timer,
-                                long lock_que_wait_timer, long que_wait_timer,
-                                long page_access);
-=======
 /** Types of statistics that can be passed to thd_report_innodb_stat */
-enum mysql_trx_stat_type
-{
+enum mysql_trx_stat_type {
   /** Volume of I/O read requests in bytes */
   MYSQL_TRX_STAT_IO_READ_BYTES,
   /** Time in microseconds spent waiting for I/O reads to complete */
@@ -827,8 +819,7 @@
 */
 void thd_report_innodb_stat(MYSQL_THD thd, unsigned long long trx_id,
                             enum mysql_trx_stat_type type,
-                            unsigned long long       value);
->>>>>>> be20e845
+                            unsigned long long value);
 
 unsigned long thd_log_slow_verbosity(const MYSQL_THD thd);
 
