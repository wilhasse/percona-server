--- conflicted
+++ resolved
@@ -39,10 +39,7 @@
 #include "my_loglevel.h"
 #include "my_macros.h"
 #include "my_sharedlib.h"
-<<<<<<< HEAD
-=======
 #include "template_utils.h"
->>>>>>> 4869291f
 
 #define MY_CS_NAME_SIZE 32
 #define MY_CS_CTYPE_TABLE_SIZE 257
@@ -140,11 +137,8 @@
 
 /* Flags for strxfrm */
 #define MY_STRXFRM_PAD_TO_MAXLEN 0x00000080 /* if pad tail(for filesort) */
-<<<<<<< HEAD
 /* for MyRocks packing, do NOT pad with spaces, follow < 8.0.2 behavior */
 #define MY_STRXFRM_NOPAD_WITH_SPACE 0x10000000
-=======
->>>>>>> 4869291f
 
 typedef struct MY_UNI_IDX {
   uint16 from;
@@ -349,13 +343,8 @@
                        const char **e, int *err);
   ulonglong (*strntoull)(const CHARSET_INFO *, const char *s, size_t l,
                          int base, const char **e, int *err);
-<<<<<<< HEAD
-  double (*strntod)(const CHARSET_INFO *, char *s, size_t l, const char **e,
-                    int *err);
-=======
   double (*strntod)(const CHARSET_INFO *, const char *s, size_t l,
                     const char **e, int *err);
->>>>>>> 4869291f
   longlong (*strtoll10)(const CHARSET_INFO *cs, const char *nptr,
                         const char **endptr, int *error);
   ulonglong (*strntoull10rnd)(const CHARSET_INFO *cs, const char *str,
@@ -428,10 +417,7 @@
 C_MODE_END
 extern MYSQL_PLUGIN_IMPORT CHARSET_INFO my_charset_filename;
 extern MYSQL_PLUGIN_IMPORT CHARSET_INFO my_charset_utf8mb4_0900_ai_ci;
-<<<<<<< HEAD
-=======
 extern MYSQL_PLUGIN_IMPORT CHARSET_INFO my_charset_utf8mb4_0900_bin;
->>>>>>> 4869291f
 
 extern CHARSET_INFO my_charset_latin1_bin;
 extern CHARSET_INFO my_charset_utf32_unicode_ci;
@@ -499,13 +485,8 @@
                           int base, const char **e, int *err);
 ulonglong my_strntoull_8bit(const CHARSET_INFO *, const char *s, size_t l,
                             int base, const char **e, int *err);
-<<<<<<< HEAD
-double my_strntod_8bit(const CHARSET_INFO *, char *s, size_t l, const char **e,
-                       int *err);
-=======
 double my_strntod_8bit(const CHARSET_INFO *, const char *s, size_t l,
                        const char **e, int *err);
->>>>>>> 4869291f
 size_t my_long10_to_str_8bit(const CHARSET_INFO *, char *to, size_t l,
                              int radix, long int val);
 size_t my_longlong10_to_str_8bit(const CHARSET_INFO *, char *to, size_t l,
@@ -708,9 +689,6 @@
   (cs)->cset->charpos((cs), (const char *)(b), (const char *)(e), (num))
 
 #define use_mb(s) ((s)->cset->ismbchar != NULL)
-<<<<<<< HEAD
-#define my_ismbchar(s, a, b) ((s)->cset->ismbchar((s), (a), (b)))
-=======
 static inline uint my_ismbchar(const CHARSET_INFO *cs, const char *str,
                                const char *strend) {
   return cs->cset->ismbchar(cs, str, strend);
@@ -722,7 +700,6 @@
                             pointer_cast<const char *>(strend));
 }
 
->>>>>>> 4869291f
 #define my_mbcharlen(s, a) ((s)->cset->mbcharlen((s), (a)))
 /**
   Get the length of gb18030 code by the given two leading bytes
