/* Copyright (c) 2000, 2019, Oracle and/or its affiliates. All rights reserved.

   This program is free software; you can redistribute it and/or modify
   it under the terms of the GNU General Public License, version 2.0,
   as published by the Free Software Foundation.

   This program is also distributed with certain software (including
   but not limited to OpenSSL) that is licensed under separate terms,
   as designated in a particular file or component or in included license
   documentation.  The authors of MySQL hereby grant you an additional
   permission to link the program and your derivative works with the
   separately licensed software that they have included with MySQL.

   This program is distributed in the hope that it will be useful,
   but WITHOUT ANY WARRANTY; without even the implied warranty of
   MERCHANTABILITY or FITNESS FOR A PARTICULAR PURPOSE.  See the
   GNU General Public License, version 2.0, for more details.

   You should have received a copy of the GNU General Public License
   along with this program; if not, write to the Free Software
   Foundation, Inc., 51 Franklin St, Fifth Floor, Boston, MA 02110-1301  USA */

#ifndef MY_DBUG_INCLUDED
#define MY_DBUG_INCLUDED

/**
  @file include/my_dbug.h
*/

#ifdef MY_MSCRT_DEBUG
#include <crtdbg.h>
#endif
#include <stdlib.h>

#include "my_compiler.h"

#if !defined(DBUG_OFF)
#include <assert.h>  // IWYU pragma: keep
#include <stdio.h>
<<<<<<< HEAD
=======
#include <string.h>
>>>>>>> 4869291f
#endif

#if !defined(DBUG_OFF)

struct _db_stack_frame_ {
  const char *func;   /* function name of the previous stack frame       */
<<<<<<< HEAD
=======
  int func_len;       /* how much to print from func */
>>>>>>> 4869291f
  const char *file;   /* filename of the function of previous frame      */
  unsigned int level; /* this nesting level, highest bit enables tracing */
  struct _db_stack_frame_ *prev; /* pointer to the previous frame */
};

struct CODE_STATE;

extern int _db_keyword_(struct CODE_STATE *, const char *, int);
extern int _db_explain_(struct CODE_STATE *cs, char *buf, size_t len);
extern int _db_explain_init_(char *buf, size_t len);
extern int _db_is_pushed_(void);
extern void _db_process_(const char *name);
extern void _db_push_(const char *control);
extern void _db_pop_(void);
extern void _db_set_(const char *control);
extern void _db_set_init_(const char *control);
<<<<<<< HEAD
extern void _db_enter_(const char *_func_, const char *_file_,
=======
extern void _db_enter_(const char *_func_, int func_len, const char *_file_,
>>>>>>> 4869291f
                       unsigned int _line_,
                       struct _db_stack_frame_ *_stack_frame_);
extern void _db_return_(unsigned int _line_,
                        struct _db_stack_frame_ *_stack_frame_);
extern void _db_pargs_(unsigned int _line_, const char *keyword);
extern int _db_enabled_();
extern void _db_doprnt_(const char *format, ...)
    MY_ATTRIBUTE((format(printf, 1, 2)));
extern void _db_dump_(unsigned int _line_, const char *keyword,
                      const unsigned char *memory, size_t length);
extern void _db_end_(void);
extern void _db_lock_file_(void);
extern void _db_unlock_file_(void);
extern FILE *_db_fp_(void);
extern void _db_flush_();
extern const char *_db_get_func_(void);

<<<<<<< HEAD
#define DBUG_ENTER(a)                       \
  struct _db_stack_frame_ _db_stack_frame_; \
  _db_enter_(a, __FILE__, __LINE__, &_db_stack_frame_)
=======
#ifdef __cplusplus

#if defined(__GNUC__)
// GCC, Clang, and compatible compilers.
#define DBUG_PRETTY_FUNCTION __PRETTY_FUNCTION__
#elif defined(__FUNCSIG__)
// For MSVC; skips the __cdecl. (__PRETTY_FUNCTION__ in GCC is not a
// preprocessor constant, but __FUNCSIG__ in MSVC is.)
#define DBUG_PRETTY_FUNCTION strchr(__FUNCSIG__, ' ') + 1
#else
// Standard C++; does not include the class name.
#define DBUG_PRETTY_FUNCTION __func__
#endif

/**
  A RAII helper to do DBUG_ENTER / DBUG_RETURN for you automatically. Use like
  this:

   int foo() {
     DBUG_TRACE;
     return 42;
   }
 */
class AutoDebugTrace {
 public:
  AutoDebugTrace(const char *function, const char *filename, int line) {
    // Remove the return type, if it's there.
    const char *begin = strchr(function, ' ');
    if (begin != nullptr) {
      function = begin + 1;
    }

    // Cut it off at the first parenthesis; the argument list is
    // often too long to be interesting.
    const char *end = strchr(function, '(');

    if (end == nullptr) {
      _db_enter_(function, strlen(function), filename, line, &m_stack_frame);
    } else {
      _db_enter_(function, end - function, filename, line, &m_stack_frame);
    }
  }

  ~AutoDebugTrace() { _db_return_(0, &m_stack_frame); }

 private:
  _db_stack_frame_ m_stack_frame;
};

#define DBUG_TRACE \
  AutoDebugTrace _db_trace(DBUG_PRETTY_FUNCTION, __FILE__, __LINE__)
#endif

#define DBUG_ENTER(a)                       \
  struct _db_stack_frame_ _db_stack_frame_; \
  _db_enter_(a, ::strlen(a), __FILE__, __LINE__, &_db_stack_frame_)
>>>>>>> 4869291f
#define DBUG_LEAVE _db_return_(__LINE__, &_db_stack_frame_)
#define DBUG_RETURN(a1) \
  do {                  \
    DBUG_LEAVE;         \
    return (a1);        \
  } while (0)
#define DBUG_VOID_RETURN \
  do {                   \
    DBUG_LEAVE;          \
    return;              \
  } while (0)
#define DBUG_EXECUTE(keyword, a1)        \
  do {                                   \
    if (_db_keyword_(0, (keyword), 0)) { \
      a1                                 \
    }                                    \
  } while (0)
#define DBUG_EXECUTE_IF(keyword, a1)     \
  do {                                   \
    if (_db_keyword_(0, (keyword), 1)) { \
      a1                                 \
    }                                    \
  } while (0)
#define DBUG_EVALUATE(keyword, a1, a2) \
  (_db_keyword_(0, (keyword), 0) ? (a1) : (a2))
#define DBUG_EVALUATE_IF(keyword, a1, a2) \
  (_db_keyword_(0, (keyword), 1) ? (a1) : (a2))
#define DBUG_PRINT(keyword, arglist) \
  do {                               \
    _db_pargs_(__LINE__, keyword);   \
    if (_db_enabled_()) {            \
      _db_doprnt_ arglist;           \
    }                                \
  } while (0)

#define DBUG_PUSH(a1) _db_push_(a1)
#define DBUG_POP() _db_pop_()
#define DBUG_SET(a1) _db_set_(a1)
#define DBUG_SET_INITIAL(a1) _db_set_init_(a1)
#define DBUG_PROCESS(a1) _db_process_(a1)
#define DBUG_FILE _db_fp_()
#define DBUG_DUMP(keyword, a1, a2) _db_dump_(__LINE__, keyword, a1, a2)
#define DBUG_END() _db_end_()
#define DBUG_LOCK_FILE _db_lock_file_()
#define DBUG_UNLOCK_FILE _db_unlock_file_()
#define DBUG_ASSERT(A) assert(A)
#define DBUG_EXPLAIN(buf, len) _db_explain_(0, (buf), (len))
#define DBUG_EXPLAIN_INITIAL(buf, len) _db_explain_init_((buf), (len))
#ifndef _WIN32
#define DBUG_ABORT() (_db_flush_(), abort())
#define DBUG_EXIT() (_db_flush_(), exit(2))
#else
#include <crtdbg.h>

#define DBUG_ABORT()                                                     \
  (_db_flush_(), (void)_CrtSetReportMode(_CRT_ERROR, _CRTDBG_MODE_FILE), \
   (void)_CrtSetReportFile(_CRT_ERROR, _CRTDBG_FILE_STDERR), abort())
#define DBUG_EXIT()                                                      \
  (_db_flush_(), (void)_CrtSetReportMode(_CRT_ERROR, _CRTDBG_MODE_FILE), \
   (void)_CrtSetReportFile(_CRT_ERROR, _CRTDBG_FILE_STDERR), _exit(2))
#endif

/*
  Make the program fail, without creating a core file.
  abort() will send SIGABRT which (most likely) generates core.
  Use SIGKILL instead, which cannot be caught.
  We also pause the current thread, until the signal is actually delivered.
  An alternative would be to use _exit(EXIT_FAILURE),
  but then valgrind would report lots of memory leaks.
 */
#ifdef _WIN32
#define DBUG_SUICIDE() DBUG_EXIT()
#else
extern void _db_suicide_() MY_ATTRIBUTE((noreturn));
extern void _db_flush_gcov_();
#define DBUG_SUICIDE() (_db_flush_(), _db_suicide_())
#endif

#else /* No debugger */

#ifdef __cplusplus
#define DBUG_TRACE \
  do {             \
  } while (false)
#endif
#define DBUG_ENTER(a1)
#define DBUG_LEAVE
#define DBUG_RETURN(a1) \
  do {                  \
    return (a1);        \
  } while (0)
#define DBUG_VOID_RETURN \
  do {                   \
    return;              \
  } while (0)
#define DBUG_EXECUTE(keyword, a1) \
  do {                            \
  } while (0)
#define DBUG_EXECUTE_IF(keyword, a1) \
  do {                               \
  } while (0)
#define DBUG_EVALUATE(keyword, a1, a2) (a2)
#define DBUG_EVALUATE_IF(keyword, a1, a2) (a2)
#define DBUG_PRINT(keyword, arglist) \
  do {                               \
  } while (0)
#define DBUG_PUSH(a1) \
  do {                \
  } while (0)
#define DBUG_SET(a1) \
  do {               \
  } while (0)
#define DBUG_SET_INITIAL(a1) \
  do {                       \
  } while (0)
#define DBUG_POP() \
  do {             \
  } while (0)
#define DBUG_PROCESS(a1) \
  do {                   \
  } while (0)
#define DBUG_DUMP(keyword, a1, a2) \
  do {                             \
  } while (0)
#define DBUG_END() \
  do {             \
  } while (0)
#define DBUG_ASSERT(A) \
  do {                 \
  } while (0)
#define DBUG_LOCK_FILE \
  do {                 \
  } while (0)
#define DBUG_FILE (stderr)
#define DBUG_UNLOCK_FILE \
  do {                   \
  } while (0)
#define DBUG_EXPLAIN(buf, len)
#define DBUG_EXPLAIN_INITIAL(buf, len)
#define DBUG_ABORT() \
  do {               \
  } while (0)
#define DBUG_SUICIDE() \
  do {                 \
  } while (0)

#endif

#ifdef __cplusplus
#if !defined(DBUG_OFF)
#include <sstream>
#include <string>

/*
  A C++ interface to the DBUG_PRINT macro.  The DBUG_LOG macro takes two
  arguments.  The first argument is the keyword, as that of the
  DBUG_PRINT.  The 2nd argument 'v' will be passed to a C++ output stream.
  This enables the use of C++ style output stream operator.  In the code, it
  will be used as follows:

  DBUG_LOG("blob", "space: " << space_id);

  Note: DBUG_PRINT() has a limitation of 1024 bytes for a single
  print out.  So, this limitation is there for DBUG_LOG macro also.
*/

#define DBUG_LOG(keyword, v)                         \
  do {                                               \
    std::ostringstream sout;                         \
    sout << v;                                       \
    DBUG_PRINT(keyword, ("%s", sout.str().c_str())); \
  } while (0)

<<<<<<< HEAD
void log_prefix(std::ostream &out);
void trace(const std::string &note);
void dump_trace();

#define DBUG_TRACE(x)        \
  do {                       \
    std::ostringstream sout; \
    log_prefix(sout);        \
    sout << x;               \
    trace(sout.str());       \
  } while (false)

=======
void dump_trace();

>>>>>>> 4869291f
#else /* DBUG_OFF */
#define DBUG_LOG(keyword, v) \
  do {                       \
  } while (0)
<<<<<<< HEAD
#define DBUG_TRACE(x) \
  do {                \
  } while (0)
=======
>>>>>>> 4869291f
#endif /* DBUG_OFF */
#endif /* __cplusplus */

#endif /* MY_DBUG_INCLUDED */<|MERGE_RESOLUTION|>--- conflicted
+++ resolved
@@ -37,20 +37,14 @@
 #if !defined(DBUG_OFF)
 #include <assert.h>  // IWYU pragma: keep
 #include <stdio.h>
-<<<<<<< HEAD
-=======
 #include <string.h>
->>>>>>> 4869291f
 #endif
 
 #if !defined(DBUG_OFF)
 
 struct _db_stack_frame_ {
   const char *func;   /* function name of the previous stack frame       */
-<<<<<<< HEAD
-=======
   int func_len;       /* how much to print from func */
->>>>>>> 4869291f
   const char *file;   /* filename of the function of previous frame      */
   unsigned int level; /* this nesting level, highest bit enables tracing */
   struct _db_stack_frame_ *prev; /* pointer to the previous frame */
@@ -67,11 +61,7 @@
 extern void _db_pop_(void);
 extern void _db_set_(const char *control);
 extern void _db_set_init_(const char *control);
-<<<<<<< HEAD
-extern void _db_enter_(const char *_func_, const char *_file_,
-=======
 extern void _db_enter_(const char *_func_, int func_len, const char *_file_,
->>>>>>> 4869291f
                        unsigned int _line_,
                        struct _db_stack_frame_ *_stack_frame_);
 extern void _db_return_(unsigned int _line_,
@@ -89,11 +79,6 @@
 extern void _db_flush_();
 extern const char *_db_get_func_(void);
 
-<<<<<<< HEAD
-#define DBUG_ENTER(a)                       \
-  struct _db_stack_frame_ _db_stack_frame_; \
-  _db_enter_(a, __FILE__, __LINE__, &_db_stack_frame_)
-=======
 #ifdef __cplusplus
 
 #if defined(__GNUC__)
@@ -150,7 +135,6 @@
 #define DBUG_ENTER(a)                       \
   struct _db_stack_frame_ _db_stack_frame_; \
   _db_enter_(a, ::strlen(a), __FILE__, __LINE__, &_db_stack_frame_)
->>>>>>> 4869291f
 #define DBUG_LEAVE _db_return_(__LINE__, &_db_stack_frame_)
 #define DBUG_RETURN(a1) \
   do {                  \
@@ -324,33 +308,12 @@
     DBUG_PRINT(keyword, ("%s", sout.str().c_str())); \
   } while (0)
 
-<<<<<<< HEAD
-void log_prefix(std::ostream &out);
-void trace(const std::string &note);
 void dump_trace();
 
-#define DBUG_TRACE(x)        \
-  do {                       \
-    std::ostringstream sout; \
-    log_prefix(sout);        \
-    sout << x;               \
-    trace(sout.str());       \
-  } while (false)
-
-=======
-void dump_trace();
-
->>>>>>> 4869291f
 #else /* DBUG_OFF */
 #define DBUG_LOG(keyword, v) \
   do {                       \
   } while (0)
-<<<<<<< HEAD
-#define DBUG_TRACE(x) \
-  do {                \
-  } while (0)
-=======
->>>>>>> 4869291f
 #endif /* DBUG_OFF */
 #endif /* __cplusplus */
 
