--- conflicted
+++ resolved
@@ -1,8 +1,4 @@
-<<<<<<< HEAD
-/* Copyright (c) 2012, 2018, Oracle and/or its affiliates. All rights reserved.
-=======
 /* Copyright (c) 2012, 2019, Oracle and/or its affiliates. All rights reserved.
->>>>>>> 4869291f
 
   This program is free software; you can redistribute it and/or modify
   it under the terms of the GNU General Public License, version 2.0,
@@ -121,10 +117,7 @@
 void pfs_digest_end_v2(PSI_digest_locker *locker,
                        const sql_digest_storage *digest);
 
-<<<<<<< HEAD
-=======
 #endif /* WITH_LOCK_ORDER */
->>>>>>> 4869291f
 #endif /* MYSQL_DYNAMIC_PLUGIN */
 #endif /* MYSQL_SERVER */
 #endif /* HAVE_PSI_STATEMENT_INTERFACE */
