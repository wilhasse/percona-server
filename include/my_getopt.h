--- conflicted
+++ resolved
@@ -119,14 +119,8 @@
   longlong def_value;             /**< Default value */
   longlong min_value;             /**< Min allowed value (for numbers) */
   ulonglong max_value;            /**< Max allowed value (for numbers) */
-<<<<<<< HEAD
-  struct get_opt_arg_source
-      *arg_source; /**< Represents source/path from where this
-                        variable is set. */
-=======
   struct get_opt_arg_source *arg_source; /**< Represents source/path from where
                                             this variable is set. */
->>>>>>> 4869291f
   long block_size; /**< Value should be a mult. of this (for numbers) */
   void *app_type;  /**< To be used by an application */
 };
