/* Copyright (C) 2000-2003 MySQL AB

   This program is free software; you can redistribute it and/or modify
   it under the terms of the GNU General Public License as published by
   the Free Software Foundation; either version 2 of the License, or
   (at your option) any later version.

   This program is distributed in the hope that it will be useful,
   but WITHOUT ANY WARRANTY; without even the implied warranty of
   MERCHANTABILITY or FITNESS FOR A PARTICULAR PURPOSE.  See the
   GNU General Public License for more details.

   You should have received a copy of the GNU General Public License
   along with this program; if not, write to the Free Software
   Foundation, Inc., 59 Temple Place, Suite 330, Boston, MA  02111-1307  USA */

/* This is the include file that should be included 'first' in every C file. */

#ifndef _global_h
#define _global_h

#ifndef EMBEDDED_LIBRARY
#define HAVE_REPLICATION
#define HAVE_EXTERNAL_CLIENT
#endif

#if defined( __EMX__) && !defined( MYSQL_SERVER)
/* moved here to use below VOID macro redefinition */
#define INCL_BASE
#define INCL_NOPMAPI
#include <os2.h>
#endif /* __EMX__ */

#ifdef __CYGWIN__
/* We use a Unix API, so pretend it's not Windows */
#undef WIN
#undef WIN32
#undef _WIN
#undef _WIN32
#undef _WIN64
#undef __WIN__
#undef __WIN32__
#define HAVE_ERRNO_AS_DEFINE
#endif /* __CYGWIN__ */

/* to make command line shorter we'll define USE_PRAGMA_INTERFACE here */
#ifdef USE_PRAGMA_IMPLEMENTATION
#define USE_PRAGMA_INTERFACE
#endif

#if defined(i386) && !defined(__i386__)
#define __i386__
#endif

/* Macros to make switching between C and C++ mode easier */
#ifdef __cplusplus
#define C_MODE_START    extern "C" {
#define C_MODE_END	}
#else
#define C_MODE_START
#define C_MODE_END
#endif

#if defined(_WIN32) || defined(_WIN64) || defined(__WIN32__) || defined(WIN32)
#include <config-win.h>
#elif defined(OS2)
#include <config-os2.h>
#elif defined(__NETWARE__)
#include <my_config.h>
#include <config-netware.h>
#if defined(__cplusplus) && defined(inline)
#undef inline				/* fix configure problem */
#endif
#else
#include <my_config.h>
#if defined(__cplusplus) && defined(inline)
#undef inline				/* fix configure problem */
#endif
#endif /* _WIN32... */

/* Some defines to avoid ifdefs in the code */
#ifndef NETWARE_YIELD
#define NETWARE_YIELD
#define NETWARE_SET_SCREEN_MODE(A)
#endif

/*
  The macros below are used to allow build of Universal/fat binaries of
  MySQL and MySQL applications under darwin. 
*/
#ifdef TARGET_FAT_BINARY
# undef SIZEOF_CHARP 
# undef SIZEOF_INT 
# undef SIZEOF_LONG 
# undef SIZEOF_LONG_LONG 
# undef SIZEOF_OFF_T 
# undef SIZEOF_SHORT 

#if defined(__i386__)
# undef WORDS_BIGENDIAN
# define SIZEOF_CHARP 4
# define SIZEOF_INT 4
# define SIZEOF_LONG 4
# define SIZEOF_LONG_LONG 8
# define SIZEOF_OFF_T 8
# define SIZEOF_SHORT 2

#elif defined(__ppc__)
# define WORDS_BIGENDIAN
# define SIZEOF_CHARP 4
# define SIZEOF_INT 4
# define SIZEOF_LONG 4
# define SIZEOF_LONG_LONG 8
# define SIZEOF_OFF_T 8
# define SIZEOF_SHORT 2

#else
# error Building FAT binary for an unknown architecture.
#endif
#endif /* TARGET_FAT_BINARY */


/*
  The macros below are borrowed from include/linux/compiler.h in the
  Linux kernel. Use them to indicate the likelyhood of the truthfulness
  of a condition. This serves two purposes - newer versions of gcc will be
  able to optimize for branch predication, which could yield siginficant
  performance gains in frequently executed sections of the code, and the
  other reason to use them is for documentation
*/

#if !defined(__GNUC__) || (__GNUC__ == 2 && __GNUC_MINOR__ < 96)
#define __builtin_expect(x, expected_value) (x)
#endif

#define likely(x)	__builtin_expect((x),1)
#define unlikely(x)	__builtin_expect((x),0)


/* Fix problem with S_ISLNK() on Linux */
<<<<<<< HEAD
#if defined(TARGET_OS_LINUX)
=======
#if defined(TARGET_OS_LINUX) || defined(__GLIBC__)
>>>>>>> ff58749b
#undef  _GNU_SOURCE
#define _GNU_SOURCE 1
#endif

/* The client defines this to avoid all thread code */
#if defined(UNDEF_THREADS_HACK)
#undef THREAD
#undef HAVE_mit_thread
#undef HAVE_LINUXTHREADS
#undef HAVE_NPTL
#undef HAVE_UNIXWARE7_THREADS
#endif

#ifdef HAVE_THREADS_WITHOUT_SOCKETS
/* MIT pthreads does not work with unix sockets */
#undef HAVE_SYS_UN_H
#endif

#define __EXTENSIONS__ 1	/* We want some extension */
#ifndef __STDC_EXT__
#define __STDC_EXT__ 1          /* To get large file support on hpux */
#endif

#if defined(THREAD) && !defined(__WIN__) && !defined(OS2)
#ifndef _POSIX_PTHREAD_SEMANTICS
#define _POSIX_PTHREAD_SEMANTICS /* We want posix threads */
#endif

#if !defined(SCO)
#define _REENTRANT	1	/* Some thread libraries require this */
#endif
#if !defined(_THREAD_SAFE) && !defined(_AIX)
#define _THREAD_SAFE            /* Required for OSF1 */
#endif
#ifndef HAVE_mit_thread
#ifdef HAVE_UNIXWARE7_THREADS
#include <thread.h>
#else
#if defined(HPUX10) || defined(HPUX11)
C_MODE_START			/* HPUX needs this, signal.h bug */
#include <pthread.h>
C_MODE_END
#else
#include <pthread.h>		/* AIX must have this included first */
#endif
#endif /* HAVE_UNIXWARE7_THREADS */
#endif /* HAVE_mit_thread */
#if !defined(SCO) && !defined(_REENTRANT)
#define _REENTRANT	1	/* Threads requires reentrant code */
#endif
#endif /* THREAD */

/* Go around some bugs in different OS and compilers */
#ifdef _AIX			/* By soren@t.dk */
#define _H_STRINGS
#define _SYS_STREAM_H
/* #define _AIX32_CURSES */	/* XXX: this breaks AIX 4.3.3 (others?). */
#define ulonglong2double(A) my_ulonglong2double(A)
#define my_off_t2double(A)  my_ulonglong2double(A)
C_MODE_START
double my_ulonglong2double(unsigned long long A);
C_MODE_END
#endif /* _AIX */

#ifdef HAVE_BROKEN_SNPRINTF	/* HPUX 10.20 don't have this defined */
#undef HAVE_SNPRINTF
#endif
#ifdef HAVE_BROKEN_PREAD
/*
  pread()/pwrite() are not 64 bit safe on HP-UX 11.0 without
  installing the kernel patch PHKL_20349 or greater
*/
#undef HAVE_PREAD
#undef HAVE_PWRITE
#endif
#if defined(HAVE_BROKEN_INLINE) && !defined(__cplusplus)
#undef inline
#define inline
#endif

#ifdef UNDEF_HAVE_GETHOSTBYNAME_R		/* For OSF4.x */
#undef HAVE_GETHOSTBYNAME_R
#endif
#ifdef UNDEF_HAVE_INITGROUPS			/* For AIX 4.3 */
#undef HAVE_INITGROUPS
#endif

/* gcc/egcs issues */

#if defined(__GNUC) && defined(__EXCEPTIONS)
#error "Please add -fno-exceptions to CXXFLAGS and reconfigure/recompile"
#endif


/* Fix a bug in gcc 2.8.0 on IRIX 6.2 */
#if SIZEOF_LONG == 4 && defined(__LONG_MAX__)
#undef __LONG_MAX__             /* Is a longlong value in gcc 2.8.0 ??? */
#define __LONG_MAX__ 2147483647
#endif

/* Fix problem when linking c++ programs with gcc 3.x */
#ifdef DEFINE_CXA_PURE_VIRTUAL
#define FIX_GCC_LINKING_PROBLEM \
C_MODE_START int __cxa_pure_virtual() {\
  DBUG_ASSERT("Pure virtual method called." == "Aborted");\
  return 0;\
} C_MODE_END
#else
#define FIX_GCC_LINKING_PROBLEM
#endif

/* egcs 1.1.2 has a problem with memcpy on Alpha */
#if defined(__GNUC__) && defined(__alpha__) && ! (__GNUC__ > 2 || (__GNUC__ == 2 &&  __GNUC_MINOR__ >= 95))
#define BAD_MEMCPY
#endif

#if defined(_lint) && !defined(lint)
#define lint
#endif
#if SIZEOF_LONG_LONG > 4 && !defined(_LONG_LONG)
#define _LONG_LONG 1		/* For AIX string library */
#endif

#ifndef stdin
#include <stdio.h>
#endif
#ifdef HAVE_STDLIB_H
#include <stdlib.h>
#endif
#ifdef HAVE_STDDEF_H
#include <stddef.h>
#endif

#include <math.h>
#ifdef HAVE_LIMITS_H
#include <limits.h>
#endif
#ifdef HAVE_FLOAT_H
#include <float.h>
#endif

#ifdef HAVE_SYS_TYPES_H
#include <sys/types.h>
#endif
#ifdef HAVE_FCNTL_H
#include <fcntl.h>
#endif
#ifdef HAVE_SYS_TIMEB_H
#include <sys/timeb.h>				/* Avoid warnings on SCO */
#endif
#if TIME_WITH_SYS_TIME
# include <sys/time.h>
# include <time.h>
#else
# if HAVE_SYS_TIME_H
#  include <sys/time.h>
# else
#  include <time.h>
# endif
#endif /* TIME_WITH_SYS_TIME */
#ifdef HAVE_UNISTD_H
#include <unistd.h>
#endif
#if defined(__cplusplus) && defined(NO_CPLUSPLUS_ALLOCA)
#undef HAVE_ALLOCA
#undef HAVE_ALLOCA_H
#endif
#ifdef HAVE_ALLOCA_H
#include <alloca.h>
#endif
#ifdef HAVE_ATOMIC_ADD
#define new my_arg_new
#define need_to_restore_new 1
C_MODE_START
#include <asm/atomic.h>
C_MODE_END
#ifdef need_to_restore_new /* probably safer than #ifdef new */
#undef new
#undef need_to_restore_new
#endif
#endif
#include <errno.h>				/* Recommended by debian */
/* We need the following to go around a problem with openssl on solaris */
#if defined(HAVE_CRYPT_H)
#include <crypt.h>
#endif

/*
  A lot of our programs uses asserts, so better to always include it
  This also fixes a problem when people uses DBUG_ASSERT without including
  assert.h
*/
#include <assert.h>

/* Go around some bugs in different OS and compilers */
#if defined(_HPUX_SOURCE) && defined(HAVE_SYS_STREAM_H)
#include <sys/stream.h>		/* HPUX 10.20 defines ulong here. UGLY !!! */
#define HAVE_ULONG
#endif
#ifdef DONT_USE_FINITE		/* HPUX 11.x has is_finite() */
#undef HAVE_FINITE
#endif
#if defined(HPUX10) && defined(_LARGEFILE64_SOURCE) && defined(THREAD)
/* Fix bug in setrlimit */
#undef setrlimit
#define setrlimit cma_setrlimit64
#endif
/* Declare madvise where it is not declared for C++, like Solaris */
#if HAVE_MADVISE && !HAVE_DECL_MADVISE && defined(__cplusplus)
extern "C" int madvise(void *addr, size_t len, int behav);
#endif

#ifdef __QNXNTO__
/* This has to be after include limits.h */
#define HAVE_ERRNO_AS_DEFINE
#define HAVE_FCNTL_LOCK
#undef  HAVE_FINITE
#undef  LONGLONG_MIN            /* These get wrongly defined in QNX 6.2 */
#undef  LONGLONG_MAX            /* standard system library 'limits.h' */
#ifdef __cplusplus
#define HAVE_RINT               /* rint() and isnan() functions are not */
#define rint(a) std::rint(a)    /* visible in C++ scope due to an error */
#define isnan(a) std::isnan(a)  /* in the usr/include/math.h on QNX     */
#endif
#endif

/* We can not live without the following defines */

#define USE_MYFUNC 1		/* Must use syscall indirection */
#define MASTER 1		/* Compile without unireg */
#define ENGLISH 1		/* Messages in English */
#define POSIX_MISTAKE 1		/* regexp: Fix stupid spec error */
#define USE_REGEX 1		/* We want the use the regex library */
/* Do not define for ultra sparcs */
#ifndef OS2
#define USE_BMOVE512 1		/* Use this unless system bmove is faster */
#endif

#define QUOTE_ARG(x)		#x	/* Quote argument (before cpp) */
#define STRINGIFY_ARG(x) QUOTE_ARG(x)	/* Quote argument, after cpp */

/* Paranoid settings. Define I_AM_PARANOID if you are paranoid */
#ifdef I_AM_PARANOID
#define DONT_ALLOW_USER_CHANGE 1
#define DONT_USE_MYSQL_PWD 1
#endif

/* Does the system remember a signal handler after a signal ? */
#ifndef HAVE_BSD_SIGNALS
#define DONT_REMEMBER_SIGNAL
#endif

/* Define void to stop lint from generating "null effekt" comments */
#ifndef DONT_DEFINE_VOID
#ifdef _lint
int	__void__;
#define VOID(X)		(__void__ = (int) (X))
#else
#undef VOID
#define VOID(X)		(X)
#endif
#endif /* DONT_DEFINE_VOID */

#if defined(_lint) || defined(FORCE_INIT_OF_VARS)
#define LINT_INIT(var)	var=0			/* No uninitialize-warning */
#else
#define LINT_INIT(var)
#endif

#if defined(_lint) || defined(FORCE_INIT_OF_VARS) || defined(HAVE_purify)
#define PURIFY_OR_LINT_INIT(var) var=0
#else
#define PURIFY_OR_LINT_INIT(var)
#endif

/* Define some useful general macros */
#if defined(__cplusplus) && defined(__GNUC__)
#define max(a, b)     ((a) >? (b))
#define min(a, b)     ((a) <? (b))
#elif !defined(max)
#define max(a, b)	((a) > (b) ? (a) : (b))
#define min(a, b)	((a) < (b) ? (a) : (b))
#endif

#if defined(__EMX__) || !defined(HAVE_UINT)
#undef HAVE_UINT
#define HAVE_UINT
typedef unsigned int uint;
typedef unsigned short ushort;
#endif

#define CMP_NUM(a,b)    (((a) < (b)) ? -1 : ((a) == (b)) ? 0 : 1)
#define sgn(a)		(((a) < 0) ? -1 : ((a) > 0) ? 1 : 0)
#define swap_variables(t, a, b) { register t dummy; dummy= a; a= b; b= dummy; }
#define test(a)		((a) ? 1 : 0)
#define set_if_bigger(a,b)  do { if ((a) < (b)) (a)=(b); } while(0)
#define set_if_smaller(a,b) do { if ((a) > (b)) (a)=(b); } while(0)
#define test_all_bits(a,b) (((a) & (b)) == (b))
#define set_bits(type, bit_count) (sizeof(type)*8 <= (bit_count) ? ~(type) 0 : ((((type) 1) << (bit_count)) - (type) 1))
#define array_elements(A) ((uint) (sizeof(A)/sizeof(A[0])))
#ifndef HAVE_RINT
#define rint(A) floor((A)+(((A) < 0)? -0.5 : 0.5))
#endif

/* Define some general constants */
#ifndef TRUE
#define TRUE		(1)	/* Logical true */
#define FALSE		(0)	/* Logical false */
#endif

#if defined(__GNUC__)
#define function_volatile	volatile
#define my_reinterpret_cast(A) reinterpret_cast<A>
#define my_const_cast(A) const_cast<A>
# ifndef GCC_VERSION
#  define GCC_VERSION (__GNUC__ * 1000 + __GNUC_MINOR__)
# endif
#elif !defined(my_reinterpret_cast)
#define my_reinterpret_cast(A) (A)
#define my_const_cast(A) (A)
#endif

/*
  Disable __attribute__() on gcc < 2.7, g++ < 3.4, and non-gcc compilers.
  Some forms of __attribute__ are actually supported in earlier versions of
  g++, but we just disable them all because we only use them to generate
  compilation warnings.
*/
#ifndef __attribute__
# if !defined(__GNUC__)
#  define __attribute__(A)
# elif GCC_VERSION < 2008
#  define __attribute__(A)
# elif defined(__cplusplus) && GCC_VERSION < 3004
#  define __attribute__(A)
# endif
#endif

/*
  __attribute__((format(...))) is only supported in gcc >= 2.8 and g++ >= 3.4
  But that's already covered by the __attribute__ tests above, so this is
  just a convenience macro.
*/
#ifndef ATTRIBUTE_FORMAT
# define ATTRIBUTE_FORMAT(style, m, n) __attribute__((format(style, m, n)))
#endif

/*
   __attribute__((format(...))) on a function pointer is not supported
   until  gcc 3.1
*/
#ifndef ATTRIBUTE_FORMAT_FPTR
# if (GCC_VERSION >= 3001)
#  define ATTRIBUTE_FORMAT_FPTR(style, m, n) ATTRIBUTE_FORMAT(style, m, n)
# else
#  define ATTRIBUTE_FORMAT_FPTR(style, m, n)
# endif /* GNUC >= 3.1 */
#endif


/* From old s-system.h */

/*
  Support macros for non ansi & other old compilers. Since such
  things are no longer supported we do nothing. We keep then since
  some of our code may still be needed to upgrade old customers.
*/
#define _VARARGS(X) X
#define _STATIC_VARARGS(X) X
#define _PC(X)	X

#if defined(DBUG_ON) && defined(DBUG_OFF)
#undef DBUG_OFF
#endif

#if defined(_lint) && !defined(DBUG_OFF)
#define DBUG_OFF
#endif

#include <my_dbug.h>

#define MIN_ARRAY_SIZE	0	/* Zero or One. Gcc allows zero*/
#define ASCII_BITS_USED 8	/* Bit char used */
#define NEAR_F			/* No near function handling */

/* Some types that is different between systems */

typedef int	File;		/* File descriptor */
#ifndef Socket_defined
typedef int	my_socket;	/* File descriptor for sockets */
#define INVALID_SOCKET -1
#endif
/* Type for fuctions that handles signals */
#define sig_handler RETSIGTYPE
C_MODE_START
typedef void	(*sig_return)();/* Returns type from signal */
C_MODE_END
#if defined(__GNUC__) && !defined(_lint)
typedef char	pchar;		/* Mixed prototypes can take char */
typedef char	puchar;		/* Mixed prototypes can take char */
typedef char	pbool;		/* Mixed prototypes can take char */
typedef short	pshort;		/* Mixed prototypes can take short int */
typedef float	pfloat;		/* Mixed prototypes can take float */
#else
typedef int	pchar;		/* Mixed prototypes can't take char */
typedef uint	puchar;		/* Mixed prototypes can't take char */
typedef int	pbool;		/* Mixed prototypes can't take char */
typedef int	pshort;		/* Mixed prototypes can't take short int */
typedef double	pfloat;		/* Mixed prototypes can't take float */
#endif
C_MODE_START
typedef int	(*qsort_cmp)(const void *,const void *);
typedef int	(*qsort_cmp2)(void*, const void *,const void *);
C_MODE_END
#ifdef HAVE_mit_thread
#define qsort_t void
#undef QSORT_TYPE_IS_VOID
#define QSORT_TYPE_IS_VOID
#else
#define qsort_t RETQSORTTYPE	/* Broken GCC cant handle typedef !!!! */
#endif
#ifdef HAVE_mit_thread
#define size_socket socklen_t	/* Type of last arg to accept */
#else
#ifdef HAVE_SYS_SOCKET_H
#include <sys/socket.h>
#endif
typedef SOCKET_SIZE_TYPE size_socket;
#endif

#ifndef SOCKOPT_OPTLEN_TYPE
#define SOCKOPT_OPTLEN_TYPE size_socket
#endif

/* file create flags */

#ifndef O_SHARE			/* Probably not windows */
#define O_SHARE		0	/* Flag to my_open for shared files */
#ifndef O_BINARY
#define O_BINARY	0	/* Flag to my_open for binary files */
#endif
#ifndef FILE_BINARY
#define FILE_BINARY	O_BINARY /* Flag to my_fopen for binary streams */
#endif
#ifdef HAVE_FCNTL
#define HAVE_FCNTL_LOCK
#define F_TO_EOF	0L	/* Param to lockf() to lock rest of file */
#endif
#endif /* O_SHARE */

#ifndef O_TEMPORARY
#define O_TEMPORARY	0
#endif
#ifndef O_SHORT_LIVED
#define O_SHORT_LIVED	0
#endif
#ifndef O_NOFOLLOW
#define O_NOFOLLOW      0
#endif

/* #define USE_RECORD_LOCK	*/

	/* Unsigned types supported by the compiler */
#define UNSINT8			/* unsigned int8 (char) */
#define UNSINT16		/* unsigned int16 */
#define UNSINT32		/* unsigned int32 */

	/* General constants */
#define SC_MAXWIDTH	256	/* Max width of screen (for error messages) */
#define FN_LEN		256	/* Max file name len */
#define FN_HEADLEN	253	/* Max length of filepart of file name */
#define FN_EXTLEN	20	/* Max length of extension (part of FN_LEN) */
#ifdef PATH_MAX
#define FN_REFLEN       PATH_MAX/* Max length of full path-name */
#else
#define FN_REFLEN	512	/* Max length of full path-name */
#endif
#define FN_EXTCHAR	'.'
#define FN_HOMELIB	'~'	/* ~/ is used as abbrev for home dir */
#define FN_CURLIB	'.'	/* ./ is used as abbrev for current dir */
#define FN_PARENTDIR	".."	/* Parent directory; Must be a string */
#define FN_DEVCHAR	':'

#ifndef FN_LIBCHAR
#ifdef __EMX__
#define FN_LIBCHAR	'\\'
#define FN_ROOTDIR	"\\"
#else
#define FN_LIBCHAR	'/'
#define FN_ROOTDIR	"/"
#endif
#endif
#define MY_NFILE	64	/* This is only used to save filenames */
#ifndef OS_FILE_LIMIT
#define OS_FILE_LIMIT	65535
#endif

/* #define EXT_IN_LIBNAME     */
/* #define FN_NO_CASE_SENCE   */
/* #define FN_UPPER_CASE TRUE */

/*
  Io buffer size; Must be a power of 2 and a multiple of 512. May be
  smaller what the disk page size. This influences the speed of the
  isam btree library. eg to big to slow.
*/
#define IO_SIZE			4096
/*
  How much overhead does malloc have. The code often allocates
  something like 1024-MALLOC_OVERHEAD bytes
*/
#ifdef SAFEMALLOC
#define MALLOC_OVERHEAD (8+24+4)
#else
#define MALLOC_OVERHEAD 8
#endif
	/* get memory in huncs */
#define ONCE_ALLOC_INIT		(uint) (4096-MALLOC_OVERHEAD)
	/* Typical record cash */
#define RECORD_CACHE_SIZE	(uint) (64*1024-MALLOC_OVERHEAD)
	/* Typical key cash */
#define KEY_CACHE_SIZE		(uint) (8*1024*1024-MALLOC_OVERHEAD)
	/* Default size of a key cache block  */
#define KEY_CACHE_BLOCK_SIZE	(uint) 1024


	/* Some things that this system doesn't have */

#define NO_HASH			/* Not needed anymore */
#ifdef __WIN__
#define NO_DIR_LIBRARY		/* Not standar dir-library */
#define USE_MY_STAT_STRUCT	/* For my_lib */
#endif

/* Some defines of functions for portability */

#undef remove		/* Crashes MySQL on SCO 5.0.0 */
#ifndef __WIN__
#ifdef OS2
#define closesocket(A)	soclose(A)
#else
#define closesocket(A)	close(A)
#endif
#ifndef ulonglong2double
#define ulonglong2double(A) ((double) (ulonglong) (A))
#define my_off_t2double(A)  ((double) (my_off_t) (A))
#endif
#endif

#ifndef offsetof
#define offsetof(TYPE, MEMBER) ((size_t) &((TYPE *)0)->MEMBER)
#endif
#define ulong_to_double(X) ((double) (ulong) (X))
#define SET_STACK_SIZE(X)	/* Not needed on real machines */

#if !defined(HAVE_mit_thread) && !defined(HAVE_STRTOK_R)
#define strtok_r(A,B,C) strtok((A),(B))
#endif

/* Remove some things that mit_thread break or doesn't support */
#if defined(HAVE_mit_thread) && defined(THREAD)
#undef HAVE_PREAD
#undef HAVE_REALPATH
#undef HAVE_MLOCK
#undef HAVE_TEMPNAM				/* Use ours */
#undef HAVE_PTHREAD_SETPRIO
#undef HAVE_FTRUNCATE
#undef HAVE_READLINK
#endif

/* This is from the old m-machine.h file */

#if SIZEOF_LONG_LONG > 4
#define HAVE_LONG_LONG 1
#endif

/*
  Some pre-ANSI-C99 systems like AIX 5.1 and Linux/GCC 2.95 define
  ULONGLONG_MAX, LONGLONG_MIN, LONGLONG_MAX; we use them if they're defined.
  Also on Windows we define these constants by hand in config-win.h.
*/

#if defined(HAVE_LONG_LONG) && !defined(LONGLONG_MIN)
#define LONGLONG_MIN	((long long) 0x8000000000000000LL)
#define LONGLONG_MAX	((long long) 0x7FFFFFFFFFFFFFFFLL)
#endif

#if defined(HAVE_LONG_LONG) && !defined(ULONGLONG_MAX)
/* First check for ANSI C99 definition: */
#ifdef ULLONG_MAX
#define ULONGLONG_MAX  ULLONG_MAX
#else
#define ULONGLONG_MAX ((unsigned long long)(~0ULL))
#endif
#endif /* defined (HAVE_LONG_LONG) && !defined(ULONGLONG_MAX)*/

#define INT_MIN32       (~0x7FFFFFFFL)
#define INT_MAX32       0x7FFFFFFFL
#define UINT_MAX32      0xFFFFFFFFL
#define INT_MIN24       (~0x007FFFFF)
#define INT_MAX24       0x007FFFFF
#define UINT_MAX24      0x00FFFFFF
#define INT_MIN16       (~0x7FFF)
#define INT_MAX16       0x7FFF
#define UINT_MAX16      0xFFFF
#define INT_MIN8        (~0x7F)
#define INT_MAX8        0x7F

/* From limits.h instead */
#ifndef DBL_MIN
#define DBL_MIN		4.94065645841246544e-324
#define FLT_MIN		((float)1.40129846432481707e-45)
#endif
#ifndef DBL_MAX
#define DBL_MAX		1.79769313486231470e+308
#define FLT_MAX		((float)3.40282346638528860e+38)
#endif

#if !defined(HAVE_ISINF) && !defined(isinf)
#define isinf(X)    0
#endif

/*
  Max size that must be added to a so that we know Size to make
  adressable obj.
*/
#if SIZEOF_CHARP == 4
typedef long		my_ptrdiff_t;
#else
typedef long long	my_ptrdiff_t;
#endif

#define MY_ALIGN(A,L)	(((A) + (L) - 1) & ~((L) - 1))
#define ALIGN_SIZE(A)	MY_ALIGN((A),sizeof(double))
/* Size to make adressable obj. */
#define ALIGN_PTR(A, t) ((t*) MY_ALIGN((A),sizeof(t)))
			 /* Offset of field f in structure t */
#define OFFSET(t, f)	((size_t)(char *)&((t *)0)->f)
#define ADD_TO_PTR(ptr,size,type) (type) ((byte*) (ptr)+size)
#define PTR_BYTE_DIFF(A,B) (my_ptrdiff_t) ((byte*) (A) - (byte*) (B))

#define NullS		(char *) 0
/* Nowdays we do not support MessyDos */
#ifndef NEAR
#define NEAR				/* Who needs segments ? */
#define FAR				/* On a good machine */
#ifndef HUGE_PTR
#define HUGE_PTR
#endif
#endif
#if defined(__IBMC__) || defined(__IBMCPP__)
/* This was  _System _Export but caused a lot of warnings on _AIX43 */
#define STDCALL
#elif !defined( STDCALL)
#define STDCALL
#endif

/* Typdefs for easyier portability */

#if defined(VOIDTYPE)
typedef void	*gptr;		/* Generic pointer */
#else
typedef char	*gptr;		/* Generic pointer */
#endif
#ifndef HAVE_INT_8_16_32
typedef signed char int8;       /* Signed integer >= 8  bits */
typedef short	int16;		/* Signed integer >= 16 bits */
#endif
#ifndef HAVE_UCHAR
typedef unsigned char	uchar;	/* Short for unsigned char */
#endif
typedef unsigned char	uint8;	/* Short for unsigned integer >= 8  bits */
typedef unsigned short	uint16; /* Short for unsigned integer >= 16 bits */

#if SIZEOF_INT == 4
#ifndef HAVE_INT_8_16_32
typedef int		int32;
#endif
typedef unsigned int	uint32; /* Short for unsigned integer >= 32 bits */
#elif SIZEOF_LONG == 4
#ifndef HAVE_INT_8_16_32
typedef long		int32;
#endif
typedef unsigned long	uint32; /* Short for unsigned integer >= 32 bits */
#else
error "Neither int or long is of 4 bytes width"
#endif

#if !defined(HAVE_ULONG) && !defined(TARGET_OS_LINUX) && !defined(__USE_MISC)
typedef unsigned long	ulong;		  /* Short for unsigned long */
#endif
#ifndef longlong_defined
#if defined(HAVE_LONG_LONG) && SIZEOF_LONG != 8
typedef unsigned long long int ulonglong; /* ulong or unsigned long long */
typedef long long int	longlong;
#else
typedef unsigned long	ulonglong;	  /* ulong or unsigned long long */
typedef long		longlong;
#endif
#endif

#if defined(NO_CLIENT_LONG_LONG)
typedef unsigned long my_ulonglong;
#elif defined (__WIN__)
typedef unsigned __int64 my_ulonglong;
#else
typedef unsigned long long my_ulonglong;
#endif

#ifdef USE_RAID
/*
  The following is done with a if to not get problems with pre-processors
  with late define evaluation
*/
#if SIZEOF_OFF_T == 4
#define SYSTEM_SIZEOF_OFF_T 4
#else
#define SYSTEM_SIZEOF_OFF_T 8
#endif
#undef  SIZEOF_OFF_T
#define SIZEOF_OFF_T	    8
#else
#define SYSTEM_SIZEOF_OFF_T SIZEOF_OFF_T
#endif /* USE_RAID */

#if SIZEOF_OFF_T > 4
typedef ulonglong my_off_t;
#else
typedef unsigned long my_off_t;
#endif
#define MY_FILEPOS_ERROR	(~(my_off_t) 0)
#if !defined(__WIN__) && !defined(OS2)
typedef off_t os_off_t;
#endif

#if defined(__WIN__)
#define socket_errno	WSAGetLastError()
#define SOCKET_EINTR	WSAEINTR
#define SOCKET_EAGAIN	WSAEINPROGRESS
#define SOCKET_ETIMEDOUT WSAETIMEDOUT
#define SOCKET_EWOULDBLOCK WSAEWOULDBLOCK
#define SOCKET_ENFILE	ENFILE
#define SOCKET_EMFILE	EMFILE
#elif defined(OS2)
#define socket_errno	sock_errno()
#define SOCKET_EINTR	SOCEINTR
#define SOCKET_EAGAIN	SOCEINPROGRESS
#define SOCKET_ETIMEDOUT SOCKET_EINTR
#define SOCKET_EWOULDBLOCK SOCEWOULDBLOCK
#define SOCKET_ENFILE	SOCENFILE
#define SOCKET_EMFILE	SOCEMFILE
#define closesocket(A)	soclose(A)
#else /* Unix */
#define socket_errno	errno
#define closesocket(A)	close(A)
#define SOCKET_EINTR	EINTR
#define SOCKET_EAGAIN	EAGAIN
#define SOCKET_ETIMEDOUT SOCKET_EINTR
#define SOCKET_EWOULDBLOCK EWOULDBLOCK
#define SOCKET_ENFILE	ENFILE
#define SOCKET_EMFILE	EMFILE
#endif

typedef uint8		int7;	/* Most effective integer 0 <= x <= 127 */
typedef short		int15;	/* Most effective integer 0 <= x <= 32767 */
typedef char		*my_string; /* String of characters */
typedef unsigned long	size_s; /* Size of strings (In string-funcs) */
typedef int		myf;	/* Type of MyFlags in my_funcs */
#ifndef byte_defined
typedef char		byte;	/* Smallest addressable unit */
#endif
typedef char		my_bool; /* Small bool */
#if !defined(bool) && !defined(bool_defined) && (!defined(HAVE_BOOL) || !defined(__cplusplus))
typedef char		bool;	/* Ordinary boolean values 0 1 */
#endif
	/* Macros for converting *constants* to the right type */
#define INT8(v)		(int8) (v)
#define INT16(v)	(int16) (v)
#define INT32(v)	(int32) (v)
#define MYF(v)		(myf) (v)

#ifndef LL
#ifdef HAVE_LONG_LONG
#define LL(A) A ## LL
#else
#define LL(A) A ## L
#endif
#endif

#ifndef ULL
#ifdef HAVE_LONG_LONG
#define ULL(A) A ## ULL
#else
#define ULL(A) A ## UL
#endif
#endif

/*
  Defines to make it possible to prioritize register assignments. No
  longer that important with modern compilers.
*/
#ifndef USING_X
#define reg1 register
#define reg2 register
#define reg3 register
#define reg4 register
#define reg5 register
#define reg6 register
#define reg7 register
#define reg8 register
#define reg9 register
#define reg10 register
#define reg11 register
#define reg12 register
#define reg13 register
#define reg14 register
#define reg15 register
#define reg16 register
#endif

/*
  Sometimes we want to make sure that the variable is not put into
  a register in debugging mode so we can see its value in the core
*/

#ifndef DBUG_OFF
#define dbug_volatile volatile
#else
#define dbug_volatile
#endif

/* Defines for time function */
#define SCALE_SEC	100
#define SCALE_USEC	10000
#define MY_HOW_OFTEN_TO_ALARM	2	/* How often we want info on screen */
#define MY_HOW_OFTEN_TO_WRITE	1000	/* How often we want info on screen */

#ifndef set_timespec
#ifdef HAVE_TIMESPEC_TS_SEC
#define set_timespec(ABSTIME,SEC) { (ABSTIME).ts_sec=time(0) + (time_t) (SEC); (ABSTIME).ts_nsec=0; }
#else
#define set_timespec(ABSTIME,SEC) \
{\
  struct timeval tv;\
  gettimeofday(&tv,0);\
  (ABSTIME).tv_sec=tv.tv_sec+(time_t) (SEC);\
  (ABSTIME).tv_nsec=tv.tv_usec*1000;\
}
#endif /* HAVE_TIMESPEC_TS_SEC */
#endif /* set_timespec */

/*
  Define-funktions for reading and storing in machine independent format
  (low byte first)
*/

/* Optimized store functions for Intel x86 */
#if defined(__i386__) && !defined(_WIN64)
#define sint2korr(A)	(*((int16 *) (A)))
#define sint3korr(A)	((int32) ((((uchar) (A)[2]) & 128) ? \
				  (((uint32) 255L << 24) | \
				   (((uint32) (uchar) (A)[2]) << 16) |\
				   (((uint32) (uchar) (A)[1]) << 8) | \
				   ((uint32) (uchar) (A)[0])) : \
				  (((uint32) (uchar) (A)[2]) << 16) |\
				  (((uint32) (uchar) (A)[1]) << 8) | \
				  ((uint32) (uchar) (A)[0])))
#define sint4korr(A)	(*((long *) (A)))
#define uint2korr(A)	(*((uint16 *) (A)))
#ifdef HAVE_purify
#define uint3korr(A)	(uint32) (((uint32) ((uchar) (A)[0])) +\
				  (((uint32) ((uchar) (A)[1])) << 8) +\
				  (((uint32) ((uchar) (A)[2])) << 16))
#else
/*
   ATTENTION !
   
    Please, note, uint3korr reads 4 bytes (not 3) !
    It means, that you have to provide enough allocated space !
*/
#define uint3korr(A)	(long) (*((unsigned int *) (A)) & 0xFFFFFF)
#endif
#define uint4korr(A)	(*((unsigned long *) (A)))
#define uint5korr(A)	((ulonglong)(((uint32) ((uchar) (A)[0])) +\
				    (((uint32) ((uchar) (A)[1])) << 8) +\
				    (((uint32) ((uchar) (A)[2])) << 16) +\
				    (((uint32) ((uchar) (A)[3])) << 24)) +\
				    (((ulonglong) ((uchar) (A)[4])) << 32))
#define uint8korr(A)	(*((ulonglong *) (A)))
#define sint8korr(A)	(*((longlong *) (A)))
#define int2store(T,A)	*((uint16*) (T))= (uint16) (A)
#define int3store(T,A)  do { *(T)=  (uchar) ((A));\
                            *(T+1)=(uchar) (((uint) (A) >> 8));\
                            *(T+2)=(uchar) (((A) >> 16)); } while (0)
#define int4store(T,A)	*((long *) (T))= (long) (A)
#define int5store(T,A)  do { *(T)= (uchar)((A));\
                             *((T)+1)=(uchar) (((A) >> 8));\
                             *((T)+2)=(uchar) (((A) >> 16));\
                             *((T)+3)=(uchar) (((A) >> 24)); \
                             *((T)+4)=(uchar) (((A) >> 32)); } while(0)
#define int8store(T,A)	*((ulonglong *) (T))= (ulonglong) (A)

typedef union {
  double v;
  long m[2];
} doubleget_union;
#define doubleget(V,M)	\
do { doubleget_union _tmp; \
     _tmp.m[0] = *((long*)(M)); \
     _tmp.m[1] = *(((long*) (M))+1); \
     (V) = _tmp.v; } while(0)
#define doublestore(T,V) do { *((long *) T) = ((doubleget_union *)&V)->m[0]; \
			     *(((long *) T)+1) = ((doubleget_union *)&V)->m[1]; \
                         } while (0)
#define float4get(V,M)   do { *((float *) &(V)) = *((float*) (M)); } while(0)
#define float8get(V,M)   doubleget((V),(M))
#define float4store(V,M) memcpy((byte*) V,(byte*) (&M),sizeof(float))
#define floatstore(T,V)  memcpy((byte*)(T), (byte*)(&V),sizeof(float))
#define floatget(V,M)    memcpy((byte*) &V,(byte*) (M),sizeof(float))
#define float8store(V,M) doublestore((V),(M))
#endif /* __i386__ */

#ifndef sint2korr
/*
  We're here if it's not a IA-32 architecture (Win32 and UNIX IA-32 defines
  were done before)
*/
#define sint2korr(A)	(int16) (((int16) ((uchar) (A)[0])) +\
				 ((int16) ((int16) (A)[1]) << 8))
#define sint3korr(A)	((int32) ((((uchar) (A)[2]) & 128) ? \
				  (((uint32) 255L << 24) | \
				   (((uint32) (uchar) (A)[2]) << 16) |\
				   (((uint32) (uchar) (A)[1]) << 8) | \
				   ((uint32) (uchar) (A)[0])) : \
				  (((uint32) (uchar) (A)[2]) << 16) |\
				  (((uint32) (uchar) (A)[1]) << 8) | \
				  ((uint32) (uchar) (A)[0])))
#define sint4korr(A)	(int32) (((int32) ((uchar) (A)[0])) +\
				(((int32) ((uchar) (A)[1]) << 8)) +\
				(((int32) ((uchar) (A)[2]) << 16)) +\
				(((int32) ((int16) (A)[3]) << 24)))
#define sint8korr(A)	(longlong) uint8korr(A)
#define uint2korr(A)	(uint16) (((uint16) ((uchar) (A)[0])) +\
				  ((uint16) ((uchar) (A)[1]) << 8))
#define uint3korr(A)	(uint32) (((uint32) ((uchar) (A)[0])) +\
				  (((uint32) ((uchar) (A)[1])) << 8) +\
				  (((uint32) ((uchar) (A)[2])) << 16))
#define uint4korr(A)	(uint32) (((uint32) ((uchar) (A)[0])) +\
				  (((uint32) ((uchar) (A)[1])) << 8) +\
				  (((uint32) ((uchar) (A)[2])) << 16) +\
				  (((uint32) ((uchar) (A)[3])) << 24))
#define uint5korr(A)	((ulonglong)(((uint32) ((uchar) (A)[0])) +\
				    (((uint32) ((uchar) (A)[1])) << 8) +\
				    (((uint32) ((uchar) (A)[2])) << 16) +\
				    (((uint32) ((uchar) (A)[3])) << 24)) +\
				    (((ulonglong) ((uchar) (A)[4])) << 32))
#define uint8korr(A)	((ulonglong)(((uint32) ((uchar) (A)[0])) +\
				    (((uint32) ((uchar) (A)[1])) << 8) +\
				    (((uint32) ((uchar) (A)[2])) << 16) +\
				    (((uint32) ((uchar) (A)[3])) << 24)) +\
			(((ulonglong) (((uint32) ((uchar) (A)[4])) +\
				    (((uint32) ((uchar) (A)[5])) << 8) +\
				    (((uint32) ((uchar) (A)[6])) << 16) +\
				    (((uint32) ((uchar) (A)[7])) << 24))) <<\
				    32))
#define int2store(T,A)       do { uint def_temp= (uint) (A) ;\
                                  *((uchar*) (T))=  (uchar)(def_temp); \
                                   *((uchar*) (T)+1)=(uchar)((def_temp >> 8)); \
                             } while(0)
#define int3store(T,A)       do { /*lint -save -e734 */\
                                  *((uchar*)(T))=(uchar) ((A));\
                                  *((uchar*) (T)+1)=(uchar) (((A) >> 8));\
                                  *((uchar*)(T)+2)=(uchar) (((A) >> 16)); \
                                  /*lint -restore */} while(0)
#define int4store(T,A)       do { *((char *)(T))=(char) ((A));\
                                  *(((char *)(T))+1)=(char) (((A) >> 8));\
                                  *(((char *)(T))+2)=(char) (((A) >> 16));\
                                  *(((char *)(T))+3)=(char) (((A) >> 24)); } while(0)
#define int5store(T,A)       do { *((char *)(T))=((A));\
                                  *(((char *)(T))+1)=(((A) >> 8));\
                                  *(((char *)(T))+2)=(((A) >> 16));\
                                  *(((char *)(T))+3)=(((A) >> 24)); \
                                  *(((char *)(T))+4)=(((A) >> 32)); } while(0)
#define int8store(T,A)       do { uint def_temp= (uint) (A), def_temp2= (uint) ((A) >> 32); \
                                  int4store((T),def_temp); \
                                  int4store((T+4),def_temp2); } while(0)
#ifdef WORDS_BIGENDIAN
#define float4store(T,A) do { *(T)= ((byte *) &A)[3];\
                              *((T)+1)=(char) ((byte *) &A)[2];\
                              *((T)+2)=(char) ((byte *) &A)[1];\
                              *((T)+3)=(char) ((byte *) &A)[0]; } while(0)

#define float4get(V,M)   do { float def_temp;\
                              ((byte*) &def_temp)[0]=(M)[3];\
                              ((byte*) &def_temp)[1]=(M)[2];\
                              ((byte*) &def_temp)[2]=(M)[1];\
                              ((byte*) &def_temp)[3]=(M)[0];\
                              (V)=def_temp; } while(0)
#define float8store(T,V) do { *(T)= ((byte *) &V)[7];\
                              *((T)+1)=(char) ((byte *) &V)[6];\
                              *((T)+2)=(char) ((byte *) &V)[5];\
                              *((T)+3)=(char) ((byte *) &V)[4];\
                              *((T)+4)=(char) ((byte *) &V)[3];\
                              *((T)+5)=(char) ((byte *) &V)[2];\
                              *((T)+6)=(char) ((byte *) &V)[1];\
                              *((T)+7)=(char) ((byte *) &V)[0]; } while(0)

#define float8get(V,M)   do { double def_temp;\
                              ((byte*) &def_temp)[0]=(M)[7];\
                              ((byte*) &def_temp)[1]=(M)[6];\
                              ((byte*) &def_temp)[2]=(M)[5];\
                              ((byte*) &def_temp)[3]=(M)[4];\
                              ((byte*) &def_temp)[4]=(M)[3];\
                              ((byte*) &def_temp)[5]=(M)[2];\
                              ((byte*) &def_temp)[6]=(M)[1];\
                              ((byte*) &def_temp)[7]=(M)[0];\
                              (V) = def_temp; } while(0)
#else
#define float4get(V,M)   memcpy_fixed((byte*) &V,(byte*) (M),sizeof(float))
#define float4store(V,M) memcpy_fixed((byte*) V,(byte*) (&M),sizeof(float))

#if defined(__FLOAT_WORD_ORDER) && (__FLOAT_WORD_ORDER == __BIG_ENDIAN)
#define doublestore(T,V) do { *(((char*)T)+0)=(char) ((byte *) &V)[4];\
                              *(((char*)T)+1)=(char) ((byte *) &V)[5];\
                              *(((char*)T)+2)=(char) ((byte *) &V)[6];\
                              *(((char*)T)+3)=(char) ((byte *) &V)[7];\
                              *(((char*)T)+4)=(char) ((byte *) &V)[0];\
                              *(((char*)T)+5)=(char) ((byte *) &V)[1];\
                              *(((char*)T)+6)=(char) ((byte *) &V)[2];\
                              *(((char*)T)+7)=(char) ((byte *) &V)[3]; }\
                         while(0)
#define doubleget(V,M)   do { double def_temp;\
                              ((byte*) &def_temp)[0]=(M)[4];\
                              ((byte*) &def_temp)[1]=(M)[5];\
                              ((byte*) &def_temp)[2]=(M)[6];\
                              ((byte*) &def_temp)[3]=(M)[7];\
                              ((byte*) &def_temp)[4]=(M)[0];\
                              ((byte*) &def_temp)[5]=(M)[1];\
                              ((byte*) &def_temp)[6]=(M)[2];\
                              ((byte*) &def_temp)[7]=(M)[3];\
                              (V) = def_temp; } while(0)
#endif /* __FLOAT_WORD_ORDER */

#define float8get(V,M)   doubleget((V),(M))
#define float8store(V,M) doublestore((V),(M))
#endif /* WORDS_BIGENDIAN */

#endif /* sint2korr */

/*
  Macro for reading 32-bit integer from network byte order (big-endian)
  from unaligned memory location.
*/
#define int4net(A)        (int32) (((uint32) ((uchar) (A)[3]))        |\
				  (((uint32) ((uchar) (A)[2])) << 8)  |\
				  (((uint32) ((uchar) (A)[1])) << 16) |\
				  (((uint32) ((uchar) (A)[0])) << 24))
/*
  Define-funktions for reading and storing in machine format from/to
  short/long to/from some place in memory V should be a (not
  register) variable, M is a pointer to byte
*/

#ifdef WORDS_BIGENDIAN

#define ushortget(V,M)  do { V = (uint16) (((uint16) ((uchar) (M)[1]))+\
                                 ((uint16) ((uint16) (M)[0]) << 8)); } while(0)
#define shortget(V,M)   do { V = (short) (((short) ((uchar) (M)[1]))+\
                                 ((short) ((short) (M)[0]) << 8)); } while(0)
#define longget(V,M)    do { int32 def_temp;\
                             ((byte*) &def_temp)[0]=(M)[0];\
                             ((byte*) &def_temp)[1]=(M)[1];\
                             ((byte*) &def_temp)[2]=(M)[2];\
                             ((byte*) &def_temp)[3]=(M)[3];\
                             (V)=def_temp; } while(0)
#define ulongget(V,M)   do { uint32 def_temp;\
                            ((byte*) &def_temp)[0]=(M)[0];\
                            ((byte*) &def_temp)[1]=(M)[1];\
                            ((byte*) &def_temp)[2]=(M)[2];\
                            ((byte*) &def_temp)[3]=(M)[3];\
                            (V)=def_temp; } while(0)
#define shortstore(T,A) do { uint def_temp=(uint) (A) ;\
                             *(((char*)T)+1)=(char)(def_temp); \
                             *(((char*)T)+0)=(char)(def_temp >> 8); } while(0)
#define longstore(T,A)  do { *(((char*)T)+3)=((A));\
                             *(((char*)T)+2)=(((A) >> 8));\
                             *(((char*)T)+1)=(((A) >> 16));\
                             *(((char*)T)+0)=(((A) >> 24)); } while(0)

#define floatget(V,M)    memcpy_fixed((byte*) &V,(byte*) (M),sizeof(float))
#define floatstore(T,V)  memcpy_fixed((byte*) (T),(byte*)(&V),sizeof(float))
#define doubleget(V,M)	 memcpy_fixed((byte*) &V,(byte*) (M),sizeof(double))
#define doublestore(T,V) memcpy_fixed((byte*) (T),(byte*) &V,sizeof(double))
#define longlongget(V,M) memcpy_fixed((byte*) &V,(byte*) (M),sizeof(ulonglong))
#define longlongstore(T,V) memcpy_fixed((byte*) (T),(byte*) &V,sizeof(ulonglong))

#else

#define ushortget(V,M)	do { V = uint2korr(M); } while(0)
#define shortget(V,M)	do { V = sint2korr(M); } while(0)
#define longget(V,M)	do { V = sint4korr(M); } while(0)
#define ulongget(V,M)   do { V = uint4korr(M); } while(0)
#define shortstore(T,V) int2store(T,V)
#define longstore(T,V)	int4store(T,V)
#ifndef floatstore
#define floatstore(T,V)  memcpy_fixed((byte*) (T),(byte*) (&V),sizeof(float))
#define floatget(V,M)    memcpy_fixed((byte*) &V, (byte*) (M), sizeof(float))
#endif
#ifndef doubleget
#define doubleget(V,M)	 memcpy_fixed((byte*) &V,(byte*) (M),sizeof(double))
#define doublestore(T,V) memcpy_fixed((byte*) (T),(byte*) &V,sizeof(double))
#endif /* doubleget */
#define longlongget(V,M) memcpy_fixed((byte*) &V,(byte*) (M),sizeof(ulonglong))
#define longlongstore(T,V) memcpy_fixed((byte*) (T),(byte*) &V,sizeof(ulonglong))

#endif /* WORDS_BIGENDIAN */

/* sprintf does not always return the number of bytes :- */
#ifdef SPRINTF_RETURNS_INT
#define my_sprintf(buff,args) sprintf args
#else
#ifdef SPRINTF_RETURNS_PTR
#define my_sprintf(buff,args) ((int)(sprintf args - buff))
#else
#define my_sprintf(buff,args) ((ulong) sprintf args, (ulong) strlen(buff))
#endif
#endif

#ifndef THREAD
#define thread_safe_increment(V,L) (V)++
#define thread_safe_add(V,C,L)     (V)+=(C)
#define thread_safe_sub(V,C,L)     (V)-=(C)
#define statistic_increment(V,L)   (V)++
#define statistic_add(V,C,L)       (V)+=(C)
#endif

#ifdef HAVE_CHARSET_utf8
#define MYSQL_UNIVERSAL_CLIENT_CHARSET "utf8"
#else
#define MYSQL_UNIVERSAL_CLIENT_CHARSET MYSQL_DEFAULT_CHARSET_NAME
#endif

#if defined(EMBEDDED_LIBRARY) && !defined(HAVE_EMBEDDED_PRIVILEGE_CONTROL)
#define NO_EMBEDDED_ACCESS_CHECKS
#endif

#endif /* my_global_h */<|MERGE_RESOLUTION|>--- conflicted
+++ resolved
@@ -138,11 +138,7 @@
 
 
 /* Fix problem with S_ISLNK() on Linux */
-<<<<<<< HEAD
-#if defined(TARGET_OS_LINUX)
-=======
 #if defined(TARGET_OS_LINUX) || defined(__GLIBC__)
->>>>>>> ff58749b
 #undef  _GNU_SOURCE
 #define _GNU_SOURCE 1
 #endif
