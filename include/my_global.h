<<<<<<< HEAD
/* Copyright (c) 2000, 2011, Oracle and/or its affiliates. All rights reserved.
=======
/*
   Copyright (c) 2001, 2011, Oracle and/or its affiliates. All rights reserved.
>>>>>>> 891f5e68

   This program is free software; you can redistribute it and/or modify
   it under the terms of the GNU General Public License as published by
   the Free Software Foundation; version 2 of the License.

   This program is distributed in the hope that it will be useful,
   but WITHOUT ANY WARRANTY; without even the implied warranty of
   MERCHANTABILITY or FITNESS FOR A PARTICULAR PURPOSE.  See the
   GNU General Public License for more details.

   You should have received a copy of the GNU General Public License
   along with this program; if not, write to the Free Software
   Foundation, Inc., 59 Temple Place, Suite 330, Boston, MA  02111-1307  USA */

/* This is the include file that should be included 'first' in every C file. */

#ifndef _global_h
#define _global_h

/* Client library users on Windows need this macro defined here. */
#if !defined(__WIN__) && defined(_WIN32)
#define __WIN__
#endif

/*
  InnoDB depends on some MySQL internals which other plugins should not
  need.  This is because of InnoDB's foreign key support, "safe" binlog
  truncation, and other similar legacy features.

  We define accessors for these internals unconditionally, but do not
  expose them in mysql/plugin.h.  They are declared in ha_innodb.h for
  InnoDB's use.
*/
#define INNODB_COMPATIBILITY_HOOKS

#ifdef __CYGWIN__
/* We use a Unix API, so pretend it's not Windows */
#undef WIN
#undef WIN32
#undef _WIN
#undef _WIN32
#undef _WIN64
#undef __WIN__
#undef __WIN32__
#define HAVE_ERRNO_AS_DEFINE
#endif /* __CYGWIN__ */

/* to make command line shorter we'll define USE_PRAGMA_INTERFACE here */
#ifdef USE_PRAGMA_IMPLEMENTATION
#define USE_PRAGMA_INTERFACE
#endif

#if defined(__OpenBSD__) && (OpenBSD >= 200411)
#define HAVE_ERRNO_AS_DEFINE
#endif

#if defined(i386) && !defined(__i386__)
#define __i386__
#endif

/* Macros to make switching between C and C++ mode easier */
#ifdef __cplusplus
#define C_MODE_START    extern "C" {
#define C_MODE_END	}
#else
#define C_MODE_START
#define C_MODE_END
#endif

#ifdef __cplusplus
#define CPP_UNNAMED_NS_START  namespace {
#define CPP_UNNAMED_NS_END    }
#endif

#include <my_config.h>

#ifdef WITH_PERFSCHEMA_STORAGE_ENGINE
#define HAVE_PSI_INTERFACE
#endif /* WITH_PERFSCHEMA_STORAGE_ENGINE */

/* Make it easier to add conditional code in _expressions_ */
#ifdef __WIN__
#define IF_WIN(A,B) A
<<<<<<< HEAD
#else
#define IF_WIN(A,B) B
#endif

#ifdef HAVE_purify
#define IF_PURIFY(A,B) A
#else
=======
#else
#define IF_WIN(A,B) B
#endif

#ifdef HAVE_purify
#define IF_PURIFY(A,B) A
#else
>>>>>>> 891f5e68
#define IF_PURIFY(A,B) B
#endif

#ifndef EMBEDDED_LIBRARY
#ifdef WITH_NDB_BINLOG
#define HAVE_NDB_BINLOG 1
#endif
#endif /* !EMBEDDED_LIBRARY */

#ifndef EMBEDDED_LIBRARY
#define HAVE_REPLICATION
#define HAVE_EXTERNAL_CLIENT
#endif

#if defined (_WIN32)
/*
 off_t is 32 bit long. We do not use C runtime functions
 with off_t but native Win32 file IO APIs, that work with
 64 bit offsets.
*/
#undef SIZEOF_OFF_T
#define SIZEOF_OFF_T 8

/*
 Prevent inclusion of  Windows GDI headers - they define symbol
 ERROR that conflicts with mysql headers.
*/
#ifndef NOGDI
#define NOGDI
#endif

/* Include common headers.*/
#include <winsock2.h>
#include <ws2tcpip.h> /* SOCKET */
#include <io.h>       /* access(), chmod() */
#include <process.h>  /* getpid() */

#define sleep(a) Sleep((a)*1000)

/* Define missing access() modes. */
#define F_OK 0
#define W_OK 2

/* Define missing file locking constants. */
#define F_RDLCK 1
#define F_WRLCK 2
#define F_UNLCK 3
#define F_TO_EOF 0x3FFFFFFF

/* Shared memory and named pipe connections are supported. */
#define HAVE_SMEM 1
#define HAVE_NAMED_PIPE 1
#define shared_memory_buffer_length 16000
#define default_shared_memory_base_name "MYSQL"
#endif /* _WIN32*/


/* Workaround for _LARGE_FILES and _LARGE_FILE_API incompatibility on AIX */
#if defined(_AIX) && defined(_LARGE_FILE_API)
#undef _LARGE_FILE_API
#endif

/*
  The macros below are used to allow build of Universal/fat binaries of
  MySQL and MySQL applications under darwin. 
*/
#if defined(__APPLE__) && defined(__MACH__)
#  undef SIZEOF_CHARP 
#  undef SIZEOF_SHORT 
#  undef SIZEOF_INT 
#  undef SIZEOF_LONG 
#  undef SIZEOF_LONG_LONG 
#  undef SIZEOF_OFF_T 
#  undef WORDS_BIGENDIAN
#  define SIZEOF_SHORT 2
#  define SIZEOF_INT 4
#  define SIZEOF_LONG_LONG 8
#  define SIZEOF_OFF_T 8
#  if defined(__i386__) || defined(__ppc__)
#    define SIZEOF_CHARP 4
#    define SIZEOF_LONG 4
#  elif defined(__x86_64__) || defined(__ppc64__)
#    define SIZEOF_CHARP 8
#    define SIZEOF_LONG 8
#  else
#    error Building FAT binary for an unknown architecture.
#  endif
#  if defined(__ppc__) || defined(__ppc64__)
#    define WORDS_BIGENDIAN
#  endif
#endif /* defined(__APPLE__) && defined(__MACH__) */


/*
  The macros below are borrowed from include/linux/compiler.h in the
  Linux kernel. Use them to indicate the likelyhood of the truthfulness
  of a condition. This serves two purposes - newer versions of gcc will be
  able to optimize for branch predication, which could yield siginficant
  performance gains in frequently executed sections of the code, and the
  other reason to use them is for documentation
*/

#if !defined(__GNUC__) || (__GNUC__ == 2 && __GNUC_MINOR__ < 96)
#define __builtin_expect(x, expected_value) (x)
#endif

#define likely(x)	__builtin_expect((x),1)
#define unlikely(x)	__builtin_expect((x),0)

/* Fix problem with S_ISLNK() on Linux */
#if defined(TARGET_OS_LINUX) || defined(__GLIBC__)
#undef  _GNU_SOURCE
#define _GNU_SOURCE 1
#endif

/*
  Temporary solution to solve bug#7156. Include "sys/types.h" before
  the thread headers, else the function madvise() will not be defined
*/
#if defined(HAVE_SYS_TYPES_H) && ( defined(sun) || defined(__sun) )
#include <sys/types.h>
#endif

#ifdef HAVE_THREADS_WITHOUT_SOCKETS
/* MIT pthreads does not work with unix sockets */
#undef HAVE_SYS_UN_H
#endif

#define __EXTENSIONS__ 1	/* We want some extension */
#ifndef __STDC_EXT__
#define __STDC_EXT__ 1          /* To get large file support on hpux */
#endif

/*
  Solaris 9 include file <sys/feature_tests.h> refers to X/Open document

    System Interfaces and Headers, Issue 5

  saying we should define _XOPEN_SOURCE=500 to get POSIX.1c prototypes,
  but apparently other systems (namely FreeBSD) don't agree.

  On a newer Solaris 10, the above file recognizes also _XOPEN_SOURCE=600.
  Furthermore, it tests that if a program requires older standard
  (_XOPEN_SOURCE<600 or _POSIX_C_SOURCE<200112L) it cannot be
  run on a new compiler (that defines _STDC_C99) and issues an #error.
  It's also an #error if a program requires new standard (_XOPEN_SOURCE=600
  or _POSIX_C_SOURCE=200112L) and a compiler does not define _STDC_C99.

  To add more to this mess, Sun Studio C compiler defines _STDC_C99 while
  C++ compiler does not!

  So, in a desperate attempt to get correct prototypes for both
  C and C++ code, we define either _XOPEN_SOURCE=600 or _XOPEN_SOURCE=500
  depending on the compiler's announced C standard support.

  Cleaner solutions are welcome.
*/
#ifdef __sun
#if __STDC_VERSION__ - 0 >= 199901L
#define _XOPEN_SOURCE 600
#else
#define _XOPEN_SOURCE 500
#endif
#endif

#if !defined(__WIN__)
#ifndef _POSIX_PTHREAD_SEMANTICS
#define _POSIX_PTHREAD_SEMANTICS /* We want posix threads */
#endif

#if !defined(SCO)
#define _REENTRANT	1	/* Some thread libraries require this */
#endif
#if !defined(_THREAD_SAFE) && !defined(_AIX)
#define _THREAD_SAFE            /* Required for OSF1 */
#endif
#if defined(HPUX10) || defined(HPUX11)
C_MODE_START			/* HPUX needs this, signal.h bug */
#include <pthread.h>
C_MODE_END
#else
#include <pthread.h>		/* AIX must have this included first */
#endif
#if !defined(SCO) && !defined(_REENTRANT)
#define _REENTRANT	1	/* Threads requires reentrant code */
#endif
#endif /* !defined(__WIN__) */

/* Go around some bugs in different OS and compilers */
#ifdef _AIX			/* By soren@t.dk */
#define _H_STRINGS
#define _SYS_STREAM_H
/* #define _AIX32_CURSES */	/* XXX: this breaks AIX 4.3.3 (others?). */
#define ulonglong2double(A) my_ulonglong2double(A)
#define my_off_t2double(A)  my_ulonglong2double(A)
C_MODE_START
inline double my_ulonglong2double(unsigned long long A) { return (double A); }
C_MODE_END
#endif /* _AIX */

#ifdef HAVE_BROKEN_SNPRINTF	/* HPUX 10.20 don't have this defined */
#undef HAVE_SNPRINTF
#endif
#ifdef HAVE_BROKEN_PREAD
/*
  pread()/pwrite() are not 64 bit safe on HP-UX 11.0 without
  installing the kernel patch PHKL_20349 or greater
*/
#undef HAVE_PREAD
#undef HAVE_PWRITE
#endif

#ifdef UNDEF_HAVE_INITGROUPS			/* For AIX 4.3 */
#undef HAVE_INITGROUPS
#endif

/* gcc/egcs issues */

#if defined(__GNUC) && defined(__EXCEPTIONS)
#error "Please add -fno-exceptions to CXXFLAGS and reconfigure/recompile"
#endif

#if defined(_lint) && !defined(lint)
#define lint
#endif
#if SIZEOF_LONG_LONG > 4 && !defined(_LONG_LONG)
#define _LONG_LONG 1		/* For AIX string library */
#endif

#ifndef stdin
#include <stdio.h>
#endif
#include <stdarg.h>
#ifdef HAVE_STDLIB_H
#include <stdlib.h>
#endif
#ifdef HAVE_STDDEF_H
#include <stddef.h>
#endif

#include <math.h>
#ifdef HAVE_LIMITS_H
#include <limits.h>
#endif
#ifdef HAVE_FLOAT_H
#include <float.h>
#endif
#ifdef HAVE_FENV_H
#include <fenv.h> /* For fesetround() */
#endif

#ifdef HAVE_SYS_TYPES_H
#include <sys/types.h>
#endif
#ifdef HAVE_FCNTL_H
#include <fcntl.h>
#endif
#ifdef HAVE_SYS_TIMEB_H
#include <sys/timeb.h>				/* Avoid warnings on SCO */
#endif
#if TIME_WITH_SYS_TIME
# include <sys/time.h>
# include <time.h>
#else
# if HAVE_SYS_TIME_H
#  include <sys/time.h>
# else
#  include <time.h>
# endif
#endif /* TIME_WITH_SYS_TIME */
#ifdef HAVE_UNISTD_H
#include <unistd.h>
#endif
#if defined(__cplusplus) && defined(NO_CPLUSPLUS_ALLOCA)
#undef HAVE_ALLOCA
#undef HAVE_ALLOCA_H
#endif
#ifdef HAVE_ALLOCA_H
#include <alloca.h>
#endif

#include <errno.h>				/* Recommended by debian */
/* We need the following to go around a problem with openssl on solaris */
#if defined(HAVE_CRYPT_H)
#include <crypt.h>
#endif

/*
  A lot of our programs uses asserts, so better to always include it
  This also fixes a problem when people uses DBUG_ASSERT without including
  assert.h
*/
#include <assert.h>

/* an assert that works at compile-time. only for constant expression */
#ifndef __GNUC__
#define compile_time_assert(X)  do { } while(0)
#else
#define compile_time_assert(X)                                  \
  do                                                            \
  {                                                             \
    typedef char compile_time_assert[(X) ? 1 : -1];             \
  } while(0)
#endif

/* Go around some bugs in different OS and compilers */
#if defined (HPUX11) && defined(_LARGEFILE_SOURCE)
#ifndef _LARGEFILE64_SOURCE
#define _LARGEFILE64_SOURCE
#endif
#endif

#if defined(_HPUX_SOURCE) && defined(HAVE_SYS_STREAM_H)
#include <sys/stream.h>		/* HPUX 10.20 defines ulong here. UGLY !!! */
#define HAVE_ULONG
#endif
#if defined(HPUX10) && defined(_LARGEFILE64_SOURCE)
/* Fix bug in setrlimit */
#undef setrlimit
#define setrlimit cma_setrlimit64
#endif
/* Declare madvise where it is not declared for C++, like Solaris */
#if HAVE_MADVISE && !HAVE_DECL_MADVISE && defined(__cplusplus)
extern "C" int madvise(void *addr, size_t len, int behav);
#endif

#define QUOTE_ARG(x)		#x	/* Quote argument (before cpp) */
#define STRINGIFY_ARG(x) QUOTE_ARG(x)	/* Quote argument, after cpp */

/* Paranoid settings. Define I_AM_PARANOID if you are paranoid */
#ifdef I_AM_PARANOID
#define DONT_ALLOW_USER_CHANGE 1
#define DONT_USE_MYSQL_PWD 1
#endif

/* Does the system remember a signal handler after a signal ? */
#if !defined(HAVE_BSD_SIGNALS) && !defined(HAVE_SIGACTION)
#define SIGNAL_HANDLER_RESET_ON_DELIVERY
#endif

/*
  Deprecated workaround for false-positive uninitialized variables
  warnings. Those should be silenced using tool-specific heuristics.

  Enabled by default for g++ due to the bug referenced below.
*/
#if defined(_lint) || defined(FORCE_INIT_OF_VARS) || \
    (defined(__GNUC__) && defined(__cplusplus))
#define LINT_INIT(var) var= 0
#else
#define LINT_INIT(var)
#endif

#ifndef SO_EXT
#ifdef _WIN32
#define SO_EXT ".dll"
#elif defined(__APPLE__)
#define SO_EXT ".dylib"
#else
#define SO_EXT ".so"
#endif
#endif

/*
   Suppress uninitialized variable warning without generating code.

   The _cplusplus is a temporary workaround for C++ code pending a fix
   for a g++ bug (http://gcc.gnu.org/bugzilla/show_bug.cgi?id=34772).
*/
#if defined(_lint) || defined(FORCE_INIT_OF_VARS) || \
    defined(__cplusplus) || !defined(__GNUC__)
#define UNINIT_VAR(x) x= 0
#else
/* GCC specific self-initialization which inhibits the warning. */
#define UNINIT_VAR(x) x= x
#endif

#if !defined(HAVE_UINT)
#undef HAVE_UINT
#define HAVE_UINT
typedef unsigned int uint;
typedef unsigned short ushort;
#endif

#define swap_variables(t, a, b) { t dummy; dummy= a; a= b; b= dummy; }
#define test(a)		((a) ? 1 : 0)
#define set_if_bigger(a,b)  do { if ((a) < (b)) (a)=(b); } while(0)
#define set_if_smaller(a,b) do { if ((a) > (b)) (a)=(b); } while(0)
#define test_all_bits(a,b) (((a) & (b)) == (b))
#define array_elements(A) ((uint) (sizeof(A)/sizeof(A[0])))

/* Define some general constants */
#ifndef TRUE
#define TRUE		(1)	/* Logical true */
#define FALSE		(0)	/* Logical false */
#endif

#include <my_compiler.h>

/*
  Wen using the embedded library, users might run into link problems,
  duplicate declaration of __cxa_pure_virtual, solved by declaring it a
  weak symbol.
*/
#if defined(USE_MYSYS_NEW) && ! defined(DONT_DECLARE_CXA_PURE_VIRTUAL)
C_MODE_START
int __cxa_pure_virtual () __attribute__ ((weak));
C_MODE_END
#endif

/* The DBUG_ON flag always takes precedence over default DBUG_OFF */
#if defined(DBUG_ON) && defined(DBUG_OFF)
#undef DBUG_OFF
#endif

/* We might be forced to turn debug off, if not turned off already */
#if (defined(FORCE_DBUG_OFF) || defined(_lint)) && !defined(DBUG_OFF)
#  define DBUG_OFF
#  ifdef DBUG_ON
#    undef DBUG_ON
#  endif
#endif

/* Some types that is different between systems */

typedef int	File;		/* File descriptor */
#ifdef _WIN32
typedef SOCKET my_socket;
#else
typedef int	my_socket;	/* File descriptor for sockets */
#define INVALID_SOCKET -1
#endif
/* Type for fuctions that handles signals */
#define sig_handler RETSIGTYPE
C_MODE_START
typedef void	(*sig_return)();/* Returns type from signal */
C_MODE_END
#if defined(__GNUC__) && !defined(_lint)
typedef char	pchar;		/* Mixed prototypes can take char */
typedef char	puchar;		/* Mixed prototypes can take char */
typedef char	pbool;		/* Mixed prototypes can take char */
typedef short	pshort;		/* Mixed prototypes can take short int */
typedef float	pfloat;		/* Mixed prototypes can take float */
#else
typedef int	pchar;		/* Mixed prototypes can't take char */
typedef uint	puchar;		/* Mixed prototypes can't take char */
typedef int	pbool;		/* Mixed prototypes can't take char */
typedef int	pshort;		/* Mixed prototypes can't take short int */
typedef double	pfloat;		/* Mixed prototypes can't take float */
#endif
C_MODE_START
typedef int	(*qsort_cmp)(const void *,const void *);
typedef int	(*qsort_cmp2)(void*, const void *,const void *);
C_MODE_END
#define qsort_t RETQSORTTYPE	/* Broken GCC cant handle typedef !!!! */
#ifdef HAVE_SYS_SOCKET_H
#include <sys/socket.h>
#endif
typedef SOCKET_SIZE_TYPE size_socket;

#ifndef SOCKOPT_OPTLEN_TYPE
#define SOCKOPT_OPTLEN_TYPE size_socket
#endif

/* file create flags */

#ifndef O_SHARE			/* Probably not windows */
#define O_SHARE		0	/* Flag to my_open for shared files */
#ifndef O_BINARY
#define O_BINARY	0	/* Flag to my_open for binary files */
#endif
#ifndef FILE_BINARY
#define FILE_BINARY	O_BINARY /* Flag to my_fopen for binary streams */
#endif
#ifdef HAVE_FCNTL
#define HAVE_FCNTL_LOCK
#define F_TO_EOF	0L	/* Param to lockf() to lock rest of file */
#endif
#endif /* O_SHARE */

#ifndef O_TEMPORARY
#define O_TEMPORARY	0
#endif
#ifndef O_SHORT_LIVED
#define O_SHORT_LIVED	0
#endif
#ifndef O_NOFOLLOW
#define O_NOFOLLOW      0
#endif

/* additional file share flags for win32 */
#ifdef __WIN__
#define _SH_DENYRWD     0x110    /* deny read/write mode & delete */
#define _SH_DENYWRD     0x120    /* deny write mode & delete      */
#define _SH_DENYRDD     0x130    /* deny read mode & delete       */
#define _SH_DENYDEL     0x140    /* deny delete only              */
#endif /* __WIN__ */


/* General constants */
#define FN_LEN		256	/* Max file name len */
#define FN_HEADLEN	253	/* Max length of filepart of file name */
#define FN_EXTLEN	20	/* Max length of extension (part of FN_LEN) */
#define FN_REFLEN	512	/* Max length of full path-name */
#define FN_EXTCHAR	'.'
#define FN_HOMELIB	'~'	/* ~/ is used as abbrev for home dir */
#define FN_CURLIB	'.'	/* ./ is used as abbrev for current dir */
#define FN_PARENTDIR	".."	/* Parent directory; Must be a string */

#ifdef _WIN32
#define FN_LIBCHAR	'\\'
#define FN_LIBCHAR2	'/'
#define FN_DIRSEP       "/\\"               /* Valid directory separators */
#define FN_ROOTDIR	"\\"
#define FN_DEVCHAR	':'
#define FN_NETWORK_DRIVES	/* Uses \\ to indicate network drives */
#define FN_NO_CASE_SENCE	/* Files are not case-sensitive */
#else
#define FN_LIBCHAR	'/'
#define FN_LIBCHAR2	'/'
#define FN_DIRSEP       "/"     /* Valid directory separators */
#define FN_ROOTDIR	"/"
#endif

/* 
  MY_FILE_MIN is  Windows speciality and is used to quickly detect
  the mismatch of CRT and mysys file IO usage on Windows at runtime.
  CRT file descriptors can be in the range 0-2047, whereas descriptors returned
  by my_open() will start with 2048. If a file descriptor with value less then
  MY_FILE_MIN is passed to mysys IO function, chances are it stemms from
  open()/fileno() and not my_open()/my_fileno.

  For Posix,  mysys functions are light wrappers around libc, and MY_FILE_MIN
  is logically 0.
*/

#ifdef _WIN32
#define MY_FILE_MIN  2048
#else
#define MY_FILE_MIN  0
#endif

/* 
  MY_NFILE is the default size of my_file_info array.

  It is larger on Windows, because it all file handles are stored in my_file_info
  Default size is 16384 and this should be enough for most cases.If it is not 
  enough, --max-open-files with larger value can be used.

  For Posix , my_file_info array is only used to store filenames for
  error reporting and its size is not a limitation for number of open files.
*/ 
#ifdef _WIN32
#define MY_NFILE (16384 + MY_FILE_MIN)
#else
#define MY_NFILE 64
#endif

#ifndef OS_FILE_LIMIT
#define OS_FILE_LIMIT	UINT_MAX
#endif

/*
  Io buffer size; Must be a power of 2 and a multiple of 512. May be
  smaller what the disk page size. This influences the speed of the
  isam btree library. eg to big to slow.
*/
#define IO_SIZE			4096
/*
  How much overhead does malloc have. The code often allocates
  something like 1024-MALLOC_OVERHEAD bytes
*/
#define MALLOC_OVERHEAD 8

	/* get memory in huncs */
#define ONCE_ALLOC_INIT		(uint) (4096-MALLOC_OVERHEAD)
	/* Typical record cash */
#define RECORD_CACHE_SIZE	(uint) (64*1024-MALLOC_OVERHEAD)
	/* Typical key cash */
#define KEY_CACHE_SIZE		(uint) (8*1024*1024)
	/* Default size of a key cache block  */
#define KEY_CACHE_BLOCK_SIZE	(uint) 1024


	/* Some things that this system doesn't have */

#ifdef _WIN32
#define NO_DIR_LIBRARY		/* Not standard dir-library */
#endif

/* Some defines of functions for portability */

#undef remove		/* Crashes MySQL on SCO 5.0.0 */
#ifndef __WIN__
#define closesocket(A)	close(A)
#endif

#if (_MSC_VER)
#if !defined(_WIN64)
inline double my_ulonglong2double(unsigned long long value)
{
  long long nr=(long long) value;
  if (nr >= 0)
    return (double) nr;
  return (18446744073709551616.0 + (double) nr);
}
#define ulonglong2double my_ulonglong2double
#define my_off_t2double  my_ulonglong2double
#endif /* _WIN64 */
inline unsigned long long my_double2ulonglong(double d)
{
  double t= d - (double) 0x8000000000000000ULL;

  if (t >= 0)
    return  ((unsigned long long) t) + 0x8000000000000000ULL;
  return (unsigned long long) d;
}
#define double2ulonglong my_double2ulonglong
#endif

#ifndef ulonglong2double
#define ulonglong2double(A) ((double) (ulonglong) (A))
#define my_off_t2double(A)  ((double) (my_off_t) (A))
#endif
#ifndef double2ulonglong
#define double2ulonglong(A) ((ulonglong) (double) (A))
#endif

#ifndef offsetof
#define offsetof(TYPE, MEMBER) ((size_t) &((TYPE *)0)->MEMBER)
#endif
#define ulong_to_double(X) ((double) (ulong) (X))

#ifndef STACK_DIRECTION
#error "please add -DSTACK_DIRECTION=1 or -1 to your CPPFLAGS"
#endif

#if !defined(HAVE_STRTOK_R)
#define strtok_r(A,B,C) strtok((A),(B))
#endif

/* This is from the old m-machine.h file */

#if SIZEOF_LONG_LONG > 4
#define HAVE_LONG_LONG 1
#endif

/*
  Some pre-ANSI-C99 systems like AIX 5.1 and Linux/GCC 2.95 define
  ULONGLONG_MAX, LONGLONG_MIN, LONGLONG_MAX; we use them if they're defined.
*/

#if defined(HAVE_LONG_LONG) && !defined(LONGLONG_MIN)
#define LONGLONG_MIN	((long long) 0x8000000000000000LL)
#define LONGLONG_MAX	((long long) 0x7FFFFFFFFFFFFFFFLL)
#endif

#if defined(HAVE_LONG_LONG) && !defined(ULONGLONG_MAX)
/* First check for ANSI C99 definition: */
#ifdef ULLONG_MAX
#define ULONGLONG_MAX  ULLONG_MAX
#else
#define ULONGLONG_MAX ((unsigned long long)(~0ULL))
#endif
#endif /* defined (HAVE_LONG_LONG) && !defined(ULONGLONG_MAX)*/

#define INT_MIN64       (~0x7FFFFFFFFFFFFFFFLL)
#define INT_MAX64       0x7FFFFFFFFFFFFFFFLL
#define INT_MIN32       (~0x7FFFFFFFL)
#define INT_MAX32       0x7FFFFFFFL
#define UINT_MAX32      0xFFFFFFFFL
#define INT_MIN24       (~0x007FFFFF)
#define INT_MAX24       0x007FFFFF
#define UINT_MAX24      0x00FFFFFF
#define INT_MIN16       (~0x7FFF)
#define INT_MAX16       0x7FFF
#define UINT_MAX16      0xFFFF
#define INT_MIN8        (~0x7F)
#define INT_MAX8        0x7F
#define UINT_MAX8       0xFF

/* From limits.h instead */
#ifndef DBL_MIN
#define DBL_MIN		4.94065645841246544e-324
#define FLT_MIN		((float)1.40129846432481707e-45)
#endif
#ifndef DBL_MAX
#define DBL_MAX		1.79769313486231470e+308
#define FLT_MAX		((float)3.40282346638528860e+38)
#endif
#ifndef SIZE_T_MAX
#define SIZE_T_MAX      (~((size_t) 0))
#endif

#ifndef isfinite
#ifdef HAVE_FINITE
#define isfinite(x) finite(x)
#else
#define finite(x) (1.0 / fabs(x) > 0.0)
#endif /* HAVE_FINITE */
#endif /* isfinite */

#ifndef HAVE_ISNAN
#define isnan(x) ((x) != (x))
#endif

#ifdef HAVE_ISINF
/* Check if C compiler is affected by GCC bug #39228 */
#if !defined(__cplusplus) && defined(HAVE_BROKEN_ISINF)
/* Force store/reload of the argument to/from a 64-bit double */
static inline double my_isinf(double x)
{
  volatile double t= x;
  return isinf(t);
}
#else
/* System-provided isinf() is available and safe to use */
#define my_isinf(X) isinf(X)
#endif
#else /* !HAVE_ISINF */
#define my_isinf(X) (!finite(X) && !isnan(X))
#endif

/* Define missing math constants. */
#ifndef M_PI
#define M_PI 3.14159265358979323846
#endif
#ifndef M_E
#define M_E 2.7182818284590452354
#endif
#ifndef M_LN2
#define M_LN2 0.69314718055994530942
#endif

/*
  Max size that must be added to a so that we know Size to make
  adressable obj.
*/
#if SIZEOF_CHARP == 4
typedef long		my_ptrdiff_t;
#else
typedef long long	my_ptrdiff_t;
#endif

#define MY_ALIGN(A,L)	(((A) + (L) - 1) & ~((L) - 1))
#define ALIGN_SIZE(A)	MY_ALIGN((A),sizeof(double))
/* Size to make adressable obj. */
#define ADD_TO_PTR(ptr,size,type) (type) ((uchar*) (ptr)+size)
#define PTR_BYTE_DIFF(A,B) (my_ptrdiff_t) ((uchar*) (A) - (uchar*) (B))

/*
  Custom version of standard offsetof() macro which can be used to get
  offsets of members in class for non-POD types (according to the current
  version of C++ standard offsetof() macro can't be used in such cases and
  attempt to do so causes warnings to be emitted, OTOH in many cases it is
  still OK to assume that all instances of the class has the same offsets
  for the same members).

  This is temporary solution which should be removed once File_parser class
  and related routines are refactored.
*/

#define my_offsetof(TYPE, MEMBER) \
        ((size_t)((char *)&(((TYPE *)0x10)->MEMBER) - (char*)0x10))

#define NullS		(char *) 0

#ifdef STDCALL
#undef STDCALL
#endif

#ifdef _WIN32
#define STDCALL __stdcall
#else
#define STDCALL
#endif

/* Typdefs for easyier portability */

#ifndef HAVE_UCHAR
typedef unsigned char	uchar;	/* Short for unsigned char */
#endif

#ifndef HAVE_INT8
typedef signed char int8;       /* Signed integer >= 8  bits */
#endif
#ifndef HAVE_UINT8
typedef unsigned char uint8;    /* Unsigned integer >= 8  bits */
#endif
#ifndef HAVE_INT16
typedef short int16;
#endif
#ifndef HAVE_UINT16
typedef unsigned short uint16;
#endif
#if SIZEOF_INT == 4
#ifndef HAVE_INT32
typedef int int32;
#endif
#ifndef HAVE_UINT32
typedef unsigned int uint32;
#endif
#elif SIZEOF_LONG == 4
#ifndef HAVE_INT32
typedef long int32;
#endif
#ifndef HAVE_UINT32
typedef unsigned long uint32;
#endif
#else
#error Neither int or long is of 4 bytes width
#endif

#if !defined(HAVE_ULONG) && !defined(__USE_MISC)
typedef unsigned long	ulong;		  /* Short for unsigned long */
#endif
#ifndef longlong_defined
/* 
  Using [unsigned] long long is preferable as [u]longlong because we use 
  [unsigned] long long unconditionally in many places, 
  for example in constants with [U]LL suffix.
*/
#if defined(HAVE_LONG_LONG) && SIZEOF_LONG_LONG == 8
typedef unsigned long long int ulonglong; /* ulong or unsigned long long */
typedef long long int	longlong;
#else
typedef unsigned long	ulonglong;	  /* ulong or unsigned long long */
typedef long		longlong;
#endif
#endif
#ifndef HAVE_INT64
typedef longlong int64;
#endif
#ifndef HAVE_UINT64
typedef ulonglong uint64;
#endif

#if defined(NO_CLIENT_LONG_LONG)
typedef unsigned long my_ulonglong;
#elif defined (__WIN__)
typedef unsigned __int64 my_ulonglong;
#else
typedef unsigned long long my_ulonglong;
#endif

#if SIZEOF_CHARP == SIZEOF_INT
typedef int intptr;
#elif SIZEOF_CHARP == SIZEOF_LONG
typedef long intptr;
#elif SIZEOF_CHARP == SIZEOF_LONG_LONG
typedef long long intptr;
#else
#error sizeof(void *) is neither sizeof(int) nor sizeof(long) nor sizeof(long long)
#endif

#define MY_ERRPTR ((void*)(intptr)1)

#if defined(_WIN32)
typedef unsigned long long my_off_t;
typedef unsigned long long os_off_t;
#else
typedef off_t os_off_t;
#if SIZEOF_OFF_T > 4
typedef ulonglong my_off_t;
#else
typedef unsigned long my_off_t;
#endif
#endif /*_WIN32*/
#define MY_FILEPOS_ERROR	(~(my_off_t) 0)

/*
  TODO Convert these to use Bitmap class.
 */
typedef ulonglong table_map;          /* Used for table bits in join */
typedef ulong nesting_map;  /* Used for flags of nesting constructs */

#if defined(__WIN__)
#define socket_errno	WSAGetLastError()
#define SOCKET_EINTR	WSAEINTR
#define SOCKET_EAGAIN	WSAEINPROGRESS
#define SOCKET_ETIMEDOUT WSAETIMEDOUT
#define SOCKET_EWOULDBLOCK WSAEWOULDBLOCK
#define SOCKET_EADDRINUSE WSAEADDRINUSE
#define SOCKET_ENFILE	ENFILE
#define SOCKET_EMFILE	EMFILE
#else /* Unix */
#define socket_errno	errno
#define closesocket(A)	close(A)
#define SOCKET_EINTR	EINTR
#define SOCKET_EAGAIN	EAGAIN
#define SOCKET_ETIMEDOUT SOCKET_EINTR
#define SOCKET_EWOULDBLOCK EWOULDBLOCK
#define SOCKET_EADDRINUSE EADDRINUSE
#define SOCKET_ENFILE	ENFILE
#define SOCKET_EMFILE	EMFILE
#endif

typedef int		myf;	/* Type of MyFlags in my_funcs */
typedef char		my_bool; /* Small bool */

/* Macros for converting *constants* to the right type */
#define MYF(v)		(myf) (v)

#ifndef LL
#ifdef HAVE_LONG_LONG
#define LL(A) A ## LL
#else
#define LL(A) A ## L
#endif
#endif

#ifndef ULL
#ifdef HAVE_LONG_LONG
#define ULL(A) A ## ULL
#else
#define ULL(A) A ## UL
#endif
#endif

/*
  Defines to make it possible to prioritize register assignments. No
  longer that important with modern compilers.
*/
#ifndef USING_X
#define reg1 register
#define reg2 register
#define reg3 register
#define reg4 register
#define reg5 register
#define reg6 register
#define reg7 register
#define reg8 register
#define reg9 register
#define reg10 register
#define reg11 register
#define reg12 register
#define reg13 register
#define reg14 register
#define reg15 register
#define reg16 register
#endif

#include <my_dbug.h>

/* Some helper macros */
#define YESNO(X) ((X) ? "yes" : "no")

#define MY_HOW_OFTEN_TO_ALARM	2	/* How often we want info on screen */
#define MY_HOW_OFTEN_TO_WRITE	1000	/* How often we want info on screen */



/*
  Define-funktions for reading and storing in machine independent format
  (low byte first)
*/

/* Optimized store functions for Intel x86 */
#if defined(__i386__) || defined(_WIN32)
#define sint2korr(A)	(*((int16 *) (A)))
#define sint3korr(A)	((int32) ((((uchar) (A)[2]) & 128) ? \
				  (((uint32) 255L << 24) | \
				   (((uint32) (uchar) (A)[2]) << 16) |\
				   (((uint32) (uchar) (A)[1]) << 8) | \
				   ((uint32) (uchar) (A)[0])) : \
				  (((uint32) (uchar) (A)[2]) << 16) |\
				  (((uint32) (uchar) (A)[1]) << 8) | \
				  ((uint32) (uchar) (A)[0])))
#define sint4korr(A)	(*((long *) (A)))
#define uint2korr(A)	(*((uint16 *) (A)))
#if defined(HAVE_purify) && !defined(_WIN32)
#define uint3korr(A)	(uint32) (((uint32) ((uchar) (A)[0])) +\
				  (((uint32) ((uchar) (A)[1])) << 8) +\
				  (((uint32) ((uchar) (A)[2])) << 16))
#else
/*
   ATTENTION !
   
    Please, note, uint3korr reads 4 bytes (not 3) !
    It means, that you have to provide enough allocated space !
*/
#define uint3korr(A)	(long) (*((unsigned int *) (A)) & 0xFFFFFF)
#endif /* HAVE_purify && !_WIN32 */
#define uint4korr(A)	(*((uint32 *) (A)))
#define uint5korr(A)	((ulonglong)(((uint32) ((uchar) (A)[0])) +\
				    (((uint32) ((uchar) (A)[1])) << 8) +\
				    (((uint32) ((uchar) (A)[2])) << 16) +\
				    (((uint32) ((uchar) (A)[3])) << 24)) +\
				    (((ulonglong) ((uchar) (A)[4])) << 32))
#define uint6korr(A)	((ulonglong)(((uint32)    ((uchar) (A)[0]))          + \
                                     (((uint32)    ((uchar) (A)[1])) << 8)   + \
                                     (((uint32)    ((uchar) (A)[2])) << 16)  + \
                                     (((uint32)    ((uchar) (A)[3])) << 24)) + \
                         (((ulonglong) ((uchar) (A)[4])) << 32) +       \
                         (((ulonglong) ((uchar) (A)[5])) << 40))
#define uint8korr(A)	(*((ulonglong *) (A)))
#define sint8korr(A)	(*((longlong *) (A)))
#define int2store(T,A)	*((uint16*) (T))= (uint16) (A)
#define int3store(T,A)  do { *(T)=  (uchar) ((A));\
                            *(T+1)=(uchar) (((uint) (A) >> 8));\
                            *(T+2)=(uchar) (((A) >> 16)); } while (0)
#define int4store(T,A)	*((long *) (T))= (long) (A)
#define int5store(T,A)  do { *(T)= (uchar)((A));\
                             *((T)+1)=(uchar) (((A) >> 8));\
                             *((T)+2)=(uchar) (((A) >> 16));\
                             *((T)+3)=(uchar) (((A) >> 24)); \
                             *((T)+4)=(uchar) (((A) >> 32)); } while(0)
#define int6store(T,A)  do { *(T)=    (uchar)((A));          \
                             *((T)+1)=(uchar) (((A) >> 8));  \
                             *((T)+2)=(uchar) (((A) >> 16)); \
                             *((T)+3)=(uchar) (((A) >> 24)); \
                             *((T)+4)=(uchar) (((A) >> 32)); \
                             *((T)+5)=(uchar) (((A) >> 40)); } while(0)
#define int8store(T,A)	*((ulonglong *) (T))= (ulonglong) (A)

typedef union {
  double v;
  long m[2];
} doubleget_union;
#define doubleget(V,M)	\
do { doubleget_union _tmp; \
     _tmp.m[0] = *((long*)(M)); \
     _tmp.m[1] = *(((long*) (M))+1); \
     (V) = _tmp.v; } while(0)
#define doublestore(T,V) do { *((long *) T) = ((doubleget_union *)&V)->m[0]; \
			     *(((long *) T)+1) = ((doubleget_union *)&V)->m[1]; \
                         } while (0)
#define float4get(V,M)   do { *((float *) &(V)) = *((float*) (M)); } while(0)
#define float8get(V,M)   doubleget((V),(M))
#define float4store(V,M) memcpy((uchar*) V,(uchar*) (&M),sizeof(float))
#define floatstore(T,V)  memcpy((uchar*)(T), (uchar*)(&V),sizeof(float))
#define floatget(V,M)    memcpy((uchar*) &V,(uchar*) (M),sizeof(float))
#define float8store(V,M) doublestore((V),(M))
#else

/*
  We're here if it's not a IA-32 architecture (Win32 and UNIX IA-32 defines
  were done before)
*/
#define sint2korr(A)	(int16) (((int16) ((uchar) (A)[0])) +\
				 ((int16) ((int16) (A)[1]) << 8))
#define sint3korr(A)	((int32) ((((uchar) (A)[2]) & 128) ? \
				  (((uint32) 255L << 24) | \
				   (((uint32) (uchar) (A)[2]) << 16) |\
				   (((uint32) (uchar) (A)[1]) << 8) | \
				   ((uint32) (uchar) (A)[0])) : \
				  (((uint32) (uchar) (A)[2]) << 16) |\
				  (((uint32) (uchar) (A)[1]) << 8) | \
				  ((uint32) (uchar) (A)[0])))
#define sint4korr(A)	(int32) (((int32) ((uchar) (A)[0])) +\
				(((int32) ((uchar) (A)[1]) << 8)) +\
				(((int32) ((uchar) (A)[2]) << 16)) +\
				(((int32) ((int16) (A)[3]) << 24)))
#define sint8korr(A)	(longlong) uint8korr(A)
#define uint2korr(A)	(uint16) (((uint16) ((uchar) (A)[0])) +\
				  ((uint16) ((uchar) (A)[1]) << 8))
#define uint3korr(A)	(uint32) (((uint32) ((uchar) (A)[0])) +\
				  (((uint32) ((uchar) (A)[1])) << 8) +\
				  (((uint32) ((uchar) (A)[2])) << 16))
#define uint4korr(A)	(uint32) (((uint32) ((uchar) (A)[0])) +\
				  (((uint32) ((uchar) (A)[1])) << 8) +\
				  (((uint32) ((uchar) (A)[2])) << 16) +\
				  (((uint32) ((uchar) (A)[3])) << 24))
#define uint5korr(A)	((ulonglong)(((uint32) ((uchar) (A)[0])) +\
				    (((uint32) ((uchar) (A)[1])) << 8) +\
				    (((uint32) ((uchar) (A)[2])) << 16) +\
				    (((uint32) ((uchar) (A)[3])) << 24)) +\
				    (((ulonglong) ((uchar) (A)[4])) << 32))
#define uint6korr(A)	((ulonglong)(((uint32)    ((uchar) (A)[0]))          + \
                                     (((uint32)    ((uchar) (A)[1])) << 8)   + \
                                     (((uint32)    ((uchar) (A)[2])) << 16)  + \
                                     (((uint32)    ((uchar) (A)[3])) << 24)) + \
                         (((ulonglong) ((uchar) (A)[4])) << 32) +       \
                         (((ulonglong) ((uchar) (A)[5])) << 40))
#define uint8korr(A)	((ulonglong)(((uint32) ((uchar) (A)[0])) +\
				    (((uint32) ((uchar) (A)[1])) << 8) +\
				    (((uint32) ((uchar) (A)[2])) << 16) +\
				    (((uint32) ((uchar) (A)[3])) << 24)) +\
			(((ulonglong) (((uint32) ((uchar) (A)[4])) +\
				    (((uint32) ((uchar) (A)[5])) << 8) +\
				    (((uint32) ((uchar) (A)[6])) << 16) +\
				    (((uint32) ((uchar) (A)[7])) << 24))) <<\
				    32))
#define int2store(T,A)       do { uint def_temp= (uint) (A) ;\
                                  *((uchar*) (T))=  (uchar)(def_temp); \
                                   *((uchar*) (T)+1)=(uchar)((def_temp >> 8)); \
                             } while(0)
#define int3store(T,A)       do { /*lint -save -e734 */\
                                  *((uchar*)(T))=(uchar) ((A));\
                                  *((uchar*) (T)+1)=(uchar) (((A) >> 8));\
                                  *((uchar*)(T)+2)=(uchar) (((A) >> 16)); \
                                  /*lint -restore */} while(0)
#define int4store(T,A)       do { *((char *)(T))=(char) ((A));\
                                  *(((char *)(T))+1)=(char) (((A) >> 8));\
                                  *(((char *)(T))+2)=(char) (((A) >> 16));\
                                  *(((char *)(T))+3)=(char) (((A) >> 24)); } while(0)
#define int5store(T,A)       do { *((char *)(T))=     (char)((A));  \
                                  *(((char *)(T))+1)= (char)(((A) >> 8)); \
                                  *(((char *)(T))+2)= (char)(((A) >> 16)); \
                                  *(((char *)(T))+3)= (char)(((A) >> 24)); \
                                  *(((char *)(T))+4)= (char)(((A) >> 32)); \
		                } while(0)
#define int6store(T,A)       do { *((char *)(T))=     (char)((A)); \
                                  *(((char *)(T))+1)= (char)(((A) >> 8)); \
                                  *(((char *)(T))+2)= (char)(((A) >> 16)); \
                                  *(((char *)(T))+3)= (char)(((A) >> 24)); \
                                  *(((char *)(T))+4)= (char)(((A) >> 32)); \
                                  *(((char *)(T))+5)= (char)(((A) >> 40)); \
                                } while(0)
#define int8store(T,A)       do { uint def_temp= (uint) (A), def_temp2= (uint) ((A) >> 32); \
                                  int4store((T),def_temp); \
                                  int4store((T+4),def_temp2); } while(0)
#ifdef WORDS_BIGENDIAN
#define float4store(T,A) do { *(T)= ((uchar *) &A)[3];\
                              *((T)+1)=(char) ((uchar *) &A)[2];\
                              *((T)+2)=(char) ((uchar *) &A)[1];\
                              *((T)+3)=(char) ((uchar *) &A)[0]; } while(0)

#define float4get(V,M)   do { float def_temp;\
                              ((uchar*) &def_temp)[0]=(M)[3];\
                              ((uchar*) &def_temp)[1]=(M)[2];\
                              ((uchar*) &def_temp)[2]=(M)[1];\
                              ((uchar*) &def_temp)[3]=(M)[0];\
                              (V)=def_temp; } while(0)
#define float8store(T,V) do { *(T)= ((uchar *) &V)[7];\
                              *((T)+1)=(char) ((uchar *) &V)[6];\
                              *((T)+2)=(char) ((uchar *) &V)[5];\
                              *((T)+3)=(char) ((uchar *) &V)[4];\
                              *((T)+4)=(char) ((uchar *) &V)[3];\
                              *((T)+5)=(char) ((uchar *) &V)[2];\
                              *((T)+6)=(char) ((uchar *) &V)[1];\
                              *((T)+7)=(char) ((uchar *) &V)[0]; } while(0)

#define float8get(V,M)   do { double def_temp;\
                              ((uchar*) &def_temp)[0]=(M)[7];\
                              ((uchar*) &def_temp)[1]=(M)[6];\
                              ((uchar*) &def_temp)[2]=(M)[5];\
                              ((uchar*) &def_temp)[3]=(M)[4];\
                              ((uchar*) &def_temp)[4]=(M)[3];\
                              ((uchar*) &def_temp)[5]=(M)[2];\
                              ((uchar*) &def_temp)[6]=(M)[1];\
                              ((uchar*) &def_temp)[7]=(M)[0];\
                              (V) = def_temp; } while(0)
#else
#define float4get(V,M)   memcpy(&V, (M), sizeof(float))
#define float4store(V,M) memcpy(V, (&M), sizeof(float))

#if defined(__FLOAT_WORD_ORDER) && (__FLOAT_WORD_ORDER == __BIG_ENDIAN)
#define doublestore(T,V) do { *(((char*)T)+0)=(char) ((uchar *) &V)[4];\
                              *(((char*)T)+1)=(char) ((uchar *) &V)[5];\
                              *(((char*)T)+2)=(char) ((uchar *) &V)[6];\
                              *(((char*)T)+3)=(char) ((uchar *) &V)[7];\
                              *(((char*)T)+4)=(char) ((uchar *) &V)[0];\
                              *(((char*)T)+5)=(char) ((uchar *) &V)[1];\
                              *(((char*)T)+6)=(char) ((uchar *) &V)[2];\
                              *(((char*)T)+7)=(char) ((uchar *) &V)[3]; }\
                         while(0)
#define doubleget(V,M)   do { double def_temp;\
                              ((uchar*) &def_temp)[0]=(M)[4];\
                              ((uchar*) &def_temp)[1]=(M)[5];\
                              ((uchar*) &def_temp)[2]=(M)[6];\
                              ((uchar*) &def_temp)[3]=(M)[7];\
                              ((uchar*) &def_temp)[4]=(M)[0];\
                              ((uchar*) &def_temp)[5]=(M)[1];\
                              ((uchar*) &def_temp)[6]=(M)[2];\
                              ((uchar*) &def_temp)[7]=(M)[3];\
                              (V) = def_temp; } while(0)
#endif /* __FLOAT_WORD_ORDER */

#define float8get(V,M)   doubleget((V),(M))
#define float8store(V,M) doublestore((V),(M))
#endif /* WORDS_BIGENDIAN */

#endif /* __i386__ OR _WIN32 */

/*
  Macro for reading 32-bit integer from network byte order (big-endian)
  from unaligned memory location.
*/
#define int4net(A)        (int32) (((uint32) ((uchar) (A)[3]))        |\
				  (((uint32) ((uchar) (A)[2])) << 8)  |\
				  (((uint32) ((uchar) (A)[1])) << 16) |\
				  (((uint32) ((uchar) (A)[0])) << 24))
/*
  Define-funktions for reading and storing in machine format from/to
  short/long to/from some place in memory V should be a (not
  register) variable, M is a pointer to byte
*/

#ifdef WORDS_BIGENDIAN

#define ushortget(V,M)  do { V = (uint16) (((uint16) ((uchar) (M)[1]))+\
                                 ((uint16) ((uint16) (M)[0]) << 8)); } while(0)
#define shortget(V,M)   do { V = (short) (((short) ((uchar) (M)[1]))+\
                                 ((short) ((short) (M)[0]) << 8)); } while(0)
#define longget(V,M)    do { int32 def_temp;\
                             ((uchar*) &def_temp)[0]=(M)[0];\
                             ((uchar*) &def_temp)[1]=(M)[1];\
                             ((uchar*) &def_temp)[2]=(M)[2];\
                             ((uchar*) &def_temp)[3]=(M)[3];\
                             (V)=def_temp; } while(0)
#define ulongget(V,M)   do { uint32 def_temp;\
                            ((uchar*) &def_temp)[0]=(M)[0];\
                            ((uchar*) &def_temp)[1]=(M)[1];\
                            ((uchar*) &def_temp)[2]=(M)[2];\
                            ((uchar*) &def_temp)[3]=(M)[3];\
                            (V)=def_temp; } while(0)
#define shortstore(T,A) do { uint def_temp=(uint) (A) ;\
                             *(((char*)T)+1)=(char)(def_temp); \
                             *(((char*)T)+0)=(char)(def_temp >> 8); } while(0)
#define longstore(T,A)  do { *(((char*)T)+3)=((A));\
                             *(((char*)T)+2)=(((A) >> 8));\
                             *(((char*)T)+1)=(((A) >> 16));\
                             *(((char*)T)+0)=(((A) >> 24)); } while(0)

#define floatget(V,M)    memcpy(&V, (M), sizeof(float))
#define floatstore(T,V)  memcpy((T), (void*) (&V), sizeof(float))
#define doubleget(V,M)	 memcpy(&V, (M), sizeof(double))
#define doublestore(T,V) memcpy((T), (void *) &V, sizeof(double))
#define longlongget(V,M) memcpy(&V, (M), sizeof(ulonglong))
#define longlongstore(T,V) memcpy((T), &V, sizeof(ulonglong))

#else

#define ushortget(V,M)	do { V = uint2korr(M); } while(0)
#define shortget(V,M)	do { V = sint2korr(M); } while(0)
#define longget(V,M)	do { V = sint4korr(M); } while(0)
#define ulongget(V,M)   do { V = uint4korr(M); } while(0)
#define shortstore(T,V) int2store(T,V)
#define longstore(T,V)	int4store(T,V)
#ifndef floatstore
#define floatstore(T,V)  memcpy((T), (void *) (&V), sizeof(float))
#define floatget(V,M)    memcpy(&V, (M), sizeof(float))
#endif
#ifndef doubleget
#define doubleget(V,M)	 memcpy(&V, (M), sizeof(double))
#define doublestore(T,V) memcpy((T), (void *) &V, sizeof(double))
#endif /* doubleget */
#define longlongget(V,M) memcpy(&V, (M), sizeof(ulonglong))
#define longlongstore(T,V) memcpy((T), &V, sizeof(ulonglong))

#endif /* WORDS_BIGENDIAN */

#ifdef HAVE_CHARSET_utf8
#define MYSQL_UNIVERSAL_CLIENT_CHARSET "utf8"
#else
#define MYSQL_UNIVERSAL_CLIENT_CHARSET MYSQL_DEFAULT_CHARSET_NAME
#endif

#if defined(EMBEDDED_LIBRARY) && !defined(HAVE_EMBEDDED_PRIVILEGE_CONTROL)
#define NO_EMBEDDED_ACCESS_CHECKS
#endif

#if defined(_WIN32)
#define dlsym(lib, name) (void*)GetProcAddress((HMODULE)lib, name)
#define dlopen(libname, unused) LoadLibraryEx(libname, NULL, 0)
#define dlclose(lib) FreeLibrary((HMODULE)lib)
#ifndef HAVE_DLOPEN
#define HAVE_DLOPEN
#endif
#endif

#ifdef HAVE_DLOPEN
#if defined(HAVE_DLFCN_H)
#include <dlfcn.h>
#endif
#endif

#ifndef HAVE_DLERROR
#ifdef _WIN32
#define dlerror() ""
#else
#define dlerror() "No support for dynamic loading (static build?)"
#endif
#endif


/*
 *  Include standard definitions of operator new and delete.
 */
#ifdef __cplusplus
#include <new>
#endif

/* Length of decimal number represented by INT32. */
#define MY_INT32_NUM_DECIMAL_DIGITS 11

/* Length of decimal number represented by INT64. */
#define MY_INT64_NUM_DECIMAL_DIGITS 21

/* Define some useful general macros (should be done after all headers). */
#if !defined(max)
#define max(a, b)	((a) > (b) ? (a) : (b))
#define min(a, b)	((a) < (b) ? (a) : (b))
#endif  

/*
  Only Linux is known to need an explicit sync of the directory to make sure a
  file creation/deletion/renaming in(from,to) this directory durable.
*/
#ifdef TARGET_OS_LINUX
#define NEED_EXPLICIT_SYNC_DIR 1
#endif

#if !defined(__cplusplus) && !defined(bool)
#define bool In_C_you_should_use_my_bool_instead()
#endif

/* Provide __func__ macro definition for platforms that miss it. */
#if __STDC_VERSION__ < 199901L
#  if __GNUC__ >= 2
#    define __func__ __FUNCTION__
#  else
#    define __func__ "<unknown>"
#  endif
#elif defined(_MSC_VER)
#  if _MSC_VER < 1300
#    define __func__ "<unknown>"
#  else
#    define __func__ __FUNCTION__
#  endif
#elif defined(__BORLANDC__)
#  define __func__ __FUNC__
#else
#  define __func__ "<unknown>"
#endif

#ifndef HAVE_RINT
/**
   All integers up to this number can be represented exactly as double precision
   values (DBL_MANT_DIG == 53 for IEEE 754 hardware).
*/
#define MAX_EXACT_INTEGER ((1LL << DBL_MANT_DIG) - 1)

/**
   rint(3) implementation for platforms that do not have it.
   Always rounds to the nearest integer with ties being rounded to the nearest
   even integer to mimic glibc's rint() behavior in the "round-to-nearest"
   FPU mode. Hardware-specific optimizations are possible (frndint on x86).
   Unlike this implementation, hardware will also honor the FPU rounding mode.
*/

static inline double rint(double x)
{
  double f, i;
  f = modf(x, &i);
  /*
    All doubles with absolute values > MAX_EXACT_INTEGER are even anyway,
    no need to check it.
  */
  if (x > 0.0)
    i += (double) ((f > 0.5) || (f == 0.5 &&
                                 i <= (double) MAX_EXACT_INTEGER &&
                                 (longlong) i % 2));
  else
    i -= (double) ((f < -0.5) || (f == -0.5 &&
                                  i >= (double) -MAX_EXACT_INTEGER &&
                                  (longlong) i % 2));
  return i;
}
#endif /* HAVE_RINT */

/* 
  MYSQL_PLUGIN_IMPORT macro is used to export mysqld data
  (i.e variables) for usage in storage engine loadable plugins.
  Outside of Windows, it is dummy.
*/
#ifndef MYSQL_PLUGIN_IMPORT
#if (defined(_WIN32) && defined(MYSQL_DYNAMIC_PLUGIN))
#define MYSQL_PLUGIN_IMPORT __declspec(dllimport)
#else
#define MYSQL_PLUGIN_IMPORT
#endif
#endif

/* Defines that are unique to the embedded version of MySQL */

#ifdef EMBEDDED_LIBRARY

/* Things we don't need in the embedded version of MySQL */
/* TODO HF add #undef HAVE_VIO if we don't want client in embedded library */

#undef HAVE_OPENSSL
#undef HAVE_SMEM				/* No shared memory */

#endif /* EMBEDDED_LIBRARY */

#endif /* my_global_h */<|MERGE_RESOLUTION|>--- conflicted
+++ resolved
@@ -1,9 +1,5 @@
-<<<<<<< HEAD
-/* Copyright (c) 2000, 2011, Oracle and/or its affiliates. All rights reserved.
-=======
 /*
    Copyright (c) 2001, 2011, Oracle and/or its affiliates. All rights reserved.
->>>>>>> 891f5e68
 
    This program is free software; you can redistribute it and/or modify
    it under the terms of the GNU General Public License as published by
@@ -87,7 +83,6 @@
 /* Make it easier to add conditional code in _expressions_ */
 #ifdef __WIN__
 #define IF_WIN(A,B) A
-<<<<<<< HEAD
 #else
 #define IF_WIN(A,B) B
 #endif
@@ -95,15 +90,6 @@
 #ifdef HAVE_purify
 #define IF_PURIFY(A,B) A
 #else
-=======
-#else
-#define IF_WIN(A,B) B
-#endif
-
-#ifdef HAVE_purify
-#define IF_PURIFY(A,B) A
-#else
->>>>>>> 891f5e68
 #define IF_PURIFY(A,B) B
 #endif
 
