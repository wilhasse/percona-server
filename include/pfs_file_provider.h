/* Copyright (c) 2012, 2019, Oracle and/or its affiliates. All rights reserved.

  This program is free software; you can redistribute it and/or modify
  it under the terms of the GNU General Public License, version 2.0,
  as published by the Free Software Foundation.

  This program is also distributed with certain software (including
  but not limited to OpenSSL) that is licensed under separate terms,
  as designated in a particular file or component or in included license
  documentation.  The authors of MySQL hereby grant you an additional
  permission to link the program and your derivative works with the
  separately licensed software that they have included with MySQL.

  This program is distributed in the hope that it will be useful,
  but WITHOUT ANY WARRANTY; without even the implied warranty of
  MERCHANTABILITY or FITNESS FOR A PARTICULAR PURPOSE.  See the
  GNU General Public License, version 2.0, for more details.

  You should have received a copy of the GNU General Public License
  along with this program; if not, write to the Free Software
  Foundation, Inc., 51 Franklin St, Fifth Floor, Boston, MA 02110-1301  USA */

#ifndef PFS_FILE_PROVIDER_H
#define PFS_FILE_PROVIDER_H

/**
  @file include/pfs_file_provider.h
  Performance schema instrumentation (declarations).
*/

#include <sys/types.h>

#include "my_psi_config.h"

#ifdef HAVE_PSI_FILE_INTERFACE
#ifdef MYSQL_SERVER
#ifndef MYSQL_DYNAMIC_PLUGIN
#ifndef WITH_LOCK_ORDER

#include <stddef.h>

#include "my_inttypes.h"
#include "my_io.h"
#include "my_macros.h"
#include "mysql/psi/psi_file.h"

#define PSI_FILE_CALL(M) pfs_##M##_v1

void pfs_register_file_v1(const char *category, PSI_file_info_v1 *info,
                          int count);

void pfs_create_file_v1(PSI_file_key key, const char *name, File file);

PSI_file_locker *pfs_get_thread_file_name_locker_v1(
    PSI_file_locker_state *state, PSI_file_key key, PSI_file_operation op,
    const char *name, const void *identity);

PSI_file_locker *pfs_get_thread_file_stream_locker_v1(
    PSI_file_locker_state *state, PSI_file *file, PSI_file_operation op);

PSI_file_locker *pfs_get_thread_file_descriptor_locker_v1(
    PSI_file_locker_state *state, File file, PSI_file_operation op);

void pfs_start_file_open_wait_v1(PSI_file_locker *locker, const char *src_file,
                                 uint src_line);

PSI_file *pfs_end_file_open_wait_v1(PSI_file_locker *locker, void *result);

void pfs_end_file_open_wait_and_bind_to_descriptor_v1(PSI_file_locker *locker,
                                                      File file);

void pfs_end_temp_file_open_wait_and_bind_to_descriptor_v1(
    PSI_file_locker *locker, File file, const char *filename);

void pfs_start_file_wait_v1(PSI_file_locker *locker, size_t count,
                            const char *src_file, uint src_line);

void pfs_end_file_wait_v1(PSI_file_locker *locker, size_t byte_count);

void pfs_start_file_close_wait_v1(PSI_file_locker *locker, const char *src_file,
                                  uint src_line);

void pfs_end_file_close_wait_v1(PSI_file_locker *locker, int rc);

void pfs_end_file_rename_wait_v1(PSI_file_locker *locker, const char *old_name,
                                 const char *new_name, int rc);

<<<<<<< HEAD
=======
#endif /* WITH_LOCK_ORDER */
>>>>>>> 4869291f
#endif /* MYSQL_DYNAMIC_PLUGIN */
#endif /* MYSQL_SERVER */
#endif /* HAVE_PSI_FILE_INTERFACE */

#endif<|MERGE_RESOLUTION|>--- conflicted
+++ resolved
@@ -85,10 +85,7 @@
 void pfs_end_file_rename_wait_v1(PSI_file_locker *locker, const char *old_name,
                                  const char *new_name, int rc);
 
-<<<<<<< HEAD
-=======
 #endif /* WITH_LOCK_ORDER */
->>>>>>> 4869291f
 #endif /* MYSQL_DYNAMIC_PLUGIN */
 #endif /* MYSQL_SERVER */
 #endif /* HAVE_PSI_FILE_INTERFACE */
