#!/bin/sh
# Copyright Abandoned 1996 TCX DataKonsult AB & Monty Program KB & Detron HB
# This file is public domain and comes with NO WARRANTY of any kind

# MySQL daemon start/stop script.

# Usually this is put in /etc/init.d (at least on machines SYSV R4 based
# systems) and linked to /etc/rc3.d/S99mysql and /etc/rc0.d/K01mysql.
# When this is done the mysql server will be started when the machine is
# started and shut down when the systems goes down.

# Comments to support chkconfig on RedHat Linux
# chkconfig: 2345 64 36
# description: A very fast and reliable SQL database engine.

# Comments to support LSB init script conventions
### BEGIN INIT INFO
# Provides: mysql
# Required-Start: $local_fs $network $remote_fs
# Should-Start: ypbind nscd ldap ntpd xntpd
# Required-Stop: $local_fs $network $remote_fs
# Default-Start:  2 3 4 5
# Default-Stop: 0 1 6
# Short-Description: start and stop MySQL
# Description: MySQL is a very fast and reliable SQL database engine.
### END INIT INFO
 
# If you install MySQL on some other places than @prefix@, then you
# have to do one of the following things for this script to work:
#
# - Run this script from within the MySQL installation directory
# - Create a /etc/my.cnf file with the following information:
#   [mysqld]
#   basedir=<path-to-mysql-installation-directory>
# - Add the above to any other configuration file (for example ~/.my.ini)
#   and copy my_print_defaults to /usr/bin
# - Add the path to the mysql-installation-directory to the basedir variable
#   below.
#
# If you want to affect other MySQL variables, you should make your changes
# in the /etc/my.cnf, ~/.my.cnf or other MySQL configuration files.

# If you change base dir, you must also change datadir. These may get
# overwritten by settings in the MySQL configuration files.

basedir=
datadir=

# The following variables are only set for letting mysql.server find things.

# Set some defaults
pid_file=
server_pid_file=
use_mysqld_safe=1
user=@MYSQLD_USER@
if test -z "$basedir"
then
  basedir=@prefix@
  bindir=@bindir@
  if test -z "$datadir"
  then
    datadir=@localstatedir@
  fi
  sbindir=@sbindir@
  libexecdir=@libexecdir@
else
  bindir="$basedir/bin"
  if test -z "$datadir"
  then
    datadir="$basedir/data"
  fi
  sbindir="$basedir/sbin"
  libexecdir="$basedir/libexec"
fi

# datadir_set is used to determine if datadir was set (and so should be
# *not* set inside of the --basedir= handler.)
datadir_set=

#
# Use LSB init script functions for printing messages, if possible
#
lsb_functions="/lib/lsb/init-functions"
if test -f $lsb_functions ; then
  . $lsb_functions
else
  log_success_msg()
  {
    echo " SUCCESS! $@"
  }
  log_failure_msg()
  {
    echo " ERROR! $@"
  }
fi

PATH=/sbin:/usr/sbin:/bin:/usr/bin:$basedir/bin
export PATH

mode=$1    # start or stop
shift
other_args="$*"   # uncommon, but needed when called from an RPM upgrade action
           # Expected: "--skip-networking --skip-grant-tables"
           # They are not checked here, intentionally, as it is the resposibility
           # of the "spec" file author to give correct arguments only.

case `echo "testing\c"`,`echo -n testing` in
    *c*,-n*) echo_n=   echo_c=     ;;
    *c*,*)   echo_n=-n echo_c=     ;;
    *)       echo_n=   echo_c='\c' ;;
esac

parse_server_arguments() {
  for arg do
    case "$arg" in
      --basedir=*)  basedir=`echo "$arg" | sed -e 's/^[^=]*=//'`
                    bindir="$basedir/bin"
		    if test -z "$datadir_set"; then
		      datadir="$basedir/data"
		    fi
		    sbindir="$basedir/sbin"
		    libexecdir="$basedir/libexec"
        ;;
      --datadir=*)  datadir=`echo "$arg" | sed -e 's/^[^=]*=//'`
		    datadir_set=1
	;;
      --user=*)  user=`echo "$arg" | sed -e 's/^[^=]*=//'` ;;
      --pid-file=*) server_pid_file=`echo "$arg" | sed -e 's/^[^=]*=//'` ;;
      --use-mysqld_safe) use_mysqld_safe=1;;
      --use-manager)     use_mysqld_safe=0;;
    esac
  done
}

parse_manager_arguments() {
  for arg do
    case "$arg" in
      --pid-file=*) pid_file=`echo "$arg" | sed -e 's/^[^=]*=//'` ;;
      --user=*)  user=`echo "$arg" | sed -e 's/^[^=]*=//'` ;;
    esac
  done
}

wait_for_pid () {
  i=0
  while test $i -lt 900 ; do
    sleep 1
    case "$1" in
      'created')
        test -s $pid_file && i='' && break
        kill -0 $2 || break # if the program goes away, stop waiting
        ;;
      'removed')
        test ! -s $pid_file && i='' && break
        ;;
      *)
        echo "wait_for_pid () usage: wait_for_pid created|removed"
        exit 1
        ;;
    esac
    echo $echo_n ".$echo_c"
    i=`expr $i + 1`
  done

  if test -z "$i" ; then
    log_success_msg
    return 0
  else
    log_failure_msg
    return 1
  fi
}

# Get arguments from the my.cnf file,
# the only group, which is read from now on is [mysqld]
if test -x ./bin/my_print_defaults
then
  print_defaults="./bin/my_print_defaults"
elif test -x $bindir/my_print_defaults
then
  print_defaults="$bindir/my_print_defaults"
elif test -x $bindir/mysql_print_defaults
then
  print_defaults="$bindir/mysql_print_defaults"
else
  # Try to find basedir in /etc/my.cnf
  conf=/etc/my.cnf
  print_defaults=
  if test -r $conf
  then
    subpat='^[^=]*basedir[^=]*=\(.*\)$'
    dirs=`sed -e "/$subpat/!d" -e 's//\1/' $conf`
    for d in $dirs
    do
      d=`echo $d | sed -e 's/[ 	]//g'`
      if test -x "$d/bin/my_print_defaults"
      then
        print_defaults="$d/bin/my_print_defaults"
        break
      fi
      if test -x "$d/bin/mysql_print_defaults"
      then
        print_defaults="$d/bin/mysql_print_defaults"
        break
      fi
    done
  fi

  # Hope it's in the PATH ... but I doubt it
  test -z "$print_defaults" && print_defaults="my_print_defaults"
fi

#
# Read defaults file from 'basedir'.   If there is no defaults file there
# check if it's in the old (depricated) place (datadir) and read it from there
#

extra_args=""
if test -r "$basedir/my.cnf"
then
  extra_args="-e $basedir/my.cnf"
else
  if test -r "$datadir/my.cnf"
  then
    extra_args="-e $datadir/my.cnf"
  fi
fi

parse_server_arguments `$print_defaults $extra_args mysqld server mysql_server mysql.server`

# Look for the pidfile 
parse_manager_arguments `$print_defaults $extra_args manager`

#
# Set pid file if not given
#
if test -z "$pid_file"
then
  pid_file=$datadir/mysqlmanager-`@HOSTNAME@`.pid
else
  case "$pid_file" in
    /* ) ;;
    * )  pid_file="$datadir/$pid_file" ;;
  esac
fi
if test -z "$server_pid_file"
then
  server_pid_file=$datadir/`@HOSTNAME@`.pid
else
  case "$server_pid_file" in
    /* ) ;;
    * )  server_pid_file="$datadir/$server_pid_file" ;;
  esac
fi

# Safeguard (relative paths, core dumps..)
cd $basedir

case "$mode" in
  'start')
    # Start daemon

    manager=$bindir/mysqlmanager
    if test -x $libexecdir/mysqlmanager
    then
      manager=$libexecdir/mysqlmanager
    elif test -x $sbindir/mysqlmanager
    then
      manager=$sbindir/mysqlmanager
    fi

    echo $echo_n "Starting MySQL"
    if test -x $manager -a "$use_mysqld_safe" = "0"
    then
      if test -n "$other_args"
      then
        log_failure_msg "MySQL manager does not support options '$other_args'"
        exit 1
      fi
      # Give extra arguments to mysqld with the my.cnf file. This script may
      # be overwritten at next upgrade.
<<<<<<< HEAD
      "$manager" \
        --mysqld-safe-compatible \
        --user="$user" \
        --pid-file="$pid_file" >/dev/null 2>&1 &
      wait_for_pid created
=======
      $manager --user=$user --pid-file=$pid_file >/dev/null 2>&1 &
      wait_for_pid created $!; return_value=$?
>>>>>>> 24e3508b

      # Make lock for RedHat / SuSE
      if test -w /var/lock/subsys
      then
        touch /var/lock/subsys/mysqlmanager
      fi
      exit $return_value
    elif test -x $bindir/mysqld_safe
    then
      # Give extra arguments to mysqld with the my.cnf file. This script
      # may be overwritten at next upgrade.
      pid_file=$server_pid_file
      $bindir/mysqld_safe --datadir=$datadir --pid-file=$server_pid_file $other_args >/dev/null 2>&1 &
      wait_for_pid created $!; return_value=$?

      # Make lock for RedHat / SuSE
      if test -w /var/lock/subsys
      then
        touch /var/lock/subsys/mysql
      fi
      exit $return_value
    else
      log_failure_msg "Couldn't find MySQL manager or server"
    fi
    ;;

  'stop')
    # Stop daemon. We use a signal here to avoid having to know the
    # root password.

    # The RedHat / SuSE lock directory to remove
    lock_dir=/var/lock/subsys/mysqlmanager

    # If the manager pid_file doesn't exist, try the server's
    if test ! -s "$pid_file"
    then
      pid_file=$server_pid_file
      lock_dir=/var/lock/subsys/mysql
    fi

    if test -s "$pid_file"
    then
      mysqlmanager_pid=`cat $pid_file`
      echo $echo_n "Shutting down MySQL"
      kill $mysqlmanager_pid
      # mysqlmanager should remove the pid_file when it exits, so wait for it.
      wait_for_pid removed; return_value=$?

      # delete lock for RedHat / SuSE
      if test -f $lock_dir
      then
        rm -f $lock_dir
      fi
      exit $return_value
    else
      log_failure_msg "MySQL manager or server PID file could not be found!"
    fi
    ;;

  'restart')
    # Stop the service and regardless of whether it was
    # running or not, start it again.
    if $0 stop  $other_args; then
      $0 start $other_args
    else
      log_failure_msg "Failed to stop running server, so refusing to try to start."
      exit 1
    fi
    ;;

  'reload')
    if test -s "$server_pid_file" ; then
      mysqld_pid=`cat $server_pid_file`
      kill -HUP $mysqld_pid && log_success_msg "Reloading service MySQL"
      touch $server_pid_file
    else
      log_failure_msg "MySQL PID file could not be found!"
    fi
    ;;

  *)
    # usage
    echo "Usage: $0  {start|stop|restart|reload}  [ MySQL server options ]"
    exit 1
    ;;
esac

exit 0<|MERGE_RESOLUTION|>--- conflicted
+++ resolved
@@ -279,16 +279,11 @@
       fi
       # Give extra arguments to mysqld with the my.cnf file. This script may
       # be overwritten at next upgrade.
-<<<<<<< HEAD
       "$manager" \
         --mysqld-safe-compatible \
         --user="$user" \
         --pid-file="$pid_file" >/dev/null 2>&1 &
-      wait_for_pid created
-=======
-      $manager --user=$user --pid-file=$pid_file >/dev/null 2>&1 &
       wait_for_pid created $!; return_value=$?
->>>>>>> 24e3508b
 
       # Make lock for RedHat / SuSE
       if test -w /var/lock/subsys
