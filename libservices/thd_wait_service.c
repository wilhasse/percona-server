/*
<<<<<<< HEAD
  Copyright (c) 2010, 2017, Oracle and/or its affiliates. All rights reserved.
=======
  Copyright (c) 2010, 2021, Oracle and/or its affiliates.
>>>>>>> 19a350e4

  This program is free software; you can redistribute it and/or modify
  it under the terms of the GNU General Public License, version 2.0,
  as published by the Free Software Foundation.

  This program is also distributed with certain software (including
  but not limited to OpenSSL) that is licensed under separate terms,
  as designated in a particular file or component or in included license
  documentation.  The authors of MySQL hereby grant you an additional
  permission to link the program and your derivative works with the
  separately licensed software that they have included with MySQL.

  This program is distributed in the hope that it will be useful,
  but WITHOUT ANY WARRANTY; without even the implied warranty of
  MERCHANTABILITY or FITNESS FOR A PARTICULAR PURPOSE.  See the
  GNU General Public License, version 2.0, for more details.

  You should have received a copy of the GNU General Public License
  along with this program; if not, write to the Free Software
  Foundation, Inc., 51 Franklin St, Fifth Floor, Boston, MA 02110-1301  USA
*/

#include "service_versions.h"

SERVICE_VERSION *thd_wait_service = (void **)VERSION_thd_wait;<|MERGE_RESOLUTION|>--- conflicted
+++ resolved
@@ -1,9 +1,5 @@
 /*
-<<<<<<< HEAD
-  Copyright (c) 2010, 2017, Oracle and/or its affiliates. All rights reserved.
-=======
   Copyright (c) 2010, 2021, Oracle and/or its affiliates.
->>>>>>> 19a350e4
 
   This program is free software; you can redistribute it and/or modify
   it under the terms of the GNU General Public License, version 2.0,
