--- conflicted
+++ resolved
@@ -76,19 +76,12 @@
     }
 
     for (unsigned node_id = 0; node_id < gr_nodes_num; ++node_id) {
-<<<<<<< HEAD
-=======
       const std::string role = node_id == 0 ? "PRIMARY" : "SECONDARY";
->>>>>>> 824e2b40
       GRNode gr_node{cluster_data.nodes[node_id].classic_port,
                      "00000000-0000-0000-0000-0000000000" +
                          std::to_string(cluster_id + 1) +
                          std::to_string(node_id + 1),
-<<<<<<< HEAD
-                     "ONLINE"};
-=======
                      "ONLINE", role};
->>>>>>> 824e2b40
 
       cluster_data.gr_nodes.push_back(gr_node);
     }
@@ -108,17 +101,10 @@
           tracefile_path, node.classic_port, EXIT_SUCCESS, false,
           node.http_port, node.x_port);
 
-<<<<<<< HEAD
-      set_mock_metadata(view_id, cluster_id, node_id, target_cluster_id,
-                        node.http_port, clusterset_data, router_options,
-                        expected_target_cluster, metadata_version,
-                        simulate_cluster_not_found);
-=======
       set_mock_clusterset_metadata(
           view_id, cluster_id, node_id, target_cluster_id, node.http_port,
           clusterset_data, router_options, expected_target_cluster,
           metadata_version, simulate_cluster_not_found);
->>>>>>> 824e2b40
     }
   }
 
@@ -201,10 +187,7 @@
       add_json_str_field(node_obj, "uuid", node_data.server_uuid);
       add_json_int_field(node_obj, "classic_port", node_data.classic_port);
       add_json_str_field(node_obj, "status", node_data.member_status);
-<<<<<<< HEAD
-=======
       add_json_str_field(node_obj, "role", node_data.member_role);
->>>>>>> 824e2b40
 
       gr_nodes_array.PushBack(node_obj, json_allocator);
     }
@@ -232,18 +215,6 @@
     for (size_t node_id = 0; node_id < cluster.nodes.size(); ++node_id) {
       const auto &node = cluster.nodes[node_id];
       const auto http_port = node.http_port;
-<<<<<<< HEAD
-      set_mock_metadata(view_id, /*this_cluster_id*/ cluster.id,
-                        /*this_node_id*/ node_id, target_cluster_id, http_port,
-                        clusterset_data, router_options,
-                        expected_target_cluster, metadata_version,
-                        simulate_cluster_not_found);
-    }
-  }
-}
-
-void RouterComponentClusterSetTest::set_mock_metadata(
-=======
       set_mock_clusterset_metadata(view_id, /*this_cluster_id*/ cluster.id,
                                    /*this_node_id*/ node_id, target_cluster_id,
                                    http_port, clusterset_data, router_options,
@@ -254,7 +225,6 @@
 }
 
 void RouterComponentClusterSetTest::set_mock_clusterset_metadata(
->>>>>>> 824e2b40
     uint64_t view_id, unsigned this_cluster_id, unsigned this_node_id,
     unsigned target_cluster_id, uint16_t http_port,
     const ClusterSetData &clusterset_data,
