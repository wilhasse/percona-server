/*
  Copyright (c) 2022, 2024, Oracle and/or its affiliates.

  This program is free software; you can redistribute it and/or modify
  it under the terms of the GNU General Public License, version 2.0,
  as published by the Free Software Foundation.

  This program is designed to work with certain software (including
  but not limited to OpenSSL) that is licensed under separate terms,
  as designated in a particular file or component or in included license
  documentation.  The authors of MySQL hereby grant you an additional
  permission to link the program and your derivative works with the
  separately licensed software that they have either included with
  the program or referenced in the documentation.

  This program is distributed in the hope that it will be useful,
  but WITHOUT ANY WARRANTY; without even the implied warranty of
  MERCHANTABILITY or FITNESS FOR A PARTICULAR PURPOSE.  See the
  GNU General Public License for more details.

  You should have received a copy of the GNU General Public License
  along with this program; if not, write to the Free Software
  Foundation, Inc., 51 Franklin St, Fifth Floor, Boston, MA  02110-1301  USA
*/

#include "shared_server.h"

#include <gtest/gtest.h>

#include "mysql/harness/stdx/expected.h"
#include "mysql/harness/stdx/expected_ostream.h"
#include "mysqlrouter/utils.h"  // copy_file
#include "stdx_expected_no_error.h"

using namespace std::chrono_literals;

static std::ostream &operator<<(std::ostream &os, MysqlError e) {
  os << e.sql_state() << " (" << e.value() << ") " << e.message();
  return os;
}

static void copy_tree(const mysql_harness::Directory &from_dir,
                      const mysql_harness::Directory &to_dir) {
  for (const auto &path : from_dir) {
    auto from = path;
    auto to = to_dir.join(path.basename());

    if (path.is_directory()) {
      mysql_harness::mkdir(to.str(), mysql_harness::kStrictDirectoryPerm);
      copy_tree(from, to);
    } else {
      mysqlrouter::copy_file(from.str(), to.str());
    }
  }
}

SharedServer::~SharedServer() {
  // shutdown via API to get a clean exit-code on windows.
  shutdown();
  process_manager().wait_for_exit();
}

stdx::expected<void, MysqlError> SharedServer::shutdown() {
  auto cli_res = admin_cli();
  if (!cli_res) return stdx::unexpected(cli_res.error());

  return shutdown(*cli_res);
}

stdx::expected<void, MysqlError> SharedServer::shutdown(MysqlClient &cli) {
  auto shutdown_res = cli.shutdown();
  if (!shutdown_res) return stdx::unexpected(shutdown_res.error());

  return {};
}

[[nodiscard]] std::string SharedServer::mysqld_init_once_dir_name() const {
  return mysqld_init_once_dir_->name();
}

[[nodiscard]] std::string SharedServer::mysqld_dir_name() const {
  return mysqld_dir_.name();
}

#ifdef _WIN32
#define EXE_EXTENSION ".exe"
#define SO_EXTENSION ".dll"
#else
#define EXE_EXTENSION ""
#define SO_EXTENSION ".so"
#endif

// initialize the server
//
// initializes the server once into mysqld_init_once_dir_ and creates copies
// from that into mysqld_dir_
void SharedServer::initialize_server(const std::string &datadir) {
  auto bindir = process_manager().get_origin();
  auto mysqld = bindir.join(MYSQLD_BIN EXE_EXTENSION);

  if (!mysqld.exists()) {
    mysqld_failed_to_start_ = true;
    return;
  }

  auto &proc =
      process_manager()
          .spawner(mysqld.str())
          .wait_for_sync_point(ProcessManager::Spawner::SyncPoint::NONE)
          .spawn({
              "--no-defaults",
              "--initialize-insecure",
              "--loose-skip-ndbcluster",
              "--innodb_redo_log_capacity=8M",
              "--innodb_autoextend_increment=1",
              "--innodb_use_native_aio=0",
              "--datadir=" + datadir,
              "--log-error=" + datadir +
                  mysql_harness::Path::directory_separator + "mysqld-init.err",
          });
  proc.set_logging_path(datadir, "mysqld-init.err");
  try {
    proc.wait_for_exit(120s);  // throws when it times out.
  } catch (const std::exception &e) {
    process_manager().dump_logs();

    FAIL() << e.what();
  }

  if (proc.exit_code() != 0) {
    mysqld_failed_to_start_ = true;

    process_manager().dump_logs();
  }
}

void SharedServer::prepare_datadir() {
  if (mysqld_init_once_dir_ == nullptr) {
    mysqld_init_once_dir_ = new TempDirectory("mysqld-init-once");

<<<<<<< HEAD
    initialize_server(mysqld_init_once_dir_name());
=======
    ASSERT_NO_FATAL_FAILURE(initialize_server(mysqld_init_once_dir_name()));
>>>>>>> 05e4357f
  }

  // copy the init-once dir to the datadir.
  copy_tree(mysqld_init_once_dir_name(), mysqld_dir_name());

  // remove the auto.cnf to get a unique server-uuid
  unlink(mysqld_dir_.file("auto.cnf").c_str());
  unlink(mysqld_dir_.file("error.log").c_str());
}

void SharedServer::spawn_server_with_datadir(
    const std::string &datadir, const std::vector<std::string> &extra_args) {
  SCOPED_TRACE("// start server");

  // parent is either:
  //
  // - runtime_output_directory/ or
  // - runtime_output_directory/Debug/
  auto bindir = process_manager().get_origin().real_path();

  // if this is a multi-config-build, remember the build-type.
  auto build_type = bindir.basename().str();
  if (build_type == "runtime_output_directory") {
    // no multi-config build.
    build_type = {};
  }

  auto builddir = bindir.dirname();
  if (!build_type.empty()) {
    builddir = builddir.dirname();
  }
  auto sharedir = builddir.join("share");
  auto plugindir = builddir.join("plugin_output_directory");
  if (!build_type.empty()) {
    plugindir = plugindir.join(build_type);
  }
  auto lc_messages_dir = sharedir;

  auto lc_messages80_dir = sharedir.join("mysql-8.0");

  if (lc_messages80_dir.join("english").join("errmsg.sys").exists()) {
    lc_messages_dir = lc_messages80_dir;
  }

  std::string log_file_name = "mysqld-" + std::to_string(starts_) + ".err";

  std::vector<std::string> args{
      "--no-defaults",  //
      "--lc-messages-dir=" + lc_messages_dir.str(),
      "--datadir=" + datadir,             //
      "--plugin_dir=" + plugindir.str(),  //
      "--log-error=" + datadir + mysql_harness::Path::directory_separator +
          log_file_name,
      "--port=" + std::to_string(server_port_),
      // defaults to {datadir}/mysql.socket
      "--socket=" + Path(datadir).join("mysql.sock").str(),
      "--mysqlx-port=" + std::to_string(server_mysqlx_port_),
      // defaults to {datadir}/mysqlx.socket
      "--mysqlx-socket=" + Path(datadir).join("mysqlx.sock").str(),
      // disable LOAD DATA/SELECT INTO on the server
      "--secure-file-priv=NULL",          //
      "--innodb_redo_log_capacity=8M",    // fast startups
      "--innodb_autoextend_increment=1",  //
      "--innodb_buffer_pool_size=5M",     //
      "--innodb_use_native_aio=0",        // avoid 'Cannot initialize AIO
                                          // subsystem'
      "--gtid_mode=ON",                   // group-replication
      "--enforce_gtid_consistency=ON",    //
      "--relay-log=relay-log",
      "--require-secure-transport=OFF",  // for testing server_ssl_mode=DISABLED
      "--mysql-native-password=ON",      // For testing legacy
                                         // mysql_native_password
  };

  for (const auto &arg : extra_args) {
    args.push_back(arg);
  }

  auto &proc =
      process_manager()
          .spawner(bindir.join(MYSQLD_BIN).str())
#ifdef _WIN32
          // on windows, mysqld has no notify-socket
          .wait_for_sync_point(ProcessManager::Spawner::SyncPoint::NONE)
#endif
          .spawn(args);
  proc.set_logging_path(datadir, log_file_name);
  if (!proc.wait_for_sync_point_result()) mysqld_failed_to_start_ = true;

#ifdef _WIN32
  // on windows, wait until port is ready as there is no notify-socket.
  if (!(wait_for_port_ready(server_port_, 10s) &&
        wait_for_port_ready(server_mysqlx_port_, 10s))) {
    mysqld_failed_to_start_ = true;
  }
#endif

  if (mysqld_failed_to_start_) process_manager().dump_logs();

  ++starts_;
}

void SharedServer::spawn_server(const std::vector<std::string> &extra_args) {
  spawn_server_with_datadir(mysqld_dir_name(), extra_args);
}

struct Account {
  std::string username;
  std::string password;
  std::string auth_method;
};

stdx::expected<MysqlClient, MysqlError> SharedServer::admin_cli() {
  MysqlClient cli;

  auto account = admin_account();

  cli.username(account.username);
  cli.password(account.password);

  auto connect_res = cli.connect(server_host(), server_port());
  if (!connect_res) return stdx::unexpected(connect_res.error());

  return cli;
}

void SharedServer::create_schema(MysqlClient &cli, const std::string &schema) {
  std::ostringstream oss;
  oss << "CREATE SCHEMA " << std::quoted(schema, '`');

  auto q = oss.str();

  SCOPED_TRACE("// " + q);
  ASSERT_NO_ERROR(cli.query(q)) << q;
}

void SharedServer::grant_access(MysqlClient &cli, const Account &account,
                                const std::string &rights) {
  std::ostringstream oss;
  oss << "GRANT " << rights << " ON *.* TO "
      << std::quoted(account.username, '`');

  auto q = oss.str();

  SCOPED_TRACE("// " + q);
  ASSERT_NO_ERROR(cli.query(q)) << q;
}

void SharedServer::grant_access(MysqlClient &cli, const Account &account,
                                const std::string &rights,
                                const std::string &schema) {
  std::ostringstream oss;
  oss << "GRANT " << rights << "  ON " << std::quoted(schema, '`') << ".* TO "
      << std::quoted(account.username, '`');

  auto q = oss.str();

  SCOPED_TRACE("// " + q);
  ASSERT_NO_ERROR(cli.query(q)) << q;
}

void SharedServer::create_account(MysqlClient &cli, Account account) {
  const std::string q = "CREATE USER " + account.username + " " +         //
                        "IDENTIFIED WITH " + account.auth_method + " " +  //
                        "BY '" + account.password + "'";

  SCOPED_TRACE("// " + q);
  ASSERT_NO_ERROR(cli.query(q)) << q;
}

void SharedServer::drop_account(MysqlClient &cli, Account account) {
  const std::string q = "DROP USER " + account.username;

  SCOPED_TRACE("// " + q);
  ASSERT_NO_ERROR(cli.query(q)) << q;
}

void SharedServer::setup_mysqld_accounts() {
  auto cli_res = admin_cli();
  ASSERT_NO_ERROR(cli_res);

  auto cli = std::move(cli_res.value());

  create_schema(cli, "testing");

  ASSERT_NO_ERROR(cli.query(R"(CREATE PROCEDURE testing.multiple_results()
BEGIN
  SELECT 1;
  SELECT 2;
END)"));

  for (auto account : {
           native_password_account(),
           native_empty_password_account(),
           caching_sha2_password_account(),
           caching_sha2_empty_password_account(),
           sha256_password_account(),
           sha256_short_password_account(),
           sha256_empty_password_account(),
       }) {
    create_account(cli, account);
    grant_access(cli, account, "FLUSH_TABLES, BACKUP_ADMIN");
    grant_access(cli, account, "ALL", "testing");
    grant_access(cli, account, "SELECT", "performance_schema");
  }

  // locking_service
  //
  ASSERT_NO_ERROR(
      cli.query("CREATE FUNCTION service_get_read_locks"
                "        RETURNS INT"
                "         SONAME 'locking_service" SO_EXTENSION "'"));

  ASSERT_NO_ERROR(
      cli.query("CREATE FUNCTION service_get_write_locks"
                "        RETURNS INT"
                "         SONAME 'locking_service" SO_EXTENSION "'"));
  ASSERT_NO_ERROR(
      cli.query("CREATE FUNCTION service_release_locks"
                "        RETURNS INT"
                "         SONAME 'locking_service" SO_EXTENSION "'"));

  // version_token

  ASSERT_NO_ERROR(
      cli.query("CREATE FUNCTION version_tokens_lock_shared"
                "        RETURNS INT"
                "         SONAME 'version_token" SO_EXTENSION "'"));
  ASSERT_NO_ERROR(
      cli.query("CREATE FUNCTION version_tokens_lock_exclusive"
                "        RETURNS INT"
                "         SONAME 'version_token" SO_EXTENSION "'"));
}

void SharedServer::install_plugins() {
  SCOPED_TRACE("// install plugins");
  auto cli_res = admin_cli();
  ASSERT_NO_ERROR(cli_res);

  install_plugins(*cli_res);
}

void SharedServer::install_plugins(MysqlClient &cli) {
  ASSERT_NO_ERROR(
      cli.query("INSTALL PLUGIN clone"
                "        SONAME 'mysql_clone" SO_EXTENSION "'"));
}

void SharedServer::flush_privileges() {
  SCOPED_TRACE("// flushing privileges");
  auto cli_res = admin_cli();
  ASSERT_NO_ERROR(cli_res);

  flush_privileges(*cli_res);
}

void SharedServer::flush_privileges(MysqlClient &cli) {
  ASSERT_NO_ERROR(cli.query("FLUSH PRIVILEGES"));
}

// get all connections, but ignore internal connections and this
// connection.
stdx::expected<std::vector<uint64_t>, MysqlError>
SharedServer::user_connection_ids(MysqlClient &cli,
                                  const std::vector<std::string> &usernames) {
  std::ostringstream oss;

  for (const auto &username : usernames) {
    if (oss.tellp() != 0) {
      oss << ", ";
    }
    oss << std::quoted(username);
  }

  auto ids_res = cli.query(
      "SELECT id FROM performance_schema.processlist WHERE id != "
      "CONNECTION_ID() AND User IN (" +
      oss.str() + ")");
  if (!ids_res) return stdx::unexpected(ids_res.error());

  std::vector<uint64_t> ids;
  for (const auto &res : *ids_res) {
    for (auto row : res.rows()) {
      ids.push_back(strtol(row[0], nullptr, 10));
    }
  }

  return ids;
}

// close all connections.
stdx::expected<void, MysqlError> SharedServer::close_all_connections(
    const std::vector<std::string> &usernames) {
  SCOPED_TRACE("// closing all connections at the server.");

  auto cli_res = admin_cli();
  if (!cli_res) return stdx::unexpected(cli_res.error());

  return close_all_connections(*cli_res, usernames);
}

stdx::expected<void, MysqlError> SharedServer::close_all_connections(
    MysqlClient &cli, const std::vector<std::string> &usernames) {
  {
    auto ids_res = user_connection_ids(cli, usernames);
    if (!ids_res) return stdx::unexpected(ids_res.error());

    for (auto id : *ids_res) {
      auto kill_res = cli.query("KILL " + std::to_string(id));

      // either it succeeds or "Unknown thread id" because it closed itself
      // between the SELECT and this kill
      if (!kill_res && kill_res.error().value() != 1094) {
        return stdx::unexpected(kill_res.error());
      }
    }
  }

  SCOPED_TRACE("// checking all connections are closed now.");
  {
    // wait a bit until all connections are really closed.
    using clock_type = std::chrono::steady_clock;
    auto end = clock_type::now() + 1000ms;
    do {
      auto ids_res = user_connection_ids(cli, usernames);
      if (!ids_res) return stdx::unexpected(ids_res.error());

      if ((*ids_res).empty()) break;

      if (clock_type::now() >= end) {
        return stdx::unexpected(make_mysql_error_code(2006));
      }

      std::this_thread::sleep_for(10ms);
    } while (true);
  }

  return {};
}

// set global settings to default values.
void SharedServer::reset_to_defaults() {
  auto cli_res = admin_cli();
  ASSERT_NO_ERROR(cli_res);

  reset_to_defaults(*cli_res);
}

// set global settings to default values.
void SharedServer::reset_to_defaults(MysqlClient &cli) {
  ASSERT_NO_ERROR(cli.query("SET GLOBAL max_connections = DEFAULT"));
}

void SharedServer::destroy_statics() {
  if (mysqld_init_once_dir_) {
    delete mysqld_init_once_dir_;
    mysqld_init_once_dir_ = nullptr;
  }
}

TempDirectory *SharedServer::mysqld_init_once_dir_ = nullptr;<|MERGE_RESOLUTION|>--- conflicted
+++ resolved
@@ -138,11 +138,7 @@
   if (mysqld_init_once_dir_ == nullptr) {
     mysqld_init_once_dir_ = new TempDirectory("mysqld-init-once");
 
-<<<<<<< HEAD
-    initialize_server(mysqld_init_once_dir_name());
-=======
     ASSERT_NO_FATAL_FAILURE(initialize_server(mysqld_init_once_dir_name()));
->>>>>>> 05e4357f
   }
 
   // copy the init-once dir to the datadir.
