/*
  Copyright (c) 2019, 2023, Oracle and/or its affiliates.

  This program is free software; you can redistribute it and/or modify
  it under the terms of the GNU General Public License, version 2.0,
  as published by the Free Software Foundation.

  This program is also distributed with certain software (including
  but not limited to OpenSSL) that is licensed under separate terms,
  as designated in a particular file or component or in included license
  documentation.  The authors of MySQL hereby grant you an additional
  permission to link the program and your derivative works with the
  separately licensed software that they have included with MySQL.

  This program is distributed in the hope that it will be useful,
  but WITHOUT ANY WARRANTY; without even the implied warranty of
  MERCHANTABILITY or FITNESS FOR A PARTICULAR PURPOSE.  See the
  GNU General Public License for more details.

  You should have received a copy of the GNU General Public License
  along with this program; if not, write to the Free Software
  Foundation, Inc., 51 Franklin St, Fifth Floor, Boston, MA  02110-1301  USA
*/

#ifndef MYSQLROUTER_MOCK_SERVER_TESTUTILS_H_INCLUDED
#define MYSQLROUTER_MOCK_SERVER_TESTUTILS_H_INCLUDED

#include <chrono>

#ifdef RAPIDJSON_NO_SIZETYPEDEFINE
#include "my_rapidjson_size_t.h"
#endif

#include <rapidjson/document.h>
#include <rapidjson/pointer.h>
#include <rapidjson/prettywriter.h>
#include <rapidjson/schema.h>
#include "mysqlrouter/cluster_metadata.h"

// AddressSanitizer gets confused by the default, MemoryPoolAllocator
// Solaris sparc also gets crashes
using JsonAllocator = rapidjson::CrtAllocator;
using JsonDocument =
    rapidjson::GenericDocument<rapidjson::UTF8<>, JsonAllocator>;
using JsonValue =
    rapidjson::GenericValue<rapidjson::UTF8<>, JsonDocument::AllocatorType>;
using JsonStringBuffer =
    rapidjson::GenericStringBuffer<rapidjson::UTF8<>, rapidjson::CrtAllocator>;

struct GRNode {
  GRNode(uint32_t p_classic_port, const std::string &p_server_uuid = "",
         const std::string &p_member_status = "ONLINE")
      : server_uuid(p_server_uuid.empty() ? std::to_string(p_classic_port)
                                          : p_server_uuid),
        classic_port(p_classic_port),
        member_status(p_member_status) {}

  std::string server_uuid;
  uint32_t classic_port;
  std::string member_status;
};

struct ClusterNode {
  ClusterNode(uint32_t p_classic_port, const std::string &p_server_uuid = "",
              uint32_t p_x_port = 0, const std::string &p_attributes = "{}")
      : server_uuid(p_server_uuid.empty() ? std::to_string(p_classic_port)
                                          : p_server_uuid),
        classic_port(p_classic_port),
        x_port(p_x_port),
        attributes(p_attributes) {}

  std::string server_uuid;
  uint32_t classic_port;
  uint32_t x_port;
  std::string attributes;
};

/**
 * Converts a vector of classic port numbers to the vector of GRNode objects.
 */
std::vector<GRNode> classic_ports_to_gr_nodes(
    const std::vector<uint16_t> &classic_ports);

/**
 * Converts a vector of classic port numbers to the vector of Cluster Node
 * objects.
 */
std::vector<ClusterNode> classic_ports_to_cluster_nodes(
    const std::vector<uint16_t> &classic_ports);

/**
 * Converts the GR mock data to the JSON object.
 *
 * @param gr_id replication group id to set
 * @param gr_nodes vector with the GR nodes
 * @param gr_pos this node's position in GR nodes table
 * @param cluster_nodes vector with cluster nodes as defined in the metadata
 * @param primary_id which node is the primary
 * @param view_id metadata view id (for AR cluster)
 * @param error_on_md_query if true the mock should return an error when
 * handling the metadata query
 * @param gr_node_host address of the host with the nodes
 * @param router_options JSON with router options in metadata
 * @param metadata_version metadata schema version
<<<<<<< HEAD
=======
 * @param cluster_name name of the InnoDB Cluster in the metadata
>>>>>>> 87307d4d
 *
 * @return JSON object with the GR mock data.
 */
JsonValue mock_GR_metadata_as_json(
    const std::string &gr_id, const std::vector<GRNode> &gr_nodes,
    unsigned gr_pos, const std::vector<ClusterNode> &cluster_nodes,
    unsigned primary_id = 0, uint64_t view_id = 0,
    bool error_on_md_query = false,
    const std::string &gr_node_host = "127.0.0.1",
    const std::string &router_options = "",
    const mysqlrouter::MetadataSchemaVersion &metadata_version =
<<<<<<< HEAD
        mysqlrouter::MetadataSchemaVersion{2, 2, 0});
=======
        mysqlrouter::MetadataSchemaVersion{2, 2, 0},
    const std::string &cluster_name = "test");
>>>>>>> 87307d4d

/**
 * Sets the metadata returned by the mock server.
 *
 * @param http_port mock server's http port where it services the http requests
 * @param gr_id replication group id to set
 * @param gr_nodes vector with the GR nodes
 * @param gr_pos this node's position in GR nodes table
 * @param cluster_nodes vector with cluster nodes as defined in the metadata
 * @param primary_id which node is the primary
 * @param view_id metadata view id (for AR cluster)
 * @param error_on_md_query if true the mock should return an error when
 * @param gr_node_host address of the host with the nodes handling the metadata
 * @param router_options JSON with router options in metadata
 * @param metadata_version metadata schema version
<<<<<<< HEAD
=======
 * @param cluster_name name of the InnoDB Cluster in the metadata
>>>>>>> 87307d4d
 * query
 */
void set_mock_metadata(
    uint16_t http_port, const std::string &gr_id,
    const std::vector<GRNode> &gr_nodes, unsigned gr_pos,
    const std::vector<ClusterNode> &cluster_nodes, unsigned primary_id = 0,
    uint64_t view_id = 0, bool error_on_md_query = false,
    const std::string &gr_node_host = "127.0.0.1",
    const std::string &router_options = "",
    const mysqlrouter::MetadataSchemaVersion &metadata_version =
<<<<<<< HEAD
        mysqlrouter::MetadataSchemaVersion{2, 2, 0});

void set_mock_bootstrap_data(
    uint16_t http_port, const std::string &cluster_name,
    const std::vector<std::pair<std::string, unsigned>> &gr_members_ports,
    const mysqlrouter::MetadataSchemaVersion &metadata_version,
    const std::string &cluster_specific_id);
=======
        mysqlrouter::MetadataSchemaVersion{2, 2, 0},
    const std::string &cluster_name = "test");
>>>>>>> 87307d4d

/**
 * Converts JSON object to string representation.
 */
std::string json_to_string(const JsonValue &json_doc);

#endif  // MYSQLROUTER_MOCK_SERVER_TESTUTILS_H_INCLUDED<|MERGE_RESOLUTION|>--- conflicted
+++ resolved
@@ -102,10 +102,7 @@
  * @param gr_node_host address of the host with the nodes
  * @param router_options JSON with router options in metadata
  * @param metadata_version metadata schema version
-<<<<<<< HEAD
-=======
  * @param cluster_name name of the InnoDB Cluster in the metadata
->>>>>>> 87307d4d
  *
  * @return JSON object with the GR mock data.
  */
@@ -117,12 +114,8 @@
     const std::string &gr_node_host = "127.0.0.1",
     const std::string &router_options = "",
     const mysqlrouter::MetadataSchemaVersion &metadata_version =
-<<<<<<< HEAD
-        mysqlrouter::MetadataSchemaVersion{2, 2, 0});
-=======
         mysqlrouter::MetadataSchemaVersion{2, 2, 0},
     const std::string &cluster_name = "test");
->>>>>>> 87307d4d
 
 /**
  * Sets the metadata returned by the mock server.
@@ -138,10 +131,7 @@
  * @param gr_node_host address of the host with the nodes handling the metadata
  * @param router_options JSON with router options in metadata
  * @param metadata_version metadata schema version
-<<<<<<< HEAD
-=======
  * @param cluster_name name of the InnoDB Cluster in the metadata
->>>>>>> 87307d4d
  * query
  */
 void set_mock_metadata(
@@ -152,18 +142,8 @@
     const std::string &gr_node_host = "127.0.0.1",
     const std::string &router_options = "",
     const mysqlrouter::MetadataSchemaVersion &metadata_version =
-<<<<<<< HEAD
-        mysqlrouter::MetadataSchemaVersion{2, 2, 0});
-
-void set_mock_bootstrap_data(
-    uint16_t http_port, const std::string &cluster_name,
-    const std::vector<std::pair<std::string, unsigned>> &gr_members_ports,
-    const mysqlrouter::MetadataSchemaVersion &metadata_version,
-    const std::string &cluster_specific_id);
-=======
         mysqlrouter::MetadataSchemaVersion{2, 2, 0},
     const std::string &cluster_name = "test");
->>>>>>> 87307d4d
 
 /**
  * Converts JSON object to string representation.
