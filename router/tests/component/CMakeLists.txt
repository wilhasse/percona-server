--- conflicted
+++ resolved
@@ -95,10 +95,6 @@
   MODULE "component"
   INCLUDE_DIRS
     ${PROJECT_SOURCE_DIR}/src/mock_server/include/mysqlrouter/
-<<<<<<< HEAD
-    ${CMAKE_SOURCE_DIR}/plugin/x/client
-=======
->>>>>>> 05e4357f
   SYSTEM_INCLUDE_DIRS ${GMOCK_INCLUDE_DIRS}
                       ${PROTOBUF_INCLUDE_DIR} ${MYSQLX_GENERATE_DIR}
   LIB_DEPENDS
