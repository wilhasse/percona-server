--- conflicted
+++ resolved
@@ -2069,11 +2069,7 @@
 
   {
     // open and close classic connection
-<<<<<<< HEAD
-    make_new_connection_ok(router_classic_rw_port);
-=======
     make_new_connection(router_classic_rw_port);
->>>>>>> 05e4357f
 
     // open and close x connection
     XProtocolSession x_session;
@@ -2165,11 +2161,7 @@
 
   {
     // open and close classic connection
-<<<<<<< HEAD
-    make_new_connection_ok(classic_socket);
-=======
     make_new_connection(classic_socket);
->>>>>>> 05e4357f
 
     // open and close x connection
     XProtocolSession x_session;
