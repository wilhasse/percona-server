/**
 * run 1 node on the current host
 *
 * - 1 PRIMARY
 *
 * via HTTP interface
 *
 * - md_query_count
 */

var common_stmts = require("common_statements");
var gr_memberships = require("gr_memberships");

if (mysqld.global.gr_node_host === undefined) {
  mysqld.global.gr_node_host = "127.0.0.1";
}

if (mysqld.global.gr_id === undefined) {
  mysqld.global.gr_id = "uuid";
}

if (mysqld.global.gr_nodes === undefined) {
  mysqld.global.gr_nodes = [];
}

if (mysqld.global.cluster_nodes === undefined) {
  mysqld.global.cluster_nodes = [];
}

if (mysqld.global.notices === undefined) {
  mysqld.global.notices = [];
}

if (mysqld.global.md_query_count === undefined) {
  mysqld.global.md_query_count = 0;
}

if (mysqld.global.mysqlx_wait_timeout_unsupported === undefined) {
  mysqld.global.mysqlx_wait_timeout_unsupported = 0;
}

if (mysqld.global.gr_notices_unsupported === undefined) {
  mysqld.global.gr_notices_unsupported = 0;
}

if (mysqld.global.transaction_count === undefined) {
  mysqld.global.transaction_count = 0;
}

if (mysqld.global.cluster_name === undefined) {
  mysqld.global.cluster_name = "test";
}

if (mysqld.global.gr_pos === undefined) {
  mysqld.global.gr_pos = 0;
}

var members = gr_memberships.gr_members(
    mysqld.global.gr_node_host, mysqld.global.gr_nodes);

const online_gr_nodes = members
                            .filter(function(memb, indx) {
                              return (memb[3] === "ONLINE");
                            })
                            .length;

const member_state = members[mysqld.global.gr_pos] ?
    members[mysqld.global.gr_pos][3] :
    undefined;

var options = {
  metadata_schema_version: [1, 0, 2],
  group_replication_members: members,
  gr_member_state: member_state,
  gr_members_all: members.length,
  gr_members_online: online_gr_nodes,
  innodb_cluster_instances: gr_memberships.cluster_nodes(
      mysqld.global.gr_node_host, mysqld.global.cluster_nodes),
  gr_id: mysqld.global.gr_id,
  innodb_cluster_name: mysqld.global.cluster_name,
};

var router_start_transaction =
    common_stmts.get("router_start_transaction", options);

// prepare the responses for common statements
var common_responses = common_stmts.prepare_statement_responses(
    [
      "select_port",
      "router_commit",
      "router_select_schema_version",
      "router_check_member_state",
      "router_select_members_count",
<<<<<<< HEAD
      "router_select_group_replication_primary_member",
      "router_select_group_membership_with_primary_mode",
=======
      "router_select_group_membership",
>>>>>>> 824e2b40
      "router_set_gr_consistency_level",
      "router_set_session_options",
    ],
    options);

var common_responses_regex = common_stmts.prepare_statement_responses_regex(
    [
      "router_update_attributes_v1",
    ],
    options);

var router_select_metadata =
    common_stmts.get("router_select_metadata", options);

({
  stmts: function(stmt) {
    if (common_responses.hasOwnProperty(stmt)) {
      return common_responses[stmt];
    } else if (
        (res = common_stmts.handle_regex_stmt(stmt, common_responses_regex)) !==
        undefined) {
      return res;
    } else if (stmt === router_select_metadata.stmt) {
      mysqld.global.md_query_count++;
      return router_select_metadata;
    } else if (stmt === "set @@mysqlx_wait_timeout = 28800") {
      if (mysqld.global.mysqlx_wait_timeout_unsupported === 0) return {
          ok: {}
        }
      else
        return {
          error: {
            code: 1193,
            sql_state: "HY001",
            message: "Unknown system variable 'mysqlx_wait_timeout'"
          }
        }
    } else if (stmt === "enable_notices") {
      if (mysqld.global.gr_notices_unsupported === 0) return {
          ok: {}
        }
      else
        return {
          error: {
            code: 5163,
            sql_state: "HY001",
            message:
                "Invalid notice name group_replication/membership/quorum_loss"
          }
        }
    } else if (stmt === router_start_transaction.stmt) {
      mysqld.global.transaction_count++;
      return router_start_transaction;
    } else {
      return common_stmts.unknown_statement_response(stmt);
    }
  },
  notices: (function() {
    return mysqld.global.notices;
  })()
})<|MERGE_RESOLUTION|>--- conflicted
+++ resolved
@@ -91,12 +91,7 @@
       "router_select_schema_version",
       "router_check_member_state",
       "router_select_members_count",
-<<<<<<< HEAD
-      "router_select_group_replication_primary_member",
-      "router_select_group_membership_with_primary_mode",
-=======
       "router_select_group_membership",
->>>>>>> 824e2b40
       "router_set_gr_consistency_level",
       "router_set_session_options",
     ],
