--- conflicted
+++ resolved
@@ -1194,49 +1194,6 @@
 
 // COM_DEBUG -> mysql_dump_debug_info.
 TEST_P(ConnectionTest, classic_protocol_debug_succeeds) {
-<<<<<<< HEAD
-  SCOPED_TRACE("// connecting to server");
-  MysqlClient cli;
-
-  auto account = SharedServer::admin_account();
-  cli.username(account.username);
-  cli.password(account.password);
-
-  ASSERT_NO_ERROR(
-      cli.connect(shared_router()->host(), shared_router()->port(GetParam())));
-
-  EXPECT_NO_ERROR(cli.dump_debug_info());
-
-  EXPECT_NO_ERROR(cli.dump_debug_info());
-}
-
-// COM_DEBUG -> mysql_dump_debug_info.
-TEST_P(ConnectionTest, classic_protocol_debug_fails) {
-  SCOPED_TRACE("// connecting to server");
-  MysqlClient cli;
-
-  auto account = SharedServer::native_empty_password_account();
-  cli.username(account.username);
-  cli.password(account.password);
-
-  ASSERT_NO_ERROR(
-      cli.connect(shared_router()->host(), shared_router()->port(GetParam())));
-  {
-    auto res = cli.dump_debug_info();
-    ASSERT_ERROR(res);
-    EXPECT_EQ(res.error().value(), 1227);  // access denied, you need SUPER
-  }
-
-  {
-    auto res = cli.dump_debug_info();
-    ASSERT_ERROR(res);
-    EXPECT_EQ(res.error().value(), 1227);  // access denied, you need SUPER
-  }
-}
-
-TEST_P(ConnectionTest, classic_protocol_refresh) {
-=======
->>>>>>> 824e2b40
   SCOPED_TRACE("// connecting to server");
   MysqlClient cli;
 
@@ -3576,8 +3533,6 @@
   }
 }
 
-<<<<<<< HEAD
-=======
 // 1238
 static const std::unordered_set<std::string_view> read_only_sys_vars{
     "admin_address",
@@ -4440,7 +4395,6 @@
   }
 }
 
->>>>>>> 824e2b40
 INSTANTIATE_TEST_SUITE_P(Spec, ConnectionTest,
                          ::testing::ValuesIn(connection_params),
                          [](auto &info) {
