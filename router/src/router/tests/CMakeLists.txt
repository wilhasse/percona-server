# Copyright (c) 2015, 2023, Oracle and/or its affiliates.
#
# This program is free software; you can redistribute it and/or modify
# it under the terms of the GNU General Public License, version 2.0,
# as published by the Free Software Foundation.
#
# This program is also distributed with certain software (including
# but not limited to OpenSSL) that is licensed under separate terms,
# as designated in a particular file or component or in included license
# documentation.  The authors of MySQL hereby grant you an additional
# permission to link the program and your derivative works with the
# separately licensed software that they have included with MySQL.
#
# This program is distributed in the hope that it will be useful,
# but WITHOUT ANY WARRANTY; without even the implied warranty of
# MERCHANTABILITY or FITNESS FOR A PARTICULAR PURPOSE.  See the
# GNU General Public License for more details.
#
# You should have received a copy of the GNU General Public License
# along with this program; if not, write to the Free Software
# Foundation, Inc., 51 Franklin St, Fifth Floor, Boston, MA  02110-1301  USA

SET(TEST_MODULE router)

# build unit-tests with only the files they actually need.
#
# Ensures that:
#
# - their dependencies are properly defined.
# - fast edit-compile-test cycles for single tests

ADD_HARNESS_TEST_FILE(test_certificate_generator.cc
  MODULE ${TEST_MODULE}
  LIB_DEPENDS
    test-helpers  # init_test_logger
    harness_tls
  EXTRA_SOURCES
    ../src/certificate_generator.cc
  INCLUDE_DIRS
    $<TARGET_PROPERTY:router_lib,INCLUDE_DIRECTORIES>
    ../src/
  SYSTEM_INCLUDE_DIRS ${GMOCK_INCLUDE_DIRS})


ADD_HARNESS_TEST_FILE(test_certificate_handler.cc
  MODULE ${TEST_MODULE}
  LIB_DEPENDS
    test-helpers
    harness_tls
    harness_stdx
    router_lib
  INCLUDE_DIRS
    $<TARGET_PROPERTY:router_lib,INCLUDE_DIRECTORIES>
    ../src/
  SYSTEM_INCLUDE_DIRS ${GMOCK_INCLUDE_DIRS})

ADD_HARNESS_TEST_FILE(test_uri.cc
  MODULE ${TEST_MODULE}
  LIB_DEPENDS
    test-helpers
  EXTRA_SOURCES
    ../src/uri.cc
  INCLUDE_DIRS
    $<TARGET_PROPERTY:router_lib,INCLUDE_DIRECTORIES>
  SYSTEM_INCLUDE_DIRS ${GMOCK_INCLUDE_DIRS})
SET_TARGET_PROPERTIES(
  routertest_${TEST_MODULE}_uri
  PROPERTIES
  COMPILE_DEFINITIONS ROUTER_LIB_STATIC_DEFINE=1)

ADD_HARNESS_TEST_FILE(test_utils.cc
  MODULE ${TEST_MODULE}
  LIB_DEPENDS
    test-helpers
  EXTRA_SOURCES
    ../src/utils.cc
  INCLUDE_DIRS
    $<TARGET_PROPERTY:router_lib,INCLUDE_DIRECTORIES>
  SYSTEM_INCLUDE_DIRS ${GMOCK_INCLUDE_DIRS})
SET_TARGET_PROPERTIES(
  routertest_${TEST_MODULE}_utils
  PROPERTIES
  COMPILE_DEFINITIONS ROUTER_LIB_STATIC_DEFINE=1)

ADD_HARNESS_TEST_FILE(test_mysqlrouter_utils.cc
  MODULE ${TEST_MODULE}
  LIB_DEPENDS
    test-helpers
  EXTRA_SOURCES
    ../src/utils.cc
  INCLUDE_DIRS
    $<TARGET_PROPERTY:router_lib,INCLUDE_DIRECTORIES>
  SYSTEM_INCLUDE_DIRS ${GMOCK_INCLUDE_DIRS})
SET_TARGET_PROPERTIES(
  routertest_${TEST_MODULE}_mysqlrouter_utils
  PROPERTIES
  COMPILE_DEFINITIONS ROUTER_LIB_STATIC_DEFINE=1)

ADD_HARNESS_TEST_FILE(test_log_filter.cc
  MODULE ${TEST_MODULE}
  LIB_DEPENDS
    test-helpers
  EXTRA_SOURCES
    ../src/common/log_filter.cc
  INCLUDE_DIRS
    $<TARGET_PROPERTY:router_lib,INCLUDE_DIRECTORIES>
  SYSTEM_INCLUDE_DIRS ${GMOCK_INCLUDE_DIRS})
SET_TARGET_PROPERTIES(
  routertest_${TEST_MODULE}_log_filter
  PROPERTIES
  COMPILE_DEFINITIONS ROUTER_LIB_STATIC_DEFINE=1)

ADD_HARNESS_TEST_FILE(test_config_files.cc
  MODULE ${TEST_MODULE}
  LIB_DEPENDS
    test-helpers
  EXTRA_SOURCES
    ../src/config_files.cc
  INCLUDE_DIRS
    $<TARGET_PROPERTY:router_lib,INCLUDE_DIRECTORIES>
    ../src/
  SYSTEM_INCLUDE_DIRS ${GMOCK_INCLUDE_DIRS})
SET_TARGET_PROPERTIES(
  routertest_${TEST_MODULE}_config_files
  PROPERTIES
  COMPILE_DEFINITIONS ROUTER_LIB_STATIC_DEFINE=1)

ADD_HARNESS_TEST_FILE(test_mysql_session.cc
  MODULE ${TEST_MODULE}
  LIB_DEPENDS
    test-helpers perconaserverclient
  EXTRA_SOURCES
    ../src/common/mysql_session.cc
    ../src/common/log_filter.cc
  INCLUDE_DIRS
    $<TARGET_PROPERTY:router_lib,INCLUDE_DIRECTORIES>
    ../src/
  SYSTEM_INCLUDE_DIRS ${GMOCK_INCLUDE_DIRS})
SET_TARGET_PROPERTIES(
  routertest_${TEST_MODULE}_mysql_session
  PROPERTIES
  COMPILE_DEFINITIONS ROUTER_LIB_STATIC_DEFINE=1)

FOREACH(test_file
    test_instance_attributes.cc
    )
  ADD_HARNESS_TEST_FILE(${test_file}
    MODULE ${TEST_MODULE}
    LIB_DEPENDS
<<<<<<< HEAD
      test-helpers perconaserverclient router_lib
=======
      test-helpers mysqlclient router_lib
>>>>>>> 824e2b40
    INCLUDE_DIRS
      $<TARGET_PROPERTY:router_lib,INCLUDE_DIRECTORIES>
      ../src/
      ../../../tests/helpers/
    SYSTEM_INCLUDE_DIRS ${GMOCK_INCLUDE_DIRS})
ENDFOREACH()

ADD_HARNESS_TEST_FILE(test_windows_service.cc
  MODULE ${TEST_MODULE}
  LIB_DEPENDS
    test-helpers perconaserverclient
  EXTRA_SOURCES
    ../src/windows/main-windows.cc
    ../src/windows/nt_servc.cc
    ../src/windows/service_operations.cc
    ../src/utils.cc  # g_windows_service
    ../src/default_paths.cc
    ../../../tests/helpers/filesystem_utils.cc
  INCLUDE_DIRS
    $<TARGET_PROPERTY:router_lib,INCLUDE_DIRECTORIES>
    ../src/
    ../../../tests/helpers/
  SYSTEM_INCLUDE_DIRS ${GMOCK_INCLUDE_DIRS})
SET_TARGET_PROPERTIES(
  routertest_${TEST_MODULE}_windows_service
  PROPERTIES
  COMPILE_DEFINITIONS ROUTER_LIB_STATIC_DEFINE=1)


ADD_HARNESS_TEST_FILE(test_mysqlrouter_app.cc
  MODULE ${TEST_MODULE}
  LIB_DEPENDS
    test-helpers
    router_lib
    router_frontend_lib
  EXTRA_SOURCES
    ../../../tests/helpers/filesystem_utils.cc
  INCLUDE_DIRS
    ../../../tests/helpers/
    ../src/
  SYSTEM_INCLUDE_DIRS ${GMOCK_INCLUDE_DIRS})

ADD_HARNESS_TEST_FILE(test_keyring_frontend.cc
  MODULE ${TEST_MODULE}
  LIB_DEPENDS
    test-helpers
    router_lib
  EXTRA_SOURCES
    ${CMAKE_CURRENT_SOURCE_DIR}/../src/keyring_frontend.cc
  INCLUDE_DIRS
    ../src/
  SYSTEM_INCLUDE_DIRS ${GMOCK_INCLUDE_DIRS}
  )

FOREACH(test_file
    issues/test_bug22084430.cc
    issues/test_bug24909259.cc
    )
  ADD_HARNESS_TEST_FILE(${CMAKE_CURRENT_SOURCE_DIR}/${test_file}
    MODULE issues
    LIB_DEPENDS
      test-helpers
      router_lib
      router_frontend_lib
    EXTRA_SOURCES
    INCLUDE_DIRS
      ../src/
    SYSTEM_INCLUDE_DIRS ${GMOCK_INCLUDE_DIRS}
  )
ENDFOREACH()

ADD_HARNESS_TEST_FILE(test_default_paths.cc
  MODULE ${TEST_MODULE}
  SYSTEM_INCLUDE_DIRS ${GMOCK_INCLUDE_DIRS}
  INCLUDE_DIRS
    $<TARGET_PROPERTY:router_lib,INCLUDE_DIRECTORIES>
    ../src/
  EXTRA_SOURCES
    ${CMAKE_CURRENT_SOURCE_DIR}/../src/default_paths.cc
    ${CMAKE_CURRENT_SOURCE_DIR}/../src/utils.cc
  )
SET_TARGET_PROPERTIES(
  routertest_${TEST_MODULE}_default_paths
  PROPERTIES
  COMPILE_DEFINITIONS ROUTER_LIB_STATIC_DEFINE=1)

IF(MY_COMPILER_IS_CLANG)
  STRING_APPEND(CMAKE_CXX_FLAGS " -Wno-deprecated")
ENDIF()

# Use configuration file templates to generate configuration files
SET(FILE_TEMPLATES
  mysqlrouter.conf.in
  mysqlrouter_consolelogger.conf.in
  mysqlrouter_extra.conf.in
  mysqlrouter_nologger.conf.in
)
CONFIGURE_TEST_FILE_TEMPLATES(${CMAKE_CURRENT_SOURCE_DIR} "${FILE_TEMPLATES}")
COPY_TEST_FILES(${CMAKE_CURRENT_SOURCE_DIR}
  "config_a.conf;config_b.conf;config_c.ini;parse_error.conf"
  )<|MERGE_RESOLUTION|>--- conflicted
+++ resolved
@@ -147,11 +147,7 @@
   ADD_HARNESS_TEST_FILE(${test_file}
     MODULE ${TEST_MODULE}
     LIB_DEPENDS
-<<<<<<< HEAD
       test-helpers perconaserverclient router_lib
-=======
-      test-helpers mysqlclient router_lib
->>>>>>> 824e2b40
     INCLUDE_DIRS
       $<TARGET_PROPERTY:router_lib,INCLUDE_DIRECTORIES>
       ../src/
