/*
  Copyright (c) 2015, 2024, Oracle and/or its affiliates.

  This program is free software; you can redistribute it and/or modify
  it under the terms of the GNU General Public License, version 2.0,
  as published by the Free Software Foundation.

  This program is designed to work with certain software (including
  but not limited to OpenSSL) that is licensed under separate terms,
  as designated in a particular file or component or in included license
  documentation.  The authors of MySQL hereby grant you an additional
  permission to link the program and your derivative works with the
  separately licensed software that they have either included with
  the program or referenced in the documentation.

  This program is distributed in the hope that it will be useful,
  but WITHOUT ANY WARRANTY; without even the implied warranty of
  MERCHANTABILITY or FITNESS FOR A PARTICULAR PURPOSE.  See the
  GNU General Public License for more details.

  You should have received a copy of the GNU General Public License
  along with this program; if not, write to the Free Software
  Foundation, Inc., 51 Franklin St, Fifth Floor, Boston, MA  02110-1301  USA
*/

#define MYSQL_ROUTER_LOG_DOMAIN \
  ::mysql_harness::logging::kMainLogger  // must precede #include "logging.h"

#include "router_app.h"

#include <algorithm>
#include <cerrno>
#include <cstdio>
#include <cstdlib>
#include <cstring>
#include <fstream>
#include <initializer_list>
#include <memory>  // unique_ptr
#include <sstream>
#include <stdexcept>
#include <string>
#include <system_error>
#include <vector>

#include "common.h"  // truncate_string
#include "config_generator.h"
#include "dim.h"
#include "harness_assert.h"
#include "hostname_validator.h"
#include "keyring/keyring_manager.h"
#include "mysql/harness/arg_handler.h"
#include "mysql/harness/config_option.h"
#include "mysql/harness/config_parser.h"
#include "mysql/harness/dynamic_config.h"
#include "mysql/harness/dynamic_state.h"
#include "mysql/harness/filesystem.h"
#include "mysql/harness/log_reopen_component.h"
#include "mysql/harness/logging/logger_plugin.h"
#include "mysql/harness/logging/logging.h"
#include "mysql/harness/logging/registry.h"
#include "mysql/harness/process_state_component.h"
#include "mysql/harness/section_config_exposer.h"
#include "mysql/harness/signal_handler.h"
#include "mysql/harness/supported_config_options.h"
#include "mysql/harness/utility/string.h"  // string_format
#include "mysql/harness/vt100.h"
#include "mysql_router_thread.h"  // kDefaultStackSizeInKiloByte
#include "mysqlrouter/config_files.h"
#include "mysqlrouter/connection_pool.h"
#include "mysqlrouter/default_paths.h"
#include "mysqlrouter/mysql_session.h"
#include "mysqlrouter/routing.h"
#include "mysqlrouter/supported_router_options.h"
#include "mysqlrouter/utils.h"  // substitute_envvar
#include "print_version.h"
#include "router_config.h"  // MYSQL_ROUTER_VERSION
#include "scope_guard.h"
#include "welcome_copyright_notice.h"

#ifndef _WIN32
#include <fcntl.h>
#include <unistd.h>
#include <csignal>
const char dir_sep = '/';
#else
#include <process.h>
#include <windows.h>
#define getpid _getpid
#include <io.h>
#include <string.h>
#include "mysqlrouter/windows/password_vault.h"
#include "mysqlrouter/windows/service_operations.h"
#define strtok_r strtok_s
const char dir_sep = '\\';
#endif

IMPORT_LOG_FUNCTIONS()
using namespace std::string_literals;

using mysql_harness::DIM;
using mysql_harness::truncate_string;
using mysql_harness::utility::string_format;
using mysql_harness::utility::wrap_string;
using mysqlrouter::SysUserOperationsBase;

static const char *kDefaultKeyringFileName = "keyring";
static const char kProgramName[] = "mysqlrouter";

namespace {

// Check if the value is valid regular filename and if it is add to the vector,
// if it is not throw an exception
void check_and_add_conf(std::vector<std::string> &configs,
                        const std::string &value) {
  mysql_harness::Path cfg_file_path;
  try {
    cfg_file_path = mysql_harness::Path(value);
  } catch (const std::invalid_argument &exc) {
    throw std::runtime_error(
        string_format("Failed reading configuration file: %s", exc.what()));
  }

  if (cfg_file_path.is_regular()) {
    configs.push_back(cfg_file_path.real_path().str());
  } else if (cfg_file_path.type() ==
             mysql_harness::Path::FileType::FILE_NOT_FOUND) {
    throw std::runtime_error(string_format(
        "The configuration file '%s' does not exist.", value.c_str()));
  } else {
    throw std::runtime_error(string_format(
        "The configuration file '%s' is expected to be a readable file, but it "
        "is %s.",
        value.c_str(), mysqlrouter::to_string(cfg_file_path.type()).c_str()));
  }
}

void check_config_overwrites(const CmdArgHandler::ConfigOverwrites &overwrites,
                             bool is_bootstrap) {
  for (const auto &overwrite : overwrites) {
    const std::string &section = overwrite.first.first;
    const std::string &key = overwrite.first.second;
    if (section == "DEFAULT" && !key.empty()) {
      throw std::runtime_error("Invalid argument '--" + section + ":" + key +
                               "'. Key not allowed on DEFAULT section");
    }

    if (!is_bootstrap) continue;
    // only --logger.level config overwrite is allowed currently for bootstrap
    for (const auto &option : overwrite.second) {
      const std::string name = section + "." + option.first;
      if (name != "logger.level" && name != "DEFAULT.plugin_folder") {
        throw std::runtime_error(
            "Invalid argument '--" + name +
            "'. Only '--logger.level' configuration option can be "
            "set with a command line parameter when bootstrapping.");
      }
    }
  }
}

std::string get_plugin_folder_overwrite(
    const CmdArgHandler::ConfigOverwrites &overwrites) {
  const auto default_key = std::make_pair("DEFAULT"s, ""s);
  if (overwrites.count(default_key) != 0) {
    const auto &default_overwrites = overwrites.at(default_key);
    if (default_overwrites.count("plugin_folder") != 0) {
      return default_overwrites.at("plugin_folder");
    }
  }

  return "";
}

}  // namespace

// throws MySQLSession::Error, std::runtime_error, std::out_of_range,
// std::logic_error, ...?
MySQLRouter::MySQLRouter(const std::string &program_name,
                         const std::vector<std::string> &arguments,
                         std::ostream &out_stream, std::ostream &err_stream
#ifndef _WIN32
                         ,
                         SysUserOperationsBase *sys_user_operations
#endif
                         )
    : version_(MYSQL_ROUTER_VERSION_MAJOR, MYSQL_ROUTER_VERSION_MINOR,
               MYSQL_ROUTER_VERSION_PATCH),
      arg_handler_(),
      can_start_(false),
      showing_info_(false),
      origin_(mysql_harness::Path(
                  mysqlrouter::find_full_executable_path(program_name))
                  .dirname()),
      out_stream_(out_stream),
      err_stream_(err_stream)
#ifndef _WIN32
      ,
      sys_user_operations_(sys_user_operations)
#endif
{
  signal_handler_.register_ignored_signals_handler();  // SIGPIPE

  init(program_name,
       arguments);  // throws MySQLSession::Error, std::runtime_error,
                    // std::out_of_range, std::logic_error, ...?
}

// throws MySQLSession::Error, std::runtime_error, std::out_of_range,
// std::logic_error, ...?
MySQLRouter::MySQLRouter(const int argc, char **argv, std::ostream &out_stream,
                         std::ostream &err_stream
#ifndef _WIN32
                         ,
                         SysUserOperationsBase *sys_user_operations
#endif
                         )
    : MySQLRouter(std::string(argv[0]),
                  std::vector<std::string>({argv + 1, argv + argc}), out_stream,
                  err_stream
#ifndef _WIN32
                  ,
                  sys_user_operations
#endif
      ) {
}

// throws std::runtime_error
void MySQLRouter::parse_command_options(
    const std::vector<std::string> &arguments) {
  prepare_command_options();
  try {
    arg_handler_.process(arguments);
  } catch (const std::invalid_argument &exc) {
    throw std::runtime_error(exc.what());
  }
}

// throws MySQLSession::Error, std::runtime_error, std::out_of_range,
// std::logic_error, ...?
void MySQLRouter::init(const std::string &program_name,
                       const std::vector<std::string> &arguments) {
  set_default_config_files(CONFIG_FILES);

  parse_command_options(arguments);  // throws std::runtime_error

  if (showing_info_) {
    return;
  }

  // block non-fatal signal handling for all threads
  //
  // - no other thread than the signal-handler thread should receive signals
  // - syscalls should not get interrupted by signals either
  //
  // on windows, this is a no-op
  signal_handler_.block_all_nonfatal_signals();

  // for the fatal signals we want to have a handler that prints the stack-trace
  // if possible
  signal_handler_.register_fatal_signal_handler(core_file_);
  signal_handler_.spawn_signal_handler_thread();

#ifdef _WIN32
  signal_handler_.register_ctrl_c_handler();
#endif

  const bool is_bootstrap = !bootstrap_uri_.empty();
  const auto config_overwrites = arg_handler_.get_config_overwrites();
  check_config_overwrites(config_overwrites,
                          is_bootstrap);  // throws std::runtime_error

  if (is_bootstrap) {
#ifndef _WIN32
    // If the user does the bootstrap with superuser (uid==0) but did not
    // provide
    // --user option let's encourage her/him to do so.
    // Otherwise [s]he will end up with the files (config, log, etc.) owned
    // by the root user and not accessible by others, which is likely not what
    // was expected. The user still can use --user=root to force using
    // superuser.
    bool user_option = this->bootstrap_options_.count("user") != 0;
    bool superuser = sys_user_operations_->geteuid() == 0;

    if (superuser && !user_option) {
      std::string msg(
          "You are bootstrapping as a superuser.\n"
          "This will make all the result files (config etc.) privately owned "
          "by the superuser.\n"
          "Please use --user=username option to specify the user that will be "
          "running the router.\n"
          "Use --user=root if this really should be the superuser.");

      throw std::runtime_error(msg);
    }
#endif

    // default configuration for bootstrap is not supported
    // extra configuration for bootstrap is not supported
    auto config_files_res =
        ConfigFilePathValidator({}, config_files_, {}).validate();
    std::vector<std::string> config_files;
    if (config_files_res && !config_files_res.value().empty()) {
      config_files = std::move(config_files_res.value());
    }

    DIM::instance().reset_Config();  // simplifies unit tests
    DIM::instance().set_Config(
        [this, &config_files]() { return make_config({}, config_files); },
        std::default_delete<mysql_harness::LoaderConfig>());
    mysql_harness::LoaderConfig &config = DIM::instance().get_Config();

    // reinit logger (right now the logger is configured to log to STDERR,
    // here we re-configure it with settings from config file)
    init_main_logger(config, true);  // true = raw logging mode

    bootstrap(program_name, bootstrap_uri_,
              get_plugin_folder_overwrite(
                  config_overwrites));  // throws MySQLSession::Error,
                                        // std::runtime_error,
                                        // std::out_of_range,
                                        // std::logic_error, ...?
    return;
  }

  check_config_files();
  can_start_ = true;
}

uint32_t MySQLRouter::get_router_id(mysql_harness::Config &config) {
  uint32_t result = 0;

  if (config.has_any("metadata_cache")) {
    const auto &metadata_caches = config.get("metadata_cache");
    for (const auto &section : metadata_caches) {
      if (section->has("router_id")) {
        std::istringstream iss(section->get("router_id"));
        iss >> result;
        break;
      }
    }
  }
  return result;
}

void MySQLRouter::init_keyring(mysql_harness::Config &config) {
  bool needs_keyring = false;

  if (config.has_any("metadata_cache")) {
    auto metadata_caches = config.get("metadata_cache");
    for (auto &section : metadata_caches) {
      if (section->has("user")) {
        needs_keyring = true;
        break;
      }
    }
  }
  if (needs_keyring) {
    // Initialize keyring
    keyring_info_.init(config);

    if (keyring_info_.use_master_key_external_facility()) {
      init_keyring_using_external_facility(config);
    } else if (keyring_info_.use_master_key_file()) {
      init_keyring_using_master_key_file();
    } else {  // prompt password
      init_keyring_using_prompted_password();
    }
  }
}

void MySQLRouter::init_dynamic_state(mysql_harness::Config &config) {
  if (config.has_default(router::options::kDynamicState)) {
    using mysql_harness::DynamicState;

    const std::string dynamic_state_file =
        config.get_default(router::options::kDynamicState);
    DIM::instance().set_DynamicState(
        [=]() { return new DynamicState(dynamic_state_file); },
        std::default_delete<mysql_harness::DynamicState>());
    // force object creation, the further code relies on it's existence
    DIM::instance().get_DynamicState();
  }
}

void MySQLRouter::init_keyring_using_external_facility(
    mysql_harness::Config &config) {
  keyring_info_.add_router_id_to_env(get_router_id(config));
  if (!keyring_info_.read_master_key()) {
    throw MasterKeyReadError(
        "Cannot fetch master key using master key reader:" +
        keyring_info_.get_master_key_reader());
  }
  keyring_info_.validate_master_key();
  mysql_harness::init_keyring_with_key(keyring_info_.get_keyring_file(),
                                       keyring_info_.get_master_key(), false);
}

void MySQLRouter::init_keyring_using_master_key_file() {
  mysql_harness::init_keyring(keyring_info_.get_keyring_file(),
                              keyring_info_.get_master_key_file(), false);
}

void MySQLRouter::init_keyring_using_prompted_password() {
#ifdef _WIN32
  // When no master key file is provided, console interaction is required to
  // provide a master password. Since console interaction is not available when
  // run as service, throw an error to abort.
  if (mysqlrouter::is_running_as_service()) {
    std::string msg =
        "Cannot run router in Windows a service without a master key file.";
    mysqlrouter::write_windows_event_log(msg);
    throw std::runtime_error(msg);
  }
#endif
  std::string master_key =
      mysqlrouter::prompt_password("Encryption key for router keyring");
  if (master_key.length() > mysql_harness::kMaxKeyringKeyLength)
    throw std::runtime_error("Encryption key is too long");
  mysql_harness::init_keyring_with_key(keyring_info_.get_keyring_file(),
                                       master_key, false);
}

#if 0
/*static*/
std::map<std::string, std::string> MySQLRouter::get_default_paths(
    const mysql_harness::Path &origin) {
  return mysqlrouter::get_default_paths(origin);
}
#endif

std::map<std::string, std::string> MySQLRouter::get_default_paths() const {
  return mysqlrouter::get_default_paths(
      origin_);  // throws std::invalid_argument
}

/*static*/
void MySQLRouter::init_main_logger(mysql_harness::LoaderConfig &config,
                                   bool raw_mode /*= false*/,
                                   bool use_os_log /*= false*/) {
// currently logging to OS log is only supported on Windows
#ifndef _WIN32
  harness_assert(use_os_log == false);
#endif

  if (!config.has_default(mysql_harness::loader::options::kLoggingFolder))
    config.set_default(mysql_harness::loader::options::kLoggingFolder, "");

  const std::string logging_folder =
      config.get_default(mysql_harness::loader::options::kLoggingFolder);

  // setup logging
  {
    // REMINDER: If something threw beyond this point, but before we managed to
    //           re-initialize the logger (registry), we would be in a world of
    //           pain: throwing with a non-functioning logger may cascade to a
    //           place where the error is logged and... BOOM!) So we deal with
    //           the above problem by working on a new logger registry object,
    //           and only if nothing throws, we replace the current registry
    //           with the new one at the very end.

    // our new logger registry, it will replace the current one if all goes well
    std::unique_ptr<mysql_harness::logging::Registry> registry(
        new mysql_harness::logging::Registry());

    const auto level = mysql_harness::logging::get_default_log_level(
        config, raw_mode);  // throws std::invalid_argument

    // register loggers for all modules + main exec (throws std::logic_error,
    // std::invalid_argument)
    mysql_harness::logging::create_module_loggers(
        *registry, level, {MYSQL_ROUTER_LOG_DOMAIN}, MYSQL_ROUTER_LOG_DOMAIN);

    // register logger for sql domain
    mysql_harness::logging::create_logger(*registry, level, "sql");

    // attach all loggers to main handler (throws std::runtime_error)
    mysql_harness::logging::create_main_log_handler(
        *registry, kProgramName, logging_folder, !raw_mode, use_os_log);

    // nothing threw - we're good. Now let's replace the new registry with the
    // old one
    DIM::instance().set_LoggingRegistry(
        [&registry]() { return registry.release(); },
        std::default_delete<mysql_harness::logging::Registry>());
    DIM::instance().reset_LoggingRegistry();

    // flag that the new loggers are ready for use
    DIM::instance().get_LoggingRegistry().set_ready();
  }

  // and give it a first spin
  if (config.logging_to_file())
    log_debug("Main logger initialized, logging to '%s'",
              config.get_log_file().c_str());
#ifdef _WIN32
  else if (use_os_log)
    log_debug("Main logger initialized, logging to Windows EventLog");
#endif
  else
    log_debug("Main logger initialized, logging to STDERR");
}

// throws std::runtime_error
mysql_harness::LoaderConfig *MySQLRouter::make_config(
    const std::map<std::string, std::string> params,
    const std::vector<std::string> &config_files) {
  constexpr const char *err_msg = "Configuration error: %s.";

  try {
    // LoaderConfig ctor throws bad_option (std::runtime_error)
    std::unique_ptr<mysql_harness::LoaderConfig> config(
        new mysql_harness::LoaderConfig(params, std::vector<std::string>(),
                                        mysql_harness::Config::allow_keys,
                                        arg_handler_.get_config_overwrites()));

    // throws std::invalid_argument, std::runtime_error, syntax_error, ...
    for (const auto &config_file : config_files) {
      config->read(config_file);
    }

    return config.release();
  } catch (const mysql_harness::syntax_error &err) {
    throw std::runtime_error(string_format(err_msg, err.what()));
  } catch (const std::runtime_error &err) {
    throw std::runtime_error(string_format(err_msg, err.what()));
  }
}

// throws std::runtime_error
void MySQLRouter::init_loader(mysql_harness::LoaderConfig &config) {
  std::string err_msg =
      "Configuration error: %s.";  // TODO: is this error message right?
  try {
    loader_ = std::make_unique<mysql_harness::Loader>(kProgramName, config);
  } catch (const std::runtime_error &err) {
    throw std::runtime_error(string_format(err_msg.c_str(), err.what()));
  }

  loader_->register_supported_app_options(router_supported_options);
  loader_->register_expose_app_config_callback(expose_router_configuration);
}

void MySQLRouter::start() {
  if (showing_info_ || !bootstrap_uri_.empty()) {
    // when we are showing info like --help or --version, we do not throw
    return;
  }

#ifndef _WIN32
  // if the --user parameter was provided on the command line, switch
  // to the user asap before accessing the external files to check
  // that the user has rights to use them
  if (!user_cmd_line_.empty()) {
    set_user(user_cmd_line_, true, this->sys_user_operations_);
  }
#endif

  // throws system_error() in case of failure
  const auto config_files = check_config_files();

  // read config, and also make this config globally-available via DIM
  DIM::instance().reset_Config();  // simplifies unit tests
  DIM::instance().set_Config(
      [this, &config_files]() {
        return make_config(get_default_paths(), config_files);
      },
      std::default_delete<mysql_harness::LoaderConfig>());
  mysql_harness::LoaderConfig &config = DIM::instance().get_Config();

#ifndef _WIN32
  // --user param given on the command line has a priority over
  // the user in the configuration
  if (user_cmd_line_.empty() && config.has_default(router::options::kUser)) {
    set_user(config.get_default(router::options::kUser), true,
             this->sys_user_operations_);
  }
#endif

  if (!can_start_) {
    throw std::runtime_error("Can not start");
  }

  // Setup pidfile path for the application.
  // Order of significance: commandline > config file > ROUTER_PID envvar
  if (pid_file_path_.empty()) {
    if (config.has_default(router::options::kPidFile)) {
      const std::string pidfile = config.get_default(router::options::kPidFile);
      if (!pidfile.empty()) {
        pid_file_path_ = pidfile;
      } else {
        throw std::runtime_error(string_format("PID filename '%s' is illegal.",
                                               pid_file_path_.c_str()));
      }
    }
    // ... if still empty, check ENV
    if (pid_file_path_.empty()) {
      const auto pid_file_env = std::getenv("ROUTER_PID");
      if (pid_file_env != nullptr) {
        const std::string pidfile = std::string(pid_file_env);
        if (!pidfile.empty()) {
          pid_file_path_ = pidfile;
        } else {
          throw std::runtime_error(
              string_format("PID filename '%s' is illegal.", pid_file_env));
        }
      }
    }
  }

  // Check existing if set
  if (!pid_file_path_.empty()) {
    mysql_harness::Path pid_file_path(pid_file_path_);
    // append runtime path to relative paths
    if (!pid_file_path.is_absolute()) {
      mysql_harness::Path runtime_path =
          mysql_harness::Path(config.get_default("runtime_folder"));
      // mkdir if runtime_folder doesn't exist
      if (!runtime_path.exists() &&
          (mysql_harness::mkdir(runtime_path.str(),
                                mysql_harness::kStrictDirectoryPerm,
                                true) != 0)) {
        auto last_error =
#ifdef _WIN32
            GetLastError()
#else
            errno
#endif
            ;
        throw std::system_error(last_error, std::system_category(),
                                "Error when creating dir '" +
                                    runtime_path.str() +
                                    "': " + std::to_string(last_error));
      }
      mysql_harness::Path tmp = mysql_harness::Path(pid_file_path);
      pid_file_path = runtime_path.join(tmp);
      pid_file_path_ = std::string(pid_file_path.c_str());
    }
    if (pid_file_path.is_regular()) {
      throw std::runtime_error(string_format(
          "PID file %s found. Already running?", pid_file_path_.c_str()));
    }
  }

  register_on_switch_to_configured_loggers_callback([]() {
    // once we switched to the configured logger(s) log the Router version
    log_system("Starting '%s', version: %s (%s)", MYSQL_ROUTER_PACKAGE_NAME,
               MYSQL_ROUTER_VERSION, MYSQL_ROUTER_VERSION_EDITION);
  });

  mysql_harness::ProcessStateComponent::get_instance()
      .register_on_shutdown_request_callback(
          [](mysql_harness::ShutdownPending::Reason reason,
             const std::string &msg) {
            // once we received the shutdown request, we want to log that along
            // with the Router version
            log_system(
                "Stopping '%s', version: %s (%s), reason: %s%s",
                MYSQL_ROUTER_PACKAGE_NAME, MYSQL_ROUTER_VERSION,
                MYSQL_ROUTER_VERSION_EDITION, to_string(reason).c_str(),
                msg.empty() ? "" : std::string(" ("s + msg + ")").c_str());
          });

  init_loader(config);  // throws std::runtime_error

  if (!pid_file_path_.empty()) {
    auto pid = getpid();
    std::ofstream pidfile(pid_file_path_);
    if (pidfile.good()) {
      pid_file_created_ = true;
      pidfile << pid << std::endl;
      pidfile.close();
      log_info("PID %d written to '%s'", pid, pid_file_path_.c_str());
    } else {
#ifdef _WIN32
      const std::error_code ec{static_cast<int>(GetLastError()),
                               std::system_category()};
#else
      const std::error_code ec{errno, std::generic_category()};
#endif

      throw std::system_error(ec,
                              "Failed writing PID to '" + pid_file_path_ + "'");
    }
  }

  // make sure there is at most one [logger] section in the config and that it
  // has no key
  if (config.has_any(mysql_harness::logging::kConfigSectionLogger)) {
    const auto logger_sections =
        config.get(mysql_harness::logging::kConfigSectionLogger);
    if (logger_sections.size() > 1) {
      throw std::runtime_error(
          "There can be at most one [logger] section in the configuration");
    } else if (logger_sections.size() == 1) {
      auto const section = logger_sections.begin();
      if (!((*section)->key).empty()) {
        throw std::runtime_error("Section 'logger' does not support keys");
      }
    }
  }

  // before running the loader we need to make sure there is a logger section
  // in the configuration as logger plugin init() does all the logging setup
  // now. If there is none in the config let's add an empty one to go with the
  // defaults. This is for the backward compatibility as in the previous
  // Router versions this section was optional.
  if (!config.has(mysql_harness::logging::kConfigSectionLogger, "")) {
    config.add(mysql_harness::logging::kConfigSectionLogger);
  }

  // before running the loader we need to register loggers in the current
  // temporary registry for all the plugins as loader will start them soon and
  // they may want to log something; meanwhile the true logging registry will
  // be created later when logging plugin starts
  create_plugin_loggers(config, DIM::instance().get_LoggingRegistry(),
                        mysql_harness::logging::get_default_log_level(config));

  // there can be at most one metadata_cache section because
  // currently the router supports only one metadata_cache instance
  if (config.has_any("metadata_cache") &&
      config.get("metadata_cache").size() > 1)
    throw std::runtime_error(
        "MySQL Router currently supports only one metadata_cache instance. "
        "There is more than one metadata_cache section in the router "
        "configuration. Exiting.");

  init_keyring(config);
  init_dynamic_state(config);

#if !defined(_WIN32)
  //
  // reopen the logfile on SIGHUP.
  // shutdown at SIGTERM|SIGINT
  //

  auto &log_reopener = mysql_harness::LogReopenComponent::get_instance();

  static const char kLogReopenServiceName[]{"log_reopen"};
  static const char kSignalHandlerServiceName[]{"signal_handler"};

  // report readiness of all services only after the log-reopen handlers is
  // installed ... after all plugins are started.
  loader_->waitable_services().emplace_back(kLogReopenServiceName);

  loader_->waitable_services().emplace_back(kSignalHandlerServiceName);

  loader_->after_all_started([&]() {
    // as the LogReopener depends on the loggers being started, it must be
    // initialized after Loader::start_all() has been called.
    log_reopener.init();

    log_reopener->set_complete_callback([](const auto &errmsg) {
      if (errmsg.empty()) return;

      mysql_harness::ProcessStateComponent::get_instance()
          .request_application_shutdown(
              mysql_harness::ShutdownPending::Reason::FATAL_ERROR, errmsg);
    });

    signal_handler_.add_sig_handler(
        SIGHUP,
        [&log_reopener](int /* sig */, const std::string & /*signal_info*/) {
          // is run by the signal-thread.
          log_reopener->request_reopen();
        });

    mysql_harness::on_service_ready(kLogReopenServiceName);

    // signal-handler
    signal_handler_.add_sig_handler(
        SIGTERM, [](int /* sig */, const std::string &signal_info) {
          mysql_harness::ProcessStateComponent::get_instance()
              .request_application_shutdown(
                  mysql_harness::ShutdownPending::Reason::REQUESTED,
                  signal_info);
        });

    signal_handler_.add_sig_handler(SIGINT, [](int /* sig */,
                                               const std::string &signal_info) {
      mysql_harness::ProcessStateComponent::get_instance()
          .request_application_shutdown(
              mysql_harness::ShutdownPending::Reason::REQUESTED, signal_info);
    });

    mysql_harness::on_service_ready(kSignalHandlerServiceName);
  });

  // after the first plugin finished, stop the log-reopener and signal-handler
  loader_->after_first_finished([&]() {
    signal_handler_.remove_sig_handler(SIGTERM);
    signal_handler_.remove_sig_handler(SIGINT);

    signal_handler_.remove_sig_handler(SIGHUP);
    log_reopener.reset();
  });
#endif

  loader_->start();
}

void MySQLRouter::stop() {
  // Remove the pidfile if present and was created by us.
  if (!pid_file_path_.empty() && pid_file_created_) {
    mysql_harness::Path pid_file_path(pid_file_path_);
    if (pid_file_path.is_regular()) {
      log_debug("Removing pidfile %s", pid_file_path.c_str());
      std::remove(pid_file_path.c_str());
    }
  }
}

void MySQLRouter::set_default_config_files(const char *locations) noexcept {
  std::stringstream ss_line{locations};

  // We remove all previous entries
  default_config_files_.clear();
  std::vector<std::string>().swap(default_config_files_);

  for (std::string file; std::getline(ss_line, file, ';');) {
    bool ok = mysqlrouter::substitute_envvar(file);
    if (ok) {  // if there's no placeholder in file path, this is OK too
      default_config_files_.push_back(
          mysqlrouter::substitute_variable(file, "{origin}", origin_.str()));
    } else {
      // Any other problem with placeholders we ignore and don't use file
    }
  }
}

std::string MySQLRouter::get_version() noexcept { return MYSQL_ROUTER_VERSION; }

std::string MySQLRouter::get_version_line() noexcept {
  std::string version_string;
  build_version(std::string(MYSQL_ROUTER_PACKAGE_NAME), &version_string);

  return version_string;
}

std::vector<std::string> MySQLRouter::check_config_files() {
  const auto res = ConfigFilePathValidator(default_config_files_, config_files_,
                                           extra_config_files_)
                       .validate();

  if (!res) {
    const auto err = res.error();
    if (err.ec == make_error_code(ConfigFilePathValidatorErrc::kDuplicate)) {
      throw std::runtime_error(string_format(
          "The configuration file '%s' is provided multiple "
          "times.\nAlready known "
          "configuration files:\n\n%s",
          err.current_filename.c_str(),
          mysql_harness::join(err.paths_attempted, "\n").c_str()));
    } else if (err.ec ==
               make_error_code(ConfigFilePathValidatorErrc::kNotReadable)) {
      throw std::runtime_error(
          string_format("The configuration file '%s' is not readable.",
                        err.current_filename.c_str()));
    } else if (err.ec ==
               make_error_code(
                   ConfigFilePathValidatorErrc::kExtraWithoutMainConfig)) {
      throw std::runtime_error(
          "Extra configuration files " +
          mysql_harness::join(extra_config_files_, ", ") +
          " provided, but neither default configuration files "
          "nor --config=<file> are readable files.\nChecked:\n\n" +
          mysql_harness::join(err.paths_attempted, "\n"));
    } else if (err.ec ==
               make_error_code(ConfigFilePathValidatorErrc::kNoConfigfile)) {
      throw std::runtime_error(
          "None of the default configuration files is readable and "
          "--config=<file> was not specified.\n"
          "Checked default configuration files:\n\n" +
          mysql_harness::join(err.paths_attempted, "\n"));
    } else {
      throw std::system_error(err.ec);
    }
  }

  return res.value();
}

void MySQLRouter::save_bootstrap_option_not_empty(
    const std::string &option_name, const std::string &save_name,
    const std::string &option_value) {
  if (option_value.empty())
    throw std::runtime_error("Value for option '" + option_name +
                             "' can't be empty.");

  bootstrap_options_[save_name] = option_value;
}

void MySQLRouter::assert_bootstrap_mode(const std::string &option_name) const {
  if (this->bootstrap_uri_.empty())
    throw std::runtime_error("Option " + option_name +
                             " can only be used together with -B/--bootstrap");
}

void MySQLRouter::assert_not_bootstrap_mode(
    const std::string &option_name) const {
  if (!this->bootstrap_uri_.empty())
    throw std::runtime_error("Option " + option_name +
                             " cannot be used together with -B/--bootstrap");
}

void MySQLRouter::assert_option_value_in_range(const std::string &value,
                                               const int min,
                                               const int max) const {
  try {
    std::size_t last_char = 0;
    auto val = std::stoi(value, &last_char);
    if (last_char != value.size())
      throw std::invalid_argument{"invalid value: " + value};

    if (val < min || val > max) {
      throw std::out_of_range{std::string{"not in allowed range ["} +
                              std::to_string(min) + ", " + std::to_string(max) +
                              "]"};
    }
  } catch (const std::invalid_argument &) {
    throw std::invalid_argument{"invalid value: " + value};
  }
}

/**
 * upper-case a string.
 */
static std::string make_upper(std::string s) {
  std::transform(s.begin(), s.end(), s.begin(), ::toupper);

  return s;
}

/**
 * assert 'value' is one of the allowed values.
 *
 * value is compared case-insensitive
 *
 * @param key key name to report in case of failure
 * @param value value to check
 * @param allowed_values allowed values.
 *
 * @throws std::invalid_argument if value is not part of allowed_values.
 */
static void assert_one_of_ci(
    const std::string &key, const std::string &value,
    std::initializer_list<const char *> allowed_values) {
  const auto value_upper = make_upper(value);

  const auto it = std::find_if(allowed_values.begin(), allowed_values.end(),
                               [&value_upper](const auto &allowed_value) {
                                 return value_upper == allowed_value;
                               });

  if (it == allowed_values.end()) {
    throw std::invalid_argument("value '" + value + "' provided to " + key +
                                " is not one of " +
                                mysql_harness::join(allowed_values, ","));
  }
}

void MySQLRouter::prepare_command_options() noexcept {
  // General guidelines for naming command line options:
  //
  // Option names that start with --conf are meant to affect
  // configuration only and used during bootstrap.
  // If an option affects the bootstrap process itself, it should
  // omit the --conf prefix, even if it affects both the bootstrap
  // and the configuration.

  using OptionNames = CmdOption::OptionNames;

  arg_handler_.clear_options();

  arg_handler_.add_option(
      OptionNames({"--account"}),
      "Account (username) to be used by Router when talking to cluster."
      " (bootstrap)",
      CmdOptionValueReq::required, "account",
      [this](const std::string &username) {
        if (username.empty())
          throw std::runtime_error(
              "Value for --account option cannot be empty");
        if (this->bootstrap_options_.count("account"))
          throw std::runtime_error("Option --account can only be given once");
        this->bootstrap_options_["account"] = username;
      },
      [this](const std::string &) {
        this->assert_bootstrap_mode("--account");
      });

  arg_handler_.add_option(
      OptionNames({"--account-create"}),
      "Specifies account creation policy (useful for guarding against "
      "accidentally bootstrapping using a wrong account). <mode> is one of:\n"
      "  'always'        - bootstrap only if account doesn't exist\n"
      "  'never'         - bootstrap only if account exists\n"
      "  'if-not-exists' - bootstrap either way (default)\n"
      "This option can only be used if option '--account' is also used.\n"
      "Argument 'never' cannot be used together with option "
      "'--account-host'\n"
      "(bootstrap)",
      CmdOptionValueReq::required, "mode",
      [this](const std::string &create) {
        if (create != "always" && create != "if-not-exists" &&
            create != "never")
          throw std::runtime_error(
              "Invalid value for --account-create option.  Valid values: "
              "always, if-not-exists, never");
        if (this->bootstrap_options_.count("account-create"))
          throw std::runtime_error(
              "Option --account-create can only be given once");
        this->bootstrap_options_["account-create"] = create;
      },
      [this](const std::string &) {
        this->assert_bootstrap_mode("--account-create");
        if (!this->bootstrap_options_.count("account"))
          throw std::runtime_error(
              "Option --account-create can only be used together with "
              "--account.");
      });

  arg_handler_.add_option(
      OptionNames({"--account-host"}),
      "Host pattern to be used when creating Router's database user, "
      "default='%'. "
      "It can be used multiple times to provide multiple patterns. "
      "(bootstrap)",
      CmdOptionValueReq::required, "account-host",
      [this](const std::string &host_pattern) {
        std::vector<std::string> &hostnames =
            this->bootstrap_multivalue_options_["account-host"];
        hostnames.push_back(host_pattern);

        // sort and eliminate any non-unique hostnames; we do this to ensure
        // that CREATE USER does not get called twice for the same user@host
        // later on in the ConfigGenerator
        std::sort(hostnames.begin(), hostnames.end());
        auto it = std::unique(hostnames.begin(), hostnames.end());
        hostnames.resize(std::distance(hostnames.begin(), it));
      },
      [this](const std::string &) {
        this->assert_bootstrap_mode("--account-host");
        const auto it = this->bootstrap_options_.find("account-create");
        if (it != this->bootstrap_options_.end() && it->second == "never")
          throw std::runtime_error(
              "Option '--account-create never' cannot be used together with "
              "'--account-host <host>'");
      });

  arg_handler_.add_option(
      OptionNames({"-B", "--bootstrap"}),
      "Bootstrap and configure Router for operation with a MySQL InnoDB "
      "cluster.",
      CmdOptionValueReq::required, "server_url",
      [this](const std::string &server_url) {
        if (server_url.empty()) {
          throw std::runtime_error("Invalid value for --bootstrap/-B option");
        }
        this->bootstrap_uri_ = server_url;
      });

  arg_handler_.add_option(
      OptionNames({"--bootstrap-socket"}),
      "Bootstrap and configure Router via a Unix socket",
      CmdOptionValueReq::required, "socket_name",
      [this](const std::string &socket_name) {
        if (socket_name.empty()) {
          throw std::runtime_error(
              "Invalid value for --bootstrap-socket option");
        }

        this->save_bootstrap_option_not_empty("--bootstrap-socket",
                                              "bootstrap_socket", socket_name);
      },
      [this](const std::string &) {
        this->assert_bootstrap_mode("--bootstrap-socket");
      });

  arg_handler_.add_option(
      OptionNames({"--client-ssl-cert"}),
      "name of a PEM file containing a SSL certificate used "
      "for accepting TLS connections between client and router",
      CmdOptionValueReq::required, "path",
      [this](const auto &value) {
        this->save_bootstrap_option_not_empty("--client-ssl-cert",
                                              "client_ssl_cert", value);
      },
      [this](const auto &) {
        this->assert_bootstrap_mode("--client-ssl-cert");

        if (!bootstrap_options_["client_ssl_cert"].empty() &&
            bootstrap_options_["client_ssl_key"].empty()) {
          throw std::runtime_error(
              "If --client-ssl-cert is set, --client-ssl-key can't be empty.");
        }
      });

  arg_handler_.add_option(
      OptionNames({"--client-ssl-cipher"}),
      "list of one or more colon separated cipher names used for accepting "
      "TLS connections between client and router",
      CmdOptionValueReq::required, "",
      [this](const auto &value) {
        this->save_bootstrap_option_not_empty("--client-ssl-cipher",
                                              "client_ssl_cipher", value);
      },
      [this](const auto &) {
        this->assert_bootstrap_mode("--client-ssl-cipher");
      });

  arg_handler_.add_option(
      OptionNames({"--client-ssl-curves"}),
      "list of one or more colon separated elliptic curve names used for "
      "accepting TLS connections between client and router",
      CmdOptionValueReq::required, "",
      [this](const auto &value) {
        this->save_bootstrap_option_not_empty("--client-ssl-curves",
                                              "client_ssl_curves", value);
      },
      [this](const auto &) {
        this->assert_bootstrap_mode("--client-ssl-curves");
      });

  arg_handler_.add_option(
      OptionNames({"--client-ssl-key"}),
      "name of a PEM file containing a SSL private key used "
      "for accepting TLS connections between client and router",
      CmdOptionValueReq::required, "path",
      [this](const auto &value) {
        this->save_bootstrap_option_not_empty("--client-ssl-key",
                                              "client_ssl_key", value);
      },
      [this](const auto &) {
        this->assert_bootstrap_mode("--client-ssl-key");

        if (!bootstrap_options_["client_ssl_key"].empty() &&
            bootstrap_options_["client_ssl_cert"].empty()) {
          throw std::runtime_error(
              "If --client-ssl-key is set, --client-ssl-cert can't be empty.");
        }
      });

  arg_handler_.add_option(
      OptionNames({"--client-ssl-mode"}),
      "SSL mode for connections from client to router. One "
      "of DISABLED, PREFERRED, REQUIRED or PASSTHROUGH.",
      CmdOptionValueReq::required, "mode",
      [this](const auto &value) {
        assert_one_of_ci("--client-ssl-mode", value,
                         {"DISABLED", "PREFERRED", "REQUIRED", "PASSTHROUGH"});

        this->save_bootstrap_option_not_empty(
            "--client-ssl-mode", "client_ssl_mode", make_upper(value));
      },
      [this](const auto &) {
        this->assert_bootstrap_mode("--client-ssl-mode");

        if (bootstrap_options_["client_ssl_mode"] == "PASSTHROUGH") {
          auto server_ssl_mode_it = bootstrap_options_.find("server_ssl_mode");
          if (server_ssl_mode_it != bootstrap_options_.end()) {
            if (server_ssl_mode_it->second != "AS_CLIENT") {
              throw std::runtime_error(
                  "--server-ssl-mode must be AS_CLIENT or not specified, if "
                  "--client-ssl-mode is PASSTHROUGH.");
            }
          }
        }
      });
  arg_handler_.add_option(
      OptionNames({"--client-ssl-dh-params"}),
      "name of a PEM file containing DH paramaters",
      CmdOptionValueReq::required, "",
      [this](const auto &value) {
        this->save_bootstrap_option_not_empty("--client-ssl-dh-params",
                                              "client_ssl_dh_params", value);
      },
      [this](const auto &) {
        this->assert_bootstrap_mode("--client-ssl-dh-params");
      });

  arg_handler_.add_option(
      OptionNames({"--conf-base-port"}),
      "Base port to use for listening router ports. (bootstrap)",
      CmdOptionValueReq::required, "port",
      [this](const std::string &port) {
        this->bootstrap_options_["base-port"] = port;
      },
      [this](const std::string &) {
        this->assert_bootstrap_mode("--conf-base-port");
      });

  arg_handler_.add_option(
      OptionNames({"--conf-bind-address"}),
      "IP address of the interface to which router's listening sockets "
      "should bind. (bootstrap)",
      CmdOptionValueReq::required, "address",
      [this](const std::string &address) {
        this->bootstrap_options_["bind-address"] = address;
      },
      [this](const std::string &) {
        this->assert_bootstrap_mode("--conf-bind-address");
      });

#ifndef _WIN32
  arg_handler_.add_option(
      OptionNames({"--conf-skip-tcp"}),
      "Whether to disable binding of a TCP port for incoming connections. "
      "(bootstrap)",
      CmdOptionValueReq::none, "",
      [this](const std::string &) {
        this->bootstrap_options_["skip-tcp"] = "1";
      },
      [this](const std::string &) {
        this->assert_bootstrap_mode("--conf-skip-tcp");
      });
  arg_handler_.add_option(
      OptionNames({"--conf-use-sockets"}),
      "Whether to use Unix domain sockets. (bootstrap)",
      CmdOptionValueReq::none, "",
      [this](const std::string &) {
        this->bootstrap_options_["use-sockets"] = "1";
      },
      [this](const std::string &) {
        this->assert_bootstrap_mode("--conf-use-sockets");
      });
#endif

  arg_handler_.add_option(OptionNames({"-c", "--config"}),
                          "Only read configuration from given file.",
                          CmdOptionValueReq::required, "path",
                          [this](const std::string &value) {
                            if (!config_files_.empty()) {
                              throw std::runtime_error(
                                  "Option -c/--config can only be used once; "
                                  "use -a/--extra-config instead.");
                            }

                            check_and_add_conf(config_files_, value);
                          });

  arg_handler_.add_option(
      OptionNames({"--core-file"}), "Write a core file if mysqlrouter dies.",
      CmdOptionValueReq::optional, "", [this](const std::string &value) {
        if (value.empty() || value == "1") {
          this->core_file_ = true;
        } else if (value == "0") {
          this->core_file_ = false;
        } else {
          throw std::runtime_error(
              "Value for parameter '--core-file' needs to be "
              "one of: ['0', '1']");
        }
      });

  arg_handler_.add_option(
      OptionNames({"--connect-timeout"}),
      "The time in seconds after which trying to connect to metadata server "
      "should timeout. It is used when bootstrapping and also written to the "
      "configuration file (bootstrap)",
      CmdOptionValueReq::optional, "",
      [this](const std::string &connect_timeout) {
        this->bootstrap_options_["connect-timeout"] = connect_timeout;
      },
      [this](const std::string &) {
        this->assert_bootstrap_mode("--connect-timeout");
      });

  arg_handler_.add_option(
      OptionNames({"--conf-use-gr-notifications"}),
      "Whether to enable handling of cluster state change GR notifications.",
      CmdOptionValueReq::optional, "",
      [this](const std::string &value) {
        if (value == "0" || value == "1") {
          this->bootstrap_options_["use-gr-notifications"] = value;
        } else if (value.empty()) {
          this->bootstrap_options_["use-gr-notifications"] = "1";
        } else {
          throw std::runtime_error(
              "Value for parameter '--conf-use-gr-notifications' needs to be "
              "one of: ['0', '1']");
        }
      },
      [this](const std::string &) {
        this->assert_bootstrap_mode("--conf-use-gr-notifications");
      });

  arg_handler_.add_option(
      OptionNames({"--conf-target-cluster"}),
      "Router's target Cluster from the ClusterSet('current' or 'primary').",
      CmdOptionValueReq::required, "",
      [this](const std::string &value) {
        if (this->bootstrap_options_.count("target-cluster-by-name") > 0) {
          throw std::runtime_error(
              "Parameters '--conf-target-cluster' and "
              "'--conf-target-cluster-by-name' are mutually exclusive and "
              "can't be used together");
        }

        std::string value_lowercase{value};
        std::transform(value_lowercase.begin(), value_lowercase.end(),
                       value_lowercase.begin(), ::tolower);

        if (value_lowercase != "primary" && value_lowercase != "current") {
          throw std::runtime_error(
              "Value for parameter '--conf-target-cluster' needs to be one of: "
              "['primary', 'current']");
        }

        this->bootstrap_options_["target-cluster"] = value_lowercase;
      },
      [this](const std::string &) {
        this->assert_bootstrap_mode("--conf-target-cluster");
      });

  arg_handler_.add_option(
      OptionNames({"--conf-target-cluster-by-name"}),
      "Name of the target Cluster for the Router when bootstrapping against "
      "the ClusterSet",
      CmdOptionValueReq::required, "",
      [this](const std::string &value) {
        if (this->bootstrap_options_.count("target-cluster") > 0) {
          throw std::runtime_error(
              "Parameters '--conf-target-cluster' and "
              "'--conf-target-cluster-by-name' are mutually exclusive and "
              "can't be used together");
        }
        if (value.empty()) {
          throw std::runtime_error(
              "Value for parameter '--conf-target-cluster-by-name' can't be "
              "empty");
        }
        this->bootstrap_options_["target-cluster-by-name"] = value;
      },
      [this](const std::string &) {
        this->assert_bootstrap_mode("--conf-target-cluster-by-name");
      });

  arg_handler_.add_option(
      OptionNames({"-d", "--directory"}),
      "Creates a self-contained directory for a new instance of the Router. "
      "(bootstrap)",
      CmdOptionValueReq::required, "directory",
      [this](const std::string &path) {
        if (path.empty()) {
          throw std::runtime_error("Invalid value for --directory option");
        }
        this->bootstrap_directory_ = path;
      },
      [this](const std::string &) {
        this->assert_bootstrap_mode("-d/--directory");
      });

  arg_handler_.add_option(
      CmdOption::OptionNames({"-a", "--extra-config"}),
      "Read this file after configuration files are read from either "
      "default locations or from files specified by the --config option.",
      CmdOptionValueReq::required, "path", [this](const std::string &value) {
        check_and_add_conf(extra_config_files_, value);
      });

  arg_handler_.add_option(
      OptionNames({"--force"}),
      "Force reconfiguration of a possibly existing instance of the router. "
      "(bootstrap)",
      CmdOptionValueReq::none, "",
      [this](const std::string &) { this->bootstrap_options_["force"] = "1"; },
      [this](const std::string &) { this->assert_bootstrap_mode("--force"); });

  arg_handler_.add_option(
      OptionNames({"--force-password-validation"}),
      "When autocreating database account do not use HASHED password - this is "
      "the default behavior now, this parameter is not needed, it is kept for "
      "backward compatibility."
      "(bootstrap)",
      CmdOptionValueReq::none, "",
      [](const std::string &) {
        // this is now always assumed, so this parameter is ignored, kept for
        // backward compatibility
      },
      [this](const std::string &) {
        this->assert_bootstrap_mode("--force-password-validation");
      });

  arg_handler_.add_option(
      CmdOption::OptionNames({"-?", "--help"}), "Display this help and exit.",
      CmdOptionValueReq::none, "", [this](const std::string &) {
        this->show_help();
        this->showing_info_ = true;
      });

  arg_handler_.add_option(
      OptionNames({"--master-key-reader"}),
      "The tool that can be used to read master key, it has to be used "
      "together with --master-key-writer. (bootstrap)",
      CmdOptionValueReq::required, "",
      [this](const std::string &master_key_reader) {
        this->keyring_info_.set_master_key_reader(master_key_reader);
      },
      [this](const std::string &) {
        this->assert_bootstrap_mode("--master-key-reader");
        if (this->keyring_info_.get_master_key_reader().empty() !=
            this->keyring_info_.get_master_key_writer().empty())
          throw std::runtime_error(
              "Option --master-key-reader can only be used together with "
              "--master-key-writer.");
      });

  arg_handler_.add_option(
      OptionNames({"--master-key-writer"}),
      "The tool that can be used to store master key, it has to be used "
      "together with --master-key-reader. (bootstrap)",
      CmdOptionValueReq::required, "",
      [this](const std::string &master_key_writer) {
        this->keyring_info_.set_master_key_writer(master_key_writer);
      },
      [this](const std::string &) {
        this->assert_bootstrap_mode("--master-key-writer");
        if (this->keyring_info_.get_master_key_reader().empty() !=
            this->keyring_info_.get_master_key_writer().empty())
          throw std::runtime_error(
              "Option --master-key-writer can only be used together with "
              "--master-key-reader.");
      });

  arg_handler_.add_option(
      OptionNames({"--name"}),
      "Gives a symbolic name for the router instance. (bootstrap)",
      CmdOptionValueReq::optional, "name",
      [this](const std::string &name) {
        this->bootstrap_options_["name"] = name;
      },
      [this](const std::string &) { this->assert_bootstrap_mode("--name"); });

  arg_handler_.add_option(
      OptionNames({"--password-retries"}),
      "Number of the retries for generating the router's user password. "
      "(bootstrap)",
      CmdOptionValueReq::optional, "password-retries",
      [this](const std::string &retries) {
        this->bootstrap_options_["password-retries"] = retries;
      },
      [this](const std::string &) {
        this->assert_bootstrap_mode("--password-retries");
      });

  arg_handler_.add_option(
      OptionNames({"--pid-file"}), "Path and filename of pid file",
      CmdOptionValueReq::required, "pidfile",
      [this](const std::string &pidfile_url) {
        if (!this->pid_file_path_.empty())
          throw std::runtime_error("Option --pid-file can only be given once");
        if (pidfile_url.empty()) {
          throw std::runtime_error("Invalid empty value for --pid-file option");
        }
        this->pid_file_path_ = pidfile_url;
      },
      [this](const std::string &) {
        this->assert_not_bootstrap_mode("--pid-file");
      });

  arg_handler_.add_option(
      OptionNames({"--read-timeout"}),
      "The time in seconds after which reads from metadata server should "
      "timeout. It is used when bootstrapping and is also written to "
      "configuration file. (bootstrap)",
      CmdOptionValueReq::optional, "",
      [this](const std::string &read_timeout) {
        this->bootstrap_options_["read-timeout"] = read_timeout;
      },
      [this](const std::string &) {
        this->assert_bootstrap_mode("--read-timeout");
      });
  arg_handler_.add_option(
      OptionNames({"--report-host"}),
      "Host name of this computer (it will be queried from OS if not "
      "provided). "
      "It is used as suffix (the part after '@') in Router's database user "
      "name; "
      "should match host name as seen by the cluster nodes (bootstrap)",
      CmdOptionValueReq::required, "report-host",
      [this](const std::string &hostname) {
        if (!mysql_harness::is_valid_hostname(hostname.c_str()))
          throw std::runtime_error(
              "Option --report-host has an invalid value.");

        auto pr = this->bootstrap_options_.insert({"report-host", hostname});
        if (pr.second == false)
          throw std::runtime_error(
              "Option --report-host can only be used once.");
      },
      [this](const std::string &) {
        this->assert_bootstrap_mode("--report-host");
      });

  arg_handler_.add_option(
      OptionNames({"--server-ssl-ca"}),
      "path name of the Certificate Authority (CA) certificate file in PEM "
      "format. Used when forwarding a client connection from router to a "
      "server.",
      CmdOptionValueReq::required, "path",
      [this](const auto &value) {
        this->save_bootstrap_option_not_empty("--server-ssl-ca",
                                              "server_ssl_ca", value);
      },
      [this](const auto &) { this->assert_bootstrap_mode("--server-ssl-ca"); });

  arg_handler_.add_option(
      OptionNames({"--server-ssl-capath"}),
      "path name of the directory that contains trusted SSL Certificate "
      "Authority (CA) certificate files in PEM format. Used when forwarding "
      "a client connection from router to a server.",
      CmdOptionValueReq::required, "directory",
      [this](const auto &value) {
        this->save_bootstrap_option_not_empty("--server-ssl-capath",
                                              "server_ssl_capath", value);
      },
      [this](const auto &) {
        this->assert_bootstrap_mode("--server-ssl-capath");
      });

  arg_handler_.add_option(
      OptionNames({"--server-ssl-cipher"}),
      "list of one or more colon separated cipher names. Used when "
      "forwarding "
      "client connection from router to a server.",
      CmdOptionValueReq::required, "",
      [this](const auto &value) {
        this->save_bootstrap_option_not_empty("--server-ssl-cipher",
                                              "server_ssl_cipher", value);
      },
      [this](const auto &) {
        this->assert_bootstrap_mode("--server-ssl-cipher");
      });

  arg_handler_.add_option(
      OptionNames({"--server-ssl-crl"}),
      "path name of the file containing certificate revocation lists in PEM "
      "format. Used when forwarding a client connection from router to a "
      "server.",
      CmdOptionValueReq::required, "path",
      [this](const auto &value) {
        this->save_bootstrap_option_not_empty("--server-ssl-crl",
                                              "server_ssl_crl", value);
      },
      [this](const auto &) {
        this->assert_bootstrap_mode("--server-ssl-crl");
      });

  arg_handler_.add_option(
      OptionNames({"--server-ssl-crlpath"}),
      "path name of the directory that contains certificate revocation-list "
      "files in PEM format. Used when forwarding a client connection from "
      "router to a server.",
      CmdOptionValueReq::required, "directory",
      [this](const auto &value) {
        this->save_bootstrap_option_not_empty("--server-ssl-crlpath",
                                              "server_ssl_crlpath", value);
      },
      [this](const auto &) {
        this->assert_bootstrap_mode("--server-ssl-crlpath");
      });

  arg_handler_.add_option(
      OptionNames({"--server-ssl-curves"}),
      "list of one or more colon separated elliptic curve names. Used when "
      "forwarding a client connection from router to a server.",
      CmdOptionValueReq::required, "",
      [this](const auto &value) {
        this->save_bootstrap_option_not_empty("--server-ssl-curves",
                                              "server_ssl_curves", value);
      },
      [this](const auto &) {
        this->assert_bootstrap_mode("--server-ssl-curves");
      });

  arg_handler_.add_option(
      OptionNames({"--server-ssl-mode"}),
      "SSL mode to use when forwarding a client connection from router to a "
      "server. One of DISABLED, PREFERRED, REQUIRED or AS_CLIENT.",
      CmdOptionValueReq::required, "ssl-mode",
      [this](const auto &value) {
        assert_one_of_ci("--server-ssl-mode", value,
                         {"DISABLED", "PREFERRED", "REQUIRED", "AS_CLIENT"});

        this->save_bootstrap_option_not_empty(
            "--server-ssl-mode", "server_ssl_mode", make_upper(value));
      },
      [this](const auto &) {
        this->assert_bootstrap_mode("--server-ssl-mode");
      });

  arg_handler_.add_option(
      OptionNames({"--server-ssl-verify"}),
      "verification mode when forwarding a client connection from router to "
      "server. One of DISABLED, VERIFY_CA or VERIFY_IDENTITY.",
      CmdOptionValueReq::required, "verify-mode",
      [this](const auto &value) {
        assert_one_of_ci("--server-ssl-verify", value,
                         {"DISABLED", "VERIFY_CA", "VERIFY_IDENTITY"});

        this->save_bootstrap_option_not_empty(
            "--server-ssl-verify", "server_ssl_verify", make_upper(value));
      },
      [this](const auto &) {
        this->assert_bootstrap_mode("--server-ssl-verify");
      });

  arg_handler_.add_option(
      OptionNames({"--ssl-ca"}),
      "Path to SSL CA file to verify server's certificate against when "
      "connecting to the metadata servers",
      CmdOptionValueReq::required, "path",
      [this](const std::string &path) {
        this->save_bootstrap_option_not_empty("--ssl-ca", "ssl_ca", path);
      },
      [this](const std::string &) { this->assert_bootstrap_mode("--ssl-ca"); });

  arg_handler_.add_option(
      OptionNames({"--ssl-capath"}),
      "Path to directory containing SSL CA files to verify server's "
      "certificate against when connecting to the metadata servers.",
      CmdOptionValueReq::required, "directory",
      [this](const std::string &path) {
        this->save_bootstrap_option_not_empty("--ssl-capath", "ssl_capath",
                                              path);
      },
      [this](const std::string &) {
        this->assert_bootstrap_mode("--ssl-capath");
      });

  arg_handler_.add_option(
      OptionNames({"--ssl-cert"}),
      "Path to a SSL certificate, to be used if client certificate "
      "verification is required when connecting to the metadata servers.",
      CmdOptionValueReq::required, "path",
      [this](const std::string &path) {
        this->save_bootstrap_option_not_empty("--ssl-cert", "ssl_cert", path);
      },
      [this](const std::string &) {
        this->assert_bootstrap_mode("--ssl-cert");
      });

  arg_handler_.add_option(
      OptionNames({"--ssl-cipher"}),
      ": separated list of SSL ciphers to allow when connecting to the "
      "metadata servers, if SSL is enabled.",
      CmdOptionValueReq::required, "ciphers",
      [this](const std::string &cipher) {
        this->save_bootstrap_option_not_empty("--ssl-cipher", "ssl_cipher",
                                              cipher);
      },
      [this](const std::string &) {
        this->assert_bootstrap_mode("--ssl-cipher");
      });

  arg_handler_.add_option(
      OptionNames({"--ssl-crl"}),
      "Path to SSL CRL file to use when connecting to metadata-servers and "
      "verifying their SSL certificate",
      CmdOptionValueReq::required, "path",
      [this](const std::string &path) {
        this->save_bootstrap_option_not_empty("--ssl-crl", "ssl_crl", path);
      },
      [this](const std::string &) {
        this->assert_bootstrap_mode("--ssl-crl");
      });

  arg_handler_.add_option(
      OptionNames({"--ssl-crlpath"}),
      "Path to directory containing SSL CRL files to use when connecting to "
      "metadata-servers and verifying their SSL certificate.",
      CmdOptionValueReq::required, "directory",
      [this](const std::string &path) {
        this->save_bootstrap_option_not_empty("--ssl-crlpath", "ssl_crlpath",
                                              path);
      },
      [this](const std::string &) {
        this->assert_bootstrap_mode("--ssl-crlpath");
      });

  arg_handler_.add_option(
      OptionNames({"--ssl-key"}),
      "Path to private key for client SSL certificate, to be used if client "
      "certificate verification is required when connecting to "
      "metadata-servers.",
      CmdOptionValueReq::required, "path",
      [this](const std::string &path) {
        this->save_bootstrap_option_not_empty("--ssl-key", "ssl_key", path);
      },
      [this](const std::string &) {
        this->assert_bootstrap_mode("--ssl-key");
      });

  arg_handler_.add_option(
      OptionNames({"--disable-rw-split"}),
      "Do not generate routing section for RW Split endpoint",
      CmdOptionValueReq::none, "",
      [this](const std::string &) {
        this->bootstrap_options_["disable-rw-split"] = "1";
      },
      [this](const std::string &) {
        this->assert_bootstrap_mode("--disable-rw-split");
      });

  arg_handler_.add_option(
      OptionNames({"--disable-rest"}),
      "Disable REST web service for Router monitoring", CmdOptionValueReq::none,
      "",
      [this](const std::string &) {
        this->bootstrap_options_["disable-rest"] = "1";
      },
      [this](const std::string &) {
        this->assert_bootstrap_mode("--disable-rest");
      });

  arg_handler_.add_option(
      OptionNames({"--https-port"}),
      "HTTPS port for Router monitoring REST web service",
      CmdOptionValueReq::required, "https-port",
      [this](const std::string &https_port) {
        this->bootstrap_options_["https-port"] = https_port;
      },
      [this](const std::string &https_port) {
        this->assert_bootstrap_mode("--https-port");
        if (this->bootstrap_options_.count("disable-rest") != 0) {
          throw std::runtime_error(
              "Option --disable-rest is not allowed when using --https-port "
              "option");
        }
        try {
          assert_option_value_in_range(https_port, 1, 65535);
        } catch (const std::exception &e) {
          throw std::runtime_error{
              std::string{"processing --https-port option failed, "} +
              e.what()};
        }
      });

  char ssl_mode_vals[128];
  char ssl_mode_desc[384];
  snprintf(ssl_mode_vals, sizeof(ssl_mode_vals), "%s|%s|%s|%s|%s",
           mysqlrouter::MySQLSession::kSslModeDisabled,
           mysqlrouter::MySQLSession::kSslModePreferred,
           mysqlrouter::MySQLSession::kSslModeRequired,
           mysqlrouter::MySQLSession::kSslModeVerifyCa,
           mysqlrouter::MySQLSession::kSslModeVerifyIdentity);
  snprintf(ssl_mode_desc, sizeof(ssl_mode_desc),
           "SSL connection mode for use during bootstrap and normal operation, "
           "when connecting to the metadata server. Analogous to --ssl-mode in "
           "mysql client. One of %s. Default = %s. (bootstrap)",
           ssl_mode_vals, mysqlrouter::MySQLSession::kSslModePreferred);

  arg_handler_.add_option(
      OptionNames({"--ssl-mode"}), ssl_mode_desc, CmdOptionValueReq::required,
      "mode",
      [this](const std::string &ssl_mode) {
        try {
          mysqlrouter::MySQLSession::parse_ssl_mode(
              ssl_mode);  // we only care if this succeeds
          bootstrap_options_["ssl_mode"] = ssl_mode;
        } catch (const std::logic_error &) {
          throw std::runtime_error("Invalid value for --ssl-mode option");
        }
      },
      [this](const std::string &) {
        this->assert_bootstrap_mode("--ssl-mode");
      });

  arg_handler_.add_option(
      OptionNames({"--strict"}),
      "Upgrades account verification failure warning into a fatal error. "
      "(bootstrap)",
      CmdOptionValueReq::none, "",
      [this](const std::string &) { this->bootstrap_options_["strict"] = "1"; },
      [this](const std::string &) { this->assert_bootstrap_mode("--strict"); });

  arg_handler_.add_option(
      OptionNames({"--tls-version"}),
      ", separated list of TLS versions to request, if SSL is enabled.",
      CmdOptionValueReq::required, "versions",
      [this](const std::string &version) {
        this->save_bootstrap_option_not_empty("--tls-version", "tls_version",
                                              version);
      },
      [this](const std::string &) {
        this->assert_bootstrap_mode("--tls-version");
      });
#ifndef _WIN32
  arg_handler_.add_option(
      OptionNames({"-u", "--user"}),
      "Run the mysqlrouter as the user having the name user_name.",
      CmdOptionValueReq::required, "username",
      [this](const std::string &username) { this->username_ = username; },
      [this](const std::string &) {
        if (this->bootstrap_uri_.empty()) {
          this->user_cmd_line_ = this->username_;
        } else {
          check_user(this->username_, true, this->sys_user_operations_);
          this->bootstrap_options_["user"] = this->username_;
        }
      });
#endif
  arg_handler_.add_option(
      CmdOption::OptionNames({"-V", "--version"}),
      "Display version information and exit.", CmdOptionValueReq::none, "",
      [this](const std::string &) {
        out_stream_ << this->get_version_line() << std::endl;
        this->showing_info_ = true;
      });

  arg_handler_.add_option(
      OptionNames({"--conf-set-option"}),
      "Allows forcing selected option in the configuration file when "
      "bootstrapping (--conf-set-option=section_name.option_name=value)",
      CmdOptionValueReq::required, "conf-set-option",
      [this](const std::string &conf_option) {
        std::vector<std::string> &conf_options =
            this->bootstrap_multivalue_options_["conf-set-option"];
        conf_options.push_back(conf_option);
      },
      [this](const std::string &) {
        this->assert_bootstrap_mode("--conf-set-option");
      });

// These are additional Windows-specific options, added (at the time of writing)
// in check_service_operations(). Grep after '--install-service' and you shall
// find.
#ifdef _WIN32
  arg_handler_.add_option(
      CmdOption::OptionNames({"--clear-all-credentials"}),
      "Clear the vault, removing all the credentials stored on it",
      CmdOptionValueReq::none, "", [](const std::string &) {
        PasswordVault pv;
        pv.clear_passwords();
        log_info("Removed successfully all passwords from the vault.");
        throw silent_exception();
      });

  // in this context we only want the service-related options to be known and
  // displayed with --help; they are handled elsewhere (main-windows.cc)
  add_service_options(arg_handler_);

  arg_handler_.add_option(
      CmdOption::OptionNames({"--remove-credentials-section"}),
      "Removes the credentials for the given section",
      CmdOptionValueReq::required, "section_name",
      [](const std::string &value) {
        PasswordVault pv;
        pv.remove_password(value);
        pv.store_passwords();
        log_info("The password was removed successfully.");
        throw silent_exception();
      });

  arg_handler_.add_option(
      CmdOption::OptionNames({"--update-credentials-section"}),
      "Updates the credentials for the given section",
      CmdOptionValueReq::required, "section_name",
      [](const std::string &value) {
        std::string prompt = string_format(
            "Enter password for config section '%s'", value.c_str());
        std::string pass = mysqlrouter::prompt_password(prompt);
        PasswordVault pv;
        pv.update_password(value, pass);
        pv.store_passwords();
        log_info("The password was stored in the vault successfully.");
        throw silent_exception();
      });
#endif
}

// throws MySQLSession::Error, std::runtime_error, std::out_of_range,
// std::logic_error, ... ?
void MySQLRouter::bootstrap(const std::string &program_name,
                            const std::string &server_url,
                            const std::string &plugin_folder) {
  mysqlrouter::ConfigGenerator config_gen(out_stream_, err_stream_
#ifndef _WIN32
                                          ,
                                          sys_user_operations_
#endif
  );
  config_gen.init(
      server_url,
      bootstrap_options_);  // throws MySQLSession::Error, std::runtime_error,
                            // std::out_of_range, std::logic_error
  config_gen.warn_on_no_ssl(bootstrap_options_);  // throws std::runtime_error
  config_gen.set_plugin_folder(plugin_folder);

#ifdef _WIN32
  // Cannot run bootstrap mode as windows service since it requires console
  // interaction.
  if (mysqlrouter::is_running_as_service()) {
    std::string msg = "Cannot run router in boostrap mode as Windows service.";
    mysqlrouter::write_windows_event_log(msg);
    throw std::runtime_error(msg);
  }
#endif

  auto default_paths = get_default_paths();

  if (bootstrap_directory_.empty()) {
    std::string config_file_path =
        mysql_harness::Path(default_paths.at("config_folder"s))
            .join("mysqlrouter.conf"s)
            .str();
    std::string state_file_path =
        mysql_harness::Path(default_paths.at("data_folder"s))
            .join("state.json"s)
            .str();
    std::string master_key_path =
        mysql_harness::Path(default_paths.at("config_folder"s))
            .join("mysqlrouter.key"s)
            .str();
    std::string default_keyring_file = default_paths.at("data_folder"s);
    mysql_harness::Path keyring_dir(default_keyring_file);
    if (!keyring_dir.exists()) {
      if (mysql_harness::mkdir(default_keyring_file,
                               mysqlrouter::kStrictDirectoryPerm, true) < 0) {
        log_error(
            "Cannot create directory '%s': %s",
            truncate_string(default_keyring_file).c_str(),
            std::error_code{errno, std::generic_category()}.message().c_str());
        throw std::runtime_error("Could not create keyring directory");
      } else {
        // sets the directory owner for the --user if provided
        config_gen.set_file_owner(bootstrap_options_, default_keyring_file);
        default_keyring_file = keyring_dir.real_path().str();
      }
    }
    default_keyring_file.append("/").append(kDefaultKeyringFileName);

    keyring_info_.set_keyring_file(default_keyring_file);
    keyring_info_.set_master_key_file(master_key_path);
    config_gen.set_keyring_info(keyring_info_);
    config_gen.bootstrap_system_deployment(
        program_name, config_file_path, state_file_path, bootstrap_options_,
        bootstrap_multivalue_options_, default_paths);
  } else {
    keyring_info_.set_keyring_file(kDefaultKeyringFileName);
    keyring_info_.set_master_key_file("mysqlrouter.key");
    config_gen.set_keyring_info(keyring_info_);
    config_gen.bootstrap_directory_deployment(
        program_name, bootstrap_directory_, bootstrap_options_,
        bootstrap_multivalue_options_, default_paths);
  }
}

// format filename with indent
//
// if file isn't readable, wrap it in (...)
static void markup_configfile(std::ostream &os, const std::string &filename) {
  const bool file_is_readable = mysql_harness::Path(filename).is_readable();

  os << "  "
     //
     << (file_is_readable ? "" : "(") << filename
     << (file_is_readable ? "" : ")") << std::endl;
}

void MySQLRouter::show_help() {
  out_stream_ << get_version_line() << std::endl;
  out_stream_ << ORACLE_WELCOME_COPYRIGHT_NOTICE("2015") << std::endl;

  for (auto line : wrap_string(
           "Configuration read from the following files in the given order"
           " (enclosed in parentheses means not available for reading):",
           kHelpScreenWidth, 0)) {
    out_stream_ << line << std::endl;
  }

  for (const auto &file : default_config_files_) {
    markup_configfile(out_stream_, file);

    // fallback to .ini for each .conf file
    const std::string conf_ext(".conf");
    if (mysql_harness::utility::ends_with(file, conf_ext)) {
      // replace .conf by .ini
      std::string ini_filename =
          file.substr(0, file.size() - conf_ext.size()) + ".ini";

      markup_configfile(out_stream_, ini_filename);
    }
  }
  const std::map<std::string, std::string> paths = get_default_paths();
  out_stream_ << "Plugins Path:"
              << "\n"
              << "  " << paths.at("plugin_folder") << "\n\n";
  out_stream_ << "Default Log Directory:"
              << "\n"
              << "  " << paths.at("logging_folder") << "\n\n";
  out_stream_ << "Default Persistent Data Directory:"
              << "\n"
              << "  " << paths.at("data_folder") << "\n\n";
  out_stream_ << "Default Runtime State Directory:"
              << "\n"
              << "  " << paths.at("runtime_folder") << "\n\n";
  out_stream_ << std::endl;

  show_usage();
}

/**
 * filter CmdOption by section.
 *
 * makes options "required" if needed for the usage output
 */
static std::pair<bool, CmdOption> cmd_option_acceptor(
    const std::string &section, const std::set<std::string> &accepted_opts,
    const CmdOption &opt) {
  for (const auto &name : opt.names) {
    if (accepted_opts.find(name) != accepted_opts.end()) {
      if ((section == "help" && name == "--help") ||
          (section == "version" && name == "--version") ||
          (section == "bootstrap" && name == "--bootstrap")) {
        CmdOption req_opt(opt);
        req_opt.required = true;
        return {true, req_opt};
      } else {
        return {true, opt};
      }
    }
  }

  return {false, opt};
}

void MySQLRouter::show_usage(bool include_options) noexcept {
  out_stream_ << Vt100::render(Vt100::Render::Bold) << "# Usage"
              << Vt100::render(Vt100::Render::Normal) << "\n\n";

  std::vector<std::pair<std::string, std::set<std::string>>> usage_sections{
      {"help", {"--help"}},
      {"version", {"--version"}},
      {"bootstrap",
       {"--account-host",
        "--bootstrap",
        "--bootstrap-socket",
        "--conf-use-sockets",
        "--conf-set-option",
        "--conf-skip-tcp",
        "--conf-base-port",
        "--conf-use-gr-notifications",
        "--connect-timeout",
        "--client-ssl-cert",
        "--client-ssl-cipher",
        "--client-ssl-curves",
        "--client-ssl-key",
        "--client-ssl-mode",
        "--core-file",
        "--directory",
        "--force",
        "--force-password-validation",
        "--name",
        "--master-key-reader",
        "--master-key-writer",
        "--password-retries",
        "--read-timeout",
        "--report-host",
        "--server-ssl-ca",
        "--server-ssl-capath",
        "--server-ssl-cipher",
        "--server-ssl-crl",
        "--server-ssl-crlpath",
        "--server-ssl-curves",
        "--server-ssl-mode",
        "--server-ssl-verify",
        "--ssl-ca",
        "--ssl-cert",
        "--ssl-cipher",
        "--ssl-crl",
        "--ssl-crlpath",
        "--ssl-key",
        "--ssl-mode",
        "--tls-version",
        "--user"}},
      {"run",
       {
           "--user",
           "--config",
           "--extra-config",
           "--clear-all-credentials",
           "--service",
           "--remove-service",
           "--install-service",
           "--install-service-manual",
           "--pid-file",
           "--remove-credentials-section",
           "--update-credentials-section",
           "--core-file",
       }}};

  for (const auto &section : usage_sections) {
    for (auto line : arg_handler_.usage_lines_if(
             "mysqlrouter", "", kHelpScreenWidth,
             [&section](const CmdOption &opt) {
               return cmd_option_acceptor(section.first, section.second, opt);
             })) {
      out_stream_ << line << "\n";
    }
    out_stream_ << "\n";
  }

  if (!include_options) {
    return;
  }

  out_stream_ << Vt100::render(Vt100::Render::Bold) << "# Options"
              << Vt100::render(Vt100::Render::Normal) << "\n\n";
  for (auto line :
       arg_handler_.option_descriptions(kHelpScreenWidth, kHelpScreenIndent)) {
    out_stream_ << line << std::endl;
  }

  out_stream_ << "\n"
              << Vt100::render(Vt100::Render::Bold) << "# Examples"
              << Vt100::render(Vt100::Render::Normal) << "\n\n";

#ifdef _WIN32
  constexpr const char kStartWithSudo[]{""};
  constexpr const char kStartWithUser[]{""};
  constexpr const char kStartScript[]{"start.ps1"};
#else
  constexpr const char kStartWithSudo[]{"sudo "};
  constexpr const char kStartWithUser[]{" --user=mysqlrouter"};
  constexpr const char kStartScript[]{"start.sh"};
#endif

  out_stream_ << "Bootstrap for use with InnoDB cluster into system-wide "
                 "installation\n\n"
              << "    " << kStartWithSudo
              << "mysqlrouter --bootstrap root@clusterinstance01"
              << kStartWithUser << "\n\n"
              << "Start router\n\n"
              << "    " << kStartWithSudo << "mysqlrouter" << kStartWithUser
              << "\n\n"
              << "Bootstrap for use with InnoDb cluster in a self-contained "
                 "directory\n\n"
              << "    "
              << "mysqlrouter --bootstrap root@clusterinstance01 -d myrouter"
              << "\n\n"
              << "Start router\n\n"
              << "    myrouter" << dir_sep << kStartScript << "\n\n";
}

void MySQLRouter::show_usage() noexcept { show_usage(true); }

namespace {

class RouterAppConfigExposer : public mysql_harness::SectionConfigExposer {
 public:
  using DC = mysql_harness::DynamicConfig;
  RouterAppConfigExposer(const bool initial,
                         const mysql_harness::ConfigSection &default_section)
      : mysql_harness::SectionConfigExposer(initial, default_section,
                                            DC::SectionId{"common", ""}) {}

  void expose() override {
    // set "global" router options from DEFAULT section
<<<<<<< HEAD
    auto expose_int_option = [&](const std::string &option,
=======
    auto expose_int_option = [&](std::string_view option,
>>>>>>> 05e4357f
                                 const int64_t default_val) {
      auto value = default_val;
      if (default_section_.has(option)) {
        try {
          value = mysql_harness::option_as_int<int64_t>(
              default_section_.get(option), "");
        } catch (...) {
          // if it failed fallback to setting default
        }
      }

      expose_option(option, value, default_val);
    };

<<<<<<< HEAD
    auto expose_str_option = [&](const std::string &option,
=======
    auto expose_str_option = [&](std::string_view option,
>>>>>>> 05e4357f
                                 const std::string &default_val,
                                 bool skip_if_empty = false) {
      auto value = default_val;
      if (default_section_.has(option)) {
        value = default_section_.get(option);
      }

      const OptionValue op_val = (skip_if_empty && value.empty())
                                     ? OptionValue(std::monostate{})
                                     : value;
      const OptionValue op_default_val = (skip_if_empty && default_val.empty())
                                             ? OptionValue(std::monostate{})
                                             : default_val;

      expose_option(option, op_val, op_default_val);
    };

    expose_int_option(
<<<<<<< HEAD
        "max_total_connections",
        static_cast<int64_t>(routing::kDefaultMaxTotalConnections));
    expose_str_option("name", kSystemRouterName);
    // only share a user if it is not empty
    expose_str_option("user", kDefaultSystemUserName, true);
=======
        router::options::kMaxTotalConnections,
        static_cast<int64_t>(routing::kDefaultMaxTotalConnections));
    expose_str_option(router::options::kName, kSystemRouterName);
    // only share a user if it is not empty
    expose_str_option(router::options::kUser, kDefaultSystemUserName, true);
>>>>>>> 05e4357f
    expose_str_option("unknown_config_option", "error");
  }
};

}  // namespace

void expose_router_configuration(const bool initial,
                                 const mysql_harness::ConfigSection &section) {
  RouterAppConfigExposer(initial, section).expose();
}<|MERGE_RESOLUTION|>--- conflicted
+++ resolved
@@ -2157,11 +2157,7 @@
 
   void expose() override {
     // set "global" router options from DEFAULT section
-<<<<<<< HEAD
-    auto expose_int_option = [&](const std::string &option,
-=======
     auto expose_int_option = [&](std::string_view option,
->>>>>>> 05e4357f
                                  const int64_t default_val) {
       auto value = default_val;
       if (default_section_.has(option)) {
@@ -2176,11 +2172,7 @@
       expose_option(option, value, default_val);
     };
 
-<<<<<<< HEAD
-    auto expose_str_option = [&](const std::string &option,
-=======
     auto expose_str_option = [&](std::string_view option,
->>>>>>> 05e4357f
                                  const std::string &default_val,
                                  bool skip_if_empty = false) {
       auto value = default_val;
@@ -2199,19 +2191,11 @@
     };
 
     expose_int_option(
-<<<<<<< HEAD
-        "max_total_connections",
-        static_cast<int64_t>(routing::kDefaultMaxTotalConnections));
-    expose_str_option("name", kSystemRouterName);
-    // only share a user if it is not empty
-    expose_str_option("user", kDefaultSystemUserName, true);
-=======
         router::options::kMaxTotalConnections,
         static_cast<int64_t>(routing::kDefaultMaxTotalConnections));
     expose_str_option(router::options::kName, kSystemRouterName);
     // only share a user if it is not empty
     expose_str_option(router::options::kUser, kDefaultSystemUserName, true);
->>>>>>> 05e4357f
     expose_str_option("unknown_config_option", "error");
   }
 };
