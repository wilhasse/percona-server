/*
  Copyright (c) 2022, 2023, Oracle and/or its affiliates.

  This program is free software; you can redistribute it and/or modify
  it under the terms of the GNU General Public License, version 2.0,
  as published by the Free Software Foundation.

  This program is also distributed with certain software (including
  but not limited to OpenSSL) that is licensed under separate terms,
  as designated in a particular file or component or in included license
  documentation.  The authors of MySQL hereby grant you an additional
  permission to link the program and your derivative works with the
  separately licensed software that they have included with MySQL.

  This program is distributed in the hope that it will be useful,
  but WITHOUT ANY WARRANTY; without even the implied warranty of
  MERCHANTABILITY or FITNESS FOR A PARTICULAR PURPOSE.  See the
  GNU General Public License for more details.

  You should have received a copy of the GNU General Public License
  along with this program; if not, write to the Free Software
  Foundation, Inc., 51 Franklin St, Fifth Floor, Boston, MA  02110-1301  USA
*/

#include "classic_lazy_connect.h"

#include <chrono>
#include <deque>
#include <memory>
#include <ratio>
#include <sstream>

#include "classic_change_user_sender.h"
#include "classic_connect.h"
#include "classic_connection_base.h"
#include "classic_greeting_forwarder.h"  // ServerGreetor
#include "classic_init_schema_sender.h"
#include "classic_query_sender.h"
#include "classic_quit_sender.h"
#include "classic_reset_connection_sender.h"
#include "classic_set_option_sender.h"
#include "mysql/harness/logging/logging.h"
#include "mysql/harness/stdx/expected.h"
#include "mysql_com.h"
#include "mysqlrouter/classic_protocol_message.h"
#include "mysqlrouter/connection_pool_component.h"

IMPORT_LOG_FUNCTIONS()

using namespace std::chrono_literals;

<<<<<<< HEAD
=======
namespace {

class FailedQueryHandler : public QuerySender::Handler {
 public:
  FailedQueryHandler(LazyConnector &processor) : processor_(processor) {}

  void on_error(const classic_protocol::message::server::Error &err) override {
    log_warning("%s", err.message().c_str());

    processor_.failed(err);
  }

 private:
  LazyConnector &processor_;
};

class IsTrueHandler : public QuerySender::Handler {
 public:
  IsTrueHandler(LazyConnector &processor,
                classic_protocol::message::server::Error on_cond_fail_error)
      : processor_(processor),
        on_condition_fail_error_(std::move(on_cond_fail_error)) {}

  void on_column_count(uint64_t count) override {
    if (count != 1) {
      processor_.failed(classic_protocol::message::server::Error{
          0, "Too many columns", "HY000"});
    }
  }

  void on_row(const classic_protocol::message::server::Row &row) override {
    ++row_count_;

    if (row.begin() == row.end()) {
      processor_.failed(
          classic_protocol::message::server::Error{0, "No fields", "HY000"});
      return;
    }

    auto fld = *(row.begin());

    if (!fld.has_value()) {
      processor_.failed(classic_protocol::message::server::Error{
          0, "Expected integer, got NULL", "HY000"});
      return;
    }

    if (*fld != "1") {
      processor_.failed(on_condition_fail_error_);
      return;
    }
  }

  void on_row_end(
      const classic_protocol::message::server::Eof & /* eof */) override {
    if (row_count_ != 1) {
      processor_.failed(classic_protocol::message::server::Error{
          0, "Too many rows", "HY000"});
      return;
    }
  }

  void on_error(const classic_protocol::message::server::Error &err) override {
    log_warning("%s", err.message().c_str());

    processor_.failed(err);
  }

 private:
  LazyConnector &processor_;
  uint64_t row_count_{};

  classic_protocol::message::server::Error on_condition_fail_error_;
};

>>>>>>> 87307d4d
/**
 * capture the system-variables.
 *
 * Expects a resultset similar to that of:
 *
 * @code
 * SELECT <key>, <value>
 *   FROM performance_schema.session_variables
 *  WHERE VARIABLE_NAME IN ('collation_connection')
 * @endcode
 *
 * - 2 columns (column-names are ignored)
 * - multiple rows
 */
class SelectSessionVariablesHandler : public QuerySender::Handler {
 public:
  SelectSessionVariablesHandler(MysqlRoutingClassicConnectionBase *connection)
      : connection_(connection) {}

  void on_column_count(uint64_t count) override {
    col_count_ = count;

    if (col_count_ != 2) {
      something_failed_ = true;
    }
  }

  void on_column(const classic_protocol::message::server::ColumnMeta
                     & /* col */) override {
    if (something_failed_) return;
  }

  void on_row(const classic_protocol::message::server::Row &row) override {
    if (something_failed_) return;

    auto it = row.begin();  // row[0]

    if (!(*it).has_value()) {
      something_failed_ = true;
      return;
    }

    std::string key = it->value();

    ++it;  // row[1]

    session_variables_.emplace_back(key, *it);
  }

  void on_row_end(
      const classic_protocol::message::server::Eof & /* eof */) override {
    if (something_failed_) {
      // something failed when parsing the resultset. Disable sharing for now.
      connection_->some_state_changed(true);
    } else {
      // move all captured session-vars to the system-variable storage.
      for (; !session_variables_.empty(); session_variables_.pop_front()) {
        auto &node = session_variables_.front();

        connection_->execution_context().system_variables().set(
            std::move(node.first), std::move(node.second));
      }
    }
  }

  void on_ok(const classic_protocol::message::server::Ok & /* ok */) override {
    // ok, shouldn't happen. Disable sharing for now.
    connection_->some_state_changed(true);
  }

  void on_error(const classic_protocol::message::server::Error &err) override {
    // error, shouldn't happen. Disable sharing for now.
    log_debug("Fetching system-vars failed: %s", err.message().c_str());

    connection_->some_state_changed(true);
  }

 private:
  uint64_t col_count_{};
  uint64_t col_cur_{};
  MysqlRoutingClassicConnectionBase *connection_;

  bool something_failed_{false};

  std::deque<std::pair<std::string, Value>> session_variables_;
};

}  // namespace

stdx::expected<Processor::Result, std::error_code> LazyConnector::process() {
  switch (stage()) {
    case Stage::Connect:
      return connect();
    case Stage::Connected:
      return connected();
    case Stage::Authenticated:
      return authenticated();
    case Stage::SetSchema:
      return set_schema();
    case Stage::SetSchemaDone:
      return set_schema_done();
    case Stage::SetServerOption:
      return set_server_option();
    case Stage::SetServerOptionDone:
      return set_server_option_done();
    case Stage::SetVars:
      return set_vars();
    case Stage::SetVarsDone:
      return set_vars_done();
    case Stage::FetchSysVars:
      return fetch_sys_vars();
    case Stage::FetchSysVarsDone:
      return fetch_sys_vars_done();
    case Stage::CheckReadOnly:
      return check_read_only();
    case Stage::CheckReadOnlyDone:
      return check_read_only_done();
    case Stage::SetTrxCharacteristics:
      return set_trx_characteristics();
    case Stage::SetTrxCharacteristicsDone:
      return set_trx_characteristics_done();
    case Stage::WaitGtidExecuted:
      return wait_gtid_executed();
    case Stage::WaitGtidExecutedDone:
      return wait_gtid_executed_done();
    case Stage::PoolOrClose:
      return pool_or_close();
    case Stage::FallbackToWrite:
      return fallback_to_write();
    case Stage::Done:
<<<<<<< HEAD
=======

      if (failed()) {
        if (auto &tr = tracer()) {
          tr.trace(Tracer::Event().stage("connect::failed"));
        }

        if (on_error_) on_error_(*failed());
        connection()->authenticated(false);
      }

      // reset the seq-id of the server side as this is a new command.
      if (connection()->server_protocol() != nullptr) {
        connection()->server_protocol()->seq_id(0xff);
      }

>>>>>>> 87307d4d
      trace_span_end(trace_event_connect_);

      return Result::Done;
  }

  harness_assert_this_should_not_execute();
}

stdx::expected<Processor::Result, std::error_code> LazyConnector::connect() {
  if (auto &tr = tracer()) {
    tr.trace(Tracer::Event().stage("connect::connect"));
  }

  trace_event_connect_ =
      trace_span(parent_event_, "mysql/prepare_server_connection");

  auto *socket_splicer = connection()->socket_splicer();
  auto &server_conn = socket_splicer->server_conn();

  if (!server_conn.is_open()) {
    stage(Stage::Connected);

    // creates a fresh connection or takes one from the pool.
    connection()->push_processor(std::make_unique<ConnectProcessor>(
        connection(),
        [this](const classic_protocol::message::server::Error &err) {
          on_error_(err);
        },
        trace_event_connect_));
  } else {
    stage(Stage::Done);  // there still is a connection open, nothing to do.
  }

  return Result::Again;
}

/**
 * the handshake part.
 */
stdx::expected<Processor::Result, std::error_code> LazyConnector::connected() {
  auto *socket_splicer = connection()->socket_splicer();
  auto &server_conn = socket_splicer->server_conn();
  auto *client_protocol = connection()->client_protocol();
  auto *server_protocol = connection()->server_protocol();

  if (!server_conn.is_open()) {
    if (auto &tr = tracer()) {
      tr.trace(Tracer::Event().stage("connect::not_connected"));
    }

    // looks like connection failed, leave.
    stage(Stage::Done);
    return Result::Again;
  }

  trace_event_authenticate_ =
      trace_span(trace_event_connect_, "mysql/authenticate");

<<<<<<< HEAD
=======
  // remember the trx-stmt as it will be overwritten by set_session_vars.
  if (connection()->trx_characteristics()) {
    trx_stmt_ = connection()->trx_characteristics()->characteristics();
  }

>>>>>>> 87307d4d
  /*
   * if the connection is from the pool, we need a change user.
   */
  if (server_protocol->server_greeting()) {
    connection()->client_greeting_sent(true);

    if (!in_handshake_ &&
        ((client_protocol->username() == server_protocol->username()) &&
         (client_protocol->sent_attributes() ==
          server_protocol->sent_attributes()))) {
      // it is ok if the schema differs, it will be handled later set_schema()

      if (auto *ev = trace_event_authenticate_) {
        ev->attrs.emplace_back("mysql.remote.needs_full_handshake", false);
      }

      connection()->push_processor(std::make_unique<ResetConnectionSender>(
          connection(), trace_event_authenticate_));
<<<<<<< HEAD
=======
      connection()->authenticated(true);
>>>>>>> 87307d4d
    } else {
      if (auto *ev = trace_event_authenticate_) {
        ev->attrs.emplace_back("mysql.remote.needs_full_handshake", true);
        ev->attrs.emplace_back(
            "mysql.remote.username_differs",
            client_protocol->username() == server_protocol->username());
        ev->attrs.emplace_back("mysql.remote.connection_attributes_differ",
                               client_protocol->sent_attributes() ==
                                   server_protocol->sent_attributes());
      }

      connection()->push_processor(std::make_unique<ChangeUserSender>(
          connection(), in_handshake_,
          [this](const classic_protocol::message::server::Error &err) {
            on_error_(err);
          },
          trace_event_authenticate_));
    }
  } else {
    if (auto *ev = trace_event_authenticate_) {
      ev->attrs.emplace_back("mysql.remote.needs_full_handshake", true);
    }

    connection()->push_processor(std::make_unique<ServerGreetor>(
        connection(), in_handshake_,
        [this](const classic_protocol::message::server::Error &err) {
          if (connect_error_is_transient(err) &&
              (connection()->client_protocol()->password().has_value() ||
               !connection()
                    ->server_protocol()
                    ->server_greeting()
                    .has_value()) &&
              std::chrono::steady_clock::now() <
                  started_ + connection()->context().connect_retry_timeout()) {
            // the error is transient.
            //
            // try to reconnect as long as the connect-timeout hasn't been
            // reached yet.

            // only try to reconnect, if
            //
            // 1. the connect failed in the server-greeting
            // 2. the client's password is known as otherwise client would
            // receive the auth-switch several times as part of the auth
            // handshake.

            retry_connect_ = true;
          } else {
            // propagate the error up to the caller.
            on_error_(err);
          }
        },
        trace_event_authenticate_));
  }

  stage(Stage::Authenticated);
  return Result::Again;
}

stdx::expected<Processor::Result, std::error_code>
LazyConnector::authenticated() {
  if (!connection()->authenticated() ||
      !connection()->socket_splicer()->server_conn().is_open()) {
    if (auto &tr = tracer()) {
      tr.trace(Tracer::Event().stage("connect::authenticate::error"));
    }

    if (auto *ev = trace_event_authenticate_) {
      trace_span_end(ev, TraceEvent::StatusCode::kError);
    }

    if (retry_connect_) {
      retry_connect_ = false;

      stage(Stage::Connect);
      connection()->connect_timer().expires_after(kConnectRetryInterval);
      connection()->connect_timer().async_wait([this](std::error_code ec) {
        if (ec) return;

        connection()->resume();
      });

      return Result::Suspend;
    }

    stage(Stage::Done);
    return Result::Again;
  } else {
    if (auto &tr = tracer()) {
      tr.trace(Tracer::Event().stage("connect::authenticate::ok"));
    }

    if (auto *ev = trace_event_authenticate_) {
      trace_span_end(ev);
    }

    stage(Stage::SetVars);
  }
  return Result::Again;
}

namespace {
void set_session_var(std::string &q, const std::string &key, const Value &val) {
  if (q.empty()) {
    q = "SET ";
  } else {
    q += ",\n    ";
  }

  q += "@@SESSION." + key + " = " + val.to_string();
}

void set_session_var_if_not_set(
    std::string &q, const ExecutionContext::SystemVariables &sysvars,
    const std::string &key, const Value &value) {
  if (sysvars.get(key) == Value(std::nullopt)) {
    set_session_var(q, key, value);
  }
}

void set_session_var_or_value(std::string &q,
                              const ExecutionContext::SystemVariables &sysvars,
                              const std::string &key,
                              const Value &default_value) {
  auto value = sysvars.get(key);
  if (value == Value(std::nullopt)) {
    set_session_var(q, key, default_value);
  } else {
    set_session_var(q, key, value);
  }
}
}  // namespace

stdx::expected<Processor::Result, std::error_code> LazyConnector::set_vars() {
  auto &sysvars = connection()->execution_context().system_variables();

  std::string stmt;

  const auto need_session_trackers =
      connection()->context().connection_sharing() &&
      connection()->greeting_from_router();

  // must be first, to track all variables that are set.
  if (need_session_trackers) {
    set_session_var_or_value(stmt, sysvars, "session_track_system_variables",
                             Value("*"));
  } else {
    auto var = sysvars.get("session_track_system_variables");
    if (var != Value(std::nullopt)) {
      set_session_var(stmt, "session_track_system_variables", var);
    }
  }

  for (const auto &var : sysvars) {
    // already set earlier.
    if (var.first == "session_track_system_variables") continue;

    // is read-only
    if (var.first == "statement_id") continue;

    set_session_var(stmt, var.first, var.second);
  }

  if (need_session_trackers) {
    set_session_var_if_not_set(stmt, sysvars, "session_track_gtids",
                               Value("OWN_GTID"));
    set_session_var_if_not_set(stmt, sysvars, "session_track_transaction_info",
                               Value("CHARACTERISTICS"));
    set_session_var_if_not_set(stmt, sysvars, "session_track_state_change",
                               Value("ON"));
  }

  if (!stmt.empty()) {
    stage(Stage::SetVarsDone);

    if (auto &tr = tracer()) {
      tr.trace(Tracer::Event().stage("connect::set_var"));
    }

    trace_event_set_vars_ = trace_span(trace_event_connect_, "mysql/set_var");
    if (auto *ev = trace_event_set_vars_) {
      for (const auto &var : sysvars) {
        if (var.first == "statement_id") continue;

        if (var.second.value()) {
          ev->attrs.emplace_back(
              "mysql.session.@@SESSION." + var.first,
              TraceEvent::element_type::second_type{*var.second.value()});
        } else {
          // NULL
          ev->attrs.emplace_back(var.first,
                                 TraceEvent::element_type::second_type{});
        }
      }
    }

<<<<<<< HEAD
    connection()->push_processor(
        std::make_unique<QuerySender>(connection(), stmt));
=======
    connection()->push_processor(std::make_unique<QuerySender>(
        connection(), stmt, std::make_unique<FailedQueryHandler>(*this)));
>>>>>>> 87307d4d
  } else {
    stage(Stage::SetServerOption);
  }
  return Result::Again;
}

stdx::expected<Processor::Result, std::error_code>
LazyConnector::set_vars_done() {
  if (auto *ev = trace_event_set_vars_) {
    trace_span_end(ev);
  }

  stage(Stage::SetServerOption);
  return Result::Again;
}

stdx::expected<Processor::Result, std::error_code>
LazyConnector::set_server_option() {
  auto *src_protocol = connection()->client_protocol();
  auto *dst_protocol = connection()->server_protocol();

  bool client_has_multi_statements = src_protocol->client_capabilities().test(
      classic_protocol::capabilities::pos::multi_statements);
  bool server_has_multi_statements = dst_protocol->client_capabilities().test(
      classic_protocol::capabilities::pos::multi_statements);

  stage(Stage::SetServerOptionDone);

  if (client_has_multi_statements != server_has_multi_statements) {
    connection()->push_processor(std::make_unique<SetOptionSender>(
        connection(), client_has_multi_statements
                          ? MYSQL_OPTION_MULTI_STATEMENTS_ON
                          : MYSQL_OPTION_MULTI_STATEMENTS_OFF));
  }

  return Result::Again;
}

stdx::expected<Processor::Result, std::error_code>
LazyConnector::set_server_option_done() {
  if (failed()) {
    if (auto &tr = tracer()) {
      tr.trace(Tracer::Event().stage("connect::set_server_option::failed"));
    }
    stage(Stage::Done);
  } else {
    if (auto &tr = tracer()) {
      tr.trace(Tracer::Event().stage("connect::set_server_option::done"));
    }

    stage(Stage::FetchSysVars);
  }

  return Result::Again;
}

stdx::expected<Processor::Result, std::error_code>
LazyConnector::fetch_sys_vars() {
  std::ostringstream oss;

  if (connection()->connection_sharing_possible()) {
    // fetch the sys-vars that aren't known yet.
    for (const auto &expected_var :
         {"collation_connection", "character_set_client", "sql_mode"}) {
      const auto &sys_vars =
          connection()->execution_context().system_variables();
      auto find_res = sys_vars.find(expected_var);
      if (!find_res) {
        if (oss.tellp() != 0) {
          oss << " UNION ";
        }

        // use ' to quote to make it ANSI_QUOTES safe.
        oss << "SELECT " << std::quoted(expected_var, '\'') << ", @@SESSION."
            << std::quoted(expected_var, '`');
      }
    }
  }

  if (oss.tellp() != 0) {
    trace_event_fetch_sys_vars_ =
        trace_span(trace_event_connect_, "mysql/fetch_sys_vars");

    stage(Stage::FetchSysVarsDone);

    connection()->push_processor(std::make_unique<QuerySender>(
        connection(), oss.str(),
        std::make_unique<SelectSessionVariablesHandler>(connection())));
  } else {
    stage(Stage::SetSchema);
  }

  return Result::Again;
}

stdx::expected<Processor::Result, std::error_code>
LazyConnector::fetch_sys_vars_done() {
  trace_span_end(trace_event_fetch_sys_vars_);

  stage(Stage::SetSchema);
  return Result::Again;
}

stdx::expected<Processor::Result, std::error_code> LazyConnector::set_schema() {
  auto client_schema = connection()->client_protocol()->schema();
  auto server_schema = connection()->server_protocol()->schema();

  if (!client_schema.empty() && (client_schema != server_schema)) {
<<<<<<< HEAD
    trace_event_set_schema_ =
        trace_span(trace_event_connect_, "mysql/set_schema");
=======
    if (auto &tr = tracer()) {
      tr.trace(Tracer::Event().stage("connect::set_schema"));
    }

    trace_event_set_schema_ =
        trace_span(trace_event_connect_, "mysql/set_schema");

>>>>>>> 87307d4d
    stage(Stage::SetSchemaDone);

    connection()->push_processor(
        std::make_unique<InitSchemaSender>(connection(), client_schema));
  } else {
    stage(Stage::CheckReadOnly);  // skip set_schema_done
  }

  return Result::Again;
}

stdx::expected<Processor::Result, std::error_code>
LazyConnector::set_schema_done() {
  if (auto *ev = trace_event_set_schema_) {
    trace_span_end(ev);
  }

<<<<<<< HEAD
  stage(Stage::Done);
=======
  if (failed()) {
    if (auto &tr = tracer()) {
      tr.trace(Tracer::Event().stage("connect::set_schema::failed"));
    }

    stage(Stage::Done);
  } else {
    if (auto &tr = tracer()) {
      tr.trace(Tracer::Event().stage("connect::set_schema::done"));
    }

    stage(Stage::CheckReadOnly);
  }
  return Result::Again;
}

stdx::expected<Processor::Result, std::error_code>
LazyConnector::check_read_only() {
  if (connection()->expected_server_mode() ==
      mysqlrouter::ServerMode::ReadOnly) {
    if (auto &tr = tracer()) {
      tr.trace(Tracer::Event().stage("connect::check_read_only"));
    }

    trace_event_check_read_only_ =
        trace_span(trace_event_connect_, "mysql/check_read_only");

    connection()->push_processor(std::make_unique<QuerySender>(
        connection(), "SELECT @@GLOBAL.super_read_only",
        std::make_unique<IsTrueHandler>(
            *this, classic_protocol::message::server::Error{
                       0, "Expected @@GLOBAL.super_ready_only to be enabled.",
                       "HY000"})));

    stage(Stage::CheckReadOnlyDone);
  } else {
    stage(Stage::WaitGtidExecuted);  // skip check-read-only-done
  }
  return Result::Again;
}

stdx::expected<Processor::Result, std::error_code>
LazyConnector::check_read_only_done() {
  if (failed()) {
    if (auto &tr = tracer()) {
      tr.trace(Tracer::Event().stage("connect::check_read_only::failed"));
    }

    trace_span_end(trace_event_check_read_only_,
                   TraceEvent::StatusCode::kError);

    stage(Stage::PoolOrClose);
  } else {
    if (auto &tr = tracer()) {
      tr.trace(Tracer::Event().stage("connect::check_read_only::done"));
    }

    trace_span_end(trace_event_check_read_only_);

    stage(Stage::WaitGtidExecuted);
  }
  return Result::Again;
}

stdx::expected<Processor::Result, std::error_code>
LazyConnector::wait_gtid_executed() {
  stage(Stage::SetTrxCharacteristics);  // skip wait_gtid_executed_done if we
                                        // didn't wait.

  if (connection()->wait_for_my_writes() &&
      (connection()->expected_server_mode() ==
       mysqlrouter::ServerMode::ReadOnly)) {
    auto gtid_executed = connection()->gtid_at_least_executed();
    if (!gtid_executed.empty()) {
      if (auto &tr = tracer()) {
        tr.trace(Tracer::Event().stage("connect::wait_gtid"));
      }

      trace_event_wait_gtid_executed_ =
          trace_span(trace_event_connect_, "mysql/wait_gtid_executed");

      stage(Stage::WaitGtidExecutedDone);

      const std::chrono::seconds max_replication_lag{
          connection()->wait_for_my_writes_timeout()};

      std::ostringstream oss;
      if (max_replication_lag.count() == 0) {
        oss << "SELECT GTID_SUBSET(" << std::quoted(gtid_executed)
            << ", @@GLOBAL.gtid_executed)";
      } else {
        oss << "SELECT NOT WAIT_FOR_EXECUTED_GTID_SET("
            << std::quoted(gtid_executed) << ", "
            << std::to_string(max_replication_lag.count()) << ")";
      }

      connection()->push_processor(std::make_unique<QuerySender>(
          connection(), oss.str(),
          std::make_unique<IsTrueHandler>(
              *this, classic_protocol::message::server::Error{
                         0, "wait_for_my_writes timed out", "HY000"})));
    }
  }

  return Result::Again;
}

stdx::expected<Processor::Result, std::error_code>
LazyConnector::wait_gtid_executed_done() {
  if (failed()) {
    if (auto &tr = tracer()) {
      tr.trace(Tracer::Event().stage("connect::wait_gtid::failed"));
    }

    trace_span_end(trace_event_wait_gtid_executed_,
                   TraceEvent::StatusCode::kError);

    stage(Stage::PoolOrClose);
  } else {
    if (auto &tr = tracer()) {
      tr.trace(Tracer::Event().stage("connect::wait_gtid::done"));
    }

    trace_span_end(trace_event_wait_gtid_executed_);

    stage(Stage::SetTrxCharacteristics);
  }
  return Result::Again;
}

stdx::expected<Processor::Result, std::error_code>
LazyConnector::pool_or_close() {
  stage(Stage::FallbackToWrite);

  const auto pool_res = pool_server_connection();
  if (!pool_res) return stdx::make_unexpected(pool_res.error());

  const auto still_open = *pool_res;
  if (still_open) {
    if (auto &tr = tracer()) {
      tr.trace(Tracer::Event().stage("connect::pooled"));
    }

  } else {
    // connection wasn't pooled as the pool was full. close it.
    if (auto &tr = tracer()) {
      tr.trace(Tracer::Event().stage("connect::pool_full"));
    }

    connection()->push_processor(std::make_unique<QuitSender>(connection()));
  }

  return Result::Again;
}

stdx::expected<Processor::Result, std::error_code>
LazyConnector::fallback_to_write() {
  if (connection()->expected_server_mode() ==
      mysqlrouter::ServerMode::ReadOnly) {
    if (auto &tr = tracer()) {
      tr.trace(Tracer::Event().stage("connect::fallback_to_write"));
    }

    connection()->expected_server_mode(mysqlrouter::ServerMode::ReadWrite);

    // reset the failed state
    failed(std::nullopt);

    // the fallback will create a new trace-event
    trace_span_end(trace_event_connect_);

    stage(Stage::Connect);
  } else {
    stage(Stage::Done);
  }
  return Result::Again;
}

// restore the transaction characteristics as provided by the server's
// session-tracker.
//
// - zero-or-one isolation-level statement +
//   zero-or-one transaction state/start statement
// - seperated by semi-colon.
//
// - SET TRANSACTION ISOLATION LEVEL [...|SERIALIZABLE];
//
// - SET TRANSACTION READ ONLY;
// - START TRANSACTION [READ ONLY|READ WRITE], WITH CONSISTENT SNAPSHOT;
// - XA BEGIN;
//
stdx::expected<Processor::Result, std::error_code>
LazyConnector::set_trx_characteristics() {
  if (!trx_stmt_.empty()) {
    if (auto &tr = tracer()) {
      tr.trace(Tracer::Event().stage("connect::trx_characteristics"));
    }

    trace_event_set_trx_characteristics_ =
        trace_span(trace_event_connect_, "mysql/set_trx_characetristcs");

    stage(Stage::SetTrxCharacteristicsDone);

    // split the trx setup statements at the semi-colon
    auto trx_stmt = trx_stmt_;

    auto semi_pos = trx_stmt_.find(';');
    if (semi_pos == std::string::npos) {
      trx_stmt_.clear();
    } else {
      trx_stmt_.erase(0, semi_pos + 1);  // incl the semi-colon

      // if there is a leading space after the semi-colon, remove it too.
      if (!trx_stmt_.empty() && trx_stmt_[0] == ' ') {
        trx_stmt_.erase(0, 1);
      }

      trx_stmt.resize(semi_pos);
    }

    connection()->push_processor(std::make_unique<QuerySender>(
        connection(), trx_stmt, std::make_unique<FailedQueryHandler>(*this)));
  } else {
    stage(Stage::Done);  // skip set_trx_characteristics_done
  }
  return Result::Again;
}

stdx::expected<Processor::Result, std::error_code>
LazyConnector::set_trx_characteristics_done() {
  if (auto &tr = tracer()) {
    tr.trace(Tracer::Event().stage("connect::trx_characteristics::done"));
  }

  if (failed()) {
    trace_span_end(trace_event_set_trx_characteristics_,
                   TraceEvent::StatusCode::kError);
  } else {
    trace_span_end(trace_event_set_trx_characteristics_);
  }

  // if there is more, execute the next part.
  stage(trx_stmt_.empty() ? Stage::Done : Stage::SetTrxCharacteristics);

>>>>>>> 87307d4d
  return Result::Again;
}<|MERGE_RESOLUTION|>--- conflicted
+++ resolved
@@ -49,8 +49,6 @@
 
 using namespace std::chrono_literals;
 
-<<<<<<< HEAD
-=======
 namespace {
 
 class FailedQueryHandler : public QuerySender::Handler {
@@ -126,7 +124,6 @@
   classic_protocol::message::server::Error on_condition_fail_error_;
 };
 
->>>>>>> 87307d4d
 /**
  * capture the system-variables.
  *
@@ -257,8 +254,6 @@
     case Stage::FallbackToWrite:
       return fallback_to_write();
     case Stage::Done:
-<<<<<<< HEAD
-=======
 
       if (failed()) {
         if (auto &tr = tracer()) {
@@ -274,7 +269,6 @@
         connection()->server_protocol()->seq_id(0xff);
       }
 
->>>>>>> 87307d4d
       trace_span_end(trace_event_connect_);
 
       return Result::Done;
@@ -333,14 +327,11 @@
   trace_event_authenticate_ =
       trace_span(trace_event_connect_, "mysql/authenticate");
 
-<<<<<<< HEAD
-=======
   // remember the trx-stmt as it will be overwritten by set_session_vars.
   if (connection()->trx_characteristics()) {
     trx_stmt_ = connection()->trx_characteristics()->characteristics();
   }
 
->>>>>>> 87307d4d
   /*
    * if the connection is from the pool, we need a change user.
    */
@@ -359,10 +350,7 @@
 
       connection()->push_processor(std::make_unique<ResetConnectionSender>(
           connection(), trace_event_authenticate_));
-<<<<<<< HEAD
-=======
       connection()->authenticated(true);
->>>>>>> 87307d4d
     } else {
       if (auto *ev = trace_event_authenticate_) {
         ev->attrs.emplace_back("mysql.remote.needs_full_handshake", true);
@@ -559,13 +547,8 @@
       }
     }
 
-<<<<<<< HEAD
-    connection()->push_processor(
-        std::make_unique<QuerySender>(connection(), stmt));
-=======
     connection()->push_processor(std::make_unique<QuerySender>(
         connection(), stmt, std::make_unique<FailedQueryHandler>(*this)));
->>>>>>> 87307d4d
   } else {
     stage(Stage::SetServerOption);
   }
@@ -674,18 +657,13 @@
   auto server_schema = connection()->server_protocol()->schema();
 
   if (!client_schema.empty() && (client_schema != server_schema)) {
-<<<<<<< HEAD
+    if (auto &tr = tracer()) {
+      tr.trace(Tracer::Event().stage("connect::set_schema"));
+    }
+
     trace_event_set_schema_ =
         trace_span(trace_event_connect_, "mysql/set_schema");
-=======
-    if (auto &tr = tracer()) {
-      tr.trace(Tracer::Event().stage("connect::set_schema"));
-    }
-
-    trace_event_set_schema_ =
-        trace_span(trace_event_connect_, "mysql/set_schema");
-
->>>>>>> 87307d4d
+
     stage(Stage::SetSchemaDone);
 
     connection()->push_processor(
@@ -703,9 +681,6 @@
     trace_span_end(ev);
   }
 
-<<<<<<< HEAD
-  stage(Stage::Done);
-=======
   if (failed()) {
     if (auto &tr = tracer()) {
       tr.trace(Tracer::Event().stage("connect::set_schema::failed"));
@@ -950,6 +925,5 @@
   // if there is more, execute the next part.
   stage(trx_stmt_.empty() ? Stage::Done : Stage::SetTrxCharacteristics);
 
->>>>>>> 87307d4d
   return Result::Again;
 }